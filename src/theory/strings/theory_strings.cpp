/*********************                                                        */
/*! \file theory_strings.cpp
 ** \verbatim
 ** Top contributors (to current version):
 **   Andrew Reynolds, Tianyi Liang, Morgan Deters
 ** This file is part of the CVC4 project.
 ** Copyright (c) 2009-2019 by the authors listed in the file AUTHORS
 ** in the top-level source directory) and their institutional affiliations.
 ** All rights reserved.  See the file COPYING in the top-level source
 ** directory for licensing information.\endverbatim
 **
 ** \brief Implementation of the theory of strings.
 **
 ** Implementation of the theory of strings.
 **/

#include "theory/strings/theory_strings.h"

#include <cmath>

#include "expr/kind.h"
#include "options/strings_options.h"
#include "smt/command.h"
#include "smt/logic_exception.h"
#include "smt/smt_statistics_registry.h"
#include "theory/ext_theory.h"
#include "theory/rewriter.h"
#include "theory/strings/theory_strings_rewriter.h"
#include "theory/strings/theory_strings_utils.h"
#include "theory/strings/type_enumerator.h"
#include "theory/theory_model.h"
#include "theory/valuation.h"

using namespace std;
using namespace CVC4::context;
using namespace CVC4::kind;

namespace CVC4 {
namespace theory {
namespace strings {

std::ostream& operator<<(std::ostream& out, InferStep s)
{
  switch (s)
  {
    case BREAK: out << "break"; break;
    case CHECK_INIT: out << "check_init"; break;
    case CHECK_CONST_EQC: out << "check_const_eqc"; break;
    case CHECK_EXTF_EVAL: out << "check_extf_eval"; break;
    case CHECK_CYCLES: out << "check_cycles"; break;
    case CHECK_FLAT_FORMS: out << "check_flat_forms"; break;
    case CHECK_NORMAL_FORMS_EQ: out << "check_normal_forms_eq"; break;
    case CHECK_NORMAL_FORMS_DEQ: out << "check_normal_forms_deq"; break;
    case CHECK_CODES: out << "check_codes"; break;
    case CHECK_LENGTH_EQC: out << "check_length_eqc"; break;
    case CHECK_EXTF_REDUCTION: out << "check_extf_reduction"; break;
    case CHECK_MEMBERSHIP: out << "check_membership"; break;
    case CHECK_CARDINALITY: out << "check_cardinality"; break;
    default: out << "?"; break;
  }
  return out;
}

Node TheoryStrings::TermIndex::add(
    TNode n, unsigned index, SolverState& s, Node er, std::vector<Node>& c)
{
  if( index==n.getNumChildren() ){
    if( d_data.isNull() ){
      d_data = n;
    }
    return d_data;
  }else{
    Assert( index<n.getNumChildren() );
    TNode nir = s.getRepresentative(n[index]);
    //if it is empty, and doing CONCAT, ignore
    if( nir==er && n.getKind()==kind::STRING_CONCAT ){
      return add(n, index + 1, s, er, c);
    }else{
      c.push_back( nir );
      return d_children[nir].add(n, index + 1, s, er, c);
    }
  }
}

TheoryStrings::TheoryStrings(context::Context* c,
                             context::UserContext* u,
                             OutputChannel& out,
                             Valuation valuation,
                             const LogicInfo& logicInfo)
    : Theory(THEORY_STRINGS, c, u, out, valuation, logicInfo),
      d_notify(*this),
      d_equalityEngine(d_notify, c, "theory::strings", true),
      d_state(c, d_equalityEngine),
      d_im(*this, c, u, d_state, out),
      d_conflict(c, false),
      d_nf_pairs(c),
      d_pregistered_terms_cache(u),
      d_registered_terms_cache(u),
      d_length_lemma_terms_cache(u),
      d_preproc(&d_sk_cache, u),
      d_extf_infer_cache(c),
      d_ee_disequalities(c),
      d_congruent(c),
      d_proxy_var(u),
      d_proxy_var_to_length(u),
      d_functionsTerms(c),
      d_has_extf(c, false),
      d_has_str_code(false),
      d_regexp_solver(*this, d_state, d_im, c, u),
      d_input_vars(u),
      d_input_var_lsum(u),
      d_cardinality_lits(u),
      d_curr_cardinality(c, 0),
      d_sslds(nullptr),
      d_strategy_init(false)
{
  setupExtTheory();
  getExtTheory()->addFunctionKind(kind::STRING_SUBSTR);
  getExtTheory()->addFunctionKind(kind::STRING_STRIDOF);
  getExtTheory()->addFunctionKind(kind::STRING_ITOS);
  getExtTheory()->addFunctionKind(kind::STRING_STOI);
  getExtTheory()->addFunctionKind(kind::STRING_STRREPL);
  getExtTheory()->addFunctionKind(kind::STRING_STRREPLALL);
  getExtTheory()->addFunctionKind(kind::STRING_STRCTN);
  getExtTheory()->addFunctionKind(kind::STRING_IN_REGEXP);
  getExtTheory()->addFunctionKind(kind::STRING_LEQ);
  getExtTheory()->addFunctionKind(kind::STRING_CODE);
  getExtTheory()->addFunctionKind(kind::STRING_TOLOWER);
  getExtTheory()->addFunctionKind(kind::STRING_TOUPPER);

  // The kinds we are treating as function application in congruence
  d_equalityEngine.addFunctionKind(kind::STRING_LENGTH);
  d_equalityEngine.addFunctionKind(kind::STRING_CONCAT);
  d_equalityEngine.addFunctionKind(kind::STRING_IN_REGEXP);
  d_equalityEngine.addFunctionKind(kind::STRING_CODE);

  // extended functions
  d_equalityEngine.addFunctionKind(kind::STRING_STRCTN);
  d_equalityEngine.addFunctionKind(kind::STRING_LEQ);
  d_equalityEngine.addFunctionKind(kind::STRING_SUBSTR);
  d_equalityEngine.addFunctionKind(kind::STRING_ITOS);
  d_equalityEngine.addFunctionKind(kind::STRING_STOI);
  d_equalityEngine.addFunctionKind(kind::STRING_STRIDOF);
  d_equalityEngine.addFunctionKind(kind::STRING_STRREPL);
  d_equalityEngine.addFunctionKind(kind::STRING_STRREPLALL);
  d_equalityEngine.addFunctionKind(kind::STRING_TOLOWER);
  d_equalityEngine.addFunctionKind(kind::STRING_TOUPPER);

  d_zero = NodeManager::currentNM()->mkConst( Rational( 0 ) );
  d_one = NodeManager::currentNM()->mkConst( Rational( 1 ) );
  d_neg_one = NodeManager::currentNM()->mkConst(Rational(-1));
  d_emptyString = NodeManager::currentNM()->mkConst( ::CVC4::String("") );
  d_true = NodeManager::currentNM()->mkConst( true );
  d_false = NodeManager::currentNM()->mkConst( false );

  d_card_size = TheoryStringsRewriter::getAlphabetCardinality();
}

TheoryStrings::~TheoryStrings() {

}

bool TheoryStrings::areCareDisequal( TNode x, TNode y ) {
  Assert( d_equalityEngine.hasTerm(x) );
  Assert( d_equalityEngine.hasTerm(y) );
  if( d_equalityEngine.isTriggerTerm(x, THEORY_STRINGS) && d_equalityEngine.isTriggerTerm(y, THEORY_STRINGS) ){
    TNode x_shared = d_equalityEngine.getTriggerTermRepresentative(x, THEORY_STRINGS);
    TNode y_shared = d_equalityEngine.getTriggerTermRepresentative(y, THEORY_STRINGS);
    EqualityStatus eqStatus = d_valuation.getEqualityStatus(x_shared, y_shared);
    if( eqStatus==EQUALITY_FALSE_AND_PROPAGATED || eqStatus==EQUALITY_FALSE || eqStatus==EQUALITY_FALSE_IN_MODEL ){
      return true;
    }
  }
  return false;
}

Node TheoryStrings::getNormalString(Node x, std::vector<Node>& nf_exp)
{
  if (!x.isConst())
  {
    Node xr = d_state.getRepresentative(x);
    std::map<Node, NormalForm>::iterator it = d_normal_form.find(xr);
    if (it != d_normal_form.end())
    {
      NormalForm& nf = it->second;
      Node ret = utils::mkConcat(nf.d_nf);
      nf_exp.insert(nf_exp.end(), nf.d_exp.begin(), nf.d_exp.end());
      d_im.addToExplanation(x, nf.d_base, nf_exp);
      Trace("strings-debug")
          << "Term: " << x << " has a normal form " << ret << std::endl;
      return ret;
    }
    // if x does not have a normal form, then it should not occur in the
    // equality engine and hence should be its own representative.
    Assert(xr == x);
    if (x.getKind() == kind::STRING_CONCAT)
    {
      std::vector<Node> vec_nodes;
      for (unsigned i = 0; i < x.getNumChildren(); i++)
      {
        Node nc = getNormalString(x[i], nf_exp);
        vec_nodes.push_back(nc);
      }
      return utils::mkConcat(vec_nodes);
    }
  }
  return x;
}

void TheoryStrings::setMasterEqualityEngine(eq::EqualityEngine* eq) {
  d_equalityEngine.setMasterEqualityEngine(eq);
}

void TheoryStrings::addSharedTerm(TNode t) {
  Debug("strings") << "TheoryStrings::addSharedTerm(): "
                     << t << " " << t.getType().isBoolean() << endl;
  d_equalityEngine.addTriggerTerm(t, THEORY_STRINGS);
  if (options::stringExp())
  {
    getExtTheory()->registerTermRec(t);
  }
  Debug("strings") << "TheoryStrings::addSharedTerm() finished" << std::endl;
}

EqualityStatus TheoryStrings::getEqualityStatus(TNode a, TNode b) {
  if( d_equalityEngine.hasTerm(a) && d_equalityEngine.hasTerm(b) ){
    if (d_equalityEngine.areEqual(a, b)) {
      // The terms are implied to be equal
      return EQUALITY_TRUE;
    }
    if (d_equalityEngine.areDisequal(a, b, false)) {
      // The terms are implied to be dis-equal
      return EQUALITY_FALSE;
    }
  }
  return EQUALITY_UNKNOWN;
}

void TheoryStrings::propagate(Effort e) {
  // direct propagation now
}

bool TheoryStrings::propagate(TNode literal) {
  Debug("strings-propagate") << "TheoryStrings::propagate(" << literal  << ")" << std::endl;
  // If already in conflict, no more propagation
  if (d_conflict) {
    Debug("strings-propagate") << "TheoryStrings::propagate(" << literal << "): already in conflict" << std::endl;
    return false;
  }
  // Propagate out
  bool ok = d_out->propagate(literal);
  if (!ok) {
    d_conflict = true;
  }
  return ok;
}

/** explain */
void TheoryStrings::explain(TNode literal, std::vector<TNode>& assumptions) {
  Debug("strings-explain") << "Explain " << literal << " " << d_conflict << std::endl;
  bool polarity = literal.getKind() != kind::NOT;
  TNode atom = polarity ? literal : literal[0];
  unsigned ps = assumptions.size();
  std::vector< TNode > tassumptions;
  if (atom.getKind() == kind::EQUAL) {
    if( atom[0]!=atom[1] ){
      Assert(d_equalityEngine.hasTerm(atom[0]));
      Assert(d_equalityEngine.hasTerm(atom[1]));
      d_equalityEngine.explainEquality(atom[0], atom[1], polarity, tassumptions);
    }
  } else {
    d_equalityEngine.explainPredicate(atom, polarity, tassumptions);
  }
  for( unsigned i=0; i<tassumptions.size(); i++ ){
    if( std::find( assumptions.begin(), assumptions.end(), tassumptions[i] )==assumptions.end() ){
      assumptions.push_back( tassumptions[i] );
    }
  }
  if (Debug.isOn("strings-explain-debug"))
  {
    Debug("strings-explain-debug") << "Explanation for " << literal << " was "
                                   << std::endl;
    for (unsigned i = ps; i < assumptions.size(); i++)
    {
      Debug("strings-explain-debug") << "   " << assumptions[i] << std::endl;
    }
  }
}

Node TheoryStrings::explain( TNode literal ){
  Debug("strings-explain") << "explain called on " << literal << std::endl;
  std::vector< TNode > assumptions;
  explain( literal, assumptions );
  if( assumptions.empty() ){
    return d_true;
  }else if( assumptions.size()==1 ){
    return assumptions[0];
  }else{
    return NodeManager::currentNM()->mkNode( kind::AND, assumptions );
  }
}

bool TheoryStrings::getCurrentSubstitution( int effort, std::vector< Node >& vars, 
                                            std::vector< Node >& subs, std::map< Node, std::vector< Node > >& exp ) {
  Trace("strings-subs") << "getCurrentSubstitution, effort = " << effort << std::endl;
  for( unsigned i=0; i<vars.size(); i++ ){
    Node n = vars[i];
    Trace("strings-subs") << "  get subs for " << n << "..." << std::endl;
<<<<<<< HEAD
    if( effort>=3 ){
      //model values
      Node mv = d_valuation.getModel()->getRepresentative( n );
      Trace("strings-subs") << "   model val : " << mv << std::endl;
      subs.push_back( mv );
    }else{
      Node nr = d_state.getRepresentative(n);
      std::map< Node, Node >::iterator itc = d_eqc_to_const.find( nr );
      if( itc!=d_eqc_to_const.end() ){
        //constant equivalence classes
        Trace("strings-subs") << "   constant eqc : " << d_eqc_to_const_exp[nr] << " " << d_eqc_to_const_base[nr] << " " << nr << std::endl;
        subs.push_back( itc->second );
        if( !d_eqc_to_const_exp[nr].isNull() ){
          exp[n].push_back( d_eqc_to_const_exp[nr] );
        }
        if( !d_eqc_to_const_base[nr].isNull() ){
          d_im.addToExplanation(n, d_eqc_to_const_base[nr], exp[n]);
        }
      }else if( effort>=1 && effort<3 && n.getType().isString() ){
        //normal forms
        NormalForm& nfnr = getNormalForm(nr);
        Node ns = getNormalString(nfnr.d_base, exp[n]);
        subs.push_back( ns );
        Trace("strings-subs") << "   normal eqc : " << ns << " " << nfnr.d_base
                              << " " << nr << std::endl;
        if (!nfnr.d_base.isNull())
        {
          d_im.addToExplanation(n, nfnr.d_base, exp[n]);
        }
      }else{
        subs.push_back( n );
      }
    }
=======
    Node s = getCurrentSubstitutionFor(effort, n, exp[n]);
    subs.push_back(s);
>>>>>>> b2447df2
  }
  return true;
}

Node TheoryStrings::getCurrentSubstitutionFor(int effort,
                                              Node n,
                                              std::vector<Node>& exp)
{
  if (effort >= 3)
  {
    // model values
    Node mv = d_valuation.getModel()->getRepresentative(n);
    Trace("strings-subs") << "   model val : " << mv << std::endl;
    return mv;
  }
  Node nr = getRepresentative(n);
  std::map<Node, Node>::iterator itc = d_eqc_to_const.find(nr);
  if (itc != d_eqc_to_const.end())
  {
    // constant equivalence classes
    Trace("strings-subs") << "   constant eqc : " << d_eqc_to_const_exp[nr]
                          << " " << d_eqc_to_const_base[nr] << " " << nr
                          << std::endl;
    if (!d_eqc_to_const_exp[nr].isNull())
    {
      exp.push_back(d_eqc_to_const_exp[nr]);
    }
    if (!d_eqc_to_const_base[nr].isNull())
    {
      addToExplanation(n, d_eqc_to_const_base[nr], exp);
    }
    return itc->second;
  }
  else if (effort >= 1 && n.getType().isString())
  {
    Assert(effort < 3);
    // normal forms
    NormalForm& nfnr = getNormalForm(nr);
    Node ns = getNormalString(nfnr.d_base, exp);
    Trace("strings-subs") << "   normal eqc : " << ns << " " << nfnr.d_base
                          << " " << nr << std::endl;
    if (!nfnr.d_base.isNull())
    {
      addToExplanation(n, nfnr.d_base, exp);
    }
    return ns;
  }
  return n;
}

bool TheoryStrings::doReduction(int effort, Node n, bool& isCd)
{
  Assert(d_extf_info_tmp.find(n) != d_extf_info_tmp.end());
  if (!d_extf_info_tmp[n].d_model_active)
  {
    // n is not active in the model, no need to reduce
    return false;
  }
  //determine the effort level to process the extf at
  // 0 - at assertion time, 1+ - after no other reduction is applicable
  int r_effort = -1;
  // polarity : 1 true, -1 false, 0 neither
  int pol = 0;
  Kind k = n.getKind();
  if (n.getType().isBoolean() && !d_extf_info_tmp[n].d_const.isNull())
  {
    pol = d_extf_info_tmp[n].d_const.getConst<bool>() ? 1 : -1;
  }
  if (k == STRING_STRCTN)
  {
    if (pol == 1)
    {
      r_effort = 1;
    }
    else if (pol == -1)
    {
      if (effort == 2)
      {
        Node x = n[0];
        Node s = n[1];
        std::vector<Node> lexp;
        Node lenx = d_state.getLength(x, lexp);
        Node lens = d_state.getLength(s, lexp);
        if (d_state.areEqual(lenx, lens))
        {
          Trace("strings-extf-debug")
              << "  resolve extf : " << n
              << " based on equal lengths disequality." << std::endl;
          // We can reduce negative contains to a disequality when lengths are
          // equal. In other words, len( x ) = len( s ) implies
          //   ~contains( x, s ) reduces to x != s.
          if (!d_state.areDisequal(x, s))
          {
            // len( x ) = len( s ) ^ ~contains( x, s ) => x != s
            lexp.push_back(lenx.eqNode(lens));
            lexp.push_back(n.negate());
            Node xneqs = x.eqNode(s).negate();
            d_im.sendInference(lexp, xneqs, "NEG-CTN-EQL", true);
          }
          // this depends on the current assertions, so we set that this
          // inference is context-dependent.
          isCd = true;
          return true;
        }
        else
        {
          r_effort = 2;
        }
      }
    }
  }
  else
  {
    if (k == STRING_SUBSTR)
    {
      r_effort = 1;
    }
    else if (k != STRING_IN_REGEXP)
    {
      r_effort = 2;
    }
  }
  if (effort != r_effort)
  {
    // not the right effort level to reduce
    return false;
  }
  Node c_n = pol == -1 ? n.negate() : n;
  Trace("strings-process-debug")
      << "Process reduction for " << n << ", pol = " << pol << std::endl;
  if (k == STRING_STRCTN && pol == 1)
  {
    Node x = n[0];
    Node s = n[1];
    // positive contains reduces to a equality
    Node sk1 =
        d_sk_cache.mkSkolemCached(x, s, SkolemCache::SK_FIRST_CTN_PRE, "sc1");
    Node sk2 =
        d_sk_cache.mkSkolemCached(x, s, SkolemCache::SK_FIRST_CTN_POST, "sc2");
    Node eq = Rewriter::rewrite(x.eqNode(utils::mkConcat(sk1, s, sk2)));
    std::vector<Node> exp_vec;
    exp_vec.push_back(n);
    d_im.sendInference(d_empty_vec, exp_vec, eq, "POS-CTN", true);
    Trace("strings-extf-debug")
        << "  resolve extf : " << n << " based on positive contain reduction."
        << std::endl;
    Trace("strings-red-lemma") << "Reduction (positive contains) lemma : " << n
                               << " => " << eq << std::endl;
    // context-dependent because it depends on the polarity of n itself
    isCd = true;
  }
  else if (k != kind::STRING_CODE)
  {
    NodeManager* nm = NodeManager::currentNM();
    Assert(k == STRING_SUBSTR || k == STRING_STRCTN || k == STRING_STRIDOF
           || k == STRING_ITOS || k == STRING_STOI || k == STRING_STRREPL
           || k == STRING_STRREPLALL || k == STRING_LEQ || k == STRING_TOLOWER
           || k == STRING_TOUPPER);
    std::vector<Node> new_nodes;
    Node res = d_preproc.simplify(n, new_nodes);
    Assert(res != n);
    new_nodes.push_back(res.eqNode(n));
    Node nnlem =
        new_nodes.size() == 1 ? new_nodes[0] : nm->mkNode(AND, new_nodes);
    nnlem = Rewriter::rewrite(nnlem);
    Trace("strings-red-lemma")
        << "Reduction_" << effort << " lemma : " << nnlem << std::endl;
    Trace("strings-red-lemma") << "...from " << n << std::endl;
    d_im.sendInference(d_empty_vec, nnlem, "Reduction", true);
    Trace("strings-extf-debug")
        << "  resolve extf : " << n << " based on reduction." << std::endl;
    isCd = false;
  }
  return true;
}

/////////////////////////////////////////////////////////////////////////////
// NOTIFICATIONS
/////////////////////////////////////////////////////////////////////////////


void TheoryStrings::presolve() {
  Debug("strings-presolve") << "TheoryStrings::Presolving : get fmf options " << (options::stringFMF() ? "true" : "false") << std::endl;
  initializeStrategy();

  // if strings fmf is enabled, register the strategy
  if (options::stringFMF())
  {
    d_sslds.reset(new StringSumLengthDecisionStrategy(
        getSatContext(), getUserContext(), d_valuation));
    Trace("strings-dstrat-reg")
        << "presolve: register decision strategy." << std::endl;
    std::vector<Node> inputVars;
    for (NodeSet::const_iterator itr = d_input_vars.begin();
         itr != d_input_vars.end();
         ++itr)
    {
      inputVars.push_back(*itr);
    }
    d_sslds->initialize(inputVars);
    // This strategy is local to a check-sat call, since we refresh the strategy
    // on every call to presolve.
    getDecisionManager()->registerStrategy(
        DecisionManager::STRAT_STRINGS_SUM_LENGTHS,
        d_sslds.get(),
        DecisionManager::STRAT_SCOPE_LOCAL_SOLVE);
  }
}


/////////////////////////////////////////////////////////////////////////////
// MODEL GENERATION
/////////////////////////////////////////////////////////////////////////////

bool TheoryStrings::collectModelInfo(TheoryModel* m)
{
  Trace("strings-model") << "TheoryStrings : Collect model info" << std::endl;
  Trace("strings-model") << "TheoryStrings : assertEqualityEngine." << std::endl;

  std::set<Node> termSet;

  // Compute terms appearing in assertions and shared terms
  computeRelevantTerms(termSet);
  // assert the (relevant) portion of the equality engine to the model
  if (!m->assertEqualityEngine(&d_equalityEngine, &termSet))
  {
    return false;
  }

  std::unordered_set<Node, NodeHashFunction> repSet;
  NodeManager* nm = NodeManager::currentNM();
  // Generate model
  // get the relevant string equivalence classes
  for (const Node& s : termSet)
  {
    if (s.getType().isString())
    {
      Node r = d_state.getRepresentative(s);
      repSet.insert(r);
    }
  }
  std::vector<Node> nodes(repSet.begin(), repSet.end());
  std::map< Node, Node > processed;
  std::vector< std::vector< Node > > col;
  std::vector< Node > lts;
  separateByLength( nodes, col, lts );
  //step 1 : get all values for known lengths
  std::vector< Node > lts_values;
  std::map<unsigned, Node> values_used;
  std::vector<Node> len_splits;
  for( unsigned i=0; i<col.size(); i++ ) {
    Trace("strings-model") << "Checking length for {";
    for( unsigned j=0; j<col[i].size(); j++ ) {
      if( j>0 ) {
        Trace("strings-model") << ", ";
      }
      Trace("strings-model") << col[i][j];
    }
    Trace("strings-model") << " } (length is " << lts[i] << ")" << std::endl;
    Node len_value;
    if( lts[i].isConst() ) {
      len_value = lts[i];
    }
    else if (!lts[i].isNull())
    {
      // get the model value for lts[i]
      len_value = d_valuation.getModelValue(lts[i]);
    }
    if (len_value.isNull())
    {
      lts_values.push_back(Node::null());
    }
    else
    {
      Assert(len_value.getConst<Rational>() <= Rational(String::maxSize()),
             "Exceeded UINT32_MAX in string model");
      unsigned lvalue =
          len_value.getConst<Rational>().getNumerator().toUnsignedInt();
      std::map<unsigned, Node>::iterator itvu = values_used.find(lvalue);
      if (itvu == values_used.end())
      {
        values_used[lvalue] = lts[i];
      }
      else
      {
        len_splits.push_back(lts[i].eqNode(itvu->second));
      }
      lts_values.push_back(len_value);
    }
  }
  ////step 2 : assign arbitrary values for unknown lengths?
  // confirmed by calculus invariant, see paper
  Trace("strings-model") << "Assign to equivalence classes..." << std::endl;
  std::map<Node, Node> pure_eq_assign;
  //step 3 : assign values to equivalence classes that are pure variables
  for( unsigned i=0; i<col.size(); i++ ){
    std::vector< Node > pure_eq;
    Trace("strings-model") << "The (" << col[i].size()
                           << ") equivalence classes ";
    for (const Node& eqc : col[i])
    {
      Trace("strings-model") << eqc << " ";
      //check if col[i][j] has only variables
      if (!eqc.isConst())
      {
        NormalForm& nfe = getNormalForm(eqc);
        if (nfe.d_nf.size() == 1)
        {
          // does it have a code and the length of these equivalence classes are
          // one?
          if (d_has_str_code && lts_values[i] == d_one)
          {
            EqcInfo* eip = d_state.getOrMakeEqcInfo(eqc, false);
            if (eip && !eip->d_code_term.get().isNull())
            {
              // its value must be equal to its code
              Node ct = nm->mkNode(kind::STRING_CODE, eip->d_code_term.get());
              Node ctv = d_valuation.getModelValue(ct);
              unsigned cvalue =
                  ctv.getConst<Rational>().getNumerator().toUnsignedInt();
              Trace("strings-model") << "(code: " << cvalue << ") ";
              std::vector<unsigned> vec;
              vec.push_back(String::convertCodeToUnsignedInt(cvalue));
              Node mv = nm->mkConst(String(vec));
              pure_eq_assign[eqc] = mv;
              m->getEqualityEngine()->addTerm(mv);
            }
          }
          pure_eq.push_back(eqc);
        }
      }
      else
      {
        processed[eqc] = eqc;
      }
    }
    Trace("strings-model") << "have length " << lts_values[i] << std::endl;

    //assign a new length if necessary
    if( !pure_eq.empty() ){
      if( lts_values[i].isNull() ){
        // start with length two (other lengths have special precendence)
        unsigned lvalue = 2;
        while( values_used.find( lvalue )!=values_used.end() ){
          lvalue++;
        }
        Trace("strings-model") << "*** Decide to make length of " << lvalue << std::endl;
        lts_values[i] = nm->mkConst(Rational(lvalue));
        values_used[lvalue] = Node::null();
      }
      Trace("strings-model") << "Need to assign values of length " << lts_values[i] << " to equivalence classes ";
      for( unsigned j=0; j<pure_eq.size(); j++ ){
        Trace("strings-model") << pure_eq[j] << " ";
      }
      Trace("strings-model") << std::endl;

      //use type enumerator
      Assert(lts_values[i].getConst<Rational>() <= Rational(String::maxSize()),
             "Exceeded UINT32_MAX in string model");
      StringEnumeratorLength sel(lts_values[i].getConst<Rational>().getNumerator().toUnsignedInt());
      for (const Node& eqc : pure_eq)
      {
        Node c;
        std::map<Node, Node>::iterator itp = pure_eq_assign.find(eqc);
        if (itp == pure_eq_assign.end())
        {
          Assert( !sel.isFinished() );
          c = *sel;
          while (m->hasTerm(c))
          {
            ++sel;
            if (sel.isFinished())
            {
              // We are in a case where model construction is impossible due to
              // an insufficient number of constants of a given length.

              // Consider an integer equivalence class E whose value is assigned
              // n in the model. Let { S_1, ..., S_m } be the set of string
              // equivalence classes such that len( x ) is a member of E for
              // some member x of each class S1, ...,Sm. Since our calculus is
              // saturated with respect to cardinality inference (see Liang
              // et al, Figure 6, CAV 2014), we have that m <= A^n, where A is
              // the cardinality of our alphabet.

              // Now, consider the case where there exists two integer
              // equivalence classes E1 and E2 that are assigned n, and moreover
              // we did not received notification from arithmetic that E1 = E2.
              // This typically should never happen, but assume in the following
              // that it does.

              // Now, it may be the case that there are string equivalence
              // classes { S_1, ..., S_m1 } whose lengths are in E1,
              // and classes { S'_1, ..., S'_m2 } whose lengths are in E2, where
              // m1 + m2 > A^n. In this case, we have insufficient strings to
              // assign to { S_1, ..., S_m1, S'_1, ..., S'_m2 }. If this
              // happens, we add a split on len( u1 ) = len( u2 ) for some
              // len( u1 ) in E1, len( u2 ) in E2. We do this for each pair of
              // integer equivalence classes that are assigned to the same value
              // in the model.
              AlwaysAssert(!len_splits.empty());
              for (const Node& sl : len_splits)
              {
                Node spl = nm->mkNode(OR, sl, sl.negate());
                d_out->lemma(spl);
              }
              return false;
            }
            c = *sel;
          }
          ++sel;
        }
        else
        {
          c = itp->second;
        }
        Trace("strings-model") << "*** Assigned constant " << c << " for "
                               << eqc << std::endl;
        processed[eqc] = c;
        if (!m->assertEquality(eqc, c, true))
        {
          return false;
        }
      }
    }
  }
  Trace("strings-model") << "String Model : Pure Assigned." << std::endl;
  //step 4 : assign constants to all other equivalence classes
  for( unsigned i=0; i<nodes.size(); i++ ){
    if( processed.find( nodes[i] )==processed.end() ){
      NormalForm& nf = getNormalForm(nodes[i]);
      if (Trace.isOn("strings-model"))
      {
        Trace("strings-model")
            << "Construct model for " << nodes[i] << " based on normal form ";
        for (unsigned j = 0, size = nf.d_nf.size(); j < size; j++)
        {
          Node n = nf.d_nf[j];
          if (j > 0)
          {
            Trace("strings-model") << " ++ ";
          }
          Trace("strings-model") << n;
          Node r = d_state.getRepresentative(n);
          if (!r.isConst() && processed.find(r) == processed.end())
          {
            Trace("strings-model") << "(UNPROCESSED)";
          }
        }
      }
      Trace("strings-model") << std::endl;
      std::vector< Node > nc;
      for (const Node& n : nf.d_nf)
      {
        Node r = d_state.getRepresentative(n);
        Assert( r.isConst() || processed.find( r )!=processed.end() );
        nc.push_back(r.isConst() ? r : processed[r]);
      }
      Node cc = utils::mkConcat(nc);
      Assert( cc.getKind()==kind::CONST_STRING );
      Trace("strings-model") << "*** Determined constant " << cc << " for " << nodes[i] << std::endl;
      processed[nodes[i]] = cc;
      if (!m->assertEquality(nodes[i], cc, true))
      {
        return false;
      }
    }
  }
  //Trace("strings-model") << "String Model : Assigned." << std::endl;
  Trace("strings-model") << "String Model : Finished." << std::endl;
  return true;
}

/////////////////////////////////////////////////////////////////////////////
// MAIN SOLVER
/////////////////////////////////////////////////////////////////////////////


void TheoryStrings::preRegisterTerm(TNode n) {
  if( d_pregistered_terms_cache.find(n) == d_pregistered_terms_cache.end() ) {
    d_pregistered_terms_cache.insert(n);
    Trace("strings-preregister")
        << "TheoryString::preregister : " << n << std::endl;
    //check for logic exceptions
    Kind k = n.getKind();
    if( !options::stringExp() ){
      if (k == kind::STRING_STRIDOF || k == kind::STRING_ITOS
          || k == kind::STRING_STOI || k == kind::STRING_STRREPL
          || k == kind::STRING_STRREPLALL || k == kind::STRING_STRCTN
          || k == STRING_LEQ || k == STRING_TOLOWER || k == STRING_TOUPPER)
      {
        std::stringstream ss;
        ss << "Term of kind " << k
           << " not supported in default mode, try --strings-exp";
        throw LogicException(ss.str());
      }
    }
    switch (k)
    {
      case kind::EQUAL: {
        d_equalityEngine.addTriggerEquality(n);
        break;
      }
      case kind::STRING_IN_REGEXP: {
        d_out->requirePhase(n, true);
        d_equalityEngine.addTriggerPredicate(n);
        d_equalityEngine.addTerm(n[0]);
        d_equalityEngine.addTerm(n[1]);
        break;
      }
      default: {
        registerTerm(n, 0);
        TypeNode tn = n.getType();
        if (tn.isRegExp() && n.isVar())
        {
          std::stringstream ss;
          ss << "Regular expression variables are not supported.";
          throw LogicException(ss.str());
        }
        if( tn.isString() ) {
          // all characters of constants should fall in the alphabet
          if (n.isConst())
          {
            std::vector<unsigned> vec = n.getConst<String>().getVec();
            for (unsigned u : vec)
            {
              if (u >= d_card_size)
              {
                std::stringstream ss;
                ss << "Characters in string \"" << n
                   << "\" are outside of the given alphabet.";
                throw LogicException(ss.str());
              }
            }
          }
          // if finite model finding is enabled,
          // then we minimize the length of this term if it is a variable
          // but not an internally generated Skolem, or a term that does
          // not belong to this theory.
          if (options::stringFMF()
              && (n.isVar() ? !d_sk_cache.isSkolem(n)
                            : kindToTheoryId(k) != THEORY_STRINGS))
          {
            d_input_vars.insert(n);
            Trace("strings-dstrat-reg") << "input variable: " << n << std::endl;
          }
          d_equalityEngine.addTerm(n);
        } else if (tn.isBoolean()) {
          // Get triggered for both equal and dis-equal
          d_equalityEngine.addTriggerPredicate(n);
        } else {
          // Function applications/predicates
          d_equalityEngine.addTerm(n);
        }
        // Set d_functionsTerms stores all function applications that are
        // relevant to theory combination. Notice that this is a subset of
        // the applications whose kinds are function kinds in the equality
        // engine. This means it does not include applications of operators
        // like re.++, which is not a function kind in the equality engine.
        // Concatenation terms do not need to be considered here because
        // their arguments have string type and do not introduce any shared
        // terms.
        if (n.hasOperator() && d_equalityEngine.isFunctionKind(k)
            && k != kind::STRING_CONCAT)
        {
          d_functionsTerms.push_back( n );
        }
      }
    }
  }
}

Node TheoryStrings::expandDefinition(LogicRequest &logicRequest, Node node) {
  Trace("strings-exp-def") << "TheoryStrings::expandDefinition : " << node << std::endl;
  return node;
}

void TheoryStrings::check(Effort e) {
  if (done() && e<EFFORT_FULL) {
    return;
  }

  TimerStat::CodeTimer checkTimer(d_checkTime);

  bool polarity;
  TNode atom;

  if (!done() && !d_equalityEngine.hasTerm(d_emptyString))
  {
    preRegisterTerm( d_emptyString );
  }

  // Trace("strings-process") << "Theory of strings, check : " << e << std::endl;
  Trace("strings-check-debug")
      << "Theory of strings, check : " << e << std::endl;
  while ( !done() && !d_conflict ) {
    // Get all the assertions
    Assertion assertion = get();
    TNode fact = assertion.assertion;

    Trace("strings-assertion") << "get assertion: " << fact << endl;
    polarity = fact.getKind() != kind::NOT;
    atom = polarity ? fact : fact[0];

    //assert pending fact
    assertPendingFact( atom, polarity, fact );
  }
  d_im.doPendingFacts();

  Assert(d_strategy_init);
  std::map<Effort, std::pair<unsigned, unsigned> >::iterator itsr =
      d_strat_steps.find(e);
  if (!d_conflict && !d_valuation.needCheck() && itsr != d_strat_steps.end())
  {
    Trace("strings-check-debug")
        << "Theory of strings " << e << " effort check " << std::endl;
    if(Trace.isOn("strings-eqc")) {
      for( unsigned t=0; t<2; t++ ) {
        eq::EqClassesIterator eqcs2_i = eq::EqClassesIterator( &d_equalityEngine );
        Trace("strings-eqc") << (t==0 ? "STRINGS:" : "OTHER:") << std::endl;
        while( !eqcs2_i.isFinished() ){
          Node eqc = (*eqcs2_i);
          bool print = (t==0 && eqc.getType().isString() ) || (t==1 && !eqc.getType().isString() );
          if (print) {
            eq::EqClassIterator eqc2_i = eq::EqClassIterator( eqc, &d_equalityEngine );
            Trace("strings-eqc") << "Eqc( " << eqc << " ) : { ";
            while( !eqc2_i.isFinished() ) {
              if( (*eqc2_i)!=eqc && (*eqc2_i).getKind()!=kind::EQUAL ){
                Trace("strings-eqc") << (*eqc2_i) << " ";
              }
              ++eqc2_i;
            }
            Trace("strings-eqc") << " } " << std::endl;
            EqcInfo* ei = d_state.getOrMakeEqcInfo(eqc, false);
            if( ei ){
              Trace("strings-eqc-debug") << "* Length term : " << ei->d_length_term.get() << std::endl;
              Trace("strings-eqc-debug") << "* Cardinality lemma k : " << ei->d_cardinality_lem_k.get() << std::endl;
              Trace("strings-eqc-debug") << "* Normalization length lemma : " << ei->d_normalized_length.get() << std::endl;
            }
          }
          ++eqcs2_i;
        }
        Trace("strings-eqc") << std::endl;
      }
      Trace("strings-eqc") << std::endl;
    }
    unsigned sbegin = itsr->second.first;
    unsigned send = itsr->second.second;
    bool addedLemma = false;
    bool addedFact;
    Trace("strings-check") << "Full effort check..." << std::endl;
    do{
      Trace("strings-check") << "  * Run strategy..." << std::endl;
      runStrategy(sbegin, send);
      // flush the facts
      addedFact = d_im.hasPendingFact();
      addedLemma = d_im.hasPendingLemma();
      d_im.doPendingFacts();
      d_im.doPendingLemmas();
      if (Trace.isOn("strings-check"))
      {
        Trace("strings-check") << "  ...finish run strategy: ";
        Trace("strings-check") << (addedFact ? "addedFact " : "");
        Trace("strings-check") << (addedLemma ? "addedLemma " : "");
        Trace("strings-check") << (d_conflict ? "conflict " : "");
        if (!addedFact && !addedLemma && !d_conflict)
        {
          Trace("strings-check") << "(none)";
        }
        Trace("strings-check") << std::endl;
      }
      // repeat if we did not add a lemma or conflict
    }while( !d_conflict && !addedLemma && addedFact );
  }
  Trace("strings-check") << "Theory of strings, done check : " << e << std::endl;
  Assert(!d_im.hasPendingFact());
  Assert(!d_im.hasPendingLemma());
}

bool TheoryStrings::needsCheckLastEffort() {
  if( options::stringGuessModel() ){
    return d_has_extf.get();
  }else{
    return false;
  }
}

void TheoryStrings::checkExtfReductions( int effort ) {
  // Notice we don't make a standard call to ExtTheory::doReductions here,
  // since certain optimizations like context-dependent reductions and
  // stratifying effort levels are done in doReduction below.
  std::vector< Node > extf = getExtTheory()->getActive();
  Trace("strings-process") << "  checking " << extf.size() << " active extf"
                           << std::endl;
  for( unsigned i=0; i<extf.size(); i++ ){
    Assert(!d_conflict);
    Node n = extf[i];
    Trace("strings-process") << "  check " << n << ", active in model="
                             << d_extf_info_tmp[n].d_model_active << std::endl;
    // whether the reduction was context-dependent
    bool isCd = false;
    bool ret = doReduction(effort, n, isCd);
    if (ret)
    {
      getExtTheory()->markReduced(extf[i], isCd);
      if (d_im.hasProcessed())
      {
        return;
      }
    }
  }
}

void TheoryStrings::checkMemberships()
{
  // add the memberships
  std::vector<Node> mems = getExtTheory()->getActive(kind::STRING_IN_REGEXP);
  // maps representatives to regular expression memberships in that class
  std::map<Node, std::vector<Node> > assertedMems;
  for (unsigned i = 0; i < mems.size(); i++)
  {
    Node n = mems[i];
    Assert(n.getKind() == STRING_IN_REGEXP);
    Assert(d_extf_info_tmp.find(n) != d_extf_info_tmp.end());
    if (!d_extf_info_tmp[n].d_const.isNull())
    {
      bool pol = d_extf_info_tmp[n].d_const.getConst<bool>();
      Trace("strings-process-debug")
          << "  add membership : " << n << ", pol = " << pol << std::endl;
      Node r = d_state.getRepresentative(n[0]);
      assertedMems[r].push_back(pol ? n : n.negate());
    }
    else
    {
      Trace("strings-process-debug")
          << "  irrelevant (non-asserted) membership : " << n << std::endl;
    }
  }
  d_regexp_solver.check(assertedMems);
}

/** Conflict when merging two constants */
void TheoryStrings::conflict(TNode a, TNode b){
  if( !d_conflict ){
    Debug("strings-conflict") << "Making conflict..." << std::endl;
    d_conflict = true;
    Node conflictNode;
    conflictNode = explain( a.eqNode(b) );
    Trace("strings-conflict") << "CONFLICT: Eq engine conflict : " << conflictNode << std::endl;
    d_out->conflict( conflictNode );
  }
}

/** called when a new equivalance class is created */
void TheoryStrings::eqNotifyNewClass(TNode t){
  Kind k = t.getKind();
  if (k == kind::STRING_LENGTH || k == kind::STRING_CODE)
  {
    Trace("strings-debug") << "New length eqc : " << t << std::endl;
    Node r = d_equalityEngine.getRepresentative(t[0]);
    EqcInfo* ei = d_state.getOrMakeEqcInfo(r);
    if (k == kind::STRING_LENGTH)
    {
      ei->d_length_term = t[0];
    }
    else
    {
      ei->d_code_term = t[0];
    }
    //we care about the length of this string
    registerTerm( t[0], 1 );
    return;
  }
  else if (k == CONST_STRING)
  {
    EqcInfo* ei = d_state.getOrMakeEqcInfo(t);
    ei->d_prefixC = t;
    ei->d_suffixC = t;
    return;
  }
  else if (k == STRING_CONCAT)
  {
    d_state.addEndpointsToEqcInfo(t, t, t);
  }
}

/** called when two equivalance classes will merge */
void TheoryStrings::eqNotifyPreMerge(TNode t1, TNode t2){
  EqcInfo* e2 = d_state.getOrMakeEqcInfo(t2, false);
  if( e2 ){
    EqcInfo* e1 = d_state.getOrMakeEqcInfo(t1);
    //add information from e2 to e1
    if( !e2->d_length_term.get().isNull() ){
      e1->d_length_term.set( e2->d_length_term );
    }
    if (!e2->d_code_term.get().isNull())
    {
      e1->d_code_term.set(e2->d_code_term);
    }
    if (!e2->d_prefixC.get().isNull())
    {
      d_state.setPendingConflictWhen(
          e1->addEndpointConst(e2->d_prefixC, Node::null(), false));
    }
    if (!e2->d_suffixC.get().isNull())
    {
      d_state.setPendingConflictWhen(
          e1->addEndpointConst(e2->d_suffixC, Node::null(), true));
    }
    if( e2->d_cardinality_lem_k.get()>e1->d_cardinality_lem_k.get() ) {
      e1->d_cardinality_lem_k.set( e2->d_cardinality_lem_k );
    }
    if( !e2->d_normalized_length.get().isNull() ){
      e1->d_normalized_length.set( e2->d_normalized_length );
    }
  }
}

/** called when two equivalance classes have merged */
void TheoryStrings::eqNotifyPostMerge(TNode t1, TNode t2) {

}

/** called when two equivalance classes are disequal */
void TheoryStrings::eqNotifyDisequal(TNode t1, TNode t2, TNode reason) {
  if( t1.getType().isString() ){
    //store disequalities between strings, may need to check if their lengths are equal/disequal
    d_ee_disequalities.push_back( t1.eqNode( t2 ) );
  }
}

void TheoryStrings::addCarePairs(TNodeTrie* t1,
                                 TNodeTrie* t2,
                                 unsigned arity,
                                 unsigned depth)
{
  if( depth==arity ){
    if( t2!=NULL ){
      Node f1 = t1->getData();
      Node f2 = t2->getData();
      if( !d_equalityEngine.areEqual( f1, f2 ) ){
        Trace("strings-cg-debug") << "TheoryStrings::computeCareGraph(): checking function " << f1 << " and " << f2 << std::endl;
        vector< pair<TNode, TNode> > currentPairs;
        for (unsigned k = 0; k < f1.getNumChildren(); ++ k) {
          TNode x = f1[k];
          TNode y = f2[k];
          Assert( d_equalityEngine.hasTerm(x) );
          Assert( d_equalityEngine.hasTerm(y) );
          Assert( !d_equalityEngine.areDisequal( x, y, false ) );
          Assert( !areCareDisequal( x, y ) );
          if( !d_equalityEngine.areEqual( x, y ) ){
            if( d_equalityEngine.isTriggerTerm(x, THEORY_STRINGS) && d_equalityEngine.isTriggerTerm(y, THEORY_STRINGS) ){
              TNode x_shared = d_equalityEngine.getTriggerTermRepresentative(x, THEORY_STRINGS);
              TNode y_shared = d_equalityEngine.getTriggerTermRepresentative(y, THEORY_STRINGS);
              currentPairs.push_back(make_pair(x_shared, y_shared));
            }
          }
        }
        for (unsigned c = 0; c < currentPairs.size(); ++ c) {
          Trace("strings-cg-pair") << "TheoryStrings::computeCareGraph(): pair : " << currentPairs[c].first << " " << currentPairs[c].second << std::endl;
          addCarePair(currentPairs[c].first, currentPairs[c].second);
        }
      }
    }
  }else{
    if( t2==NULL ){
      if( depth<(arity-1) ){
        //add care pairs internal to each child
        for (std::pair<const TNode, TNodeTrie>& tt : t1->d_data)
        {
          addCarePairs(&tt.second, nullptr, arity, depth + 1);
        }
      }
      //add care pairs based on each pair of non-disequal arguments
      for (std::map<TNode, TNodeTrie>::iterator it = t1->d_data.begin();
           it != t1->d_data.end();
           ++it)
      {
        std::map<TNode, TNodeTrie>::iterator it2 = it;
        ++it2;
        for( ; it2 != t1->d_data.end(); ++it2 ){
          if( !d_equalityEngine.areDisequal(it->first, it2->first, false) ){
            if( !areCareDisequal(it->first, it2->first) ){
              addCarePairs( &it->second, &it2->second, arity, depth+1 );
            }
          }
        }
      }
    }else{
      //add care pairs based on product of indices, non-disequal arguments
      for (std::pair<const TNode, TNodeTrie>& tt1 : t1->d_data)
      {
        for (std::pair<const TNode, TNodeTrie>& tt2 : t2->d_data)
        {
          if (!d_equalityEngine.areDisequal(tt1.first, tt2.first, false))
          {
            if (!areCareDisequal(tt1.first, tt2.first))
            {
              addCarePairs(&tt1.second, &tt2.second, arity, depth + 1);
            }
          }
        }
      }
    }
  }
}

void TheoryStrings::computeCareGraph(){
  //computing the care graph here is probably still necessary, due to operators that take non-string arguments  TODO: verify
  Trace("strings-cg") << "TheoryStrings::computeCareGraph(): Build term indices..." << std::endl;
  std::map<Node, TNodeTrie> index;
  std::map< Node, unsigned > arity;
  unsigned functionTerms = d_functionsTerms.size();
  for (unsigned i = 0; i < functionTerms; ++ i) {
    TNode f1 = d_functionsTerms[i];
    Trace("strings-cg") << "...build for " << f1 << std::endl;
    Node op = f1.getOperator();
    std::vector< TNode > reps;
    bool has_trigger_arg = false;
    for( unsigned j=0; j<f1.getNumChildren(); j++ ){
      reps.push_back( d_equalityEngine.getRepresentative( f1[j] ) );
      if( d_equalityEngine.isTriggerTerm( f1[j], THEORY_STRINGS ) ){
        has_trigger_arg = true;
      }
    }
    if( has_trigger_arg ){
      index[op].addTerm( f1, reps );
      arity[op] = reps.size();
    }
  }
  //for each index
  for (std::pair<const Node, TNodeTrie>& tt : index)
  {
    Trace("strings-cg") << "TheoryStrings::computeCareGraph(): Process index "
                        << tt.first << "..." << std::endl;
    addCarePairs(&tt.second, nullptr, arity[tt.first], 0);
  }
}

void TheoryStrings::assertPendingFact(Node atom, bool polarity, Node exp) {
  Trace("strings-pending") << "Assert pending fact : " << atom << " " << polarity << " from " << exp << std::endl;
  Assert(atom.getKind() != kind::OR, "Infer error: a split.");
  if( atom.getKind()==kind::EQUAL ){
    Trace("strings-pending-debug") << "  Register term" << std::endl;
    for( unsigned j=0; j<2; j++ ) {
      if( !d_equalityEngine.hasTerm( atom[j] ) && atom[j].getType().isString() ) {
        registerTerm( atom[j], 0 );
      }
    }
    Trace("strings-pending-debug") << "  Now assert equality" << std::endl;
    d_equalityEngine.assertEquality( atom, polarity, exp );
    Trace("strings-pending-debug") << "  Finished assert equality" << std::endl;
  } else {
    d_equalityEngine.assertPredicate( atom, polarity, exp );
    if (atom.getKind() == STRING_IN_REGEXP)
    {
      if (polarity && atom[1].getKind() == REGEXP_CONCAT)
      {
        Node eqc = d_equalityEngine.getRepresentative(atom[0]);
        d_state.addEndpointsToEqcInfo(atom, atom[1], eqc);
      }
    }
  }
  // process the conflict
  if (!d_conflict)
  {
    Node pc = d_state.getPendingConflict();
    if (!pc.isNull())
    {
      std::vector<Node> a;
      a.push_back(pc);
      Trace("strings-pending")
          << "Process pending conflict " << pc << std::endl;
      Node conflictNode = mkExplain(a);
      d_conflict = true;
      Trace("strings-conflict")
          << "CONFLICT: Eager prefix : " << conflictNode << std::endl;
      d_out->conflict(conflictNode);
    }
  }
  Trace("strings-pending-debug") << "  Now collect terms" << std::endl;
  // Collect extended function terms in the atom. Notice that we must register
  // all extended functions occurring in assertions and shared terms. We
  // make a similar call to registerTermRec in addSharedTerm.
  getExtTheory()->registerTermRec( atom );
  Trace("strings-pending-debug") << "  Finished collect terms" << std::endl;
}

void TheoryStrings::checkInit() {
  //build term index
  d_eqc_to_const.clear();
  d_eqc_to_const_base.clear();
  d_eqc_to_const_exp.clear();
  d_eqc_to_len_term.clear();
  d_term_index.clear();
  d_strings_eqc.clear();

  std::map< Kind, unsigned > ncongruent;
  std::map< Kind, unsigned > congruent;
  d_emptyString_r = d_state.getRepresentative(d_emptyString);
  eq::EqClassesIterator eqcs_i = eq::EqClassesIterator( &d_equalityEngine );
  while( !eqcs_i.isFinished() ){
    Node eqc = (*eqcs_i);
    TypeNode tn = eqc.getType();
    if( !tn.isRegExp() ){
      if( tn.isString() ){
        d_strings_eqc.push_back( eqc );
      }
      Node var;
      eq::EqClassIterator eqc_i = eq::EqClassIterator( eqc, &d_equalityEngine );
      while( !eqc_i.isFinished() ) {
        Node n = *eqc_i;
        if( n.isConst() ){
          d_eqc_to_const[eqc] = n;
          d_eqc_to_const_base[eqc] = n;
          d_eqc_to_const_exp[eqc] = Node::null();
        }else if( tn.isInteger() ){
          if( n.getKind()==kind::STRING_LENGTH ){
            Node nr = d_state.getRepresentative(n[0]);
            d_eqc_to_len_term[nr] = n[0];
          }
        }else if( n.getNumChildren()>0 ){
          Kind k = n.getKind();
          if( k!=kind::EQUAL ){
            if( d_congruent.find( n )==d_congruent.end() ){
              std::vector< Node > c;
              Node nc = d_term_index[k].add(n, 0, d_state, d_emptyString_r, c);
              if( nc!=n ){
                //check if we have inferred a new equality by removal of empty components
                if (n.getKind() == kind::STRING_CONCAT
                    && !d_state.areEqual(nc, n))
                {
                  std::vector< Node > exp;
                  unsigned count[2] = { 0, 0 };
                  while( count[0]<nc.getNumChildren() || count[1]<n.getNumChildren() ){
                    //explain empty prefixes
                    for( unsigned t=0; t<2; t++ ){
                      Node nn = t==0 ? nc : n;
                      while (
                          count[t] < nn.getNumChildren()
                          && (nn[count[t]] == d_emptyString
                              || d_state.areEqual(nn[count[t]], d_emptyString)))
                      {
                        if( nn[count[t]]!=d_emptyString ){
                          exp.push_back( nn[count[t]].eqNode( d_emptyString ) );
                        }
                        count[t]++;
                      }
                    }
                    //explain equal components
                    if( count[0]<nc.getNumChildren() ){
                      Assert( count[1]<n.getNumChildren() );
                      if( nc[count[0]]!=n[count[1]] ){
                        exp.push_back( nc[count[0]].eqNode( n[count[1]] ) );
                      }
                      count[0]++;
                      count[1]++;
                    }
                  }
                  //infer the equality
                  d_im.sendInference(exp, n.eqNode(nc), "I_Norm");
                }
                else if (getExtTheory()->hasFunctionKind(n.getKind()))
                {
                  //mark as congruent : only process if neither has been reduced
                  getExtTheory()->markCongruent( nc, n );
                }
                //this node is congruent to another one, we can ignore it
                Trace("strings-process-debug")
                    << "  congruent term : " << n << " (via " << nc << ")"
                    << std::endl;
                d_congruent.insert( n );
                congruent[k]++;
              }else if( k==kind::STRING_CONCAT && c.size()==1 ){
                Trace("strings-process-debug") << "  congruent term by singular : " << n << " " << c[0] << std::endl;
                //singular case
                if (!d_state.areEqual(c[0], n))
                {
                  Node ns;
                  std::vector< Node > exp;
                  //explain empty components
                  bool foundNEmpty = false;
                  for( unsigned i=0; i<n.getNumChildren(); i++ ){
                    if (d_state.areEqual(n[i], d_emptyString))
                    {
                      if( n[i]!=d_emptyString ){
                        exp.push_back( n[i].eqNode( d_emptyString ) );
                      }
                    }
                    else
                    {
                      Assert( !foundNEmpty );
                      ns = n[i];
                      foundNEmpty = true;
                    }
                  }
                  AlwaysAssert( foundNEmpty );
                  //infer the equality
                  d_im.sendInference(exp, n.eqNode(ns), "I_Norm_S");
                }
                d_congruent.insert( n );
                congruent[k]++;
              }else{
                ncongruent[k]++;
              }
            }else{
              congruent[k]++;
            }
          }
        }else{
          if( d_congruent.find( n )==d_congruent.end() ){
            if( var.isNull() ){
              var = n;
            }else{
              Trace("strings-process-debug") << "  congruent variable : " << n << std::endl;
              d_congruent.insert( n );
            }
          }
        }
        ++eqc_i;
      }
    }
    ++eqcs_i;
  }
  if( Trace.isOn("strings-process") ){
    for( std::map< Kind, TermIndex >::iterator it = d_term_index.begin(); it != d_term_index.end(); ++it ){
      Trace("strings-process") << "  Terms[" << it->first << "] = " << ncongruent[it->first] << "/" << (congruent[it->first]+ncongruent[it->first]) << std::endl;
    }
  }
}

void TheoryStrings::checkConstantEquivalenceClasses()
{
  // do fixed point
  unsigned prevSize;
  std::vector<Node> vecc;
  do
  {
    vecc.clear();
    Trace("strings-process-debug") << "Check constant equivalence classes..."
                                   << std::endl;
    prevSize = d_eqc_to_const.size();
    checkConstantEquivalenceClasses(&d_term_index[kind::STRING_CONCAT], vecc);
  } while (!d_im.hasProcessed() && d_eqc_to_const.size() > prevSize);
}

void TheoryStrings::checkConstantEquivalenceClasses( TermIndex* ti, std::vector< Node >& vecc ) {
  Node n = ti->d_data;
  if( !n.isNull() ){
    //construct the constant
    Node c = utils::mkConcat(vecc);
    if (!d_state.areEqual(n, c))
    {
      Trace("strings-debug") << "Constant eqc : " << c << " for " << n << std::endl;
      Trace("strings-debug") << "  ";
      for( unsigned i=0; i<vecc.size(); i++ ){
        Trace("strings-debug") << vecc[i] << " ";
      }
      Trace("strings-debug") << std::endl;
      unsigned count = 0;
      unsigned countc = 0;
      std::vector< Node > exp;
      while( count<n.getNumChildren() ){
        while (count < n.getNumChildren()
               && d_state.areEqual(n[count], d_emptyString))
        {
          d_im.addToExplanation(n[count], d_emptyString, exp);
          count++;
        }
        if( count<n.getNumChildren() ){
          Trace("strings-debug") << "...explain " << n[count] << " " << vecc[countc] << std::endl;
          if (!d_state.areEqual(n[count], vecc[countc]))
          {
            Node nrr = d_state.getRepresentative(n[count]);
            Assert( !d_eqc_to_const_exp[nrr].isNull() );
            d_im.addToExplanation(n[count], d_eqc_to_const_base[nrr], exp);
            exp.push_back( d_eqc_to_const_exp[nrr] );
          }
          else
          {
            d_im.addToExplanation(n[count], vecc[countc], exp);
          }
          countc++;
          count++;
        }
      }
      //exp contains an explanation of n==c
      Assert( countc==vecc.size() );
      if (d_state.hasTerm(c))
      {
        d_im.sendInference(exp, n.eqNode(c), "I_CONST_MERGE");
        return;
      }
      else if (!d_im.hasProcessed())
      {
        Node nr = d_state.getRepresentative(n);
        std::map< Node, Node >::iterator it = d_eqc_to_const.find( nr );
        if( it==d_eqc_to_const.end() ){
          Trace("strings-debug") << "Set eqc const " << n << " to " << c << std::endl;
          d_eqc_to_const[nr] = c;
          d_eqc_to_const_base[nr] = n;
          d_eqc_to_const_exp[nr] = utils::mkAnd(exp);
        }else if( c!=it->second ){
          //conflict
          Trace("strings-debug") << "Conflict, other constant was " << it->second << ", this constant was " << c << std::endl;
          if( d_eqc_to_const_exp[nr].isNull() ){
            // n==c ^ n == c' => false
            d_im.addToExplanation(n, it->second, exp);
          }else{
            // n==c ^ n == d_eqc_to_const_base[nr] == c' => false
            exp.push_back( d_eqc_to_const_exp[nr] );
            d_im.addToExplanation(n, d_eqc_to_const_base[nr], exp);
          }
          d_im.sendInference(exp, d_false, "I_CONST_CONFLICT");
          return;
        }else{
          Trace("strings-debug") << "Duplicate constant." << std::endl;
        }
      }
    }
  }
  for( std::map< TNode, TermIndex >::iterator it = ti->d_children.begin(); it != ti->d_children.end(); ++it ){
    std::map< Node, Node >::iterator itc = d_eqc_to_const.find( it->first );
    if( itc!=d_eqc_to_const.end() ){
      vecc.push_back( itc->second );
      checkConstantEquivalenceClasses( &it->second, vecc );
      vecc.pop_back();
      if (d_im.hasProcessed())
      {
        break;
      }
    }
  }
}

void TheoryStrings::checkExtfEval( int effort ) {
  Trace("strings-extf-list") << "Active extended functions, effort=" << effort << " : " << std::endl;
  d_extf_info_tmp.clear();
  NodeManager* nm = NodeManager::currentNM();
  bool has_nreduce = false;
  std::vector< Node > terms = getExtTheory()->getActive();
  for (const Node& n : terms)
  {
    // Setup information about n, including if it is equal to a constant.
    ExtfInfoTmp& einfo = d_extf_info_tmp[n];
    Node r = d_state.getRepresentative(n);
    std::map<Node, Node>::iterator itcit = d_eqc_to_const.find(r);
    if (itcit != d_eqc_to_const.end())
    {
      einfo.d_const = itcit->second;
    }
    // Get the current values of the children of n.
    // Notice that we look up the value of the direct children of n, and not
    // their free variables. In other words, given a term:
    //   t = (str.replace "B" (str.replace x "A" "B") "C")
    // we may build the explanation that:
    //   ((str.replace x "A" "B") = "B") => t = (str.replace "B" "B" "C")
    // instead of basing this on the free variable x:
    //   (x = "A") => t = (str.replace "B" (str.replace "A" "A" "B") "C")
    // Although both allow us to infer t = "C", it is important to use the
    // first kind of inference since it ensures that its subterms have the
    // expected values. Otherwise, we may in rare cases fail to realize that
    // the subterm (str.replace x "A" "B") does not currently have the correct
    // value, say in this example that (str.replace x "A" "B") != "B".
    std::vector<Node> exp;
    std::vector<Node> schildren;
    bool schanged = false;
    for (const Node& nc : n)
    {
      Node sc = getCurrentSubstitutionFor(effort, nc, exp);
      schildren.push_back(sc);
      schanged = schanged || sc != nc;
    }
    // If there is information involving the children, attempt to do an
    // inference and/or mark n as reduced.
    Node to_reduce;
    if (schanged)
    {
      Node sn = nm->mkNode(n.getKind(), schildren);
      Trace("strings-extf-debug")
          << "Check extf " << n << " == " << sn
          << ", constant = " << einfo.d_const << ", effort=" << effort << "..."
          << std::endl;
      einfo.d_exp.insert(einfo.d_exp.end(), exp.begin(), exp.end());
      // inference is rewriting the substituted node
      Node nrc = Rewriter::rewrite( sn );
      //if rewrites to a constant, then do the inference and mark as reduced
      if( nrc.isConst() ){
        if( effort<3 ){
          getExtTheory()->markReduced( n );
          Trace("strings-extf-debug") << "  resolvable by evaluation..." << std::endl;
          std::vector< Node > exps;
          // The following optimization gets the "symbolic definition" of
          // an extended term. The symbolic definition of a term t is a term
          // t' where constants are replaced by their corresponding proxy
          // variables.
          // For example, if lsym is a proxy variable for "", then
          // str.replace( lsym, lsym, lsym ) is the symbolic definition for
          // str.replace( "", "", "" ). It is generally better to use symbolic
          // definitions when doing cd-rewriting for the purpose of minimizing
          // clauses, e.g. we infer the unit equality:
          //    str.replace( lsym, lsym, lsym ) == ""
          // instead of making this inference multiple times:
          //    x = "" => str.replace( x, x, x ) == ""
          //    y = "" => str.replace( y, y, y ) == ""
          Trace("strings-extf-debug") << "  get symbolic definition..." << std::endl;
          Node nrs;
          // only use symbolic definitions if option is set
          if (options::stringInferSym())
          {
            nrs = getSymbolicDefinition(sn, exps);
          }
          if( !nrs.isNull() ){
            Trace("strings-extf-debug") << "  rewrite " << nrs << "..." << std::endl;
            Node nrsr = Rewriter::rewrite(nrs);
            // ensure the symbolic form is not rewritable
            if (nrsr != nrs)
            {
              // we cannot use the symbolic definition if it rewrites
              Trace("strings-extf-debug") << "  symbolic definition is trivial..." << std::endl;
              nrs = Node::null();
            }
          }else{
            Trace("strings-extf-debug") << "  could not infer symbolic definition." << std::endl;
          }
          Node conc;
          if( !nrs.isNull() ){
            Trace("strings-extf-debug") << "  symbolic def : " << nrs << std::endl;
            if (!d_state.areEqual(nrs, nrc))
            {
              //infer symbolic unit
              if( n.getType().isBoolean() ){
                conc = nrc==d_true ? nrs : nrs.negate();
              }else{
                conc = nrs.eqNode( nrc );
              }
              einfo.d_exp.clear();
            }
          }else{
            if (!d_state.areEqual(n, nrc))
            {
              if( n.getType().isBoolean() ){
                if (d_state.areEqual(n, nrc == d_true ? d_false : d_true))
                {
                  einfo.d_exp.push_back(nrc == d_true ? n.negate() : n);
                  conc = d_false;
                }
                else
                {
                  conc = nrc==d_true ? n : n.negate();
                }
              }else{
                conc = n.eqNode( nrc );
              }
            }
          }
          if( !conc.isNull() ){
            Trace("strings-extf") << "  resolve extf : " << sn << " -> " << nrc << std::endl;
            d_im.sendInference(
                einfo.d_exp, conc, effort == 0 ? "EXTF" : "EXTF-N", true);
            if( d_conflict ){
              Trace("strings-extf-debug") << "  conflict, return." << std::endl;
              return;
            }
          }
        }else{
          //check if it is already equal, if so, mark as reduced. Otherwise, do nothing.
          if (d_state.areEqual(n, nrc))
          {
            Trace("strings-extf") << "  resolved extf, since satisfied by model: " << n << std::endl;
            einfo.d_model_active = false;
          }
        }
      }
      else
      {
        // if this was a predicate which changed after substitution + rewriting
        if (!einfo.d_const.isNull() && nrc.getType().isBoolean() && nrc != n)
        {
          bool pol = einfo.d_const == d_true;
          Node nrcAssert = pol ? nrc : nrc.negate();
          Node nAssert = pol ? n : n.negate();
          Assert(effort < 3);
          einfo.d_exp.push_back(nAssert);
          Trace("strings-extf-debug") << "  decomposable..." << std::endl;
          Trace("strings-extf") << "  resolve extf : " << sn << " -> " << nrc
                                << ", const = " << einfo.d_const << std::endl;
          // We send inferences internal here, which may help show unsat.
          // However, we do not make a determination whether n can be marked
          // reduced since this argument may be circular: we may infer than n
          // can be reduced to something else, but that thing may argue that it
          // can be reduced to n, in theory.
          d_im.sendInternalInference(
              einfo.d_exp, nrcAssert, effort == 0 ? "EXTF_d" : "EXTF_d-N");
        }
        to_reduce = nrc;
      }
    }
    else
    {
      to_reduce = n;
    }
    //if not reduced
    if( !to_reduce.isNull() ){
      Assert( effort<3 );
      if( effort==1 ){
        Trace("strings-extf") << "  cannot rewrite extf : " << to_reduce << std::endl;
      }
      checkExtfInference(n, to_reduce, einfo, effort);
      if( Trace.isOn("strings-extf-list") ){
        Trace("strings-extf-list") << "  * " << to_reduce;
        if (!einfo.d_const.isNull())
        {
          Trace("strings-extf-list") << ", const = " << einfo.d_const;
        }
        if( n!=to_reduce ){
          Trace("strings-extf-list") << ", from " << n;
        }
        Trace("strings-extf-list") << std::endl;
      }
      if (getExtTheory()->isActive(n) && einfo.d_model_active)
      {
        has_nreduce = true;
      }
    }
  }
  d_has_extf = has_nreduce;
}

void TheoryStrings::checkExtfInference( Node n, Node nr, ExtfInfoTmp& in, int effort ){
  if (in.d_const.isNull())
  {
    return;
  }
  NodeManager* nm = NodeManager::currentNM();
  Trace("strings-extf-infer") << "checkExtfInference: " << n << " : " << nr
                              << " == " << in.d_const << std::endl;

  // add original to explanation
  if (n.getType().isBoolean())
  {
    // if Boolean, it's easy
    in.d_exp.push_back(in.d_const.getConst<bool>() ? n : n.negate());
  }
  else
  {
    // otherwise, must explain via base node
    Node r = d_state.getRepresentative(n);
    // we have that:
    //   d_eqc_to_const_exp[r] => d_eqc_to_const_base[r] = in.d_const
    // thus:
    //   n = d_eqc_to_const_base[r] ^ d_eqc_to_const_exp[r] => n = in.d_const
    Assert(d_eqc_to_const_base.find(r) != d_eqc_to_const_base.end());
    d_im.addToExplanation(n, d_eqc_to_const_base[r], in.d_exp);
    Assert(d_eqc_to_const_exp.find(r) != d_eqc_to_const_exp.end());
    in.d_exp.insert(in.d_exp.end(),
                    d_eqc_to_const_exp[r].begin(),
                    d_eqc_to_const_exp[r].end());
  }

  // d_extf_infer_cache stores whether we have made the inferences associated
  // with a node n,
  // this may need to be generalized if multiple inferences apply

  if (nr.getKind() == STRING_STRCTN)
  {
    Assert(in.d_const.isConst());
    bool pol = in.d_const.getConst<bool>();
    if ((pol && nr[1].getKind() == STRING_CONCAT)
        || (!pol && nr[0].getKind() == STRING_CONCAT))
    {
      // If str.contains( x, str.++( y1, ..., yn ) ),
      //   we may infer str.contains( x, y1 ), ..., str.contains( x, yn )
      // The following recognizes two situations related to the above reasoning:
      // (1) If ~str.contains( x, yi ) holds for some i, we are in conflict,
      // (2) If str.contains( x, yj ) already holds for some j, then the term
      // str.contains( x, yj ) is irrelevant since it is satisfied by all models
      // for str.contains( x, str.++( y1, ..., yn ) ).

      // Notice that the dual of the above reasoning also holds, i.e.
      // If ~str.contains( str.++( x1, ..., xn ), y ),
      //   we may infer ~str.contains( x1, y ), ..., ~str.contains( xn, y )
      // This is also handled here.
      if (d_extf_infer_cache.find(nr) == d_extf_infer_cache.end())
      {
        d_extf_infer_cache.insert(nr);

        int index = pol ? 1 : 0;
        std::vector<Node> children;
        children.push_back(nr[0]);
        children.push_back(nr[1]);
        for (const Node& nrc : nr[index])
        {
          children[index] = nrc;
          Node conc = nm->mkNode(STRING_STRCTN, children);
          conc = Rewriter::rewrite(pol ? conc : conc.negate());
          // check if it already (does not) hold
          if (d_state.hasTerm(conc))
          {
            if (d_state.areEqual(conc, d_false))
            {
              // we are in conflict
              d_im.sendInference(in.d_exp, conc, "CTN_Decompose");
            }
            else if (getExtTheory()->hasFunctionKind(conc.getKind()))
            {
              // can mark as reduced, since model for n implies model for conc
              getExtTheory()->markReduced(conc);
            }
          }
        }
      }
    }
    else
    {
      if (std::find(d_extf_info_tmp[nr[0]].d_ctn[pol].begin(),
                    d_extf_info_tmp[nr[0]].d_ctn[pol].end(),
                    nr[1])
          == d_extf_info_tmp[nr[0]].d_ctn[pol].end())
      {
        Trace("strings-extf-debug") << "  store contains info : " << nr[0]
                                    << " " << pol << " " << nr[1] << std::endl;
        // Store s (does not) contains t, since nr = (~)contains( s, t ) holds.
        d_extf_info_tmp[nr[0]].d_ctn[pol].push_back(nr[1]);
        d_extf_info_tmp[nr[0]].d_ctn_from[pol].push_back(n);
        // Do transistive closure on contains, e.g.
        // if contains( s, t ) and ~contains( s, r ), then ~contains( t, r ).

        // The following infers new (negative) contains based on the above
        // reasoning, provided that ~contains( t, r ) does not
        // already hold in the current context. We test this by checking that
        // contains( t, r ) is not already asserted false in the current
        // context. We also handle the case where contains( t, r ) is equivalent
        // to t = r, in which case we check that t != r does not already hold
        // in the current context.

        // Notice that form of the above inference is enough to find
        // conflicts purely due to contains predicates. For example, if we
        // have only positive occurrences of contains, then no conflicts due to
        // contains predicates are possible and this schema does nothing. For
        // example, note that contains( s, t ) and contains( t, r ) implies
        // contains( s, r ), which we could but choose not to infer. Instead,
        // we prefer being lazy: only if ~contains( s, r ) appears later do we
        // infer ~contains( t, r ), which suffices to show a conflict.
        bool opol = !pol;
        for (unsigned i = 0, size = d_extf_info_tmp[nr[0]].d_ctn[opol].size();
             i < size;
             i++)
        {
          Node onr = d_extf_info_tmp[nr[0]].d_ctn[opol][i];
          Node concOrig =
              nm->mkNode(STRING_STRCTN, pol ? nr[1] : onr, pol ? onr : nr[1]);
<<<<<<< HEAD
          conc = Rewriter::rewrite(conc);
          conc = conc.negate();
          bool do_infer = false;
          bool pol = conc.getKind() != NOT;
          Node lit = pol ? conc : conc[0];
          if (lit.getKind() == EQUAL)
          {
            do_infer = pol ? !d_state.areEqual(lit[0], lit[1])
                           : !d_state.areDisequal(lit[0], lit[1]);
          }
          else
          {
            do_infer = !d_state.areEqual(lit, pol ? d_true : d_false);
          }
          if (do_infer)
          {
            std::vector<Node> exp_c;
            exp_c.insert(exp_c.end(), in.d_exp.begin(), in.d_exp.end());
            Node ofrom = d_extf_info_tmp[nr[0]].d_ctn_from[opol][i];
            Assert(d_extf_info_tmp.find(ofrom) != d_extf_info_tmp.end());
            exp_c.insert(exp_c.end(),
                         d_extf_info_tmp[ofrom].d_exp.begin(),
                         d_extf_info_tmp[ofrom].d_exp.end());
            d_im.sendInference(exp_c, conc, "CTN_Trans");
=======
          Node conc = Rewriter::rewrite(concOrig);
          // For termination concerns, we only do the inference if the contains
          // does not rewrite (and thus does not introduce new terms).
          if (conc == concOrig)
          {
            bool do_infer = false;
            conc = conc.negate();
            bool pol = conc.getKind() != NOT;
            Node lit = pol ? conc : conc[0];
            if (lit.getKind() == EQUAL)
            {
              do_infer = pol ? !areEqual(lit[0], lit[1])
                             : !areDisequal(lit[0], lit[1]);
            }
            else
            {
              do_infer = !areEqual(lit, pol ? d_true : d_false);
            }
            if (do_infer)
            {
              std::vector<Node> exp_c;
              exp_c.insert(exp_c.end(), in.d_exp.begin(), in.d_exp.end());
              Node ofrom = d_extf_info_tmp[nr[0]].d_ctn_from[opol][i];
              Assert(d_extf_info_tmp.find(ofrom) != d_extf_info_tmp.end());
              exp_c.insert(exp_c.end(),
                           d_extf_info_tmp[ofrom].d_exp.begin(),
                           d_extf_info_tmp[ofrom].d_exp.end());
              d_im.sendInference(exp_c, conc, "CTN_Trans");
            }
>>>>>>> b2447df2
          }
        }
      }
      else
      {
        // If we already know that s (does not) contain t, then n is redundant.
        // For example, if str.contains( x, y ), str.contains( z, y ), and x=z
        // are asserted in the current context, then str.contains( z, y ) is
        // satisfied by all models of str.contains( x, y ) ^ x=z and thus can
        // be ignored.
        Trace("strings-extf-debug") << "  redundant." << std::endl;
        getExtTheory()->markReduced(n);
      }
    }
    return;
  }

  // If it's not a predicate, see if we can solve the equality n = c, where c
  // is the constant that extended term n is equal to.
  Node inferEq = nr.eqNode(in.d_const);
  Node inferEqr = Rewriter::rewrite(inferEq);
  Node inferEqrr = inferEqr;
  if (inferEqr.getKind() == EQUAL)
  {
    // try to use the extended rewriter for equalities
    inferEqrr = TheoryStringsRewriter::rewriteEqualityExt(inferEqr);
  }
  if (inferEqrr != inferEqr)
  {
    inferEqrr = Rewriter::rewrite(inferEqrr);
    Trace("strings-extf-infer") << "checkExtfInference: " << inferEq
                                << " ...reduces to " << inferEqrr << std::endl;
    d_im.sendInternalInference(in.d_exp, inferEqrr, "EXTF_equality_rew");
  }
}

Node TheoryStrings::getProxyVariableFor(Node n) const
{
  NodeNodeMap::const_iterator it = d_proxy_var.find(n);
  if (it != d_proxy_var.end())
  {
    return (*it).second;
  }
  return Node::null();
}
Node TheoryStrings::getSymbolicDefinition(Node n, std::vector<Node>& exp) const
{
  if( n.getNumChildren()==0 ){
    Node pn = getProxyVariableFor(n);
    if (pn.isNull())
    {
      return Node::null();
    }
    Node eq = n.eqNode(pn);
    eq = Rewriter::rewrite(eq);
    if (std::find(exp.begin(), exp.end(), eq) == exp.end())
    {
      exp.push_back(eq);
    }
    return pn;
  }else{
    std::vector< Node > children;
    if (n.getMetaKind() == kind::metakind::PARAMETERIZED) {
      children.push_back( n.getOperator() );
    }
    for( unsigned i=0; i<n.getNumChildren(); i++ ){
      if( n.getKind()==kind::STRING_IN_REGEXP && i==1 ){
        children.push_back( n[i] );
      }else{
        Node ns = getSymbolicDefinition( n[i], exp );
        if( ns.isNull() ){
          return Node::null();
        }else{
          children.push_back( ns );
        }
      }
    }
    return NodeManager::currentNM()->mkNode( n.getKind(), children );
  }
}

Node TheoryStrings::getConstantEqc( Node eqc ) {
  std::map< Node, Node >::iterator it = d_eqc_to_const.find( eqc );
  if( it!=d_eqc_to_const.end() ){
    return it->second;
  }else{
    return Node::null();
  }
}

void TheoryStrings::debugPrintFlatForms( const char * tc ){
  for( unsigned k=0; k<d_strings_eqc.size(); k++ ){
    Node eqc = d_strings_eqc[k];
    if( d_eqc[eqc].size()>1 ){
      Trace( tc ) << "EQC [" << eqc << "]" << std::endl;
    }else{
      Trace( tc ) << "eqc [" << eqc << "]";
    }
    std::map< Node, Node >::iterator itc = d_eqc_to_const.find( eqc );
    if( itc!=d_eqc_to_const.end() ){
      Trace( tc ) << "  C: " << itc->second;
      if( d_eqc[eqc].size()>1 ){
        Trace( tc ) << std::endl;
      }
    }
    if( d_eqc[eqc].size()>1 ){
      for( unsigned i=0; i<d_eqc[eqc].size(); i++ ){
        Node n = d_eqc[eqc][i];
        Trace( tc ) << "    ";
        for( unsigned j=0; j<d_flat_form[n].size(); j++ ){
          Node fc = d_flat_form[n][j];
          itc = d_eqc_to_const.find( fc );
          Trace( tc ) << " ";
          if( itc!=d_eqc_to_const.end() ){
            Trace( tc ) << itc->second;
          }else{
            Trace( tc ) << fc;
          }
        }
        if( n!=eqc ){
          Trace( tc ) << ", from " << n;
        }
        Trace( tc ) << std::endl;
      }
    }else{
      Trace( tc ) << std::endl;
    }
  }
  Trace( tc ) << std::endl;
}

struct sortConstLength {
  std::map< Node, unsigned > d_const_length;
  bool operator() (Node i, Node j) {
    std::map< Node, unsigned >::iterator it_i = d_const_length.find( i );
    std::map< Node, unsigned >::iterator it_j = d_const_length.find( j );
    if( it_i==d_const_length.end() ){
      if( it_j==d_const_length.end() ){
        return i<j;
      }else{
        return false;
      }
    }else{
      if( it_j==d_const_length.end() ){
        return true;
      }else{
        return it_i->second<it_j->second;
      }
    }
  }
};

void TheoryStrings::checkCycles()
{
  // first check for cycles, while building ordering of equivalence classes
  d_flat_form.clear();
  d_flat_form_index.clear();
  d_eqc.clear();
  //rebuild strings eqc based on acyclic ordering
  std::vector< Node > eqc;
  eqc.insert( eqc.end(), d_strings_eqc.begin(), d_strings_eqc.end() );
  d_strings_eqc.clear();
  if( options::stringBinaryCsp() ){
    //sort: process smallest constants first (necessary if doing binary splits)
    sortConstLength scl;
    for( unsigned i=0; i<eqc.size(); i++ ){
      std::map< Node, Node >::iterator itc = d_eqc_to_const.find( eqc[i] );
      if( itc!=d_eqc_to_const.end() ){
        scl.d_const_length[eqc[i]] = itc->second.getConst<String>().size();
      }
    }
    std::sort( eqc.begin(), eqc.end(), scl );
  }
  for( unsigned i=0; i<eqc.size(); i++ ){
    std::vector< Node > curr;
    std::vector< Node > exp;
    checkCycles( eqc[i], curr, exp );
    if (d_im.hasProcessed())
    {
      return;
    }
  }
}

void TheoryStrings::checkFlatForms()
{
  // debug print flat forms
  if (Trace.isOn("strings-ff"))
  {
    Trace("strings-ff") << "Flat forms : " << std::endl;
    debugPrintFlatForms("strings-ff");
  }

  // inferences without recursively expanding flat forms

  //(1) approximate equality by containment, infer conflicts
  for (const Node& eqc : d_strings_eqc)
  {
    Node c = getConstantEqc(eqc);
    if (!c.isNull())
    {
      // if equivalence class is constant, all component constants in flat forms
      // must be contained in it, in order
      std::map<Node, std::vector<Node> >::iterator it = d_eqc.find(eqc);
      if (it != d_eqc.end())
      {
        for (const Node& n : it->second)
        {
          int firstc, lastc;
          if (!TheoryStringsRewriter::canConstantContainList(
                  c, d_flat_form[n], firstc, lastc))
          {
            Trace("strings-ff-debug") << "Flat form for " << n
                                      << " cannot be contained in constant "
                                      << c << std::endl;
            Trace("strings-ff-debug") << "  indices = " << firstc << "/"
                                      << lastc << std::endl;
            // conflict, explanation is n = base ^ base = c ^ relevant portion
            // of ( n = f[n] )
            std::vector<Node> exp;
            Assert(d_eqc_to_const_base.find(eqc) != d_eqc_to_const_base.end());
            d_im.addToExplanation(n, d_eqc_to_const_base[eqc], exp);
            Assert(d_eqc_to_const_exp.find(eqc) != d_eqc_to_const_exp.end());
            if (!d_eqc_to_const_exp[eqc].isNull())
            {
              exp.push_back(d_eqc_to_const_exp[eqc]);
            }
            for (int e = firstc; e <= lastc; e++)
            {
              if (d_flat_form[n][e].isConst())
              {
                Assert(e >= 0 && e < (int)d_flat_form_index[n].size());
                Assert(d_flat_form_index[n][e] >= 0
                       && d_flat_form_index[n][e] < (int)n.getNumChildren());
                d_im.addToExplanation(
                    d_flat_form[n][e], n[d_flat_form_index[n][e]], exp);
              }
            }
            Node conc = d_false;
            d_im.sendInference(exp, conc, "F_NCTN");
            return;
          }
        }
      }
    }
  }

  //(2) scan lists, unification to infer conflicts and equalities
  for (const Node& eqc : d_strings_eqc)
  {
    std::map<Node, std::vector<Node> >::iterator it = d_eqc.find(eqc);
    if (it == d_eqc.end() || it->second.size() <= 1)
    {
      continue;
    }
    // iterate over start index
    for (unsigned start = 0; start < it->second.size() - 1; start++)
    {
      for (unsigned r = 0; r < 2; r++)
      {
        bool isRev = r == 1;
        checkFlatForm(it->second, start, isRev);
        if (d_conflict)
        {
          return;
        }
      }
    }
  }
}

void TheoryStrings::checkFlatForm(std::vector<Node>& eqc,
                                  unsigned start,
                                  bool isRev)
{
  unsigned count = 0;
  std::vector<Node> inelig;
  for (unsigned i = 0; i <= start; i++)
  {
    inelig.push_back(eqc[start]);
  }
  Node a = eqc[start];
  Trace("strings-ff-debug")
      << "Check flat form for a = " << a << ", whose flat form is "
      << d_flat_form[a] << ")" << std::endl;
  Node b;
  do
  {
    std::vector<Node> exp;
    Node conc;
    int inf_type = -1;
    unsigned eqc_size = eqc.size();
    unsigned asize = d_flat_form[a].size();
    if (count == asize)
    {
      for (unsigned i = start + 1; i < eqc_size; i++)
      {
        b = eqc[i];
        if (std::find(inelig.begin(), inelig.end(), b) == inelig.end())
        {
          unsigned bsize = d_flat_form[b].size();
          if (count < bsize)
          {
            Trace("strings-ff-debug")
                << "Found endpoint (in a) with non-empty b = " << b
                << ", whose flat form is " << d_flat_form[b] << std::endl;
            // endpoint
            std::vector<Node> conc_c;
            for (unsigned j = count; j < bsize; j++)
            {
              conc_c.push_back(
                  b[d_flat_form_index[b][j]].eqNode(d_emptyString));
            }
            Assert(!conc_c.empty());
            conc = utils::mkAnd(conc_c);
            inf_type = 2;
            Assert(count > 0);
            // swap, will enforce is empty past current
            a = eqc[i];
            b = eqc[start];
            break;
          }
          inelig.push_back(eqc[i]);
        }
      }
    }
    else
    {
      Node curr = d_flat_form[a][count];
      Node curr_c = getConstantEqc(curr);
      Node ac = a[d_flat_form_index[a][count]];
      std::vector<Node> lexp;
      Node lcurr = d_state.getLength(ac, lexp);
      for (unsigned i = 1; i < eqc_size; i++)
      {
        b = eqc[i];
        if (std::find(inelig.begin(), inelig.end(), b) == inelig.end())
        {
          if (count == d_flat_form[b].size())
          {
            inelig.push_back(b);
            Trace("strings-ff-debug")
                << "Found endpoint in b = " << b << ", whose flat form is "
                << d_flat_form[b] << std::endl;
            // endpoint
            std::vector<Node> conc_c;
            for (unsigned j = count; j < asize; j++)
            {
              conc_c.push_back(
                  a[d_flat_form_index[a][j]].eqNode(d_emptyString));
            }
            Assert(!conc_c.empty());
            conc = utils::mkAnd(conc_c);
            inf_type = 2;
            Assert(count > 0);
            break;
          }
          else
          {
            Node cc = d_flat_form[b][count];
            if (cc != curr)
            {
              Node bc = b[d_flat_form_index[b][count]];
              inelig.push_back(b);
              Assert(!d_state.areEqual(curr, cc));
              Node cc_c = getConstantEqc(cc);
              if (!curr_c.isNull() && !cc_c.isNull())
              {
                // check for constant conflict
                int index;
                Node s = TheoryStringsRewriter::splitConstant(
                    cc_c, curr_c, index, isRev);
                if (s.isNull())
                {
                  d_im.addToExplanation(ac, d_eqc_to_const_base[curr], exp);
                  d_im.addToExplanation(d_eqc_to_const_exp[curr], exp);
                  d_im.addToExplanation(bc, d_eqc_to_const_base[cc], exp);
                  d_im.addToExplanation(d_eqc_to_const_exp[cc], exp);
                  conc = d_false;
                  inf_type = 0;
                  break;
                }
              }
              else if ((d_flat_form[a].size() - 1) == count
                       && (d_flat_form[b].size() - 1) == count)
              {
                conc = ac.eqNode(bc);
                inf_type = 3;
                break;
              }
              else
              {
                // if lengths are the same, apply LengthEq
                std::vector<Node> lexp2;
                Node lcc = d_state.getLength(bc, lexp2);
                if (d_state.areEqual(lcurr, lcc))
                {
                  Trace("strings-ff-debug") << "Infer " << ac << " == " << bc
                                            << " since " << lcurr
                                            << " == " << lcc << std::endl;
                  // exp_n.push_back( getLength( curr, true ).eqNode(
                  // getLength( cc, true ) ) );
                  Trace("strings-ff-debug") << "Explanation for " << lcurr
                                            << " is ";
                  for (unsigned j = 0; j < lexp.size(); j++)
                  {
                    Trace("strings-ff-debug") << lexp[j] << std::endl;
                  }
                  Trace("strings-ff-debug") << "Explanation for " << lcc
                                            << " is ";
                  for (unsigned j = 0; j < lexp2.size(); j++)
                  {
                    Trace("strings-ff-debug") << lexp2[j] << std::endl;
                  }
                  exp.insert(exp.end(), lexp.begin(), lexp.end());
                  exp.insert(exp.end(), lexp2.begin(), lexp2.end());
                  d_im.addToExplanation(lcurr, lcc, exp);
                  conc = ac.eqNode(bc);
                  inf_type = 1;
                  break;
                }
              }
            }
          }
        }
      }
    }
    if (!conc.isNull())
    {
      Trace("strings-ff-debug")
          << "Found inference : " << conc << " based on equality " << a
          << " == " << b << ", " << isRev << " " << inf_type << std::endl;
      d_im.addToExplanation(a, b, exp);
      // explain why prefixes up to now were the same
      for (unsigned j = 0; j < count; j++)
      {
        Trace("strings-ff-debug") << "Add at " << d_flat_form_index[a][j] << " "
                                  << d_flat_form_index[b][j] << std::endl;
        d_im.addToExplanation(
            a[d_flat_form_index[a][j]], b[d_flat_form_index[b][j]], exp);
      }
      // explain why other components up to now are empty
      for (unsigned t = 0; t < 2; t++)
      {
        Node c = t == 0 ? a : b;
        int jj;
        if (inf_type == 3 || (t == 1 && inf_type == 2))
        {
          // explain all the empty components for F_EndpointEq, all for
          // the short end for F_EndpointEmp
          jj = isRev ? -1 : c.getNumChildren();
        }
        else
        {
          jj = t == 0 ? d_flat_form_index[a][count]
                      : d_flat_form_index[b][count];
        }
        int startj = isRev ? jj + 1 : 0;
        int endj = isRev ? c.getNumChildren() : jj;
        for (int j = startj; j < endj; j++)
        {
          if (d_state.areEqual(c[j], d_emptyString))
          {
            d_im.addToExplanation(c[j], d_emptyString, exp);
          }
        }
      }
      // Notice that F_EndpointEmp is not typically applied, since
      // strict prefix equality ( a.b = a ) where a,b non-empty
      // is conflicting by arithmetic len(a.b)=len(a)+len(b)!=len(a)
      // when len(b)!=0. Although if we do not infer this conflict eagerly,
      // it may be applied (see #3272).
      d_im.sendInference(
          exp,
          conc,
          inf_type == 0 ? "F_Const"
                        : (inf_type == 1 ? "F_Unify"
                                         : (inf_type == 2 ? "F_EndpointEmp"
                                                          : "F_EndpointEq")));
      if (d_conflict)
      {
        return;
      }
      break;
    }
    count++;
  } while (inelig.size() < eqc.size());

  for (const Node& n : eqc)
  {
    std::reverse(d_flat_form[n].begin(), d_flat_form[n].end());
    std::reverse(d_flat_form_index[n].begin(), d_flat_form_index[n].end());
  }
}

Node TheoryStrings::checkCycles( Node eqc, std::vector< Node >& curr, std::vector< Node >& exp ){
  if( std::find( curr.begin(), curr.end(), eqc )!=curr.end() ){
    // a loop
    return eqc;
  }else if( std::find( d_strings_eqc.begin(), d_strings_eqc.end(), eqc )==d_strings_eqc.end() ){
    curr.push_back( eqc );
    //look at all terms in this equivalence class
    eq::EqClassIterator eqc_i = eq::EqClassIterator( eqc, &d_equalityEngine );
    while( !eqc_i.isFinished() ) {
      Node n = (*eqc_i);
      if( d_congruent.find( n )==d_congruent.end() ){
        if( n.getKind() == kind::STRING_CONCAT ){
          Trace("strings-cycle") << eqc << " check term : " << n << " in " << eqc << std::endl;
          if( eqc!=d_emptyString_r ){
            d_eqc[eqc].push_back( n );
          }
          for( unsigned i=0; i<n.getNumChildren(); i++ ){
            Node nr = d_state.getRepresentative(n[i]);
            if( eqc==d_emptyString_r ){
              //for empty eqc, ensure all components are empty
              if( nr!=d_emptyString_r ){
                std::vector< Node > exp;
                exp.push_back( n.eqNode( d_emptyString ) );
                d_im.sendInference(
                    exp, n[i].eqNode(d_emptyString), "I_CYCLE_E");
                return Node::null();
              }
            }else{
              if( nr!=d_emptyString_r ){
                d_flat_form[n].push_back( nr );
                d_flat_form_index[n].push_back( i );
              }
              //for non-empty eqc, recurse and see if we find a loop
              Node ncy = checkCycles( nr, curr, exp );
              if( !ncy.isNull() ){
                Trace("strings-cycle") << eqc << " cycle: " << ncy << " at " << n << "[" << i << "] : " << n[i] << std::endl;
                d_im.addToExplanation(n, eqc, exp);
                d_im.addToExplanation(nr, n[i], exp);
                if( ncy==eqc ){
                  //can infer all other components must be empty
                  for( unsigned j=0; j<n.getNumChildren(); j++ ){
                    //take first non-empty
                    if (j != i && !d_state.areEqual(n[j], d_emptyString))
                    {
                      d_im.sendInference(
                          exp, n[j].eqNode(d_emptyString), "I_CYCLE");
                      return Node::null();
                    }
                  }
                  Trace("strings-error") << "Looping term should be congruent : " << n << " " << eqc << " " << ncy << std::endl;
                  //should find a non-empty component, otherwise would have been singular congruent (I_Norm_S)
                  Assert( false );
                }else{
                  return ncy;
                }
              }else{
                if (d_im.hasProcessed())
                {
                  return Node::null();
                }
              }
            }
          }
        }
      }
      ++eqc_i;
    }
    curr.pop_back();
    //now we can add it to the list of equivalence classes
    d_strings_eqc.push_back( eqc );
  }else{
    //already processed
  }
  return Node::null();
}

void TheoryStrings::checkNormalFormsEq()
{
  if( !options::stringEagerLen() ){
    for( unsigned i=0; i<d_strings_eqc.size(); i++ ) {
      Node eqc = d_strings_eqc[i];
      eq::EqClassIterator eqc_i = eq::EqClassIterator( eqc, &d_equalityEngine );
      while( !eqc_i.isFinished() ) {
        Node n = (*eqc_i);
        if( d_congruent.find( n )==d_congruent.end() ){
          registerTerm( n, 2 );
        }
        ++eqc_i;
      }
    }
  }

  if (d_im.hasProcessed())
  {
    return;
  }
  // calculate normal forms for each equivalence class, possibly adding
  // splitting lemmas
  d_normal_form.clear();
  std::map<Node, Node> nf_to_eqc;
  std::map<Node, Node> eqc_to_nf;
  std::map<Node, Node> eqc_to_exp;
  for (const Node& eqc : d_strings_eqc)
  {
    Trace("strings-process-debug") << "- Verify normal forms are the same for "
                                   << eqc << std::endl;
    normalizeEquivalenceClass(eqc);
    Trace("strings-debug") << "Finished normalizing eqc..." << std::endl;
    if (d_im.hasProcessed())
    {
      return;
    }
    NormalForm& nfe = getNormalForm(eqc);
    Node nf_term = utils::mkConcat(nfe.d_nf);
    std::map<Node, Node>::iterator itn = nf_to_eqc.find(nf_term);
    if (itn != nf_to_eqc.end())
    {
      NormalForm& nfe_eq = getNormalForm(itn->second);
      // two equivalence classes have same normal form, merge
      std::vector<Node> nf_exp;
      nf_exp.push_back(utils::mkAnd(nfe.d_exp));
      nf_exp.push_back(eqc_to_exp[itn->second]);
      Node eq = nfe.d_base.eqNode(nfe_eq.d_base);
      d_im.sendInference(nf_exp, eq, "Normal_Form");
      if (d_im.hasProcessed())
      {
        return;
      }
    }
    else
    {
      nf_to_eqc[nf_term] = eqc;
      eqc_to_nf[eqc] = nf_term;
      eqc_to_exp[eqc] = utils::mkAnd(nfe.d_exp);
    }
    Trace("strings-process-debug")
        << "Done verifying normal forms are the same for " << eqc << std::endl;
  }
  if (Trace.isOn("strings-nf"))
  {
    Trace("strings-nf") << "**** Normal forms are : " << std::endl;
    for (std::map<Node, Node>::iterator it = eqc_to_exp.begin();
         it != eqc_to_exp.end();
         ++it)
    {
      NormalForm& nf = getNormalForm(it->first);
      Trace("strings-nf") << "  N[" << it->first << "] (base " << nf.d_base
                          << ") = " << eqc_to_nf[it->first] << std::endl;
      Trace("strings-nf") << "     exp: " << it->second << std::endl;
    }
    Trace("strings-nf") << std::endl;
  }
}

void TheoryStrings::checkCodes()
{
  // ensure that lemmas regarding str.code been added for each constant string
  // of length one
  if (d_has_str_code)
  {
    NodeManager* nm = NodeManager::currentNM();
    // str.code applied to the code term for each equivalence class that has a
    // code term but is not a constant
    std::vector<Node> nconst_codes;
    // str.code applied to the proxy variables for each equivalence classes that
    // are constants of size one
    std::vector<Node> const_codes;
    for (const Node& eqc : d_strings_eqc)
    {
      NormalForm& nfe = getNormalForm(eqc);
      if (nfe.d_nf.size() == 1 && nfe.d_nf[0].isConst())
      {
        Node c = nfe.d_nf[0];
        Trace("strings-code-debug") << "Get proxy variable for " << c
                                    << std::endl;
        Node cc = nm->mkNode(kind::STRING_CODE, c);
        cc = Rewriter::rewrite(cc);
        Assert(cc.isConst());
        Node cp = getProxyVariableFor(c);
        AlwaysAssert(!cp.isNull());
        Node vc = nm->mkNode(STRING_CODE, cp);
        if (!d_state.areEqual(cc, vc))
        {
          d_im.sendInference(d_empty_vec, cc.eqNode(vc), "Code_Proxy");
        }
        const_codes.push_back(vc);
      }
      else
      {
        EqcInfo* ei = d_state.getOrMakeEqcInfo(eqc, false);
        if (ei && !ei->d_code_term.get().isNull())
        {
          Node vc = nm->mkNode(kind::STRING_CODE, ei->d_code_term.get());
          nconst_codes.push_back(vc);
        }
      }
    }
    if (d_im.hasProcessed())
    {
      return;
    }
    // now, ensure that str.code is injective
    std::vector<Node> cmps;
    cmps.insert(cmps.end(), const_codes.rbegin(), const_codes.rend());
    cmps.insert(cmps.end(), nconst_codes.rbegin(), nconst_codes.rend());
    for (unsigned i = 0, num_ncc = nconst_codes.size(); i < num_ncc; i++)
    {
      Node c1 = nconst_codes[i];
      cmps.pop_back();
      for (const Node& c2 : cmps)
      {
        Trace("strings-code-debug")
            << "Compare codes : " << c1 << " " << c2 << std::endl;
        if (!d_state.areDisequal(c1, c2) && !d_state.areEqual(c1, d_neg_one))
        {
          Node eq_no = c1.eqNode(d_neg_one);
          Node deq = c1.eqNode(c2).negate();
          Node eqn = c1[0].eqNode(c2[0]);
          // str.code(x)==-1 V str.code(x)!=str.code(y) V x==y
          Node inj_lem = nm->mkNode(kind::OR, eq_no, deq, eqn);
          d_im.sendPhaseRequirement(deq, false);
          d_im.sendInference(d_empty_vec, inj_lem, "Code_Inj");
        }
      }
    }
  }
}

//compute d_normal_forms_(base,exp,exp_depend)[eqc]
void TheoryStrings::normalizeEquivalenceClass( Node eqc ) {
  Trace("strings-process-debug") << "Process equivalence class " << eqc << std::endl;
  if (d_state.areEqual(eqc, d_emptyString))
  {
#ifdef CVC4_ASSERTIONS
    for( unsigned j=0; j<d_eqc[eqc].size(); j++ ){
      Node n = d_eqc[eqc][j];
      for( unsigned i=0; i<n.getNumChildren(); i++ ){
        Assert(d_state.areEqual(n[i], d_emptyString));
      }
    }
#endif
    //do nothing
    Trace("strings-process-debug") << "Return process equivalence class " << eqc << " : empty." << std::endl;
    d_normal_form[eqc].init(d_emptyString);
  }
  else
  {
    // should not have computed the normal form of this equivalence class yet
    Assert(d_normal_form.find(eqc) == d_normal_form.end());
    // Normal forms for the relevant terms in the equivalence class of eqc
    std::vector<NormalForm> normal_forms;
    // map each term to its index in the above vector
    std::map<Node, unsigned> term_to_nf_index;
    // get the normal forms
    getNormalForms(eqc, normal_forms, term_to_nf_index);
    if (d_im.hasProcessed())
    {
      return;
    }
    // process the normal forms
    processNEqc(normal_forms);
    if (d_im.hasProcessed())
    {
      return;
    }

    //construct the normal form
    Assert( !normal_forms.empty() );
    unsigned nf_index = 0;
    std::map<Node, unsigned>::iterator it = term_to_nf_index.find(eqc);
    // we prefer taking the normal form whose base is the equivalence
    // class representative, since this leads to shorter explanations in
    // some cases.
    if (it != term_to_nf_index.end())
    {
      nf_index = it->second;
    }
    d_normal_form[eqc] = normal_forms[nf_index];
    Trace("strings-process-debug")
        << "Return process equivalence class " << eqc
        << " : returned, size = " << d_normal_form[eqc].d_nf.size()
        << std::endl;
  }
}

NormalForm& TheoryStrings::getNormalForm(Node n)
{
  std::map<Node, NormalForm>::iterator itn = d_normal_form.find(n);
  if (itn == d_normal_form.end())
  {
    Trace("strings-warn") << "WARNING: returning empty normal form for " << n
                          << std::endl;
    // Shouln't ask for normal forms of strings that weren't computed. This
    // likely means that n is not a representative or not a term in the current
    // context. We simply return a default normal form here in this case.
    Assert(false);
    return d_normal_form[n];
  }
  return itn->second;
}

void TheoryStrings::getNormalForms(Node eqc,
                                   std::vector<NormalForm>& normal_forms,
                                   std::map<Node, unsigned>& term_to_nf_index)
{
  //constant for equivalence class
  Node eqc_non_c = eqc;
  Trace("strings-process-debug") << "Get normal forms " << eqc << std::endl;
  eq::EqClassIterator eqc_i = eq::EqClassIterator( eqc, &d_equalityEngine );
  while( !eqc_i.isFinished() ){
    Node n = (*eqc_i);
    if( d_congruent.find( n )==d_congruent.end() ){
      if (n.getKind() == CONST_STRING || n.getKind() == STRING_CONCAT)
      {
        Trace("strings-process-debug") << "Get Normal Form : Process term " << n << " in eqc " << eqc << std::endl;
        NormalForm nf_curr;
        if (n.getKind() == CONST_STRING)
        {
          nf_curr.init(n);
        }
        else if (n.getKind() == STRING_CONCAT)
        {
          // set the base to n, we construct the other portions of nf_curr in
          // the following.
          nf_curr.d_base = n;
          for( unsigned i=0; i<n.getNumChildren(); i++ ) {
            Node nr = d_equalityEngine.getRepresentative( n[i] );
            // get the normal form for the component
            NormalForm& nfr = getNormalForm(nr);
            std::vector<Node>& nfrv = nfr.d_nf;
            Trace("strings-process-debug") << "Normalizing subterm " << n[i] << " = "  << nr << std::endl;
            unsigned orig_size = nf_curr.d_nf.size();
            unsigned add_size = nfrv.size();
            //if not the empty string, add to current normal form
            if (!nfrv.empty())
            {
              // if in a build with assertions, we run the following block,
              // which checks that normal forms do not have concat terms.
              if (Configuration::isAssertionBuild())
              {
                for (const Node& nn : nfrv)
                {
                  if (Trace.isOn("strings-error"))
                  {
                    if (nn.getKind() == STRING_CONCAT)
                    {
                      Trace("strings-error")
                          << "Strings::Error: From eqc = " << eqc << ", " << n
                          << " index " << i << ", bad normal form : ";
                      for (unsigned rr = 0; rr < nfrv.size(); rr++)
                      {
                        Trace("strings-error") << nfrv[rr] << " ";
                      }
                      Trace("strings-error") << std::endl;
                    }
                  }
                  Assert(nn.getKind() != kind::STRING_CONCAT);
                }
              }
              nf_curr.d_nf.insert(nf_curr.d_nf.end(), nfrv.begin(), nfrv.end());
            }
            // Track explanation for the normal form. This is in two parts.
            // First, we must carry the explanation of the normal form computed
            // for the representative nr.
            for (const Node& exp : nfr.d_exp)
            {
              // The explanation is only relevant for the subsegment it was
              // previously relevant for, shifted now based on its relative
              // placement in the normal form of n.
              nf_curr.addToExplanation(
                  exp,
                  orig_size + nfr.d_expDep[exp][false],
                  orig_size + (add_size - nfr.d_expDep[exp][true]));
            }
            // Second, must explain that the component n[i] is equal to the
            // base of the normal form for nr.
            Node base = nfr.d_base;
            if (base != n[i])
            {
              Node eq = n[i].eqNode(base);
              // The equality is relevant for the entire current segment
              nf_curr.addToExplanation(eq, orig_size, orig_size + add_size);
            }
          }
          // Now that we are finished with the loop, we convert forward indices
          // to reverse indices in the explanation dependency information
          int total_size = nf_curr.d_nf.size();
          for (std::pair<const Node, std::map<bool, unsigned> >& ed :
               nf_curr.d_expDep)
          {
            ed.second[true] = total_size - ed.second[true];
            Assert(ed.second[true] >= 0);
          }
        }
        //if not equal to self
        std::vector<Node>& currv = nf_curr.d_nf;
        if (currv.size() > 1
            || (currv.size() == 1 && currv[0].getKind() == CONST_STRING))
        {
          // if in a build with assertions, check that normal form is acyclic
          if (Configuration::isAssertionBuild())
          {
            if (currv.size() > 1)
            {
              for (unsigned i = 0; i < currv.size(); i++)
              {
                if (Trace.isOn("strings-error"))
                {
                  Trace("strings-error") << "Cycle for normal form ";
                  printConcat(currv, "strings-error");
                  Trace("strings-error") << "..." << currv[i] << std::endl;
                }
                Assert(!d_state.areEqual(currv[i], n));
              }
            }
          }
          term_to_nf_index[n] = normal_forms.size();
          normal_forms.push_back(nf_curr);
        }else{
          //this was redundant: combination of self + empty string(s)
          Node nn = currv.size() == 0 ? d_emptyString : currv[0];
          Assert(d_state.areEqual(nn, eqc));
        }
      }else{
        eqc_non_c = n;
      }
    }
    ++eqc_i;
  }

  if( normal_forms.empty() ) {
    Trace("strings-solve-debug2") << "construct the normal form" << std::endl;
    // This case happens when there are no non-trivial normal forms for this
    // equivalence class. For example, given assertions:
    //   { x = y ++ z, x = y, z = "" }
    // The equivalence class of { x, y, y ++ z } is such that the normal form
    // of all terms is a variable (either x or y) in the equivalence class
    // itself. Thus, the normal form of this equivalence class can be assigned
    // to one of these variables.
    // We use a non-concatenation term among the terms in this equivalence
    // class, which is stored in eqc_non_c. The reason is this does not require
    // an explanation, whereas e.g. y ++ z would require the explanation z = ""
    // to justify its normal form is y.
    Assert(eqc_non_c.getKind() != STRING_CONCAT);
    NormalForm nf_triv;
    nf_triv.init(eqc_non_c);
    normal_forms.push_back(nf_triv);
  }else{
    if(Trace.isOn("strings-solve")) {
      Trace("strings-solve") << "--- Normal forms for equivalance class " << eqc << " : " << std::endl;
      for (unsigned i = 0, size = normal_forms.size(); i < size; i++)
      {
        NormalForm& nf = normal_forms[i];
        Trace("strings-solve") << "#" << i << " (from " << nf.d_base << ") : ";
        for (unsigned j = 0, sizej = nf.d_nf.size(); j < sizej; j++)
        {
          if(j>0) {
            Trace("strings-solve") << ", ";
          }
          Trace("strings-solve") << nf.d_nf[j];
        }
        Trace("strings-solve") << std::endl;
        Trace("strings-solve") << "   Explanation is : ";
        if (nf.d_exp.size() == 0)
        {
          Trace("strings-solve") << "NONE";
        } else {
          for (unsigned j = 0, sizej = nf.d_exp.size(); j < sizej; j++)
          {
            if(j>0) {
              Trace("strings-solve") << " AND ";
            }
            Trace("strings-solve") << nf.d_exp[j];
          }
          Trace("strings-solve") << std::endl;
          Trace("strings-solve") << "WITH DEPENDENCIES : " << std::endl;
          for (unsigned j = 0, sizej = nf.d_exp.size(); j < sizej; j++)
          {
            Node exp = nf.d_exp[j];
            Trace("strings-solve") << "   " << exp << " -> ";
            Trace("strings-solve") << nf.d_expDep[exp][false] << ",";
            Trace("strings-solve") << nf.d_expDep[exp][true] << std::endl;
          }
        }
        Trace("strings-solve") << std::endl;
        
      }
    } else {
      Trace("strings-solve") << "--- Single normal form for equivalence class " << eqc << std::endl;
    }
    
    //if equivalence class is constant, approximate as containment, infer conflicts
    Node c = getConstantEqc( eqc );
    if( !c.isNull() ){
      Trace("strings-solve") << "Eqc is constant " << c << std::endl;
      for (unsigned i = 0, size = normal_forms.size(); i < size; i++)
      {
        NormalForm& nf = normal_forms[i];
        int firstc, lastc;
        if (!TheoryStringsRewriter::canConstantContainList(
                c, nf.d_nf, firstc, lastc))
        {
          Node n = nf.d_base;
          //conflict
          Trace("strings-solve") << "Normal form for " << n << " cannot be contained in constant " << c << std::endl;
          //conflict, explanation is n = base ^ base = c ^ relevant porition of ( n = N[n] )
          std::vector< Node > exp;
          Assert( d_eqc_to_const_base.find( eqc )!=d_eqc_to_const_base.end() );
          d_im.addToExplanation(n, d_eqc_to_const_base[eqc], exp);
          Assert( d_eqc_to_const_exp.find( eqc )!=d_eqc_to_const_exp.end() );
          if( !d_eqc_to_const_exp[eqc].isNull() ){
            exp.push_back( d_eqc_to_const_exp[eqc] );
          }
          //TODO: this can be minimized based on firstc/lastc, normal_forms_exp_depend
          exp.insert(exp.end(), nf.d_exp.begin(), nf.d_exp.end());
          Node conc = d_false;
          d_im.sendInference(exp, conc, "N_NCTN");
        }
      }
    }
  }
}

void TheoryStrings::processNEqc(std::vector<NormalForm>& normal_forms)
{
  //the possible inferences
  std::vector< InferInfo > pinfer;
  // loop over all pairs 
  for(unsigned i=0; i<normal_forms.size()-1; i++) {
    //unify each normalform[j] with normal_forms[i]
    for(unsigned j=i+1; j<normal_forms.size(); j++ ) {
      NormalForm& nfi = normal_forms[i];
      NormalForm& nfj = normal_forms[j];
      //ensure that normal_forms[i] and normal_forms[j] are the same modulo equality, add to pinfer if not
      Trace("strings-solve") << "Strings: Process normal form #" << i << " against #" << j << "..." << std::endl;
      if (isNormalFormPair(nfi.d_base, nfj.d_base))
      {
        Trace("strings-solve") << "Strings: Already cached." << std::endl;
      }else{
        //process the reverse direction first (check for easy conflicts and inferences)
        unsigned rindex = 0;
        nfi.reverse();
        nfj.reverse();
        processSimpleNEq(nfi, nfj, rindex, true, 0, pinfer);
        nfi.reverse();
        nfj.reverse();
        if (d_im.hasProcessed())
        {
          return;
        }
        else if (!pinfer.empty() && pinfer.back().d_id == 1)
        {
          break;
        }
        //AJR: for less aggressive endpoint inference
        //rindex = 0;

        unsigned index = 0;
        processSimpleNEq(nfi, nfj, index, false, rindex, pinfer);
        if (d_im.hasProcessed())
        {
          return;
        }
        else if (!pinfer.empty() && pinfer.back().d_id == 1)
        {
          break;
        }
      }
    }
  }
  if (pinfer.empty())
  {
    return;
  }
  // now, determine which of the possible inferences we want to add
  unsigned use_index = 0;
  bool set_use_index = false;
  Trace("strings-solve") << "Possible inferences (" << pinfer.size()
                         << ") : " << std::endl;
  unsigned min_id = 9;
  unsigned max_index = 0;
  for (unsigned i = 0, size = pinfer.size(); i < size; i++)
  {
    Trace("strings-solve") << "#" << i << ": From " << pinfer[i].d_i << " / "
                           << pinfer[i].d_j << " (rev=" << pinfer[i].d_rev
                           << ") : ";
    Trace("strings-solve") << pinfer[i].d_conc << " by " << pinfer[i].d_id
                           << std::endl;
    if (!set_use_index || pinfer[i].d_id < min_id
        || (pinfer[i].d_id == min_id && pinfer[i].d_index > max_index))
    {
      min_id = pinfer[i].d_id;
      max_index = pinfer[i].d_index;
      use_index = i;
      set_use_index = true;
    }
  }
  Trace("strings-solve") << "...choose #" << use_index << std::endl;
  doInferInfo(pinfer[use_index]);
}

void TheoryStrings::doInferInfo(const InferInfo& ii)
{
  // send the inference
  if (!ii.d_nf_pair[0].isNull())
  {
    Assert(!ii.d_nf_pair[1].isNull());
    addNormalFormPair(ii.d_nf_pair[0], ii.d_nf_pair[1]);
  }
  // send the inference
  d_im.sendInference(ii);
  // Register the new skolems from this inference. We register them here
  // (lazily), since the code above has now decided to use the inference
  // at use_index that involves them.
  for (const std::pair<const LengthStatus, std::vector<Node> >& sks :
       ii.d_new_skolem)
  {
    for (const Node& n : sks.second)
    {
      registerLength(n, sks.first);
    }
  }
}

void TheoryStrings::processSimpleNEq(NormalForm& nfi,
                                     NormalForm& nfj,
                                     unsigned& index,
                                     bool isRev,
                                     unsigned rproc,
                                     std::vector<InferInfo>& pinfer)
{
  std::vector<Node>& nfiv = nfi.d_nf;
  std::vector<Node>& nfjv = nfj.d_nf;
  NodeManager* nm = NodeManager::currentNM();
  Assert(rproc <= nfiv.size() && rproc <= nfjv.size());
  bool success;
  do {
    success = false;
    //if we are at the end
    if (index == (nfiv.size() - rproc) || index == (nfjv.size() - rproc))
    {
      if (index == (nfiv.size() - rproc) && index == (nfjv.size() - rproc))
      {
        //we're done
      }else{
        //the remainder must be empty
        NormalForm& nfk = index == (nfiv.size() - rproc) ? nfj : nfi;
        std::vector<Node>& nfkv = nfk.d_nf;
        unsigned index_k = index;
        std::vector< Node > curr_exp;
        NormalForm::getExplanationForPrefixEq(nfi, nfj, -1, -1, curr_exp);
        while (!d_conflict && index_k < (nfkv.size() - rproc))
        {
          //can infer that this string must be empty
          Node eq = nfkv[index_k].eqNode(d_emptyString);
          //Trace("strings-lemma") << "Strings: Infer " << eq << " from " << eq_exp << std::endl;
          Assert(!d_state.areEqual(d_emptyString, nfkv[index_k]));
          d_im.sendInference(curr_exp, eq, "N_EndpointEmp");
          index_k++;
        }
      }
    }else{
      Trace("strings-solve-debug")
          << "Process " << nfiv[index] << " ... " << nfjv[index] << std::endl;
      if (nfiv[index] == nfjv[index])
      {
        Trace("strings-solve-debug") << "Simple Case 1 : strings are equal" << std::endl;
        index++;
        success = true;
      }else{
        Assert(!d_state.areEqual(nfiv[index], nfjv[index]));
        std::vector< Node > temp_exp;
        Node length_term_i = d_state.getLength(nfiv[index], temp_exp);
        Node length_term_j = d_state.getLength(nfjv[index], temp_exp);
        // check  length(nfiv[index]) == length(nfjv[index])
        if (d_state.areEqual(length_term_i, length_term_j))
        {
          Trace("strings-solve-debug") << "Simple Case 2 : string lengths are equal" << std::endl;
          Node eq = nfiv[index].eqNode(nfjv[index]);
          //eq = Rewriter::rewrite( eq );
          Node length_eq = length_term_i.eqNode( length_term_j );
          //temp_exp.insert(temp_exp.end(), curr_exp.begin(), curr_exp.end() );
          NormalForm::getExplanationForPrefixEq(
              nfi, nfj, index, index, temp_exp);
          temp_exp.push_back(length_eq);
          d_im.sendInference(temp_exp, eq, "N_Unify");
          return;
        }
        else if ((nfiv[index].getKind() != CONST_STRING
                  && index == nfiv.size() - rproc - 1)
                 || (nfjv[index].getKind() != CONST_STRING
                     && index == nfjv.size() - rproc - 1))
        {
          Trace("strings-solve-debug") << "Simple Case 3 : at endpoint" << std::endl;
          std::vector< Node > antec;
          //antec.insert(antec.end(), curr_exp.begin(), curr_exp.end() );
          NormalForm::getExplanationForPrefixEq(nfi, nfj, -1, -1, antec);
          std::vector< Node > eqn;
          for( unsigned r=0; r<2; r++ ) {
            NormalForm& nfk = r == 0 ? nfi : nfj;
            std::vector<Node>& nfkv = nfk.d_nf;
            std::vector< Node > eqnc;
            for (unsigned index_l = index, size = (nfkv.size() - rproc);
                 index_l < size;
                 index_l++)
            {
              if(isRev) {
                eqnc.insert(eqnc.begin(), nfkv[index_l]);
              } else {
                eqnc.push_back(nfkv[index_l]);
              }
            }
            eqn.push_back(utils::mkConcat(eqnc));
          }
          if (!d_state.areEqual(eqn[0], eqn[1]))
          {
            d_im.sendInference(
                antec, eqn[0].eqNode(eqn[1]), "N_EndpointEq", true);
            return;
          }
          else
          {
            Assert(nfiv.size() == nfjv.size());
            index = nfiv.size() - rproc;
          }
        }
        else if (nfiv[index].isConst() && nfjv[index].isConst())
        {
          Node const_str = nfiv[index];
          Node other_str = nfjv[index];
          Trace("strings-solve-debug") << "Simple Case 3 : Const Split : " << const_str << " vs " << other_str << " at index " << index << ", isRev = " << isRev << std::endl;
          unsigned len_short = const_str.getConst<String>().size() <= other_str.getConst<String>().size() ? const_str.getConst<String>().size() : other_str.getConst<String>().size();
          bool isSameFix = isRev ? const_str.getConst<String>().rstrncmp(other_str.getConst<String>(), len_short): const_str.getConst<String>().strncmp(other_str.getConst<String>(), len_short);
          if( isSameFix ) {
            //same prefix/suffix
            bool constCmp = const_str.getConst<String>().size()
                            < other_str.getConst<String>().size();
            //k is the index of the string that is shorter
            NormalForm& nfk = constCmp ? nfi : nfj;
            std::vector<Node>& nfkv = nfk.d_nf;
            NormalForm& nfl = constCmp ? nfj : nfi;
            std::vector<Node>& nflv = nfl.d_nf;
            Node remainderStr;
            if( isRev ){
              int new_len = nflv[index].getConst<String>().size() - len_short;
              remainderStr = nm->mkConst(
                  nflv[index].getConst<String>().substr(0, new_len));
            }else{
              remainderStr =
                  nm->mkConst(nflv[index].getConst<String>().substr(len_short));
            }
            Trace("strings-solve-debug-test")
                << "Break normal form of " << nflv[index] << " into "
                << nfkv[index] << ", " << remainderStr << std::endl;
            nfl.splitConstant(index, nfkv[index], remainderStr);
            index++;
            success = true;
          }else{
            //conflict
            std::vector< Node > antec;
            NormalForm::getExplanationForPrefixEq(
                nfi, nfj, index, index, antec);
            d_im.sendInference(antec, d_false, "N_Const", true);
            return;
          }
        }else{
          //construct the candidate inference "info"
          InferInfo info;
          info.d_index = index;
          //for debugging
          info.d_i = nfi.d_base;
          info.d_j = nfj.d_base;
          info.d_rev = isRev;
          bool info_valid = false;
          Assert(index < nfiv.size() - rproc && index < nfjv.size() - rproc);
          std::vector< Node > lexp;
          Node length_term_i = d_state.getLength(nfiv[index], lexp);
          Node length_term_j = d_state.getLength(nfjv[index], lexp);
          //split on equality between string lengths (note that splitting on equality between strings is worse since it is harder to process)
          if (!d_state.areDisequal(length_term_i, length_term_j)
              && !d_state.areEqual(length_term_i, length_term_j)
              && !nfiv[index].isConst() && !nfjv[index].isConst())
          {  // AJR: remove the latter 2 conditions?
            Trace("strings-solve-debug") << "Non-simple Case 1 : string lengths neither equal nor disequal" << std::endl;
            //try to make the lengths equal via splitting on demand
            Node length_eq = NodeManager::currentNM()->mkNode( kind::EQUAL, length_term_i, length_term_j );
            length_eq = Rewriter::rewrite( length_eq  );
            //set info
            info.d_conc = NodeManager::currentNM()->mkNode( kind::OR, length_eq, length_eq.negate() );
            info.d_pending_phase[ length_eq ] = true;
            info.d_id = INFER_LEN_SPLIT;
            info_valid = true;
          }else{
            Trace("strings-solve-debug") << "Non-simple Case 2 : must compare strings" << std::endl;
            int loop_in_i = -1;
            int loop_in_j = -1;
            ProcessLoopResult plr = ProcessLoopResult::SKIPPED;
            if (detectLoop(nfi, nfj, index, loop_in_i, loop_in_j, rproc))
            {
              if( !isRev ){  //FIXME
                NormalForm::getExplanationForPrefixEq(
                    nfi, nfj, -1, -1, info.d_ant);
                // set info
                plr = processLoop(loop_in_i != -1 ? nfi : nfj,
                                  loop_in_i != -1 ? nfj : nfi,
                                  loop_in_i != -1 ? loop_in_i : loop_in_j,
                                  index,
                                  info);
                if (plr == ProcessLoopResult::INFERENCE)
                {
                  info_valid = true;
                }
              }
            }

            if (plr == ProcessLoopResult::SKIPPED)
            {
              //AJR: length entailment here?
              if (nfiv[index].isConst() || nfjv[index].isConst())
              {
                NormalForm& nfc = nfiv[index].isConst() ? nfi : nfj;
                std::vector<Node>& nfcv = nfc.d_nf;
                NormalForm& nfnc = nfiv[index].isConst() ? nfj : nfi;
                std::vector<Node>& nfncv = nfnc.d_nf;
                Node other_str = nfncv[index];
                Assert( other_str.getKind()!=kind::CONST_STRING, "Other string is not constant." );
                Assert( other_str.getKind()!=kind::STRING_CONCAT, "Other string is not CONCAT." );
                if( !d_equalityEngine.areDisequal( other_str, d_emptyString, true ) ){
                  Node eq = other_str.eqNode( d_emptyString );
                  eq = Rewriter::rewrite(eq);
                  if (eq.isConst())
                  {
                    // If the equality rewrites to a constant, we must use the
                    // purify variable for this string to communicate that
                    // we have inferred whether it is empty.
                    Node p = d_sk_cache.mkSkolemCached(
                        other_str, SkolemCache::SK_PURIFY, "lsym");
                    Node pEq = p.eqNode(d_emptyString);
                    // should not be constant
                    Assert(!Rewriter::rewrite(pEq).isConst());
                    // infer the purification equality, and the (dis)equality
                    // with the empty string in the direction that the rewriter
                    // inferred
                    info.d_conc =
                        nm->mkNode(AND,
                                   p.eqNode(other_str),
                                   !eq.getConst<bool>() ? pEq.negate() : pEq);
                    info.d_id = INFER_INFER_EMP;
                  }
                  else
                  {
                    info.d_conc = nm->mkNode(OR, eq, eq.negate());
                    info.d_id = INFER_LEN_SPLIT_EMP;
                  }
                  //set info
                  info_valid = true;
                }else{
                  if( !isRev ){  //FIXME
                  Node xnz = other_str.eqNode( d_emptyString ).negate();  
                  unsigned index_nc_k = index+1;
                  unsigned start_index_nc_k = index+1;
                  Node next_const_str =
                      TheoryStringsRewriter::getNextConstantAt(
                          nfncv, start_index_nc_k, index_nc_k, false);
                  if( !next_const_str.isNull() ) {         
                    unsigned index_c_k = index;
                    Node const_str =
                        TheoryStringsRewriter::collectConstantStringAt(
                            nfcv, index_c_k, false);
                    Assert( !const_str.isNull() );
                    CVC4::String stra = const_str.getConst<String>();
                    CVC4::String strb = next_const_str.getConst<String>();
                    //since non-empty, we start with charecter #1
                    size_t p;
                    if( isRev ){
                      CVC4::String stra1 = stra.prefix( stra.size()-1 );
                      p = stra.size() - stra1.roverlap(strb);
                      Trace("strings-csp-debug") << "Compute roverlap : " << const_str << " " << next_const_str << std::endl;
                      size_t p2 = stra1.rfind(strb); 
                      p = p2==std::string::npos ? p : ( p>p2+1? p2+1 : p );
                      Trace("strings-csp-debug") << "overlap : " << stra1 << " " << strb << " returned " << p << " " << p2 << " " << (p2==std::string::npos) << std::endl;
                    }else{
                      CVC4::String stra1 = stra.substr( 1 );
                      p = stra.size() - stra1.overlap(strb);
                      Trace("strings-csp-debug") << "Compute overlap : " << const_str << " " << next_const_str << std::endl;
                      size_t p2 = stra1.find(strb); 
                      p = p2==std::string::npos ? p : ( p>p2+1? p2+1 : p );
                      Trace("strings-csp-debug") << "overlap : " << stra1 << " " << strb << " returned " << p << " " << p2 << " " << (p2==std::string::npos) << std::endl;
                    }
                    if( p>1 ){
                      if( start_index_nc_k==index+1 ){
                        info.d_ant.push_back(xnz);
                        NormalForm::getExplanationForPrefixEq(
                            nfc, nfnc, index_c_k, index_nc_k, info.d_ant);
                        Node prea = p==stra.size() ? const_str : NodeManager::currentNM()->mkConst( isRev ? stra.suffix( p ) : stra.prefix( p ) );
                        Node sk = d_sk_cache.mkSkolemCached(
                            other_str,
                            prea,
                            isRev ? SkolemCache::SK_ID_C_SPT_REV
                                  : SkolemCache::SK_ID_C_SPT,
                            "c_spt");
                        Trace("strings-csp") << "Const Split: " << prea << " is removed from " << stra << " due to " << strb << ", p=" << p << std::endl;        
                        //set info
                        info.d_conc =
                            other_str.eqNode(isRev ? utils::mkConcat(sk, prea)
                                                   : utils::mkConcat(prea, sk));
                        info.d_new_skolem[LENGTH_SPLIT].push_back(sk);
                        info.d_id = INFER_SSPLIT_CST_PROP;
                        info_valid = true;
                      }
                    } 
                  }
                  if( !info_valid ){
                    info.d_ant.push_back( xnz );
                    Node const_str = nfcv[index];
                    NormalForm::getExplanationForPrefixEq(
                        nfi, nfj, index, index, info.d_ant);
                    CVC4::String stra = const_str.getConst<String>();
                    if( options::stringBinaryCsp() && stra.size()>3 ){
                      //split string in half
                      Node c_firstHalf =  NodeManager::currentNM()->mkConst( isRev ? stra.substr( stra.size()/2 ) : stra.substr(0, stra.size()/2 ) );
                      Node sk = d_sk_cache.mkSkolemCached(
                          other_str,
                          c_firstHalf,
                          isRev ? SkolemCache::SK_ID_VC_BIN_SPT_REV
                                : SkolemCache::SK_ID_VC_BIN_SPT,
                          "cb_spt");
                      Trace("strings-csp") << "Const Split: " << c_firstHalf << " is removed from " << const_str << " (binary) " << std::endl;
                      info.d_conc = nm->mkNode(
                          OR,
                          other_str.eqNode(
                              isRev ? utils::mkConcat(sk, c_firstHalf)
                                    : utils::mkConcat(c_firstHalf, sk)),
                          nm->mkNode(
                              AND,
                              sk.eqNode(d_emptyString).negate(),
                              c_firstHalf.eqNode(
                                  isRev ? utils::mkConcat(sk, other_str)
                                        : utils::mkConcat(other_str, sk))));
                      info.d_new_skolem[LENGTH_SPLIT].push_back(sk);
                      info.d_id = INFER_SSPLIT_CST_BINARY;
                      info_valid = true;
                    }else{
                      // normal v/c split
                      Node firstChar = stra.size() == 1 ? const_str : NodeManager::currentNM()->mkConst( isRev ? stra.suffix( 1 ) : stra.prefix( 1 ) );
                      Node sk = d_sk_cache.mkSkolemCached(
                          other_str,
                          isRev ? SkolemCache::SK_ID_VC_SPT_REV
                                : SkolemCache::SK_ID_VC_SPT,
                          "c_spt");
                      Trace("strings-csp") << "Const Split: " << firstChar << " is removed from " << const_str << " (serial) " << std::endl;
                      info.d_conc = other_str.eqNode(
                          isRev ? utils::mkConcat(sk, firstChar)
                                : utils::mkConcat(firstChar, sk));
                      info.d_new_skolem[LENGTH_SPLIT].push_back(sk);
                      info.d_id = INFER_SSPLIT_CST;
                      info_valid = true;
                    }
                  }
                  }
                }
              }else{
                int lentTestSuccess = -1;
                Node lentTestExp;
                if( options::stringCheckEntailLen() ){
                  //check entailment
                  for( unsigned e=0; e<2; e++ ){
                    Node t = e == 0 ? nfiv[index] : nfjv[index];
                    //do not infer constants are larger than variables
                    if( t.getKind()!=kind::CONST_STRING ){
                      Node lt1 = e==0 ? length_term_i : length_term_j;
                      Node lt2 = e==0 ? length_term_j : length_term_i;
                      Node ent_lit = Rewriter::rewrite( NodeManager::currentNM()->mkNode( kind::GT, lt1, lt2 ) );
                      std::pair<bool, Node> et = d_valuation.entailmentCheck( THEORY_OF_TYPE_BASED, ent_lit );
                      if( et.first ){
                        Trace("strings-entail") << "Strings entailment : " << ent_lit << " is entailed in the current context." << std::endl;
                        Trace("strings-entail") << "  explanation was : " << et.second << std::endl;
                        lentTestSuccess = e;
                        lentTestExp = et.second;
                        break;
                      }
                    }
                  }
                }

                NormalForm::getExplanationForPrefixEq(
                    nfi, nfj, index, index, info.d_ant);
                //x!=e /\ y!=e
                for(unsigned xory=0; xory<2; xory++) {
                  Node x = xory == 0 ? nfiv[index] : nfjv[index];
                  Node xgtz = x.eqNode( d_emptyString ).negate();
                  if( d_equalityEngine.areDisequal( x, d_emptyString, true ) ) {
                    info.d_ant.push_back( xgtz );
                  } else {
                    info.d_antn.push_back( xgtz );
                  }
                }
                Node sk = d_sk_cache.mkSkolemCached(
                    nfiv[index],
                    nfjv[index],
                    isRev ? SkolemCache::SK_ID_V_SPT_REV
                          : SkolemCache::SK_ID_V_SPT,
                    "v_spt");
                // must add length requirement
                info.d_new_skolem[LENGTH_GEQ_ONE].push_back(sk);
                Node eq1 = nfiv[index].eqNode(
                    isRev ? utils::mkConcat(sk, nfjv[index])
                          : utils::mkConcat(nfjv[index], sk));
                Node eq2 = nfjv[index].eqNode(
                    isRev ? utils::mkConcat(sk, nfiv[index])
                          : utils::mkConcat(nfiv[index], sk));

                if( lentTestSuccess!=-1 ){
                  info.d_antn.push_back( lentTestExp );
                  info.d_conc = lentTestSuccess==0 ? eq1 : eq2;
                  info.d_id = INFER_SSPLIT_VAR_PROP;
                  info_valid = true;
                }else{
                  Node ldeq = NodeManager::currentNM()->mkNode( kind::EQUAL, length_term_i, length_term_j ).negate();
                  if( d_equalityEngine.areDisequal( length_term_i, length_term_j, true ) ){
                    info.d_ant.push_back( ldeq );
                  }else{
                    info.d_antn.push_back(ldeq);
                  }
                  //set info
                  info.d_conc = NodeManager::currentNM()->mkNode( kind::OR, eq1, eq2 );
                  info.d_id = INFER_SSPLIT_VAR;
                  info_valid = true;
                }
              }
            }
          }
          if( info_valid ){
            pinfer.push_back( info );
            Assert( !success );
          }
        }
      }
    }
  }while( success );
}

bool TheoryStrings::detectLoop(NormalForm& nfi,
                               NormalForm& nfj,
                               int index,
                               int& loop_in_i,
                               int& loop_in_j,
                               unsigned rproc)
{
  int has_loop[2] = { -1, -1 };
  if( options::stringLB() != 2 ) {
    for( unsigned r=0; r<2; r++ ) {
      NormalForm& nf = r == 0 ? nfi : nfj;
      NormalForm& nfo = r == 0 ? nfj : nfi;
      std::vector<Node>& nfv = nf.d_nf;
      std::vector<Node>& nfov = nfo.d_nf;
      if (!nfov[index].isConst())
      {
        for (unsigned lp = index + 1; lp < nfv.size() - rproc; lp++)
        {
          if (nfv[lp] == nfov[index])
          {
            has_loop[r] = lp;
            break;
          }
        }
      }
    }
  }
  if( has_loop[0]!=-1 || has_loop[1]!=-1 ) {
    loop_in_i = has_loop[0];
    loop_in_j = has_loop[1];
    return true;
  } else {
    Trace("strings-solve-debug") << "No loops detected." << std::endl;
    return false;
  }
}

//xs(zy)=t(yz)xr
TheoryStrings::ProcessLoopResult TheoryStrings::processLoop(NormalForm& nfi,
                                                            NormalForm& nfj,
                                                            int loop_index,
                                                            int index,
                                                            InferInfo& info)
{
  if (options::stringProcessLoopMode() == ProcessLoopMode::ABORT)
  {
    throw LogicException("Looping word equation encountered.");
  }
  else if (options::stringProcessLoopMode() == ProcessLoopMode::NONE)
  {
    d_out->setIncomplete();
    return ProcessLoopResult::SKIPPED;
  }

  NodeManager* nm = NodeManager::currentNM();
  Node conc;
  const std::vector<Node>& veci = nfi.d_nf;
  const std::vector<Node>& vecoi = nfj.d_nf;

  Trace("strings-loop") << "Detected possible loop for " << veci[loop_index]
                        << std::endl;
  Trace("strings-loop") << " ... (X)= " << vecoi[index] << std::endl;
  Trace("strings-loop") << " ... T(Y.Z)= ";
  std::vector<Node> vec_t(veci.begin() + index, veci.begin() + loop_index);
  Node t_yz = utils::mkConcat(vec_t);
  Trace("strings-loop") << " (" << t_yz << ")" << std::endl;
  Trace("strings-loop") << " ... S(Z.Y)= ";
  std::vector<Node> vec_s(vecoi.begin() + index + 1, vecoi.end());
  Node s_zy = utils::mkConcat(vec_s);
  Trace("strings-loop") << s_zy << std::endl;
  Trace("strings-loop") << " ... R= ";
  std::vector<Node> vec_r(veci.begin() + loop_index + 1, veci.end());
  Node r = utils::mkConcat(vec_r);
  Trace("strings-loop") << r << std::endl;

  if (s_zy.isConst() && r.isConst() && r != d_emptyString)
  {
    int c;
    bool flag = true;
    if (s_zy.getConst<String>().tailcmp(r.getConst<String>(), c))
    {
      if (c >= 0)
      {
        s_zy = nm->mkConst(s_zy.getConst<String>().substr(0, c));
        r = d_emptyString;
        vec_r.clear();
        Trace("strings-loop") << "Strings::Loop: Refactor S(Z.Y)= " << s_zy
                              << ", c=" << c << std::endl;
        flag = false;
      }
    }
    if (flag)
    {
      Trace("strings-loop") << "Strings::Loop: tails are different."
                            << std::endl;
      d_im.sendInference(info.d_ant, conc, "Loop Conflict", true);
      return ProcessLoopResult::CONFLICT;
    }
  }

  Node split_eq;
  for (unsigned r = 0; r < 2; r++)
  {
    Node t = r == 0 ? veci[loop_index] : t_yz;
    split_eq = t.eqNode(d_emptyString);
    Node split_eqr = Rewriter::rewrite(split_eq);
    // the equality could rewrite to false
    if (!split_eqr.isConst())
    {
      if (!d_state.areDisequal(t, d_emptyString))
      {
        // try to make t equal to empty to avoid loop
        info.d_conc = nm->mkNode(kind::OR, split_eq, split_eq.negate());
        info.d_id = INFER_LEN_SPLIT_EMP;
        return ProcessLoopResult::INFERENCE;
      }
      else
      {
        info.d_ant.push_back(split_eq.negate());
      }
    }
    else
    {
      Assert(!split_eqr.getConst<bool>());
    }
  }

  Node ant = mkExplain(info.d_ant);
  info.d_ant.clear();
  info.d_antn.push_back(ant);

  Node str_in_re;
  if (s_zy == t_yz && r == d_emptyString && s_zy.isConst()
      && s_zy.getConst<String>().isRepeated())
  {
    Node rep_c = nm->mkConst(s_zy.getConst<String>().substr(0, 1));
    Trace("strings-loop") << "Special case (X)=" << vecoi[index] << " "
                          << std::endl;
    Trace("strings-loop") << "... (C)=" << rep_c << " " << std::endl;
    // special case
    str_in_re = nm->mkNode(
        STRING_IN_REGEXP,
        vecoi[index],
        nm->mkNode(REGEXP_STAR, nm->mkNode(STRING_TO_REGEXP, rep_c)));
    conc = str_in_re;
  }
  else if (t_yz.isConst())
  {
    Trace("strings-loop") << "Strings::Loop: Const Normal Breaking."
                          << std::endl;
    CVC4::String s = t_yz.getConst<CVC4::String>();
    unsigned size = s.size();
    std::vector<Node> vconc;
    for (unsigned len = 1; len <= size; len++)
    {
      Node y = nm->mkConst(s.substr(0, len));
      Node z = nm->mkConst(s.substr(len, size - len));
      Node restr = s_zy;
      Node cc;
      if (r != d_emptyString)
      {
        std::vector<Node> v2(vec_r);
        v2.insert(v2.begin(), y);
        v2.insert(v2.begin(), z);
        restr = utils::mkConcat(z, y);
        cc = Rewriter::rewrite(s_zy.eqNode(utils::mkConcat(v2)));
      }
      else
      {
        cc = Rewriter::rewrite(s_zy.eqNode(utils::mkConcat(z, y)));
      }
      if (cc == d_false)
      {
        continue;
      }
      Node conc2 = nm->mkNode(
          STRING_IN_REGEXP,
          vecoi[index],
          nm->mkNode(
              REGEXP_CONCAT,
              nm->mkNode(STRING_TO_REGEXP, y),
              nm->mkNode(REGEXP_STAR, nm->mkNode(STRING_TO_REGEXP, restr))));
      cc = cc == d_true ? conc2 : nm->mkNode(kind::AND, cc, conc2);
      vconc.push_back(cc);
    }
    conc = vconc.size() == 0 ? Node::null() : vconc.size() == 1
                                                  ? vconc[0]
                                                  : nm->mkNode(kind::OR, vconc);
  }
  else
  {
    if (options::stringProcessLoopMode() == ProcessLoopMode::SIMPLE_ABORT)
    {
      throw LogicException("Normal looping word equation encountered.");
    }
    else if (options::stringProcessLoopMode() == ProcessLoopMode::SIMPLE)
    {
      d_out->setIncomplete();
      return ProcessLoopResult::SKIPPED;
    }

    Trace("strings-loop") << "Strings::Loop: Normal Loop Breaking."
                          << std::endl;
    // right
    Node sk_w = d_sk_cache.mkSkolem("w_loop");
    Node sk_y = d_sk_cache.mkSkolem("y_loop");
    registerLength(sk_y, LENGTH_GEQ_ONE);
    Node sk_z = d_sk_cache.mkSkolem("z_loop");
    // t1 * ... * tn = y * z
    Node conc1 = t_yz.eqNode(utils::mkConcat(sk_y, sk_z));
    // s1 * ... * sk = z * y * r
    vec_r.insert(vec_r.begin(), sk_y);
    vec_r.insert(vec_r.begin(), sk_z);
    Node conc2 = s_zy.eqNode(utils::mkConcat(vec_r));
    Node conc3 = vecoi[index].eqNode(utils::mkConcat(sk_y, sk_w));
    Node restr = r == d_emptyString ? s_zy : utils::mkConcat(sk_z, sk_y);
    str_in_re =
        nm->mkNode(kind::STRING_IN_REGEXP,
                   sk_w,
                   nm->mkNode(kind::REGEXP_STAR,
                              nm->mkNode(kind::STRING_TO_REGEXP, restr)));

    std::vector<Node> vec_conc;
    vec_conc.push_back(conc1);
    vec_conc.push_back(conc2);
    vec_conc.push_back(conc3);
    vec_conc.push_back(str_in_re);
    // vec_conc.push_back(sk_y.eqNode(d_emptyString).negate());//by mkskolems
    conc = nm->mkNode(kind::AND, vec_conc);
  }  // normal case

  // we will be done
  info.d_conc = conc;
  info.d_id = INFER_FLOOP;
  info.d_nf_pair[0] = nfi.d_base;
  info.d_nf_pair[1] = nfj.d_base;
  return ProcessLoopResult::INFERENCE;
}

//return true for lemma, false if we succeed
void TheoryStrings::processDeq( Node ni, Node nj ) {
  NodeManager* nm = NodeManager::currentNM();
  NormalForm& nfni = getNormalForm(ni);
  NormalForm& nfnj = getNormalForm(nj);
  if (nfni.d_nf.size() > 1 || nfnj.d_nf.size() > 1)
  {
    std::vector< Node > nfi;
    nfi.insert(nfi.end(), nfni.d_nf.begin(), nfni.d_nf.end());
    std::vector< Node > nfj;
    nfj.insert(nfj.end(), nfnj.d_nf.begin(), nfnj.d_nf.end());

    int revRet = processReverseDeq( nfi, nfj, ni, nj );
    if( revRet!=0 ){
      return;
    }

    nfi.clear();
    nfi.insert(nfi.end(), nfni.d_nf.begin(), nfni.d_nf.end());
    nfj.clear();
    nfj.insert(nfj.end(), nfnj.d_nf.begin(), nfnj.d_nf.end());

    unsigned index = 0;
    while( index<nfi.size() || index<nfj.size() ){
      int ret = processSimpleDeq( nfi, nfj, ni, nj, index, false );
      if( ret!=0 ) {
        return;
      }else{
        Assert( index<nfi.size() && index<nfj.size() );
        Node i = nfi[index];
        Node j = nfj[index];
        Trace("strings-solve-debug")  << "...Processing(DEQ) " << i << " " << j << std::endl;
        if (!d_state.areEqual(i, j))
        {
          Assert( i.getKind()!=kind::CONST_STRING || j.getKind()!=kind::CONST_STRING );
          std::vector< Node > lexp;
          Node li = d_state.getLength(i, lexp);
          Node lj = d_state.getLength(j, lexp);
          if (d_state.areDisequal(li, lj))
          {
            if( i.getKind()==kind::CONST_STRING || j.getKind()==kind::CONST_STRING ){
              //check if empty
              Node const_k = i.getKind() == kind::CONST_STRING ? i : j;
              Node nconst_k = i.getKind() == kind::CONST_STRING ? j : i;
              Node lnck = i.getKind() == kind::CONST_STRING ? lj : li;
              if( !d_equalityEngine.areDisequal( nconst_k, d_emptyString, true ) ){
                Node eq = nconst_k.eqNode( d_emptyString );
                Node conc = NodeManager::currentNM()->mkNode( kind::OR, eq, eq.negate() );
                d_im.sendInference(d_empty_vec, conc, "D-DISL-Emp-Split");
                return;
              }else{
                //split on first character
                CVC4::String str = const_k.getConst<String>();
                Node firstChar = str.size() == 1 ? const_k : NodeManager::currentNM()->mkConst( str.prefix( 1 ) );
                if (d_state.areEqual(lnck, d_one))
                {
                  if (d_state.areDisequal(firstChar, nconst_k))
                  {
                    return;
                  }
                  else if (!d_state.areEqual(firstChar, nconst_k))
                  {
                    //splitting on demand : try to make them disequal
                    if (d_im.sendSplit(
                            firstChar, nconst_k, "S-Split(DEQL-Const)", false))
                    {
                      return;
                    }
                  }
                }
                else
                {
                  Node sk = d_sk_cache.mkSkolemCached(
                      nconst_k, SkolemCache::SK_ID_DC_SPT, "dc_spt");
                  registerLength(sk, LENGTH_ONE);
                  Node skr =
                      d_sk_cache.mkSkolemCached(nconst_k,
                                                SkolemCache::SK_ID_DC_SPT_REM,
                                                "dc_spt_rem");
                  Node eq1 = nconst_k.eqNode( NodeManager::currentNM()->mkNode( kind::STRING_CONCAT, sk, skr ) );
                  eq1 = Rewriter::rewrite( eq1 );
                  Node eq2 = nconst_k.eqNode( NodeManager::currentNM()->mkNode( kind::STRING_CONCAT, firstChar, skr ) );
                  std::vector< Node > antec;
                  antec.insert(
                      antec.end(), nfni.d_exp.begin(), nfni.d_exp.end());
                  antec.insert(
                      antec.end(), nfnj.d_exp.begin(), nfnj.d_exp.end());
                  antec.push_back( nconst_k.eqNode( d_emptyString ).negate() );
                  d_im.sendInference(
                      antec,
                      nm->mkNode(
                          OR,
                          nm->mkNode(AND, eq1, sk.eqNode(firstChar).negate()),
                          eq2),
                      "D-DISL-CSplit");
                  d_im.sendPhaseRequirement(eq1, true);
                  return;
                }
              }
            }else{
              Trace("strings-solve") << "Non-Simple Case 1 : add lemma " << std::endl;
              //must add lemma
              std::vector< Node > antec;
              std::vector< Node > antec_new_lits;
              antec.insert(antec.end(), nfni.d_exp.begin(), nfni.d_exp.end());
              antec.insert(antec.end(), nfnj.d_exp.begin(), nfnj.d_exp.end());
              //check disequal
              if (d_state.areDisequal(ni, nj))
              {
                antec.push_back( ni.eqNode( nj ).negate() );
              }
              else
              {
                antec_new_lits.push_back( ni.eqNode( nj ).negate() );
              }
              antec_new_lits.push_back( li.eqNode( lj ).negate() );
              std::vector< Node > conc;
              Node sk1 = d_sk_cache.mkSkolemCached(
                  i, j, SkolemCache::SK_ID_DEQ_X, "x_dsplit");
              Node sk2 = d_sk_cache.mkSkolemCached(
                  i, j, SkolemCache::SK_ID_DEQ_Y, "y_dsplit");
              Node sk3 = d_sk_cache.mkSkolemCached(
                  i, j, SkolemCache::SK_ID_DEQ_Z, "z_dsplit");
              registerLength(sk3, LENGTH_GEQ_ONE);
              //Node nemp = sk3.eqNode(d_emptyString).negate();
              //conc.push_back(nemp);
              Node lsk1 = utils::mkLength(sk1);
              conc.push_back( lsk1.eqNode( li ) );
              Node lsk2 = utils::mkLength(sk2);
              conc.push_back( lsk2.eqNode( lj ) );
              conc.push_back(nm->mkNode(OR,
                                        j.eqNode(utils::mkConcat(sk1, sk3)),
                                        i.eqNode(utils::mkConcat(sk2, sk3))));
              d_im.sendInference(
                  antec, antec_new_lits, nm->mkNode(AND, conc), "D-DISL-Split");
              ++(d_statistics.d_deq_splits);
              return;
            }
          }
          else if (d_state.areEqual(li, lj))
          {
            Assert(!d_state.areDisequal(i, j));
            //splitting on demand : try to make them disequal
            if (d_im.sendSplit(i, j, "S-Split(DEQL)", false))
            {
              return;
            }
          }
          else
          {
            //splitting on demand : try to make lengths equal
            if (d_im.sendSplit(li, lj, "D-Split"))
            {
              return;
            }
          }
        }
        index++;
      }
    }
    Assert( false );
  }
}

int TheoryStrings::processReverseDeq( std::vector< Node >& nfi, std::vector< Node >& nfj, Node ni, Node nj ) {
  //reverse normal form of i, j
  std::reverse( nfi.begin(), nfi.end() );
  std::reverse( nfj.begin(), nfj.end() );

  unsigned index = 0;
  int ret = processSimpleDeq( nfi, nfj, ni, nj, index, true );

  //reverse normal form of i, j
  std::reverse( nfi.begin(), nfi.end() );
  std::reverse( nfj.begin(), nfj.end() );

  return ret;
}

int TheoryStrings::processSimpleDeq( std::vector< Node >& nfi, std::vector< Node >& nfj, Node ni, Node nj, unsigned& index, bool isRev ){
  // See if one side is constant, if so, the disequality ni != nj is satisfied
  // since ni does not contain nj or vice versa.
  // This is only valid when isRev is false, since when isRev=true, the contents
  // of normal form vectors nfi and nfj are reversed.
  if (!isRev)
  {
    for (unsigned i = 0; i < 2; i++)
    {
      Node c = getConstantEqc(i == 0 ? ni : nj);
      if (!c.isNull())
      {
        int findex, lindex;
        if (!TheoryStringsRewriter::canConstantContainList(
                c, i == 0 ? nfj : nfi, findex, lindex))
        {
          Trace("strings-solve-debug")
              << "Disequality: constant cannot contain list" << std::endl;
          return 1;
        }
      }
    }
  }
  NormalForm& nfni = getNormalForm(ni);
  NormalForm& nfnj = getNormalForm(nj);
  while( index<nfi.size() || index<nfj.size() ) {
    if( index>=nfi.size() || index>=nfj.size() ){
      Trace("strings-solve-debug") << "Disequality normalize empty" << std::endl;
      std::vector< Node > ant;
      //we have a conflict : because the lengths are equal, the remainder needs to be empty, which will lead to a conflict
      Node lni = d_state.getLengthExp(ni, ant, nfni.d_base);
      Node lnj = d_state.getLengthExp(nj, ant, nfnj.d_base);
      ant.push_back( lni.eqNode( lnj ) );
      ant.insert(ant.end(), nfni.d_exp.begin(), nfni.d_exp.end());
      ant.insert(ant.end(), nfnj.d_exp.begin(), nfnj.d_exp.end());
      std::vector< Node > cc;
      std::vector< Node >& nfk = index>=nfi.size() ? nfj : nfi;
      for( unsigned index_k=index; index_k<nfk.size(); index_k++ ){
        cc.push_back( nfk[index_k].eqNode( d_emptyString ) );
      }
      Node conc = cc.size()==1 ? cc[0] : NodeManager::currentNM()->mkNode( kind::AND, cc );
      conc = Rewriter::rewrite( conc );
      d_im.sendInference(ant, conc, "Disequality Normalize Empty", true);
      return -1;
    }else{
      Node i = nfi[index];
      Node j = nfj[index];
      Trace("strings-solve-debug")  << "...Processing(QED) " << i << " " << j << std::endl;
      if (!d_state.areEqual(i, j))
      {
        if( i.getKind()==kind::CONST_STRING && j.getKind()==kind::CONST_STRING ) {
          unsigned int len_short = i.getConst<String>().size() < j.getConst<String>().size() ? i.getConst<String>().size() : j.getConst<String>().size();
          bool isSameFix = isRev ? i.getConst<String>().rstrncmp(j.getConst<String>(), len_short): i.getConst<String>().strncmp(j.getConst<String>(), len_short);
          if( isSameFix ) {
            //same prefix/suffix
            //k is the index of the string that is shorter
            Node nk = i.getConst<String>().size() < j.getConst<String>().size() ? i : j;
            Node nl = i.getConst<String>().size() < j.getConst<String>().size() ? j : i;
            Node remainderStr;
            if( isRev ){
              int new_len = nl.getConst<String>().size() - len_short;
              remainderStr = NodeManager::currentNM()->mkConst( nl.getConst<String>().substr(0, new_len) );
              Trace("strings-solve-debug-test") << "Rev. Break normal form of " << nl << " into " << nk << ", " << remainderStr << std::endl;
            } else {
              remainderStr = NodeManager::currentNM()->mkConst( nl.getConst<String>().substr( len_short ) );
              Trace("strings-solve-debug-test") << "Break normal form of " << nl << " into " << nk << ", " << remainderStr << std::endl;
            }
            if( i.getConst<String>().size() < j.getConst<String>().size() ) {
              nfj.insert( nfj.begin() + index + 1, remainderStr );
              nfj[index] = nfi[index];
            } else {
              nfi.insert( nfi.begin() + index + 1, remainderStr );
              nfi[index] = nfj[index];
            }
          }else{
            return 1;
          }
        }else{
          std::vector< Node > lexp;
          Node li = d_state.getLength(i, lexp);
          Node lj = d_state.getLength(j, lexp);
          if (d_state.areEqual(li, lj) && d_state.areDisequal(i, j))
          {
            Trace("strings-solve") << "Simple Case 2 : found equal length disequal sub strings " << i << " " << j << std::endl;
            //we are done: D-Remove
            return 1;
          }
          else
          {
            return 0;
          }
        }
      }
      index++;
    }
  }
  return 0;
}

void TheoryStrings::addNormalFormPair( Node n1, Node n2 ){
  if( !isNormalFormPair( n1, n2 ) ){
    int index = 0;
    NodeIntMap::const_iterator it = d_nf_pairs.find( n1 );
    if( it!=d_nf_pairs.end() ){
      index = (*it).second;
    }
    d_nf_pairs[n1] = index + 1;
    if( index<(int)d_nf_pairs_data[n1].size() ){
      d_nf_pairs_data[n1][index] = n2;
    }else{
      d_nf_pairs_data[n1].push_back( n2 );
    } 
    Assert( isNormalFormPair( n1, n2 ) );
  } else {
    Trace("strings-nf-debug") << "Already a normal form pair " << n1 << " " << n2 << std::endl;
  }
}

bool TheoryStrings::isNormalFormPair( Node n1, Node n2 ) {
  //TODO: modulo equality?
  return isNormalFormPair2( n1, n2 ) || isNormalFormPair2( n2, n1 );
}

bool TheoryStrings::isNormalFormPair2( Node n1, Node n2 ) {
  //Trace("strings-debug") << "is normal form pair. " << n1 << " " << n2 << std::endl;
  NodeIntMap::const_iterator it = d_nf_pairs.find( n1 );
  if( it!=d_nf_pairs.end() ){
    Assert( d_nf_pairs_data.find( n1 )!=d_nf_pairs_data.end() );
    for( int i=0; i<(*it).second; i++ ){
      Assert( i<(int)d_nf_pairs_data[n1].size() );
      if( d_nf_pairs_data[n1][i]==n2 ){
        return true;
      }
    }
  }
  return false;
}

void TheoryStrings::registerTerm( Node n, int effort ) {
  TypeNode tn = n.getType();
  bool do_register = true;
  if (!tn.isString())
  {
    if (options::stringEagerLen())
    {
      do_register = effort == 0;
    }
    else
    {
      do_register = effort > 0 || n.getKind() != STRING_CONCAT;
    }
  }
  if (!do_register)
  {
    return;
  }
  if (d_registered_terms_cache.find(n) != d_registered_terms_cache.end())
  {
    return;
  }
  d_registered_terms_cache.insert(n);
  NodeManager* nm = NodeManager::currentNM();
  Debug("strings-register") << "TheoryStrings::registerTerm() " << n
                            << ", effort = " << effort << std::endl;
  if (tn.isString())
  {
    // register length information:
    //  for variables, split on empty vs positive length
    //  for concat/const/replace, introduce proxy var and state length relation
    Node lsum;
    if (n.getKind() != STRING_CONCAT && n.getKind() != CONST_STRING)
    {
      Node lsumb = nm->mkNode(STRING_LENGTH, n);
      lsum = Rewriter::rewrite(lsumb);
      // can register length term if it does not rewrite
      if (lsum == lsumb)
      {
        registerLength(n, LENGTH_SPLIT);
        return;
      }
    }
    Node sk = d_sk_cache.mkSkolemCached(n, SkolemCache::SK_PURIFY, "lsym");
    StringsProxyVarAttribute spva;
    sk.setAttribute(spva, true);
    Node eq = Rewriter::rewrite(sk.eqNode(n));
    Trace("strings-lemma") << "Strings::Lemma LENGTH Term : " << eq
                           << std::endl;
    d_proxy_var[n] = sk;
    // If we are introducing a proxy for a constant or concat term, we do not
    // need to send lemmas about its length, since its length is already
    // implied.
    if (n.isConst() || n.getKind() == STRING_CONCAT)
    {
      // add to length lemma cache, i.e. do not send length lemma for sk.
      d_length_lemma_terms_cache.insert(sk);
    }
    Trace("strings-assert") << "(assert " << eq << ")" << std::endl;
    d_out->lemma(eq);
    Node skl = nm->mkNode(STRING_LENGTH, sk);
    if (n.getKind() == STRING_CONCAT)
    {
      std::vector<Node> node_vec;
      for (unsigned i = 0; i < n.getNumChildren(); i++)
      {
        if (n[i].getAttribute(StringsProxyVarAttribute()))
        {
          Assert(d_proxy_var_to_length.find(n[i])
                 != d_proxy_var_to_length.end());
          node_vec.push_back(d_proxy_var_to_length[n[i]]);
        }
        else
        {
          Node lni = nm->mkNode(STRING_LENGTH, n[i]);
          node_vec.push_back(lni);
        }
      }
      lsum = nm->mkNode(PLUS, node_vec);
      lsum = Rewriter::rewrite(lsum);
    }
    else if (n.getKind() == CONST_STRING)
    {
      lsum = nm->mkConst(Rational(n.getConst<String>().size()));
    }
    Assert(!lsum.isNull());
    d_proxy_var_to_length[sk] = lsum;
    Node ceq = Rewriter::rewrite(skl.eqNode(lsum));
    Trace("strings-lemma") << "Strings::Lemma LENGTH : " << ceq << std::endl;
    Trace("strings-lemma-debug")
        << "  prerewrite : " << skl.eqNode(lsum) << std::endl;
    Trace("strings-assert") << "(assert " << ceq << ")" << std::endl;
    d_out->lemma(ceq);
  }
  else if (n.getKind() == STRING_CODE)
  {
    d_has_str_code = true;
    // ite( str.len(s)==1, 0 <= str.code(s) < num_codes, str.code(s)=-1 )
    Node code_len = utils::mkLength(n[0]).eqNode(d_one);
    Node code_eq_neg1 = n.eqNode(d_neg_one);
    Node code_range = nm->mkNode(
        AND,
        nm->mkNode(GEQ, n, d_zero),
        nm->mkNode(LT, n, nm->mkConst(Rational(CVC4::String::num_codes()))));
    Node lem = nm->mkNode(ITE, code_len, code_range, code_eq_neg1);
    Trace("strings-lemma") << "Strings::Lemma CODE : " << lem << std::endl;
    Trace("strings-assert") << "(assert " << lem << ")" << std::endl;
    d_out->lemma(lem);
  }
  else if (n.getKind() == STRING_STRIDOF)
  {
    Node len = utils::mkLength(n[0]);
    Node lem = nm->mkNode(AND,
                          nm->mkNode(GEQ, n, nm->mkConst(Rational(-1))),
                          nm->mkNode(LT, n, len));
    d_out->lemma(lem);
  }
}

void TheoryStrings::registerLength(Node n, LengthStatus s)
{
  if (d_length_lemma_terms_cache.find(n) != d_length_lemma_terms_cache.end())
  {
    return;
  }
  d_length_lemma_terms_cache.insert(n);

  NodeManager* nm = NodeManager::currentNM();
  Node n_len = nm->mkNode(kind::STRING_LENGTH, n);

  if (s == LENGTH_GEQ_ONE)
  {
    Node neq_empty = n.eqNode(d_emptyString).negate();
    Node len_n_gt_z = nm->mkNode(GT, n_len, d_zero);
    Node len_geq_one = nm->mkNode(AND, neq_empty, len_n_gt_z);
    Trace("strings-lemma") << "Strings::Lemma SK-GEQ-ONE : " << len_geq_one
                           << std::endl;
    Trace("strings-assert") << "(assert " << len_geq_one << ")" << std::endl;
    d_out->lemma(len_geq_one);
    return;
  }

  if (s == LENGTH_ONE)
  {
    Node len_one = n_len.eqNode(d_one);
    Trace("strings-lemma") << "Strings::Lemma SK-ONE : " << len_one
                           << std::endl;
    Trace("strings-assert") << "(assert " << len_one << ")" << std::endl;
    d_out->lemma(len_one);
    return;
  }
  Assert(s == LENGTH_SPLIT);

  if( options::stringSplitEmp() || !options::stringLenGeqZ() ){
    Node n_len_eq_z = n_len.eqNode( d_zero );
    Node n_len_eq_z_2 = n.eqNode( d_emptyString );
    Node case_empty = nm->mkNode(AND, n_len_eq_z, n_len_eq_z_2);
    case_empty = Rewriter::rewrite(case_empty);
    Node case_nempty = nm->mkNode(GT, n_len, d_zero);
    if (!case_empty.isConst())
    {
      Node lem = nm->mkNode(OR, case_empty, case_nempty);
      d_out->lemma(lem);
      Trace("strings-lemma") << "Strings::Lemma LENGTH >= 0 : " << lem
                             << std::endl;
      // prefer trying the empty case first
      // notice that requirePhase must only be called on rewritten literals that
      // occur in the CNF stream.
      n_len_eq_z = Rewriter::rewrite(n_len_eq_z);
      Assert(!n_len_eq_z.isConst());
      d_out->requirePhase(n_len_eq_z, true);
      n_len_eq_z_2 = Rewriter::rewrite(n_len_eq_z_2);
      Assert(!n_len_eq_z_2.isConst());
      d_out->requirePhase(n_len_eq_z_2, true);
    }
    else if (!case_empty.getConst<bool>())
    {
      // the rewriter knows that n is non-empty
      Trace("strings-lemma")
          << "Strings::Lemma LENGTH > 0 (non-empty): " << case_nempty
          << std::endl;
      d_out->lemma(case_nempty);
    }
    else
    {
      // If n = "" ---> true or len( n ) = 0 ----> true, then we expect that
      // n ---> "". Since this method is only called on non-constants n, it must
      // be that n = "" ^ len( n ) = 0 does not rewrite to true.
      Assert(false);
    }
  }

  // additionally add len( x ) >= 0 ?
  if( options::stringLenGeqZ() ){
    Node n_len_geq = nm->mkNode(kind::GEQ, n_len, d_zero);
    n_len_geq = Rewriter::rewrite( n_len_geq );
    d_out->lemma( n_len_geq );
  }
}

Node TheoryStrings::mkExplain(const std::vector<Node>& a)
{
  std::vector< Node > an;
  return mkExplain( a, an );
}

Node TheoryStrings::mkExplain(const std::vector<Node>& a,
                              const std::vector<Node>& an)
{
  std::vector< TNode > antec_exp;
  // copy to processing vector
  std::vector<Node> aconj;
  for (const Node& ac : a)
  {
    utils::flattenOp(AND, ac, aconj);
  }
  for (const Node& apc : aconj)
  {
    Assert(apc.getKind() != AND);
    Debug("strings-explain") << "Add to explanation " << apc << std::endl;
    if (apc.getKind() == NOT && apc[0].getKind() == EQUAL)
    {
      Assert(d_equalityEngine.hasTerm(apc[0][0]));
      Assert(d_equalityEngine.hasTerm(apc[0][1]));
      // ensure that we are ready to explain the disequality
      AlwaysAssert(d_equalityEngine.areDisequal(apc[0][0], apc[0][1], true));
    }
    Assert(apc.getKind() != EQUAL || d_equalityEngine.areEqual(apc[0], apc[1]));
    // now, explain
    explain(apc, antec_exp);
  }
  for (const Node& anc : an)
  {
    if (std::find(antec_exp.begin(), antec_exp.end(), anc) == antec_exp.end())
    {
      Debug("strings-explain")
          << "Add to explanation (new literal) " << anc << std::endl;
      antec_exp.push_back(anc);
    }
  }
  Node ant;
  if( antec_exp.empty() ) {
    ant = d_true;
  } else if( antec_exp.size()==1 ) {
    ant = antec_exp[0];
  } else {
    ant = NodeManager::currentNM()->mkNode( kind::AND, antec_exp );
  }
  return ant;
}

void TheoryStrings::checkNormalFormsDeq()
{
  std::vector< std::vector< Node > > cols;
  std::vector< Node > lts;
  std::map< Node, std::map< Node, bool > > processed;
  
  //for each pair of disequal strings, must determine whether their lengths are equal or disequal
  for( NodeList::const_iterator id = d_ee_disequalities.begin(); id != d_ee_disequalities.end(); ++id ) {
    Node eq = *id;
    Node n[2];
    for( unsigned i=0; i<2; i++ ){
      n[i] = d_equalityEngine.getRepresentative( eq[i] );
    }
    if( processed[n[0]].find( n[1] )==processed[n[0]].end() ){
      processed[n[0]][n[1]] = true;
      Node lt[2];
      for( unsigned i=0; i<2; i++ ){
        EqcInfo* ei = d_state.getOrMakeEqcInfo(n[i], false);
        lt[i] = ei ? ei->d_length_term : Node::null();
        if( lt[i].isNull() ){
          lt[i] = eq[i];
        }
        lt[i] = NodeManager::currentNM()->mkNode( kind::STRING_LENGTH, lt[i] );
      }
      if (!d_state.areEqual(lt[0], lt[1]) && !d_state.areDisequal(lt[0], lt[1]))
      {
        d_im.sendSplit(lt[0], lt[1], "DEQ-LENGTH-SP");
      }
    }
  }

  if (!d_im.hasProcessed())
  {
    separateByLength( d_strings_eqc, cols, lts );
    for( unsigned i=0; i<cols.size(); i++ ){
      if (cols[i].size() > 1 && !d_im.hasPendingLemma())
      {
        if (Trace.isOn("strings-solve"))
        {
          Trace("strings-solve") << "- Verify disequalities are processed for "
                                 << cols[i][0] << ", normal form : ";
          printConcat(getNormalForm(cols[i][0]).d_nf, "strings-solve");
          Trace("strings-solve")
              << "... #eql = " << cols[i].size() << std::endl;
        }
        //must ensure that normal forms are disequal
        for( unsigned j=0; j<cols[i].size(); j++ ){
          for( unsigned k=(j+1); k<cols[i].size(); k++ ){
            //for strings that are disequal, but have the same length
            if (cols[i][j].isConst() && cols[i][k].isConst())
            {
              // if both are constants, they should be distinct, and its trivial
              Assert(cols[i][j] != cols[i][k]);
            }
            else
            {
              if (d_state.areDisequal(cols[i][j], cols[i][k]))
              {
                Assert(!d_conflict);
                if (Trace.isOn("strings-solve"))
                {
                  Trace("strings-solve") << "- Compare " << cols[i][j] << " ";
                  printConcat(getNormalForm(cols[i][j]).d_nf, "strings-solve");
                  Trace("strings-solve") << " against " << cols[i][k] << " ";
                  printConcat(getNormalForm(cols[i][k]).d_nf, "strings-solve");
                  Trace("strings-solve") << "..." << std::endl;
                }
                processDeq(cols[i][j], cols[i][k]);
                if (d_im.hasProcessed())
                {
                  return;
                }
              }
            }
          }
        }
      }
    }
  }
}

void TheoryStrings::checkLengthsEqc() {
  if( options::stringLenNorm() ){
    for( unsigned i=0; i<d_strings_eqc.size(); i++ ){
      NormalForm& nfi = getNormalForm(d_strings_eqc[i]);
      Trace("strings-process-debug") << "Process length constraints for " << d_strings_eqc[i] << std::endl;
      //check if there is a length term for this equivalence class
      EqcInfo* ei = d_state.getOrMakeEqcInfo(d_strings_eqc[i], false);
      Node lt = ei ? ei->d_length_term : Node::null();
      if( !lt.isNull() ) {
        Node llt = NodeManager::currentNM()->mkNode( kind::STRING_LENGTH, lt );
        //now, check if length normalization has occurred
        if( ei->d_normalized_length.get().isNull() ) {
          Node nf = utils::mkConcat(nfi.d_nf);
          if( Trace.isOn("strings-process-debug") ){
            Trace("strings-process-debug")
                << "  normal form is " << nf << " from base " << nfi.d_base
                << std::endl;
            Trace("strings-process-debug") << "  normal form exp is: " << std::endl;
            for (const Node& exp : nfi.d_exp)
            {
              Trace("strings-process-debug") << "   " << exp << std::endl;
            }
          }
          
          //if not, add the lemma
          std::vector< Node > ant;
          ant.insert(ant.end(), nfi.d_exp.begin(), nfi.d_exp.end());
          ant.push_back(nfi.d_base.eqNode(lt));
          Node lc = NodeManager::currentNM()->mkNode( kind::STRING_LENGTH, nf );
          Node lcr = Rewriter::rewrite( lc );
          Trace("strings-process-debug") << "Rewrote length " << lc << " to " << lcr << std::endl;
          if (!d_state.areEqual(llt, lcr))
          {
            Node eq = llt.eqNode(lcr);
            ei->d_normalized_length.set( eq );
            d_im.sendInference(ant, eq, "LEN-NORM", true);
          }
        }
      }else{
        Trace("strings-process-debug") << "No length term for eqc " << d_strings_eqc[i] << " " << d_eqc_to_len_term[d_strings_eqc[i]] << std::endl;
        if( !options::stringEagerLen() ){
          Node c = utils::mkConcat(nfi.d_nf);
          registerTerm( c, 3 );
        }
      }
      //} else {
      //  Trace("strings-process-debug") << "Do not process length constraints for " << nodes[i] << " " << d_normal_forms[nodes[i]].size() << std::endl;
      //}
    }
  }
}

void TheoryStrings::checkCardinality() {
  //int cardinality = options::stringCharCardinality();
  //Trace("strings-solve-debug2") << "get cardinality: " << cardinality << endl;

  //AJR: this will create a partition of eqc, where each collection has length that are pairwise propagated to be equal.
  //  we do not require disequalities between the lengths of each collection, since we split on disequalities between lengths of string terms that are disequal (DEQ-LENGTH-SP).
  //  TODO: revisit this?
  std::vector< std::vector< Node > > cols;
  std::vector< Node > lts;
  separateByLength( d_strings_eqc, cols, lts );

  Trace("strings-card") << "Check cardinality...." << std::endl;
  for( unsigned i = 0; i<cols.size(); ++i ) {
    Node lr = lts[i];
    Trace("strings-card") << "Number of strings with length equal to " << lr << " is " << cols[i].size() << std::endl;
    if( cols[i].size() > 1 ) {
      // size > c^k
      unsigned card_need = 1;
      double curr = (double)cols[i].size();
      while( curr>d_card_size ){
        curr = curr/(double)d_card_size;
        card_need++;
      }
      Trace("strings-card") << "Need length " << card_need << " for this number of strings (where alphabet size is " << d_card_size << ")." << std::endl;
      //check if we need to split
      bool needsSplit = true;
      if( lr.isConst() ){
        // if constant, compare
        Node cmp = NodeManager::currentNM()->mkNode( kind::GEQ, lr, NodeManager::currentNM()->mkConst( Rational( card_need ) ) );
        cmp = Rewriter::rewrite( cmp );
        needsSplit = cmp!=d_true;
      }else{
        // find the minimimum constant that we are unknown to be disequal from, or otherwise stop if we increment such that cardinality does not apply
        unsigned r=0; 
        bool success = true;
        while( r<card_need && success ){
          Node rr = NodeManager::currentNM()->mkConst<Rational>( Rational(r) );
          if (d_state.areDisequal(rr, lr))
          {
            r++;
          }
          else
          {
            success = false;
          }
        }
        if( r>0 ){
          Trace("strings-card") << "Symbolic length " << lr << " must be at least " << r << " due to constant disequalities." << std::endl;
        }
        needsSplit = r<card_need;
      }

      if( needsSplit ){
        unsigned int int_k = (unsigned int)card_need;
        for( std::vector< Node >::iterator itr1 = cols[i].begin();
            itr1 != cols[i].end(); ++itr1) {
          for( std::vector< Node >::iterator itr2 = itr1 + 1;
            itr2 != cols[i].end(); ++itr2) {
            if (!d_state.areDisequal(*itr1, *itr2))
            {
              // add split lemma
              if (d_im.sendSplit(*itr1, *itr2, "CARD-SP"))
              {
                return;
              }
            }
          }
        }
        EqcInfo* ei = d_state.getOrMakeEqcInfo(lr, true);
        Trace("strings-card") << "Previous cardinality used for " << lr << " is " << ((int)ei->d_cardinality_lem_k.get()-1) << std::endl;
        if( int_k+1 > ei->d_cardinality_lem_k.get() ){
          Node k_node = NodeManager::currentNM()->mkConst( ::CVC4::Rational( int_k ) );
          //add cardinality lemma
          Node dist = NodeManager::currentNM()->mkNode( kind::DISTINCT, cols[i] );
          std::vector< Node > vec_node;
          vec_node.push_back( dist );
          for( std::vector< Node >::iterator itr1 = cols[i].begin();
              itr1 != cols[i].end(); ++itr1) {
            Node len = NodeManager::currentNM()->mkNode( kind::STRING_LENGTH, *itr1 );
            if( len!=lr ) {
              Node len_eq_lr = len.eqNode(lr);
              vec_node.push_back( len_eq_lr );
            }
          }
          Node len = NodeManager::currentNM()->mkNode( kind::STRING_LENGTH, cols[i][0] );
          Node cons = NodeManager::currentNM()->mkNode( kind::GEQ, len, k_node );
          cons = Rewriter::rewrite( cons );
          ei->d_cardinality_lem_k.set( int_k+1 );
          if( cons!=d_true ){
            d_im.sendInference(
                d_empty_vec, vec_node, cons, "CARDINALITY", true);
            return;
          }
        }
      }
    }
  }
  Trace("strings-card") << "...end check cardinality" << std::endl;
}

void TheoryStrings::separateByLength(std::vector< Node >& n,
  std::vector< std::vector< Node > >& cols,
  std::vector< Node >& lts ) {
  unsigned leqc_counter = 0;
  std::map< Node, unsigned > eqc_to_leqc;
  std::map< unsigned, Node > leqc_to_eqc;
  std::map< unsigned, std::vector< Node > > eqc_to_strings;
  for( unsigned i=0; i<n.size(); i++ ) {
    Node eqc = n[i];
    Assert( d_equalityEngine.getRepresentative(eqc)==eqc );
    EqcInfo* ei = d_state.getOrMakeEqcInfo(eqc, false);
    Node lt = ei ? ei->d_length_term : Node::null();
    if( !lt.isNull() ){
      lt = NodeManager::currentNM()->mkNode( kind::STRING_LENGTH, lt );
      Node r = d_equalityEngine.getRepresentative( lt );
      if( eqc_to_leqc.find( r )==eqc_to_leqc.end() ){
        eqc_to_leqc[r] = leqc_counter;
        leqc_to_eqc[leqc_counter] = r;
        leqc_counter++;
      }
      eqc_to_strings[ eqc_to_leqc[r] ].push_back( eqc );
    }else{
      eqc_to_strings[leqc_counter].push_back( eqc );
      leqc_counter++;
    }
  }
  for( std::map< unsigned, std::vector< Node > >::iterator it = eqc_to_strings.begin(); it != eqc_to_strings.end(); ++it ){
    cols.push_back( std::vector< Node >() );
    cols.back().insert( cols.back().end(), it->second.begin(), it->second.end() );
    lts.push_back( leqc_to_eqc[it->first] );
  }
}

void TheoryStrings::printConcat( std::vector< Node >& n, const char * c ) {
  for( unsigned i=0; i<n.size(); i++ ){
    if( i>0 ) Trace(c) << " ++ ";
    Trace(c) << n[i];
  }
}


//// Finite Model Finding

TheoryStrings::StringSumLengthDecisionStrategy::StringSumLengthDecisionStrategy(
    context::Context* c, context::UserContext* u, Valuation valuation)
    : DecisionStrategyFmf(c, valuation), d_input_var_lsum(u)
{
}

bool TheoryStrings::StringSumLengthDecisionStrategy::isInitialized()
{
  return !d_input_var_lsum.get().isNull();
}

void TheoryStrings::StringSumLengthDecisionStrategy::initialize(
    const std::vector<Node>& vars)
{
  if (d_input_var_lsum.get().isNull() && !vars.empty())
  {
    NodeManager* nm = NodeManager::currentNM();
    std::vector<Node> sum;
    for (const Node& v : vars)
    {
      sum.push_back(nm->mkNode(STRING_LENGTH, v));
    }
    Node sumn = sum.size() == 1 ? sum[0] : nm->mkNode(PLUS, sum);
    d_input_var_lsum.set(sumn);
  }
}

Node TheoryStrings::StringSumLengthDecisionStrategy::mkLiteral(unsigned i)
{
  if (d_input_var_lsum.get().isNull())
  {
    return Node::null();
  }
  NodeManager* nm = NodeManager::currentNM();
  Node lit = nm->mkNode(LEQ, d_input_var_lsum.get(), nm->mkConst(Rational(i)));
  Trace("strings-fmf") << "StringsFMF::mkLiteral: " << lit << std::endl;
  return lit;
}
std::string TheoryStrings::StringSumLengthDecisionStrategy::identify() const
{
  return std::string("string_sum_len");
}

Node TheoryStrings::ppRewrite(TNode atom) {
  Trace("strings-ppr") << "TheoryStrings::ppRewrite " << atom << std::endl;
  Node atomElim;
  if (options::regExpElim() && atom.getKind() == STRING_IN_REGEXP)
  {
    // aggressive elimination of regular expression membership
    atomElim = d_regexp_elim.eliminate(atom);
    if (!atomElim.isNull())
    {
      Trace("strings-ppr") << "  rewrote " << atom << " -> " << atomElim
                           << " via regular expression elimination."
                           << std::endl;
      atom = atomElim;
    }
  }
  if( !options::stringLazyPreproc() ){
    //eager preprocess here
    std::vector< Node > new_nodes;
    Node ret = d_preproc.processAssertion( atom, new_nodes );
    if( ret!=atom ){
      Trace("strings-ppr") << "  rewrote " << atom << " -> " << ret << ", with " << new_nodes.size() << " lemmas." << std::endl; 
      for( unsigned i=0; i<new_nodes.size(); i++ ){
        Trace("strings-ppr") << "    lemma : " << new_nodes[i] << std::endl;
        d_out->lemma( new_nodes[i] );
      }
      return ret;
    }else{
      Assert( new_nodes.empty() );
    }
  }
  return atom;
}

// Stats
TheoryStrings::Statistics::Statistics()
    : d_splits("theory::strings::NumOfSplitOnDemands", 0),
      d_eq_splits("theory::strings::NumOfEqSplits", 0),
      d_deq_splits("theory::strings::NumOfDiseqSplits", 0),
      d_loop_lemmas("theory::strings::NumOfLoops", 0)
{
  smtStatisticsRegistry()->registerStat(&d_splits);
  smtStatisticsRegistry()->registerStat(&d_eq_splits);
  smtStatisticsRegistry()->registerStat(&d_deq_splits);
  smtStatisticsRegistry()->registerStat(&d_loop_lemmas);
}

TheoryStrings::Statistics::~Statistics(){
  smtStatisticsRegistry()->unregisterStat(&d_splits);
  smtStatisticsRegistry()->unregisterStat(&d_eq_splits);
  smtStatisticsRegistry()->unregisterStat(&d_deq_splits);
  smtStatisticsRegistry()->unregisterStat(&d_loop_lemmas);
}

/** run the given inference step */
void TheoryStrings::runInferStep(InferStep s, int effort)
{
  Trace("strings-process") << "Run " << s;
  if (effort > 0)
  {
    Trace("strings-process") << ", effort = " << effort;
  }
  Trace("strings-process") << "..." << std::endl;
  switch (s)
  {
    case CHECK_INIT: checkInit(); break;
    case CHECK_CONST_EQC: checkConstantEquivalenceClasses(); break;
    case CHECK_EXTF_EVAL: checkExtfEval(effort); break;
    case CHECK_CYCLES: checkCycles(); break;
    case CHECK_FLAT_FORMS: checkFlatForms(); break;
    case CHECK_NORMAL_FORMS_EQ: checkNormalFormsEq(); break;
    case CHECK_NORMAL_FORMS_DEQ: checkNormalFormsDeq(); break;
    case CHECK_CODES: checkCodes(); break;
    case CHECK_LENGTH_EQC: checkLengthsEqc(); break;
    case CHECK_EXTF_REDUCTION: checkExtfReductions(effort); break;
    case CHECK_MEMBERSHIP: checkMemberships(); break;
    case CHECK_CARDINALITY: checkCardinality(); break;
    default: Unreachable(); break;
  }
  Trace("strings-process") << "Done " << s
                           << ", addedFact = " << d_im.hasPendingFact()
                           << ", addedLemma = " << d_im.hasPendingLemma()
                           << ", d_conflict = " << d_conflict << std::endl;
}

bool TheoryStrings::hasStrategyEffort(Effort e) const
{
  return d_strat_steps.find(e) != d_strat_steps.end();
}

void TheoryStrings::addStrategyStep(InferStep s, int effort, bool addBreak)
{
  // must run check init first
  Assert((s == CHECK_INIT)==d_infer_steps.empty());
  // must use check cycles when using flat forms
  Assert(s != CHECK_FLAT_FORMS
         || std::find(d_infer_steps.begin(), d_infer_steps.end(), CHECK_CYCLES)
                != d_infer_steps.end());
  d_infer_steps.push_back(s);
  d_infer_step_effort.push_back(effort);
  if (addBreak)
  {
    d_infer_steps.push_back(BREAK);
    d_infer_step_effort.push_back(0);
  }
}

void TheoryStrings::initializeStrategy()
{
  // initialize the strategy if not already done so
  if (!d_strategy_init)
  {
    std::map<Effort, unsigned> step_begin;
    std::map<Effort, unsigned> step_end;
    d_strategy_init = true;
    // beginning indices
    step_begin[EFFORT_FULL] = 0;
    if (options::stringEager())
    {
      step_begin[EFFORT_STANDARD] = 0;
    }
    // add the inference steps
    addStrategyStep(CHECK_INIT);
    addStrategyStep(CHECK_CONST_EQC);
    addStrategyStep(CHECK_EXTF_EVAL, 0);
    addStrategyStep(CHECK_CYCLES);
    if (options::stringFlatForms())
    {
      addStrategyStep(CHECK_FLAT_FORMS);
    }
    addStrategyStep(CHECK_EXTF_REDUCTION, 1);
    if (options::stringEager())
    {
      // do only the above inferences at standard effort, if applicable
      step_end[EFFORT_STANDARD] = d_infer_steps.size() - 1;
    }
    addStrategyStep(CHECK_NORMAL_FORMS_EQ);
    addStrategyStep(CHECK_EXTF_EVAL, 1);
    if (!options::stringEagerLen())
    {
      addStrategyStep(CHECK_LENGTH_EQC);
    }
    addStrategyStep(CHECK_NORMAL_FORMS_DEQ);
    addStrategyStep(CHECK_CODES);
    if (options::stringEagerLen())
    {
      addStrategyStep(CHECK_LENGTH_EQC);
    }
    if (options::stringExp() && !options::stringGuessModel())
    {
      addStrategyStep(CHECK_EXTF_REDUCTION, 2);
    }
    addStrategyStep(CHECK_MEMBERSHIP);
    addStrategyStep(CHECK_CARDINALITY);
    step_end[EFFORT_FULL] = d_infer_steps.size() - 1;
    if (options::stringExp() && options::stringGuessModel())
    {
      step_begin[EFFORT_LAST_CALL] = d_infer_steps.size();
      // these two steps are run in parallel
      addStrategyStep(CHECK_EXTF_REDUCTION, 2, false);
      addStrategyStep(CHECK_EXTF_EVAL, 3);
      step_end[EFFORT_LAST_CALL] = d_infer_steps.size() - 1;
    }
    // set the beginning/ending ranges
    for (const std::pair<const Effort, unsigned>& it_begin : step_begin)
    {
      Effort e = it_begin.first;
      std::map<Effort, unsigned>::iterator it_end = step_end.find(e);
      Assert(it_end != step_end.end());
      d_strat_steps[e] =
          std::pair<unsigned, unsigned>(it_begin.second, it_end->second);
    }
  }
}

void TheoryStrings::runStrategy(unsigned sbegin, unsigned send)
{
  Trace("strings-process") << "----check, next round---" << std::endl;
  for (unsigned i = sbegin; i <= send; i++)
  {
    InferStep curr = d_infer_steps[i];
    if (curr == BREAK)
    {
      if (d_im.hasProcessed())
      {
        break;
      }
    }
    else
    {
      runInferStep(curr, d_infer_step_effort[i]);
      if (d_conflict)
      {
        break;
      }
    }
  }
  Trace("strings-process") << "----finished round---" << std::endl;
}

}/* CVC4::theory::strings namespace */
}/* CVC4::theory namespace */
}/* CVC4 namespace */<|MERGE_RESOLUTION|>--- conflicted
+++ resolved
@@ -306,44 +306,8 @@
   for( unsigned i=0; i<vars.size(); i++ ){
     Node n = vars[i];
     Trace("strings-subs") << "  get subs for " << n << "..." << std::endl;
-<<<<<<< HEAD
-    if( effort>=3 ){
-      //model values
-      Node mv = d_valuation.getModel()->getRepresentative( n );
-      Trace("strings-subs") << "   model val : " << mv << std::endl;
-      subs.push_back( mv );
-    }else{
-      Node nr = d_state.getRepresentative(n);
-      std::map< Node, Node >::iterator itc = d_eqc_to_const.find( nr );
-      if( itc!=d_eqc_to_const.end() ){
-        //constant equivalence classes
-        Trace("strings-subs") << "   constant eqc : " << d_eqc_to_const_exp[nr] << " " << d_eqc_to_const_base[nr] << " " << nr << std::endl;
-        subs.push_back( itc->second );
-        if( !d_eqc_to_const_exp[nr].isNull() ){
-          exp[n].push_back( d_eqc_to_const_exp[nr] );
-        }
-        if( !d_eqc_to_const_base[nr].isNull() ){
-          d_im.addToExplanation(n, d_eqc_to_const_base[nr], exp[n]);
-        }
-      }else if( effort>=1 && effort<3 && n.getType().isString() ){
-        //normal forms
-        NormalForm& nfnr = getNormalForm(nr);
-        Node ns = getNormalString(nfnr.d_base, exp[n]);
-        subs.push_back( ns );
-        Trace("strings-subs") << "   normal eqc : " << ns << " " << nfnr.d_base
-                              << " " << nr << std::endl;
-        if (!nfnr.d_base.isNull())
-        {
-          d_im.addToExplanation(n, nfnr.d_base, exp[n]);
-        }
-      }else{
-        subs.push_back( n );
-      }
-    }
-=======
     Node s = getCurrentSubstitutionFor(effort, n, exp[n]);
     subs.push_back(s);
->>>>>>> b2447df2
   }
   return true;
 }
@@ -359,7 +323,7 @@
     Trace("strings-subs") << "   model val : " << mv << std::endl;
     return mv;
   }
-  Node nr = getRepresentative(n);
+  Node nr = d_state.getRepresentative(n);
   std::map<Node, Node>::iterator itc = d_eqc_to_const.find(nr);
   if (itc != d_eqc_to_const.end())
   {
@@ -373,7 +337,7 @@
     }
     if (!d_eqc_to_const_base[nr].isNull())
     {
-      addToExplanation(n, d_eqc_to_const_base[nr], exp);
+      d_im.addToExplanation(n, d_eqc_to_const_base[nr], exp);
     }
     return itc->second;
   }
@@ -387,7 +351,7 @@
                           << " " << nr << std::endl;
     if (!nfnr.d_base.isNull())
     {
-      addToExplanation(n, nfnr.d_base, exp);
+      d_im.addToExplanation(n, nfnr.d_base, exp);
     }
     return ns;
   }
@@ -1895,32 +1859,6 @@
           Node onr = d_extf_info_tmp[nr[0]].d_ctn[opol][i];
           Node concOrig =
               nm->mkNode(STRING_STRCTN, pol ? nr[1] : onr, pol ? onr : nr[1]);
-<<<<<<< HEAD
-          conc = Rewriter::rewrite(conc);
-          conc = conc.negate();
-          bool do_infer = false;
-          bool pol = conc.getKind() != NOT;
-          Node lit = pol ? conc : conc[0];
-          if (lit.getKind() == EQUAL)
-          {
-            do_infer = pol ? !d_state.areEqual(lit[0], lit[1])
-                           : !d_state.areDisequal(lit[0], lit[1]);
-          }
-          else
-          {
-            do_infer = !d_state.areEqual(lit, pol ? d_true : d_false);
-          }
-          if (do_infer)
-          {
-            std::vector<Node> exp_c;
-            exp_c.insert(exp_c.end(), in.d_exp.begin(), in.d_exp.end());
-            Node ofrom = d_extf_info_tmp[nr[0]].d_ctn_from[opol][i];
-            Assert(d_extf_info_tmp.find(ofrom) != d_extf_info_tmp.end());
-            exp_c.insert(exp_c.end(),
-                         d_extf_info_tmp[ofrom].d_exp.begin(),
-                         d_extf_info_tmp[ofrom].d_exp.end());
-            d_im.sendInference(exp_c, conc, "CTN_Trans");
-=======
           Node conc = Rewriter::rewrite(concOrig);
           // For termination concerns, we only do the inference if the contains
           // does not rewrite (and thus does not introduce new terms).
@@ -1932,12 +1870,12 @@
             Node lit = pol ? conc : conc[0];
             if (lit.getKind() == EQUAL)
             {
-              do_infer = pol ? !areEqual(lit[0], lit[1])
-                             : !areDisequal(lit[0], lit[1]);
+              do_infer = pol ? !d_state.areEqual(lit[0], lit[1])
+                             : !d_state.areDisequal(lit[0], lit[1]);
             }
             else
             {
-              do_infer = !areEqual(lit, pol ? d_true : d_false);
+              do_infer = !d_state.areEqual(lit, pol ? d_true : d_false);
             }
             if (do_infer)
             {
@@ -1950,7 +1888,6 @@
                            d_extf_info_tmp[ofrom].d_exp.end());
               d_im.sendInference(exp_c, conc, "CTN_Trans");
             }
->>>>>>> b2447df2
           }
         }
       }
