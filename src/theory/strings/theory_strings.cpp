--- conflicted
+++ resolved
@@ -1655,12 +1655,9 @@
                             << ", effort = " << effort << std::endl;
   if (tn.isString())
   {
-<<<<<<< HEAD
-=======
     // register length information:
     //  for variables, split on empty vs positive length
     //  for concat/const/replace, introduce proxy var and state length relation
->>>>>>> 6b6290e8
     d_im.registerLength(n);
   }
   else if (n.getKind() == STRING_CODE)
