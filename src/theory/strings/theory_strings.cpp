--- conflicted
+++ resolved
@@ -3990,13 +3990,12 @@
 }
 
 Node TheoryStrings::normalizeRegexp(Node r) {
-  if(d_nf_regexps.find(r) != d_nf_regexps.end()) {
-<<<<<<< HEAD
+  if (d_nf_regexps.find(r) != d_nf_regexps.end()) {
     return d_nf_regexps[r];
   }
   Assert(d_nf_regexps.count(r) == 0);
   Node nf_r = r;
-  std::vector< Node > nf_exp;
+  std::vector<Node> nf_exp;
   if (!d_regexp_opr.checkConstRegExp(r)) {
     switch (r.getKind()) {
       case kind::REGEXP_EMPTY:
@@ -4007,36 +4006,13 @@
         if (!r[0].isConst() &&
             d_normal_forms.find(r[0]) != d_normal_forms.end()) {
           nf_r = mkConcat(d_normal_forms[r[0]]);
-          Debug("regexp-nf") << "Term: " << r[0] << " has a normal form "
-                             << nf_r << std::endl;
-          nf_exp.insert(nf_exp.end(), d_normal_forms_exp[r[0]].begin(),
-                        d_normal_forms_exp[r[0]].end());
+          Debug("regexp-nf")
+              << "Term: " << r[0] << " has a normal form " << nf_r << std::endl;
+          const std::vector<Node>& r0_exp = d_normal_forms_exp[r[0]];
+          nf_exp.insert(nf_exp.end(), r0_exp.begin(), r0_exp.end());
           nf_r = Rewriter::rewrite(
               NodeManager::currentNM()->mkNode(kind::STRING_TO_REGEXP, nf_r));
-=======
-    nf_r = d_nf_regexps[r];
-  } else {
-    std::vector< Node > nf_exp;
-    if(!d_regexp_opr.checkConstRegExp(r)) {
-      switch( r.getKind() ) {
-        case kind::REGEXP_EMPTY:
-        case kind::REGEXP_SIGMA: {
-          break;
-        }
-        case kind::STRING_TO_REGEXP: {
-          if(r[0].isConst()) {
-            break;
-          } else {
-            if(d_normal_forms.find( r[0] ) != d_normal_forms.end()) {
-              nf_r = mkConcat( d_normal_forms[r[0]] );
-              Debug("regexp-nf") << "Term: " << r[0] << " has a normal form " << nf_r << std::endl;
-              const std::vector<Node>& r0_exp =  d_normal_forms_exp[r[0]];
-              nf_exp.insert(nf_exp.end(), r0_exp.begin(), r0_exp.end());
-              nf_r = Rewriter::rewrite( NodeManager::currentNM()->mkNode(kind::STRING_TO_REGEXP, nf_r) );
-            }
-          }
->>>>>>> b8465bf3
-        }
+       }
         break;
       }
       case kind::REGEXP_CONCAT:
