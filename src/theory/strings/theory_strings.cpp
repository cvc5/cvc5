/*********************                                                        */
/*! \file theory_strings.cpp
 ** \verbatim
 ** Top contributors (to current version):
 **   Andrew Reynolds, Tianyi Liang, Morgan Deters
 ** This file is part of the CVC4 project.
 ** Copyright (c) 2009-2019 by the authors listed in the file AUTHORS
 ** in the top-level source directory) and their institutional affiliations.
 ** All rights reserved.  See the file COPYING in the top-level source
 ** directory for licensing information.\endverbatim
 **
 ** \brief Implementation of the theory of strings.
 **
 ** Implementation of the theory of strings.
 **/

#include "theory/strings/theory_strings.h"

#include <cmath>

#include "expr/kind.h"
#include "options/strings_options.h"
#include "smt/command.h"
#include "smt/logic_exception.h"
#include "smt/smt_statistics_registry.h"
#include "theory/ext_theory.h"
#include "theory/rewriter.h"
#include "theory/strings/theory_strings_rewriter.h"
#include "theory/strings/theory_strings_utils.h"
#include "theory/strings/type_enumerator.h"
#include "theory/theory_model.h"
#include "theory/valuation.h"

using namespace std;
using namespace CVC4::context;
using namespace CVC4::kind;

namespace CVC4 {
namespace theory {
namespace strings {

std::ostream& operator<<(std::ostream& out, InferStep s)
{
  switch (s)
  {
    case BREAK: out << "break"; break;
    case CHECK_INIT: out << "check_init"; break;
    case CHECK_CONST_EQC: out << "check_const_eqc"; break;
    case CHECK_EXTF_EVAL: out << "check_extf_eval"; break;
    case CHECK_CYCLES: out << "check_cycles"; break;
    case CHECK_FLAT_FORMS: out << "check_flat_forms"; break;
    case CHECK_NORMAL_FORMS_EQ: out << "check_normal_forms_eq"; break;
    case CHECK_NORMAL_FORMS_DEQ: out << "check_normal_forms_deq"; break;
    case CHECK_CODES: out << "check_codes"; break;
    case CHECK_LENGTH_EQC: out << "check_length_eqc"; break;
    case CHECK_EXTF_REDUCTION: out << "check_extf_reduction"; break;
    case CHECK_MEMBERSHIP: out << "check_membership"; break;
    case CHECK_CARDINALITY: out << "check_cardinality"; break;
    default: out << "?"; break;
  }
  return out;
}

Node TheoryStrings::TermIndex::add(TNode n,
                                   unsigned index,
                                   const SolverState& s,
                                   Node er,
                                   std::vector<Node>& c)
{
  if( index==n.getNumChildren() ){
    if( d_data.isNull() ){
      d_data = n;
    }
    return d_data;
  }else{
    Assert( index<n.getNumChildren() );
    TNode nir = s.getRepresentative(n[index]);
    //if it is empty, and doing CONCAT, ignore
    if( nir==er && n.getKind()==kind::STRING_CONCAT ){
      return add(n, index + 1, s, er, c);
    }else{
      c.push_back( nir );
      return d_children[nir].add(n, index + 1, s, er, c);
    }
  }
}

TheoryStrings::TheoryStrings(context::Context* c,
                             context::UserContext* u,
                             OutputChannel& out,
                             Valuation valuation,
                             const LogicInfo& logicInfo)
    : Theory(THEORY_STRINGS, c, u, out, valuation, logicInfo),
      d_notify(*this),
      d_equalityEngine(d_notify, c, "theory::strings", true),
      d_state(c, d_equalityEngine),
      d_im(*this, c, u, d_state, out),
      d_conflict(c, false),
      d_nf_pairs(c),
      d_pregistered_terms_cache(u),
      d_registered_terms_cache(u),
      d_length_lemma_terms_cache(u),
      d_preproc(&d_sk_cache, u),
      d_extf_infer_cache(c),
      d_ee_disequalities(c),
      d_congruent(c),
      d_proxy_var(u),
      d_proxy_var_to_length(u),
      d_functionsTerms(c),
      d_has_extf(c, false),
      d_has_str_code(false),
      d_regexp_solver(*this, d_state, d_im, c, u),
      d_input_vars(u),
      d_input_var_lsum(u),
      d_cardinality_lits(u),
      d_curr_cardinality(c, 0),
      d_sslds(nullptr),
      d_strategy_init(false)
{
  setupExtTheory();
  getExtTheory()->addFunctionKind(kind::STRING_SUBSTR);
  getExtTheory()->addFunctionKind(kind::STRING_STRIDOF);
  getExtTheory()->addFunctionKind(kind::STRING_ITOS);
  getExtTheory()->addFunctionKind(kind::STRING_STOI);
  getExtTheory()->addFunctionKind(kind::STRING_STRREPL);
  getExtTheory()->addFunctionKind(kind::STRING_STRREPLALL);
  getExtTheory()->addFunctionKind(kind::STRING_STRCTN);
  getExtTheory()->addFunctionKind(kind::STRING_IN_REGEXP);
  getExtTheory()->addFunctionKind(kind::STRING_LEQ);
  getExtTheory()->addFunctionKind(kind::STRING_CODE);
  getExtTheory()->addFunctionKind(kind::STRING_TOLOWER);
  getExtTheory()->addFunctionKind(kind::STRING_TOUPPER);

  // The kinds we are treating as function application in congruence
  d_equalityEngine.addFunctionKind(kind::STRING_LENGTH);
  d_equalityEngine.addFunctionKind(kind::STRING_CONCAT);
  d_equalityEngine.addFunctionKind(kind::STRING_IN_REGEXP);
  d_equalityEngine.addFunctionKind(kind::STRING_CODE);

  // extended functions
  d_equalityEngine.addFunctionKind(kind::STRING_STRCTN);
  d_equalityEngine.addFunctionKind(kind::STRING_LEQ);
  d_equalityEngine.addFunctionKind(kind::STRING_SUBSTR);
  d_equalityEngine.addFunctionKind(kind::STRING_ITOS);
  d_equalityEngine.addFunctionKind(kind::STRING_STOI);
  d_equalityEngine.addFunctionKind(kind::STRING_STRIDOF);
  d_equalityEngine.addFunctionKind(kind::STRING_STRREPL);
  d_equalityEngine.addFunctionKind(kind::STRING_STRREPLALL);
  d_equalityEngine.addFunctionKind(kind::STRING_TOLOWER);
  d_equalityEngine.addFunctionKind(kind::STRING_TOUPPER);

  d_zero = NodeManager::currentNM()->mkConst( Rational( 0 ) );
  d_one = NodeManager::currentNM()->mkConst( Rational( 1 ) );
  d_neg_one = NodeManager::currentNM()->mkConst(Rational(-1));
  d_emptyString = NodeManager::currentNM()->mkConst( ::CVC4::String("") );
  d_true = NodeManager::currentNM()->mkConst( true );
  d_false = NodeManager::currentNM()->mkConst( false );

  d_card_size = TheoryStringsRewriter::getAlphabetCardinality();
}

TheoryStrings::~TheoryStrings() {

}

bool TheoryStrings::areCareDisequal( TNode x, TNode y ) {
  Assert( d_equalityEngine.hasTerm(x) );
  Assert( d_equalityEngine.hasTerm(y) );
  if( d_equalityEngine.isTriggerTerm(x, THEORY_STRINGS) && d_equalityEngine.isTriggerTerm(y, THEORY_STRINGS) ){
    TNode x_shared = d_equalityEngine.getTriggerTermRepresentative(x, THEORY_STRINGS);
    TNode y_shared = d_equalityEngine.getTriggerTermRepresentative(y, THEORY_STRINGS);
    EqualityStatus eqStatus = d_valuation.getEqualityStatus(x_shared, y_shared);
    if( eqStatus==EQUALITY_FALSE_AND_PROPAGATED || eqStatus==EQUALITY_FALSE || eqStatus==EQUALITY_FALSE_IN_MODEL ){
      return true;
    }
  }
  return false;
}

Node TheoryStrings::getNormalString(Node x, std::vector<Node>& nf_exp)
{
  if (!x.isConst())
  {
    Node xr = d_state.getRepresentative(x);
    std::map<Node, NormalForm>::iterator it = d_normal_form.find(xr);
    if (it != d_normal_form.end())
    {
      NormalForm& nf = it->second;
      Node ret = utils::mkNConcat(nf.d_nf);
      nf_exp.insert(nf_exp.end(), nf.d_exp.begin(), nf.d_exp.end());
      d_im.addToExplanation(x, nf.d_base, nf_exp);
      Trace("strings-debug")
          << "Term: " << x << " has a normal form " << ret << std::endl;
      return ret;
    }
    // if x does not have a normal form, then it should not occur in the
    // equality engine and hence should be its own representative.
    Assert(xr == x);
    if (x.getKind() == kind::STRING_CONCAT)
    {
      std::vector<Node> vec_nodes;
      for (unsigned i = 0; i < x.getNumChildren(); i++)
      {
        Node nc = getNormalString(x[i], nf_exp);
        vec_nodes.push_back(nc);
      }
      return utils::mkNConcat(vec_nodes);
    }
  }
  return x;
}

void TheoryStrings::setMasterEqualityEngine(eq::EqualityEngine* eq) {
  d_equalityEngine.setMasterEqualityEngine(eq);
}

void TheoryStrings::addSharedTerm(TNode t) {
  Debug("strings") << "TheoryStrings::addSharedTerm(): "
                     << t << " " << t.getType().isBoolean() << endl;
  d_equalityEngine.addTriggerTerm(t, THEORY_STRINGS);
  if (options::stringExp())
  {
    getExtTheory()->registerTermRec(t);
  }
  Debug("strings") << "TheoryStrings::addSharedTerm() finished" << std::endl;
}

EqualityStatus TheoryStrings::getEqualityStatus(TNode a, TNode b) {
  if( d_equalityEngine.hasTerm(a) && d_equalityEngine.hasTerm(b) ){
    if (d_equalityEngine.areEqual(a, b)) {
      // The terms are implied to be equal
      return EQUALITY_TRUE;
    }
    if (d_equalityEngine.areDisequal(a, b, false)) {
      // The terms are implied to be dis-equal
      return EQUALITY_FALSE;
    }
  }
  return EQUALITY_UNKNOWN;
}

void TheoryStrings::propagate(Effort e) {
  // direct propagation now
}

bool TheoryStrings::propagate(TNode literal) {
  Debug("strings-propagate") << "TheoryStrings::propagate(" << literal  << ")" << std::endl;
  // If already in conflict, no more propagation
  if (d_conflict) {
    Debug("strings-propagate") << "TheoryStrings::propagate(" << literal << "): already in conflict" << std::endl;
    return false;
  }
  // Propagate out
  bool ok = d_out->propagate(literal);
  if (!ok) {
    d_conflict = true;
  }
  return ok;
}

/** explain */
void TheoryStrings::explain(TNode literal, std::vector<TNode>& assumptions) {
  Debug("strings-explain") << "Explain " << literal << " " << d_conflict << std::endl;
  bool polarity = literal.getKind() != kind::NOT;
  TNode atom = polarity ? literal : literal[0];
  unsigned ps = assumptions.size();
  std::vector< TNode > tassumptions;
  if (atom.getKind() == kind::EQUAL) {
    if( atom[0]!=atom[1] ){
      Assert(d_equalityEngine.hasTerm(atom[0]));
      Assert(d_equalityEngine.hasTerm(atom[1]));
      d_equalityEngine.explainEquality(atom[0], atom[1], polarity, tassumptions);
    }
  } else {
    d_equalityEngine.explainPredicate(atom, polarity, tassumptions);
  }
  for( unsigned i=0; i<tassumptions.size(); i++ ){
    if( std::find( assumptions.begin(), assumptions.end(), tassumptions[i] )==assumptions.end() ){
      assumptions.push_back( tassumptions[i] );
    }
  }
  if (Debug.isOn("strings-explain-debug"))
  {
    Debug("strings-explain-debug") << "Explanation for " << literal << " was "
                                   << std::endl;
    for (unsigned i = ps; i < assumptions.size(); i++)
    {
      Debug("strings-explain-debug") << "   " << assumptions[i] << std::endl;
    }
  }
}

Node TheoryStrings::explain( TNode literal ){
  Debug("strings-explain") << "explain called on " << literal << std::endl;
  std::vector< TNode > assumptions;
  explain( literal, assumptions );
  if( assumptions.empty() ){
    return d_true;
  }else if( assumptions.size()==1 ){
    return assumptions[0];
  }else{
    return NodeManager::currentNM()->mkNode( kind::AND, assumptions );
  }
}

bool TheoryStrings::getCurrentSubstitution( int effort, std::vector< Node >& vars, 
                                            std::vector< Node >& subs, std::map< Node, std::vector< Node > >& exp ) {
  Trace("strings-subs") << "getCurrentSubstitution, effort = " << effort << std::endl;
  for( unsigned i=0; i<vars.size(); i++ ){
    Node n = vars[i];
    Trace("strings-subs") << "  get subs for " << n << "..." << std::endl;
    Node s = getCurrentSubstitutionFor(effort, n, exp[n]);
    subs.push_back(s);
  }
  return true;
}

Node TheoryStrings::getCurrentSubstitutionFor(int effort,
                                              Node n,
                                              std::vector<Node>& exp)
{
  if (effort >= 3)
  {
    // model values
    Node mv = d_valuation.getModel()->getRepresentative(n);
    Trace("strings-subs") << "   model val : " << mv << std::endl;
    return mv;
  }
  Node nr = d_state.getRepresentative(n);
  std::map<Node, Node>::iterator itc = d_eqc_to_const.find(nr);
  if (itc != d_eqc_to_const.end())
  {
    // constant equivalence classes
    Trace("strings-subs") << "   constant eqc : " << d_eqc_to_const_exp[nr]
                          << " " << d_eqc_to_const_base[nr] << " " << nr
                          << std::endl;
    if (!d_eqc_to_const_exp[nr].isNull())
    {
      exp.push_back(d_eqc_to_const_exp[nr]);
    }
    if (!d_eqc_to_const_base[nr].isNull())
    {
      d_im.addToExplanation(n, d_eqc_to_const_base[nr], exp);
    }
    return itc->second;
  }
  else if (effort >= 1 && n.getType().isString())
  {
    Assert(effort < 3);
    // normal forms
    NormalForm& nfnr = getNormalForm(nr);
    Node ns = getNormalString(nfnr.d_base, exp);
    Trace("strings-subs") << "   normal eqc : " << ns << " " << nfnr.d_base
                          << " " << nr << std::endl;
    if (!nfnr.d_base.isNull())
    {
      d_im.addToExplanation(n, nfnr.d_base, exp);
    }
    return ns;
  }
  return n;
}

bool TheoryStrings::doReduction(int effort, Node n, bool& isCd)
{
  Assert(d_extf_info_tmp.find(n) != d_extf_info_tmp.end());
  if (!d_extf_info_tmp[n].d_model_active)
  {
    // n is not active in the model, no need to reduce
    return false;
  }
  //determine the effort level to process the extf at
  // 0 - at assertion time, 1+ - after no other reduction is applicable
  int r_effort = -1;
  // polarity : 1 true, -1 false, 0 neither
  int pol = 0;
  Kind k = n.getKind();
  if (n.getType().isBoolean() && !d_extf_info_tmp[n].d_const.isNull())
  {
    pol = d_extf_info_tmp[n].d_const.getConst<bool>() ? 1 : -1;
  }
  if (k == STRING_STRCTN)
  {
    if (pol == 1)
    {
      r_effort = 1;
    }
    else if (pol == -1)
    {
      if (effort == 2)
      {
        Node x = n[0];
        Node s = n[1];
        std::vector<Node> lexp;
        Node lenx = d_state.getLength(x, lexp);
        Node lens = d_state.getLength(s, lexp);
        if (d_state.areEqual(lenx, lens))
        {
          Trace("strings-extf-debug")
              << "  resolve extf : " << n
              << " based on equal lengths disequality." << std::endl;
          // We can reduce negative contains to a disequality when lengths are
          // equal. In other words, len( x ) = len( s ) implies
          //   ~contains( x, s ) reduces to x != s.
          if (!d_state.areDisequal(x, s))
          {
            // len( x ) = len( s ) ^ ~contains( x, s ) => x != s
            lexp.push_back(lenx.eqNode(lens));
            lexp.push_back(n.negate());
            Node xneqs = x.eqNode(s).negate();
            d_im.sendInference(lexp, xneqs, "NEG-CTN-EQL", true);
          }
          // this depends on the current assertions, so we set that this
          // inference is context-dependent.
          isCd = true;
          return true;
        }
        else
        {
          r_effort = 2;
        }
      }
    }
  }
  else
  {
    if (k == STRING_SUBSTR)
    {
      r_effort = 1;
    }
    else if (k != STRING_IN_REGEXP)
    {
      r_effort = 2;
    }
  }
  if (effort != r_effort)
  {
    // not the right effort level to reduce
    return false;
  }
  Node c_n = pol == -1 ? n.negate() : n;
  Trace("strings-process-debug")
      << "Process reduction for " << n << ", pol = " << pol << std::endl;
  if (k == STRING_STRCTN && pol == 1)
  {
    Node x = n[0];
    Node s = n[1];
    // positive contains reduces to a equality
    Node sk1 =
        d_sk_cache.mkSkolemCached(x, s, SkolemCache::SK_FIRST_CTN_PRE, "sc1");
    Node sk2 =
        d_sk_cache.mkSkolemCached(x, s, SkolemCache::SK_FIRST_CTN_POST, "sc2");
    Node eq = Rewriter::rewrite(x.eqNode(utils::mkNConcat(sk1, s, sk2)));
    std::vector<Node> exp_vec;
    exp_vec.push_back(n);
    d_im.sendInference(d_empty_vec, exp_vec, eq, "POS-CTN", true);
    Trace("strings-extf-debug")
        << "  resolve extf : " << n << " based on positive contain reduction."
        << std::endl;
    Trace("strings-red-lemma") << "Reduction (positive contains) lemma : " << n
                               << " => " << eq << std::endl;
    // context-dependent because it depends on the polarity of n itself
    isCd = true;
  }
  else if (k != kind::STRING_CODE)
  {
    NodeManager* nm = NodeManager::currentNM();
    Assert(k == STRING_SUBSTR || k == STRING_STRCTN || k == STRING_STRIDOF
           || k == STRING_ITOS || k == STRING_STOI || k == STRING_STRREPL
           || k == STRING_STRREPLALL || k == STRING_LEQ || k == STRING_TOLOWER
           || k == STRING_TOUPPER);
    std::vector<Node> new_nodes;
    Node res = d_preproc.simplify(n, new_nodes);
    Assert(res != n);
    new_nodes.push_back(res.eqNode(n));
    Node nnlem =
        new_nodes.size() == 1 ? new_nodes[0] : nm->mkNode(AND, new_nodes);
    nnlem = Rewriter::rewrite(nnlem);
    Trace("strings-red-lemma")
        << "Reduction_" << effort << " lemma : " << nnlem << std::endl;
    Trace("strings-red-lemma") << "...from " << n << std::endl;
    d_im.sendInference(d_empty_vec, nnlem, "Reduction", true);
    Trace("strings-extf-debug")
        << "  resolve extf : " << n << " based on reduction." << std::endl;
    isCd = false;
  }
  return true;
}

/////////////////////////////////////////////////////////////////////////////
// NOTIFICATIONS
/////////////////////////////////////////////////////////////////////////////


void TheoryStrings::presolve() {
  Debug("strings-presolve") << "TheoryStrings::Presolving : get fmf options " << (options::stringFMF() ? "true" : "false") << std::endl;
  initializeStrategy();

  // if strings fmf is enabled, register the strategy
  if (options::stringFMF())
  {
    d_sslds.reset(new StringSumLengthDecisionStrategy(
        getSatContext(), getUserContext(), d_valuation));
    Trace("strings-dstrat-reg")
        << "presolve: register decision strategy." << std::endl;
    std::vector<Node> inputVars;
    for (NodeSet::const_iterator itr = d_input_vars.begin();
         itr != d_input_vars.end();
         ++itr)
    {
      inputVars.push_back(*itr);
    }
    d_sslds->initialize(inputVars);
    // This strategy is local to a check-sat call, since we refresh the strategy
    // on every call to presolve.
    getDecisionManager()->registerStrategy(
        DecisionManager::STRAT_STRINGS_SUM_LENGTHS,
        d_sslds.get(),
        DecisionManager::STRAT_SCOPE_LOCAL_SOLVE);
  }
}


/////////////////////////////////////////////////////////////////////////////
// MODEL GENERATION
/////////////////////////////////////////////////////////////////////////////

bool TheoryStrings::collectModelInfo(TheoryModel* m)
{
  Trace("strings-model") << "TheoryStrings : Collect model info" << std::endl;
  Trace("strings-model") << "TheoryStrings : assertEqualityEngine." << std::endl;

  std::set<Node> termSet;

  // Compute terms appearing in assertions and shared terms
  computeRelevantTerms(termSet);
  // assert the (relevant) portion of the equality engine to the model
  if (!m->assertEqualityEngine(&d_equalityEngine, &termSet))
  {
    return false;
  }

  std::unordered_set<Node, NodeHashFunction> repSet;
  NodeManager* nm = NodeManager::currentNM();
  // Generate model
  // get the relevant string equivalence classes
  for (const Node& s : termSet)
  {
    if (s.getType().isString())
    {
      Node r = d_state.getRepresentative(s);
      repSet.insert(r);
    }
  }
  std::vector<Node> nodes(repSet.begin(), repSet.end());
  std::map< Node, Node > processed;
  std::vector< std::vector< Node > > col;
  std::vector< Node > lts;
  separateByLength( nodes, col, lts );
  //step 1 : get all values for known lengths
  std::vector< Node > lts_values;
  std::map<unsigned, Node> values_used;
  std::vector<Node> len_splits;
  for( unsigned i=0; i<col.size(); i++ ) {
    Trace("strings-model") << "Checking length for {";
    for( unsigned j=0; j<col[i].size(); j++ ) {
      if( j>0 ) {
        Trace("strings-model") << ", ";
      }
      Trace("strings-model") << col[i][j];
    }
    Trace("strings-model") << " } (length is " << lts[i] << ")" << std::endl;
    Node len_value;
    if( lts[i].isConst() ) {
      len_value = lts[i];
    }
    else if (!lts[i].isNull())
    {
      // get the model value for lts[i]
      len_value = d_valuation.getModelValue(lts[i]);
    }
    if (len_value.isNull())
    {
      lts_values.push_back(Node::null());
    }
    else
    {
      Assert(len_value.getConst<Rational>() <= Rational(String::maxSize()),
             "Exceeded UINT32_MAX in string model");
      unsigned lvalue =
          len_value.getConst<Rational>().getNumerator().toUnsignedInt();
      std::map<unsigned, Node>::iterator itvu = values_used.find(lvalue);
      if (itvu == values_used.end())
      {
        values_used[lvalue] = lts[i];
      }
      else
      {
        len_splits.push_back(lts[i].eqNode(itvu->second));
      }
      lts_values.push_back(len_value);
    }
  }
  ////step 2 : assign arbitrary values for unknown lengths?
  // confirmed by calculus invariant, see paper
  Trace("strings-model") << "Assign to equivalence classes..." << std::endl;
  std::map<Node, Node> pure_eq_assign;
  //step 3 : assign values to equivalence classes that are pure variables
  for( unsigned i=0; i<col.size(); i++ ){
    std::vector< Node > pure_eq;
    Trace("strings-model") << "The (" << col[i].size()
                           << ") equivalence classes ";
    for (const Node& eqc : col[i])
    {
      Trace("strings-model") << eqc << " ";
      //check if col[i][j] has only variables
      if (!eqc.isConst())
      {
        NormalForm& nfe = getNormalForm(eqc);
        if (nfe.d_nf.size() == 1)
        {
          // does it have a code and the length of these equivalence classes are
          // one?
          if (d_has_str_code && lts_values[i] == d_one)
          {
            EqcInfo* eip = d_state.getOrMakeEqcInfo(eqc, false);
            if (eip && !eip->d_codeTerm.get().isNull())
            {
              // its value must be equal to its code
              Node ct = nm->mkNode(kind::STRING_CODE, eip->d_codeTerm.get());
              Node ctv = d_valuation.getModelValue(ct);
              unsigned cvalue =
                  ctv.getConst<Rational>().getNumerator().toUnsignedInt();
              Trace("strings-model") << "(code: " << cvalue << ") ";
              std::vector<unsigned> vec;
              vec.push_back(String::convertCodeToUnsignedInt(cvalue));
              Node mv = nm->mkConst(String(vec));
              pure_eq_assign[eqc] = mv;
              m->getEqualityEngine()->addTerm(mv);
            }
          }
          pure_eq.push_back(eqc);
        }
      }
      else
      {
        processed[eqc] = eqc;
      }
    }
    Trace("strings-model") << "have length " << lts_values[i] << std::endl;

    //assign a new length if necessary
    if( !pure_eq.empty() ){
      if( lts_values[i].isNull() ){
        // start with length two (other lengths have special precendence)
        unsigned lvalue = 2;
        while( values_used.find( lvalue )!=values_used.end() ){
          lvalue++;
        }
        Trace("strings-model") << "*** Decide to make length of " << lvalue << std::endl;
        lts_values[i] = nm->mkConst(Rational(lvalue));
        values_used[lvalue] = Node::null();
      }
      Trace("strings-model") << "Need to assign values of length " << lts_values[i] << " to equivalence classes ";
      for( unsigned j=0; j<pure_eq.size(); j++ ){
        Trace("strings-model") << pure_eq[j] << " ";
      }
      Trace("strings-model") << std::endl;

      //use type enumerator
      Assert(lts_values[i].getConst<Rational>() <= Rational(String::maxSize()),
             "Exceeded UINT32_MAX in string model");
      StringEnumeratorLength sel(lts_values[i].getConst<Rational>().getNumerator().toUnsignedInt());
      for (const Node& eqc : pure_eq)
      {
        Node c;
        std::map<Node, Node>::iterator itp = pure_eq_assign.find(eqc);
        if (itp == pure_eq_assign.end())
        {
          Assert( !sel.isFinished() );
          c = *sel;
          while (m->hasTerm(c))
          {
            ++sel;
            if (sel.isFinished())
            {
              // We are in a case where model construction is impossible due to
              // an insufficient number of constants of a given length.

              // Consider an integer equivalence class E whose value is assigned
              // n in the model. Let { S_1, ..., S_m } be the set of string
              // equivalence classes such that len( x ) is a member of E for
              // some member x of each class S1, ...,Sm. Since our calculus is
              // saturated with respect to cardinality inference (see Liang
              // et al, Figure 6, CAV 2014), we have that m <= A^n, where A is
              // the cardinality of our alphabet.

              // Now, consider the case where there exists two integer
              // equivalence classes E1 and E2 that are assigned n, and moreover
              // we did not received notification from arithmetic that E1 = E2.
              // This typically should never happen, but assume in the following
              // that it does.

              // Now, it may be the case that there are string equivalence
              // classes { S_1, ..., S_m1 } whose lengths are in E1,
              // and classes { S'_1, ..., S'_m2 } whose lengths are in E2, where
              // m1 + m2 > A^n. In this case, we have insufficient strings to
              // assign to { S_1, ..., S_m1, S'_1, ..., S'_m2 }. If this
              // happens, we add a split on len( u1 ) = len( u2 ) for some
              // len( u1 ) in E1, len( u2 ) in E2. We do this for each pair of
              // integer equivalence classes that are assigned to the same value
              // in the model.
              AlwaysAssert(!len_splits.empty());
              for (const Node& sl : len_splits)
              {
                Node spl = nm->mkNode(OR, sl, sl.negate());
                d_out->lemma(spl);
              }
              return false;
            }
            c = *sel;
          }
          ++sel;
        }
        else
        {
          c = itp->second;
        }
        Trace("strings-model") << "*** Assigned constant " << c << " for "
                               << eqc << std::endl;
        processed[eqc] = c;
        if (!m->assertEquality(eqc, c, true))
        {
          return false;
        }
      }
    }
  }
  Trace("strings-model") << "String Model : Pure Assigned." << std::endl;
  //step 4 : assign constants to all other equivalence classes
  for( unsigned i=0; i<nodes.size(); i++ ){
    if( processed.find( nodes[i] )==processed.end() ){
      NormalForm& nf = getNormalForm(nodes[i]);
      if (Trace.isOn("strings-model"))
      {
        Trace("strings-model")
            << "Construct model for " << nodes[i] << " based on normal form ";
        for (unsigned j = 0, size = nf.d_nf.size(); j < size; j++)
        {
          Node n = nf.d_nf[j];
          if (j > 0)
          {
            Trace("strings-model") << " ++ ";
          }
          Trace("strings-model") << n;
          Node r = d_state.getRepresentative(n);
          if (!r.isConst() && processed.find(r) == processed.end())
          {
            Trace("strings-model") << "(UNPROCESSED)";
          }
        }
      }
      Trace("strings-model") << std::endl;
      std::vector< Node > nc;
      for (const Node& n : nf.d_nf)
      {
        Node r = d_state.getRepresentative(n);
        Assert( r.isConst() || processed.find( r )!=processed.end() );
        nc.push_back(r.isConst() ? r : processed[r]);
      }
      Node cc = utils::mkNConcat(nc);
      Assert( cc.getKind()==kind::CONST_STRING );
      Trace("strings-model") << "*** Determined constant " << cc << " for " << nodes[i] << std::endl;
      processed[nodes[i]] = cc;
      if (!m->assertEquality(nodes[i], cc, true))
      {
        return false;
      }
    }
  }
  //Trace("strings-model") << "String Model : Assigned." << std::endl;
  Trace("strings-model") << "String Model : Finished." << std::endl;
  return true;
}

/////////////////////////////////////////////////////////////////////////////
// MAIN SOLVER
/////////////////////////////////////////////////////////////////////////////


void TheoryStrings::preRegisterTerm(TNode n) {
  if( d_pregistered_terms_cache.find(n) == d_pregistered_terms_cache.end() ) {
    d_pregistered_terms_cache.insert(n);
    Trace("strings-preregister")
        << "TheoryString::preregister : " << n << std::endl;
    //check for logic exceptions
    Kind k = n.getKind();
    if( !options::stringExp() ){
      if (k == kind::STRING_STRIDOF || k == kind::STRING_ITOS
          || k == kind::STRING_STOI || k == kind::STRING_STRREPL
          || k == kind::STRING_STRREPLALL || k == kind::STRING_STRCTN
          || k == STRING_LEQ || k == STRING_TOLOWER || k == STRING_TOUPPER)
      {
        std::stringstream ss;
        ss << "Term of kind " << k
           << " not supported in default mode, try --strings-exp";
        throw LogicException(ss.str());
      }
    }
    switch (k)
    {
      case kind::EQUAL: {
        d_equalityEngine.addTriggerEquality(n);
        break;
      }
      case kind::STRING_IN_REGEXP: {
        d_out->requirePhase(n, true);
        d_equalityEngine.addTriggerPredicate(n);
        d_equalityEngine.addTerm(n[0]);
        d_equalityEngine.addTerm(n[1]);
        break;
      }
      default: {
        registerTerm(n, 0);
        TypeNode tn = n.getType();
        if (tn.isRegExp() && n.isVar())
        {
          std::stringstream ss;
          ss << "Regular expression variables are not supported.";
          throw LogicException(ss.str());
        }
        if( tn.isString() ) {
          // all characters of constants should fall in the alphabet
          if (n.isConst())
          {
            std::vector<unsigned> vec = n.getConst<String>().getVec();
            for (unsigned u : vec)
            {
              if (u >= d_card_size)
              {
                std::stringstream ss;
                ss << "Characters in string \"" << n
                   << "\" are outside of the given alphabet.";
                throw LogicException(ss.str());
              }
            }
          }
          // if finite model finding is enabled,
          // then we minimize the length of this term if it is a variable
          // but not an internally generated Skolem, or a term that does
          // not belong to this theory.
          if (options::stringFMF()
              && (n.isVar() ? !d_sk_cache.isSkolem(n)
                            : kindToTheoryId(k) != THEORY_STRINGS))
          {
            d_input_vars.insert(n);
            Trace("strings-dstrat-reg") << "input variable: " << n << std::endl;
          }
          d_equalityEngine.addTerm(n);
        } else if (tn.isBoolean()) {
          // Get triggered for both equal and dis-equal
          d_equalityEngine.addTriggerPredicate(n);
        } else {
          // Function applications/predicates
          d_equalityEngine.addTerm(n);
        }
        // Set d_functionsTerms stores all function applications that are
        // relevant to theory combination. Notice that this is a subset of
        // the applications whose kinds are function kinds in the equality
        // engine. This means it does not include applications of operators
        // like re.++, which is not a function kind in the equality engine.
        // Concatenation terms do not need to be considered here because
        // their arguments have string type and do not introduce any shared
        // terms.
        if (n.hasOperator() && d_equalityEngine.isFunctionKind(k)
            && k != kind::STRING_CONCAT)
        {
          d_functionsTerms.push_back( n );
        }
      }
    }
  }
}

Node TheoryStrings::expandDefinition(LogicRequest &logicRequest, Node node) {
  Trace("strings-exp-def") << "TheoryStrings::expandDefinition : " << node << std::endl;
  return node;
}

void TheoryStrings::check(Effort e) {
  if (done() && e<EFFORT_FULL) {
    return;
  }

  TimerStat::CodeTimer checkTimer(d_checkTime);

  bool polarity;
  TNode atom;

  if (!done() && !d_equalityEngine.hasTerm(d_emptyString))
  {
    preRegisterTerm( d_emptyString );
  }

  // Trace("strings-process") << "Theory of strings, check : " << e << std::endl;
  Trace("strings-check-debug")
      << "Theory of strings, check : " << e << std::endl;
  while ( !done() && !d_conflict ) {
    // Get all the assertions
    Assertion assertion = get();
    TNode fact = assertion.assertion;

    Trace("strings-assertion") << "get assertion: " << fact << endl;
    polarity = fact.getKind() != kind::NOT;
    atom = polarity ? fact : fact[0];

    //assert pending fact
    assertPendingFact( atom, polarity, fact );
  }
  d_im.doPendingFacts();

  Assert(d_strategy_init);
  std::map<Effort, std::pair<unsigned, unsigned> >::iterator itsr =
      d_strat_steps.find(e);
  if (!d_conflict && !d_valuation.needCheck() && itsr != d_strat_steps.end())
  {
    Trace("strings-check-debug")
        << "Theory of strings " << e << " effort check " << std::endl;
    if(Trace.isOn("strings-eqc")) {
      for( unsigned t=0; t<2; t++ ) {
        eq::EqClassesIterator eqcs2_i = eq::EqClassesIterator( &d_equalityEngine );
        Trace("strings-eqc") << (t==0 ? "STRINGS:" : "OTHER:") << std::endl;
        while( !eqcs2_i.isFinished() ){
          Node eqc = (*eqcs2_i);
          bool print = (t==0 && eqc.getType().isString() ) || (t==1 && !eqc.getType().isString() );
          if (print) {
            eq::EqClassIterator eqc2_i = eq::EqClassIterator( eqc, &d_equalityEngine );
            Trace("strings-eqc") << "Eqc( " << eqc << " ) : { ";
            while( !eqc2_i.isFinished() ) {
              if( (*eqc2_i)!=eqc && (*eqc2_i).getKind()!=kind::EQUAL ){
                Trace("strings-eqc") << (*eqc2_i) << " ";
              }
              ++eqc2_i;
            }
            Trace("strings-eqc") << " } " << std::endl;
            EqcInfo* ei = d_state.getOrMakeEqcInfo(eqc, false);
            if( ei ){
              Trace("strings-eqc-debug")
                  << "* Length term : " << ei->d_lengthTerm.get() << std::endl;
              Trace("strings-eqc-debug")
                  << "* Cardinality lemma k : " << ei->d_cardinalityLemK.get()
                  << std::endl;
              Trace("strings-eqc-debug")
                  << "* Normalization length lemma : "
                  << ei->d_normalizedLength.get() << std::endl;
            }
          }
          ++eqcs2_i;
        }
        Trace("strings-eqc") << std::endl;
      }
      Trace("strings-eqc") << std::endl;
    }
    unsigned sbegin = itsr->second.first;
    unsigned send = itsr->second.second;
    bool addedLemma = false;
    bool addedFact;
    Trace("strings-check") << "Full effort check..." << std::endl;
    do{
      Trace("strings-check") << "  * Run strategy..." << std::endl;
      runStrategy(sbegin, send);
      // flush the facts
      addedFact = d_im.hasPendingFact();
      addedLemma = d_im.hasPendingLemma();
      d_im.doPendingFacts();
      d_im.doPendingLemmas();
      if (Trace.isOn("strings-check"))
      {
        Trace("strings-check") << "  ...finish run strategy: ";
        Trace("strings-check") << (addedFact ? "addedFact " : "");
        Trace("strings-check") << (addedLemma ? "addedLemma " : "");
        Trace("strings-check") << (d_conflict ? "conflict " : "");
        if (!addedFact && !addedLemma && !d_conflict)
        {
          Trace("strings-check") << "(none)";
        }
        Trace("strings-check") << std::endl;
      }
      // repeat if we did not add a lemma or conflict
    }while( !d_conflict && !addedLemma && addedFact );
  }
  Trace("strings-check") << "Theory of strings, done check : " << e << std::endl;
  Assert(!d_im.hasPendingFact());
  Assert(!d_im.hasPendingLemma());
}

bool TheoryStrings::needsCheckLastEffort() {
  if( options::stringGuessModel() ){
    return d_has_extf.get();
  }else{
    return false;
  }
}

void TheoryStrings::checkExtfReductions( int effort ) {
  // Notice we don't make a standard call to ExtTheory::doReductions here,
  // since certain optimizations like context-dependent reductions and
  // stratifying effort levels are done in doReduction below.
  std::vector< Node > extf = getExtTheory()->getActive();
  Trace("strings-process") << "  checking " << extf.size() << " active extf"
                           << std::endl;
  for( unsigned i=0; i<extf.size(); i++ ){
    Assert(!d_conflict);
    Node n = extf[i];
    Trace("strings-process") << "  check " << n << ", active in model="
                             << d_extf_info_tmp[n].d_model_active << std::endl;
    // whether the reduction was context-dependent
    bool isCd = false;
    bool ret = doReduction(effort, n, isCd);
    if (ret)
    {
      getExtTheory()->markReduced(extf[i], isCd);
      if (d_im.hasProcessed())
      {
        return;
      }
    }
  }
}

void TheoryStrings::checkMemberships()
{
  // add the memberships
  std::vector<Node> mems = getExtTheory()->getActive(kind::STRING_IN_REGEXP);
  // maps representatives to regular expression memberships in that class
  std::map<Node, std::vector<Node> > assertedMems;
  for (unsigned i = 0; i < mems.size(); i++)
  {
    Node n = mems[i];
    Assert(n.getKind() == STRING_IN_REGEXP);
    Assert(d_extf_info_tmp.find(n) != d_extf_info_tmp.end());
    if (!d_extf_info_tmp[n].d_const.isNull())
    {
      bool pol = d_extf_info_tmp[n].d_const.getConst<bool>();
      Trace("strings-process-debug")
          << "  add membership : " << n << ", pol = " << pol << std::endl;
      Node r = d_state.getRepresentative(n[0]);
      assertedMems[r].push_back(pol ? n : n.negate());
    }
    else
    {
      Trace("strings-process-debug")
          << "  irrelevant (non-asserted) membership : " << n << std::endl;
    }
  }
  d_regexp_solver.check(assertedMems);
}

/** Conflict when merging two constants */
void TheoryStrings::conflict(TNode a, TNode b){
  if( !d_conflict ){
    Debug("strings-conflict") << "Making conflict..." << std::endl;
    d_conflict = true;
    Node conflictNode;
    conflictNode = explain( a.eqNode(b) );
    Trace("strings-conflict") << "CONFLICT: Eq engine conflict : " << conflictNode << std::endl;
    d_out->conflict( conflictNode );
  }
}

/** called when a new equivalance class is created */
void TheoryStrings::eqNotifyNewClass(TNode t){
  Kind k = t.getKind();
  if (k == kind::STRING_LENGTH || k == kind::STRING_CODE)
  {
    Trace("strings-debug") << "New length eqc : " << t << std::endl;
    Node r = d_equalityEngine.getRepresentative(t[0]);
    EqcInfo* ei = d_state.getOrMakeEqcInfo(r);
    if (k == kind::STRING_LENGTH)
    {
      ei->d_lengthTerm = t[0];
    }
    else
    {
      ei->d_codeTerm = t[0];
    }
    //we care about the length of this string
    registerTerm( t[0], 1 );
    return;
  }
  else if (k == CONST_STRING)
  {
    EqcInfo* ei = d_state.getOrMakeEqcInfo(t);
    ei->d_prefixC = t;
    ei->d_suffixC = t;
    return;
  }
  else if (k == STRING_CONCAT)
  {
    d_state.addEndpointsToEqcInfo(t, t, t);
  }
}

/** called when two equivalance classes will merge */
void TheoryStrings::eqNotifyPreMerge(TNode t1, TNode t2){
  EqcInfo* e2 = d_state.getOrMakeEqcInfo(t2, false);
  if( e2 ){
    EqcInfo* e1 = d_state.getOrMakeEqcInfo(t1);
    //add information from e2 to e1
    if (!e2->d_lengthTerm.get().isNull())
    {
      e1->d_lengthTerm.set(e2->d_lengthTerm);
    }
    if (!e2->d_codeTerm.get().isNull())
    {
      e1->d_codeTerm.set(e2->d_codeTerm);
    }
    if (!e2->d_prefixC.get().isNull())
    {
      d_state.setPendingConflictWhen(
          e1->addEndpointConst(e2->d_prefixC, Node::null(), false));
    }
    if (!e2->d_suffixC.get().isNull())
    {
      d_state.setPendingConflictWhen(
          e1->addEndpointConst(e2->d_suffixC, Node::null(), true));
    }
    if (e2->d_cardinalityLemK.get() > e1->d_cardinalityLemK.get())
    {
      e1->d_cardinalityLemK.set(e2->d_cardinalityLemK);
    }
    if (!e2->d_normalizedLength.get().isNull())
    {
      e1->d_normalizedLength.set(e2->d_normalizedLength);
    }
  }
}

/** called when two equivalance classes have merged */
void TheoryStrings::eqNotifyPostMerge(TNode t1, TNode t2) {

}

/** called when two equivalance classes are disequal */
void TheoryStrings::eqNotifyDisequal(TNode t1, TNode t2, TNode reason) {
  if( t1.getType().isString() ){
    //store disequalities between strings, may need to check if their lengths are equal/disequal
    d_ee_disequalities.push_back( t1.eqNode( t2 ) );
  }
}

void TheoryStrings::addCarePairs(TNodeTrie* t1,
                                 TNodeTrie* t2,
                                 unsigned arity,
                                 unsigned depth)
{
  if( depth==arity ){
    if( t2!=NULL ){
      Node f1 = t1->getData();
      Node f2 = t2->getData();
      if( !d_equalityEngine.areEqual( f1, f2 ) ){
        Trace("strings-cg-debug") << "TheoryStrings::computeCareGraph(): checking function " << f1 << " and " << f2 << std::endl;
        vector< pair<TNode, TNode> > currentPairs;
        for (unsigned k = 0; k < f1.getNumChildren(); ++ k) {
          TNode x = f1[k];
          TNode y = f2[k];
          Assert( d_equalityEngine.hasTerm(x) );
          Assert( d_equalityEngine.hasTerm(y) );
          Assert( !d_equalityEngine.areDisequal( x, y, false ) );
          Assert( !areCareDisequal( x, y ) );
          if( !d_equalityEngine.areEqual( x, y ) ){
            if( d_equalityEngine.isTriggerTerm(x, THEORY_STRINGS) && d_equalityEngine.isTriggerTerm(y, THEORY_STRINGS) ){
              TNode x_shared = d_equalityEngine.getTriggerTermRepresentative(x, THEORY_STRINGS);
              TNode y_shared = d_equalityEngine.getTriggerTermRepresentative(y, THEORY_STRINGS);
              currentPairs.push_back(make_pair(x_shared, y_shared));
            }
          }
        }
        for (unsigned c = 0; c < currentPairs.size(); ++ c) {
          Trace("strings-cg-pair") << "TheoryStrings::computeCareGraph(): pair : " << currentPairs[c].first << " " << currentPairs[c].second << std::endl;
          addCarePair(currentPairs[c].first, currentPairs[c].second);
        }
      }
    }
  }else{
    if( t2==NULL ){
      if( depth<(arity-1) ){
        //add care pairs internal to each child
        for (std::pair<const TNode, TNodeTrie>& tt : t1->d_data)
        {
          addCarePairs(&tt.second, nullptr, arity, depth + 1);
        }
      }
      //add care pairs based on each pair of non-disequal arguments
      for (std::map<TNode, TNodeTrie>::iterator it = t1->d_data.begin();
           it != t1->d_data.end();
           ++it)
      {
        std::map<TNode, TNodeTrie>::iterator it2 = it;
        ++it2;
        for( ; it2 != t1->d_data.end(); ++it2 ){
          if( !d_equalityEngine.areDisequal(it->first, it2->first, false) ){
            if( !areCareDisequal(it->first, it2->first) ){
              addCarePairs( &it->second, &it2->second, arity, depth+1 );
            }
          }
        }
      }
    }else{
      //add care pairs based on product of indices, non-disequal arguments
      for (std::pair<const TNode, TNodeTrie>& tt1 : t1->d_data)
      {
        for (std::pair<const TNode, TNodeTrie>& tt2 : t2->d_data)
        {
          if (!d_equalityEngine.areDisequal(tt1.first, tt2.first, false))
          {
            if (!areCareDisequal(tt1.first, tt2.first))
            {
              addCarePairs(&tt1.second, &tt2.second, arity, depth + 1);
            }
          }
        }
      }
    }
  }
}

void TheoryStrings::computeCareGraph(){
  //computing the care graph here is probably still necessary, due to operators that take non-string arguments  TODO: verify
  Trace("strings-cg") << "TheoryStrings::computeCareGraph(): Build term indices..." << std::endl;
  std::map<Node, TNodeTrie> index;
  std::map< Node, unsigned > arity;
  unsigned functionTerms = d_functionsTerms.size();
  for (unsigned i = 0; i < functionTerms; ++ i) {
    TNode f1 = d_functionsTerms[i];
    Trace("strings-cg") << "...build for " << f1 << std::endl;
    Node op = f1.getOperator();
    std::vector< TNode > reps;
    bool has_trigger_arg = false;
    for( unsigned j=0; j<f1.getNumChildren(); j++ ){
      reps.push_back( d_equalityEngine.getRepresentative( f1[j] ) );
      if( d_equalityEngine.isTriggerTerm( f1[j], THEORY_STRINGS ) ){
        has_trigger_arg = true;
      }
    }
    if( has_trigger_arg ){
      index[op].addTerm( f1, reps );
      arity[op] = reps.size();
    }
  }
  //for each index
  for (std::pair<const Node, TNodeTrie>& tt : index)
  {
    Trace("strings-cg") << "TheoryStrings::computeCareGraph(): Process index "
                        << tt.first << "..." << std::endl;
    addCarePairs(&tt.second, nullptr, arity[tt.first], 0);
  }
}

void TheoryStrings::assertPendingFact(Node atom, bool polarity, Node exp) {
  Trace("strings-pending") << "Assert pending fact : " << atom << " " << polarity << " from " << exp << std::endl;
  Assert(atom.getKind() != kind::OR, "Infer error: a split.");
  if( atom.getKind()==kind::EQUAL ){
    Trace("strings-pending-debug") << "  Register term" << std::endl;
    for( unsigned j=0; j<2; j++ ) {
      if( !d_equalityEngine.hasTerm( atom[j] ) && atom[j].getType().isString() ) {
        registerTerm( atom[j], 0 );
      }
    }
    Trace("strings-pending-debug") << "  Now assert equality" << std::endl;
    d_equalityEngine.assertEquality( atom, polarity, exp );
    Trace("strings-pending-debug") << "  Finished assert equality" << std::endl;
  } else {
    d_equalityEngine.assertPredicate( atom, polarity, exp );
    if (atom.getKind() == STRING_IN_REGEXP)
    {
      if (polarity && atom[1].getKind() == REGEXP_CONCAT)
      {
        Node eqc = d_equalityEngine.getRepresentative(atom[0]);
        d_state.addEndpointsToEqcInfo(atom, atom[1], eqc);
      }
    }
  }
  // process the conflict
  if (!d_conflict)
  {
    Node pc = d_state.getPendingConflict();
    if (!pc.isNull())
    {
      std::vector<Node> a;
      a.push_back(pc);
      Trace("strings-pending")
          << "Process pending conflict " << pc << std::endl;
      Node conflictNode = mkExplain(a);
      d_conflict = true;
      Trace("strings-conflict")
          << "CONFLICT: Eager prefix : " << conflictNode << std::endl;
      d_out->conflict(conflictNode);
    }
  }
  Trace("strings-pending-debug") << "  Now collect terms" << std::endl;
  // Collect extended function terms in the atom. Notice that we must register
  // all extended functions occurring in assertions and shared terms. We
  // make a similar call to registerTermRec in addSharedTerm.
  getExtTheory()->registerTermRec( atom );
  Trace("strings-pending-debug") << "  Finished collect terms" << std::endl;
}

void TheoryStrings::checkInit() {
  //build term index
  d_eqc_to_const.clear();
  d_eqc_to_const_base.clear();
  d_eqc_to_const_exp.clear();
  d_eqc_to_len_term.clear();
  d_term_index.clear();
  d_strings_eqc.clear();

  std::map< Kind, unsigned > ncongruent;
  std::map< Kind, unsigned > congruent;
  d_emptyString_r = d_state.getRepresentative(d_emptyString);
  eq::EqClassesIterator eqcs_i = eq::EqClassesIterator( &d_equalityEngine );
  while( !eqcs_i.isFinished() ){
    Node eqc = (*eqcs_i);
    TypeNode tn = eqc.getType();
    if( !tn.isRegExp() ){
      if( tn.isString() ){
        d_strings_eqc.push_back( eqc );
      }
      Node var;
      eq::EqClassIterator eqc_i = eq::EqClassIterator( eqc, &d_equalityEngine );
      while( !eqc_i.isFinished() ) {
        Node n = *eqc_i;
        if( n.isConst() ){
          d_eqc_to_const[eqc] = n;
          d_eqc_to_const_base[eqc] = n;
          d_eqc_to_const_exp[eqc] = Node::null();
        }else if( tn.isInteger() ){
          if( n.getKind()==kind::STRING_LENGTH ){
            Node nr = d_state.getRepresentative(n[0]);
            d_eqc_to_len_term[nr] = n[0];
          }
        }else if( n.getNumChildren()>0 ){
          Kind k = n.getKind();
          if( k!=kind::EQUAL ){
            if( d_congruent.find( n )==d_congruent.end() ){
              std::vector< Node > c;
              Node nc = d_term_index[k].add(n, 0, d_state, d_emptyString_r, c);
              if( nc!=n ){
                //check if we have inferred a new equality by removal of empty components
                if (n.getKind() == kind::STRING_CONCAT
                    && !d_state.areEqual(nc, n))
                {
                  std::vector< Node > exp;
                  unsigned count[2] = { 0, 0 };
                  while( count[0]<nc.getNumChildren() || count[1]<n.getNumChildren() ){
                    //explain empty prefixes
                    for( unsigned t=0; t<2; t++ ){
                      Node nn = t==0 ? nc : n;
                      while (
                          count[t] < nn.getNumChildren()
                          && (nn[count[t]] == d_emptyString
                              || d_state.areEqual(nn[count[t]], d_emptyString)))
                      {
                        if( nn[count[t]]!=d_emptyString ){
                          exp.push_back( nn[count[t]].eqNode( d_emptyString ) );
                        }
                        count[t]++;
                      }
                    }
                    //explain equal components
                    if( count[0]<nc.getNumChildren() ){
                      Assert( count[1]<n.getNumChildren() );
                      if( nc[count[0]]!=n[count[1]] ){
                        exp.push_back( nc[count[0]].eqNode( n[count[1]] ) );
                      }
                      count[0]++;
                      count[1]++;
                    }
                  }
                  //infer the equality
                  d_im.sendInference(exp, n.eqNode(nc), "I_Norm");
                }
                else if (getExtTheory()->hasFunctionKind(n.getKind()))
                {
                  //mark as congruent : only process if neither has been reduced
                  getExtTheory()->markCongruent( nc, n );
                }
                //this node is congruent to another one, we can ignore it
                Trace("strings-process-debug")
                    << "  congruent term : " << n << " (via " << nc << ")"
                    << std::endl;
                d_congruent.insert( n );
                congruent[k]++;
              }else if( k==kind::STRING_CONCAT && c.size()==1 ){
                Trace("strings-process-debug") << "  congruent term by singular : " << n << " " << c[0] << std::endl;
                //singular case
                if (!d_state.areEqual(c[0], n))
                {
                  Node ns;
                  std::vector< Node > exp;
                  //explain empty components
                  bool foundNEmpty = false;
                  for( unsigned i=0; i<n.getNumChildren(); i++ ){
                    if (d_state.areEqual(n[i], d_emptyString))
                    {
                      if( n[i]!=d_emptyString ){
                        exp.push_back( n[i].eqNode( d_emptyString ) );
                      }
                    }
                    else
                    {
                      Assert( !foundNEmpty );
                      ns = n[i];
                      foundNEmpty = true;
                    }
                  }
                  AlwaysAssert( foundNEmpty );
                  //infer the equality
                  d_im.sendInference(exp, n.eqNode(ns), "I_Norm_S");
                }
                d_congruent.insert( n );
                congruent[k]++;
              }else{
                ncongruent[k]++;
              }
            }else{
              congruent[k]++;
            }
          }
        }else{
          if( d_congruent.find( n )==d_congruent.end() ){
            if( var.isNull() ){
              var = n;
            }else{
              Trace("strings-process-debug") << "  congruent variable : " << n << std::endl;
              d_congruent.insert( n );
            }
          }
        }
        ++eqc_i;
      }
    }
    ++eqcs_i;
  }
  if( Trace.isOn("strings-process") ){
    for( std::map< Kind, TermIndex >::iterator it = d_term_index.begin(); it != d_term_index.end(); ++it ){
      Trace("strings-process") << "  Terms[" << it->first << "] = " << ncongruent[it->first] << "/" << (congruent[it->first]+ncongruent[it->first]) << std::endl;
    }
  }
}

void TheoryStrings::checkConstantEquivalenceClasses()
{
  // do fixed point
  unsigned prevSize;
  std::vector<Node> vecc;
  do
  {
    vecc.clear();
    Trace("strings-process-debug") << "Check constant equivalence classes..."
                                   << std::endl;
    prevSize = d_eqc_to_const.size();
    checkConstantEquivalenceClasses(&d_term_index[kind::STRING_CONCAT], vecc);
  } while (!d_im.hasProcessed() && d_eqc_to_const.size() > prevSize);
}

void TheoryStrings::checkConstantEquivalenceClasses( TermIndex* ti, std::vector< Node >& vecc ) {
  Node n = ti->d_data;
  if( !n.isNull() ){
    //construct the constant
    Node c = utils::mkNConcat(vecc);
    if (!d_state.areEqual(n, c))
    {
      Trace("strings-debug") << "Constant eqc : " << c << " for " << n << std::endl;
      Trace("strings-debug") << "  ";
      for( unsigned i=0; i<vecc.size(); i++ ){
        Trace("strings-debug") << vecc[i] << " ";
      }
      Trace("strings-debug") << std::endl;
      unsigned count = 0;
      unsigned countc = 0;
      std::vector< Node > exp;
      while( count<n.getNumChildren() ){
        while (count < n.getNumChildren()
               && d_state.areEqual(n[count], d_emptyString))
        {
          d_im.addToExplanation(n[count], d_emptyString, exp);
          count++;
        }
        if( count<n.getNumChildren() ){
          Trace("strings-debug") << "...explain " << n[count] << " " << vecc[countc] << std::endl;
          if (!d_state.areEqual(n[count], vecc[countc]))
          {
            Node nrr = d_state.getRepresentative(n[count]);
            Assert( !d_eqc_to_const_exp[nrr].isNull() );
            d_im.addToExplanation(n[count], d_eqc_to_const_base[nrr], exp);
            exp.push_back( d_eqc_to_const_exp[nrr] );
          }
          else
          {
            d_im.addToExplanation(n[count], vecc[countc], exp);
          }
          countc++;
          count++;
        }
      }
      //exp contains an explanation of n==c
      Assert( countc==vecc.size() );
      if (d_state.hasTerm(c))
      {
        d_im.sendInference(exp, n.eqNode(c), "I_CONST_MERGE");
        return;
      }
      else if (!d_im.hasProcessed())
      {
        Node nr = d_state.getRepresentative(n);
        std::map< Node, Node >::iterator it = d_eqc_to_const.find( nr );
        if( it==d_eqc_to_const.end() ){
          Trace("strings-debug") << "Set eqc const " << n << " to " << c << std::endl;
          d_eqc_to_const[nr] = c;
          d_eqc_to_const_base[nr] = n;
          d_eqc_to_const_exp[nr] = utils::mkAnd(exp);
        }else if( c!=it->second ){
          //conflict
          Trace("strings-debug") << "Conflict, other constant was " << it->second << ", this constant was " << c << std::endl;
          if( d_eqc_to_const_exp[nr].isNull() ){
            // n==c ^ n == c' => false
            d_im.addToExplanation(n, it->second, exp);
          }else{
            // n==c ^ n == d_eqc_to_const_base[nr] == c' => false
            exp.push_back( d_eqc_to_const_exp[nr] );
            d_im.addToExplanation(n, d_eqc_to_const_base[nr], exp);
          }
          d_im.sendInference(exp, d_false, "I_CONST_CONFLICT");
          return;
        }else{
          Trace("strings-debug") << "Duplicate constant." << std::endl;
        }
      }
    }
  }
  for( std::map< TNode, TermIndex >::iterator it = ti->d_children.begin(); it != ti->d_children.end(); ++it ){
    std::map< Node, Node >::iterator itc = d_eqc_to_const.find( it->first );
    if( itc!=d_eqc_to_const.end() ){
      vecc.push_back( itc->second );
      checkConstantEquivalenceClasses( &it->second, vecc );
      vecc.pop_back();
      if (d_im.hasProcessed())
      {
        break;
      }
    }
  }
}

void TheoryStrings::checkExtfEval( int effort ) {
  Trace("strings-extf-list") << "Active extended functions, effort=" << effort << " : " << std::endl;
  d_extf_info_tmp.clear();
  NodeManager* nm = NodeManager::currentNM();
  bool has_nreduce = false;
  std::vector< Node > terms = getExtTheory()->getActive();
  for (const Node& n : terms)
  {
    // Setup information about n, including if it is equal to a constant.
    ExtfInfoTmp& einfo = d_extf_info_tmp[n];
    Node r = d_state.getRepresentative(n);
    std::map<Node, Node>::iterator itcit = d_eqc_to_const.find(r);
    if (itcit != d_eqc_to_const.end())
    {
      einfo.d_const = itcit->second;
    }
    // Get the current values of the children of n.
    // Notice that we look up the value of the direct children of n, and not
    // their free variables. In other words, given a term:
    //   t = (str.replace "B" (str.replace x "A" "B") "C")
    // we may build the explanation that:
    //   ((str.replace x "A" "B") = "B") => t = (str.replace "B" "B" "C")
    // instead of basing this on the free variable x:
    //   (x = "A") => t = (str.replace "B" (str.replace "A" "A" "B") "C")
    // Although both allow us to infer t = "C", it is important to use the
    // first kind of inference since it ensures that its subterms have the
    // expected values. Otherwise, we may in rare cases fail to realize that
    // the subterm (str.replace x "A" "B") does not currently have the correct
    // value, say in this example that (str.replace x "A" "B") != "B".
    std::vector<Node> exp;
    std::vector<Node> schildren;
    bool schanged = false;
    for (const Node& nc : n)
    {
      Node sc = getCurrentSubstitutionFor(effort, nc, exp);
      schildren.push_back(sc);
      schanged = schanged || sc != nc;
    }
    // If there is information involving the children, attempt to do an
    // inference and/or mark n as reduced.
    Node to_reduce;
    if (schanged)
    {
      Node sn = nm->mkNode(n.getKind(), schildren);
      Trace("strings-extf-debug")
          << "Check extf " << n << " == " << sn
          << ", constant = " << einfo.d_const << ", effort=" << effort << "..."
          << std::endl;
      einfo.d_exp.insert(einfo.d_exp.end(), exp.begin(), exp.end());
      // inference is rewriting the substituted node
      Node nrc = Rewriter::rewrite( sn );
      //if rewrites to a constant, then do the inference and mark as reduced
      if( nrc.isConst() ){
        if( effort<3 ){
          getExtTheory()->markReduced( n );
          Trace("strings-extf-debug") << "  resolvable by evaluation..." << std::endl;
          std::vector< Node > exps;
          // The following optimization gets the "symbolic definition" of
          // an extended term. The symbolic definition of a term t is a term
          // t' where constants are replaced by their corresponding proxy
          // variables.
          // For example, if lsym is a proxy variable for "", then
          // str.replace( lsym, lsym, lsym ) is the symbolic definition for
          // str.replace( "", "", "" ). It is generally better to use symbolic
          // definitions when doing cd-rewriting for the purpose of minimizing
          // clauses, e.g. we infer the unit equality:
          //    str.replace( lsym, lsym, lsym ) == ""
          // instead of making this inference multiple times:
          //    x = "" => str.replace( x, x, x ) == ""
          //    y = "" => str.replace( y, y, y ) == ""
          Trace("strings-extf-debug") << "  get symbolic definition..." << std::endl;
          Node nrs;
          // only use symbolic definitions if option is set
          if (options::stringInferSym())
          {
            nrs = getSymbolicDefinition(sn, exps);
          }
          if( !nrs.isNull() ){
            Trace("strings-extf-debug") << "  rewrite " << nrs << "..." << std::endl;
            Node nrsr = Rewriter::rewrite(nrs);
            // ensure the symbolic form is not rewritable
            if (nrsr != nrs)
            {
              // we cannot use the symbolic definition if it rewrites
              Trace("strings-extf-debug") << "  symbolic definition is trivial..." << std::endl;
              nrs = Node::null();
            }
          }else{
            Trace("strings-extf-debug") << "  could not infer symbolic definition." << std::endl;
          }
          Node conc;
          if( !nrs.isNull() ){
            Trace("strings-extf-debug") << "  symbolic def : " << nrs << std::endl;
            if (!d_state.areEqual(nrs, nrc))
            {
              //infer symbolic unit
              if( n.getType().isBoolean() ){
                conc = nrc==d_true ? nrs : nrs.negate();
              }else{
                conc = nrs.eqNode( nrc );
              }
              einfo.d_exp.clear();
            }
          }else{
            if (!d_state.areEqual(n, nrc))
            {
              if( n.getType().isBoolean() ){
                if (d_state.areEqual(n, nrc == d_true ? d_false : d_true))
                {
                  einfo.d_exp.push_back(nrc == d_true ? n.negate() : n);
                  conc = d_false;
                }
                else
                {
                  conc = nrc==d_true ? n : n.negate();
                }
              }else{
                conc = n.eqNode( nrc );
              }
            }
          }
          if( !conc.isNull() ){
            Trace("strings-extf") << "  resolve extf : " << sn << " -> " << nrc << std::endl;
            d_im.sendInference(
                einfo.d_exp, conc, effort == 0 ? "EXTF" : "EXTF-N", true);
            if( d_conflict ){
              Trace("strings-extf-debug") << "  conflict, return." << std::endl;
              return;
            }
          }
        }else{
          //check if it is already equal, if so, mark as reduced. Otherwise, do nothing.
          if (d_state.areEqual(n, nrc))
          {
            Trace("strings-extf") << "  resolved extf, since satisfied by model: " << n << std::endl;
            einfo.d_model_active = false;
          }
        }
      }
      else
      {
        // if this was a predicate which changed after substitution + rewriting
        if (!einfo.d_const.isNull() && nrc.getType().isBoolean() && nrc != n)
        {
          bool pol = einfo.d_const == d_true;
          Node nrcAssert = pol ? nrc : nrc.negate();
          Node nAssert = pol ? n : n.negate();
          Assert(effort < 3);
          einfo.d_exp.push_back(nAssert);
          Trace("strings-extf-debug") << "  decomposable..." << std::endl;
          Trace("strings-extf") << "  resolve extf : " << sn << " -> " << nrc
                                << ", const = " << einfo.d_const << std::endl;
          // We send inferences internal here, which may help show unsat.
          // However, we do not make a determination whether n can be marked
          // reduced since this argument may be circular: we may infer than n
          // can be reduced to something else, but that thing may argue that it
          // can be reduced to n, in theory.
          d_im.sendInternalInference(
              einfo.d_exp, nrcAssert, effort == 0 ? "EXTF_d" : "EXTF_d-N");
        }
        to_reduce = nrc;
      }
    }
    else
    {
      to_reduce = n;
    }
    //if not reduced
    if( !to_reduce.isNull() ){
      Assert( effort<3 );
      if( effort==1 ){
        Trace("strings-extf") << "  cannot rewrite extf : " << to_reduce << std::endl;
      }
      checkExtfInference(n, to_reduce, einfo, effort);
      if( Trace.isOn("strings-extf-list") ){
        Trace("strings-extf-list") << "  * " << to_reduce;
        if (!einfo.d_const.isNull())
        {
          Trace("strings-extf-list") << ", const = " << einfo.d_const;
        }
        if( n!=to_reduce ){
          Trace("strings-extf-list") << ", from " << n;
        }
        Trace("strings-extf-list") << std::endl;
      }
      if (getExtTheory()->isActive(n) && einfo.d_model_active)
      {
        has_nreduce = true;
      }
    }
  }
  d_has_extf = has_nreduce;
}

void TheoryStrings::checkExtfInference( Node n, Node nr, ExtfInfoTmp& in, int effort ){
  if (in.d_const.isNull())
  {
    return;
  }
  NodeManager* nm = NodeManager::currentNM();
  Trace("strings-extf-infer") << "checkExtfInference: " << n << " : " << nr
                              << " == " << in.d_const << std::endl;

  // add original to explanation
  if (n.getType().isBoolean())
  {
    // if Boolean, it's easy
    in.d_exp.push_back(in.d_const.getConst<bool>() ? n : n.negate());
  }
  else
  {
    // otherwise, must explain via base node
    Node r = d_state.getRepresentative(n);
    // we have that:
    //   d_eqc_to_const_exp[r] => d_eqc_to_const_base[r] = in.d_const
    // thus:
    //   n = d_eqc_to_const_base[r] ^ d_eqc_to_const_exp[r] => n = in.d_const
    Assert(d_eqc_to_const_base.find(r) != d_eqc_to_const_base.end());
    d_im.addToExplanation(n, d_eqc_to_const_base[r], in.d_exp);
    Assert(d_eqc_to_const_exp.find(r) != d_eqc_to_const_exp.end());
    in.d_exp.insert(in.d_exp.end(),
                    d_eqc_to_const_exp[r].begin(),
                    d_eqc_to_const_exp[r].end());
  }

  // d_extf_infer_cache stores whether we have made the inferences associated
  // with a node n,
  // this may need to be generalized if multiple inferences apply

  if (nr.getKind() == STRING_STRCTN)
  {
    Assert(in.d_const.isConst());
    bool pol = in.d_const.getConst<bool>();
    if ((pol && nr[1].getKind() == STRING_CONCAT)
        || (!pol && nr[0].getKind() == STRING_CONCAT))
    {
      // If str.contains( x, str.++( y1, ..., yn ) ),
      //   we may infer str.contains( x, y1 ), ..., str.contains( x, yn )
      // The following recognizes two situations related to the above reasoning:
      // (1) If ~str.contains( x, yi ) holds for some i, we are in conflict,
      // (2) If str.contains( x, yj ) already holds for some j, then the term
      // str.contains( x, yj ) is irrelevant since it is satisfied by all models
      // for str.contains( x, str.++( y1, ..., yn ) ).

      // Notice that the dual of the above reasoning also holds, i.e.
      // If ~str.contains( str.++( x1, ..., xn ), y ),
      //   we may infer ~str.contains( x1, y ), ..., ~str.contains( xn, y )
      // This is also handled here.
      if (d_extf_infer_cache.find(nr) == d_extf_infer_cache.end())
      {
        d_extf_infer_cache.insert(nr);

        int index = pol ? 1 : 0;
        std::vector<Node> children;
        children.push_back(nr[0]);
        children.push_back(nr[1]);
        for (const Node& nrc : nr[index])
        {
          children[index] = nrc;
          Node conc = nm->mkNode(STRING_STRCTN, children);
          conc = Rewriter::rewrite(pol ? conc : conc.negate());
          // check if it already (does not) hold
          if (d_state.hasTerm(conc))
          {
            if (d_state.areEqual(conc, d_false))
            {
              // we are in conflict
              d_im.sendInference(in.d_exp, conc, "CTN_Decompose");
            }
            else if (getExtTheory()->hasFunctionKind(conc.getKind()))
            {
              // can mark as reduced, since model for n implies model for conc
              getExtTheory()->markReduced(conc);
            }
          }
        }
      }
    }
    else
    {
      if (std::find(d_extf_info_tmp[nr[0]].d_ctn[pol].begin(),
                    d_extf_info_tmp[nr[0]].d_ctn[pol].end(),
                    nr[1])
          == d_extf_info_tmp[nr[0]].d_ctn[pol].end())
      {
        Trace("strings-extf-debug") << "  store contains info : " << nr[0]
                                    << " " << pol << " " << nr[1] << std::endl;
        // Store s (does not) contains t, since nr = (~)contains( s, t ) holds.
        d_extf_info_tmp[nr[0]].d_ctn[pol].push_back(nr[1]);
        d_extf_info_tmp[nr[0]].d_ctn_from[pol].push_back(n);
        // Do transistive closure on contains, e.g.
        // if contains( s, t ) and ~contains( s, r ), then ~contains( t, r ).

        // The following infers new (negative) contains based on the above
        // reasoning, provided that ~contains( t, r ) does not
        // already hold in the current context. We test this by checking that
        // contains( t, r ) is not already asserted false in the current
        // context. We also handle the case where contains( t, r ) is equivalent
        // to t = r, in which case we check that t != r does not already hold
        // in the current context.

        // Notice that form of the above inference is enough to find
        // conflicts purely due to contains predicates. For example, if we
        // have only positive occurrences of contains, then no conflicts due to
        // contains predicates are possible and this schema does nothing. For
        // example, note that contains( s, t ) and contains( t, r ) implies
        // contains( s, r ), which we could but choose not to infer. Instead,
        // we prefer being lazy: only if ~contains( s, r ) appears later do we
        // infer ~contains( t, r ), which suffices to show a conflict.
        bool opol = !pol;
        for (unsigned i = 0, size = d_extf_info_tmp[nr[0]].d_ctn[opol].size();
             i < size;
             i++)
        {
          Node onr = d_extf_info_tmp[nr[0]].d_ctn[opol][i];
          Node concOrig =
              nm->mkNode(STRING_STRCTN, pol ? nr[1] : onr, pol ? onr : nr[1]);
          Node conc = Rewriter::rewrite(concOrig);
          // For termination concerns, we only do the inference if the contains
          // does not rewrite (and thus does not introduce new terms).
          if (conc == concOrig)
          {
            bool do_infer = false;
            conc = conc.negate();
            bool pol = conc.getKind() != NOT;
            Node lit = pol ? conc : conc[0];
            if (lit.getKind() == EQUAL)
            {
              do_infer = pol ? !d_state.areEqual(lit[0], lit[1])
                             : !d_state.areDisequal(lit[0], lit[1]);
            }
            else
            {
              do_infer = !d_state.areEqual(lit, pol ? d_true : d_false);
            }
            if (do_infer)
            {
              std::vector<Node> exp_c;
              exp_c.insert(exp_c.end(), in.d_exp.begin(), in.d_exp.end());
              Node ofrom = d_extf_info_tmp[nr[0]].d_ctn_from[opol][i];
              Assert(d_extf_info_tmp.find(ofrom) != d_extf_info_tmp.end());
              exp_c.insert(exp_c.end(),
                           d_extf_info_tmp[ofrom].d_exp.begin(),
                           d_extf_info_tmp[ofrom].d_exp.end());
              d_im.sendInference(exp_c, conc, "CTN_Trans");
            }
          }
        }
      }
      else
      {
        // If we already know that s (does not) contain t, then n is redundant.
        // For example, if str.contains( x, y ), str.contains( z, y ), and x=z
        // are asserted in the current context, then str.contains( z, y ) is
        // satisfied by all models of str.contains( x, y ) ^ x=z and thus can
        // be ignored.
        Trace("strings-extf-debug") << "  redundant." << std::endl;
        getExtTheory()->markReduced(n);
      }
    }
    return;
  }

  // If it's not a predicate, see if we can solve the equality n = c, where c
  // is the constant that extended term n is equal to.
  Node inferEq = nr.eqNode(in.d_const);
  Node inferEqr = Rewriter::rewrite(inferEq);
  Node inferEqrr = inferEqr;
  if (inferEqr.getKind() == EQUAL)
  {
    // try to use the extended rewriter for equalities
    inferEqrr = TheoryStringsRewriter::rewriteEqualityExt(inferEqr);
  }
  if (inferEqrr != inferEqr)
  {
    inferEqrr = Rewriter::rewrite(inferEqrr);
    Trace("strings-extf-infer") << "checkExtfInference: " << inferEq
                                << " ...reduces to " << inferEqrr << std::endl;
    d_im.sendInternalInference(in.d_exp, inferEqrr, "EXTF_equality_rew");
  }
}

Node TheoryStrings::getProxyVariableFor(Node n) const
{
  NodeNodeMap::const_iterator it = d_proxy_var.find(n);
  if (it != d_proxy_var.end())
  {
    return (*it).second;
  }
  return Node::null();
}
Node TheoryStrings::getSymbolicDefinition(Node n, std::vector<Node>& exp) const
{
  if( n.getNumChildren()==0 ){
    Node pn = getProxyVariableFor(n);
    if (pn.isNull())
    {
      return Node::null();
    }
    Node eq = n.eqNode(pn);
    eq = Rewriter::rewrite(eq);
    if (std::find(exp.begin(), exp.end(), eq) == exp.end())
    {
      exp.push_back(eq);
    }
    return pn;
  }else{
    std::vector< Node > children;
    if (n.getMetaKind() == kind::metakind::PARAMETERIZED) {
      children.push_back( n.getOperator() );
    }
    for( unsigned i=0; i<n.getNumChildren(); i++ ){
      if( n.getKind()==kind::STRING_IN_REGEXP && i==1 ){
        children.push_back( n[i] );
      }else{
        Node ns = getSymbolicDefinition( n[i], exp );
        if( ns.isNull() ){
          return Node::null();
        }else{
          children.push_back( ns );
        }
      }
    }
    return NodeManager::currentNM()->mkNode( n.getKind(), children );
  }
}

Node TheoryStrings::getConstantEqc( Node eqc ) {
  std::map< Node, Node >::iterator it = d_eqc_to_const.find( eqc );
  if( it!=d_eqc_to_const.end() ){
    return it->second;
  }else{
    return Node::null();
  }
}

void TheoryStrings::debugPrintFlatForms( const char * tc ){
  for( unsigned k=0; k<d_strings_eqc.size(); k++ ){
    Node eqc = d_strings_eqc[k];
    if( d_eqc[eqc].size()>1 ){
      Trace( tc ) << "EQC [" << eqc << "]" << std::endl;
    }else{
      Trace( tc ) << "eqc [" << eqc << "]";
    }
    std::map< Node, Node >::iterator itc = d_eqc_to_const.find( eqc );
    if( itc!=d_eqc_to_const.end() ){
      Trace( tc ) << "  C: " << itc->second;
      if( d_eqc[eqc].size()>1 ){
        Trace( tc ) << std::endl;
      }
    }
    if( d_eqc[eqc].size()>1 ){
      for( unsigned i=0; i<d_eqc[eqc].size(); i++ ){
        Node n = d_eqc[eqc][i];
        Trace( tc ) << "    ";
        for( unsigned j=0; j<d_flat_form[n].size(); j++ ){
          Node fc = d_flat_form[n][j];
          itc = d_eqc_to_const.find( fc );
          Trace( tc ) << " ";
          if( itc!=d_eqc_to_const.end() ){
            Trace( tc ) << itc->second;
          }else{
            Trace( tc ) << fc;
          }
        }
        if( n!=eqc ){
          Trace( tc ) << ", from " << n;
        }
        Trace( tc ) << std::endl;
      }
    }else{
      Trace( tc ) << std::endl;
    }
  }
  Trace( tc ) << std::endl;
}

struct sortConstLength {
  std::map< Node, unsigned > d_const_length;
  bool operator() (Node i, Node j) {
    std::map< Node, unsigned >::iterator it_i = d_const_length.find( i );
    std::map< Node, unsigned >::iterator it_j = d_const_length.find( j );
    if( it_i==d_const_length.end() ){
      if( it_j==d_const_length.end() ){
        return i<j;
      }else{
        return false;
      }
    }else{
      if( it_j==d_const_length.end() ){
        return true;
      }else{
        return it_i->second<it_j->second;
      }
    }
  }
};

void TheoryStrings::checkCycles()
{
  // first check for cycles, while building ordering of equivalence classes
  d_flat_form.clear();
  d_flat_form_index.clear();
  d_eqc.clear();
  //rebuild strings eqc based on acyclic ordering
  std::vector< Node > eqc;
  eqc.insert( eqc.end(), d_strings_eqc.begin(), d_strings_eqc.end() );
  d_strings_eqc.clear();
  if( options::stringBinaryCsp() ){
    //sort: process smallest constants first (necessary if doing binary splits)
    sortConstLength scl;
    for( unsigned i=0; i<eqc.size(); i++ ){
      std::map< Node, Node >::iterator itc = d_eqc_to_const.find( eqc[i] );
      if( itc!=d_eqc_to_const.end() ){
        scl.d_const_length[eqc[i]] = itc->second.getConst<String>().size();
      }
    }
    std::sort( eqc.begin(), eqc.end(), scl );
  }
  for( unsigned i=0; i<eqc.size(); i++ ){
    std::vector< Node > curr;
    std::vector< Node > exp;
    checkCycles( eqc[i], curr, exp );
    if (d_im.hasProcessed())
    {
      return;
    }
  }
}

void TheoryStrings::checkFlatForms()
{
  // debug print flat forms
  if (Trace.isOn("strings-ff"))
  {
    Trace("strings-ff") << "Flat forms : " << std::endl;
    debugPrintFlatForms("strings-ff");
  }

  // inferences without recursively expanding flat forms

  //(1) approximate equality by containment, infer conflicts
  for (const Node& eqc : d_strings_eqc)
  {
    Node c = getConstantEqc(eqc);
    if (!c.isNull())
    {
      // if equivalence class is constant, all component constants in flat forms
      // must be contained in it, in order
      std::map<Node, std::vector<Node> >::iterator it = d_eqc.find(eqc);
      if (it != d_eqc.end())
      {
        for (const Node& n : it->second)
        {
          int firstc, lastc;
          if (!TheoryStringsRewriter::canConstantContainList(
                  c, d_flat_form[n], firstc, lastc))
          {
            Trace("strings-ff-debug") << "Flat form for " << n
                                      << " cannot be contained in constant "
                                      << c << std::endl;
            Trace("strings-ff-debug") << "  indices = " << firstc << "/"
                                      << lastc << std::endl;
            // conflict, explanation is n = base ^ base = c ^ relevant portion
            // of ( n = f[n] )
            std::vector<Node> exp;
            Assert(d_eqc_to_const_base.find(eqc) != d_eqc_to_const_base.end());
            d_im.addToExplanation(n, d_eqc_to_const_base[eqc], exp);
            Assert(d_eqc_to_const_exp.find(eqc) != d_eqc_to_const_exp.end());
            if (!d_eqc_to_const_exp[eqc].isNull())
            {
              exp.push_back(d_eqc_to_const_exp[eqc]);
            }
            for (int e = firstc; e <= lastc; e++)
            {
              if (d_flat_form[n][e].isConst())
              {
                Assert(e >= 0 && e < (int)d_flat_form_index[n].size());
                Assert(d_flat_form_index[n][e] >= 0
                       && d_flat_form_index[n][e] < (int)n.getNumChildren());
                d_im.addToExplanation(
                    d_flat_form[n][e], n[d_flat_form_index[n][e]], exp);
              }
            }
            Node conc = d_false;
            d_im.sendInference(exp, conc, "F_NCTN");
            return;
          }
        }
      }
    }
  }

  //(2) scan lists, unification to infer conflicts and equalities
  for (const Node& eqc : d_strings_eqc)
  {
    std::map<Node, std::vector<Node> >::iterator it = d_eqc.find(eqc);
    if (it == d_eqc.end() || it->second.size() <= 1)
    {
      continue;
    }
    // iterate over start index
    for (unsigned start = 0; start < it->second.size() - 1; start++)
    {
      for (unsigned r = 0; r < 2; r++)
      {
        bool isRev = r == 1;
        checkFlatForm(it->second, start, isRev);
        if (d_conflict)
        {
          return;
        }

        for (const Node& n : it->second)
        {
          std::reverse(d_flat_form[n].begin(), d_flat_form[n].end());
          std::reverse(d_flat_form_index[n].begin(),
                       d_flat_form_index[n].end());
        }
      }
    }
  }
}

namespace {

enum class FlatFormInfer
{
  NONE,
  CONST,
  UNIFY,
  ENDPOINT_EMP,
  ENDPOINT_EQ,
};

std::ostream& operator<<(std::ostream& os, FlatFormInfer inf)
{
  switch (inf)
  {
    case FlatFormInfer::NONE: os << "<None>"; break;
    case FlatFormInfer::CONST: os << "F_Const"; break;
    case FlatFormInfer::UNIFY: os << "F_Unify"; break;
    case FlatFormInfer::ENDPOINT_EMP: os << "F_EndpointEmp"; break;
    case FlatFormInfer::ENDPOINT_EQ: os << "F_EndpointEq"; break;
    default: os << "<Unknown>"; break;
  }
  return os;
}

}  // namespace

void TheoryStrings::checkFlatForm(std::vector<Node>& eqc,
                                  size_t start,
                                  bool isRev)
{
  size_t count = 0;
  std::vector<Node> inelig(eqc.begin(), eqc.begin() + start + 1);
  Node a = eqc[start];
  Trace("strings-ff-debug")
      << "Check flat form for a = " << a << ", whose flat form is "
      << d_flat_form[a] << ")" << std::endl;
  Node b;
  do
  {
    std::vector<Node> exp;
    Node conc;
    FlatFormInfer infType = FlatFormInfer::NONE;
    size_t eqc_size = eqc.size();
    size_t asize = d_flat_form[a].size();
    if (count == asize)
    {
      for (size_t i = start + 1; i < eqc_size; i++)
      {
        b = eqc[i];
        if (std::find(inelig.begin(), inelig.end(), b) != inelig.end())
        {
          continue;
        }

        size_t bsize = d_flat_form[b].size();
        if (count < bsize)
        {
          Trace("strings-ff-debug")
              << "Found endpoint (in a) with non-empty b = " << b
              << ", whose flat form is " << d_flat_form[b] << std::endl;
          // endpoint
          std::vector<Node> conc_c;
          for (unsigned j = count; j < bsize; j++)
          {
            conc_c.push_back(b[d_flat_form_index[b][j]].eqNode(d_emptyString));
          }
          Assert(!conc_c.empty());
          conc = utils::mkAnd(conc_c);
          infType = FlatFormInfer::ENDPOINT_EMP;
          Assert(count > 0);
          // swap, will enforce is empty past current
          a = eqc[i];
          b = eqc[start];
          break;
        }
        inelig.push_back(eqc[i]);
      }
    }
    else
    {
      Node curr = d_flat_form[a][count];
      Node curr_c = getConstantEqc(curr);
      Node ac = a[d_flat_form_index[a][count]];
      std::vector<Node> lexp;
<<<<<<< HEAD
      Node lcurr = getLength(ac, lexp);
      for (unsigned i = start + 1; i < eqc_size; i++)
=======
      Node lcurr = d_state.getLength(ac, lexp);
      for (unsigned i = 1; i < eqc_size; i++)
>>>>>>> 2bd74b75
      {
        b = eqc[i];
        if (std::find(inelig.begin(), inelig.end(), b) != inelig.end())
        {
          continue;
        }

        if (count == d_flat_form[b].size())
        {
          inelig.push_back(b);
          Trace("strings-ff-debug")
              << "Found endpoint in b = " << b << ", whose flat form is "
              << d_flat_form[b] << std::endl;
          // endpoint
          std::vector<Node> conc_c;
          for (size_t j = count; j < asize; j++)
          {
            conc_c.push_back(a[d_flat_form_index[a][j]].eqNode(d_emptyString));
          }
          Assert(!conc_c.empty());
          conc = utils::mkAnd(conc_c);
          infType = FlatFormInfer::ENDPOINT_EMP;
          Assert(count > 0);
          break;
        }
        else
        {
          Node cc = d_flat_form[b][count];
          if (cc != curr)
          {
            Node bc = b[d_flat_form_index[b][count]];
            inelig.push_back(b);
            Assert(!areEqual(curr, cc));
            Node cc_c = getConstantEqc(cc);
            if (!curr_c.isNull() && !cc_c.isNull())
            {
<<<<<<< HEAD
              // check for constant conflict
              int index;
              Node s = TheoryStringsRewriter::splitConstant(
                  cc_c, curr_c, index, isRev);
              if (s.isNull())
              {
                addToExplanation(ac, d_eqc_to_const_base[curr], exp);
                addToExplanation(d_eqc_to_const_exp[curr], exp);
                addToExplanation(bc, d_eqc_to_const_base[cc], exp);
                addToExplanation(d_eqc_to_const_exp[cc], exp);
                conc = d_false;
                infType = FlatFormInfer::CONST;
=======
              Node bc = b[d_flat_form_index[b][count]];
              inelig.push_back(b);
              Assert(!d_state.areEqual(curr, cc));
              Node cc_c = getConstantEqc(cc);
              if (!curr_c.isNull() && !cc_c.isNull())
              {
                // check for constant conflict
                int index;
                Node s = TheoryStringsRewriter::splitConstant(
                    cc_c, curr_c, index, isRev);
                if (s.isNull())
                {
                  d_im.addToExplanation(ac, d_eqc_to_const_base[curr], exp);
                  d_im.addToExplanation(d_eqc_to_const_exp[curr], exp);
                  d_im.addToExplanation(bc, d_eqc_to_const_base[cc], exp);
                  d_im.addToExplanation(d_eqc_to_const_exp[cc], exp);
                  conc = d_false;
                  inf_type = 0;
                  break;
                }
              }
              else if ((d_flat_form[a].size() - 1) == count
                       && (d_flat_form[b].size() - 1) == count)
              {
                conc = ac.eqNode(bc);
                inf_type = 3;
>>>>>>> 2bd74b75
                break;
              }
            }
            else if ((d_flat_form[a].size() - 1) == count
                     && (d_flat_form[b].size() - 1) == count)
            {
              conc = ac.eqNode(bc);
              infType = FlatFormInfer::ENDPOINT_EQ;
              break;
            }
            else
            {
              // if lengths are the same, apply LengthEq
              std::vector<Node> lexp2;
              Node lcc = getLength(bc, lexp2);
              if (areEqual(lcurr, lcc))
              {
<<<<<<< HEAD
                if (Trace.isOn("strings-ff-debug"))
=======
                // if lengths are the same, apply LengthEq
                std::vector<Node> lexp2;
                Node lcc = d_state.getLength(bc, lexp2);
                if (d_state.areEqual(lcurr, lcc))
>>>>>>> 2bd74b75
                {
                  Trace("strings-ff-debug")
                      << "Infer " << ac << " == " << bc << " since " << lcurr
                      << " == " << lcc << std::endl;
                  Trace("strings-ff-debug")
                      << "Explanation for " << lcurr << " is ";
                  for (size_t j = 0; j < lexp.size(); j++)
                  {
                    Trace("strings-ff-debug") << lexp[j] << std::endl;
                  }
                  Trace("strings-ff-debug")
                      << "Explanation for " << lcc << " is ";
                  for (size_t j = 0; j < lexp2.size(); j++)
                  {
                    Trace("strings-ff-debug") << lexp2[j] << std::endl;
                  }
<<<<<<< HEAD
=======
                  exp.insert(exp.end(), lexp.begin(), lexp.end());
                  exp.insert(exp.end(), lexp2.begin(), lexp2.end());
                  d_im.addToExplanation(lcurr, lcc, exp);
                  conc = ac.eqNode(bc);
                  inf_type = 1;
                  break;
>>>>>>> 2bd74b75
                }

                exp.insert(exp.end(), lexp.begin(), lexp.end());
                exp.insert(exp.end(), lexp2.begin(), lexp2.end());
                addToExplanation(lcurr, lcc, exp);
                conc = ac.eqNode(bc);
                infType = FlatFormInfer::UNIFY;
                break;
              }
            }
          }
        }
      }
    }
    if (!conc.isNull())
    {
<<<<<<< HEAD
      Trace("strings-ff-debug") << "Found inference (" << infType
                                << "): " << conc << " based on equality " << a
                                << " == " << b << ", " << isRev << std::endl;
      addToExplanation(a, b, exp);
=======
      Trace("strings-ff-debug")
          << "Found inference : " << conc << " based on equality " << a
          << " == " << b << ", " << isRev << " " << inf_type << std::endl;
      d_im.addToExplanation(a, b, exp);
>>>>>>> 2bd74b75
      // explain why prefixes up to now were the same
      for (size_t j = 0; j < count; j++)
      {
        Trace("strings-ff-debug") << "Add at " << d_flat_form_index[a][j] << " "
                                  << d_flat_form_index[b][j] << std::endl;
        d_im.addToExplanation(
            a[d_flat_form_index[a][j]], b[d_flat_form_index[b][j]], exp);
      }
      // explain why other components up to now are empty
      for (unsigned t = 0; t < 2; t++)
      {
        Node c = t == 0 ? a : b;
        ssize_t jj;
        if (infType == FlatFormInfer::ENDPOINT_EQ
            || (t == 1 && infType == FlatFormInfer::ENDPOINT_EMP))
        {
          // explain all the empty components for F_EndpointEq, all for
          // the short end for F_EndpointEmp
          jj = isRev ? -1 : c.getNumChildren();
        }
        else
        {
          jj = t == 0 ? d_flat_form_index[a][count]
                      : d_flat_form_index[b][count];
        }
        ssize_t startj = isRev ? jj + 1 : 0;
        ssize_t endj = isRev ? c.getNumChildren() : jj;
        for (ssize_t j = startj; j < endj; j++)
        {
          if (d_state.areEqual(c[j], d_emptyString))
          {
            d_im.addToExplanation(c[j], d_emptyString, exp);
          }
        }
      }
      // Notice that F_EndpointEmp is not typically applied, since
      // strict prefix equality ( a.b = a ) where a,b non-empty
      // is conflicting by arithmetic len(a.b)=len(a)+len(b)!=len(a)
      // when len(b)!=0. Although if we do not infer this conflict eagerly,
      // it may be applied (see #3272).
      std::stringstream ss;
      ss << infType;
      d_im.sendInference(exp, conc, ss.str().c_str());
      if (d_conflict)
      {
        return;
      }
      break;
    }
    count++;
  } while (inelig.size() < eqc.size());
}

Node TheoryStrings::checkCycles( Node eqc, std::vector< Node >& curr, std::vector< Node >& exp ){
  if( std::find( curr.begin(), curr.end(), eqc )!=curr.end() ){
    // a loop
    return eqc;
  }else if( std::find( d_strings_eqc.begin(), d_strings_eqc.end(), eqc )==d_strings_eqc.end() ){
    curr.push_back( eqc );
    //look at all terms in this equivalence class
    eq::EqClassIterator eqc_i = eq::EqClassIterator( eqc, &d_equalityEngine );
    while( !eqc_i.isFinished() ) {
      Node n = (*eqc_i);
      if( d_congruent.find( n )==d_congruent.end() ){
        if( n.getKind() == kind::STRING_CONCAT ){
          Trace("strings-cycle") << eqc << " check term : " << n << " in " << eqc << std::endl;
          if( eqc!=d_emptyString_r ){
            d_eqc[eqc].push_back( n );
          }
          for( unsigned i=0; i<n.getNumChildren(); i++ ){
            Node nr = d_state.getRepresentative(n[i]);
            if( eqc==d_emptyString_r ){
              //for empty eqc, ensure all components are empty
              if( nr!=d_emptyString_r ){
                std::vector< Node > exp;
                exp.push_back( n.eqNode( d_emptyString ) );
                d_im.sendInference(
                    exp, n[i].eqNode(d_emptyString), "I_CYCLE_E");
                return Node::null();
              }
            }else{
              if( nr!=d_emptyString_r ){
                d_flat_form[n].push_back( nr );
                d_flat_form_index[n].push_back( i );
              }
              //for non-empty eqc, recurse and see if we find a loop
              Node ncy = checkCycles( nr, curr, exp );
              if( !ncy.isNull() ){
                Trace("strings-cycle") << eqc << " cycle: " << ncy << " at " << n << "[" << i << "] : " << n[i] << std::endl;
                d_im.addToExplanation(n, eqc, exp);
                d_im.addToExplanation(nr, n[i], exp);
                if( ncy==eqc ){
                  //can infer all other components must be empty
                  for( unsigned j=0; j<n.getNumChildren(); j++ ){
                    //take first non-empty
                    if (j != i && !d_state.areEqual(n[j], d_emptyString))
                    {
                      d_im.sendInference(
                          exp, n[j].eqNode(d_emptyString), "I_CYCLE");
                      return Node::null();
                    }
                  }
                  Trace("strings-error") << "Looping term should be congruent : " << n << " " << eqc << " " << ncy << std::endl;
                  //should find a non-empty component, otherwise would have been singular congruent (I_Norm_S)
                  Assert( false );
                }else{
                  return ncy;
                }
              }else{
                if (d_im.hasProcessed())
                {
                  return Node::null();
                }
              }
            }
          }
        }
      }
      ++eqc_i;
    }
    curr.pop_back();
    //now we can add it to the list of equivalence classes
    d_strings_eqc.push_back( eqc );
  }else{
    //already processed
  }
  return Node::null();
}

void TheoryStrings::checkNormalFormsEq()
{
  if( !options::stringEagerLen() ){
    for( unsigned i=0; i<d_strings_eqc.size(); i++ ) {
      Node eqc = d_strings_eqc[i];
      eq::EqClassIterator eqc_i = eq::EqClassIterator( eqc, &d_equalityEngine );
      while( !eqc_i.isFinished() ) {
        Node n = (*eqc_i);
        if( d_congruent.find( n )==d_congruent.end() ){
          registerTerm( n, 2 );
        }
        ++eqc_i;
      }
    }
  }

  if (d_im.hasProcessed())
  {
    return;
  }
  // calculate normal forms for each equivalence class, possibly adding
  // splitting lemmas
  d_normal_form.clear();
  std::map<Node, Node> nf_to_eqc;
  std::map<Node, Node> eqc_to_nf;
  std::map<Node, Node> eqc_to_exp;
  for (const Node& eqc : d_strings_eqc)
  {
    Trace("strings-process-debug") << "- Verify normal forms are the same for "
                                   << eqc << std::endl;
    normalizeEquivalenceClass(eqc);
    Trace("strings-debug") << "Finished normalizing eqc..." << std::endl;
    if (d_im.hasProcessed())
    {
      return;
    }
    NormalForm& nfe = getNormalForm(eqc);
    Node nf_term = utils::mkNConcat(nfe.d_nf);
    std::map<Node, Node>::iterator itn = nf_to_eqc.find(nf_term);
    if (itn != nf_to_eqc.end())
    {
      NormalForm& nfe_eq = getNormalForm(itn->second);
      // two equivalence classes have same normal form, merge
      std::vector<Node> nf_exp;
      nf_exp.push_back(utils::mkAnd(nfe.d_exp));
      nf_exp.push_back(eqc_to_exp[itn->second]);
      Node eq = nfe.d_base.eqNode(nfe_eq.d_base);
      d_im.sendInference(nf_exp, eq, "Normal_Form");
      if (d_im.hasProcessed())
      {
        return;
      }
    }
    else
    {
      nf_to_eqc[nf_term] = eqc;
      eqc_to_nf[eqc] = nf_term;
      eqc_to_exp[eqc] = utils::mkAnd(nfe.d_exp);
    }
    Trace("strings-process-debug")
        << "Done verifying normal forms are the same for " << eqc << std::endl;
  }
  if (Trace.isOn("strings-nf"))
  {
    Trace("strings-nf") << "**** Normal forms are : " << std::endl;
    for (std::map<Node, Node>::iterator it = eqc_to_exp.begin();
         it != eqc_to_exp.end();
         ++it)
    {
      NormalForm& nf = getNormalForm(it->first);
      Trace("strings-nf") << "  N[" << it->first << "] (base " << nf.d_base
                          << ") = " << eqc_to_nf[it->first] << std::endl;
      Trace("strings-nf") << "     exp: " << it->second << std::endl;
    }
    Trace("strings-nf") << std::endl;
  }
}

void TheoryStrings::checkCodes()
{
  // ensure that lemmas regarding str.code been added for each constant string
  // of length one
  if (d_has_str_code)
  {
    NodeManager* nm = NodeManager::currentNM();
    // str.code applied to the code term for each equivalence class that has a
    // code term but is not a constant
    std::vector<Node> nconst_codes;
    // str.code applied to the proxy variables for each equivalence classes that
    // are constants of size one
    std::vector<Node> const_codes;
    for (const Node& eqc : d_strings_eqc)
    {
      NormalForm& nfe = getNormalForm(eqc);
      if (nfe.d_nf.size() == 1 && nfe.d_nf[0].isConst())
      {
        Node c = nfe.d_nf[0];
        Trace("strings-code-debug") << "Get proxy variable for " << c
                                    << std::endl;
        Node cc = nm->mkNode(kind::STRING_CODE, c);
        cc = Rewriter::rewrite(cc);
        Assert(cc.isConst());
        Node cp = getProxyVariableFor(c);
        AlwaysAssert(!cp.isNull());
        Node vc = nm->mkNode(STRING_CODE, cp);
        if (!d_state.areEqual(cc, vc))
        {
          d_im.sendInference(d_empty_vec, cc.eqNode(vc), "Code_Proxy");
        }
        const_codes.push_back(vc);
      }
      else
      {
        EqcInfo* ei = d_state.getOrMakeEqcInfo(eqc, false);
        if (ei && !ei->d_codeTerm.get().isNull())
        {
          Node vc = nm->mkNode(kind::STRING_CODE, ei->d_codeTerm.get());
          nconst_codes.push_back(vc);
        }
      }
    }
    if (d_im.hasProcessed())
    {
      return;
    }
    // now, ensure that str.code is injective
    std::vector<Node> cmps;
    cmps.insert(cmps.end(), const_codes.rbegin(), const_codes.rend());
    cmps.insert(cmps.end(), nconst_codes.rbegin(), nconst_codes.rend());
    for (unsigned i = 0, num_ncc = nconst_codes.size(); i < num_ncc; i++)
    {
      Node c1 = nconst_codes[i];
      cmps.pop_back();
      for (const Node& c2 : cmps)
      {
        Trace("strings-code-debug")
            << "Compare codes : " << c1 << " " << c2 << std::endl;
        if (!d_state.areDisequal(c1, c2) && !d_state.areEqual(c1, d_neg_one))
        {
          Node eq_no = c1.eqNode(d_neg_one);
          Node deq = c1.eqNode(c2).negate();
          Node eqn = c1[0].eqNode(c2[0]);
          // str.code(x)==-1 V str.code(x)!=str.code(y) V x==y
          Node inj_lem = nm->mkNode(kind::OR, eq_no, deq, eqn);
          d_im.sendPhaseRequirement(deq, false);
          d_im.sendInference(d_empty_vec, inj_lem, "Code_Inj");
        }
      }
    }
  }
}

//compute d_normal_forms_(base,exp,exp_depend)[eqc]
void TheoryStrings::normalizeEquivalenceClass( Node eqc ) {
  Trace("strings-process-debug") << "Process equivalence class " << eqc << std::endl;
  if (d_state.areEqual(eqc, d_emptyString))
  {
#ifdef CVC4_ASSERTIONS
    for( unsigned j=0; j<d_eqc[eqc].size(); j++ ){
      Node n = d_eqc[eqc][j];
      for( unsigned i=0; i<n.getNumChildren(); i++ ){
        Assert(d_state.areEqual(n[i], d_emptyString));
      }
    }
#endif
    //do nothing
    Trace("strings-process-debug") << "Return process equivalence class " << eqc << " : empty." << std::endl;
    d_normal_form[eqc].init(d_emptyString);
  }
  else
  {
    // should not have computed the normal form of this equivalence class yet
    Assert(d_normal_form.find(eqc) == d_normal_form.end());
    // Normal forms for the relevant terms in the equivalence class of eqc
    std::vector<NormalForm> normal_forms;
    // map each term to its index in the above vector
    std::map<Node, unsigned> term_to_nf_index;
    // get the normal forms
    getNormalForms(eqc, normal_forms, term_to_nf_index);
    if (d_im.hasProcessed())
    {
      return;
    }
    // process the normal forms
    processNEqc(normal_forms);
    if (d_im.hasProcessed())
    {
      return;
    }

    //construct the normal form
    Assert( !normal_forms.empty() );
    unsigned nf_index = 0;
    std::map<Node, unsigned>::iterator it = term_to_nf_index.find(eqc);
    // we prefer taking the normal form whose base is the equivalence
    // class representative, since this leads to shorter explanations in
    // some cases.
    if (it != term_to_nf_index.end())
    {
      nf_index = it->second;
    }
    d_normal_form[eqc] = normal_forms[nf_index];
    Trace("strings-process-debug")
        << "Return process equivalence class " << eqc
        << " : returned, size = " << d_normal_form[eqc].d_nf.size()
        << std::endl;
  }
}

NormalForm& TheoryStrings::getNormalForm(Node n)
{
  std::map<Node, NormalForm>::iterator itn = d_normal_form.find(n);
  if (itn == d_normal_form.end())
  {
    Trace("strings-warn") << "WARNING: returning empty normal form for " << n
                          << std::endl;
    // Shouln't ask for normal forms of strings that weren't computed. This
    // likely means that n is not a representative or not a term in the current
    // context. We simply return a default normal form here in this case.
    Assert(false);
    return d_normal_form[n];
  }
  return itn->second;
}

void TheoryStrings::getNormalForms(Node eqc,
                                   std::vector<NormalForm>& normal_forms,
                                   std::map<Node, unsigned>& term_to_nf_index)
{
  //constant for equivalence class
  Node eqc_non_c = eqc;
  Trace("strings-process-debug") << "Get normal forms " << eqc << std::endl;
  eq::EqClassIterator eqc_i = eq::EqClassIterator( eqc, &d_equalityEngine );
  while( !eqc_i.isFinished() ){
    Node n = (*eqc_i);
    if( d_congruent.find( n )==d_congruent.end() ){
      if (n.getKind() == CONST_STRING || n.getKind() == STRING_CONCAT)
      {
        Trace("strings-process-debug") << "Get Normal Form : Process term " << n << " in eqc " << eqc << std::endl;
        NormalForm nf_curr;
        if (n.getKind() == CONST_STRING)
        {
          nf_curr.init(n);
        }
        else if (n.getKind() == STRING_CONCAT)
        {
          // set the base to n, we construct the other portions of nf_curr in
          // the following.
          nf_curr.d_base = n;
          for( unsigned i=0; i<n.getNumChildren(); i++ ) {
            Node nr = d_equalityEngine.getRepresentative( n[i] );
            // get the normal form for the component
            NormalForm& nfr = getNormalForm(nr);
            std::vector<Node>& nfrv = nfr.d_nf;
            Trace("strings-process-debug") << "Normalizing subterm " << n[i] << " = "  << nr << std::endl;
            unsigned orig_size = nf_curr.d_nf.size();
            unsigned add_size = nfrv.size();
            //if not the empty string, add to current normal form
            if (!nfrv.empty())
            {
              // if in a build with assertions, we run the following block,
              // which checks that normal forms do not have concat terms.
              if (Configuration::isAssertionBuild())
              {
                for (const Node& nn : nfrv)
                {
                  if (Trace.isOn("strings-error"))
                  {
                    if (nn.getKind() == STRING_CONCAT)
                    {
                      Trace("strings-error")
                          << "Strings::Error: From eqc = " << eqc << ", " << n
                          << " index " << i << ", bad normal form : ";
                      for (unsigned rr = 0; rr < nfrv.size(); rr++)
                      {
                        Trace("strings-error") << nfrv[rr] << " ";
                      }
                      Trace("strings-error") << std::endl;
                    }
                  }
                  Assert(nn.getKind() != kind::STRING_CONCAT);
                }
              }
              nf_curr.d_nf.insert(nf_curr.d_nf.end(), nfrv.begin(), nfrv.end());
            }
            // Track explanation for the normal form. This is in two parts.
            // First, we must carry the explanation of the normal form computed
            // for the representative nr.
            for (const Node& exp : nfr.d_exp)
            {
              // The explanation is only relevant for the subsegment it was
              // previously relevant for, shifted now based on its relative
              // placement in the normal form of n.
              nf_curr.addToExplanation(
                  exp,
                  orig_size + nfr.d_expDep[exp][false],
                  orig_size + (add_size - nfr.d_expDep[exp][true]));
            }
            // Second, must explain that the component n[i] is equal to the
            // base of the normal form for nr.
            Node base = nfr.d_base;
            if (base != n[i])
            {
              Node eq = n[i].eqNode(base);
              // The equality is relevant for the entire current segment
              nf_curr.addToExplanation(eq, orig_size, orig_size + add_size);
            }
          }
          // Now that we are finished with the loop, we convert forward indices
          // to reverse indices in the explanation dependency information
          int total_size = nf_curr.d_nf.size();
          for (std::pair<const Node, std::map<bool, unsigned> >& ed :
               nf_curr.d_expDep)
          {
            ed.second[true] = total_size - ed.second[true];
            Assert(ed.second[true] >= 0);
          }
        }
        //if not equal to self
        std::vector<Node>& currv = nf_curr.d_nf;
        if (currv.size() > 1
            || (currv.size() == 1 && currv[0].getKind() == CONST_STRING))
        {
          // if in a build with assertions, check that normal form is acyclic
          if (Configuration::isAssertionBuild())
          {
            if (currv.size() > 1)
            {
              for (unsigned i = 0; i < currv.size(); i++)
              {
                if (Trace.isOn("strings-error"))
                {
                  Trace("strings-error") << "Cycle for normal form ";
                  printConcat(currv, "strings-error");
                  Trace("strings-error") << "..." << currv[i] << std::endl;
                }
                Assert(!d_state.areEqual(currv[i], n));
              }
            }
          }
          term_to_nf_index[n] = normal_forms.size();
          normal_forms.push_back(nf_curr);
        }else{
          //this was redundant: combination of self + empty string(s)
          Node nn = currv.size() == 0 ? d_emptyString : currv[0];
          Assert(d_state.areEqual(nn, eqc));
        }
      }else{
        eqc_non_c = n;
      }
    }
    ++eqc_i;
  }

  if( normal_forms.empty() ) {
    Trace("strings-solve-debug2") << "construct the normal form" << std::endl;
    // This case happens when there are no non-trivial normal forms for this
    // equivalence class. For example, given assertions:
    //   { x = y ++ z, x = y, z = "" }
    // The equivalence class of { x, y, y ++ z } is such that the normal form
    // of all terms is a variable (either x or y) in the equivalence class
    // itself. Thus, the normal form of this equivalence class can be assigned
    // to one of these variables.
    // We use a non-concatenation term among the terms in this equivalence
    // class, which is stored in eqc_non_c. The reason is this does not require
    // an explanation, whereas e.g. y ++ z would require the explanation z = ""
    // to justify its normal form is y.
    Assert(eqc_non_c.getKind() != STRING_CONCAT);
    NormalForm nf_triv;
    nf_triv.init(eqc_non_c);
    normal_forms.push_back(nf_triv);
  }else{
    if(Trace.isOn("strings-solve")) {
      Trace("strings-solve") << "--- Normal forms for equivalance class " << eqc << " : " << std::endl;
      for (unsigned i = 0, size = normal_forms.size(); i < size; i++)
      {
        NormalForm& nf = normal_forms[i];
        Trace("strings-solve") << "#" << i << " (from " << nf.d_base << ") : ";
        for (unsigned j = 0, sizej = nf.d_nf.size(); j < sizej; j++)
        {
          if(j>0) {
            Trace("strings-solve") << ", ";
          }
          Trace("strings-solve") << nf.d_nf[j];
        }
        Trace("strings-solve") << std::endl;
        Trace("strings-solve") << "   Explanation is : ";
        if (nf.d_exp.size() == 0)
        {
          Trace("strings-solve") << "NONE";
        } else {
          for (unsigned j = 0, sizej = nf.d_exp.size(); j < sizej; j++)
          {
            if(j>0) {
              Trace("strings-solve") << " AND ";
            }
            Trace("strings-solve") << nf.d_exp[j];
          }
          Trace("strings-solve") << std::endl;
          Trace("strings-solve") << "WITH DEPENDENCIES : " << std::endl;
          for (unsigned j = 0, sizej = nf.d_exp.size(); j < sizej; j++)
          {
            Node exp = nf.d_exp[j];
            Trace("strings-solve") << "   " << exp << " -> ";
            Trace("strings-solve") << nf.d_expDep[exp][false] << ",";
            Trace("strings-solve") << nf.d_expDep[exp][true] << std::endl;
          }
        }
        Trace("strings-solve") << std::endl;
        
      }
    } else {
      Trace("strings-solve") << "--- Single normal form for equivalence class " << eqc << std::endl;
    }
    
    //if equivalence class is constant, approximate as containment, infer conflicts
    Node c = getConstantEqc( eqc );
    if( !c.isNull() ){
      Trace("strings-solve") << "Eqc is constant " << c << std::endl;
      for (unsigned i = 0, size = normal_forms.size(); i < size; i++)
      {
        NormalForm& nf = normal_forms[i];
        int firstc, lastc;
        if (!TheoryStringsRewriter::canConstantContainList(
                c, nf.d_nf, firstc, lastc))
        {
          Node n = nf.d_base;
          //conflict
          Trace("strings-solve") << "Normal form for " << n << " cannot be contained in constant " << c << std::endl;
          //conflict, explanation is n = base ^ base = c ^ relevant porition of ( n = N[n] )
          std::vector< Node > exp;
          Assert( d_eqc_to_const_base.find( eqc )!=d_eqc_to_const_base.end() );
          d_im.addToExplanation(n, d_eqc_to_const_base[eqc], exp);
          Assert( d_eqc_to_const_exp.find( eqc )!=d_eqc_to_const_exp.end() );
          if( !d_eqc_to_const_exp[eqc].isNull() ){
            exp.push_back( d_eqc_to_const_exp[eqc] );
          }
          //TODO: this can be minimized based on firstc/lastc, normal_forms_exp_depend
          exp.insert(exp.end(), nf.d_exp.begin(), nf.d_exp.end());
          Node conc = d_false;
          d_im.sendInference(exp, conc, "N_NCTN");
        }
      }
    }
  }
}

void TheoryStrings::processNEqc(std::vector<NormalForm>& normal_forms)
{
  //the possible inferences
  std::vector< InferInfo > pinfer;
  // loop over all pairs 
  for(unsigned i=0; i<normal_forms.size()-1; i++) {
    //unify each normalform[j] with normal_forms[i]
    for(unsigned j=i+1; j<normal_forms.size(); j++ ) {
      NormalForm& nfi = normal_forms[i];
      NormalForm& nfj = normal_forms[j];
      //ensure that normal_forms[i] and normal_forms[j] are the same modulo equality, add to pinfer if not
      Trace("strings-solve") << "Strings: Process normal form #" << i << " against #" << j << "..." << std::endl;
      if (isNormalFormPair(nfi.d_base, nfj.d_base))
      {
        Trace("strings-solve") << "Strings: Already cached." << std::endl;
      }else{
        //process the reverse direction first (check for easy conflicts and inferences)
        unsigned rindex = 0;
        nfi.reverse();
        nfj.reverse();
        processSimpleNEq(nfi, nfj, rindex, true, 0, pinfer);
        nfi.reverse();
        nfj.reverse();
        if (d_im.hasProcessed())
        {
          return;
        }
        else if (!pinfer.empty() && pinfer.back().d_id == 1)
        {
          break;
        }
        //AJR: for less aggressive endpoint inference
        //rindex = 0;

        unsigned index = 0;
        processSimpleNEq(nfi, nfj, index, false, rindex, pinfer);
        if (d_im.hasProcessed())
        {
          return;
        }
        else if (!pinfer.empty() && pinfer.back().d_id == 1)
        {
          break;
        }
      }
    }
  }
  if (pinfer.empty())
  {
    return;
  }
  // now, determine which of the possible inferences we want to add
  unsigned use_index = 0;
  bool set_use_index = false;
  Trace("strings-solve") << "Possible inferences (" << pinfer.size()
                         << ") : " << std::endl;
  unsigned min_id = 9;
  unsigned max_index = 0;
  for (unsigned i = 0, size = pinfer.size(); i < size; i++)
  {
    Trace("strings-solve") << "#" << i << ": From " << pinfer[i].d_i << " / "
                           << pinfer[i].d_j << " (rev=" << pinfer[i].d_rev
                           << ") : ";
    Trace("strings-solve") << pinfer[i].d_conc << " by " << pinfer[i].d_id
                           << std::endl;
    if (!set_use_index || pinfer[i].d_id < min_id
        || (pinfer[i].d_id == min_id && pinfer[i].d_index > max_index))
    {
      min_id = pinfer[i].d_id;
      max_index = pinfer[i].d_index;
      use_index = i;
      set_use_index = true;
    }
  }
  Trace("strings-solve") << "...choose #" << use_index << std::endl;
  doInferInfo(pinfer[use_index]);
}

void TheoryStrings::doInferInfo(const InferInfo& ii)
{
  // send the inference
  if (!ii.d_nf_pair[0].isNull())
  {
    Assert(!ii.d_nf_pair[1].isNull());
    addNormalFormPair(ii.d_nf_pair[0], ii.d_nf_pair[1]);
  }
  // send the inference
  d_im.sendInference(ii);
  // Register the new skolems from this inference. We register them here
  // (lazily), since the code above has now decided to use the inference
  // at use_index that involves them.
  for (const std::pair<const LengthStatus, std::vector<Node> >& sks :
       ii.d_new_skolem)
  {
    for (const Node& n : sks.second)
    {
      registerLength(n, sks.first);
    }
  }
}

void TheoryStrings::processSimpleNEq(NormalForm& nfi,
                                     NormalForm& nfj,
                                     unsigned& index,
                                     bool isRev,
                                     unsigned rproc,
                                     std::vector<InferInfo>& pinfer)
{
  std::vector<Node>& nfiv = nfi.d_nf;
  std::vector<Node>& nfjv = nfj.d_nf;
  NodeManager* nm = NodeManager::currentNM();
  Assert(rproc <= nfiv.size() && rproc <= nfjv.size());
  bool success;
  do {
    success = false;
    //if we are at the end
    if (index == (nfiv.size() - rproc) || index == (nfjv.size() - rproc))
    {
      if (index == (nfiv.size() - rproc) && index == (nfjv.size() - rproc))
      {
        //we're done
      }else{
        //the remainder must be empty
        NormalForm& nfk = index == (nfiv.size() - rproc) ? nfj : nfi;
        std::vector<Node>& nfkv = nfk.d_nf;
        unsigned index_k = index;
        std::vector< Node > curr_exp;
        NormalForm::getExplanationForPrefixEq(nfi, nfj, -1, -1, curr_exp);
        while (!d_conflict && index_k < (nfkv.size() - rproc))
        {
          //can infer that this string must be empty
          Node eq = nfkv[index_k].eqNode(d_emptyString);
          //Trace("strings-lemma") << "Strings: Infer " << eq << " from " << eq_exp << std::endl;
          Assert(!d_state.areEqual(d_emptyString, nfkv[index_k]));
          d_im.sendInference(curr_exp, eq, "N_EndpointEmp");
          index_k++;
        }
      }
    }else{
      Trace("strings-solve-debug")
          << "Process " << nfiv[index] << " ... " << nfjv[index] << std::endl;
      if (nfiv[index] == nfjv[index])
      {
        Trace("strings-solve-debug") << "Simple Case 1 : strings are equal" << std::endl;
        index++;
        success = true;
      }else{
        Assert(!d_state.areEqual(nfiv[index], nfjv[index]));
        std::vector< Node > temp_exp;
        Node length_term_i = d_state.getLength(nfiv[index], temp_exp);
        Node length_term_j = d_state.getLength(nfjv[index], temp_exp);
        // check  length(nfiv[index]) == length(nfjv[index])
        if (d_state.areEqual(length_term_i, length_term_j))
        {
          Trace("strings-solve-debug") << "Simple Case 2 : string lengths are equal" << std::endl;
          Node eq = nfiv[index].eqNode(nfjv[index]);
          //eq = Rewriter::rewrite( eq );
          Node length_eq = length_term_i.eqNode( length_term_j );
          //temp_exp.insert(temp_exp.end(), curr_exp.begin(), curr_exp.end() );
          NormalForm::getExplanationForPrefixEq(
              nfi, nfj, index, index, temp_exp);
          temp_exp.push_back(length_eq);
          d_im.sendInference(temp_exp, eq, "N_Unify");
          return;
        }
        else if ((nfiv[index].getKind() != CONST_STRING
                  && index == nfiv.size() - rproc - 1)
                 || (nfjv[index].getKind() != CONST_STRING
                     && index == nfjv.size() - rproc - 1))
        {
          Trace("strings-solve-debug") << "Simple Case 3 : at endpoint" << std::endl;
          std::vector< Node > antec;
          //antec.insert(antec.end(), curr_exp.begin(), curr_exp.end() );
          NormalForm::getExplanationForPrefixEq(nfi, nfj, -1, -1, antec);
          std::vector< Node > eqn;
          for( unsigned r=0; r<2; r++ ) {
            NormalForm& nfk = r == 0 ? nfi : nfj;
            std::vector<Node>& nfkv = nfk.d_nf;
            std::vector< Node > eqnc;
            for (unsigned index_l = index, size = (nfkv.size() - rproc);
                 index_l < size;
                 index_l++)
            {
              if(isRev) {
                eqnc.insert(eqnc.begin(), nfkv[index_l]);
              } else {
                eqnc.push_back(nfkv[index_l]);
              }
            }
            eqn.push_back(utils::mkNConcat(eqnc));
          }
          if (!d_state.areEqual(eqn[0], eqn[1]))
          {
            d_im.sendInference(
                antec, eqn[0].eqNode(eqn[1]), "N_EndpointEq", true);
            return;
          }
          else
          {
            Assert(nfiv.size() == nfjv.size());
            index = nfiv.size() - rproc;
          }
        }
        else if (nfiv[index].isConst() && nfjv[index].isConst())
        {
          Node const_str = nfiv[index];
          Node other_str = nfjv[index];
          Trace("strings-solve-debug") << "Simple Case 3 : Const Split : " << const_str << " vs " << other_str << " at index " << index << ", isRev = " << isRev << std::endl;
          unsigned len_short = const_str.getConst<String>().size() <= other_str.getConst<String>().size() ? const_str.getConst<String>().size() : other_str.getConst<String>().size();
          bool isSameFix = isRev ? const_str.getConst<String>().rstrncmp(other_str.getConst<String>(), len_short): const_str.getConst<String>().strncmp(other_str.getConst<String>(), len_short);
          if( isSameFix ) {
            //same prefix/suffix
            bool constCmp = const_str.getConst<String>().size()
                            < other_str.getConst<String>().size();
            //k is the index of the string that is shorter
            NormalForm& nfk = constCmp ? nfi : nfj;
            std::vector<Node>& nfkv = nfk.d_nf;
            NormalForm& nfl = constCmp ? nfj : nfi;
            std::vector<Node>& nflv = nfl.d_nf;
            Node remainderStr;
            if( isRev ){
              int new_len = nflv[index].getConst<String>().size() - len_short;
              remainderStr = nm->mkConst(
                  nflv[index].getConst<String>().substr(0, new_len));
            }else{
              remainderStr =
                  nm->mkConst(nflv[index].getConst<String>().substr(len_short));
            }
            Trace("strings-solve-debug-test")
                << "Break normal form of " << nflv[index] << " into "
                << nfkv[index] << ", " << remainderStr << std::endl;
            nfl.splitConstant(index, nfkv[index], remainderStr);
            index++;
            success = true;
          }else{
            //conflict
            std::vector< Node > antec;
            NormalForm::getExplanationForPrefixEq(
                nfi, nfj, index, index, antec);
            d_im.sendInference(antec, d_false, "N_Const", true);
            return;
          }
        }else{
          //construct the candidate inference "info"
          InferInfo info;
          info.d_index = index;
          //for debugging
          info.d_i = nfi.d_base;
          info.d_j = nfj.d_base;
          info.d_rev = isRev;
          bool info_valid = false;
          Assert(index < nfiv.size() - rproc && index < nfjv.size() - rproc);
          std::vector< Node > lexp;
          Node length_term_i = d_state.getLength(nfiv[index], lexp);
          Node length_term_j = d_state.getLength(nfjv[index], lexp);
          //split on equality between string lengths (note that splitting on equality between strings is worse since it is harder to process)
          if (!d_state.areDisequal(length_term_i, length_term_j)
              && !d_state.areEqual(length_term_i, length_term_j)
              && !nfiv[index].isConst() && !nfjv[index].isConst())
          {  // AJR: remove the latter 2 conditions?
            Trace("strings-solve-debug") << "Non-simple Case 1 : string lengths neither equal nor disequal" << std::endl;
            //try to make the lengths equal via splitting on demand
            Node length_eq = NodeManager::currentNM()->mkNode( kind::EQUAL, length_term_i, length_term_j );
            length_eq = Rewriter::rewrite( length_eq  );
            //set info
            info.d_conc = NodeManager::currentNM()->mkNode( kind::OR, length_eq, length_eq.negate() );
            info.d_pending_phase[ length_eq ] = true;
            info.d_id = INFER_LEN_SPLIT;
            info_valid = true;
          }else{
            Trace("strings-solve-debug") << "Non-simple Case 2 : must compare strings" << std::endl;
            int loop_in_i = -1;
            int loop_in_j = -1;
            ProcessLoopResult plr = ProcessLoopResult::SKIPPED;
            if (detectLoop(nfi, nfj, index, loop_in_i, loop_in_j, rproc))
            {
              if( !isRev ){  //FIXME
                NormalForm::getExplanationForPrefixEq(
                    nfi, nfj, -1, -1, info.d_ant);
                // set info
                plr = processLoop(loop_in_i != -1 ? nfi : nfj,
                                  loop_in_i != -1 ? nfj : nfi,
                                  loop_in_i != -1 ? loop_in_i : loop_in_j,
                                  index,
                                  info);
                if (plr == ProcessLoopResult::INFERENCE)
                {
                  info_valid = true;
                }
              }
            }

            if (plr == ProcessLoopResult::SKIPPED)
            {
              //AJR: length entailment here?
              if (nfiv[index].isConst() || nfjv[index].isConst())
              {
                NormalForm& nfc = nfiv[index].isConst() ? nfi : nfj;
                std::vector<Node>& nfcv = nfc.d_nf;
                NormalForm& nfnc = nfiv[index].isConst() ? nfj : nfi;
                std::vector<Node>& nfncv = nfnc.d_nf;
                Node other_str = nfncv[index];
                Assert( other_str.getKind()!=kind::CONST_STRING, "Other string is not constant." );
                Assert( other_str.getKind()!=kind::STRING_CONCAT, "Other string is not CONCAT." );
                if( !d_equalityEngine.areDisequal( other_str, d_emptyString, true ) ){
                  Node eq = other_str.eqNode( d_emptyString );
                  eq = Rewriter::rewrite(eq);
                  if (eq.isConst())
                  {
                    // If the equality rewrites to a constant, we must use the
                    // purify variable for this string to communicate that
                    // we have inferred whether it is empty.
                    Node p = d_sk_cache.mkSkolemCached(
                        other_str, SkolemCache::SK_PURIFY, "lsym");
                    Node pEq = p.eqNode(d_emptyString);
                    // should not be constant
                    Assert(!Rewriter::rewrite(pEq).isConst());
                    // infer the purification equality, and the (dis)equality
                    // with the empty string in the direction that the rewriter
                    // inferred
                    info.d_conc =
                        nm->mkNode(AND,
                                   p.eqNode(other_str),
                                   !eq.getConst<bool>() ? pEq.negate() : pEq);
                    info.d_id = INFER_INFER_EMP;
                  }
                  else
                  {
                    info.d_conc = nm->mkNode(OR, eq, eq.negate());
                    info.d_id = INFER_LEN_SPLIT_EMP;
                  }
                  //set info
                  info_valid = true;
                }else{
                  if( !isRev ){  //FIXME
                  Node xnz = other_str.eqNode( d_emptyString ).negate();  
                  unsigned index_nc_k = index+1;
                  unsigned start_index_nc_k = index+1;
                  Node next_const_str =
                      TheoryStringsRewriter::getNextConstantAt(
                          nfncv, start_index_nc_k, index_nc_k, false);
                  if( !next_const_str.isNull() ) {         
                    unsigned index_c_k = index;
                    Node const_str =
                        TheoryStringsRewriter::collectConstantStringAt(
                            nfcv, index_c_k, false);
                    Assert( !const_str.isNull() );
                    CVC4::String stra = const_str.getConst<String>();
                    CVC4::String strb = next_const_str.getConst<String>();
                    //since non-empty, we start with charecter #1
                    size_t p;
                    if( isRev ){
                      CVC4::String stra1 = stra.prefix( stra.size()-1 );
                      p = stra.size() - stra1.roverlap(strb);
                      Trace("strings-csp-debug") << "Compute roverlap : " << const_str << " " << next_const_str << std::endl;
                      size_t p2 = stra1.rfind(strb); 
                      p = p2==std::string::npos ? p : ( p>p2+1? p2+1 : p );
                      Trace("strings-csp-debug") << "overlap : " << stra1 << " " << strb << " returned " << p << " " << p2 << " " << (p2==std::string::npos) << std::endl;
                    }else{
                      CVC4::String stra1 = stra.substr( 1 );
                      p = stra.size() - stra1.overlap(strb);
                      Trace("strings-csp-debug") << "Compute overlap : " << const_str << " " << next_const_str << std::endl;
                      size_t p2 = stra1.find(strb); 
                      p = p2==std::string::npos ? p : ( p>p2+1? p2+1 : p );
                      Trace("strings-csp-debug") << "overlap : " << stra1 << " " << strb << " returned " << p << " " << p2 << " " << (p2==std::string::npos) << std::endl;
                    }
                    if( p>1 ){
                      if( start_index_nc_k==index+1 ){
                        info.d_ant.push_back(xnz);
                        NormalForm::getExplanationForPrefixEq(
                            nfc, nfnc, index_c_k, index_nc_k, info.d_ant);
                        Node prea = p==stra.size() ? const_str : NodeManager::currentNM()->mkConst( isRev ? stra.suffix( p ) : stra.prefix( p ) );
                        Node sk = d_sk_cache.mkSkolemCached(
                            other_str,
                            prea,
                            isRev ? SkolemCache::SK_ID_C_SPT_REV
                                  : SkolemCache::SK_ID_C_SPT,
                            "c_spt");
                        Trace("strings-csp") << "Const Split: " << prea << " is removed from " << stra << " due to " << strb << ", p=" << p << std::endl;        
                        //set info
                        info.d_conc = other_str.eqNode(
                            isRev ? utils::mkNConcat(sk, prea)
                                  : utils::mkNConcat(prea, sk));
                        info.d_new_skolem[LENGTH_SPLIT].push_back(sk);
                        info.d_id = INFER_SSPLIT_CST_PROP;
                        info_valid = true;
                      }
                    } 
                  }
                  if( !info_valid ){
                    info.d_ant.push_back( xnz );
                    Node const_str = nfcv[index];
                    NormalForm::getExplanationForPrefixEq(
                        nfi, nfj, index, index, info.d_ant);
                    CVC4::String stra = const_str.getConst<String>();
                    if( options::stringBinaryCsp() && stra.size()>3 ){
                      //split string in half
                      Node c_firstHalf =  NodeManager::currentNM()->mkConst( isRev ? stra.substr( stra.size()/2 ) : stra.substr(0, stra.size()/2 ) );
                      Node sk = d_sk_cache.mkSkolemCached(
                          other_str,
                          c_firstHalf,
                          isRev ? SkolemCache::SK_ID_VC_BIN_SPT_REV
                                : SkolemCache::SK_ID_VC_BIN_SPT,
                          "cb_spt");
                      Trace("strings-csp") << "Const Split: " << c_firstHalf << " is removed from " << const_str << " (binary) " << std::endl;
                      info.d_conc = nm->mkNode(
                          OR,
                          other_str.eqNode(
                              isRev ? utils::mkNConcat(sk, c_firstHalf)
                                    : utils::mkNConcat(c_firstHalf, sk)),
                          nm->mkNode(
                              AND,
                              sk.eqNode(d_emptyString).negate(),
                              c_firstHalf.eqNode(
                                  isRev ? utils::mkNConcat(sk, other_str)
                                        : utils::mkNConcat(other_str, sk))));
                      info.d_new_skolem[LENGTH_SPLIT].push_back(sk);
                      info.d_id = INFER_SSPLIT_CST_BINARY;
                      info_valid = true;
                    }else{
                      // normal v/c split
                      Node firstChar = stra.size() == 1 ? const_str : NodeManager::currentNM()->mkConst( isRev ? stra.suffix( 1 ) : stra.prefix( 1 ) );
                      Node sk = d_sk_cache.mkSkolemCached(
                          other_str,
                          isRev ? SkolemCache::SK_ID_VC_SPT_REV
                                : SkolemCache::SK_ID_VC_SPT,
                          "c_spt");
                      Trace("strings-csp") << "Const Split: " << firstChar << " is removed from " << const_str << " (serial) " << std::endl;
                      info.d_conc = other_str.eqNode(
                          isRev ? utils::mkNConcat(sk, firstChar)
                                : utils::mkNConcat(firstChar, sk));
                      info.d_new_skolem[LENGTH_SPLIT].push_back(sk);
                      info.d_id = INFER_SSPLIT_CST;
                      info_valid = true;
                    }
                  }
                  }
                }
              }else{
                int lentTestSuccess = -1;
                Node lentTestExp;
                if( options::stringCheckEntailLen() ){
                  //check entailment
                  for( unsigned e=0; e<2; e++ ){
                    Node t = e == 0 ? nfiv[index] : nfjv[index];
                    //do not infer constants are larger than variables
                    if( t.getKind()!=kind::CONST_STRING ){
                      Node lt1 = e==0 ? length_term_i : length_term_j;
                      Node lt2 = e==0 ? length_term_j : length_term_i;
                      Node ent_lit = Rewriter::rewrite( NodeManager::currentNM()->mkNode( kind::GT, lt1, lt2 ) );
                      std::pair<bool, Node> et = d_valuation.entailmentCheck( THEORY_OF_TYPE_BASED, ent_lit );
                      if( et.first ){
                        Trace("strings-entail") << "Strings entailment : " << ent_lit << " is entailed in the current context." << std::endl;
                        Trace("strings-entail") << "  explanation was : " << et.second << std::endl;
                        lentTestSuccess = e;
                        lentTestExp = et.second;
                        break;
                      }
                    }
                  }
                }

                NormalForm::getExplanationForPrefixEq(
                    nfi, nfj, index, index, info.d_ant);
                //x!=e /\ y!=e
                for(unsigned xory=0; xory<2; xory++) {
                  Node x = xory == 0 ? nfiv[index] : nfjv[index];
                  Node xgtz = x.eqNode( d_emptyString ).negate();
                  if( d_equalityEngine.areDisequal( x, d_emptyString, true ) ) {
                    info.d_ant.push_back( xgtz );
                  } else {
                    info.d_antn.push_back( xgtz );
                  }
                }
                Node sk = d_sk_cache.mkSkolemCached(
                    nfiv[index],
                    nfjv[index],
                    isRev ? SkolemCache::SK_ID_V_SPT_REV
                          : SkolemCache::SK_ID_V_SPT,
                    "v_spt");
                // must add length requirement
                info.d_new_skolem[LENGTH_GEQ_ONE].push_back(sk);
                Node eq1 = nfiv[index].eqNode(
                    isRev ? utils::mkNConcat(sk, nfjv[index])
                          : utils::mkNConcat(nfjv[index], sk));
                Node eq2 = nfjv[index].eqNode(
                    isRev ? utils::mkNConcat(sk, nfiv[index])
                          : utils::mkNConcat(nfiv[index], sk));

                if( lentTestSuccess!=-1 ){
                  info.d_antn.push_back( lentTestExp );
                  info.d_conc = lentTestSuccess==0 ? eq1 : eq2;
                  info.d_id = INFER_SSPLIT_VAR_PROP;
                  info_valid = true;
                }else{
                  Node ldeq = NodeManager::currentNM()->mkNode( kind::EQUAL, length_term_i, length_term_j ).negate();
                  if( d_equalityEngine.areDisequal( length_term_i, length_term_j, true ) ){
                    info.d_ant.push_back( ldeq );
                  }else{
                    info.d_antn.push_back(ldeq);
                  }
                  //set info
                  info.d_conc = NodeManager::currentNM()->mkNode( kind::OR, eq1, eq2 );
                  info.d_id = INFER_SSPLIT_VAR;
                  info_valid = true;
                }
              }
            }
          }
          if( info_valid ){
            pinfer.push_back( info );
            Assert( !success );
          }
        }
      }
    }
  }while( success );
}

bool TheoryStrings::detectLoop(NormalForm& nfi,
                               NormalForm& nfj,
                               int index,
                               int& loop_in_i,
                               int& loop_in_j,
                               unsigned rproc)
{
  int has_loop[2] = { -1, -1 };
  if( options::stringLB() != 2 ) {
    for( unsigned r=0; r<2; r++ ) {
      NormalForm& nf = r == 0 ? nfi : nfj;
      NormalForm& nfo = r == 0 ? nfj : nfi;
      std::vector<Node>& nfv = nf.d_nf;
      std::vector<Node>& nfov = nfo.d_nf;
      if (!nfov[index].isConst())
      {
        for (unsigned lp = index + 1; lp < nfv.size() - rproc; lp++)
        {
          if (nfv[lp] == nfov[index])
          {
            has_loop[r] = lp;
            break;
          }
        }
      }
    }
  }
  if( has_loop[0]!=-1 || has_loop[1]!=-1 ) {
    loop_in_i = has_loop[0];
    loop_in_j = has_loop[1];
    return true;
  } else {
    Trace("strings-solve-debug") << "No loops detected." << std::endl;
    return false;
  }
}

//xs(zy)=t(yz)xr
TheoryStrings::ProcessLoopResult TheoryStrings::processLoop(NormalForm& nfi,
                                                            NormalForm& nfj,
                                                            int loop_index,
                                                            int index,
                                                            InferInfo& info)
{
  if (options::stringProcessLoopMode() == ProcessLoopMode::ABORT)
  {
    throw LogicException("Looping word equation encountered.");
  }
  else if (options::stringProcessLoopMode() == ProcessLoopMode::NONE)
  {
    d_out->setIncomplete();
    return ProcessLoopResult::SKIPPED;
  }

  NodeManager* nm = NodeManager::currentNM();
  Node conc;
  const std::vector<Node>& veci = nfi.d_nf;
  const std::vector<Node>& vecoi = nfj.d_nf;

  Trace("strings-loop") << "Detected possible loop for " << veci[loop_index]
                        << std::endl;
  Trace("strings-loop") << " ... (X)= " << vecoi[index] << std::endl;
  Trace("strings-loop") << " ... T(Y.Z)= ";
  std::vector<Node> vec_t(veci.begin() + index, veci.begin() + loop_index);
  Node t_yz = utils::mkNConcat(vec_t);
  Trace("strings-loop") << " (" << t_yz << ")" << std::endl;
  Trace("strings-loop") << " ... S(Z.Y)= ";
  std::vector<Node> vec_s(vecoi.begin() + index + 1, vecoi.end());
  Node s_zy = utils::mkNConcat(vec_s);
  Trace("strings-loop") << s_zy << std::endl;
  Trace("strings-loop") << " ... R= ";
  std::vector<Node> vec_r(veci.begin() + loop_index + 1, veci.end());
  Node r = utils::mkNConcat(vec_r);
  Trace("strings-loop") << r << std::endl;

  if (s_zy.isConst() && r.isConst() && r != d_emptyString)
  {
    int c;
    bool flag = true;
    if (s_zy.getConst<String>().tailcmp(r.getConst<String>(), c))
    {
      if (c >= 0)
      {
        s_zy = nm->mkConst(s_zy.getConst<String>().substr(0, c));
        r = d_emptyString;
        vec_r.clear();
        Trace("strings-loop") << "Strings::Loop: Refactor S(Z.Y)= " << s_zy
                              << ", c=" << c << std::endl;
        flag = false;
      }
    }
    if (flag)
    {
      Trace("strings-loop") << "Strings::Loop: tails are different."
                            << std::endl;
      d_im.sendInference(info.d_ant, conc, "Loop Conflict", true);
      return ProcessLoopResult::CONFLICT;
    }
  }

  Node split_eq;
  for (unsigned r = 0; r < 2; r++)
  {
    Node t = r == 0 ? veci[loop_index] : t_yz;
    split_eq = t.eqNode(d_emptyString);
    Node split_eqr = Rewriter::rewrite(split_eq);
    // the equality could rewrite to false
    if (!split_eqr.isConst())
    {
      if (!d_state.areDisequal(t, d_emptyString))
      {
        // try to make t equal to empty to avoid loop
        info.d_conc = nm->mkNode(kind::OR, split_eq, split_eq.negate());
        info.d_id = INFER_LEN_SPLIT_EMP;
        return ProcessLoopResult::INFERENCE;
      }
      else
      {
        info.d_ant.push_back(split_eq.negate());
      }
    }
    else
    {
      Assert(!split_eqr.getConst<bool>());
    }
  }

  Node ant = mkExplain(info.d_ant);
  info.d_ant.clear();
  info.d_antn.push_back(ant);

  Node str_in_re;
  if (s_zy == t_yz && r == d_emptyString && s_zy.isConst()
      && s_zy.getConst<String>().isRepeated())
  {
    Node rep_c = nm->mkConst(s_zy.getConst<String>().substr(0, 1));
    Trace("strings-loop") << "Special case (X)=" << vecoi[index] << " "
                          << std::endl;
    Trace("strings-loop") << "... (C)=" << rep_c << " " << std::endl;
    // special case
    str_in_re = nm->mkNode(
        STRING_IN_REGEXP,
        vecoi[index],
        nm->mkNode(REGEXP_STAR, nm->mkNode(STRING_TO_REGEXP, rep_c)));
    conc = str_in_re;
  }
  else if (t_yz.isConst())
  {
    Trace("strings-loop") << "Strings::Loop: Const Normal Breaking."
                          << std::endl;
    CVC4::String s = t_yz.getConst<CVC4::String>();
    unsigned size = s.size();
    std::vector<Node> vconc;
    for (unsigned len = 1; len <= size; len++)
    {
      Node y = nm->mkConst(s.substr(0, len));
      Node z = nm->mkConst(s.substr(len, size - len));
      Node restr = s_zy;
      Node cc;
      if (r != d_emptyString)
      {
        std::vector<Node> v2(vec_r);
        v2.insert(v2.begin(), y);
        v2.insert(v2.begin(), z);
        restr = utils::mkNConcat(z, y);
        cc = Rewriter::rewrite(s_zy.eqNode(utils::mkNConcat(v2)));
      }
      else
      {
        cc = Rewriter::rewrite(s_zy.eqNode(utils::mkNConcat(z, y)));
      }
      if (cc == d_false)
      {
        continue;
      }
      Node conc2 = nm->mkNode(
          STRING_IN_REGEXP,
          vecoi[index],
          nm->mkNode(
              REGEXP_CONCAT,
              nm->mkNode(STRING_TO_REGEXP, y),
              nm->mkNode(REGEXP_STAR, nm->mkNode(STRING_TO_REGEXP, restr))));
      cc = cc == d_true ? conc2 : nm->mkNode(kind::AND, cc, conc2);
      vconc.push_back(cc);
    }
    conc = vconc.size() == 0 ? Node::null() : vconc.size() == 1
                                                  ? vconc[0]
                                                  : nm->mkNode(kind::OR, vconc);
  }
  else
  {
    if (options::stringProcessLoopMode() == ProcessLoopMode::SIMPLE_ABORT)
    {
      throw LogicException("Normal looping word equation encountered.");
    }
    else if (options::stringProcessLoopMode() == ProcessLoopMode::SIMPLE)
    {
      d_out->setIncomplete();
      return ProcessLoopResult::SKIPPED;
    }

    Trace("strings-loop") << "Strings::Loop: Normal Loop Breaking."
                          << std::endl;
    // right
    Node sk_w = d_sk_cache.mkSkolem("w_loop");
    Node sk_y = d_sk_cache.mkSkolem("y_loop");
    registerLength(sk_y, LENGTH_GEQ_ONE);
    Node sk_z = d_sk_cache.mkSkolem("z_loop");
    // t1 * ... * tn = y * z
    Node conc1 = t_yz.eqNode(utils::mkNConcat(sk_y, sk_z));
    // s1 * ... * sk = z * y * r
    vec_r.insert(vec_r.begin(), sk_y);
    vec_r.insert(vec_r.begin(), sk_z);
    Node conc2 = s_zy.eqNode(utils::mkNConcat(vec_r));
    Node conc3 = vecoi[index].eqNode(utils::mkNConcat(sk_y, sk_w));
    Node restr = r == d_emptyString ? s_zy : utils::mkNConcat(sk_z, sk_y);
    str_in_re =
        nm->mkNode(kind::STRING_IN_REGEXP,
                   sk_w,
                   nm->mkNode(kind::REGEXP_STAR,
                              nm->mkNode(kind::STRING_TO_REGEXP, restr)));

    std::vector<Node> vec_conc;
    vec_conc.push_back(conc1);
    vec_conc.push_back(conc2);
    vec_conc.push_back(conc3);
    vec_conc.push_back(str_in_re);
    // vec_conc.push_back(sk_y.eqNode(d_emptyString).negate());//by mkskolems
    conc = nm->mkNode(kind::AND, vec_conc);
  }  // normal case

  // we will be done
  info.d_conc = conc;
  info.d_id = INFER_FLOOP;
  info.d_nf_pair[0] = nfi.d_base;
  info.d_nf_pair[1] = nfj.d_base;
  return ProcessLoopResult::INFERENCE;
}

//return true for lemma, false if we succeed
void TheoryStrings::processDeq( Node ni, Node nj ) {
  NodeManager* nm = NodeManager::currentNM();
  NormalForm& nfni = getNormalForm(ni);
  NormalForm& nfnj = getNormalForm(nj);
  if (nfni.d_nf.size() > 1 || nfnj.d_nf.size() > 1)
  {
    std::vector< Node > nfi;
    nfi.insert(nfi.end(), nfni.d_nf.begin(), nfni.d_nf.end());
    std::vector< Node > nfj;
    nfj.insert(nfj.end(), nfnj.d_nf.begin(), nfnj.d_nf.end());

    int revRet = processReverseDeq( nfi, nfj, ni, nj );
    if( revRet!=0 ){
      return;
    }

    nfi.clear();
    nfi.insert(nfi.end(), nfni.d_nf.begin(), nfni.d_nf.end());
    nfj.clear();
    nfj.insert(nfj.end(), nfnj.d_nf.begin(), nfnj.d_nf.end());

    unsigned index = 0;
    while( index<nfi.size() || index<nfj.size() ){
      int ret = processSimpleDeq( nfi, nfj, ni, nj, index, false );
      if( ret!=0 ) {
        return;
      }else{
        Assert( index<nfi.size() && index<nfj.size() );
        Node i = nfi[index];
        Node j = nfj[index];
        Trace("strings-solve-debug")  << "...Processing(DEQ) " << i << " " << j << std::endl;
        if (!d_state.areEqual(i, j))
        {
          Assert( i.getKind()!=kind::CONST_STRING || j.getKind()!=kind::CONST_STRING );
          std::vector< Node > lexp;
          Node li = d_state.getLength(i, lexp);
          Node lj = d_state.getLength(j, lexp);
          if (d_state.areDisequal(li, lj))
          {
            if( i.getKind()==kind::CONST_STRING || j.getKind()==kind::CONST_STRING ){
              //check if empty
              Node const_k = i.getKind() == kind::CONST_STRING ? i : j;
              Node nconst_k = i.getKind() == kind::CONST_STRING ? j : i;
              Node lnck = i.getKind() == kind::CONST_STRING ? lj : li;
              if( !d_equalityEngine.areDisequal( nconst_k, d_emptyString, true ) ){
                Node eq = nconst_k.eqNode( d_emptyString );
                Node conc = NodeManager::currentNM()->mkNode( kind::OR, eq, eq.negate() );
                d_im.sendInference(d_empty_vec, conc, "D-DISL-Emp-Split");
                return;
              }else{
                //split on first character
                CVC4::String str = const_k.getConst<String>();
                Node firstChar = str.size() == 1 ? const_k : NodeManager::currentNM()->mkConst( str.prefix( 1 ) );
                if (d_state.areEqual(lnck, d_one))
                {
                  if (d_state.areDisequal(firstChar, nconst_k))
                  {
                    return;
                  }
                  else if (!d_state.areEqual(firstChar, nconst_k))
                  {
                    //splitting on demand : try to make them disequal
                    if (d_im.sendSplit(
                            firstChar, nconst_k, "S-Split(DEQL-Const)", false))
                    {
                      return;
                    }
                  }
                }
                else
                {
                  Node sk = d_sk_cache.mkSkolemCached(
                      nconst_k, SkolemCache::SK_ID_DC_SPT, "dc_spt");
                  registerLength(sk, LENGTH_ONE);
                  Node skr =
                      d_sk_cache.mkSkolemCached(nconst_k,
                                                SkolemCache::SK_ID_DC_SPT_REM,
                                                "dc_spt_rem");
                  Node eq1 = nconst_k.eqNode( NodeManager::currentNM()->mkNode( kind::STRING_CONCAT, sk, skr ) );
                  eq1 = Rewriter::rewrite( eq1 );
                  Node eq2 = nconst_k.eqNode( NodeManager::currentNM()->mkNode( kind::STRING_CONCAT, firstChar, skr ) );
                  std::vector< Node > antec;
                  antec.insert(
                      antec.end(), nfni.d_exp.begin(), nfni.d_exp.end());
                  antec.insert(
                      antec.end(), nfnj.d_exp.begin(), nfnj.d_exp.end());
                  antec.push_back( nconst_k.eqNode( d_emptyString ).negate() );
                  d_im.sendInference(
                      antec,
                      nm->mkNode(
                          OR,
                          nm->mkNode(AND, eq1, sk.eqNode(firstChar).negate()),
                          eq2),
                      "D-DISL-CSplit");
                  d_im.sendPhaseRequirement(eq1, true);
                  return;
                }
              }
            }else{
              Trace("strings-solve") << "Non-Simple Case 1 : add lemma " << std::endl;
              //must add lemma
              std::vector< Node > antec;
              std::vector< Node > antec_new_lits;
              antec.insert(antec.end(), nfni.d_exp.begin(), nfni.d_exp.end());
              antec.insert(antec.end(), nfnj.d_exp.begin(), nfnj.d_exp.end());
              //check disequal
              if (d_state.areDisequal(ni, nj))
              {
                antec.push_back( ni.eqNode( nj ).negate() );
              }
              else
              {
                antec_new_lits.push_back( ni.eqNode( nj ).negate() );
              }
              antec_new_lits.push_back( li.eqNode( lj ).negate() );
              std::vector< Node > conc;
              Node sk1 = d_sk_cache.mkSkolemCached(
                  i, j, SkolemCache::SK_ID_DEQ_X, "x_dsplit");
              Node sk2 = d_sk_cache.mkSkolemCached(
                  i, j, SkolemCache::SK_ID_DEQ_Y, "y_dsplit");
              Node sk3 = d_sk_cache.mkSkolemCached(
                  i, j, SkolemCache::SK_ID_DEQ_Z, "z_dsplit");
              registerLength(sk3, LENGTH_GEQ_ONE);
              //Node nemp = sk3.eqNode(d_emptyString).negate();
              //conc.push_back(nemp);
              Node lsk1 = utils::mkNLength(sk1);
              conc.push_back( lsk1.eqNode( li ) );
              Node lsk2 = utils::mkNLength(sk2);
              conc.push_back( lsk2.eqNode( lj ) );
              conc.push_back(nm->mkNode(OR,
                                        j.eqNode(utils::mkNConcat(sk1, sk3)),
                                        i.eqNode(utils::mkNConcat(sk2, sk3))));
              d_im.sendInference(
                  antec, antec_new_lits, nm->mkNode(AND, conc), "D-DISL-Split");
              ++(d_statistics.d_deq_splits);
              return;
            }
          }
          else if (d_state.areEqual(li, lj))
          {
            Assert(!d_state.areDisequal(i, j));
            //splitting on demand : try to make them disequal
            if (d_im.sendSplit(i, j, "S-Split(DEQL)", false))
            {
              return;
            }
          }
          else
          {
            //splitting on demand : try to make lengths equal
            if (d_im.sendSplit(li, lj, "D-Split"))
            {
              return;
            }
          }
        }
        index++;
      }
    }
    Assert( false );
  }
}

int TheoryStrings::processReverseDeq( std::vector< Node >& nfi, std::vector< Node >& nfj, Node ni, Node nj ) {
  //reverse normal form of i, j
  std::reverse( nfi.begin(), nfi.end() );
  std::reverse( nfj.begin(), nfj.end() );

  unsigned index = 0;
  int ret = processSimpleDeq( nfi, nfj, ni, nj, index, true );

  //reverse normal form of i, j
  std::reverse( nfi.begin(), nfi.end() );
  std::reverse( nfj.begin(), nfj.end() );

  return ret;
}

int TheoryStrings::processSimpleDeq( std::vector< Node >& nfi, std::vector< Node >& nfj, Node ni, Node nj, unsigned& index, bool isRev ){
  // See if one side is constant, if so, the disequality ni != nj is satisfied
  // since ni does not contain nj or vice versa.
  // This is only valid when isRev is false, since when isRev=true, the contents
  // of normal form vectors nfi and nfj are reversed.
  if (!isRev)
  {
    for (unsigned i = 0; i < 2; i++)
    {
      Node c = getConstantEqc(i == 0 ? ni : nj);
      if (!c.isNull())
      {
        int findex, lindex;
        if (!TheoryStringsRewriter::canConstantContainList(
                c, i == 0 ? nfj : nfi, findex, lindex))
        {
          Trace("strings-solve-debug")
              << "Disequality: constant cannot contain list" << std::endl;
          return 1;
        }
      }
    }
  }
  NormalForm& nfni = getNormalForm(ni);
  NormalForm& nfnj = getNormalForm(nj);
  while( index<nfi.size() || index<nfj.size() ) {
    if( index>=nfi.size() || index>=nfj.size() ){
      Trace("strings-solve-debug") << "Disequality normalize empty" << std::endl;
      std::vector< Node > ant;
      //we have a conflict : because the lengths are equal, the remainder needs to be empty, which will lead to a conflict
      Node lni = d_state.getLengthExp(ni, ant, nfni.d_base);
      Node lnj = d_state.getLengthExp(nj, ant, nfnj.d_base);
      ant.push_back( lni.eqNode( lnj ) );
      ant.insert(ant.end(), nfni.d_exp.begin(), nfni.d_exp.end());
      ant.insert(ant.end(), nfnj.d_exp.begin(), nfnj.d_exp.end());
      std::vector< Node > cc;
      std::vector< Node >& nfk = index>=nfi.size() ? nfj : nfi;
      for( unsigned index_k=index; index_k<nfk.size(); index_k++ ){
        cc.push_back( nfk[index_k].eqNode( d_emptyString ) );
      }
      Node conc = cc.size()==1 ? cc[0] : NodeManager::currentNM()->mkNode( kind::AND, cc );
      conc = Rewriter::rewrite( conc );
      d_im.sendInference(ant, conc, "Disequality Normalize Empty", true);
      return -1;
    }else{
      Node i = nfi[index];
      Node j = nfj[index];
      Trace("strings-solve-debug")  << "...Processing(QED) " << i << " " << j << std::endl;
      if (!d_state.areEqual(i, j))
      {
        if( i.getKind()==kind::CONST_STRING && j.getKind()==kind::CONST_STRING ) {
          unsigned int len_short = i.getConst<String>().size() < j.getConst<String>().size() ? i.getConst<String>().size() : j.getConst<String>().size();
          bool isSameFix = isRev ? i.getConst<String>().rstrncmp(j.getConst<String>(), len_short): i.getConst<String>().strncmp(j.getConst<String>(), len_short);
          if( isSameFix ) {
            //same prefix/suffix
            //k is the index of the string that is shorter
            Node nk = i.getConst<String>().size() < j.getConst<String>().size() ? i : j;
            Node nl = i.getConst<String>().size() < j.getConst<String>().size() ? j : i;
            Node remainderStr;
            if( isRev ){
              int new_len = nl.getConst<String>().size() - len_short;
              remainderStr = NodeManager::currentNM()->mkConst( nl.getConst<String>().substr(0, new_len) );
              Trace("strings-solve-debug-test") << "Rev. Break normal form of " << nl << " into " << nk << ", " << remainderStr << std::endl;
            } else {
              remainderStr = NodeManager::currentNM()->mkConst( nl.getConst<String>().substr( len_short ) );
              Trace("strings-solve-debug-test") << "Break normal form of " << nl << " into " << nk << ", " << remainderStr << std::endl;
            }
            if( i.getConst<String>().size() < j.getConst<String>().size() ) {
              nfj.insert( nfj.begin() + index + 1, remainderStr );
              nfj[index] = nfi[index];
            } else {
              nfi.insert( nfi.begin() + index + 1, remainderStr );
              nfi[index] = nfj[index];
            }
          }else{
            return 1;
          }
        }else{
          std::vector< Node > lexp;
          Node li = d_state.getLength(i, lexp);
          Node lj = d_state.getLength(j, lexp);
          if (d_state.areEqual(li, lj) && d_state.areDisequal(i, j))
          {
            Trace("strings-solve") << "Simple Case 2 : found equal length disequal sub strings " << i << " " << j << std::endl;
            //we are done: D-Remove
            return 1;
          }
          else
          {
            return 0;
          }
        }
      }
      index++;
    }
  }
  return 0;
}

void TheoryStrings::addNormalFormPair( Node n1, Node n2 ){
  if( !isNormalFormPair( n1, n2 ) ){
    int index = 0;
    NodeIntMap::const_iterator it = d_nf_pairs.find( n1 );
    if( it!=d_nf_pairs.end() ){
      index = (*it).second;
    }
    d_nf_pairs[n1] = index + 1;
    if( index<(int)d_nf_pairs_data[n1].size() ){
      d_nf_pairs_data[n1][index] = n2;
    }else{
      d_nf_pairs_data[n1].push_back( n2 );
    } 
    Assert( isNormalFormPair( n1, n2 ) );
  } else {
    Trace("strings-nf-debug") << "Already a normal form pair " << n1 << " " << n2 << std::endl;
  }
}

bool TheoryStrings::isNormalFormPair( Node n1, Node n2 ) {
  //TODO: modulo equality?
  return isNormalFormPair2( n1, n2 ) || isNormalFormPair2( n2, n1 );
}

bool TheoryStrings::isNormalFormPair2( Node n1, Node n2 ) {
  //Trace("strings-debug") << "is normal form pair. " << n1 << " " << n2 << std::endl;
  NodeIntMap::const_iterator it = d_nf_pairs.find( n1 );
  if( it!=d_nf_pairs.end() ){
    Assert( d_nf_pairs_data.find( n1 )!=d_nf_pairs_data.end() );
    for( int i=0; i<(*it).second; i++ ){
      Assert( i<(int)d_nf_pairs_data[n1].size() );
      if( d_nf_pairs_data[n1][i]==n2 ){
        return true;
      }
    }
  }
  return false;
}

void TheoryStrings::registerTerm( Node n, int effort ) {
  TypeNode tn = n.getType();
  bool do_register = true;
  if (!tn.isString())
  {
    if (options::stringEagerLen())
    {
      do_register = effort == 0;
    }
    else
    {
      do_register = effort > 0 || n.getKind() != STRING_CONCAT;
    }
  }
  if (!do_register)
  {
    return;
  }
  if (d_registered_terms_cache.find(n) != d_registered_terms_cache.end())
  {
    return;
  }
  d_registered_terms_cache.insert(n);
  NodeManager* nm = NodeManager::currentNM();
  Debug("strings-register") << "TheoryStrings::registerTerm() " << n
                            << ", effort = " << effort << std::endl;
  if (tn.isString())
  {
    // register length information:
    //  for variables, split on empty vs positive length
    //  for concat/const/replace, introduce proxy var and state length relation
    Node lsum;
    if (n.getKind() != STRING_CONCAT && n.getKind() != CONST_STRING)
    {
      Node lsumb = nm->mkNode(STRING_LENGTH, n);
      lsum = Rewriter::rewrite(lsumb);
      // can register length term if it does not rewrite
      if (lsum == lsumb)
      {
        registerLength(n, LENGTH_SPLIT);
        return;
      }
    }
    Node sk = d_sk_cache.mkSkolemCached(n, SkolemCache::SK_PURIFY, "lsym");
    StringsProxyVarAttribute spva;
    sk.setAttribute(spva, true);
    Node eq = Rewriter::rewrite(sk.eqNode(n));
    Trace("strings-lemma") << "Strings::Lemma LENGTH Term : " << eq
                           << std::endl;
    d_proxy_var[n] = sk;
    // If we are introducing a proxy for a constant or concat term, we do not
    // need to send lemmas about its length, since its length is already
    // implied.
    if (n.isConst() || n.getKind() == STRING_CONCAT)
    {
      // add to length lemma cache, i.e. do not send length lemma for sk.
      d_length_lemma_terms_cache.insert(sk);
    }
    Trace("strings-assert") << "(assert " << eq << ")" << std::endl;
    d_out->lemma(eq);
    Node skl = nm->mkNode(STRING_LENGTH, sk);
    if (n.getKind() == STRING_CONCAT)
    {
      std::vector<Node> node_vec;
      for (unsigned i = 0; i < n.getNumChildren(); i++)
      {
        if (n[i].getAttribute(StringsProxyVarAttribute()))
        {
          Assert(d_proxy_var_to_length.find(n[i])
                 != d_proxy_var_to_length.end());
          node_vec.push_back(d_proxy_var_to_length[n[i]]);
        }
        else
        {
          Node lni = nm->mkNode(STRING_LENGTH, n[i]);
          node_vec.push_back(lni);
        }
      }
      lsum = nm->mkNode(PLUS, node_vec);
      lsum = Rewriter::rewrite(lsum);
    }
    else if (n.getKind() == CONST_STRING)
    {
      lsum = nm->mkConst(Rational(n.getConst<String>().size()));
    }
    Assert(!lsum.isNull());
    d_proxy_var_to_length[sk] = lsum;
    Node ceq = Rewriter::rewrite(skl.eqNode(lsum));
    Trace("strings-lemma") << "Strings::Lemma LENGTH : " << ceq << std::endl;
    Trace("strings-lemma-debug")
        << "  prerewrite : " << skl.eqNode(lsum) << std::endl;
    Trace("strings-assert") << "(assert " << ceq << ")" << std::endl;
    d_out->lemma(ceq);
  }
  else if (n.getKind() == STRING_CODE)
  {
    d_has_str_code = true;
    // ite( str.len(s)==1, 0 <= str.code(s) < num_codes, str.code(s)=-1 )
    Node code_len = utils::mkNLength(n[0]).eqNode(d_one);
    Node code_eq_neg1 = n.eqNode(d_neg_one);
    Node code_range = nm->mkNode(
        AND,
        nm->mkNode(GEQ, n, d_zero),
        nm->mkNode(LT, n, nm->mkConst(Rational(CVC4::String::num_codes()))));
    Node lem = nm->mkNode(ITE, code_len, code_range, code_eq_neg1);
    Trace("strings-lemma") << "Strings::Lemma CODE : " << lem << std::endl;
    Trace("strings-assert") << "(assert " << lem << ")" << std::endl;
    d_out->lemma(lem);
  }
  else if (n.getKind() == STRING_STRIDOF)
  {
    Node len = utils::mkNLength(n[0]);
    Node lem = nm->mkNode(AND,
                          nm->mkNode(GEQ, n, nm->mkConst(Rational(-1))),
                          nm->mkNode(LT, n, len));
    d_out->lemma(lem);
  }
}

void TheoryStrings::registerLength(Node n, LengthStatus s)
{
  if (d_length_lemma_terms_cache.find(n) != d_length_lemma_terms_cache.end())
  {
    return;
  }
  d_length_lemma_terms_cache.insert(n);

  NodeManager* nm = NodeManager::currentNM();
  Node n_len = nm->mkNode(kind::STRING_LENGTH, n);

  if (s == LENGTH_GEQ_ONE)
  {
    Node neq_empty = n.eqNode(d_emptyString).negate();
    Node len_n_gt_z = nm->mkNode(GT, n_len, d_zero);
    Node len_geq_one = nm->mkNode(AND, neq_empty, len_n_gt_z);
    Trace("strings-lemma") << "Strings::Lemma SK-GEQ-ONE : " << len_geq_one
                           << std::endl;
    Trace("strings-assert") << "(assert " << len_geq_one << ")" << std::endl;
    d_out->lemma(len_geq_one);
    return;
  }

  if (s == LENGTH_ONE)
  {
    Node len_one = n_len.eqNode(d_one);
    Trace("strings-lemma") << "Strings::Lemma SK-ONE : " << len_one
                           << std::endl;
    Trace("strings-assert") << "(assert " << len_one << ")" << std::endl;
    d_out->lemma(len_one);
    return;
  }
  Assert(s == LENGTH_SPLIT);

  if( options::stringSplitEmp() || !options::stringLenGeqZ() ){
    Node n_len_eq_z = n_len.eqNode( d_zero );
    Node n_len_eq_z_2 = n.eqNode( d_emptyString );
    Node case_empty = nm->mkNode(AND, n_len_eq_z, n_len_eq_z_2);
    case_empty = Rewriter::rewrite(case_empty);
    Node case_nempty = nm->mkNode(GT, n_len, d_zero);
    if (!case_empty.isConst())
    {
      Node lem = nm->mkNode(OR, case_empty, case_nempty);
      d_out->lemma(lem);
      Trace("strings-lemma") << "Strings::Lemma LENGTH >= 0 : " << lem
                             << std::endl;
      // prefer trying the empty case first
      // notice that requirePhase must only be called on rewritten literals that
      // occur in the CNF stream.
      n_len_eq_z = Rewriter::rewrite(n_len_eq_z);
      Assert(!n_len_eq_z.isConst());
      d_out->requirePhase(n_len_eq_z, true);
      n_len_eq_z_2 = Rewriter::rewrite(n_len_eq_z_2);
      Assert(!n_len_eq_z_2.isConst());
      d_out->requirePhase(n_len_eq_z_2, true);
    }
    else if (!case_empty.getConst<bool>())
    {
      // the rewriter knows that n is non-empty
      Trace("strings-lemma")
          << "Strings::Lemma LENGTH > 0 (non-empty): " << case_nempty
          << std::endl;
      d_out->lemma(case_nempty);
    }
    else
    {
      // If n = "" ---> true or len( n ) = 0 ----> true, then we expect that
      // n ---> "". Since this method is only called on non-constants n, it must
      // be that n = "" ^ len( n ) = 0 does not rewrite to true.
      Assert(false);
    }
  }

  // additionally add len( x ) >= 0 ?
  if( options::stringLenGeqZ() ){
    Node n_len_geq = nm->mkNode(kind::GEQ, n_len, d_zero);
    n_len_geq = Rewriter::rewrite( n_len_geq );
    d_out->lemma( n_len_geq );
  }
}

Node TheoryStrings::mkExplain(const std::vector<Node>& a)
{
  std::vector< Node > an;
  return mkExplain( a, an );
}

Node TheoryStrings::mkExplain(const std::vector<Node>& a,
                              const std::vector<Node>& an)
{
  std::vector< TNode > antec_exp;
  // copy to processing vector
  std::vector<Node> aconj;
  for (const Node& ac : a)
  {
    utils::flattenOp(AND, ac, aconj);
  }
  for (const Node& apc : aconj)
  {
    Assert(apc.getKind() != AND);
    Debug("strings-explain") << "Add to explanation " << apc << std::endl;
    if (apc.getKind() == NOT && apc[0].getKind() == EQUAL)
    {
      Assert(d_equalityEngine.hasTerm(apc[0][0]));
      Assert(d_equalityEngine.hasTerm(apc[0][1]));
      // ensure that we are ready to explain the disequality
      AlwaysAssert(d_equalityEngine.areDisequal(apc[0][0], apc[0][1], true));
    }
    Assert(apc.getKind() != EQUAL || d_equalityEngine.areEqual(apc[0], apc[1]));
    // now, explain
    explain(apc, antec_exp);
  }
  for (const Node& anc : an)
  {
    if (std::find(antec_exp.begin(), antec_exp.end(), anc) == antec_exp.end())
    {
      Debug("strings-explain")
          << "Add to explanation (new literal) " << anc << std::endl;
      antec_exp.push_back(anc);
    }
  }
  Node ant;
  if( antec_exp.empty() ) {
    ant = d_true;
  } else if( antec_exp.size()==1 ) {
    ant = antec_exp[0];
  } else {
    ant = NodeManager::currentNM()->mkNode( kind::AND, antec_exp );
  }
  return ant;
}

void TheoryStrings::checkNormalFormsDeq()
{
  std::vector< std::vector< Node > > cols;
  std::vector< Node > lts;
  std::map< Node, std::map< Node, bool > > processed;
  
  //for each pair of disequal strings, must determine whether their lengths are equal or disequal
  for( NodeList::const_iterator id = d_ee_disequalities.begin(); id != d_ee_disequalities.end(); ++id ) {
    Node eq = *id;
    Node n[2];
    for( unsigned i=0; i<2; i++ ){
      n[i] = d_equalityEngine.getRepresentative( eq[i] );
    }
    if( processed[n[0]].find( n[1] )==processed[n[0]].end() ){
      processed[n[0]][n[1]] = true;
      Node lt[2];
      for( unsigned i=0; i<2; i++ ){
        EqcInfo* ei = d_state.getOrMakeEqcInfo(n[i], false);
        lt[i] = ei ? ei->d_lengthTerm : Node::null();
        if( lt[i].isNull() ){
          lt[i] = eq[i];
        }
        lt[i] = NodeManager::currentNM()->mkNode( kind::STRING_LENGTH, lt[i] );
      }
      if (!d_state.areEqual(lt[0], lt[1]) && !d_state.areDisequal(lt[0], lt[1]))
      {
        d_im.sendSplit(lt[0], lt[1], "DEQ-LENGTH-SP");
      }
    }
  }

  if (!d_im.hasProcessed())
  {
    separateByLength( d_strings_eqc, cols, lts );
    for( unsigned i=0; i<cols.size(); i++ ){
      if (cols[i].size() > 1 && !d_im.hasPendingLemma())
      {
        if (Trace.isOn("strings-solve"))
        {
          Trace("strings-solve") << "- Verify disequalities are processed for "
                                 << cols[i][0] << ", normal form : ";
          printConcat(getNormalForm(cols[i][0]).d_nf, "strings-solve");
          Trace("strings-solve")
              << "... #eql = " << cols[i].size() << std::endl;
        }
        //must ensure that normal forms are disequal
        for( unsigned j=0; j<cols[i].size(); j++ ){
          for( unsigned k=(j+1); k<cols[i].size(); k++ ){
            //for strings that are disequal, but have the same length
            if (cols[i][j].isConst() && cols[i][k].isConst())
            {
              // if both are constants, they should be distinct, and its trivial
              Assert(cols[i][j] != cols[i][k]);
            }
            else
            {
              if (d_state.areDisequal(cols[i][j], cols[i][k]))
              {
                Assert(!d_conflict);
                if (Trace.isOn("strings-solve"))
                {
                  Trace("strings-solve") << "- Compare " << cols[i][j] << " ";
                  printConcat(getNormalForm(cols[i][j]).d_nf, "strings-solve");
                  Trace("strings-solve") << " against " << cols[i][k] << " ";
                  printConcat(getNormalForm(cols[i][k]).d_nf, "strings-solve");
                  Trace("strings-solve") << "..." << std::endl;
                }
                processDeq(cols[i][j], cols[i][k]);
                if (d_im.hasProcessed())
                {
                  return;
                }
              }
            }
          }
        }
      }
    }
  }
}

void TheoryStrings::checkLengthsEqc() {
  if( options::stringLenNorm() ){
    for( unsigned i=0; i<d_strings_eqc.size(); i++ ){
      NormalForm& nfi = getNormalForm(d_strings_eqc[i]);
      Trace("strings-process-debug") << "Process length constraints for " << d_strings_eqc[i] << std::endl;
      //check if there is a length term for this equivalence class
      EqcInfo* ei = d_state.getOrMakeEqcInfo(d_strings_eqc[i], false);
      Node lt = ei ? ei->d_lengthTerm : Node::null();
      if( !lt.isNull() ) {
        Node llt = NodeManager::currentNM()->mkNode( kind::STRING_LENGTH, lt );
        //now, check if length normalization has occurred
        if (ei->d_normalizedLength.get().isNull())
        {
          Node nf = utils::mkNConcat(nfi.d_nf);
          if( Trace.isOn("strings-process-debug") ){
            Trace("strings-process-debug")
                << "  normal form is " << nf << " from base " << nfi.d_base
                << std::endl;
            Trace("strings-process-debug") << "  normal form exp is: " << std::endl;
            for (const Node& exp : nfi.d_exp)
            {
              Trace("strings-process-debug") << "   " << exp << std::endl;
            }
          }
          
          //if not, add the lemma
          std::vector< Node > ant;
          ant.insert(ant.end(), nfi.d_exp.begin(), nfi.d_exp.end());
          ant.push_back(nfi.d_base.eqNode(lt));
          Node lc = NodeManager::currentNM()->mkNode( kind::STRING_LENGTH, nf );
          Node lcr = Rewriter::rewrite( lc );
          Trace("strings-process-debug") << "Rewrote length " << lc << " to " << lcr << std::endl;
          if (!d_state.areEqual(llt, lcr))
          {
            Node eq = llt.eqNode(lcr);
            ei->d_normalizedLength.set(eq);
            d_im.sendInference(ant, eq, "LEN-NORM", true);
          }
        }
      }else{
        Trace("strings-process-debug") << "No length term for eqc " << d_strings_eqc[i] << " " << d_eqc_to_len_term[d_strings_eqc[i]] << std::endl;
        if( !options::stringEagerLen() ){
          Node c = utils::mkNConcat(nfi.d_nf);
          registerTerm( c, 3 );
        }
      }
      //} else {
      //  Trace("strings-process-debug") << "Do not process length constraints for " << nodes[i] << " " << d_normal_forms[nodes[i]].size() << std::endl;
      //}
    }
  }
}

void TheoryStrings::checkCardinality() {
  //int cardinality = options::stringCharCardinality();
  //Trace("strings-solve-debug2") << "get cardinality: " << cardinality << endl;

  //AJR: this will create a partition of eqc, where each collection has length that are pairwise propagated to be equal.
  //  we do not require disequalities between the lengths of each collection, since we split on disequalities between lengths of string terms that are disequal (DEQ-LENGTH-SP).
  //  TODO: revisit this?
  std::vector< std::vector< Node > > cols;
  std::vector< Node > lts;
  separateByLength( d_strings_eqc, cols, lts );

  Trace("strings-card") << "Check cardinality...." << std::endl;
  for( unsigned i = 0; i<cols.size(); ++i ) {
    Node lr = lts[i];
    Trace("strings-card") << "Number of strings with length equal to " << lr << " is " << cols[i].size() << std::endl;
    if( cols[i].size() > 1 ) {
      // size > c^k
      unsigned card_need = 1;
      double curr = (double)cols[i].size();
      while( curr>d_card_size ){
        curr = curr/(double)d_card_size;
        card_need++;
      }
      Trace("strings-card") << "Need length " << card_need << " for this number of strings (where alphabet size is " << d_card_size << ")." << std::endl;
      //check if we need to split
      bool needsSplit = true;
      if( lr.isConst() ){
        // if constant, compare
        Node cmp = NodeManager::currentNM()->mkNode( kind::GEQ, lr, NodeManager::currentNM()->mkConst( Rational( card_need ) ) );
        cmp = Rewriter::rewrite( cmp );
        needsSplit = cmp!=d_true;
      }else{
        // find the minimimum constant that we are unknown to be disequal from, or otherwise stop if we increment such that cardinality does not apply
        unsigned r=0; 
        bool success = true;
        while( r<card_need && success ){
          Node rr = NodeManager::currentNM()->mkConst<Rational>( Rational(r) );
          if (d_state.areDisequal(rr, lr))
          {
            r++;
          }
          else
          {
            success = false;
          }
        }
        if( r>0 ){
          Trace("strings-card") << "Symbolic length " << lr << " must be at least " << r << " due to constant disequalities." << std::endl;
        }
        needsSplit = r<card_need;
      }

      if( needsSplit ){
        unsigned int int_k = (unsigned int)card_need;
        for( std::vector< Node >::iterator itr1 = cols[i].begin();
            itr1 != cols[i].end(); ++itr1) {
          for( std::vector< Node >::iterator itr2 = itr1 + 1;
            itr2 != cols[i].end(); ++itr2) {
            if (!d_state.areDisequal(*itr1, *itr2))
            {
              // add split lemma
              if (d_im.sendSplit(*itr1, *itr2, "CARD-SP"))
              {
                return;
              }
            }
          }
        }
        EqcInfo* ei = d_state.getOrMakeEqcInfo(lr, true);
        Trace("strings-card")
            << "Previous cardinality used for " << lr << " is "
            << ((int)ei->d_cardinalityLemK.get() - 1) << std::endl;
        if (int_k + 1 > ei->d_cardinalityLemK.get())
        {
          Node k_node = NodeManager::currentNM()->mkConst( ::CVC4::Rational( int_k ) );
          //add cardinality lemma
          Node dist = NodeManager::currentNM()->mkNode( kind::DISTINCT, cols[i] );
          std::vector< Node > vec_node;
          vec_node.push_back( dist );
          for( std::vector< Node >::iterator itr1 = cols[i].begin();
              itr1 != cols[i].end(); ++itr1) {
            Node len = NodeManager::currentNM()->mkNode( kind::STRING_LENGTH, *itr1 );
            if( len!=lr ) {
              Node len_eq_lr = len.eqNode(lr);
              vec_node.push_back( len_eq_lr );
            }
          }
          Node len = NodeManager::currentNM()->mkNode( kind::STRING_LENGTH, cols[i][0] );
          Node cons = NodeManager::currentNM()->mkNode( kind::GEQ, len, k_node );
          cons = Rewriter::rewrite( cons );
          ei->d_cardinalityLemK.set(int_k + 1);
          if( cons!=d_true ){
            d_im.sendInference(
                d_empty_vec, vec_node, cons, "CARDINALITY", true);
            return;
          }
        }
      }
    }
  }
  Trace("strings-card") << "...end check cardinality" << std::endl;
}

void TheoryStrings::separateByLength(std::vector< Node >& n,
  std::vector< std::vector< Node > >& cols,
  std::vector< Node >& lts ) {
  unsigned leqc_counter = 0;
  std::map< Node, unsigned > eqc_to_leqc;
  std::map< unsigned, Node > leqc_to_eqc;
  std::map< unsigned, std::vector< Node > > eqc_to_strings;
  for( unsigned i=0; i<n.size(); i++ ) {
    Node eqc = n[i];
    Assert( d_equalityEngine.getRepresentative(eqc)==eqc );
    EqcInfo* ei = d_state.getOrMakeEqcInfo(eqc, false);
    Node lt = ei ? ei->d_lengthTerm : Node::null();
    if( !lt.isNull() ){
      lt = NodeManager::currentNM()->mkNode( kind::STRING_LENGTH, lt );
      Node r = d_equalityEngine.getRepresentative( lt );
      if( eqc_to_leqc.find( r )==eqc_to_leqc.end() ){
        eqc_to_leqc[r] = leqc_counter;
        leqc_to_eqc[leqc_counter] = r;
        leqc_counter++;
      }
      eqc_to_strings[ eqc_to_leqc[r] ].push_back( eqc );
    }else{
      eqc_to_strings[leqc_counter].push_back( eqc );
      leqc_counter++;
    }
  }
  for( std::map< unsigned, std::vector< Node > >::iterator it = eqc_to_strings.begin(); it != eqc_to_strings.end(); ++it ){
    cols.push_back( std::vector< Node >() );
    cols.back().insert( cols.back().end(), it->second.begin(), it->second.end() );
    lts.push_back( leqc_to_eqc[it->first] );
  }
}

void TheoryStrings::printConcat( std::vector< Node >& n, const char * c ) {
  for( unsigned i=0; i<n.size(); i++ ){
    if( i>0 ) Trace(c) << " ++ ";
    Trace(c) << n[i];
  }
}


//// Finite Model Finding

TheoryStrings::StringSumLengthDecisionStrategy::StringSumLengthDecisionStrategy(
    context::Context* c, context::UserContext* u, Valuation valuation)
    : DecisionStrategyFmf(c, valuation), d_input_var_lsum(u)
{
}

bool TheoryStrings::StringSumLengthDecisionStrategy::isInitialized()
{
  return !d_input_var_lsum.get().isNull();
}

void TheoryStrings::StringSumLengthDecisionStrategy::initialize(
    const std::vector<Node>& vars)
{
  if (d_input_var_lsum.get().isNull() && !vars.empty())
  {
    NodeManager* nm = NodeManager::currentNM();
    std::vector<Node> sum;
    for (const Node& v : vars)
    {
      sum.push_back(nm->mkNode(STRING_LENGTH, v));
    }
    Node sumn = sum.size() == 1 ? sum[0] : nm->mkNode(PLUS, sum);
    d_input_var_lsum.set(sumn);
  }
}

Node TheoryStrings::StringSumLengthDecisionStrategy::mkLiteral(unsigned i)
{
  if (d_input_var_lsum.get().isNull())
  {
    return Node::null();
  }
  NodeManager* nm = NodeManager::currentNM();
  Node lit = nm->mkNode(LEQ, d_input_var_lsum.get(), nm->mkConst(Rational(i)));
  Trace("strings-fmf") << "StringsFMF::mkLiteral: " << lit << std::endl;
  return lit;
}
std::string TheoryStrings::StringSumLengthDecisionStrategy::identify() const
{
  return std::string("string_sum_len");
}

Node TheoryStrings::ppRewrite(TNode atom) {
  Trace("strings-ppr") << "TheoryStrings::ppRewrite " << atom << std::endl;
  Node atomElim;
  if (options::regExpElim() && atom.getKind() == STRING_IN_REGEXP)
  {
    // aggressive elimination of regular expression membership
    atomElim = d_regexp_elim.eliminate(atom);
    if (!atomElim.isNull())
    {
      Trace("strings-ppr") << "  rewrote " << atom << " -> " << atomElim
                           << " via regular expression elimination."
                           << std::endl;
      atom = atomElim;
    }
  }
  if( !options::stringLazyPreproc() ){
    //eager preprocess here
    std::vector< Node > new_nodes;
    Node ret = d_preproc.processAssertion( atom, new_nodes );
    if( ret!=atom ){
      Trace("strings-ppr") << "  rewrote " << atom << " -> " << ret << ", with " << new_nodes.size() << " lemmas." << std::endl; 
      for( unsigned i=0; i<new_nodes.size(); i++ ){
        Trace("strings-ppr") << "    lemma : " << new_nodes[i] << std::endl;
        d_out->lemma( new_nodes[i] );
      }
      return ret;
    }else{
      Assert( new_nodes.empty() );
    }
  }
  return atom;
}

// Stats
TheoryStrings::Statistics::Statistics()
    : d_splits("theory::strings::NumOfSplitOnDemands", 0),
      d_eq_splits("theory::strings::NumOfEqSplits", 0),
      d_deq_splits("theory::strings::NumOfDiseqSplits", 0),
      d_loop_lemmas("theory::strings::NumOfLoops", 0)
{
  smtStatisticsRegistry()->registerStat(&d_splits);
  smtStatisticsRegistry()->registerStat(&d_eq_splits);
  smtStatisticsRegistry()->registerStat(&d_deq_splits);
  smtStatisticsRegistry()->registerStat(&d_loop_lemmas);
}

TheoryStrings::Statistics::~Statistics(){
  smtStatisticsRegistry()->unregisterStat(&d_splits);
  smtStatisticsRegistry()->unregisterStat(&d_eq_splits);
  smtStatisticsRegistry()->unregisterStat(&d_deq_splits);
  smtStatisticsRegistry()->unregisterStat(&d_loop_lemmas);
}

/** run the given inference step */
void TheoryStrings::runInferStep(InferStep s, int effort)
{
  Trace("strings-process") << "Run " << s;
  if (effort > 0)
  {
    Trace("strings-process") << ", effort = " << effort;
  }
  Trace("strings-process") << "..." << std::endl;
  switch (s)
  {
    case CHECK_INIT: checkInit(); break;
    case CHECK_CONST_EQC: checkConstantEquivalenceClasses(); break;
    case CHECK_EXTF_EVAL: checkExtfEval(effort); break;
    case CHECK_CYCLES: checkCycles(); break;
    case CHECK_FLAT_FORMS: checkFlatForms(); break;
    case CHECK_NORMAL_FORMS_EQ: checkNormalFormsEq(); break;
    case CHECK_NORMAL_FORMS_DEQ: checkNormalFormsDeq(); break;
    case CHECK_CODES: checkCodes(); break;
    case CHECK_LENGTH_EQC: checkLengthsEqc(); break;
    case CHECK_EXTF_REDUCTION: checkExtfReductions(effort); break;
    case CHECK_MEMBERSHIP: checkMemberships(); break;
    case CHECK_CARDINALITY: checkCardinality(); break;
    default: Unreachable(); break;
  }
  Trace("strings-process") << "Done " << s
                           << ", addedFact = " << d_im.hasPendingFact()
                           << ", addedLemma = " << d_im.hasPendingLemma()
                           << ", d_conflict = " << d_conflict << std::endl;
}

bool TheoryStrings::hasStrategyEffort(Effort e) const
{
  return d_strat_steps.find(e) != d_strat_steps.end();
}

void TheoryStrings::addStrategyStep(InferStep s, int effort, bool addBreak)
{
  // must run check init first
  Assert((s == CHECK_INIT)==d_infer_steps.empty());
  // must use check cycles when using flat forms
  Assert(s != CHECK_FLAT_FORMS
         || std::find(d_infer_steps.begin(), d_infer_steps.end(), CHECK_CYCLES)
                != d_infer_steps.end());
  d_infer_steps.push_back(s);
  d_infer_step_effort.push_back(effort);
  if (addBreak)
  {
    d_infer_steps.push_back(BREAK);
    d_infer_step_effort.push_back(0);
  }
}

void TheoryStrings::initializeStrategy()
{
  // initialize the strategy if not already done so
  if (!d_strategy_init)
  {
    std::map<Effort, unsigned> step_begin;
    std::map<Effort, unsigned> step_end;
    d_strategy_init = true;
    // beginning indices
    step_begin[EFFORT_FULL] = 0;
    if (options::stringEager())
    {
      step_begin[EFFORT_STANDARD] = 0;
    }
    // add the inference steps
    addStrategyStep(CHECK_INIT);
    addStrategyStep(CHECK_CONST_EQC);
    addStrategyStep(CHECK_EXTF_EVAL, 0);
    addStrategyStep(CHECK_CYCLES);
    if (options::stringFlatForms())
    {
      addStrategyStep(CHECK_FLAT_FORMS);
    }
    addStrategyStep(CHECK_EXTF_REDUCTION, 1);
    if (options::stringEager())
    {
      // do only the above inferences at standard effort, if applicable
      step_end[EFFORT_STANDARD] = d_infer_steps.size() - 1;
    }
    addStrategyStep(CHECK_NORMAL_FORMS_EQ);
    addStrategyStep(CHECK_EXTF_EVAL, 1);
    if (!options::stringEagerLen())
    {
      addStrategyStep(CHECK_LENGTH_EQC);
    }
    addStrategyStep(CHECK_NORMAL_FORMS_DEQ);
    addStrategyStep(CHECK_CODES);
    if (options::stringEagerLen())
    {
      addStrategyStep(CHECK_LENGTH_EQC);
    }
    if (options::stringExp() && !options::stringGuessModel())
    {
      addStrategyStep(CHECK_EXTF_REDUCTION, 2);
    }
    addStrategyStep(CHECK_MEMBERSHIP);
    addStrategyStep(CHECK_CARDINALITY);
    step_end[EFFORT_FULL] = d_infer_steps.size() - 1;
    if (options::stringExp() && options::stringGuessModel())
    {
      step_begin[EFFORT_LAST_CALL] = d_infer_steps.size();
      // these two steps are run in parallel
      addStrategyStep(CHECK_EXTF_REDUCTION, 2, false);
      addStrategyStep(CHECK_EXTF_EVAL, 3);
      step_end[EFFORT_LAST_CALL] = d_infer_steps.size() - 1;
    }
    // set the beginning/ending ranges
    for (const std::pair<const Effort, unsigned>& it_begin : step_begin)
    {
      Effort e = it_begin.first;
      std::map<Effort, unsigned>::iterator it_end = step_end.find(e);
      Assert(it_end != step_end.end());
      d_strat_steps[e] =
          std::pair<unsigned, unsigned>(it_begin.second, it_end->second);
    }
  }
}

void TheoryStrings::runStrategy(unsigned sbegin, unsigned send)
{
  Trace("strings-process") << "----check, next round---" << std::endl;
  for (unsigned i = sbegin; i <= send; i++)
  {
    InferStep curr = d_infer_steps[i];
    if (curr == BREAK)
    {
      if (d_im.hasProcessed())
      {
        break;
      }
    }
    else
    {
      runInferStep(curr, d_infer_step_effort[i]);
      if (d_conflict)
      {
        break;
      }
    }
  }
  Trace("strings-process") << "----finished round---" << std::endl;
}

}/* CVC4::theory::strings namespace */
}/* CVC4::theory namespace */
}/* CVC4 namespace */<|MERGE_RESOLUTION|>--- conflicted
+++ resolved
@@ -2262,13 +2262,8 @@
       Node curr_c = getConstantEqc(curr);
       Node ac = a[d_flat_form_index[a][count]];
       std::vector<Node> lexp;
-<<<<<<< HEAD
-      Node lcurr = getLength(ac, lexp);
-      for (unsigned i = start + 1; i < eqc_size; i++)
-=======
       Node lcurr = d_state.getLength(ac, lexp);
-      for (unsigned i = 1; i < eqc_size; i++)
->>>>>>> 2bd74b75
+      for (size_t i = start + 1; i < eqc_size; i++)
       {
         b = eqc[i];
         if (std::find(inelig.begin(), inelig.end(), b) != inelig.end())
@@ -2305,47 +2300,18 @@
             Node cc_c = getConstantEqc(cc);
             if (!curr_c.isNull() && !cc_c.isNull())
             {
-<<<<<<< HEAD
               // check for constant conflict
               int index;
               Node s = TheoryStringsRewriter::splitConstant(
                   cc_c, curr_c, index, isRev);
               if (s.isNull())
               {
-                addToExplanation(ac, d_eqc_to_const_base[curr], exp);
-                addToExplanation(d_eqc_to_const_exp[curr], exp);
-                addToExplanation(bc, d_eqc_to_const_base[cc], exp);
-                addToExplanation(d_eqc_to_const_exp[cc], exp);
+                d_im.addToExplanation(ac, d_eqc_to_const_base[curr], exp);
+                d_im.addToExplanation(d_eqc_to_const_exp[curr], exp);
+                d_im.addToExplanation(bc, d_eqc_to_const_base[cc], exp);
+                d_im.addToExplanation(d_eqc_to_const_exp[cc], exp);
                 conc = d_false;
                 infType = FlatFormInfer::CONST;
-=======
-              Node bc = b[d_flat_form_index[b][count]];
-              inelig.push_back(b);
-              Assert(!d_state.areEqual(curr, cc));
-              Node cc_c = getConstantEqc(cc);
-              if (!curr_c.isNull() && !cc_c.isNull())
-              {
-                // check for constant conflict
-                int index;
-                Node s = TheoryStringsRewriter::splitConstant(
-                    cc_c, curr_c, index, isRev);
-                if (s.isNull())
-                {
-                  d_im.addToExplanation(ac, d_eqc_to_const_base[curr], exp);
-                  d_im.addToExplanation(d_eqc_to_const_exp[curr], exp);
-                  d_im.addToExplanation(bc, d_eqc_to_const_base[cc], exp);
-                  d_im.addToExplanation(d_eqc_to_const_exp[cc], exp);
-                  conc = d_false;
-                  inf_type = 0;
-                  break;
-                }
-              }
-              else if ((d_flat_form[a].size() - 1) == count
-                       && (d_flat_form[b].size() - 1) == count)
-              {
-                conc = ac.eqNode(bc);
-                inf_type = 3;
->>>>>>> 2bd74b75
                 break;
               }
             }
@@ -2363,14 +2329,7 @@
               Node lcc = getLength(bc, lexp2);
               if (areEqual(lcurr, lcc))
               {
-<<<<<<< HEAD
                 if (Trace.isOn("strings-ff-debug"))
-=======
-                // if lengths are the same, apply LengthEq
-                std::vector<Node> lexp2;
-                Node lcc = d_state.getLength(bc, lexp2);
-                if (d_state.areEqual(lcurr, lcc))
->>>>>>> 2bd74b75
                 {
                   Trace("strings-ff-debug")
                       << "Infer " << ac << " == " << bc << " since " << lcurr
@@ -2387,15 +2346,6 @@
                   {
                     Trace("strings-ff-debug") << lexp2[j] << std::endl;
                   }
-<<<<<<< HEAD
-=======
-                  exp.insert(exp.end(), lexp.begin(), lexp.end());
-                  exp.insert(exp.end(), lexp2.begin(), lexp2.end());
-                  d_im.addToExplanation(lcurr, lcc, exp);
-                  conc = ac.eqNode(bc);
-                  inf_type = 1;
-                  break;
->>>>>>> 2bd74b75
                 }
 
                 exp.insert(exp.end(), lexp.begin(), lexp.end());
@@ -2412,17 +2362,10 @@
     }
     if (!conc.isNull())
     {
-<<<<<<< HEAD
       Trace("strings-ff-debug") << "Found inference (" << infType
                                 << "): " << conc << " based on equality " << a
                                 << " == " << b << ", " << isRev << std::endl;
-      addToExplanation(a, b, exp);
-=======
-      Trace("strings-ff-debug")
-          << "Found inference : " << conc << " based on equality " << a
-          << " == " << b << ", " << isRev << " " << inf_type << std::endl;
-      d_im.addToExplanation(a, b, exp);
->>>>>>> 2bd74b75
+      d_imaddToExplanation(a, b, exp);
       // explain why prefixes up to now were the same
       for (size_t j = 0; j < count; j++)
       {
