--- conflicted
+++ resolved
@@ -31,14 +31,9 @@
 namespace theory {
 namespace strings {
 
-<<<<<<< HEAD
-RegExpOpr::RegExpOpr(SkolemCache* sc, uint32_t alphaCard)
-    : d_true(NodeManager::currentNM()->mkConst(true)),
-=======
 RegExpOpr::RegExpOpr(Env& env, SkolemCache* sc)
     : EnvObj(env),
       d_true(NodeManager::currentNM()->mkConst(true)),
->>>>>>> 9b9fef64
       d_false(NodeManager::currentNM()->mkConst(false)),
       d_emptyRegexp(NodeManager::currentNM()->mkNode(kind::REGEXP_EMPTY,
                                                      std::vector<Node>{})),
@@ -54,7 +49,7 @@
 
   d_emptySingleton =
       NodeManager::currentNM()->mkNode(STRING_TO_REGEXP, d_emptyString);
-  d_lastchar = alphaCard - 1;
+  d_lastchar = options().strings.stringsAlphaCard - 1;
 }
 
 RegExpOpr::~RegExpOpr() {}
