/*********************                                                        */
/*! \file regexp_operation.cpp
 ** \verbatim
 ** Top contributors (to current version):
 **   Tianyi Liang, Andrew Reynolds, Tim King
 ** This file is part of the CVC4 project.
 ** Copyright (c) 2009-2019 by the authors listed in the file AUTHORS
 ** in the top-level source directory) and their institutional affiliations.
 ** All rights reserved.  See the file COPYING in the top-level source
 ** directory for licensing information.\endverbatim
 **
 ** \brief Symbolic Regular Expresion Operations
 **
 ** Symbolic Regular Expresion Operations
 **/

#include "theory/strings/regexp_operation.h"

#include "expr/kind.h"
#include "options/strings_options.h"
#include "theory/strings/theory_strings_rewriter.h"
#include "theory/strings/theory_strings_utils.h"

using namespace CVC4;
using namespace CVC4::kind;

namespace CVC4 {
namespace theory {
namespace strings {

RegExpOpr::RegExpOpr()
    : d_emptyString(NodeManager::currentNM()->mkConst(::CVC4::String(""))),
      d_true(NodeManager::currentNM()->mkConst(true)),
      d_false(NodeManager::currentNM()->mkConst(false)),
      d_emptySingleton(NodeManager::currentNM()->mkNode(kind::STRING_TO_REGEXP,
                                                        d_emptyString)),
      d_emptyRegexp(NodeManager::currentNM()->mkNode(kind::REGEXP_EMPTY,
                                                     std::vector<Node>{})),
      d_zero(NodeManager::currentNM()->mkConst(::CVC4::Rational(0))),
      d_one(NodeManager::currentNM()->mkConst(::CVC4::Rational(1))),
      d_sigma(NodeManager::currentNM()->mkNode(kind::REGEXP_SIGMA,
                                               std::vector<Node>{})),
      d_sigma_star(NodeManager::currentNM()->mkNode(kind::REGEXP_STAR, d_sigma))
{
  d_lastchar = TheoryStringsRewriter::getAlphabetCardinality()-1;
}

RegExpOpr::~RegExpOpr() {}

bool RegExpOpr::checkConstRegExp( Node r ) {
  Assert(r.getType().isRegExp());
  Trace("strings-regexp-cstre")
      << "RegExpOpr::checkConstRegExp /" << mkString(r) << "/" << std::endl;
  RegExpConstType rct = getRegExpConstType(r);
  return rct != RE_C_VARIABLE;
}

RegExpConstType RegExpOpr::getRegExpConstType(Node r)
{
  Assert(r.getType().isRegExp());
  std::unordered_map<Node, RegExpConstType, NodeHashFunction>::iterator it;
  std::vector<TNode> visit;
  TNode cur;
  visit.push_back(r);
  do
  {
    cur = visit.back();
    visit.pop_back();
    it = d_constCache.find(cur);

    if (it == d_constCache.end())
    {
      Kind ck = cur.getKind();
      if (ck == STRING_TO_REGEXP)
      {
        Node tmp = Rewriter::rewrite(cur[0]);
        d_constCache[cur] =
            tmp.isConst() ? RE_C_CONRETE_CONSTANT : RE_C_VARIABLE;
      }
      else if (ck == REGEXP_SIGMA || ck == REGEXP_RANGE
               || ck == REGEXP_COMPLEMENT)
      {
        d_constCache[cur] = RE_C_CONSTANT;
      }
      else if (!isRegExpKind(ck))
      {
        // non-regular expression applications, e.g. function applications
        // with regular expression return type are treated as variables.
        d_constCache[cur] = RE_C_VARIABLE;
      }
      else
      {
        d_constCache[cur] = RE_C_UNKNOWN;
        visit.push_back(cur);
        if (ck == REGEXP_LOOP)
        {
          // only add the first child of loop
          visit.push_back(cur[0]);
        }
        else
        {
          visit.insert(visit.end(), cur.begin(), cur.end());
        }
      }
    }
    else if (it->second == RE_C_UNKNOWN)
    {
      RegExpConstType ret = RE_C_CONRETE_CONSTANT;
      for (const Node& cn : cur)
      {
        it = d_constCache.find(cn);
        Assert(it != d_constCache.end());
        if (it->second > ret)
        {
          ret = it->second;
        }
      }
      d_constCache[cur] = ret;
    }
  } while (!visit.empty());
  Assert(d_constCache.find(r) != d_constCache.end());
  return d_constCache[r];
}

bool RegExpOpr::isRegExpKind(Kind k)
{
  return k == REGEXP_EMPTY || k == REGEXP_SIGMA || k == STRING_TO_REGEXP
         || k == REGEXP_CONCAT || k == REGEXP_UNION || k == REGEXP_INTER
         || k == REGEXP_STAR || k == REGEXP_PLUS || k == REGEXP_OPT
         || k == REGEXP_RANGE || k == REGEXP_LOOP || k == REGEXP_RV
         || k == REGEXP_COMPLEMENT;
}

// 0-unknown, 1-yes, 2-no
int RegExpOpr::delta( Node r, Node &exp ) {
  Trace("regexp-delta") << "RegExp-Delta starts with /" << mkString( r ) << "/" << std::endl;
  int ret = 0;
  if( d_delta_cache.find( r ) != d_delta_cache.end() ) {
    ret = d_delta_cache[r].first;
    exp = d_delta_cache[r].second;
  } else {
    Kind k = r.getKind();
    switch( k ) {
      case kind::REGEXP_EMPTY: {
        ret = 2;
        break;
      }
      case kind::REGEXP_SIGMA: {
        ret = 2;
        break;
      }
      case kind::STRING_TO_REGEXP: {
        Node tmp = Rewriter::rewrite(r[0]);
        if(tmp.isConst()) {
          if(tmp == d_emptyString) {
            ret = 1;
          } else {
            ret = 2;
          }
        } else {
          ret = 0;
          if(tmp.getKind() == kind::STRING_CONCAT) {
            for(unsigned i=0; i<tmp.getNumChildren(); i++) {
              if(tmp[i].isConst()) {
                ret = 2; break;
              }
            }

          }
          if(ret == 0) {
            exp = r[0].eqNode(d_emptyString);
          }
        }
        break;
      }
      case kind::REGEXP_CONCAT: {
        bool flag = false;
        std::vector< Node > vec_nodes;
        for(unsigned i=0; i<r.getNumChildren(); ++i) {
          Node exp2;
          int tmp = delta( r[i], exp2 );
          if(tmp == 2) {
            ret = 2;
            break;
          } else if(tmp == 0) {
            vec_nodes.push_back( exp2 );
            flag = true;
          }
        }
        if(ret != 2) {
          if(!flag) {
            ret = 1;
          } else {
            exp = vec_nodes.size()==1 ? vec_nodes[0] : NodeManager::currentNM()->mkNode(kind::AND, vec_nodes);
          }
        }
        break;
      }
      case kind::REGEXP_UNION: {
        bool flag = false;
        std::vector< Node > vec_nodes;
        for(unsigned i=0; i<r.getNumChildren(); ++i) {
          Node exp2;
          int tmp = delta( r[i], exp2 );
          if(tmp == 1) {
            ret = 1;
            break;
          } else if(tmp == 0) {
            vec_nodes.push_back( exp2 );
            flag = true;
          }
        }
        if(ret != 1) {
          if(!flag) {
            ret = 2;
          } else {
            exp = vec_nodes.size()==1 ? vec_nodes[0] : NodeManager::currentNM()->mkNode(kind::OR, vec_nodes);
          }
        }
        break;
      }
      case kind::REGEXP_INTER: {
        bool flag = false;
        std::vector< Node > vec_nodes;
        for(unsigned i=0; i<r.getNumChildren(); ++i) {
          Node exp2;
          int tmp = delta( r[i], exp2 );
          if(tmp == 2) {
            ret = 2;
            break;
          } else if(tmp == 0) {
            vec_nodes.push_back( exp2 );
            flag = true;
          }
        }
        if(ret != 2) {
          if(!flag) {
            ret = 1;
          } else {
            exp = vec_nodes.size()==1 ? vec_nodes[0] : NodeManager::currentNM()->mkNode(kind::AND, vec_nodes);
          }
        }
        break;
      }
      case kind::REGEXP_STAR: {
        ret = 1;
        break;
      }
      case kind::REGEXP_PLUS: {
        ret = delta( r[0], exp );
        break;
      }
      case kind::REGEXP_OPT: {
        ret = 1;
        break;
      }
      case kind::REGEXP_RANGE: {
        ret = 2;
        break;
      }
      case kind::REGEXP_LOOP: {
        if(r[1] == d_zero) {
          ret = 1;
        } else {
          ret = delta(r[0], exp);
        }
        break;
      }
      case kind::REGEXP_COMPLEMENT:
      {
        // ???
        break;
      }
      default: {
        Assert(!isRegExpKind(k));
        break;
      }
    }
    if(!exp.isNull()) {
      exp = Rewriter::rewrite(exp);
    }
    std::pair< int, Node > p(ret, exp);
    d_delta_cache[r] = p;
  }
  Trace("regexp-delta") << "RegExp-Delta returns : " << ret << std::endl;
  return ret;
}

// 0-unknown, 1-yes, 2-no
int RegExpOpr::derivativeS( Node r, CVC4::String c, Node &retNode ) {
  Assert(c.size() < 2);
  Trace("regexp-derive") << "RegExp-derive starts with /" << mkString( r ) << "/, c=" << c << std::endl;

  int ret = 1;
  retNode = d_emptyRegexp;

  PairNodeStr dv = std::make_pair( r, c );
  if( d_deriv_cache.find( dv ) != d_deriv_cache.end() ) {
    retNode = d_deriv_cache[dv].first;
    ret = d_deriv_cache[dv].second;
  } else if( c.isEmptyString() ) {
    Node expNode;
    ret = delta( r, expNode );
    if(ret == 0) {
      retNode = NodeManager::currentNM()->mkNode(kind::ITE, expNode, r, d_emptyRegexp);
    } else if(ret == 1) {
      retNode = r;
    }
    std::pair< Node, int > p(retNode, ret);
    d_deriv_cache[dv] = p;
  } else {
    switch( r.getKind() ) {
      case kind::REGEXP_EMPTY: {
        ret = 2;
        break;
      }
      case kind::REGEXP_SIGMA: {
        retNode = d_emptySingleton;
        break;
      }
      case kind::REGEXP_RANGE: {
        CVC4::String a = r[0].getConst<String>();
        CVC4::String b = r[1].getConst<String>();
        retNode = (a <= c && c <= b) ? d_emptySingleton : d_emptyRegexp;
        break;
      }
      case kind::STRING_TO_REGEXP: {
        Node tmp = Rewriter::rewrite(r[0]);
        if(tmp.isConst()) {
          if(tmp == d_emptyString) {
            ret = 2;
          } else {
            if (tmp.getConst<CVC4::String>().front() == c.front())
            {
              retNode =  NodeManager::currentNM()->mkNode( kind::STRING_TO_REGEXP,
                tmp.getConst< CVC4::String >().size() == 1 ? d_emptyString : NodeManager::currentNM()->mkConst( tmp.getConst< CVC4::String >().substr(1) ) );
            } else {
              ret = 2;
            }
          }
        } else {
          ret = 0;
          Node rest;
          if(tmp.getKind() == kind::STRING_CONCAT) {
            Node t2 = tmp[0];
            if(t2.isConst()) {
              if (t2.getConst<CVC4::String>().front() == c.front())
              {
                Node n =  NodeManager::currentNM()->mkNode( kind::STRING_TO_REGEXP,
                  tmp.getConst< CVC4::String >().size() == 1 ? d_emptyString : NodeManager::currentNM()->mkConst( tmp.getConst< CVC4::String >().substr(1) ) );
                std::vector< Node > vec_nodes;
                vec_nodes.push_back(n);
                for(unsigned i=1; i<tmp.getNumChildren(); i++) {
                  vec_nodes.push_back(tmp[i]);
                }
                retNode = NodeManager::currentNM()->mkNode(kind::REGEXP_CONCAT, vec_nodes);
                ret = 1;
              } else {
                ret = 2;
              }
            } else {
              tmp = tmp[0];
              std::vector< Node > vec_nodes;
              for(unsigned i=1; i<tmp.getNumChildren(); i++) {
                vec_nodes.push_back(tmp[i]);
              }
              rest = NodeManager::currentNM()->mkNode(kind::REGEXP_CONCAT, vec_nodes);
            }
          }
          if(ret == 0) {
            Node sk = NodeManager::currentNM()->mkSkolem( "rsp", NodeManager::currentNM()->stringType(), "Split RegExp" );
            retNode = NodeManager::currentNM()->mkNode(kind::STRING_TO_REGEXP, sk);
            if(!rest.isNull()) {
              retNode = Rewriter::rewrite(NodeManager::currentNM()->mkNode(kind::REGEXP_CONCAT, retNode, rest));
            }
            Node exp = tmp.eqNode(NodeManager::currentNM()->mkNode(kind::STRING_CONCAT,
                        NodeManager::currentNM()->mkConst(c), sk));
            retNode = Rewriter::rewrite(NodeManager::currentNM()->mkNode(kind::ITE, exp, retNode, d_emptyRegexp));
          }
        }
        break;
      }
      case kind::REGEXP_CONCAT: {
        std::vector< Node > vec_nodes;
        std::vector< Node > delta_nodes;
        Node dnode = d_true;
        for(unsigned i=0; i<r.getNumChildren(); ++i) {
          Node dc;
          Node exp2;
          int rt = derivativeS(r[i], c, dc);
          if(rt != 2) {
            if(rt == 0) {
              ret = 0;
            }
            std::vector< Node > vec_nodes2;
            if(dc != d_emptySingleton) {
              vec_nodes2.push_back( dc );
            }
            for(unsigned j=i+1; j<r.getNumChildren(); ++j) {
              if(r[j] != d_emptySingleton) {
                vec_nodes2.push_back( r[j] );
              }
            }
            Node tmp = vec_nodes2.size()==0 ? d_emptySingleton :
              vec_nodes2.size()==1 ? vec_nodes2[0] : NodeManager::currentNM()->mkNode( kind::REGEXP_CONCAT, vec_nodes2 );
            if(dnode != d_true) {
              tmp = Rewriter::rewrite(NodeManager::currentNM()->mkNode(kind::ITE, dnode, tmp, d_emptyRegexp));
              ret = 0;
            }
            if(std::find(vec_nodes.begin(), vec_nodes.end(), tmp) == vec_nodes.end()) {
              vec_nodes.push_back( tmp );
            }
          }
          Node exp3;
          int rt2 = delta( r[i], exp3 );
          if( rt2 == 0 ) {
            dnode = Rewriter::rewrite(NodeManager::currentNM()->mkNode(kind::AND, dnode, exp3));
          } else if( rt2 == 2 ) {
            break;
          }
        }
        retNode = vec_nodes.size() == 0 ? d_emptyRegexp :
              ( vec_nodes.size()==1 ? vec_nodes[0] : NodeManager::currentNM()->mkNode( kind::REGEXP_UNION, vec_nodes ) );
        if(retNode == d_emptyRegexp) {
          ret = 2;
        }
        break;
      }
      case kind::REGEXP_UNION: {
        std::vector< Node > vec_nodes;
        for(unsigned i=0; i<r.getNumChildren(); ++i) {
          Node dc;
          int rt = derivativeS(r[i], c, dc);
          if(rt == 0) {
            ret = 0;
          }
          if(rt != 2) {
            if(std::find(vec_nodes.begin(), vec_nodes.end(), dc) == vec_nodes.end()) {
              vec_nodes.push_back( dc );
            }
          }
          //Trace("regexp-derive") << "RegExp-derive OR R[" << i << "] " << mkString(r[i]) << " returns " << mkString(dc) << std::endl;
        }
        retNode = vec_nodes.size() == 0 ? d_emptyRegexp :
              ( vec_nodes.size()==1 ? vec_nodes[0] : NodeManager::currentNM()->mkNode( kind::REGEXP_UNION, vec_nodes ) );
        if(retNode == d_emptyRegexp) {
          ret = 2;
        }
        break;
      }
      case kind::REGEXP_INTER: {
        bool flag = true;
        bool flag_sg = false;
        std::vector< Node > vec_nodes;
        for(unsigned i=0; i<r.getNumChildren(); ++i) {
          Node dc;
          int rt = derivativeS(r[i], c, dc);
          if(rt == 0) {
            ret = 0;
          } else if(rt == 2) {
            flag = false;
            break;
          }
          if(dc == d_sigma_star) {
            flag_sg = true;
          } else {
            if(std::find(vec_nodes.begin(), vec_nodes.end(), dc) == vec_nodes.end()) {
              vec_nodes.push_back( dc );
            }
          }
        }
        if(flag) {
          if(vec_nodes.size() == 0 && flag_sg) {
            retNode = d_sigma_star;
          } else {
            retNode = vec_nodes.size() == 0 ? d_emptyRegexp :
                  ( vec_nodes.size()==1 ? vec_nodes[0] : NodeManager::currentNM()->mkNode( kind::REGEXP_INTER, vec_nodes ) );
            if(retNode == d_emptyRegexp) {
              ret = 2;
            }
          }
        } else {
          retNode = d_emptyRegexp;
          ret = 2;
        }
        break;
      }
      case kind::REGEXP_STAR: {
        Node dc;
        ret = derivativeS(r[0], c, dc);
        retNode = dc==d_emptyRegexp ? dc : (dc==d_emptySingleton ? r : NodeManager::currentNM()->mkNode( kind::REGEXP_CONCAT, dc, r ));
        break;
      }
      case kind::REGEXP_LOOP: {
        if(r[1] == r[2] && r[1] == d_zero) {
          ret = 2;
          //retNode = d_emptyRegexp;
        } else {
          Node dc;
          ret = derivativeS(r[0], c, dc);
          if(dc==d_emptyRegexp) {
            unsigned l = r[1].getConst<Rational>().getNumerator().toUnsignedInt();
            unsigned u = r[2].getConst<Rational>().getNumerator().toUnsignedInt();
            Node r2 = NodeManager::currentNM()->mkNode(kind::REGEXP_LOOP, r[0], 
              NodeManager::currentNM()->mkConst(CVC4::Rational(l==0? 0 : (l-1))),
              NodeManager::currentNM()->mkConst(CVC4::Rational(u-1)));
            retNode = dc==d_emptySingleton? r2 : NodeManager::currentNM()->mkNode( kind::REGEXP_CONCAT, dc, r2 );
          } else {
            retNode = d_emptyRegexp;
          }
        }
        break;
      }
      case kind::REGEXP_COMPLEMENT:
      {
        // don't know result
        return 0;
        break;
      }
      default: {
        Assert(!isRegExpKind(r.getKind()));
        return 0;
        break;
      }
    }
    if(retNode != d_emptyRegexp) {
      retNode = Rewriter::rewrite( retNode );
    }
    std::pair< Node, int > p(retNode, ret);
    d_deriv_cache[dv] = p;
  }

  Trace("regexp-derive") << "RegExp-derive returns : /" << mkString( retNode ) << "/" << std::endl;
  return ret;
}

Node RegExpOpr::derivativeSingle( Node r, CVC4::String c ) {
  Assert(c.size() < 2);
  Trace("regexp-derive") << "RegExp-derive starts with /" << mkString( r ) << "/, c=" << c << std::endl;
  Node retNode = d_emptyRegexp;
  PairNodeStr dv = std::make_pair( r, c );
  if( d_dv_cache.find( dv ) != d_dv_cache.end() ) {
    retNode = d_dv_cache[dv];
  } else if( c.isEmptyString() ){
    Node exp;
    int tmp = delta( r, exp );
    if(tmp == 0) {
      // TODO variable
      retNode = d_emptyRegexp;
    } else if(tmp == 1) {
      retNode = r;
    } else {
      retNode = d_emptyRegexp;
    }
  } else {
    Kind k = r.getKind();
    switch( k ) {
      case kind::REGEXP_EMPTY: {
        retNode = d_emptyRegexp;
        break;
      }
      case kind::REGEXP_SIGMA: {
        retNode = NodeManager::currentNM()->mkNode( kind::STRING_TO_REGEXP, d_emptyString );
        break;
      }
      case kind::REGEXP_RANGE: {
        CVC4::String a = r[0].getConst<String>();
        CVC4::String b = r[1].getConst<String>();
        retNode = (a <= c && c <= b) ? d_emptySingleton : d_emptyRegexp;
        break;
      }
      case kind::STRING_TO_REGEXP: {
        if(r[0].isConst()) {
          if(r[0] == d_emptyString) {
            retNode = d_emptyRegexp;
          } else {
            if (r[0].getConst<CVC4::String>().front() == c.front())
            {
              retNode =  NodeManager::currentNM()->mkNode( kind::STRING_TO_REGEXP,
                r[0].getConst< CVC4::String >().size() == 1 ? d_emptyString : NodeManager::currentNM()->mkConst( r[0].getConst< CVC4::String >().substr(1) ) );
            } else {
              retNode = d_emptyRegexp;
            }
          }
        } else {
          // TODO variable
          retNode = d_emptyRegexp;
        }
        break;
      }
      case kind::REGEXP_CONCAT: {
        Node rees = NodeManager::currentNM()->mkNode( kind::STRING_TO_REGEXP, d_emptyString );
        std::vector< Node > vec_nodes;
        for(unsigned i=0; i<r.getNumChildren(); ++i) {
          Node dc = derivativeSingle(r[i], c);
          if(dc != d_emptyRegexp) {
            std::vector< Node > vec_nodes2;
            if(dc != rees) {
              vec_nodes2.push_back( dc );
            }
            for(unsigned j=i+1; j<r.getNumChildren(); ++j) {
              if(r[j] != rees) {
                vec_nodes2.push_back( r[j] );
              }
            }
            Node tmp = vec_nodes2.size()==0 ? rees :
              vec_nodes2.size()==1 ? vec_nodes2[0] : NodeManager::currentNM()->mkNode( kind::REGEXP_CONCAT, vec_nodes2 );
            if(std::find(vec_nodes.begin(), vec_nodes.end(), tmp) == vec_nodes.end()) {
              vec_nodes.push_back( tmp );
            }
          }
          Node exp;
          if( delta( r[i], exp ) != 1 ) {
            break;
          }
        }
        retNode = vec_nodes.size() == 0 ? d_emptyRegexp :
              ( vec_nodes.size()==1 ? vec_nodes[0] : NodeManager::currentNM()->mkNode( kind::REGEXP_UNION, vec_nodes ) );
        break;
      }
      case kind::REGEXP_UNION: {
        std::vector< Node > vec_nodes;
        for(unsigned i=0; i<r.getNumChildren(); ++i) {
          Node dc = derivativeSingle(r[i], c);
          if(dc != d_emptyRegexp) {
            if(std::find(vec_nodes.begin(), vec_nodes.end(), dc) == vec_nodes.end()) {
              vec_nodes.push_back( dc );
            }
          }
          //Trace("regexp-derive") << "RegExp-derive OR R[" << i << "] /" << mkString(r[i]) << "/ returns /" << mkString(dc) << "/" << std::endl;
        }
        retNode = vec_nodes.size() == 0 ? d_emptyRegexp :
              ( vec_nodes.size()==1 ? vec_nodes[0] : NodeManager::currentNM()->mkNode( kind::REGEXP_UNION, vec_nodes ) );
        break;
      }
      case kind::REGEXP_INTER: {
        bool flag = true;
        bool flag_sg = false;
        std::vector< Node > vec_nodes;
        for(unsigned i=0; i<r.getNumChildren(); ++i) {
          Node dc = derivativeSingle(r[i], c);
          if(dc != d_emptyRegexp) {
            if(dc == d_sigma_star) {
              flag_sg = true;
            } else {
              if(std::find(vec_nodes.begin(), vec_nodes.end(), dc) == vec_nodes.end()) {
                vec_nodes.push_back( dc );
              }
            }
          } else {
            flag = false;
            break;
          }
        }
        if(flag) {
          if(vec_nodes.size() == 0 && flag_sg) {
            retNode = d_sigma_star;
          } else {
            retNode = vec_nodes.size() == 0 ? d_emptyRegexp :
                  ( vec_nodes.size()==1 ? vec_nodes[0] : NodeManager::currentNM()->mkNode( kind::REGEXP_INTER, vec_nodes ) );
          }
        } else {
          retNode = d_emptyRegexp;
        }
        break;
      }
      case kind::REGEXP_STAR: {
        Node dc = derivativeSingle(r[0], c);
        if(dc != d_emptyRegexp) {
          retNode = dc==d_emptySingleton? r : NodeManager::currentNM()->mkNode( kind::REGEXP_CONCAT, dc, r );
        } else {
          retNode = d_emptyRegexp;
        }
        break;
      }
      case kind::REGEXP_LOOP: {
        if(r[1] == r[2] && r[1] == d_zero) {
          retNode = d_emptyRegexp;
        } else {
          Node dc = derivativeSingle(r[0], c);
          if(dc != d_emptyRegexp) {
            unsigned l = r[1].getConst<Rational>().getNumerator().toUnsignedInt();
            unsigned u = r[2].getConst<Rational>().getNumerator().toUnsignedInt();
            Node r2 = NodeManager::currentNM()->mkNode(kind::REGEXP_LOOP, r[0], 
              NodeManager::currentNM()->mkConst(CVC4::Rational(l==0? 0 : (l-1))),
              NodeManager::currentNM()->mkConst(CVC4::Rational(u-1)));
            retNode = dc==d_emptySingleton? r2 : NodeManager::currentNM()->mkNode( kind::REGEXP_CONCAT, dc, r2 );
          } else {
            retNode = d_emptyRegexp;
          }
        }
        //Trace("regexp-derive") << "RegExp-derive : REGEXP_LOOP returns /" << mkString(retNode) << "/" << std::endl;
        break;
      }
      case kind::REGEXP_COMPLEMENT:
      default: {
        Trace("strings-error") << "Unsupported term: " << mkString( r ) << " in derivative of RegExp." << std::endl;
        Unreachable();
        break;
      }
    }
    if(retNode != d_emptyRegexp) {
      retNode = Rewriter::rewrite( retNode );
    }
    d_dv_cache[dv] = retNode;
  }
  Trace("regexp-derive") << "RegExp-derive returns : /" << mkString( retNode ) << "/" << std::endl;
  return retNode;
}

void RegExpOpr::firstChars(Node r, std::set<unsigned> &pcset, SetNodes &pvset)
{
  Trace("regexp-fset") << "Start FSET(" << mkString(r) << ")" << std::endl;
  std::map<Node, std::pair<std::set<unsigned>, SetNodes> >::const_iterator itr =
      d_fset_cache.find(r);
  if(itr != d_fset_cache.end()) {
    pcset.insert((itr->second).first.begin(), (itr->second).first.end());
    pvset.insert((itr->second).second.begin(), (itr->second).second.end());
  } else {
    // cset is code points
    std::set<unsigned> cset;
    SetNodes vset;
    Kind k = r.getKind();
    switch( k ) {
      case kind::REGEXP_EMPTY: {
        break;
      }
      case kind::REGEXP_RANGE: {
        unsigned a = r[0].getConst<String>().front();
        a = String::convertUnsignedIntToCode(a);
        unsigned b = r[1].getConst<String>().front();
        b = String::convertUnsignedIntToCode(b);
        Assert(a < b);
        Assert(b < std::numeric_limits<unsigned>::max());
        for (unsigned c = a; c <= b; c++)
        {
          cset.insert(c);
        }
        break;
      }
      case kind::STRING_TO_REGEXP: {
        Node st = Rewriter::rewrite(r[0]);
        if(st.isConst()) {
          CVC4::String s = st.getConst< CVC4::String >();
          if(s.size() != 0) {
            unsigned sc = s.front();
            sc = String::convertUnsignedIntToCode(sc);
            cset.insert(sc);
          }
        }
        else if (st.getKind() == kind::STRING_CONCAT)
        {
          if(st[0].isConst()) {
            CVC4::String s = st[0].getConst<CVC4::String>();
            unsigned sc = s.front();
            sc = String::convertUnsignedIntToCode(sc);
            cset.insert(sc);
          } else {
            vset.insert( st[0] );
          }
        }
        else
        {
          vset.insert(st);
        }
        break;
      }
      case kind::REGEXP_CONCAT: {
        for(unsigned i=0; i<r.getNumChildren(); i++) {
          firstChars(r[i], cset, vset);
          Node n = r[i];
          Node exp;
          int r = delta( n, exp );
          if(r != 1) {
            break;
          }
        }
        break;
      }
      case kind::REGEXP_UNION: {
        for(unsigned i=0; i<r.getNumChildren(); i++) {
          firstChars(r[i], cset, vset);
        }
        break;
      }
      case kind::REGEXP_INTER: {
        //TODO: Overapproximation for now
        //for(unsigned i=0; i<r.getNumChildren(); i++) {
        // firstChars(r[i], cset, vset);
        //}
        firstChars(r[0], cset, vset);
        break;
      }
      case kind::REGEXP_STAR: {
        firstChars(r[0], cset, vset);
        break;
      }
      case kind::REGEXP_LOOP: {
        firstChars(r[0], cset, vset);
        break;
      }
      case kind::REGEXP_SIGMA:
      case kind::REGEXP_COMPLEMENT:
      default: {
        // we do not expect to call this function on regular expressions that
        // aren't a standard regular expression kind. However, if we do, then
        // the following code is conservative and says that the current
        // regular expression can begin with any character.
        Assert(isRegExpKind(k));
        // can start with any character
        Assert(d_lastchar < std::numeric_limits<unsigned>::max());
        for (unsigned i = 0; i <= d_lastchar; i++)
        {
          cset.insert(i);
        }
        break;
      }
    }
    pcset.insert(cset.begin(), cset.end());
    pvset.insert(vset.begin(), vset.end());
    std::pair<std::set<unsigned>, SetNodes> p(cset, vset);
    d_fset_cache[r] = p;
  }

  if(Trace.isOn("regexp-fset")) {
    Trace("regexp-fset") << "END FSET(" << mkString(r) << ") = {";
    for (std::set<unsigned>::const_iterator itr = pcset.begin();
         itr != pcset.end();
         ++itr)
    {
      if (itr != pcset.begin())
      {
        Trace("regexp-fset") << ",";
      }
      Trace("regexp-fset") << (*itr);
      }
    Trace("regexp-fset") << "}" << std::endl;
  }
}

//simplify
void RegExpOpr::simplify(Node t, std::vector< Node > &new_nodes, bool polarity) {
  Trace("strings-regexp-simpl") << "RegExp-Simpl starts with " << t << ", polarity=" << polarity << std::endl;
  Assert(t.getKind() == kind::STRING_IN_REGEXP);
  Node str = Rewriter::rewrite(t[0]);
  Node re  = Rewriter::rewrite(t[1]);
  if(polarity) {
    simplifyPRegExp( str, re, new_nodes );
  } else {
    simplifyNRegExp( str, re, new_nodes );
  }
  Trace("strings-regexp-simpl") << "RegExp-Simpl  returns (" << new_nodes.size() << "):\n";
  for(unsigned i=0; i<new_nodes.size(); i++) {
    Trace("strings-regexp-simpl") << "\t" << new_nodes[i] << std::endl;
  }
}
void RegExpOpr::simplifyNRegExp( Node s, Node r, std::vector< Node > &new_nodes ) {
  std::pair < Node, Node > p(s, r);
  NodeManager *nm = NodeManager::currentNM();
  std::map < std::pair< Node, Node >, Node >::const_iterator itr = d_simpl_neg_cache.find(p);
  if(itr != d_simpl_neg_cache.end()) {
    new_nodes.push_back( itr->second );
  } else {
    Kind k = r.getKind();
    Node conc;
    switch( k ) {
      case kind::REGEXP_EMPTY: {
        conc = d_true;
        break;
      }
      case kind::REGEXP_SIGMA: {
        conc = d_one.eqNode(NodeManager::currentNM()->mkNode(kind::STRING_LENGTH, s)).negate();
        break;
      }
      case kind::REGEXP_RANGE: {
        std::vector< Node > vec;
        unsigned a = r[0].getConst<String>().front();
        a = String::convertUnsignedIntToCode(a);
        unsigned b = r[1].getConst<String>().front();
        b = String::convertUnsignedIntToCode(b);
        for (unsigned c = a; c <= b; c++)
        {
          std::vector<unsigned> tmpVec;
          tmpVec.push_back(String::convertCodeToUnsignedInt(c));
          Node tmp = s.eqNode(nm->mkConst(String(tmpVec))).negate();
          vec.push_back( tmp );
        }
        conc = vec.size()==1? vec[0] : NodeManager::currentNM()->mkNode(kind::AND, vec);
        break;
      }
      case kind::STRING_TO_REGEXP: {
        conc = s.eqNode(r[0]).negate();
        break;
      }
      case kind::REGEXP_CONCAT: {
        // The following simplification states that
        //    ~( s in R1 ++ R2 )
        // is equivalent to
        //    forall x.
        //      0 <= x <= len(s) =>
        //        ~( substr(s,0,x) in R1 ) OR ~( substr(s,x,len(s)-x) in R2)
        Node lens = nm->mkNode(STRING_LENGTH, s);
        // the index we are removing from the RE concatenation
        unsigned indexRm = 0;
        Node b1;
        Node b1v;
        // As an optimization to the above reduction, if we can determine that
        // all strings in the language of R1 have the same length, say n,
        // then the conclusion of the reduction is quantifier-free:
        //    ~( substr(s,0,n) in R1 ) OR ~( substr(s,n,len(s)-n) in R2)
        Node reLength = TheoryStringsRewriter::getFixedLengthForRegexp(r[0]);
        if (reLength.isNull())
        {
          // try from the opposite end
          unsigned indexE = r.getNumChildren() - 1;
          reLength = TheoryStringsRewriter::getFixedLengthForRegexp(r[indexE]);
          if (!reLength.isNull())
          {
            indexRm = indexE;
          }
        }
        Node guard;
        if (reLength.isNull())
        {
          b1 = nm->mkBoundVar(nm->integerType());
          b1v = nm->mkNode(BOUND_VAR_LIST, b1);
          guard = nm->mkNode(AND,
                             nm->mkNode(GEQ, b1, d_zero),
                             nm->mkNode(GEQ, nm->mkNode(STRING_LENGTH, s), b1));
        }
        else
        {
          b1 = reLength;
        }
        Node s1;
        Node s2;
        if (indexRm == 0)
        {
          s1 = nm->mkNode(STRING_SUBSTR, s, d_zero, b1);
          s2 = nm->mkNode(STRING_SUBSTR, s, b1, nm->mkNode(MINUS, lens, b1));
        }
        else
        {
          s1 = nm->mkNode(STRING_SUBSTR, s, nm->mkNode(MINUS, lens, b1), b1);
          s2 =
              nm->mkNode(STRING_SUBSTR, s, d_zero, nm->mkNode(MINUS, lens, b1));
        }
        Node s1r1 = nm->mkNode(STRING_IN_REGEXP, s1, r[indexRm]).negate();
        std::vector<Node> nvec;
        for (unsigned i = 0, nchild = r.getNumChildren(); i < nchild; i++)
        {
          if (i != indexRm)
          {
            nvec.push_back( r[i] );
          }
        }
        Node r2 = nvec.size() == 1 ? nvec[0] : nm->mkNode(REGEXP_CONCAT, nvec);
        r2 = Rewriter::rewrite(r2);
        Node s2r2 = nm->mkNode(STRING_IN_REGEXP, s2, r2).negate();
        conc = nm->mkNode(OR, s1r1, s2r2);
        if (!b1v.isNull())
        {
          conc = nm->mkNode(OR, guard.negate(), conc);
          conc = nm->mkNode(FORALL, b1v, conc);
        }
        break;
      }
      case kind::REGEXP_UNION: {
        std::vector< Node > c_and;
        for(unsigned i=0; i<r.getNumChildren(); ++i) {
          if(r[i].getKind() == kind::STRING_TO_REGEXP) {
            c_and.push_back( r[i][0].eqNode(s).negate() );
          } else if(r[i].getKind() == kind::REGEXP_EMPTY) {
            continue;
          } else {
            c_and.push_back(NodeManager::currentNM()->mkNode(kind::STRING_IN_REGEXP, s, r[i]).negate());
          }
        }
        conc = c_and.size() == 0 ? d_true :
            c_and.size() == 1 ? c_and[0] : NodeManager::currentNM()->mkNode(kind::AND, c_and);
        break;
      }
      case kind::REGEXP_INTER: {
        bool emptyflag = false;
        std::vector< Node > c_or;
        for(unsigned i=0; i<r.getNumChildren(); ++i) {
          if(r[i].getKind() == kind::STRING_TO_REGEXP) {
            c_or.push_back( r[i][0].eqNode(s).negate() );
          } else if(r[i].getKind() == kind::REGEXP_EMPTY) {
            emptyflag = true;
            break;
          } else {
            c_or.push_back(NodeManager::currentNM()->mkNode(kind::STRING_IN_REGEXP, s, r[i]).negate());
          }
        }
        if(emptyflag) {
          conc = d_true;
        } else {
          conc = c_or.size() == 1 ? c_or[0] : NodeManager::currentNM()->mkNode(kind::OR, c_or);
        }
        break;
      }
      case kind::REGEXP_STAR: {
        if(s == d_emptyString) {
          conc = d_false;
        } else if(r[0].getKind() == kind::REGEXP_EMPTY) {
          conc = s.eqNode(d_emptyString).negate();
        } else if(r[0].getKind() == kind::REGEXP_SIGMA) {
          conc = d_false;
        } else {
          Node lens = NodeManager::currentNM()->mkNode(kind::STRING_LENGTH, s);
          Node sne = s.eqNode(d_emptyString).negate();
          Node b1 = NodeManager::currentNM()->mkBoundVar(NodeManager::currentNM()->integerType());
          Node b1v = NodeManager::currentNM()->mkNode(kind::BOUND_VAR_LIST, b1);
          Node g1 = NodeManager::currentNM()->mkNode( kind::AND, NodeManager::currentNM()->mkNode(kind::GEQ, b1, d_one),
                NodeManager::currentNM()->mkNode( kind::GEQ, lens, b1 ) );
          //internal
          Node s1 = NodeManager::currentNM()->mkNode(kind::STRING_SUBSTR, s, d_zero, b1);
          Node s2 = NodeManager::currentNM()->mkNode(kind::STRING_SUBSTR, s, b1, NodeManager::currentNM()->mkNode(kind::MINUS, lens, b1));
          Node s1r1 = NodeManager::currentNM()->mkNode(kind::STRING_IN_REGEXP, s1, r[0]).negate();
          Node s2r2 = NodeManager::currentNM()->mkNode(kind::STRING_IN_REGEXP, s2, r).negate();

          conc = NodeManager::currentNM()->mkNode(kind::OR, s1r1, s2r2);
          conc = NodeManager::currentNM()->mkNode(kind::IMPLIES, g1, conc);
          conc = NodeManager::currentNM()->mkNode(kind::FORALL, b1v, conc);
          conc = NodeManager::currentNM()->mkNode(kind::AND, sne, conc);
        }
        break;
      }
      case kind::REGEXP_LOOP: {
        Assert(r.getNumChildren() == 3);
        if(r[1] == r[2]) {
          if(r[1] == d_zero) {
            conc = s.eqNode(d_emptyString).negate();
          } else if(r[1] == d_one) {
            conc = NodeManager::currentNM()->mkNode(kind::STRING_IN_REGEXP, s, r[0]).negate();
          } else {
            //unroll for now
            unsigned l = r[1].getConst<Rational>().getNumerator().toUnsignedInt();
            std::vector<Node> vec;
            for(unsigned i=0; i<l; i++) {
              vec.push_back(r[0]);
            }
            Node r2 = NodeManager::currentNM()->mkNode(kind::REGEXP_CONCAT, vec);
            conc = NodeManager::currentNM()->mkNode(kind::STRING_IN_REGEXP, s, r2).negate();
          }
        } else {
          Assert(r[1] == d_zero);
          //unroll for now
          unsigned u = r[2].getConst<Rational>().getNumerator().toUnsignedInt();
          std::vector<Node> vec;
          vec.push_back(d_emptySingleton);
          std::vector<Node> vec2;
          for(unsigned i=1; i<=u; i++) {
            vec2.push_back(r[0]);
            Node r2 = i==1? r[0] : NodeManager::currentNM()->mkNode(kind::REGEXP_CONCAT, vec);
            vec.push_back(r2);
          }
          Node r3 = NodeManager::currentNM()->mkNode(kind::REGEXP_UNION, vec);
          conc = NodeManager::currentNM()->mkNode(kind::STRING_IN_REGEXP, s, r3).negate();
        }
        break;
      }
      case kind::REGEXP_COMPLEMENT:
      {
        // ~( s in complement(R) ) ---> s in R
        conc = nm->mkNode(STRING_IN_REGEXP, s, r[0]);
      }
      break;
      default: {
        Assert(!isRegExpKind(k));
        break;
      }
    }
    if (!conc.isNull())
    {
      conc = Rewriter::rewrite(conc);
      new_nodes.push_back(conc);
      d_simpl_neg_cache[p] = conc;
    }
  }
}
void RegExpOpr::simplifyPRegExp( Node s, Node r, std::vector< Node > &new_nodes ) {
  std::pair < Node, Node > p(s, r);
  NodeManager *nm = NodeManager::currentNM();
  std::map < std::pair< Node, Node >, Node >::const_iterator itr = d_simpl_cache.find(p);
  if(itr != d_simpl_cache.end()) {
    new_nodes.push_back( itr->second );
  } else {
    Kind k = r.getKind();
    Node conc;
    switch( k ) {
      case kind::REGEXP_EMPTY: {
        conc = d_false;
        break;
      }
      case kind::REGEXP_SIGMA: {
        conc = d_one.eqNode(NodeManager::currentNM()->mkNode(kind::STRING_LENGTH, s));
        break;
      }
      case kind::REGEXP_RANGE: {
        conc = s.eqNode( r[0] );
        if(r[0] != r[1]) {
          unsigned a = r[0].getConst<String>().front();
          unsigned b = r[1].getConst<String>().front();
          a += 1;
          std::vector<unsigned> anvec;
          anvec.push_back(a);
          Node an = nm->mkConst(String(anvec));
          Node tmp = a != b
                         ? nm->mkNode(kind::STRING_IN_REGEXP,
                                      s,
                                      nm->mkNode(kind::REGEXP_RANGE, an, r[1]))
                         : s.eqNode(r[1]);
          conc = NodeManager::currentNM()->mkNode(kind::OR, conc, tmp);
        }
        break;
      }
      case kind::STRING_TO_REGEXP: {
        conc = s.eqNode(r[0]);
        break;
      }
      case kind::REGEXP_CONCAT: {
        std::vector< Node > nvec;
        std::vector< Node > cc;
        bool emptyflag = false;
        for(unsigned i=0; i<r.getNumChildren(); ++i) {
          if(r[i].getKind() == kind::STRING_TO_REGEXP) {
            cc.push_back( r[i][0] );
          } else if(r[i].getKind() == kind::REGEXP_EMPTY) {
            emptyflag = true;
            break;
          } else {
            Node sk = NodeManager::currentNM()->mkSkolem( "rc", s.getType(), "created for regular expression concat" );
            Node lem = NodeManager::currentNM()->mkNode(kind::STRING_IN_REGEXP, sk, r[i]);
            nvec.push_back(lem);
            cc.push_back(sk);
          }
        }
        if(emptyflag) {
          conc = d_false;
        } else {
          Node lem = s.eqNode( NodeManager::currentNM()->mkNode(kind::STRING_CONCAT, cc) );
          nvec.push_back(lem);
          conc = nvec.size() == 1 ? nvec[0] : NodeManager::currentNM()->mkNode(kind::AND, nvec);
        }
        break;
      }
      case kind::REGEXP_UNION: {
        std::vector< Node > c_or;
        for(unsigned i=0; i<r.getNumChildren(); ++i) {
          if(r[i].getKind() == kind::STRING_TO_REGEXP) {
            c_or.push_back( r[i][0].eqNode(s) );
          } else if(r[i].getKind() == kind::REGEXP_EMPTY) {
            continue;
          } else {
            c_or.push_back(NodeManager::currentNM()->mkNode(kind::STRING_IN_REGEXP, s, r[i]));
          }
        }
        conc = c_or.size() == 0 ? d_false :
            c_or.size() == 1 ? c_or[0] : NodeManager::currentNM()->mkNode(kind::OR, c_or);
        break;
      }
      case kind::REGEXP_INTER: {
        std::vector< Node > c_and;
        bool emptyflag = false;
        for(unsigned i=0; i<r.getNumChildren(); ++i) {
          if(r[i].getKind() == kind::STRING_TO_REGEXP) {
            c_and.push_back( r[i][0].eqNode(s) );
          } else if(r[i].getKind() == kind::REGEXP_EMPTY) {
            emptyflag = true;
            break;
          } else {
            c_and.push_back(NodeManager::currentNM()->mkNode(kind::STRING_IN_REGEXP, s, r[i]));
          }
        }
        if(emptyflag) {
          conc = d_false;
        } else {
          conc = c_and.size() == 1 ? c_and[0] : NodeManager::currentNM()->mkNode(kind::AND, c_and);
        }
        break;
      }
      case kind::REGEXP_STAR: {
        if(s == d_emptyString) {
          conc = d_true;
        } else if(r[0].getKind() == kind::REGEXP_EMPTY) {
          conc = s.eqNode(d_emptyString);
        } else if(r[0].getKind() == kind::REGEXP_SIGMA) {
          conc = d_true;
        } else {
          Node se = s.eqNode(d_emptyString);
          Node sinr = NodeManager::currentNM()->mkNode(kind::STRING_IN_REGEXP, s, r[0]);
          Node sk1 = NodeManager::currentNM()->mkSkolem( "rs", s.getType(), "created for regular expression star" );
          Node sk2 = NodeManager::currentNM()->mkSkolem( "rs", s.getType(), "created for regular expression star" );
          Node s1nz = sk1.eqNode(d_emptyString).negate();
          Node s2nz = sk2.eqNode(d_emptyString).negate();
          Node s1inr = NodeManager::currentNM()->mkNode(kind::STRING_IN_REGEXP, sk1, r[0]);
          Node s2inrs = NodeManager::currentNM()->mkNode(kind::STRING_IN_REGEXP, sk2, r);
          Node s12 = s.eqNode(NodeManager::currentNM()->mkNode(kind::STRING_CONCAT, sk1, sk2));

          conc = NodeManager::currentNM()->mkNode(kind::AND, s12, s1nz, s2nz, s1inr, s2inrs);
          conc = NodeManager::currentNM()->mkNode(kind::OR, se, sinr, conc);
        }
        break;
      }
      case kind::REGEXP_LOOP: {
        Assert(r.getNumChildren() == 3);
        if(r[1] == d_zero) {
          if(r[2] == d_zero) {
            conc = s.eqNode( d_emptyString );
          } else {
            //R{0,n}
            if(s != d_emptyString) {
              Node sk1 = NodeManager::currentNM()->mkSkolem( "lps", s.getType(), "created for regular expression loop" );
              Node sk2 = NodeManager::currentNM()->mkSkolem( "lps", s.getType(), "created for regular expression loop" );
              Node seq12 = s.eqNode(NodeManager::currentNM()->mkNode(kind::STRING_CONCAT, sk1, sk2));
              Node sk1ne = sk1.eqNode(d_emptyString).negate();
              Node sk1inr = NodeManager::currentNM()->mkNode(kind::STRING_IN_REGEXP, sk1, r[0]);
              unsigned u = r[2].getConst<Rational>().getNumerator().toUnsignedInt();
              Node u1 = NodeManager::currentNM()->mkConst(CVC4::Rational(u - 1));
              Node sk2inru = NodeManager::currentNM()->mkNode(kind::STRING_IN_REGEXP, sk2,
                NodeManager::currentNM()->mkNode(kind::REGEXP_LOOP, r[0], d_zero, u1));
              conc = NodeManager::currentNM()->mkNode(kind::AND, seq12, sk1ne, sk1inr, sk2inru);
              conc = NodeManager::currentNM()->mkNode(kind::OR,
                s.eqNode(d_emptyString), conc);
            } else {
              conc = d_true;
            }
          }
        } else {
          //R^n
          Node sk1 = NodeManager::currentNM()->mkSkolem( "lps", s.getType(), "created for regular expression loop" );
          Node sk2 = NodeManager::currentNM()->mkSkolem( "lps", s.getType(), "created for regular expression loop" );
          Node seq12 = s.eqNode(NodeManager::currentNM()->mkNode(kind::STRING_CONCAT, sk1, sk2));
          Node sk1ne = sk1.eqNode(d_emptyString).negate();
          Node sk1inr = NodeManager::currentNM()->mkNode(kind::STRING_IN_REGEXP, sk1, r[0]);
          unsigned u = r[2].getConst<Rational>().getNumerator().toUnsignedInt();
          Node u1 = NodeManager::currentNM()->mkConst(CVC4::Rational(u - 1));
          Node sk2inru = NodeManager::currentNM()->mkNode(kind::STRING_IN_REGEXP, sk2,
            NodeManager::currentNM()->mkNode(kind::REGEXP_LOOP, r[0], u1, u1));
          conc = NodeManager::currentNM()->mkNode(kind::AND, seq12, sk1ne, sk1inr, sk2inru);
        }
        break;
      }
      case kind::REGEXP_COMPLEMENT:
      {
        // s in complement(R) ---> ~( s in R )
        conc = nm->mkNode(STRING_IN_REGEXP, s, r[0]).negate();
      }
      break;
      default: {
        Assert(!isRegExpKind(k));
        break;
      }
    }
    if (!conc.isNull())
    {
      conc = Rewriter::rewrite(conc);
      new_nodes.push_back(conc);
      d_simpl_cache[p] = conc;
    }
  }
}

bool RegExpOpr::isPairNodesInSet(std::set< PairNodes > &s, Node n1, Node n2) {
  for(std::set< PairNodes >::const_iterator itr = s.begin();
      itr != s.end(); ++itr) {
    if((itr->first == n1 && itr->second == n2) ||
       (itr->first == n2 && itr->second == n1)) {
      return true;
    }
  }
  return false;
}

bool RegExpOpr::containC2(unsigned cnt, Node n) {
  if(n.getKind() == kind::REGEXP_RV) {
    Assert(n[0].getConst<Rational>() <= Rational(String::maxSize()))
        << "Exceeded UINT32_MAX in RegExpOpr::containC2";
    unsigned y = n[0].getConst<Rational>().getNumerator().toUnsignedInt();
    return cnt == y;
  } else if(n.getKind() == kind::REGEXP_CONCAT) {
    for( unsigned i=0; i<n.getNumChildren(); i++ ) {
      if(containC2(cnt, n[i])) {
        return true;
      }
    }
  } else if(n.getKind() == kind::REGEXP_STAR) {
    return containC2(cnt, n[0]);
  } else if(n.getKind() == kind::REGEXP_LOOP) {
    return containC2(cnt, n[0]);
  } else if(n.getKind() == kind::REGEXP_UNION) {
    for( unsigned i=0; i<n.getNumChildren(); i++ ) {
      if(containC2(cnt, n[i])) {
        return true;
      }
    }
  }
  return false;
}
Node RegExpOpr::convert1(unsigned cnt, Node n) {
  Trace("regexp-debug") << "Converting " << n << " at " << cnt << "... " << std::endl;
  Node r1, r2;
  convert2(cnt, n, r1, r2);
  Trace("regexp-debug") << "... getting r1=" << r1 << ", and r2=" << r2 << std::endl;
  Node ret = r1==d_emptySingleton ? r2 : NodeManager::currentNM()->mkNode(kind::REGEXP_CONCAT, 
     NodeManager::currentNM()->mkNode(kind::REGEXP_STAR, r1), r2);
  ret = Rewriter::rewrite( ret );
  Trace("regexp-debug") << "... done convert at " << cnt << ", with return " << ret << std::endl;
  return ret;
}
void RegExpOpr::convert2(unsigned cnt, Node n, Node &r1, Node &r2) {
  if(n == d_emptyRegexp) {
    r1 = d_emptyRegexp;
    r2 = d_emptyRegexp;
    return;
  } else if(n == d_emptySingleton) {
    r1 = d_emptySingleton;
    r2 = d_emptySingleton;
<<<<<<< HEAD
  }
  Kind nk = n.getKind();
  if (nk == REGEXP_RV)
  {
    Assert(n[0].getConst<Rational>() <= Rational(String::maxSize()),
           "Exceeded UINT32_MAX in RegExpOpr::convert2");
=======
  } else if(n.getKind() == kind::REGEXP_RV) {
    Assert(n[0].getConst<Rational>() <= Rational(String::maxSize()))
        << "Exceeded UINT32_MAX in RegExpOpr::convert2";
>>>>>>> 9a2913c2
    unsigned y = n[0].getConst<Rational>().getNumerator().toUnsignedInt();
    r1 = d_emptySingleton;
    if(cnt == y) {
      r2 = d_emptyRegexp;
    } else {
      r2 = n;
    }
  }
  else if (nk == REGEXP_CONCAT)
  {
    bool flag = true;
    std::vector<Node> vr1, vr2;
    for( unsigned i=0; i<n.getNumChildren(); i++ ) {
      if(containC2(cnt, n[i])) {
        Node t1, t2;
        convert2(cnt, n[i], t1, t2);
        vr1.push_back(t1);
        r1 = vr1.size()==0 ? d_emptyRegexp : vr1.size()==1 ? vr1[0] :
             NodeManager::currentNM()->mkNode(kind::REGEXP_CONCAT, vr1);
        vr2.push_back(t2);
        for( unsigned j=i+1; j<n.getNumChildren(); j++ ) {
          vr2.push_back(n[j]);
        }
        r2 = vr2.size()==0 ? d_emptyRegexp : vr2.size()==1 ? vr2[0] :
             NodeManager::currentNM()->mkNode(kind::REGEXP_CONCAT, vr2);
        flag = false;
        break;
      } else {
        vr1.push_back(n[i]);
      }
    }
    if(flag) {
      r1 = d_emptySingleton;
      r2 = n;
    }
  }
  else if (nk == REGEXP_UNION)
  {
    std::vector<Node> vr1, vr2;
    for( unsigned i=0; i<n.getNumChildren(); i++ ) {
      Node t1, t2;
      convert2(cnt, n[i], t1, t2);
      vr1.push_back(t1);
      vr2.push_back(t2);
    }
    r1 = NodeManager::currentNM()->mkNode(kind::REGEXP_UNION, vr1);
    r2 = NodeManager::currentNM()->mkNode(kind::REGEXP_UNION, vr2);
  }
  else if (nk == STRING_TO_REGEXP || nk == REGEXP_SIGMA || nk == REGEXP_RANGE)
  {
    r1 = d_emptySingleton;
    r2 = n;
  }
  else if (nk == REGEXP_LOOP)
  {
    //TODO:LOOP
    r1 = d_emptySingleton;
    r2 = n;
    //Unreachable();
  }
  else if (nk == REGEXP_COMPLEMENT)
  {
    // ???
    Unreachable();
  } else {
    //is it possible?
    Unreachable();
  }
}

bool RegExpOpr::testNoRV(Node r) {
  std::map< Node, bool >::const_iterator itr = d_norv_cache.find(r);
  if(itr != d_norv_cache.end()) {
    return itr->second;
  } else {
    if(r.getKind() == kind::REGEXP_RV) {
      return false;
    } else if(r.getNumChildren() > 1) {
      for(unsigned int i=0; i<r.getNumChildren(); i++) {
        if(!testNoRV(r[i])) {
          return false;
        }
      }
    }
    return true;
  }
}

Node RegExpOpr::intersectInternal( Node r1, Node r2, std::map< PairNodes, Node > cache, unsigned cnt ) {
  //Assert(checkConstRegExp(r1) && checkConstRegExp(r2));
  if(r1 > r2) {
    TNode tmpNode = r1;
    r1 = r2;
    r2 = tmpNode;
  }
  Trace("regexp-int") << "Starting INTERSECT(" << cnt << "):\n  "<< mkString(r1) << ",\n  " << mkString(r2) << std::endl;
  //if(Trace.isOn("regexp-debug")) {
  //  Trace("regexp-debug") << "... with cache:\n";
  //  for(std::map< PairNodes, Node >::const_iterator itr=cache.begin();
  //      itr!=cache.end();itr++) {
  //        Trace("regexp-debug") << "(" << itr->first.first << "," << itr->first.second << ")->" << itr->second << std::endl;
  //      }
  //}
  std::pair < Node, Node > p(r1, r2);
  std::map < PairNodes, Node >::const_iterator itr = d_inter_cache.find(p);
  Node rNode;
  if(itr != d_inter_cache.end()) {
    rNode = itr->second;
  } else {
    Trace("regexp-int-debug") << " ... not in cache" << std::endl;
    if(r1 == d_emptyRegexp || r2 == d_emptyRegexp) {
      Trace("regexp-int-debug") << " ... one is empty set" << std::endl;
      rNode = d_emptyRegexp;
    } else if(r1 == d_emptySingleton || r2 == d_emptySingleton) {
      Trace("regexp-int-debug") << " ... one is empty singleton" << std::endl;
      Node exp;
      int r = delta((r1 == d_emptySingleton ? r2 : r1), exp);
      if(r == 0) {
        //TODO: variable
        Unreachable();
      } else if(r == 1) {
        rNode = d_emptySingleton;
      } else {
        rNode = d_emptyRegexp;
      }
    } else if(r1 == r2) {
      Trace("regexp-int-debug") << " ... equal" << std::endl;
      rNode = r1; //convert1(cnt, r1);
    } else {
      Trace("regexp-int-debug") << " ... normal checking" << std::endl;
      std::map< PairNodes, Node >::const_iterator itrcache = cache.find(p);
      if(itrcache != cache.end()) {
        rNode = itrcache->second;
      } else {
        Trace("regexp-int-debug") << " ... normal without cache" << std::endl;
        std::vector<unsigned> cset;
        std::set<unsigned> cset1, cset2;
        std::set< Node > vset1, vset2;
        firstChars(r1, cset1, vset1);
        firstChars(r2, cset2, vset2);
        Trace("regexp-int-debug") << " ... got fset" << std::endl;
        std::set_intersection(cset1.begin(), cset1.end(), cset2.begin(), cset2.end(),
             std::inserter(cset, cset.begin()));
        std::vector< Node > vec_nodes;
        Node delta_exp;
        Trace("regexp-int-debug") << " ... try delta" << std::endl;
        int flag = delta(r1, delta_exp);
        int flag2 = delta(r2, delta_exp);
        Trace("regexp-int-debug") << " ... delta1=" << flag << ", delta2=" << flag2 << std::endl;
        if(flag != 2 && flag2 != 2) {
          if(flag == 1 && flag2 == 1) {
            vec_nodes.push_back(d_emptySingleton);
          } else {
            //TODO: variable
            Unreachable();
          }
        }
        if(Trace.isOn("regexp-int-debug")) {
          Trace("regexp-int-debug") << "Try CSET(" << cset.size() << ") = {";
          for (std::vector<unsigned>::const_iterator itr = cset.begin();
               itr != cset.end();
               ++itr)
          {
            //CVC4::String c( *itr );
            if(itr != cset.begin()) {
              Trace("regexp-int-debug") << ", ";
            }
            Trace("regexp-int-debug") << ( *itr );
          }
          Trace("regexp-int-debug") << std::endl;
        }
        std::map< PairNodes, Node > cacheX;
        for (std::vector<unsigned>::const_iterator itr = cset.begin();
             itr != cset.end();
             ++itr)
        {
          std::vector<unsigned> cvec;
          cvec.push_back(String::convertCodeToUnsignedInt(*itr));
          String c(cvec);
          Trace("regexp-int-debug") << "Try character " << c << " ... " << std::endl;
          Node r1l = derivativeSingle(r1, c);
          Node r2l = derivativeSingle(r2, c);
          Trace("regexp-int-debug") << "  ... got partial(r1,c) = " << mkString(r1l) << std::endl;
          Trace("regexp-int-debug") << "  ... got partial(r2,c) = " << mkString(r2l) << std::endl;
          Node rt;
          
          if(r1l > r2l) {
            Node tnode = r1l;
            r1l = r2l; r2l = tnode;
          }
          PairNodes pp(r1l, r2l);
          std::map< PairNodes, Node >::const_iterator itr2 = cacheX.find(pp);
          if(itr2 != cacheX.end()) {
            rt = itr2->second;
          } else {
            std::map< PairNodes, Node > cache2(cache);
            cache2[ p ] = NodeManager::currentNM()->mkNode(kind::REGEXP_RV, NodeManager::currentNM()->mkConst(CVC4::Rational(cnt)));
            rt = intersectInternal(r1l, r2l, cache2, cnt+1);
            cacheX[ pp ] = rt;
          }

          rt = Rewriter::rewrite( NodeManager::currentNM()->mkNode(kind::REGEXP_CONCAT,
            NodeManager::currentNM()->mkNode(kind::STRING_TO_REGEXP, NodeManager::currentNM()->mkConst(c)), rt) );

          Trace("regexp-int-debug") << "  ... got p(r1,c) && p(r2,c) = " << mkString(rt) << std::endl;
          vec_nodes.push_back(rt);
        }
        rNode = Rewriter::rewrite( vec_nodes.size()==0 ? d_emptyRegexp : vec_nodes.size()==1 ? vec_nodes[0] :
            NodeManager::currentNM()->mkNode(kind::REGEXP_UNION, vec_nodes) );
        rNode = convert1(cnt, rNode);
        rNode = Rewriter::rewrite( rNode );
      }
    }
    Trace("regexp-int-debug") << "  ... try testing no RV of " << mkString(rNode) << std::endl;
    if(testNoRV(rNode)) {
      d_inter_cache[p] = rNode;
    }
  }
  Trace("regexp-int") << "End(" << cnt << ") of INTERSECT( " << mkString(r1) << ", " << mkString(r2) << " ) = " << mkString(rNode) << std::endl;
  return rNode;
}

Node RegExpOpr::removeIntersection(Node r) {
  Assert(checkConstRegExp(r));
  std::map < Node, Node >::const_iterator itr = d_rm_inter_cache.find(r);
  if(itr != d_rm_inter_cache.end()) {
    return itr->second;
  }
  Node retNode;
  Kind rk = r.getKind();
  switch (rk)
  {
    case REGEXP_EMPTY:
    case REGEXP_SIGMA:
    case REGEXP_RANGE:
    case STRING_TO_REGEXP:
    {
      retNode = r;
      break;
    }
    case REGEXP_CONCAT:
    case REGEXP_UNION:
    case REGEXP_STAR:
    case REGEXP_COMPLEMENT:
    {
      NodeBuilder<> nb(rk);
      for (const Node& rc : r)
      {
        nb << removeIntersection(rc);
      }
      retNode = Rewriter::rewrite(nb.constructNode());
      break;
    }

    case REGEXP_INTER:
    {
      retNode = removeIntersection(r[0]);
      for (size_t i = 1, nchild = r.getNumChildren(); i < nchild; i++)
      {
        bool spflag = false;
        Node tmpNode = removeIntersection(r[i]);
        retNode = intersect(retNode, tmpNode, spflag);
      }
      break;
    }
    case REGEXP_LOOP:
    {
      retNode = removeIntersection(r[0]);
      retNode = Rewriter::rewrite(
          NodeManager::currentNM()->mkNode(REGEXP_LOOP, retNode, r[1], r[2]));
      break;
    }
    default:
    {
      Unreachable();
    }
  }
  d_rm_inter_cache[r] = retNode;
  Trace("regexp-intersect") << "Remove INTERSECTION( " << mkString(r) << " ) = " << mkString(retNode) << std::endl;
  return retNode;
}

Node RegExpOpr::intersect(Node r1, Node r2, bool &spflag) {
  if(checkConstRegExp(r1) && checkConstRegExp(r2)) {
    Node rr1 = removeIntersection(r1);
    Node rr2 = removeIntersection(r2);
    std::map< PairNodes, Node > cache;
    Trace("regexp-intersect-node") << "Intersect (1): " << rr1 << std::endl;
    Trace("regexp-intersect-node") << "Intersect (2): " << rr2 << std::endl;
    Trace("regexp-intersect") << "Start INTERSECTION(\n\t" << mkString(r1) << ",\n\t"<< mkString(r2) << ")" << std::endl;
    Node retNode = intersectInternal(rr1, rr2, cache, 1);
    Trace("regexp-intersect") << "End INTERSECTION(\n\t" << mkString(r1) << ",\n\t"<< mkString(r2) << ") =\n\t" << mkString(retNode) << std::endl;
    Trace("regexp-intersect-node") << "Intersect finished." << std::endl;
    return retNode;
  } else {
    spflag = true;
    return Node::null();
  }
}

//printing
std::string RegExpOpr::niceChar(Node r) {
  if(r.isConst()) {
    std::string s = r.getConst<CVC4::String>().toString() ;
    return s == "." ? "\\." : s;
  } else {
    std::string ss = "$" + r.toString();
    return ss;
  }
}
std::string RegExpOpr::mkString( Node r ) {
  std::string retStr;
  if(r.isNull()) {
    retStr = "\\E";
  } else {
    int k = r.getKind();
    switch( k ) {
      case kind::REGEXP_EMPTY: {
        retStr += "\\E";
        break;
      }
      case kind::REGEXP_SIGMA: {
        retStr += ".";
        break;
      }
      case kind::STRING_TO_REGEXP: {
        std::string tmp( niceChar( r[0] ) );
        retStr += tmp.size()==1? tmp : "(" + tmp + ")";
        break;
      }
      case kind::REGEXP_CONCAT: {
        retStr += "(";
        for(unsigned i=0; i<r.getNumChildren(); ++i) {
          //if(i != 0) retStr += ".";
          retStr += mkString( r[i] );
        }
        retStr += ")";
        break;
      }
      case kind::REGEXP_UNION: {
        retStr += "(";
        for(unsigned i=0; i<r.getNumChildren(); ++i) {
          if(i != 0) retStr += "|";
          retStr += mkString( r[i] );
        }
        retStr += ")";
        break;
      }
      case kind::REGEXP_INTER: {
        retStr += "(";
        for(unsigned i=0; i<r.getNumChildren(); ++i) {
          if(i != 0) retStr += "&";
          retStr += mkString( r[i] );
        }
        retStr += ")";
        break;
      }
      case kind::REGEXP_STAR: {
        retStr += mkString( r[0] );
        retStr += "*";
        break;
      }
      case kind::REGEXP_PLUS: {
        retStr += mkString( r[0] );
        retStr += "+";
        break;
      }
      case kind::REGEXP_OPT: {
        retStr += mkString( r[0] );
        retStr += "?";
        break;
      }
      case kind::REGEXP_RANGE: {
        retStr += "[";
        retStr += niceChar( r[0] );
        retStr += "-";
        retStr += niceChar( r[1] );
        retStr += "]";
        break;
      }
      case kind::REGEXP_LOOP: {
        retStr += "(";
        retStr += mkString(r[0]);
        retStr += ")";
        retStr += "{";
        retStr += r[1].getConst<Rational>().toString();
        retStr += ",";
        if(r.getNumChildren() == 3) {
          retStr += r[2].getConst<Rational>().toString();
        }
        retStr += "}";
        break;
      }
      case kind::REGEXP_RV: {
        retStr += "<";
        retStr += r[0].getConst<Rational>().getNumerator().toString();
        retStr += ">";
        break;
      }
      case REGEXP_COMPLEMENT:
      {
        retStr += "^(";
        retStr += mkString(r[0]);
        retStr += ")";
        break;
      }
      default:
      {
        std::stringstream ss;
        ss << r;
        retStr = ss.str();
        Assert(!isRegExpKind(r.getKind()));
        break;
      }
    }
  }

  return retStr;
}

bool RegExpOpr::regExpIncludes(Node r1, Node r2)
{
  Assert(Rewriter::rewrite(r1) == r1);
  Assert(Rewriter::rewrite(r2) == r2);

  if (r1 == r2)
  {
    return true;
  }

  // This method only works on a fragment of regular expressions
  if (!utils::isSimpleRegExp(r1) || !utils::isSimpleRegExp(r2))
  {
    return false;
  }

  const auto& it = d_inclusionCache.find(std::make_pair(r1, r2));
  if (it != d_inclusionCache.end())
  {
    return (*it).second;
  }

  std::vector<Node> v1, v2;
  utils::getRegexpComponents(r1, v1);
  utils::getRegexpComponents(r2, v2);

  // In the following, we iterate over `r2` (the "includee") and try to
  // match it with `r1`. `idxs`/`newIdxs` keep track of all the possible
  // positions in `r1` that we could currently be at.
  std::unordered_set<size_t> newIdxs = {0};
  std::unordered_set<size_t> idxs;
  for (const Node& n2 : v2)
  {
    // Transfer elements from `newIdxs` to `idxs`. Out-of-bound indices are
    // removed and for (re.* re.allchar), we additionally include the option of
    // skipping it. Indices must be smaller than the size of `v1`.
    idxs.clear();
    for (size_t idx : newIdxs)
    {
      if (idx < v1.size())
      {
        idxs.insert(idx);
        if (idx + 1 < v1.size() && v1[idx] == d_sigma_star)
        {
          Assert(idx + 1 == v1.size() || v1[idx + 1] != d_sigma_star);
          idxs.insert(idx + 1);
        }
      }
    }
    newIdxs.clear();

    if (n2.getKind() == STRING_TO_REGEXP || n2 == d_sigma)
    {
      Assert(n2 == d_sigma
             || (n2[0].isConst() && n2[0].getConst<String>().size() == 1));
      for (size_t idx : idxs)
      {
        if (v1[idx] == d_sigma || v1[idx] == n2)
        {
          // Given a character or an re.allchar in `r2`, we can either
          // match it with a corresponding character in `r1` or an
          // re.allchar
          newIdxs.insert(idx + 1);
        }
      }
    }

    for (size_t idx : idxs)
    {
      if (v1[idx] == d_sigma_star)
      {
        // (re.* re.allchar) can match an arbitrary amount of `r2`
        newIdxs.insert(idx);
      }
      else if (utils::isUnboundedWildcard(v1, idx))
      {
        // If a series of re.allchar is followed by (re.* re.allchar), we
        // can decide not to "waste" the re.allchar because the order of
        // the two wildcards is not observable (i.e. it does not change
        // the sequences matched by the regular expression)
        newIdxs.insert(idx);
      }
    }

    if (newIdxs.empty())
    {
      // If there are no candidates, we can't match the remainder of r2
      d_inclusionCache[std::make_pair(r1, r2)] = false;
      return false;
    }
  }

  // We have processed all of `r2`. We are now looking if there was also a
  // path to the end in `r1`. This makes sure that we don't have leftover
  // bits in `r1` that don't match anything in `r2`.
  bool result = false;
  for (size_t idx : newIdxs)
  {
    if (idx == v1.size() || (idx == v1.size() - 1 && v1[idx] == d_sigma_star))
    {
      result = true;
      break;
    }
  }

  d_inclusionCache[std::make_pair(r1, r2)] = result;
  return result;
}

}/* CVC4::theory::strings namespace */
}/* CVC4::theory namespace */
}/* CVC4 namespace */<|MERGE_RESOLUTION|>--- conflicted
+++ resolved
@@ -1318,18 +1318,12 @@
   } else if(n == d_emptySingleton) {
     r1 = d_emptySingleton;
     r2 = d_emptySingleton;
-<<<<<<< HEAD
   }
   Kind nk = n.getKind();
   if (nk == REGEXP_RV)
   {
-    Assert(n[0].getConst<Rational>() <= Rational(String::maxSize()),
-           "Exceeded UINT32_MAX in RegExpOpr::convert2");
-=======
-  } else if(n.getKind() == kind::REGEXP_RV) {
-    Assert(n[0].getConst<Rational>() <= Rational(String::maxSize()))
-        << "Exceeded UINT32_MAX in RegExpOpr::convert2";
->>>>>>> 9a2913c2
+    Assert(n[0].getConst<Rational>() <= Rational(String::maxSize())) <<
+           "Exceeded UINT32_MAX in RegExpOpr::convert2";
     unsigned y = n[0].getConst<Rational>().getNumerator().toUnsignedInt();
     r1 = d_emptySingleton;
     if(cnt == y) {
