--- conflicted
+++ resolved
@@ -25,12 +25,7 @@
 namespace strings {
 
 RegExpOpr::RegExpOpr()
-<<<<<<< HEAD
-    : d_lastchar(options::stdPrintASCII() ? 127 : 255),
-      d_emptyString(NodeManager::currentNM()->mkConst(::CVC4::String(""))),
-=======
     : d_emptyString(NodeManager::currentNM()->mkConst(::CVC4::String(""))),
->>>>>>> 0e77d62a
       d_true(NodeManager::currentNM()->mkConst(true)),
       d_false(NodeManager::currentNM()->mkConst(false)),
       d_emptySingleton(NodeManager::currentNM()->mkNode(kind::STRING_TO_REGEXP,
@@ -651,10 +646,7 @@
         break;
       }
       case kind::REGEXP_SIGMA: {
-<<<<<<< HEAD
-=======
         Assert(d_lastchar < std::numeric_limits<unsigned>::max());
->>>>>>> 0e77d62a
         for (unsigned i = 0; i <= d_lastchar; i++)
         {
           cset.insert(i);
@@ -667,10 +659,7 @@
         unsigned b = r[1].getConst<String>().front();
         b = String::convertUnsignedIntToCode(b);
         Assert(a < b);
-<<<<<<< HEAD
-=======
         Assert(b < std::numeric_limits<unsigned>::max());
->>>>>>> 0e77d62a
         for (unsigned c = a; c <= b; c++)
         {
           cset.insert(c);
