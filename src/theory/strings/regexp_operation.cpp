/*********************                                                        */
/*! \file regexp_operation.cpp
 ** \verbatim
 ** Top contributors (to current version):
 **   Tianyi Liang, Andrew Reynolds, Tim King
 ** This file is part of the CVC4 project.
 ** Copyright (c) 2009-2019 by the authors listed in the file AUTHORS
 ** in the top-level source directory) and their institutional affiliations.
 ** All rights reserved.  See the file COPYING in the top-level source
 ** directory for licensing information.\endverbatim
 **
 ** \brief Symbolic Regular Expresion Operations
 **
 ** Symbolic Regular Expresion Operations
 **/

#include "theory/strings/regexp_operation.h"

#include "expr/kind.h"
#include "options/strings_options.h"
#include "theory/strings/theory_strings_rewriter.h"

using namespace CVC4;
using namespace CVC4::kind;

namespace CVC4 {
namespace theory {
namespace strings {

RegExpOpr::RegExpOpr()
    : d_emptyString(NodeManager::currentNM()->mkConst(::CVC4::String(""))),
      d_true(NodeManager::currentNM()->mkConst(true)),
      d_false(NodeManager::currentNM()->mkConst(false)),
      d_emptySingleton(NodeManager::currentNM()->mkNode(kind::STRING_TO_REGEXP,
                                                        d_emptyString)),
      d_emptyRegexp(NodeManager::currentNM()->mkNode(kind::REGEXP_EMPTY,
                                                     std::vector<Node>{})),
      d_zero(NodeManager::currentNM()->mkConst(::CVC4::Rational(0))),
      d_one(NodeManager::currentNM()->mkConst(::CVC4::Rational(1))),
      d_sigma(NodeManager::currentNM()->mkNode(kind::REGEXP_SIGMA,
                                               std::vector<Node>{})),
      d_sigma_star(NodeManager::currentNM()->mkNode(kind::REGEXP_STAR, d_sigma))
{
  d_lastchar = TheoryStringsRewriter::getAlphabetCardinality()-1;
}

RegExpOpr::~RegExpOpr() {}

bool RegExpOpr::checkConstRegExp( Node r ) {
  Trace("strings-regexp-cstre") << "RegExp-CheckConstRegExp starts with /" << mkString( r ) << "/" << std::endl;
  bool ret = true;
  if( d_cstre_cache.find( r ) != d_cstre_cache.end() ) {
    ret = d_cstre_cache[r];
  } else {
    if(r.getKind() == kind::STRING_TO_REGEXP) {
      Node tmp = Rewriter::rewrite( r[0] );
      ret = tmp.isConst();
    } else {
      for(unsigned i=0; i<r.getNumChildren(); ++i) {
        if(!checkConstRegExp(r[i])) {
          ret = false; break;
        }
      }
    }
    d_cstre_cache[r] = ret;
  }
  return ret;
}

// 0-unknown, 1-yes, 2-no
int RegExpOpr::delta( Node r, Node &exp ) {
  Trace("regexp-delta") << "RegExp-Delta starts with /" << mkString( r ) << "/" << std::endl;
  int ret = 0;
  if( d_delta_cache.find( r ) != d_delta_cache.end() ) {
    ret = d_delta_cache[r].first;
    exp = d_delta_cache[r].second;
  } else {
    int k = r.getKind();
    switch( k ) {
      case kind::REGEXP_EMPTY: {
        ret = 2;
        break;
      }
      case kind::REGEXP_SIGMA: {
        ret = 2;
        break;
      }
      case kind::STRING_TO_REGEXP: {
        Node tmp = Rewriter::rewrite(r[0]);
        if(tmp.isConst()) {
          if(tmp == d_emptyString) {
            ret = 1;
          } else {
            ret = 2;
          }
        } else {
          ret = 0;
          if(tmp.getKind() == kind::STRING_CONCAT) {
            for(unsigned i=0; i<tmp.getNumChildren(); i++) {
              if(tmp[i].isConst()) {
                ret = 2; break;
              }
            }

          }
          if(ret == 0) {
            exp = r[0].eqNode(d_emptyString);
          }
        }
        break;
      }
      case kind::REGEXP_CONCAT: {
        bool flag = false;
        std::vector< Node > vec_nodes;
        for(unsigned i=0; i<r.getNumChildren(); ++i) {
          Node exp2;
          int tmp = delta( r[i], exp2 );
          if(tmp == 2) {
            ret = 2;
            break;
          } else if(tmp == 0) {
            vec_nodes.push_back( exp2 );
            flag = true;
          }
        }
        if(ret != 2) {
          if(!flag) {
            ret = 1;
          } else {
            exp = vec_nodes.size()==1 ? vec_nodes[0] : NodeManager::currentNM()->mkNode(kind::AND, vec_nodes);
          }
        }
        break;
      }
      case kind::REGEXP_UNION: {
        bool flag = false;
        std::vector< Node > vec_nodes;
        for(unsigned i=0; i<r.getNumChildren(); ++i) {
          Node exp2;
          int tmp = delta( r[i], exp2 );
          if(tmp == 1) {
            ret = 1;
            break;
          } else if(tmp == 0) {
            vec_nodes.push_back( exp2 );
            flag = true;
          }
        }
        if(ret != 1) {
          if(!flag) {
            ret = 2;
          } else {
            exp = vec_nodes.size()==1 ? vec_nodes[0] : NodeManager::currentNM()->mkNode(kind::OR, vec_nodes);
          }
        }
        break;
      }
      case kind::REGEXP_INTER: {
        bool flag = false;
        std::vector< Node > vec_nodes;
        for(unsigned i=0; i<r.getNumChildren(); ++i) {
          Node exp2;
          int tmp = delta( r[i], exp2 );
          if(tmp == 2) {
            ret = 2;
            break;
          } else if(tmp == 0) {
            vec_nodes.push_back( exp2 );
            flag = true;
          }
        }
        if(ret != 2) {
          if(!flag) {
            ret = 1;
          } else {
            exp = vec_nodes.size()==1 ? vec_nodes[0] : NodeManager::currentNM()->mkNode(kind::AND, vec_nodes);
          }
        }
        break;
      }
      case kind::REGEXP_STAR: {
        ret = 1;
        break;
      }
      case kind::REGEXP_PLUS: {
        ret = delta( r[0], exp );
        break;
      }
      case kind::REGEXP_OPT: {
        ret = 1;
        break;
      }
      case kind::REGEXP_RANGE: {
        ret = 2;
        break;
      }
      case kind::REGEXP_LOOP: {
        if(r[1] == d_zero) {
          ret = 1;
        } else {
          ret = delta(r[0], exp);
        }
        break;
      }
      default: {
        //Trace("strings-error") << "Unsupported term: " << mkString( r ) << " in delta of RegExp." << std::endl;
        Unreachable();
      }
    }
    if(!exp.isNull()) {
      exp = Rewriter::rewrite(exp);
    }
    std::pair< int, Node > p(ret, exp);
    d_delta_cache[r] = p;
  }
  Trace("regexp-delta") << "RegExp-Delta returns : " << ret << std::endl;
  return ret;
}

// 0-unknown, 1-yes, 2-no
int RegExpOpr::derivativeS( Node r, CVC4::String c, Node &retNode ) {
  Assert( c.size() < 2 );
  Trace("regexp-derive") << "RegExp-derive starts with /" << mkString( r ) << "/, c=" << c << std::endl;

  int ret = 1;
  retNode = d_emptyRegexp;

  PairNodeStr dv = std::make_pair( r, c );
  if( d_deriv_cache.find( dv ) != d_deriv_cache.end() ) {
    retNode = d_deriv_cache[dv].first;
    ret = d_deriv_cache[dv].second;
  } else if( c.isEmptyString() ) {
    Node expNode;
    ret = delta( r, expNode );
    if(ret == 0) {
      retNode = NodeManager::currentNM()->mkNode(kind::ITE, expNode, r, d_emptyRegexp);
    } else if(ret == 1) {
      retNode = r;
    }
    std::pair< Node, int > p(retNode, ret);
    d_deriv_cache[dv] = p;
  } else {
    switch( r.getKind() ) {
      case kind::REGEXP_EMPTY: {
        ret = 2;
        break;
      }
      case kind::REGEXP_SIGMA: {
        retNode = d_emptySingleton;
        break;
      }
      case kind::REGEXP_RANGE: {
        CVC4::String a = r[0].getConst<String>();
        CVC4::String b = r[1].getConst<String>();
        retNode = (a <= c && c <= b) ? d_emptySingleton : d_emptyRegexp;
        break;
      }
      case kind::STRING_TO_REGEXP: {
        Node tmp = Rewriter::rewrite(r[0]);
        if(tmp.isConst()) {
          if(tmp == d_emptyString) {
            ret = 2;
          } else {
            if (tmp.getConst<CVC4::String>().front() == c.front())
            {
              retNode =  NodeManager::currentNM()->mkNode( kind::STRING_TO_REGEXP,
                tmp.getConst< CVC4::String >().size() == 1 ? d_emptyString : NodeManager::currentNM()->mkConst( tmp.getConst< CVC4::String >().substr(1) ) );
            } else {
              ret = 2;
            }
          }
        } else {
          ret = 0;
          Node rest;
          if(tmp.getKind() == kind::STRING_CONCAT) {
            Node t2 = tmp[0];
            if(t2.isConst()) {
              if (t2.getConst<CVC4::String>().front() == c.front())
              {
                Node n =  NodeManager::currentNM()->mkNode( kind::STRING_TO_REGEXP,
                  tmp.getConst< CVC4::String >().size() == 1 ? d_emptyString : NodeManager::currentNM()->mkConst( tmp.getConst< CVC4::String >().substr(1) ) );
                std::vector< Node > vec_nodes;
                vec_nodes.push_back(n);
                for(unsigned i=1; i<tmp.getNumChildren(); i++) {
                  vec_nodes.push_back(tmp[i]);
                }
                retNode = NodeManager::currentNM()->mkNode(kind::REGEXP_CONCAT, vec_nodes);
                ret = 1;
              } else {
                ret = 2;
              }
            } else {
              tmp = tmp[0];
              std::vector< Node > vec_nodes;
              for(unsigned i=1; i<tmp.getNumChildren(); i++) {
                vec_nodes.push_back(tmp[i]);
              }
              rest = NodeManager::currentNM()->mkNode(kind::REGEXP_CONCAT, vec_nodes);
            }
          }
          if(ret == 0) {
            Node sk = NodeManager::currentNM()->mkSkolem( "rsp", NodeManager::currentNM()->stringType(), "Split RegExp" );
            retNode = NodeManager::currentNM()->mkNode(kind::STRING_TO_REGEXP, sk);
            if(!rest.isNull()) {
              retNode = Rewriter::rewrite(NodeManager::currentNM()->mkNode(kind::REGEXP_CONCAT, retNode, rest));
            }
            Node exp = tmp.eqNode(NodeManager::currentNM()->mkNode(kind::STRING_CONCAT,
                        NodeManager::currentNM()->mkConst(c), sk));
            retNode = Rewriter::rewrite(NodeManager::currentNM()->mkNode(kind::ITE, exp, retNode, d_emptyRegexp));
          }
        }
        break;
      }
      case kind::REGEXP_CONCAT: {
        std::vector< Node > vec_nodes;
        std::vector< Node > delta_nodes;
        Node dnode = d_true;
        for(unsigned i=0; i<r.getNumChildren(); ++i) {
          Node dc;
          Node exp2;
          int rt = derivativeS(r[i], c, dc);
          if(rt != 2) {
            if(rt == 0) {
              ret = 0;
            }
            std::vector< Node > vec_nodes2;
            if(dc != d_emptySingleton) {
              vec_nodes2.push_back( dc );
            }
            for(unsigned j=i+1; j<r.getNumChildren(); ++j) {
              if(r[j] != d_emptySingleton) {
                vec_nodes2.push_back( r[j] );
              }
            }
            Node tmp = vec_nodes2.size()==0 ? d_emptySingleton :
              vec_nodes2.size()==1 ? vec_nodes2[0] : NodeManager::currentNM()->mkNode( kind::REGEXP_CONCAT, vec_nodes2 );
            if(dnode != d_true) {
              tmp = Rewriter::rewrite(NodeManager::currentNM()->mkNode(kind::ITE, dnode, tmp, d_emptyRegexp));
              ret = 0;
            }
            if(std::find(vec_nodes.begin(), vec_nodes.end(), tmp) == vec_nodes.end()) {
              vec_nodes.push_back( tmp );
            }
          }
          Node exp3;
          int rt2 = delta( r[i], exp3 );
          if( rt2 == 0 ) {
            dnode = Rewriter::rewrite(NodeManager::currentNM()->mkNode(kind::AND, dnode, exp3));
          } else if( rt2 == 2 ) {
            break;
          }
        }
        retNode = vec_nodes.size() == 0 ? d_emptyRegexp :
              ( vec_nodes.size()==1 ? vec_nodes[0] : NodeManager::currentNM()->mkNode( kind::REGEXP_UNION, vec_nodes ) );
        if(retNode == d_emptyRegexp) {
          ret = 2;
        }
        break;
      }
      case kind::REGEXP_UNION: {
        std::vector< Node > vec_nodes;
        for(unsigned i=0; i<r.getNumChildren(); ++i) {
          Node dc;
          int rt = derivativeS(r[i], c, dc);
          if(rt == 0) {
            ret = 0;
          }
          if(rt != 2) {
            if(std::find(vec_nodes.begin(), vec_nodes.end(), dc) == vec_nodes.end()) {
              vec_nodes.push_back( dc );
            }
          }
          //Trace("regexp-derive") << "RegExp-derive OR R[" << i << "] " << mkString(r[i]) << " returns " << mkString(dc) << std::endl;
        }
        retNode = vec_nodes.size() == 0 ? d_emptyRegexp :
              ( vec_nodes.size()==1 ? vec_nodes[0] : NodeManager::currentNM()->mkNode( kind::REGEXP_UNION, vec_nodes ) );
        if(retNode == d_emptyRegexp) {
          ret = 2;
        }
        break;
      }
      case kind::REGEXP_INTER: {
        bool flag = true;
        bool flag_sg = false;
        std::vector< Node > vec_nodes;
        for(unsigned i=0; i<r.getNumChildren(); ++i) {
          Node dc;
          int rt = derivativeS(r[i], c, dc);
          if(rt == 0) {
            ret = 0;
          } else if(rt == 2) {
            flag = false;
            break;
          }
          if(dc == d_sigma_star) {
            flag_sg = true;
          } else {
            if(std::find(vec_nodes.begin(), vec_nodes.end(), dc) == vec_nodes.end()) {
              vec_nodes.push_back( dc );
            }
          }
        }
        if(flag) {
          if(vec_nodes.size() == 0 && flag_sg) {
            retNode = d_sigma_star;
          } else {
            retNode = vec_nodes.size() == 0 ? d_emptyRegexp :
                  ( vec_nodes.size()==1 ? vec_nodes[0] : NodeManager::currentNM()->mkNode( kind::REGEXP_INTER, vec_nodes ) );
            if(retNode == d_emptyRegexp) {
              ret = 2;
            }
          }
        } else {
          retNode = d_emptyRegexp;
          ret = 2;
        }
        break;
      }
      case kind::REGEXP_STAR: {
        Node dc;
        ret = derivativeS(r[0], c, dc);
        retNode = dc==d_emptyRegexp ? dc : (dc==d_emptySingleton ? r : NodeManager::currentNM()->mkNode( kind::REGEXP_CONCAT, dc, r ));
        break;
      }
      case kind::REGEXP_LOOP: {
        if(r[1] == r[2] && r[1] == d_zero) {
          ret = 2;
          //retNode = d_emptyRegexp;
        } else {
          Node dc;
          ret = derivativeS(r[0], c, dc);
          if(dc==d_emptyRegexp) {
            unsigned l = r[1].getConst<Rational>().getNumerator().toUnsignedInt();
            unsigned u = r[2].getConst<Rational>().getNumerator().toUnsignedInt();
            Node r2 = NodeManager::currentNM()->mkNode(kind::REGEXP_LOOP, r[0], 
              NodeManager::currentNM()->mkConst(CVC4::Rational(l==0? 0 : (l-1))),
              NodeManager::currentNM()->mkConst(CVC4::Rational(u-1)));
            retNode = dc==d_emptySingleton? r2 : NodeManager::currentNM()->mkNode( kind::REGEXP_CONCAT, dc, r2 );
          } else {
            retNode = d_emptyRegexp;
          }
        }
        break;
      }
      default: {
        //Trace("strings-error") << "Unsupported term: " << mkString( r ) << " in derivative of RegExp." << std::endl;
        Unreachable();
      }
    }
    if(retNode != d_emptyRegexp) {
      retNode = Rewriter::rewrite( retNode );
    }
    std::pair< Node, int > p(retNode, ret);
    d_deriv_cache[dv] = p;
  }

  Trace("regexp-derive") << "RegExp-derive returns : /" << mkString( retNode ) << "/" << std::endl;
  return ret;
}

Node RegExpOpr::derivativeSingle( Node r, CVC4::String c ) {
  Assert( c.size() < 2 );
  Trace("regexp-derive") << "RegExp-derive starts with /" << mkString( r ) << "/, c=" << c << std::endl;
  Node retNode = d_emptyRegexp;
  PairNodeStr dv = std::make_pair( r, c );
  if( d_dv_cache.find( dv ) != d_dv_cache.end() ) {
    retNode = d_dv_cache[dv];
  } else if( c.isEmptyString() ){
    Node exp;
    int tmp = delta( r, exp );
    if(tmp == 0) {
      // TODO variable
      retNode = d_emptyRegexp;
    } else if(tmp == 1) {
      retNode = r;
    } else {
      retNode = d_emptyRegexp;
    }
  } else {
    int k = r.getKind();
    switch( k ) {
      case kind::REGEXP_EMPTY: {
        retNode = d_emptyRegexp;
        break;
      }
      case kind::REGEXP_SIGMA: {
        retNode = NodeManager::currentNM()->mkNode( kind::STRING_TO_REGEXP, d_emptyString );
        break;
      }
      case kind::REGEXP_RANGE: {
        CVC4::String a = r[0].getConst<String>();
        CVC4::String b = r[1].getConst<String>();
        retNode = (a <= c && c <= b) ? d_emptySingleton : d_emptyRegexp;
        break;
      }
      case kind::STRING_TO_REGEXP: {
        if(r[0].isConst()) {
          if(r[0] == d_emptyString) {
            retNode = d_emptyRegexp;
          } else {
            if (r[0].getConst<CVC4::String>().front() == c.front())
            {
              retNode =  NodeManager::currentNM()->mkNode( kind::STRING_TO_REGEXP,
                r[0].getConst< CVC4::String >().size() == 1 ? d_emptyString : NodeManager::currentNM()->mkConst( r[0].getConst< CVC4::String >().substr(1) ) );
            } else {
              retNode = d_emptyRegexp;
            }
          }
        } else {
          // TODO variable
          retNode = d_emptyRegexp;
        }
        break;
      }
      case kind::REGEXP_CONCAT: {
        Node rees = NodeManager::currentNM()->mkNode( kind::STRING_TO_REGEXP, d_emptyString );
        std::vector< Node > vec_nodes;
        for(unsigned i=0; i<r.getNumChildren(); ++i) {
          Node dc = derivativeSingle(r[i], c);
          if(dc != d_emptyRegexp) {
            std::vector< Node > vec_nodes2;
            if(dc != rees) {
              vec_nodes2.push_back( dc );
            }
            for(unsigned j=i+1; j<r.getNumChildren(); ++j) {
              if(r[j] != rees) {
                vec_nodes2.push_back( r[j] );
              }
            }
            Node tmp = vec_nodes2.size()==0 ? rees :
              vec_nodes2.size()==1 ? vec_nodes2[0] : NodeManager::currentNM()->mkNode( kind::REGEXP_CONCAT, vec_nodes2 );
            if(std::find(vec_nodes.begin(), vec_nodes.end(), tmp) == vec_nodes.end()) {
              vec_nodes.push_back( tmp );
            }
          }
          Node exp;
          if( delta( r[i], exp ) != 1 ) {
            break;
          }
        }
        retNode = vec_nodes.size() == 0 ? d_emptyRegexp :
              ( vec_nodes.size()==1 ? vec_nodes[0] : NodeManager::currentNM()->mkNode( kind::REGEXP_UNION, vec_nodes ) );
        break;
      }
      case kind::REGEXP_UNION: {
        std::vector< Node > vec_nodes;
        for(unsigned i=0; i<r.getNumChildren(); ++i) {
          Node dc = derivativeSingle(r[i], c);
          if(dc != d_emptyRegexp) {
            if(std::find(vec_nodes.begin(), vec_nodes.end(), dc) == vec_nodes.end()) {
              vec_nodes.push_back( dc );
            }
          }
          //Trace("regexp-derive") << "RegExp-derive OR R[" << i << "] /" << mkString(r[i]) << "/ returns /" << mkString(dc) << "/" << std::endl;
        }
        retNode = vec_nodes.size() == 0 ? d_emptyRegexp :
              ( vec_nodes.size()==1 ? vec_nodes[0] : NodeManager::currentNM()->mkNode( kind::REGEXP_UNION, vec_nodes ) );
        break;
      }
      case kind::REGEXP_INTER: {
        bool flag = true;
        bool flag_sg = false;
        std::vector< Node > vec_nodes;
        for(unsigned i=0; i<r.getNumChildren(); ++i) {
          Node dc = derivativeSingle(r[i], c);
          if(dc != d_emptyRegexp) {
            if(dc == d_sigma_star) {
              flag_sg = true;
            } else {
              if(std::find(vec_nodes.begin(), vec_nodes.end(), dc) == vec_nodes.end()) {
                vec_nodes.push_back( dc );
              }
            }
          } else {
            flag = false;
            break;
          }
        }
        if(flag) {
          if(vec_nodes.size() == 0 && flag_sg) {
            retNode = d_sigma_star;
          } else {
            retNode = vec_nodes.size() == 0 ? d_emptyRegexp :
                  ( vec_nodes.size()==1 ? vec_nodes[0] : NodeManager::currentNM()->mkNode( kind::REGEXP_INTER, vec_nodes ) );
          }
        } else {
          retNode = d_emptyRegexp;
        }
        break;
      }
      case kind::REGEXP_STAR: {
        Node dc = derivativeSingle(r[0], c);
        if(dc != d_emptyRegexp) {
          retNode = dc==d_emptySingleton? r : NodeManager::currentNM()->mkNode( kind::REGEXP_CONCAT, dc, r );
        } else {
          retNode = d_emptyRegexp;
        }
        break;
      }
      case kind::REGEXP_LOOP: {
        if(r[1] == r[2] && r[1] == d_zero) {
          retNode = d_emptyRegexp;
        } else {
          Node dc = derivativeSingle(r[0], c);
          if(dc != d_emptyRegexp) {
            unsigned l = r[1].getConst<Rational>().getNumerator().toUnsignedInt();
            unsigned u = r[2].getConst<Rational>().getNumerator().toUnsignedInt();
            Node r2 = NodeManager::currentNM()->mkNode(kind::REGEXP_LOOP, r[0], 
              NodeManager::currentNM()->mkConst(CVC4::Rational(l==0? 0 : (l-1))),
              NodeManager::currentNM()->mkConst(CVC4::Rational(u-1)));
            retNode = dc==d_emptySingleton? r2 : NodeManager::currentNM()->mkNode( kind::REGEXP_CONCAT, dc, r2 );
          } else {
            retNode = d_emptyRegexp;
          }
        }
        //Trace("regexp-derive") << "RegExp-derive : REGEXP_LOOP returns /" << mkString(retNode) << "/" << std::endl;
        break;
      }
      default: {
        Trace("strings-error") << "Unsupported term: " << mkString( r ) << " in derivative of RegExp." << std::endl;
        Unreachable();
      }
    }
    if(retNode != d_emptyRegexp) {
      retNode = Rewriter::rewrite( retNode );
    }
    d_dv_cache[dv] = retNode;
  }
  Trace("regexp-derive") << "RegExp-derive returns : /" << mkString( retNode ) << "/" << std::endl;
  return retNode;
}

void RegExpOpr::firstChars(Node r, std::set<unsigned> &pcset, SetNodes &pvset)
{
  Trace("regexp-fset") << "Start FSET(" << mkString(r) << ")" << std::endl;
  std::map<Node, std::pair<std::set<unsigned>, SetNodes> >::const_iterator itr =
      d_fset_cache.find(r);
  if(itr != d_fset_cache.end()) {
    pcset.insert((itr->second).first.begin(), (itr->second).first.end());
    pvset.insert((itr->second).second.begin(), (itr->second).second.end());
  } else {
    // cset is code points
    std::set<unsigned> cset;
    SetNodes vset;
    int k = r.getKind();
    switch( k ) {
      case kind::REGEXP_EMPTY: {
        break;
      }
      case kind::REGEXP_SIGMA: {
        Assert(d_lastchar < std::numeric_limits<unsigned>::max());
        for (unsigned i = 0; i <= d_lastchar; i++)
        {
          cset.insert(i);
        }
        break;
      }
      case kind::REGEXP_RANGE: {
        unsigned a = r[0].getConst<String>().front();
        a = String::convertUnsignedIntToCode(a);
        unsigned b = r[1].getConst<String>().front();
        b = String::convertUnsignedIntToCode(b);
        Assert(a < b);
        Assert(b < std::numeric_limits<unsigned>::max());
        for (unsigned c = a; c <= b; c++)
        {
          cset.insert(c);
        }
        break;
      }
      case kind::STRING_TO_REGEXP: {
        Node st = Rewriter::rewrite(r[0]);
        if(st.isConst()) {
          CVC4::String s = st.getConst< CVC4::String >();
          if(s.size() != 0) {
            unsigned sc = s.front();
            sc = String::convertUnsignedIntToCode(sc);
            cset.insert(sc);
          }
        }
        else if (st.getKind() == kind::STRING_CONCAT)
        {
          if(st[0].isConst()) {
            CVC4::String s = st[0].getConst<CVC4::String>();
            unsigned sc = s.front();
            sc = String::convertUnsignedIntToCode(sc);
            cset.insert(sc);
          } else {
            vset.insert( st[0] );
          }
        }
        else
        {
          vset.insert(st);
        }
        break;
      }
      case kind::REGEXP_CONCAT: {
        for(unsigned i=0; i<r.getNumChildren(); i++) {
          firstChars(r[i], cset, vset);
          Node n = r[i];
          Node exp;
          int r = delta( n, exp );
          if(r != 1) {
            break;
          }
        }
        break;
      }
      case kind::REGEXP_UNION: {
        for(unsigned i=0; i<r.getNumChildren(); i++) {
          firstChars(r[i], cset, vset);
        }
        break;
      }
      case kind::REGEXP_INTER: {
        //TODO: Overapproximation for now
        //for(unsigned i=0; i<r.getNumChildren(); i++) {
        // firstChars(r[i], cset, vset);
        //}
        firstChars(r[0], cset, vset);
        break;
      }
      case kind::REGEXP_STAR: {
        firstChars(r[0], cset, vset);
        break;
      }
      case kind::REGEXP_LOOP: {
        firstChars(r[0], cset, vset);
        break;
      }
      default: {
        Trace("regexp-error") << "Unsupported term: " << r << " in firstChars." << std::endl;
        Unreachable();
      }
    }
    pcset.insert(cset.begin(), cset.end());
    pvset.insert(vset.begin(), vset.end());
    std::pair<std::set<unsigned>, SetNodes> p(cset, vset);
    d_fset_cache[r] = p;
  }

  if(Trace.isOn("regexp-fset")) {
    Trace("regexp-fset") << "END FSET(" << mkString(r) << ") = {";
    for (std::set<unsigned>::const_iterator itr = pcset.begin();
         itr != pcset.end();
         itr++)
    {
      if (itr != pcset.begin())
      {
        Trace("regexp-fset") << ",";
      }
      Trace("regexp-fset") << (*itr);
      }
    Trace("regexp-fset") << "}" << std::endl;
  }
}

//simplify
void RegExpOpr::simplify(Node t, std::vector< Node > &new_nodes, bool polarity) {
  Trace("strings-regexp-simpl") << "RegExp-Simpl starts with " << t << ", polarity=" << polarity << std::endl;
  Assert(t.getKind() == kind::STRING_IN_REGEXP);
  Node str = Rewriter::rewrite(t[0]);
  Node re  = Rewriter::rewrite(t[1]);
  if(polarity) {
    simplifyPRegExp( str, re, new_nodes );
  } else {
    simplifyNRegExp( str, re, new_nodes );
  }
  Trace("strings-regexp-simpl") << "RegExp-Simpl  returns (" << new_nodes.size() << "):\n";
  for(unsigned i=0; i<new_nodes.size(); i++) {
    Trace("strings-regexp-simpl") << "\t" << new_nodes[i] << std::endl;
  }
}
void RegExpOpr::simplifyNRegExp( Node s, Node r, std::vector< Node > &new_nodes ) {
  std::pair < Node, Node > p(s, r);
  NodeManager *nm = NodeManager::currentNM();
  std::map < std::pair< Node, Node >, Node >::const_iterator itr = d_simpl_neg_cache.find(p);
  if(itr != d_simpl_neg_cache.end()) {
    new_nodes.push_back( itr->second );
  } else {
    int k = r.getKind();
    Node conc;
    switch( k ) {
      case kind::REGEXP_EMPTY: {
        conc = d_true;
        break;
      }
      case kind::REGEXP_SIGMA: {
        conc = d_one.eqNode(NodeManager::currentNM()->mkNode(kind::STRING_LENGTH, s)).negate();
        break;
      }
      case kind::REGEXP_RANGE: {
        std::vector< Node > vec;
        unsigned a = r[0].getConst<String>().front();
        a = String::convertUnsignedIntToCode(a);
        unsigned b = r[1].getConst<String>().front();
        b = String::convertUnsignedIntToCode(b);
        for (unsigned c = a; c <= b; c++)
        {
          std::vector<unsigned> tmpVec;
          tmpVec.push_back(String::convertCodeToUnsignedInt(c));
          Node tmp = s.eqNode(nm->mkConst(String(tmpVec))).negate();
          vec.push_back( tmp );
        }
        conc = vec.size()==1? vec[0] : NodeManager::currentNM()->mkNode(kind::AND, vec);
        break;
      }
      case kind::STRING_TO_REGEXP: {
        conc = s.eqNode(r[0]).negate();
        break;
      }
      case kind::REGEXP_CONCAT: {
        // The following simplification states that
        //    ~( s in R1 ++ R2 )
        // is equivalent to
        //    forall x.
        //      0 <= x <= len(s) =>
        //        ~( substr(s,0,x) in R1 ) OR ~( substr(s,x,len(s)-x) in R2)
        Node lens = nm->mkNode(STRING_LENGTH, s);
<<<<<<< HEAD
=======
        // the index we are removing from the RE concatenation
        unsigned indexRm = 0;
>>>>>>> b38fc2ed
        Node b1;
        Node b1v;
        // As an optimization to the above reduction, if we can determine that
        // all strings in the language of R1 have the same length, say n,
        // then the conclusion of the reduction is quantifier-free:
        //    ~( substr(s,0,n) in R1 ) OR ~( substr(s,n,len(s)-n) in R2)
        Node reLength = TheoryStringsRewriter::getFixedLengthForRegexp(r[0]);
<<<<<<< HEAD
=======
        if (reLength.isNull())
        {
          // try from the opposite end
          unsigned indexE = r.getNumChildren() - 1;
          reLength = TheoryStringsRewriter::getFixedLengthForRegexp(r[indexE]);
          if (!reLength.isNull())
          {
            indexRm = indexE;
          }
        }
>>>>>>> b38fc2ed
        Node guard;
        if (reLength.isNull())
        {
          b1 = nm->mkBoundVar(nm->integerType());
          b1v = nm->mkNode(BOUND_VAR_LIST, b1);
          guard = nm->mkNode(AND,
                             nm->mkNode(GEQ, b1, d_zero),
                             nm->mkNode(GEQ, nm->mkNode(STRING_LENGTH, s), b1));
        }
        else
        {
          b1 = reLength;
        }
        Node s1 = nm->mkNode(STRING_SUBSTR, s, d_zero, b1);
        Node s2 = nm->mkNode(STRING_SUBSTR, s, b1, nm->mkNode(MINUS, lens, b1));
<<<<<<< HEAD
        Node s1r1 = nm->mkNode(STRING_IN_REGEXP, s1, r[0]).negate();
        if (r[0].getKind() == STRING_TO_REGEXP)
        {
          s1r1 = s1.eqNode(r[0][0]).negate();
        }
        else if (r[0].getKind() == REGEXP_EMPTY)
        {
          s1r1 = d_true;
=======
        if (indexRm != 0)
        {
          // swap if we are removing from the end
          Node sswap = s1;
          s1 = s2;
          s2 = sswap;
>>>>>>> b38fc2ed
        }
        Node s1r1 = nm->mkNode(STRING_IN_REGEXP, s1, r[indexRm]).negate();
        std::vector<Node> nvec;
        for (unsigned i = 0, nchild = r.getNumChildren(); i < nchild; i++)
        {
          if (i != indexRm)
          {
            nvec.push_back( r[i] );
          }
<<<<<<< HEAD
          r2 = nm->mkNode(REGEXP_CONCAT, nvec);
=======
>>>>>>> b38fc2ed
        }
        Node r2 = nvec.size() == 1 ? nvec[0] : nm->mkNode(REGEXP_CONCAT, nvec);
        r2 = Rewriter::rewrite(r2);
        Node s2r2 = nm->mkNode(STRING_IN_REGEXP, s2, r2).negate();
<<<<<<< HEAD
        if (r2.getKind() == STRING_TO_REGEXP)
        {
          s2r2 = s2.eqNode(r2[0]).negate();
        }
        else if (r2.getKind() == REGEXP_EMPTY)
        {
          s2r2 = d_true;
        }
        conc = nm->mkNode(OR, s1r1, s2r2);
        if (!b1v.isNull())
        {
          conc = nm->mkNode(OR, guard.negate(), conc);
          conc = nm->mkNode(FORALL, b1v, conc);
        }
=======
        conc = nm->mkNode(OR, s1r1, s2r2);
        if (!b1v.isNull())
        {
          conc = nm->mkNode(OR, guard.negate(), conc);
          conc = nm->mkNode(FORALL, b1v, conc);
        }
>>>>>>> b38fc2ed
        break;
      }
      case kind::REGEXP_UNION: {
        std::vector< Node > c_and;
        for(unsigned i=0; i<r.getNumChildren(); ++i) {
          if(r[i].getKind() == kind::STRING_TO_REGEXP) {
            c_and.push_back( r[i][0].eqNode(s).negate() );
          } else if(r[i].getKind() == kind::REGEXP_EMPTY) {
            continue;
          } else {
            c_and.push_back(NodeManager::currentNM()->mkNode(kind::STRING_IN_REGEXP, s, r[i]).negate());
          }
        }
        conc = c_and.size() == 0 ? d_true :
            c_and.size() == 1 ? c_and[0] : NodeManager::currentNM()->mkNode(kind::AND, c_and);
        break;
      }
      case kind::REGEXP_INTER: {
        bool emptyflag = false;
        std::vector< Node > c_or;
        for(unsigned i=0; i<r.getNumChildren(); ++i) {
          if(r[i].getKind() == kind::STRING_TO_REGEXP) {
            c_or.push_back( r[i][0].eqNode(s).negate() );
          } else if(r[i].getKind() == kind::REGEXP_EMPTY) {
            emptyflag = true;
            break;
          } else {
            c_or.push_back(NodeManager::currentNM()->mkNode(kind::STRING_IN_REGEXP, s, r[i]).negate());
          }
        }
        if(emptyflag) {
          conc = d_true;
        } else {
          conc = c_or.size() == 1 ? c_or[0] : NodeManager::currentNM()->mkNode(kind::OR, c_or);
        }
        break;
      }
      case kind::REGEXP_STAR: {
        if(s == d_emptyString) {
          conc = d_false;
        } else if(r[0].getKind() == kind::REGEXP_EMPTY) {
          conc = s.eqNode(d_emptyString).negate();
        } else if(r[0].getKind() == kind::REGEXP_SIGMA) {
          conc = d_false;
        } else {
          Node lens = NodeManager::currentNM()->mkNode(kind::STRING_LENGTH, s);
          Node sne = s.eqNode(d_emptyString).negate();
          Node b1 = NodeManager::currentNM()->mkBoundVar(NodeManager::currentNM()->integerType());
          Node b1v = NodeManager::currentNM()->mkNode(kind::BOUND_VAR_LIST, b1);
          Node g1 = NodeManager::currentNM()->mkNode( kind::AND, NodeManager::currentNM()->mkNode(kind::GEQ, b1, d_one),
                NodeManager::currentNM()->mkNode( kind::GEQ, lens, b1 ) );
          //internal
          Node s1 = NodeManager::currentNM()->mkNode(kind::STRING_SUBSTR, s, d_zero, b1);
          Node s2 = NodeManager::currentNM()->mkNode(kind::STRING_SUBSTR, s, b1, NodeManager::currentNM()->mkNode(kind::MINUS, lens, b1));
          Node s1r1 = NodeManager::currentNM()->mkNode(kind::STRING_IN_REGEXP, s1, r[0]).negate();
          Node s2r2 = NodeManager::currentNM()->mkNode(kind::STRING_IN_REGEXP, s2, r).negate();

          conc = NodeManager::currentNM()->mkNode(kind::OR, s1r1, s2r2);
          conc = NodeManager::currentNM()->mkNode(kind::IMPLIES, g1, conc);
          conc = NodeManager::currentNM()->mkNode(kind::FORALL, b1v, conc);
          conc = NodeManager::currentNM()->mkNode(kind::AND, sne, conc);
        }
        break;
      }
      case kind::REGEXP_LOOP: {
        Assert(r.getNumChildren() == 3);
        if(r[1] == r[2]) {
          if(r[1] == d_zero) {
            conc = s.eqNode(d_emptyString).negate();
          } else if(r[1] == d_one) {
            conc = NodeManager::currentNM()->mkNode(kind::STRING_IN_REGEXP, s, r[0]).negate();
          } else {
            //unroll for now
            unsigned l = r[1].getConst<Rational>().getNumerator().toUnsignedInt();
            std::vector<Node> vec;
            for(unsigned i=0; i<l; i++) {
              vec.push_back(r[0]);
            }
            Node r2 = NodeManager::currentNM()->mkNode(kind::REGEXP_CONCAT, vec);
            conc = NodeManager::currentNM()->mkNode(kind::STRING_IN_REGEXP, s, r2).negate();
          }
        } else {
          Assert(r[1] == d_zero);
          //unroll for now
          unsigned u = r[2].getConst<Rational>().getNumerator().toUnsignedInt();
          std::vector<Node> vec;
          vec.push_back(d_emptySingleton);
          std::vector<Node> vec2;
          for(unsigned i=1; i<=u; i++) {
            vec2.push_back(r[0]);
            Node r2 = i==1? r[0] : NodeManager::currentNM()->mkNode(kind::REGEXP_CONCAT, vec);
            vec.push_back(r2);
          }
          Node r3 = NodeManager::currentNM()->mkNode(kind::REGEXP_UNION, vec);
          conc = NodeManager::currentNM()->mkNode(kind::STRING_IN_REGEXP, s, r3).negate();
        }
        break;
      }
      default: {
        Trace("strings-error") << "Unsupported term: " << r << " in simplifyNRegExp." << std::endl;
        Assert( false, "Unsupported Term" );
      }
    }
    conc = Rewriter::rewrite( conc );
    new_nodes.push_back( conc );
    d_simpl_neg_cache[p] = conc;
  }
}
void RegExpOpr::simplifyPRegExp( Node s, Node r, std::vector< Node > &new_nodes ) {
  std::pair < Node, Node > p(s, r);
  NodeManager *nm = NodeManager::currentNM();
  std::map < std::pair< Node, Node >, Node >::const_iterator itr = d_simpl_cache.find(p);
  if(itr != d_simpl_cache.end()) {
    new_nodes.push_back( itr->second );
  } else {
    int k = r.getKind();
    Node conc;
    switch( k ) {
      case kind::REGEXP_EMPTY: {
        conc = d_false;
        break;
      }
      case kind::REGEXP_SIGMA: {
        conc = d_one.eqNode(NodeManager::currentNM()->mkNode(kind::STRING_LENGTH, s));
        break;
      }
      case kind::REGEXP_RANGE: {
        conc = s.eqNode( r[0] );
        if(r[0] != r[1]) {
          unsigned a = r[0].getConst<String>().front();
          unsigned b = r[1].getConst<String>().front();
          a += 1;
          std::vector<unsigned> anvec;
          anvec.push_back(a);
          Node an = nm->mkConst(String(anvec));
          Node tmp = a != b
                         ? nm->mkNode(kind::STRING_IN_REGEXP,
                                      s,
                                      nm->mkNode(kind::REGEXP_RANGE, an, r[1]))
                         : s.eqNode(r[1]);
          conc = NodeManager::currentNM()->mkNode(kind::OR, conc, tmp);
        }
        break;
      }
      case kind::STRING_TO_REGEXP: {
        conc = s.eqNode(r[0]);
        break;
      }
      case kind::REGEXP_CONCAT: {
        std::vector< Node > nvec;
        std::vector< Node > cc;
        bool emptyflag = false;
        for(unsigned i=0; i<r.getNumChildren(); ++i) {
          if(r[i].getKind() == kind::STRING_TO_REGEXP) {
            cc.push_back( r[i][0] );
          } else if(r[i].getKind() == kind::REGEXP_EMPTY) {
            emptyflag = true;
            break;
          } else {
            Node sk = NodeManager::currentNM()->mkSkolem( "rc", s.getType(), "created for regular expression concat" );
            Node lem = NodeManager::currentNM()->mkNode(kind::STRING_IN_REGEXP, sk, r[i]);
            nvec.push_back(lem);
            cc.push_back(sk);
          }
        }
        if(emptyflag) {
          conc = d_false;
        } else {
          Node lem = s.eqNode( NodeManager::currentNM()->mkNode(kind::STRING_CONCAT, cc) );
          nvec.push_back(lem);
          conc = nvec.size() == 1 ? nvec[0] : NodeManager::currentNM()->mkNode(kind::AND, nvec);
        }
        break;
      }
      case kind::REGEXP_UNION: {
        std::vector< Node > c_or;
        for(unsigned i=0; i<r.getNumChildren(); ++i) {
          if(r[i].getKind() == kind::STRING_TO_REGEXP) {
            c_or.push_back( r[i][0].eqNode(s) );
          } else if(r[i].getKind() == kind::REGEXP_EMPTY) {
            continue;
          } else {
            c_or.push_back(NodeManager::currentNM()->mkNode(kind::STRING_IN_REGEXP, s, r[i]));
          }
        }
        conc = c_or.size() == 0 ? d_false :
            c_or.size() == 1 ? c_or[0] : NodeManager::currentNM()->mkNode(kind::OR, c_or);
        break;
      }
      case kind::REGEXP_INTER: {
        std::vector< Node > c_and;
        bool emptyflag = false;
        for(unsigned i=0; i<r.getNumChildren(); ++i) {
          if(r[i].getKind() == kind::STRING_TO_REGEXP) {
            c_and.push_back( r[i][0].eqNode(s) );
          } else if(r[i].getKind() == kind::REGEXP_EMPTY) {
            emptyflag = true;
            break;
          } else {
            c_and.push_back(NodeManager::currentNM()->mkNode(kind::STRING_IN_REGEXP, s, r[i]));
          }
        }
        if(emptyflag) {
          conc = d_false;
        } else {
          conc = c_and.size() == 1 ? c_and[0] : NodeManager::currentNM()->mkNode(kind::AND, c_and);
        }
        break;
      }
      case kind::REGEXP_STAR: {
        if(s == d_emptyString) {
          conc = d_true;
        } else if(r[0].getKind() == kind::REGEXP_EMPTY) {
          conc = s.eqNode(d_emptyString);
        } else if(r[0].getKind() == kind::REGEXP_SIGMA) {
          conc = d_true;
        } else {
          Node se = s.eqNode(d_emptyString);
          Node sinr = NodeManager::currentNM()->mkNode(kind::STRING_IN_REGEXP, s, r[0]);
          Node sk1 = NodeManager::currentNM()->mkSkolem( "rs", s.getType(), "created for regular expression star" );
          Node sk2 = NodeManager::currentNM()->mkSkolem( "rs", s.getType(), "created for regular expression star" );
          Node s1nz = sk1.eqNode(d_emptyString).negate();
          Node s2nz = sk2.eqNode(d_emptyString).negate();
          Node s1inr = NodeManager::currentNM()->mkNode(kind::STRING_IN_REGEXP, sk1, r[0]);
          Node s2inrs = NodeManager::currentNM()->mkNode(kind::STRING_IN_REGEXP, sk2, r);
          Node s12 = s.eqNode(NodeManager::currentNM()->mkNode(kind::STRING_CONCAT, sk1, sk2));

          conc = NodeManager::currentNM()->mkNode(kind::AND, s12, s1nz, s2nz, s1inr, s2inrs);
          conc = NodeManager::currentNM()->mkNode(kind::OR, se, sinr, conc);
        }
        break;
      }
      case kind::REGEXP_LOOP: {
        Assert(r.getNumChildren() == 3);
        if(r[1] == d_zero) {
          if(r[2] == d_zero) {
            conc = s.eqNode( d_emptyString );
          } else {
            //R{0,n}
            if(s != d_emptyString) {
              Node sk1 = NodeManager::currentNM()->mkSkolem( "lps", s.getType(), "created for regular expression loop" );
              Node sk2 = NodeManager::currentNM()->mkSkolem( "lps", s.getType(), "created for regular expression loop" );
              Node seq12 = s.eqNode(NodeManager::currentNM()->mkNode(kind::STRING_CONCAT, sk1, sk2));
              Node sk1ne = sk1.eqNode(d_emptyString).negate();
              Node sk1inr = NodeManager::currentNM()->mkNode(kind::STRING_IN_REGEXP, sk1, r[0]);
              unsigned u = r[2].getConst<Rational>().getNumerator().toUnsignedInt();
              Node u1 = NodeManager::currentNM()->mkConst(CVC4::Rational(u - 1));
              Node sk2inru = NodeManager::currentNM()->mkNode(kind::STRING_IN_REGEXP, sk2,
                NodeManager::currentNM()->mkNode(kind::REGEXP_LOOP, r[0], d_zero, u1));
              conc = NodeManager::currentNM()->mkNode(kind::AND, seq12, sk1ne, sk1inr, sk2inru);
              conc = NodeManager::currentNM()->mkNode(kind::OR,
                s.eqNode(d_emptyString), conc);
            } else {
              conc = d_true;
            }
          }
        } else {
          //R^n
          Node sk1 = NodeManager::currentNM()->mkSkolem( "lps", s.getType(), "created for regular expression loop" );
          Node sk2 = NodeManager::currentNM()->mkSkolem( "lps", s.getType(), "created for regular expression loop" );
          Node seq12 = s.eqNode(NodeManager::currentNM()->mkNode(kind::STRING_CONCAT, sk1, sk2));
          Node sk1ne = sk1.eqNode(d_emptyString).negate();
          Node sk1inr = NodeManager::currentNM()->mkNode(kind::STRING_IN_REGEXP, sk1, r[0]);
          unsigned u = r[2].getConst<Rational>().getNumerator().toUnsignedInt();
          Node u1 = NodeManager::currentNM()->mkConst(CVC4::Rational(u - 1));
          Node sk2inru = NodeManager::currentNM()->mkNode(kind::STRING_IN_REGEXP, sk2,
            NodeManager::currentNM()->mkNode(kind::REGEXP_LOOP, r[0], u1, u1));
          conc = NodeManager::currentNM()->mkNode(kind::AND, seq12, sk1ne, sk1inr, sk2inru);
        }
        break;
      }
      default: {
        Trace("strings-error") << "Unsupported term: " << r << " in simplifyPRegExp." << std::endl;
        Assert( false, "Unsupported Term" );
      }
    }
    conc = Rewriter::rewrite( conc );
    new_nodes.push_back( conc );
    d_simpl_cache[p] = conc;
  }
}

bool RegExpOpr::isPairNodesInSet(std::set< PairNodes > &s, Node n1, Node n2) {
  for(std::set< PairNodes >::const_iterator itr = s.begin();
      itr != s.end(); ++itr) {
    if((itr->first == n1 && itr->second == n2) ||
       (itr->first == n2 && itr->second == n1)) {
      return true;
    }
  }
  return false;
}

bool RegExpOpr::containC2(unsigned cnt, Node n) {
  if(n.getKind() == kind::REGEXP_RV) {
    Assert(n[0].getConst<Rational>() <= Rational(String::maxSize()),
           "Exceeded UINT32_MAX in RegExpOpr::containC2");
    unsigned y = n[0].getConst<Rational>().getNumerator().toUnsignedInt();
    return cnt == y;
  } else if(n.getKind() == kind::REGEXP_CONCAT) {
    for( unsigned i=0; i<n.getNumChildren(); i++ ) {
      if(containC2(cnt, n[i])) {
        return true;
      }
    }
  } else if(n.getKind() == kind::REGEXP_STAR) {
    return containC2(cnt, n[0]);
  } else if(n.getKind() == kind::REGEXP_LOOP) {
    return containC2(cnt, n[0]);
  } else if(n.getKind() == kind::REGEXP_UNION) {
    for( unsigned i=0; i<n.getNumChildren(); i++ ) {
      if(containC2(cnt, n[i])) {
        return true;
      }
    }
  }
  return false;
}
Node RegExpOpr::convert1(unsigned cnt, Node n) {
  Trace("regexp-debug") << "Converting " << n << " at " << cnt << "... " << std::endl;
  Node r1, r2;
  convert2(cnt, n, r1, r2);
  Trace("regexp-debug") << "... getting r1=" << r1 << ", and r2=" << r2 << std::endl;
  Node ret = r1==d_emptySingleton ? r2 : NodeManager::currentNM()->mkNode(kind::REGEXP_CONCAT, 
     NodeManager::currentNM()->mkNode(kind::REGEXP_STAR, r1), r2);
  ret = Rewriter::rewrite( ret );
  Trace("regexp-debug") << "... done convert at " << cnt << ", with return " << ret << std::endl;
  return ret;
}
void RegExpOpr::convert2(unsigned cnt, Node n, Node &r1, Node &r2) {
  if(n == d_emptyRegexp) {
    r1 = d_emptyRegexp;
    r2 = d_emptyRegexp;
  } else if(n == d_emptySingleton) {
    r1 = d_emptySingleton;
    r2 = d_emptySingleton;
  } else if(n.getKind() == kind::REGEXP_RV) {
    Assert(n[0].getConst<Rational>() <= Rational(String::maxSize()),
           "Exceeded UINT32_MAX in RegExpOpr::convert2");
    unsigned y = n[0].getConst<Rational>().getNumerator().toUnsignedInt();
    r1 = d_emptySingleton;
    if(cnt == y) {
      r2 = d_emptyRegexp;
    } else {
      r2 = n;
    }
  } else if(n.getKind() == kind::REGEXP_CONCAT) {
    bool flag = true;
    std::vector<Node> vr1, vr2;
    for( unsigned i=0; i<n.getNumChildren(); i++ ) {
      if(containC2(cnt, n[i])) {
        Node t1, t2;
        convert2(cnt, n[i], t1, t2);
        vr1.push_back(t1);
        r1 = vr1.size()==0 ? d_emptyRegexp : vr1.size()==1 ? vr1[0] :
             NodeManager::currentNM()->mkNode(kind::REGEXP_CONCAT, vr1);
        vr2.push_back(t2);
        for( unsigned j=i+1; j<n.getNumChildren(); j++ ) {
          vr2.push_back(n[j]);
        }
        r2 = vr2.size()==0 ? d_emptyRegexp : vr2.size()==1 ? vr2[0] :
             NodeManager::currentNM()->mkNode(kind::REGEXP_CONCAT, vr2);
        flag = false;
        break;
      } else {
        vr1.push_back(n[i]);
      }
    }
    if(flag) {
      r1 = d_emptySingleton;
      r2 = n;
    }
  } else if(n.getKind() == kind::REGEXP_UNION) {
    std::vector<Node> vr1, vr2;
    for( unsigned i=0; i<n.getNumChildren(); i++ ) {
      Node t1, t2;
      convert2(cnt, n[i], t1, t2);
      vr1.push_back(t1);
      vr2.push_back(t2);
    }
    r1 = NodeManager::currentNM()->mkNode(kind::REGEXP_UNION, vr1);
    r2 = NodeManager::currentNM()->mkNode(kind::REGEXP_UNION, vr2);
  } else if(n.getKind() == kind::STRING_TO_REGEXP || n.getKind() == kind::REGEXP_SIGMA || n.getKind() == kind::REGEXP_RANGE) {
      r1 = d_emptySingleton;
      r2 = n;
  } else if(n.getKind() == kind::REGEXP_LOOP) {
    //TODO:LOOP
    r1 = d_emptySingleton;
    r2 = n;
    //Unreachable();
  } else {
    //is it possible?
    Unreachable();
  }
}

bool RegExpOpr::testNoRV(Node r) {
  std::map< Node, bool >::const_iterator itr = d_norv_cache.find(r);
  if(itr != d_norv_cache.end()) {
    return itr->second;
  } else {
    if(r.getKind() == kind::REGEXP_RV) {
      return false;
    } else if(r.getNumChildren() > 1) {
      for(unsigned int i=0; i<r.getNumChildren(); i++) {
        if(!testNoRV(r[i])) {
          return false;
        }
      }
    }
    return true;
  }
}

Node RegExpOpr::intersectInternal( Node r1, Node r2, std::map< PairNodes, Node > cache, unsigned cnt ) {
  //Assert(checkConstRegExp(r1) && checkConstRegExp(r2));
  if(r1 > r2) {
    TNode tmpNode = r1;
    r1 = r2;
    r2 = tmpNode;
  }
  Trace("regexp-int") << "Starting INTERSECT(" << cnt << "):\n  "<< mkString(r1) << ",\n  " << mkString(r2) << std::endl;
  //if(Trace.isOn("regexp-debug")) {
  //  Trace("regexp-debug") << "... with cache:\n";
  //  for(std::map< PairNodes, Node >::const_iterator itr=cache.begin();
  //      itr!=cache.end();itr++) {
  //        Trace("regexp-debug") << "(" << itr->first.first << "," << itr->first.second << ")->" << itr->second << std::endl;
  //      }
  //}
  std::pair < Node, Node > p(r1, r2);
  std::map < PairNodes, Node >::const_iterator itr = d_inter_cache.find(p);
  Node rNode;
  if(itr != d_inter_cache.end()) {
    rNode = itr->second;
  } else {
    Trace("regexp-int-debug") << " ... not in cache" << std::endl;
    if(r1 == d_emptyRegexp || r2 == d_emptyRegexp) {
      Trace("regexp-int-debug") << " ... one is empty set" << std::endl;
      rNode = d_emptyRegexp;
    } else if(r1 == d_emptySingleton || r2 == d_emptySingleton) {
      Trace("regexp-int-debug") << " ... one is empty singleton" << std::endl;
      Node exp;
      int r = delta((r1 == d_emptySingleton ? r2 : r1), exp);
      if(r == 0) {
        //TODO: variable
        Unreachable();
      } else if(r == 1) {
        rNode = d_emptySingleton;
      } else {
        rNode = d_emptyRegexp;
      }
    } else if(r1 == r2) {
      Trace("regexp-int-debug") << " ... equal" << std::endl;
      rNode = r1; //convert1(cnt, r1);
    } else {
      Trace("regexp-int-debug") << " ... normal checking" << std::endl;
      std::map< PairNodes, Node >::const_iterator itrcache = cache.find(p);
      if(itrcache != cache.end()) {
        rNode = itrcache->second;
      } else {
        Trace("regexp-int-debug") << " ... normal without cache" << std::endl;
        std::vector<unsigned> cset;
        std::set<unsigned> cset1, cset2;
        std::set< Node > vset1, vset2;
        firstChars(r1, cset1, vset1);
        firstChars(r2, cset2, vset2);
        Trace("regexp-int-debug") << " ... got fset" << std::endl;
        std::set_intersection(cset1.begin(), cset1.end(), cset2.begin(), cset2.end(),
             std::inserter(cset, cset.begin()));
        std::vector< Node > vec_nodes;
        Node delta_exp;
        Trace("regexp-int-debug") << " ... try delta" << std::endl;
        int flag = delta(r1, delta_exp);
        int flag2 = delta(r2, delta_exp);
        Trace("regexp-int-debug") << " ... delta1=" << flag << ", delta2=" << flag2 << std::endl;
        if(flag != 2 && flag2 != 2) {
          if(flag == 1 && flag2 == 1) {
            vec_nodes.push_back(d_emptySingleton);
          } else {
            //TODO: variable
            Unreachable();
          }
        }
        if(Trace.isOn("regexp-int-debug")) {
          Trace("regexp-int-debug") << "Try CSET(" << cset.size() << ") = {";
          for (std::vector<unsigned>::const_iterator itr = cset.begin();
               itr != cset.end();
               itr++)
          {
            //CVC4::String c( *itr );
            if(itr != cset.begin()) {
              Trace("regexp-int-debug") << ", ";
            }
            Trace("regexp-int-debug") << ( *itr );
          }
          Trace("regexp-int-debug") << std::endl;
        }
        std::map< PairNodes, Node > cacheX;
        for (std::vector<unsigned>::const_iterator itr = cset.begin();
             itr != cset.end();
             itr++)
        {
          std::vector<unsigned> cvec;
          cvec.push_back(String::convertCodeToUnsignedInt(*itr));
          String c(cvec);
          Trace("regexp-int-debug") << "Try character " << c << " ... " << std::endl;
          Node r1l = derivativeSingle(r1, c);
          Node r2l = derivativeSingle(r2, c);
          Trace("regexp-int-debug") << "  ... got partial(r1,c) = " << mkString(r1l) << std::endl;
          Trace("regexp-int-debug") << "  ... got partial(r2,c) = " << mkString(r2l) << std::endl;
          Node rt;
          
          if(r1l > r2l) {
            Node tnode = r1l;
            r1l = r2l; r2l = tnode;
          }
          PairNodes pp(r1l, r2l);
          std::map< PairNodes, Node >::const_iterator itr2 = cacheX.find(pp);
          if(itr2 != cacheX.end()) {
            rt = itr2->second;
          } else {
            std::map< PairNodes, Node > cache2(cache);
            cache2[ p ] = NodeManager::currentNM()->mkNode(kind::REGEXP_RV, NodeManager::currentNM()->mkConst(CVC4::Rational(cnt)));
            rt = intersectInternal(r1l, r2l, cache2, cnt+1);
            cacheX[ pp ] = rt;
          }

          rt = Rewriter::rewrite( NodeManager::currentNM()->mkNode(kind::REGEXP_CONCAT,
            NodeManager::currentNM()->mkNode(kind::STRING_TO_REGEXP, NodeManager::currentNM()->mkConst(c)), rt) );

          Trace("regexp-int-debug") << "  ... got p(r1,c) && p(r2,c) = " << mkString(rt) << std::endl;
          vec_nodes.push_back(rt);
        }
        rNode = Rewriter::rewrite( vec_nodes.size()==0 ? d_emptyRegexp : vec_nodes.size()==1 ? vec_nodes[0] :
            NodeManager::currentNM()->mkNode(kind::REGEXP_UNION, vec_nodes) );
        rNode = convert1(cnt, rNode);
        rNode = Rewriter::rewrite( rNode );
      }
    }
    Trace("regexp-int-debug") << "  ... try testing no RV of " << mkString(rNode) << std::endl;
    if(testNoRV(rNode)) {
      d_inter_cache[p] = rNode;
    }
  }
  Trace("regexp-int") << "End(" << cnt << ") of INTERSECT( " << mkString(r1) << ", " << mkString(r2) << " ) = " << mkString(rNode) << std::endl;
  return rNode;
}

Node RegExpOpr::removeIntersection(Node r) {
  Assert( checkConstRegExp(r) );
  std::map < Node, Node >::const_iterator itr = d_rm_inter_cache.find(r);
  Node retNode;
  if(itr != d_rm_inter_cache.end()) {
    retNode = itr->second;
  } else {
    switch(r.getKind()) {
      case kind::REGEXP_EMPTY: {
        retNode = r;
        break;
      }
      case kind::REGEXP_SIGMA: {
        retNode = r;
        break;
      }
      case kind::REGEXP_RANGE: {
        retNode = r;
        break;
      }
      case kind::STRING_TO_REGEXP: {
        retNode = r;
        break;
      }
      case kind::REGEXP_CONCAT: {
        std::vector< Node > vec_nodes;
        for(unsigned i=0; i<r.getNumChildren(); i++) {
          Node tmpNode = removeIntersection( r[i] );
          vec_nodes.push_back( tmpNode );
        }
        retNode = Rewriter::rewrite( NodeManager::currentNM()->mkNode(kind::REGEXP_CONCAT, vec_nodes) );
        break;
      }
      case kind::REGEXP_UNION: {
        std::vector< Node > vec_nodes;
        for(unsigned i=0; i<r.getNumChildren(); i++) {
          Node tmpNode = removeIntersection( r[i] );
          vec_nodes.push_back( tmpNode );
        }
        retNode = Rewriter::rewrite( NodeManager::currentNM()->mkNode(kind::REGEXP_UNION, vec_nodes) );
        break;
      }
      case kind::REGEXP_INTER: {
        retNode = removeIntersection( r[0] );
        for(unsigned i=1; i<r.getNumChildren(); i++) {
          bool spflag = false;
          Node tmpNode = removeIntersection( r[i] );
          retNode = intersect( retNode, tmpNode, spflag );
        }
        break;
      }
      case kind::REGEXP_STAR: {
        retNode = removeIntersection( r[0] );
        retNode = Rewriter::rewrite( NodeManager::currentNM()->mkNode(kind::REGEXP_STAR, retNode) );
        break;
      }
      case kind::REGEXP_LOOP: {
        retNode = removeIntersection( r[0] );
        retNode = Rewriter::rewrite( NodeManager::currentNM()->mkNode(kind::REGEXP_LOOP, retNode, r[1], r[2]) );
        break;
      }
      default: {
        Unreachable();
      }
    }
    d_rm_inter_cache[r] = retNode;
  }
  Trace("regexp-intersect") << "Remove INTERSECTION( " << mkString(r) << " ) = " << mkString(retNode) << std::endl;
  return retNode;
}

Node RegExpOpr::intersect(Node r1, Node r2, bool &spflag) {
  if(checkConstRegExp(r1) && checkConstRegExp(r2)) {
    Node rr1 = removeIntersection(r1);
    Node rr2 = removeIntersection(r2);
    std::map< PairNodes, Node > cache;
    Trace("regexp-intersect") << "Start INTERSECTION(\n\t" << mkString(r1) << ",\n\t"<< mkString(r2) << ")" << std::endl;
    Node retNode = intersectInternal(rr1, rr2, cache, 1);
    Trace("regexp-intersect") << "End INTERSECTION(\n\t" << mkString(r1) << ",\n\t"<< mkString(r2) << ") =\n\t" << mkString(retNode) << std::endl;
    return retNode;
  } else {
    spflag = true;
    return Node::null();
  }
}

//printing
std::string RegExpOpr::niceChar(Node r) {
  if(r.isConst()) {
    std::string s = r.getConst<CVC4::String>().toString() ;
    return s == "." ? "\\." : s;
  } else {
    std::string ss = "$" + r.toString();
    return ss;
  }
}
std::string RegExpOpr::mkString( Node r ) {
  std::string retStr;
  if(r.isNull()) {
    retStr = "\\E";
  } else {
    int k = r.getKind();
    switch( k ) {
      case kind::REGEXP_EMPTY: {
        retStr += "\\E";
        break;
      }
      case kind::REGEXP_SIGMA: {
        retStr += ".";
        break;
      }
      case kind::STRING_TO_REGEXP: {
        std::string tmp( niceChar( r[0] ) );
        retStr += tmp.size()==1? tmp : "(" + tmp + ")";
        break;
      }
      case kind::REGEXP_CONCAT: {
        retStr += "(";
        for(unsigned i=0; i<r.getNumChildren(); ++i) {
          //if(i != 0) retStr += ".";
          retStr += mkString( r[i] );
        }
        retStr += ")";
        break;
      }
      case kind::REGEXP_UNION: {
        retStr += "(";
        for(unsigned i=0; i<r.getNumChildren(); ++i) {
          if(i != 0) retStr += "|";
          retStr += mkString( r[i] );
        }
        retStr += ")";
        break;
      }
      case kind::REGEXP_INTER: {
        retStr += "(";
        for(unsigned i=0; i<r.getNumChildren(); ++i) {
          if(i != 0) retStr += "&";
          retStr += mkString( r[i] );
        }
        retStr += ")";
        break;
      }
      case kind::REGEXP_STAR: {
        retStr += mkString( r[0] );
        retStr += "*";
        break;
      }
      case kind::REGEXP_PLUS: {
        retStr += mkString( r[0] );
        retStr += "+";
        break;
      }
      case kind::REGEXP_OPT: {
        retStr += mkString( r[0] );
        retStr += "?";
        break;
      }
      case kind::REGEXP_RANGE: {
        retStr += "[";
        retStr += niceChar( r[0] );
        retStr += "-";
        retStr += niceChar( r[1] );
        retStr += "]";
        break;
      }
      case kind::REGEXP_LOOP: {
        retStr += "(";
        retStr += mkString(r[0]);
        retStr += ")";
        retStr += "{";
        retStr += r[1].getConst<Rational>().toString();
        retStr += ",";
        if(r.getNumChildren() == 3) {
          retStr += r[2].getConst<Rational>().toString();
        }
        retStr += "}";
        break;
      }
      case kind::REGEXP_RV: {
        retStr += "<";
        retStr += r[0].getConst<Rational>().getNumerator().toString();
        retStr += ">";
        break;
      }
      default:
        Trace("strings-error") << "Unsupported term: " << r << " in RegExp." << std::endl;
        //Assert( false );
        //return Node::null();
    }
  }

  return retStr;
}

}/* CVC4::theory::strings namespace */
}/* CVC4::theory namespace */
}/* CVC4 namespace */<|MERGE_RESOLUTION|>--- conflicted
+++ resolved
@@ -818,11 +818,8 @@
         //      0 <= x <= len(s) =>
         //        ~( substr(s,0,x) in R1 ) OR ~( substr(s,x,len(s)-x) in R2)
         Node lens = nm->mkNode(STRING_LENGTH, s);
-<<<<<<< HEAD
-=======
         // the index we are removing from the RE concatenation
         unsigned indexRm = 0;
->>>>>>> b38fc2ed
         Node b1;
         Node b1v;
         // As an optimization to the above reduction, if we can determine that
@@ -830,8 +827,6 @@
         // then the conclusion of the reduction is quantifier-free:
         //    ~( substr(s,0,n) in R1 ) OR ~( substr(s,n,len(s)-n) in R2)
         Node reLength = TheoryStringsRewriter::getFixedLengthForRegexp(r[0]);
-<<<<<<< HEAD
-=======
         if (reLength.isNull())
         {
           // try from the opposite end
@@ -842,7 +837,6 @@
             indexRm = indexE;
           }
         }
->>>>>>> b38fc2ed
         Node guard;
         if (reLength.isNull())
         {
@@ -858,23 +852,12 @@
         }
         Node s1 = nm->mkNode(STRING_SUBSTR, s, d_zero, b1);
         Node s2 = nm->mkNode(STRING_SUBSTR, s, b1, nm->mkNode(MINUS, lens, b1));
-<<<<<<< HEAD
-        Node s1r1 = nm->mkNode(STRING_IN_REGEXP, s1, r[0]).negate();
-        if (r[0].getKind() == STRING_TO_REGEXP)
-        {
-          s1r1 = s1.eqNode(r[0][0]).negate();
-        }
-        else if (r[0].getKind() == REGEXP_EMPTY)
-        {
-          s1r1 = d_true;
-=======
         if (indexRm != 0)
         {
           // swap if we are removing from the end
           Node sswap = s1;
           s1 = s2;
           s2 = sswap;
->>>>>>> b38fc2ed
         }
         Node s1r1 = nm->mkNode(STRING_IN_REGEXP, s1, r[indexRm]).negate();
         std::vector<Node> nvec;
@@ -884,37 +867,16 @@
           {
             nvec.push_back( r[i] );
           }
-<<<<<<< HEAD
-          r2 = nm->mkNode(REGEXP_CONCAT, nvec);
-=======
->>>>>>> b38fc2ed
         }
         Node r2 = nvec.size() == 1 ? nvec[0] : nm->mkNode(REGEXP_CONCAT, nvec);
         r2 = Rewriter::rewrite(r2);
         Node s2r2 = nm->mkNode(STRING_IN_REGEXP, s2, r2).negate();
-<<<<<<< HEAD
-        if (r2.getKind() == STRING_TO_REGEXP)
-        {
-          s2r2 = s2.eqNode(r2[0]).negate();
-        }
-        else if (r2.getKind() == REGEXP_EMPTY)
-        {
-          s2r2 = d_true;
-        }
         conc = nm->mkNode(OR, s1r1, s2r2);
         if (!b1v.isNull())
         {
           conc = nm->mkNode(OR, guard.negate(), conc);
           conc = nm->mkNode(FORALL, b1v, conc);
         }
-=======
-        conc = nm->mkNode(OR, s1r1, s2r2);
-        if (!b1v.isNull())
-        {
-          conc = nm->mkNode(OR, guard.negate(), conc);
-          conc = nm->mkNode(FORALL, b1v, conc);
-        }
->>>>>>> b38fc2ed
         break;
       }
       case kind::REGEXP_UNION: {
