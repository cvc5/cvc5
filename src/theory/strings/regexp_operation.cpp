--- conflicted
+++ resolved
@@ -1506,11 +1506,7 @@
              ++it)
         {
           std::vector<unsigned> cvec;
-<<<<<<< HEAD
-          cvec.push_back(*itr);
-=======
-          cvec.push_back(String::convertCodeToUnsignedInt(*it));
->>>>>>> 76c1710e
+          cvec.push_back(*it);
           String c(cvec);
           Trace("regexp-int-debug") << "Try character " << c << " ... " << std::endl;
           Node r1l = derivativeSingle(r1, c);
