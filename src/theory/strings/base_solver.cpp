/******************************************************************************
 * Top contributors (to current version):
 *   Andrew Reynolds, Andres Noetzli, Tianyi Liang
 *
 * This file is part of the cvc5 project.
 *
 * Copyright (c) 2009-2022 by the authors listed in the file AUTHORS
 * in the top-level source directory and their institutional affiliations.
 * All rights reserved.  See the file COPYING in the top-level source
 * directory for licensing information.
 * ****************************************************************************
 *
 * Base solver for the theory of strings. This class implements term
 * indexing and constant inference for the theory of strings.
 */

#include "theory/strings/base_solver.h"

#include "expr/sequence.h"
#include "options/quantifiers_options.h"
#include "options/strings_options.h"
#include "theory/rewriter.h"
#include "theory/strings/theory_strings_utils.h"
#include "theory/strings/word.h"
#include "util/rational.h"
#include "util/string.h"

using namespace std;
using namespace cvc5::context;
using namespace cvc5::internal::kind;

namespace cvc5::internal {
namespace theory {
namespace strings {

BaseSolver::BaseSolver(Env& env,
                       SolverState& s,
                       InferenceManager& im,
                       TermRegistry& tr)
    : EnvObj(env),
      d_state(s),
      d_im(im),
      d_termReg(tr),
      d_congruent(context()),
      d_strUnitOobEq(userContext())
{
  d_false = NodeManager::currentNM()->mkConst(false);
  d_cardSize = options().strings.stringsAlphaCard;
}

BaseSolver::~BaseSolver() {}

void BaseSolver::checkInit()
{
  // build term index
  d_relevantTerms.clear();
  d_eqcInfo.clear();
  d_termIndex.clear();
  d_stringLikeEqc.clear();

  d_termReg.getRelevantTermSet(d_relevantTerms);

  Trace("strings-base") << "BaseSolver::checkInit" << std::endl;
  // count of congruent, non-congruent per operator (independent of type),
  // for debugging.
  std::map<Kind, std::pair<uint32_t, uint32_t>> congruentCount;
  eq::EqualityEngine* ee = d_state.getEqualityEngine();
  eq::EqClassesIterator eqcs_i = eq::EqClassesIterator(ee);
  while (!eqcs_i.isFinished())
  {
    Node eqc = (*eqcs_i);
    TypeNode tn = eqc.getType();
    if (!tn.isRegExp())
    {
      Node emps;
      // get the term index for type tn
      std::map<Kind, TermIndex>& tti = d_termIndex[tn];
      if (tn.isStringLike())
      {
        d_stringLikeEqc.push_back(eqc);
        emps = Word::mkEmptyWord(tn);
      }
      Node var;
      eq::EqClassIterator eqc_i = eq::EqClassIterator(eqc, ee);
      std::vector<Node> prevConstLike;
      bool isString = eqc.getType().isString();
      // have we found a constant in this equivalence class
      bool foundConst = false;
      for (; !eqc_i.isFinished(); ++eqc_i)
      {
        Node n = *eqc_i;
        Kind k = n.getKind();
        Trace("strings-base") << "initialize term: " << n << std::endl;
        // process constant-like terms
        if (utils::isConstantLike(n))
        {
          // compare against the other constant-like terms in this equivalence
          // class
          for (const Node& prev : prevConstLike)
          {
            if (processConstantLike(n, prev))
            {
              // in conflict, return
              return;
            }
          }
          bool addToConstLike = isString && !foundConst;
          // update best content
          if (prevConstLike.empty() || n.isConst())
          {
            d_eqcInfo[eqc].d_bestContent = n;
            d_eqcInfo[eqc].d_bestScore = 0;
            d_eqcInfo[eqc].d_base = n;
            d_eqcInfo[eqc].d_exp = Node::null();
            if (n.isConst())
            {
              // only keep the current
              prevConstLike.clear();
              foundConst = true;
            }
          }
          // Determine if we need to track n to compare it to other constant
          // like terms in this equivalence class. This is done if we do not
          // have any other constant-like terms we are tracking, or if we have
          // not yet encountered a constant and we are a string equivalence
          // class. This is because all *pairs* of str.unit must be compared
          // to one another, whereas since seq.unit is injective, we can
          // compare seq.unit with a single representative seq.unit term.
          if (prevConstLike.empty() || addToConstLike)
          {
            prevConstLike.push_back(n);
          }
        }

        if (tn.isInteger())
        {
          // do nothing
          continue;
        }
        else if (d_congruent.find(n) != d_congruent.end())
        {
          // skip congruent terms
          congruentCount[k].first++;
          continue;
        }

        congruentCount[k].second++;

        // process indexing
        if (n.getNumChildren() > 0)
        {
          if (k == EQUAL)
          {
            continue;
          }

          std::vector<Node> c;
          Node nc = tti[k].add(n, 0, d_state, emps, c);
          if (nc != n)
          {
            Trace("strings-base-debug")
                << "...found congruent term " << nc << std::endl;
            // check if we have inferred a new equality by removal of empty
            // components
            if (k == STRING_CONCAT && !d_state.areEqual(nc, n))
            {
<<<<<<< HEAD
              std::vector<Node> exp;
              // the number of empty components of n, nc
              size_t count[2] = {0, 0};
              while (count[0] < nc.getNumChildren()
                     || count[1] < n.getNumChildren())
=======
              std::vector<Node> c;
              Node nc = tti[k].add(n, 0, d_state, emps, false, c);
              if (nc != n)
>>>>>>> 0070d0ff
              {
                // explain empty prefixes
                for (unsigned t = 0; t < 2; t++)
                {
                  Node nn = t == 0 ? nc : n;
                  while (count[t] < nn.getNumChildren()
                         && (nn[count[t]] == emps
                             || d_state.areEqual(nn[count[t]], emps)))
                  {
                    if (nn[count[t]] != emps)
                    {
                      exp.push_back(nn[count[t]].eqNode(emps));
                    }
                    count[t]++;
                  }
                }
                Trace("strings-base-debug") << "  counts = " << count[0] << ", "
                                            << count[1] << std::endl;
                // explain equal components
                if (count[0] < nc.getNumChildren())
                {
                  Assert(count[1] < n.getNumChildren());
                  if (nc[count[0]] != n[count[1]])
                  {
                    exp.push_back(nc[count[0]].eqNode(n[count[1]]));
                  }
                  count[0]++;
                  count[1]++;
                }
<<<<<<< HEAD
=======
                // this node is congruent to another one, we can ignore it
                if (d_relevantTerms.find(n) != d_relevantTerms.end()
                    && d_relevantTerms.find(nc) == d_relevantTerms.end())
                {
                  // If `n` is a relevant term and `nc` is not, then we change
                  // the term at its index to `n` and mark `nc` as congruent.
                  // This ensures that if we have mutliple congruent terms, we
                  // reason about one of the relevant ones (if available).
                  tti[k].add(n, 0, d_state, emps, true, c);
                  std::swap(nc, n);
                }
                Trace("strings-base-debug")
                    << "  congruent term : " << n << " (via " << nc << ")"
                    << std::endl;
                d_congruent.insert(n);
                congruentCount[k].first++;
>>>>>>> 0070d0ff
              }
              // infer the equality
              d_im.sendInference(
                  exp, n.eqNode(nc), InferenceId::STRINGS_I_NORM);
            }
            else
            {
              // We cannot mark one of the terms as reduced here (via
              // ExtTheory::markCongruent) since extended function terms
              // rely on reductions to other extended function terms. We
              // may have a pair of extended function terms f(a)=f(b) where
              // the reduction of argument a depends on the term b.
              // Thus, marking f(b) as reduced by virtue of the fact we
              // have f(a) is incorrect, since then we are effectively
              // assuming that the reduction of f(a) depends on itself.
            }
            // this node is congruent to another one, we can ignore it
            Trace("strings-base-debug") << "  congruent term : " << n
                                        << " (via " << nc << ")" << std::endl;
            d_congruent.insert(n);
          }
          else if (k == STRING_CONCAT && c.size() == 1)
          {
            Trace("strings-base-debug")
                << "  congruent term by singular : " << n << " " << c[0]
                << std::endl;
            // singular case
            if (!d_state.areEqual(c[0], n))
            {
              Node ns;
              std::vector<Node> exp;
              // explain empty components
              bool foundNEmpty = false;
              for (const Node& nnc : n)
              {
                if (d_state.areEqual(nnc, emps))
                {
                  if (nnc != emps)
                  {
                    exp.push_back(nnc.eqNode(emps));
                  }
                }
                else
                {
                  Assert(!foundNEmpty);
                  ns = nnc;
                  foundNEmpty = true;
                }
              }
              AlwaysAssert(foundNEmpty);
              // infer the equality
              d_im.sendInference(
                  exp, n.eqNode(ns), InferenceId::STRINGS_I_NORM_S);
            }
            d_congruent.insert(n);
          }
        }
        else if (!n.isConst())
        {
          // We mark all but the oldest variable in the equivalence class as
          // congruent.
          if (var.isNull())
          {
            var = n;
          }
          else if (var > n)
          {
            Trace("strings-base-debug")
                << "  congruent variable : " << var << std::endl;
            d_congruent.insert(var);
            var = n;
          }
          else
          {
            Trace("strings-base-debug")
                << "  congruent variable : " << n << std::endl;
            d_congruent.insert(n);
          }
        }
      }
    }
    ++eqcs_i;
  }
  if (TraceIsOn("strings-base"))
  {
    for (const std::pair<const Kind, std::pair<uint32_t, uint32_t>>& cc :
         congruentCount)
    {
      Trace("strings-base")
          << "  Terms[" << cc.first << "] = " << cc.second.second << "/"
          << (cc.second.first + cc.second.second) << std::endl;
    }
  }
  Trace("strings-base") << "BaseSolver::checkInit finished" << std::endl;
}

bool BaseSolver::processConstantLike(Node a, Node b)
{
  // we have either (seq.unit x) = C, or (seq.unit x) = (seq.unit y)
  // where C is a sequence constant.
  Node cval = b.isConst() ? b : (a.isConst() ? a : Node::null());
  std::vector<Node> exp;
  exp.push_back(b.eqNode(a));
  Node s, t;
  if (cval.isNull())
  {
    // injectivity of seq.unit
    s = b[0];
    t = a[0];
  }
  else
  {
    // should not have two constants in the same equivalence class
    std::vector<Node> cchars = Word::getChars(cval);
    if (cchars.size() == 1)
    {
      Node oval = b.isConst() ? a : b;
      Assert(oval.getKind() == SEQ_UNIT || oval.getKind() == STRING_UNIT);
      s = oval[0];
      t = Word::getNth(cchars[0], 0);
      // oval is congruent (ignored) in this context
      d_congruent.insert(oval);
    }
    else
    {
      // (seq.unit x) = C => false if |C| != 1.
      d_im.sendInference(
          exp, d_false, InferenceId::STRINGS_UNIT_CONST_CONFLICT);
      return true;
    }
  }
  Trace("strings-base") << "Process constant-like pair " << s << ", " << t
                        << " from " << a << ", " << b << std::endl;
  if (!d_state.areEqual(s, t))
  {
    Assert(s.getType() == t.getType());
    Node eq = s.eqNode(t);
    if (a.getType().isString())
    {
      // String unit is not injective, due to invalid code points.
      // We do an inference scheme in two parts.
      // for (str.unit x), (str.unit y): x = y or x != y
      if (!d_state.areDisequal(s, t))
      {
        d_im.sendSplit(s, t, InferenceId::STRINGS_UNIT_SPLIT);
      }
      else if (d_strUnitOobEq.find(eq) == d_strUnitOobEq.end())
      {
        // cache that we have performed this inference
        Node eqSym = t.eqNode(s);
        d_strUnitOobEq.insert(eq);
        d_strUnitOobEq.insert(eqSym);
        exp.push_back(eq.notNode());
        // (str.unit x) = (str.unit y) ^ x != y =>
        // x or y is not a valid code point
        Node scr = utils::mkCodeRange(s, d_cardSize);
        Node tcr = utils::mkCodeRange(t, d_cardSize);
        Node conc =
            NodeManager::currentNM()->mkNode(OR, scr.notNode(), tcr.notNode());
        // We do not explain exp for two reasons. First, we are
        // caching this inference based on the user context and thus
        // it should not depend on the current explanation. Second,
        // s or t may be concrete integers corresponding to code
        // points of string constants, and thus are not guaranteed to
        // be terms in the equality engine.
        d_im.sendInference(exp, exp, conc, InferenceId::STRINGS_UNIT_INJ_OOB);
      }
    }
    else
    {
      // (seq.unit x) = (seq.unit y) => x=y, or
      // (seq.unit x) = (seq.unit c) => x=c
      d_im.sendInference(exp, eq, InferenceId::STRINGS_UNIT_INJ);
    }
  }
  return false;
}

void BaseSolver::checkConstantEquivalenceClasses()
{
  // do fixed point
  size_t prevSize = 0;
  std::vector<Node> vecc;
  do
  {
    vecc.clear();
    Trace("strings-base-debug")
        << "Check constant equivalence classes..." << std::endl;
    prevSize = d_eqcInfo.size();
    for (std::pair<const TypeNode, std::map<Kind, TermIndex>>& tindex :
         d_termIndex)
    {
      checkConstantEquivalenceClasses(
          &tindex.second[STRING_CONCAT], vecc, true);
    }
  } while (!d_im.hasProcessed() && d_eqcInfo.size() > prevSize);

  if (!d_im.hasProcessed())
  {
    // now, go back and set "most content" terms
    vecc.clear();
    for (std::pair<const TypeNode, std::map<Kind, TermIndex>>& tindex :
         d_termIndex)
    {
      checkConstantEquivalenceClasses(
          &tindex.second[STRING_CONCAT], vecc, false);
    }
  }
}

void BaseSolver::checkConstantEquivalenceClasses(TermIndex* ti,
                                                 std::vector<Node>& vecc,
                                                 bool ensureConst,
                                                 bool isConst)
{
  Node n = ti->d_data;
  if (!n.isNull())
  {
    // construct the constant if applicable
    Node c;
    if (isConst)
    {
      c = d_termReg.mkNConcat(vecc, n.getType());
    }
    if (!isConst || !d_state.areEqual(n, c))
    {
      if (TraceIsOn("strings-debug"))
      {
        Trace("strings-debug")
            << "Constant eqc : " << c << " for " << n << std::endl;
        Trace("strings-debug") << "  ";
        for (const Node& v : vecc)
        {
          Trace("strings-debug") << v << " ";
        }
        Trace("strings-debug") << std::endl;
      }
      size_t countc = 0;
      std::vector<Node> exp;
      // non-constant vector
      std::vector<Node> vecnc;
      size_t contentSize = 0;
      for (size_t count = 0, nchild = n.getNumChildren(); count < nchild;
           ++count)
      {
        // Add explanations for the empty children
        Node emps;
        if (d_state.isEqualEmptyWord(n[count], emps))
        {
          d_im.addToExplanation(n[count], emps, exp);
          continue;
        }
        else if (vecc[countc].isNull())
        {
          Assert(!isConst);
          // no constant for this component, leave it as is
          vecnc.push_back(n[count]);
          continue;
        }
        // if we are not entirely a constant
        if (!isConst)
        {
          // use the constant component
          vecnc.push_back(vecc[countc]);
          Assert(vecc[countc].isConst());
          contentSize += Word::getLength(vecc[countc]);
        }
        Trace("strings-debug")
            << "...explain " << n[count] << " " << vecc[countc] << std::endl;
        if (!d_state.areEqual(n[count], vecc[countc]))
        {
          Node nrr = d_state.getRepresentative(n[count]);
          Assert(!d_eqcInfo[nrr].d_bestContent.isNull()
                 && d_eqcInfo[nrr].d_bestContent.isConst());
          // must flatten to avoid nested AND in explanations
          utils::flattenOp(AND, d_eqcInfo[nrr].d_exp, exp);
          // now explain equality to base
          d_im.addToExplanation(n[count], d_eqcInfo[nrr].d_base, exp);
        }
        else
        {
          d_im.addToExplanation(n[count], vecc[countc], exp);
        }
        countc++;
      }
      // exp contains an explanation of n==c
      Assert(!isConst || countc == vecc.size());
      if (!isConst)
      {
        // no use storing something with no content
        if (contentSize > 0)
        {
          Node nr = d_state.getRepresentative(n);
          BaseEqcInfo& bei = d_eqcInfo[nr];
          if (!bei.d_bestContent.isConst()
              && (bei.d_bestContent.isNull() || contentSize > bei.d_bestScore))
          {
            // The equivalence class is not entailed to be equal to a constant
            // and we found a better concatenation
            Node nct = d_termReg.mkNConcat(vecnc, n.getType());
            Assert(!nct.isConst());
            bei.d_bestContent = nct;
            bei.d_bestScore = contentSize;
            bei.d_base = n;
            if (!exp.empty())
            {
              bei.d_exp = utils::mkAnd(exp);
            }
            Trace("strings-debug")
                << "Set eqc best content " << n << " to " << nct
                << ", explanation = " << bei.d_exp << std::endl;
          }
        }
      }
      else if (d_state.hasTerm(c))
      {
        d_im.sendInference(exp, n.eqNode(c), InferenceId::STRINGS_I_CONST_MERGE);
        return;
      }
      else if (!d_im.hasProcessed())
      {
        Node nr = d_state.getRepresentative(n);
        BaseEqcInfo& bei = d_eqcInfo[nr];
        if (!bei.d_bestContent.isConst())
        {
          bei.d_bestContent = c;
          bei.d_base = n;
          bei.d_exp = utils::mkAnd(exp);
          Trace("strings-debug")
              << "Set eqc const " << n << " to " << c
              << ", explanation = " << bei.d_exp << std::endl;
        }
        else if (c != bei.d_bestContent)
        {
          // conflict
          Trace("strings-debug")
              << "Conflict, other constant was " << bei.d_bestContent
              << ", this constant was " << c << std::endl;
          if (bei.d_exp.isNull())
          {
            // n==c ^ n == c' => false
            d_im.addToExplanation(n, bei.d_bestContent, exp);
          }
          else
          {
            // n==c ^ n == d_base == c' => false
            exp.push_back(bei.d_exp);
            d_im.addToExplanation(n, bei.d_base, exp);
          }
          d_im.sendInference(exp, d_false, InferenceId::STRINGS_I_CONST_CONFLICT);
          return;
        }
        else
        {
          Trace("strings-debug") << "Duplicate constant." << std::endl;
        }
      }
    }
  }
  for (std::pair<const TNode, TermIndex>& p : ti->d_children)
  {
    std::map<Node, BaseEqcInfo>::const_iterator it = d_eqcInfo.find(p.first);
    if (it != d_eqcInfo.end() && it->second.d_bestContent.isConst())
    {
      vecc.push_back(it->second.d_bestContent);
      checkConstantEquivalenceClasses(&p.second, vecc, ensureConst, isConst);
      vecc.pop_back();
    }
    else if (!ensureConst)
    {
      // can still proceed, with null
      vecc.push_back(Node::null());
      checkConstantEquivalenceClasses(&p.second, vecc, ensureConst, false);
      vecc.pop_back();
    }
    if (d_im.hasProcessed())
    {
      break;
    }
  }
}

void BaseSolver::checkCardinality()
{
  // This will create a partition of eqc, where each collection has length that
  // are pairwise propagated to be equal. We do not require disequalities
  // between the lengths of each collection, since we split on disequalities
  // between lengths of string terms that are disequal (DEQ-LENGTH-SP).
  std::map<TypeNode, std::vector<std::vector<Node> > > cols;
  std::map<TypeNode, std::vector<Node> > lts;
  d_state.separateByLength(d_stringLikeEqc, cols, lts);
  for (std::pair<const TypeNode, std::vector<std::vector<Node> > >& c : cols)
  {
    checkCardinalityType(c.first, c.second, lts[c.first]);
  }
}

void BaseSolver::checkCardinalityType(TypeNode tn,
                                      std::vector<std::vector<Node> >& cols,
                                      std::vector<Node>& lts)
{
  Trace("strings-card") << "Check cardinality (type " << tn << ")..."
                        << std::endl;
  NodeManager* nm = NodeManager::currentNM();
  uint32_t typeCardSize;
  if (tn.isString())  // string-only
  {
    typeCardSize = d_cardSize;
  }
  else
  {
    Assert(tn.isSequence());
    TypeNode etn = tn.getSequenceElementType();
    if (!d_env.isFiniteType(etn))
    {
      // infinite cardinality, we are fine
      return;
    }
    // we check the cardinality class of the type, assuming that FMF is
    // disabled.
    if (isCardinalityClassFinite(etn.getCardinalityClass(), false))
    {
      Cardinality c = etn.getCardinality();
      bool smallCardinality = false;
      if (!c.isLargeFinite())
      {
        Integer ci = c.getFiniteCardinality();
        if (ci.fitsUnsignedInt())
        {
          smallCardinality = true;
          typeCardSize = ci.toUnsignedInt();
        }
      }
      if (!smallCardinality)
      {
        // if it is large finite, then there is no way we could have
        // constructed that many terms in memory, hence there is nothing
        // to do.
        return;
      }
    }
    else
    {
      Assert(options().quantifiers.finiteModelFind);
      // we are in a case where the cardinality of the type is infinite
      // if not FMF, and finite given the Env's option value for FMF. In this
      // case, FMF must be true, and the cardinality is finite and dynamic
      // (i.e. it depends on the model's finite interpretation for uninterpreted
      // sorts). We do not know how to handle this case, we set incomplete.
      // TODO (cvc4-projects #23): how to handle sequence for finite types?
      d_im.setIncomplete(IncompleteId::SEQ_FINITE_DYNAMIC_CARDINALITY);
      return;
    }
  }
  // for each collection
  for (unsigned i = 0, csize = cols.size(); i < csize; ++i)
  {
    Node lr = lts[i];
    Trace("strings-card") << "Number of strings with length equal to " << lr
                          << " is " << cols[i].size() << std::endl;
    if (cols[i].size() <= 1)
    {
      // no restriction on sets in the partition of size 1
      continue;
    }
    // size > c^k
    unsigned card_need = 1;
    double curr = static_cast<double>(cols[i].size());
    while (curr > typeCardSize)
    {
      curr = curr / static_cast<double>(typeCardSize);
      card_need++;
    }
    Trace("strings-card")
        << "Need length " << card_need
        << " for this number of strings (where alphabet size is "
        << typeCardSize << ") given type " << tn << "." << std::endl;
    // check if we need to split
    bool needsSplit = true;
    if (lr.isConst())
    {
      // if constant, compare
      Node cmp = nm->mkNode(GEQ, lr, nm->mkConstInt(Rational(card_need)));
      cmp = rewrite(cmp);
      needsSplit = !cmp.getConst<bool>();
    }
    else
    {
      // find the minimimum constant that we are unknown to be disequal from, or
      // otherwise stop if we increment such that cardinality does not apply.
      // We always start with r=1 since by the invariants of our term registry,
      // a term is either equal to the empty string, or has length >= 1.
      unsigned r = 1;
      bool success = true;
      while (r < card_need && success)
      {
        Node rr = nm->mkConstInt(Rational(r));
        if (d_state.areDisequal(rr, lr))
        {
          r++;
        }
        else
        {
          success = false;
        }
      }
      if (r > 0)
      {
        Trace("strings-card")
            << "Symbolic length " << lr << " must be at least " << r
            << " due to constant disequalities." << std::endl;
      }
      needsSplit = r < card_need;
    }

    if (!needsSplit)
    {
      // don't need to split
      continue;
    }
    // first, try to split to merge equivalence classes
    for (std::vector<Node>::iterator itr1 = cols[i].begin();
         itr1 != cols[i].end();
         ++itr1)
    {
      for (std::vector<Node>::iterator itr2 = itr1 + 1; itr2 != cols[i].end();
           ++itr2)
      {
        if (!d_state.areDisequal(*itr1, *itr2))
        {
          // add split lemma
          if (d_im.sendSplit(*itr1, *itr2, InferenceId::STRINGS_CARD_SP))
          {
            return;
          }
        }
      }
    }
    // otherwise, we need a length constraint
    uint32_t int_k = static_cast<uint32_t>(card_need);
    EqcInfo* ei = d_state.getOrMakeEqcInfo(lr, true);
    Trace("strings-card") << "Previous cardinality used for " << lr << " is "
                          << ((int)ei->d_cardinalityLemK.get() - 1)
                          << std::endl;
    if (int_k + 1 > ei->d_cardinalityLemK.get())
    {
      Node k_node = nm->mkConstInt(Rational(int_k));
      // add cardinality lemma
      Node dist = nm->mkNode(DISTINCT, cols[i]);
      std::vector<Node> expn;
      expn.push_back(dist);
      for (std::vector<Node>::iterator itr1 = cols[i].begin();
           itr1 != cols[i].end();
           ++itr1)
      {
        Node len = nm->mkNode(STRING_LENGTH, *itr1);
        if (len != lr)
        {
          Node len_eq_lr = len.eqNode(lr);
          expn.push_back(len_eq_lr);
        }
      }
      Node len = nm->mkNode(STRING_LENGTH, cols[i][0]);
      Node cons = nm->mkNode(GEQ, len, k_node);
      cons = rewrite(cons);
      ei->d_cardinalityLemK.set(int_k + 1);
      if (!cons.isConst() || !cons.getConst<bool>())
      {
        d_im.sendInference(
            expn, expn, cons, InferenceId::STRINGS_CARDINALITY, false, true);
        return;
      }
    }
  }
  Trace("strings-card") << "...end check cardinality" << std::endl;
}

bool BaseSolver::isCongruent(Node n)
{
  return d_congruent.find(n) != d_congruent.end();
}

Node BaseSolver::getConstantEqc(Node eqc)
{
  std::map<Node, BaseEqcInfo>::const_iterator it = d_eqcInfo.find(eqc);
  if (it != d_eqcInfo.end() && it->second.d_bestContent.isConst())
  {
    return it->second.d_bestContent;
  }
  return Node::null();
}

Node BaseSolver::explainConstantEqc(Node n, Node eqc, std::vector<Node>& exp)
{
  std::map<Node, BaseEqcInfo>::const_iterator it = d_eqcInfo.find(eqc);
  if (it != d_eqcInfo.end())
  {
    BaseEqcInfo& bei = d_eqcInfo[eqc];
    if (!bei.d_bestContent.isConst())
    {
      return Node::null();
    }
    if (!bei.d_exp.isNull())
    {
      utils::flattenOp(AND, bei.d_exp, exp);
    }
    if (!bei.d_base.isNull())
    {
      d_im.addToExplanation(n, bei.d_base, exp);
    }
    return bei.d_bestContent;
  }
  return Node::null();
}

Node BaseSolver::explainBestContentEqc(Node n, Node eqc, std::vector<Node>& exp)
{
  std::map<Node, BaseEqcInfo>::const_iterator it = d_eqcInfo.find(eqc);
  if (it != d_eqcInfo.end())
  {
    BaseEqcInfo& bei = d_eqcInfo[eqc];
    Assert(!bei.d_bestContent.isNull());
    if (!bei.d_exp.isNull())
    {
      utils::flattenOp(AND, bei.d_exp, exp);
    }
    if (!bei.d_base.isNull())
    {
      d_im.addToExplanation(n, bei.d_base, exp);
    }
    return bei.d_bestContent;
  }

  return Node::null();
}

const std::vector<Node>& BaseSolver::getStringLikeEqc() const
{
  return d_stringLikeEqc;
}

Node BaseSolver::TermIndex::add(TNode n,
                                unsigned index,
                                const SolverState& s,
                                Node er,
                                bool overwrite,
                                std::vector<Node>& c)
{
  if (index == n.getNumChildren())
  {
    if (overwrite || d_data.isNull())
    {
      d_data = n;
    }
    return d_data;
  }
  Assert(index < n.getNumChildren());
  TNode nir = s.getRepresentative(n[index]);
  // if it is empty, and doing CONCAT, ignore
  if (nir == er && n.getKind() == STRING_CONCAT)
  {
    return add(n, index + 1, s, er, overwrite, c);
  }
  c.push_back(nir);
  return d_children[nir].add(n, index + 1, s, er, overwrite, c);
}

}  // namespace strings
}  // namespace theory
}  // namespace cvc5::internal<|MERGE_RESOLUTION|>--- conflicted
+++ resolved
@@ -164,17 +164,11 @@
             // components
             if (k == STRING_CONCAT && !d_state.areEqual(nc, n))
             {
-<<<<<<< HEAD
               std::vector<Node> exp;
               // the number of empty components of n, nc
               size_t count[2] = {0, 0};
               while (count[0] < nc.getNumChildren()
                      || count[1] < n.getNumChildren())
-=======
-              std::vector<Node> c;
-              Node nc = tti[k].add(n, 0, d_state, emps, false, c);
-              if (nc != n)
->>>>>>> 0070d0ff
               {
                 // explain empty prefixes
                 for (unsigned t = 0; t < 2; t++)
@@ -204,25 +198,6 @@
                   count[0]++;
                   count[1]++;
                 }
-<<<<<<< HEAD
-=======
-                // this node is congruent to another one, we can ignore it
-                if (d_relevantTerms.find(n) != d_relevantTerms.end()
-                    && d_relevantTerms.find(nc) == d_relevantTerms.end())
-                {
-                  // If `n` is a relevant term and `nc` is not, then we change
-                  // the term at its index to `n` and mark `nc` as congruent.
-                  // This ensures that if we have mutliple congruent terms, we
-                  // reason about one of the relevant ones (if available).
-                  tti[k].add(n, 0, d_state, emps, true, c);
-                  std::swap(nc, n);
-                }
-                Trace("strings-base-debug")
-                    << "  congruent term : " << n << " (via " << nc << ")"
-                    << std::endl;
-                d_congruent.insert(n);
-                congruentCount[k].first++;
->>>>>>> 0070d0ff
               }
               // infer the equality
               d_im.sendInference(
@@ -240,9 +215,21 @@
               // assuming that the reduction of f(a) depends on itself.
             }
             // this node is congruent to another one, we can ignore it
-            Trace("strings-base-debug") << "  congruent term : " << n
-                                        << " (via " << nc << ")" << std::endl;
+            if (d_relevantTerms.find(n) != d_relevantTerms.end()
+                && d_relevantTerms.find(nc) == d_relevantTerms.end())
+            {
+              // If `n` is a relevant term and `nc` is not, then we change
+              // the term at its index to `n` and mark `nc` as congruent.
+              // This ensures that if we have mutliple congruent terms, we
+              // reason about one of the relevant ones (if available).
+              tti[k].add(n, 0, d_state, emps, true, c);
+              std::swap(nc, n);
+            }
+            Trace("strings-base-debug")
+                << "  congruent term : " << n << " (via " << nc << ")"
+                << std::endl;
             d_congruent.insert(n);
+            congruentCount[k].first++;
           }
           else if (k == STRING_CONCAT && c.size() == 1)
           {
