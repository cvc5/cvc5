--- conflicted
+++ resolved
@@ -511,17 +511,9 @@
                         << std::endl;
   NodeManager* nm = NodeManager::currentNM();
   uint32_t typeCardSize;
-<<<<<<< HEAD
-  bool typeCardKnown = false;
   if (tn.isString())  // string-only
   {
     typeCardSize = d_cardSize;
-    typeCardKnown = true;
-=======
-  if (tn.isString())  // string-only
-  {
-    typeCardSize = d_cardSize;
->>>>>>> 04154c08
   }
   else
   {
@@ -532,11 +524,7 @@
       // infinite cardinality, we are fine
       return;
     }
-<<<<<<< HEAD
-    // TODO: how to handle sequence for finite types?
-=======
     // TODO (cvc4-projects #23): how to handle sequence for finite types?
->>>>>>> 04154c08
     return;
   }
   // for each collection
