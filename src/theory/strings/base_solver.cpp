/*********************                                                        */
/*! \file base_solver.cpp
 ** \verbatim
 ** Top contributors (to current version):
 **   Andrew Reynolds
 ** This file is part of the CVC4 project.
 ** Copyright (c) 2009-2019 by the authors listed in the file AUTHORS
 ** in the top-level source directory) and their institutional affiliations.
 ** All rights reserved.  See the file COPYING in the top-level source
 ** directory for licensing information.\endverbatim
 **
 ** \brief Base solver for the theory of strings. This class implements term
 ** indexing and constant inference for the theory of strings.
 **/

#include "theory/strings/base_solver.h"

#include "expr/sequence.h"
#include "options/strings_options.h"
#include "theory/strings/theory_strings_utils.h"
#include "theory/strings/word.h"

using namespace std;
using namespace CVC4::context;
using namespace CVC4::kind;

namespace CVC4 {
namespace theory {
namespace strings {

BaseSolver::BaseSolver(context::Context* c,
                       context::UserContext* u,
                       SolverState& s,
                       InferenceManager& im)
    : d_state(s), d_im(im), d_congruent(c)
{
  d_false = NodeManager::currentNM()->mkConst(false);
  d_cardSize = utils::getAlphabetCardinality();
}

BaseSolver::~BaseSolver() {}

void BaseSolver::checkInit()
{
  // build term index
  d_eqcInfo.clear();
  d_termIndex.clear();
  d_stringsEqc.clear();

  std::map<Kind, uint32_t> ncongruent;
  std::map<Kind, uint32_t> congruent;
  eq::EqualityEngine* ee = d_state.getEqualityEngine();
  eq::EqClassesIterator eqcs_i = eq::EqClassesIterator(ee);
  while (!eqcs_i.isFinished())
  {
    Node eqc = (*eqcs_i);
    TypeNode tn = eqc.getType();
    if (!tn.isRegExp())
    {
      Node emps;
      if (tn.isStringLike())
      {
        d_stringsEqc.push_back(eqc);
        emps = Word::mkEmptyWord(tn);
      }
      Node var;
      eq::EqClassIterator eqc_i = eq::EqClassIterator(eqc, ee);
      while (!eqc_i.isFinished())
      {
        Node n = *eqc_i;
        Kind k = n.getKind();
        // process constant-like terms
        if (utils::isConstantLike(n))
        {
          Node prev = d_eqcInfo[eqc].d_bestContent;
          if (!prev.isNull())
          {
            // we have either (seq.unit x) = C, or (seq.unit x) = (seq.unit y)
            // where C is a sequence constant.
            Node cval =
                prev.isConst() ? prev : (n.isConst() ? n : Node::null());
            std::vector<Node> exp;
            exp.push_back(prev.eqNode(n));
            Node s, t;
            if (cval.isNull())
            {
              // injectivity of seq.unit
              s = prev[0];
              t = n[0];
            }
            else
            {
              // should not have two constants in the same equivalence class
              Assert(cval.getType().isSequence());
              std::vector<Node> cchars = Word::getChars(cval);
              if (cchars.size() == 1)
              {
                Node oval = prev.isConst() ? n : prev;
                Assert(oval.getKind() == SEQ_UNIT);
                s = oval[0];
                t = cchars[0]
                        .getConst<ExprSequence>()
                        .getSequence()
                        .getVec()[0];
                // oval is congruent (ignored) in this context
                d_congruent.insert(oval);
              }
              else
              {
                // (seq.unit x) = C => false if |C| != 1.
                d_im.sendInference(
                    exp, d_false, Inference::UNIT_CONST_CONFLICT);
                return;
              }
            }
            if (!d_state.areEqual(s, t))
            {
              // (seq.unit x) = (seq.unit y) => x=y, or
              // (seq.unit x) = (seq.unit c) => x=c
              Assert(s.getType() == t.getType());
              d_im.sendInference(exp, s.eqNode(t), Inference::UNIT_INJ);
            }
          }
          // update best content
          if (prev.isNull() || n.isConst())
          {
            d_eqcInfo[eqc].d_bestContent = n;
            d_eqcInfo[eqc].d_bestScore = 0;
            d_eqcInfo[eqc].d_base = n;
            d_eqcInfo[eqc].d_exp = Node::null();
          }
        }
        if (tn.isInteger())
        {
          // do nothing
        }
        // process indexing
        else if (n.getNumChildren() > 0)
        {
          if (k != EQUAL)
          {
            if (d_congruent.find(n) == d_congruent.end())
            {
              std::vector<Node> c;
              Node nc = d_termIndex[k].add(n, 0, d_state, emps, c);
              if (nc != n)
              {
                // check if we have inferred a new equality by removal of empty
                // components
                if (k == STRING_CONCAT && !d_state.areEqual(nc, n))
                {
                  std::vector<Node> exp;
                  size_t count[2] = {0, 0};
                  while (count[0] < nc.getNumChildren()
                         || count[1] < n.getNumChildren())
                  {
                    // explain empty prefixes
                    for (unsigned t = 0; t < 2; t++)
                    {
                      Node nn = t == 0 ? nc : n;
                      while (count[t] < nn.getNumChildren()
                             && (nn[count[t]] == emps
                                 || d_state.areEqual(nn[count[t]], emps)))
                      {
                        if (nn[count[t]] != emps)
                        {
                          exp.push_back(nn[count[t]].eqNode(emps));
                        }
                        count[t]++;
                      }
                    }
                    // explain equal components
                    if (count[0] < nc.getNumChildren())
                    {
                      Assert(count[1] < n.getNumChildren());
                      if (nc[count[0]] != n[count[1]])
                      {
                        exp.push_back(nc[count[0]].eqNode(n[count[1]]));
                      }
                      count[0]++;
                      count[1]++;
                    }
                  }
                  // infer the equality
                  d_im.sendInference(exp, n.eqNode(nc), Inference::I_NORM);
                }
                else
                {
                  // We cannot mark one of the terms as reduced here (via
                  // ExtTheory::markCongruent) since extended function terms
                  // rely on reductions to other extended function terms. We
                  // may have a pair of extended function terms f(a)=f(b) where
                  // the reduction of argument a depends on the term b.
                  // Thus, marking f(b) as reduced by virtue of the fact we
                  // have f(a) is incorrect, since then we are effectively
                  // assuming that the reduction of f(a) depends on itself.
                }
                // this node is congruent to another one, we can ignore it
                Trace("strings-process-debug")
                    << "  congruent term : " << n << " (via " << nc << ")"
                    << std::endl;
                d_congruent.insert(n);
                congruent[k]++;
              }
              else if (k == STRING_CONCAT && c.size() == 1)
              {
                Trace("strings-process-debug")
                    << "  congruent term by singular : " << n << " " << c[0]
                    << std::endl;
                // singular case
                if (!d_state.areEqual(c[0], n))
                {
                  Node ns;
                  std::vector<Node> exp;
                  // explain empty components
                  bool foundNEmpty = false;
                  for (const Node& nnc : n)
                  {
                    if (d_state.areEqual(nnc, emps))
                    {
                      if (nnc != emps)
                      {
                        exp.push_back(nnc.eqNode(emps));
                      }
                    }
                    else
                    {
                      Assert(!foundNEmpty);
                      ns = nnc;
                      foundNEmpty = true;
                    }
                  }
                  AlwaysAssert(foundNEmpty);
                  // infer the equality
                  d_im.sendInference(exp, n.eqNode(ns), Inference::I_NORM_S);
                }
                d_congruent.insert(n);
                congruent[k]++;
              }
              else
              {
                ncongruent[k]++;
              }
            }
            else
            {
              congruent[k]++;
            }
          }
        }
        else if (!n.isConst())
        {
          if (d_congruent.find(n) == d_congruent.end())
          {
            // We mark all but the oldest variable in the equivalence class as
            // congruent.
            if (var.isNull())
            {
              var = n;
            }
            else if (var > n)
            {
              Trace("strings-process-debug")
                  << "  congruent variable : " << var << std::endl;
              d_congruent.insert(var);
              var = n;
            }
            else
            {
              Trace("strings-process-debug")
                  << "  congruent variable : " << n << std::endl;
              d_congruent.insert(n);
            }
          }
        }
        ++eqc_i;
      }
    }
    ++eqcs_i;
  }
  if (Trace.isOn("strings-process"))
  {
    for (std::map<Kind, TermIndex>::iterator it = d_termIndex.begin();
         it != d_termIndex.end();
         ++it)
    {
      Trace("strings-process")
          << "  Terms[" << it->first << "] = " << ncongruent[it->first] << "/"
          << (congruent[it->first] + ncongruent[it->first]) << std::endl;
    }
  }
}

void BaseSolver::checkConstantEquivalenceClasses()
{
  // do fixed point
  size_t prevSize = 0;
  std::vector<Node> vecc;
  do
  {
    vecc.clear();
    Trace("strings-process-debug")
        << "Check constant equivalence classes..." << std::endl;
    prevSize = d_eqcInfo.size();
    checkConstantEquivalenceClasses(&d_termIndex[STRING_CONCAT], vecc, true);
  } while (!d_im.hasProcessed() && d_eqcInfo.size() > prevSize);

  if (!d_im.hasProcessed())
  {
    // now, go back and set "most content" terms
    vecc.clear();
    checkConstantEquivalenceClasses(&d_termIndex[STRING_CONCAT], vecc, false);
  }
}

void BaseSolver::checkConstantEquivalenceClasses(TermIndex* ti,
                                                 std::vector<Node>& vecc,
                                                 bool ensureConst,
                                                 bool isConst)
{
  Node n = ti->d_data;
  if (!n.isNull())
  {
    // construct the constant if applicable
    Node c;
    if (isConst)
    {
      c = utils::mkNConcat(vecc, n.getType());
    }
    if (!isConst || !d_state.areEqual(n, c))
    {
      if (Trace.isOn("strings-debug"))
      {
        Trace("strings-debug")
            << "Constant eqc : " << c << " for " << n << std::endl;
        Trace("strings-debug") << "  ";
        for (const Node& v : vecc)
        {
          Trace("strings-debug") << v << " ";
        }
        Trace("strings-debug") << std::endl;
      }
      size_t count = 0;
      size_t countc = 0;
      std::vector<Node> exp;
      // non-constant vector
      std::vector<Node> vecnc;
      size_t contentSize = 0;
      while (count < n.getNumChildren())
      {
        // Add explanations for the empty children
        Node emps;
        while (count < n.getNumChildren()
               && d_state.isEqualEmptyWord(n[count], emps))
        {
          d_im.addToExplanation(n[count], emps, exp);
          count++;
        }
        if (count < n.getNumChildren())
        {
          if (vecc[countc].isNull())
          {
            Assert(!isConst);
            // no constant for this component, leave it as is
            vecnc.push_back(n[count]);
          }
          else
          {
            if (!isConst)
            {
              // use the constant
              vecnc.push_back(vecc[countc]);
              Assert(vecc[countc].isConst());
              contentSize += Word::getLength(vecc[countc]);
            }
            Trace("strings-debug") << "...explain " << n[count] << " "
                                   << vecc[countc] << std::endl;
            if (!d_state.areEqual(n[count], vecc[countc]))
            {
              Node nrr = d_state.getRepresentative(n[count]);
              Assert(!d_eqcInfo[nrr].d_bestContent.isNull()
                     && d_eqcInfo[nrr].d_bestContent.isConst());
              d_im.addToExplanation(n[count], d_eqcInfo[nrr].d_base, exp);
              exp.push_back(d_eqcInfo[nrr].d_exp);
            }
            else
            {
              d_im.addToExplanation(n[count], vecc[countc], exp);
            }
            countc++;
          }
          count++;
        }
      }
      // exp contains an explanation of n==c
      Assert(!isConst || countc == vecc.size());
      if (!isConst)
      {
        // no use storing something with no content
        if (contentSize > 0)
        {
          Node nr = d_state.getRepresentative(n);
          BaseEqcInfo& bei = d_eqcInfo[nr];
          if (!bei.d_bestContent.isConst()
              && (bei.d_bestContent.isNull() || contentSize > bei.d_bestScore))
          {
            // The equivalence class is not entailed to be equal to a constant
            // and we found a better concatenation
            Node nct = utils::mkNConcat(vecnc, n.getType());
            Assert(!nct.isConst());
            bei.d_bestContent = nct;
            bei.d_bestScore = contentSize;
            bei.d_base = n;
            bei.d_exp = utils::mkAnd(exp);
            Trace("strings-debug")
                << "Set eqc best content " << n << " to " << nct << std::endl;
          }
        }
      }
      else if (d_state.hasTerm(c))
      {
        d_im.sendInference(exp, n.eqNode(c), Inference::I_CONST_MERGE);
        return;
      }
      else if (!d_im.hasProcessed())
      {
        Node nr = d_state.getRepresentative(n);
        BaseEqcInfo& bei = d_eqcInfo[nr];
        if (!bei.d_bestContent.isConst())
        {
          Trace("strings-debug")
              << "Set eqc const " << n << " to " << c << std::endl;
          bei.d_bestContent = c;
          bei.d_base = n;
          bei.d_exp = utils::mkAnd(exp);
        }
        else if (c != bei.d_bestContent)
        {
          // conflict
          Trace("strings-debug")
              << "Conflict, other constant was " << bei.d_bestContent
              << ", this constant was " << c << std::endl;
          if (bei.d_exp.isNull())
          {
            // n==c ^ n == c' => false
            d_im.addToExplanation(n, bei.d_bestContent, exp);
          }
          else
          {
            // n==c ^ n == d_base == c' => false
            exp.push_back(bei.d_exp);
            d_im.addToExplanation(n, bei.d_base, exp);
          }
          d_im.sendInference(exp, d_false, Inference::I_CONST_CONFLICT);
          return;
        }
        else
        {
          Trace("strings-debug") << "Duplicate constant." << std::endl;
        }
      }
    }
  }
  for (std::pair<const TNode, TermIndex>& p : ti->d_children)
  {
    std::map<Node, BaseEqcInfo>::const_iterator it = d_eqcInfo.find(p.first);
    if (it != d_eqcInfo.end() && it->second.d_bestContent.isConst())
    {
      vecc.push_back(it->second.d_bestContent);
      checkConstantEquivalenceClasses(&p.second, vecc, ensureConst, isConst);
      vecc.pop_back();
    }
    else if (!ensureConst)
    {
      // can still proceed, with null
      vecc.push_back(Node::null());
      checkConstantEquivalenceClasses(&p.second, vecc, ensureConst, false);
      vecc.pop_back();
    }
    if (d_im.hasProcessed())
    {
      break;
    }
  }
}

void BaseSolver::checkCardinality()
{
  // This will create a partition of eqc, where each collection has length that
  // are pairwise propagated to be equal. We do not require disequalities
  // between the lengths of each collection, since we split on disequalities
  // between lengths of string terms that are disequal (DEQ-LENGTH-SP).
  std::map<TypeNode, std::vector<std::vector<Node> > > cols;
  std::map<TypeNode, std::vector<Node> > lts;
  d_state.separateByLength(d_stringsEqc, cols, lts);
  for (std::pair<const TypeNode, std::vector<std::vector<Node> > >& c : cols)
  {
    checkCardinalityType(c.first, c.second, lts[c.first]);
  }
}

void BaseSolver::checkCardinalityType(TypeNode tn,
                                      std::vector<std::vector<Node> >& cols,
                                      std::vector<Node>& lts)
{
<<<<<<< HEAD
  Trace("strings-card") << "Check cardinality (type " << tn << ")..."
                        << std::endl;
=======
>>>>>>> 3c733d68
  NodeManager* nm = NodeManager::currentNM();
  uint32_t typeCardSize;
  bool typeCardKnown = false;
  if (tn.isString())  // string-only
  {
    typeCardSize = d_cardSize;
    typeCardKnown = true;
  }
  else
  {
    Assert(tn.isSequence());
    TypeNode etn = tn.getSequenceElementType();
    if (etn.isInterpretedFinite())
    {
      // infinite cardinality, we are fine
      return;
    }
    // TODO: how to handle sequence for finite types?
    return;
  }
  // for each collection
  for (unsigned i = 0, csize = cols.size(); i < csize; ++i)
  {
    Node lr = lts[i];
    Trace("strings-card") << "Number of strings with length equal to " << lr
                          << " is " << cols[i].size() << std::endl;
    if (cols[i].size() <= 1)
    {
      // no restriction on sets in the partition of size 1
      continue;
    }
    if (!tn.isString())
    {
      // TODO (cvc4-projects #23): how to handle sequence for finite types?
      continue;
    }
    // size > c^k
    unsigned card_need = 1;
    double curr = static_cast<double>(cols[i].size());
    while (curr > typeCardSize)
    {
      curr = curr / static_cast<double>(typeCardSize);
      card_need++;
    }
    Trace("strings-card")
        << "Need length " << card_need
        << " for this number of strings (where alphabet size is "
        << typeCardSize << ") given type " << tn << "." << std::endl;
    // check if we need to split
    bool needsSplit = true;
    if (lr.isConst())
    {
      // if constant, compare
      Node cmp = nm->mkNode(GEQ, lr, nm->mkConst(Rational(card_need)));
      cmp = Rewriter::rewrite(cmp);
      needsSplit = !cmp.getConst<bool>();
    }
    else
    {
      // find the minimimum constant that we are unknown to be disequal from, or
      // otherwise stop if we increment such that cardinality does not apply
      unsigned r = 0;
      bool success = true;
      while (r < card_need && success)
      {
        Node rr = nm->mkConst(Rational(r));
        if (d_state.areDisequal(rr, lr))
        {
          r++;
        }
        else
        {
          success = false;
        }
      }
      if (r > 0)
      {
        Trace("strings-card")
            << "Symbolic length " << lr << " must be at least " << r
            << " due to constant disequalities." << std::endl;
      }
      needsSplit = r < card_need;
    }

    if (!needsSplit)
    {
      // don't need to split
      continue;
    }
    // first, try to split to merge equivalence classes
    for (std::vector<Node>::iterator itr1 = cols[i].begin();
         itr1 != cols[i].end();
         ++itr1)
    {
      for (std::vector<Node>::iterator itr2 = itr1 + 1; itr2 != cols[i].end();
           ++itr2)
      {
        if (!d_state.areDisequal(*itr1, *itr2))
        {
          // add split lemma
          if (d_im.sendSplit(*itr1, *itr2, Inference::CARD_SP))
          {
            return;
          }
        }
      }
    }
    // otherwise, we need a length constraint
    uint32_t int_k = static_cast<uint32_t>(card_need);
    EqcInfo* ei = d_state.getOrMakeEqcInfo(lr, true);
    Trace("strings-card") << "Previous cardinality used for " << lr << " is "
                          << ((int)ei->d_cardinalityLemK.get() - 1)
                          << std::endl;
    if (int_k + 1 > ei->d_cardinalityLemK.get())
    {
      Node k_node = nm->mkConst(Rational(int_k));
      // add cardinality lemma
      Node dist = nm->mkNode(DISTINCT, cols[i]);
      std::vector<Node> vec_node;
      vec_node.push_back(dist);
      for (std::vector<Node>::iterator itr1 = cols[i].begin();
           itr1 != cols[i].end();
           ++itr1)
      {
        Node len = nm->mkNode(STRING_LENGTH, *itr1);
        if (len != lr)
        {
          Node len_eq_lr = len.eqNode(lr);
          vec_node.push_back(len_eq_lr);
        }
      }
      Node len = nm->mkNode(STRING_LENGTH, cols[i][0]);
      Node cons = nm->mkNode(GEQ, len, k_node);
      cons = Rewriter::rewrite(cons);
      ei->d_cardinalityLemK.set(int_k + 1);
      if (!cons.isConst() || !cons.getConst<bool>())
      {
        std::vector<Node> emptyVec;
        d_im.sendInference(
            emptyVec, vec_node, cons, Inference::CARDINALITY, true);
        return;
      }
    }
  }
  Trace("strings-card") << "...end check cardinality" << std::endl;
}

bool BaseSolver::isCongruent(Node n)
{
  return d_congruent.find(n) != d_congruent.end();
}

Node BaseSolver::getConstantEqc(Node eqc)
{
  std::map<Node, BaseEqcInfo>::const_iterator it = d_eqcInfo.find(eqc);
  if (it != d_eqcInfo.end() && it->second.d_bestContent.isConst())
  {
    return it->second.d_bestContent;
  }
  return Node::null();
}

Node BaseSolver::explainConstantEqc(Node n, Node eqc, std::vector<Node>& exp)
{
  std::map<Node, BaseEqcInfo>::const_iterator it = d_eqcInfo.find(eqc);
  if (it != d_eqcInfo.end())
  {
    BaseEqcInfo& bei = d_eqcInfo[eqc];
    if (!bei.d_bestContent.isConst())
    {
      return Node::null();
    }
    if (!bei.d_exp.isNull())
    {
      exp.push_back(bei.d_exp);
    }
    if (!bei.d_base.isNull())
    {
      d_im.addToExplanation(n, bei.d_base, exp);
    }
    return bei.d_bestContent;
  }
  return Node::null();
}

Node BaseSolver::explainBestContentEqc(Node n, Node eqc, std::vector<Node>& exp)
{
  std::map<Node, BaseEqcInfo>::const_iterator it = d_eqcInfo.find(eqc);
  if (it != d_eqcInfo.end())
  {
    BaseEqcInfo& bei = d_eqcInfo[eqc];
    Assert(!bei.d_bestContent.isNull());
    if (!bei.d_exp.isNull())
    {
      exp.push_back(bei.d_exp);
    }
    if (!bei.d_base.isNull())
    {
      d_im.addToExplanation(n, bei.d_base, exp);
    }
    return bei.d_bestContent;
  }

  return Node::null();
}

const std::vector<Node>& BaseSolver::getStringEqc() const
{
  return d_stringsEqc;
}

Node BaseSolver::TermIndex::add(TNode n,
                                unsigned index,
                                const SolverState& s,
                                Node er,
                                std::vector<Node>& c)
{
  if (index == n.getNumChildren())
  {
    if (d_data.isNull())
    {
      d_data = n;
    }
    return d_data;
  }
  Assert(index < n.getNumChildren());
  TNode nir = s.getRepresentative(n[index]);
  // if it is empty, and doing CONCAT, ignore
  if (nir == er && n.getKind() == STRING_CONCAT)
  {
    return add(n, index + 1, s, er, c);
  }
  c.push_back(nir);
  return d_children[nir].add(n, index + 1, s, er, c);
}

}  // namespace strings
}  // namespace theory
}  // namespace CVC4<|MERGE_RESOLUTION|>--- conflicted
+++ resolved
@@ -503,11 +503,8 @@
                                       std::vector<std::vector<Node> >& cols,
                                       std::vector<Node>& lts)
 {
-<<<<<<< HEAD
   Trace("strings-card") << "Check cardinality (type " << tn << ")..."
                         << std::endl;
-=======
->>>>>>> 3c733d68
   NodeManager* nm = NodeManager::currentNM();
   uint32_t typeCardSize;
   bool typeCardKnown = false;
