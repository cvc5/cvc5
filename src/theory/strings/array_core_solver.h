/******************************************************************************
 * Top contributors (to current version):
 *   Andres Noetzli
 *
 * This file is part of the cvc5 project.
 *
 * Copyright (c) 2009-2021 by the authors listed in the file AUTHORS
 * in the top-level source directory and their institutional affiliations.
 * All rights reserved.  See the file COPYING in the top-level source
 * directory for licensing information.
 * ****************************************************************************
 *
 * Sequences solver for seq.nth/seq.update.
 */

#include "cvc5_private.h"

#ifndef CVC5__THEORY__STRINGS__ARRAY_CORE_SOLVER_H
#define CVC5__THEORY__STRINGS__ARRAY_CORE_SOLVER_H

#include "theory/strings/core_solver.h"
#include "theory/strings/extf_solver.h"
#include "theory/strings/inference_manager.h"
#include "theory/strings/solver_state.h"
#include "theory/strings/term_registry.h"

namespace cvc5 {
namespace theory {
namespace strings {

class ArrayCoreSolver : protected EnvObj
{
 public:
  ArrayCoreSolver(Env& env,
                  SolverState& s,
                  InferenceManager& im,
                  TermRegistry& tr,
                  CoreSolver& cs,
                  ExtfSolver& es,
                  ExtTheory& extt);
  ~ArrayCoreSolver();

  /**
   * Perform reasoning about seq.nth and seq.update operations.
   *
   * Can assume that seq.update / seq.nth terms only apply to concatenation-free
   * equivalence classes.
   */
  void check(const std::vector<Node>& nthTerms,
             const std::vector<Node>& updateTerms);

  /**
   *
   * @param eqc The sequence equivalence class representative. We can assume
   * the equivalence class of eqc contains no concatenation terms.
   * @return the map corresponding to the model for eqc. The domain of
   * the returned map should be in distinct integer equivalence classes of the
   * equality engine of strings theory. The model assigned to eqc will be
   * a skeleton constructed via seq.++ where the components take values from
   * this map.
   */
  const std::map<Node, Node>& getWriteModel(Node eqc);

  /**
<<<<<<< HEAD
   * Get connected sequences, see documentation above computeConnected.
=======
   * Get connected sequences, see documentation of computeConnected.
>>>>>>> effb0d47
   * @return a map M such that sequence equivalence class representatives x and
   * y are connected if an only if M[x] = M[y].
   */
  const std::map<Node, Node>& getConnectedSequences();

 private:
  void sendInference(const std::vector<Node>& exp,
                     const Node& lem,
                     const InferenceId iid);

  /**
   * Perform reasoning about seq.nth operation.
   * It handled the reduction from seq.extract to seq.nth, following the rule
   * below: (t = (seq.extract A i 1)) ^ (0 <= i) ^ (i < (str.len A))
   * ----------------------------------------------------------------------
   * t = (seq.unit (seq.nth A i))
   */
  void checkNth(const std::vector<Node>& nthTerms);

  /**
   * Perform reasoning about seq.update operation.
   * It handled the reduction from seq.update to seq.nth, following the rule
   * below: (seq.update x i a) in TERMS (seq.nth t j) in TERMS t == (seq.update
   * x i a)
   * ----------------------------------------------------------------------
   * (seq.nth (seq.update x i a) j) = (ITE, j in range(i, i+len(a)), (seq.nth a
   * (j - i)), (seq.nth x j))
   */
  void checkUpdate(const std::vector<Node>& updateTerms);

  /**
   * Given the current set of update terms, this computes the connected
   * sequences implied by the current equality information + this set of terms.
   * Connected sequences is a reflexive transitive relation where additionally
   * a and b are connected if there exists an update term (seq.update a n x)
   * that is currently equal to b.
   *
   * This method runs a union find algorithm to compute all connected sequences.
   *
   * As a result of running this method, the map d_connectedSeq is populated
   * with information regarding which sequences are connected.
   */
  void computeConnected(const std::vector<Node>& updateTerms);

  /** The solver state object */
  SolverState& d_state;
  /** The (custom) output channel of the theory of strings */
  InferenceManager& d_im;
  /** Reference to the term registry of theory of strings */
  TermRegistry& d_termReg;
  /** reference to the core solver, used for certain queries */
  CoreSolver& d_csolver;
  /** reference to the extended solver, used for certain queries */
  ExtfSolver& d_esolver;
  /** the extended theory object for the theory of strings */
  ExtTheory& d_extt;
  /** The write model */
  std::map<Node, std::map<Node, Node>> d_writeModel;
  /**
   * Map from sequences to their "connected representative". Two sequences are
   * connected (based on the definition described in computeConnected) iff they
   * have the same connected representative. Sequences that do not occur in
   * this map are assumed to be their own connected representative.
   *
   * This map is only valid after running computeConnected, and is valid
   * only during model building.
   */
  std::map<Node, Node> d_connectedSeq;
  /** The set of lemmas been sent */
  context::CDHashSet<Node> d_lem;

  // ========= data structure =========
  /** Map sequence variable to indices that occurred in nth terms */
  std::map<Node, std::set<Node>> d_index_map;
};

}  // namespace strings
}  // namespace theory
}  // namespace cvc5

#endif<|MERGE_RESOLUTION|>--- conflicted
+++ resolved
@@ -62,11 +62,7 @@
   const std::map<Node, Node>& getWriteModel(Node eqc);
 
   /**
-<<<<<<< HEAD
-   * Get connected sequences, see documentation above computeConnected.
-=======
    * Get connected sequences, see documentation of computeConnected.
->>>>>>> effb0d47
    * @return a map M such that sequence equivalence class representatives x and
    * y are connected if an only if M[x] = M[y].
    */
