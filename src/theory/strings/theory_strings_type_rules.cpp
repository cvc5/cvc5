--- conflicted
+++ resolved
@@ -300,26 +300,18 @@
 {
   if (check)
   {
-<<<<<<< HEAD
-    TypeNode t = n[0].getTypeOrNull();
-    if (!isMaybeStringLike(t))
-    {
-      if (errOut)
-      {
-        (*errOut) << "expecting a string-like term in argument of "
-                  << n.getKind();
-      }
-      return TypeNode::null();
-=======
     TypeNode firstType;
     for (const Node& nc : n)
     {
       TypeNode t = nc.getType(check);
-      if (!t.isStringLike())
-      {
-        std::stringstream ss;
-        ss << "expecting a string-like term in argument of " << n.getKind();
-        throw TypeCheckingExceptionPrivate(n, ss.str());
+      if (!isMaybeStringLike(t))
+      {
+        if (errOut)
+        {
+          (*errOut) << "expecting a string-like term in argument of "
+                    << n.getKind();
+        }
+        return TypeNode::null();
       }
       if (firstType.isNull())
       {
@@ -327,11 +319,12 @@
       }
       else if (!t.isComparableTo(firstType))
       {
-        std::stringstream ss;
-        ss << "expecting string terms of the same type in " << n.getKind();
-        throw TypeCheckingExceptionPrivate(n, ss.str());
-      }
->>>>>>> 3419a586
+        if (errOut)
+        {
+          (*errOut) << "expecting string terms of the same type in " << n.getKind();
+        }
+        return TypeNode::null();
+      }
     }
   }
   return nodeManager->booleanType();
