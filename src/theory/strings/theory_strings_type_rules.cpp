/******************************************************************************
 * Top contributors (to current version):
 *   Andrew Reynolds, Aina Niemetz, Tianyi Liang
 *
 * This file is part of the cvc5 project.
 *
 * Copyright (c) 2009-2023 by the authors listed in the file AUTHORS
 * in the top-level source directory and their institutional affiliations.
 * All rights reserved.  See the file COPYING in the top-level source
 * directory for licensing information.
 * ****************************************************************************
 *
 * Typing rules for the theory of strings and regexps.
 */
#include "theory/strings/theory_strings_type_rules.h"

#include <sstream>

#include "expr/node_manager.h"
#include "expr/sequence.h"
#include "options/strings_options.h"
#include "util/cardinality.h"

namespace cvc5::internal {
namespace theory {
namespace strings {

<<<<<<< HEAD
bool isMaybeStringLike(const TypeNode& tn)
{
  if (tn.isString())
  {
    return true;
  }
  return tn.isMaybeKind(kind::SEQUENCE_TYPE);
}

bool isMaybeInteger(const TypeNode& tn)
{
  return tn.isInteger() || tn.isFullyAbstract();
}

=======
>>>>>>> 5e453424
TypeNode StringConcatTypeRule::preComputeType(NodeManager* nm, TNode n)
{
  return TypeNode::null();
}
<<<<<<< HEAD

=======
>>>>>>> 5e453424
TypeNode StringConcatTypeRule::computeType(NodeManager* nodeManager,
                                           TNode n,
                                           bool check,
                                           std::ostream* errOut)
{
  TypeNode tret;
  for (const Node& nc : n)
  {
    TypeNode t = nc.getTypeOrNull();
    if (check)
    {
      if (!isMaybeStringLike(t))
      {
        if (errOut)
        {
          (*errOut) << "expecting string-like terms in concat";
        }
        return TypeNode::null();
      }
    }
    if (tret.isNull())
    {
      tret = t;
      // optimization: break if string and not checking
      if (!check && t.isString())
      {
        break;
      }
      continue;
    }
    tret = tret.leastUpperBound(t);
    if (tret.isNull())
    {
      if (errOut)
      {
        (*errOut) << "expecting comparable terms in concat";
      }
      return TypeNode::null();
    }
  }
  // note we could be fully abstract if all arguments are fully abstract,
  // this is due to the fact that string/sequence are not comparable.
  return tret;
}

TypeNode StringSubstrTypeRule::preComputeType(NodeManager* nm, TNode n)
{
  return TypeNode::null();
}
TypeNode StringSubstrTypeRule::computeType(NodeManager* nodeManager,
                                           TNode n,
                                           bool check,
                                           std::ostream* errOut)
{
  TypeNode t = n[0].getTypeOrNull();
  if (check)
  {
    if (!isMaybeStringLike(t))
    {
      if (errOut)
      {
        (*errOut) << "expecting a string-like term in substr";
      }
      return TypeNode::null();
    }
    TypeNode t2 = n[1].getTypeOrNull();
    if (!isMaybeInteger(t2))
    {
      if (errOut)
      {
        (*errOut) << "expecting an integer start term in substr";
      }
      return TypeNode::null();
    }
    t2 = n[2].getTypeOrNull();
    if (!isMaybeInteger(t2))
    {
      if (errOut)
      {
        (*errOut) << "expecting an integer length term in substr";
      }
      return TypeNode::null();
    }
  }
  // note that we could be fully abstract if the argument is fully abstract
  return t;
}

TypeNode StringUpdateTypeRule::preComputeType(NodeManager* nm, TNode n)
{
  return TypeNode::null();
}
<<<<<<< HEAD

=======
>>>>>>> 5e453424
TypeNode StringUpdateTypeRule::computeType(NodeManager* nodeManager,
                                           TNode n,
                                           bool check,
                                           std::ostream* errOut)
{
  TypeNode t = n[0].getTypeOrNull();
  TypeNode t3 = n[2].getTypeOrNull();
  TypeNode tret = t.leastUpperBound(t3);
  if (tret.isNull())
  {
    if (errOut)
    {
      (*errOut) << "expecting compatible string-like terms";
    }
    return TypeNode::null();
  }
  if (check)
  {
    // check that the return is maybe string-like
    if (!isMaybeStringLike(tret))
    {
      if (errOut)
      {
        (*errOut) << "expecting string-like terms in update";
      }
      return TypeNode::null();
    }
    TypeNode t2 = n[1].getTypeOrNull();
    if (!isMaybeInteger(t2))
    {
      if (errOut)
      {
        (*errOut) << "expecting an integer start term in update";
      }
      return TypeNode::null();
    }
  }
  return tret;
}

TypeNode StringAtTypeRule::preComputeType(NodeManager* nm, TNode n)
{
  return TypeNode::null();
}
TypeNode StringAtTypeRule::computeType(NodeManager* nodeManager,
                                       TNode n,
                                       bool check,
                                       std::ostream* errOut)
{
  TypeNode t = n[0].getTypeOrNull();
  if (check)
  {
    if (!isMaybeStringLike(t))
    {
      if (errOut)
      {
        (*errOut) << "expecting a string-like term in str.at";
      }
      return TypeNode::null();
    }
    TypeNode t2 = n[1].getTypeOrNull();
    if (!isMaybeInteger(t2))
    {
      if (errOut)
      {
        (*errOut) << "expecting an integer start term in str.at";
      }
      return TypeNode::null();
    }
  }
  return t;
}

TypeNode StringIndexOfTypeRule::preComputeType(NodeManager* nm, TNode n)
{
  return nm->integerType();
}
TypeNode StringIndexOfTypeRule::computeType(NodeManager* nodeManager,
                                            TNode n,
                                            bool check,
                                            std::ostream* errOut)
{
  if (check)
  {
    TypeNode t = n[0].getTypeOrNull();
    if (!isMaybeStringLike(t))
    {
      if (errOut)
      {
        (*errOut) << "expecting a string-like term in indexof";
      }
      return TypeNode::null();
    }
    TypeNode t2 = n[1].getTypeOrNull();
    if (!t.isComparableTo(t2))
    {
      if (errOut)
      {
        (*errOut) << "expecting a term in second argument of indexof that is "
                     "the same type as the first argument";
      }
      return TypeNode::null();
    }
    t = n[2].getTypeOrNull();
    if (!isMaybeInteger(t))
    {
      if (errOut)
      {
        (*errOut) << "expecting an integer term in third argument of indexof";
      }
      return TypeNode::null();
    }
  }
  return nodeManager->integerType();
}

TypeNode StringReplaceTypeRule::preComputeType(NodeManager* nm, TNode n)
{
  return TypeNode::null();
}
TypeNode StringReplaceTypeRule::computeType(NodeManager* nodeManager,
                                            TNode n,
                                            bool check,
                                            std::ostream* errOut)
{
  TypeNode t;
  for (const Node& nc : n)
  {
    TypeNode tc = nc.getTypeOrNull();
    if (check)
    {
      if (!isMaybeStringLike(tc))
      {
        if (errOut)
        {
          (*errOut) << "expecting a string-like term in replace";
        }
        return TypeNode::null();
      }
    }
    // if first child
    if (t.isNull())
    {
      t = tc;
      continue;
    }
    t = t.leastUpperBound(tc);
    if (t.isNull())
    {
      if (errOut)
      {
        (*errOut) << "expecting comparable string-like terms";
      }
      return TypeNode::null();
    }
  }
  return t;
}

TypeNode StringStrToBoolTypeRule::preComputeType(NodeManager* nm, TNode n)
{
  return nm->booleanType();
}
TypeNode StringStrToBoolTypeRule::computeType(NodeManager* nodeManager,
                                              TNode n,
                                              bool check,
                                              std::ostream* errOut)
{
  if (check)
  {
    TypeNode t = n[0].getTypeOrNull();
    if (!isMaybeStringLike(t))
    {
      if (errOut)
      {
        (*errOut) << "expecting a string-like term in argument of "
                  << n.getKind();
      }
      return TypeNode::null();
    }
  }
  return nodeManager->booleanType();
}

TypeNode StringStrToIntTypeRule::preComputeType(NodeManager* nm, TNode n)
{
  return nm->integerType();
}
TypeNode StringStrToIntTypeRule::computeType(NodeManager* nodeManager,
                                             TNode n,
                                             bool check,
                                             std::ostream* errOut)
{
  if (check)
  {
    TypeNode t = n[0].getTypeOrNull();
    if (!isMaybeStringLike(t))
    {
      if (errOut)
      {
        (*errOut) << "expecting a string-like term in argument of "
                  << n.getKind();
      }
      return TypeNode::null();
    }
  }
  return nodeManager->integerType();
}

TypeNode StringStrToStrTypeRule::preComputeType(NodeManager* nm, TNode n)
{
  return TypeNode::null();
}
TypeNode StringStrToStrTypeRule::computeType(NodeManager* nodeManager,
                                             TNode n,
                                             bool check,
                                             std::ostream* errOut)
{
  TypeNode t = n[0].getTypeOrNull();
  if (check)
  {
    if (!isMaybeStringLike(t))
    {
      if (errOut)
      {
        (*errOut) << "expecting a string term in argument of " << n.getKind();
      }
      return TypeNode::null();
    }
  }
  return t;
}

TypeNode StringRelationTypeRule::preComputeType(NodeManager* nm, TNode n)
{
  return nm->booleanType();
}
TypeNode StringRelationTypeRule::computeType(NodeManager* nodeManager,
                                             TNode n,
                                             bool check,
                                             std::ostream* errOut)
{
  if (check)
  {
    TypeNode t = n[0].getTypeOrNull();
    if (!isMaybeStringLike(t))
    {
      if (errOut)
      {
        (*errOut) << "expecting a string-like term in relation";
      }
      return TypeNode::null();
    }
    TypeNode t2 = n[1].getTypeOrNull();
    if (!t.isComparableTo(t2))
    {
      if (errOut)
      {
        (*errOut)
            << "expecting two terms of comparable string-like type in relation";
      }
      return TypeNode::null();
    }
  }
  return nodeManager->booleanType();
}

TypeNode RegExpRangeTypeRule::preComputeType(NodeManager* nm, TNode n)
{
  return nm->regExpType();
}
TypeNode RegExpRangeTypeRule::computeType(NodeManager* nodeManager,
                                          TNode n,
                                          bool check,
                                          std::ostream* errOut)
{
  if (check)
  {
    TNode::iterator it = n.begin();
    for (int i = 0; i < 2; ++i)
    {
      TypeNode t = (*it).getTypeOrNull();
      if (!t.isString() && !t.isFullyAbstract())  // string-only
      {
        if (errOut)
        {
          (*errOut) << "expecting a string term in regexp range";
        }
        return TypeNode::null();
      }
      ++it;
    }
  }
  return nodeManager->regExpType();
}

TypeNode StringToRegExpTypeRule::preComputeType(NodeManager* nm, TNode n)
{
  return nm->regExpType();
}
TypeNode StringToRegExpTypeRule::computeType(NodeManager* nodeManager,
                                             TNode n,
                                             bool check,
                                             std::ostream* errOut)
{
  if (check)
  {
    TypeNode tn = n[0].getTypeOrNull();
    if (!tn.isString() && !tn.isFullyAbstract())
    {
      if (errOut)
      {
        (*errOut) << "expecting string term in string to regexp";
      }
      return TypeNode::null();
    }
  }
  return nodeManager->regExpType();
}

bool StringToRegExpTypeRule::computeIsConst(NodeManager* nodeManager, TNode n)
{
  Assert(n.getKind() == kind::STRING_TO_REGEXP);
  return n[0].isConst();
}

TypeNode ConstSequenceTypeRule::preComputeType(NodeManager* nm, TNode n)
{
  return TypeNode::null();
}
TypeNode ConstSequenceTypeRule::computeType(NodeManager* nodeManager,
                                            TNode n,
                                            bool check,
                                            std::ostream* errOut)
{
  Assert(n.getKind() == kind::CONST_SEQUENCE);
  return nodeManager->mkSequenceType(n.getConst<Sequence>().getType());
}

TypeNode SeqUnitTypeRule::preComputeType(NodeManager* nm, TNode n)
{
  return TypeNode::null();
}
TypeNode SeqUnitTypeRule::computeType(NodeManager* nodeManager,
                                      TNode n,
                                      bool check,
                                      std::ostream* errOut)
{
  Assert(n.getKind() == kind::SEQ_UNIT);
  TypeNode argType = n[0].getTypeOrNull();
  return nodeManager->mkSequenceType(argType);
}

TypeNode SeqNthTypeRule::preComputeType(NodeManager* nm, TNode n)
{
  return TypeNode::null();
}
TypeNode SeqNthTypeRule::computeType(NodeManager* nodeManager,
                                     TNode n,
                                     bool check,
                                     std::ostream* errOut)
{
  Assert(n.getKind() == kind::SEQ_NTH);
  TypeNode t = n[0].getTypeOrNull();
  if (check && !isMaybeStringLike(t))
  {
    if (errOut)
    {
      (*errOut) << "expecting a string-like term in nth";
    }
    return TypeNode::null();
  }
  if (check)
  {
    TypeNode t2 = n[1].getTypeOrNull();
    if (!isMaybeInteger(t2))
    {
      if (errOut)
      {
        (*errOut) << "expecting an integer start term in nth";
      }
      return TypeNode::null();
    }
  }
  if (t.isAbstract())
  {
    // if selecting from abstract, we don't know the type
    return nodeManager->mkAbstractType(kind::ABSTRACT_TYPE);
  }
  if (t.isSequence())
  {
    return t.getSequenceElementType();
  }
  Assert(t.isString());
  return nodeManager->integerType();
}

Cardinality SequenceProperties::computeCardinality(TypeNode type)
{
  Assert(type.getKind() == kind::SEQUENCE_TYPE);
  return Cardinality::INTEGERS;
}
/** A sequence is well-founded if its element type is */
bool SequenceProperties::isWellFounded(TypeNode type)
{
  return type[0].isWellFounded();
}
/** Make ground term for sequence type (return the empty sequence) */
Node SequenceProperties::mkGroundTerm(TypeNode type)
{
  Assert(type.isSequence());
  // empty sequence
  std::vector<Node> seq;
  return NodeManager::currentNM()->mkConst(
      Sequence(type.getSequenceElementType(), seq));
}
}  // namespace strings
}  // namespace theory
}  // namespace cvc5::internal<|MERGE_RESOLUTION|>--- conflicted
+++ resolved
@@ -25,7 +25,6 @@
 namespace theory {
 namespace strings {
 
-<<<<<<< HEAD
 bool isMaybeStringLike(const TypeNode& tn)
 {
   if (tn.isString())
@@ -40,16 +39,10 @@
   return tn.isInteger() || tn.isFullyAbstract();
 }
 
-=======
->>>>>>> 5e453424
 TypeNode StringConcatTypeRule::preComputeType(NodeManager* nm, TNode n)
 {
   return TypeNode::null();
 }
-<<<<<<< HEAD
-
-=======
->>>>>>> 5e453424
 TypeNode StringConcatTypeRule::computeType(NodeManager* nodeManager,
                                            TNode n,
                                            bool check,
@@ -142,10 +135,6 @@
 {
   return TypeNode::null();
 }
-<<<<<<< HEAD
-
-=======
->>>>>>> 5e453424
 TypeNode StringUpdateTypeRule::computeType(NodeManager* nodeManager,
                                            TNode n,
                                            bool check,
