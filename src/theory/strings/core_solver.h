/*********************                                                        */
/*! \file core_solver.h
 ** \verbatim
 ** Top contributors (to current version):
 **   Andrew Reynolds, Andres Noetzli, Tianyi Liang
 ** This file is part of the CVC4 project.
 ** Copyright (c) 2009-2020 by the authors listed in the file AUTHORS
 ** in the top-level source directory) and their institutional affiliations.
 ** All rights reserved.  See the file COPYING in the top-level source
 ** directory for licensing information.\endverbatim
 **
 ** \brief Core solver for the theory of strings, responsible for reasoning
 ** string concatenation plus length constraints.
 **/

#include "cvc4_private.h"

#ifndef CVC4__THEORY__STRINGS__CORE_SOLVER_H
#define CVC4__THEORY__STRINGS__CORE_SOLVER_H

#include "context/cdhashset.h"
#include "context/cdlist.h"
#include "theory/strings/base_solver.h"
#include "theory/strings/infer_info.h"
#include "theory/strings/inference_manager.h"
#include "theory/strings/normal_form.h"
#include "theory/strings/solver_state.h"
#include "theory/strings/term_registry.h"

namespace CVC4 {
namespace theory {
namespace strings {

/**
 * This data structure encapsulates an inference for the core solver of the
 * theory of strings. This includes the form of the inference to be processed
 * by the inference manager, the side effects it generates for the core solver,
 * and information used for heuristics and debugging.
 */
class CoreInferInfo
{
 public:
  CoreInferInfo();
  ~CoreInferInfo() {}
  /** The infer info of this class */
  InferInfo d_infer;
  /**
   * The pending phase requirements, see InferenceManager::sendPhaseRequirement.
   */
  std::map<Node, bool> d_pendingPhase;
  /**
   * The index in the normal forms under which this inference is addressing.
   * For example, if the inference is inferring x = y from |x|=|y| and
   *   w ++ x ++ ... = w ++ y ++ ...
   * then d_index is 1, since x and y are at index 1 in these concat terms.
   */
  unsigned d_index;
  /**
   * The normal form pair that is cached as a result of this inference.
   */
  Node d_nfPair[2];
  /** for debugging
   *
   * The base pair of strings d_i/d_j that led to the inference, and whether
   * (d_rev) we were processing the normal forms of these strings in reverse
   * direction.
   */
  Node d_i;
  Node d_j;
  bool d_rev;
};

/** The core solver for the theory of strings
 *
 * This implements techniques for handling (dis)equalities involving
 * string concatenation terms based on the procedure by Liang et al CAV 2014.
 */
class CoreSolver
{
  friend class InferenceManager;
  typedef context::CDHashMap<Node, int, NodeHashFunction> NodeIntMap;

 public:
  CoreSolver(SolverState& s,
             InferenceManager& im,
             TermRegistry& tr,
             BaseSolver& bs);
  ~CoreSolver();

  //-----------------------inference steps
  /** check cycles
   *
   * This inference schema ensures that a containment ordering < over the
   * string equivalence classes is acyclic. We define this ordering < such that
   * for equivalence classes e1 = { t1...tn } and e2 = { s1...sm }, e1 < e2
   * if there exists a ti whose flat form (see below) is [w1...sj...wk] for
   * some i,j. If e1 < ... < en < e1 for some chain, we infer that the flat
   * form components that do not constitute this chain, e.g. (w1...wk) \ sj
   * in the flat form above, must be empty.
   *
   * For more details, see the inference S-Cycle in Liang et al CAV 2014.
   */
  void checkCycles();
  /** check flat forms
   *
   * This applies an inference schema based on "flat forms". The flat form of a
   * string term t is a vector of representative terms [r1, ..., rn] such that
   * t is of the form t1 ++ ... ++ tm and r1 ++ ... ++ rn is equivalent to
   * rewrite( [t1] ++ ... ++ [tm] ), where [t1] denotes the representative of
   * the equivalence class containing t1. For example, if t is y ++ z ++ z,
   * E is { y = "", w = z }, and w is the representative of the equivalence
   * class { w, z }, then the flat form of t is [w, w]. Say t1 and t2 are terms
   * in the same equivalence classes with flat forms [r1...rn] and [s1...sm].
   * We may infer various facts based on this pair of terms. For example:
   *   ri = si, if ri != si, rj == sj for each j < i, and len(ri)=len(si),
   *   rn = sn, if n=m and rj == sj for each j < n,
   *   ri = empty, if n=m+1 and ri == rj for each i=1,...,m.
   * We refer to these as "unify", "endpoint-eq" and "endpoint-emp" inferences
   * respectively.
   *
   * Notice that this inference scheme is an optimization and not needed for
   * model-soundness. The motivation for this schema is that it is simpler than
   * checkNormalFormsEq, which can be seen as a recursive version of this
   * schema (see difference of "normal form" vs "flat form" below), and
   * checkNormalFormsEq is complete, in the sense that if it passes with no
   * inferences, we are ensured that all string equalities in the current
   * context are satisfied.
   *
   * Must call checkCycles before this function in a strategy.
   */
  void checkFlatForms();
  /** check normal forms equalities
   *
   * This applies an inference schema based on "normal forms". The normal form
   * of an equivalence class of string terms e = {t1, ..., tn} union {x1....xn},
   * where t1...tn are concatenation terms is a vector of representative terms
   * [r1, ..., rm] such that:
   * (1) if n=0, then m=1 and r1 is the representative of e,
   * (2) if n>0, say
   *   t1 = t^1_1 ++ ... ++ t^1_m_1
   *   ...
   *   tn = t^1_n ++ ... ++ t^_m_n
   * for *each* i=1, ..., n, the result of concenating the normal forms of
   * t^1_1 ++ ... ++ t^1_m_1 is equal to [r1, ..., rm]. If an equivalence class
   * can be assigned a normal form, then all equalities between ti and tj are
   * satisfied by all models that correspond to extensions of the current
   * assignment. For further detail on this terminology, see Liang et al
   * CAV 2014.
   *
   * Notice that all constant words are implicitly considered concatentation
   * of their characters, e.g. "abc" is treated as "a" ++ "b" ++ "c".
   *
   * At a high level, we build normal forms for equivalence classes bottom-up,
   * starting with equivalence classes that are minimal with respect to the
   * containment ordering < computed during checkCycles. While computing a
   * normal form for an equivalence class, we may infer equalities between
   * components of strings that must be equal (e.g. x=y when x++z == y++w when
   * len(x)==len(y) is asserted), derive conflicts if two strings have disequal
   * prefixes/suffixes (e.g. "a" ++ x == "b" ++ y is a conflict), or split
   * string terms into smaller components using fresh skolem variables (see
   * Inference values with names "SPLIT"). We also may introduce regular
   * expression constraints in this method for looping word equations (see
   * the Inference INFER_FLOOP).
   *
   * If this inference schema returns no facts, lemmas, or conflicts, then
   * we have successfully assigned normal forms for all equivalence classes, as
   * stored in d_normal_forms. Otherwise, this method may add a fact, lemma, or
   * conflict based on inferences in the Inference enumeration above.
   */
  void checkNormalFormsEq();
  /** check normal forms disequalities
   *
   * This inference schema can be seen as the converse of the above schema. In
   * particular, it ensures that each pair of distinct equivalence classes
   * e1 and e2 have distinct normal forms.
   *
   * This method considers all pairs of distinct equivalence classes (e1,e2)
   * such that len(x1)==len(x2) is asserted for some x1 in e1 and x2 in e2. It
   * then traverses the normal forms of x1 and x2, say they are [r1, ..., rn]
   * and [s1, ..., sm]. For the minimial i such that ri!=si, if ri and si are
   * disequal and have the same length, then x1 and x2 have distinct normal
   * forms. Otherwise, we may add splitting lemmas on the length of ri and si,
   * or split on an equality between ri and si.
   *
   * If this inference schema returns no facts, lemmas, or conflicts, then all
   * disequalities between string terms are satisfied by all models that are
   * extensions of the current assignment.
   */
  void checkNormalFormsDeq();
  /** check lengths for equivalence classes
   *
   * This inference schema adds lemmas of the form:
   *   E => len( x ) = rewrite( len( r1 ++ ... ++ rn ) )
   * where [r1, ..., rn] is the normal form of the equivalence class containing
   * x. This schema is not required for correctness but experimentally has
   * shown to be helpful.
   */
  void checkLengthsEqc();
  //-----------------------end inference steps

  //--------------------------- query functions
  /**
   * Get normal form for string term n. For details on this data structure,
   * see theory/strings/normal_form.h.
   *
   * This query is valid after a successful call to checkNormalFormsEq, e.g.
   * a call where the inference manager was not given any lemmas or inferences.
   */
  NormalForm& getNormalForm(Node n);
  /** get normal string
   *
   * This method returns the node that is equivalent to the normal form of x,
   * and adds the corresponding explanation to nf_exp.
   *
   * For example, if x = y ++ z is an assertion in the current context, then
   * this method returns the term y ++ z and adds x = y ++ z to nf_exp.
   */
  Node getNormalString(Node x, std::vector<Node>& nf_exp);
  //-------------------------- end query functions

  /**
   * This returns the conclusion of the proof rule corresponding to splitting
<<<<<<< HEAD
   * on the arrangement of terms t and s appearing in an equation of the form
   *   t ++ t' = s ++ s' or t' ++ t = s' ++ s
   * where we are in the second case if isRev is true. This method is called
   * both by the core solver and by the strings proof checker.
   *
   * @param t The first term
   * @param s The second term
=======
   * on the arrangement of terms x and y appearing in an equation of the form
   *   x ++ x' = y ++ y' or x' ++ x = y' ++ y
   * where we are in the second case if isRev is true. This method is called
   * both by the core solver and by the strings proof checker.
   *
   * @param x The first term
   * @param y The second term
>>>>>>> 09882175
   * @param rule The proof rule whose conclusion we are asking for
   * @param isRev Whether the equation is in a reverse direction
   * @param skc The skolem cache (to allocate fresh variables if necessary)
   * @param newSkolems The vector to add new variables to
   * @return The conclusion of the inference.
   */
<<<<<<< HEAD
  static Node getConclusion(Node t,
                            Node s,
=======
  static Node getConclusion(Node x,
                            Node y,
>>>>>>> 09882175
                            PfRule rule,
                            bool isRev,
                            SkolemCache* skc,
                            std::vector<Node>& newSkolems);
  /**
<<<<<<< HEAD
   * Get sufficent non-empty overlap of string constants c and d.
=======
   * Get sufficient non-empty overlap of string constants c and d.
>>>>>>> 09882175
   *
   * This is called when handling equations of the form:
   *   x ++ d ++ ... = c ++ ...
   * when x is non-empty and non-constant.
   *
   * This returns the maximal index in c which x must have as a prefix, which
   * notice is an integer >= 1 since x is non-empty.
   *
   * @param c The first constant
   * @param d The second constant
   * @param isRev Whether the equation is in the reverse direction
   * @return The position in c.
   */
  static size_t getSufficientNonEmptyOverlap(Node c, Node d, bool isRev);
<<<<<<< HEAD
=======
  /**
   * This returns the conclusion of the decompose proof rule. This returns
   * a conjunction of splitting string x into pieces based on length l, e.g.:
   *   x = k_1 ++ k_2
   * where k_1 (resp. k_2) is a skolem corresponding to a substring of x of
   * length l if isRev is false (resp. true).
   *
   * @param x The string term
   * @param l The length term
   * @param isRev Whether the equation is in a reverse direction
   * @param skc The skolem cache (to allocate fresh variables if necessary)
   * @param newSkolems The vector to add new variables to
   * @return The conclusion of the inference.
   */
  static Node getDecomposeConclusion(Node x,
                                     Node l,
                                     bool isRev,
                                     SkolemCache* skc,
                                     std::vector<Node>& newSkolems);
>>>>>>> 09882175

 private:
  /**
   * This processes the infer info ii as an inference. In more detail, it calls
   * the inference manager to process the inference, and updates the set of
   * normal form pairs. Returns true if the conclusion of ii was not true
   * after rewriting. If the conclusion is true, this method does nothing.
   */
  bool processInferInfo(CoreInferInfo& ii);
  /** Add that (n1,n2) is a normal form pair in the current context. */
  void addNormalFormPair(Node n1, Node n2);
  /** Is (n1,n2) a normal form pair in the current context? */
  bool isNormalFormPair(Node n1, Node n2);

  //--------------------------for checkFlatForm
  /**
   * This checks whether there are flat form inferences between eqc[start] and
   * eqc[j] for some j>start. If the flag isRev is true, we check for flat form
   * interferences in the reverse direction of the flat forms (note:
   * `d_flat_form` and `d_flat_form_index` must be in reverse order if `isRev`
   * is true). For more details, see checkFlatForms below.
   */
  void checkFlatForm(std::vector<Node>& eqc, size_t start, bool isRev);
  /** debug print current flat forms on trace tc */
  void debugPrintFlatForms(const char* tc);
  //--------------------------end for checkFlatForm

  //--------------------------for checkCycles
  Node checkCycles(Node eqc, std::vector<Node>& curr, std::vector<Node>& exp);
  //--------------------------end for checkCycles

  //--------------------------for checkNormalFormsEq
  /** normalize equivalence class
   *
   * This method attempts to build a "normal form" for the equivalence class
   * of string term n (for more details on normal forms, see normal_form.h
   * or see Liang et al CAV 2014). In particular, this method checks whether the
   * current normal form for each term in this equivalence class is identical.
   * If it is not, then we add an inference via sendInference and abort the
   * call.
   *
   * stype is the string-like type of the equivalence class we are processing.
   */
  void normalizeEquivalenceClass(Node n, TypeNode stype);
  /**
   * For each term in the equivalence class of eqc, this adds data regarding its
   * normal form to normal_forms. The map term_to_nf_index maps terms to the
   * index in normal_forms where their normal form data is located.
   *
   * stype is the string-like type of the equivalence class we are processing.
   */
  void getNormalForms(Node eqc,
                      std::vector<NormalForm>& normal_forms,
                      std::map<Node, unsigned>& term_to_nf_index,
                      TypeNode stype);
  /** process normalize equivalence class
   *
   * This is called when an equivalence class eqc contains a set of terms that
   * have normal forms given by the argument normal_forms. It either
   * verifies that all normal forms in this vector are identical, or otherwise
   * adds a conflict, lemma, or inference via the sendInference method.
   *
   * To prioritize one inference versus another, it builds a set of possible
   * inferences, at most two for each pair of distinct normal forms,
   * corresponding to processing the normal form pair in the (forward, reverse)
   * directions. Once all possible inferences are recorded, it executes the
   * one with highest priority based on the enumeration type Inference.
   *
   * stype is the string-like type of the equivalence class we are processing.
   */
  void processNEqc(Node eqc,
                   std::vector<NormalForm>& normal_forms,
                   TypeNode stype);
  /** process simple normal equality
   *
   * This method is called when two equal terms have normal forms nfi and nfj.
   * It adds (typically at most one) possible inference to the vector pinfer.
   * This inference is in the form of an CoreInferInfo object, which stores the
   * necessary information regarding how to process the inference.
   *
   * index: The index in the normal form vectors (nfi.d_nf and nfj.d_nf) that
   *   we are currently checking. This method will increment this index until
   *   it finds an index where these vectors differ, or until it reaches the
   *   end of these vectors.
   * isRev: Whether we are processing the normal forms in reverse direction.
   *   Notice in this case the normal form vectors have been reversed, hence,
   *   many operations are identical to the forward case, e.g. index is
   *   incremented not decremented, while others require special care, e.g.
   *   constant strings "ABC" in the normal form vectors are not reversed to
   *   "CBA" and hence all operations should assume a flipped semantics for
   *   constants when isRev is true,
   * rproc: the number of string components on the suffix of the normal form of
   *   nfi and nfj that were already processed. This is used when using
   *   fowards/backwards traversals of normal forms to ensure that duplicate
   *   inferences are not processed.
   * pinfer: the set of possible inferences we add to.
   *
   * stype is the string-like type of the equivalence class we are processing.
   */
  void processSimpleNEq(NormalForm& nfi,
                        NormalForm& nfj,
                        unsigned& index,
                        bool isRev,
                        unsigned rproc,
                        std::vector<CoreInferInfo>& pinfer,
                        TypeNode stype);
  //--------------------------end for checkNormalFormsEq

  //--------------------------for checkNormalFormsEq with loops
  bool detectLoop(NormalForm& nfi,
                  NormalForm& nfj,
                  int index,
                  int& loop_in_i,
                  int& loop_in_j,
                  unsigned rproc);

  /**
   * Result of processLoop() below.
   */
  enum class ProcessLoopResult
  {
    /** Loop processing made an inference */
    INFERENCE,
    /** Loop processing detected a conflict */
    CONFLICT,
    /** Loop not processed or no loop detected */
    SKIPPED,
  };

  ProcessLoopResult processLoop(NormalForm& nfi,
                                NormalForm& nfj,
                                int loop_index,
                                int index,
                                CoreInferInfo& info);
  //--------------------------end for checkNormalFormsEq with loops

  //--------------------------for checkNormalFormsDeq

  /**
   * Given a pair of disequal strings with the same length, checks whether the
   * disequality holds. This may result in inferences or conflicts.
   *
   * @param n1 The first string in the disequality
   * @param n2 The second string in the disequality
   */
  void processDeq(Node n1, Node n2);

  /**
   * Given a pair of disequal strings with the same length and their normal
   * forms, checks whether the disequality holds. This may result in
   * inferences.
   *
   * @param nfi The normal form for the first string in the disequality
   * @param nfj The normal form for the second string in the disequality
   * @param ni The first string in the disequality
   * @param nj The second string in the disequality
   * @return true if the disequality is satisfied, false otherwise
   */
  bool processReverseDeq(std::vector<Node>& nfi,
                         std::vector<Node>& nfj,
                         Node ni,
                         Node nj);

  /**
   * Given a pair of disequal strings with the same length and their normal
   * forms, performs some simple checks whether the disequality holds. The
   * check is done starting from a given index and can either be performed on
   * reversed normal forms or the original normal forms. If the function cannot
   * show that a disequality holds, it updates the index to point to the first
   * element in the normal forms for which the relationship is unclear.
   *
   * @param nfi The normal form for the first string in the disequality
   * @param nfj The normal form for the second string in the disequality
   * @param ni The first string in the disequality
   * @param nj The second string in the disequality
   * @param index The index to start at. If this function returns false, the
   *              index points to the first index in the normal forms for which
   *              it is not known whether they are equal or disequal
   * @param isRev This should be true if the normal forms are reversed, false
   *              otherwise
   * @return true if the disequality is satisfied, false otherwise
   */
  bool processSimpleDeq(std::vector<Node>& nfi,
                        std::vector<Node>& nfj,
                        Node ni,
                        Node nj,
                        size_t& index,
                        bool isRev);
  //--------------------------end for checkNormalFormsDeq

  /** The solver state object */
  SolverState& d_state;
  /** The (custom) output channel of the theory of strings */
  InferenceManager& d_im;
  /** Reference to the term registry of theory of strings */
  TermRegistry& d_termReg;
  /** reference to the base solver, used for certain queries */
  BaseSolver& d_bsolver;
  /** Commonly used constants */
  Node d_true;
  Node d_false;
  Node d_zero;
  Node d_one;
  Node d_neg_one;
  /** empty vector (used for trivial explanations) */
  std::vector<Node> d_emptyVec;
  /**
   * The list of equivalence classes of type string. These are ordered based
   * on the ordering described in checkCycles.
   */
  std::vector<Node> d_strings_eqc;
  /** map from terms to their normal forms */
  std::map<Node, NormalForm> d_normal_form;
  /**
   * In certain cases, we know that two terms are equivalent despite
   * not having to verify their normal forms are identical. For example,
   * after applying the R-Loop rule to two terms a and b, we know they
   * are entailed to be equal in the current context without having
   * to look at their normal forms. We call (a,b) a normal form pair.
   *
   * We map representative terms a to a list of nodes b1,...,bn such that
   * (a,b1) ... (a, bn) are normal form pairs. This list is SAT-context
   * dependent. We use a context-dependent integer along with a context
   * indepedent map from nodes to lists of nodes to model this, given by
   * the two data members below.
   */
  NodeIntMap d_nfPairs;
  std::map<Node, std::vector<Node> > d_nf_pairs_data;
  /** list of non-congruent concat terms in each equivalence class */
  std::map<Node, std::vector<Node> > d_eqc;
  /**
   * The flat form for each equivalence class. For a term (str.++ t1 ... tn),
   * this is a list of the form (r_{i1} ... r_{im}) where each empty t1...tn
   * is dropped and the others are replaced in order with their representative.
   */
  std::map<Node, std::vector<Node> > d_flat_form;
  /**
   * For each component r_{i1} ... r_{im} in a flat form, this stores
   * the argument number of the t1 ... tn they were generated from.
   */
  std::map<Node, std::vector<int> > d_flat_form_index;
}; /* class CoreSolver */

}  // namespace strings
}  // namespace theory
}  // namespace CVC4

#endif /* CVC4__THEORY__STRINGS__CORE_SOLVER_H */<|MERGE_RESOLUTION|>--- conflicted
+++ resolved
@@ -220,15 +220,6 @@
 
   /**
    * This returns the conclusion of the proof rule corresponding to splitting
-<<<<<<< HEAD
-   * on the arrangement of terms t and s appearing in an equation of the form
-   *   t ++ t' = s ++ s' or t' ++ t = s' ++ s
-   * where we are in the second case if isRev is true. This method is called
-   * both by the core solver and by the strings proof checker.
-   *
-   * @param t The first term
-   * @param s The second term
-=======
    * on the arrangement of terms x and y appearing in an equation of the form
    *   x ++ x' = y ++ y' or x' ++ x = y' ++ y
    * where we are in the second case if isRev is true. This method is called
@@ -236,30 +227,20 @@
    *
    * @param x The first term
    * @param y The second term
->>>>>>> 09882175
    * @param rule The proof rule whose conclusion we are asking for
    * @param isRev Whether the equation is in a reverse direction
    * @param skc The skolem cache (to allocate fresh variables if necessary)
    * @param newSkolems The vector to add new variables to
    * @return The conclusion of the inference.
    */
-<<<<<<< HEAD
-  static Node getConclusion(Node t,
-                            Node s,
-=======
   static Node getConclusion(Node x,
                             Node y,
->>>>>>> 09882175
                             PfRule rule,
                             bool isRev,
                             SkolemCache* skc,
                             std::vector<Node>& newSkolems);
   /**
-<<<<<<< HEAD
-   * Get sufficent non-empty overlap of string constants c and d.
-=======
    * Get sufficient non-empty overlap of string constants c and d.
->>>>>>> 09882175
    *
    * This is called when handling equations of the form:
    *   x ++ d ++ ... = c ++ ...
@@ -274,8 +255,6 @@
    * @return The position in c.
    */
   static size_t getSufficientNonEmptyOverlap(Node c, Node d, bool isRev);
-<<<<<<< HEAD
-=======
   /**
    * This returns the conclusion of the decompose proof rule. This returns
    * a conjunction of splitting string x into pieces based on length l, e.g.:
@@ -295,7 +274,6 @@
                                      bool isRev,
                                      SkolemCache* skc,
                                      std::vector<Node>& newSkolems);
->>>>>>> 09882175
 
  private:
   /**
