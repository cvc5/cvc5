--- conflicted
+++ resolved
@@ -1649,24 +1649,13 @@
     }
     else if (t.size() == 1)
     {
-<<<<<<< HEAD
-=======
       // The following rewrites are specific to a single character second
       // argument of contains, where we can reason that this character is
       // not split over multiple components in the first argument.
->>>>>>> 4a0637be
       if (node[0].getKind() == STRING_CONCAT)
       {
         std::vector<Node> nc1;
         getConcat(node[0], nc1);
-<<<<<<< HEAD
-        std::vector<Node> children;
-        for (const Node& ncc : nc1)
-        {
-          children.push_back(nm->mkNode(STRING_STRCTN, ncc, node[1]));
-        }
-        Node ret = nm->mkNode(OR, children);
-=======
         NodeBuilder<> nb(OR);
         for (const Node& ncc : nc1)
         {
@@ -1675,7 +1664,6 @@
         Node ret = nb.constructNode();
         // str.contains( x ++ y, "A" ) --->
         //   str.contains( x, "A" ) OR str.contains( y, "A" )
->>>>>>> 4a0637be
         return returnRewrite(node, ret, "ctn-concat-char");
       }
       else if (node[0].getKind() == STRING_STRREPL)
@@ -1690,14 +1678,10 @@
                          nm->mkNode(STRING_STRCTN, node[0][0], node[0][1]),
                          nm->mkNode(STRING_STRCTN, node[0][2], node[1]));
           Node ret = nm->mkNode(OR, d1, d2);
-<<<<<<< HEAD
-          Node rplRange = nm->mkNode(STRING_STRCTN, node[0][2], node[1]);
-=======
           // If str.contains( y, "A" ) ---> false, then:
           // str.contains( str.replace( x, y, z ), "A" ) --->
           //   str.contains( x, "A" ) OR
           //   ( str.contains( x, y ) AND str.contains( z, "A" ) )
->>>>>>> 4a0637be
           return returnRewrite(node, ret, "ctn-repl-char");
         }
       }
