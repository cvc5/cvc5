--- conflicted
+++ resolved
@@ -14,11 +14,6 @@
 
 #include "theory/strings/inference_manager.h"
 
-<<<<<<< HEAD
-#include "expr/attribute.h"
-#include "expr/kind.h"
-=======
->>>>>>> f0e6c103
 #include "options/strings_options.h"
 #include "theory/ext_theory.h"
 #include "theory/rewriter.h"
@@ -33,19 +28,7 @@
 namespace theory {
 namespace strings {
 
-<<<<<<< HEAD
-/** Attribute for whether a variable is a proxy variable */
-struct StringsProxyVarAttributeId
-{
-};
-typedef expr::Attribute<StringsProxyVarAttributeId, bool>
-    StringsProxyVarAttribute;
-
-InferenceManager::InferenceManager(TheoryStrings& p,
-                                   context::Context* c,
-=======
 InferenceManager::InferenceManager(context::Context* c,
->>>>>>> f0e6c103
                                    context::UserContext* u,
                                    SolverState& s,
                                    TermRegistry& tr,
