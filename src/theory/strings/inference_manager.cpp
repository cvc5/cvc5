--- conflicted
+++ resolved
@@ -28,22 +28,6 @@
 namespace theory {
 namespace strings {
 
-<<<<<<< HEAD
-InferenceManager::InferenceManager(SolverState& s,
-                                   TermRegistry& tr,
-                                   ExtTheory& e,
-                                   OutputChannel& out,
-                                   SequencesStatistics& statistics,
-                                   ProofNodeManager* pnm)
-    : d_state(s),
-      d_termReg(tr),
-      d_extt(e),
-      d_out(out),
-      d_statistics(statistics),
-      d_pfee(nullptr),
-      d_pnm(pnm),
-      d_ipc(new InferProofCons(d_state.getSatContext(), pnm, d_statistics))
-=======
 InferenceManager::InferenceManager(Theory& t,
                                    SolverState& s,
                                    TermRegistry& tr,
@@ -54,8 +38,8 @@
       d_state(s),
       d_termReg(tr),
       d_extt(e),
-      d_statistics(statistics)
->>>>>>> 09b3b246
+      d_statistics(statistics),
+      d_ipc(new InferProofCons(d_state.getSatContext(), pnm, d_statistics))
 {
   NodeManager* nm = NodeManager::currentNM();
   d_zero = nm->mkConst(Rational(0));
@@ -64,26 +48,6 @@
   d_false = nm->mkConst(false);
 }
 
-<<<<<<< HEAD
-void InferenceManager::finishInit()
-{
-  d_pfee.reset(new eq::ProofEqEngine(d_state.getSatContext(),
-                                     d_state.getUserContext(),
-                                     *d_state.getEqualityEngine(),
-                                     d_pnm));
-}
-
-void InferenceManager::sendAssumption(TNode lit)
-{
-  preProcessFact(lit);
-  // assert it to the equality engine as an assumption
-  d_pfee->assertAssume(lit);
-  // process the fact
-  postProcessFact(lit);
-}
-
-=======
->>>>>>> 09b3b246
 bool InferenceManager::sendInternalInference(std::vector<Node>& exp,
                                              Node conc,
                                              Inference infer)
@@ -332,20 +296,11 @@
     {
       for (const Node& cc : ii.d_conc)
       {
-<<<<<<< HEAD
         facts.push_back(cc);
-=======
-        bool polarity = fact.getKind() != NOT;
-        TNode atom = polarity ? fact : fact[0];
-        // no double negation or double (conjunctive) conclusions
-        Assert(atom.getKind() != NOT && atom.getKind() != AND);
-        assertInternalFact(atom, polarity, exp);
->>>>>>> 09b3b246
       }
     }
     else
     {
-<<<<<<< HEAD
       facts.push_back(ii.d_conc);
     }
     Trace("strings-assert")
@@ -364,26 +319,19 @@
     for (const Node& fact : facts)
     {
       ii.d_conc = fact;
-      preProcessFact(fact);
       // notify fact
       d_ipc->notifyFact(ii);
       // assert to equality engine using proof generator interface for
       // assertFact.
-      d_pfee->assertFact(fact, cexp, d_ipc.get());
+      bool polarity = fact.getKind() != NOT;
+      TNode atom = polarity ? fact : fact[0];
+      // now, assert the internal fact with d_ipc as proof generator
+      assertInternalFact(atom, polarity, exp, d_ipc.get());
       // may be in conflict
       if (d_state.isInConflict())
       {
         break;
       }
-      // otherwise, post-process
-      postProcessFact(fact);
-=======
-      bool polarity = facts.getKind() != NOT;
-      TNode atom = polarity ? facts : facts[0];
-      // no double negation or double (conjunctive) conclusions
-      Assert(atom.getKind() != NOT && atom.getKind() != AND);
-      assertInternalFact(atom, polarity, exp);
->>>>>>> 09b3b246
     }
     i++;
   }
@@ -491,67 +439,6 @@
   d_pendingReqPhase.clear();
 }
 
-<<<<<<< HEAD
-void InferenceManager::preProcessFact(TNode fact)
-{
-  bool polarity = fact.getKind() != NOT;
-  TNode atom = polarity ? fact : fact[0];
-  eq::EqualityEngine* ee = d_state.getEqualityEngine();
-  Assert(atom.getKind() != OR) << "Infer error: a split.";
-  if (atom.getKind() == EQUAL)
-  {
-    // we must ensure these terms are registered
-    for (const Node& t : atom)
-    {
-      // terms in the equality engine are already registered, hence skip
-      // currently done for only string-like terms, but this could potentially
-      // be avoided.
-      if (!ee->hasTerm(t) && t.getType().isStringLike())
-      {
-        d_termReg.registerTerm(t, 0);
-      }
-    }
-  }
-}
-void InferenceManager::postProcessFact(TNode fact)
-{
-  bool polarity = fact.getKind() != NOT;
-  TNode atom = polarity ? fact : fact[0];
-  eq::EqualityEngine* ee = d_state.getEqualityEngine();
-  if (atom.getKind() == STRING_IN_REGEXP && polarity
-      && atom[1].getKind() == REGEXP_CONCAT)
-  {
-    Node eqc = ee->getRepresentative(atom[0]);
-    d_state.addEndpointsToEqcInfo(atom, atom[1], eqc);
-  }
-  // process the conflict
-  if (!d_state.isInConflict())
-  {
-    Node pc = d_state.getPendingConflict();
-    if (!pc.isNull())
-    {
-      Trace("strings-pending")
-          << "Process pending conflict " << pc << std::endl;
-      InferInfo iiPrefixConf;
-      iiPrefixConf.d_id = Inference::PREFIX_CONFLICT;
-      iiPrefixConf.d_conc = d_false;
-      utils::flattenOp(AND, pc, iiPrefixConf.d_ant);
-      Trace("strings-conflict")
-          << "CONFLICT: Eager prefix : " << pc << std::endl;
-      ++(d_statistics.d_conflictsEagerPrefix);
-      processConflict(iiPrefixConf);
-    }
-  }
-  Trace("strings-pending-debug") << "  Now collect terms" << std::endl;
-  // Collect extended function terms in the atom. Notice that we must register
-  // all extended functions occurring in assertions and shared terms. We
-  // make a similar call to registerTermRec in TheoryStrings::addSharedTerm.
-  d_extt.registerTermRec(atom);
-  Trace("strings-pending-debug") << "  Finished collect terms" << std::endl;
-}
-
-=======
->>>>>>> 09b3b246
 bool InferenceManager::hasProcessed() const
 {
   return d_state.isInConflict() || !d_pendingLem.empty() || !d_pending.empty();
@@ -559,98 +446,9 @@
 
 TrustNode InferenceManager::explain(TNode literal) const
 {
-<<<<<<< HEAD
   // use the explain method of proof equality engine
   TrustNode trn = d_pfee->explain(literal);
   return trn;
-=======
-  std::vector<TNode> antec_exp;
-  // copy to processing vector
-  std::vector<Node> aconj;
-  for (const Node& ac : a)
-  {
-    utils::flattenOp(AND, ac, aconj);
-  }
-  for (const Node& apc : aconj)
-  {
-    if (std::find(noExplain.begin(), noExplain.end(), apc) != noExplain.end())
-    {
-      if (std::find(antec_exp.begin(), antec_exp.end(), apc) == antec_exp.end())
-      {
-        Debug("strings-explain")
-            << "Add to explanation (new literal) " << apc << std::endl;
-        antec_exp.push_back(apc);
-      }
-      continue;
-    }
-    Assert(apc.getKind() != AND);
-    Debug("strings-explain") << "Add to explanation " << apc << std::endl;
-    if (apc.getKind() == NOT && apc[0].getKind() == EQUAL)
-    {
-      Assert(d_ee->hasTerm(apc[0][0]));
-      Assert(d_ee->hasTerm(apc[0][1]));
-      // ensure that we are ready to explain the disequality
-      AlwaysAssert(d_ee->areDisequal(apc[0][0], apc[0][1], true));
-    }
-    Assert(apc.getKind() != EQUAL || d_ee->areEqual(apc[0], apc[1]));
-    // now, explain
-    explain(apc, antec_exp);
-  }
-  Node ant;
-  if (antec_exp.empty())
-  {
-    ant = d_true;
-  }
-  else if (antec_exp.size() == 1)
-  {
-    ant = antec_exp[0];
-  }
-  else
-  {
-    ant = NodeManager::currentNM()->mkNode(AND, antec_exp);
-  }
-  return ant;
-}
-
-void InferenceManager::explain(TNode literal,
-                               std::vector<TNode>& assumptions) const
-{
-  Debug("strings-explain") << "Explain " << literal << " "
-                           << d_state.isInConflict() << std::endl;
-  bool polarity = literal.getKind() != NOT;
-  TNode atom = polarity ? literal : literal[0];
-  std::vector<TNode> tassumptions;
-  if (atom.getKind() == EQUAL)
-  {
-    if (atom[0] != atom[1])
-    {
-      Assert(d_ee->hasTerm(atom[0]));
-      Assert(d_ee->hasTerm(atom[1]));
-      d_ee->explainEquality(atom[0], atom[1], polarity, tassumptions);
-    }
-  }
-  else
-  {
-    d_ee->explainPredicate(atom, polarity, tassumptions);
-  }
-  for (const TNode a : tassumptions)
-  {
-    if (std::find(assumptions.begin(), assumptions.end(), a)
-        == assumptions.end())
-    {
-      assumptions.push_back(a);
-    }
-  }
-  if (Debug.isOn("strings-explain-debug"))
-  {
-    Debug("strings-explain-debug")
-        << "Explanation for " << literal << " was " << std::endl;
-    for (const TNode a : tassumptions)
-    {
-      Debug("strings-explain-debug") << "   " << a << std::endl;
-    }
-  }
->>>>>>> 09b3b246
 }
 
 void InferenceManager::markCongruent(Node a, Node b)
