--- conflicted
+++ resolved
@@ -310,37 +310,10 @@
                          << std::endl;
   if (d_ipc != nullptr)
   {
-<<<<<<< HEAD
     // ensure the proof generator is ready to explain this fact in the
     // current SAT context
     d_ipc->notifyFact(ii);
     pg = d_ipc.get();
-=======
-    ii.d_conc = fact;
-    bool polarity = fact.getKind() != NOT;
-    TNode atom = polarity ? fact : fact[0];
-    bool curRet = false;
-    if (d_ipc != nullptr)
-    {
-      // ensure the proof generator is ready to explain this fact in the
-      // current SAT context
-      d_ipc->notifyFact(ii);
-      // now, assert the internal fact with d_ipc as proof generator
-      curRet = assertInternalFact(atom, polarity, ii.getId(), exp, d_ipc.get());
-    }
-    else
-    {
-      Node cexp = utils::mkAnd(exp);
-      // without proof generator
-      curRet = assertInternalFact(atom, polarity, ii.getId(), cexp);
-    }
-    ret = ret || curRet;
-    // may be in conflict
-    if (d_state.isInConflict())
-    {
-      break;
-    }
->>>>>>> 00479d03
   }
 }
 
