--- conflicted
+++ resolved
@@ -129,63 +129,10 @@
                                      bool asLemma)
 {
   eq = eq.isNull() ? d_false : Rewriter::rewrite(eq);
-<<<<<<< HEAD
-  if (Trace.isOn("strings-infer-debug"))
-  {
-    Trace("strings-infer-debug")
-        << "By " << infer << ", infer : " << eq << " from: " << std::endl;
-    for (unsigned i = 0; i < exp.size(); i++)
-    {
-      Trace("strings-infer-debug") << "  " << exp[i] << std::endl;
-    }
-    for (unsigned i = 0; i < expn.size(); i++)
-    {
-      Trace("strings-infer-debug") << "  N:" << expn[i] << std::endl;
-    }
-  }
-=======
->>>>>>> 6255c035
   if (eq == d_true)
   {
     return;
   }
-<<<<<<< HEAD
-  // must flatten the explanation
-  std::vector<Node> expConj;
-  for (const Node& ec : exp)
-  {
-    utils::flattenOp(AND, ec, expConj);
-  }
-  // only keep stats if not trivial conclusion
-  d_statistics.d_inferences << infer;
-  Node atom = eq.getKind() == NOT ? eq[0] : eq;
-  // check if we should send a lemma or an inference
-  if (asLemma || atom == d_false || atom.getKind() == OR || !expn.empty()
-      || options::stringInferAsLemmas())
-  {
-    TrustNode n;
-    // set up proof step based on inference
-    // pfExp is the children of the proof step below. This should be an
-    // ordered list of expConj + expn.
-    std::vector<Node> pfExp;
-    std::vector<Node> args;
-    PfRule id = d_ipc.convert(eq, infer, expConj, expn, pfExp, args);
-    if (options::stringRExplainLemmas())
-    {
-      n = d_pfee.assertLemma(eq, id, pfExp, expConj, args);
-    }
-    else
-    {
-      std::vector<Node> expEmpty;
-      n = d_pfee.assertLemma(eq, id, pfExp, expEmpty, args);
-    }
-    sendLemma(n, infer);
-    return;
-  }
-  // no free assumptions in the explanation
-  Assert(expn.empty());
-  Node eqExp = utils::mkAnd(expConj);
-=======
   // wrap in infer info and send below
   InferInfo ii;
   ii.d_id = infer;
@@ -207,6 +154,13 @@
 void InferenceManager::sendInference(const InferInfo& ii, bool asLemma)
 {
   Assert(!ii.isTrivial());
+  // must flatten the explanation with respect to AND here
+  std::vector<Node> expOrig = ii.d_exp;
+  ii.d_exp.clear();
+  for (const Node& ec : expOrig)
+  {
+    utils::flattenOp(AND, ec, ii.d_exp);
+  }
   Trace("strings-infer-debug")
       << "sendInference: " << ii << ", asLemma = " << asLemma << std::endl;
   // check if we should send a conflict, lemma or a fact
@@ -220,13 +174,18 @@
       Trace("strings-conflict") << "CONFLICT: inference conflict " << ii.d_ant
                                 << " by " << ii.d_id << std::endl;
       // we must fully explain it
-      Node conf = mkExplain(ii.d_ant);
+      std::vector<Node> pfChildren;
+      std::vector<Node> pfExp;
+      std::vector<Node> pfArgs;
+      PfRule rule = d_ipc.convert(ii, pfChildren, pfArgs);
+      TrustNode conf = d_pfee.assertConflict(ii.d_rule, pfChildren, pfArgs);
+      Assert (conf.getKind()==TrustNodeKind::CONFLICT);
       Trace("strings-assert") << "(assert (not " << conf << ")) ; conflict "
                               << ii.d_id << std::endl;
       ++(d_statistics.d_conflictsInfer);
       // only keep stats if we process it here
       d_statistics.d_inferences << ii.d_id;
-      d_out.conflict(conf);
+      d_poc.trustedConflict(conf);
       d_state.setConflict();
       return;
     }
@@ -234,7 +193,6 @@
     d_pendingLem.push_back(ii);
     return;
   }
->>>>>>> 6255c035
   if (options::stringInferSym())
   {
     std::vector<Node> vars;
@@ -265,18 +223,8 @@
               << "  " << vars[i] << " -> " << subs[i] << std::endl;
         }
       }
-<<<<<<< HEAD
-      // the code above is likely a substitution + rewriting?
-      PfRule id = PfRule::UNKNOWN;
-      // empty explanation
-      std::vector<Node> pfExp;
-      std::vector<Node> args;
-      TrustNode n = d_pfee.assertLemma(eqs, id, pfExp, pfExp, args);
-      sendLemma(n, infer);
-=======
       Trace("strings-infer-debug") << "...as symbolic lemma" << std::endl;
       d_pendingLem.push_back(iiSubsLem);
->>>>>>> 6255c035
       return;
     }
     if (Trace.isOn("strings-lemma-debug"))
@@ -288,12 +236,11 @@
       }
     }
   }
-<<<<<<< HEAD
   Trace("strings-lemma") << "Strings::Infer " << eq << " from " << eqExp
                          << " by " << infer << std::endl;
   Trace("strings-assert") << "(assert (=> " << eqExp << " " << eq
                           << ")) ; infer " << infer << std::endl;
-  d_pending.push_back(PendingInfer(infer, eq, eqExp));
+  d_pending.push_back(ii);
 }
 
 void InferenceManager::sendInference(const std::vector<Node>& exp,
@@ -305,39 +252,6 @@
   sendInference(exp, exp_n, eq, infer, asLemma);
 }
 
-void InferenceManager::sendInference(const InferInfo& i)
-{
-  sendInference(i.d_ant, i.d_antn, i.d_conc, i.d_id, true);
-}
-
-void InferenceManager::sendLemma(TrustNode n, Inference infer)
-{
-  Node f = n.getNode();
-  if (n.getKind() == TrustNodeKind::CONFLICT)
-  {
-    Trace("strings-conflict")
-        << "Strings::Conflict : " << infer << " : " << f << std::endl;
-    Trace("strings-lemma") << "Strings::Conflict : " << infer << " : " << f
-                           << std::endl;
-    Trace("strings-assert")
-        << "(assert (not " << f << ")) ; conflict " << infer << std::endl;
-    ++(d_statistics.d_conflictsInfer);
-    d_poc.trustedConflict(n);
-    d_state.setConflict();
-    return;
-  }
-  Trace("strings-lemma") << "Strings::Lemma " << infer << " : " << f
-                         << std::endl;
-  Trace("strings-assert") << "(assert " << f << ") ; lemma " << infer
-                          << std::endl;
-  d_pendingLem.push_back(n);
-=======
-  Trace("strings-infer-debug") << "...as fact" << std::endl;
-  // add to pending, to be processed as a fact
-  d_pending.push_back(ii);
->>>>>>> 6255c035
-}
-
 bool InferenceManager::sendSplit(Node a, Node b, Inference infer, bool preq)
 {
   Node eq = a.eqNode(b);
@@ -346,21 +260,10 @@
   {
     return false;
   }
-<<<<<<< HEAD
-  // update statistics
-  d_statistics.d_inferences << infer;
-  TrustNode tsplit = d_pfee.assertSplit(eq);
-  Assert(tsplit.getKind() == TrustNodeKind::LEMMA);
-  Node lem = tsplit.getNode();
-  Trace("strings-lemma") << "Strings::Lemma " << infer << " SPLIT : " << lem
-                         << std::endl;
-  d_pendingLem.push_back(tsplit);
-=======
   NodeManager* nm = NodeManager::currentNM();
   InferInfo iiSplit;
   iiSplit.d_id = infer;
   iiSplit.d_conc = nm->mkNode(OR, eq, nm->mkNode(NOT, eq));
->>>>>>> 6255c035
   sendPhaseRequirement(eq, preq);
   d_pendingLem.push_back(iiSplit);
   return true;
@@ -400,56 +303,24 @@
   size_t i = 0;
   while (!d_state.isInConflict() && i < d_pending.size())
   {
-<<<<<<< HEAD
-    PendingInfer& pi = d_pending[i];
-    Inference inf = pi.d_infer;
-    Node fact = pi.d_fact;
-    Node exp = pi.d_exp;
+    InferInfo& ii = d_pending[i];
+    Inference inf = ii.d_infer;
+    Node fact = ii.d_fact;
+    Node exp = ii.d_exp;
     Assert(fact.getKind() != AND);
     // convert to proof rule
     std::vector<Node> pfChildren;
+    std::vector<Node> pfExp;
     std::vector<Node> pfArgs;
-    PfRule id = d_ipc.convert(fact, inf, exp, pfChildren, pfArgs);
+    PfRule rule = d_ipc.convert(ii, pfChildren, pfExp, pfArgs);
     preProcessFact(fact);
     // assert to equality engine
-    d_pfee.assertFact(fact, id, pfChildren, pfArgs);
+    d_pfee.assertFact(fact, rule, pfChildren, pfExp, pfArgs);
     if (!d_state.isInConflict())
     {
       postProcessFact(fact);
-      // Must reference count the equality and its explanation, which is not
-      // done by the equality engine. Notice that we do not need to do this for
-      // external assertions, which enter as facts through sendAssumption.
-      d_keep.insert(fact);
-      d_keep.insert(exp);
       i++;
     }
-=======
-    InferInfo& ii = d_pending[i];
-    // At this point, ii should be a "fact", i.e. something whose conclusion
-    // should be added as a normal equality or predicate to the equality engine
-    // with no new external assumptions (ii.d_antn).
-    Assert(ii.isFact());
-    Node fact = ii.d_conc;
-    Node exp = utils::mkAnd(ii.d_ant);
-    Trace("strings-assert") << "(assert (=> " << exp << " " << fact
-                            << ")) ; fact " << ii.d_id << std::endl;
-    // only keep stats if we process it here
-    Trace("strings-lemma") << "Strings::Fact: " << fact << " from " << exp
-                           << " by " << ii.d_id << std::endl;
-    d_statistics.d_inferences << ii.d_id;
-    // assert it as a pending fact
-    bool polarity = fact.getKind() != NOT;
-    TNode atom = polarity ? fact : fact[0];
-    // no double negation or double (conjunctive) conclusions
-    Assert(atom.getKind() != NOT && atom.getKind() != AND);
-    assertPendingFact(atom, polarity, exp);
-    // Must reference count the equality and its explanation, which is not done
-    // by the equality engine. Notice that we do not need to do this for
-    // external assertions, which enter as facts through sendAssumption.
-    d_keep.insert(fact);
-    d_keep.insert(exp);
-    i++;
->>>>>>> 6255c035
   }
   d_pending.clear();
 }
@@ -466,37 +337,23 @@
   NodeManager* nm = NodeManager::currentNM();
   for (unsigned i = 0, psize = d_pendingLem.size(); i < psize; i++)
   {
-<<<<<<< HEAD
-    for (const TrustNode& pl : d_pendingLem)
-    {
-      Assert(pl.getKind() == TrustNodeKind::LEMMA);
-      Trace("strings-pending") << "Process pending lemma : " << pl << std::endl;
-      ++(d_statistics.d_lemmasInfer);
-      d_poc.trustedLemma(pl);
-=======
     InferInfo& ii = d_pendingLem[i];
     Assert(!ii.isTrivial());
     Assert(!ii.isConflict());
-    // get the explanation
-    Node eqExp;
-    if (options::stringRExplainLemmas())
-    {
-      eqExp = mkExplain(ii.d_ant, ii.d_antn);
-    }
-    else
-    {
-      std::vector<Node> ev;
-      ev.insert(ev.end(), ii.d_ant.begin(), ii.d_ant.end());
-      ev.insert(ev.end(), ii.d_antn.begin(), ii.d_antn.end());
-      eqExp = utils::mkAnd(ev);
-    }
-    // make the lemma node
-    Node lem = ii.d_conc;
-    if (eqExp != d_true)
-    {
-      lem = nm->mkNode(IMPLIES, eqExp, lem);
->>>>>>> 6255c035
-    }
+    // set up proof step based on inference
+    // pfExp is the children of the proof step below. This should be an
+    // ordered list of expConj + expn.
+    std::vector<Node> pfChildren;
+    std::vector<Node> pfExp;
+    std::vector<Node> pfArgs;
+    PfRule rule = d_ipc.convert(ii, pfChildren, pfExp, pfArgs);
+    if (!options::stringRExplainLemmas())
+    {
+      pfExp.clear();
+    }
+    // make the trusted lemma object
+    TrustNode n = d_pfee.assertLemma(ii.d_conc, rule, pfChildren, pfExp, pfArgs);
+    Node lem = n.getNode();
     Trace("strings-pending") << "Process pending lemma : " << lem << std::endl;
     Trace("strings-assert")
         << "(assert " << lem << ") ; lemma " << ii.d_id << std::endl;
@@ -505,7 +362,7 @@
     // only keep stats if we process it here
     d_statistics.d_inferences << ii.d_id;
     ++(d_statistics.d_lemmasInfer);
-    d_out.lemma(lem);
+    d_out.trustedLemma(n);
 
     // Process the side effects of the inference info.
     // Register the new skolems from this inference. We register them here
@@ -514,16 +371,10 @@
     for (const std::pair<const LengthStatus, std::vector<Node> >& sks :
          ii.d_new_skolem)
     {
-<<<<<<< HEAD
-      Trace("strings-pending") << "Require phase : " << prp.first
-                               << ", polarity = " << prp.second << std::endl;
-      d_poc.requirePhase(prp.first, prp.second);
-=======
       for (const Node& n : sks.second)
       {
         d_termReg.registerTermAtomic(n, sks.first);
       }
->>>>>>> 6255c035
     }
   }
   // process the pending require phase calls
@@ -531,7 +382,7 @@
   {
     Trace("strings-pending") << "Require phase : " << prp.first
                              << ", polarity = " << prp.second << std::endl;
-    d_out.requirePhase(prp.first, prp.second);
+    d_poc.requirePhase(prp.first, prp.second);
   }
   d_pendingLem.clear();
   d_pendingReqPhase.clear();
