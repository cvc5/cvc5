/*********************                                                        */
/*! \file inference_manager.cpp
 ** \verbatim
 ** Top contributors (to current version):
 **   Andrew Reynolds, Andres Noetzli, Tianyi Liang
 ** This file is part of the CVC4 project.
 ** Copyright (c) 2009-2020 by the authors listed in the file AUTHORS
 ** in the top-level source directory and their institutional affiliations.
 ** All rights reserved.  See the file COPYING in the top-level source
 ** directory for licensing information.\endverbatim
 **
 ** \brief Implementation of the inference manager for the theory of strings.
 **/

#include "theory/strings/inference_manager.h"

#include "options/strings_options.h"
#include "theory/ext_theory.h"
#include "theory/rewriter.h"
#include "theory/strings/theory_strings_utils.h"
#include "theory/strings/word.h"

using namespace std;
using namespace CVC4::context;
using namespace CVC4::kind;

namespace CVC4 {
namespace theory {
namespace strings {

InferenceManager::InferenceManager(Theory& t,
                                   SolverState& s,
                                   TermRegistry& tr,
                                   ExtTheory& e,
                                   SequencesStatistics& statistics,
                                   ProofNodeManager* pnm)
<<<<<<< HEAD
    : InferenceManagerBuffered(t, s, pnm, false),  // don't cache lemmas
=======
    : InferenceManagerBuffered(t, s, pnm, "theory::strings"),
>>>>>>> 251bd84f
      d_state(s),
      d_termReg(tr),
      d_extt(e),
      d_statistics(statistics),
      d_ipc(pnm ? new InferProofCons(d_state.getSatContext(), pnm, d_statistics)
                : nullptr)
{
  NodeManager* nm = NodeManager::currentNM();
  d_zero = nm->mkConst(Rational(0));
  d_one = nm->mkConst(Rational(1));
  d_true = nm->mkConst(true);
  d_false = nm->mkConst(false);
}

void InferenceManager::doPending()
{
  doPendingFacts();
  if (d_state.isInConflict())
  {
    // just clear the pending vectors, nothing else to do
    clearPendingLemmas();
    clearPendingPhaseRequirements();
    return;
  }
  doPendingLemmas();
  doPendingPhaseRequirements();
}

bool InferenceManager::sendInternalInference(std::vector<Node>& exp,
                                             Node conc,
                                             InferenceId infer)
{
  if (conc.getKind() == AND
      || (conc.getKind() == NOT && conc[0].getKind() == OR))
  {
    Node conj = conc.getKind() == AND ? conc : conc[0];
    bool pol = conc.getKind() == AND;
    bool ret = true;
    for (const Node& cc : conj)
    {
      bool retc = sendInternalInference(exp, pol ? cc : cc.negate(), infer);
      ret = ret && retc;
    }
    return ret;
  }
  bool pol = conc.getKind() != NOT;
  Node lit = pol ? conc : conc[0];
  if (lit.getKind() == EQUAL)
  {
    for (unsigned i = 0; i < 2; i++)
    {
      if (!lit[i].isConst() && !d_state.hasTerm(lit[i]))
      {
        // introduces a new non-constant term, do not infer
        return false;
      }
    }
    // does it already hold?
    if (pol ? d_state.areEqual(lit[0], lit[1])
            : d_state.areDisequal(lit[0], lit[1]))
    {
      return true;
    }
  }
  else if (lit.isConst())
  {
    if (lit.getConst<bool>())
    {
      Assert(pol);
      // trivially holds
      return true;
    }
  }
  else if (!d_state.hasTerm(lit))
  {
    // introduces a new non-constant term, do not infer
    return false;
  }
  else if (d_state.areEqual(lit, pol ? d_true : d_false))
  {
    // already holds
    return true;
  }
  sendInference(exp, conc, infer);
  return true;
}

bool InferenceManager::sendInference(const std::vector<Node>& exp,
                                     const std::vector<Node>& noExplain,
                                     Node eq,
                                     InferenceId infer,
                                     bool isRev,
                                     bool asLemma)
{
  if (eq.isNull())
  {
    eq = d_false;
  }
  else if (Rewriter::rewrite(eq) == d_true)
  {
    // if trivial, return
    return false;
  }
  // wrap in infer info and send below
  InferInfo ii(infer);
  ii.d_idRev = isRev;
  ii.d_conc = eq;
  ii.d_premises = exp;
  ii.d_noExplain = noExplain;
  sendInference(ii, asLemma);
  return true;
}

bool InferenceManager::sendInference(const std::vector<Node>& exp,
                                     Node eq,
                                     InferenceId infer,
                                     bool isRev,
                                     bool asLemma)
{
  std::vector<Node> noExplain;
  return sendInference(exp, noExplain, eq, infer, isRev, asLemma);
}

void InferenceManager::sendInference(InferInfo& ii, bool asLemma)
{
  Assert(!ii.isTrivial());
  // set that this inference manager will be processing this inference
  ii.d_sim = this;
  Trace("strings-infer-debug")
      << "sendInference: " << ii << ", asLemma = " << asLemma << std::endl;
  // check if we should send a conflict, lemma or a fact
  if (ii.isConflict())
  {
    Trace("strings-infer-debug") << "...as conflict" << std::endl;
    Trace("strings-lemma") << "Strings::Conflict: " << ii.d_premises << " by "
                           << ii.getId() << std::endl;
    Trace("strings-conflict") << "CONFLICT: inference conflict " << ii.d_premises << " by " << ii.getId() << std::endl;
    ++(d_statistics.d_conflictsInfer);
    // process the conflict immediately
    processConflict(ii);
    return;
  }
  else if (asLemma || options::stringInferAsLemmas() || !ii.isFact())
  {
    Trace("strings-infer-debug") << "...as lemma" << std::endl;
    addPendingLemma(std::unique_ptr<InferInfo>(new InferInfo(ii)));
    return;
  }
  if (options::stringInferSym())
  {
    std::vector<Node> unproc;
    for (const Node& ac : ii.d_premises)
    {
      d_termReg.removeProxyEqs(ac, unproc);
    }
    if (unproc.empty())
    {
      Node eqs = ii.d_conc;
      // keep the same id for now, since we are transforming the form of the
      // inference, not the root reason.
      InferInfo iiSubsLem(ii.getId());
      iiSubsLem.d_sim = this;
      iiSubsLem.d_conc = eqs;
      if (Trace.isOn("strings-lemma-debug"))
      {
        Trace("strings-lemma-debug")
            << "Strings::Infer " << iiSubsLem << std::endl;
        Trace("strings-lemma-debug")
            << "Strings::Infer Alternate : " << eqs << std::endl;
      }
      Trace("strings-infer-debug") << "...as symbolic lemma" << std::endl;
      addPendingLemma(std::unique_ptr<InferInfo>(new InferInfo(iiSubsLem)));
      return;
    }
    if (Trace.isOn("strings-lemma-debug"))
    {
      for (const Node& u : unproc)
      {
        Trace("strings-lemma-debug")
            << "  non-trivial explanation : " << u << std::endl;
      }
    }
  }
  Trace("strings-infer-debug") << "...as fact" << std::endl;
  // add to pending to be processed as a fact
  addPendingFact(std::unique_ptr<InferInfo>(new InferInfo(ii)));
}

bool InferenceManager::sendSplit(Node a, Node b, InferenceId infer, bool preq)
{
  Node eq = a.eqNode(b);
  eq = Rewriter::rewrite(eq);
  if (eq.isConst())
  {
    return false;
  }
  NodeManager* nm = NodeManager::currentNM();
  InferInfo iiSplit(infer);
  iiSplit.d_sim = this;
  iiSplit.d_conc = nm->mkNode(OR, eq, nm->mkNode(NOT, eq));
  eq = Rewriter::rewrite(eq);
  addPendingPhaseRequirement(eq, preq);
  addPendingLemma(std::unique_ptr<InferInfo>(new InferInfo(iiSplit)));
  return true;
}

void InferenceManager::setIncomplete() { d_out.setIncomplete(); }

void InferenceManager::addToExplanation(Node a,
                                        Node b,
                                        std::vector<Node>& exp) const
{
  if (a != b)
  {
    Debug("strings-explain")
        << "Add to explanation : " << a << " == " << b << std::endl;
    Assert(d_state.areEqual(a, b));
    exp.push_back(a.eqNode(b));
  }
}

void InferenceManager::addToExplanation(Node lit, std::vector<Node>& exp) const
{
  if (!lit.isNull())
  {
    Assert(!lit.isConst());
    exp.push_back(lit);
  }
}

bool InferenceManager::hasProcessed() const
{
  return d_state.isInConflict() || hasPending();
}

void InferenceManager::markCongruent(Node a, Node b)
{
  Assert(a.getKind() == b.getKind());
  if (d_extt.hasFunctionKind(a.getKind()))
  {
    d_extt.markCongruent(a, b);
  }
}

void InferenceManager::markReduced(Node n, bool contextDepend)
{
  d_extt.markReduced(n, contextDepend);
}

void InferenceManager::processConflict(const InferInfo& ii)
{
  Assert(!d_state.isInConflict());
  // setup the fact to reproduce the proof in the call below
  d_statistics.d_inferences << ii.getId();
  if (d_ipc != nullptr)
  {
    d_ipc->notifyFact(ii);
  }
  // make the trust node
  TrustNode tconf = mkConflictExp(ii.d_premises, d_ipc.get());
  Assert(tconf.getKind() == TrustNodeKind::CONFLICT);
  Trace("strings-assert") << "(assert (not " << tconf.getNode()
                          << ")) ; conflict " << ii.getId() << std::endl;
  // send the trusted conflict
  trustedConflict(tconf, ii.getId());
}

void InferenceManager::processFact(InferInfo& ii, ProofGenerator*& pg)
{
  Trace("strings-assert") << "(assert (=> " << ii.getPremises() << " "
                          << ii.d_conc << ")) ; fact " << ii.getId() << std::endl;
  Trace("strings-lemma") << "Strings::Fact: " << ii.d_conc << " from "
                         << ii.getPremises() << " by " << ii.getId()
                         << std::endl;
  if (d_ipc != nullptr)
  {
    // ensure the proof generator is ready to explain this fact in the
    // current SAT context
    d_ipc->notifyFact(ii);
    pg = d_ipc.get();
  }
}

TrustNode InferenceManager::processLemma(InferInfo& ii, LemmaProperty& p)
{
  Assert(!ii.isTrivial());
  Assert(!ii.isConflict());
  // set up the explanation and no-explanation
  std::vector<Node> exp;
  for (const Node& ec : ii.d_premises)
  {
    utils::flattenOp(AND, ec, exp);
  }
  std::vector<Node> noExplain;
  if (!options::stringRExplainLemmas())
  {
    // if we aren't regressing the explanation, we add all literals to
    // noExplain and ignore ii.d_ant.
    noExplain.insert(noExplain.end(), exp.begin(), exp.end());
  }
  else
  {
    // otherwise, the no-explain literals are those provided
    for (const Node& ecn : ii.d_noExplain)
    {
      utils::flattenOp(AND, ecn, noExplain);
    }
  }
  // ensure that the proof generator is ready to explain the final conclusion
  // of the lemma (ii.d_conc).
  d_statistics.d_inferences << ii.getId();
  if (d_ipc != nullptr)
  {
    d_ipc->notifyFact(ii);
  }
  TrustNode tlem = mkLemmaExp(ii.d_conc, exp, noExplain, d_ipc.get());
  Trace("strings-pending") << "Process pending lemma : " << tlem.getNode()
                           << std::endl;

  // Process the side effects of the inference info.
  // Register the new skolems from this inference. We register them here
  // (lazily), since this is the moment when we have decided to process the
  // inference.
  for (const std::pair<const LengthStatus, std::vector<Node> >& sks :
       ii.d_skolems)
  {
    for (const Node& n : sks.second)
    {
      d_termReg.registerTermAtomic(n, sks.first);
    }
  }
  if (ii.getId() == InferenceId::STRINGS_REDUCTION)
  {
    p |= LemmaProperty::NEEDS_JUSTIFY;
  }
  Trace("strings-assert") << "(assert " << tlem.getNode() << ") ; lemma "
                          << ii.getId() << std::endl;
  Trace("strings-lemma") << "Strings::Lemma: " << tlem.getNode() << " by "
                         << ii.getId() << std::endl;
  ++(d_statistics.d_lemmasInfer);

  return tlem;
}

}  // namespace strings
}  // namespace theory
}  // namespace CVC4<|MERGE_RESOLUTION|>--- conflicted
+++ resolved
@@ -34,11 +34,7 @@
                                    ExtTheory& e,
                                    SequencesStatistics& statistics,
                                    ProofNodeManager* pnm)
-<<<<<<< HEAD
-    : InferenceManagerBuffered(t, s, pnm, false),  // don't cache lemmas
-=======
-    : InferenceManagerBuffered(t, s, pnm, "theory::strings"),
->>>>>>> 251bd84f
+    : InferenceManagerBuffered(t, s, pnm, "theory::strings", false),
       d_state(s),
       d_termReg(tr),
       d_extt(e),
