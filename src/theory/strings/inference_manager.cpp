--- conflicted
+++ resolved
@@ -630,10 +630,7 @@
 
 void InferenceManager::markCongruent(Node a, Node b)
 {
-<<<<<<< HEAD
-=======
   Assert(a.getKind() == b.getKind());
->>>>>>> e3361a42
   ExtTheory* eth = d_parent.getExtTheory();
   if (eth->hasFunctionKind(a.getKind()))
   {
