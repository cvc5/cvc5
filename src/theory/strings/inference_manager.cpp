--- conflicted
+++ resolved
@@ -385,18 +385,6 @@
   if (n.getKind() == STRING_CONCAT)
   {
     std::vector<Node> nodeVec;
-<<<<<<< HEAD
-    for (unsigned i = 0; i < n.getNumChildren(); i++)
-    {
-      if (n[i].getAttribute(StringsProxyVarAttribute()))
-      {
-        Assert(d_proxyVarToLength.find(n[i]) != d_proxyVarToLength.end());
-        nodeVec.push_back(d_proxyVarToLength[n[i]]);
-      }
-      else
-      {
-        Node lni = nm->mkNode(STRING_LENGTH, n[i]);
-=======
     for (const Node& nc : n)
     {
       if (nc.getAttribute(StringsProxyVarAttribute()))
@@ -407,7 +395,6 @@
       else
       {
         Node lni = nm->mkNode(STRING_LENGTH, nc);
->>>>>>> 6b6290e8
         nodeVec.push_back(lni);
       }
     }
