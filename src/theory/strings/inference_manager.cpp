--- conflicted
+++ resolved
@@ -389,11 +389,7 @@
     // noExplain and ignore ii.d_ant.
     noExplain.insert(noExplain.end(), exp.begin(), exp.end());
   }
-<<<<<<< HEAD
-  for (const TNode& a : tassumptions)
-=======
   else
->>>>>>> 36af0952
   {
     // otherwise, the no-explain literals are those provided
     for (const Node& ecn : ii.d_noExplain)
@@ -419,13 +415,7 @@
   for (const std::pair<const LengthStatus, std::vector<Node> >& sks :
        ii.d_new_skolem)
   {
-<<<<<<< HEAD
-    Debug("strings-explain-debug")
-        << "Explanation for " << literal << " was " << std::endl;
-    for (const TNode& a : tassumptions)
-=======
     for (const Node& n : sks.second)
->>>>>>> 36af0952
     {
       d_termReg.registerTermAtomic(n, sks.first);
     }
