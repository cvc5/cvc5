/******************************************************************************
 * Top contributors (to current version):
 *   Andrew Reynolds, Andres Noetzli, Gereon Kremer
 *
 * This file is part of the cvc5 project.
 *
 * Copyright (c) 2009-2021 by the authors listed in the file AUTHORS
 * in the top-level source directory and their institutional affiliations.
 * All rights reserved.  See the file COPYING in the top-level source
 * directory for licensing information.
 * ****************************************************************************
 *
 * Rewrite rules for string-specific operators in theory of strings.
 */

#include "cvc5_private.h"

#ifndef CVC5__THEORY__STRINGS__STRINGS_REWRITER_H
#define CVC5__THEORY__STRINGS__STRINGS_REWRITER_H

#include "expr/node.h"
#include "theory/strings/sequences_rewriter.h"

namespace cvc5 {
namespace theory {
namespace strings {

/**
 * An extension of SequencesRewriter that handles operators that
 * are specific to strings (and cannot be applied to sequences).
 */
class StringsRewriter : public SequencesRewriter
{
 public:
<<<<<<< HEAD
  StringsRewriter(HistogramStat<Rewrite>* statistics, uint32_t alphaCard);
=======
  StringsRewriter(Rewriter* r, HistogramStat<Rewrite>* statistics);
>>>>>>> 7179be03

  RewriteResponse postRewrite(TNode node) override;

  /** rewrite string to integer
   *
   * This is the entry point for post-rewriting terms n of the form
   *   str.to_int( s )
   * Returns the rewritten form of n.
   */
  Node rewriteStrToInt(Node n);

  /** rewrite integer to string
   *
   * This is the entry point for post-rewriting terms n of the form
   *   str.from_int( i )
   * Returns the rewritten form of n.
   */
  Node rewriteIntToStr(Node n);

  /** rewrite string convert
   *
   * This is the entry point for post-rewriting terms n of the form
   *   str.tolower( s ) and str.toupper( s )
   * Returns the rewritten form of n.
   */
  Node rewriteStrConvert(Node n);

  /** rewrite string less than
   *
   * This is the entry point for post-rewriting terms n of the form
   *   str.<( t, s )
   * Returns the rewritten form of n.
   */
  Node rewriteStringLt(Node n);

  /** rewrite string less than or equal
   *
   * This is the entry point for post-rewriting terms n of the form
   *   str.<=( t, s )
   * Returns the rewritten form of n.
   */
  Node rewriteStringLeq(Node n);

  /** rewrite str.from_code
   *
   * This is the entry point for post-rewriting terms n of the form
   *   str.from_code( t )
   * Returns the rewritten form of n.
   */
  Node rewriteStringFromCode(Node n);

  /** rewrite str.to_code
   *
   * This is the entry point for post-rewriting terms n of the form
   *   str.to_code( t )
   * Returns the rewritten form of n.
   */
  Node rewriteStringToCode(Node n);

  /** rewrite is digit
   *
   * This is the entry point for post-rewriting terms n of the form
   *   str.is_digit( t )
   * Returns the rewritten form of n.
   */
  Node rewriteStringIsDigit(Node n);

 private:
  /** The cardinality of the alphabet */
  uint32_t d_alphaCard;
};

}  // namespace strings
}  // namespace theory
}  // namespace cvc5

#endif /* CVC5__THEORY__STRINGS__STRINGS_REWRITER_H */<|MERGE_RESOLUTION|>--- conflicted
+++ resolved
@@ -32,11 +32,7 @@
 class StringsRewriter : public SequencesRewriter
 {
  public:
-<<<<<<< HEAD
-  StringsRewriter(HistogramStat<Rewrite>* statistics, uint32_t alphaCard);
-=======
-  StringsRewriter(Rewriter* r, HistogramStat<Rewrite>* statistics);
->>>>>>> 7179be03
+  StringsRewriter(Rewriter* r, HistogramStat<Rewrite>* statistics, uint32_t alphaCard);
 
   RewriteResponse postRewrite(TNode node) override;
 
