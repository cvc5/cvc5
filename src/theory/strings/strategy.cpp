--- conflicted
+++ resolved
@@ -138,16 +138,12 @@
     {
       addStrategyStep(CHECK_LENGTH_EQC);
     }
-<<<<<<< HEAD
     if (options::stringSeqUpdate() != options::StringSeqUpdateMode::NONE)
     {
       addStrategyStep(CHECK_SEQUENCES_ARRAY_CONCAT);
       addStrategyStep(CHECK_SEQUENCES_ARRAY);
     }
-    if (options::stringExp() && !options::stringGuessModel())
-=======
     if (options::stringExp())
->>>>>>> cd7d8ce2
     {
       addStrategyStep(CHECK_EXTF_REDUCTION, 2);
     }
