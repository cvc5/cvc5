/******************************************************************************
 * Top contributors (to current version):
 *   Andrew Reynolds, Gereon Kremer
 *
 * This file is part of the cvc5 project.
 *
 * Copyright (c) 2009-2022 by the authors listed in the file AUTHORS
 * in the top-level source directory and their institutional affiliations.
 * All rights reserved.  See the file COPYING in the top-level source
 * directory for licensing information.
 * ****************************************************************************
 *
 * Implementation of the strategy of the theory of strings.
 */

#include "theory/strings/strategy.h"

#include "options/strings_options.h"

namespace cvc5::internal {
namespace theory {
namespace strings {

std::ostream& operator<<(std::ostream& out, InferStep s)
{
  switch (s)
  {
    case BREAK: out << "break"; break;
    case CHECK_INIT: out << "check_init"; break;
    case CHECK_CONST_EQC: out << "check_const_eqc"; break;
    case CHECK_EXTF_EVAL: out << "check_extf_eval"; break;
    case CHECK_CYCLES: out << "check_cycles"; break;
    case CHECK_FLAT_FORMS: out << "check_flat_forms"; break;
    case CHECK_NORMAL_FORMS_EQ_PROP: out << "check_normal_forms_eq_prop"; break;
    case CHECK_NORMAL_FORMS_EQ: out << "check_normal_forms_eq"; break;
    case CHECK_NORMAL_FORMS_DEQ: out << "check_normal_forms_deq"; break;
    case CHECK_CODES: out << "check_codes"; break;
    case CHECK_LENGTH_EQC: out << "check_length_eqc"; break;
    case CHECK_EXTF_REDUCTION_EAGER: out << "check_extf_reduction_eager"; break;
    case CHECK_EXTF_REDUCTION: out << "check_extf_reduction"; break;
    case CHECK_MEMBERSHIP: out << "check_membership"; break;
    case CHECK_CARDINALITY: out << "check_cardinality"; break;
    case CHECK_SEQUENCES_ARRAY_CONCAT:
      out << "check_sequences_update_concat_terms";
      break;
    case CHECK_SEQUENCES_ARRAY: out << "check_sequences_array"; break;
    case CHECK_SEQUENCES_ARRAY_EAGER:
      out << "check_sequences_array_eager";
      break;
    default: out << "?"; break;
  }
  return out;
}

Strategy::Strategy(Env& env) : EnvObj(env), d_strategy_init(false) {}

Strategy::~Strategy() {}

bool Strategy::isStrategyInit() const { return d_strategy_init; }

bool Strategy::hasStrategyEffort(Theory::Effort e) const
{
  return d_strat_steps.find(e) != d_strat_steps.end();
}

std::vector<std::pair<InferStep, int> >::iterator Strategy::stepBegin(
    Theory::Effort e)
{
  std::map<Theory::Effort, std::pair<unsigned, unsigned> >::const_iterator it =
      d_strat_steps.find(e);
  Assert(it != d_strat_steps.end());
  return d_infer_steps.begin() + it->second.first;
}

std::vector<std::pair<InferStep, int> >::iterator Strategy::stepEnd(
    Theory::Effort e)
{
  std::map<Theory::Effort, std::pair<unsigned, unsigned> >::const_iterator it =
      d_strat_steps.find(e);
  Assert(it != d_strat_steps.end());
  return d_infer_steps.begin() + it->second.second;
}

void Strategy::addStrategyStep(InferStep s, int effort, bool addBreak)
{
  // must run check init first
  Assert((s == CHECK_INIT) == d_infer_steps.empty());
  d_infer_steps.push_back(std::pair<InferStep, int>(s, effort));
  if (addBreak)
  {
    d_infer_steps.push_back(std::pair<InferStep, int>(BREAK, 0));
  }
}

void Strategy::initializeStrategy()
{
  // initialize the strategy if not already done so
  if (!d_strategy_init)
  {
    std::map<Theory::Effort, unsigned> step_begin;
    std::map<Theory::Effort, unsigned> step_end;
    d_strategy_init = true;
    // beginning indices
    step_begin[Theory::EFFORT_FULL] = 0;
    // add the inference steps
    addStrategyStep(CHECK_INIT);
    addStrategyStep(CHECK_CONST_EQC);
    addStrategyStep(CHECK_EXTF_EVAL, 0);
    if (options().strings.seqArray == options::SeqArrayMode::EAGER)
    {
      addStrategyStep(CHECK_SEQUENCES_ARRAY_EAGER);
    }
    // we must check cycles before using flat forms
    addStrategyStep(CHECK_CYCLES);
    if (options().strings.stringFlatForms)
    {
      addStrategyStep(CHECK_FLAT_FORMS);
    }
<<<<<<< HEAD
    addStrategyStep(CHECK_EXTF_REDUCTION, 1);
    addStrategyStep(CHECK_NORMAL_FORMS_EQ_PROP);
=======
    addStrategyStep(CHECK_EXTF_REDUCTION_EAGER);
>>>>>>> 2f62d612
    addStrategyStep(CHECK_NORMAL_FORMS_EQ);
    addStrategyStep(CHECK_EXTF_EVAL, 1);
    addStrategyStep(CHECK_NORMAL_FORMS_DEQ);
    addStrategyStep(CHECK_CODES);
    if (options().strings.stringLenNorm)
    {
      addStrategyStep(CHECK_LENGTH_EQC);
    }
    if (options().strings.seqArray != options::SeqArrayMode::NONE)
    {
      addStrategyStep(CHECK_SEQUENCES_ARRAY_CONCAT);
      addStrategyStep(CHECK_SEQUENCES_ARRAY);
    }
    if (options().strings.stringExp)
    {
      addStrategyStep(CHECK_EXTF_REDUCTION);
    }
    addStrategyStep(CHECK_MEMBERSHIP);
    addStrategyStep(CHECK_CARDINALITY);
    step_end[Theory::EFFORT_FULL] = d_infer_steps.size() - 1;
    if (options().strings.stringModelBasedReduction)
    {
      step_begin[Theory::EFFORT_LAST_CALL] = d_infer_steps.size();
      addStrategyStep(CHECK_EXTF_EVAL, 3);
      if (options().strings.stringExp)
      {
        addStrategyStep(CHECK_EXTF_REDUCTION);
      }
      addStrategyStep(CHECK_MEMBERSHIP, 3);
      step_end[Theory::EFFORT_LAST_CALL] = d_infer_steps.size() - 1;
    }
    // set the beginning/ending ranges
    for (const std::pair<const Theory::Effort, unsigned>& it_begin : step_begin)
    {
      Theory::Effort e = it_begin.first;
      std::map<Theory::Effort, unsigned>::iterator it_end = step_end.find(e);
      Assert(it_end != step_end.end());
      d_strat_steps[e] =
          std::pair<unsigned, unsigned>(it_begin.second, it_end->second);
    }
  }
}

}  // namespace strings
}  // namespace theory
}  // namespace cvc5::internal<|MERGE_RESOLUTION|>--- conflicted
+++ resolved
@@ -116,12 +116,8 @@
     {
       addStrategyStep(CHECK_FLAT_FORMS);
     }
-<<<<<<< HEAD
-    addStrategyStep(CHECK_EXTF_REDUCTION, 1);
+    addStrategyStep(CHECK_EXTF_REDUCTION_EAGER);
     addStrategyStep(CHECK_NORMAL_FORMS_EQ_PROP);
-=======
-    addStrategyStep(CHECK_EXTF_REDUCTION_EAGER);
->>>>>>> 2f62d612
     addStrategyStep(CHECK_NORMAL_FORMS_EQ);
     addStrategyStep(CHECK_EXTF_EVAL, 1);
     addStrategyStep(CHECK_NORMAL_FORMS_DEQ);
