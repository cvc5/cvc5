/******************************************************************************
 * Top contributors (to current version):
 *   Andrew Reynolds
 *
 * This file is part of the cvc5 project.
 *
 * Copyright (c) 2009-2021 by the authors listed in the file AUTHORS
 * in the top-level source directory and their institutional affiliations.
 * All rights reserved.  See the file COPYING in the top-level source
 * directory for licensing information.
 * ****************************************************************************
 *
 * Implementation of the strategy of the theory of strings.
 */

#include "theory/strings/strategy.h"

#include "options/strings_options.h"

namespace cvc5 {
namespace theory {
namespace strings {

std::ostream& operator<<(std::ostream& out, InferStep s)
{
  switch (s)
  {
    case BREAK: out << "break"; break;
    case CHECK_INIT: out << "check_init"; break;
    case CHECK_CONST_EQC: out << "check_const_eqc"; break;
    case CHECK_EXTF_EVAL: out << "check_extf_eval"; break;
    case CHECK_CYCLES: out << "check_cycles"; break;
    case CHECK_FLAT_FORMS: out << "check_flat_forms"; break;
    case CHECK_NORMAL_FORMS_EQ: out << "check_normal_forms_eq"; break;
    case CHECK_NORMAL_FORMS_DEQ: out << "check_normal_forms_deq"; break;
    case CHECK_CODES: out << "check_codes"; break;
    case CHECK_LENGTH_EQC: out << "check_length_eqc"; break;
    case CHECK_EXTF_REDUCTION: out << "check_extf_reduction"; break;
    case CHECK_MEMBERSHIP: out << "check_membership"; break;
    case CHECK_CARDINALITY: out << "check_cardinality"; break;
    case CHECK_SEQUENCES_ARRAY_CONCAT:
      out << "check_sequences_update_concat_terms";
      break;
    case CHECK_SEQUENCES_ARRAY: out << "check_sequences_array"; break;
    default: out << "?"; break;
  }
  return out;
}

Strategy::Strategy(Env& env) : EnvObj(env), d_strategy_init(false) {}

Strategy::~Strategy() {}

bool Strategy::isStrategyInit() const { return d_strategy_init; }

bool Strategy::hasStrategyEffort(Theory::Effort e) const
{
  return d_strat_steps.find(e) != d_strat_steps.end();
}

std::vector<std::pair<InferStep, int> >::iterator Strategy::stepBegin(
    Theory::Effort e)
{
  std::map<Theory::Effort, std::pair<unsigned, unsigned> >::const_iterator it =
      d_strat_steps.find(e);
  Assert(it != d_strat_steps.end());
  return d_infer_steps.begin() + it->second.first;
}

std::vector<std::pair<InferStep, int> >::iterator Strategy::stepEnd(
    Theory::Effort e)
{
  std::map<Theory::Effort, std::pair<unsigned, unsigned> >::const_iterator it =
      d_strat_steps.find(e);
  Assert(it != d_strat_steps.end());
  return d_infer_steps.begin() + it->second.second;
}

void Strategy::addStrategyStep(InferStep s, int effort, bool addBreak)
{
  // must run check init first
  Assert((s == CHECK_INIT) == d_infer_steps.empty());
  d_infer_steps.push_back(std::pair<InferStep, int>(s, effort));
  if (addBreak)
  {
    d_infer_steps.push_back(std::pair<InferStep, int>(BREAK, 0));
  }
}

void Strategy::initializeStrategy()
{
  // initialize the strategy if not already done so
  if (!d_strategy_init)
  {
    std::map<Theory::Effort, unsigned> step_begin;
    std::map<Theory::Effort, unsigned> step_end;
    d_strategy_init = true;
    // beginning indices
    step_begin[Theory::EFFORT_FULL] = 0;
    if (options().strings.stringEager)
    {
      step_begin[Theory::EFFORT_STANDARD] = 0;
    }
    // add the inference steps
    addStrategyStep(CHECK_INIT);
    addStrategyStep(CHECK_CONST_EQC);
    addStrategyStep(CHECK_EXTF_EVAL, 0);
    if (options::stringSeqUpdate() == options::StringSeqUpdateMode::EAGER)
    {
      addStrategyStep(CHECK_SEQUENCES_ARRAY_EAGER);
    }
    // we must check cycles before using flat forms
    addStrategyStep(CHECK_CYCLES);
    if (options().strings.stringFlatForms)
    {
      addStrategyStep(CHECK_FLAT_FORMS);
    }
    addStrategyStep(CHECK_EXTF_REDUCTION, 1);
    if (options().strings.stringEager)
    {
      // do only the above inferences at standard effort, if applicable
      step_end[Theory::EFFORT_STANDARD] = d_infer_steps.size() - 1;
    }
    if (!options().strings.stringEagerLen)
    {
      addStrategyStep(CHECK_REGISTER_TERMS_PRE_NF);
    }
    addStrategyStep(CHECK_NORMAL_FORMS_EQ);
    addStrategyStep(CHECK_EXTF_EVAL, 1);
    if (!options().strings.stringEagerLen && options().strings.stringLenNorm)
    {
      addStrategyStep(CHECK_LENGTH_EQC, 0, false);
      addStrategyStep(CHECK_REGISTER_TERMS_NF);
    }
    addStrategyStep(CHECK_NORMAL_FORMS_DEQ);
    addStrategyStep(CHECK_CODES);
    if (options().strings.stringEagerLen && options().strings.stringLenNorm)
    {
      addStrategyStep(CHECK_LENGTH_EQC);
    }
<<<<<<< HEAD
    if (options::stringSeqUpdate() != options::StringSeqUpdateMode::NONE)
    {
      addStrategyStep(CHECK_SEQUENCES_ARRAY_CONCAT);
      addStrategyStep(CHECK_SEQUENCES_ARRAY);
    }
    if (options::stringExp())
=======
    if (options().strings.stringExp)
>>>>>>> 9ae093ec
    {
      addStrategyStep(CHECK_EXTF_REDUCTION, 2);
    }
    addStrategyStep(CHECK_MEMBERSHIP);
    addStrategyStep(CHECK_CARDINALITY);
    step_end[Theory::EFFORT_FULL] = d_infer_steps.size() - 1;
    if (options().strings.stringModelBasedReduction)
    {
      step_begin[Theory::EFFORT_LAST_CALL] = d_infer_steps.size();
      addStrategyStep(CHECK_EXTF_EVAL, 3);
      if (options().strings.stringExp)
      {
        addStrategyStep(CHECK_EXTF_REDUCTION, 3);
      }
      addStrategyStep(CHECK_MEMBERSHIP, 3);
      step_end[Theory::EFFORT_LAST_CALL] = d_infer_steps.size() - 1;
    }
    // set the beginning/ending ranges
    for (const std::pair<const Theory::Effort, unsigned>& it_begin : step_begin)
    {
      Theory::Effort e = it_begin.first;
      std::map<Theory::Effort, unsigned>::iterator it_end = step_end.find(e);
      Assert(it_end != step_end.end());
      d_strat_steps[e] =
          std::pair<unsigned, unsigned>(it_begin.second, it_end->second);
    }
  }
}

}  // namespace strings
}  // namespace theory
}  // namespace cvc5<|MERGE_RESOLUTION|>--- conflicted
+++ resolved
@@ -138,16 +138,12 @@
     {
       addStrategyStep(CHECK_LENGTH_EQC);
     }
-<<<<<<< HEAD
-    if (options::stringSeqUpdate() != options::StringSeqUpdateMode::NONE)
+    if (options().strings.stringSeqUpdate() != options::StringSeqUpdateMode::NONE)
     {
       addStrategyStep(CHECK_SEQUENCES_ARRAY_CONCAT);
       addStrategyStep(CHECK_SEQUENCES_ARRAY);
     }
-    if (options::stringExp())
-=======
     if (options().strings.stringExp)
->>>>>>> 9ae093ec
     {
       addStrategyStep(CHECK_EXTF_REDUCTION, 2);
     }
