--- conflicted
+++ resolved
@@ -193,11 +193,7 @@
    */
   bool isReduced(const Node& n) const;
   /**
-<<<<<<< HEAD
-   * Mark that extended function (or regular expression membership)  n has been
-=======
    * Mark that extended function (or regular expression membership) n has been
->>>>>>> bd9d156c
    * reduced. Like above, n could be a negation of an extended function of
    * Boolean type.
    */
