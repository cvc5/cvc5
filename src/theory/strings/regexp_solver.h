/******************************************************************************
 * Top contributors (to current version):
 *   Andrew Reynolds, Andres Noetzli, Tianyi Liang
 *
 * This file is part of the cvc5 project.
 *
 * Copyright (c) 2009-2022 by the authors listed in the file AUTHORS
 * in the top-level source directory and their institutional affiliations.
 * All rights reserved.  See the file COPYING in the top-level source
 * directory for licensing information.
 * ****************************************************************************
 *
 * Regular expression solver for the theory of strings.
 */

#include "cvc5_private.h"

#ifndef CVC5__THEORY__STRINGS__REGEXP_SOLVER_H
#define CVC5__THEORY__STRINGS__REGEXP_SOLVER_H

#include <map>

#include "context/cdhashset.h"
#include "context/cdlist.h"
#include "context/context.h"
#include "expr/node.h"
#include "smt/env_obj.h"
#include "theory/strings/extf_solver.h"
#include "theory/strings/inference_manager.h"
#include "theory/strings/regexp_operation.h"
#include "theory/strings/sequences_stats.h"
#include "theory/strings/skolem_cache.h"
#include "theory/strings/solver_state.h"
#include "theory/strings/term_registry.h"
#include "util/string.h"

namespace cvc5::internal {
namespace theory {
namespace strings {

class RegExpSolver : protected EnvObj
{
  typedef context::CDList<Node> NodeList;
  typedef context::CDHashMap<Node, bool> NodeBoolMap;
  typedef context::CDHashMap<Node, int> NodeIntMap;
  typedef context::CDHashMap<Node, unsigned> NodeUIntMap;
  typedef context::CDHashMap<Node, Node> NodeNodeMap;
  typedef context::CDHashSet<Node> NodeSet;

 public:
  RegExpSolver(Env& env,
               SolverState& s,
               InferenceManager& im,
               TermRegistry& tr,
               CoreSolver& cs,
               ExtfSolver& es,
               SequencesStatistics& stats);
  ~RegExpSolver() {}

  /** check regular expression memberships
   *
   * This checks the satisfiability of all regular expression memberships
   * of the form (not) s in R. We use various heuristic techniques based on
   * unrolling, combined with techniques from Liang et al, "A Decision Procedure
   * for Regular Membership and Length Constraints over Unbounded Strings",
   * FroCoS 2015.
   */
  void checkMemberships(Theory::Effort e);

 private:
  /** compute asserted memberships, store in d_assertedMems */
  void computeAssertedMemberships();
  /** Compute active extended terms of kind k, grouped by representative. */
  std::map<Node, std::vector<Node>> computeAssertions(Kind k) const;
  /**
   * Check inclusions,
   * Assumes d_assertedMems has been computed.
   */
  void checkInclusions();

  /**
   * Check evaluations, which applies substitutions for normal forms to
   * regular expression memberships and evaluates them, and also calls
   * other methods (e.g. partial derivative computations) for the purposes
   * of discovering conflictx.
   * Assumes d_assertedMems has been computed.
   */
  void checkEvaluations();
  /**
   * Check unfold, which unfolds regular expression memberships based on the
   * effort level.
   * Assumes d_assertedMems has been computed.
   */
<<<<<<< HEAD
  void checkUnfold(Theory::Effort effort);
=======
  bool checkInclInter(const std::map<Node, std::vector<Node>>& mems);
  /**
   * Check evaluations, which applies substitutions for normal forms to
   * regular expression memberships and evaluates them, and also calls
   * other methods (e.g. partial derivative computations) for the purposes
   * of discovering conflictx.
   * Assumes d_assertedMems has been computed.
   */
  void checkEvaluations();
  /**
   * Check unfold, which unfolds regular expression memberships based on the
   * effort level.
   */
  void checkUnfold(const std::map<Node, std::vector<Node>>& mems, int effort);
>>>>>>> 191afafa
  /**
   * Check memberships in equivalence class for regular expression
   * inclusion.
   *
   * This method returns false if it discovered a conflict for this set of
   * assertions, and true otherwise. It discovers a conflict e.g. if mems
   * contains str.in.re(xi, Ri) and ~str.in.re(xj, Rj) and Rj includes Ri.
   *
   * @param mems Vector of memberships of the form: (~)str.in.re(x1, R1)
   *             ... (~)str.in.re(xn, Rn) where x1 = ... = xn in the
   *             current context. The function removes elements from this
   *             vector that were marked as reduced.
   * @return False if a conflict was detected, true otherwise
   */
  bool checkEqcInclusion(std::vector<Node>& mems);

  /**
   * Check memberships for equivalence class.
   * The vector mems is a vector of memberships of the form:
   *   (~) (x1 in R1 ) ... (~) (xn in Rn)
   * where x1 = ... = xn in the current context.
   *
   * This method may add lemmas or conflicts via the inference manager.
   *
   * This method returns false if it discovered a conflict for this set of
   * assertions, and true otherwise. It discovers a conflict e.g. if mems
   * contains (xi in Ri) and (xj in Rj) and intersect(xi,xj) is empty.
   */
  bool checkEqcIntersect(const std::vector<Node>& mems);
  /**
   * Return true if we should process regular expression unfoldings with
   * the given polarity at the given effort.
   */
  bool shouldUnfold(Theory::Effort e, bool pol) const;
  /**
   * Add the unfolding lemma for asserted regular expression membership
   * assertion. Return true if a lemma was successfully sent to the inference
   * manager.
   */
  bool doUnfold(const Node& assertion);
  // Constants
  Node d_emptyString;
  Node d_emptyRegexp;
  Node d_true;
  Node d_false;
  /** The solver state of the parent of this object */
  SolverState& d_state;
  /** the output channel of the parent of this object */
  InferenceManager& d_im;
  /** reference to the core solver, used for certain queries */
  CoreSolver& d_csolver;
  /** reference to the extended function solver of the parent */
  ExtfSolver& d_esolver;
  /** Reference to the statistics for the theory of strings/sequences. */
  SequencesStatistics& d_statistics;
  /**
   * Check partial derivative
   *
   * Returns false if a lemma pertaining to checking the partial derivative
   * of x in r was added. In this case, addedLemma is updated to true.
   *
   * The argument atom is the assertion that explains x in r, which is the
   * normalized form of atom that may be modified using a substitution whose
   * explanation is nf_exp.
   */
  bool checkPDerivative(Node x, Node r, Node atom, std::vector<Node>& nf_exp);
  cvc5::internal::String getHeadConst(Node x);
  bool deriveRegExp(Node x, Node r, Node atom, std::vector<Node>& ant);
  Node getNormalSymRegExp(Node r, std::vector<Node>& nf_exp);
  /** regular expression operation module */
  RegExpOpr d_regexp_opr;
  /** Asserted memberships, cached during a full effort check */
  std::map<Node, std::vector<Node>> d_assertedMems;
}; /* class TheoryStrings */

}  // namespace strings
}  // namespace theory
}  // namespace cvc5::internal

#endif /* CVC5__THEORY__STRINGS__THEORY_STRINGS_H */<|MERGE_RESOLUTION|>--- conflicted
+++ resolved
@@ -77,7 +77,6 @@
    * Assumes d_assertedMems has been computed.
    */
   void checkInclusions();
-
   /**
    * Check evaluations, which applies substitutions for normal forms to
    * regular expression memberships and evaluates them, and also calls
@@ -91,24 +90,7 @@
    * effort level.
    * Assumes d_assertedMems has been computed.
    */
-<<<<<<< HEAD
   void checkUnfold(Theory::Effort effort);
-=======
-  bool checkInclInter(const std::map<Node, std::vector<Node>>& mems);
-  /**
-   * Check evaluations, which applies substitutions for normal forms to
-   * regular expression memberships and evaluates them, and also calls
-   * other methods (e.g. partial derivative computations) for the purposes
-   * of discovering conflictx.
-   * Assumes d_assertedMems has been computed.
-   */
-  void checkEvaluations();
-  /**
-   * Check unfold, which unfolds regular expression memberships based on the
-   * effort level.
-   */
-  void checkUnfold(const std::map<Node, std::vector<Node>>& mems, int effort);
->>>>>>> 191afafa
   /**
    * Check memberships in equivalence class for regular expression
    * inclusion.
