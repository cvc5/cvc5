--- conflicted
+++ resolved
@@ -2301,16 +2301,6 @@
   }
 
   if (!d_inCheckModel) {
-<<<<<<< HEAD
-    if (proof) { proof->debug_print("pf::array"); }
-
-    ProofArray* auf = NULL;
-    if (options::eagerArrayProofs() || d_proofsEnabled) {
-      auf = new ProofArray( proof );
-    }
-
-    d_out->conflict(d_conflictNode, auf);
-=======
     ProofArray* proof_array = NULL;
 
     if (d_proofsEnabled) {
@@ -2322,7 +2312,6 @@
     }
 
     d_out->conflict(d_conflictNode, proof_array);
->>>>>>> 979e5be3
   }
 
   d_conflict = true;
