/*********************                                                        */
/*! \file theory_arrays.cpp
 ** \verbatim
 ** Top contributors (to current version):
 **   Clark Barrett, Morgan Deters, Guy Katz
 ** This file is part of the CVC4 project.
 ** Copyright (c) 2009-2020 by the authors listed in the file AUTHORS
 ** in the top-level source directory) and their institutional affiliations.
 ** All rights reserved.  See the file COPYING in the top-level source
 ** directory for licensing information.\endverbatim
 **
 ** \brief Implementation of the theory of arrays.
 **
 ** Implementation of the theory of arrays.
 **/

#include "theory/arrays/theory_arrays.h"

#include <map>
#include <memory>

#include "expr/kind.h"
#include "expr/node_algorithm.h"
#include "expr/proof_checker.h"
#include "options/arrays_options.h"
#include "options/smt_options.h"
#include "smt/command.h"
#include "smt/logic_exception.h"
#include "smt/smt_statistics_registry.h"
#include "theory/arrays/theory_arrays_rewriter.h"
#include "theory/rewriter.h"
#include "theory/theory_model.h"
#include "theory/valuation.h"

using namespace std;

namespace CVC4 {
namespace theory {
namespace arrays {

// These are the options that produce the best empirical results on QF_AX benchmarks.
// eagerLemmas = true
// eagerIndexSplitting = false

// Use static configuration of options for now
const bool d_ccStore = false;
  //const bool d_eagerLemmas = false;
const bool d_preprocess = true;
const bool d_solveWrite = true;
const bool d_solveWrite2 = false;
  // These are now options
  //const bool d_propagateLemmas = true;
  //bool d_useNonLinearOpt = true;
  //bool d_eagerIndexSplitting = false;

TheoryArrays::TheoryArrays(context::Context* c,
                           context::UserContext* u,
                           OutputChannel& out,
                           Valuation valuation,
                           const LogicInfo& logicInfo,
                           ProofNodeManager* pnm,
                           std::string name)
    : Theory(THEORY_ARRAYS, c, u, out, valuation, logicInfo, pnm, name),
      d_numRow(name + "theory::arrays::number of Row lemmas", 0),
      d_numExt(name + "theory::arrays::number of Ext lemmas", 0),
      d_numProp(name + "theory::arrays::number of propagations", 0),
      d_numExplain(name + "theory::arrays::number of explanations", 0),
      d_numNonLinear(name + "theory::arrays::number of calls to setNonLinear",
                     0),
      d_numSharedArrayVarSplits(
          name + "theory::arrays::number of shared array var splits", 0),
      d_numGetModelValSplits(
          name + "theory::arrays::number of getModelVal splits", 0),
      d_numGetModelValConflicts(
          name + "theory::arrays::number of getModelVal conflicts", 0),
      d_numSetModelValSplits(
          name + "theory::arrays::number of setModelVal splits", 0),
      d_numSetModelValConflicts(
          name + "theory::arrays::number of setModelVal conflicts", 0),
      d_ppEqualityEngine(u, name + "theory::arrays::pp", true),
      d_ppFacts(u),
      d_state(c, u, valuation),
      d_literalsToPropagate(c),
      d_literalsToPropagateIndex(c, 0),
      d_isPreRegistered(c),
      d_mayEqualEqualityEngine(c, name + "theory::arrays::mayEqual", true),
      d_notify(*this),
<<<<<<< HEAD
      d_pfEqualityEngine(nullptr),
      d_conflict(c, false),
=======
>>>>>>> 254c0391
      d_backtracker(c),
      d_infoMap(c, &d_backtracker, name),
      d_mergeQueue(c),
      d_mergeInProgress(false),
      d_RowQueue(c),
      d_RowAlreadyAdded(u),
      d_sharedArrays(c),
      d_sharedOther(c),
      d_sharedTerms(c, false),
      d_reads(c),
      d_constReadsList(c),
      d_constReadsContext(new context::Context()),
      d_contextPopper(c, d_constReadsContext),
      d_skolemIndex(c, 0),
      d_decisionRequests(c),
      d_permRef(c),
      d_modelConstraints(c),
      d_lemmasSaved(c),
      d_defValues(c),
      d_readTableContext(new context::Context()),
      d_arrayMerges(c),
      d_inCheckModel(false),
      d_dstrat(new TheoryArraysDecisionStrategy(this)),
      d_dstratInit(false)
{
  smtStatisticsRegistry()->registerStat(&d_numRow);
  smtStatisticsRegistry()->registerStat(&d_numExt);
  smtStatisticsRegistry()->registerStat(&d_numProp);
  smtStatisticsRegistry()->registerStat(&d_numExplain);
  smtStatisticsRegistry()->registerStat(&d_numNonLinear);
  smtStatisticsRegistry()->registerStat(&d_numSharedArrayVarSplits);
  smtStatisticsRegistry()->registerStat(&d_numGetModelValSplits);
  smtStatisticsRegistry()->registerStat(&d_numGetModelValConflicts);
  smtStatisticsRegistry()->registerStat(&d_numSetModelValSplits);
  smtStatisticsRegistry()->registerStat(&d_numSetModelValConflicts);

  d_true = NodeManager::currentNM()->mkConst<bool>(true);
  d_false = NodeManager::currentNM()->mkConst<bool>(false);

  // The preprocessing congruence kinds
  d_ppEqualityEngine.addFunctionKind(kind::SELECT);
  d_ppEqualityEngine.addFunctionKind(kind::STORE);

  ProofChecker* pc = pnm != nullptr ? pnm->getChecker() : nullptr;
  if (pc != nullptr)
  {
    d_pchecker.registerTo(pc);
  }
  // indicate we are using the default theory state object
  d_theoryState = &d_state;
}

TheoryArrays::~TheoryArrays() {
  vector<CTNodeList*>::iterator it = d_readBucketAllocations.begin(), iend = d_readBucketAllocations.end();
  for (; it != iend; ++it) {
    (*it)->deleteSelf();
  }
  delete d_readTableContext;
  CNodeNListMap::iterator it2 = d_constReads.begin();
  for( ; it2 != d_constReads.end(); ++it2 ) {
    it2->second->deleteSelf();
  }
  delete d_constReadsContext;
  smtStatisticsRegistry()->unregisterStat(&d_numRow);
  smtStatisticsRegistry()->unregisterStat(&d_numExt);
  smtStatisticsRegistry()->unregisterStat(&d_numProp);
  smtStatisticsRegistry()->unregisterStat(&d_numExplain);
  smtStatisticsRegistry()->unregisterStat(&d_numNonLinear);
  smtStatisticsRegistry()->unregisterStat(&d_numSharedArrayVarSplits);
  smtStatisticsRegistry()->unregisterStat(&d_numGetModelValSplits);
  smtStatisticsRegistry()->unregisterStat(&d_numGetModelValConflicts);
  smtStatisticsRegistry()->unregisterStat(&d_numSetModelValSplits);
  smtStatisticsRegistry()->unregisterStat(&d_numSetModelValConflicts);
}

TheoryRewriter* TheoryArrays::getTheoryRewriter() { return &d_rewriter; }

bool TheoryArrays::needsEqualityEngine(EeSetupInfo& esi)
{
  esi.d_notify = &d_notify;
  esi.d_name = d_instanceName + "theory::arrays::ee";
  return true;
}

void TheoryArrays::finishInit()
{
  Assert(d_equalityEngine != nullptr);

  // The kinds we are treating as function application in congruence
  d_equalityEngine->addFunctionKind(kind::SELECT);
  if (d_ccStore)
  {
    d_equalityEngine->addFunctionKind(kind::STORE);
  }
<<<<<<< HEAD
  if (d_useArrTable)
  {
    d_equalityEngine->addFunctionKind(kind::ARR_TABLE_FUN);
  }

  d_pfEqualityEngine.reset(new eq::ProofEqEngine(
      getSatContext(), getUserContext(), *d_equalityEngine, d_pnm));
=======
>>>>>>> 254c0391
}

/////////////////////////////////////////////////////////////////////////////
// PREPROCESSING
/////////////////////////////////////////////////////////////////////////////


bool TheoryArrays::ppDisequal(TNode a, TNode b) {
  bool termsExist = d_ppEqualityEngine.hasTerm(a) && d_ppEqualityEngine.hasTerm(b);
  Assert(!termsExist || !a.isConst() || !b.isConst() || a == b
         || d_ppEqualityEngine.areDisequal(a, b, false));
  return ((termsExist && d_ppEqualityEngine.areDisequal(a, b, false)) ||
          Rewriter::rewrite(a.eqNode(b)) == d_false);
}


Node TheoryArrays::solveWrite(TNode term, bool solve1, bool solve2, bool ppCheck)
{
  if (!solve1) {
    return term;
  }
  if (term[0].getKind() != kind::STORE &&
      term[1].getKind() != kind::STORE) {
    return term;
  }
  TNode left = term[0];
  TNode right = term[1];
  int leftWrites = 0, rightWrites = 0;

  // Count nested writes
  TNode e1 = left;
  while (e1.getKind() == kind::STORE) {
    ++leftWrites;
    e1 = e1[0];
  }

  TNode e2 = right;
  while (e2.getKind() == kind::STORE) {
    ++rightWrites;
    e2 = e2[0];
  }

  if (rightWrites > leftWrites) {
    TNode tmp = left;
    left = right;
    right = tmp;
    int tmpWrites = leftWrites;
    leftWrites = rightWrites;
    rightWrites = tmpWrites;
  }

  NodeManager* nm = NodeManager::currentNM();
  if (rightWrites == 0) {
    if (e1 != e2) {
      return term;
    }
    // write(store, index_0, v_0, index_1, v_1, ..., index_n, v_n) = store IFF
    //
    // read(store, index_n) = v_n &
    // index_{n-1} != index_n -> read(store, index_{n-1}) = v_{n-1} &
    // (index_{n-2} != index_{n-1} & index_{n-2} != index_n) -> read(store, index_{n-2}) = v_{n-2} &
    // ...
    // (index_1 != index_2 & ... & index_1 != index_n) -> read(store, index_1) = v_1
    // (index_0 != index_1 & index_0 != index_2 & ... & index_0 != index_n) -> read(store, index_0) = v_0
    TNode write_i, write_j, index_i, index_j;
    Node conc;
    NodeBuilder<> result(kind::AND);
    int i, j;
    write_i = left;
    for (i = leftWrites-1; i >= 0; --i) {
      index_i = write_i[1];

      // build: [index_i /= index_n && index_i /= index_(n-1) &&
      //         ... && index_i /= index_(i+1)] -> read(store, index_i) = v_i
      write_j = left;
      {
        NodeBuilder<> hyp(kind::AND);
        for (j = leftWrites - 1; j > i; --j) {
          index_j = write_j[1];
          if (!ppCheck || !ppDisequal(index_i, index_j)) {
            Node hyp2(index_i.eqNode(index_j));
            hyp << hyp2.notNode();
          }
          write_j = write_j[0];
        }

        Node r1 = nm->mkNode(kind::SELECT, e1, index_i);
        conc = r1.eqNode(write_i[2]);
        if (hyp.getNumChildren() != 0) {
          if (hyp.getNumChildren() == 1) {
            conc = hyp.getChild(0).impNode(conc);
          }
          else {
            r1 = hyp;
            conc = r1.impNode(conc);
          }
        }

        // And into result
        result << conc;

        // Prepare for next iteration
        write_i = write_i[0];
      }
    }
    Assert(result.getNumChildren() > 0);
    if (result.getNumChildren() == 1) {
      return result.getChild(0);
    }
    return result;
  }
  else {
    if (!solve2) {
      return term;
    }
    // store(...) = store(a,i,v) ==>
    // store(store(...),i,select(a,i)) = a && select(store(...),i)=v
    Node l = left;
    Node tmp;
    NodeBuilder<> nb(kind::AND);
    while (right.getKind() == kind::STORE) {
      tmp = nm->mkNode(kind::SELECT, l, right[1]);
      nb << tmp.eqNode(right[2]);
      tmp = nm->mkNode(kind::SELECT, right[0], right[1]);
      l = nm->mkNode(kind::STORE, l, right[1], tmp);
      right = right[0];
    }
    nb << solveWrite(l.eqNode(right), solve1, solve2, ppCheck);
    return nb;
  }
  Unreachable();
  return term;
}

TrustNode TheoryArrays::ppRewrite(TNode term)
{
  if (!d_preprocess)
  {
    return TrustNode::null();
  }
  d_ppEqualityEngine.addTerm(term);
  Node ret;
  switch (term.getKind()) {
    case kind::SELECT: {
      // select(store(a,i,v),j) = select(a,j)
      //    IF i != j
      if (term[0].getKind() == kind::STORE && ppDisequal(term[0][1], term[1])) {
        ret = NodeBuilder<2>(kind::SELECT) << term[0][0] << term[1];
      }
      break;
    }
    case kind::STORE: {
      // store(store(a,i,v),j,w) = store(store(a,j,w),i,v)
      //    IF i != j and j comes before i in the ordering
      if (term[0].getKind() == kind::STORE && (term[1] < term[0][1]) && ppDisequal(term[1],term[0][1])) {
        Node inner = NodeBuilder<3>(kind::STORE) << term[0][0] << term[1] << term[2];
        Node outer = NodeBuilder<3>(kind::STORE) << inner << term[0][1] << term[0][2];
        ret = outer;
      }
      break;
    }
    case kind::EQUAL: {
      ret = solveWrite(term, d_solveWrite, d_solveWrite2, true);
      break;
    }
    default:
      break;
  }
  if (!ret.isNull() && ret != term)
  {
    return TrustNode::mkTrustRewrite(term, ret, nullptr);
  }
  return TrustNode::null();
}


Theory::PPAssertStatus TheoryArrays::ppAssert(TNode in, SubstitutionMap& outSubstitutions) {
  switch(in.getKind()) {
    case kind::EQUAL:
    {
      d_ppFacts.push_back(in);
      d_ppEqualityEngine.assertEquality(in, true, in);
      if (in[0].isVar() && isLegalElimination(in[0], in[1]))
      {
        outSubstitutions.addSubstitution(in[0], in[1]);
        return PP_ASSERT_STATUS_SOLVED;
      }
      if (in[1].isVar() && isLegalElimination(in[1], in[0]))
      {
        outSubstitutions.addSubstitution(in[1], in[0]);
        return PP_ASSERT_STATUS_SOLVED;
      }
      break;
    }
    case kind::NOT:
    {
      d_ppFacts.push_back(in);
      if (in[0].getKind() == kind::EQUAL ) {
        Node a = in[0][0];
        Node b = in[0][1];
        d_ppEqualityEngine.assertEquality(in[0], false, in);
      }
      break;
    }
    default:
      break;
  }
  return PP_ASSERT_STATUS_UNSOLVED;
}


/////////////////////////////////////////////////////////////////////////////
// T-PROPAGATION / REGISTRATION
/////////////////////////////////////////////////////////////////////////////

bool TheoryArrays::propagateLit(TNode literal)
{
  Debug("arrays") << spaces(getSatContext()->getLevel())
                  << "TheoryArrays::propagateLit(" << literal << ")"
                  << std::endl;

  // If already in conflict, no more propagation
  if (d_state.isInConflict())
  {
    Debug("arrays") << spaces(getSatContext()->getLevel())
                    << "TheoryArrays::propagateLit(" << literal
                    << "): already in conflict" << std::endl;
    return false;
  }

  // Propagate away
  if (d_inCheckModel && getSatContext()->getLevel() != d_topLevel) {
    return true;
  }
  bool ok = d_out->propagate(literal);
  if (!ok) {
    d_state.notifyInConflict();
  }
  return ok;
}/* TheoryArrays::propagate(TNode) */


TNode TheoryArrays::weakEquivGetRep(TNode node) {
  TNode pointer;
  while (true) {
    pointer = d_infoMap.getWeakEquivPointer(node);
    if (pointer.isNull()) {
      return node;
    }
    node = pointer;
  }
}

TNode TheoryArrays::weakEquivGetRepIndex(TNode node, TNode index) {
  Assert(!index.isNull());
  TNode pointer, index2;
  while (true) {
    pointer = d_infoMap.getWeakEquivPointer(node);
    if (pointer.isNull()) {
      return node;
    }
    index2 = d_infoMap.getWeakEquivIndex(node);
    if (index2.isNull() || !d_equalityEngine->areEqual(index, index2))
    {
      node = pointer;
    }
    else {
      TNode secondary = d_infoMap.getWeakEquivSecondary(node);
      if (secondary.isNull()) {
        return node;
      }
      node = secondary;
    }
  }
}

void TheoryArrays::visitAllLeaves(TNode reason, vector<TNode>& conjunctions) {
  switch (reason.getKind()) {
    case kind::AND:
      Assert(reason.getNumChildren() == 2);
      visitAllLeaves(reason[0], conjunctions);
      visitAllLeaves(reason[1], conjunctions);
      break;
    case kind::NOT:
      conjunctions.push_back(reason);
      break;
    case kind::EQUAL:
      d_equalityEngine->explainEquality(
          reason[0], reason[1], true, conjunctions);
      break;
    default:
      Unreachable();
  }
}

void TheoryArrays::weakEquivBuildCond(TNode node, TNode index, vector<TNode>& conjunctions) {
  Assert(!index.isNull());
  TNode pointer, index2;
  while (true) {
    pointer = d_infoMap.getWeakEquivPointer(node);
    if (pointer.isNull()) {
      return;
    }
    index2 = d_infoMap.getWeakEquivIndex(node);
    if (index2.isNull()) {
      // Null index means these two nodes became equal: explain the equality.
      d_equalityEngine->explainEquality(node, pointer, true, conjunctions);
      node = pointer;
    }
    else if (!d_equalityEngine->areEqual(index, index2))
    {
      // If indices are not equal in current context, need to add that to the lemma.
      Node reason = index.eqNode(index2).notNode();
      d_permRef.push_back(reason);
      conjunctions.push_back(reason);
      node = pointer;
    }
    else {
      TNode secondary = d_infoMap.getWeakEquivSecondary(node);
      if (secondary.isNull()) {
        return;
      }
      TNode reason = d_infoMap.getWeakEquivSecondaryReason(node);
      Assert(!reason.isNull());
      visitAllLeaves(reason, conjunctions);
      node = secondary;
    }
  }
}

void TheoryArrays::weakEquivMakeRep(TNode node) {
  TNode pointer = d_infoMap.getWeakEquivPointer(node);
  if (pointer.isNull()) {
    return;
  }
  weakEquivMakeRep(pointer);
  d_infoMap.setWeakEquivPointer(pointer, node);
  d_infoMap.setWeakEquivIndex(pointer, d_infoMap.getWeakEquivIndex(node));
  d_infoMap.setWeakEquivPointer(node, TNode());
  weakEquivMakeRepIndex(node);
}

void TheoryArrays::weakEquivMakeRepIndex(TNode node) {
  TNode secondary = d_infoMap.getWeakEquivSecondary(node);
  if (secondary.isNull()) {
    return;
  }
  TNode index = d_infoMap.getWeakEquivIndex(node);
  Assert(!index.isNull());
  TNode index2 = d_infoMap.getWeakEquivIndex(secondary);
  Node reason;
  TNode next;
  while (index2.isNull() || !d_equalityEngine->areEqual(index, index2))
  {
    next = d_infoMap.getWeakEquivPointer(secondary);
    d_infoMap.setWeakEquivSecondary(node, next);
    reason = d_infoMap.getWeakEquivSecondaryReason(node);
    if (index2.isNull()) {
      reason = reason.andNode(secondary.eqNode(next));
    }
    else {
      reason = reason.andNode(index.eqNode(index2).notNode());
    }
    d_permRef.push_back(reason);
    d_infoMap.setWeakEquivSecondaryReason(node, reason);
    if (next.isNull()) {
      return;
    }
    secondary = next;
    index2 = d_infoMap.getWeakEquivIndex(secondary);
  }
  weakEquivMakeRepIndex(secondary);
  d_infoMap.setWeakEquivSecondary(secondary, node);
  d_infoMap.setWeakEquivSecondaryReason(secondary, d_infoMap.getWeakEquivSecondaryReason(node));
  d_infoMap.setWeakEquivSecondary(node, TNode());
  d_infoMap.setWeakEquivSecondaryReason(node, TNode());
}

void TheoryArrays::weakEquivAddSecondary(TNode index, TNode arrayFrom, TNode arrayTo, TNode reason) {
  std::unordered_set<TNode, TNodeHashFunction> marked;
  vector<TNode> index_trail;
  vector<TNode>::iterator it, iend;
  Node equivalence_trail = reason;
  Node current_reason;
  TNode pointer, indexRep;
  if (!index.isNull()) {
    index_trail.push_back(index);
    marked.insert(d_equalityEngine->getRepresentative(index));
  }
  while (arrayFrom != arrayTo) {
    index = d_infoMap.getWeakEquivIndex(arrayFrom);
    pointer = d_infoMap.getWeakEquivPointer(arrayFrom);
    if (!index.isNull()) {
      indexRep = d_equalityEngine->getRepresentative(index);
      if (marked.find(indexRep) == marked.end() && weakEquivGetRepIndex(arrayFrom, index) != arrayTo) {
        weakEquivMakeRepIndex(arrayFrom);
        d_infoMap.setWeakEquivSecondary(arrayFrom, arrayTo);
        current_reason = equivalence_trail;
        for (it = index_trail.begin(), iend = index_trail.end(); it != iend; ++it) {
          current_reason = current_reason.andNode(index.eqNode(*it).notNode());
        }
        d_permRef.push_back(current_reason);
        d_infoMap.setWeakEquivSecondaryReason(arrayFrom, current_reason);
      }
      marked.insert(indexRep);
    }
    else {
      equivalence_trail = equivalence_trail.andNode(arrayFrom.eqNode(pointer));
    }
    arrayFrom = pointer;
  }
}

void TheoryArrays::checkWeakEquiv(bool arraysMerged) {
  eq::EqClassesIterator eqcs_i = eq::EqClassesIterator(&d_mayEqualEqualityEngine);
  for (; !eqcs_i.isFinished(); ++eqcs_i) {
    Node eqc = (*eqcs_i);
    if (!eqc.getType().isArray()) {
      continue;
    }
    eq::EqClassIterator eqc_i = eq::EqClassIterator(eqc, &d_mayEqualEqualityEngine);
    TNode rep = d_mayEqualEqualityEngine.getRepresentative(*eqc_i);
    TNode weakEquivRep = weakEquivGetRep(rep);
    for (; !eqc_i.isFinished(); ++eqc_i) {
      TNode n = *eqc_i;
      Assert(!arraysMerged || weakEquivGetRep(n) == weakEquivRep);
      TNode pointer = d_infoMap.getWeakEquivPointer(n);
      TNode index = d_infoMap.getWeakEquivIndex(n);
      TNode secondary = d_infoMap.getWeakEquivSecondary(n);
      Assert(pointer.isNull() == (weakEquivGetRep(n) == n));
      Assert(!pointer.isNull() || secondary.isNull());
      Assert(!index.isNull() || secondary.isNull());
      Assert(d_infoMap.getWeakEquivSecondaryReason(n).isNull()
             || !secondary.isNull());
      if (!pointer.isNull()) {
        if (index.isNull()) {
          Assert(d_equalityEngine->areEqual(n, pointer));
        }
        else {
          Assert(
              (n.getKind() == kind::STORE && n[0] == pointer && n[1] == index)
              || (pointer.getKind() == kind::STORE && pointer[0] == n
                  && pointer[1] == index));
        }
      }
    }
  }
}

/**
 * Stores in d_infoMap the following information for each term a of type array:
 *
 *    - all i, such that there exists a term a[i] or a = store(b i v)
 *      (i.e. all indices it is being read atl; store(b i v) is implicitly read at
 *      position i due to the implicit axiom store(b i v)[i] = v )
 *
 *    - all the stores a is congruent to (this information is context dependent)
 *
 *    - all store terms of the form store (a i v) (i.e. in which a appears
 *      directly; this is invariant because no new store terms are created)
 *
 * Note: completeness depends on having pre-register called on all the input
 *       terms before starting to instantiate lemmas.
 */
void TheoryArrays::preRegisterTermInternal(TNode node)
{
  if (d_state.isInConflict())
  {
    return;
  }
  Debug("arrays") << spaces(getSatContext()->getLevel()) << "TheoryArrays::preRegisterTerm(" << node << ")" << std::endl;
  switch (node.getKind()) {
  case kind::EQUAL:
    // Add the trigger for equality
    // NOTE: note that if the equality is true or false already, it might not be added
    d_equalityEngine->addTriggerPredicate(node);
    break;
  case kind::SELECT: {
    // Invariant: array terms should be preregistered before being added to the equality engine
    if (d_equalityEngine->hasTerm(node))
    {
      Assert(d_isPreRegistered.find(node) != d_isPreRegistered.end());
      return;
    }
    // Reads
    TNode store = d_equalityEngine->getRepresentative(node[0]);

    // The may equal needs the store
    d_mayEqualEqualityEngine.addTerm(store);

    if (node.getType().isArray())
    {
      d_mayEqualEqualityEngine.addTerm(node);
      d_equalityEngine->addTerm(node);
    }
    else
    {
      d_equalityEngine->addTerm(node);
    }
    Assert((d_isPreRegistered.insert(node), true));

    Assert(d_equalityEngine->getRepresentative(store) == store);
    d_infoMap.addIndex(store, node[1]);

    // Synchronize d_constReadsContext with SAT context
    Assert(d_constReadsContext->getLevel() <= getSatContext()->getLevel());
    while (d_constReadsContext->getLevel() < getSatContext()->getLevel()) {
      d_constReadsContext->push();
    }

    // Record read in sharing data structure
    TNode index = d_equalityEngine->getRepresentative(node[1]);
    if (!options::arraysWeakEquivalence() && index.isConst()) {
      CTNodeList* temp;
      CNodeNListMap::iterator it = d_constReads.find(index);
      if (it == d_constReads.end()) {
        temp = new(true) CTNodeList(d_constReadsContext);
        d_constReads[index] = temp;
      }
      else {
        temp = (*it).second;
      }
      temp->push_back(node);
      d_constReadsList.push_back(node);
    }
    else {
      d_reads.push_back(node);
    }

    checkRowForIndex(node[1], store);
    break;
  }
  case kind::STORE: {
    if (d_equalityEngine->hasTerm(node))
    {
      break;
    }
    d_equalityEngine->addTerm(node);

    TNode a = d_equalityEngine->getRepresentative(node[0]);

    if (node.isConst()) {
      // Can't use d_mayEqualEqualityEngine to merge node with a because they are both constants,
      // so just set the default value manually for node.
      Assert(a == node[0]);
      d_mayEqualEqualityEngine.addTerm(node);
      Assert(d_mayEqualEqualityEngine.getRepresentative(node) == node);
      Assert(d_mayEqualEqualityEngine.getRepresentative(a) == a);
      DefValMap::iterator it = d_defValues.find(a);
      Assert(it != d_defValues.end());
      d_defValues[node] = (*it).second;
    }
    else {
      d_mayEqualEqualityEngine.assertEquality(node.eqNode(a), true, d_true);
      Assert(d_mayEqualEqualityEngine.consistent());
    }

    TNode i = node[1];
    TNode v = node[2];
    NodeManager* nm = NodeManager::currentNM();
    Node ni = nm->mkNode(kind::SELECT, node, i);
    if (!d_equalityEngine->hasTerm(ni))
    {
      preRegisterTermInternal(ni);
    }

    // Apply RIntro1 Rule
    assertInference(
        ni.eqNode(v), true, d_true, PfRule::ARRAYS_READ_OVER_WRITE_1);

    d_infoMap.addStore(node, node);
    d_infoMap.addInStore(a, node);
    d_infoMap.setModelRep(node, node);

    //Add-Store for Weak Equivalence
    if (options::arraysWeakEquivalence()) {
      Assert(weakEquivGetRep(node[0]) == weakEquivGetRep(a));
      Assert(weakEquivGetRep(node) == node);
      d_infoMap.setWeakEquivPointer(node, node[0]);
      d_infoMap.setWeakEquivIndex(node, node[1]);
#ifdef CVC4_ASSERTIONS
      checkWeakEquiv(false);
#endif
    }

    checkStore(node);
    break;
  }
  case kind::STORE_ALL: {
    if (d_equalityEngine->hasTerm(node))
    {
      break;
    }
    ArrayStoreAll storeAll = node.getConst<ArrayStoreAll>();
    Node defaultValue = storeAll.getValue();
    if (!defaultValue.isConst()) {
      throw LogicException("Array theory solver does not yet support non-constant default values for arrays");
    }
    d_infoMap.setConstArr(node, node);
    d_mayEqualEqualityEngine.addTerm(node);
    Assert(d_mayEqualEqualityEngine.getRepresentative(node) == node);
    d_equalityEngine->addTerm(node);
    d_defValues[node] = defaultValue;
    break;
  }
  default:
    // Variables etc
    if (node.getType().isArray()) {
      // The may equal needs the node
      d_mayEqualEqualityEngine.addTerm(node);
      d_equalityEngine->addTerm(node);
    }
    else {
      d_equalityEngine->addTerm(node);
    }

    break;
  }
  // Invariant: preregistered terms are exactly the terms in the equality engine
  // Disabled, see comment above for kind::EQUAL
  // Assert(d_equalityEngine->hasTerm(node) ||
  // !d_equalityEngine->consistent());
}

void TheoryArrays::preRegisterTerm(TNode node)
{
  preRegisterTermInternal(node);
  // If we have a select from an array of Bools, mark it as a term that can be propagated.
  // Note: do this here instead of in preRegisterTermInternal to prevent internal select
  // terms from being propagated out (as this results in an assertion failure).
  if (node.getKind() == kind::SELECT && node.getType().isBoolean()) {
    d_equalityEngine->addTriggerPredicate(node);
  }
}

void TheoryArrays::explain(TNode literal, Node& explanation)
{
  ++d_numExplain;
  Debug("arrays") << spaces(getSatContext()->getLevel())
                  << "TheoryArrays::explain(" << literal << ")" << std::endl;
  std::vector<TNode> assumptions;
  // Do the work
  bool polarity = literal.getKind() != kind::NOT;
  TNode atom = polarity ? literal : literal[0];
  if (atom.getKind() == kind::EQUAL)
  {
    d_equalityEngine->explainEquality(
        atom[0], atom[1], polarity, assumptions, nullptr);
  }
  else
  {
    d_equalityEngine->explainPredicate(atom, polarity, assumptions, nullptr);
  }
  explanation = mkAnd(assumptions);
}

TrustNode TheoryArrays::explain(TNode literal)
{
  return d_pfEqualityEngine->explain(literal);
}

/////////////////////////////////////////////////////////////////////////////
// SHARING
/////////////////////////////////////////////////////////////////////////////

void TheoryArrays::notifySharedTerm(TNode t)
{
  Debug("arrays::sharing") << spaces(getSatContext()->getLevel())
                           << "TheoryArrays::notifySharedTerm(" << t << ")"
                           << std::endl;
  d_equalityEngine->addTriggerTerm(t, THEORY_ARRAYS);
  if (t.getType().isArray()) {
    d_sharedArrays.insert(t);
  }
  else {
#ifdef CVC4_ASSERTIONS
    d_sharedOther.insert(t);
#endif
    d_sharedTerms = true;
  }
}

void TheoryArrays::checkPair(TNode r1, TNode r2)
{
  Debug("arrays::sharing") << "TheoryArrays::computeCareGraph(): checking reads " << r1 << " and " << r2 << std::endl;

  TNode x = r1[1];
  TNode y = r2[1];
  Assert(d_equalityEngine->isTriggerTerm(x, THEORY_ARRAYS));

  if (d_equalityEngine->hasTerm(x) && d_equalityEngine->hasTerm(y)
      && (d_equalityEngine->areEqual(x, y)
          || d_equalityEngine->areDisequal(x, y, false)))
  {
    Debug("arrays::sharing") << "TheoryArrays::computeCareGraph(): equality known, skipping" << std::endl;
    return;
  }

  // If the terms are already known to be equal, we are also in good shape
  if (d_equalityEngine->areEqual(r1, r2))
  {
    Debug("arrays::sharing") << "TheoryArrays::computeCareGraph(): equal, skipping" << std::endl;
    return;
  }

  if (r1[0] != r2[0]) {
    // If arrays are known to be disequal, or cannot become equal, we can continue
    Assert(d_mayEqualEqualityEngine.hasTerm(r1[0])
           && d_mayEqualEqualityEngine.hasTerm(r2[0]));
    if (r1[0].getType() != r2[0].getType()
        || d_equalityEngine->areDisequal(r1[0], r2[0], false))
    {
      Debug("arrays::sharing") << "TheoryArrays::computeCareGraph(): arrays can't be equal, skipping" << std::endl;
      return;
    }
    else if (!d_mayEqualEqualityEngine.areEqual(r1[0], r2[0])) {
      return;
    }
  }

  if (!d_equalityEngine->isTriggerTerm(y, THEORY_ARRAYS))
  {
    Debug("arrays::sharing") << "TheoryArrays::computeCareGraph(): not connected to shared terms, skipping" << std::endl;
    return;
  }

  // Get representative trigger terms
  TNode x_shared =
      d_equalityEngine->getTriggerTermRepresentative(x, THEORY_ARRAYS);
  TNode y_shared =
      d_equalityEngine->getTriggerTermRepresentative(y, THEORY_ARRAYS);
  EqualityStatus eqStatusDomain = d_valuation.getEqualityStatus(x_shared, y_shared);
  switch (eqStatusDomain) {
    case EQUALITY_TRUE_AND_PROPAGATED:
      // Should have been propagated to us
      Assert(false);
      break;
    case EQUALITY_TRUE:
      // Missed propagation - need to add the pair so that theory engine can force propagation
      Debug("arrays::sharing") << "TheoryArrays::computeCareGraph(): missed propagation" << std::endl;
      break;
    case EQUALITY_FALSE_AND_PROPAGATED:
      // Should have been propagated to us
      Assert(false);
    case EQUALITY_FALSE:
    case EQUALITY_FALSE_IN_MODEL:
      // This is unlikely, but I think it could happen
      Debug("arrays::sharing") << "TheoryArrays::computeCareGraph(): checkPair called when false in model" << std::endl;
      return;
    default:
      // Covers EQUALITY_TRUE_IN_MODEL (common case) and EQUALITY_UNKNOWN
      break;
  }

  // Add this pair
  Debug("arrays::sharing") << "TheoryArrays::computeCareGraph(): adding to care-graph" << std::endl;
  addCarePair(x_shared, y_shared);
}


void TheoryArrays::computeCareGraph()
{
  if (d_sharedArrays.size() > 0) {
    CDNodeSet::key_iterator it1 = d_sharedArrays.key_begin(), it2, iend = d_sharedArrays.key_end();
    for (; it1 != iend; ++it1) {
      for (it2 = it1, ++it2; it2 != iend; ++it2) {
        if ((*it1).getType() != (*it2).getType()) {
          continue;
        }
        EqualityStatus eqStatusArr = getEqualityStatus((*it1), (*it2));
        if (eqStatusArr != EQUALITY_UNKNOWN) {
          continue;
        }
        Assert(d_valuation.getEqualityStatus((*it1), (*it2))
               == EQUALITY_UNKNOWN);
        addCarePair((*it1), (*it2));
        ++d_numSharedArrayVarSplits;
        return;
      }
    }
  }
  if (d_sharedTerms) {
    // Synchronize d_constReadsContext with SAT context
    Assert(d_constReadsContext->getLevel() <= getSatContext()->getLevel());
    while (d_constReadsContext->getLevel() < getSatContext()->getLevel()) {
      d_constReadsContext->push();
    }

    // Go through the read terms and see if there are any to split on

    // Give constReadsContext a push so that all the work it does here is erased - models can change if context changes at all
    // The context is popped at the end.  If this loop is interrupted for some reason, we have to make sure the context still
    // gets popped or the solver will be in an inconsistent state
    d_constReadsContext->push();
    unsigned size = d_reads.size();
    for (unsigned i = 0; i < size; ++ i) {
      TNode r1 = d_reads[i];

      Debug("arrays::sharing") << "TheoryArrays::computeCareGraph(): checking read " << r1 << std::endl;
      Assert(d_equalityEngine->hasTerm(r1));
      TNode x = r1[1];

      if (!d_equalityEngine->isTriggerTerm(x, THEORY_ARRAYS))
      {
        Debug("arrays::sharing") << "TheoryArrays::computeCareGraph(): not connected to shared terms, skipping" << std::endl;
        continue;
      }
      Node x_shared =
          d_equalityEngine->getTriggerTermRepresentative(x, THEORY_ARRAYS);

      // Get the model value of index and find all reads that read from that same model value: these are the pairs we have to check
      // Also, insert this read in the list at the proper index

      if (!x_shared.isConst()) {
        x_shared = d_valuation.getModelValue(x_shared);
      }
      if (!x_shared.isNull()) {
        CTNodeList* temp;
        CNodeNListMap::iterator it = d_constReads.find(x_shared);
        if (it == d_constReads.end()) {
          // This is the only x_shared with this model value - no need to create any splits
          temp = new(true) CTNodeList(d_constReadsContext);
          d_constReads[x_shared] = temp;
        }
        else {
          temp = (*it).second;
          for (size_t j = 0; j < temp->size(); ++j) {
            checkPair(r1, (*temp)[j]);
          }
        }
        temp->push_back(r1);
      }
      else {
        // We don't know the model value for x.  Just do brute force examination of all pairs of reads
        for (unsigned j = 0; j < size; ++j) {
          TNode r2 = d_reads[j];
          Assert(d_equalityEngine->hasTerm(r2));
          checkPair(r1,r2);
        }
        for (unsigned j = 0; j < d_constReadsList.size(); ++j) {
          TNode r2 = d_constReadsList[j];
          Assert(d_equalityEngine->hasTerm(r2));
          checkPair(r1,r2);
        }
      }
    }
    d_constReadsContext->pop();
  }
}


/////////////////////////////////////////////////////////////////////////////
// MODEL GENERATION
/////////////////////////////////////////////////////////////////////////////

bool TheoryArrays::collectModelValues(TheoryModel* m,
                                      const std::set<Node>& termSet)
{
  // termSet contains terms appearing in assertions and shared terms, and also
  // includes additional reads due to the RIntro1 and RIntro2 rules.
  NodeManager* nm = NodeManager::currentNM();
  // Compute arrays that we need to produce representatives for
  std::vector<Node> arrays;

  eq::EqClassesIterator eqcs_i = eq::EqClassesIterator(d_equalityEngine);
  for (; !eqcs_i.isFinished(); ++eqcs_i) {
    Node eqc = (*eqcs_i);
    if (!eqc.getType().isArray())
    {
      // not an array, skip
      continue;
    }
    eq::EqClassIterator eqc_i = eq::EqClassIterator(eqc, d_equalityEngine);
    for (; !eqc_i.isFinished(); ++eqc_i) {
      Node n = *eqc_i;
      // If this EC is an array type and it contains something other than STORE nodes, we have to compute a representative explicitly
      if (termSet.find(n) != termSet.end())
      {
        if (n.getKind() != kind::STORE)
        {
          arrays.push_back(n);
          break;
        }
      }
    }
  }

  // Build a list of all the relevant reads, indexed by the store representative
  std::map<Node, std::vector<Node> > selects;
  set<Node>::iterator set_it = termSet.begin(), set_it_end = termSet.end();
  for (; set_it != set_it_end; ++set_it) {
    Node n = *set_it;
    // If this term is a select, record that the EC rep of its store parameter is being read from using this term
    if (n.getKind() == kind::SELECT) {
      selects[d_equalityEngine->getRepresentative(n[0])].push_back(n);
    }
  }

  Node rep;
  DefValMap::iterator it;
  TypeSet defaultValuesSet;

  // Compute all default values already in use
  //if (fullModel) {
    for (size_t i=0; i<arrays.size(); ++i) {
      TNode nrep = d_equalityEngine->getRepresentative(arrays[i]);
      d_mayEqualEqualityEngine.addTerm(nrep); // add the term in case it isn't there already
      TNode mayRep = d_mayEqualEqualityEngine.getRepresentative(nrep);
      it = d_defValues.find(mayRep);
      if (it != d_defValues.end()) {
        defaultValuesSet.add(nrep.getType().getArrayConstituentType(), (*it).second);
      }
    }
  //}

  // Loop through all array equivalence classes that need a representative computed
    for (size_t i = 0; i < arrays.size(); ++i)
    {
      TNode n = arrays[i];
      TNode nrep = d_equalityEngine->getRepresentative(n);

      // if (fullModel) {
      // Compute default value for this array - there is one default value for
      // every mayEqual equivalence class
      TNode mayRep = d_mayEqualEqualityEngine.getRepresentative(nrep);
      it = d_defValues.find(mayRep);
      // If this mayEqual EC doesn't have a default value associated, get the next available default value for the associated array element type
      if (it == d_defValues.end()) {
        TypeNode valueType = nrep.getType().getArrayConstituentType();
        rep = defaultValuesSet.nextTypeEnum(valueType);
        if (rep.isNull()) {
          Assert(defaultValuesSet.getSet(valueType)->begin()
                 != defaultValuesSet.getSet(valueType)->end());
          rep = *(defaultValuesSet.getSet(valueType)->begin());
        }
        Trace("arrays-models") << "New default value = " << rep << endl;
        d_defValues[mayRep] = rep;
      }
      else {
        rep = (*it).second;
      }

      // Build the STORE_ALL term with the default value
      rep = nm->mkConst(ArrayStoreAll(nrep.getType(), rep));
      /*
    }
    else {
      std::unordered_map<Node, Node, NodeHashFunction>::iterator it = d_skolemCache.find(n);
      if (it == d_skolemCache.end()) {
        rep = nm->mkSkolem("array_collect_model_var", n.getType(), "base model variable for array collectModelInfo");
        d_skolemCache[n] = rep;
      }
      else {
        rep = (*it).second;
      }
    }
*/

    // For each read, require that the rep stores the right value
    vector<Node>& reads = selects[nrep];
    for (unsigned j = 0; j < reads.size(); ++j) {
      rep = nm->mkNode(kind::STORE, rep, reads[j][1], reads[j]);
    }
    if (!m->assertEquality(n, rep, true))
    {
      return false;
    }
    if (!n.isConst()) {
      m->assertSkeleton(rep);
    }
  }
  return true;
}

/////////////////////////////////////////////////////////////////////////////
// NOTIFICATIONS
/////////////////////////////////////////////////////////////////////////////


void TheoryArrays::presolve()
{
  Trace("arrays")<<"Presolving \n";
  if (!d_dstratInit)
  {
    d_dstratInit = true;
    // add the decision strategy, which is user-context-independent
    getDecisionManager()->registerStrategy(
        DecisionManager::STRAT_ARRAYS,
        d_dstrat.get(),
        DecisionManager::STRAT_SCOPE_CTX_INDEPENDENT);
  }
}


/////////////////////////////////////////////////////////////////////////////
// MAIN SOLVER
/////////////////////////////////////////////////////////////////////////////


Node TheoryArrays::getSkolem(TNode ref, const string& name, const TypeNode& type, const string& comment, bool makeEqual)
{
  Node skolem;
  std::unordered_map<Node, Node, NodeHashFunction>::iterator it = d_skolemCache.find(ref);
  if (it == d_skolemCache.end()) {
    // TODO: use ref
    NodeManager* nm = NodeManager::currentNM();
    skolem = nm->mkSkolem(name, type, comment);
    d_skolemCache[ref] = skolem;
  }
  else {
    skolem = (*it).second;
    if (d_equalityEngine->hasTerm(ref) && d_equalityEngine->hasTerm(skolem)
        && d_equalityEngine->areEqual(ref, skolem))
    {
      makeEqual = false;
    }
  }

  Debug("pf::array") << "Pregistering a Skolem" << std::endl;
  preRegisterTermInternal(skolem);
  Debug("pf::array") << "Pregistering a Skolem DONE" << std::endl;

  if (makeEqual) {
    Node d = skolem.eqNode(ref);
    Debug("arrays-model-based") << "Asserting skolem equality " << d << endl;
<<<<<<< HEAD
    assertInference(d, true, d_true, PfRule::MACRO_SR_PRED_INTRO);
    Assert(!d_conflict);
=======
    d_equalityEngine->assertEquality(d, true, d_true);
    Assert(!d_state.isInConflict());
>>>>>>> 254c0391
    d_skolemAssertions.push_back(d);
    d_skolemIndex = d_skolemIndex + 1;
  }

  Debug("pf::array") << "getSkolem DONE" << std::endl;
  return skolem;
}

void TheoryArrays::postCheck(Effort level)
{
  if ((options::arraysEagerLemmas() || fullEffort(level))
      && !d_state.isInConflict() && options::arraysWeakEquivalence())
  {
<<<<<<< HEAD
    // Get all the assertions
    Assertion assertion = get();
    TNode fact = assertion.d_assertion;

    Debug("arrays") << spaces(getSatContext()->getLevel()) << "TheoryArrays::check(): processing " << fact << std::endl;

    bool polarity = fact.getKind() != kind::NOT;
    TNode atom = polarity ? fact : fact[0];

    if (!assertion.d_isPreregistered)
    {
      if (atom.getKind() == kind::EQUAL) {
        if (!d_equalityEngine->hasTerm(atom[0]))
        {
          Assert(atom[0].isConst());
          d_equalityEngine->addTerm(atom[0]);
        }
        if (!d_equalityEngine->hasTerm(atom[1]))
        {
          Assert(atom[1].isConst());
          d_equalityEngine->addTerm(atom[1]);
        }
      }
    }

    // Do the work
    switch (fact.getKind()) {
      case kind::EQUAL:
        // must use assert assume since fact may involve Boolean equality
        d_pfEqualityEngine->assertAssume(fact);
        break;
      case kind::SELECT:
        d_equalityEngine->assertPredicate(fact, true, fact);
        break;
      case kind::NOT:
        if (fact[0].getKind() == kind::SELECT) {
          d_equalityEngine->assertPredicate(fact[0], false, fact);
        }
        else
        {
          // Assert the dis-equality
          // must use assert assume since fact may involve Boolean disequality
          d_pfEqualityEngine->assertAssume(fact);

          // Apply ArrDiseq Rule if diseq is between arrays
          if(fact[0][0].getType().isArray() && !d_conflict) {
            if (d_conflict) { Debug("pf::array") << "Entering the skolemization branch" << std::endl; }

            NodeManager* nm = NodeManager::currentNM();
            TypeNode indexType = fact[0][0].getType()[0];

            TNode k;
            // k is the skolem for this disequality.
            Debug("pf::array")
                << "Check: kind::NOT: array theory making a skolem"
                << std::endl;
            k = getSkolem(
                fact,
                "array_ext_index",
                indexType,
                "an extensional lemma index variable from the theory of arrays",
                false);
            Node ak = nm->mkNode(kind::SELECT, fact[0][0], k);
            Node bk = nm->mkNode(kind::SELECT, fact[0][1], k);
            Node eq = ak.eqNode(bk);
            Node lemma = fact[0].orNode(eq.notNode());

            if (options::arraysPropagate() > 0 && d_equalityEngine->hasTerm(ak)
                && d_equalityEngine->hasTerm(bk))
            {
              // Propagate witness disequality - might produce a conflict
              d_permRef.push_back(lemma);
              Debug("pf::array") << "Asserting to the equality engine:" << std::endl
                                 << "\teq = " << eq << std::endl
                                 << "\treason = " << fact << std::endl;
              assertInference(eq, false, fact, PfRule::ARRAYS_EXT);
              ++d_numProp;
            }

            // If this is the solution pass, generate the lemma. Otherwise,
            // don't generate it - as this is the lemma that we're reproving...
            Trace("arrays-lem") << "Arrays::addExtLemma " << lemma << "\n";
            d_out->lemma(lemma);
            ++d_numExt;
          } else {
            Debug("pf::array") << "Check: kind::NOT: array theory NOT making a skolem" << std::endl;
            d_modelConstraints.push_back(fact);
          }
        }
        break;
    default:
      Unreachable();
      break;
    }
  }

  if ((options::arraysEagerLemmas() || fullEffort(e)) && !d_conflict && options::arraysWeakEquivalence()) {
=======
>>>>>>> 254c0391
    // Replay all array merges to update weak equivalence data structures
    context::CDList<Node>::iterator it = d_arrayMerges.begin(), iend = d_arrayMerges.end();
    TNode a, b, eq;
    for (; it != iend; ++it) {
      eq = *it;
      a = eq[0];
      b = eq[1];
      weakEquivMakeRep(b);
      if (weakEquivGetRep(a) == b) {
        weakEquivAddSecondary(TNode(), a, b, eq);
      }
      else {
        d_infoMap.setWeakEquivPointer(b, a);
        d_infoMap.setWeakEquivIndex(b, TNode());
      }
#ifdef CVC4_ASSERTIONS
    checkWeakEquiv(false);
#endif
    }
#ifdef CVC4_ASSERTIONS
    checkWeakEquiv(true);
#endif

    d_readTableContext->push();
    TNode mayRep, iRep;
    CTNodeList* bucketList = NULL;
    CTNodeList::const_iterator i = d_reads.begin(), readsEnd = d_reads.end();
    for (; i != readsEnd; ++i) {
      const TNode& r = *i;

      Debug("arrays::weak") << "TheoryArrays::check(): checking read " << r << std::endl;

      // Find the bucket for this read.
      mayRep = d_mayEqualEqualityEngine.getRepresentative(r[0]);
      iRep = d_equalityEngine->getRepresentative(r[1]);
      std::pair<TNode, TNode> key(mayRep, iRep);
      ReadBucketMap::iterator rbm_it = d_readBucketTable.find(key);
      if (rbm_it == d_readBucketTable.end())
      {
        bucketList = new(true) CTNodeList(d_readTableContext);
        d_readBucketAllocations.push_back(bucketList);
        d_readBucketTable[key] = bucketList;
      }
      else {
        bucketList = rbm_it->second;
      }
      CTNodeList::const_iterator ctnl_it = bucketList->begin(),
                                 ctnl_iend = bucketList->end();
      for (; ctnl_it != ctnl_iend; ++ctnl_it)
      {
        const TNode& r2 = *ctnl_it;
        Assert(r2.getKind() == kind::SELECT);
        Assert(mayRep == d_mayEqualEqualityEngine.getRepresentative(r2[0]));
        Assert(iRep == d_equalityEngine->getRepresentative(r2[1]));
        if (d_equalityEngine->areEqual(r, r2))
        {
          continue;
        }
        if (weakEquivGetRepIndex(r[0], r[1]) == weakEquivGetRepIndex(r2[0], r[1])) {
          // add lemma: r[1] = r2[1] /\ cond(r[0],r2[0]) => r = r2
          vector<TNode> conjunctions;
          Assert(d_equalityEngine->areEqual(r, Rewriter::rewrite(r)));
          Assert(d_equalityEngine->areEqual(r2, Rewriter::rewrite(r2)));
          Node lemma = Rewriter::rewrite(r).eqNode(Rewriter::rewrite(r2)).negate();
          d_permRef.push_back(lemma);
          conjunctions.push_back(lemma);
          if (r[1] != r2[1]) {
            d_equalityEngine->explainEquality(r[1], r2[1], true, conjunctions);
          }
          // TODO: get smaller lemmas by eliminating shared parts of path
          weakEquivBuildCond(r[0], r[1], conjunctions);
          weakEquivBuildCond(r2[0], r[1], conjunctions);
          lemma = mkAnd(conjunctions, true);
          // LSH FIXME: which kind of arrays lemma is this
          Trace("arrays-lem") << "Arrays::addExtLemma " << lemma <<"\n";
          d_out->lemma(lemma, LemmaProperty::SEND_ATOMS);
          d_readTableContext->pop();
          Trace("arrays") << spaces(getSatContext()->getLevel()) << "Arrays::check(): done" << endl;
          return;
        }
      }
      bucketList->push_back(r);
    }
    d_readTableContext->pop();
  }

  if (!options::arraysEagerLemmas() && fullEffort(level)
      && !d_state.isInConflict() && !options::arraysWeakEquivalence())
  {
    // generate the lemmas on the worklist
    Trace("arrays-lem")<< "Arrays::discharging lemmas. Number of queued lemmas: " << d_RowQueue.size() << "\n";
    while (d_RowQueue.size() > 0 && !d_state.isInConflict())
    {
      if (dischargeLemmas()) {
        break;
      }
    }
  }

  Trace("arrays") << spaces(getSatContext()->getLevel()) << "Arrays::check(): done" << endl;
}

bool TheoryArrays::preNotifyFact(
    TNode atom, bool pol, TNode fact, bool isPrereg, bool isInternal)
{
  if (!isPrereg)
  {
    if (atom.getKind() == kind::EQUAL)
    {
      if (!d_equalityEngine->hasTerm(atom[0]))
      {
        Assert(atom[0].isConst());
        d_equalityEngine->addTerm(atom[0]);
      }
      if (!d_equalityEngine->hasTerm(atom[1]))
      {
        Assert(atom[1].isConst());
        d_equalityEngine->addTerm(atom[1]);
      }
    }
  }
  return false;
}

void TheoryArrays::notifyFact(TNode atom, bool pol, TNode fact, bool isInternal)
{
  // if a disequality
  if (atom.getKind() == kind::EQUAL && !pol)
  {
    // Apply ArrDiseq Rule if diseq is between arrays
    if (fact[0][0].getType().isArray() && !d_state.isInConflict())
    {
      NodeManager* nm = NodeManager::currentNM();
      TypeNode indexType = fact[0][0].getType()[0];

      TNode k;
      // k is the skolem for this disequality.
      Debug("pf::array") << "Check: kind::NOT: array theory making a skolem"
                          << std::endl;

      // If not in replay mode, generate a fresh skolem variable
      k = getSkolem(
          fact,
          "array_ext_index",
          indexType,
          "an extensional lemma index variable from the theory of arrays",
          false);

      Node ak = nm->mkNode(kind::SELECT, fact[0][0], k);
      Node bk = nm->mkNode(kind::SELECT, fact[0][1], k);
      Node eq = ak.eqNode(bk);
      Node lemma = fact[0].orNode(eq.notNode());

      if (options::arraysPropagate() > 0 && d_equalityEngine->hasTerm(ak)
          && d_equalityEngine->hasTerm(bk))
      {
        // Propagate witness disequality - might produce a conflict
        d_permRef.push_back(lemma);
        Debug("pf::array") << "Asserting to the equality engine:" << std::endl
                           << "\teq = " << eq << std::endl
                           << "\treason = " << fact << std::endl;

        d_equalityEngine->assertEquality(eq, false, fact);
        ++d_numProp;
      }

      // If this is the solution pass, generate the lemma. Otherwise, don't
      // generate it - as this is the lemma that we're reproving...
      Trace("arrays-lem") << "Arrays::addExtLemma " << lemma << "\n";
      d_out->lemma(lemma);
      ++d_numExt;
    }
    else
    {
      Debug("pf::array") << "Check: kind::NOT: array theory NOT making a skolem"
                         << std::endl;
      d_modelConstraints.push_back(fact);
    }
  }
}

Node TheoryArrays::mkAnd(std::vector<TNode>& conjunctions, bool invert, unsigned startIndex)
{
  if (conjunctions.empty())
  {
    return invert ? d_false : d_true;
  }

  std::set<TNode> all;

  unsigned i = startIndex;
  TNode t;
  for (; i < conjunctions.size(); ++i) {
    t = conjunctions[i];
    if (t == d_true) {
      continue;
    }
    else if (t.getKind() == kind::AND) {
      for(TNode::iterator child_it = t.begin(); child_it != t.end(); ++child_it) {
        if (*child_it == d_true) {
          continue;
        }
        all.insert(*child_it);
      }
    }
    else {
      all.insert(t);
    }
  }

  if (all.size() == 0) {
    return invert ? d_false : d_true;
  }
  if (all.size() == 1) {
    // All the same, or just one
    if (invert) {
      return (*(all.begin())).negate();
    }
    else {
      return *(all.begin());
    }
  }

  NodeBuilder<> conjunction(invert ? kind::OR : kind::AND);
  std::set<TNode>::const_iterator it = all.begin();
  std::set<TNode>::const_iterator it_end = all.end();
  while (it != it_end) {
    if (invert) {
      conjunction << (*it).negate();
    }
    else {
      conjunction << *it;
    }
    ++ it;
  }

  return conjunction;
}


void TheoryArrays::setNonLinear(TNode a)
{
  if (options::arraysWeakEquivalence()) return;
  if (d_infoMap.isNonLinear(a)) return;

  Trace("arrays") << spaces(getSatContext()->getLevel()) << "Arrays::setNonLinear (" << a << ")\n";
  d_infoMap.setNonLinear(a);
  ++d_numNonLinear;

  const CTNodeList* i_a = d_infoMap.getIndices(a);
  const CTNodeList* st_a = d_infoMap.getStores(a);
  const CTNodeList* inst_a = d_infoMap.getInStores(a);

  size_t it = 0;

  // Propagate non-linearity down chain of stores
  for( ; it < st_a->size(); ++it) {
    TNode store = (*st_a)[it];
    Assert(store.getKind() == kind::STORE);
    setNonLinear(store[0]);
  }

  // Instantiate ROW lemmas that were ignored before
  size_t it2 = 0;
  RowLemmaType lem;
  for(; it2 < i_a->size(); ++it2) {
    TNode i = (*i_a)[it2];
    it = 0;
    for ( ; it < inst_a->size(); ++it) {
      TNode store = (*inst_a)[it];
      Assert(store.getKind() == kind::STORE);
      TNode j = store[1];
      TNode c = store[0];
      lem = std::make_tuple(store, c, j, i);
      Trace("arrays-lem") << spaces(getSatContext()->getLevel()) <<"Arrays::setNonLinear ("<<store<<", "<<c<<", "<<j<<", "<<i<<")\n";
      queueRowLemma(lem);
    }
  }

}

void TheoryArrays::mergeArrays(TNode a, TNode b)
{
  // Note: a is the new representative
  Assert(a.getType().isArray() && b.getType().isArray());

  if (d_mergeInProgress) {
    // Nested call to mergeArrays, just push on the queue and return
    d_mergeQueue.push(a.eqNode(b));
    return;
  }

  d_mergeInProgress = true;

  Node n;
  while (true) {
    // Normally, a is its own representative, but it's possible for a to have
    // been merged with another array after it got queued up by the equality engine,
    // so we take its representative to be safe.
    a = d_equalityEngine->getRepresentative(a);
    Assert(d_equalityEngine->getRepresentative(b) == a);
    Trace("arrays-merge") << spaces(getSatContext()->getLevel()) << "Arrays::merge: (" << a << ", " << b << ")\n";

    if (options::arraysOptimizeLinear() && !options::arraysWeakEquivalence()) {
      bool aNL = d_infoMap.isNonLinear(a);
      bool bNL = d_infoMap.isNonLinear(b);
      if (aNL) {
        if (bNL) {
          // already both marked as non-linear - no need to do anything
        }
        else {
          // Set b to be non-linear
          setNonLinear(b);
        }
      }
      else {
        if (bNL) {
          // Set a to be non-linear
          setNonLinear(a);
        }
        else {
          // Check for new non-linear arrays
          const CTNodeList* astores = d_infoMap.getStores(a);
          const CTNodeList* bstores = d_infoMap.getStores(b);
          Assert(astores->size() <= 1 && bstores->size() <= 1);
          if (astores->size() > 0 && bstores->size() > 0) {
            setNonLinear(a);
            setNonLinear(b);
          }
        }
      }
    }

    TNode constArrA = d_infoMap.getConstArr(a);
    TNode constArrB = d_infoMap.getConstArr(b);
    if (constArrA.isNull()) {
      if (!constArrB.isNull()) {
        d_infoMap.setConstArr(a,constArrB);
      }
    }
    else if (!constArrB.isNull()) {
      if (constArrA != constArrB) {
        conflict(constArrA,constArrB);
      }
    }

    TNode mayRepA = d_mayEqualEqualityEngine.getRepresentative(a);
    TNode mayRepB = d_mayEqualEqualityEngine.getRepresentative(b);

    // If a and b have different default values associated with their mayequal equivalence classes,
    // things get complicated.  Similarly, if two mayequal equivalence classes have different
    // constant representatives, it's not clear what to do. - disallow these cases for now.  -Clark
    DefValMap::iterator it = d_defValues.find(mayRepA);
    DefValMap::iterator it2 = d_defValues.find(mayRepB);
    TNode defValue;

    if (it != d_defValues.end()) {
      defValue = (*it).second;
      if ((it2 != d_defValues.end() && (defValue != (*it2).second)) ||
          (mayRepA.isConst() && mayRepB.isConst() && mayRepA != mayRepB)) {
        throw LogicException("Array theory solver does not yet support write-chains connecting two different constant arrays");
      }
    }
    else if (it2 != d_defValues.end()) {
      defValue = (*it2).second;
    }
    d_mayEqualEqualityEngine.assertEquality(a.eqNode(b), true, d_true);
    Assert(d_mayEqualEqualityEngine.consistent());
    if (!defValue.isNull()) {
      mayRepA = d_mayEqualEqualityEngine.getRepresentative(a);
      d_defValues[mayRepA] = defValue;
    }

    checkRowLemmas(a,b);
    checkRowLemmas(b,a);

    // merge info adds the list of the 2nd argument to the first
    d_infoMap.mergeInfo(a, b);

    if (options::arraysWeakEquivalence()) {
      d_arrayMerges.push_back(a.eqNode(b));
    }

    // If no more to do, break
    if (d_state.isInConflict() || d_mergeQueue.empty())
    {
      break;
    }

    // Otherwise, prepare for next iteration
    n = d_mergeQueue.front();
    a = n[0];
    b = n[1];
    d_mergeQueue.pop();
  }
  d_mergeInProgress = false;
}


void TheoryArrays::checkStore(TNode a) {
  if (options::arraysWeakEquivalence()) return;
  Trace("arrays-cri")<<"Arrays::checkStore "<<a<<"\n";

  if(Trace.isOn("arrays-cri")) {
    d_infoMap.getInfo(a)->print();
  }
  Assert(a.getType().isArray());
  Assert(a.getKind() == kind::STORE);
  TNode b = a[0];
  TNode i = a[1];

  TNode brep = d_equalityEngine->getRepresentative(b);

  if (!options::arraysOptimizeLinear() || d_infoMap.isNonLinear(brep)) {
    const CTNodeList* js = d_infoMap.getIndices(brep);
    size_t it = 0;
    RowLemmaType lem;
    for(; it < js->size(); ++it) {
      TNode j = (*js)[it];
      if (i == j) continue;
      lem = std::make_tuple(a, b, i, j);
      Trace("arrays-lem") << spaces(getSatContext()->getLevel()) <<"Arrays::checkStore ("<<a<<", "<<b<<", "<<i<<", "<<j<<")\n";
      queueRowLemma(lem);
    }
  }
}


void TheoryArrays::checkRowForIndex(TNode i, TNode a)
{
  if (options::arraysWeakEquivalence()) return;
  Trace("arrays-cri")<<"Arrays::checkRowForIndex "<<a<<"\n";
  Trace("arrays-cri")<<"                   index "<<i<<"\n";

  if(Trace.isOn("arrays-cri")) {
    d_infoMap.getInfo(a)->print();
  }
  Assert(a.getType().isArray());
  Assert(d_equalityEngine->getRepresentative(a) == a);

  TNode constArr = d_infoMap.getConstArr(a);
  if (!constArr.isNull()) {
    ArrayStoreAll storeAll = constArr.getConst<ArrayStoreAll>();
    Node defValue = storeAll.getValue();
    Node selConst = NodeManager::currentNM()->mkNode(kind::SELECT, constArr, i);
    if (!d_equalityEngine->hasTerm(selConst))
    {
      preRegisterTermInternal(selConst);
    }
    assertInference(
        selConst.eqNode(defValue), true, d_true, PfRule::ARRAYS_TRUST);
  }

  const CTNodeList* stores = d_infoMap.getStores(a);
  const CTNodeList* instores = d_infoMap.getInStores(a);
  size_t it = 0;
  RowLemmaType lem;

  for(; it < stores->size(); ++it) {
    TNode store = (*stores)[it];
    Assert(store.getKind() == kind::STORE);
    TNode j = store[1];
    if (i == j) continue;
    lem = std::make_tuple(store, store[0], j, i);
    Trace("arrays-lem") << spaces(getSatContext()->getLevel()) <<"Arrays::checkRowForIndex ("<<store<<", "<<store[0]<<", "<<j<<", "<<i<<")\n";
    queueRowLemma(lem);
  }

  if (!options::arraysOptimizeLinear() || d_infoMap.isNonLinear(a)) {
    it = 0;
    for(; it < instores->size(); ++it) {
      TNode instore = (*instores)[it];
      Assert(instore.getKind() == kind::STORE);
      TNode j = instore[1];
      if (i == j) continue;
      lem = std::make_tuple(instore, instore[0], j, i);
      Trace("arrays-lem") << spaces(getSatContext()->getLevel()) <<"Arrays::checkRowForIndex ("<<instore<<", "<<instore[0]<<", "<<j<<", "<<i<<")\n";
      queueRowLemma(lem);
    }
  }
}


// a just became equal to b
// look for new ROW lemmas
void TheoryArrays::checkRowLemmas(TNode a, TNode b)
{
  if (options::arraysWeakEquivalence()) return;
  Trace("arrays-crl")<<"Arrays::checkLemmas begin \n"<<a<<"\n";
  if(Trace.isOn("arrays-crl"))
    d_infoMap.getInfo(a)->print();
  Trace("arrays-crl")<<"  ------------  and "<<b<<"\n";
  if(Trace.isOn("arrays-crl"))
    d_infoMap.getInfo(b)->print();

  const CTNodeList* i_a = d_infoMap.getIndices(a);
  size_t it = 0;
  TNode constArr = d_infoMap.getConstArr(b);
  if (!constArr.isNull()) {
    for( ; it < i_a->size(); ++it) {
      TNode i = (*i_a)[it];
      Node selConst = NodeManager::currentNM()->mkNode(kind::SELECT, constArr, i);
      if (!d_equalityEngine->hasTerm(selConst))
      {
        preRegisterTermInternal(selConst);
      }
    }
  }

  const CTNodeList* st_b = d_infoMap.getStores(b);
  const CTNodeList* inst_b = d_infoMap.getInStores(b);
  size_t its;

  RowLemmaType lem;

  for(it = 0 ; it < i_a->size(); ++it) {
    TNode i = (*i_a)[it];
    its = 0;
    for ( ; its < st_b->size(); ++its) {
      TNode store = (*st_b)[its];
      Assert(store.getKind() == kind::STORE);
      TNode j = store[1];
      TNode c = store[0];
      lem = std::make_tuple(store, c, j, i);
      Trace("arrays-lem") << spaces(getSatContext()->getLevel()) <<"Arrays::checkRowLemmas ("<<store<<", "<<c<<", "<<j<<", "<<i<<")\n";
      queueRowLemma(lem);
    }
  }

  if (!options::arraysOptimizeLinear() || d_infoMap.isNonLinear(b)) {
    for(it = 0 ; it < i_a->size(); ++it ) {
      TNode i = (*i_a)[it];
      its = 0;
      for ( ; its < inst_b->size(); ++its) {
        TNode store = (*inst_b)[its];
        Assert(store.getKind() == kind::STORE);
        TNode j = store[1];
        TNode c = store[0];
        lem = std::make_tuple(store, c, j, i);
        Trace("arrays-lem") << spaces(getSatContext()->getLevel()) <<"Arrays::checkRowLemmas ("<<store<<", "<<c<<", "<<j<<", "<<i<<")\n";
        queueRowLemma(lem);
      }
    }
  }
  Trace("arrays-crl")<<"Arrays::checkLemmas done.\n";
}

void TheoryArrays::propagate(RowLemmaType lem)
{
  Debug("pf::array") << "TheoryArrays: RowLemma Propagate called. options::arraysPropagate() = "
                     << options::arraysPropagate() << std::endl;

  TNode a, b, i, j;
  std::tie(a, b, i, j) = lem;

  Assert(a.getType().isArray() && b.getType().isArray());
  if (d_equalityEngine->areEqual(a, b) || d_equalityEngine->areEqual(i, j))
  {
    return;
  }

  NodeManager* nm = NodeManager::currentNM();
  Node aj = nm->mkNode(kind::SELECT, a, j);
  Node bj = nm->mkNode(kind::SELECT, b, j);

  // Try to avoid introducing new read terms: track whether these already exist
  bool ajExists = d_equalityEngine->hasTerm(aj);
  bool bjExists = d_equalityEngine->hasTerm(bj);
  bool bothExist = ajExists && bjExists;

  // If propagating, check propagations
  int prop = options::arraysPropagate();
  if (prop > 0) {
    if (d_equalityEngine->areDisequal(i, j, true) && (bothExist || prop > 1))
    {
      Trace("arrays-lem") << spaces(getSatContext()->getLevel()) <<"Arrays::queueRowLemma: propagating aj = bj ("<<aj<<", "<<bj<<")\n";
      Node aj_eq_bj = aj.eqNode(bj);
      Node reason =
          (i.isConst() && j.isConst()) ? d_true : i.eqNode(j).notNode();
      d_permRef.push_back(reason);
      if (!ajExists) {
        preRegisterTermInternal(aj);
      }
      if (!bjExists) {
        preRegisterTermInternal(bj);
      }
      assertInference(aj_eq_bj, true, reason, PfRule::ARRAYS_READ_OVER_WRITE);
      ++d_numProp;
      return;
    }
    if (bothExist && d_equalityEngine->areDisequal(aj, bj, true))
    {
      Trace("arrays-lem") << spaces(getSatContext()->getLevel()) <<"Arrays::queueRowLemma: propagating i = j ("<<i<<", "<<j<<")\n";
      Node reason =
          (aj.isConst() && bj.isConst()) ? d_true : aj.eqNode(bj).notNode();
      Node i_eq_j = i.eqNode(j);
      d_permRef.push_back(reason);
      assertInference(i_eq_j, true, reason, PfRule::ARRAYS_READ_OVER_WRITE);
      ++d_numProp;
      return;
    }
  }
}

void TheoryArrays::queueRowLemma(RowLemmaType lem)
{
  Debug("pf::array") << "Array solver: queue row lemma called" << std::endl;

  if (d_state.isInConflict() || d_RowAlreadyAdded.contains(lem))
  {
    return;
  }
  TNode a, b, i, j;
  std::tie(a, b, i, j) = lem;

  Assert(a.getType().isArray() && b.getType().isArray());
  if (d_equalityEngine->areEqual(a, b) || d_equalityEngine->areEqual(i, j))
  {
    return;
  }

  NodeManager* nm = NodeManager::currentNM();
  Node aj = nm->mkNode(kind::SELECT, a, j);
  Node bj = nm->mkNode(kind::SELECT, b, j);

  // Try to avoid introducing new read terms: track whether these already exist
  bool ajExists = d_equalityEngine->hasTerm(aj);
  bool bjExists = d_equalityEngine->hasTerm(bj);
  bool bothExist = ajExists && bjExists;

  // If propagating, check propagations
  int prop = options::arraysPropagate();
  if (prop > 0) {
    propagate(lem);
  }

  // Prefer equality between indexes so as not to introduce new read terms
  if (options::arraysEagerIndexSplitting() && !bothExist
      && !d_equalityEngine->areDisequal(i, j, false))
  {
    Node i_eq_j;
    i_eq_j = d_valuation.ensureLiteral(i.eqNode(j));  // TODO: think about this
#if 0
    i_eq_j = i.eqNode(j);
#endif
    getOutputChannel().requirePhase(i_eq_j, true);
    d_decisionRequests.push(i_eq_j);
  }

  // TODO: maybe add triggers here

  if (options::arraysEagerLemmas() || bothExist)
  {
    // Make sure that any terms introduced by rewriting are appropriately stored in the equality database
    Node aj2 = Rewriter::rewrite(aj);
    if (aj != aj2) {
      if (!ajExists) {
        preRegisterTermInternal(aj);
      }
      if (!d_equalityEngine->hasTerm(aj2))
      {
        preRegisterTermInternal(aj2);
      }
      assertInference(
          aj.eqNode(aj2), true, d_true, PfRule::MACRO_SR_PRED_INTRO);
    }
    Node bj2 = Rewriter::rewrite(bj);
    if (bj != bj2) {
      if (!bjExists) {
        preRegisterTermInternal(bj);
      }
      if (!d_equalityEngine->hasTerm(bj2))
      {
        preRegisterTermInternal(bj2);
      }
      assertInference(
          bj.eqNode(bj2), true, d_true, PfRule::MACRO_SR_PRED_INTRO);
    }
    if (aj2 == bj2) {
      return;
    }

    // construct lemma
    Node eq1 = aj2.eqNode(bj2);
    Node eq1_r = Rewriter::rewrite(eq1);
    if (eq1_r == d_true) {
      if (!d_equalityEngine->hasTerm(aj2))
      {
        preRegisterTermInternal(aj2);
      }
      if (!d_equalityEngine->hasTerm(bj2))
      {
        preRegisterTermInternal(bj2);
      }
      assertInference(eq1, true, d_true, PfRule::MACRO_SR_PRED_INTRO);
      return;
    }

    Node eq2 = i.eqNode(j);
    Node eq2_r = Rewriter::rewrite(eq2);
    if (eq2_r == d_true) {
      assertInference(eq2, true, d_true, PfRule::MACRO_SR_PRED_INTRO);
      return;
    }

    Node lemma = nm->mkNode(kind::OR, eq2_r, eq1_r);

    Trace("arrays-lem")<<"Arrays::addRowLemma adding "<<lemma<<"\n";
    d_RowAlreadyAdded.insert(lem);
    d_out->lemma(lemma);
    ++d_numRow;
  }
  else {
    d_RowQueue.push(lem);
  }
}

Node TheoryArrays::getNextDecisionRequest()
{
  if(! d_decisionRequests.empty()) {
    Node n = d_decisionRequests.front();
    d_decisionRequests.pop();
    return n;
  }
  return Node::null();
}


bool TheoryArrays::dischargeLemmas()
{
  bool lemmasAdded = false;
  size_t sz = d_RowQueue.size();
  for (unsigned count = 0; count < sz; ++count) {
    RowLemmaType l = d_RowQueue.front();
    d_RowQueue.pop();
    if (d_RowAlreadyAdded.contains(l)) {
      continue;
    }

    TNode a, b, i, j;
    std::tie(a, b, i, j) = l;
    Assert(a.getType().isArray() && b.getType().isArray());

    NodeManager* nm = NodeManager::currentNM();
    Node aj = nm->mkNode(kind::SELECT, a, j);
    Node bj = nm->mkNode(kind::SELECT, b, j);
    bool ajExists = d_equalityEngine->hasTerm(aj);
    bool bjExists = d_equalityEngine->hasTerm(bj);

    // Check for redundant lemma
    // TODO: more checks possible (i.e. check d_RowAlreadyAdded in context)
    if (!d_equalityEngine->hasTerm(i) || !d_equalityEngine->hasTerm(j)
        || d_equalityEngine->areEqual(i, j) || !d_equalityEngine->hasTerm(a)
        || !d_equalityEngine->hasTerm(b) || d_equalityEngine->areEqual(a, b)
        || (ajExists && bjExists && d_equalityEngine->areEqual(aj, bj)))
    {
      continue;
    }

    int prop = options::arraysPropagate();
    if (prop > 0) {
      propagate(l);
      if (d_state.isInConflict())
      {
        return true;
      }
    }

    // Make sure that any terms introduced by rewriting are appropriately stored in the equality database
    Node aj2 = Rewriter::rewrite(aj);
    if (aj != aj2) {
      if (!ajExists) {
        preRegisterTermInternal(aj);
      }
      if (!d_equalityEngine->hasTerm(aj2))
      {
        preRegisterTermInternal(aj2);
      }
      assertInference(
          aj.eqNode(aj2), true, d_true, PfRule::MACRO_SR_PRED_INTRO);
    }
    Node bj2 = Rewriter::rewrite(bj);
    if (bj != bj2) {
      if (!bjExists) {
        preRegisterTermInternal(bj);
      }
      if (!d_equalityEngine->hasTerm(bj2))
      {
        preRegisterTermInternal(bj2);
      }
      assertInference(
          bj.eqNode(bj2), true, d_true, PfRule::MACRO_SR_PRED_INTRO);
    }
    if (aj2 == bj2) {
      continue;
    }

    // construct lemma
    Node eq1 = aj2.eqNode(bj2);
    Node eq1_r = Rewriter::rewrite(eq1);
    if (eq1_r == d_true) {
      if (!d_equalityEngine->hasTerm(aj2))
      {
        preRegisterTermInternal(aj2);
      }
      if (!d_equalityEngine->hasTerm(bj2))
      {
        preRegisterTermInternal(bj2);
      }
      assertInference(eq1, true, d_true, PfRule::MACRO_SR_PRED_INTRO);
      continue;
    }

    Node eq2 = i.eqNode(j);
    Node eq2_r = Rewriter::rewrite(eq2);
    if (eq2_r == d_true) {
      assertInference(eq2, true, d_true, PfRule::MACRO_SR_PRED_INTRO);
      continue;
    }

    Node lem = nm->mkNode(kind::OR, eq2_r, eq1_r);

    Trace("arrays-lem")<<"Arrays::addRowLemma adding "<<lem<<"\n";
    d_RowAlreadyAdded.insert(l);
    d_out->lemma(lem);
    ++d_numRow;
    lemmasAdded = true;
    if (options::arraysReduceSharing()) {
      return true;
    }
  }
  return lemmasAdded;
}

void TheoryArrays::conflict(TNode a, TNode b) {
  Debug("pf::array") << "TheoryArrays::Conflict called" << std::endl;
  TrustNode tconf;
  if (options::proofNew())
  {
    tconf = d_pfEqualityEngine->assertConflict(a.eqNode(b));
    d_conflictNode = tconf.getNode();
  }
  else
  {
    explain(a.eqNode(b), d_conflictNode);
    tconf = TrustNode::mkTrustConflict(d_conflictNode, nullptr);
  }
  if (!d_inCheckModel) {
    if (options::proofNew())
    {
      d_out->trustedConflict(tconf);
    }
    else
    {
      d_out->conflict(tconf.getNode());
    }
  }
<<<<<<< HEAD
  d_conflict = true;
=======

  d_state.notifyInConflict();
>>>>>>> 254c0391
}

TheoryArrays::TheoryArraysDecisionStrategy::TheoryArraysDecisionStrategy(
    TheoryArrays* ta)
    : d_ta(ta)
{
}
void TheoryArrays::TheoryArraysDecisionStrategy::initialize() {}
Node TheoryArrays::TheoryArraysDecisionStrategy::getNextDecisionRequest()
{
  return d_ta->getNextDecisionRequest();
}
std::string TheoryArrays::TheoryArraysDecisionStrategy::identify() const
{
  return std::string("th_arrays_dec");
}

TrustNode TheoryArrays::expandDefinition(Node node)
{
  NodeManager* nm = NodeManager::currentNM();
  Kind kind = node.getKind();

  /* Expand
   *
   *   (eqrange a b i j)
   *
   * to
   *
   *  forall k . i <= k <= j => a[k] = b[k]
   *
   */
  if (kind == kind::EQ_RANGE)
  {
    TNode a = node[0];
    TNode b = node[1];
    TNode i = node[2];
    TNode j = node[3];
    Node k = nm->mkBoundVar(i.getType());
    Node bvl = nm->mkNode(kind::BOUND_VAR_LIST, k);
    TypeNode type = k.getType();

    Kind kle;
    Node range;
    if (type.isBitVector())
    {
      kle = kind::BITVECTOR_ULE;
    }
    else if (type.isFloatingPoint())
    {
      kle = kind::FLOATINGPOINT_LEQ;
    }
    else if (type.isInteger() || type.isReal())
    {
      kle = kind::LEQ;
    }
    else
    {
      Unimplemented() << "Type " << type << " is not supported for predicate "
                      << kind;
    }

    range = nm->mkNode(kind::AND, nm->mkNode(kle, i, k), nm->mkNode(kle, k, j));

    Node eq = nm->mkNode(kind::EQUAL,
                         nm->mkNode(kind::SELECT, a, k),
                         nm->mkNode(kind::SELECT, b, k));
    Node implies = nm->mkNode(kind::IMPLIES, range, eq);
    Node ret = nm->mkNode(kind::FORALL, bvl, implies);
    return TrustNode::mkTrustRewrite(node, ret, nullptr);
  }
  return TrustNode::null();
}

bool TheoryArrays::assertInference(TNode eq,
                                   bool polarity,
                                   TNode reason,
                                   PfRule r)
{
  Trace("arrays-infer") << "TheoryArrays::assertInference: "
                        << (polarity ? Node(eq) : eq.notNode()) << " by "
                        << reason << "; " << r << std::endl;
  Assert(eq.getKind() == kind::EQUAL);
  if (options::proofNew())
  {
    Node fact = polarity ? Node(eq) : eq.notNode();
    std::vector<Node> args;
    switch (r)
    {
      case PfRule::MACRO_SR_PRED_INTRO: args.push_back(fact); break;
      case PfRule::ARRAYS_READ_OVER_WRITE_1:
        Assert(polarity);
        args.push_back(eq[0]);
        break;
      case PfRule::ARRAYS_READ_OVER_WRITE:
      case PfRule::ARRAYS_EXT:
      default:
        args.push_back(fact);
        r = PfRule::ARRAYS_TRUST;
        break;
    }
    return d_pfEqualityEngine->assertFact(fact, r, reason, args);
  }
  return d_equalityEngine->assertEquality(eq, polarity, reason);
}

void TheoryArrays::computeRelevantTerms(std::set<Node>& termSet)
{
  NodeManager* nm = NodeManager::currentNM();
  // make sure RIntro1 reads are included in the relevant set of reads
  eq::EqClassesIterator eqcs_i = eq::EqClassesIterator(d_equalityEngine);
  for (; !eqcs_i.isFinished(); ++eqcs_i)
  {
    Node eqc = (*eqcs_i);
    if (!eqc.getType().isArray())
    {
      // not an array, skip
      continue;
    }
    eq::EqClassIterator eqc_i = eq::EqClassIterator(eqc, d_equalityEngine);
    for (; !eqc_i.isFinished(); ++eqc_i)
    {
      Node n = *eqc_i;
      if (termSet.find(n) != termSet.end())
      {
        if (n.getKind() == kind::STORE)
        {
          // Make sure RIntro1 reads are included
          Node r = nm->mkNode(kind::SELECT, n, n[1]);
          Trace("arrays::collectModelInfo")
              << "TheoryArrays::collectModelInfo, adding RIntro1 read: " << r
              << endl;
          termSet.insert(r);
        }
      }
    }
  }

  // Now do a fixed-point iteration to get all reads that need to be included
  // because of RIntro2 rule
  bool changed;
  do
  {
    changed = false;
    eqcs_i = eq::EqClassesIterator(d_equalityEngine);
    for (; !eqcs_i.isFinished(); ++eqcs_i)
    {
      Node eqc = (*eqcs_i);
      eq::EqClassIterator eqc_i = eq::EqClassIterator(eqc, d_equalityEngine);
      for (; !eqc_i.isFinished(); ++eqc_i)
      {
        Node n = *eqc_i;
        if (n.getKind() == kind::SELECT && termSet.find(n) != termSet.end())
        {
          // Find all terms equivalent to n[0] and get corresponding read terms
          Node array_eqc = d_equalityEngine->getRepresentative(n[0]);
          eq::EqClassIterator array_eqc_i =
              eq::EqClassIterator(array_eqc, d_equalityEngine);
          for (; !array_eqc_i.isFinished(); ++array_eqc_i)
          {
            Node arr = *array_eqc_i;
            if (arr.getKind() == kind::STORE
                && termSet.find(arr) != termSet.end()
                && !d_equalityEngine->areEqual(arr[1], n[1]))
            {
              Node r = nm->mkNode(kind::SELECT, arr, n[1]);
              if (termSet.find(r) == termSet.end()
                  && d_equalityEngine->hasTerm(r))
              {
                Trace("arrays::collectModelInfo")
                    << "TheoryArrays::collectModelInfo, adding RIntro2(a) "
                       "read: "
                    << r << endl;
                termSet.insert(r);
                changed = true;
              }
              r = nm->mkNode(kind::SELECT, arr[0], n[1]);
              if (termSet.find(r) == termSet.end()
                  && d_equalityEngine->hasTerm(r))
              {
                Trace("arrays::collectModelInfo")
                    << "TheoryArrays::collectModelInfo, adding RIntro2(b) "
                       "read: "
                    << r << endl;
                termSet.insert(r);
                changed = true;
              }
            }
          }

          // Find all stores in which n[0] appears and get corresponding read
          // terms
          const CTNodeList* instores = d_infoMap.getInStores(array_eqc);
          size_t it = 0;
          for (; it < instores->size(); ++it)
          {
            TNode instore = (*instores)[it];
            Assert(instore.getKind() == kind::STORE);
            if (termSet.find(instore) != termSet.end()
                && !d_equalityEngine->areEqual(instore[1], n[1]))
            {
              Node r = nm->mkNode(kind::SELECT, instore, n[1]);
              if (termSet.find(r) == termSet.end()
                  && d_equalityEngine->hasTerm(r))
              {
                Trace("arrays::collectModelInfo")
                    << "TheoryArrays::collectModelInfo, adding RIntro2(c) "
                       "read: "
                    << r << endl;
                termSet.insert(r);
                changed = true;
              }
              r = nm->mkNode(kind::SELECT, instore[0], n[1]);
              if (termSet.find(r) == termSet.end()
                  && d_equalityEngine->hasTerm(r))
              {
                Trace("arrays::collectModelInfo")
                    << "TheoryArrays::collectModelInfo, adding RIntro2(d) "
                       "read: "
                    << r << endl;
                termSet.insert(r);
                changed = true;
              }
            }
          }
        }
      }
    }
  } while (changed);
}

}/* CVC4::theory::arrays namespace */
}/* CVC4::theory namespace */
}/* CVC4 namespace */<|MERGE_RESOLUTION|>--- conflicted
+++ resolved
@@ -85,11 +85,7 @@
       d_isPreRegistered(c),
       d_mayEqualEqualityEngine(c, name + "theory::arrays::mayEqual", true),
       d_notify(*this),
-<<<<<<< HEAD
       d_pfEqualityEngine(nullptr),
-      d_conflict(c, false),
-=======
->>>>>>> 254c0391
       d_backtracker(c),
       d_infoMap(c, &d_backtracker, name),
       d_mergeQueue(c),
@@ -184,16 +180,10 @@
   {
     d_equalityEngine->addFunctionKind(kind::STORE);
   }
-<<<<<<< HEAD
-  if (d_useArrTable)
-  {
-    d_equalityEngine->addFunctionKind(kind::ARR_TABLE_FUN);
-  }
-
+
+  // FIXME: don't create if not necessary
   d_pfEqualityEngine.reset(new eq::ProofEqEngine(
       getSatContext(), getUserContext(), *d_equalityEngine, d_pnm));
-=======
->>>>>>> 254c0391
 }
 
 /////////////////////////////////////////////////////////////////////////////
@@ -1219,13 +1209,8 @@
   if (makeEqual) {
     Node d = skolem.eqNode(ref);
     Debug("arrays-model-based") << "Asserting skolem equality " << d << endl;
-<<<<<<< HEAD
     assertInference(d, true, d_true, PfRule::MACRO_SR_PRED_INTRO);
-    Assert(!d_conflict);
-=======
-    d_equalityEngine->assertEquality(d, true, d_true);
     Assert(!d_state.isInConflict());
->>>>>>> 254c0391
     d_skolemAssertions.push_back(d);
     d_skolemIndex = d_skolemIndex + 1;
   }
@@ -1239,106 +1224,6 @@
   if ((options::arraysEagerLemmas() || fullEffort(level))
       && !d_state.isInConflict() && options::arraysWeakEquivalence())
   {
-<<<<<<< HEAD
-    // Get all the assertions
-    Assertion assertion = get();
-    TNode fact = assertion.d_assertion;
-
-    Debug("arrays") << spaces(getSatContext()->getLevel()) << "TheoryArrays::check(): processing " << fact << std::endl;
-
-    bool polarity = fact.getKind() != kind::NOT;
-    TNode atom = polarity ? fact : fact[0];
-
-    if (!assertion.d_isPreregistered)
-    {
-      if (atom.getKind() == kind::EQUAL) {
-        if (!d_equalityEngine->hasTerm(atom[0]))
-        {
-          Assert(atom[0].isConst());
-          d_equalityEngine->addTerm(atom[0]);
-        }
-        if (!d_equalityEngine->hasTerm(atom[1]))
-        {
-          Assert(atom[1].isConst());
-          d_equalityEngine->addTerm(atom[1]);
-        }
-      }
-    }
-
-    // Do the work
-    switch (fact.getKind()) {
-      case kind::EQUAL:
-        // must use assert assume since fact may involve Boolean equality
-        d_pfEqualityEngine->assertAssume(fact);
-        break;
-      case kind::SELECT:
-        d_equalityEngine->assertPredicate(fact, true, fact);
-        break;
-      case kind::NOT:
-        if (fact[0].getKind() == kind::SELECT) {
-          d_equalityEngine->assertPredicate(fact[0], false, fact);
-        }
-        else
-        {
-          // Assert the dis-equality
-          // must use assert assume since fact may involve Boolean disequality
-          d_pfEqualityEngine->assertAssume(fact);
-
-          // Apply ArrDiseq Rule if diseq is between arrays
-          if(fact[0][0].getType().isArray() && !d_conflict) {
-            if (d_conflict) { Debug("pf::array") << "Entering the skolemization branch" << std::endl; }
-
-            NodeManager* nm = NodeManager::currentNM();
-            TypeNode indexType = fact[0][0].getType()[0];
-
-            TNode k;
-            // k is the skolem for this disequality.
-            Debug("pf::array")
-                << "Check: kind::NOT: array theory making a skolem"
-                << std::endl;
-            k = getSkolem(
-                fact,
-                "array_ext_index",
-                indexType,
-                "an extensional lemma index variable from the theory of arrays",
-                false);
-            Node ak = nm->mkNode(kind::SELECT, fact[0][0], k);
-            Node bk = nm->mkNode(kind::SELECT, fact[0][1], k);
-            Node eq = ak.eqNode(bk);
-            Node lemma = fact[0].orNode(eq.notNode());
-
-            if (options::arraysPropagate() > 0 && d_equalityEngine->hasTerm(ak)
-                && d_equalityEngine->hasTerm(bk))
-            {
-              // Propagate witness disequality - might produce a conflict
-              d_permRef.push_back(lemma);
-              Debug("pf::array") << "Asserting to the equality engine:" << std::endl
-                                 << "\teq = " << eq << std::endl
-                                 << "\treason = " << fact << std::endl;
-              assertInference(eq, false, fact, PfRule::ARRAYS_EXT);
-              ++d_numProp;
-            }
-
-            // If this is the solution pass, generate the lemma. Otherwise,
-            // don't generate it - as this is the lemma that we're reproving...
-            Trace("arrays-lem") << "Arrays::addExtLemma " << lemma << "\n";
-            d_out->lemma(lemma);
-            ++d_numExt;
-          } else {
-            Debug("pf::array") << "Check: kind::NOT: array theory NOT making a skolem" << std::endl;
-            d_modelConstraints.push_back(fact);
-          }
-        }
-        break;
-    default:
-      Unreachable();
-      break;
-    }
-  }
-
-  if ((options::arraysEagerLemmas() || fullEffort(e)) && !d_conflict && options::arraysWeakEquivalence()) {
-=======
->>>>>>> 254c0391
     // Replay all array merges to update weak equivalence data structures
     context::CDList<Node>::iterator it = d_arrayMerges.begin(), iend = d_arrayMerges.end();
     TNode a, b, eq;
@@ -1460,6 +1345,12 @@
       }
     }
   }
+  // FIXME
+  if (!isInternal && atom.getKind()==EQUAL)
+  {
+    d_pfEqualityEngine->assertAssume(fact);
+    return true;
+  }
   return false;
 }
 
@@ -1500,8 +1391,7 @@
         Debug("pf::array") << "Asserting to the equality engine:" << std::endl
                            << "\teq = " << eq << std::endl
                            << "\treason = " << fact << std::endl;
-
-        d_equalityEngine->assertEquality(eq, false, fact);
+        assertInference(eq, false, fact, PfRule::ARRAYS_EXT);
         ++d_numProp;
       }
 
@@ -2196,12 +2086,7 @@
       d_out->conflict(tconf.getNode());
     }
   }
-<<<<<<< HEAD
-  d_conflict = true;
-=======
-
   d_state.notifyInConflict();
->>>>>>> 254c0391
 }
 
 TheoryArrays::TheoryArraysDecisionStrategy::TheoryArraysDecisionStrategy(
