/*********************                                                        */
/*! \file theory_arrays.cpp
 ** \verbatim
 ** Original author: Clark Barrett
 ** Major contributors: Morgan Deters
 ** Minor contributors (to current version): Tim King, Kshitij Bansal, Andrew Reynolds, Dejan Jovanovic
 ** This file is part of the CVC4 project.
 ** Copyright (c) 2009-2014  New York University and The University of Iowa
 ** See the file COPYING in the top-level source directory for licensing
 ** information.\endverbatim
 **
 ** \brief Implementation of the theory of arrays.
 **
 ** Implementation of the theory of arrays.
 **/

#include "theory/arrays/theory_arrays.h"

#include <map>

#include "expr/kind.h"
#include "options/arrays_options.h"
#include "options/smt_options.h"
#include "smt/logic_exception.h"
#include "smt/smt_statistics_registry.h"
#include "smt_util/command.h"
#include "theory/rewriter.h"
#include "theory/theory_model.h"
#include "proof/theory_proof.h"
#include "proof/proof_manager.h"
<<<<<<< HEAD
#include "proof/array_proof.h"
=======
#include "theory/valuation.h"
>>>>>>> f898ba4a

using namespace std;

namespace CVC4 {
namespace theory {
namespace arrays {

// These are the options that produce the best empirical results on QF_AX benchmarks.
// eagerLemmas = true
// eagerIndexSplitting = false

// Use static configuration of options for now
const bool d_ccStore = false;
const bool d_useArrTable = false;
  //const bool d_eagerLemmas = false;
const bool d_preprocess = true;
const bool d_solveWrite = true;
const bool d_solveWrite2 = false;
  // These are now options
  //const bool d_propagateLemmas = true;
  //bool d_useNonLinearOpt = true;
  //bool d_lazyRIntro1 = true;
  //bool d_eagerIndexSplitting = false;

TheoryArrays::TheoryArrays(context::Context* c, context::UserContext* u,
                           OutputChannel& out, Valuation valuation,
                           const LogicInfo& logicInfo, SmtGlobals* globals,
                           std::string name)
  : Theory(THEORY_ARRAY, c, u, out, valuation, logicInfo, globals, name),
      d_numRow(name + "theory::arrays::number of Row lemmas", 0),
      d_numExt(name + "theory::arrays::number of Ext lemmas", 0),
      d_numProp(name + "theory::arrays::number of propagations", 0),
      d_numExplain(name + "theory::arrays::number of explanations", 0),
      d_numNonLinear(name + "theory::arrays::number of calls to setNonLinear", 0),
      d_numSharedArrayVarSplits(name + "theory::arrays::number of shared array var splits", 0),
      d_numGetModelValSplits(name + "theory::arrays::number of getModelVal splits", 0),
      d_numGetModelValConflicts(name + "theory::arrays::number of getModelVal conflicts", 0),
      d_numSetModelValSplits(name + "theory::arrays::number of setModelVal splits", 0),
      d_numSetModelValConflicts(name + "theory::arrays::number of setModelVal conflicts", 0),
      d_ppEqualityEngine(u, name + "theory::arrays::TheoryArraysPP" , true),
      d_ppFacts(u),
      //      d_ppCache(u),
      d_literalsToPropagate(c),
      d_literalsToPropagateIndex(c, 0),
      d_isPreRegistered(c),
      d_mayEqualEqualityEngine(c, name + "theory::arrays::TheoryArraysMayEqual", true),
      d_notify(*this),
      d_equalityEngine(d_notify, c, name + "theory::arrays::TheoryArrays", true),
      d_conflict(c, false),
      d_backtracker(c),
      d_infoMap(c, &d_backtracker),
      d_mergeQueue(c),
      d_mergeInProgress(false),
      d_RowQueue(c),
      d_RowAlreadyAdded(u),
      d_sharedArrays(c),
      d_sharedOther(c),
      d_sharedTerms(c, false),
      d_reads(c),
      d_constReadsList(c),
      d_constReadsContext(new context::Context()),
      d_contextPopper(c, d_constReadsContext),
      d_skolemIndex(c, 0),
      d_decisionRequests(c),
      d_permRef(c),
      d_modelConstraints(c),
      d_lemmasSaved(c),
      d_defValues(c),
      d_readTableContext(new context::Context()),
      d_arrayMerges(c),
      d_inCheckModel(false)
{
<<<<<<< HEAD
  StatisticsRegistry::registerStatMultiple(&d_numRow);
  StatisticsRegistry::registerStatMultiple(&d_numExt);
  StatisticsRegistry::registerStatMultiple(&d_numProp);
  StatisticsRegistry::registerStatMultiple(&d_numExplain);
  StatisticsRegistry::registerStatMultiple(&d_numNonLinear);
  StatisticsRegistry::registerStatMultiple(&d_numSharedArrayVarSplits);
  StatisticsRegistry::registerStatMultiple(&d_numGetModelValSplits);
  StatisticsRegistry::registerStatMultiple(&d_numGetModelValConflicts);
  StatisticsRegistry::registerStatMultiple(&d_numSetModelValSplits);
  StatisticsRegistry::registerStatMultiple(&d_numSetModelValConflicts);
=======
  smtStatisticsRegistry()->registerStat(&d_numRow);
  smtStatisticsRegistry()->registerStat(&d_numExt);
  smtStatisticsRegistry()->registerStat(&d_numProp);
  smtStatisticsRegistry()->registerStat(&d_numExplain);
  smtStatisticsRegistry()->registerStat(&d_numNonLinear);
  smtStatisticsRegistry()->registerStat(&d_numSharedArrayVarSplits);
  smtStatisticsRegistry()->registerStat(&d_numGetModelValSplits);
  smtStatisticsRegistry()->registerStat(&d_numGetModelValConflicts);
  smtStatisticsRegistry()->registerStat(&d_numSetModelValSplits);
  smtStatisticsRegistry()->registerStat(&d_numSetModelValConflicts);
>>>>>>> f898ba4a

  d_true = NodeManager::currentNM()->mkConst<bool>(true);
  d_false = NodeManager::currentNM()->mkConst<bool>(false);

  // The preprocessing congruence kinds
  d_ppEqualityEngine.addFunctionKind(kind::SELECT);
  d_ppEqualityEngine.addFunctionKind(kind::STORE);

  // The kinds we are treating as function application in congruence
  d_equalityEngine.addFunctionKind(kind::SELECT);
  if (d_ccStore) {
    d_equalityEngine.addFunctionKind(kind::STORE);
  }
  if (d_useArrTable) {
    d_equalityEngine.addFunctionKind(kind::ARR_TABLE_FUN);
  }
}

TheoryArrays::~TheoryArrays() {
  vector<CTNodeList*>::iterator it = d_readBucketAllocations.begin(), iend = d_readBucketAllocations.end();
  for (; it != iend; ++it) {
    (*it)->deleteSelf();
  }
  delete d_readTableContext;
  CNodeNListMap::iterator it2 = d_constReads.begin();
  for( ; it2 != d_constReads.end(); ++it2 ) {
    it2->second->deleteSelf();
  }
  delete d_constReadsContext;
  smtStatisticsRegistry()->unregisterStat(&d_numRow);
  smtStatisticsRegistry()->unregisterStat(&d_numExt);
  smtStatisticsRegistry()->unregisterStat(&d_numProp);
  smtStatisticsRegistry()->unregisterStat(&d_numExplain);
  smtStatisticsRegistry()->unregisterStat(&d_numNonLinear);
  smtStatisticsRegistry()->unregisterStat(&d_numSharedArrayVarSplits);
  smtStatisticsRegistry()->unregisterStat(&d_numGetModelValSplits);
  smtStatisticsRegistry()->unregisterStat(&d_numGetModelValConflicts);
  smtStatisticsRegistry()->unregisterStat(&d_numSetModelValSplits);
  smtStatisticsRegistry()->unregisterStat(&d_numSetModelValConflicts);
}

void TheoryArrays::setMasterEqualityEngine(eq::EqualityEngine* eq) {
  d_equalityEngine.setMasterEqualityEngine(eq);
}


/////////////////////////////////////////////////////////////////////////////
// PREPROCESSING
/////////////////////////////////////////////////////////////////////////////


bool TheoryArrays::ppDisequal(TNode a, TNode b) {
  bool termsExist = d_ppEqualityEngine.hasTerm(a) && d_ppEqualityEngine.hasTerm(b);
  Assert(!termsExist || !a.isConst() || !b.isConst() || a == b || d_ppEqualityEngine.areDisequal(a, b, false));
  return ((termsExist && d_ppEqualityEngine.areDisequal(a, b, false)) ||
          Rewriter::rewrite(a.eqNode(b)) == d_false);
}


Node TheoryArrays::solveWrite(TNode term, bool solve1, bool solve2, bool ppCheck)
{
  if (!solve1) {
    return term;
  }
  if (term[0].getKind() != kind::STORE &&
      term[1].getKind() != kind::STORE) {
    return term;
  }
  TNode left = term[0];
  TNode right = term[1];
  int leftWrites = 0, rightWrites = 0;

  // Count nested writes
  TNode e1 = left;
  while (e1.getKind() == kind::STORE) {
    ++leftWrites;
    e1 = e1[0];
  }

  TNode e2 = right;
  while (e2.getKind() == kind::STORE) {
    ++rightWrites;
    e2 = e2[0];
  }

  if (rightWrites > leftWrites) {
    TNode tmp = left;
    left = right;
    right = tmp;
    int tmpWrites = leftWrites;
    leftWrites = rightWrites;
    rightWrites = tmpWrites;
  }

  NodeManager* nm = NodeManager::currentNM();
  if (rightWrites == 0) {
    if (e1 != e2) {
      return term;
    }
    // write(store, index_0, v_0, index_1, v_1, ..., index_n, v_n) = store IFF
    //
    // read(store, index_n) = v_n &
    // index_{n-1} != index_n -> read(store, index_{n-1}) = v_{n-1} &
    // (index_{n-2} != index_{n-1} & index_{n-2} != index_n) -> read(store, index_{n-2}) = v_{n-2} &
    // ...
    // (index_1 != index_2 & ... & index_1 != index_n) -> read(store, index_1) = v_1
    // (index_0 != index_1 & index_0 != index_2 & ... & index_0 != index_n) -> read(store, index_0) = v_0
    TNode write_i, write_j, index_i, index_j;
    Node conc;
    NodeBuilder<> result(kind::AND);
    int i, j;
    write_i = left;
    for (i = leftWrites-1; i >= 0; --i) {
      index_i = write_i[1];

      // build: [index_i /= index_n && index_i /= index_(n-1) &&
      //         ... && index_i /= index_(i+1)] -> read(store, index_i) = v_i
      write_j = left;
      {
        NodeBuilder<> hyp(kind::AND);
        for (j = leftWrites - 1; j > i; --j) {
          index_j = write_j[1];
          if (!ppCheck || !ppDisequal(index_i, index_j)) {
            Node hyp2(index_i.getType() == nm->booleanType()?
                      index_i.iffNode(index_j) : index_i.eqNode(index_j));
            hyp << hyp2.notNode();
          }
          write_j = write_j[0];
        }

        Node r1 = nm->mkNode(kind::SELECT, e1, index_i);
        conc = (r1.getType() == nm->booleanType())?
          r1.iffNode(write_i[2]) : r1.eqNode(write_i[2]);
        if (hyp.getNumChildren() != 0) {
          if (hyp.getNumChildren() == 1) {
            conc = hyp.getChild(0).impNode(conc);
          }
          else {
            r1 = hyp;
            conc = r1.impNode(conc);
          }
        }

        // And into result
        result << conc;

        // Prepare for next iteration
        write_i = write_i[0];
      }
    }
    Assert(result.getNumChildren() > 0);
    if (result.getNumChildren() == 1) {
      return result.getChild(0);
    }
    return result;
  }
  else {
    if (!solve2) {
      return term;
    }
    // store(...) = store(a,i,v) ==>
    // store(store(...),i,select(a,i)) = a && select(store(...),i)=v
    Node l = left;
    Node tmp;
    NodeBuilder<> nb(kind::AND);
    while (right.getKind() == kind::STORE) {
      tmp = nm->mkNode(kind::SELECT, l, right[1]);
      nb << tmp.eqNode(right[2]);
      tmp = nm->mkNode(kind::SELECT, right[0], right[1]);
      l = nm->mkNode(kind::STORE, l, right[1], tmp);
      right = right[0];
    }
    nb << solveWrite(l.eqNode(right), solve1, solve2, ppCheck);
    return nb;
  }
  Unreachable();
  return term;
}


Node TheoryArrays::ppRewrite(TNode term) {
  if (!d_preprocess) return term;
  d_ppEqualityEngine.addTerm(term);
  switch (term.getKind()) {
    case kind::SELECT: {
      // select(store(a,i,v),j) = select(a,j)
      //    IF i != j
      if (term[0].getKind() == kind::STORE && ppDisequal(term[0][1], term[1])) {
        return NodeBuilder<2>(kind::SELECT) << term[0][0] << term[1];
      }
      break;
    }
    case kind::STORE: {
      // store(store(a,i,v),j,w) = store(store(a,j,w),i,v)
      //    IF i != j and j comes before i in the ordering
      if (term[0].getKind() == kind::STORE && (term[1] < term[0][1]) && ppDisequal(term[1],term[0][1])) {
        Node inner = NodeBuilder<3>(kind::STORE) << term[0][0] << term[1] << term[2];
        Node outer = NodeBuilder<3>(kind::STORE) << inner << term[0][1] << term[0][2];
        return outer;
      }
      break;
    }
    case kind::EQUAL: {
      return solveWrite(term, d_solveWrite, d_solveWrite2, true);
      break;
    }
    default:
      break;
  }
  return term;
}


Theory::PPAssertStatus TheoryArrays::ppAssert(TNode in, SubstitutionMap& outSubstitutions) {
  switch(in.getKind()) {
    case kind::EQUAL:
    {
      d_ppFacts.push_back(in);
      d_ppEqualityEngine.assertEquality(in, true, in);
      if (in[0].isVar() && !in[1].hasSubterm(in[0]) && (in[1].getType()).isSubtypeOf(in[0].getType()) ){
        outSubstitutions.addSubstitution(in[0], in[1]);
        return PP_ASSERT_STATUS_SOLVED;
      }
      if (in[1].isVar() && !in[0].hasSubterm(in[1]) && (in[0].getType()).isSubtypeOf(in[1].getType())){
        outSubstitutions.addSubstitution(in[1], in[0]);
        return PP_ASSERT_STATUS_SOLVED;
      }
      break;
    }
    case kind::NOT:
    {
      d_ppFacts.push_back(in);
      Assert(in[0].getKind() == kind::EQUAL ||
             in[0].getKind() == kind::IFF );
      Node a = in[0][0];
      Node b = in[0][1];
      d_ppEqualityEngine.assertEquality(in[0], false, in);
      break;
    }
    default:
      break;
  }
  return PP_ASSERT_STATUS_UNSOLVED;
}


/////////////////////////////////////////////////////////////////////////////
// T-PROPAGATION / REGISTRATION
/////////////////////////////////////////////////////////////////////////////


bool TheoryArrays::propagate(TNode literal)
{
  Debug("arrays") << spaces(getSatContext()->getLevel()) << "TheoryArrays::propagate(" << literal  << ")" << std::endl;

  // If already in conflict, no more propagation
  if (d_conflict) {
    Debug("arrays") << spaces(getSatContext()->getLevel()) << "TheoryArrays::propagate(" << literal << "): already in conflict" << std::endl;
    return false;
  }

  // Propagate away
  if (d_inCheckModel && getSatContext()->getLevel() != d_topLevel) {
    return true;
  }
  bool ok = d_out->propagate(literal);
  if (!ok) {
    d_conflict = true;
  }
  return ok;
}/* TheoryArrays::propagate(TNode) */


void TheoryArrays::explain(TNode literal, std::vector<TNode>& assumptions, eq::EqProof *proof) {
  // Do the work
  bool polarity = literal.getKind() != kind::NOT;
  TNode atom = polarity ? literal : literal[0];
  //eq::EqProof * eqp = new eq::EqProof;
  // eq::EqProof * eqp = NULL;
  if (atom.getKind() == kind::EQUAL || atom.getKind() == kind::IFF) {
    d_equalityEngine.explainEquality(atom[0], atom[1], polarity, assumptions, proof);
  } else {
    d_equalityEngine.explainPredicate(atom, polarity, assumptions, proof);
  }
  if(proof){
    Debug("array-pf") << " Proof is : " << std::endl;
    proof->debug_print("array-pf");
  }
}

TNode TheoryArrays::weakEquivGetRep(TNode node) {
  TNode pointer;
  while (true) {
    pointer = d_infoMap.getWeakEquivPointer(node);
    if (pointer.isNull()) {
      return node;
    }
    node = pointer;
  }
}

TNode TheoryArrays::weakEquivGetRepIndex(TNode node, TNode index) {
  Assert(!index.isNull());
  TNode pointer, index2;
  while (true) {
    pointer = d_infoMap.getWeakEquivPointer(node);
    if (pointer.isNull()) {
      return node;
    }
    index2 = d_infoMap.getWeakEquivIndex(node);
    if (index2.isNull() || !d_equalityEngine.areEqual(index, index2)) {
      node = pointer;
    }
    else {
      TNode secondary = d_infoMap.getWeakEquivSecondary(node);
      if (secondary.isNull()) {
        return node;
      }
      node = secondary;
    }
  }
}

void TheoryArrays::visitAllLeaves(TNode reason, vector<TNode>& conjunctions) {
  switch (reason.getKind()) {
    case kind::AND:
      Assert(reason.getNumChildren() == 2);
      visitAllLeaves(reason[0], conjunctions);
      visitAllLeaves(reason[1], conjunctions);
      break;
    case kind::NOT:
      conjunctions.push_back(reason);
      break;
    case kind::EQUAL:
      d_equalityEngine.explainEquality(reason[0], reason[1], true, conjunctions);
      break;
    default:
      Unreachable();
  }
}

void TheoryArrays::weakEquivBuildCond(TNode node, TNode index, vector<TNode>& conjunctions) {
  Assert(!index.isNull());
  TNode pointer, index2;
  while (true) {
    pointer = d_infoMap.getWeakEquivPointer(node);
    if (pointer.isNull()) {
      return;
    }
    index2 = d_infoMap.getWeakEquivIndex(node);
    if (index2.isNull()) {
      // Null index means these two nodes became equal: explain the equality.
      d_equalityEngine.explainEquality(node, pointer, true, conjunctions);
      node = pointer;
    }
    else if (!d_equalityEngine.areEqual(index, index2)) {
      // If indices are not equal in current context, need to add that to the lemma.
      Node reason = index.eqNode(index2).notNode();
      d_permRef.push_back(reason);
      conjunctions.push_back(reason);
      node = pointer;
    }
    else {
      TNode secondary = d_infoMap.getWeakEquivSecondary(node);
      if (secondary.isNull()) {
        return;
      }
      TNode reason = d_infoMap.getWeakEquivSecondaryReason(node);
      Assert(!reason.isNull());
      visitAllLeaves(reason, conjunctions);
      node = secondary;
    }
  }
}

void TheoryArrays::weakEquivMakeRep(TNode node) {
  TNode pointer = d_infoMap.getWeakEquivPointer(node);
  if (pointer.isNull()) {
    return;
  }
  weakEquivMakeRep(pointer);
  d_infoMap.setWeakEquivPointer(pointer, node);
  d_infoMap.setWeakEquivIndex(pointer, d_infoMap.getWeakEquivIndex(node));
  d_infoMap.setWeakEquivPointer(node, TNode());
  weakEquivMakeRepIndex(node);
}

void TheoryArrays::weakEquivMakeRepIndex(TNode node) {
  TNode secondary = d_infoMap.getWeakEquivSecondary(node);
  if (secondary.isNull()) {
    return;
  }
  TNode index = d_infoMap.getWeakEquivIndex(node);
  Assert(!index.isNull());
  TNode index2 = d_infoMap.getWeakEquivIndex(secondary);
  Node reason;
  TNode next;
  while (index2.isNull() || !d_equalityEngine.areEqual(index, index2)) {
    next = d_infoMap.getWeakEquivPointer(secondary);
    d_infoMap.setWeakEquivSecondary(node, next);
    reason = d_infoMap.getWeakEquivSecondaryReason(node);
    if (index2.isNull()) {
      reason = reason.andNode(secondary.eqNode(next));
    }
    else {
      reason = reason.andNode(index.eqNode(index2).notNode());
    }
    d_permRef.push_back(reason);
    d_infoMap.setWeakEquivSecondaryReason(node, reason);
    if (next.isNull()) {
      return;
    }
    secondary = next;
    index2 = d_infoMap.getWeakEquivIndex(secondary);
  }
  weakEquivMakeRepIndex(secondary);
  d_infoMap.setWeakEquivSecondary(secondary, node);
  d_infoMap.setWeakEquivSecondaryReason(secondary, d_infoMap.getWeakEquivSecondaryReason(node));
  d_infoMap.setWeakEquivSecondary(node, TNode());
  d_infoMap.setWeakEquivSecondaryReason(node, TNode());
}

void TheoryArrays::weakEquivAddSecondary(TNode index, TNode arrayFrom, TNode arrayTo, TNode reason) {
  std::hash_set<TNode, TNodeHashFunction> marked;
  vector<TNode> index_trail;
  vector<TNode>::iterator it, iend;
  Node equivalence_trail = reason;
  Node current_reason;
  TNode pointer, indexRep;
  if (!index.isNull()) {
    index_trail.push_back(index);
    marked.insert(d_equalityEngine.getRepresentative(index));
  }
  while (arrayFrom != arrayTo) {
    index = d_infoMap.getWeakEquivIndex(arrayFrom);
    pointer = d_infoMap.getWeakEquivPointer(arrayFrom);
    if (!index.isNull()) {
      indexRep = d_equalityEngine.getRepresentative(index);
      if (marked.find(indexRep) == marked.end() && weakEquivGetRepIndex(arrayFrom, index) != arrayTo) {
        weakEquivMakeRepIndex(arrayFrom);
        d_infoMap.setWeakEquivSecondary(arrayFrom, arrayTo);
        current_reason = equivalence_trail;
        for (it = index_trail.begin(), iend = index_trail.end(); it != iend; ++it) {
          current_reason = current_reason.andNode(index.eqNode(*it).notNode());
        }
        d_permRef.push_back(current_reason);
        d_infoMap.setWeakEquivSecondaryReason(arrayFrom, current_reason);
      }
      marked.insert(indexRep);
    }
    else {
      equivalence_trail = equivalence_trail.andNode(arrayFrom.eqNode(pointer));
    }
    arrayFrom = pointer;
  }
}

void TheoryArrays::checkWeakEquiv(bool arraysMerged) {
  eq::EqClassesIterator eqcs_i = eq::EqClassesIterator(&d_mayEqualEqualityEngine);
  for (; !eqcs_i.isFinished(); ++eqcs_i) {
    Node eqc = (*eqcs_i);
    if (!eqc.getType().isArray()) {
      continue;
    }
    eq::EqClassIterator eqc_i = eq::EqClassIterator(eqc, &d_mayEqualEqualityEngine);
    TNode rep = d_mayEqualEqualityEngine.getRepresentative(*eqc_i);
    TNode weakEquivRep = weakEquivGetRep(rep);
    for (; !eqc_i.isFinished(); ++eqc_i) {
      TNode n = *eqc_i;
      Assert(!arraysMerged || weakEquivGetRep(n) == weakEquivRep);
      TNode pointer = d_infoMap.getWeakEquivPointer(n);
      TNode index = d_infoMap.getWeakEquivIndex(n);
      TNode secondary = d_infoMap.getWeakEquivSecondary(n);
      Assert(pointer.isNull() == (weakEquivGetRep(n) == n));
      Assert(!pointer.isNull() || secondary.isNull());
      Assert(!index.isNull() || secondary.isNull());
      Assert(d_infoMap.getWeakEquivSecondaryReason(n).isNull() || !secondary.isNull());
      if (!pointer.isNull()) {
        if (index.isNull()) {
          Assert(d_equalityEngine.areEqual(n, pointer));
        }
        else {
          Assert((n.getKind() == kind::STORE && n[0] == pointer && n[1] == index) ||
                 (pointer.getKind() == kind::STORE && pointer[0] == n && pointer[1] == index));
        }
      }
    }
  }  
}

/**
 * Stores in d_infoMap the following information for each term a of type array:
 *
 *    - all i, such that there exists a term a[i] or a = store(b i v)
 *      (i.e. all indices it is being read atl; store(b i v) is implicitly read at
 *      position i due to the implicit axiom store(b i v)[i] = v )
 *
 *    - all the stores a is congruent to (this information is context dependent)
 *
 *    - all store terms of the form store (a i v) (i.e. in which a appears
 *      directly; this is invariant because no new store terms are created)
 *
 * Note: completeness depends on having pre-register called on all the input
 *       terms before starting to instantiate lemmas.
 */
void TheoryArrays::preRegisterTermInternal(TNode node)
{
  if (d_conflict) {
    return;
  }
  Debug("arrays") << spaces(getSatContext()->getLevel()) << "TheoryArrays::preRegisterTerm(" << node << ")" << std::endl;
  switch (node.getKind()) {
  case kind::EQUAL:
    // Add the trigger for equality
    // NOTE: note that if the equality is true or false already, it might not be added
    d_equalityEngine.addTriggerEquality(node);
    break;
  case kind::SELECT: {
    // Invariant: array terms should be preregistered before being added to the equality engine
    if (d_equalityEngine.hasTerm(node)) {
      Assert(d_isPreRegistered.find(node) != d_isPreRegistered.end());
      return;
    }
    // Reads
    TNode store = d_equalityEngine.getRepresentative(node[0]);

    // The may equal needs the store
    d_mayEqualEqualityEngine.addTerm(store);

    if (options::arraysLazyRIntro1() && !options::arraysWeakEquivalence()) {
      // Apply RIntro1 rule to any stores equal to store if not done already
      const CTNodeList* stores = d_infoMap.getStores(store);
      CTNodeList::const_iterator it = stores->begin();
      if (it != stores->end()) {
        NodeManager* nm = NodeManager::currentNM();
        TNode s = *it;
        if (!d_infoMap.rIntro1Applied(s)) {
          d_infoMap.setRIntro1Applied(s);
          Assert(s.getKind()==kind::STORE);
          Node ni = nm->mkNode(kind::SELECT, s, s[1]);
          if (ni != node) {
            preRegisterTermInternal(ni);
          }
          d_equalityEngine.assertEquality(ni.eqNode(s[2]), true, d_true, eq::MERGED_ARRAYS_ROW1);
          Assert(++it == stores->end());
        }
      }
    }

    if (node.getType().isArray()) {
      d_mayEqualEqualityEngine.addTerm(node);
      d_equalityEngine.addTriggerTerm(node, THEORY_ARRAY);
    }
    else {
      d_equalityEngine.addTerm(node);
    }
    // Maybe it's a predicate
    // TODO: remove this or keep it if we allow Boolean elements in arrays.
    if (node.getType().isBoolean()) {
      // Get triggered for both equal and dis-equal
      d_equalityEngine.addTriggerPredicate(node);
    }

    Assert(d_equalityEngine.getRepresentative(store) == store);
    d_infoMap.addIndex(store, node[1]);

    // Synchronize d_constReadsContext with SAT context
    Assert(d_constReadsContext->getLevel() <= getSatContext()->getLevel());
    while (d_constReadsContext->getLevel() < getSatContext()->getLevel()) {
      d_constReadsContext->push();
    }

    // Record read in sharing data structure
    TNode index = d_equalityEngine.getRepresentative(node[1]);
    if (!options::arraysWeakEquivalence() && index.isConst()) {
      CTNodeList* temp;
      CNodeNListMap::iterator it = d_constReads.find(index);
      if (it == d_constReads.end()) {
        temp = new(true) CTNodeList(d_constReadsContext);
        d_constReads[index] = temp;
      }
      else {
        temp = (*it).second;
      }
      temp->push_back(node);
      d_constReadsList.push_back(node);
    }
    else {
      d_reads.push_back(node);
    }

    Assert((d_isPreRegistered.insert(node), true));
    checkRowForIndex(node[1], store);
    break;
  }
  case kind::STORE: {
    if (d_equalityEngine.hasTerm(node)) {
      break;
    }
    d_equalityEngine.addTriggerTerm(node, THEORY_ARRAY);

    TNode a = d_equalityEngine.getRepresentative(node[0]);

    if (node.isConst()) {
      // Can't use d_mayEqualEqualityEngine to merge node with a because they are both constants,
      // so just set the default value manually for node.
      Assert(a == node[0]);
      d_mayEqualEqualityEngine.addTerm(node);
      Assert(d_mayEqualEqualityEngine.getRepresentative(node) == node);
      Assert(d_mayEqualEqualityEngine.getRepresentative(a) == a);
      DefValMap::iterator it = d_defValues.find(a);
      Assert(it != d_defValues.end());
      d_defValues[node] = (*it).second;
    }
    else {
      d_mayEqualEqualityEngine.assertEquality(node.eqNode(a), true, d_true);
      Assert(d_mayEqualEqualityEngine.consistent());
    }

    if (!options::arraysLazyRIntro1() || options::arraysWeakEquivalence()) {
      TNode i = node[1];
      TNode v = node[2];
      NodeManager* nm = NodeManager::currentNM();
      Node ni = nm->mkNode(kind::SELECT, node, i);
      if (!d_equalityEngine.hasTerm(ni)) {
        preRegisterTermInternal(ni);
      }

      // Apply RIntro1 Rule
      d_equalityEngine.assertEquality(ni.eqNode(v), true, d_true, eq::MERGED_ARRAYS_ROW1);
    }

    d_infoMap.addStore(node, node);
    d_infoMap.addInStore(a, node);
    d_infoMap.setModelRep(node, node);

    //Add-Store for Weak Equivalence
    if (options::arraysWeakEquivalence()) {
      Assert(weakEquivGetRep(node[0]) == weakEquivGetRep(a));
      Assert(weakEquivGetRep(node) == node);
      d_infoMap.setWeakEquivPointer(node, node[0]);
      d_infoMap.setWeakEquivIndex(node, node[1]);
#ifdef CVC4_ASSERTIONS
      checkWeakEquiv(false);
#endif
    }

    checkStore(node);
    break;
  }
  case kind::STORE_ALL: {
    if (d_equalityEngine.hasTerm(node)) {
      break;
    }
    ArrayStoreAll storeAll = node.getConst<ArrayStoreAll>();
    Node defaultValue = Node::fromExpr(storeAll.getExpr());
    if (!defaultValue.isConst()) {
      throw LogicException("Array theory solver does not yet support non-constant default values for arrays");
    }
    d_infoMap.setConstArr(node, node);
    d_mayEqualEqualityEngine.addTerm(node);
    Assert(d_mayEqualEqualityEngine.getRepresentative(node) == node);
    d_equalityEngine.addTriggerTerm(node, THEORY_ARRAY);
    d_defValues[node] = defaultValue;
    break;
  }
  default:
    // Debug("gk::proof") << "Kind: default case" << std::endl;
    // Variables etc
    if (node.getType().isArray()) {
      // The may equal needs the node
      d_mayEqualEqualityEngine.addTerm(node);
      d_equalityEngine.addTriggerTerm(node, THEORY_ARRAY);
      Assert(d_equalityEngine.getSize(node) == 1);
    }
    else {
      d_equalityEngine.addTerm(node);
    }
    // Debug("gk::proof") << "Kind: default case (DONE)" << std::endl;

    break;
  }
  // Invariant: preregistered terms are exactly the terms in the equality engine
  // Disabled, see comment above for kind::EQUAL
  // Assert(d_equalityEngine.hasTerm(node) || !d_equalityEngine.consistent());
}


void TheoryArrays::preRegisterTerm(TNode node)
{
  preRegisterTermInternal(node);
}


void TheoryArrays::propagate(Effort e)
{
  // direct propagation now
}


Node TheoryArrays::explain(TNode literal) {
  return explain(literal, NULL);
}

Node TheoryArrays::explain(TNode literal, eq::EqProof *proof)
{
  ++d_numExplain;
  Debug("arrays") << spaces(getSatContext()->getLevel()) << "TheoryArrays::explain(" << literal << ")" << std::endl;
  std::vector<TNode> assumptions;
  explain(literal, assumptions, proof);
  return mkAnd(assumptions);
}


/////////////////////////////////////////////////////////////////////////////
// SHARING
/////////////////////////////////////////////////////////////////////////////


void TheoryArrays::addSharedTerm(TNode t) {
  Debug("arrays::sharing") << spaces(getSatContext()->getLevel()) << "TheoryArrays::addSharedTerm(" << t << ")" << std::endl;
  d_equalityEngine.addTriggerTerm(t, THEORY_ARRAY);
  if (t.getType().isArray()) {
    d_sharedArrays.insert(t);
  }
  else {
#ifdef CVC4_ASSERTIONS
    d_sharedOther.insert(t);
#endif
    d_sharedTerms = true;
  }
}


EqualityStatus TheoryArrays::getEqualityStatus(TNode a, TNode b) {
  Assert(d_equalityEngine.hasTerm(a) && d_equalityEngine.hasTerm(b));
  if (d_equalityEngine.areEqual(a, b)) {
    // The terms are implied to be equal
    return EQUALITY_TRUE;
  }
  else if (d_equalityEngine.areDisequal(a, b, false)) {
    // The terms are implied to be dis-equal
    return EQUALITY_FALSE;
  }
  return EQUALITY_UNKNOWN;//FALSE_IN_MODEL;
}


void TheoryArrays::checkPair(TNode r1, TNode r2)
{
  Debug("arrays::sharing") << "TheoryArrays::computeCareGraph(): checking reads " << r1 << " and " << r2 << std::endl;

  TNode x = r1[1];
  TNode y = r2[1];
  Assert(d_equalityEngine.isTriggerTerm(x, THEORY_ARRAY));

  if (d_equalityEngine.hasTerm(x) && d_equalityEngine.hasTerm(y) &&
      (d_equalityEngine.areEqual(x,y) || d_equalityEngine.areDisequal(x,y,false))) {
    Debug("arrays::sharing") << "TheoryArrays::computeCareGraph(): equality known, skipping" << std::endl;
    return;
  }

  // If the terms are already known to be equal, we are also in good shape
  if (d_equalityEngine.areEqual(r1, r2)) {
    Debug("arrays::sharing") << "TheoryArrays::computeCareGraph(): equal, skipping" << std::endl;
    return;
  }

  if (r1[0] != r2[0]) {
    // If arrays are known to be disequal, or cannot become equal, we can continue
    Assert(d_mayEqualEqualityEngine.hasTerm(r1[0]) && d_mayEqualEqualityEngine.hasTerm(r2[0]));
    if (r1[0].getType() != r2[0].getType() ||
        d_equalityEngine.areDisequal(r1[0], r2[0], false)) {
      Debug("arrays::sharing") << "TheoryArrays::computeCareGraph(): arrays can't be equal, skipping" << std::endl;
      return;
    }
    else if (!d_mayEqualEqualityEngine.areEqual(r1[0], r2[0])) {
      return;
    }
  }

  if (!d_equalityEngine.isTriggerTerm(y, THEORY_ARRAY)) {
    Debug("arrays::sharing") << "TheoryArrays::computeCareGraph(): not connected to shared terms, skipping" << std::endl;
    return;
  }

  // Get representative trigger terms
  TNode x_shared = d_equalityEngine.getTriggerTermRepresentative(x, THEORY_ARRAY);
  TNode y_shared = d_equalityEngine.getTriggerTermRepresentative(y, THEORY_ARRAY);
  EqualityStatus eqStatusDomain = d_valuation.getEqualityStatus(x_shared, y_shared);
  switch (eqStatusDomain) {
    case EQUALITY_TRUE_AND_PROPAGATED:
      // Should have been propagated to us
      Assert(false);
      break;
    case EQUALITY_TRUE:
      // Missed propagation - need to add the pair so that theory engine can force propagation
      Debug("arrays::sharing") << "TheoryArrays::computeCareGraph(): missed propagation" << std::endl;
      break;
    case EQUALITY_FALSE_AND_PROPAGATED:
      // Should have been propagated to us
      Assert(false);
    case EQUALITY_FALSE:
    case EQUALITY_FALSE_IN_MODEL:
      // This is unlikely, but I think it could happen
      Debug("arrays::sharing") << "TheoryArrays::computeCareGraph(): checkPair called when false in model" << std::endl;
      return;
    default:
      // Covers EQUALITY_TRUE_IN_MODEL (common case) and EQUALITY_UNKNOWN
      break;
  }

  // Add this pair
  Debug("arrays::sharing") << "TheoryArrays::computeCareGraph(): adding to care-graph" << std::endl;
  addCarePair(x_shared, y_shared);
}


void TheoryArrays::computeCareGraph()
{
  if (d_sharedArrays.size() > 0) {
    CDNodeSet::key_iterator it1 = d_sharedArrays.key_begin(), it2, iend = d_sharedArrays.key_end();
    for (; it1 != iend; ++it1) {
      for (it2 = it1, ++it2; it2 != iend; ++it2) {
        if ((*it1).getType() != (*it2).getType()) {
          continue;
        }
        EqualityStatus eqStatusArr = getEqualityStatus((*it1), (*it2));
        if (eqStatusArr != EQUALITY_UNKNOWN) {
          continue;
        }
        Assert(d_valuation.getEqualityStatus((*it1), (*it2)) == EQUALITY_UNKNOWN);
        addCarePair((*it1), (*it2));
        ++d_numSharedArrayVarSplits;
        return;
      }
    }
  }
  if (d_sharedTerms) {
    // Synchronize d_constReadsContext with SAT context
    Assert(d_constReadsContext->getLevel() <= getSatContext()->getLevel());
    while (d_constReadsContext->getLevel() < getSatContext()->getLevel()) {
      d_constReadsContext->push();
    }

    // Go through the read terms and see if there are any to split on

    // Give constReadsContext a push so that all the work it does here is erased - models can change if context changes at all
    // The context is popped at the end.  If this loop is interrupted for some reason, we have to make sure the context still
    // gets popped or the solver will be in an inconsistent state
    d_constReadsContext->push();
    unsigned size = d_reads.size();
    for (unsigned i = 0; i < size; ++ i) {
      TNode r1 = d_reads[i];

      Debug("arrays::sharing") << "TheoryArrays::computeCareGraph(): checking read " << r1 << std::endl;
      Assert(d_equalityEngine.hasTerm(r1));
      TNode x = r1[1];

      if (!d_equalityEngine.isTriggerTerm(x, THEORY_ARRAY)) {
        Debug("arrays::sharing") << "TheoryArrays::computeCareGraph(): not connected to shared terms, skipping" << std::endl;
        continue;
      }
      Node x_shared = d_equalityEngine.getTriggerTermRepresentative(x, THEORY_ARRAY);

      // Get the model value of index and find all reads that read from that same model value: these are the pairs we have to check
      // Also, insert this read in the list at the proper index

      if (!x_shared.isConst()) {
        x_shared = d_valuation.getModelValue(x_shared);
      }
      if (!x_shared.isNull()) {
        CTNodeList* temp;
        CNodeNListMap::iterator it = d_constReads.find(x_shared);
        if (it == d_constReads.end()) {
          // This is the only x_shared with this model value - no need to create any splits
          temp = new(true) CTNodeList(d_constReadsContext);
          d_constReads[x_shared] = temp;
        }
        else {
          temp = (*it).second;
          for (size_t j = 0; j < temp->size(); ++j) {
            checkPair(r1, (*temp)[j]);
          }
        }
        temp->push_back(r1);
      }
      else {
        // We don't know the model value for x.  Just do brute force examination of all pairs of reads
        for (unsigned j = 0; j < size; ++j) {
          TNode r2 = d_reads[j];
          Assert(d_equalityEngine.hasTerm(r2));
          checkPair(r1,r2);
        }
        for (unsigned j = 0; j < d_constReadsList.size(); ++j) {
          TNode r2 = d_constReadsList[j];
          Assert(d_equalityEngine.hasTerm(r2));
          checkPair(r1,r2);
        }
      }
    }
    d_constReadsContext->pop();
  }
}


/////////////////////////////////////////////////////////////////////////////
// MODEL GENERATION
/////////////////////////////////////////////////////////////////////////////


void TheoryArrays::collectModelInfo( TheoryModel* m, bool fullModel )
{
  set<Node> termSet;

  // Compute terms appearing in assertions and shared terms
  computeRelevantTerms(termSet);

  // Compute arrays that we need to produce representatives for and also make sure RIntro1 reads are included in the relevant set of reads
  NodeManager* nm = NodeManager::currentNM();
  std::vector<Node> arrays;
  bool computeRep, isArray;
  eq::EqClassesIterator eqcs_i = eq::EqClassesIterator(&d_equalityEngine);
  for (; !eqcs_i.isFinished(); ++eqcs_i) {
    Node eqc = (*eqcs_i);
    isArray = eqc.getType().isArray();
    if (!isArray) {
      continue;
    }
    computeRep = false;
    eq::EqClassIterator eqc_i = eq::EqClassIterator(eqc, &d_equalityEngine);
    for (; !eqc_i.isFinished(); ++eqc_i) {
      Node n = *eqc_i;
      // If this EC is an array type and it contains something other than STORE nodes, we have to compute a representative explicitly
      if (isArray && termSet.find(n) != termSet.end()) {
        if (n.getKind() == kind::STORE) {
          // Make sure RIntro1 reads are included
          Node r = nm->mkNode(kind::SELECT, n, n[1]);
          Trace("arrays::collectModelInfo") << "TheoryArrays::collectModelInfo, adding RIntro1 read: " << r << endl;
          termSet.insert(r);
        }
        else if (!computeRep) {
          arrays.push_back(n);
          computeRep = true;
        }
      }
    }
  }

  // Now do a fixed-point iteration to get all reads that need to be included because of RIntro2 rule
  bool changed;
  do {
    changed = false;
    eqcs_i = eq::EqClassesIterator(&d_equalityEngine);
    for (; !eqcs_i.isFinished(); ++eqcs_i) {
      Node eqc = (*eqcs_i);
      eq::EqClassIterator eqc_i = eq::EqClassIterator(eqc, &d_equalityEngine);
      for (; !eqc_i.isFinished(); ++eqc_i) {
        Node n = *eqc_i;
        if (n.getKind() == kind::SELECT && termSet.find(n) != termSet.end()) {

          // Find all terms equivalent to n[0] and get corresponding read terms
          Node array_eqc = d_equalityEngine.getRepresentative(n[0]);
          eq::EqClassIterator array_eqc_i = eq::EqClassIterator(array_eqc, &d_equalityEngine);
          for (; !array_eqc_i.isFinished(); ++array_eqc_i) {
            Node arr = *array_eqc_i;
            if (arr.getKind() == kind::STORE &&
                termSet.find(arr) != termSet.end() &&
                !d_equalityEngine.areEqual(arr[1],n[1])) {
              Node r = nm->mkNode(kind::SELECT, arr, n[1]);
              if (termSet.find(r) == termSet.end() && d_equalityEngine.hasTerm(r)) {
                Trace("arrays::collectModelInfo") << "TheoryArrays::collectModelInfo, adding RIntro2(a) read: " << r << endl;
                termSet.insert(r);
                changed = true;
              }
              r = nm->mkNode(kind::SELECT, arr[0], n[1]);
              if (termSet.find(r) == termSet.end() && d_equalityEngine.hasTerm(r)) {
                Trace("arrays::collectModelInfo") << "TheoryArrays::collectModelInfo, adding RIntro2(b) read: " << r << endl;
                termSet.insert(r);
                changed = true;
              }
            }
          }

          // Find all stores in which n[0] appears and get corresponding read terms
          const CTNodeList* instores = d_infoMap.getInStores(array_eqc);
          size_t it = 0;
          for(; it < instores->size(); ++it) {
            TNode instore = (*instores)[it];
            Assert(instore.getKind()==kind::STORE);
            if (termSet.find(instore) != termSet.end() &&
                !d_equalityEngine.areEqual(instore[1],n[1])) {
              Node r = nm->mkNode(kind::SELECT, instore, n[1]);
              if (termSet.find(r) == termSet.end() && d_equalityEngine.hasTerm(r)) {
                Trace("arrays::collectModelInfo") << "TheoryArrays::collectModelInfo, adding RIntro2(c) read: " << r << endl;
                termSet.insert(r);
                changed = true;
              }
              r = nm->mkNode(kind::SELECT, instore[0], n[1]);
              if (termSet.find(r) == termSet.end() && d_equalityEngine.hasTerm(r)) {
                Trace("arrays::collectModelInfo") << "TheoryArrays::collectModelInfo, adding RIntro2(d) read: " << r << endl;
                termSet.insert(r);
                changed = true;
              }
            }
          }
        }
      }
    }
  } while (changed);

  // Send the equality engine information to the model
  m->assertEqualityEngine(&d_equalityEngine, &termSet);

  // Build a list of all the relevant reads, indexed by the store representative
  std::map<Node, std::vector<Node> > selects;
  set<Node>::iterator set_it = termSet.begin(), set_it_end = termSet.end();
  for (; set_it != set_it_end; ++set_it) {
    Node n = *set_it;
    // If this term is a select, record that the EC rep of its store parameter is being read from using this term
    if (n.getKind() == kind::SELECT) {
      selects[d_equalityEngine.getRepresentative(n[0])].push_back(n);
    }
  }

  Node rep;
  DefValMap::iterator it;
  TypeSet defaultValuesSet;

  // Compute all default values already in use
  if (fullModel) {
    for (size_t i=0; i<arrays.size(); ++i) {
      TNode nrep = d_equalityEngine.getRepresentative(arrays[i]);
      d_mayEqualEqualityEngine.addTerm(nrep); // add the term in case it isn't there already
      TNode mayRep = d_mayEqualEqualityEngine.getRepresentative(nrep);
      it = d_defValues.find(mayRep);
      if (it != d_defValues.end()) {
        defaultValuesSet.add(nrep.getType().getArrayConstituentType(), (*it).second);
      }
    }
  }

  // Loop through all array equivalence classes that need a representative computed
  for (size_t i=0; i<arrays.size(); ++i) {
    TNode n = arrays[i];
    TNode nrep = d_equalityEngine.getRepresentative(n);

    if (fullModel) {
      // Compute default value for this array - there is one default value for every mayEqual equivalence class
      TNode mayRep = d_mayEqualEqualityEngine.getRepresentative(nrep);
      it = d_defValues.find(mayRep);
      // If this mayEqual EC doesn't have a default value associated, get the next available default value for the associated array element type
      if (it == d_defValues.end()) {
        TypeNode valueType = nrep.getType().getArrayConstituentType();
        rep = defaultValuesSet.nextTypeEnum(valueType);
        if (rep.isNull()) {
          Assert(defaultValuesSet.getSet(valueType)->begin() != defaultValuesSet.getSet(valueType)->end());
          rep = *(defaultValuesSet.getSet(valueType)->begin());
        }
        Trace("arrays-models") << "New default value = " << rep << endl;
        d_defValues[mayRep] = rep;
      }
      else {
        rep = (*it).second;
      }

      // Build the STORE_ALL term with the default value
      rep = nm->mkConst(ArrayStoreAll(nrep.getType().toType(), rep.toExpr()));
    }
    else {
      std::hash_map<Node, Node, NodeHashFunction>::iterator it = d_skolemCache.find(n);
      if (it == d_skolemCache.end()) {
        rep = nm->mkSkolem("array_collect_model_var", n.getType(), "base model variable for array collectModelInfo");
        d_skolemCache[n] = rep;
      }
      else {
        rep = (*it).second;
      }
    }

    // For each read, require that the rep stores the right value
    vector<Node>& reads = selects[nrep];
    for (unsigned j = 0; j < reads.size(); ++j) {
      rep = nm->mkNode(kind::STORE, rep, reads[j][1], reads[j]);
    }
    m->assertEquality(n, rep, true);
    if (!n.isConst()) {
      m->assertRepresentative(rep);
    }
  }
}

/////////////////////////////////////////////////////////////////////////////
// NOTIFICATIONS
/////////////////////////////////////////////////////////////////////////////


void TheoryArrays::presolve()
{
  Trace("arrays")<<"Presolving \n";
}


/////////////////////////////////////////////////////////////////////////////
// MAIN SOLVER
/////////////////////////////////////////////////////////////////////////////


Node TheoryArrays::getSkolem(TNode ref, const string& name, const TypeNode& type, const string& comment, bool makeEqual)
{
  Node skolem;
  std::hash_map<Node, Node, NodeHashFunction>::iterator it = d_skolemCache.find(ref);
  if (it == d_skolemCache.end()) {
    NodeManager* nm = NodeManager::currentNM();
    skolem = nm->mkSkolem(name, type, comment);
    d_skolemCache[ref] = skolem;
  }
  else {
    skolem = (*it).second;
    if (d_equalityEngine.hasTerm(ref) &&
        d_equalityEngine.hasTerm(skolem) &&
        d_equalityEngine.areEqual(ref, skolem)) {
      makeEqual = false;
    }
  }

  Debug("gk::proof") << "Pregistering a Skolem" << std::endl;
  preRegisterTermInternal(skolem);
  Debug("gk::proof") << "Pregistering a Skolem DONE" << std::endl;

  if (makeEqual) {
    Node d = skolem.eqNode(ref);
    Debug("arrays-model-based") << "Asserting skolem equality " << d << endl;
    d_equalityEngine.assertEquality(d, true, d_true);
    Assert(!d_conflict);
    d_skolemAssertions.push_back(d);
    d_skolemIndex = d_skolemIndex + 1;
  }

  Debug("gk::proof") << "getSkolem DONE" << std::endl;
  return skolem;
}


void TheoryArrays::check(Effort e) {
  if (done() && !fullEffort(e)) {
    return;
  }

  getOutputChannel().spendResource(options::theoryCheckStep());

  TimerStat::CodeTimer checkTimer(d_checkTime);

  while (!done() && !d_conflict)
  {
    // Get all the assertions
    Assertion assertion = get();
    TNode fact = assertion.assertion;

    Debug("arrays") << spaces(getSatContext()->getLevel()) << "TheoryArrays::check(): processing " << fact << std::endl;

    bool polarity = fact.getKind() != kind::NOT;
    TNode atom = polarity ? fact : fact[0];

    if (!assertion.isPreregistered) {
      if (atom.getKind() == kind::EQUAL) {
        if (!d_equalityEngine.hasTerm(atom[0])) {
          Assert(atom[0].isConst());
          d_equalityEngine.addTerm(atom[0]);
        }
        if (!d_equalityEngine.hasTerm(atom[1])) {
          Assert(atom[1].isConst());
          d_equalityEngine.addTerm(atom[1]);
        }
      }
    }

    // Do the work
    switch (fact.getKind()) {
      case kind::EQUAL:
        d_equalityEngine.assertEquality(fact, true, fact);
        break;
      case kind::SELECT:
        d_equalityEngine.assertPredicate(fact, true, fact);
        break;
      case kind::NOT:
        Debug("gk::proof") << "Check: kind::NOT" << std::endl;
        Debug("gk::proof") << "Array theory conflicted? (1): " << ( d_conflict ? "YES" : "NO" ) << std::endl;

        if (fact[0].getKind() == kind::SELECT) {
          d_equalityEngine.assertPredicate(fact[0], false, fact);
        } else if (!d_equalityEngine.areDisequal(fact[0][0], fact[0][1], false)) {
          // Assert the dis-equality
          d_equalityEngine.assertEquality(fact[0], false, fact);

          Debug("gk::proof") << "Array theory conflicted? (2): " << ( d_conflict ? "YES" : "NO" ) << std::endl;

          // Apply ArrDiseq Rule if diseq is between arrays
          if(fact[0][0].getType().isArray() && !d_conflict) {
<<<<<<< HEAD
            if (d_conflict) { Debug("gk::proof") << "Entering the skolemization branch" << std::endl; }

            // NodeManager* nm = NodeManager::currentNM();
            // TypeNode indexType = fact[0][0].getType()[0];
            // Node k = nm->mkBoundVar("k", indexType);

            // Node ak = nm->mkNode(kind::SELECT, fact[0][0], k);
            // Node bk = nm->mkNode(kind::SELECT, fact[0][1], k);
            // //Node eq = d_valuation.ensureLiteral(ak.eqNode(bk));
            // Node eq = ak.eqNode(bk);
            // Node ex = nm->mkNode(kind::LEMMA_EXISTS, nm->mkNode(kind::BOUND_VAR_LIST, k), eq.notNode());
            // Node lemma = fact[0].orNode(ex);
            // Trace("arrays-lem")<<"Arrays::addExtLemma " << lemma <<"\n";
            // d_out->lemma(lemma, RULE_ARRAYS_EXT);
            // ++d_numExt;

            // Code BEFORE Morgan's changes:
            // ////////////////////////////////
            if (!d_proofsEnabled) {
              Debug("gk::proof") << "Check: kind::NOT: array theory making a skolem" << std::endl;

              NodeManager* nm = NodeManager::currentNM();
              TypeNode indexType = fact[0][0].getType()[0];
              TNode k = getSkolem(fact,"array_ext_index", indexType, "an extensional lemma index variable from the theory of arrays", false);

              // Added
              if (options::proof()) {
                ProofManager::getSkolemizationManager()->registerSkolem(fact, k);
              }
              ////

              Node ak = nm->mkNode(kind::SELECT, fact[0][0], k);
              Node bk = nm->mkNode(kind::SELECT, fact[0][1], k);

              Node eq;

              // Update from Clark, for EXT lemma propagation
              //
              // eq = d_valuation.ensureLiteral(ak.eqNode(bk));
              // Assert(eq.getKind() == kind::EQUAL);
              eq = ak.eqNode(bk);
              // END changes from Clark

              Node lemma = fact[0].orNode(eq.notNode());

              // Also added from Clark for EXT lemma propagation:
              if (options::arraysPropagate() > 0 && d_equalityEngine.hasTerm(ak) && d_equalityEngine.hasTerm(bk)) {
                // Propagate witness disequality - might produce a conflict
                d_permRef.push_back(lemma);
                d_equalityEngine.assertEquality(eq, false, fact, eq::MERGED_ARRAYS_EXT);
                ++d_numProp;
              }
              // END changes from Clark

              Trace("arrays-lem")<<"Arrays::addExtLemma " << lemma <<"\n";
              d_out->lemma(lemma);
              ++d_numExt;
            } else {
              Debug("gk::proof") << "In Array's Check (proof phase), handling fact = " << fact << std::endl;

              NodeManager* nm = NodeManager::currentNM();
              TypeNode indexType = fact[0][0].getType()[0];

              TNode k;
              if (ProofManager::getSkolemizationManager()->hasSkolem(fact)) {
                k = ProofManager::getSkolemizationManager()->getSkolem(fact);
                // } else {
                //   Unreachable();
                //   // Debug("gk::proof") << "New skolem getting registered at proof checking phase!" << std::endl;
                //   // k = getSkolem(fact,"array_ext_index", indexType, "an extensional lemma index variable from the theory of arrays", false);
                //   // ProofSkolemization::registerSkolem(fact, k);
                // }

                // Do we really need to generate the lemma again? Or just assert the disequality?
                Debug("gk::proof") << "Skolem = " << k << std::endl;

                Node ak = nm->mkNode(kind::SELECT, fact[0][0], k);
                Node bk = nm->mkNode(kind::SELECT, fact[0][1], k);

                Debug("gk::proof") << "ak = " << ak << ", bk = " << bk << std::endl;
                Debug("gk::proof") << "Equality engine has ak? " <<
                  ( d_equalityEngine.hasTerm(ak) ? "YES" : "NO" ) << std::endl;
                Debug("gk::proof") << "Equality engine has bk? " <<
                  ( d_equalityEngine.hasTerm(bk) ? "YES" : "NO" ) << std::endl;

                Node eq = ak.eqNode(bk);

                // eq = d_valuation.ensureLiteral(ak.eqNode(bk));
                //                Assert(eq.getKind() == kind::EQUAL);

                Node lemma = fact[0].orNode(eq.notNode());

                // ONLY IN PROOF MODE, if the terms ak and bk are not yet registered, we'd like to register them.
                // Keep this is mind in future refactoring
                if (!d_equalityEngine.hasTerm(ak)) {
                  preRegisterTermInternal(ak);
                }
                if (!d_equalityEngine.hasTerm(bk)) {
                  preRegisterTermInternal(bk);
                }
                // END ONLY IF PROOF MODE

                // Also added from Clark for EXT lemma propagation:
                if (options::arraysPropagate() > 0 && d_equalityEngine.hasTerm(ak) && d_equalityEngine.hasTerm(bk)) {
                  // Propagate witness disequality - might produce a conflict
                  d_permRef.push_back(lemma);
                  Debug("gk::proof") << "Asserting to the equality engine:" << std::endl
                                     << "\teq = " << eq << std::endl
                                     << "\treason = " << fact << std::endl;

                  d_equalityEngine.assertEquality(eq, false, fact, eq::MERGED_ARRAYS_EXT);
                  ++d_numProp;
                }
                // END changes from Clark

                // Debug("gk::proof") << "lemma = " << lemma << std::endl;

                // Trace("arrays-lem")<<"Arrays::addExtLemma " << lemma <<"\n";
                // d_out->lemma(lemma);
                // ++d_numExt;
              }
            }
          }
          else {
            Debug("gk::proof") << "Check: kind::NOT: array theory NOT making a skolem" << std::endl;
            d_modelConstraints.push_back(fact);
          }
=======
            NodeManager* nm = NodeManager::currentNM();
            TypeNode indexType = fact[0][0].getType()[0];
            TNode k = getSkolem(fact,"array_ext_index", indexType, "an extensional lemma index variable from the theory of arrays", false);

            Node ak = nm->mkNode(kind::SELECT, fact[0][0], k);
            Node bk = nm->mkNode(kind::SELECT, fact[0][1], k);
            Node eq = ak.eqNode(bk);
            Node lemma = fact[0].orNode(eq.notNode());
            if (options::arraysPropagate() > 0 && d_equalityEngine.hasTerm(ak) && d_equalityEngine.hasTerm(bk)) {
              // Propagate witness disequality - might produce a conflict
              d_permRef.push_back(lemma);
              d_equalityEngine.assertEquality(eq, false, lemma, eq::MERGED_ARRAYS_EXT);
              ++d_numProp;
            }
            Trace("arrays-lem")<<"Arrays::addExtLemma " << lemma <<"\n";
            d_out->lemma(lemma);
            ++d_numExt;
          }
>>>>>>> f898ba4a
        }
        break;
    default:
      Unreachable();
    }
  }

  if ((options::arraysEagerLemmas() || fullEffort(e)) && !d_conflict && options::arraysWeakEquivalence()) {
    // Replay all array merges to update weak equivalence data structures
    context::CDList<Node>::iterator it = d_arrayMerges.begin(), iend = d_arrayMerges.end();
    TNode a, b, eq;
    for (; it != iend; ++it) {
      eq = *it;
      a = eq[0];
      b = eq[1];
      weakEquivMakeRep(b);
      if (weakEquivGetRep(a) == b) {
        weakEquivAddSecondary(TNode(), a, b, eq);
      }
      else {
        d_infoMap.setWeakEquivPointer(b, a);
        d_infoMap.setWeakEquivIndex(b, TNode());
      }
#ifdef CVC4_ASSERTIONS
    checkWeakEquiv(false);
#endif
    }
#ifdef CVC4_ASSERTIONS
    checkWeakEquiv(true);
#endif

    d_readTableContext->push();
    TNode mayRep, iRep;
    CTNodeList* bucketList = NULL;
    CTNodeList::const_iterator i = d_reads.begin(), readsEnd = d_reads.end();
    for (; i != readsEnd; ++i) {
      const TNode& r = *i;

      Debug("arrays::weak") << "TheoryArrays::check(): checking read " << r << std::endl;

      // Find the bucket for this read.
      mayRep = d_mayEqualEqualityEngine.getRepresentative(r[0]);
      iRep = d_equalityEngine.getRepresentative(r[1]);
      std::pair<TNode, TNode> key(mayRep, iRep);
      ReadBucketMap::iterator it = d_readBucketTable.find(key);
      if (it == d_readBucketTable.end()) {
        bucketList = new(true) CTNodeList(d_readTableContext);
        d_readBucketAllocations.push_back(bucketList);
        d_readBucketTable[key] = bucketList;
      }
      else {
        bucketList = it->second;
      }
      CTNodeList::const_iterator it2 = bucketList->begin(), iend = bucketList->end();
      for (; it2 != iend; ++it2) {
        const TNode& r2 = *it2;
        Assert(r2.getKind() == kind::SELECT);
        Assert(mayRep == d_mayEqualEqualityEngine.getRepresentative(r2[0]));
        Assert(iRep == d_equalityEngine.getRepresentative(r2[1]));
        if (d_equalityEngine.areEqual(r, r2)) {
          continue;
        }
        if (weakEquivGetRepIndex(r[0], r[1]) == weakEquivGetRepIndex(r2[0], r[1])) {
          // add lemma: r[1] = r2[1] /\ cond(r[0],r2[0]) => r = r2
          vector<TNode> conjunctions;
          Assert(d_equalityEngine.areEqual(r, Rewriter::rewrite(r)));
          Assert(d_equalityEngine.areEqual(r2, Rewriter::rewrite(r2)));
          Node lemma = Rewriter::rewrite(r).eqNode(Rewriter::rewrite(r2)).negate();
          d_permRef.push_back(lemma);
          conjunctions.push_back(lemma);
          if (r[1] != r2[1]) {
            d_equalityEngine.explainEquality(r[1], r2[1], true, conjunctions);
          }
          // TODO: get smaller lemmas by eliminating shared parts of path
          weakEquivBuildCond(r[0], r[1], conjunctions);
          weakEquivBuildCond(r2[0], r[1], conjunctions);
          lemma = mkAnd(conjunctions, true);
          // LSH FIXME: which kind of arrays lemma is this
          d_out->lemma(lemma, RULE_INVALID, false, false, true);
          d_readTableContext->pop();
          return;
        }
      }
      bucketList->push_back(r);
    }
    d_readTableContext->pop();
  }

  if(!options::arraysEagerLemmas() && fullEffort(e) && !d_conflict && !options::arraysWeakEquivalence()) {
    // generate the lemmas on the worklist
    Trace("arrays-lem")<<"Arrays::discharging lemmas: "<<d_RowQueue.size()<<"\n";
    while (d_RowQueue.size() > 0 && !d_conflict) {
      if (dischargeLemmas()) {
        break;
      }
    }
  }

  Trace("arrays") << spaces(getSatContext()->getLevel()) << "Arrays::check(): done" << endl;
}


Node TheoryArrays::mkAnd(std::vector<TNode>& conjunctions, bool invert, unsigned startIndex)
{
  Assert(conjunctions.size() > 0);

  std::set<TNode> all;
  std::set<TNode> explained;

  unsigned i = startIndex;
  TNode t;
  for (; i < conjunctions.size(); ++i) {
    t = conjunctions[i];
    if (t == d_true) {
      continue;
    }
    else if (t.getKind() == kind::AND) {
      for(TNode::iterator child_it = t.begin(); child_it != t.end(); ++child_it) {
        if (*child_it == d_true) {
          continue;
        }
        all.insert(*child_it);
      }
    }
    else if (t.getKind() == kind::OR) {
      // Expand explanation resulting from propagating a ROW or EXT lemma
      if ((explained.find(t) == explained.end())) {
        if (t[1].getKind() == kind::EQUAL) {
          // ROW lemma
          d_equalityEngine.explainEquality(t[1][0], t[1][1], false, conjunctions);
          explained.insert(t);
        } else {
          // EXT lemma
          Assert(t[1].getKind() == kind::NOT && t[1][0].getKind() == kind::EQUAL);
          Assert(t[0].getKind() == kind::EQUAL);
          all.insert(t[0].notNode());
          explained.insert(t);
        }
      }
    }
    else {
      all.insert(t);
    }
  }

  if (all.size() == 0) {
    return invert ? d_false : d_true;
  }
  if (all.size() == 1) {
    // All the same, or just one
    if (invert) {
      return (*(all.begin())).negate();
    }
    else {
      return *(all.begin());
    }
  }

  NodeBuilder<> conjunction(invert ? kind::OR : kind::AND);
  std::set<TNode>::const_iterator it = all.begin();
  std::set<TNode>::const_iterator it_end = all.end();
  while (it != it_end) {
    if (invert) {
      conjunction << (*it).negate();
    }
    else {
      conjunction << *it;
    }
    ++ it;
  }

  return conjunction;
}


void TheoryArrays::setNonLinear(TNode a)
{
  if (options::arraysWeakEquivalence()) return;
  if (d_infoMap.isNonLinear(a)) return;

  Trace("arrays") << spaces(getSatContext()->getLevel()) << "Arrays::setNonLinear (" << a << ")\n";
  d_infoMap.setNonLinear(a);
  ++d_numNonLinear;

  const CTNodeList* i_a = d_infoMap.getIndices(a);
  const CTNodeList* st_a = d_infoMap.getStores(a);
  const CTNodeList* inst_a = d_infoMap.getInStores(a);

  size_t it = 0;

  // Propagate non-linearity down chain of stores
  for( ; it < st_a->size(); ++it) {
    TNode store = (*st_a)[it];
    Assert(store.getKind()==kind::STORE);
    setNonLinear(store[0]);
  }

  // Instantiate ROW lemmas that were ignored before
  size_t it2 = 0;
  RowLemmaType lem;
  for(; it2 < i_a->size(); ++it2) {
    TNode i = (*i_a)[it2];
    it = 0;
    for ( ; it < inst_a->size(); ++it) {
      TNode store = (*inst_a)[it];
      Assert(store.getKind() == kind::STORE);
      TNode j = store[1];
      TNode c = store[0];
      lem = make_quad(store, c, j, i);
      Trace("arrays-lem") << spaces(getSatContext()->getLevel()) <<"Arrays::setNonLinear ("<<store<<", "<<c<<", "<<j<<", "<<i<<")\n";
      queueRowLemma(lem);
    }
  }

}

/*****
 * When two array equivalence classes are merged, we may need to apply RIntro1 to a store in one of the EC's
 * Here, we check the stores in a to see if any need RIntro1 applied
 * We apply RIntro1 whenever:
 * (a) a store becomes equal to another store
 * (b) a store becomes equal to any term t such that read(t,i) exists
 * (c) a store becomes equal to the root array of the store (i.e. store(store(...store(a,i,v)...)) = a)
 */
void TheoryArrays::checkRIntro1(TNode a, TNode b)
{
  const CTNodeList* astores = d_infoMap.getStores(a);
  // Apply RIntro1 if applicable
  CTNodeList::const_iterator it = astores->begin();

  if (it == astores->end()) {
    // No stores in this equivalence class - return
    return;
  }

  ++it;
  if (it != astores->end()) {
    // More than one store: should have already been applied
    Assert(d_infoMap.rIntro1Applied(*it));
    Assert(d_infoMap.rIntro1Applied(*(--it)));
    return;
  }

  // Exactly one store - see if we need to apply RIntro1
  --it;
  TNode s = *it;
  Assert(s.getKind() == kind::STORE);
  if (d_infoMap.rIntro1Applied(s)) {
    // RIntro1 already applied to s
    return;
  }

  // Should be no reads from this EC
  Assert(d_infoMap.getIndices(a)->begin() == d_infoMap.getIndices(a)->end());

  bool apply = false;
  if (d_infoMap.getStores(b)->size() > 0) {
    // Case (a): two stores become equal
    apply = true;
  }
  else {
    const CTNodeList* i_b = d_infoMap.getIndices(b);
    if (i_b->begin() != i_b->end()) {
      // Case (b): there are reads from b
      apply = true;
    }
    else {
      // Get root array of s
      TNode e1 = s[0];
      while (e1.getKind() == kind::STORE) {
        e1 = e1[0];
      }
      Assert(d_equalityEngine.hasTerm(e1));
      Assert(d_equalityEngine.hasTerm(b));
      if (d_equalityEngine.areEqual(e1, b)) {
        apply = true;
      }
    }
  }

  if (apply) {
    NodeManager* nm = NodeManager::currentNM();
    d_infoMap.setRIntro1Applied(s);
    Node ni = nm->mkNode(kind::SELECT, s, s[1]);
    preRegisterTermInternal(ni);
    d_equalityEngine.assertEquality(ni.eqNode(s[2]), true, d_true, eq::MERGED_ARRAYS_ROW1);
  }
}




void TheoryArrays::mergeArrays(TNode a, TNode b)
{
  // Note: a is the new representative
  Assert(a.getType().isArray() && b.getType().isArray());

  if (d_mergeInProgress) {
    // Nested call to mergeArrays, just push on the queue and return
    d_mergeQueue.push(a.eqNode(b));
    return;
  }

  d_mergeInProgress = true;

  Node n;
  while (true) {
    Trace("arrays-merge") << spaces(getSatContext()->getLevel()) << "Arrays::merge: " << a << "," << b << ")\n";

    if (options::arraysLazyRIntro1() && !options::arraysWeakEquivalence()) {
      checkRIntro1(a, b);
      checkRIntro1(b, a);
    }

    if (options::arraysOptimizeLinear() && !options::arraysWeakEquivalence()) {
      bool aNL = d_infoMap.isNonLinear(a);
      bool bNL = d_infoMap.isNonLinear(b);
      if (aNL) {
        if (bNL) {
          // already both marked as non-linear - no need to do anything
        }
        else {
          // Set b to be non-linear
          setNonLinear(b);
        }
      }
      else {
        if (bNL) {
          // Set a to be non-linear
          setNonLinear(a);
        }
        else {
          // Check for new non-linear arrays
          const CTNodeList* astores = d_infoMap.getStores(a);
          const CTNodeList* bstores = d_infoMap.getStores(b);
          Assert(astores->size() <= 1 && bstores->size() <= 1);
          if (astores->size() > 0 && bstores->size() > 0) {
            setNonLinear(a);
            setNonLinear(b);
          }
        }
      }
    }

    TNode constArrA = d_infoMap.getConstArr(a);
    TNode constArrB = d_infoMap.getConstArr(b);
    if (constArrA.isNull()) {
      if (!constArrB.isNull()) {
        d_infoMap.setConstArr(a,constArrB);
      }
    }
    else if (!constArrB.isNull()) {
      if (constArrA != constArrB) {
        conflict(constArrA,constArrB);
      }
    }

    // If a and b have different default values associated with their mayequal equivalence classes,
    // things get complicated - disallow this for now.  -Clark
    TNode mayRepA = d_mayEqualEqualityEngine.getRepresentative(a);
    TNode mayRepB = d_mayEqualEqualityEngine.getRepresentative(b);

    DefValMap::iterator it = d_defValues.find(mayRepA);
    DefValMap::iterator it2 = d_defValues.find(mayRepB);
    TNode defValue;

    if (it != d_defValues.end()) {
      defValue = (*it).second;
      if (it2 != d_defValues.end() && (defValue != (*it2).second)) {
        throw LogicException("Array theory solver does not yet support write-chains connecting two different constant arrays");
      }
    }
    else if (it2 != d_defValues.end()) {
      defValue = (*it2).second;
    }
    d_mayEqualEqualityEngine.assertEquality(a.eqNode(b), true, d_true);
    Assert(d_mayEqualEqualityEngine.consistent());
    if (!defValue.isNull()) {
      mayRepA = d_mayEqualEqualityEngine.getRepresentative(a);
      d_defValues[mayRepA] = defValue;
    }

    checkRowLemmas(a,b);
    checkRowLemmas(b,a);

    // merge info adds the list of the 2nd argument to the first
    d_infoMap.mergeInfo(a, b);

    if (options::arraysWeakEquivalence()) {
      d_arrayMerges.push_back(a.eqNode(b));
    }

    // If no more to do, break
    if (d_conflict || d_mergeQueue.empty()) {
      break;
    }

    // Otherwise, prepare for next iteration
    n = d_mergeQueue.front();
    a = n[0];
    b = n[1];
    d_mergeQueue.pop();
  }
  d_mergeInProgress = false;
}


void TheoryArrays::checkStore(TNode a) {
  if (options::arraysWeakEquivalence()) return;
  Trace("arrays-cri")<<"Arrays::checkStore "<<a<<"\n";

  if(Trace.isOn("arrays-cri")) {
    d_infoMap.getInfo(a)->print();
  }
  Assert(a.getType().isArray());
  Assert(a.getKind()==kind::STORE);
  TNode b = a[0];
  TNode i = a[1];

  TNode brep = d_equalityEngine.getRepresentative(b);

  if (!options::arraysOptimizeLinear() || d_infoMap.isNonLinear(brep)) {
    const CTNodeList* js = d_infoMap.getIndices(brep);
    size_t it = 0;
    RowLemmaType lem;
    for(; it < js->size(); ++it) {
      TNode j = (*js)[it];
      if (i == j) continue;
      lem = make_quad(a,b,i,j);
      Trace("arrays-lem") << spaces(getSatContext()->getLevel()) <<"Arrays::checkStore ("<<a<<", "<<b<<", "<<i<<", "<<j<<")\n";
      queueRowLemma(lem);
    }
  }
}


void TheoryArrays::checkRowForIndex(TNode i, TNode a)
{
  if (options::arraysWeakEquivalence()) return;
  Trace("arrays-cri")<<"Arrays::checkRowForIndex "<<a<<"\n";
  Trace("arrays-cri")<<"                   index "<<i<<"\n";

  if(Trace.isOn("arrays-cri")) {
    d_infoMap.getInfo(a)->print();
  }
  Assert(a.getType().isArray());
  Assert(d_equalityEngine.getRepresentative(a) == a);

  TNode constArr = d_infoMap.getConstArr(a);
  if (!constArr.isNull()) {
    ArrayStoreAll storeAll = constArr.getConst<ArrayStoreAll>();
    Node defValue = Node::fromExpr(storeAll.getExpr());
    Node selConst = NodeManager::currentNM()->mkNode(kind::SELECT, constArr, i);
    if (!d_equalityEngine.hasTerm(selConst)) {
      preRegisterTermInternal(selConst);
    }
    d_equalityEngine.assertEquality(selConst.eqNode(defValue), true, d_true);
  }

  const CTNodeList* stores = d_infoMap.getStores(a);
  const CTNodeList* instores = d_infoMap.getInStores(a);
  size_t it = 0;
  RowLemmaType lem;

  for(; it < stores->size(); ++it) {
    TNode store = (*stores)[it];
    Assert(store.getKind()==kind::STORE);
    TNode j = store[1];
    if (i == j) continue;
    lem = make_quad(store, store[0], j, i);
    Trace("arrays-lem") << spaces(getSatContext()->getLevel()) <<"Arrays::checkRowForIndex ("<<store<<", "<<store[0]<<", "<<j<<", "<<i<<")\n";
    queueRowLemma(lem);
  }

  if (!options::arraysOptimizeLinear() || d_infoMap.isNonLinear(a)) {
    it = 0;
    for(; it < instores->size(); ++it) {
      TNode instore = (*instores)[it];
      Assert(instore.getKind()==kind::STORE);
      TNode j = instore[1];
      if (i == j) continue;
      lem = make_quad(instore, instore[0], j, i);
      Trace("arrays-lem") << spaces(getSatContext()->getLevel()) <<"Arrays::checkRowForIndex ("<<instore<<", "<<instore[0]<<", "<<j<<", "<<i<<")\n";
      queueRowLemma(lem);
    }
  }
}


// a just became equal to b
// look for new ROW lemmas
void TheoryArrays::checkRowLemmas(TNode a, TNode b)
{
  if (options::arraysWeakEquivalence()) return;
  Trace("arrays-crl")<<"Arrays::checkLemmas begin \n"<<a<<"\n";
  if(Trace.isOn("arrays-crl"))
    d_infoMap.getInfo(a)->print();
  Trace("arrays-crl")<<"  ------------  and "<<b<<"\n";
  if(Trace.isOn("arrays-crl"))
    d_infoMap.getInfo(b)->print();

  const CTNodeList* i_a = d_infoMap.getIndices(a);
  size_t it = 0;
  TNode constArr = d_infoMap.getConstArr(b);
  if (!constArr.isNull()) {
    for( ; it < i_a->size(); ++it) {
      TNode i = (*i_a)[it];
      Node selConst = NodeManager::currentNM()->mkNode(kind::SELECT, constArr, i);
      if (!d_equalityEngine.hasTerm(selConst)) {
        preRegisterTermInternal(selConst);
      }
    }
  }

  const CTNodeList* st_b = d_infoMap.getStores(b);
  const CTNodeList* inst_b = d_infoMap.getInStores(b);
  size_t its;

  RowLemmaType lem;

  for(it = 0 ; it < i_a->size(); ++it) {
    TNode i = (*i_a)[it];
    its = 0;
    for ( ; its < st_b->size(); ++its) {
      TNode store = (*st_b)[its];
      Assert(store.getKind() == kind::STORE);
      TNode j = store[1];
      TNode c = store[0];
      lem = make_quad(store, c, j, i);
      Trace("arrays-lem") << spaces(getSatContext()->getLevel()) <<"Arrays::checkRowLemmas ("<<store<<", "<<c<<", "<<j<<", "<<i<<")\n";
      queueRowLemma(lem);
    }
  }

  if (!options::arraysOptimizeLinear() || d_infoMap.isNonLinear(b)) {
    for(it = 0 ; it < i_a->size(); ++it ) {
      TNode i = (*i_a)[it];
      its = 0;
      for ( ; its < inst_b->size(); ++its) {
        TNode store = (*inst_b)[its];
        Assert(store.getKind() == kind::STORE);
        TNode j = store[1];
        TNode c = store[0];
        lem = make_quad(store, c, j, i);
        Trace("arrays-lem") << spaces(getSatContext()->getLevel()) <<"Arrays::checkRowLemmas ("<<store<<", "<<c<<", "<<j<<", "<<i<<")\n";
        queueRowLemma(lem);
      }
    }
  }
  Trace("arrays-crl")<<"Arrays::checkLemmas done.\n";
}

void TheoryArrays::propagate(RowLemmaType lem)
{
<<<<<<< HEAD
  Debug("gk::proof") << "TheoryArrays: RowLemma Propagate called. options::arraysPropagate() = "
                     << options::arraysPropagate() << std::endl;

=======
>>>>>>> f898ba4a
  TNode a = lem.first;
  TNode b = lem.second;
  TNode i = lem.third;
  TNode j = lem.fourth;

  Assert(a.getType().isArray() && b.getType().isArray());
  if (d_equalityEngine.areEqual(a,b) ||
      d_equalityEngine.areEqual(i,j)) {
    return;
  }

  NodeManager* nm = NodeManager::currentNM();
  Node aj = nm->mkNode(kind::SELECT, a, j);
  Node bj = nm->mkNode(kind::SELECT, b, j);

  // Try to avoid introducing new read terms: track whether these already exist
  bool ajExists = d_equalityEngine.hasTerm(aj);
  bool bjExists = d_equalityEngine.hasTerm(bj);
  bool bothExist = ajExists && bjExists;

  // If propagating, check propagations
  int prop = options::arraysPropagate();
  if (prop > 0) {
    if (d_equalityEngine.areDisequal(i,j,true) && (bothExist || prop > 1)) {
      Trace("arrays-lem") << spaces(getSatContext()->getLevel()) <<"Arrays::queueRowLemma: propagating aj = bj ("<<aj<<", "<<bj<<")\n";
      Node aj_eq_bj = aj.eqNode(bj);
      Node i_eq_j = i.eqNode(j);
      Node reason = nm->mkNode(kind::OR, aj_eq_bj, i_eq_j);
      d_permRef.push_back(reason);
      if (!ajExists) {
        preRegisterTermInternal(aj);
      }
      if (!bjExists) {
        preRegisterTermInternal(bj);
      }
      d_equalityEngine.assertEquality(aj_eq_bj, true, reason, eq::MERGED_ARRAYS_ROW);
      ++d_numProp;
      return;
    }
    if (bothExist && d_equalityEngine.areDisequal(aj,bj,true)) {
      Trace("arrays-lem") << spaces(getSatContext()->getLevel()) <<"Arrays::queueRowLemma: propagating i = j ("<<i<<", "<<j<<")\n";
      Node aj_eq_bj = aj.eqNode(bj);
      Node i_eq_j = i.eqNode(j);
      Node reason = nm->mkNode(kind::OR, i_eq_j, aj_eq_bj);
      d_permRef.push_back(reason);
      d_equalityEngine.assertEquality(i_eq_j, true, reason, eq::MERGED_ARRAYS_ROW);
      ++d_numProp;
      return;
    }
  }
}

void TheoryArrays::queueRowLemma(RowLemmaType lem)
{
<<<<<<< HEAD
  Debug("gk::proof") << "Array solver: queue row lemma called" << std::endl;

=======
>>>>>>> f898ba4a
  if (d_conflict || d_RowAlreadyAdded.contains(lem)) {
    return;
  }
  TNode a = lem.first;
  TNode b = lem.second;
  TNode i = lem.third;
  TNode j = lem.fourth;

  Assert(a.getType().isArray() && b.getType().isArray());
  if (d_equalityEngine.areEqual(a,b) ||
      d_equalityEngine.areEqual(i,j)) {
    return;
  }

  NodeManager* nm = NodeManager::currentNM();
  Node aj = nm->mkNode(kind::SELECT, a, j);
  Node bj = nm->mkNode(kind::SELECT, b, j);

  // Try to avoid introducing new read terms: track whether these already exist
  bool ajExists = d_equalityEngine.hasTerm(aj);
  bool bjExists = d_equalityEngine.hasTerm(bj);
  bool bothExist = ajExists && bjExists;

  // If propagating, check propagations
  int prop = options::arraysPropagate();
  if (prop > 0) {
    propagate(lem);
  }

  // If equivalent lemma already exists, don't enqueue this one
  if (d_useArrTable) {
    Node tableEntry = NodeManager::currentNM()->mkNode(kind::ARR_TABLE_FUN, a, b, i, j);
    if (d_equalityEngine.getSize(tableEntry) != 1) {
      return;
    }
  }

  // Prefer equality between indexes so as not to introduce new read terms
  if (options::arraysEagerIndexSplitting() && !bothExist && !d_equalityEngine.areDisequal(i,j, false)) {
    Node i_eq_j;
    if (!d_proofsEnabled) {
      i_eq_j = d_valuation.ensureLiteral(i.eqNode(j)); // TODO: think about this
    } else {
      i_eq_j = i.eqNode(j);
    }

    getOutputChannel().requirePhase(i_eq_j, true);
    d_decisionRequests.push(i_eq_j);
  }

  // TODO: maybe add triggers here

  if ((options::arraysEagerLemmas() || bothExist) && !d_proofsEnabled) {

    // Make sure that any terms introduced by rewriting are appropriately stored in the equality database
    Node aj2 = Rewriter::rewrite(aj);
    if (aj != aj2) {
      if (!ajExists) {
        preRegisterTermInternal(aj);
      }
      if (!d_equalityEngine.hasTerm(aj2)) {
        preRegisterTermInternal(aj2);
      }
      d_equalityEngine.assertEquality(aj.eqNode(aj2), true, d_true);
    }
    Node bj2 = Rewriter::rewrite(bj);
    if (bj != bj2) {
      if (!bjExists) {
        preRegisterTermInternal(bj);
      }
      if (!d_equalityEngine.hasTerm(bj2)) {
        preRegisterTermInternal(bj2);
      }
      d_equalityEngine.assertEquality(bj.eqNode(bj2), true, d_true);
    }
    if (aj2 == bj2) {
      return;
    }

    // construct lemma
    Node eq1 = aj2.eqNode(bj2);
    Node eq1_r = Rewriter::rewrite(eq1);
    if (eq1_r == d_true) {
      if (!d_equalityEngine.hasTerm(aj2)) {
        preRegisterTermInternal(aj2);
      }
      if (!d_equalityEngine.hasTerm(bj2)) {
        preRegisterTermInternal(bj2);
      }
      d_equalityEngine.assertEquality(eq1, true, d_true);
      return;
    }

    Node eq2 = i.eqNode(j);
    Node eq2_r = Rewriter::rewrite(eq2);
    if (eq2_r == d_true) {
      d_equalityEngine.assertEquality(eq2, true, d_true);
      return;
    }

    Node lemma = nm->mkNode(kind::OR, eq2_r, eq1_r);

    Trace("arrays-lem")<<"Arrays::addRowLemma adding "<<lemma<<"\n";
    d_RowAlreadyAdded.insert(lem);
    d_out->lemma(lemma);
    ++d_numRow;
  }
  else {
    d_RowQueue.push(lem);
  }
}


Node TheoryArrays::getNextDecisionRequest() {
  if(! d_decisionRequests.empty()) {
    Node n = d_decisionRequests.front();
    d_decisionRequests.pop();
    return n;
  } else {
    return Node::null();
  }
}


bool TheoryArrays::dischargeLemmas()
{
  bool lemmasAdded = false;
  size_t sz = d_RowQueue.size();
  for (unsigned count = 0; count < sz; ++count) {
    RowLemmaType l = d_RowQueue.front();
    d_RowQueue.pop();
    if (d_RowAlreadyAdded.contains(l)) {
      continue;
    }

    TNode a = l.first;
    TNode b = l.second;
    TNode i = l.third;
    TNode j = l.fourth;
    Assert(a.getType().isArray() && b.getType().isArray());

    NodeManager* nm = NodeManager::currentNM();
    Node aj = nm->mkNode(kind::SELECT, a, j);
    Node bj = nm->mkNode(kind::SELECT, b, j);
    bool ajExists = d_equalityEngine.hasTerm(aj);
    bool bjExists = d_equalityEngine.hasTerm(bj);

    // Check for redundant lemma
    // TODO: more checks possible (i.e. check d_RowAlreadyAdded in context)
    if (!d_equalityEngine.hasTerm(i) || !d_equalityEngine.hasTerm(j) || d_equalityEngine.areEqual(i,j) ||
        !d_equalityEngine.hasTerm(a) || !d_equalityEngine.hasTerm(b) || d_equalityEngine.areEqual(a,b) ||
        (ajExists && bjExists && d_equalityEngine.areEqual(aj,bj))) {
      continue;
    }

<<<<<<< HEAD
    Debug("gk::proof") << "Array solver: Checking if we should propagate" << std::endl;
    int prop = options::arraysPropagate();
    if (prop > 0) {
      Debug("gk::proof") << "Array solver: Checking if we should propagate (1)" << std::endl;
      propagate(l);
      if (d_conflict) {
        Debug("gk::proof") << "Array solver: Checking if we should propagate (2)" << std::endl;
        return true;
      }
      Debug("gk::proof") << "Array solver: Checking if we should propagate (3)" << std::endl;
=======
    int prop = options::arraysPropagate();
    if (prop > 0) {
      propagate(l);
      if (d_conflict) {
        return true;
      }
>>>>>>> f898ba4a
    }

    // Make sure that any terms introduced by rewriting are appropriately stored in the equality database
    Node aj2 = Rewriter::rewrite(aj);
    if (aj != aj2) {
      if (!ajExists) {
        preRegisterTermInternal(aj);
      }
      if (!d_equalityEngine.hasTerm(aj2)) {
        preRegisterTermInternal(aj2);
      }
      d_equalityEngine.assertEquality(aj.eqNode(aj2), true, d_true);
    }
    Node bj2 = Rewriter::rewrite(bj);
    if (bj != bj2) {
      if (!bjExists) {
        preRegisterTermInternal(bj);
      }
      if (!d_equalityEngine.hasTerm(bj2)) {
        preRegisterTermInternal(bj2);
      }
      d_equalityEngine.assertEquality(bj.eqNode(bj2), true, d_true);
    }
    if (aj2 == bj2) {
      continue;
    }

    // construct lemma
    Node eq1 = aj2.eqNode(bj2);
    Node eq1_r = Rewriter::rewrite(eq1);
    if (eq1_r == d_true) {
      if (!d_equalityEngine.hasTerm(aj2)) {
        preRegisterTermInternal(aj2);
      }
      if (!d_equalityEngine.hasTerm(bj2)) {
        preRegisterTermInternal(bj2);
      }
      d_equalityEngine.assertEquality(eq1, true, d_true);
      continue;
    }

    Node eq2 = i.eqNode(j);
    Node eq2_r = Rewriter::rewrite(eq2);
    if (eq2_r == d_true) {
      d_equalityEngine.assertEquality(eq2, true, d_true);
      continue;
    }

    Node lem = nm->mkNode(kind::OR, eq2_r, eq1_r);

    Trace("arrays-lem")<<"Arrays::addRowLemma adding "<<lem<<"\n";
    d_RowAlreadyAdded.insert(l);
    d_out->lemma(lem);
    ++d_numRow;
    lemmasAdded = true;
    if (options::arraysReduceSharing()) {
      return true;
    }
  }
  return lemmasAdded;
}

void TheoryArrays::conflict(TNode a, TNode b) {
  Debug("array-pf") << "TheoryArrays::Conflict called" << std::endl;
  eq::EqProof* proof = d_proofsEnabled ? new eq::EqProof() : NULL;
  if (a.getKind() == kind::CONST_BOOLEAN) {
    d_conflictNode = explain(a.iffNode(b), proof);
  } else {
    d_conflictNode = explain(a.eqNode(b), proof);
  }

  if (!d_inCheckModel) {
    if (proof) { proof->debug_print("array-pf"); }
    ProofArray* proof_array = d_proofsEnabled ? new ProofArray( proof ) : NULL;
    d_out->conflict(d_conflictNode, proof_array);
  }

  d_conflict = true;
}


}/* CVC4::theory::arrays namespace */
}/* CVC4::theory namespace */
}/* CVC4 namespace */<|MERGE_RESOLUTION|>--- conflicted
+++ resolved
@@ -21,18 +21,15 @@
 #include "expr/kind.h"
 #include "options/arrays_options.h"
 #include "options/smt_options.h"
+#include "proof/array_proof.h"
+#include "proof/proof_manager.h"
+#include "proof/theory_proof.h"
 #include "smt/logic_exception.h"
 #include "smt/smt_statistics_registry.h"
 #include "smt_util/command.h"
 #include "theory/rewriter.h"
 #include "theory/theory_model.h"
-#include "proof/theory_proof.h"
-#include "proof/proof_manager.h"
-<<<<<<< HEAD
-#include "proof/array_proof.h"
-=======
 #include "theory/valuation.h"
->>>>>>> f898ba4a
 
 using namespace std;
 
@@ -105,18 +102,6 @@
       d_arrayMerges(c),
       d_inCheckModel(false)
 {
-<<<<<<< HEAD
-  StatisticsRegistry::registerStatMultiple(&d_numRow);
-  StatisticsRegistry::registerStatMultiple(&d_numExt);
-  StatisticsRegistry::registerStatMultiple(&d_numProp);
-  StatisticsRegistry::registerStatMultiple(&d_numExplain);
-  StatisticsRegistry::registerStatMultiple(&d_numNonLinear);
-  StatisticsRegistry::registerStatMultiple(&d_numSharedArrayVarSplits);
-  StatisticsRegistry::registerStatMultiple(&d_numGetModelValSplits);
-  StatisticsRegistry::registerStatMultiple(&d_numGetModelValConflicts);
-  StatisticsRegistry::registerStatMultiple(&d_numSetModelValSplits);
-  StatisticsRegistry::registerStatMultiple(&d_numSetModelValConflicts);
-=======
   smtStatisticsRegistry()->registerStat(&d_numRow);
   smtStatisticsRegistry()->registerStat(&d_numExt);
   smtStatisticsRegistry()->registerStat(&d_numProp);
@@ -127,7 +112,6 @@
   smtStatisticsRegistry()->registerStat(&d_numGetModelValConflicts);
   smtStatisticsRegistry()->registerStat(&d_numSetModelValSplits);
   smtStatisticsRegistry()->registerStat(&d_numSetModelValConflicts);
->>>>>>> f898ba4a
 
   d_true = NodeManager::currentNM()->mkConst<bool>(true);
   d_false = NodeManager::currentNM()->mkConst<bool>(false);
@@ -615,7 +599,7 @@
         }
       }
     }
-  }  
+  }
 }
 
 /**
@@ -1327,7 +1311,6 @@
 
           // Apply ArrDiseq Rule if diseq is between arrays
           if(fact[0][0].getType().isArray() && !d_conflict) {
-<<<<<<< HEAD
             if (d_conflict) { Debug("gk::proof") << "Entering the skolemization branch" << std::endl; }
 
             // NodeManager* nm = NodeManager::currentNM();
@@ -1455,26 +1438,6 @@
             Debug("gk::proof") << "Check: kind::NOT: array theory NOT making a skolem" << std::endl;
             d_modelConstraints.push_back(fact);
           }
-=======
-            NodeManager* nm = NodeManager::currentNM();
-            TypeNode indexType = fact[0][0].getType()[0];
-            TNode k = getSkolem(fact,"array_ext_index", indexType, "an extensional lemma index variable from the theory of arrays", false);
-
-            Node ak = nm->mkNode(kind::SELECT, fact[0][0], k);
-            Node bk = nm->mkNode(kind::SELECT, fact[0][1], k);
-            Node eq = ak.eqNode(bk);
-            Node lemma = fact[0].orNode(eq.notNode());
-            if (options::arraysPropagate() > 0 && d_equalityEngine.hasTerm(ak) && d_equalityEngine.hasTerm(bk)) {
-              // Propagate witness disequality - might produce a conflict
-              d_permRef.push_back(lemma);
-              d_equalityEngine.assertEquality(eq, false, lemma, eq::MERGED_ARRAYS_EXT);
-              ++d_numProp;
-            }
-            Trace("arrays-lem")<<"Arrays::addExtLemma " << lemma <<"\n";
-            d_out->lemma(lemma);
-            ++d_numExt;
-          }
->>>>>>> f898ba4a
         }
         break;
     default:
@@ -2029,12 +1992,9 @@
 
 void TheoryArrays::propagate(RowLemmaType lem)
 {
-<<<<<<< HEAD
   Debug("gk::proof") << "TheoryArrays: RowLemma Propagate called. options::arraysPropagate() = "
                      << options::arraysPropagate() << std::endl;
 
-=======
->>>>>>> f898ba4a
   TNode a = lem.first;
   TNode b = lem.second;
   TNode i = lem.third;
@@ -2089,11 +2049,8 @@
 
 void TheoryArrays::queueRowLemma(RowLemmaType lem)
 {
-<<<<<<< HEAD
   Debug("gk::proof") << "Array solver: queue row lemma called" << std::endl;
 
-=======
->>>>>>> f898ba4a
   if (d_conflict || d_RowAlreadyAdded.contains(lem)) {
     return;
   }
@@ -2249,7 +2206,6 @@
       continue;
     }
 
-<<<<<<< HEAD
     Debug("gk::proof") << "Array solver: Checking if we should propagate" << std::endl;
     int prop = options::arraysPropagate();
     if (prop > 0) {
@@ -2260,14 +2216,6 @@
         return true;
       }
       Debug("gk::proof") << "Array solver: Checking if we should propagate (3)" << std::endl;
-=======
-    int prop = options::arraysPropagate();
-    if (prop > 0) {
-      propagate(l);
-      if (d_conflict) {
-        return true;
-      }
->>>>>>> f898ba4a
     }
 
     // Make sure that any terms introduced by rewriting are appropriately stored in the equality database
