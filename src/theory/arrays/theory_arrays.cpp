--- conflicted
+++ resolved
@@ -21,19 +21,14 @@
 #include "expr/kind.h"
 #include "options/arrays_options.h"
 #include "options/smt_options.h"
-<<<<<<< HEAD
 #include "proof/array_proof.h"
 #include "proof/proof_manager.h"
 #include "proof/theory_proof.h"
-=======
 #include "smt/command.h"
->>>>>>> 3c4c4420
 #include "smt/logic_exception.h"
 #include "smt/smt_statistics_registry.h"
 #include "theory/rewriter.h"
 #include "theory/theory_model.h"
-#include "proof/theory_proof.h"
-#include "proof/proof_manager.h"
 #include "theory/valuation.h"
 
 using namespace std;
@@ -61,14 +56,8 @@
 
 TheoryArrays::TheoryArrays(context::Context* c, context::UserContext* u,
                            OutputChannel& out, Valuation valuation,
-<<<<<<< HEAD
-                           const LogicInfo& logicInfo, SmtGlobals* globals,
-                           std::string name)
-  : Theory(THEORY_ARRAY, c, u, out, valuation, logicInfo, globals, name),
-=======
                            const LogicInfo& logicInfo, std::string name)
     : Theory(THEORY_ARRAY, c, u, out, valuation, logicInfo, name),
->>>>>>> 3c4c4420
       d_numRow(name + "theory::arrays::number of Row lemmas", 0),
       d_numExt(name + "theory::arrays::number of Ext lemmas", 0),
       d_numProp(name + "theory::arrays::number of propagations", 0),
