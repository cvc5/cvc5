/******************************************************************************
 * Top contributors (to current version):
 *   Andrew Reynolds, Morgan Deters, Mathias Preiner
 *
 * This file is part of the cvc5 project.
 *
 * Copyright (c) 2009-2024 by the authors listed in the file AUTHORS
 * in the top-level source directory and their institutional affiliations.
 * All rights reserved.  See the file COPYING in the top-level source
 * directory for licensing information.
 * ****************************************************************************
 *
 * [[ Add one-line brief description here ]]
 *
 * [[ Add lengthier description here ]]
 * \todo document this file
 */

#include "cvc5_private.h"

#ifndef CVC5__THEORY__ARRAYS__THEORY_ARRAYS_REWRITER_H
#define CVC5__THEORY__ARRAYS__THEORY_ARRAYS_REWRITER_H

#include <unordered_map>
#include <unordered_set>

#include "theory/rewriter.h"
#include "theory/theory_rewriter.h"

namespace cvc5::internal {

class EagerProofGenerator;
class Env;

namespace theory {

namespace arrays {

Node getMostFrequentValue(TNode store);
uint64_t getMostFrequentValueCount(TNode store);
void setMostFrequentValue(TNode store, TNode value);
void setMostFrequentValueCount(TNode store, uint64_t count);

static inline Node mkEqNode(Node a, Node b) {
  return a.eqNode(b);
}

class TheoryArraysRewriter : public TheoryRewriter
{
 public:
  TheoryArraysRewriter(NodeManager* nm, Rewriter* r, EagerProofGenerator* epg);

  /** Normalize a constant whose index type has cardinality indexCard */
  static Node normalizeConstant(TNode node, Cardinality indexCard);

  /* Expands the eqrange predicate (eqrange a b i j) to the quantified formula
   * (forall ((x T))
   *  (=> (and (<= i x) (<= x j)) (= (select a x) (select b x)))).
   */
  static Node expandEqRange(TNode node);

  RewriteResponse postRewrite(TNode node) override;

  RewriteResponse preRewrite(TNode node) override;

  /**
   * Rewrite n based on the proof rewrite rule id.
   * @param id The rewrite rule.
   * @param n The node to rewrite.
   * @return The rewritten version of n based on id, or Node::null() if n
   * cannot be rewritten.
   */
  Node rewriteViaRule(ProofRewriteRule id, const Node& n) override;

<<<<<<< HEAD
=======
  TrustNode expandDefinition(Node node) override;

>>>>>>> 231c5329
  /**
   * Puts array constant node into normal form. This is so that array constants
   * that are distinct nodes are semantically disequal.
   *
   * This method should only be called on STORE chains whose AST is built
   * from constant terms only.
   */
  static Node normalizeConstant(TNode node);

 private:
  /**
   * Pointer to the rewriter. NOTE this is a cyclic dependency, and should
   * be removed.
   */
  Rewriter* d_rewriter;
  /** Pointer to an eager proof generator, if proof are enabled */
  EagerProofGenerator* d_epg;
}; /* class TheoryArraysRewriter */

}  // namespace arrays
}  // namespace theory
}  // namespace cvc5::internal

#endif /* CVC5__THEORY__ARRAYS__THEORY_ARRAYS_REWRITER_H */<|MERGE_RESOLUTION|>--- conflicted
+++ resolved
@@ -72,11 +72,8 @@
    */
   Node rewriteViaRule(ProofRewriteRule id, const Node& n) override;
 
-<<<<<<< HEAD
-=======
   TrustNode expandDefinition(Node node) override;
 
->>>>>>> 231c5329
   /**
    * Puts array constant node into normal form. This is so that array constants
    * that are distinct nodes are semantically disequal.
