--- conflicted
+++ resolved
@@ -44,18 +44,6 @@
   in_stores->deleteSelf();
 }
 
-<<<<<<< HEAD
-ArrayInfo::ArrayInfo(context::Context* c, Backtracker<TNode>* b, std::string name)
-    : ct(c), bck(b), info_map(),
-      d_mergeInfoTimer(name + "theory::arrays::mergeInfoTimer"),
-      d_avgIndexListLength(name + "theory::arrays::avgIndexListLength"),
-      d_avgStoresListLength(name + "theory::arrays::avgStoresListLength"),
-      d_avgInStoresListLength(name + "theory::arrays::avgInStoresListLength"),
-      d_listsCount(name + "theory::arrays::listsCount",0),
-      d_callsMergeInfo(name + "theory::arrays::callsMergeInfo",0),
-      d_maxList(name + "theory::arrays::maxList",0),
-      d_tableSize(name + "theory::arrays::infoTableSize", info_map) {
-=======
 ArrayInfo::ArrayInfo(context::Context* c, Backtracker<TNode>* b, std::string statisticsPrefix)
     : ct(c), bck(b), info_map(),
       d_mergeInfoTimer(statisticsPrefix + "theory::arrays::mergeInfoTimer"),
@@ -66,7 +54,6 @@
       d_callsMergeInfo(statisticsPrefix + "theory::arrays::callsMergeInfo",0),
       d_maxList(statisticsPrefix + "theory::arrays::maxList",0),
       d_tableSize(statisticsPrefix + "theory::arrays::infoTableSize", info_map) {
->>>>>>> f582b382
   emptyList = new(true) CTNodeList(ct);
   emptyInfo = new Info(ct, bck);
   smtStatisticsRegistry()->registerStat(&d_mergeInfoTimer);
