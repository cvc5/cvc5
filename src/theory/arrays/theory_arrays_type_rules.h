--- conflicted
+++ resolved
@@ -51,10 +51,6 @@
   static bool computeIsConst(NodeManager* nodeManager, TNode n);
 };
 
-<<<<<<< HEAD
-
-=======
->>>>>>> d1259d2f
 struct ArrayLambdaTypeRule
 {
   static TypeNode preComputeType(NodeManager* nm, TNode n);
@@ -74,10 +70,6 @@
   static Node mkGroundTerm(TypeNode type);
 };
 
-<<<<<<< HEAD
-
-=======
->>>>>>> d1259d2f
 struct ArrayEqRangeTypeRule
 {
   static TypeNode preComputeType(NodeManager* nm, TNode n);
