--- conflicted
+++ resolved
@@ -711,16 +711,8 @@
     Node expandedEqRange = expandEqRange(node);
     if (d_epg)
     {
-<<<<<<< HEAD
-      TrustNode tn = d_epg->mkTrustNode(node.eqNode(expandedEqRange),
-                                        ProofRule::ARRAYS_EQ_RANGE_EXPAND,
-                                        {},
-                                        {node});
-      return TrustNode::mkTrustRewrite(node, expandedEqRange, d_epg);
-=======
       return d_epg->mkTrustNodeRewrite(
           node, expandedEqRange, ProofRewriteRule::ARRAYS_EQ_RANGE_EXPAND);
->>>>>>> 231c5329
     }
     return TrustNode::mkTrustRewrite(node, expandedEqRange, nullptr);
   }
