--- conflicted
+++ resolved
@@ -163,7 +163,12 @@
     return false;
   }
 
-  TypeNode itype = index.getType();
+  TypeNode itype = index.getTypeOrNull();
+  // if the index is ill-typed, just return false
+  if (itype.isNull())
+  {
+    return false;
+  }
   CardinalityClass itcc = itype.getCardinalityClass();
 
   if (itcc != CardinalityClass::FINITE && itcc != CardinalityClass::ONE)
@@ -172,11 +177,7 @@
   }
 
   // Get the cardinality of the index type
-<<<<<<< HEAD
   Cardinality indexCard = index.getTypeOrNull().getCardinality();
-=======
-  Cardinality indexCard = itype.getCardinality();
->>>>>>> b8e2b28a
 
   if (indexCard.isInfinite())
   {
