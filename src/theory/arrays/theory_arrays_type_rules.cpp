--- conflicted
+++ resolved
@@ -179,45 +179,6 @@
   return true;
 }
 
-<<<<<<< HEAD
-=======
-TypeNode ArrayTableFunTypeRule::computeType(NodeManager* nodeManager,
-                                            TNode n,
-                                            bool check,
-                                            std::ostream* errOut)
-{
-  Assert(n.getKind() == kind::ARR_TABLE_FUN);
-  TypeNode arrayType = n[0].getType(check);
-  if (check)
-  {
-    if (!arrayType.isArray())
-    {
-      throw TypeCheckingExceptionPrivate(n,
-                                         "array table fun arg 0 is non-array");
-    }
-    TypeNode arrType2 = n[1].getType(check);
-    if (!arrayType.isArray())
-    {
-      throw TypeCheckingExceptionPrivate(n,
-                                         "array table fun arg 1 is non-array");
-    }
-    TypeNode indexType = n[2].getType(check);
-    if (indexType != arrayType.getArrayIndexType())
-    {
-      throw TypeCheckingExceptionPrivate(
-          n, "array table fun arg 2 does not match type of array");
-    }
-    indexType = n[3].getType(check);
-    if (indexType != arrayType.getArrayIndexType())
-    {
-      throw TypeCheckingExceptionPrivate(
-          n, "array table fun arg 3 does not match type of array");
-    }
-  }
-  return arrayType.getArrayIndexType();
-}
-
->>>>>>> 9a20c372
 TypeNode ArrayLambdaTypeRule::computeType(NodeManager* nodeManager,
                                           TNode n,
                                           bool check,
@@ -278,19 +239,6 @@
   return builtin::SortProperties::mkGroundTerm(type);
 }
 
-<<<<<<< HEAD
-=======
-TypeNode ArrayPartialSelectTypeRule::computeType(NodeManager* nodeManager,
-                                                 TNode n,
-                                                 bool check,
-                                                 std::ostream* errOut)
-{
-  Assert(n.getKind() == kind::PARTIAL_SELECT_0
-         || n.getKind() == kind::PARTIAL_SELECT_1);
-  return nodeManager->integerType();
-}
-
->>>>>>> 9a20c372
 TypeNode ArrayEqRangeTypeRule::computeType(NodeManager* nodeManager,
                                            TNode n,
                                            bool check,
