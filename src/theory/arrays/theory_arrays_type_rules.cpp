/******************************************************************************
 * Top contributors (to current version):
 *   Aina Niemetz, Mathias Preiner, Clark Barrett
 *
 * This file is part of the cvc5 project.
 *
 * Copyright (c) 2009-2023 by the authors listed in the file AUTHORS
 * in the top-level source directory and their institutional affiliations.
 * All rights reserved.  See the file COPYING in the top-level source
 * directory for licensing information.
 * ****************************************************************************
 *
 * Typing and cardinality rules for the theory of arrays.
 */

#include "theory/arrays/theory_arrays_type_rules.h"

// for array-constant attributes
#include "expr/array_store_all.h"
#include "theory/arrays/theory_arrays_rewriter.h"
#include "theory/builtin/theory_builtin_type_rules.h"
#include "theory/type_enumerator.h"
#include "util/cardinality.h"

namespace cvc5::internal {
namespace theory {
namespace arrays {

TypeNode ArraySelectTypeRule::preComputeType(NodeManager* nm, TNode n)
{
  return TypeNode::null();
}

TypeNode ArraySelectTypeRule::computeType(NodeManager* nodeManager,
                                          TNode n,
                                          bool check,
                                          std::ostream* errOut)
{
  Assert(n.getKind() == kind::SELECT);
  TypeNode arrayType = n[0].getTypeOrNull();
  if (check)
  {
    if (!arrayType.isMaybeKind(kind::ARRAY_TYPE))
    {
      if (errOut)
      {
        (*errOut) << "array select operating on non-array";
      }
      return TypeNode::null();
    }
    TypeNode indexType = n[1].getTypeOrNull();
    if (!indexType.isComparableTo(arrayType.getArrayIndexType()))
    {
      if (errOut)
      {
        (*errOut) << "array select not indexed with correct type for array";
      }
      return TypeNode::null();
    }
  }
  if (arrayType.isAbstract())
  {
    // if selecting from a (fully) abstract array, the return is unknown.
    return nodeManager->mkAbstractType(kind::ABSTRACT_TYPE);
  }
  // otherwise
  return arrayType.getArrayConstituentType();
}

TypeNode ArrayStoreTypeRule::preComputeType(NodeManager* nm, TNode n)
{
  return TypeNode::null();
}
TypeNode ArrayStoreTypeRule::computeType(NodeManager* nodeManager,
                                         TNode n,
                                         bool check,
                                         std::ostream* errOut)
{
  if (n.getKind() == kind::STORE)
  {
    TypeNode arrayType = n[0].getTypeOrNull();
    if (check)
    {
      if (!arrayType.isMaybeKind(kind::ARRAY_TYPE))
      {
        if (errOut)
        {
          (*errOut) << "array store operating on non-array";
        }
        return TypeNode::null();
      }
    }
    TypeNode indexType = n[1].getTypeOrNull();
    TypeNode aindexType = arrayType.getArrayIndexType();
    TypeNode indexjoin = indexType.leastUpperBound(aindexType);
    if (indexjoin.isNull())
    {
      if (errOut)
      {
        (*errOut) << "array store not indexed with correct type for array";
      }
      return TypeNode::null();
    }
    TypeNode valueType = n[2].getTypeOrNull();
    TypeNode avalueType = arrayType.getArrayConstituentType();
    TypeNode valuejoin = valueType.leastUpperBound(avalueType);
    if (valuejoin.isNull())
    {
      if (errOut)
      {
        (*errOut) << "array store not assigned with correct type for array";
      }
      return TypeNode::null();
    }
    return NodeManager::currentNM()->mkArrayType(indexjoin, valuejoin);
  }
  else
  {
    Assert(n.getKind() == kind::STORE_ALL);
    ArrayStoreAll storeAll = n.getConst<ArrayStoreAll>();
    return storeAll.getType();
  }
}

bool ArrayStoreTypeRule::computeIsConst(NodeManager* nodeManager, TNode n)
{
  Assert(n.getKind() == kind::STORE);

  TNode store = n[0];
  TNode index = n[1];
  TNode value = n[2];

  // A constant must have only constant children and be in normal form
  // If any child is non-const, this is not a constant
  if (!store.isConst() || !index.isConst() || !value.isConst())
  {
    return false;
  }

  // Normal form for nested stores is just ordering by index but also need to
  // check that we are not writing to default value
  if (store.getKind() == kind::STORE && (!(store[1] < index)))
  {
    return false;
  }

  unsigned depth = 1;
  unsigned valCount = 1;
  while (store.getKind() == kind::STORE)
  {
    depth += 1;
    if (store[2] == value)
    {
      valCount += 1;
    }
    store = store[0];
  }
  Assert(store.getKind() == kind::STORE_ALL);
  ArrayStoreAll storeAll = store.getConst<ArrayStoreAll>();
  Node defaultValue = storeAll.getValue();
  if (value == defaultValue)
  {
    return false;
  }

  TypeNode itype = index.getType();
  CardinalityClass itcc = itype.getCardinalityClass();

  if (itcc != CardinalityClass::FINITE && itcc != CardinalityClass::ONE)
  {
    return true;
  }

  // Get the cardinality of the index type
<<<<<<< HEAD
  Cardinality indexCard = index.getTypeOrNull().getCardinality();
=======
  Cardinality indexCard = itype.getCardinality();
>>>>>>> 1bd2dc23

  if (indexCard.isInfinite())
  {
    return true;
  }

  // When index sort is finite, we have to check whether there is any value
  // that is written to more than the default value.  If so, it is not in
  // normal form.

  // Get the most frequently written value for n[0]
  TNode mostFrequentValue;
  unsigned mostFrequentValueCount = 0;
  store = n[0];
  if (store.getKind() == kind::STORE)
  {
    mostFrequentValue = getMostFrequentValue(store);
    mostFrequentValueCount = getMostFrequentValueCount(store);
  }

  // Compute the most frequently written value for n
  if (valCount > mostFrequentValueCount
      || (valCount == mostFrequentValueCount && value < mostFrequentValue))
  {
    mostFrequentValue = value;
    mostFrequentValueCount = valCount;
  }

  // Need to make sure the default value count is larger, or the same and the
  // default value is expression-order-less-than nextValue
  Cardinality::CardinalityComparison compare =
      indexCard.compare(mostFrequentValueCount + depth);
  Assert(compare != Cardinality::UNKNOWN);
  if (compare == Cardinality::LESS
      || (compare == Cardinality::EQUAL
          && (!(defaultValue < mostFrequentValue))))
  {
    return false;
  }
  setMostFrequentValue(n, mostFrequentValue);
  setMostFrequentValueCount(n, mostFrequentValueCount);
  return true;
}

TypeNode ArrayLambdaTypeRule::preComputeType(NodeManager* nm, TNode n)
{
  return TypeNode::null();
}
TypeNode ArrayLambdaTypeRule::computeType(NodeManager* nodeManager,
                                          TNode n,
                                          bool check,
                                          std::ostream* errOut)
{
  Assert(n.getKind() == kind::ARRAY_LAMBDA);
  TypeNode lamType = n[0].getTypeOrNull();
  if (check)
  {
    if (n[0].getKind() != kind::LAMBDA)
    {
      if (errOut)
      {
        (*errOut) << "array lambda arg is non-lambda";
      }
      return TypeNode::null();
    }
  }
  if (lamType.getNumChildren() != 2)
  {
    if (errOut)
    {
      (*errOut) << "array lambda arg is not unary lambda";
    }
    return TypeNode::null();
  }
  return nodeManager->mkArrayType(lamType[0], lamType[1]);
}

Cardinality ArraysProperties::computeCardinality(TypeNode type)
{
  Assert(type.getKind() == kind::ARRAY_TYPE);

  Cardinality indexCard = type[0].getCardinality();
  Cardinality valueCard = type[1].getCardinality();

  return valueCard ^ indexCard;
}

bool ArraysProperties::isWellFounded(TypeNode type)
{
  return type[0].isWellFounded() && type[1].isWellFounded();
}

Node ArraysProperties::mkGroundTerm(TypeNode type)
{
  Assert(type.getKind() == kind::ARRAY_TYPE);
  NodeManager* nm = NodeManager::currentNM();
  TypeNode elemType = type.getArrayConstituentType();
  Node elem = nm->mkGroundTerm(elemType);
  if (elem.isConst())
  {
    return NodeManager::currentNM()->mkConst(ArrayStoreAll(type, elem));
  }
  // Note the distinction between mkGroundTerm and mkGroundValue. While
  // an arbitrary value can be obtained by calling the type enumerator here,
  // that is wrong for types that are not closed enumerable since it may
  // return a term containing values that should not appear in e.g. assertions.
  // For example, arrays whose element type is an uninterpreted sort will
  // incorrectly introduce uninterpreted sort values if this is done.
  // It is currently infeasible to construct an ArrayStoreAll with the element
  // type's mkGroundTerm as an argument when that term is not constant.
  // Thus, we must simply return a fresh Skolem here, using the same utility
  // as that of uninterpreted sorts.
  return builtin::SortProperties::mkGroundTerm(type);
}

TypeNode ArrayEqRangeTypeRule::preComputeType(NodeManager* nm, TNode n)
{
  return nm->booleanType();
}

TypeNode ArrayEqRangeTypeRule::computeType(NodeManager* nodeManager,
                                           TNode n,
                                           bool check,
                                           std::ostream* errOut)
{
  Assert(n.getKind() == kind::EQ_RANGE);
  if (check)
  {
    TypeNode n0_type = n[0].getTypeOrNull();
    TypeNode n1_type = n[1].getTypeOrNull();
    if (!n0_type.isMaybeKind(kind::ARRAY_TYPE))
    {
      if (errOut)
      {
        (*errOut) << "first operand of eqrange is not an array";
      }
      return TypeNode::null();
    }
    if (!n1_type.isMaybeKind(kind::ARRAY_TYPE))
    {
      if (errOut)
      {
        (*errOut) << "second operand of eqrange is not an array";
      }
      return TypeNode::null();
    }
    if (!n0_type.isComparableTo(n1_type))
    {
      if (errOut)
      {
        (*errOut) << "array types do not match";
      }
      return TypeNode::null();
    }
    TypeNode indexType = n0_type.getArrayIndexType();
    TypeNode indexRangeType1 = n[2].getTypeOrNull();
    TypeNode indexRangeType2 = n[3].getTypeOrNull();
    if (!indexRangeType1.isComparableTo(indexType))
    {
      if (errOut)
      {
        (*errOut) << "eqrange lower index type does not match array index type";
      }
      return TypeNode::null();
    }
    if (!indexRangeType2.isComparableTo(indexType))
    {
      if (errOut)
      {
        (*errOut) << "eqrange upper index type does not match array index type";
      }
      return TypeNode::null();
    }
    if (!indexType.isMaybeKind(kind::BITVECTOR_TYPE)
        && !indexType.isMaybeKind(kind::FLOATINGPOINT_TYPE)
        && !indexType.isRealOrInt())
    {
      if (errOut)
      {
        (*errOut) << "eqrange only supports bit-vectors, floating-points, "
                     "integers, and reals as index type";
      }
      return TypeNode::null();
    }
  }
  return nodeManager->booleanType();
}

}  // namespace arrays
}  // namespace theory
}  // namespace cvc5::internal<|MERGE_RESOLUTION|>--- conflicted
+++ resolved
@@ -172,11 +172,7 @@
   }
 
   // Get the cardinality of the index type
-<<<<<<< HEAD
-  Cardinality indexCard = index.getTypeOrNull().getCardinality();
-=======
   Cardinality indexCard = itype.getCardinality();
->>>>>>> 1bd2dc23
 
   if (indexCard.isInfinite())
   {
