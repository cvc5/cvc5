--- conflicted
+++ resolved
@@ -128,11 +128,7 @@
 
   TheoryArrays(context::Context* c, context::UserContext* u, OutputChannel& out,
                Valuation valuation, const LogicInfo& logicInfo,
-<<<<<<< HEAD
-               SmtGlobals* globals, std::string name = ""); 
-=======
-               std::string instanceName = "");
->>>>>>> 3c4c4420
+               std::string name = "");
   ~TheoryArrays();
 
   void setMasterEqualityEngine(eq::EqualityEngine* eq);
