--- conflicted
+++ resolved
@@ -499,18 +499,12 @@
    */
   Node getNextDecisionRequest();
 
-<<<<<<< HEAD
   /**
    * Compute relevant terms. This includes additional select nodes for the
    * RIntro1 and RIntro2 rules.
    */
   void computeRelevantTerms(std::set<Node>& termSet,
                             bool includeShared = true) override;
- public:
-  eq::EqualityEngine* getEqualityEngine() override { return &d_equalityEngine; }
-
-=======
->>>>>>> 4f82b6eb
 };/* class TheoryArrays */
 
 }/* CVC4::theory::arrays namespace */
