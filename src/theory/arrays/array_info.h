/*********************                                                        */
/*! \file array_info.h
 ** \verbatim
 ** Original author: Morgan Deters
 ** Major contributors: none
 ** Minor contributors (to current version): Dejan Jovanovic, Clark Barrett
 ** This file is part of the CVC4 project.
 ** Copyright (c) 2009-2014  New York University and The University of Iowa
 ** See the file COPYING in the top-level source directory for licensing
 ** information.\endverbatim
 **
 ** \brief Contains additional classes to store context dependent information
 ** for each term of type array
 **/

#include "cvc4_private.h"

#ifndef __CVC4__THEORY__ARRAYS__ARRAY_INFO_H
#define __CVC4__THEORY__ARRAYS__ARRAY_INFO_H

#include <ext/hash_set>
#include <ext/hash_map>
#include <iostream>
#include <map>

#include "context/backtrackable.h"
#include "context/cdlist.h"
#include "context/cdhashmap.h"
#include "expr/node.h"
#include "util/ntuple.h"
#include "util/statistics_registry.h"

namespace CVC4 {
namespace theory {
namespace arrays {

typedef context::CDList<TNode> CTNodeList;
typedef quad<TNode, TNode, TNode, TNode> RowLemmaType;

struct RowLemmaTypeHashFunction {
  size_t operator()(const RowLemmaType& q) const {
    TNode n1 = q.first;
    TNode n2 = q.second;
    TNode n3 = q.third;
    TNode n4 = q.fourth;
    return (size_t) (n1.getId()*0x9e3779b9 + n2.getId()*0x30000059 +
        n3.getId()*0x60000005 + n4.getId()*0x07FFFFFF);

  }
};/* struct RowLemmaTypeHashFunction */

void printList (CTNodeList* list);
void printList( List<TNode>* list);

bool inList(const CTNodeList* l, const TNode el);

/**
 * Small class encapsulating the information
 * in the map. It's a class and not a struct to
 * call the destructor.
 */

class Info {
public:
  context::CDO<bool> isNonLinear;
  context::CDO<bool> rIntro1Applied;
  context::CDO<TNode> modelRep;
  context::CDO<TNode> constArr;
  context::CDO<TNode> weakEquivPointer;
  context::CDO<TNode> weakEquivIndex;
  context::CDO<TNode> weakEquivSecondary;
  context::CDO<TNode> weakEquivSecondaryReason;
  CTNodeList* indices;
  CTNodeList* stores;
  CTNodeList* in_stores;

  Info(context::Context* c, Backtracker<TNode>* bck)
    : isNonLinear(c, false),
      rIntro1Applied(c, false),
      modelRep(c,TNode()),
      constArr(c,TNode()),
      weakEquivPointer(c,TNode()),
      weakEquivIndex(c,TNode()),
      weakEquivSecondary(c,TNode()),
      weakEquivSecondaryReason(c,TNode()) {
    indices = new(true)CTNodeList(c);
    stores = new(true)CTNodeList(c);
    in_stores = new(true)CTNodeList(c);
  }

  ~Info() {
    indices->deleteSelf();
    stores->deleteSelf();
    in_stores->deleteSelf();
  }

  /**
   * prints the information
   */
  void print() const {
    Assert(indices != NULL && stores!= NULL && in_stores != NULL);
    Trace("arrays-info")<<"  indices   ";
    printList(indices);
    Trace("arrays-info")<<"  stores ";
    printList(stores);
    Trace("arrays-info")<<"  in_stores ";
    printList(in_stores);
  }
};/* class Info */


typedef __gnu_cxx::hash_map<Node, Info*, NodeHashFunction> CNodeInfoMap;

/**
 * Class keeping track of the following information for canonical
 * representatives of type array [a] :
 *    indices at which it is being read (all i for which there is a
 *            term of the form SELECT a i)
 *    all store terms in the congruence class
 *    stores in which it appears (terms of the form STORE a _ _ )
 *
 */
class ArrayInfo {
private:
  context::Context* ct;
  Backtracker<TNode>* bck;
  CNodeInfoMap info_map;

  CTNodeList* emptyList;

  /* == STATISTICS == */

  /** time spent in preregisterTerm() */
  TimerStat d_mergeInfoTimer;
  AverageStat d_avgIndexListLength;
  AverageStat d_avgStoresListLength;
  AverageStat d_avgInStoresListLength;
  IntStat d_listsCount;
  IntStat d_callsMergeInfo;
  IntStat d_maxList;
  SizeStat<CNodeInfoMap > d_tableSize;

  /**
   * checks if a certain element is in the list l
   * FIXME: better way to check for duplicates?
   */

  /**
   * helper method that merges two lists into the first
   * without adding duplicates
   */
  void mergeLists(CTNodeList* la, const CTNodeList* lb) const;

public:
  const Info* emptyInfo;
/*
  ArrayInfo(): ct(NULl), info
    d_mergeInfoTimer("theory::arrays::mergeInfoTimer"),
    d_avgIndexListLength("theory::arrays::avgIndexListLength"),
    d_avgStoresListLength("theory::arrays::avgStoresListLength"),
    d_avgInStoresListLength("theory::arrays::avgInStoresListLength"),
    d_listsCount("theory::arrays::listsCount",0),
    d_callsMergeInfo("theory::arrays::callsMergeInfo",0),
    d_maxList("theory::arrays::maxList",0),
    d_tableSize("theory::arrays::infoTableSize", info_map) {
  currentStatisticsRegistry()->registerStat(&d_mergeInfoTimer);
  currentStatisticsRegistry()->registerStat(&d_avgIndexListLength);
  currentStatisticsRegistry()->registerStat(&d_avgStoresListLength);
  currentStatisticsRegistry()->registerStat(&d_avgInStoresListLength);
  currentStatisticsRegistry()->registerStat(&d_listsCount);
  currentStatisticsRegistry()->registerStat(&d_callsMergeInfo);
  currentStatisticsRegistry()->registerStat(&d_maxList);
  currentStatisticsRegistry()->registerStat(&d_tableSize);
  }*/
<<<<<<< HEAD
  ArrayInfo(context::Context* c, Backtracker<TNode>* b): ct(c), bck(b), info_map(),
      d_mergeInfoTimer("theory::arrays::mergeInfoTimer"),
      d_avgIndexListLength("theory::arrays::avgIndexListLength"),
      d_avgStoresListLength("theory::arrays::avgStoresListLength"),
      d_avgInStoresListLength("theory::arrays::avgInStoresListLength"),
      d_listsCount("theory::arrays::listsCount",0),
      d_callsMergeInfo("theory::arrays::callsMergeInfo",0),
      d_maxList("theory::arrays::maxList",0),
      d_tableSize("theory::arrays::infoTableSize", info_map) {
    emptyList = new(true) CTNodeList(ct);
    emptyInfo = new Info(ct, bck);
    StatisticsRegistry::registerStatMultiple(&d_mergeInfoTimer);
    StatisticsRegistry::registerStatMultiple(&d_avgIndexListLength);
    StatisticsRegistry::registerStatMultiple(&d_avgStoresListLength);
    StatisticsRegistry::registerStatMultiple(&d_avgInStoresListLength);
    StatisticsRegistry::registerStatMultiple(&d_listsCount);
    StatisticsRegistry::registerStatMultiple(&d_callsMergeInfo);
    StatisticsRegistry::registerStatMultiple(&d_maxList);
    StatisticsRegistry::registerStatMultiple(&d_tableSize);
  }
=======
  ArrayInfo(context::Context* c, Backtracker<TNode>* b);
>>>>>>> f898ba4a

  ~ArrayInfo();

  /**
   * adds the node a to the map if it does not exist
   * and it initializes the info. checks for duplicate i's
   */
  void addIndex(const Node a, const TNode i);
  void addStore(const Node a, const TNode st);
  void addInStore(const TNode a, const TNode st);

  void setNonLinear(const TNode a);
  void setRIntro1Applied(const TNode a);
  void setModelRep(const TNode a, const TNode rep);

  void setConstArr(const TNode a, const TNode constArr);
  void setWeakEquivPointer(const TNode a, const TNode pointer);
  void setWeakEquivIndex(const TNode a, const TNode index);
  void setWeakEquivSecondary(const TNode a, const TNode secondary);
  void setWeakEquivSecondaryReason(const TNode a, const TNode reason);
  /**
   * Returns the information associated with TNode a
   */

  const Info* getInfo(const TNode a) const;

  const bool isNonLinear(const TNode a) const;

  const bool rIntro1Applied(const TNode a) const;

  const TNode getModelRep(const TNode a) const;

  const TNode getConstArr(const TNode a) const;
  const TNode getWeakEquivPointer(const TNode a) const;
  const TNode getWeakEquivIndex(const TNode a) const;
  const TNode getWeakEquivSecondary(const TNode a) const;
  const TNode getWeakEquivSecondaryReason(const TNode a) const;

  const CTNodeList* getIndices(const TNode a) const;

  const CTNodeList* getStores(const TNode a) const;

  const CTNodeList* getInStores(const TNode a) const;

  /**
   * merges the information of  nodes a and b
   * the nodes do not have to actually be in the map.
   * pre-condition
   *  a should be the canonical representative of b
   */
  void mergeInfo(const TNode a, const TNode b);
};/* class ArrayInfo */

}/* CVC4::theory::arrays namespace */
}/* CVC4::theory namespace */
}/* CVC4 namespace */

#endif /* __CVC4__THEORY__ARRAYS__ARRAY_INFO_H */<|MERGE_RESOLUTION|>--- conflicted
+++ resolved
@@ -172,30 +172,7 @@
   currentStatisticsRegistry()->registerStat(&d_maxList);
   currentStatisticsRegistry()->registerStat(&d_tableSize);
   }*/
-<<<<<<< HEAD
-  ArrayInfo(context::Context* c, Backtracker<TNode>* b): ct(c), bck(b), info_map(),
-      d_mergeInfoTimer("theory::arrays::mergeInfoTimer"),
-      d_avgIndexListLength("theory::arrays::avgIndexListLength"),
-      d_avgStoresListLength("theory::arrays::avgStoresListLength"),
-      d_avgInStoresListLength("theory::arrays::avgInStoresListLength"),
-      d_listsCount("theory::arrays::listsCount",0),
-      d_callsMergeInfo("theory::arrays::callsMergeInfo",0),
-      d_maxList("theory::arrays::maxList",0),
-      d_tableSize("theory::arrays::infoTableSize", info_map) {
-    emptyList = new(true) CTNodeList(ct);
-    emptyInfo = new Info(ct, bck);
-    StatisticsRegistry::registerStatMultiple(&d_mergeInfoTimer);
-    StatisticsRegistry::registerStatMultiple(&d_avgIndexListLength);
-    StatisticsRegistry::registerStatMultiple(&d_avgStoresListLength);
-    StatisticsRegistry::registerStatMultiple(&d_avgInStoresListLength);
-    StatisticsRegistry::registerStatMultiple(&d_listsCount);
-    StatisticsRegistry::registerStatMultiple(&d_callsMergeInfo);
-    StatisticsRegistry::registerStatMultiple(&d_maxList);
-    StatisticsRegistry::registerStatMultiple(&d_tableSize);
-  }
-=======
   ArrayInfo(context::Context* c, Backtracker<TNode>* b);
->>>>>>> f898ba4a
 
   ~ArrayInfo();
 
