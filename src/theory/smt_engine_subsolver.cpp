/******************************************************************************
 * Top contributors (to current version):
 *   Andrew Reynolds, Aina Niemetz, Andres Noetzli
 *
 * This file is part of the cvc5 project.
 *
 * Copyright (c) 2009-2022 by the authors listed in the file AUTHORS
 * in the top-level source directory and their institutional affiliations.
 * All rights reserved.  See the file COPYING in the top-level source
 * directory for licensing information.
 * ****************************************************************************
 *
 * Implementation of utilities for initializing subsolvers (copies of
 * SolverEngine) during solving.
 */

#include "theory/smt_engine_subsolver.h"

#include "proof/unsat_core.h"
#include "smt/env.h"
#include "smt/solver_engine.h"
#include "smt/solver_engine_scope.h"

namespace cvc5::internal {
namespace theory {

SubsolverSetupInfo::SubsolverSetupInfo(const Options& opts,
                                       const LogicInfo& logicInfo,
                                       TypeNode sepLocType,
                                       TypeNode sepDataType)
    : d_opts(opts),
      d_logicInfo(logicInfo),
      d_sepLocType(sepLocType),
      d_sepDataType(sepDataType)
{
}

SubsolverSetupInfo::SubsolverSetupInfo(const Env& env)
    : d_opts(env.getOptions()),
      d_logicInfo(env.getLogicInfo()),
      d_sepLocType(env.getSepLocType()),
      d_sepDataType(env.getSepDataType())
{
}

SubsolverSetupInfo::SubsolverSetupInfo(const Env& env, const Options& opts)
    : d_opts(opts),
      d_logicInfo(env.getLogicInfo()),
      d_sepLocType(env.getSepLocType()),
      d_sepDataType(env.getSepDataType())
{
}

// optimization: try to rewrite to constant
Result quickCheck(Node& query)
{
  if (query.isConst())
  {
    if (!query.getConst<bool>())
    {
      return Result(Result::UNSAT);
    }
    else
    {
      return Result(Result::SAT);
    }
  }
  return Result(Result::UNKNOWN, UnknownExplanation::REQUIRES_FULL_CHECK);
}

void initializeSubsolver(std::unique_ptr<SolverEngine>& smte,
                         const SubsolverSetupInfo& info,
                         bool needsTimeout,
                         unsigned long timeout)
{
<<<<<<< HEAD
  NodeManager* nm = NodeManager::currentNM();
  smte.reset(new SolverEngine(nm, &info.d_opts));
=======
  smte.reset(new SolverEngine(&opts));
>>>>>>> 70a81677
  smte->setIsInternalSubsolver();
  smte->setLogic(info.d_logicInfo);
  // set the options
  if (needsTimeout)
  {
    smte->setTimeLimit(timeout);
  }
  // set up separation logic heap if necessary
  if (!info.d_sepLocType.isNull() && !info.d_sepDataType.isNull())
  {
    smte->declareSepHeap(info.d_sepLocType, info.d_sepDataType);
  }
}
void initializeSubsolver(std::unique_ptr<SolverEngine>& smte,
                         const Env& env,
                         bool needsTimeout,
                         unsigned long timeout)
{
  SubsolverSetupInfo ssi(env);
  initializeSubsolver(smte, ssi, needsTimeout, timeout);
}

Result checkWithSubsolver(std::unique_ptr<SolverEngine>& smte,
                          Node query,
                          const SubsolverSetupInfo& info,
                          bool needsTimeout,
                          unsigned long timeout)
{
  Assert(query.getType().isBoolean());
  Result r = quickCheck(query);
  if (!r.isUnknown())
  {
    return r;
  }
  initializeSubsolver(smte, info, needsTimeout, timeout);
  smte->assertFormula(query);
  return smte->checkSat();
}

Result checkWithSubsolver(Node query,
                          const SubsolverSetupInfo& info,
                          bool needsTimeout,
                          unsigned long timeout)
{
  std::vector<Node> vars;
  std::vector<Node> modelVals;
  return checkWithSubsolver(
      query, vars, modelVals, info, needsTimeout, timeout);
}

Result checkWithSubsolver(Node query,
                          const std::vector<Node>& vars,
                          std::vector<Node>& modelVals,
                          const SubsolverSetupInfo& info,
                          bool needsTimeout,
                          unsigned long timeout)
{
  Assert(query.getType().isBoolean());
  Assert(modelVals.empty());
  // ensure clear
  modelVals.clear();
  Result r = quickCheck(query);
  if (!r.isUnknown())
  {
    if (r.getStatus() == Result::SAT)
    {
      // default model
      NodeManager* nm = NodeManager::currentNM();
      for (const Node& v : vars)
      {
        modelVals.push_back(nm->mkGroundTerm(v.getType()));
      }
    }
    return r;
  }
  std::unique_ptr<SolverEngine> smte;
  initializeSubsolver(smte, info, needsTimeout, timeout);
  smte->assertFormula(query);
  r = smte->checkSat();
  if (r.getStatus() == Result::SAT || r.getStatus() == Result::UNKNOWN)
  {
    for (const Node& v : vars)
    {
      Node val = smte->getValue(v);
      modelVals.push_back(val);
    }
  }
  return r;
}

void getModelFromSubsolver(SolverEngine& smt,
                           const std::vector<Node>& vars,
                           std::vector<Node>& vals)
{
  for (const Node& v : vars)
  {
    Node mv = smt.getValue(v);
    vals.push_back(mv);
  }
}

bool getUnsatCoreFromSubsolver(SolverEngine& smt,
                               const std::unordered_set<Node>& queryAsserts,
                               std::vector<Node>& uasserts)
{
  UnsatCore uc = smt.getUnsatCore();
  bool hasQuery = false;
  for (UnsatCore::const_iterator i = uc.begin(); i != uc.end(); ++i)
  {
    Node uassert = *i;
    if (queryAsserts.find(uassert) != queryAsserts.end())
    {
      hasQuery = true;
      continue;
    }
    uasserts.push_back(uassert);
  }
  return hasQuery;
}

void getUnsatCoreFromSubsolver(SolverEngine& smt, std::vector<Node>& uasserts)
{
  std::unordered_set<Node> queryAsserts;
  getUnsatCoreFromSubsolver(smt, queryAsserts, uasserts);
}

}  // namespace theory
}  // namespace cvc5::internal<|MERGE_RESOLUTION|>--- conflicted
+++ resolved
@@ -73,12 +73,7 @@
                          bool needsTimeout,
                          unsigned long timeout)
 {
-<<<<<<< HEAD
-  NodeManager* nm = NodeManager::currentNM();
-  smte.reset(new SolverEngine(nm, &info.d_opts));
-=======
   smte.reset(new SolverEngine(&opts));
->>>>>>> 70a81677
   smte->setIsInternalSubsolver();
   smte->setLogic(info.d_logicInfo);
   // set the options
