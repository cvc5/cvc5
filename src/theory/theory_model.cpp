--- conflicted
+++ resolved
@@ -685,7 +685,6 @@
   {
     Node r = d_equalityEngine->getRepresentative( a );
     std::map<Node, Node>::const_iterator itr = d_reps.find(r);
-<<<<<<< HEAD
     // note that d_reps[r]=r for equivalence classes that haven't been assigned
     if (itr != d_reps.end() && itr->second != r)
     {
@@ -701,15 +700,6 @@
       return itr->second;
     }
     return r;
-=======
-    if (itr != d_reps.end())
-    {
-      return itr->second;
-    }
-    return r;
-  }else{
-    return a;
->>>>>>> dbbd3aff
   }
   return a;
 }
@@ -766,10 +756,6 @@
   }
   Trace("model-builder") << "  Assign function value for " << f
                          << " based on APPLY_UF" << std::endl;
-<<<<<<< HEAD
-  Assert(!logicInfo().isHigherOrder());
-=======
->>>>>>> dbbd3aff
   uf::UfModelTree ufmt(f);
   options::DefaultFunctionValueMode dfvm =
       options().theory.defaultFunctionValueMode;
@@ -833,12 +819,8 @@
 void TheoryModel::assignFunctionDefaultHo(Node f) const
 {
   Assert(logicInfo().isHigherOrder());
-<<<<<<< HEAD
-  // collect all HO_APPLY terms, modulo equality of the function
-=======
   // collect all HO_APPLY terms, modulo equality of the function, which will
   // determine the relevant points of the function value we construct below.
->>>>>>> dbbd3aff
   std::vector<Node> hoTerms;
   std::map<Node, std::vector<Node>>::const_iterator itht;
   if (d_equalityEngine->hasTerm(f))
@@ -917,11 +899,8 @@
     Trace("model-builder-debug2")
         << "      get rep : " << hn[1] << " returned " << hni << std::endl;
     Assert(hni.getType() == args[0].getType());
-<<<<<<< HEAD
-=======
     // rewrite to ensure the equality is properly oriented, as required by
     // function constants
->>>>>>> dbbd3aff
     hni = rewrite(args[0].eqNode(hni));
     // get representative of the returned term, which note may recursively
     // compute more function values.
