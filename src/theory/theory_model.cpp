/******************************************************************************
 * Top contributors (to current version):
 *   Andrew Reynolds, Clark Barrett, Aina Niemetz
 *
 * This file is part of the cvc5 project.
 *
 * Copyright (c) 2009-2025 by the authors listed in the file AUTHORS
 * in the top-level source directory and their institutional affiliations.
 * All rights reserved.  See the file COPYING in the top-level source
 * directory for licensing information.
 * ****************************************************************************
 *
 * Implementation of model class.
 */
#include "theory/theory_model.h"

#include "expr/attribute.h"
#include "expr/cardinality_constraint.h"
#include "expr/node_algorithm.h"
#include "expr/subs.h"
#include "options/quantifiers_options.h"
#include "options/smt_options.h"
#include "options/theory_options.h"
#include "options/uf_options.h"
#include "smt/env.h"
#include "theory/trust_substitutions.h"
#include "theory/uf/function_const.h"
#include "util/rational.h"
#include "util/uninterpreted_sort_value.h"

using namespace std;
using namespace cvc5::internal::kind;
using namespace cvc5::context;

namespace cvc5::internal {
namespace theory {

TheoryModel::TheoryModel(Env& env, std::string name, bool enableFuncModels)
    : EnvObj(env),
      d_name(name),
      d_equalityEngine(nullptr),
      d_using_model_core(false),
      d_enableFuncModels(enableFuncModels)
{
  // must use function models when ufHo is enabled
  Assert(d_enableFuncModels || !logicInfo().isHigherOrder());
  d_true = nodeManager()->mkConst(true);
  d_false = nodeManager()->mkConst(false);
}

TheoryModel::~TheoryModel() {}

void TheoryModel::finishInit(eq::EqualityEngine* ee)
{
  Assert(ee != nullptr);
  d_equalityEngine = ee;
  // we do not do congruence on any kind in the model equality engine, with
  // the exception of HO_APPLY for the sake of higher-order.
  d_equalityEngine->addFunctionKind(Kind::HO_APPLY);
  // do not interpret APPLY_UF if we are not assigning function values
  if (!d_enableFuncModels)
  {
    setSemiEvaluatedKind(Kind::APPLY_UF);
  }
  // Equal and not terms are not relevant terms. In other words, asserted
  // equalities and negations of predicates (as terms) do not need to be sent
  // to the model. Regardless, theories should send information to the model
  // that ensures that all assertions are satisfied.
  setIrrelevantKind(Kind::EQUAL);
  setIrrelevantKind(Kind::NOT);
}

void TheoryModel::reset(){
  d_modelCache.clear();
  d_semiEvalCacheSet = false;
  d_semiEvalCache.clear();
  d_sep_heap = Node::null();
  d_sep_nil_eq = Node::null();
  d_reps.clear();
  d_assignExcSet.clear();
  d_aesMaster.clear();
  d_aesSlaves.clear();
  d_rep_set.clear();
  d_uf_terms.clear();
  d_ho_uf_terms.clear();
  d_uf_models.clear();
  d_using_model_core = false;
  d_model_core.clear();
}

void TheoryModel::setHeapModel( Node h, Node neq ) { 
  d_sep_heap = h;
  d_sep_nil_eq = neq;
}

bool TheoryModel::getHeapModel(Node& h, Node& neq) const
{
  if (d_sep_heap.isNull() || d_sep_nil_eq.isNull())
  {
    return false;
  }
  h = d_sep_heap;
  neq = d_sep_nil_eq;
  return true;
}

std::vector<Node> TheoryModel::getDomainElements(TypeNode tn) const
{
  // must be an uninterpreted sort
  Assert(tn.isUninterpretedSort());
  std::vector<Node> elements;
  const std::vector<Node>* type_reps = d_rep_set.getTypeRepsOrNull(tn);
  if (type_reps == nullptr || type_reps->empty())
  {
    // This is called when t is a sort that does not occur in this model.
    // Sorts are always interpreted as non-empty, thus we add a single element.
    // We use mkGroundValue here, since domain elements must all be
    // of UNINTERPRETED_SORT_VALUE kind.
    elements.push_back(NodeManager::mkGroundValue(tn));
    return elements;
  }
  // The representatives are skolems. We convert them to uninterpreted sort
  // values here for printing purposes.
  NodeManager* nm = nodeManager();
  for (size_t i = 0, size = type_reps->size(); i < size; i++)
  {
    UninterpretedSortValue usv = UninterpretedSortValue(tn, Integer(i));
    elements.push_back(nm->mkConst<UninterpretedSortValue>(usv));
  }
  return elements;
}

Node TheoryModel::getValue(TNode n) const
{
  //apply substitutions
  Node nn = d_env.getTopLevelSubstitutions().apply(n);
  nn = rewrite(nn);
  Trace("model-getvalue-debug") << "[model-getvalue] getValue : substitute " << n << " to " << nn << std::endl;
  //get value in model
  nn = getModelValue(nn);
  if (nn.isNull())
  {
    return nn;
  }
  if (nn.getKind() == Kind::FUNCTION_ARRAY_CONST)
  {
    // return the lambda instead
    nn = uf::FunctionConst::toLambda(nn);
  }
  if (nn.getKind() == Kind::LAMBDA)
  {
    if (options().theory.condenseFunctionValues)
    {
      // normalize the body. Do not normalize the entire node, which
      // involves array normalization.
      NodeManager* nm = nodeManager();
      nn = nm->mkNode(Kind::LAMBDA, nn[0], rewrite(nn[1]));
    }
  }
  else
  {
    //normalize
    nn = rewrite(nn);
  }
  Trace("model-getvalue") << "[model-getvalue] getValue( " << n << " ): " << std::endl
                          << "[model-getvalue] returning " << nn << std::endl;
  Assert(nn.getType() == n.getType());
  return nn;
}

<<<<<<< HEAD
std::unordered_set<Node> TheoryModel::getAllSymbols() const
{
  std::unordered_set<Node> syms;
  std::unordered_set<TNode> visited;
  eq::EqClassesIterator eqcs_i = eq::EqClassesIterator(d_equalityEngine);
  while (!eqcs_i.isFinished())
  {
    Node eqc = *eqcs_i;
    ++eqcs_i;
    eq::EqClassIterator eqc_i = eq::EqClassIterator(eqc, d_equalityEngine);
    while (!eqc_i.isFinished())
    {
      Node n = *eqc_i;
      ++eqc_i;
      expr::getSymbols(n, syms, visited);
    }
  }
  return syms;
=======
Node TheoryModel::simplify(TNode n) const
{
  std::unordered_set<Node> syms;
  expr::getSymbols(n, syms);
  // if there are free symbols
  if (!syms.empty())
  {
    // apply a substitution mapping those symbols to their model values
    Subs subs;
    for (const Node& s : syms)
    {
      subs.add(s, getValue(s));
    }
    // rewrite the result
    return rewrite(subs.apply(n));
  }
  return n;
>>>>>>> 36ebc172
}

bool TheoryModel::isModelCoreSymbol(Node s) const
{
  if (!d_using_model_core)
  {
    return true;
  }
  Assert(s.isVar() && s.getKind() != Kind::BOUND_VARIABLE);
  return d_model_core.find(s) != d_model_core.end();
}

size_t TheoryModel::getCardinality(const TypeNode& tn) const
{
  //for now, we only handle cardinalities for uninterpreted sorts
  Assert(tn.isUninterpretedSort());
  if (d_rep_set.hasType(tn))
  {
    Trace("model-getvalue-debug")
        << "Get cardinality sort, #rep : "
        << d_rep_set.getNumRepresentatives(tn) << std::endl;
    return d_rep_set.getNumRepresentatives(tn);
  }
  Trace("model-getvalue-debug")
      << "Get cardinality sort, unconstrained, return 1." << std::endl;
  return 1;
}

Node TheoryModel::getModelValue(TNode n) const
{
  std::unordered_map<Node, Node>::iterator it = d_modelCache.find(n);
  if (it != d_modelCache.end()) {
    return (*it).second;
  }
  Trace("model-getvalue-debug") << "Get model value " << n << " ... ";
  Trace("model-getvalue-debug") << d_equalityEngine->hasTerm(n) << std::endl;
  Kind nk = n.getKind();
  if (n.isConst() || nk == Kind::BOUND_VARIABLE)
  {
    d_modelCache[n] = n;
    return n;
  }

  Node ret = n;
  NodeManager* nm = nodeManager();

  // If it has children, evaluate them. We do this even if n is an unevaluatable
  // or semi-unevaluatable operator. Notice this includes quantified
  // formulas. It may not be possible in general to evaluate bodies of
  // quantified formulas, because they have free variables. Regardless, we
  // may often be able to evaluate the body of a quantified formula to true,
  // e.g. forall x. P(x) where P = lambda x. true.
  if (n.getNumChildren() > 0)
  {
    Trace("model-getvalue-debug")
        << "Get model value children " << n << std::endl;
    std::vector<Node> children;
    if (n.getKind() == Kind::APPLY_UF)
    {
      Node op = getModelValue(n.getOperator());
      Trace("model-getvalue-debug") << "  operator : " << op << std::endl;
      children.push_back(op);
    }
    else if (n.getMetaKind() == kind::metakind::PARAMETERIZED)
    {
      children.push_back(n.getOperator());
    }
    // evaluate the children
    for (size_t i = 0, nchild = n.getNumChildren(); i < nchild; ++i)
    {
      if (n.isClosure() && i==0)
      {
        // do not evaluate bound variable lists
        ret = n[0];
      }
      else
      {
        ret = getModelValue(n[i]);
      }
      Trace("model-getvalue-debug")
          << "  " << n << "[" << i << "] is " << ret << std::endl;
      children.push_back(ret);
    }
    ret = nm->mkNode(nk, children);
    Trace("model-getvalue-debug") << "ret (pre-rewrite): " << ret << std::endl;
    ret = rewrite(ret);
    Trace("model-getvalue-debug") << "ret (post-rewrite): " << ret << std::endl;
    // special cases
    if (ret.getKind() == Kind::CARDINALITY_CONSTRAINT)
    {
      const CardinalityConstraint& cc =
          ret.getOperator().getConst<CardinalityConstraint>();
      Trace("model-getvalue-debug")
          << "get cardinality constraint " << cc.getType() << std::endl;
      size_t cval = getCardinality(cc.getType());
      Assert(cval > 0);
      ret = nm->mkConst(Integer(cval) <= cc.getUpperBound());
    }
    // if the value was constant, we return it. If it was non-constant,
    // we only return it if we are an evaluated kind. This can occur if the
    // children of n failed to evaluate.
    if (ret.isConst() || (
     d_unevaluated_kinds.find(nk) == d_unevaluated_kinds.end()
      && d_semi_evaluated_kinds.find(nk) == d_semi_evaluated_kinds.end()))
    {
      d_modelCache[n] = ret;
      return ret;
    }
    // Note that we discard the evaluation of the arguments here
    Trace("model-getvalue-debug") << "Failed to evaluate " << ret << std::endl;
  }
  // We revert to the original rewritten form of n here.
  ret = rewrite(n);
  Trace("model-getvalue-debug")
      << "Look up " << ret << " in equality engine" << std::endl;
  // return the representative of the term in the equality engine, if it exists
  TypeNode t = ret.getType();
  if (!logicInfo().isHigherOrder() && (t.isFunction() || t.isPredicate()))
  {
    // functions are in the equality engine, but *not* as first-class members
    // when higher-order is disabled. In this case, we cannot query
    // representatives for functions since they are "internal" nodes according
    // to the equality engine despite hasTerm returning true. However, they are
    // first class members when higher-order is enabled. Hence, the special
    // case here.
  }
  else if (d_equalityEngine->hasTerm(ret))
  {
    Trace("model-getvalue-debug")
        << "get value from representative " << ret << "..." << std::endl;
    ret = d_equalityEngine->getRepresentative(ret);
    Assert(d_reps.find(ret) != d_reps.end());
    std::map<Node, Node>::const_iterator it2 = d_reps.find(ret);
    if (it2 != d_reps.end())
    {
      ret = it2->second;
      d_modelCache[n] = ret;
      Trace("model-getvalue-debug") << "...set rep is " << ret << std::endl;
      return ret;
    }
  }

  Kind rk = ret.getKind();
  // If we are a ground term that is *not* unevaluated, we assign an arbitrary
  // value.
  if (d_unevaluated_kinds.find(rk) == d_unevaluated_kinds.end()
      && !expr::hasBoundVar(ret))
  {
    // If we are a semi-evaluated kind, then we need to check whether we are
    // entailed equal to an existing term. For example, if we are a datatype
    // selector S(x), x is equal to y, and S(y) is a term in the equality
    // engine of this model, then the value of S(x) must be equal to the value
    // of S(y).
    if (d_semi_evaluated_kinds.find(rk) != d_semi_evaluated_kinds.end())
    {
      Node retSev = evaluateSemiEvalTerm(ret);
      if (retSev.isNull())
      {
        // If null, if an argument is not constant, then it *might* be the
        // same as a constrained application of rk. In this case, we cannot
        // evaluate to an arbitrary value, and instead we use ret itself
        // (unevaluated) as the model value.
        for (const Node& rc : ret)
        {
          if (!rc.isConst())
          {
            retSev = ret;
            break;
          }
        }
        
      }
      // if the result was entailed, return it
      if (!retSev.isNull())
      {
        d_modelCache[n] = retSev;
        Trace("model-getvalue-debug")
            << "...semi-evaluated entailed is " << retSev << std::endl;
        return retSev;
      }
      // otherwise we return an arbtirary value below.
      Trace("model-getvalue-debug")
          << "...not semi-evaluated entailed" << std::endl;
    }
    if (t.isFunction() || t.isPredicate())
    {
      if (d_enableFuncModels)
      {
        std::map<Node, Node>::const_iterator entry = d_uf_models.find(n);
        if (entry != d_uf_models.end())
        {
          // Existing function
          ret = entry->second;
          d_modelCache[n] = ret;
          return ret;
        }
        // Unknown function symbol: return LAMBDA x. c, where c is the first
        // constant in the enumeration of the range type
        vector<TypeNode> argTypes = t.getArgTypes();
        vector<Node> args;
        for (unsigned i = 0, size = argTypes.size(); i < size; ++i)
        {
          args.push_back(NodeManager::mkBoundVar(argTypes[i]));
        }
        Node boundVarList = nm->mkNode(Kind::BOUND_VAR_LIST, args);
        TypeEnumerator te(t.getRangeType());
        ret = nm->mkNode(Kind::LAMBDA, boundVarList, *te);
      }
      else
      {
        // if func models not enabled, throw an error
        Unreachable();
      }
    }
    else if (!t.isFirstClass() || t.isRegExp())
    {
      // this is the class for regular expressions
      // we simply invoke the rewriter on them
      ret = rewrite(ret);
    }
    else
    {
      // Unknown term - return first enumerated value for this type
      TypeEnumerator te(n.getType());
      ret = *te;
    }
    d_modelCache[n] = ret;
    return ret;
  }

  d_modelCache[n] = n;
  return n;
}

/** add term */
void TheoryModel::addTermInternal(TNode n)
{
  Assert(d_equalityEngine->hasTerm(n));
  Trace("model-builder-debug2") << "TheoryModel::addTerm : " << n << std::endl;
  //must collect UF terms
  if (n.getKind() == Kind::APPLY_UF)
  {
    Node op = n.getOperator();
    if( std::find( d_uf_terms[ op ].begin(), d_uf_terms[ op ].end(), n )==d_uf_terms[ op ].end() ){
      d_uf_terms[ op ].push_back( n );
      Trace("model-builder-fun") << "Add apply term " << n << std::endl;
    }
  }
  else if (n.getKind() == Kind::HO_APPLY)
  {
    Node op = n[0];
    if( std::find( d_ho_uf_terms[ op ].begin(), d_ho_uf_terms[ op ].end(), n )==d_ho_uf_terms[ op ].end() ){
      d_ho_uf_terms[ op ].push_back( n );
      Trace("model-builder-fun") << "Add ho apply term " << n << std::endl;
    }
  }
  // all functions must be included, marked as higher-order
  if( n.getType().isFunction() ){
    Trace("model-builder-fun") << "Add function variable (without term) " << n << std::endl;
    if( d_uf_terms.find( n )==d_uf_terms.end() ){
      d_uf_terms[n].clear();
    }
    if( d_ho_uf_terms.find( n )==d_ho_uf_terms.end() ){
      d_ho_uf_terms[n].clear();
    }
  }
}

/** assert equality */
bool TheoryModel::assertEquality(TNode a, TNode b, bool polarity)
{
  Assert(d_equalityEngine->consistent());
  if (a == b && polarity) {
    return true;
  }
  Trace("model-builder-assertions")
      << "(assert " << (polarity ? "(= " : "(not (= ") << a << " " << b
      << (polarity ? "));" : ")));");
  d_equalityEngine->assertEquality( a.eqNode(b), polarity, Node::null() );
  Trace("model-builder-assertions")
      << (d_equalityEngine->consistent() ? "" : "...inconsistent!")
      << std::endl;
  return d_equalityEngine->consistent();
}

/** assert predicate */
bool TheoryModel::assertPredicate(TNode a, bool polarity)
{
  Assert(d_equalityEngine->consistent());
  if ((a == d_true && polarity) ||
      (a == d_false && (!polarity))) {
    return true;
  }
  if (a.getKind() == Kind::EQUAL)
  {
    Trace("model-builder-assertions") << "(assert " << (polarity ? " " : "(not ") << a << (polarity ? ");" : "));") << endl;
    d_equalityEngine->assertEquality( a, polarity, Node::null() );
  }
  else
  {
    Trace("model-builder-assertions") << "(assert " << (polarity ? "" : "(not ") << a << (polarity ? ");" : "));") << endl;
    d_equalityEngine->assertPredicate( a, polarity, Node::null() );
  }
  return d_equalityEngine->consistent();
}

/** assert equality engine */
bool TheoryModel::assertEqualityEngine(const eq::EqualityEngine* ee,
                                       const std::set<Node>* termSet)
{
  Assert(d_equalityEngine->consistent());
  eq::EqClassesIterator eqcs_i = eq::EqClassesIterator( ee );
  for (; !eqcs_i.isFinished(); ++eqcs_i) {
    Node eqc = (*eqcs_i);
    bool predicate = false;
    bool predTrue = false;
    bool predFalse = false;
    Trace("model-builder-debug") << "...asserting terms in equivalence class " << eqc;
    if (eqc.getType().isBoolean()) {
      predicate = true;
      predTrue = ee->areEqual(eqc, d_true);
      predFalse = ee->areEqual(eqc, d_false);
      Trace("model-builder-debug") << ", pred = " << predTrue << "/" << predFalse;
    }
    Trace("model-builder-debug") << std::endl;
    eq::EqClassIterator eqc_i = eq::EqClassIterator(eqc, ee);
    bool first = true;
    Node rep;
    for (; !eqc_i.isFinished(); ++eqc_i) {
      Node n = *eqc_i;
      // notice that constants are always relevant
      if (termSet != nullptr && termSet->find(n) == termSet->end()
          && !n.isConst())
      {
        Trace("model-builder-debug")
            << "...skip node " << n << " in eqc " << eqc << std::endl;
        continue;
      }
      if (predicate) {
        if (predTrue || predFalse)
        {
          if (!assertPredicate(n, predTrue))
          {
            return false;
          }
        }
        else {
          if (first) {
            rep = n;
            first = false;
          }
          else {
            Node eq = (n).eqNode(rep);
            Trace("model-builder-assertions")
                << "(assert " << eq << ");" << std::endl;
            d_equalityEngine->assertEquality(eq, true, Node::null());
            if (!d_equalityEngine->consistent())
            {
              return false;
            }
          }
        }
      } else {
        if (first) {
          rep = n;
          //add the term (this is specifically for the case of singleton equivalence classes)
          if (!rep.getType().isRegExp())
          {
            d_equalityEngine->addTerm( rep );
            Trace("model-builder-debug") << "Add term to ee within assertEqualityEngine: " << rep << std::endl;
          }
          first = false;
        }
        else {
          if (!assertEquality(n, rep, true))
          {
            return false;
          }
        }
      }
    }
  }
  return true;
}

void TheoryModel::assertSkeleton(TNode n)
{
  Trace("model-builder-reps") << "Assert skeleton : " << n << std::endl;
  Trace("model-builder-reps") << "...rep eqc is : " << getRepresentative(n)
                              << std::endl;
  d_reps[n] = n;
}

void TheoryModel::assignRepresentative(const Node& r,
                                       const Node& n,
                                       bool isFinal)
{
  Assert(r.getType() == n.getType());
  TypeNode tn = r.getType();
  if (isFinal && logicInfo().isHigherOrder() && tn.isFunction())
  {
    assignFunctionDefinition(r, n);
  }
  else
  {
    d_reps[r] = n;
  }
  d_rep_set.add(tn, n);
}

void TheoryModel::setAssignmentExclusionSet(TNode n,
                                            const std::vector<Node>& eset)
{
  // should not be assigned yet
  Assert(d_assignExcSet.find(n) == d_assignExcSet.end());
  Trace("model-builder-debug")
      << "Exclude values of " << n << " : " << eset << std::endl;
  std::vector<Node>& aes = d_assignExcSet[n];
  aes.insert(aes.end(), eset.begin(), eset.end());
}

void TheoryModel::setAssignmentExclusionSetGroup(
    const std::vector<TNode>& group, const std::vector<Node>& eset)
{
  if (group.empty())
  {
    return;
  }
  // for efficiency, we store a single copy of eset and set a slave/master
  // relationship
  setAssignmentExclusionSet(group[0], eset);
  std::vector<Node>& gslaves = d_aesSlaves[group[0]];
  for (unsigned i = 1, gsize = group.size(); i < gsize; ++i)
  {
    Node gs = group[i];
    // set master
    d_aesMaster[gs] = group[0];
    // add to slaves
    gslaves.push_back(gs);
  }
}

bool TheoryModel::getAssignmentExclusionSet(TNode n,
                                            std::vector<Node>& group,
                                            std::vector<Node>& eset)
{
  // does it have a master?
  std::map<Node, Node>::iterator itm = d_aesMaster.find(n);
  if (itm != d_aesMaster.end())
  {
    return getAssignmentExclusionSet(itm->second, group, eset);
  }
  std::map<Node, std::vector<Node> >::iterator ita = d_assignExcSet.find(n);
  if (ita == d_assignExcSet.end())
  {
    return false;
  }
  eset.insert(eset.end(), ita->second.begin(), ita->second.end());
  group.push_back(n);
  // does it have slaves?
  ita = d_aesSlaves.find(n);
  if (ita != d_aesSlaves.end())
  {
    group.insert(group.end(), ita->second.begin(), ita->second.end());
  }
  return true;
}

bool TheoryModel::hasAssignmentExclusionSets() const
{
  return !d_assignExcSet.empty();
}

bool TheoryModel::isUsingModelCore() const { return d_using_model_core; }
void TheoryModel::setUsingModelCore()
{
  d_using_model_core = true;
  d_model_core.clear();
}

void TheoryModel::recordModelCoreSymbol(Node sym) { d_model_core.insert(sym); }

void TheoryModel::setUnevaluatedKind(Kind k) { d_unevaluated_kinds.insert(k); }

void TheoryModel::setSemiEvaluatedKind(Kind k)
{
  d_semi_evaluated_kinds.insert(k);
}

void TheoryModel::setIrrelevantKind(Kind k) { d_irrKinds.insert(k); }

const std::set<Kind>& TheoryModel::getIrrelevantKinds() const
{
  return d_irrKinds;
}

bool TheoryModel::isLegalElimination(TNode x, TNode val)
{
  return !expr::hasSubtermKinds(d_unevaluated_kinds, val);
}

bool TheoryModel::hasTerm(TNode a)
{
  return d_equalityEngine->hasTerm( a );
}

Node TheoryModel::getRepresentative(TNode a)
{
  if( d_equalityEngine->hasTerm( a ) ){
    Node r = d_equalityEngine->getRepresentative( a );
    if( d_reps.find( r )!=d_reps.end() ){
      return d_reps[ r ];
    }else{
      return r;
    }
  }else{
    return a;
  }
}

bool TheoryModel::areEqual(TNode a, TNode b)
{
  if( a==b ){
    return true;
  }else if( d_equalityEngine->hasTerm( a ) && d_equalityEngine->hasTerm( b ) ){
    return d_equalityEngine->areEqual( a, b );
  }else{
    return false;
  }
}

bool TheoryModel::areDisequal(TNode a, TNode b)
{
  if( d_equalityEngine->hasTerm( a ) && d_equalityEngine->hasTerm( b ) ){
    return d_equalityEngine->areDisequal( a, b, false );
  }else{
    return false;
  }
}

bool TheoryModel::hasUfTerms(Node f) const
{
  return d_uf_terms.find(f) != d_uf_terms.end();
}

const std::vector<Node>& TheoryModel::getUfTerms(Node f) const
{
  const auto it = d_uf_terms.find(f);
  Assert(it != d_uf_terms.end());
  return it->second;
}

bool TheoryModel::areFunctionValuesEnabled() const
{
  return d_enableFuncModels;
}

void TheoryModel::assignFunctionDefinition( Node f, Node f_def ) {
  Trace("model-builder") << "  Assigning function (" << f << ") to (" << f_def << ")" << endl;
  Assert(d_uf_models.find(f) == d_uf_models.end());

  if (logicInfo().isHigherOrder())
  {
    // we must rewrite the function value since the definition needs to be a
    // constant value. This does not need to be the case if we are assigning a
    // lambda to the equivalence class in isolation, so we do not assert that
    // f_def is constant here.
    f_def = rewrite(f_def);
    Trace("model-builder-debug")
        << "Model value (post-rewrite) : " << f_def << std::endl;
  }

  d_uf_models[f] = f_def;

  if (logicInfo().isHigherOrder() && d_equalityEngine->hasTerm(f))
  {
    Trace("model-builder-debug") << "  ...function is first-class member of equality engine" << std::endl;
    // assign to representative if higher-order
    Node r = d_equalityEngine->getRepresentative( f );
    //always replace the representative, since it is initially assigned to itself
    Trace("model-builder") << "    Assign: Setting function rep " << r << " to " << f_def << endl;
    // should not have assigned it yet, unless it was set to itself
    Assert(d_reps.find(r) == d_reps.end() || d_reps[r] == r)
        << "Function already assigned " << d_reps[r];
    d_reps[r] = f_def;  
    // also assign to other assignable functions in the same equivalence class
    eq::EqClassIterator eqc_i = eq::EqClassIterator(r,d_equalityEngine);
    while( !eqc_i.isFinished() ) {
      Node n = *eqc_i;
      // if an unassigned variable function
      if (isAssignableUf(n) && !hasAssignedFunctionDefinition(n))
      {
        d_uf_models[n] = f_def;
        Trace("model-builder") << "  Assigning function (" << n << ") to function definition of " << f << std::endl;
      }
      ++eqc_i;
    }
    Trace("model-builder-debug") << "  ...finished." << std::endl;
  }
}

bool TheoryModel::hasAssignedFunctionDefinition(Node f) const
{
  return d_uf_models.find(f) != d_uf_models.end();
}

std::vector< Node > TheoryModel::getFunctionsToAssign() {
  std::vector< Node > funcs_to_assign;
  std::map< Node, Node > func_to_rep;

  // collect functions
  for( std::map< Node, std::vector< Node > >::iterator it = d_uf_terms.begin(); it != d_uf_terms.end(); ++it ){
    Node n = it->first;
    Assert(!n.isNull());
    // lambdas do not need assignments
    if (!isAssignableUf(n))
    {
      continue;
    }
    // Note that d_env.getTopLevelSubstitutions().apply(n) may not be n
    // if we are in incremenal mode.
    if (hasAssignedFunctionDefinition(n))
    {
      continue;
    }
    Trace("model-builder-fun-debug") << "Look at function : " << n << std::endl;
    if (logicInfo().isHigherOrder())
    {
      // if in higher-order mode, assign function definitions modulo equality
      Node r = getRepresentative(n);
      if (hasAssignedFunctionDefinition(r))
      {
        continue;
      }
      std::map<Node, Node>::iterator itf = func_to_rep.find(r);
      if (itf == func_to_rep.end())
      {
        func_to_rep[r] = n;
        funcs_to_assign.push_back( n );
        Trace("model-builder-fun") << "Make function " << n;
        Trace("model-builder-fun")
            << " the assignable function in its equivalence class."
            << std::endl;
      }
      else
      {
        // must combine uf terms
        Trace("model-builder-fun")
            << "Copy " << it->second.size() << " uf terms";
        d_uf_terms[itf->second].insert(d_uf_terms[itf->second].end(),
                                       it->second.begin(),
                                       it->second.end());
        std::map<Node, std::vector<Node>>::iterator ith = d_ho_uf_terms.find(n);
        if (ith != d_ho_uf_terms.end())
        {
          d_ho_uf_terms[itf->second].insert(d_ho_uf_terms[itf->second].end(),
                                            ith->second.begin(),
                                            ith->second.end());
          Trace("model-builder-fun")
              << " and " << ith->second.size() << " ho uf terms";
        }
        Trace("model-builder-fun")
            << " from " << n << " to its assignable representative function "
            << itf->second << std::endl;
        it->second.clear();
      }
    }
    else
    {
      Trace("model-builder-fun") << "Function to assign : " << n << std::endl;
      funcs_to_assign.push_back(n);
    }
  }

  Trace("model-builder-fun") << "return " << funcs_to_assign.size() << " functions to assign..." << std::endl;
  return funcs_to_assign;
}

const std::string& TheoryModel::getName() const { return d_name; }

std::string TheoryModel::debugPrintModelEqc() const
{
  std::stringstream ss;
  ss << "--- Equivalence classes:" << std::endl;
  ss << d_equalityEngine->debugPrintEqc() << std::endl;
  ss << "--- Representative map: " << std::endl;
  for (const std::pair<const Node, Node>& r : d_reps)
  {
    ss << r.first << " -> " << r.second << std::endl;
  }
  ss << "---" << std::endl;
  return ss.str();
}

struct IsModelValueTag
{
};
struct IsModelValueComputedTag
{
};
/** Attribute true for expressions that are quasi-values */
using IsModelValueAttr = expr::Attribute<IsModelValueTag, bool>;
using IsModelValueComputedAttr = expr::Attribute<IsModelValueComputedTag, bool>;

bool TheoryModel::isBaseModelValue(TNode n) const
{
  if (n.isConst())
  {
    return true;
  }
  Kind k = n.getKind();
  if (k == Kind::REAL_ALGEBRAIC_NUMBER || k == Kind::LAMBDA
      || k == Kind::WITNESS)
  {
    // we are a value if we are one of the above kinds
    return true;
  }
  return false;
}

bool TheoryModel::isAssignableUf(const Node& n) const
{
  return n.getKind() != Kind::LAMBDA;
}

Node TheoryModel::evaluateSemiEvalTerm(TNode n) const
{
  Assert(d_semi_evaluated_kinds.find(n.getKind())
         != d_semi_evaluated_kinds.end());
  if (!d_semiEvalCacheSet)
  {
    d_semiEvalCacheSet = true;
    // traverse
    eq::EqClassesIterator eqcs_i = eq::EqClassesIterator(d_equalityEngine);
    for (; !eqcs_i.isFinished(); ++eqcs_i)
    {
      Node eqc = (*eqcs_i);
      eq::EqClassIterator eqc_i = eq::EqClassIterator(eqc, d_equalityEngine);
      for (; !eqc_i.isFinished(); ++eqc_i)
      {
        Node t = (*eqc_i);
        Kind k = t.getKind();
        if (d_semi_evaluated_kinds.find(k) == d_semi_evaluated_kinds.end())
        {
          continue;
        }
        Node eqcv = getModelValue(eqc);
        Assert(t.hasOperator());
        Node op = t.getOperator();
        std::vector<Node> targs = getModelValueArgs(t);
        NodeTrie& nt = d_semiEvalCache[op];
        nt.addOrGetTerm(eqcv, targs);
        Trace("semi-eval") << "Semi-eval: SET " << targs << " = " << eqcv
                           << std::endl;
      }
    }
  }
  Trace("semi-eval") << "Semi-eval: EVALUATE " << n << "..." << std::endl;
  Node op = n.getOperator();
  std::unordered_map<Node, NodeTrie>::iterator it = d_semiEvalCache.find(op);
  if (it != d_semiEvalCache.end())
  {
    std::vector<Node> nargs = getModelValueArgs(n);
    Trace("semi-eval") << "Semi-eval: lookup " << nargs << std::endl;
    Node result = it->second.existsTerm(nargs);
    Trace("semi-eval") << "...result is " << result << std::endl;    
    return result;
  }
  return Node::null();
}

std::vector<Node> TheoryModel::getModelValueArgs(TNode n) const
{
  std::vector<Node> args;
  for (const Node& nc : n)
  {
    args.emplace_back(getModelValue(nc));
  }
  return args;
}

bool TheoryModel::isValue(TNode n) const
{
  IsModelValueAttr imva;
  IsModelValueComputedAttr imvca;
  // The list of nodes we are processing, and the current child index of that
  // node we are inspecting. This vector always specifies a single path in the
  // original term n. Notice this index accounts for operators, where the
  // operator of a term is treated as the first child, and subsequently all
  // other children are shifted up by one.
  std::vector<std::pair<TNode, size_t>> visit;
  // the last computed value of whether a node was a value
  bool currentReturn = false;
  visit.emplace_back(n, 0);
  std::pair<TNode, size_t> v;
  while (!visit.empty())
  {
    v = visit.back();
    TNode cur = v.first;
    bool finishedComputing = false;
    // if we just pushed to the stack, do initial checks
    if (v.second == 0)
    {
      if (cur.getAttribute(imvca))
      {
        // already cached
        visit.pop_back();
        currentReturn = cur.getAttribute(imva);
        continue;
      }
      if (isBaseModelValue(cur))
      {
        finishedComputing = true;
        currentReturn = true;
      }
      else if (cur.getNumChildren() == 0)
      {
        // PI is a (non-base) value. We require it as a special case here
        // since nullary operators are represented internal as variables.
        // All other non-constant terms with zero children are not values.
        finishedComputing = true;
        currentReturn = (cur.getKind() == Kind::PI);
      }
      else if (rewrite(cur) != cur)
      {
        // non-rewritten terms are never model values
        finishedComputing = true;
        currentReturn = false;
      }
    }
    else if (!currentReturn)
    {
      // if the last child was not a value, we are not a value
      finishedComputing = true;
    }
    if (!finishedComputing)
    {
      // The only non-constant operators we consider are APPLY_UF and
      // APPLY_SELECTOR. All other operators are either builtin, or should be
      // considered constants, e.g. constructors.
      Kind k = cur.getKind();
      bool hasOperator = k == Kind::APPLY_UF || k == Kind::APPLY_SELECTOR;
      size_t nextChildIndex = v.second;
      if (hasOperator && nextChildIndex > 0)
      {
        // if have an operator, we shift the child index we are looking at
        nextChildIndex--;
      }
      if (nextChildIndex == cur.getNumChildren())
      {
        // finished, we are a value
        currentReturn = true;
      }
      else
      {
        visit.back().second++;
        if (hasOperator && v.second == 0)
        {
          // if we have an operator, process it as the first child
          visit.emplace_back(cur.getOperator(), 0);
        }
        else
        {
          Assert(nextChildIndex < cur.getNumChildren());
          // process the next child, which may be shifted from v.second to
          // account for the operator
          visit.emplace_back(cur[nextChildIndex], 0);
        }
        continue;
      }
    }
    visit.pop_back();
    cur.setAttribute(imva, currentReturn);
    cur.setAttribute(imvca, true);
  }
  Assert(n.getAttribute(imvca));
  return currentReturn;
}

}  // namespace theory
}  // namespace cvc5::internal<|MERGE_RESOLUTION|>--- conflicted
+++ resolved
@@ -168,7 +168,6 @@
   return nn;
 }
 
-<<<<<<< HEAD
 std::unordered_set<Node> TheoryModel::getAllSymbols() const
 {
   std::unordered_set<Node> syms;
@@ -187,7 +186,8 @@
     }
   }
   return syms;
-=======
+}
+
 Node TheoryModel::simplify(TNode n) const
 {
   std::unordered_set<Node> syms;
@@ -205,7 +205,6 @@
     return rewrite(subs.apply(n));
   }
   return n;
->>>>>>> 36ebc172
 }
 
 bool TheoryModel::isModelCoreSymbol(Node s) const
