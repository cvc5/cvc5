/*********************                                                        */
/*! \file theory_model.cpp
 ** \verbatim
 ** Top contributors (to current version):
 **   Clark Barrett, Andrew Reynolds, Morgan Deters
 ** This file is part of the CVC4 project.
 ** Copyright (c) 2009-2017 by the authors listed in the file AUTHORS
 ** in the top-level source directory) and their institutional affiliations.
 ** All rights reserved.  See the file COPYING in the top-level source
 ** directory for licensing information.\endverbatim
 **
 ** \brief Implementation of model class
 **/
#include "theory/theory_model.h"

#include "options/quantifiers_options.h"
#include "options/smt_options.h"
#include "options/uf_options.h"
#include "smt/smt_engine.h"

using namespace std;
using namespace CVC4::kind;
using namespace CVC4::context;

namespace CVC4 {
namespace theory {

TheoryModel::TheoryModel(context::Context* c,
                         std::string name,
                         bool enableFuncModels)
    : d_substitutions(c, false),
      d_modelBuilt(false),
      d_modelBuiltSuccess(false),
      d_enableFuncModels(enableFuncModels)
{
  d_true = NodeManager::currentNM()->mkConst( true );
  d_false = NodeManager::currentNM()->mkConst( false );

  d_eeContext = new context::Context();
  d_equalityEngine = new eq::EqualityEngine(d_eeContext, name, false);

  // The kinds we are treating as function application in congruence
  d_equalityEngine->addFunctionKind(kind::APPLY_UF, false, options::ufHo());
  d_equalityEngine->addFunctionKind(kind::HO_APPLY);
  d_equalityEngine->addFunctionKind(kind::SELECT);
  // d_equalityEngine->addFunctionKind(kind::STORE);
  d_equalityEngine->addFunctionKind(kind::APPLY_CONSTRUCTOR);
  d_equalityEngine->addFunctionKind(kind::APPLY_SELECTOR_TOTAL);
  d_equalityEngine->addFunctionKind(kind::APPLY_TESTER);
  d_eeContext->push();
}

TheoryModel::~TheoryModel()
{
  d_eeContext->pop();
  delete d_equalityEngine;
  delete d_eeContext;
}

void TheoryModel::reset(){
  d_modelBuilt = false;
  d_modelBuiltSuccess = false;
  d_modelCache.clear();
  d_comment_str.clear();
  d_sep_heap = Node::null();
  d_sep_nil_eq = Node::null();
  d_approximations.clear();
  d_approx_list.clear();
  d_reps.clear();
  d_rep_set.clear();
  d_uf_terms.clear();
  d_ho_uf_terms.clear();
  d_uf_models.clear();
  d_eeContext->pop();
  d_eeContext->push();
}

void TheoryModel::getComments(std::ostream& out) const {
  Trace("model-builder") << "get comments..." << std::endl;
  out << d_comment_str.str();
}

void TheoryModel::setHeapModel( Node h, Node neq ) { 
  d_sep_heap = h;
  d_sep_nil_eq = neq;
}

bool TheoryModel::getHeapModel( Expr& h, Expr& neq ) const {
  if( d_sep_heap.isNull() || d_sep_nil_eq.isNull() ){
    return false;
  }else{
    h = d_sep_heap.toExpr();
    neq = d_sep_nil_eq.toExpr();
    return true;
  }
}

bool TheoryModel::hasApproximations() const { return !d_approx_list.empty(); }

std::vector<std::pair<Expr, Expr> > TheoryModel::getApproximations() const
{
  std::vector<std::pair<Expr, Expr> > approx;
<<<<<<< HEAD
  for (unsigned i = 0, size = d_approx_list.size(); i < size; i++)
  {
    approx.push_back(std::pair<Expr, Expr>(d_approx_list[i].first.toExpr(),
                                           d_approx_list[i].second.toExpr()));
=======
  for (const std::pair<Node, Node>& ap : d_approx_list)
  {
    approx.push_back(
        std::pair<Expr, Expr>(ap.first.toExpr(), ap.second.toExpr()));
>>>>>>> cfaa03f3
  }
  return approx;
}

Node TheoryModel::getValue(TNode n, bool useDontCares) const {
  //apply substitutions
  Node nn = d_substitutions.apply(n);
  Debug("model-getvalue-debug") << "[model-getvalue] getValue : substitute " << n << " to " << nn << std::endl;
  //get value in model
  nn = getModelValue(nn, false, useDontCares);
  if (nn.isNull()) return nn;
  if(options::condenseFunctionValues() || nn.getKind() != kind::LAMBDA) {
    //normalize
    nn = Rewriter::rewrite(nn);
  }
  Debug("model-getvalue") << "[model-getvalue] getValue( " << n << " ): " << std::endl
                          << "[model-getvalue] returning " << nn << std::endl;
  return nn;
}

bool TheoryModel::isDontCare(Expr expr) const {
  return getValue(Node::fromExpr(expr), true).isNull();
}

Expr TheoryModel::getValue( Expr expr ) const{
  Node n = Node::fromExpr( expr );
  Node ret = getValue( n );
  return d_smt.postprocess(ret, TypeNode::fromType(expr.getType())).toExpr();
}

/** get cardinality for sort */
Cardinality TheoryModel::getCardinality( Type t ) const{
  TypeNode tn = TypeNode::fromType( t );
  //for now, we only handle cardinalities for uninterpreted sorts
  if( tn.isSort() ){
    if( d_rep_set.hasType( tn ) ){
      Debug("model-getvalue-debug") << "Get cardinality sort, #rep : " << d_rep_set.getNumRepresentatives( tn ) << std::endl;
      return Cardinality( d_rep_set.getNumRepresentatives( tn ) );
    }else{
      Debug("model-getvalue-debug") << "Get cardinality sort, unconstrained, return 1." << std::endl;
      return Cardinality( 1 );
    }
  }else{
      Debug("model-getvalue-debug") << "Get cardinality other sort, unknown." << std::endl;
    return Cardinality( CardinalityUnknown() );
  }
}

Node TheoryModel::getModelValue(TNode n, bool hasBoundVars, bool useDontCares) const
{
  std::unordered_map<Node, Node, NodeHashFunction>::iterator it = d_modelCache.find(n);
  if (it != d_modelCache.end()) {
    return (*it).second;
  }
  Debug("model-getvalue-debug") << "Get model value " << n << " ... ";
  Debug("model-getvalue-debug") << d_equalityEngine->hasTerm(n) << std::endl;
  Node ret = n;
  if(n.getKind() == kind::EXISTS || n.getKind() == kind::FORALL || n.getKind() == kind::COMBINED_CARDINALITY_CONSTRAINT ) {
    // We should have terms, thanks to TheoryQuantifiers::collectModelInfo().
    // However, if the Decision Engine stops us early, there might be a
    // quantifier that isn't assigned.  In conjunction with miniscoping, this
    // might lead to a perfectly good model.  Think of
    //     ASSERT FORALL(x) : p OR x=5
    // The p is pulled out by miniscoping, and set to TRUE by the decision
    // engine, then the quantifier's value in the model doesn't matter, so the
    // Decision Engine stops.  So even though the top-level quantifier was
    // asserted, it can't be checked directly: first, it doesn't "exist" in
    // non-miniscoped form, and second, no quantifiers have been asserted, so
    // none is in the model.  We used to fail an assertion here, but that's
    // no good.  Instead, return the quantifier itself.  If we're in
    // checkModel(), and the quantifier actually matters, we'll get an
    // assert-fail since the quantifier isn't a constant.
    Node nr = Rewriter::rewrite(n);
    if(!d_equalityEngine->hasTerm(nr)) {
      d_modelCache[n] = ret;
      return ret;
    } else {
      ret = nr;
    }
  } else {
    // FIXME : special case not necessary? (also address BV_ACKERMANIZE functions below), github issue #1116
    if(n.getKind() == kind::LAMBDA) {
      NodeManager* nm = NodeManager::currentNM();
      Node body = getModelValue(n[1], true);
      body = Rewriter::rewrite(body);
      ret = nm->mkNode(kind::LAMBDA, n[0], body);
      ret = Rewriter::rewrite( ret );
      d_modelCache[n] = ret;
      return ret;
    }
    if(n.isConst() || (hasBoundVars && n.getKind() == kind::BOUND_VARIABLE)) {
      d_modelCache[n] = ret;
      return ret;
    }
  
    if (n.getNumChildren() > 0 &&
        n.getKind() != kind::BITVECTOR_ACKERMANIZE_UDIV &&
        n.getKind() != kind::BITVECTOR_ACKERMANIZE_UREM) {
      Debug("model-getvalue-debug") << "Get model value children " << n << std::endl;
      std::vector<Node> children;
      if (n.getKind() == APPLY_UF) {
        Node op = getModelValue(n.getOperator(), hasBoundVars);
        Debug("model-getvalue-debug") << "  operator : " << op << std::endl;
        children.push_back(op);
      }
      else if (n.getMetaKind() == kind::metakind::PARAMETERIZED) {
        children.push_back(n.getOperator());
      }
      //evaluate the children
      for (unsigned i = 0; i < n.getNumChildren(); ++i) {
        ret = getModelValue(n[i], hasBoundVars);
        Debug("model-getvalue-debug") << "  " << n << "[" << i << "] is " << ret << std::endl;
        children.push_back(ret);
      }
      ret = NodeManager::currentNM()->mkNode(n.getKind(), children);
      Debug("model-getvalue-debug") << "ret (pre-rewrite): " << ret << std::endl;
      ret = Rewriter::rewrite(ret);
      Debug("model-getvalue-debug") << "ret (post-rewrite): " << ret << std::endl;
      if(ret.getKind() == kind::CARDINALITY_CONSTRAINT) {
        Debug("model-getvalue-debug") << "get cardinality constraint " << ret[0].getType() << std::endl;
        ret = NodeManager::currentNM()->mkConst(getCardinality(ret[0].getType().toType()).getFiniteCardinality() <= ret[1].getConst<Rational>().getNumerator());
      }else if(ret.getKind() == kind::CARDINALITY_VALUE) {
        Debug("model-getvalue-debug") << "get cardinality value " << ret[0].getType() << std::endl;
        ret = NodeManager::currentNM()->mkConst(Rational(getCardinality(ret[0].getType().toType()).getFiniteCardinality()));
      }
      d_modelCache[n] = ret;
      return ret;
    }
  
    Debug("model-getvalue-debug") << "Handling special cases for types..." << std::endl;
    TypeNode t = n.getType();
    bool eeHasTerm;
    if( !options::ufHo() && (t.isFunction() || t.isPredicate()) ){
      // functions are in the equality engine, but *not* as first-class members
      // when higher-order is disabled. In this case, we cannot query representatives for functions
      // since they are "internal" nodes according to the equality engine despite hasTerm returning true. 
      // However, they are first class members when higher-order is enabled. Hence, the special
      // case here.
      eeHasTerm = false;
    }else{
      eeHasTerm = d_equalityEngine->hasTerm(n);
    }
    // if the term does not exist in the equality engine, return an arbitrary value
    if (!eeHasTerm) {
      if (t.isFunction() || t.isPredicate()) {
        if (d_enableFuncModels) {
          std::map< Node, Node >::const_iterator it = d_uf_models.find(n);
          if (it != d_uf_models.end()) {
            // Existing function
            ret = it->second;
            d_modelCache[n] = ret;
            return ret;
          }
          // Unknown function symbol: return LAMBDA x. c, where c is the first constant in the enumeration of the range type
          vector<TypeNode> argTypes = t.getArgTypes();
          vector<Node> args;
          NodeManager* nm = NodeManager::currentNM();
          for (unsigned i = 0; i < argTypes.size(); ++i) {
            args.push_back(nm->mkBoundVar(argTypes[i]));
          }
          Node boundVarList = nm->mkNode(kind::BOUND_VAR_LIST, args);
          TypeEnumerator te(t.getRangeType());
          ret = nm->mkNode(kind::LAMBDA, boundVarList, *te);
        }else{
          // TODO: if func models not enabled, throw an error?
          Unreachable();
        }
      }
      else if (!t.isFirstClass())
      {
        // this is the class for regular expressions
        // we simply invoke the rewriter on them
        ret = Rewriter::rewrite(ret);
      } else {
        if (options::omitDontCares() && useDontCares) {
          return Node();
        }
        // Unknown term - return first enumerated value for this type
        TypeEnumerator te(n.getType());
        ret = *te;
      }
      d_modelCache[n] = ret;
      return ret;
    }
  }
  Debug("model-getvalue-debug") << "get value from representative " << ret << "..." << std::endl;
  ret = d_equalityEngine->getRepresentative(ret);
  Assert(d_reps.find(ret) != d_reps.end());
  std::map< Node, Node >::const_iterator it2 = d_reps.find( ret );
  if (it2 != d_reps.end()) {
    ret = it2->second;
  } else {
    ret = Node::null();
  }
  d_modelCache[n] = ret;
  return ret;
}

/** add substitution */
void TheoryModel::addSubstitution( TNode x, TNode t, bool invalidateCache ){
  if( !d_substitutions.hasSubstitution( x ) ){
    Debug("model") << "Add substitution in model " << x << " -> " << t << std::endl;
    d_substitutions.addSubstitution( x, t, invalidateCache );
  } else {
#ifdef CVC4_ASSERTIONS
    Node oldX = d_substitutions.getSubstitution(x);
    // check that either the old substitution is the same, or it now maps to the new substitution
    if(oldX != t && d_substitutions.apply(oldX) != d_substitutions.apply(t)) {
      stringstream ss;
      ss << "Two incompatible substitutions added to TheoryModel:\n"
         << "the term:    " << x << "\n"
         << "old mapping: " << d_substitutions.apply(oldX) << "\n"
         << "new mapping: " << d_substitutions.apply(t);
      InternalError(ss.str());
    }
#endif /* CVC4_ASSERTIONS */
  }
}

/** add term */
void TheoryModel::addTermInternal(TNode n)
{
  Assert(d_equalityEngine->hasTerm(n));
  Trace("model-builder-debug2") << "TheoryModel::addTerm : " << n << std::endl;
  //must collect UF terms
  if (n.getKind()==APPLY_UF) {
    Node op = n.getOperator();
    if( std::find( d_uf_terms[ op ].begin(), d_uf_terms[ op ].end(), n )==d_uf_terms[ op ].end() ){
      d_uf_terms[ op ].push_back( n );
      Trace("model-builder-fun") << "Add apply term " << n << std::endl;
    }
  }else if( n.getKind()==HO_APPLY ){
    Node op = n[0];
    if( std::find( d_ho_uf_terms[ op ].begin(), d_ho_uf_terms[ op ].end(), n )==d_ho_uf_terms[ op ].end() ){
      d_ho_uf_terms[ op ].push_back( n );
      Trace("model-builder-fun") << "Add ho apply term " << n << std::endl;
    }
  }
  // all functions must be included, marked as higher-order
  if( n.getType().isFunction() ){
    Trace("model-builder-fun") << "Add function variable (without term) " << n << std::endl;
    if( d_uf_terms.find( n )==d_uf_terms.end() ){
      d_uf_terms[n].clear();
    }
    if( d_ho_uf_terms.find( n )==d_ho_uf_terms.end() ){
      d_ho_uf_terms[n].clear();
    }
  }
}

/** assert equality */
bool TheoryModel::assertEquality(TNode a, TNode b, bool polarity)
{
  Assert(d_equalityEngine->consistent());
  if (a == b && polarity) {
    return true;
  }
  Trace("model-builder-assertions") << "(assert " << (polarity ? "(= " : "(not (= ") << a << " " << b << (polarity ? "));" : ")));") << endl;
  d_equalityEngine->assertEquality( a.eqNode(b), polarity, Node::null() );
  return d_equalityEngine->consistent();
}

/** assert predicate */
bool TheoryModel::assertPredicate(TNode a, bool polarity)
{
  Assert(d_equalityEngine->consistent());
  if ((a == d_true && polarity) ||
      (a == d_false && (!polarity))) {
    return true;
  }
  if (a.getKind() == EQUAL) {
    Trace("model-builder-assertions") << "(assert " << (polarity ? " " : "(not ") << a << (polarity ? ");" : "));") << endl;
    d_equalityEngine->assertEquality( a, polarity, Node::null() );
  } else {
    Trace("model-builder-assertions") << "(assert " << (polarity ? "" : "(not ") << a << (polarity ? ");" : "));") << endl;
    d_equalityEngine->assertPredicate( a, polarity, Node::null() );
  }
  return d_equalityEngine->consistent();
}

/** assert equality engine */
bool TheoryModel::assertEqualityEngine(const eq::EqualityEngine* ee,
                                       set<Node>* termSet)
{
  Assert(d_equalityEngine->consistent());
  eq::EqClassesIterator eqcs_i = eq::EqClassesIterator( ee );
  for (; !eqcs_i.isFinished(); ++eqcs_i) {
    Node eqc = (*eqcs_i);
    bool predicate = false;
    bool predTrue = false;
    bool predFalse = false;
    Trace("model-builder-debug") << "...asserting terms in equivalence class " << eqc;
    if (eqc.getType().isBoolean()) {
      predicate = true;
      predTrue = ee->areEqual(eqc, d_true);
      predFalse = ee->areEqual(eqc, d_false);
      Trace("model-builder-debug") << ", pred = " << predTrue << "/" << predFalse;
    }
    Trace("model-builder-debug") << std::endl;
    eq::EqClassIterator eqc_i = eq::EqClassIterator(eqc, ee);
    bool first = true;
    Node rep;
    for (; !eqc_i.isFinished(); ++eqc_i) {
      if (termSet != NULL && termSet->find(*eqc_i) == termSet->end()) {
        Trace("model-builder-debug") << "...skip node " << (*eqc_i) << " in eqc " << eqc << std::endl;
        continue;
      }
      if (predicate) {
        if (predTrue || predFalse)
        {
          if (!assertPredicate(*eqc_i, predTrue))
          {
            return false;
          }
        }
        else {
          if (first) {
            rep = (*eqc_i);
            first = false;
          }
          else {
            Trace("model-builder-assertions") << "(assert (= " << *eqc_i << " " << rep << "));" << endl;
            d_equalityEngine->mergePredicates(*eqc_i, rep, Node::null());
            if (!d_equalityEngine->consistent())
            {
              return false;
            }
          }
        }
      } else {
        if (first) {
          rep = (*eqc_i);
          //add the term (this is specifically for the case of singleton equivalence classes)
          if (rep.getType().isFirstClass())
          {
            d_equalityEngine->addTerm( rep );
            Trace("model-builder-debug") << "Add term to ee within assertEqualityEngine: " << rep << std::endl;
          }
          first = false;
        }
        else {
          if (!assertEquality(*eqc_i, rep, true))
          {
            return false;
          }
        }
      }
    }
  }
  return true;
}

void TheoryModel::assertSkeleton(TNode n)
{
  Trace("model-builder-reps") << "Assert skeleton : " << n << std::endl;
  Trace("model-builder-reps") << "...rep eqc is : " << getRepresentative(n)
                              << std::endl;
  d_reps[ n ] = n;
}

void TheoryModel::recordApproximation(TNode n, TNode pred)
{
  Trace("model-builder-debug")
      << "Record approximation : " << n << " satisfies the predicate " << pred
      << std::endl;
  Assert(d_approximations.find(n) == d_approximations.end());
  Assert(pred.getType().isBoolean());
  d_approximations[n] = pred;
  d_approx_list.push_back(std::pair<Node, Node>(n, pred));
}

bool TheoryModel::hasTerm(TNode a)
{
  return d_equalityEngine->hasTerm( a );
}

Node TheoryModel::getRepresentative(TNode a)
{
  if( d_equalityEngine->hasTerm( a ) ){
    Node r = d_equalityEngine->getRepresentative( a );
    if( d_reps.find( r )!=d_reps.end() ){
      return d_reps[ r ];
    }else{
      return r;
    }
  }else{
    return a;
  }
}

bool TheoryModel::areEqual(TNode a, TNode b)
{
  if( a==b ){
    return true;
  }else if( d_equalityEngine->hasTerm( a ) && d_equalityEngine->hasTerm( b ) ){
    return d_equalityEngine->areEqual( a, b );
  }else{
    return false;
  }
}

bool TheoryModel::areDisequal(TNode a, TNode b)
{
  if( d_equalityEngine->hasTerm( a ) && d_equalityEngine->hasTerm( b ) ){
    return d_equalityEngine->areDisequal( a, b, false );
  }else{
    return false;
  }
}

//for debugging
void TheoryModel::printRepresentativeDebug( const char* c, Node r ){
  if( r.isNull() ){
    Trace( c ) << "null";
  }else if( r.getType().isBoolean() ){
    if( areEqual( r, d_true ) ){
      Trace( c ) << "true";
    }else{
      Trace( c ) << "false";
    }
  }else{
    Trace( c ) << getRepresentative( r );
  }
}

void TheoryModel::printRepresentative( std::ostream& out, Node r ){
  Assert( !r.isNull() );
  if( r.isNull() ){
    out << "null";
  }else if( r.getType().isBoolean() ){
    if( areEqual( r, d_true ) ){
      out  << "true";
    }else{
      out  << "false";
    }
  }else{
    out << getRepresentative( r );
  }
}

void TheoryModel::assignFunctionDefinition( Node f, Node f_def ) {
  Assert( d_uf_models.find( f )==d_uf_models.end() );
  Trace("model-builder") << "  Assigning function (" << f << ") to (" << f_def << ")" << endl;

  if( options::ufHo() ){
    //we must rewrite the function value since the definition needs to be a constant value
    f_def = Rewriter::rewrite( f_def );
    Assert( f_def.isConst() );
  }
 
  // d_uf_models only stores models for variables
  if( f.isVar() ){
    d_uf_models[f] = f_def;
  }

  if( options::ufHo() ){
    Trace("model-builder-debug") << "  ...function is first-class member of equality engine" << std::endl;
    Assert(d_equalityEngine->hasTerm(f));
    // assign to representative if higher-order
    Node r = d_equalityEngine->getRepresentative( f );
    //always replace the representative, since it is initially assigned to itself
    Trace("model-builder") << "    Assign: Setting function rep " << r << " to " << f_def << endl;
    d_reps[r] = f_def;  
    // also assign to other assignable functions in the same equivalence class
    eq::EqClassIterator eqc_i = eq::EqClassIterator(r,d_equalityEngine);
    while( !eqc_i.isFinished() ) {
      Node n = *eqc_i;
      // if an unassigned variable function
      if( n.isVar() && d_uf_terms.find( n )!=d_uf_terms.end() && !hasAssignedFunctionDefinition( n ) ){
        d_uf_models[n] = f_def;
        Trace("model-builder") << "  Assigning function (" << n << ") to function definition of " << f << std::endl;
      }
      ++eqc_i;
    }
    Trace("model-builder-debug") << "  ...finished." << std::endl;
  }
}

std::vector< Node > TheoryModel::getFunctionsToAssign() {
  std::vector< Node > funcs_to_assign;
  std::map< Node, Node > func_to_rep;

  // collect functions
  for( std::map< Node, std::vector< Node > >::iterator it = d_uf_terms.begin(); it != d_uf_terms.end(); ++it ){
    Node n = it->first;
    Assert( !n.isNull() );
    if( !hasAssignedFunctionDefinition( n ) ){
      Trace("model-builder-fun-debug") << "Look at function : " << n << std::endl;
      if( options::ufHo() ){
        // if in higher-order mode, assign function definitions modulo equality
        Node r = getRepresentative( n );
        std::map< Node, Node >::iterator itf = func_to_rep.find( r );
        if( itf==func_to_rep.end() ){
          func_to_rep[r] = n;
          funcs_to_assign.push_back( n );
          Trace("model-builder-fun") << "Make function " << n;
          Trace("model-builder-fun") << " the assignable function in its equivalence class." << std::endl;
        }else{
          // must combine uf terms          
          Trace("model-builder-fun") << "Copy " << it->second.size() << " uf terms";
          d_uf_terms[itf->second].insert( d_uf_terms[itf->second].end(), it->second.begin(), it->second.end() );
          std::map< Node, std::vector< Node > >::iterator ith = d_ho_uf_terms.find( n );
          if( ith!=d_ho_uf_terms.end() ){
            d_ho_uf_terms[itf->second].insert( d_ho_uf_terms[itf->second].end(), ith->second.begin(), ith->second.end() );
            Trace("model-builder-fun") << " and " << ith->second.size() << " ho uf terms";
          }
          Trace("model-builder-fun") << " from " << n << " to its assignable representative function " << itf->second << std::endl;
          it->second.clear();
        }
      }else{
        Trace("model-builder-fun") << "Function to assign : " << n << std::endl;
        funcs_to_assign.push_back( n );
      }
    }
  }

  Trace("model-builder-fun") << "return " << funcs_to_assign.size() << " functions to assign..." << std::endl;
  return funcs_to_assign;
}

} /* namespace CVC4::theory */
} /* namespace CVC4 */<|MERGE_RESOLUTION|>--- conflicted
+++ resolved
@@ -100,17 +100,10 @@
 std::vector<std::pair<Expr, Expr> > TheoryModel::getApproximations() const
 {
   std::vector<std::pair<Expr, Expr> > approx;
-<<<<<<< HEAD
-  for (unsigned i = 0, size = d_approx_list.size(); i < size; i++)
-  {
-    approx.push_back(std::pair<Expr, Expr>(d_approx_list[i].first.toExpr(),
-                                           d_approx_list[i].second.toExpr()));
-=======
   for (const std::pair<Node, Node>& ap : d_approx_list)
   {
     approx.push_back(
         std::pair<Expr, Expr>(ap.first.toExpr(), ap.second.toExpr()));
->>>>>>> cfaa03f3
   }
   return approx;
 }
