--- conflicted
+++ resolved
@@ -687,14 +687,11 @@
   STRINGS_ARRAY_NTH_UNIT,
   // nth over conatenation
   STRINGS_ARRAY_NTH_CONCAT,
-<<<<<<< HEAD
-=======
   // nth over extract
   STRINGS_ARRAY_NTH_EXTRACT,
   // nth over update
   STRINGS_ARRAY_NTH_UPDATE,
   // nth over reverse
->>>>>>> 43170db8
   STRINGS_ARRAY_NTH_REV,
   //-------------------- regexp solver
   // regular expression normal form conflict
