/*********************                                                        */
/*! \file inference_id.h
 ** \verbatim
 ** Top contributors (to current version):
 **   Andrew Reynolds, Gereon Kremer, Yoni Zohar
 ** This file is part of the CVC4 project.
 ** Copyright (c) 2009-2020 by the authors listed in the file AUTHORS
 ** in the top-level source directory and their institutional affiliations.
 ** All rights reserved.  See the file COPYING in the top-level source
 ** directory for licensing information.\endverbatim
 **
 ** \brief Inference enumeration.
 **/

#include "cvc4_private.h"

#ifndef CVC4__THEORY__INFERENCE_ID_H
#define CVC4__THEORY__INFERENCE_ID_H

#include <map>
#include <vector>

#include "util/safe_print.h"

namespace CVC4 {
namespace theory {

/** Types of inferences used in the procedure
 *
 * Note: The order in this enum matters in certain cases (e.g. inferences
 * related to normal forms in strings), where inferences that come first are
 * generally preferred.
 *
 * Notice that an inference is intentionally distinct from PfRule. An
 * inference captures *why* we performed a reasoning step, and a PfRule
 * rule captures *what* reasoning step was used. For instance, the inference
 * LEN_SPLIT translates to PfRule::SPLIT. The use of stats on inferences allows
 * us to know that we performed N splits (PfRule::SPLIT) because we wanted
 * to split on lengths for string equalities (Inference::LEN_SPLIT).
 */
enum class InferenceId
{
<<<<<<< HEAD
  ARITH_PP_ELIM_OPERATORS,
=======
  // ---------------------------------- arith theory
>>>>>>> 94fdbe4b
  //-------------------- core
  // simple congruence x=y => f(x)=f(y)
  ARITH_NL_CONGRUENCE,
  // shared term value split (for naive theory combination)
  ARITH_NL_SHARED_TERM_VALUE_SPLIT,
  // checkModel found a conflict with a quadratic equality
  ARITH_NL_CM_QUADRATIC_EQ,
  //-------------------- incremental linearization solver
  // splitting on zero (NlSolver::checkSplitZero)
  ARITH_NL_SPLIT_ZERO,
  // based on sign (NlSolver::checkMonomialSign)
  ARITH_NL_SIGN,
  // based on comparing (abs) model values (NlSolver::checkMonomialMagnitude)
  ARITH_NL_COMPARISON,
  // based on inferring bounds (NlSolver::checkMonomialInferBounds)
  ARITH_NL_INFER_BOUNDS,
  // same as above, for inferences that introduce new terms
  ARITH_NL_INFER_BOUNDS_NT,
  // factoring (NlSolver::checkFactoring)
  ARITH_NL_FACTOR,
  // resolution bound inferences (NlSolver::checkMonomialInferResBounds)
  ARITH_NL_RES_INFER_BOUNDS,
  // tangent planes (NlSolver::checkTangentPlanes)
  ARITH_NL_TANGENT_PLANE,
  //-------------------- transcendental solver
  // purification of arguments to transcendental functions
  ARITH_NL_T_PURIFY_ARG,
  // initial refinement (TranscendentalSolver::checkTranscendentalInitialRefine)
  ARITH_NL_T_INIT_REFINE,
  // pi bounds
  ARITH_NL_T_PI_BOUND,
  // monotonicity (TranscendentalSolver::checkTranscendentalMonotonic)
  ARITH_NL_T_MONOTONICITY,
  // tangent refinement (TranscendentalSolver::checkTranscendentalTangentPlanes)
  ARITH_NL_T_TANGENT,
  // secant refinement, the dual of the above inference
  ARITH_NL_T_SECANT,
  //-------------------- iand solver
  // initial refinements (IAndSolver::checkInitialRefine)
  ARITH_NL_IAND_INIT_REFINE,
  // value refinements (IAndSolver::checkFullRefine)
  ARITH_NL_IAND_VALUE_REFINE,
  // sum refinements (IAndSolver::checkFullRefine)
  ARITH_NL_IAND_SUM_REFINE,
  // bitwise refinements (IAndSolver::checkFullRefine)
  ARITH_NL_IAND_BITWISE_REFINE,
  //-------------------- cad solver
  // conflict / infeasible subset obtained from cad
  ARITH_NL_CAD_CONFLICT,
  // excludes an interval for a single variable
  ARITH_NL_CAD_EXCLUDED_INTERVAL,
  //-------------------- icp solver
  // conflict obtained from icp
  ARITH_NL_ICP_CONFLICT,
  // propagation / contraction of variable bounds from icp
  ARITH_NL_ICP_PROPAGATION,
  // ---------------------------------- end arith theory

  // ---------------------------------- arrays theory
  ARRAYS_EXT,
  ARRAYS_READ_OVER_WRITE,
  ARRAYS_READ_OVER_WRITE_1,
  ARRAYS_READ_OVER_WRITE_CONTRA,
  // ---------------------------------- end arrays theory

  // ---------------------------------- bags theory
  BAG_NON_NEGATIVE_COUNT,
  BAG_MK_BAG_SAME_ELEMENT,
  BAG_MK_BAG,
  BAG_EQUALITY,
  BAG_DISEQUALITY,
  BAG_EMPTY,
  BAG_UNION_DISJOINT,
  BAG_UNION_MAX,
  BAG_INTERSECTION_MIN,
  BAG_DIFFERENCE_SUBTRACT,
  BAG_DIFFERENCE_REMOVE,
  BAG_DUPLICATE_REMOVAL,
  // ---------------------------------- end bags theory

  // ---------------------------------- bitvector theory
  BV_BITBLAST_CONFLICT,
  BV_LAZY_CONFLICT,
  BV_LAZY_LEMMA,
  BV_SIMPLE_LEMMA,
  BV_SIMPLE_BITBLAST_LEMMA,
  BV_EXTF_LEMMA,
  BV_EXTF_COLLAPSE,
  // ---------------------------------- end bitvector theory

  // ---------------------------------- datatypes theory
  // (= (C t1 ... tn) (C s1 .. sn)) => (= ti si)
  DATATYPES_UNIF,
  // ((_ is Ci) t) => (= t (Ci (sel_1 t) ... (sel_n t)))
  DATATYPES_INST,
  // (or ((_ is C1) t) V ... V ((_ is Cn) t))
  DATATYPES_SPLIT,
  // (not ((_ is C1) t)) ^ ... [j] ... ^ (not ((_ is Cn) t)) => ((_ is Cj) t)
  DATATYPES_LABEL_EXH,
  // (= t (Ci t1 ... tn)) => (= (sel_j t) rewrite((sel_j (Ci t1 ... tn))))
  DATATYPES_COLLAPSE_SEL,
  // (= (Ci t1...tn) (Cj t1...tn)) => false
  DATATYPES_CLASH_CONFLICT,
  // ((_ is Ci) t) ^ (= t (Cj t1 ... tn)) => false
  DATATYPES_TESTER_CONFLICT,
  // ((_ is Ci) t) ^ ((_ is Cj) s) ^ (= t s) => false
  DATATYPES_TESTER_MERGE_CONFLICT,
  // bisimilarity for codatatypes
  DATATYPES_BISIMILAR,
  // cycle conflict for datatypes
  DATATYPES_CYCLE,
  // ---------------------------------- end datatypes theory

  // ---------------------------------- sep theory
  // ensures that pto is a function: (pto x y) ^ ~(pto z w) ^ x = z => y != w
  SEP_PTO_NEG_PROP,
  // enforces injectiveness of pto: (pto x y) ^ (pto y w) ^ x = y => y = w
  SEP_PTO_PROP,
  // ---------------------------------- end sep theory

  // ---------------------------------- sets theory
  //-------------------- sets core solver
  SETS_COMPREHENSION,
  SETS_DEQ,
  SETS_DOWN_CLOSURE,
  SETS_EQ_MEM,
  SETS_EQ_MEM_CONFLICT,
  SETS_MEM_EQ,
  SETS_MEM_EQ_CONFLICT,
  SETS_PROXY,
  SETS_PROXY_SINGLETON,
  SETS_SINGLETON_EQ,
  SETS_UP_CLOSURE,
  SETS_UP_CLOSURE_2,
  SETS_UP_UNIV,
  SETS_UNIV_TYPE,
  //-------------------- sets cardinality solver
  // cycle of cardinalities, hence all sets have the same
  SETS_CARD_CYCLE,
  // two sets have the same cardinality
  SETS_CARD_EQUAL,
  SETS_CARD_GRAPH_EMP,
  SETS_CARD_GRAPH_EMP_PARENT,
  SETS_CARD_GRAPH_EQ_PARENT,
  SETS_CARD_GRAPH_EQ_PARENT_2,
  SETS_CARD_GRAPH_PARENT_SINGLETON,
  // cardinality is at least the number of elements we already know
  SETS_CARD_MINIMAL,
  // negative members are part of the universe
  SETS_CARD_NEGATIVE_MEMBER,
  // all sets have non-negative cardinality
  SETS_CARD_POSITIVE,
  // the universe is a superset of every set
  SETS_CARD_UNIV_SUPERSET,
  // cardinality of the universe is at most cardinality of the type
  SETS_CARD_UNIV_TYPE,
  //-------------------- sets relations solver
  SETS_RELS_IDENTITY_DOWN,
  SETS_RELS_IDENTITY_UP,
  SETS_RELS_JOIN_COMPOSE,
  SETS_RELS_JOIN_IMAGE_DOWN,
  SETS_RELS_JOIN_SPLIT_1,
  SETS_RELS_JOIN_SPLIT_2,
  SETS_RELS_PRODUCE_COMPOSE,
  SETS_RELS_PRODUCT_SPLIT,
  SETS_RELS_TCLOSURE_FWD,
  SETS_RELS_TRANSPOSE_EQ,
  SETS_RELS_TRANSPOSE_REV,
  SETS_RELS_TUPLE_REDUCTION,
  //-------------------------------------- end sets theory

  //-------------------------------------- strings theory
  //-------------------- base solver
  // initial normalize singular
  //   x1 = "" ^ ... ^ x_{i-1} = "" ^ x_{i+1} = "" ^ ... ^ xn = "" =>
  //   x1 ++ ... ++ xn = xi
  STRINGS_I_NORM_S,
  // initial constant merge
  //   explain_constant(x, c) => x = c
  // Above, explain_constant(x,c) is a basic explanation of why x must be equal
  // to string constant c, which is computed by taking arguments of
  // concatenation terms that are entailed to be constants. For example:
  //  ( y = "AB" ^ z = "C" ) => y ++ z = "ABC"
  STRINGS_I_CONST_MERGE,
  // initial constant conflict
  //    ( explain_constant(x, c1) ^ explain_constant(x, c2) ^ x = y) => false
  // where c1 != c2.
  STRINGS_I_CONST_CONFLICT,
  // initial normalize
  // Given two concatenation terms, this is applied when we find that they are
  // equal after e.g. removing strings that are currently empty. For example:
  //   y = "" ^ z = "" => x ++ y = z ++ x
  STRINGS_I_NORM,
  // injectivity of seq.unit
  // (seq.unit x) = (seq.unit y) => x=y, or
  // (seq.unit x) = (seq.unit c) => x=c
  STRINGS_UNIT_INJ,
  // unit constant conflict
  // (seq.unit x) = C => false if |C| != 1.
  STRINGS_UNIT_CONST_CONFLICT,
  // injectivity of seq.unit for disequality
  // (seq.unit x) != (seq.unit y) => x != y, or
  // (seq.unit x) != (seq.unit c) => x != c
  STRINGS_UNIT_INJ_DEQ,
  // A split due to cardinality
  STRINGS_CARD_SP,
  // The cardinality inference for strings, see Liang et al CAV 2014.
  STRINGS_CARDINALITY,
  //-------------------- end base solver
  //-------------------- core solver
  // A cycle in the empty string equivalence class, e.g.:
  //   x ++ y = "" => x = ""
  // This is typically not applied due to length constraints implying emptiness.
  STRINGS_I_CYCLE_E,
  // A cycle in the containment ordering.
  //   x = y ++ x => y = "" or
  //   x = y ++ z ^ y = x ++ w => z = "" ^ w = ""
  // This is typically not applied due to length constraints implying emptiness.
  STRINGS_I_CYCLE,
  // Flat form constant
  //   x = y ^ x = z ++ c ... ^ y = z ++ d => false
  // where c and d are distinct constants.
  STRINGS_F_CONST,
  // Flat form unify
  //   x = y ^ x = z ++ x' ... ^ y = z ++ y' ^ len(x') = len(y') => x' = y'
  // Notice flat form instances are similar to normal form inferences but do
  // not involve recursive explanations.
  STRINGS_F_UNIFY,
  // Flat form endpoint empty
  //   x = y ^ x = z ^ y = z ++ y' => y' = ""
  STRINGS_F_ENDPOINT_EMP,
  // Flat form endpoint equal
  //   x = y ^ x = z ++ x' ^ y = z ++ y' => x' = y'
  STRINGS_F_ENDPOINT_EQ,
  // Flat form not contained
  // x = c ^ x = y => false when rewrite( contains( y, c ) ) = false
  STRINGS_F_NCTN,
  // Normal form equality conflict
  //   x = N[x] ^ y = N[y] ^ x=y => false
  // where Rewriter::rewrite(N[x]=N[y]) = false.
  STRINGS_N_EQ_CONF,
  // Given two normal forms, infers that the remainder one of them has to be
  // empty. For example:
  //    If x1 ++ x2 = y1 and x1 = y1, then x2 = ""
  STRINGS_N_ENDPOINT_EMP,
  // Given two normal forms, infers that two components have to be the same if
  // they have the same length. For example:
  //   If x1 ++ x2 = x3 ++ x4 and len(x1) = len(x3) then x1 = x3
  STRINGS_N_UNIFY,
  // Given two normal forms, infers that the endpoints have to be the same. For
  // example:
  //   If x1 ++ x2 = x3 ++ x4 ++ x5 and x1 = x3 then x2 = x4 ++ x5
  STRINGS_N_ENDPOINT_EQ,
  // Given two normal forms with constant endpoints, infers a conflict if the
  // endpoints do not agree. For example:
  //   If "abc" ++ ... = "bc" ++ ... then conflict
  STRINGS_N_CONST,
  // infer empty, for example:
  //     (~) x = ""
  // This is inferred when we encounter an x such that x = "" rewrites to a
  // constant. This inference is used for instance when we otherwise would have
  // split on the emptiness of x but the rewriter tells us the emptiness of x
  // can be inferred.
  STRINGS_INFER_EMP,
  // string split constant propagation, for example:
  //     x = y, x = "abc", y = y1 ++ "b" ++ y2
  //       implies y1 = "a" ++ y1'
  STRINGS_SSPLIT_CST_PROP,
  // string split variable propagation, for example:
  //     x = y, x = x1 ++ x2, y = y1 ++ y2, len( x1 ) >= len( y1 )
  //       implies x1 = y1 ++ x1'
  // This is inspired by Zheng et al CAV 2015.
  STRINGS_SSPLIT_VAR_PROP,
  // length split, for example:
  //     len( x1 ) = len( y1 ) V len( x1 ) != len( y1 )
  // This is inferred when e.g. x = y, x = x1 ++ x2, y = y1 ++ y2.
  STRINGS_LEN_SPLIT,
  // length split empty, for example:
  //     z = "" V z != ""
  // This is inferred when, e.g. x = y, x = z ++ x1, y = y1 ++ z
  STRINGS_LEN_SPLIT_EMP,
  // string split constant
  //    x = y, x = "c" ++ x2, y = y1 ++ y2, y1 != ""
  //      implies y1 = "c" ++ y1'
  // This is a special case of F-Split in Figure 5 of Liang et al CAV 2014.
  STRINGS_SSPLIT_CST,
  // string split variable, for example:
  //    x = y, x = x1 ++ x2, y = y1 ++ y2
  //      implies x1 = y1 ++ x1' V y1 = x1 ++ y1'
  // This is rule F-Split in Figure 5 of Liang et al CAV 2014.
  STRINGS_SSPLIT_VAR,
  // flat form loop, for example:
  //    x = y, x = x1 ++ z, y = z ++ y2
  //      implies z = u2 ++ u1, u in ( u1 ++ u2 )*, x1 = u2 ++ u, y2 = u ++ u1
  //        for fresh u, u1, u2.
  // This is the rule F-Loop from Figure 5 of Liang et al CAV 2014.
  STRINGS_FLOOP,
  // loop conflict ???
  STRINGS_FLOOP_CONFLICT,
  // Normal form inference
  // x = y ^ z = y => x = z
  // This is applied when y is the normal form of both x and z.
  STRINGS_NORMAL_FORM,
  // Normal form not contained, same as FFROM_NCTN but for normal forms
  STRINGS_N_NCTN,
  // Length normalization
  //   x = y => len( x ) = len( y )
  // Typically applied when y is the normal form of x.
  STRINGS_LEN_NORM,
  // When x ++ x' ++ ... != "abc" ++ y' ++ ... ^ len(x) != len(y), we apply the
  // inference:
  //   x = "" v x != ""
  STRINGS_DEQ_DISL_EMP_SPLIT,
  // When x ++ x' ++ ... != "abc" ++ y' ++ ... ^ len(x) = 1, we apply the
  // inference:
  //   x = "a" v x != "a"
  STRINGS_DEQ_DISL_FIRST_CHAR_EQ_SPLIT,
  // When x ++ x' ++ ... != "abc" ++ y' ++ ... ^ len(x) != "", we apply the
  // inference:
  //   ni = x ++ x' ++ ... ^ nj = "abc" ++ y' ++ ... ^ x != "" --->
  //     x = k1 ++ k2 ^ len(k1) = 1 ^ (k1 != "a" v x = "a" ++  k2)
  STRINGS_DEQ_DISL_FIRST_CHAR_STRING_SPLIT,
  // When x ++ x' ++ ... != y ++ y' ++ ... ^ len(x) != len(y), we apply the
  // inference:
  //   ni = x ++ x' ++ ... ^ nj = y ++ y' ++ ... ^ ni != nj ^ len(x) != len(y)
  //     --->
  //       len(k1) = len(x) ^ len(k2) = len(y) ^ (y = k1 ++ k3 v x = k1 ++ k2)
  STRINGS_DEQ_DISL_STRINGS_SPLIT,
  // When x ++ x' ++ ... != y ++ y' ++ ... ^ len(x) = len(y), we apply the
  // inference:
  //   x = y v x != y
  STRINGS_DEQ_STRINGS_EQ,
  // When x ++ x' ++ ... != y ++ y' ++ ... and we do not know how the lengths
  // of x and y compare, we apply the inference:
  //   len(x) = len(y) v len(x) != len(y)
  STRINGS_DEQ_LENS_EQ,
  // When px ++ x ++ ... != py ^ len(px ++ x ++ ...) = len(py), we apply the
  // following inference that infers that the remainder of the longer normal
  // form must be empty:
  //   ni = px ++ x ++ ... ^ nj = py ^ len(ni) = len(nj) --->
  //     x = "" ^ ...
  STRINGS_DEQ_NORM_EMP,
  // When two strings are disequal s != t and the comparison of their lengths
  // is unknown, we apply the inference:
  //   len(s) != len(t) V len(s) = len(t)
  STRINGS_DEQ_LENGTH_SP,
  //-------------------- end core solver
  //-------------------- codes solver
  // str.to_code( v ) = rewrite( str.to_code(c) )
  // where v is the proxy variable for c.
  STRINGS_CODE_PROXY,
  // str.code(x) = -1 V str.code(x) != str.code(y) V x = y
  STRINGS_CODE_INJ,
  //-------------------- end codes solver
  //-------------------- regexp solver
  // regular expression normal form conflict
  //   ( x in R ^ x = y ^ rewrite((str.in_re y R)) = false ) => false
  // where y is the normal form computed for x.
  STRINGS_RE_NF_CONFLICT,
  // regular expression unfolding
  // This is a general class of inferences of the form:
  //   (x in R) => F
  // where F is formula expressing the next step of checking whether x is in
  // R.  For example:
  //   (x in (R)*) =>
  //   x = "" V x in R V ( x = x1 ++ x2 ++ x3 ^ x1 in R ^ x2 in (R)* ^ x3 in R)
  STRINGS_RE_UNFOLD_POS,
  // Same as above, for negative memberships
  STRINGS_RE_UNFOLD_NEG,
  // intersection inclusion conflict
  //   (x in R1 ^ ~ x in R2) => false  where [[includes(R2,R1)]]
  // Where includes(R2,R1) is a heuristic check for whether R2 includes R1.
  STRINGS_RE_INTER_INCLUDE,
  // intersection conflict, using regexp intersection computation
  //   (x in R1 ^ x in R2) => false   where [[intersect(R1, R2) = empty]]
  STRINGS_RE_INTER_CONF,
  // intersection inference
  //   (x in R1 ^ y in R2 ^ x = y) => (x in re.inter(R1,R2))
  STRINGS_RE_INTER_INFER,
  // regular expression delta
  //   (x = "" ^ x in R) => C
  // where "" in R holds if and only if C holds.
  STRINGS_RE_DELTA,
  // regular expression delta conflict
  //   (x = "" ^ x in R) => false
  // where R does not accept the empty string.
  STRINGS_RE_DELTA_CONF,
  // regular expression derive ???
  STRINGS_RE_DERIVE,
  //-------------------- end regexp solver
  //-------------------- extended function solver
  // Standard extended function inferences from context-dependent rewriting
  // produced by constant substitutions. See Reynolds et al CAV 2017. These are
  // inferences of the form:
  //   X = Y => f(X) = t   when   rewrite( f(Y) ) = t
  // where X = Y is a vector of equalities, where some of Y may be constants.
  STRINGS_EXTF,
  // Same as above, for normal form substitutions.
  STRINGS_EXTF_N,
  // Decompositions based on extended function inferences from context-dependent
  // rewriting produced by constant substitutions. This is like the above, but
  // handles cases where the inferred predicate is not necessarily an equality
  // involving f(X). For example:
  //   x = "A" ^ contains( y ++ x, "B" ) => contains( y, "B" )
  // This is generally only inferred if contains( y, "B" ) is a known term in
  // the current context.
  STRINGS_EXTF_D,
  // Same as above, for normal form substitutions.
  STRINGS_EXTF_D_N,
  // Extended function equality rewrite. This is an inference of the form:
  //   t = s => P
  // where P is a predicate implied by rewrite( t = s ).
  // Typically, t is an application of an extended function and s is a constant.
  // It is generally only inferred if P is a predicate over known terms.
  STRINGS_EXTF_EQ_REW,
  // contain transitive
  //   ( str.contains( s, t ) ^ ~contains( s, r ) ) => ~contains( t, r ).
  STRINGS_CTN_TRANS,
  // contain decompose
  //  str.contains( x, str.++( y1, ..., yn ) ) => str.contains( x, yi ) or
  //  ~str.contains( str.++( x1, ..., xn ), y ) => ~str.contains( xi, y )
  STRINGS_CTN_DECOMPOSE,
  // contain neg equal
  //   ( len( x ) = len( s ) ^ ~contains( x, s ) ) => x != s
  STRINGS_CTN_NEG_EQUAL,
  // contain positive
  //   str.contains( x, y ) => x = w1 ++ y ++ w2
  // where w1 and w2 are skolem variables.
  STRINGS_CTN_POS,
  // All reduction inferences of the form:
  //   f(x1, .., xn) = y ^ P(x1, ..., xn, y)
  // where f is an extended function, y is the purification variable for
  // f(x1, .., xn) and P is the reduction predicate for f
  // (see theory_strings_preprocess).
  STRINGS_REDUCTION,
  //-------------------- end extended function solver
  //-------------------- prefix conflict
  // prefix conflict (coarse-grained)
  STRINGS_PREFIX_CONFLICT,
  //-------------------- end prefix conflict
  //-------------------------------------- end strings theory

  //-------------------------------------- uf theory
  // Clause from the uf symmetry breaker
  UF_BREAK_SYMMETRY,
  //-------------------- cardinality extension to UF
  // The inferences below are described in Reynolds' thesis 2013.
  // conflict of the form (card_T n) => (not (distinct t1 ... tn))
  UF_CARD_CLIQUE,
  // conflict of the form (not (card_T1 n1)) ^ ... (not (card_Tk nk)) ^ (card n)
  // where n1 + ... + nk >= n, where (card n) is a combined cardinality
  // constraint.
  UF_CARD_COMBINED,
  // (not (card_T n)) => (distinct t1 ... tn)
  UF_CARD_ENFORCE_NEGATIVE,
  // used to make the index terms in cardinality constraints equal
  UF_CARD_EQUIV,
  // conflict of the form (not (card_T1 n)) ^ (card_T2 m) where the cardinality
  // of T2 can be assumed to be without loss of generality larger than T1 due to
  // monotonicity reasoning (Claessen et al 2011).
  UF_CARD_MONOTONE_COMBINED,
  // conflict of the form (not (card_T n)) ^ (card_T m) where n>m
  UF_CARD_SIMPLE_CONFLICT,
  // equality split requested by cardinality solver
  //  (or (= t1 t2) (not (= t1 t2))
  // to satisfy the cardinality constraints on the type of t1, t2.
  UF_CARD_SPLIT,
  //-------------------- end cardinality extension to UF
  //-------------------- HO extension to UF
  // Encodes an n-ary application as a chain of binary HO_APPLY applications
  //   (= (f t1 ... tn) (@ (@ ... (@ f t1) ...) tn))
  UF_HO_APP_ENCODE,
  // A lemma corresponding to the definition of a skolem k used to convert
  // HO_APPLY terms to APPLY_UF terms. This is of the form:
  //   (forall x1 ... xn) (@ (@ k x1) ... xn) = t
  // where notice that t is a function whose free variables (if any) are
  // x1 ... xn.
  UF_HO_APP_CONV_SKOLEM,
  // Adds an extensionality lemma to witness that disequal functions have
  // different applications
  //   (not (= (f sk1 .. skn) (g sk1 .. skn))
  UF_HO_EXTENSIONALITY,
  //-------------------- model-construction specific part
  // These rules are necessary to ensure that we build models properly. For more
  // details see Section 3.3 of Barbosa et al. CADE'19.
  //
  // Enforces that a regular APPLY_UF term in the model is equal to its HO_APPLY
  // equivalent by adding the equality as a lemma
  //   (= (f t1 ... tn) (@ (@ ... (@ f t1) ...) tn))
  UF_HO_MODEL_APP_ENCODE,
  // Adds an extensionality lemma to witness that disequal functions have
  // different applications
  //   (not (= (f sk1 .. skn) (g sk1 .. skn))
  UF_HO_MODEL_EXTENSIONALITY,
  //-------------------- end model-construction specific part
  //-------------------- end HO extension to UF
  //-------------------------------------- end uf theory

  //-------------------------------------- unknown
  UNKNOWN
};

/**
 * Converts an inference to a string. Note: This function is also used in
 * `safe_print()`. Changing this functions name or signature will result in
 * `safe_print()` printing "<unsupported>" instead of the proper strings for
 * the enum values.
 *
 * @param i The inference
 * @return The name of the inference
 */
const char* toString(InferenceId i);

/**
 * Writes an inference name to a stream.
 *
 * @param out The stream to write to
 * @param i The inference to write to the stream
 * @return The stream
 */
std::ostream& operator<<(std::ostream& out, InferenceId i);

}  // namespace theory
}  // namespace CVC4

#endif /* CVC4__THEORY__INFERENCE_H */<|MERGE_RESOLUTION|>--- conflicted
+++ resolved
@@ -40,19 +40,17 @@
  */
 enum class InferenceId
 {
-<<<<<<< HEAD
+  // ---------------------------------- arith theory
+  //-------------------- preprocessing
   ARITH_PP_ELIM_OPERATORS,
-=======
-  // ---------------------------------- arith theory
->>>>>>> 94fdbe4b
-  //-------------------- core
+  //-------------------- nonlinear core
   // simple congruence x=y => f(x)=f(y)
   ARITH_NL_CONGRUENCE,
   // shared term value split (for naive theory combination)
   ARITH_NL_SHARED_TERM_VALUE_SPLIT,
   // checkModel found a conflict with a quadratic equality
   ARITH_NL_CM_QUADRATIC_EQ,
-  //-------------------- incremental linearization solver
+  //-------------------- nonlinear incremental linearization solver
   // splitting on zero (NlSolver::checkSplitZero)
   ARITH_NL_SPLIT_ZERO,
   // based on sign (NlSolver::checkMonomialSign)
@@ -69,7 +67,7 @@
   ARITH_NL_RES_INFER_BOUNDS,
   // tangent planes (NlSolver::checkTangentPlanes)
   ARITH_NL_TANGENT_PLANE,
-  //-------------------- transcendental solver
+  //-------------------- nonlinear transcendental solver
   // purification of arguments to transcendental functions
   ARITH_NL_T_PURIFY_ARG,
   // initial refinement (TranscendentalSolver::checkTranscendentalInitialRefine)
@@ -82,7 +80,7 @@
   ARITH_NL_T_TANGENT,
   // secant refinement, the dual of the above inference
   ARITH_NL_T_SECANT,
-  //-------------------- iand solver
+  //-------------------- nonlinear iand solver
   // initial refinements (IAndSolver::checkInitialRefine)
   ARITH_NL_IAND_INIT_REFINE,
   // value refinements (IAndSolver::checkFullRefine)
@@ -91,12 +89,12 @@
   ARITH_NL_IAND_SUM_REFINE,
   // bitwise refinements (IAndSolver::checkFullRefine)
   ARITH_NL_IAND_BITWISE_REFINE,
-  //-------------------- cad solver
+  //-------------------- nonlinear cad solver
   // conflict / infeasible subset obtained from cad
   ARITH_NL_CAD_CONFLICT,
   // excludes an interval for a single variable
   ARITH_NL_CAD_EXCLUDED_INTERVAL,
-  //-------------------- icp solver
+  //-------------------- nonlinear icp solver
   // conflict obtained from icp
   ARITH_NL_ICP_CONFLICT,
   // propagation / contraction of variable bounds from icp
