/******************************************************************************
 * Top contributors (to current version):
 *   Andrew Reynolds, Gereon Kremer, Andres Noetzli
 *
 * This file is part of the cvc5 project.
 *
 * Copyright (c) 2009-2021 by the authors listed in the file AUTHORS
 * in the top-level source directory and their institutional affiliations.
 * All rights reserved.  See the file COPYING in the top-level source
 * directory for licensing information.
 * ****************************************************************************
 *
 * Inference enumeration.
 */

#include "cvc5_private.h"

#ifndef CVC5__THEORY__INFERENCE_ID_H
#define CVC5__THEORY__INFERENCE_ID_H

#include <iosfwd>

#include "expr/node.h"

namespace cvc5 {
namespace theory {

/** Types of inferences used in the procedure
 *
 * Note: The order in this enum matters in certain cases (e.g. inferences
 * related to normal forms in strings), where inferences that come first are
 * generally preferred.
 *
 * Notice that an inference is intentionally distinct from PfRule. An
 * inference captures *why* we performed a reasoning step, and a PfRule
 * rule captures *what* reasoning step was used. For instance, the inference
 * LEN_SPLIT translates to PfRule::SPLIT. The use of stats on inferences allows
 * us to know that we performed N splits (PfRule::SPLIT) because we wanted
 * to split on lengths for string equalities (Inference::LEN_SPLIT).
 */
enum class InferenceId
{
  // ---------------------------------- core
  // a conflict when two constants merge in the equality engine (of any theory)
  EQ_CONSTANT_MERGE,
  // a split from theory combination
  COMBINATION_SPLIT,
  // ---------------------------------- ext theory
  // a simplification from the extended theory utility
  EXTT_SIMPLIFY,
  // ---------------------------------- arith theory
  //-------------------- linear core
  // black box conflicts. It's magic.
  ARITH_BLACK_BOX,
  // conflicting equality
  ARITH_CONF_EQ,
  // conflicting lower bound
  ARITH_CONF_LOWER,
  // conflict due to trichotomy
  ARITH_CONF_TRICHOTOMY,
  // conflicting upper bound
  ARITH_CONF_UPPER,
  // conflict from simplex
  ARITH_CONF_SIMPLEX,
  // conflict from sum-of-infeasibility simplex
  ARITH_CONF_SOI_SIMPLEX,
  // conflict when getting constraint from fact queue
  ARITH_CONF_FACT_QUEUE,
  // introduces split on a disequality
  ARITH_SPLIT_DEQ,
  // tighten integer inequalities to ceiling
  ARITH_TIGHTEN_CEIL,
  // tighten integer inequalities to floor
  ARITH_TIGHTEN_FLOOR,
  ARITH_APPROX_CUT,
  ARITH_BB_LEMMA,
  ARITH_DIO_CUT,
  ARITH_DIO_DECOMPOSITION,
  // unate lemma during presolve
  ARITH_UNATE,
  // row implication
  ARITH_ROW_IMPL,
  // a split that occurs when the non-linear solver changes values of arithmetic
  // variables in a model, but those variables are inconsistent with assignments
  // from another theory
  ARITH_SPLIT_FOR_NL_MODEL,
  //-------------------- preprocessing
  // equivalence of term and its preprocessed form
  ARITH_PP_ELIM_OPERATORS,
  // a lemma from arithmetic preprocessing
  ARITH_PP_ELIM_OPERATORS_LEMMA,
  //-------------------- nonlinear core
  // simple congruence x=y => f(x)=f(y)
  ARITH_NL_CONGRUENCE,
  // shared term value split (for naive theory combination)
  ARITH_NL_SHARED_TERM_VALUE_SPLIT,
  // checkModel found a conflict with a quadratic equality
  ARITH_NL_CM_QUADRATIC_EQ,
  //-------------------- nonlinear incremental linearization solver
  // splitting on zero (NlSolver::checkSplitZero)
  ARITH_NL_SPLIT_ZERO,
  // based on sign (NlSolver::checkMonomialSign)
  ARITH_NL_SIGN,
  // based on comparing (abs) model values (NlSolver::checkMonomialMagnitude)
  ARITH_NL_COMPARISON,
  // based on inferring bounds (NlSolver::checkMonomialInferBounds)
  ARITH_NL_INFER_BOUNDS,
  // same as above, for inferences that introduce new terms
  ARITH_NL_INFER_BOUNDS_NT,
  // factoring (NlSolver::checkFactoring)
  ARITH_NL_FACTOR,
  // resolution bound inferences (NlSolver::checkMonomialInferResBounds)
  ARITH_NL_RES_INFER_BOUNDS,
  // tangent planes (NlSolver::checkTangentPlanes)
  ARITH_NL_TANGENT_PLANE,
  //-------------------- nonlinear transcendental solver
  // purification of arguments to transcendental functions
  ARITH_NL_T_PURIFY_ARG,
  // initial refinement (TranscendentalSolver::checkTranscendentalInitialRefine)
  ARITH_NL_T_INIT_REFINE,
  // pi bounds
  ARITH_NL_T_PI_BOUND,
  // monotonicity (TranscendentalSolver::checkTranscendentalMonotonic)
  ARITH_NL_T_MONOTONICITY,
  // tangent refinement (TranscendentalSolver::checkTranscendentalTangentPlanes)
  ARITH_NL_T_TANGENT,
  // secant refinement, the dual of the above inference
  ARITH_NL_T_SECANT,
  //-------------------- nonlinear iand solver
  // initial refinements (IAndSolver::checkInitialRefine)
  ARITH_NL_IAND_INIT_REFINE,
  // value refinements (IAndSolver::checkFullRefine)
  ARITH_NL_IAND_VALUE_REFINE,
  // sum refinements (IAndSolver::checkFullRefine)
  ARITH_NL_IAND_SUM_REFINE,
  // bitwise refinements (IAndSolver::checkFullRefine)
  ARITH_NL_IAND_BITWISE_REFINE,
  //-------------------- nonlinear pow2 solver
  // initial refinements (Pow2Solver::checkInitialRefine)
  ARITH_NL_POW2_INIT_REFINE,
  // value refinements (Pow2Solver::checkFullRefine)
  ARITH_NL_POW2_VALUE_REFINE,
  // monotonicity refinements (Pow2Solver::checkFullRefine)
  ARITH_NL_POW2_MONOTONE_REFINE,
  // trivial refinements (Pow2Solver::checkFullRefine)
  ARITH_NL_POW2_TRIVIAL_CASE_REFINE,
  //-------------------- nonlinear cad solver
  // conflict / infeasible subset obtained from cad
  ARITH_NL_CAD_CONFLICT,
  // excludes an interval for a single variable
  ARITH_NL_CAD_EXCLUDED_INTERVAL,
  //-------------------- nonlinear icp solver
  // conflict obtained from icp
  ARITH_NL_ICP_CONFLICT,
  // propagation / contraction of variable bounds from icp
  ARITH_NL_ICP_PROPAGATION,
  // ---------------------------------- end arith theory

  // ---------------------------------- arrays theory
  ARRAYS_EXT,
  ARRAYS_READ_OVER_WRITE,
  ARRAYS_READ_OVER_WRITE_1,
  ARRAYS_READ_OVER_WRITE_CONTRA,
  // (= (select (as const (Array T1 T2) x) y) x)
  ARRAYS_CONST_ARRAY_DEFAULT,
  // an internally inferred tautological equality
  ARRAYS_EQ_TAUTOLOGY,
  // ---------------------------------- end arrays theory

  // ---------------------------------- bags theory
  BAG_NON_NEGATIVE_COUNT,
  BAG_MK_BAG_SAME_ELEMENT,
  BAG_MK_BAG,
  BAG_EQUALITY,
  BAG_DISEQUALITY,
  BAG_EMPTY,
  BAG_UNION_DISJOINT,
  BAG_UNION_MAX,
  BAG_INTERSECTION_MIN,
  BAG_DIFFERENCE_SUBTRACT,
  BAG_DIFFERENCE_REMOVE,
  BAG_DUPLICATE_REMOVAL,
  // ---------------------------------- end bags theory

  // ---------------------------------- bitvector theory
  BV_BITBLAST_CONFLICT,
  BV_BITBLAST_INTERNAL_EAGER_LEMMA,
  BV_BITBLAST_INTERNAL_BITBLAST_LEMMA,
  BV_LAYERED_CONFLICT,
  BV_LAYERED_LEMMA,
  BV_EXTF_LEMMA,
  BV_EXTF_COLLAPSE,
  // ---------------------------------- end bitvector theory

  // ---------------------------------- datatypes theory
  // (= k t) for fresh k
  DATATYPES_PURIFY,
  // (= (C t1 ... tn) (C s1 .. sn)) => (= ti si)
  DATATYPES_UNIF,
  // ((_ is Ci) t) => (= t (Ci (sel_1 t) ... (sel_n t)))
  DATATYPES_INST,
  // (or ((_ is C1) t) V ... V ((_ is Cn) t))
  DATATYPES_SPLIT,
  // (or ((_ is Ci) t) V (not ((_ is Ci) t)))
  DATATYPES_BINARY_SPLIT,
  // (not ((_ is C1) t)) ^ ... [j] ... ^ (not ((_ is Cn) t)) => ((_ is Cj) t)
  DATATYPES_LABEL_EXH,
  // (= t (Ci t1 ... tn)) => (= (sel_j t) rewrite((sel_j (Ci t1 ... tn))))
  DATATYPES_COLLAPSE_SEL,
  // (= (Ci t1...tn) (Cj t1...tn)) => false
  DATATYPES_CLASH_CONFLICT,
  // ((_ is Ci) t) ^ (= t (Cj t1 ... tn)) => false
  DATATYPES_TESTER_CONFLICT,
  // ((_ is Ci) t) ^ ((_ is Cj) s) ^ (= t s) => false
  DATATYPES_TESTER_MERGE_CONFLICT,
  // bisimilarity for codatatypes
  DATATYPES_BISIMILAR,
  // corecursive singleton equality
  DATATYPES_REC_SINGLETON_EQ,
  // corecursive singleton equality (not (= k1 k2)) for fresh k1, k2
  DATATYPES_REC_SINGLETON_FORCE_DEQ,
  // cycle conflict for datatypes
  DATATYPES_CYCLE,
  //-------------------- datatypes size/height
  // (>= (dt.size t) 0)
  DATATYPES_SIZE_POS,
  // (=> (= (dt.height t) 0) => (and (= (dt.height (sel_1 t)) 0) .... ))
  DATATYPES_HEIGHT_ZERO,
  //-------------------- sygus extension
  // a sygus symmetry breaking lemma (or ~is-C1( t1 ) V ... V ~is-Cn( tn ) )
  // where t1 ... tn are unique shared selector chains. For details see
  // Reynolds et al CAV 2019
  DATATYPES_SYGUS_SYM_BREAK,
  // a conjecture-dependent symmetry breaking lemma, which may be used to
  // exclude constructors for variables that irrelevant for a synthesis
  // conjecture
  DATATYPES_SYGUS_CDEP_SYM_BREAK,
  // an enumerator-specific symmetry breaking lemma, which are used e.g. for
  // excluding certain kinds of constructors
  DATATYPES_SYGUS_ENUM_SYM_BREAK,
  // a simple static symmetry breaking lemma (see Reynolds et al CAV 2019)
  DATATYPES_SYGUS_SIMPLE_SYM_BREAK,
  // (dt.size t) <= N, to implement fair enumeration when sygus-fair=dt-size
  DATATYPES_SYGUS_FAIR_SIZE,
  // (dt.size t) <= N => (or ~is-C1( t1 ) V ... V ~is-Cn( tn ) ) if using
  // sygus-fair=direct
  DATATYPES_SYGUS_FAIR_SIZE_CONFLICT,
  // used for implementing variable agnostic enumeration
  DATATYPES_SYGUS_VAR_AGNOSTIC,
  // handles case the model value for a sygus term violates the size bound
  DATATYPES_SYGUS_SIZE_CORRECTION,
  // handles case the model value for a sygus term does not exist
  DATATYPES_SYGUS_VALUE_CORRECTION,
  // s <= (dt.size t), where s is a term that must be less than the current
  // size bound based on our fairness strategy. For instance, s may be
  // (dt.size e) for (each) enumerator e when multiple enumerators are present.
  DATATYPES_SYGUS_MT_BOUND,
  // (dt.size t) >= 0
  DATATYPES_SYGUS_MT_POS,
  // ---------------------------------- end datatypes theory

  //-------------------------------------- floating point theory
  // a lemma sent during TheoryFp::ppRewrite
  FP_PREPROCESS,
  // a lemma sent during TheoryFp::convertAndEquateTerm
  FP_EQUATE_TERM,
  // a lemma sent during TheoryFp::registerTerm
  FP_REGISTER_TERM,
  //-------------------------------------- end floating point theory

  //-------------------------------------- quantifiers theory
  //-------------------- types of instantiations.
  // Notice the identifiers in this section cover all the techniques used for
  // quantifier instantiation. The subcategories below are for specific lemmas
  // that are not instantiation lemmas added, per technique.
  // instantiation from E-matching
  QUANTIFIERS_INST_E_MATCHING,
  // E-matching using simple trigger implementation
  QUANTIFIERS_INST_E_MATCHING_SIMPLE,
  // E-matching using multi-triggers
  QUANTIFIERS_INST_E_MATCHING_MT,
  // E-matching using linear implementation of multi-triggers
  QUANTIFIERS_INST_E_MATCHING_MTL,
  // instantiation due to higher-order matching on top of e-matching
  QUANTIFIERS_INST_E_MATCHING_HO,
  // E-matching based on variable triggers
  QUANTIFIERS_INST_E_MATCHING_VAR_GEN,
  // conflicting instantiation from conflict-based instantiation
  QUANTIFIERS_INST_CBQI_CONFLICT,
  // propagating instantiation from conflict-based instantiation
  QUANTIFIERS_INST_CBQI_PROP,
  // instantiation from naive exhaustive instantiation in finite model finding
  QUANTIFIERS_INST_FMF_EXH,
  // instantiation from finite model finding based on its model-based algorithm
  QUANTIFIERS_INST_FMF_FMC,
  // instantiation from running exhaustive instantiation on a subdomain of
  // the quantified formula in finite model finding based on its model-based
  // algorithm
  QUANTIFIERS_INST_FMF_FMC_EXH,
  // instantiations from counterexample-guided instantiation
  QUANTIFIERS_INST_CEGQI,
  // instantiations from syntax-guided instantiation
  QUANTIFIERS_INST_SYQI,
  // instantiations from enumerative instantiation
  QUANTIFIERS_INST_ENUM,
  // instantiations from pool instantiation
  QUANTIFIERS_INST_POOL,
  //-------------------- bounded integers
  // a proxy lemma from bounded integers, used to control bounds on ground terms
  QUANTIFIERS_BINT_PROXY,
  // a proxy lemma to minimize an instantiation of non-ground terms
  QUANTIFIERS_BINT_MIN_NG,
  //-------------------- counterexample-guided instantiation
  // a counterexample lemma
  QUANTIFIERS_CEGQI_CEX,
  // an auxiliary lemma from counterexample lemma
  QUANTIFIERS_CEGQI_CEX_AUX,
  // a reduction lemma for nested quantifier elimination
  QUANTIFIERS_CEGQI_NESTED_QE,
  // G2 => G1 where G2 is a counterexample literal for a nested quantifier whose
  // counterexample literal is G1.
  QUANTIFIERS_CEGQI_CEX_DEP,
  // 0 < delta
  QUANTIFIERS_CEGQI_VTS_LB_DELTA,
  // delta < c, for positive c
  QUANTIFIERS_CEGQI_VTS_UB_DELTA,
  // infinity > c
  QUANTIFIERS_CEGQI_VTS_LB_INF,
  //-------------------- syntax-guided instantiation
  // a counterexample lemma
  QUANTIFIERS_SYQI_CEX,
  // evaluation unfolding for syntax-guided instantiation
  QUANTIFIERS_SYQI_EVAL_UNFOLD,
  //-------------------- sygus solver
  // preprocessing a sygus conjecture based on quantifier elimination, of the
  // form Q <=> Q_preprocessed
  QUANTIFIERS_SYGUS_QE_PREPROC,
  // G or ~G where G is the active guard for a sygus enumerator
  QUANTIFIERS_SYGUS_ENUM_ACTIVE_GUARD_SPLIT,
  // manual exclusion of a current solution
  QUANTIFIERS_SYGUS_EXCLUDE_CURRENT,
  // manual exclusion of a current solution for sygus-stream
  QUANTIFIERS_SYGUS_STREAM_EXCLUDE_CURRENT,
  // Q where Q was solved by a subcall to the single invocation module
  QUANTIFIERS_SYGUS_SI_SOLVED,
  // Q where Q was (trusted) solved by sampling
  QUANTIFIERS_SYGUS_SAMPLE_TRUST_SOLVED,
  // Q where Q was solved by a verification subcall
  QUANTIFIERS_SYGUS_VERIFY_SOLVED,
  // ~Q where Q is a PBE conjecture with conflicting examples
  QUANTIFIERS_SYGUS_EXAMPLE_INFER_CONTRA,
  // unif+pi symmetry breaking between multiple enumerators
  QUANTIFIERS_SYGUS_UNIF_PI_INTER_ENUM_SB,
  // unif+pi separation lemma
  QUANTIFIERS_SYGUS_UNIF_PI_SEPARATION,
  // unif+pi lemma for fairness of size of enumerators
  QUANTIFIERS_SYGUS_UNIF_PI_FAIR_SIZE,
  // unif+pi lemma for removing redundant operators
  QUANTIFIERS_SYGUS_UNIF_PI_REM_OPS,
  // symmetry breaking for enumerators
  QUANTIFIERS_SYGUS_UNIF_PI_ENUM_SB,
  // constraining terms to be in the domain of output
  QUANTIFIERS_SYGUS_UNIF_PI_DOMAIN,
  // condition exclusion from sygus unif
  QUANTIFIERS_SYGUS_UNIF_PI_COND_EXCLUDE,
  // refinement lemma from sygus unif
  QUANTIFIERS_SYGUS_UNIF_PI_REFINEMENT,
  // symmetry breaking lemma from unsat core learning algorithm initialization
  QUANTIFIERS_SYGUS_CEGIS_UCL_SYM_BREAK,
  // candidate exclusion lemma from unsat core learning algorithm
  QUANTIFIERS_SYGUS_CEGIS_UCL_EXCLUDE,
  // candidate exclusion lemma from repair constants algorithm
  QUANTIFIERS_SYGUS_REPAIR_CONST_EXCLUDE,
  // a counterexample-guided inductive synthesis refinement lemma
  QUANTIFIERS_SYGUS_CEGIS_REFINE,
  // a cegis refinement lemma found by sampling
  QUANTIFIERS_SYGUS_CEGIS_REFINE_SAMPLE,
  // a lemma based on refinement lemma evaluation
  QUANTIFIERS_SYGUS_REFINE_EVAL,
  // an evaluation unfolding lemma
  QUANTIFIERS_SYGUS_EVAL_UNFOLD,
  // candidate exclusion lemma from programming-by-examples
  QUANTIFIERS_SYGUS_PBE_EXCLUDE,
  // a lemma generated while constructing a candidate solution for PBE
  QUANTIFIERS_SYGUS_PBE_CONSTRUCT_SOL,
  //-------------------- dynamic splitting
  // a dynamic split from quantifiers
  QUANTIFIERS_DSPLIT,
  //-------------------- induction / conjecture generation
  // a split on a conjecture for inductive theorem proving
  QUANTIFIERS_CONJ_GEN_SPLIT,
  // enumeration of ground terms for inductive theorem proving
  QUANTIFIERS_CONJ_GEN_GT_ENUM,
  //-------------------- miscellaneous
  // skolemization
  QUANTIFIERS_SKOLEMIZE,
  // Q1 <=> Q2, where Q1 and Q2 are alpha equivalent
  QUANTIFIERS_REDUCE_ALPHA_EQ,
  // a higher-order match predicate lemma
  QUANTIFIERS_HO_MATCH_PRED,
  // purification of non-variable higher-order function
  QUANTIFIERS_HO_PURIFY,
  // reduction of quantifiers that don't have triggers that cover all variables
  QUANTIFIERS_PARTIAL_TRIGGER_REDUCE,
  // a purification lemma for a ground term appearing in a quantified formula,
  // used to ensure E-matching has equality information for that term
  QUANTIFIERS_GT_PURIFY,
  // when term indexing discovers disequal congruent terms in the master
  // equality engine
  QUANTIFIERS_TDB_DEQ_CONG,
  //-------------------------------------- end quantifiers theory

  // ---------------------------------- sep theory
  // ensures that pto is a function: (pto x y) ^ ~(pto z w) ^ x = z => y != w
  SEP_PTO_NEG_PROP,
  // enforces injectiveness of pto: (pto x y) ^ (pto y w) ^ x = y => y = w
  SEP_PTO_PROP,
  // introduces a label for a heap, of the form U => L, where U is an
  // unlabelled separation logic predicate and L is its labelled form
  SEP_LABEL_INTRO,
  // introduces the set constraints for a label
  SEP_LABEL_DEF,
  // lemma for sep.emp
  SEP_EMP,
  // positive reduction for sep constraint
  SEP_POS_REDUCTION,
  // negative reduction for sep constraint
  SEP_NEG_REDUCTION,
  // model-based refinement for negated star/wand
  SEP_REFINEMENT,
  // sep.nil is not in the heap
  SEP_NIL_NOT_IN_HEAP,
  // a symmetry breaking lemma
  SEP_SYM_BREAK,
  // finite witness data lemma
  SEP_WITNESS_FINITE_DATA,
  // element distinctness lemma
  SEP_DISTINCT_REF,
  // reference bound lemma
  SEP_REF_BOUND,
  // ---------------------------------- end sep theory

  // ---------------------------------- sets theory
  //-------------------- sets core solver
  // split when computing care graph
  SETS_CG_SPLIT,
  SETS_COMPREHENSION,
  SETS_DEQ,
  SETS_DOWN_CLOSURE,
  // conflict when two singleton/emptyset terms merge
  SETS_EQ_CONFLICT,
  SETS_EQ_MEM,
  SETS_EQ_MEM_CONFLICT,
  SETS_MEM_EQ,
  SETS_MEM_EQ_CONFLICT,
  SETS_PROXY,
  SETS_PROXY_SINGLETON,
  SETS_SINGLETON_EQ,
  SETS_UP_CLOSURE,
  SETS_UP_CLOSURE_2,
  SETS_UP_UNIV,
  SETS_UNIV_TYPE,
  //-------------------- sets cardinality solver
  // split on emptyset
  SETS_CARD_SPLIT_EMPTY,
  // cycle of cardinalities, hence all sets have the same
  SETS_CARD_CYCLE,
  // two sets have the same cardinality
  SETS_CARD_EQUAL,
  SETS_CARD_GRAPH_EMP,
  SETS_CARD_GRAPH_EMP_PARENT,
  SETS_CARD_GRAPH_EQ_PARENT,
  SETS_CARD_GRAPH_EQ_PARENT_2,
  SETS_CARD_GRAPH_PARENT_SINGLETON,
  // cardinality is at least the number of elements we already know
  SETS_CARD_MINIMAL,
  // negative members are part of the universe
  SETS_CARD_NEGATIVE_MEMBER,
  // all sets have non-negative cardinality
  SETS_CARD_POSITIVE,
  // the universe is a superset of every set
  SETS_CARD_UNIV_SUPERSET,
  // cardinality of the universe is at most cardinality of the type
  SETS_CARD_UNIV_TYPE,
  //-------------------- sets relations solver
  SETS_RELS_IDENTITY_DOWN,
  SETS_RELS_IDENTITY_UP,
  SETS_RELS_JOIN_COMPOSE,
  SETS_RELS_JOIN_IMAGE_DOWN,
  SETS_RELS_JOIN_IMAGE_UP,
  SETS_RELS_JOIN_SPLIT_1,
  SETS_RELS_JOIN_SPLIT_2,
  SETS_RELS_PRODUCE_COMPOSE,
  SETS_RELS_PRODUCT_SPLIT,
  SETS_RELS_TCLOSURE_FWD,
  SETS_RELS_TCLOSURE_UP,
  SETS_RELS_TRANSPOSE_EQ,
  SETS_RELS_TRANSPOSE_REV,
  SETS_RELS_TUPLE_REDUCTION,
  //-------------------------------------- end sets theory

  //-------------------------------------- strings theory
  //-------------------- base solver
  // initial normalize singular
  //   x1 = "" ^ ... ^ x_{i-1} = "" ^ x_{i+1} = "" ^ ... ^ xn = "" =>
  //   x1 ++ ... ++ xn = xi
  STRINGS_I_NORM_S,
  // initial constant merge
  //   explain_constant(x, c) => x = c
  // Above, explain_constant(x,c) is a basic explanation of why x must be equal
  // to string constant c, which is computed by taking arguments of
  // concatenation terms that are entailed to be constants. For example:
  //  ( y = "AB" ^ z = "C" ) => y ++ z = "ABC"
  STRINGS_I_CONST_MERGE,
  // initial constant conflict
  //    ( explain_constant(x, c1) ^ explain_constant(x, c2) ^ x = y) => false
  // where c1 != c2.
  STRINGS_I_CONST_CONFLICT,
  // initial normalize
  // Given two concatenation terms, this is applied when we find that they are
  // equal after e.g. removing strings that are currently empty. For example:
  //   y = "" ^ z = "" => x ++ y = z ++ x
  STRINGS_I_NORM,
  // injectivity of seq.unit
  // (seq.unit x) = (seq.unit y) => x=y, or
  // (seq.unit x) = (seq.unit c) => x=c
  STRINGS_UNIT_INJ,
  // unit constant conflict
  // (seq.unit x) = C => false if |C| != 1.
  STRINGS_UNIT_CONST_CONFLICT,
  // injectivity of seq.unit for disequality
  // (seq.unit x) != (seq.unit y) => x != y, or
  // (seq.unit x) != (seq.unit c) => x != c
  STRINGS_UNIT_INJ_DEQ,
  // A split due to cardinality
  STRINGS_CARD_SP,
  // The cardinality inference for strings, see Liang et al CAV 2014.
  STRINGS_CARDINALITY,
  //-------------------- core solver
  // A cycle in the empty string equivalence class, e.g.:
  //   x ++ y = "" => x = ""
  // This is typically not applied due to length constraints implying emptiness.
  STRINGS_I_CYCLE_E,
  // A cycle in the containment ordering.
  //   x = y ++ x => y = "" or
  //   x = y ++ z ^ y = x ++ w => z = "" ^ w = ""
  // This is typically not applied due to length constraints implying emptiness.
  STRINGS_I_CYCLE,
  // Flat form constant
  //   x = y ^ x = z ++ c ... ^ y = z ++ d => false
  // where c and d are distinct constants.
  STRINGS_F_CONST,
  // Flat form unify
  //   x = y ^ x = z ++ x' ... ^ y = z ++ y' ^ len(x') = len(y') => x' = y'
  // Notice flat form instances are similar to normal form inferences but do
  // not involve recursive explanations.
  STRINGS_F_UNIFY,
  // Flat form endpoint empty
  //   x = y ^ x = z ^ y = z ++ y' => y' = ""
  STRINGS_F_ENDPOINT_EMP,
  // Flat form endpoint equal
  //   x = y ^ x = z ++ x' ^ y = z ++ y' => x' = y'
  STRINGS_F_ENDPOINT_EQ,
  // Flat form not contained
  // x = c ^ x = y => false when rewrite( contains( y, c ) ) = false
  STRINGS_F_NCTN,
  // Normal form equality conflict
  //   x = N[x] ^ y = N[y] ^ x=y => false
  // where Rewriter::rewrite(N[x]=N[y]) = false.
  STRINGS_N_EQ_CONF,
  // Given two normal forms, infers that the remainder one of them has to be
  // empty. For example:
  //    If x1 ++ x2 = y1 and x1 = y1, then x2 = ""
  STRINGS_N_ENDPOINT_EMP,
  // Given two normal forms, infers that two components have to be the same if
  // they have the same length. For example:
  //   If x1 ++ x2 = x3 ++ x4 and len(x1) = len(x3) then x1 = x3
  STRINGS_N_UNIFY,
  // Given two normal forms, infers that the endpoints have to be the same. For
  // example:
  //   If x1 ++ x2 = x3 ++ x4 ++ x5 and x1 = x3 then x2 = x4 ++ x5
  STRINGS_N_ENDPOINT_EQ,
  // Given two normal forms with constant endpoints, infers a conflict if the
  // endpoints do not agree. For example:
  //   If "abc" ++ ... = "bc" ++ ... then conflict
  STRINGS_N_CONST,
  // infer empty, for example:
  //     (~) x = ""
  // This is inferred when we encounter an x such that x = "" rewrites to a
  // constant. This inference is used for instance when we otherwise would have
  // split on the emptiness of x but the rewriter tells us the emptiness of x
  // can be inferred.
  STRINGS_INFER_EMP,
  // string split constant propagation, for example:
  //     x = y, x = "abc", y = y1 ++ "b" ++ y2
  //       implies y1 = "a" ++ y1'
  STRINGS_SSPLIT_CST_PROP,
  // string split variable propagation, for example:
  //     x = y, x = x1 ++ x2, y = y1 ++ y2, len( x1 ) >= len( y1 )
  //       implies x1 = y1 ++ x1'
  // This is inspired by Zheng et al CAV 2015.
  STRINGS_SSPLIT_VAR_PROP,
  // length split, for example:
  //     len( x1 ) = len( y1 ) V len( x1 ) != len( y1 )
  // This is inferred when e.g. x = y, x = x1 ++ x2, y = y1 ++ y2.
  STRINGS_LEN_SPLIT,
  // length split empty, for example:
  //     z = "" V z != ""
  // This is inferred when, e.g. x = y, x = z ++ x1, y = y1 ++ z
  STRINGS_LEN_SPLIT_EMP,
  // string split constant
  //    x = y, x = "c" ++ x2, y = y1 ++ y2, y1 != ""
  //      implies y1 = "c" ++ y1'
  // This is a special case of F-Split in Figure 5 of Liang et al CAV 2014.
  STRINGS_SSPLIT_CST,
  // string split variable, for example:
  //    x = y, x = x1 ++ x2, y = y1 ++ y2
  //      implies x1 = y1 ++ x1' V y1 = x1 ++ y1'
  // This is rule F-Split in Figure 5 of Liang et al CAV 2014.
  STRINGS_SSPLIT_VAR,
  // flat form loop, for example:
  //    x = y, x = x1 ++ z, y = z ++ y2
  //      implies z = u2 ++ u1, u in ( u1 ++ u2 )*, x1 = u2 ++ u, y2 = u ++ u1
  //        for fresh u, u1, u2.
  // This is the rule F-Loop from Figure 5 of Liang et al CAV 2014.
  STRINGS_FLOOP,
  // loop conflict ???
  STRINGS_FLOOP_CONFLICT,
  // Normal form inference
  // x = y ^ z = y => x = z
  // This is applied when y is the normal form of both x and z.
  STRINGS_NORMAL_FORM,
  // Normal form not contained, same as FFROM_NCTN but for normal forms
  STRINGS_N_NCTN,
  // Length normalization
  //   x = y => len( x ) = len( y )
  // Typically applied when y is the normal form of x.
  STRINGS_LEN_NORM,
  // When x ++ x' ++ ... != "abc" ++ y' ++ ... ^ len(x) != len(y), we apply the
  // inference:
  //   x = "" v x != ""
  STRINGS_DEQ_DISL_EMP_SPLIT,
  // When x ++ x' ++ ... != "abc" ++ y' ++ ... ^ len(x) = 1, we apply the
  // inference:
  //   x = "a" v x != "a"
  STRINGS_DEQ_DISL_FIRST_CHAR_EQ_SPLIT,
  // When x ++ x' ++ ... != "abc" ++ y' ++ ... ^ len(x) != "", we apply the
  // inference:
  //   ni = x ++ x' ++ ... ^ nj = "abc" ++ y' ++ ... ^ x != "" --->
  //     x = k1 ++ k2 ^ len(k1) = 1 ^ (k1 != "a" v x = "a" ++  k2)
  STRINGS_DEQ_DISL_FIRST_CHAR_STRING_SPLIT,
  // When x ++ x' ++ ... != y ++ y' ++ ... ^ len(x) != len(y), we apply the
  // inference:
  //   ni = x ++ x' ++ ... ^ nj = y ++ y' ++ ... ^ ni != nj ^ len(x) != len(y)
  //     --->
  //       len(k1) = len(x) ^ len(k2) = len(y) ^ (y = k1 ++ k3 v x = k1 ++ k2)
  STRINGS_DEQ_DISL_STRINGS_SPLIT,
  // When x ++ x' ++ ... != y ++ y' ++ ... ^ len(x) = len(y), we apply the
  // inference:
  //   x = y v x != y
  STRINGS_DEQ_STRINGS_EQ,
  // When x ++ x' ++ ... != y ++ y' ++ ... and we do not know how the lengths
  // of x and y compare, we apply the inference:
  //   len(x) = len(y) v len(x) != len(y)
  STRINGS_DEQ_LENS_EQ,
  // When px ++ x ++ ... != py ^ len(px ++ x ++ ...) = len(py), we apply the
  // following inference that infers that the remainder of the longer normal
  // form must be empty:
  //   ni = px ++ x ++ ... ^ nj = py ^ len(ni) = len(nj) --->
  //     x = "" ^ ...
  STRINGS_DEQ_NORM_EMP,
  // When two strings are disequal s != t and the comparison of their lengths
  // is unknown, we apply the inference:
  //   len(s) != len(t) V len(s) = len(t)
  STRINGS_DEQ_LENGTH_SP,
  // Disequality extensionality
<<<<<<< HEAD
=======
  // x != y => ( seq.len(x) != seq.len(y) or
  //             ( seq.nth(x, d) != seq.nth(y, d) ^ 0 <= d < seq.len(x) ) )
>>>>>>> 4cd199a5
  STRINGS_DEQ_EXTENSIONALITY,
  //-------------------- codes solver
  // str.to_code( v ) = rewrite( str.to_code(c) )
  // where v is the proxy variable for c.
  STRINGS_CODE_PROXY,
  // str.code(x) = -1 V str.code(x) != str.code(y) V x = y
  STRINGS_CODE_INJ,
  //-------------------- sequence update solver
  STRINGS_SU_UPDATE_UNIT,
  STRINGS_SU_UPDATE_CONCAT,
  STRINGS_SU_NTH_UNIT,
  STRINGS_SU_NTH_CONCAT,
  STRINGS_SU_NTH_REV,
  //-------------------- regexp solver
  // regular expression normal form conflict
  //   ( x in R ^ x = y ^ rewrite((str.in_re y R)) = false ) => false
  // where y is the normal form computed for x.
  STRINGS_RE_NF_CONFLICT,
  // regular expression unfolding
  // This is a general class of inferences of the form:
  //   (x in R) => F
  // where F is formula expressing the next step of checking whether x is in
  // R.  For example:
  //   (x in (R)*) =>
  //   x = "" V x in R V ( x = x1 ++ x2 ++ x3 ^ x1 in R ^ x2 in (R)* ^ x3 in R)
  STRINGS_RE_UNFOLD_POS,
  // Same as above, for negative memberships
  STRINGS_RE_UNFOLD_NEG,
  // intersection inclusion conflict
  //   (x in R1 ^ ~ x in R2) => false  where [[includes(R2,R1)]]
  // Where includes(R2,R1) is a heuristic check for whether R2 includes R1.
  STRINGS_RE_INTER_INCLUDE,
  // intersection conflict, using regexp intersection computation
  //   (x in R1 ^ x in R2) => false   where [[intersect(R1, R2) = empty]]
  STRINGS_RE_INTER_CONF,
  // intersection inference
  //   (x in R1 ^ y in R2 ^ x = y) => (x in re.inter(R1,R2))
  STRINGS_RE_INTER_INFER,
  // regular expression delta
  //   (x = "" ^ x in R) => C
  // where "" in R holds if and only if C holds.
  STRINGS_RE_DELTA,
  // regular expression delta conflict
  //   (x = "" ^ x in R) => false
  // where R does not accept the empty string.
  STRINGS_RE_DELTA_CONF,
  // regular expression derive ???
  STRINGS_RE_DERIVE,
  //-------------------- extended function solver
  // Standard extended function inferences from context-dependent rewriting
  // produced by constant substitutions. See Reynolds et al CAV 2017. These are
  // inferences of the form:
  //   X = Y => f(X) = t   when   rewrite( f(Y) ) = t
  // where X = Y is a vector of equalities, where some of Y may be constants.
  STRINGS_EXTF,
  // Same as above, for normal form substitutions.
  STRINGS_EXTF_N,
  // Decompositions based on extended function inferences from context-dependent
  // rewriting produced by constant substitutions. This is like the above, but
  // handles cases where the inferred predicate is not necessarily an equality
  // involving f(X). For example:
  //   x = "A" ^ contains( y ++ x, "B" ) => contains( y, "B" )
  // This is generally only inferred if contains( y, "B" ) is a known term in
  // the current context.
  STRINGS_EXTF_D,
  // Same as above, for normal form substitutions.
  STRINGS_EXTF_D_N,
  // Extended function equality rewrite. This is an inference of the form:
  //   t = s => P
  // where P is a predicate implied by rewrite( t = s ).
  // Typically, t is an application of an extended function and s is a constant.
  // It is generally only inferred if P is a predicate over known terms.
  STRINGS_EXTF_EQ_REW,
  // contain transitive
  //   ( str.contains( s, t ) ^ ~contains( s, r ) ) => ~contains( t, r ).
  STRINGS_CTN_TRANS,
  // contain decompose
  //  str.contains( x, str.++( y1, ..., yn ) ) => str.contains( x, yi ) or
  //  ~str.contains( str.++( x1, ..., xn ), y ) => ~str.contains( xi, y )
  STRINGS_CTN_DECOMPOSE,
  // contain neg equal
  //   ( len( x ) = len( s ) ^ ~contains( x, s ) ) => x != s
  STRINGS_CTN_NEG_EQUAL,
  // contain positive
  //   str.contains( x, y ) => x = w1 ++ y ++ w2
  // where w1 and w2 are skolem variables.
  STRINGS_CTN_POS,
  // All reduction inferences of the form:
  //   f(x1, .., xn) = y ^ P(x1, ..., xn, y)
  // where f is an extended function, y is the purification variable for
  // f(x1, .., xn) and P is the reduction predicate for f
  // (see theory_strings_preprocess).
  STRINGS_REDUCTION,
  //-------------------- prefix conflict
  // prefix conflict (coarse-grained)
  STRINGS_PREFIX_CONFLICT,
  //-------------------- other
  // a lemma added during term registration for an atomic term
  STRINGS_REGISTER_TERM_ATOMIC,
  // a lemma added during term registration
  STRINGS_REGISTER_TERM,
  // a split during collect model info
  STRINGS_CMI_SPLIT,
  //-------------------------------------- end strings theory

  //-------------------------------------- uf theory
  // Clause from the uf symmetry breaker
  UF_BREAK_SYMMETRY,
  //-------------------- cardinality extension to UF
  // The inferences below are described in Reynolds' thesis 2013.
  // conflict of the form (card_T n) => (not (distinct t1 ... tn))
  UF_CARD_CLIQUE,
  // conflict of the form (not (card_T1 n1)) ^ ... (not (card_Tk nk)) ^ (card n)
  // where n1 + ... + nk >= n, where (card n) is a combined cardinality
  // constraint.
  UF_CARD_COMBINED,
  // (not (card_T n)) => (distinct t1 ... tn)
  UF_CARD_ENFORCE_NEGATIVE,
  // used to make the index terms in cardinality constraints equal
  UF_CARD_EQUIV,
  // conflict of the form (not (card_T1 n)) ^ (card_T2 m) where the cardinality
  // of T2 can be assumed to be without loss of generality larger than T1 due to
  // monotonicity reasoning (Claessen et al 2011).
  UF_CARD_MONOTONE_COMBINED,
  // conflict of the form (not (card_T n)) ^ (card_T m) where n>m
  UF_CARD_SIMPLE_CONFLICT,
  // equality split requested by cardinality solver
  //  (or (= t1 t2) (not (= t1 t2))
  // to satisfy the cardinality constraints on the type of t1, t2.
  UF_CARD_SPLIT,
  //-------------------- end cardinality extension to UF
  //-------------------- HO extension to UF
  // Encodes an n-ary application as a chain of binary HO_APPLY applications
  //   (= (f t1 ... tn) (@ (@ ... (@ f t1) ...) tn))
  UF_HO_APP_ENCODE,
  // A lemma corresponding to the definition of a skolem k used to convert
  // HO_APPLY terms to APPLY_UF terms. This is of the form:
  //   (forall x1 ... xn) (@ (@ k x1) ... xn) = t
  // where notice that t is a function whose free variables (if any) are
  // x1 ... xn.
  UF_HO_APP_CONV_SKOLEM,
  // Adds an extensionality lemma to witness that disequal functions have
  // different applications
  //   (not (= (f sk1 .. skn) (g sk1 .. skn))
  UF_HO_EXTENSIONALITY,
  //-------------------- model-construction specific part
  // These rules are necessary to ensure that we build models properly. For more
  // details see Section 3.3 of Barbosa et al. CADE'19.
  //
  // Enforces that a regular APPLY_UF term in the model is equal to its HO_APPLY
  // equivalent by adding the equality as a lemma
  //   (= (f t1 ... tn) (@ (@ ... (@ f t1) ...) tn))
  UF_HO_MODEL_APP_ENCODE,
  // Adds an extensionality lemma to witness that disequal functions have
  // different applications
  //   (not (= (f sk1 .. skn) (g sk1 .. skn))
  UF_HO_MODEL_EXTENSIONALITY,
  //-------------------- end model-construction specific part
  //-------------------- end HO extension to UF
  //-------------------------------------- end uf theory

  //-------------------------------------- unknown
  UNKNOWN
};

/**
 * Converts an inference to a string. Note: This function is also used in
 * `safe_print()`. Changing this functions name or signature will result in
 * `safe_print()` printing "<unsupported>" instead of the proper strings for
 * the enum values.
 *
 * @param i The inference
 * @return The name of the inference
 */
const char* toString(InferenceId i);

/**
 * Writes an inference name to a stream.
 *
 * @param out The stream to write to
 * @param i The inference to write to the stream
 * @return The stream
 */
std::ostream& operator<<(std::ostream& out, InferenceId i);

/** Make node from inference id */
Node mkInferenceIdNode(InferenceId i);

/** get an inference identifier from a node, return false if we fail */
bool getInferenceId(TNode n, InferenceId& i);

}  // namespace theory
}  // namespace cvc5

#endif /* CVC5__THEORY__INFERENCE_H */<|MERGE_RESOLUTION|>--- conflicted
+++ resolved
@@ -674,11 +674,8 @@
   //   len(s) != len(t) V len(s) = len(t)
   STRINGS_DEQ_LENGTH_SP,
   // Disequality extensionality
-<<<<<<< HEAD
-=======
   // x != y => ( seq.len(x) != seq.len(y) or
   //             ( seq.nth(x, d) != seq.nth(y, d) ^ 0 <= d < seq.len(x) ) )
->>>>>>> 4cd199a5
   STRINGS_DEQ_EXTENSIONALITY,
   //-------------------- codes solver
   // str.to_code( v ) = rewrite( str.to_code(c) )
