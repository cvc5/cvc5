/*********************                                                        */
/*! \file inference_id.h
 ** \verbatim
 ** Top contributors (to current version):
 **   Gereon Kremer, Andrew Reynolds, Andres Noetzli
 ** This file is part of the CVC4 project.
 ** Copyright (c) 2009-2021 by the authors listed in the file AUTHORS
 ** in the top-level source directory and their institutional affiliations.
 ** All rights reserved.  See the file COPYING in the top-level source
 ** directory for licensing information.\endverbatim
 **
 ** \brief Inference enumeration.
 **/

#include "cvc4_private.h"

#include <iosfwd>

#ifndef CVC4__THEORY__INFERENCE_ID_H
#define CVC4__THEORY__INFERENCE_ID_H

namespace CVC4 {
namespace theory {

/** Types of inferences used in the procedure
 *
 * Note: The order in this enum matters in certain cases (e.g. inferences
 * related to normal forms in strings), where inferences that come first are
 * generally preferred.
 *
 * Notice that an inference is intentionally distinct from PfRule. An
 * inference captures *why* we performed a reasoning step, and a PfRule
 * rule captures *what* reasoning step was used. For instance, the inference
 * LEN_SPLIT translates to PfRule::SPLIT. The use of stats on inferences allows
 * us to know that we performed N splits (PfRule::SPLIT) because we wanted
 * to split on lengths for string equalities (Inference::LEN_SPLIT).
 */
enum class InferenceId
{
  // ---------------------------------- core
  // a conflict when two constants merge in the equality engine (of any theory)
  EQ_CONSTANT_MERGE,
  // ---------------------------------- arith theory
  //-------------------- linear core
  // black box conflicts. It's magic.
  ARITH_BLACK_BOX,
  // conflicting equality
  ARITH_CONF_EQ,
  // conflicting lower bound
  ARITH_CONF_LOWER,
  // conflict due to trichotomy
  ARITH_CONF_TRICHOTOMY,
  // conflicting upper bound
  ARITH_CONF_UPPER,
  // conflict from simplex
  ARITH_CONF_SIMPLEX,
  // conflict from sum-of-infeasibility simplex
  ARITH_CONF_SOI_SIMPLEX,
  // introduces split on a disequality
  ARITH_SPLIT_DEQ,
  // tighten integer inequalities to ceiling
  ARITH_TIGHTEN_CEIL,
  // tighten integer inequalities to floor
  ARITH_TIGHTEN_FLOOR,
  ARITH_APPROX_CUT,
  ARITH_BB_LEMMA,
  ARITH_DIO_CUT,
  ARITH_DIO_DECOMPOSITION,
  ARITH_SPLIT_FOR_NL_MODEL,
  //-------------------- preprocessing
  // equivalence of term and its preprocessed form
  ARITH_PP_ELIM_OPERATORS,
  // a lemma from arithmetic preprocessing
  ARITH_PP_ELIM_OPERATORS_LEMMA,
  //-------------------- nonlinear core
  // simple congruence x=y => f(x)=f(y)
  ARITH_NL_CONGRUENCE,
  // shared term value split (for naive theory combination)
  ARITH_NL_SHARED_TERM_VALUE_SPLIT,
  // checkModel found a conflict with a quadratic equality
  ARITH_NL_CM_QUADRATIC_EQ,
  //-------------------- nonlinear incremental linearization solver
  // splitting on zero (NlSolver::checkSplitZero)
  ARITH_NL_SPLIT_ZERO,
  // based on sign (NlSolver::checkMonomialSign)
  ARITH_NL_SIGN,
  // based on comparing (abs) model values (NlSolver::checkMonomialMagnitude)
  ARITH_NL_COMPARISON,
  // based on inferring bounds (NlSolver::checkMonomialInferBounds)
  ARITH_NL_INFER_BOUNDS,
  // same as above, for inferences that introduce new terms
  ARITH_NL_INFER_BOUNDS_NT,
  // factoring (NlSolver::checkFactoring)
  ARITH_NL_FACTOR,
  // resolution bound inferences (NlSolver::checkMonomialInferResBounds)
  ARITH_NL_RES_INFER_BOUNDS,
  // tangent planes (NlSolver::checkTangentPlanes)
  ARITH_NL_TANGENT_PLANE,
  //-------------------- nonlinear transcendental solver
  // purification of arguments to transcendental functions
  ARITH_NL_T_PURIFY_ARG,
  // initial refinement (TranscendentalSolver::checkTranscendentalInitialRefine)
  ARITH_NL_T_INIT_REFINE,
  // pi bounds
  ARITH_NL_T_PI_BOUND,
  // monotonicity (TranscendentalSolver::checkTranscendentalMonotonic)
  ARITH_NL_T_MONOTONICITY,
  // tangent refinement (TranscendentalSolver::checkTranscendentalTangentPlanes)
  ARITH_NL_T_TANGENT,
  // secant refinement, the dual of the above inference
  ARITH_NL_T_SECANT,
  //-------------------- nonlinear iand solver
  // initial refinements (IAndSolver::checkInitialRefine)
  ARITH_NL_IAND_INIT_REFINE,
  // value refinements (IAndSolver::checkFullRefine)
  ARITH_NL_IAND_VALUE_REFINE,
  // sum refinements (IAndSolver::checkFullRefine)
  ARITH_NL_IAND_SUM_REFINE,
  // bitwise refinements (IAndSolver::checkFullRefine)
  ARITH_NL_IAND_BITWISE_REFINE,
  //-------------------- nonlinear cad solver
  // conflict / infeasible subset obtained from cad
  ARITH_NL_CAD_CONFLICT,
  // excludes an interval for a single variable
  ARITH_NL_CAD_EXCLUDED_INTERVAL,
  //-------------------- nonlinear icp solver
  // conflict obtained from icp
  ARITH_NL_ICP_CONFLICT,
  // propagation / contraction of variable bounds from icp
  ARITH_NL_ICP_PROPAGATION,
  // ---------------------------------- end arith theory

  // ---------------------------------- arrays theory
  ARRAYS_EXT,
  ARRAYS_READ_OVER_WRITE,
  ARRAYS_READ_OVER_WRITE_1,
  ARRAYS_READ_OVER_WRITE_CONTRA,
  // ---------------------------------- end arrays theory

  // ---------------------------------- bags theory
  BAG_NON_NEGATIVE_COUNT,
  BAG_MK_BAG_SAME_ELEMENT,
  BAG_MK_BAG,
  BAG_EQUALITY,
  BAG_DISEQUALITY,
  BAG_EMPTY,
  BAG_UNION_DISJOINT,
  BAG_UNION_MAX,
  BAG_INTERSECTION_MIN,
  BAG_DIFFERENCE_SUBTRACT,
  BAG_DIFFERENCE_REMOVE,
  BAG_DUPLICATE_REMOVAL,
  // ---------------------------------- end bags theory

  // ---------------------------------- bitvector theory
  BV_BITBLAST_CONFLICT,
  BV_LAZY_CONFLICT,
  BV_LAZY_LEMMA,
  BV_SIMPLE_LEMMA,
  BV_SIMPLE_BITBLAST_LEMMA,
  BV_EXTF_LEMMA,
  BV_EXTF_COLLAPSE,
  // ---------------------------------- end bitvector theory

  // ---------------------------------- datatypes theory
  // (= k t) for fresh k
  DATATYPES_PURIFY,
  // (= (C t1 ... tn) (C s1 .. sn)) => (= ti si)
  DATATYPES_UNIF,
  // ((_ is Ci) t) => (= t (Ci (sel_1 t) ... (sel_n t)))
  DATATYPES_INST,
  // (or ((_ is C1) t) V ... V ((_ is Cn) t))
  DATATYPES_SPLIT,
  // (or ((_ is Ci) t) V (not ((_ is Ci) t)))
  DATATYPES_BINARY_SPLIT,
  // (not ((_ is C1) t)) ^ ... [j] ... ^ (not ((_ is Cn) t)) => ((_ is Cj) t)
  DATATYPES_LABEL_EXH,
  // (= t (Ci t1 ... tn)) => (= (sel_j t) rewrite((sel_j (Ci t1 ... tn))))
  DATATYPES_COLLAPSE_SEL,
  // (= (Ci t1...tn) (Cj t1...tn)) => false
  DATATYPES_CLASH_CONFLICT,
  // ((_ is Ci) t) ^ (= t (Cj t1 ... tn)) => false
  DATATYPES_TESTER_CONFLICT,
  // ((_ is Ci) t) ^ ((_ is Cj) s) ^ (= t s) => false
  DATATYPES_TESTER_MERGE_CONFLICT,
  // bisimilarity for codatatypes
  DATATYPES_BISIMILAR,
  // corecursive singleton equality
  DATATYPES_REC_SINGLETON_EQ,
  // corecursive singleton equality (not (= k1 k2)) for fresh k1, k2
  DATATYPES_REC_SINGLETON_FORCE_DEQ,
  // cycle conflict for datatypes
  DATATYPES_CYCLE,
  //-------------------- datatypes size/height
  // (>= (dt.size t) 0)
  DATATYPES_SIZE_POS,
  // (=> (= (dt.height t) 0) => (and (= (dt.height (sel_1 t)) 0) .... ))
  DATATYPES_HEIGHT_ZERO,
  //-------------------- sygus extension
  // a sygus symmetry breaking lemma (or ~is-C1( t1 ) V ... V ~is-Cn( tn ) )
  // where t1 ... tn are unique shared selector chains. For details see
  // Reynolds et al CAV 2019
  DATATYPES_SYGUS_SYM_BREAK,
  // a conjecture-dependent symmetry breaking lemma, which may be used to
  // exclude constructors for variables that irrelevant for a synthesis
  // conjecture
  DATATYPES_SYGUS_CDEP_SYM_BREAK,
  // an enumerator-specific symmetry breaking lemma, which are used e.g. for
  // excluding certain kinds of constructors
  DATATYPES_SYGUS_ENUM_SYM_BREAK,
  // a simple static symmetry breaking lemma (see Reynolds et al CAV 2019)
  DATATYPES_SYGUS_SIMPLE_SYM_BREAK,
  // (dt.size t) <= N, to implement fair enumeration when sygus-fair=dt-size
  DATATYPES_SYGUS_FAIR_SIZE,
  // (dt.size t) <= N => (or ~is-C1( t1 ) V ... V ~is-Cn( tn ) ) if using
  // sygus-fair=direct
  DATATYPES_SYGUS_FAIR_SIZE_CONFLICT,
  // used for implementing variable agnostic enumeration
  DATATYPES_SYGUS_VAR_AGNOSTIC,
  // handles case the model value for a sygus term violates the size bound
  DATATYPES_SYGUS_SIZE_CORRECTION,
  // handles case the model value for a sygus term does not exist
  DATATYPES_SYGUS_VALUE_CORRECTION,
  // s <= (dt.size t), where s is a term that must be less than the current
  // size bound based on our fairness strategy. For instance, s may be
  // (dt.size e) for (each) enumerator e when multiple enumerators are present.
  DATATYPES_SYGUS_MT_BOUND,
  // (dt.size t) >= 0
  DATATYPES_SYGUS_MT_POS,
  // ---------------------------------- end datatypes theory

  //-------------------------------------- quantifiers theory
  //-------------------- types of instantiations.
  // Notice the identifiers in this section cover all the techniques used for
  // quantifier instantiation. The subcategories below are for specific lemmas
  // that are not instantiation lemmas added, per technique.
  // instantiation from E-matching
  QUANTIFIERS_INST_E_MATCHING,
  // E-matching using simple trigger implementation
  QUANTIFIERS_INST_E_MATCHING_SIMPLE,
  // E-matching using multi-triggers
  QUANTIFIERS_INST_E_MATCHING_MT,
  // E-matching using linear implementation of multi-triggers
  QUANTIFIERS_INST_E_MATCHING_MTL,
  // instantiation due to higher-order matching on top of e-matching
  QUANTIFIERS_INST_E_MATCHING_HO,
  // E-matching based on variable triggers
  QUANTIFIERS_INST_E_MATCHING_VAR_GEN,
  // conflicting instantiation from conflict-based instantiation
  QUANTIFIERS_INST_CBQI_CONFLICT,
  // propagating instantiation from conflict-based instantiation
  QUANTIFIERS_INST_CBQI_PROP,
  // instantiation from naive exhaustive instantiation in finite model finding
  QUANTIFIERS_INST_FMF_EXH,
  // instantiation from finite model finding based on its model-based algorithm
  QUANTIFIERS_INST_FMF_FMC,
  // instantiation from running exhaustive instantiation on a subdomain of
  // the quantified formula in finite model finding based on its model-based
  // algorithm
  QUANTIFIERS_INST_FMF_FMC_EXH,
  // instantiations from counterexample-guided instantiation
  QUANTIFIERS_INST_CEGQI,
  // instantiations from syntax-guided instantiation
  QUANTIFIERS_INST_SYQI,
  // instantiations from enumerative instantiation
  QUANTIFIERS_INST_ENUM,
<<<<<<< HEAD
  // instantiations from pool instantiation
  QUANTIFIERS_INST_POOL,
=======
  //-------------------- bounded integers
  // a proxy lemma from bounded integers, used to control bounds on ground terms
  QUANTIFIERS_BINT_PROXY,
  // a proxy lemma to minimize an instantiation of non-ground terms
  QUANTIFIERS_BINT_MIN_NG,
>>>>>>> 613ecb88
  //-------------------- counterexample-guided instantiation
  // a counterexample lemma
  QUANTIFIERS_CEGQI_CEX,
  // an auxiliary lemma from counterexample lemma
  QUANTIFIERS_CEGQI_CEX_AUX,
  // a reduction lemma for nested quantifier elimination
  QUANTIFIERS_CEGQI_NESTED_QE,
  // G2 => G1 where G2 is a counterexample literal for a nested quantifier whose
  // counterexample literal is G1.
  QUANTIFIERS_CEGQI_CEX_DEP,
  // 0 < delta
  QUANTIFIERS_CEGQI_VTS_LB_DELTA,
  // delta < c, for positive c
  QUANTIFIERS_CEGQI_VTS_UB_DELTA,
  // infinity > c
  QUANTIFIERS_CEGQI_VTS_LB_INF,
  //-------------------- syntax-guided instantiation
  // a counterexample lemma
  QUANTIFIERS_SYQI_CEX,
  // evaluation unfolding for syntax-guided instantiation
  QUANTIFIERS_SYQI_EVAL_UNFOLD,
  //-------------------- sygus solver
  // preprocessing a sygus conjecture based on quantifier elimination, of the
  // form Q <=> Q_preprocessed
  QUANTIFIERS_SYGUS_QE_PREPROC,
  // G or ~G where G is the active guard for a sygus enumerator
  QUANTIFIERS_SYGUS_ENUM_ACTIVE_GUARD_SPLIT,
  // manual exclusion of a current solution
  QUANTIFIERS_SYGUS_EXCLUDE_CURRENT,
  // manual exclusion of a current solution for sygus-stream
  QUANTIFIERS_SYGUS_STREAM_EXCLUDE_CURRENT,
  // ~Q where Q is a PBE conjecture with conflicting examples
  QUANTIFIERS_SYGUS_EXAMPLE_INFER_CONTRA,
  //-------------------- dynamic splitting
  // a dynamic split from quantifiers
  QUANTIFIERS_DSPLIT,
  //-------------------- miscellaneous
  // skolemization
  QUANTIFIERS_SKOLEMIZE,
  // Q1 <=> Q2, where Q1 and Q2 are alpha equivalent
  QUANTIFIERS_REDUCE_ALPHA_EQ,
  // a higher-order match predicate lemma
  QUANTIFIERS_HO_MATCH_PRED,
  // reduction of quantifiers that don't have triggers that cover all variables
  QUANTIFIERS_PARTIAL_TRIGGER_REDUCE,
  //-------------------------------------- end quantifiers theory

  // ---------------------------------- sep theory
  // ensures that pto is a function: (pto x y) ^ ~(pto z w) ^ x = z => y != w
  SEP_PTO_NEG_PROP,
  // enforces injectiveness of pto: (pto x y) ^ (pto y w) ^ x = y => y = w
  SEP_PTO_PROP,
  // introduces a label for a heap, of the form U => L, where U is an
  // unlabelled separation logic predicate and L is its labelled form
  SEP_LABEL_INTRO,
  // introduces the set constraints for a label
  SEP_LABEL_DEF,
  // lemma for sep.emp
  SEP_EMP,
  // positive reduction for sep constraint
  SEP_POS_REDUCTION,
  // negative reduction for sep constraint
  SEP_NEG_REDUCTION,
  // model-based refinement for negated star/wand
  SEP_REFINEMENT,
  // sep.nil is not in the heap
  SEP_NIL_NOT_IN_HEAP,
  // a symmetry breaking lemma
  SEP_SYM_BREAK,
  // finite witness data lemma
  SEP_WITNESS_FINITE_DATA,
  // element distinctness lemma
  SEP_DISTINCT_REF,
  // reference bound lemma
  SEP_REF_BOUND,
  // ---------------------------------- end sep theory

  // ---------------------------------- sets theory
  //-------------------- sets core solver
  SETS_COMPREHENSION,
  SETS_DEQ,
  SETS_DOWN_CLOSURE,
  SETS_EQ_MEM,
  SETS_EQ_MEM_CONFLICT,
  SETS_MEM_EQ,
  SETS_MEM_EQ_CONFLICT,
  SETS_PROXY,
  SETS_PROXY_SINGLETON,
  SETS_SINGLETON_EQ,
  SETS_UP_CLOSURE,
  SETS_UP_CLOSURE_2,
  SETS_UP_UNIV,
  SETS_UNIV_TYPE,
  //-------------------- sets cardinality solver
  // split on emptyset
  SETS_CARD_SPLIT_EMPTY,
  // cycle of cardinalities, hence all sets have the same
  SETS_CARD_CYCLE,
  // two sets have the same cardinality
  SETS_CARD_EQUAL,
  SETS_CARD_GRAPH_EMP,
  SETS_CARD_GRAPH_EMP_PARENT,
  SETS_CARD_GRAPH_EQ_PARENT,
  SETS_CARD_GRAPH_EQ_PARENT_2,
  SETS_CARD_GRAPH_PARENT_SINGLETON,
  // cardinality is at least the number of elements we already know
  SETS_CARD_MINIMAL,
  // negative members are part of the universe
  SETS_CARD_NEGATIVE_MEMBER,
  // all sets have non-negative cardinality
  SETS_CARD_POSITIVE,
  // the universe is a superset of every set
  SETS_CARD_UNIV_SUPERSET,
  // cardinality of the universe is at most cardinality of the type
  SETS_CARD_UNIV_TYPE,
  //-------------------- sets relations solver
  SETS_RELS_IDENTITY_DOWN,
  SETS_RELS_IDENTITY_UP,
  SETS_RELS_JOIN_COMPOSE,
  SETS_RELS_JOIN_IMAGE_DOWN,
  SETS_RELS_JOIN_SPLIT_1,
  SETS_RELS_JOIN_SPLIT_2,
  SETS_RELS_PRODUCE_COMPOSE,
  SETS_RELS_PRODUCT_SPLIT,
  SETS_RELS_TCLOSURE_FWD,
  SETS_RELS_TRANSPOSE_EQ,
  SETS_RELS_TRANSPOSE_REV,
  SETS_RELS_TUPLE_REDUCTION,
  //-------------------------------------- end sets theory

  //-------------------------------------- strings theory
  //-------------------- base solver
  // initial normalize singular
  //   x1 = "" ^ ... ^ x_{i-1} = "" ^ x_{i+1} = "" ^ ... ^ xn = "" =>
  //   x1 ++ ... ++ xn = xi
  STRINGS_I_NORM_S,
  // initial constant merge
  //   explain_constant(x, c) => x = c
  // Above, explain_constant(x,c) is a basic explanation of why x must be equal
  // to string constant c, which is computed by taking arguments of
  // concatenation terms that are entailed to be constants. For example:
  //  ( y = "AB" ^ z = "C" ) => y ++ z = "ABC"
  STRINGS_I_CONST_MERGE,
  // initial constant conflict
  //    ( explain_constant(x, c1) ^ explain_constant(x, c2) ^ x = y) => false
  // where c1 != c2.
  STRINGS_I_CONST_CONFLICT,
  // initial normalize
  // Given two concatenation terms, this is applied when we find that they are
  // equal after e.g. removing strings that are currently empty. For example:
  //   y = "" ^ z = "" => x ++ y = z ++ x
  STRINGS_I_NORM,
  // injectivity of seq.unit
  // (seq.unit x) = (seq.unit y) => x=y, or
  // (seq.unit x) = (seq.unit c) => x=c
  STRINGS_UNIT_INJ,
  // unit constant conflict
  // (seq.unit x) = C => false if |C| != 1.
  STRINGS_UNIT_CONST_CONFLICT,
  // injectivity of seq.unit for disequality
  // (seq.unit x) != (seq.unit y) => x != y, or
  // (seq.unit x) != (seq.unit c) => x != c
  STRINGS_UNIT_INJ_DEQ,
  // A split due to cardinality
  STRINGS_CARD_SP,
  // The cardinality inference for strings, see Liang et al CAV 2014.
  STRINGS_CARDINALITY,
  //-------------------- core solver
  // A cycle in the empty string equivalence class, e.g.:
  //   x ++ y = "" => x = ""
  // This is typically not applied due to length constraints implying emptiness.
  STRINGS_I_CYCLE_E,
  // A cycle in the containment ordering.
  //   x = y ++ x => y = "" or
  //   x = y ++ z ^ y = x ++ w => z = "" ^ w = ""
  // This is typically not applied due to length constraints implying emptiness.
  STRINGS_I_CYCLE,
  // Flat form constant
  //   x = y ^ x = z ++ c ... ^ y = z ++ d => false
  // where c and d are distinct constants.
  STRINGS_F_CONST,
  // Flat form unify
  //   x = y ^ x = z ++ x' ... ^ y = z ++ y' ^ len(x') = len(y') => x' = y'
  // Notice flat form instances are similar to normal form inferences but do
  // not involve recursive explanations.
  STRINGS_F_UNIFY,
  // Flat form endpoint empty
  //   x = y ^ x = z ^ y = z ++ y' => y' = ""
  STRINGS_F_ENDPOINT_EMP,
  // Flat form endpoint equal
  //   x = y ^ x = z ++ x' ^ y = z ++ y' => x' = y'
  STRINGS_F_ENDPOINT_EQ,
  // Flat form not contained
  // x = c ^ x = y => false when rewrite( contains( y, c ) ) = false
  STRINGS_F_NCTN,
  // Normal form equality conflict
  //   x = N[x] ^ y = N[y] ^ x=y => false
  // where Rewriter::rewrite(N[x]=N[y]) = false.
  STRINGS_N_EQ_CONF,
  // Given two normal forms, infers that the remainder one of them has to be
  // empty. For example:
  //    If x1 ++ x2 = y1 and x1 = y1, then x2 = ""
  STRINGS_N_ENDPOINT_EMP,
  // Given two normal forms, infers that two components have to be the same if
  // they have the same length. For example:
  //   If x1 ++ x2 = x3 ++ x4 and len(x1) = len(x3) then x1 = x3
  STRINGS_N_UNIFY,
  // Given two normal forms, infers that the endpoints have to be the same. For
  // example:
  //   If x1 ++ x2 = x3 ++ x4 ++ x5 and x1 = x3 then x2 = x4 ++ x5
  STRINGS_N_ENDPOINT_EQ,
  // Given two normal forms with constant endpoints, infers a conflict if the
  // endpoints do not agree. For example:
  //   If "abc" ++ ... = "bc" ++ ... then conflict
  STRINGS_N_CONST,
  // infer empty, for example:
  //     (~) x = ""
  // This is inferred when we encounter an x such that x = "" rewrites to a
  // constant. This inference is used for instance when we otherwise would have
  // split on the emptiness of x but the rewriter tells us the emptiness of x
  // can be inferred.
  STRINGS_INFER_EMP,
  // string split constant propagation, for example:
  //     x = y, x = "abc", y = y1 ++ "b" ++ y2
  //       implies y1 = "a" ++ y1'
  STRINGS_SSPLIT_CST_PROP,
  // string split variable propagation, for example:
  //     x = y, x = x1 ++ x2, y = y1 ++ y2, len( x1 ) >= len( y1 )
  //       implies x1 = y1 ++ x1'
  // This is inspired by Zheng et al CAV 2015.
  STRINGS_SSPLIT_VAR_PROP,
  // length split, for example:
  //     len( x1 ) = len( y1 ) V len( x1 ) != len( y1 )
  // This is inferred when e.g. x = y, x = x1 ++ x2, y = y1 ++ y2.
  STRINGS_LEN_SPLIT,
  // length split empty, for example:
  //     z = "" V z != ""
  // This is inferred when, e.g. x = y, x = z ++ x1, y = y1 ++ z
  STRINGS_LEN_SPLIT_EMP,
  // string split constant
  //    x = y, x = "c" ++ x2, y = y1 ++ y2, y1 != ""
  //      implies y1 = "c" ++ y1'
  // This is a special case of F-Split in Figure 5 of Liang et al CAV 2014.
  STRINGS_SSPLIT_CST,
  // string split variable, for example:
  //    x = y, x = x1 ++ x2, y = y1 ++ y2
  //      implies x1 = y1 ++ x1' V y1 = x1 ++ y1'
  // This is rule F-Split in Figure 5 of Liang et al CAV 2014.
  STRINGS_SSPLIT_VAR,
  // flat form loop, for example:
  //    x = y, x = x1 ++ z, y = z ++ y2
  //      implies z = u2 ++ u1, u in ( u1 ++ u2 )*, x1 = u2 ++ u, y2 = u ++ u1
  //        for fresh u, u1, u2.
  // This is the rule F-Loop from Figure 5 of Liang et al CAV 2014.
  STRINGS_FLOOP,
  // loop conflict ???
  STRINGS_FLOOP_CONFLICT,
  // Normal form inference
  // x = y ^ z = y => x = z
  // This is applied when y is the normal form of both x and z.
  STRINGS_NORMAL_FORM,
  // Normal form not contained, same as FFROM_NCTN but for normal forms
  STRINGS_N_NCTN,
  // Length normalization
  //   x = y => len( x ) = len( y )
  // Typically applied when y is the normal form of x.
  STRINGS_LEN_NORM,
  // When x ++ x' ++ ... != "abc" ++ y' ++ ... ^ len(x) != len(y), we apply the
  // inference:
  //   x = "" v x != ""
  STRINGS_DEQ_DISL_EMP_SPLIT,
  // When x ++ x' ++ ... != "abc" ++ y' ++ ... ^ len(x) = 1, we apply the
  // inference:
  //   x = "a" v x != "a"
  STRINGS_DEQ_DISL_FIRST_CHAR_EQ_SPLIT,
  // When x ++ x' ++ ... != "abc" ++ y' ++ ... ^ len(x) != "", we apply the
  // inference:
  //   ni = x ++ x' ++ ... ^ nj = "abc" ++ y' ++ ... ^ x != "" --->
  //     x = k1 ++ k2 ^ len(k1) = 1 ^ (k1 != "a" v x = "a" ++  k2)
  STRINGS_DEQ_DISL_FIRST_CHAR_STRING_SPLIT,
  // When x ++ x' ++ ... != y ++ y' ++ ... ^ len(x) != len(y), we apply the
  // inference:
  //   ni = x ++ x' ++ ... ^ nj = y ++ y' ++ ... ^ ni != nj ^ len(x) != len(y)
  //     --->
  //       len(k1) = len(x) ^ len(k2) = len(y) ^ (y = k1 ++ k3 v x = k1 ++ k2)
  STRINGS_DEQ_DISL_STRINGS_SPLIT,
  // When x ++ x' ++ ... != y ++ y' ++ ... ^ len(x) = len(y), we apply the
  // inference:
  //   x = y v x != y
  STRINGS_DEQ_STRINGS_EQ,
  // When x ++ x' ++ ... != y ++ y' ++ ... and we do not know how the lengths
  // of x and y compare, we apply the inference:
  //   len(x) = len(y) v len(x) != len(y)
  STRINGS_DEQ_LENS_EQ,
  // When px ++ x ++ ... != py ^ len(px ++ x ++ ...) = len(py), we apply the
  // following inference that infers that the remainder of the longer normal
  // form must be empty:
  //   ni = px ++ x ++ ... ^ nj = py ^ len(ni) = len(nj) --->
  //     x = "" ^ ...
  STRINGS_DEQ_NORM_EMP,
  // When two strings are disequal s != t and the comparison of their lengths
  // is unknown, we apply the inference:
  //   len(s) != len(t) V len(s) = len(t)
  STRINGS_DEQ_LENGTH_SP,
  //-------------------- codes solver
  // str.to_code( v ) = rewrite( str.to_code(c) )
  // where v is the proxy variable for c.
  STRINGS_CODE_PROXY,
  // str.code(x) = -1 V str.code(x) != str.code(y) V x = y
  STRINGS_CODE_INJ,
  //-------------------- regexp solver
  // regular expression normal form conflict
  //   ( x in R ^ x = y ^ rewrite((str.in_re y R)) = false ) => false
  // where y is the normal form computed for x.
  STRINGS_RE_NF_CONFLICT,
  // regular expression unfolding
  // This is a general class of inferences of the form:
  //   (x in R) => F
  // where F is formula expressing the next step of checking whether x is in
  // R.  For example:
  //   (x in (R)*) =>
  //   x = "" V x in R V ( x = x1 ++ x2 ++ x3 ^ x1 in R ^ x2 in (R)* ^ x3 in R)
  STRINGS_RE_UNFOLD_POS,
  // Same as above, for negative memberships
  STRINGS_RE_UNFOLD_NEG,
  // intersection inclusion conflict
  //   (x in R1 ^ ~ x in R2) => false  where [[includes(R2,R1)]]
  // Where includes(R2,R1) is a heuristic check for whether R2 includes R1.
  STRINGS_RE_INTER_INCLUDE,
  // intersection conflict, using regexp intersection computation
  //   (x in R1 ^ x in R2) => false   where [[intersect(R1, R2) = empty]]
  STRINGS_RE_INTER_CONF,
  // intersection inference
  //   (x in R1 ^ y in R2 ^ x = y) => (x in re.inter(R1,R2))
  STRINGS_RE_INTER_INFER,
  // regular expression delta
  //   (x = "" ^ x in R) => C
  // where "" in R holds if and only if C holds.
  STRINGS_RE_DELTA,
  // regular expression delta conflict
  //   (x = "" ^ x in R) => false
  // where R does not accept the empty string.
  STRINGS_RE_DELTA_CONF,
  // regular expression derive ???
  STRINGS_RE_DERIVE,
  //-------------------- extended function solver
  // Standard extended function inferences from context-dependent rewriting
  // produced by constant substitutions. See Reynolds et al CAV 2017. These are
  // inferences of the form:
  //   X = Y => f(X) = t   when   rewrite( f(Y) ) = t
  // where X = Y is a vector of equalities, where some of Y may be constants.
  STRINGS_EXTF,
  // Same as above, for normal form substitutions.
  STRINGS_EXTF_N,
  // Decompositions based on extended function inferences from context-dependent
  // rewriting produced by constant substitutions. This is like the above, but
  // handles cases where the inferred predicate is not necessarily an equality
  // involving f(X). For example:
  //   x = "A" ^ contains( y ++ x, "B" ) => contains( y, "B" )
  // This is generally only inferred if contains( y, "B" ) is a known term in
  // the current context.
  STRINGS_EXTF_D,
  // Same as above, for normal form substitutions.
  STRINGS_EXTF_D_N,
  // Extended function equality rewrite. This is an inference of the form:
  //   t = s => P
  // where P is a predicate implied by rewrite( t = s ).
  // Typically, t is an application of an extended function and s is a constant.
  // It is generally only inferred if P is a predicate over known terms.
  STRINGS_EXTF_EQ_REW,
  // contain transitive
  //   ( str.contains( s, t ) ^ ~contains( s, r ) ) => ~contains( t, r ).
  STRINGS_CTN_TRANS,
  // contain decompose
  //  str.contains( x, str.++( y1, ..., yn ) ) => str.contains( x, yi ) or
  //  ~str.contains( str.++( x1, ..., xn ), y ) => ~str.contains( xi, y )
  STRINGS_CTN_DECOMPOSE,
  // contain neg equal
  //   ( len( x ) = len( s ) ^ ~contains( x, s ) ) => x != s
  STRINGS_CTN_NEG_EQUAL,
  // contain positive
  //   str.contains( x, y ) => x = w1 ++ y ++ w2
  // where w1 and w2 are skolem variables.
  STRINGS_CTN_POS,
  // All reduction inferences of the form:
  //   f(x1, .., xn) = y ^ P(x1, ..., xn, y)
  // where f is an extended function, y is the purification variable for
  // f(x1, .., xn) and P is the reduction predicate for f
  // (see theory_strings_preprocess).
  STRINGS_REDUCTION,
  //-------------------- prefix conflict
  // prefix conflict (coarse-grained)
  STRINGS_PREFIX_CONFLICT,
  //-------------------- other
  // a lemma added during term registration for an atomic term
  STRINGS_REGISTER_TERM_ATOMIC,
  // a lemma added during term registration
  STRINGS_REGISTER_TERM,
  // a split during collect model info
  STRINGS_CMI_SPLIT,
  //-------------------------------------- end strings theory

  //-------------------------------------- uf theory
  // Clause from the uf symmetry breaker
  UF_BREAK_SYMMETRY,
  //-------------------- cardinality extension to UF
  // The inferences below are described in Reynolds' thesis 2013.
  // conflict of the form (card_T n) => (not (distinct t1 ... tn))
  UF_CARD_CLIQUE,
  // conflict of the form (not (card_T1 n1)) ^ ... (not (card_Tk nk)) ^ (card n)
  // where n1 + ... + nk >= n, where (card n) is a combined cardinality
  // constraint.
  UF_CARD_COMBINED,
  // (not (card_T n)) => (distinct t1 ... tn)
  UF_CARD_ENFORCE_NEGATIVE,
  // used to make the index terms in cardinality constraints equal
  UF_CARD_EQUIV,
  // conflict of the form (not (card_T1 n)) ^ (card_T2 m) where the cardinality
  // of T2 can be assumed to be without loss of generality larger than T1 due to
  // monotonicity reasoning (Claessen et al 2011).
  UF_CARD_MONOTONE_COMBINED,
  // conflict of the form (not (card_T n)) ^ (card_T m) where n>m
  UF_CARD_SIMPLE_CONFLICT,
  // equality split requested by cardinality solver
  //  (or (= t1 t2) (not (= t1 t2))
  // to satisfy the cardinality constraints on the type of t1, t2.
  UF_CARD_SPLIT,
  //-------------------- end cardinality extension to UF
  //-------------------- HO extension to UF
  // Encodes an n-ary application as a chain of binary HO_APPLY applications
  //   (= (f t1 ... tn) (@ (@ ... (@ f t1) ...) tn))
  UF_HO_APP_ENCODE,
  // A lemma corresponding to the definition of a skolem k used to convert
  // HO_APPLY terms to APPLY_UF terms. This is of the form:
  //   (forall x1 ... xn) (@ (@ k x1) ... xn) = t
  // where notice that t is a function whose free variables (if any) are
  // x1 ... xn.
  UF_HO_APP_CONV_SKOLEM,
  // Adds an extensionality lemma to witness that disequal functions have
  // different applications
  //   (not (= (f sk1 .. skn) (g sk1 .. skn))
  UF_HO_EXTENSIONALITY,
  //-------------------- model-construction specific part
  // These rules are necessary to ensure that we build models properly. For more
  // details see Section 3.3 of Barbosa et al. CADE'19.
  //
  // Enforces that a regular APPLY_UF term in the model is equal to its HO_APPLY
  // equivalent by adding the equality as a lemma
  //   (= (f t1 ... tn) (@ (@ ... (@ f t1) ...) tn))
  UF_HO_MODEL_APP_ENCODE,
  // Adds an extensionality lemma to witness that disequal functions have
  // different applications
  //   (not (= (f sk1 .. skn) (g sk1 .. skn))
  UF_HO_MODEL_EXTENSIONALITY,
  //-------------------- end model-construction specific part
  //-------------------- end HO extension to UF
  //-------------------------------------- end uf theory

  //-------------------------------------- unknown
  UNKNOWN
};

/**
 * Converts an inference to a string. Note: This function is also used in
 * `safe_print()`. Changing this functions name or signature will result in
 * `safe_print()` printing "<unsupported>" instead of the proper strings for
 * the enum values.
 *
 * @param i The inference
 * @return The name of the inference
 */
const char* toString(InferenceId i);

/**
 * Writes an inference name to a stream.
 *
 * @param out The stream to write to
 * @param i The inference to write to the stream
 * @return The stream
 */
std::ostream& operator<<(std::ostream& out, InferenceId i);

}  // namespace theory
}  // namespace CVC4

#endif /* CVC4__THEORY__INFERENCE_H */<|MERGE_RESOLUTION|>--- conflicted
+++ resolved
@@ -264,16 +264,13 @@
   QUANTIFIERS_INST_SYQI,
   // instantiations from enumerative instantiation
   QUANTIFIERS_INST_ENUM,
-<<<<<<< HEAD
   // instantiations from pool instantiation
   QUANTIFIERS_INST_POOL,
-=======
   //-------------------- bounded integers
   // a proxy lemma from bounded integers, used to control bounds on ground terms
   QUANTIFIERS_BINT_PROXY,
   // a proxy lemma to minimize an instantiation of non-ground terms
   QUANTIFIERS_BINT_MIN_NG,
->>>>>>> 613ecb88
   //-------------------- counterexample-guided instantiation
   // a counterexample lemma
   QUANTIFIERS_CEGQI_CEX,
