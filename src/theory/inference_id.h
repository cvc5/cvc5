/*********************                                                        */
/*! \file inference_id.h
 ** \verbatim
 ** Top contributors (to current version):
 **   Andrew Reynolds, Gereon Kremer, Yoni Zohar
 ** This file is part of the CVC4 project.
 ** Copyright (c) 2009-2020 by the authors listed in the file AUTHORS
 ** in the top-level source directory and their institutional affiliations.
 ** All rights reserved.  See the file COPYING in the top-level source
 ** directory for licensing information.\endverbatim
 **
 ** \brief Inference enumeration.
 **/

#include "cvc4_private.h"

#ifndef CVC4__THEORY__INFERENCE_ID_H
#define CVC4__THEORY__INFERENCE_ID_H

#include <map>
#include <vector>

#include "util/safe_print.h"

namespace CVC4 {
namespace theory {

/** Types of inferences used in the procedure
 *
 * Note: The order in this enum matters in certain cases (e.g. inferences
 * related to normal forms in strings), where inferences that come first are
 * generally preferred.
 *
 * Notice that an inference is intentionally distinct from PfRule. An
 * inference captures *why* we performed a reasoning step, and a PfRule
 * rule captures *what* reasoning step was used. For instance, the inference
 * LEN_SPLIT translates to PfRule::SPLIT. The use of stats on inferences allows
 * us to know that we performed N splits (PfRule::SPLIT) because we wanted
 * to split on lengths for string equalities (Inference::LEN_SPLIT).
 */
enum class InferenceId
{
  // ---------------------------------- arith theory
  //-------------------- core
  // simple congruence x=y => f(x)=f(y)
  ARITH_NL_CONGRUENCE,
  // shared term value split (for naive theory combination)
  ARITH_NL_SHARED_TERM_VALUE_SPLIT,
  //-------------------- incremental linearization solver
  // splitting on zero (NlSolver::checkSplitZero)
  ARITH_NL_SPLIT_ZERO,
  // based on sign (NlSolver::checkMonomialSign)
  ARITH_NL_SIGN,
  // based on comparing (abs) model values (NlSolver::checkMonomialMagnitude)
  ARITH_NL_COMPARISON,
  // based on inferring bounds (NlSolver::checkMonomialInferBounds)
  ARITH_NL_INFER_BOUNDS,
  // same as above, for inferences that introduce new terms
  ARITH_NL_INFER_BOUNDS_NT,
  // factoring (NlSolver::checkFactoring)
  ARITH_NL_FACTOR,
  // resolution bound inferences (NlSolver::checkMonomialInferResBounds)
  ARITH_NL_RES_INFER_BOUNDS,
  // tangent planes (NlSolver::checkTangentPlanes)
  ARITH_NL_TANGENT_PLANE,
  //-------------------- transcendental solver
  // purification of arguments to transcendental functions
  ARITH_NL_T_PURIFY_ARG,
  // initial refinement (TranscendentalSolver::checkTranscendentalInitialRefine)
  ARITH_NL_T_INIT_REFINE,
  // pi bounds
  ARITH_NL_T_PI_BOUND,
  // monotonicity (TranscendentalSolver::checkTranscendentalMonotonic)
  ARITH_NL_T_MONOTONICITY,
  // tangent refinement (TranscendentalSolver::checkTranscendentalTangentPlanes)
  ARITH_NL_T_TANGENT,
  // secant refinement, the dual of the above inference
  ARITH_NL_T_SECANT,
  //-------------------- iand solver
  // initial refinements (IAndSolver::checkInitialRefine)
  ARITH_NL_IAND_INIT_REFINE,
  // value refinements (IAndSolver::checkFullRefine)
  ARITH_NL_IAND_VALUE_REFINE,
  // sum refinements (IAndSolver::checkFullRefine)
  ARITH_NL_IAND_SUM_REFINE,
  // bitwise refinements (IAndSolver::checkFullRefine)
  ARITH_NL_IAND_BITWISE_REFINE,
  //-------------------- cad solver
  // conflict / infeasible subset obtained from cad
  ARITH_NL_CAD_CONFLICT,
  // excludes an interval for a single variable
  ARITH_NL_CAD_EXCLUDED_INTERVAL,
  //-------------------- icp solver
  // conflict obtained from icp
  ARITH_NL_ICP_CONFLICT,
  // propagation / contraction of variable bounds from icp
  ARITH_NL_ICP_PROPAGATION,
  // ---------------------------------- end arith theory

  // ---------------------------------- arrays theory
  ARRAYS_EXT,
  ARRAYS_READ_OVER_WRITE,
  ARRAYS_READ_OVER_WRITE_1,
  ARRAYS_READ_OVER_WRITE_CONTRA,
  // ---------------------------------- end arrays theory

  // ---------------------------------- bags theory
  BAG_NON_NEGATIVE_COUNT,
  BAG_MK_BAG_SAME_ELEMENT,
  BAG_MK_BAG,
  BAG_EQUALITY,
  BAG_DISEQUALITY,
  BAG_EMPTY,
  BAG_UNION_DISJOINT,
  BAG_UNION_MAX,
  BAG_INTERSECTION_MIN,
  BAG_DIFFERENCE_SUBTRACT,
  BAG_DIFFERENCE_REMOVE,
  BAG_DUPLICATE_REMOVAL,
  // ---------------------------------- end bags theory

<<<<<<< HEAD
  // ---------------------------------- datatypes theory
=======
  BV_BITBLAST_CONFLICT,
  BV_LAZY_CONFLICT,
  BV_LAZY_LEMMA,
  BV_SIMPLE_LEMMA,
  BV_SIMPLE_BITBLAST_LEMMA,
  BV_EXTF_LEMMA,
  BV_EXTF_COLLAPSE,

>>>>>>> ba30b690
  // (= (C t1 ... tn) (C s1 .. sn)) => (= ti si)
  DATATYPES_UNIF,
  // ((_ is Ci) t) => (= t (Ci (sel_1 t) ... (sel_n t)))
  DATATYPES_INST,
  // (or ((_ is C1) t) V ... V ((_ is Cn) t))
  DATATYPES_SPLIT,
  // (not ((_ is C1) t)) ^ ... [j] ... ^ (not ((_ is Cn) t)) => ((_ is Cj) t)
  DATATYPES_LABEL_EXH,
  // (= t (Ci t1 ... tn)) => (= (sel_j t) rewrite((sel_j (Ci t1 ... tn))))
  DATATYPES_COLLAPSE_SEL,
  // (= (Ci t1...tn) (Cj t1...tn)) => false
  DATATYPES_CLASH_CONFLICT,
  // ((_ is Ci) t) ^ (= t (Cj t1 ... tn)) => false
  DATATYPES_TESTER_CONFLICT,
  // ((_ is Ci) t) ^ ((_ is Cj) s) ^ (= t s) => false
  DATATYPES_TESTER_MERGE_CONFLICT,
  // bisimilarity for codatatypes
  DATATYPES_BISIMILAR,
  // cycle conflict for datatypes
  DATATYPES_CYCLE,
  // ---------------------------------- end datatypes theory

  // ---------------------------------- sep theory
  // ensures that pto is a function: (pto x y) ^ ~(pto z w) ^ x = z => y != w
  SEP_PTO_NEG_PROP,
  // enforces injectiveness of pto: (pto x y) ^ (pto y w) ^ x = y => y = w
  SEP_PTO_PROP,
  // ---------------------------------- end sep theory

  // ---------------------------------- sets theory
  //-------------------- sets core solver
  SETS_COMPREHENSION,
  SETS_DEQ,
  SETS_DOWN_CLOSURE,
  SETS_EQ_MEM,
  SETS_EQ_MEM_CONFLICT,
  SETS_MEM_EQ,
  SETS_MEM_EQ_CONFLICT,
  SETS_PROXY,
  SETS_PROXY_SINGLETON,
  SETS_SINGLETON_EQ,
  SETS_UP_CLOSURE,
  SETS_UP_CLOSURE_2,
  SETS_UP_UNIV,
  SETS_UNIV_TYPE,
  //-------------------- sets cardinality solver
  // cycle of cardinalities, hence all sets have the same
  SETS_CARD_CYCLE,
  // two sets have the same cardinality
  SETS_CARD_EQUAL,
  SETS_CARD_GRAPH_EMP,
  SETS_CARD_GRAPH_EMP_PARENT,
  SETS_CARD_GRAPH_EQ_PARENT,
  SETS_CARD_GRAPH_EQ_PARENT_2,
  SETS_CARD_GRAPH_PARENT_SINGLETON,
  // cardinality is at least the number of elements we already know
  SETS_CARD_MINIMAL,
  // negative members are part of the universe
  SETS_CARD_NEGATIVE_MEMBER,
  // all sets have non-negative cardinality
  SETS_CARD_POSITIVE,
  // the universe is a superset of every set
  SETS_CARD_UNIV_SUPERSET,
  // cardinality of the universe is at most cardinality of the type
  SETS_CARD_UNIV_TYPE,
  //-------------------- sets relations solver
  SETS_RELS_IDENTITY_DOWN,
  SETS_RELS_IDENTITY_UP,
  SETS_RELS_JOIN_COMPOSE,
  SETS_RELS_JOIN_IMAGE_DOWN,
  SETS_RELS_JOIN_SPLIT_1,
  SETS_RELS_JOIN_SPLIT_2,
  SETS_RELS_PRODUCE_COMPOSE,
  SETS_RELS_PRODUCT_SPLIT,
  SETS_RELS_TCLOSURE_FWD,
  SETS_RELS_TRANSPOSE_EQ,
  SETS_RELS_TRANSPOSE_REV,
  SETS_RELS_TUPLE_REDUCTION,
  //-------------------------------------- end sets theory

  //-------------------------------------- strings theory
  //-------------------- base solver
  // initial normalize singular
  //   x1 = "" ^ ... ^ x_{i-1} = "" ^ x_{i+1} = "" ^ ... ^ xn = "" =>
  //   x1 ++ ... ++ xn = xi
  STRINGS_I_NORM_S,
  // initial constant merge
  //   explain_constant(x, c) => x = c
  // Above, explain_constant(x,c) is a basic explanation of why x must be equal
  // to string constant c, which is computed by taking arguments of
  // concatenation terms that are entailed to be constants. For example:
  //  ( y = "AB" ^ z = "C" ) => y ++ z = "ABC"
  STRINGS_I_CONST_MERGE,
  // initial constant conflict
  //    ( explain_constant(x, c1) ^ explain_constant(x, c2) ^ x = y) => false
  // where c1 != c2.
  STRINGS_I_CONST_CONFLICT,
  // initial normalize
  // Given two concatenation terms, this is applied when we find that they are
  // equal after e.g. removing strings that are currently empty. For example:
  //   y = "" ^ z = "" => x ++ y = z ++ x
  STRINGS_I_NORM,
  // injectivity of seq.unit
  // (seq.unit x) = (seq.unit y) => x=y, or
  // (seq.unit x) = (seq.unit c) => x=c
  STRINGS_UNIT_INJ,
  // unit constant conflict
  // (seq.unit x) = C => false if |C| != 1.
  STRINGS_UNIT_CONST_CONFLICT,
  // injectivity of seq.unit for disequality
  // (seq.unit x) != (seq.unit y) => x != y, or
  // (seq.unit x) != (seq.unit c) => x != c
  STRINGS_UNIT_INJ_DEQ,
  // A split due to cardinality
  STRINGS_CARD_SP,
  // The cardinality inference for strings, see Liang et al CAV 2014.
  STRINGS_CARDINALITY,
  //-------------------- end base solver
  //-------------------- core solver
  // A cycle in the empty string equivalence class, e.g.:
  //   x ++ y = "" => x = ""
  // This is typically not applied due to length constraints implying emptiness.
  STRINGS_I_CYCLE_E,
  // A cycle in the containment ordering.
  //   x = y ++ x => y = "" or
  //   x = y ++ z ^ y = x ++ w => z = "" ^ w = ""
  // This is typically not applied due to length constraints implying emptiness.
  STRINGS_I_CYCLE,
  // Flat form constant
  //   x = y ^ x = z ++ c ... ^ y = z ++ d => false
  // where c and d are distinct constants.
  STRINGS_F_CONST,
  // Flat form unify
  //   x = y ^ x = z ++ x' ... ^ y = z ++ y' ^ len(x') = len(y') => x' = y'
  // Notice flat form instances are similar to normal form inferences but do
  // not involve recursive explanations.
  STRINGS_F_UNIFY,
  // Flat form endpoint empty
  //   x = y ^ x = z ^ y = z ++ y' => y' = ""
  STRINGS_F_ENDPOINT_EMP,
  // Flat form endpoint equal
  //   x = y ^ x = z ++ x' ^ y = z ++ y' => x' = y'
  STRINGS_F_ENDPOINT_EQ,
  // Flat form not contained
  // x = c ^ x = y => false when rewrite( contains( y, c ) ) = false
  STRINGS_F_NCTN,
  // Normal form equality conflict
  //   x = N[x] ^ y = N[y] ^ x=y => false
  // where Rewriter::rewrite(N[x]=N[y]) = false.
  STRINGS_N_EQ_CONF,
  // Given two normal forms, infers that the remainder one of them has to be
  // empty. For example:
  //    If x1 ++ x2 = y1 and x1 = y1, then x2 = ""
  STRINGS_N_ENDPOINT_EMP,
  // Given two normal forms, infers that two components have to be the same if
  // they have the same length. For example:
  //   If x1 ++ x2 = x3 ++ x4 and len(x1) = len(x3) then x1 = x3
  STRINGS_N_UNIFY,
  // Given two normal forms, infers that the endpoints have to be the same. For
  // example:
  //   If x1 ++ x2 = x3 ++ x4 ++ x5 and x1 = x3 then x2 = x4 ++ x5
  STRINGS_N_ENDPOINT_EQ,
  // Given two normal forms with constant endpoints, infers a conflict if the
  // endpoints do not agree. For example:
  //   If "abc" ++ ... = "bc" ++ ... then conflict
  STRINGS_N_CONST,
  // infer empty, for example:
  //     (~) x = ""
  // This is inferred when we encounter an x such that x = "" rewrites to a
  // constant. This inference is used for instance when we otherwise would have
  // split on the emptiness of x but the rewriter tells us the emptiness of x
  // can be inferred.
  STRINGS_INFER_EMP,
  // string split constant propagation, for example:
  //     x = y, x = "abc", y = y1 ++ "b" ++ y2
  //       implies y1 = "a" ++ y1'
  STRINGS_SSPLIT_CST_PROP,
  // string split variable propagation, for example:
  //     x = y, x = x1 ++ x2, y = y1 ++ y2, len( x1 ) >= len( y1 )
  //       implies x1 = y1 ++ x1'
  // This is inspired by Zheng et al CAV 2015.
  STRINGS_SSPLIT_VAR_PROP,
  // length split, for example:
  //     len( x1 ) = len( y1 ) V len( x1 ) != len( y1 )
  // This is inferred when e.g. x = y, x = x1 ++ x2, y = y1 ++ y2.
  STRINGS_LEN_SPLIT,
  // length split empty, for example:
  //     z = "" V z != ""
  // This is inferred when, e.g. x = y, x = z ++ x1, y = y1 ++ z
  STRINGS_LEN_SPLIT_EMP,
  // string split constant
  //    x = y, x = "c" ++ x2, y = y1 ++ y2, y1 != ""
  //      implies y1 = "c" ++ y1'
  // This is a special case of F-Split in Figure 5 of Liang et al CAV 2014.
  STRINGS_SSPLIT_CST,
  // string split variable, for example:
  //    x = y, x = x1 ++ x2, y = y1 ++ y2
  //      implies x1 = y1 ++ x1' V y1 = x1 ++ y1'
  // This is rule F-Split in Figure 5 of Liang et al CAV 2014.
  STRINGS_SSPLIT_VAR,
  // flat form loop, for example:
  //    x = y, x = x1 ++ z, y = z ++ y2
  //      implies z = u2 ++ u1, u in ( u1 ++ u2 )*, x1 = u2 ++ u, y2 = u ++ u1
  //        for fresh u, u1, u2.
  // This is the rule F-Loop from Figure 5 of Liang et al CAV 2014.
  STRINGS_FLOOP,
  // loop conflict ???
  STRINGS_FLOOP_CONFLICT,
  // Normal form inference
  // x = y ^ z = y => x = z
  // This is applied when y is the normal form of both x and z.
  STRINGS_NORMAL_FORM,
  // Normal form not contained, same as FFROM_NCTN but for normal forms
  STRINGS_N_NCTN,
  // Length normalization
  //   x = y => len( x ) = len( y )
  // Typically applied when y is the normal form of x.
  STRINGS_LEN_NORM,
  // When x ++ x' ++ ... != "abc" ++ y' ++ ... ^ len(x) != len(y), we apply the
  // inference:
  //   x = "" v x != ""
  STRINGS_DEQ_DISL_EMP_SPLIT,
  // When x ++ x' ++ ... != "abc" ++ y' ++ ... ^ len(x) = 1, we apply the
  // inference:
  //   x = "a" v x != "a"
  STRINGS_DEQ_DISL_FIRST_CHAR_EQ_SPLIT,
  // When x ++ x' ++ ... != "abc" ++ y' ++ ... ^ len(x) != "", we apply the
  // inference:
  //   ni = x ++ x' ++ ... ^ nj = "abc" ++ y' ++ ... ^ x != "" --->
  //     x = k1 ++ k2 ^ len(k1) = 1 ^ (k1 != "a" v x = "a" ++  k2)
  STRINGS_DEQ_DISL_FIRST_CHAR_STRING_SPLIT,
  // When x ++ x' ++ ... != y ++ y' ++ ... ^ len(x) != len(y), we apply the
  // inference:
  //   ni = x ++ x' ++ ... ^ nj = y ++ y' ++ ... ^ ni != nj ^ len(x) != len(y)
  //     --->
  //       len(k1) = len(x) ^ len(k2) = len(y) ^ (y = k1 ++ k3 v x = k1 ++ k2)
  STRINGS_DEQ_DISL_STRINGS_SPLIT,
  // When x ++ x' ++ ... != y ++ y' ++ ... ^ len(x) = len(y), we apply the
  // inference:
  //   x = y v x != y
  STRINGS_DEQ_STRINGS_EQ,
  // When x ++ x' ++ ... != y ++ y' ++ ... and we do not know how the lengths
  // of x and y compare, we apply the inference:
  //   len(x) = len(y) v len(x) != len(y)
  STRINGS_DEQ_LENS_EQ,
  // When px ++ x ++ ... != py ^ len(px ++ x ++ ...) = len(py), we apply the
  // following inference that infers that the remainder of the longer normal
  // form must be empty:
  //   ni = px ++ x ++ ... ^ nj = py ^ len(ni) = len(nj) --->
  //     x = "" ^ ...
  STRINGS_DEQ_NORM_EMP,
  // When two strings are disequal s != t and the comparison of their lengths
  // is unknown, we apply the inference:
  //   len(s) != len(t) V len(s) = len(t)
  STRINGS_DEQ_LENGTH_SP,
  //-------------------- end core solver
  //-------------------- codes solver
  // str.to_code( v ) = rewrite( str.to_code(c) )
  // where v is the proxy variable for c.
  STRINGS_CODE_PROXY,
  // str.code(x) = -1 V str.code(x) != str.code(y) V x = y
  STRINGS_CODE_INJ,
  //-------------------- end codes solver
  //-------------------- regexp solver
  // regular expression normal form conflict
  //   ( x in R ^ x = y ^ rewrite((str.in_re y R)) = false ) => false
  // where y is the normal form computed for x.
  STRINGS_RE_NF_CONFLICT,
  // regular expression unfolding
  // This is a general class of inferences of the form:
  //   (x in R) => F
  // where F is formula expressing the next step of checking whether x is in
  // R.  For example:
  //   (x in (R)*) =>
  //   x = "" V x in R V ( x = x1 ++ x2 ++ x3 ^ x1 in R ^ x2 in (R)* ^ x3 in R)
  STRINGS_RE_UNFOLD_POS,
  // Same as above, for negative memberships
  STRINGS_RE_UNFOLD_NEG,
  // intersection inclusion conflict
  //   (x in R1 ^ ~ x in R2) => false  where [[includes(R2,R1)]]
  // Where includes(R2,R1) is a heuristic check for whether R2 includes R1.
  STRINGS_RE_INTER_INCLUDE,
  // intersection conflict, using regexp intersection computation
  //   (x in R1 ^ x in R2) => false   where [[intersect(R1, R2) = empty]]
  STRINGS_RE_INTER_CONF,
  // intersection inference
  //   (x in R1 ^ y in R2 ^ x = y) => (x in re.inter(R1,R2))
  STRINGS_RE_INTER_INFER,
  // regular expression delta
  //   (x = "" ^ x in R) => C
  // where "" in R holds if and only if C holds.
  STRINGS_RE_DELTA,
  // regular expression delta conflict
  //   (x = "" ^ x in R) => false
  // where R does not accept the empty string.
  STRINGS_RE_DELTA_CONF,
  // regular expression derive ???
  STRINGS_RE_DERIVE,
  //-------------------- end regexp solver
  //-------------------- extended function solver
  // Standard extended function inferences from context-dependent rewriting
  // produced by constant substitutions. See Reynolds et al CAV 2017. These are
  // inferences of the form:
  //   X = Y => f(X) = t   when   rewrite( f(Y) ) = t
  // where X = Y is a vector of equalities, where some of Y may be constants.
  STRINGS_EXTF,
  // Same as above, for normal form substitutions.
  STRINGS_EXTF_N,
  // Decompositions based on extended function inferences from context-dependent
  // rewriting produced by constant substitutions. This is like the above, but
  // handles cases where the inferred predicate is not necessarily an equality
  // involving f(X). For example:
  //   x = "A" ^ contains( y ++ x, "B" ) => contains( y, "B" )
  // This is generally only inferred if contains( y, "B" ) is a known term in
  // the current context.
  STRINGS_EXTF_D,
  // Same as above, for normal form substitutions.
  STRINGS_EXTF_D_N,
  // Extended function equality rewrite. This is an inference of the form:
  //   t = s => P
  // where P is a predicate implied by rewrite( t = s ).
  // Typically, t is an application of an extended function and s is a constant.
  // It is generally only inferred if P is a predicate over known terms.
  STRINGS_EXTF_EQ_REW,
  // contain transitive
  //   ( str.contains( s, t ) ^ ~contains( s, r ) ) => ~contains( t, r ).
  STRINGS_CTN_TRANS,
  // contain decompose
  //  str.contains( x, str.++( y1, ..., yn ) ) => str.contains( x, yi ) or
  //  ~str.contains( str.++( x1, ..., xn ), y ) => ~str.contains( xi, y )
  STRINGS_CTN_DECOMPOSE,
  // contain neg equal
  //   ( len( x ) = len( s ) ^ ~contains( x, s ) ) => x != s
  STRINGS_CTN_NEG_EQUAL,
  // contain positive
  //   str.contains( x, y ) => x = w1 ++ y ++ w2
  // where w1 and w2 are skolem variables.
  STRINGS_CTN_POS,
  // All reduction inferences of the form:
  //   f(x1, .., xn) = y ^ P(x1, ..., xn, y)
  // where f is an extended function, y is the purification variable for
  // f(x1, .., xn) and P is the reduction predicate for f
  // (see theory_strings_preprocess).
  STRINGS_REDUCTION,
  //-------------------- end extended function solver
  //-------------------- prefix conflict
  // prefix conflict (coarse-grained)
  STRINGS_PREFIX_CONFLICT,
  //-------------------- end prefix conflict
  //-------------------------------------- end strings theory

  //-------------------------------------- uf theory
  // Clause from the uf symmetry breaker
  UF_BREAK_SYMMETRY,
  //-------------------- cardinality extension to UF
  // The inferences below are described in Reynolds' thesis 2013.
  // conflict of the form (card_T n) => (not (distinct t1 ... tn))
  UF_CARD_CLIQUE,
  // conflict of the form (not (card_T1 n1)) ^ ... (not (card_Tk nk)) ^ (card n)
  // where n1 + ... + nk >= n, where (card n) is a combined cardinality
  // constraint.
  UF_CARD_COMBINED,
  // (not (card_T n)) => (distinct t1 ... tn)
  UF_CARD_ENFORCE_NEGATIVE,
  // used to make the index terms in cardinality constraints equal
  UF_CARD_EQUIV,
  // conflict of the form (not (card_T1 n)) ^ (card_T2 m) where the cardinality
  // of T2 can be assumed to be without loss of generality larger than T1 due to
  // monotonicity reasoning (Claessen et al 2011).
  UF_CARD_MONOTONE_COMBINED,
  // conflict of the form (not (card_T n)) ^ (card_T m) where n>m
  UF_CARD_SIMPLE_CONFLICT,
  // equality split requested by cardinality solver
  //  (or (= t1 t2) (not (= t1 t2))
  // to satisfy the cardinality constraints on the type of t1, t2.
  UF_CARD_SPLIT,
  //-------------------- end cardinality extension to UF
  //-------------------- HO extension to UF
  // Encodes an n-ary application as a chain of binary HO_APPLY applications
  //   (= (f t1 ... tn) (@ (@ ... (@ f t1) ...) tn))
  UF_HO_APP_ENCODE,
  // A lemma corresponding to the definition of a skolem k used to convert
  // HO_APPLY terms to APPLY_UF terms. This is of the form:
  //   (forall x1 ... xn) (@ (@ k x1) ... xn) = t
  // where notice that t is a function whose free variables (if any) are
  // x1 ... xn.
  UF_HO_APP_CONV_SKOLEM,
  // Adds an extensionality lemma to witness that disequal functions have
  // different applications
  //   (not (= (f sk1 .. skn) (g sk1 .. skn))
  UF_HO_EXTENSIONALITY,
  //-------------------- model-construction specific part
  // These rules are necessary to ensure that we build models properly. For more
  // details see Section 3.3 of Barbosa et al. CADE'19.
  //
  // Enforces that a regular APPLY_UF term in the model is equal to its HO_APPLY
  // equivalent by adding the equality as a lemma
  //   (= (f t1 ... tn) (@ (@ ... (@ f t1) ...) tn))
  UF_HO_MODEL_APP_ENCODE,
  // Adds an extensionality lemma to witness that disequal functions have
  // different applications
  //   (not (= (f sk1 .. skn) (g sk1 .. skn))
  UF_HO_MODEL_EXTENSIONALITY,
  //-------------------- end model-construction specific part
  //-------------------- end HO extension to UF
  //-------------------------------------- end uf theory

  //-------------------------------------- unknown
  UNKNOWN
};

/**
 * Converts an inference to a string. Note: This function is also used in
 * `safe_print()`. Changing this functions name or signature will result in
 * `safe_print()` printing "<unsupported>" instead of the proper strings for
 * the enum values.
 *
 * @param i The inference
 * @return The name of the inference
 */
const char* toString(InferenceId i);

/**
 * Writes an inference name to a stream.
 *
 * @param out The stream to write to
 * @param i The inference to write to the stream
 * @return The stream
 */
std::ostream& operator<<(std::ostream& out, InferenceId i);

}  // namespace theory
}  // namespace CVC4

#endif /* CVC4__THEORY__INFERENCE_H */<|MERGE_RESOLUTION|>--- conflicted
+++ resolved
@@ -119,9 +119,7 @@
   BAG_DUPLICATE_REMOVAL,
   // ---------------------------------- end bags theory
 
-<<<<<<< HEAD
-  // ---------------------------------- datatypes theory
-=======
+  // ---------------------------------- bitvector theory
   BV_BITBLAST_CONFLICT,
   BV_LAZY_CONFLICT,
   BV_LAZY_LEMMA,
@@ -129,8 +127,9 @@
   BV_SIMPLE_BITBLAST_LEMMA,
   BV_EXTF_LEMMA,
   BV_EXTF_COLLAPSE,
-
->>>>>>> ba30b690
+  // ---------------------------------- end bitvector theory
+
+  // ---------------------------------- datatypes theory
   // (= (C t1 ... tn) (C s1 .. sn)) => (= ti si)
   DATATYPES_UNIF,
   // ((_ is Ci) t) => (= t (Ci (sel_1 t) ... (sel_n t)))
