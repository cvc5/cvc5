--- conflicted
+++ resolved
@@ -186,12 +186,9 @@
   BAGS_FILTER_UP,
   BAGS_FOLD,
   BAGS_CARD,
-<<<<<<< HEAD
   BAGS_CARD_EMPTY,
-=======
   TABLES_PRODUCT_UP,
   TABLES_PRODUCT_DOWN,
->>>>>>> a05b134c
   // ---------------------------------- end bags theory
 
   // ---------------------------------- bitvector theory
