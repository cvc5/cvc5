/******************************************************************************
 * Top contributors (to current version):
 *   Andrew Reynolds, Gereon Kremer, Andres Noetzli
 *
 * This file is part of the cvc5 project.
 *
 * Copyright (c) 2009-2021 by the authors listed in the file AUTHORS
 * in the top-level source directory and their institutional affiliations.
 * All rights reserved.  See the file COPYING in the top-level source
 * directory for licensing information.
 * ****************************************************************************
 *
 * Inference enumeration.
 */

#include "cvc5_private.h"

#ifndef CVC5__THEORY__INFERENCE_ID_H
#define CVC5__THEORY__INFERENCE_ID_H

#include <iosfwd>

#include "expr/node.h"

namespace cvc5 {
namespace theory {

/** Types of inferences used in the procedure
 *
 * Note: The order in this enum matters in certain cases (e.g. inferences
 * related to normal forms in strings), where inferences that come first are
 * generally preferred.
 *
 * Notice that an inference is intentionally distinct from PfRule. An
 * inference captures *why* we performed a reasoning step, and a PfRule
 * rule captures *what* reasoning step was used. For instance, the inference
 * LEN_SPLIT translates to PfRule::SPLIT. The use of stats on inferences allows
 * us to know that we performed N splits (PfRule::SPLIT) because we wanted
 * to split on lengths for string equalities (Inference::LEN_SPLIT).
 */
enum class InferenceId
{
  // ---------------------------------- core
  // a conflict when two constants merge in the equality engine (of any theory)
  EQ_CONSTANT_MERGE,
  // a split from theory combination
  COMBINATION_SPLIT,
  // ---------------------------------- ext theory
  // a simplification from the extended theory utility
  EXTT_SIMPLIFY,
  // ---------------------------------- arith theory
  //-------------------- linear core
  // black box conflicts. It's magic.
  ARITH_BLACK_BOX,
  // conflicting equality
  ARITH_CONF_EQ,
  // conflicting lower bound
  ARITH_CONF_LOWER,
  // conflict due to trichotomy
  ARITH_CONF_TRICHOTOMY,
  // conflicting upper bound
  ARITH_CONF_UPPER,
  // conflict from simplex
  ARITH_CONF_SIMPLEX,
  // conflict from sum-of-infeasibility simplex
  ARITH_CONF_SOI_SIMPLEX,
  // conflict when getting constraint from fact queue
  ARITH_CONF_FACT_QUEUE,
  // introduces split on a disequality
  ARITH_SPLIT_DEQ,
  // tighten integer inequalities to ceiling
  ARITH_TIGHTEN_CEIL,
  // tighten integer inequalities to floor
  ARITH_TIGHTEN_FLOOR,
  ARITH_APPROX_CUT,
  ARITH_BB_LEMMA,
  ARITH_DIO_CUT,
  ARITH_DIO_DECOMPOSITION,
  // unate lemma during presolve
  ARITH_UNATE,
  // row implication
  ARITH_ROW_IMPL,
  // a split that occurs when the non-linear solver changes values of arithmetic
  // variables in a model, but those variables are inconsistent with assignments
  // from another theory
  ARITH_SPLIT_FOR_NL_MODEL,
  //-------------------- preprocessing
  // equivalence of term and its preprocessed form
  ARITH_PP_ELIM_OPERATORS,
  // a lemma from arithmetic preprocessing
  ARITH_PP_ELIM_OPERATORS_LEMMA,
  //-------------------- nonlinear core
  // simple congruence x=y => f(x)=f(y)
  ARITH_NL_CONGRUENCE,
  // shared term value split (for naive theory combination)
  ARITH_NL_SHARED_TERM_VALUE_SPLIT,
  // checkModel found a conflict with a quadratic equality
  ARITH_NL_CM_QUADRATIC_EQ,
  //-------------------- nonlinear incremental linearization solver
  // splitting on zero (NlSolver::checkSplitZero)
  ARITH_NL_SPLIT_ZERO,
  // based on sign (NlSolver::checkMonomialSign)
  ARITH_NL_SIGN,
  // based on comparing (abs) model values (NlSolver::checkMonomialMagnitude)
  ARITH_NL_COMPARISON,
  // based on inferring bounds (NlSolver::checkMonomialInferBounds)
  ARITH_NL_INFER_BOUNDS,
  // same as above, for inferences that introduce new terms
  ARITH_NL_INFER_BOUNDS_NT,
  // factoring (NlSolver::checkFactoring)
  ARITH_NL_FACTOR,
  // resolution bound inferences (NlSolver::checkMonomialInferResBounds)
  ARITH_NL_RES_INFER_BOUNDS,
  // tangent planes (NlSolver::checkTangentPlanes)
  ARITH_NL_TANGENT_PLANE,
  //-------------------- nonlinear transcendental solver
  // purification of arguments to transcendental functions
  ARITH_NL_T_PURIFY_ARG,
  // initial refinement (TranscendentalSolver::checkTranscendentalInitialRefine)
  ARITH_NL_T_INIT_REFINE,
  // pi bounds
  ARITH_NL_T_PI_BOUND,
  // monotonicity (TranscendentalSolver::checkTranscendentalMonotonic)
  ARITH_NL_T_MONOTONICITY,
  // tangent refinement (TranscendentalSolver::checkTranscendentalTangentPlanes)
  ARITH_NL_T_TANGENT,
  // secant refinement, the dual of the above inference
  ARITH_NL_T_SECANT,
  //-------------------- nonlinear iand solver
  // initial refinements (IAndSolver::checkInitialRefine)
  ARITH_NL_IAND_INIT_REFINE,
  // value refinements (IAndSolver::checkFullRefine)
  ARITH_NL_IAND_VALUE_REFINE,
  // sum refinements (IAndSolver::checkFullRefine)
  ARITH_NL_IAND_SUM_REFINE,
  // bitwise refinements (IAndSolver::checkFullRefine)
  ARITH_NL_IAND_BITWISE_REFINE,
  //-------------------- nonlinear pow2 solver
  // initial refinements (Pow2Solver::checkInitialRefine)
  ARITH_NL_POW2_INIT_REFINE,
  // value refinements (Pow2Solver::checkFullRefine)
  ARITH_NL_POW2_VALUE_REFINE,
  // monotonicity refinements (Pow2Solver::checkFullRefine)
  ARITH_NL_POW2_MONOTONE_REFINE,
  // trivial refinements (Pow2Solver::checkFullRefine)
  ARITH_NL_POW2_TRIVIAL_CASE_REFINE,
  //-------------------- nonlinear cad solver
  // conflict / infeasible subset obtained from cad
  ARITH_NL_CAD_CONFLICT,
  // excludes an interval for a single variable
  ARITH_NL_CAD_EXCLUDED_INTERVAL,
  //-------------------- nonlinear icp solver
  // conflict obtained from icp
  ARITH_NL_ICP_CONFLICT,
  // propagation / contraction of variable bounds from icp
  ARITH_NL_ICP_PROPAGATION,
  // ---------------------------------- end arith theory

  // ---------------------------------- arrays theory
  ARRAYS_EXT,
  ARRAYS_READ_OVER_WRITE,
  ARRAYS_READ_OVER_WRITE_1,
  ARRAYS_READ_OVER_WRITE_CONTRA,
  // (= (select (as const (Array T1 T2) x) y) x)
  ARRAYS_CONST_ARRAY_DEFAULT,
  // an internally inferred tautological equality
  ARRAYS_EQ_TAUTOLOGY,
  // ---------------------------------- end arrays theory

  // ---------------------------------- bags theory
  BAGS_NON_NEGATIVE_COUNT,
<<<<<<< HEAD
  BAGS_BAG_MAKE_DIFFERENT_ELEMENT,
  BAGS_BAG_MAKE_SAME_ELEMENT,
  BAGS_BAG_MAKE,
=======
  BAGS_MK_BAG,
>>>>>>> 5e2ee546
  BAGS_EQUALITY,
  BAGS_DISEQUALITY,
  BAGS_EMPTY,
  BAGS_UNION_DISJOINT,
  BAGS_UNION_MAX,
  BAGS_INTERSECTION_MIN,
  BAGS_DIFFERENCE_SUBTRACT,
  BAGS_DIFFERENCE_REMOVE,
  BAGS_DUPLICATE_REMOVAL,
  BAGS_MAP,
  // ---------------------------------- end bags theory

  // ---------------------------------- bitvector theory
  BV_BITBLAST_CONFLICT,
  BV_BITBLAST_INTERNAL_EAGER_LEMMA,
  BV_BITBLAST_INTERNAL_BITBLAST_LEMMA,
  BV_LAYERED_CONFLICT,
  BV_LAYERED_LEMMA,
  BV_EXTF_LEMMA,
  BV_EXTF_COLLAPSE,
  // ---------------------------------- end bitvector theory

  // ---------------------------------- datatypes theory
  // (= k t) for fresh k
  DATATYPES_PURIFY,
  // (= (C t1 ... tn) (C s1 .. sn)) => (= ti si)
  DATATYPES_UNIF,
  // ((_ is Ci) t) => (= t (Ci (sel_1 t) ... (sel_n t)))
  DATATYPES_INST,
  // (or ((_ is C1) t) V ... V ((_ is Cn) t))
  DATATYPES_SPLIT,
  // (or ((_ is Ci) t) V (not ((_ is Ci) t)))
  DATATYPES_BINARY_SPLIT,
  // (not ((_ is C1) t)) ^ ... [j] ... ^ (not ((_ is Cn) t)) => ((_ is Cj) t)
  DATATYPES_LABEL_EXH,
  // (= t (Ci t1 ... tn)) => (= (sel_j t) rewrite((sel_j (Ci t1 ... tn))))
  DATATYPES_COLLAPSE_SEL,
  // (= (Ci t1...tn) (Cj t1...tn)) => false
  DATATYPES_CLASH_CONFLICT,
  // ((_ is Ci) t) ^ (= t (Cj t1 ... tn)) => false
  DATATYPES_TESTER_CONFLICT,
  // ((_ is Ci) t) ^ ((_ is Cj) s) ^ (= t s) => false
  DATATYPES_TESTER_MERGE_CONFLICT,
  // bisimilarity for codatatypes
  DATATYPES_BISIMILAR,
  // corecursive singleton equality
  DATATYPES_REC_SINGLETON_EQ,
  // corecursive singleton equality (not (= k1 k2)) for fresh k1, k2
  DATATYPES_REC_SINGLETON_FORCE_DEQ,
  // cycle conflict for datatypes
  DATATYPES_CYCLE,
  //-------------------- datatypes size/height
  // (>= (dt.size t) 0)
  DATATYPES_SIZE_POS,
  // (=> (= (dt.height t) 0) => (and (= (dt.height (sel_1 t)) 0) .... ))
  DATATYPES_HEIGHT_ZERO,
  //-------------------- sygus extension
  // a sygus symmetry breaking lemma (or ~is-C1( t1 ) V ... V ~is-Cn( tn ) )
  // where t1 ... tn are unique shared selector chains. For details see
  // Reynolds et al CAV 2019
  DATATYPES_SYGUS_SYM_BREAK,
  // a conjecture-dependent symmetry breaking lemma, which may be used to
  // exclude constructors for variables that irrelevant for a synthesis
  // conjecture
  DATATYPES_SYGUS_CDEP_SYM_BREAK,
  // an enumerator-specific symmetry breaking lemma, which are used e.g. for
  // excluding certain kinds of constructors
  DATATYPES_SYGUS_ENUM_SYM_BREAK,
  // a simple static symmetry breaking lemma (see Reynolds et al CAV 2019)
  DATATYPES_SYGUS_SIMPLE_SYM_BREAK,
  // (dt.size t) <= N, to implement fair enumeration when sygus-fair=dt-size
  DATATYPES_SYGUS_FAIR_SIZE,
  // (dt.size t) <= N => (or ~is-C1( t1 ) V ... V ~is-Cn( tn ) ) if using
  // sygus-fair=direct
  DATATYPES_SYGUS_FAIR_SIZE_CONFLICT,
  // used for implementing variable agnostic enumeration
  DATATYPES_SYGUS_VAR_AGNOSTIC,
  // handles case the model value for a sygus term violates the size bound
  DATATYPES_SYGUS_SIZE_CORRECTION,
  // handles case the model value for a sygus term does not exist
  DATATYPES_SYGUS_VALUE_CORRECTION,
  // s <= (dt.size t), where s is a term that must be less than the current
  // size bound based on our fairness strategy. For instance, s may be
  // (dt.size e) for (each) enumerator e when multiple enumerators are present.
  DATATYPES_SYGUS_MT_BOUND,
  // (dt.size t) >= 0
  DATATYPES_SYGUS_MT_POS,
  // ---------------------------------- end datatypes theory

  //-------------------------------------- floating point theory
  // a lemma sent during TheoryFp::ppRewrite
  FP_PREPROCESS,
  // a lemma sent during TheoryFp::convertAndEquateTerm
  FP_EQUATE_TERM,
  // a lemma sent during TheoryFp::registerTerm
  FP_REGISTER_TERM,
  //-------------------------------------- end floating point theory

  //-------------------------------------- quantifiers theory
  //-------------------- types of instantiations.
  // Notice the identifiers in this section cover all the techniques used for
  // quantifier instantiation. The subcategories below are for specific lemmas
  // that are not instantiation lemmas added, per technique.
  // instantiation from E-matching
  QUANTIFIERS_INST_E_MATCHING,
  // E-matching using simple trigger implementation
  QUANTIFIERS_INST_E_MATCHING_SIMPLE,
  // E-matching using multi-triggers
  QUANTIFIERS_INST_E_MATCHING_MT,
  // E-matching using linear implementation of multi-triggers
  QUANTIFIERS_INST_E_MATCHING_MTL,
  // instantiation due to higher-order matching on top of e-matching
  QUANTIFIERS_INST_E_MATCHING_HO,
  // E-matching based on variable triggers
  QUANTIFIERS_INST_E_MATCHING_VAR_GEN,
  // conflicting instantiation from conflict-based instantiation
  QUANTIFIERS_INST_CBQI_CONFLICT,
  // propagating instantiation from conflict-based instantiation
  QUANTIFIERS_INST_CBQI_PROP,
  // instantiation from naive exhaustive instantiation in finite model finding
  QUANTIFIERS_INST_FMF_EXH,
  // instantiation from finite model finding based on its model-based algorithm
  QUANTIFIERS_INST_FMF_FMC,
  // instantiation from running exhaustive instantiation on a subdomain of
  // the quantified formula in finite model finding based on its model-based
  // algorithm
  QUANTIFIERS_INST_FMF_FMC_EXH,
  // instantiations from counterexample-guided instantiation
  QUANTIFIERS_INST_CEGQI,
  // instantiations from syntax-guided instantiation
  QUANTIFIERS_INST_SYQI,
  // instantiations from enumerative instantiation
  QUANTIFIERS_INST_ENUM,
  // instantiations from pool instantiation
  QUANTIFIERS_INST_POOL,
  //-------------------- bounded integers
  // a proxy lemma from bounded integers, used to control bounds on ground terms
  QUANTIFIERS_BINT_PROXY,
  // a proxy lemma to minimize an instantiation of non-ground terms
  QUANTIFIERS_BINT_MIN_NG,
  //-------------------- counterexample-guided instantiation
  // a counterexample lemma
  QUANTIFIERS_CEGQI_CEX,
  // an auxiliary lemma from counterexample lemma
  QUANTIFIERS_CEGQI_CEX_AUX,
  // a reduction lemma for nested quantifier elimination
  QUANTIFIERS_CEGQI_NESTED_QE,
  // G2 => G1 where G2 is a counterexample literal for a nested quantifier whose
  // counterexample literal is G1.
  QUANTIFIERS_CEGQI_CEX_DEP,
  // 0 < delta
  QUANTIFIERS_CEGQI_VTS_LB_DELTA,
  // delta < c, for positive c
  QUANTIFIERS_CEGQI_VTS_UB_DELTA,
  // infinity > c
  QUANTIFIERS_CEGQI_VTS_LB_INF,
  //-------------------- syntax-guided instantiation
  // a counterexample lemma
  QUANTIFIERS_SYQI_CEX,
  // evaluation unfolding for syntax-guided instantiation
  QUANTIFIERS_SYQI_EVAL_UNFOLD,
  //-------------------- sygus solver
  // preprocessing a sygus conjecture based on quantifier elimination, of the
  // form Q <=> Q_preprocessed
  QUANTIFIERS_SYGUS_QE_PREPROC,
  // G or ~G where G is the active guard for a sygus enumerator
  QUANTIFIERS_SYGUS_ENUM_ACTIVE_GUARD_SPLIT,
  // manual exclusion of a current solution
  QUANTIFIERS_SYGUS_EXCLUDE_CURRENT,
  // manual exclusion of a current solution for sygus-stream
  QUANTIFIERS_SYGUS_STREAM_EXCLUDE_CURRENT,
  // Q where Q was solved by a subcall to the single invocation module
  QUANTIFIERS_SYGUS_SI_SOLVED,
  // Q where Q was (trusted) solved by sampling
  QUANTIFIERS_SYGUS_SAMPLE_TRUST_SOLVED,
  // Q where Q was solved by a verification subcall
  QUANTIFIERS_SYGUS_VERIFY_SOLVED,
  // ~Q where Q is a PBE conjecture with conflicting examples
  QUANTIFIERS_SYGUS_EXAMPLE_INFER_CONTRA,
  // unif+pi symmetry breaking between multiple enumerators
  QUANTIFIERS_SYGUS_UNIF_PI_INTER_ENUM_SB,
  // unif+pi separation lemma
  QUANTIFIERS_SYGUS_UNIF_PI_SEPARATION,
  // unif+pi lemma for fairness of size of enumerators
  QUANTIFIERS_SYGUS_UNIF_PI_FAIR_SIZE,
  // unif+pi lemma for removing redundant operators
  QUANTIFIERS_SYGUS_UNIF_PI_REM_OPS,
  // symmetry breaking for enumerators
  QUANTIFIERS_SYGUS_UNIF_PI_ENUM_SB,
  // constraining terms to be in the domain of output
  QUANTIFIERS_SYGUS_UNIF_PI_DOMAIN,
  // condition exclusion from sygus unif
  QUANTIFIERS_SYGUS_UNIF_PI_COND_EXCLUDE,
  // refinement lemma from sygus unif
  QUANTIFIERS_SYGUS_UNIF_PI_REFINEMENT,
  // symmetry breaking lemma from unsat core learning algorithm initialization
  QUANTIFIERS_SYGUS_CEGIS_UCL_SYM_BREAK,
  // candidate exclusion lemma from unsat core learning algorithm
  QUANTIFIERS_SYGUS_CEGIS_UCL_EXCLUDE,
  // candidate exclusion lemma from repair constants algorithm
  QUANTIFIERS_SYGUS_REPAIR_CONST_EXCLUDE,
  // a counterexample-guided inductive synthesis refinement lemma
  QUANTIFIERS_SYGUS_CEGIS_REFINE,
  // a cegis refinement lemma found by sampling
  QUANTIFIERS_SYGUS_CEGIS_REFINE_SAMPLE,
  // a lemma based on refinement lemma evaluation
  QUANTIFIERS_SYGUS_REFINE_EVAL,
  // an evaluation unfolding lemma
  QUANTIFIERS_SYGUS_EVAL_UNFOLD,
  // candidate exclusion lemma from programming-by-examples
  QUANTIFIERS_SYGUS_PBE_EXCLUDE,
  // a lemma generated while constructing a candidate solution for PBE
  QUANTIFIERS_SYGUS_PBE_CONSTRUCT_SOL,
  //-------------------- dynamic splitting
  // a dynamic split from quantifiers
  QUANTIFIERS_DSPLIT,
  //-------------------- induction / conjecture generation
  // a split on a conjecture for inductive theorem proving
  QUANTIFIERS_CONJ_GEN_SPLIT,
  // enumeration of ground terms for inductive theorem proving
  QUANTIFIERS_CONJ_GEN_GT_ENUM,
  //-------------------- miscellaneous
  // skolemization
  QUANTIFIERS_SKOLEMIZE,
  // Q1 <=> Q2, where Q1 and Q2 are alpha equivalent
  QUANTIFIERS_REDUCE_ALPHA_EQ,
  // a higher-order match predicate lemma
  QUANTIFIERS_HO_MATCH_PRED,
  // purification of non-variable higher-order function
  QUANTIFIERS_HO_PURIFY,
  // reduction of quantifiers that don't have triggers that cover all variables
  QUANTIFIERS_PARTIAL_TRIGGER_REDUCE,
  // a purification lemma for a ground term appearing in a quantified formula,
  // used to ensure E-matching has equality information for that term
  QUANTIFIERS_GT_PURIFY,
  // when term indexing discovers disequal congruent terms in the master
  // equality engine
  QUANTIFIERS_TDB_DEQ_CONG,
  //-------------------------------------- end quantifiers theory

  // ---------------------------------- sep theory
  // ensures that pto is a function: (pto x y) ^ ~(pto z w) ^ x = z => y != w
  SEP_PTO_NEG_PROP,
  // enforces injectiveness of pto: (pto x y) ^ (pto y w) ^ x = y => y = w
  SEP_PTO_PROP,
  // introduces a label for a heap, of the form U => L, where U is an
  // unlabelled separation logic predicate and L is its labelled form
  SEP_LABEL_INTRO,
  // introduces the set constraints for a label
  SEP_LABEL_DEF,
  // lemma for sep.emp
  SEP_EMP,
  // positive reduction for sep constraint
  SEP_POS_REDUCTION,
  // negative reduction for sep constraint
  SEP_NEG_REDUCTION,
  // model-based refinement for negated star/wand
  SEP_REFINEMENT,
  // sep.nil is not in the heap
  SEP_NIL_NOT_IN_HEAP,
  // a symmetry breaking lemma
  SEP_SYM_BREAK,
  // finite witness data lemma
  SEP_WITNESS_FINITE_DATA,
  // element distinctness lemma
  SEP_DISTINCT_REF,
  // reference bound lemma
  SEP_REF_BOUND,
  // ---------------------------------- end sep theory

  // ---------------------------------- sets theory
  //-------------------- sets core solver
  // split when computing care graph
  SETS_CG_SPLIT,
  SETS_COMPREHENSION,
  SETS_DEQ,
  SETS_DOWN_CLOSURE,
  // conflict when two singleton/emptyset terms merge
  SETS_EQ_CONFLICT,
  SETS_EQ_MEM,
  SETS_EQ_MEM_CONFLICT,
  SETS_MEM_EQ,
  SETS_MEM_EQ_CONFLICT,
  SETS_PROXY,
  SETS_PROXY_SINGLETON,
  SETS_SINGLETON_EQ,
  SETS_UP_CLOSURE,
  SETS_UP_CLOSURE_2,
  SETS_UP_UNIV,
  SETS_UNIV_TYPE,
  //-------------------- sets cardinality solver
  // split on emptyset
  SETS_CARD_SPLIT_EMPTY,
  // cycle of cardinalities, hence all sets have the same
  SETS_CARD_CYCLE,
  // two sets have the same cardinality
  SETS_CARD_EQUAL,
  SETS_CARD_GRAPH_EMP,
  SETS_CARD_GRAPH_EMP_PARENT,
  SETS_CARD_GRAPH_EQ_PARENT,
  SETS_CARD_GRAPH_EQ_PARENT_2,
  SETS_CARD_GRAPH_PARENT_SINGLETON,
  // cardinality is at least the number of elements we already know
  SETS_CARD_MINIMAL,
  // negative members are part of the universe
  SETS_CARD_NEGATIVE_MEMBER,
  // all sets have non-negative cardinality
  SETS_CARD_POSITIVE,
  // the universe is a superset of every set
  SETS_CARD_UNIV_SUPERSET,
  // cardinality of the universe is at most cardinality of the type
  SETS_CARD_UNIV_TYPE,
  //-------------------- sets relations solver
  SETS_RELS_IDENTITY_DOWN,
  SETS_RELS_IDENTITY_UP,
  SETS_RELS_JOIN_COMPOSE,
  SETS_RELS_JOIN_IMAGE_DOWN,
  SETS_RELS_JOIN_IMAGE_UP,
  SETS_RELS_JOIN_SPLIT_1,
  SETS_RELS_JOIN_SPLIT_2,
  SETS_RELS_PRODUCE_COMPOSE,
  SETS_RELS_PRODUCT_SPLIT,
  SETS_RELS_TCLOSURE_FWD,
  SETS_RELS_TCLOSURE_UP,
  SETS_RELS_TRANSPOSE_EQ,
  SETS_RELS_TRANSPOSE_REV,
  SETS_RELS_TUPLE_REDUCTION,
  //-------------------------------------- end sets theory

  //-------------------------------------- strings theory
  //-------------------- base solver
  // initial normalize singular
  //   x1 = "" ^ ... ^ x_{i-1} = "" ^ x_{i+1} = "" ^ ... ^ xn = "" =>
  //   x1 ++ ... ++ xn = xi
  STRINGS_I_NORM_S,
  // initial constant merge
  //   explain_constant(x, c) => x = c
  // Above, explain_constant(x,c) is a basic explanation of why x must be equal
  // to string constant c, which is computed by taking arguments of
  // concatenation terms that are entailed to be constants. For example:
  //  ( y = "AB" ^ z = "C" ) => y ++ z = "ABC"
  STRINGS_I_CONST_MERGE,
  // initial constant conflict
  //    ( explain_constant(x, c1) ^ explain_constant(x, c2) ^ x = y) => false
  // where c1 != c2.
  STRINGS_I_CONST_CONFLICT,
  // initial normalize
  // Given two concatenation terms, this is applied when we find that they are
  // equal after e.g. removing strings that are currently empty. For example:
  //   y = "" ^ z = "" => x ++ y = z ++ x
  STRINGS_I_NORM,
  // injectivity of seq.unit
  // (seq.unit x) = (seq.unit y) => x=y, or
  // (seq.unit x) = (seq.unit c) => x=c
  STRINGS_UNIT_INJ,
  // unit constant conflict
  // (seq.unit x) = C => false if |C| != 1.
  STRINGS_UNIT_CONST_CONFLICT,
  // injectivity of seq.unit for disequality
  // (seq.unit x) != (seq.unit y) => x != y, or
  // (seq.unit x) != (seq.unit c) => x != c
  STRINGS_UNIT_INJ_DEQ,
  // A split due to cardinality
  STRINGS_CARD_SP,
  // The cardinality inference for strings, see Liang et al CAV 2014.
  STRINGS_CARDINALITY,
  //-------------------- core solver
  // A cycle in the empty string equivalence class, e.g.:
  //   x ++ y = "" => x = ""
  // This is typically not applied due to length constraints implying emptiness.
  STRINGS_I_CYCLE_E,
  // A cycle in the containment ordering.
  //   x = y ++ x => y = "" or
  //   x = y ++ z ^ y = x ++ w => z = "" ^ w = ""
  // This is typically not applied due to length constraints implying emptiness.
  STRINGS_I_CYCLE,
  // Flat form constant
  //   x = y ^ x = z ++ c ... ^ y = z ++ d => false
  // where c and d are distinct constants.
  STRINGS_F_CONST,
  // Flat form unify
  //   x = y ^ x = z ++ x' ... ^ y = z ++ y' ^ len(x') = len(y') => x' = y'
  // Notice flat form instances are similar to normal form inferences but do
  // not involve recursive explanations.
  STRINGS_F_UNIFY,
  // Flat form endpoint empty
  //   x = y ^ x = z ^ y = z ++ y' => y' = ""
  STRINGS_F_ENDPOINT_EMP,
  // Flat form endpoint equal
  //   x = y ^ x = z ++ x' ^ y = z ++ y' => x' = y'
  STRINGS_F_ENDPOINT_EQ,
  // Flat form not contained
  // x = c ^ x = y => false when rewrite( contains( y, c ) ) = false
  STRINGS_F_NCTN,
  // Normal form equality conflict
  //   x = N[x] ^ y = N[y] ^ x=y => false
  // where Rewriter::rewrite(N[x]=N[y]) = false.
  STRINGS_N_EQ_CONF,
  // Given two normal forms, infers that the remainder one of them has to be
  // empty. For example:
  //    If x1 ++ x2 = y1 and x1 = y1, then x2 = ""
  STRINGS_N_ENDPOINT_EMP,
  // Given two normal forms, infers that two components have to be the same if
  // they have the same length. For example:
  //   If x1 ++ x2 = x3 ++ x4 and len(x1) = len(x3) then x1 = x3
  STRINGS_N_UNIFY,
  // Given two normal forms, infers that the endpoints have to be the same. For
  // example:
  //   If x1 ++ x2 = x3 ++ x4 ++ x5 and x1 = x3 then x2 = x4 ++ x5
  STRINGS_N_ENDPOINT_EQ,
  // Given two normal forms with constant endpoints, infers a conflict if the
  // endpoints do not agree. For example:
  //   If "abc" ++ ... = "bc" ++ ... then conflict
  STRINGS_N_CONST,
  // infer empty, for example:
  //     (~) x = ""
  // This is inferred when we encounter an x such that x = "" rewrites to a
  // constant. This inference is used for instance when we otherwise would have
  // split on the emptiness of x but the rewriter tells us the emptiness of x
  // can be inferred.
  STRINGS_INFER_EMP,
  // string split constant propagation, for example:
  //     x = y, x = "abc", y = y1 ++ "b" ++ y2
  //       implies y1 = "a" ++ y1'
  STRINGS_SSPLIT_CST_PROP,
  // string split variable propagation, for example:
  //     x = y, x = x1 ++ x2, y = y1 ++ y2, len( x1 ) >= len( y1 )
  //       implies x1 = y1 ++ x1'
  // This is inspired by Zheng et al CAV 2015.
  STRINGS_SSPLIT_VAR_PROP,
  // length split, for example:
  //     len( x1 ) = len( y1 ) V len( x1 ) != len( y1 )
  // This is inferred when e.g. x = y, x = x1 ++ x2, y = y1 ++ y2.
  STRINGS_LEN_SPLIT,
  // length split empty, for example:
  //     z = "" V z != ""
  // This is inferred when, e.g. x = y, x = z ++ x1, y = y1 ++ z
  STRINGS_LEN_SPLIT_EMP,
  // string split constant
  //    x = y, x = "c" ++ x2, y = y1 ++ y2, y1 != ""
  //      implies y1 = "c" ++ y1'
  // This is a special case of F-Split in Figure 5 of Liang et al CAV 2014.
  STRINGS_SSPLIT_CST,
  // string split variable, for example:
  //    x = y, x = x1 ++ x2, y = y1 ++ y2
  //      implies x1 = y1 ++ x1' V y1 = x1 ++ y1'
  // This is rule F-Split in Figure 5 of Liang et al CAV 2014.
  STRINGS_SSPLIT_VAR,
  // flat form loop, for example:
  //    x = y, x = x1 ++ z, y = z ++ y2
  //      implies z = u2 ++ u1, u in ( u1 ++ u2 )*, x1 = u2 ++ u, y2 = u ++ u1
  //        for fresh u, u1, u2.
  // This is the rule F-Loop from Figure 5 of Liang et al CAV 2014.
  STRINGS_FLOOP,
  // loop conflict ???
  STRINGS_FLOOP_CONFLICT,
  // Normal form inference
  // x = y ^ z = y => x = z
  // This is applied when y is the normal form of both x and z.
  STRINGS_NORMAL_FORM,
  // Normal form not contained, same as FFROM_NCTN but for normal forms
  STRINGS_N_NCTN,
  // Length normalization
  //   x = y => len( x ) = len( y )
  // Typically applied when y is the normal form of x.
  STRINGS_LEN_NORM,
  // When x ++ x' ++ ... != "abc" ++ y' ++ ... ^ len(x) != len(y), we apply the
  // inference:
  //   x = "" v x != ""
  STRINGS_DEQ_DISL_EMP_SPLIT,
  // When x ++ x' ++ ... != "abc" ++ y' ++ ... ^ len(x) = 1, we apply the
  // inference:
  //   x = "a" v x != "a"
  STRINGS_DEQ_DISL_FIRST_CHAR_EQ_SPLIT,
  // When x ++ x' ++ ... != "abc" ++ y' ++ ... ^ len(x) != "", we apply the
  // inference:
  //   ni = x ++ x' ++ ... ^ nj = "abc" ++ y' ++ ... ^ x != "" --->
  //     x = k1 ++ k2 ^ len(k1) = 1 ^ (k1 != "a" v x = "a" ++  k2)
  STRINGS_DEQ_DISL_FIRST_CHAR_STRING_SPLIT,
  // When x ++ x' ++ ... != y ++ y' ++ ... ^ len(x) != len(y), we apply the
  // inference:
  //   ni = x ++ x' ++ ... ^ nj = y ++ y' ++ ... ^ ni != nj ^ len(x) != len(y)
  //     --->
  //       len(k1) = len(x) ^ len(k2) = len(y) ^ (y = k1 ++ k3 v x = k1 ++ k2)
  STRINGS_DEQ_DISL_STRINGS_SPLIT,
  // When x ++ x' ++ ... != y ++ y' ++ ... ^ len(x) = len(y), we apply the
  // inference:
  //   x = y v x != y
  STRINGS_DEQ_STRINGS_EQ,
  // When x ++ x' ++ ... != y ++ y' ++ ... and we do not know how the lengths
  // of x and y compare, we apply the inference:
  //   len(x) = len(y) v len(x) != len(y)
  STRINGS_DEQ_LENS_EQ,
  // When px ++ x ++ ... != py ^ len(px ++ x ++ ...) = len(py), we apply the
  // following inference that infers that the remainder of the longer normal
  // form must be empty:
  //   ni = px ++ x ++ ... ^ nj = py ^ len(ni) = len(nj) --->
  //     x = "" ^ ...
  STRINGS_DEQ_NORM_EMP,
  // When two strings are disequal s != t and the comparison of their lengths
  // is unknown, we apply the inference:
  //   len(s) != len(t) V len(s) = len(t)
  STRINGS_DEQ_LENGTH_SP,
  // Disequality extensionality
  // x != y => ( seq.len(x) != seq.len(y) or
  //             ( seq.nth(x, d) != seq.nth(y, d) ^ 0 <= d < seq.len(x) ) )
  STRINGS_DEQ_EXTENSIONALITY,
  //-------------------- codes solver
  // str.to_code( v ) = rewrite( str.to_code(c) )
  // where v is the proxy variable for c.
  STRINGS_CODE_PROXY,
  // str.code(x) = -1 V str.code(x) != str.code(y) V x = y
  STRINGS_CODE_INJ,
  //-------------------- sequence update solver
  // update over unit
  STRINGS_ARRAY_UPDATE_UNIT,
  // update over conatenation
  STRINGS_ARRAY_UPDATE_CONCAT,
  // nth over unit
  STRINGS_ARRAY_NTH_UNIT,
  // nth over conatenation
  STRINGS_ARRAY_NTH_CONCAT,
  //-------------------- regexp solver
  // regular expression normal form conflict
  //   ( x in R ^ x = y ^ rewrite((str.in_re y R)) = false ) => false
  // where y is the normal form computed for x.
  STRINGS_RE_NF_CONFLICT,
  // regular expression unfolding
  // This is a general class of inferences of the form:
  //   (x in R) => F
  // where F is formula expressing the next step of checking whether x is in
  // R.  For example:
  //   (x in (R)*) =>
  //   x = "" V x in R V ( x = x1 ++ x2 ++ x3 ^ x1 in R ^ x2 in (R)* ^ x3 in R)
  STRINGS_RE_UNFOLD_POS,
  // Same as above, for negative memberships
  STRINGS_RE_UNFOLD_NEG,
  // intersection inclusion conflict
  //   (x in R1 ^ ~ x in R2) => false  where [[includes(R2,R1)]]
  // Where includes(R2,R1) is a heuristic check for whether R2 includes R1.
  STRINGS_RE_INTER_INCLUDE,
  // intersection conflict, using regexp intersection computation
  //   (x in R1 ^ x in R2) => false   where [[intersect(R1, R2) = empty]]
  STRINGS_RE_INTER_CONF,
  // intersection inference
  //   (x in R1 ^ y in R2 ^ x = y) => (x in re.inter(R1,R2))
  STRINGS_RE_INTER_INFER,
  // regular expression delta
  //   (x = "" ^ x in R) => C
  // where "" in R holds if and only if C holds.
  STRINGS_RE_DELTA,
  // regular expression delta conflict
  //   (x = "" ^ x in R) => false
  // where R does not accept the empty string.
  STRINGS_RE_DELTA_CONF,
  // regular expression derive ???
  STRINGS_RE_DERIVE,
  //-------------------- extended function solver
  // Standard extended function inferences from context-dependent rewriting
  // produced by constant substitutions. See Reynolds et al CAV 2017. These are
  // inferences of the form:
  //   X = Y => f(X) = t   when   rewrite( f(Y) ) = t
  // where X = Y is a vector of equalities, where some of Y may be constants.
  STRINGS_EXTF,
  // Same as above, for normal form substitutions.
  STRINGS_EXTF_N,
  // Decompositions based on extended function inferences from context-dependent
  // rewriting produced by constant substitutions. This is like the above, but
  // handles cases where the inferred predicate is not necessarily an equality
  // involving f(X). For example:
  //   x = "A" ^ contains( y ++ x, "B" ) => contains( y, "B" )
  // This is generally only inferred if contains( y, "B" ) is a known term in
  // the current context.
  STRINGS_EXTF_D,
  // Same as above, for normal form substitutions.
  STRINGS_EXTF_D_N,
  // Extended function equality rewrite. This is an inference of the form:
  //   t = s => P
  // where P is a predicate implied by rewrite( t = s ).
  // Typically, t is an application of an extended function and s is a constant.
  // It is generally only inferred if P is a predicate over known terms.
  STRINGS_EXTF_EQ_REW,
  // contain transitive
  //   ( str.contains( s, t ) ^ ~contains( s, r ) ) => ~contains( t, r ).
  STRINGS_CTN_TRANS,
  // contain decompose
  //  str.contains( x, str.++( y1, ..., yn ) ) => str.contains( x, yi ) or
  //  ~str.contains( str.++( x1, ..., xn ), y ) => ~str.contains( xi, y )
  STRINGS_CTN_DECOMPOSE,
  // contain neg equal
  //   ( len( x ) = len( s ) ^ ~contains( x, s ) ) => x != s
  STRINGS_CTN_NEG_EQUAL,
  // contain positive
  //   str.contains( x, y ) => x = w1 ++ y ++ w2
  // where w1 and w2 are skolem variables.
  STRINGS_CTN_POS,
  // All reduction inferences of the form:
  //   f(x1, .., xn) = y ^ P(x1, ..., xn, y)
  // where f is an extended function, y is the purification variable for
  // f(x1, .., xn) and P is the reduction predicate for f
  // (see theory_strings_preprocess).
  STRINGS_REDUCTION,
  //-------------------- merge conflicts
  // prefix conflict
  STRINGS_PREFIX_CONFLICT,
  // arithmetic bound conflict
  STRINGS_ARITH_BOUND_CONFLICT,
  //-------------------- other
  // a lemma added during term registration for an atomic term
  STRINGS_REGISTER_TERM_ATOMIC,
  // a lemma added during term registration
  STRINGS_REGISTER_TERM,
  // a split during collect model info
  STRINGS_CMI_SPLIT,
  //-------------------------------------- end strings theory

  //-------------------------------------- uf theory
  // Clause from the uf symmetry breaker
  UF_BREAK_SYMMETRY,
  //-------------------- cardinality extension to UF
  // The inferences below are described in Reynolds' thesis 2013.
  // conflict of the form (card_T n) => (not (distinct t1 ... tn))
  UF_CARD_CLIQUE,
  // conflict of the form (not (card_T1 n1)) ^ ... (not (card_Tk nk)) ^ (card n)
  // where n1 + ... + nk >= n, where (card n) is a combined cardinality
  // constraint.
  UF_CARD_COMBINED,
  // (not (card_T n)) => (distinct t1 ... tn)
  UF_CARD_ENFORCE_NEGATIVE,
  // used to make the index terms in cardinality constraints equal
  UF_CARD_EQUIV,
  // conflict of the form (not (card_T1 n)) ^ (card_T2 m) where the cardinality
  // of T2 can be assumed to be without loss of generality larger than T1 due to
  // monotonicity reasoning (Claessen et al 2011).
  UF_CARD_MONOTONE_COMBINED,
  // conflict of the form (not (card_T n)) ^ (card_T m) where n>m
  UF_CARD_SIMPLE_CONFLICT,
  // equality split requested by cardinality solver
  //  (or (= t1 t2) (not (= t1 t2))
  // to satisfy the cardinality constraints on the type of t1, t2.
  UF_CARD_SPLIT,
  //-------------------- end cardinality extension to UF
  //-------------------- HO extension to UF
  // Encodes an n-ary application as a chain of binary HO_APPLY applications
  //   (= (f t1 ... tn) (@ (@ ... (@ f t1) ...) tn))
  UF_HO_APP_ENCODE,
  // A lemma corresponding to the definition of a skolem k used to convert
  // HO_APPLY terms to APPLY_UF terms. This is of the form:
  //   (forall x1 ... xn) (@ (@ k x1) ... xn) = t
  // where notice that t is a function whose free variables (if any) are
  // x1 ... xn.
  UF_HO_APP_CONV_SKOLEM,
  // Adds an extensionality lemma to witness that disequal functions have
  // different applications
  //   (not (= (f sk1 .. skn) (g sk1 .. skn))
  UF_HO_EXTENSIONALITY,
  //-------------------- model-construction specific part
  // These rules are necessary to ensure that we build models properly. For more
  // details see Section 3.3 of Barbosa et al. CADE'19.
  //
  // Enforces that a regular APPLY_UF term in the model is equal to its HO_APPLY
  // equivalent by adding the equality as a lemma
  //   (= (f t1 ... tn) (@ (@ ... (@ f t1) ...) tn))
  UF_HO_MODEL_APP_ENCODE,
  // Adds an extensionality lemma to witness that disequal functions have
  // different applications
  //   (not (= (f sk1 .. skn) (g sk1 .. skn))
  UF_HO_MODEL_EXTENSIONALITY,
  //-------------------- end model-construction specific part
  //-------------------- end HO extension to UF
  //-------------------------------------- end uf theory

  //-------------------------------------- unknown
  UNKNOWN
};

/**
 * Converts an inference to a string. Note: This function is also used in
 * `safe_print()`. Changing this functions name or signature will result in
 * `safe_print()` printing "<unsupported>" instead of the proper strings for
 * the enum values.
 *
 * @param i The inference
 * @return The name of the inference
 */
const char* toString(InferenceId i);

/**
 * Writes an inference name to a stream.
 *
 * @param out The stream to write to
 * @param i The inference to write to the stream
 * @return The stream
 */
std::ostream& operator<<(std::ostream& out, InferenceId i);

/** Make node from inference id */
Node mkInferenceIdNode(InferenceId i);

/** get an inference identifier from a node, return false if we fail */
bool getInferenceId(TNode n, InferenceId& i);

}  // namespace theory
}  // namespace cvc5

#endif /* CVC5__THEORY__INFERENCE_H */<|MERGE_RESOLUTION|>--- conflicted
+++ resolved
@@ -169,13 +169,7 @@
 
   // ---------------------------------- bags theory
   BAGS_NON_NEGATIVE_COUNT,
-<<<<<<< HEAD
-  BAGS_BAG_MAKE_DIFFERENT_ELEMENT,
-  BAGS_BAG_MAKE_SAME_ELEMENT,
   BAGS_BAG_MAKE,
-=======
-  BAGS_MK_BAG,
->>>>>>> 5e2ee546
   BAGS_EQUALITY,
   BAGS_DISEQUALITY,
   BAGS_EMPTY,
