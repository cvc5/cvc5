--- conflicted
+++ resolved
@@ -187,11 +187,8 @@
   BAGS_FOLD,
   BAGS_CARD,
   BAGS_CARD_EMPTY,
-<<<<<<< HEAD
-=======
   TABLES_PRODUCT_UP,
   TABLES_PRODUCT_DOWN,
->>>>>>> 39449b36
   // ---------------------------------- end bags theory
 
   // ---------------------------------- bitvector theory
