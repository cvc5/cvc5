/*********************                                                        */
/*! \file sort_inference.cpp
 ** \verbatim
 ** Top contributors (to current version):
 **   Andrew Reynolds, Paul Meng, Tim King
 ** This file is part of the CVC4 project.
 ** Copyright (c) 2009-2018 by the authors listed in the file AUTHORS
 ** in the top-level source directory) and their institutional affiliations.
 ** All rights reserved.  See the file COPYING in the top-level source
 ** directory for licensing information.\endverbatim
 **
 ** \brief Sort inference module
 **
 ** This class implements sort inference, based on a simple algorithm:
 ** First, we assume all functions and predicates have distinct uninterpreted types.
 ** One pass is made through the input assertions, while a union-find data structure
 ** maintains necessary information regarding constraints on these types.
 **/

#include "theory/sort_inference.h"

#include <vector>

#include "options/quantifiers_options.h"
#include "options/smt_options.h"
#include "options/uf_options.h"
#include "proof/proof_manager.h"
#include "theory/rewriter.h"
#include "theory/quantifiers/quant_util.h"

using namespace CVC4;
using namespace std;

namespace CVC4 {

void SortInference::UnionFind::print(const char * c){
  for( std::map< int, int >::iterator it = d_eqc.begin(); it != d_eqc.end(); ++it ){
    Trace(c) << "s_" << it->first << " = s_" << it->second << ", ";
  }
  for( unsigned i=0; i<d_deq.size(); i++ ){
    Trace(c) << "s_" << d_deq[i].first << " != s_" << d_deq[i].second << ", ";
  }
  Trace(c) << std::endl;
}
void SortInference::UnionFind::set( UnionFind& c ) {
  clear();
  for( std::map< int, int >::iterator it = c.d_eqc.begin(); it != c.d_eqc.end(); ++it ){
    d_eqc[ it->first ] = it->second;
  }
  d_deq.insert( d_deq.end(), c.d_deq.begin(), c.d_deq.end() );
}
int SortInference::UnionFind::getRepresentative( int t ){
  std::map< int, int >::iterator it = d_eqc.find( t );
  if( it==d_eqc.end() || it->second==t ){
    return t;
  }else{
    int rt = getRepresentative( it->second );
    d_eqc[t] = rt;
    return rt;
  }
}
void SortInference::UnionFind::setEqual( int t1, int t2 ){
  if( t1!=t2 ){
    int rt1 = getRepresentative( t1 );
    int rt2 = getRepresentative( t2 );
    if( rt1>rt2 ){
      d_eqc[rt1] = rt2;
    }else{
      d_eqc[rt2] = rt1;
    }
  }
}
bool SortInference::UnionFind::isValid() {
  for( unsigned i=0; i<d_deq.size(); i++ ){
    if( areEqual( d_deq[i].first, d_deq[i].second ) ){
      return false;
    }
  }
  return true;
}


void SortInference::recordSubsort( TypeNode tn, int s ){
  s = d_type_union_find.getRepresentative( s );
  if( std::find( d_sub_sorts.begin(), d_sub_sorts.end(), s )==d_sub_sorts.end() ){
    d_sub_sorts.push_back( s );
    d_type_sub_sorts[tn].push_back( s );
  }
}

void SortInference::printSort( const char* c, int t ){
  int rt = d_type_union_find.getRepresentative( t );
  if( d_type_types.find( rt )!=d_type_types.end() ){
    Trace(c) << d_type_types[rt];
  }else{
    Trace(c) << "s_" << rt;
  }
}

void SortInference::reset() {
  d_sub_sorts.clear();
  d_non_monotonic_sorts.clear();
  d_type_sub_sorts.clear();
  //reset info
  d_sortCount = 1;
  d_type_union_find.clear();
  d_type_types.clear();
  d_id_for_types.clear();
  d_op_return_types.clear();
  d_op_arg_types.clear();
  d_var_types.clear();
  //for rewriting
  d_symbol_map.clear();
  d_const_map.clear();
}

void SortInference::initialize(const std::vector<Node>& assertions)
{
  Trace("sort-inference-proc") << "Calculating sort inference..." << std::endl;
  // process all assertions
  std::map<Node, int> visited;
  for (const Node& a : assertions)
  {
    Trace("sort-inference-debug") << "Process " << a << std::endl;
    std::map<Node, Node> var_bound;
    process(a, var_bound, visited);
  }
  Trace("sort-inference-proc") << "...done" << std::endl;
  for (const std::pair<const Node, int>& rt : d_op_return_types)
  {
    Trace("sort-inference") << rt.first << " : ";
    TypeNode retTn = rt.first.getType();
    if (!d_op_arg_types[rt.first].empty())
    {
      Trace("sort-inference") << "( ";
      for (size_t i = 0; i < d_op_arg_types[rt.first].size(); i++)
      {
        recordSubsort(retTn[i], d_op_arg_types[rt.first][i]);
        printSort("sort-inference", d_op_arg_types[rt.first][i]);
        Trace("sort-inference") << " ";
      }
      Trace("sort-inference") << ") -> ";
      retTn = retTn[(int)retTn.getNumChildren() - 1];
    }
    recordSubsort(retTn, rt.second);
    printSort("sort-inference", rt.second);
    Trace("sort-inference") << std::endl;
  }
  for (std::pair<const Node, std::map<Node, int> >& vt : d_var_types)
  {
    Trace("sort-inference")
        << "Quantified formula : " << vt.first << " : " << std::endl;
    for (const Node& v : vt.first[0])
    {
      recordSubsort(v.getType(), vt.second[v]);
      printSort("sort-inference", vt.second[v]);
      Trace("sort-inference") << std::endl;
    }
    Trace("sort-inference") << std::endl;
  }

  // determine monotonicity of sorts
  Trace("sort-inference-proc")
      << "Calculating monotonicty for subsorts..." << std::endl;
  std::map<Node, std::map<int, bool> > visitedm;
  for (const Node& a : assertions)
  {
    Trace("sort-inference-debug")
        << "Process monotonicity for " << a << std::endl;
    std::map<Node, Node> var_bound;
    processMonotonic(a, true, true, var_bound, visitedm);
  }
  Trace("sort-inference-proc") << "...done" << std::endl;

  Trace("sort-inference") << "We have " << d_sub_sorts.size()
                          << " sub-sorts : " << std::endl;
  for (unsigned i = 0, size = d_sub_sorts.size(); i < size; i++)
  {
    printSort("sort-inference", d_sub_sorts[i]);
    if (d_type_types.find(d_sub_sorts[i]) != d_type_types.end())
    {
      Trace("sort-inference") << " is interpreted." << std::endl;
    }
    else if (d_non_monotonic_sorts.find(d_sub_sorts[i])
             == d_non_monotonic_sorts.end())
    {
      Trace("sort-inference") << " is monotonic." << std::endl;
    }
    else
    {
      Trace("sort-inference") << " is not monotonic." << std::endl;
    }
  }
}

Node SortInference::simplify(Node n,
                             std::map<Node, Node>& model_replace_f,
                             std::map<Node, std::map<TypeNode, Node> >& visited)
{
  Trace("sort-inference-debug") << "Simplify " << n << std::endl;
  std::map<Node, Node> var_bound;
  TypeNode tnn;
  Node ret = simplifyNode(n, var_bound, tnn, model_replace_f, visited);
  ret = theory::Rewriter::rewrite(ret);
  return ret;
}

void SortInference::getNewAssertions(std::vector<Node>& new_asserts)
{
  NodeManager* nm = NodeManager::currentNM();
  // now, ensure constants are distinct
  for (const std::pair<const TypeNode, std::map<Node, Node> >& cm : d_const_map)
  {
    std::vector<Node> consts;
    for (const std::pair<const Node, Node>& c : cm.second)
    {
      Assert(c.first.isConst());
      consts.push_back(c.second);
    }
    // add lemma enforcing introduced constants to be distinct
    if (consts.size() > 1)
    {
      Node distinct_const = nm->mkNode(kind::DISTINCT, consts);
      Trace("sort-inference-rewrite")
          << "Add the constant distinctness lemma: " << std::endl;
      Trace("sort-inference-rewrite") << "  " << distinct_const << std::endl;
      new_asserts.push_back(distinct_const);
    }
  }

  // enforce constraints based on monotonicity
  Trace("sort-inference-proc") << "Enforce monotonicity..." << std::endl;

  for (const std::pair<const TypeNode, std::vector<int> >& tss :
       d_type_sub_sorts)
  {
    int nmonSort = -1;
    unsigned nsorts = tss.second.size();
    for (unsigned i = 0; i < nsorts; i++)
    {
      if (d_non_monotonic_sorts.find(tss.second[i])
          != d_non_monotonic_sorts.end())
      {
        nmonSort = tss.second[i];
        break;
      }
    }
    if (nmonSort != -1)
    {
      std::vector<Node> injections;
      TypeNode base_tn = getOrCreateTypeForId(nmonSort, tss.first);
      for (unsigned i = 0; i < nsorts; i++)
      {
        if (tss.second[i] != nmonSort)
        {
          TypeNode new_tn = getOrCreateTypeForId(tss.second[i], tss.first);
          // make injection to nmonSort
          Node a1 = mkInjection(new_tn, base_tn);
          injections.push_back(a1);
          if (d_non_monotonic_sorts.find(tss.second[i])
              != d_non_monotonic_sorts.end())
          {
            // also must make injection from nmonSort to this
            Node a2 = mkInjection(base_tn, new_tn);
            injections.push_back(a2);
          }
        }
      }
      if (Trace.isOn("sort-inference-rewrite"))
      {
        Trace("sort-inference-rewrite")
            << "Add the following injections for " << tss.first
            << " to ensure consistency wrt non-monotonic sorts : " << std::endl;
        for (const Node& i : injections)
        {
          Trace("sort-inference-rewrite") << "   " << i << std::endl;
        }
      }
      new_asserts.insert(
          new_asserts.end(), injections.begin(), injections.end());
    }
  }
  Trace("sort-inference-proc") << "...done" << std::endl;
  // no sub-sort information is stored
  reset();
  Trace("sort-inference-debug") << "Finished sort inference" << std::endl;
}

void SortInference::computeMonotonicity(const std::vector<Node>& assertions)
{
  std::map<Node, std::map<int, bool> > visitedmt;
  Trace("sort-inference-proc")
      << "Calculating monotonicty for types..." << std::endl;
  for (const Node& a : assertions)
  {
    Trace("sort-inference-debug")
        << "Process type monotonicity for " << a << std::endl;
    std::map<Node, Node> var_bound;
    processMonotonic(a, true, true, var_bound, visitedmt, true);
  }
  Trace("sort-inference-proc") << "...done" << std::endl;
}

void SortInference::setEqual( int t1, int t2 ){
  if( t1!=t2 ){
    int rt1 = d_type_union_find.getRepresentative( t1 );
    int rt2 = d_type_union_find.getRepresentative( t2 );
    if( rt1!=rt2 ){
      Trace("sort-inference-debug") << "Set equal : ";
      printSort( "sort-inference-debug", rt1 );
      Trace("sort-inference-debug") << " ";
      printSort( "sort-inference-debug", rt2 );
      Trace("sort-inference-debug") << std::endl;
      /*
      d_type_eq_class[rt1].insert( d_type_eq_class[rt1].end(), d_type_eq_class[rt2].begin(), d_type_eq_class[rt2].end() );
      d_type_eq_class[rt2].clear();
      Trace("sort-inference-debug") << "EqClass : { ";
      for( int i=0; i<(int)d_type_eq_class[rt1].size(); i++ ){
        Trace("sort-inference-debug") << d_type_eq_class[rt1][i] << ", ";
      }
      Trace("sort-inference-debug") << "}" << std::endl;
      */
      if( rt2>rt1 ){
        //swap
        int swap = rt1;
        rt1 = rt2;
        rt2 = swap;
      }
      std::map< int, TypeNode >::iterator it1 = d_type_types.find( rt1 );
      if( it1!=d_type_types.end() ){
        if( d_type_types.find( rt2 )==d_type_types.end() ){
          d_type_types[rt2] = it1->second;
          d_type_types.erase( rt1 );
        }else{
          Trace("sort-inference-debug") << "...fail : associated with types " << d_type_types[rt1] << " and " << d_type_types[rt2] << std::endl;
          return;
        }
      }
      d_type_union_find.d_eqc[rt1] = rt2;
    }
  }
}

int SortInference::getIdForType( TypeNode tn ){
  //register the return type
  std::map< TypeNode, int >::iterator it = d_id_for_types.find( tn );
  if( it==d_id_for_types.end() ){
    int sc = d_sortCount;
    d_type_types[d_sortCount] = tn;
    d_id_for_types[tn] = d_sortCount;
    d_sortCount++;
    return sc;
  }else{
    return it->second;
  }
}

int SortInference::process( Node n, std::map< Node, Node >& var_bound, std::map< Node, int >& visited ){
  std::map< Node, int >::iterator itv = visited.find( n );
  if( itv!=visited.end() ){
    return itv->second;
  }else{
    //add to variable bindings
    bool use_new_visited = false;
    std::map< Node, int > new_visited;
    if( n.getKind()==kind::FORALL || n.getKind()==kind::EXISTS ){
      if( d_var_types.find( n )!=d_var_types.end() ){
        return getIdForType( n.getType() );
      }else{
<<<<<<< HEAD
        // apply sort inference to quantified variables
        for( size_t i=0; i<n[0].getNumChildren(); i++ ){
          TypeNode nitn = n[0][i].getType();
          if (!nitn.isSort())
          {
            // If the variable is of an interpreted sort, we assume the
            // the sort of the variable will stay the same sort.
            d_var_types[n][n[0][i]] = getIdForType(nitn);
=======
        //apply sort inference to quantified variables
        for( size_t i=0; i<n[0].getNumChildren(); i++ ){
          TypeNode nitn = n[0][i].getType();
          if( !nitn.isSort() )
          {
            // If the variable is of an interpreted sort, we assume the
            // the sort of the variable will stay the same sort.
            d_var_types[n][n[0][i]] = getIdForType( nitn );
>>>>>>> 421a0938
          }
          else
          {
            // If it is of an uninterpreted sort, infer subsorts.
            d_var_types[n][n[0][i]] = d_sortCount;
            d_sortCount++;
          }
          var_bound[ n[0][i] ] = n;
        }
      }
      use_new_visited = true;
    }

    //process children
    std::vector< Node > children;
    std::vector< int > child_types;
    for( size_t i=0; i<n.getNumChildren(); i++ ){
      bool processChild = true;
      if( n.getKind()==kind::FORALL || n.getKind()==kind::EXISTS ){
        processChild = options::userPatternsQuant()==theory::quantifiers::USER_PAT_MODE_IGNORE ? i==1 : i>=1;
      }
      if( processChild ){
        children.push_back( n[i] );
        child_types.push_back( process( n[i], var_bound, use_new_visited ? new_visited : visited ) );
      }
    }

    //remove from variable bindings
    if( n.getKind()==kind::FORALL || n.getKind()==kind::EXISTS ){
      //erase from variable bound
      for( size_t i=0; i<n[0].getNumChildren(); i++ ){
        var_bound.erase( n[0][i] );
      }
    }
    Trace("sort-inference-debug") << "...Process " << n << std::endl;

    int retType;
    if( n.getKind()==kind::EQUAL && !n[0].getType().isBoolean() ){
      Trace("sort-inference-debug") << "For equality " << n << ", set equal types from : " << n[0].getType() << " " << n[1].getType() << std::endl;
      //if original types are mixed (e.g. Int/Real), don't commit type equality in either direction
      if( n[0].getType()!=n[1].getType() ){
        //for now, assume the original types
        for( unsigned i=0; i<2; i++ ){
          int ct = getIdForType( n[i].getType() );
          setEqual( child_types[i], ct );
        }
      }else{
        //we only require that the left and right hand side must be equal
        setEqual( child_types[0], child_types[1] );
      }
      d_equality_types[n] = child_types[0];
      retType = getIdForType( n.getType() );
    }else if( n.getKind()==kind::APPLY_UF ){
      Node op = n.getOperator();
      TypeNode tn_op = op.getType();
      if( d_op_return_types.find( op )==d_op_return_types.end() ){
        if( n.getType().isBoolean() ){
          //use booleans
          d_op_return_types[op] = getIdForType( n.getType() );
        }else{
          //assign arbitrary sort for return type
          d_op_return_types[op] = d_sortCount;
          d_sortCount++;
        }
        // d_type_eq_class[d_sortCount].push_back( op );
        // assign arbitrary sort for argument types
        for( size_t i=0; i<n.getNumChildren(); i++ ){
          d_op_arg_types[op].push_back(d_sortCount);
          d_sortCount++;
        }
      }
      for( size_t i=0; i<n.getNumChildren(); i++ ){
        //the argument of the operator must match the return type of the subterm
        if( n[i].getType()!=tn_op[i] ){
          //if type mismatch, assume original types
          Trace("sort-inference-debug") << "Argument " << i << " of " << op << " " << n[i] << " has type " << n[i].getType();
          Trace("sort-inference-debug") << ", while operator arg has type " << tn_op[i] << std::endl;
          int ct1 = getIdForType( n[i].getType() );
          setEqual( child_types[i], ct1 );
          int ct2 = getIdForType( tn_op[i] );
          setEqual( d_op_arg_types[op][i], ct2 );
        }else{
          setEqual( child_types[i], d_op_arg_types[op][i] );
        }
      }
      //return type is the return type
      retType = d_op_return_types[op];
    }else{
      std::map< Node, Node >::iterator it = var_bound.find( n );
      if( it!=var_bound.end() ){
        Trace("sort-inference-debug") << n << " is a bound variable." << std::endl;
        //the return type was specified while binding
        retType = d_var_types[it->second][n];
      }else if( n.getKind() == kind::VARIABLE || n.getKind()==kind::SKOLEM ){
        Trace("sort-inference-debug") << n << " is a variable." << std::endl;
        if( d_op_return_types.find( n )==d_op_return_types.end() ){
          //assign arbitrary sort
          d_op_return_types[n] = d_sortCount;
          d_sortCount++;
          // d_type_eq_class[d_sortCount].push_back( n );
        }
        retType = d_op_return_types[n];
      }else if( n.isConst() ){
        Trace("sort-inference-debug") << n << " is a constant." << std::endl;
        //can be any type we want
        retType = d_sortCount;
        d_sortCount++;
      }else{
        Trace("sort-inference-debug") << n << " is a interpreted symbol." << std::endl;
        //it is an interpreted term
        for( size_t i=0; i<children.size(); i++ ){
          Trace("sort-inference-debug") << children[i] << " forced to have " << children[i].getType() << std::endl;
          //must enforce the actual type of the operator on the children
          int ct = getIdForType( children[i].getType() );
          setEqual( child_types[i], ct );
        }
        //return type must be the actual return type
        retType = getIdForType( n.getType() );
      }
    }
    Trace("sort-inference-debug") << "...Type( " << n << " ) = ";
    printSort("sort-inference-debug", retType );
    Trace("sort-inference-debug") << std::endl;
    visited[n] = retType;
    return retType;
  }
}

void SortInference::processMonotonic( Node n, bool pol, bool hasPol, std::map< Node, Node >& var_bound, std::map< Node, std::map< int, bool > >& visited, bool typeMode ) {
  int pindex = hasPol ? ( pol ? 1 : -1 ) : 0;
  if( visited[n].find( pindex )==visited[n].end() ){
    visited[n][pindex] = true;
    Trace("sort-inference-debug") << "...Process monotonic " << pol << " " << hasPol << " " << n << std::endl;
    if( n.getKind()==kind::FORALL ){
      //only consider variables universally if it is possible this quantified formula is asserted positively
      if( !hasPol || pol ){
        for( unsigned i=0; i<n[0].getNumChildren(); i++ ){
          var_bound[n[0][i]] = n;
        }
      }
      processMonotonic( n[1], pol, hasPol, var_bound, visited, typeMode );
      if( !hasPol || pol ){
        for( unsigned i=0; i<n[0].getNumChildren(); i++ ){
          var_bound.erase( n[0][i] );
        }
      }
      return;
    }else if( n.getKind()==kind::EQUAL ){
      if( !hasPol || pol ){
        for( unsigned i=0; i<2; i++ ){
          if( var_bound.find( n[i] )!=var_bound.end() ){
            if( !typeMode ){
              int sid = getSortId( var_bound[n[i]], n[i] );
              d_non_monotonic_sorts[sid] = true;
            }else{
              d_non_monotonic_sorts_orig[n[i].getType()] = true;
            }
            break;
          }
        }
      }
    }
    for( unsigned i=0; i<n.getNumChildren(); i++ ){
      bool npol;
      bool nhasPol;
      theory::QuantPhaseReq::getPolarity( n, i, hasPol, pol, nhasPol, npol );
      processMonotonic( n[i], npol, nhasPol, var_bound, visited, typeMode );
    }
  }
}


TypeNode SortInference::getOrCreateTypeForId( int t, TypeNode pref ){
  int rt = d_type_union_find.getRepresentative( t );
  if( d_type_types.find( rt )!=d_type_types.end() ){
    return d_type_types[rt];
  }else{
    TypeNode retType;
    // See if we can assign pref. This is an optimization for reusing an
    // uninterpreted sort as the first subsort, so that fewer symbols needed
    // to be rewritten in the sort-inferred signature. Notice we only assign
    // pref here if it is an uninterpreted sort.
    if (!pref.isNull() && d_id_for_types.find(pref) == d_id_for_types.end()
        && pref.isSort())
    {
      retType = pref;
    }else{
      //must create new type
      std::stringstream ss;
      ss << "it_" << t << "_" << pref;
      retType = NodeManager::currentNM()->mkSort( ss.str() );
    }
    Trace("sort-inference") << "-> Make type " << retType << " to correspond to ";
    printSort("sort-inference", t );
    Trace("sort-inference") << std::endl;
    d_id_for_types[ retType ] = rt;
    d_type_types[ rt ] = retType;
    return retType;
  }
}

TypeNode SortInference::getTypeForId( int t ){
  int rt = d_type_union_find.getRepresentative( t );
  if( d_type_types.find( rt )!=d_type_types.end() ){
    return d_type_types[rt];
  }else{
    return TypeNode::null();
  }
}

Node SortInference::getNewSymbol( Node old, TypeNode tn ){
  // if no sort was inferred for this node, return original
  if( tn.isNull() || tn.isComparableTo( old.getType() ) ){
    return old;
  }else if( old.isConst() ){
    //must make constant of type tn
    if( d_const_map[tn].find( old )==d_const_map[tn].end() ){
      std::stringstream ss;
      ss << "ic_" << tn << "_" << old;
      d_const_map[tn][ old ] = NodeManager::currentNM()->mkSkolem( ss.str(), tn, "constant created during sort inference" );  //use mkConst???
    }
    return d_const_map[tn][ old ];
  }else if( old.getKind()==kind::BOUND_VARIABLE ){
    std::stringstream ss;
    ss << "b_" << old;
    return NodeManager::currentNM()->mkBoundVar( ss.str(), tn );
  }else{
    std::stringstream ss;
    ss << "i_" << old;
    return NodeManager::currentNM()->mkSkolem( ss.str(), tn, "created during sort inference" );
  }
}

Node SortInference::simplifyNode(
    Node n,
    std::map<Node, Node>& var_bound,
    TypeNode tnn,
    std::map<Node, Node>& model_replace_f,
    std::map<Node, std::map<TypeNode, Node> >& visited)
{
  std::map< TypeNode, Node >::iterator itv = visited[n].find( tnn );
  if( itv!=visited[n].end() ){
    return itv->second;
  }else{
    Trace("sort-inference-debug2") << "Simplify " << n << ", type context=" << tnn << std::endl;
    std::vector< Node > children;
    std::map< Node, std::map< TypeNode, Node > > new_visited;
    bool use_new_visited = false;
    if( n.getKind()==kind::FORALL || n.getKind()==kind::EXISTS ){
      //recreate based on types of variables
      std::vector< Node > new_children;
      for( size_t i=0; i<n[0].getNumChildren(); i++ ){
        TypeNode tn = getOrCreateTypeForId( d_var_types[n][ n[0][i] ], n[0][i].getType() );
        Node v = getNewSymbol( n[0][i], tn );
        Trace("sort-inference-debug2") << "Map variable " << n[0][i] << " to " << v << std::endl;
        new_children.push_back( v );
        var_bound[ n[0][i] ] = v;
      }
      children.push_back( NodeManager::currentNM()->mkNode( n[0].getKind(), new_children ) );
      use_new_visited = true;
    }

    //process children
    if( n.getMetaKind() == kind::metakind::PARAMETERIZED ){
      children.push_back( n.getOperator() );
    }
    Node op;
    if( n.hasOperator() ){
      op = n.getOperator();
    }
    bool childChanged = false;
    TypeNode tnnc;
    for( size_t i=0; i<n.getNumChildren(); i++ ){
      bool processChild = true;
      if( n.getKind()==kind::FORALL || n.getKind()==kind::EXISTS ){
        processChild = options::userPatternsQuant()==theory::quantifiers::USER_PAT_MODE_IGNORE ? i==1 : i>=1;
      }
      if( processChild ){
        if( n.getKind()==kind::APPLY_UF ){
          Assert( d_op_arg_types.find( op )!=d_op_arg_types.end() );
          tnnc = getOrCreateTypeForId( d_op_arg_types[op][i], n[i].getType() );
          Assert( !tnnc.isNull() );
        }else if( n.getKind()==kind::EQUAL && i==0 ){
          Assert( d_equality_types.find( n )!=d_equality_types.end() );
          tnnc = getOrCreateTypeForId( d_equality_types[n], n[0].getType() );
          Assert( !tnnc.isNull() );
        }
        Node nc = simplifyNode(n[i],
                               var_bound,
                               tnnc,
                               model_replace_f,
                               use_new_visited ? new_visited : visited);
        Trace("sort-inference-debug2") << "Simplify " << i << " " << n[i] << " returned " << nc << std::endl;
        children.push_back( nc );
        childChanged = childChanged || nc!=n[i];
      }
    }

    //remove from variable bindings
    Node ret;
    if( n.getKind()==kind::FORALL || n.getKind()==kind::EXISTS ){
      //erase from variable bound
      for( size_t i=0; i<n[0].getNumChildren(); i++ ){
        Trace("sort-inference-debug2") << "Remove bound for " << n[0][i] << std::endl;
        var_bound.erase( n[0][i] );
      }
      ret = NodeManager::currentNM()->mkNode( n.getKind(), children );
    }else if( n.getKind()==kind::EQUAL ){
      TypeNode tn1 = children[0].getType();
      TypeNode tn2 = children[1].getType();
      if( !tn1.isSubtypeOf( tn2 ) && !tn2.isSubtypeOf( tn1 ) ){
        Trace("sort-inference-warn") << "Sort inference created bad equality: " << children[0] << " = " << children[1] << std::endl;
        Trace("sort-inference-warn") << "  Types : " << children[0].getType() << " " << children[1].getType() << std::endl;
        Assert( false );
      }
      ret = NodeManager::currentNM()->mkNode( kind::EQUAL, children );
    }else if( n.getKind()==kind::APPLY_UF ){
      if( d_symbol_map.find( op )==d_symbol_map.end() ){
        //make the new operator if necessary
        bool opChanged = false;
        std::vector< TypeNode > argTypes;
        for( size_t i=0; i<n.getNumChildren(); i++ ){
          TypeNode tn = getOrCreateTypeForId( d_op_arg_types[op][i], n[i].getType() );
          argTypes.push_back( tn );
          if( tn!=n[i].getType() ){
            opChanged = true;
          }
        }
        TypeNode retType = getOrCreateTypeForId( d_op_return_types[op], n.getType() );
        if( retType!=n.getType() ){
          opChanged = true;
        }
        if( opChanged ){
          std::stringstream ss;
          ss << "io_" << op;
          TypeNode typ = NodeManager::currentNM()->mkFunctionType( argTypes, retType );
          d_symbol_map[op] = NodeManager::currentNM()->mkSkolem( ss.str(), typ, "op created during sort inference" );
          Trace("setp-model") << "Function " << op << " is replaced with " << d_symbol_map[op] << std::endl;
          model_replace_f[op] = d_symbol_map[op];
        }else{
          d_symbol_map[op] = op;
        }
      }
      children[0] = d_symbol_map[op];
      // make sure all children have been given proper types
      for (size_t i = 0, size = n.getNumChildren(); i < size; i++)
      {
        TypeNode tn = children[i+1].getType();
        TypeNode tna = getTypeForId( d_op_arg_types[op][i] );
        if (!tn.isSubtypeOf(tna))
        {
          Trace("sort-inference-warn") << "Sort inference created bad child: " << n << " " << n[i] << " " << tn << " " << tna << std::endl;
          Assert( false );
        }
      }
      ret = NodeManager::currentNM()->mkNode( kind::APPLY_UF, children );
    }else{
      std::map< Node, Node >::iterator it = var_bound.find( n );
      if( it!=var_bound.end() ){
        ret = it->second;
      }else if( n.getKind() == kind::VARIABLE || n.getKind() == kind::SKOLEM ){
        if( d_symbol_map.find( n )==d_symbol_map.end() ){
          TypeNode tn = getOrCreateTypeForId( d_op_return_types[n], n.getType() );
          d_symbol_map[n] = getNewSymbol( n, tn );
        }
        ret = d_symbol_map[n];
      }else if( n.isConst() ){
        //type is determined by context
        ret = getNewSymbol( n, tnn );
      }else if( childChanged ){
        ret = NodeManager::currentNM()->mkNode( n.getKind(), children );
      }else{
        ret = n;
      }
    }
    visited[n][tnn] = ret;
    return ret;
  }
}

Node SortInference::mkInjection( TypeNode tn1, TypeNode tn2 ) {
  std::vector< TypeNode > tns;
  tns.push_back( tn1 );
  TypeNode typ = NodeManager::currentNM()->mkFunctionType( tns, tn2 );
  Node f = NodeManager::currentNM()->mkSkolem( "inj", typ, "injection for monotonicity constraint" );
  Trace("sort-inference") << "-> Make injection " << f << " from " << tn1 << " to " << tn2 << std::endl;
  Node v1 = NodeManager::currentNM()->mkBoundVar( "?x", tn1 );
  Node v2 = NodeManager::currentNM()->mkBoundVar( "?y", tn1 );
  Node ret = NodeManager::currentNM()->mkNode( kind::FORALL,
               NodeManager::currentNM()->mkNode( kind::BOUND_VAR_LIST, v1, v2 ),
               NodeManager::currentNM()->mkNode( kind::OR,
                 NodeManager::currentNM()->mkNode( kind::APPLY_UF, f, v1 ).eqNode( NodeManager::currentNM()->mkNode( kind::APPLY_UF, f, v2 ) ).negate(),
                 v1.eqNode( v2 ) ) );
  ret = theory::Rewriter::rewrite( ret );
  return ret;
}

int SortInference::getSortId( Node n ) {
  Node op = n.getKind()==kind::APPLY_UF ? n.getOperator() : n;
  if( d_op_return_types.find( op )!=d_op_return_types.end() ){
    return d_type_union_find.getRepresentative( d_op_return_types[op] );
  }else{
    return 0;
  }
}

int SortInference::getSortId( Node f, Node v ) {
  if( d_var_types.find( f )!=d_var_types.end() ){
    return d_type_union_find.getRepresentative( d_var_types[f][v] );
  }else{
    return 0;
  }
}

void SortInference::setSkolemVar( Node f, Node v, Node sk ){
  Trace("sort-inference-temp") << "Set skolem var for " << f << ", variable " << v << std::endl;
  if( isWellSortedFormula( f ) && d_var_types.find( f )==d_var_types.end() ){
    //calculate the sort for variables if not done so already
    std::map< Node, Node > var_bound;
    std::map< Node, int > visited;
    process( f, var_bound, visited );
  }
  d_op_return_types[sk] = getSortId( f, v );
  Trace("sort-inference-temp") << "Set skolem sort id for " << sk << " to " << d_op_return_types[sk] << std::endl;
}

bool SortInference::isWellSortedFormula( Node n ) {
  if( n.getType().isBoolean() && n.getKind()!=kind::APPLY_UF ){
    for( unsigned i=0; i<n.getNumChildren(); i++ ){
      if( !isWellSortedFormula( n[i] ) ){
        return false;
      }
    }
    return true;
  }else{
    return isWellSorted( n );
  }
}

bool SortInference::isWellSorted( Node n ) {
  if( getSortId( n )==0 ){
    return false;
  }else{
    if( n.getKind()==kind::APPLY_UF ){
      for( unsigned i=0; i<n.getNumChildren(); i++ ){
        int s1 = getSortId( n[i] );
        int s2 = d_type_union_find.getRepresentative( d_op_arg_types[ n.getOperator() ][i] );
        if( s1!=s2 ){
          return false;
        }
        if( !isWellSorted( n[i] ) ){
          return false;
        }
      }
    }
    return true;
  }
}

void SortInference::getSortConstraints( Node n, UnionFind& uf ) {
  if( n.getKind()==kind::APPLY_UF ){
    for( unsigned i=0; i<n.getNumChildren(); i++ ){
      getSortConstraints( n[i], uf );
      uf.setEqual( getSortId( n[i] ), d_type_union_find.getRepresentative( d_op_arg_types[ n.getOperator() ][i] ) );
    }
  }
}

bool SortInference::isMonotonic( TypeNode tn ) {
  Assert( tn.isSort() );
  return d_non_monotonic_sorts_orig.find( tn )==d_non_monotonic_sorts_orig.end();
}

}/* CVC4 namespace */<|MERGE_RESOLUTION|>--- conflicted
+++ resolved
@@ -367,16 +367,6 @@
       if( d_var_types.find( n )!=d_var_types.end() ){
         return getIdForType( n.getType() );
       }else{
-<<<<<<< HEAD
-        // apply sort inference to quantified variables
-        for( size_t i=0; i<n[0].getNumChildren(); i++ ){
-          TypeNode nitn = n[0][i].getType();
-          if (!nitn.isSort())
-          {
-            // If the variable is of an interpreted sort, we assume the
-            // the sort of the variable will stay the same sort.
-            d_var_types[n][n[0][i]] = getIdForType(nitn);
-=======
         //apply sort inference to quantified variables
         for( size_t i=0; i<n[0].getNumChildren(); i++ ){
           TypeNode nitn = n[0][i].getType();
@@ -385,7 +375,6 @@
             // If the variable is of an interpreted sort, we assume the
             // the sort of the variable will stay the same sort.
             d_var_types[n][n[0][i]] = getIdForType( nitn );
->>>>>>> 421a0938
           }
           else
           {
