/******************************************************************************
 * Top contributors (to current version):
 *   Andrew Reynolds
 *
 * This file is part of the cvc5 project.
 *
 * Copyright (c) 2009-2023 by the authors listed in the file AUTHORS
 * in the top-level source directory and their institutional affiliations.
 * All rights reserved.  See the file COPYING in the top-level source
 * directory for licensing information.
 * ****************************************************************************
 *
 * The lemma property definition
 */

#include "theory/lemma_property.h"

#include <ostream>

namespace cvc5::internal {
namespace theory {

LemmaProperty operator|(LemmaProperty lhs, LemmaProperty rhs)
{
  return static_cast<LemmaProperty>(static_cast<uint32_t>(lhs)
                                    | static_cast<uint32_t>(rhs));
}
LemmaProperty& operator|=(LemmaProperty& lhs, LemmaProperty rhs)
{
  lhs = lhs | rhs;
  return lhs;
}
LemmaProperty operator&(LemmaProperty lhs, LemmaProperty rhs)
{
  return static_cast<LemmaProperty>(static_cast<uint32_t>(lhs)
                                    & static_cast<uint32_t>(rhs));
}
LemmaProperty& operator&=(LemmaProperty& lhs, LemmaProperty rhs)
{
  lhs = lhs & rhs;
  return lhs;
}
bool isLemmaPropertyRemovable(LemmaProperty p)
{
  return (p & LemmaProperty::REMOVABLE) == LemmaProperty::REMOVABLE;
}
bool isLemmaPropertySendAtoms(LemmaProperty p)
{
  return (p & LemmaProperty::SEND_ATOMS) == LemmaProperty::SEND_ATOMS;
}
bool isLemmaPropertyNeedsJustify(LemmaProperty p)
{
  return (p & LemmaProperty::NEEDS_JUSTIFY) == LemmaProperty::NEEDS_JUSTIFY;
}
bool isLemmaPropertyInprocess(LemmaProperty p)
{
  return (p & LemmaProperty::INPROCESS) == LemmaProperty::INPROCESS;
}
bool isLemmaPropertyLocal(LemmaProperty p)
{
  return (p & LemmaProperty::LOCAL) == LemmaProperty::LOCAL;
}

bool isLemmaPropertyLocal(LemmaProperty p)
{
  return (p & LemmaProperty::LOCAL) != LemmaProperty::NONE;
}

std::ostream& operator<<(std::ostream& out, LemmaProperty p)
{
  if (p == LemmaProperty::NONE)
  {
    out << "NONE";
  }
  else
  {
    out << "{";
    if (isLemmaPropertyRemovable(p))
    {
      out << " REMOVABLE";
    }
    if (isLemmaPropertySendAtoms(p))
    {
      out << " SEND_ATOMS";
    }
    if (isLemmaPropertyNeedsJustify(p))
    {
      out << " NEEDS_JUSTIFY";
    }
<<<<<<< HEAD
=======
    if (isLemmaPropertyInprocess(p))
    {
      out << " INPROCESS";
    }
>>>>>>> deded6a5
    if (isLemmaPropertyLocal(p))
    {
      out << " LOCAL";
    }
    out << " }";
  }
  return out;
}

}  // namespace theory
}  // namespace cvc5::internal<|MERGE_RESOLUTION|>--- conflicted
+++ resolved
@@ -61,11 +61,6 @@
   return (p & LemmaProperty::LOCAL) == LemmaProperty::LOCAL;
 }
 
-bool isLemmaPropertyLocal(LemmaProperty p)
-{
-  return (p & LemmaProperty::LOCAL) != LemmaProperty::NONE;
-}
-
 std::ostream& operator<<(std::ostream& out, LemmaProperty p)
 {
   if (p == LemmaProperty::NONE)
@@ -87,13 +82,10 @@
     {
       out << " NEEDS_JUSTIFY";
     }
-<<<<<<< HEAD
-=======
     if (isLemmaPropertyInprocess(p))
     {
       out << " INPROCESS";
     }
->>>>>>> deded6a5
     if (isLemmaPropertyLocal(p))
     {
       out << " LOCAL";
