--- conflicted
+++ resolved
@@ -69,29 +69,24 @@
  public:
   /**
    * Constructor, note that state should be the official state of theory t.
-<<<<<<< HEAD
    *
    * @param t The theory this inference manager is for
    * @param state The state of the theory
    * @param pnm The proof node manager, which if non-null, enables proofs for
    * this inference manager
+   * @param name The name of the inference manager, which is used for giving 
+   * unique names for statistics,
    * @param cacheLemmas Whether all lemmas sent using this theory inference
    * manager are added to a user-context dependent cache. This means that
    * only lemmas that are unique after rewriting are sent to the theory engine
    * from this inference manager.
-=======
->>>>>>> 251bd84f
    */
   TheoryInferenceManager(Theory& t,
                          TheoryState& state,
                          ProofNodeManager* pnm,
-<<<<<<< HEAD
+                         const std::string& name,
                          bool cacheLemmas = true);
-  virtual ~TheoryInferenceManager() {}
-=======
-                         const std::string& name);
   virtual ~TheoryInferenceManager();
->>>>>>> 251bd84f
   /**
    * Set equality engine, ee is a pointer to the official equality engine
    * of theory.
