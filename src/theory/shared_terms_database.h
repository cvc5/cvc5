--- conflicted
+++ resolved
@@ -271,11 +271,7 @@
   context::UserContext* d_userContext;
   /** Equality engine */
   theory::eq::EqualityEngine* d_equalityEngine;
-<<<<<<< HEAD
-  /** Proof equality engine */
-=======
   /** Proof equality engine, if we allocated one */
->>>>>>> f2672e53
   std::unique_ptr<theory::eq::ProofEqEngine> d_pfeeAlloc;
   /** The proof equality engine we are using */
   theory::eq::ProofEqEngine* d_pfee;
