--- conflicted
+++ resolved
@@ -28,17 +28,10 @@
 /** Information about an assertion for the theories. */
 struct Assertion {
   /** The assertion expression. */
-<<<<<<< HEAD
-  Node assertion;
-
-  /** Has this assertion been preregistered with this theory. */
-  bool isPreregistered;
-=======
   const Node d_assertion;
 
   /** Has this assertion been preregistered with this theory. */
   const bool d_isPreregistered;
->>>>>>> 865d1ee4
 
   Assertion(TNode assertion, bool isPreregistered)
       : d_assertion(assertion), d_isPreregistered(isPreregistered)
