--- conflicted
+++ resolved
@@ -130,13 +130,7 @@
 
 bool TheoryEngineModelBuilder::isAssignable(TNode n)
 {
-<<<<<<< HEAD
-  if (n.getKind() == kind::SELECT || n.getKind() == kind::APPLY_SELECTOR_TOTAL
-      || n.getKind() == kind::SEQ_NTH)
-=======
-  if (n.getKind() == kind::SELECT || n.getKind() == kind::APPLY_SELECTOR
-      || n.getKind() == kind::SEQ_NTH_TOTAL || n.getKind() == kind::SEQ_NTH)
->>>>>>> 854b81c3
+  if (n.getKind() == kind::SELECT || n.getKind() == kind::APPLY_SELECTOR || n.getKind() == kind::SEQ_NTH)
   {
     // selectors are always assignable (where we guarantee that they are not
     // evaluatable here)
