/******************************************************************************
 * Top contributors (to current version):
 *   Andrew Reynolds, Clark Barrett, Aina Niemetz
 *
 * This file is part of the cvc5 project.
 *
 * Copyright (c) 2009-2024 by the authors listed in the file AUTHORS
 * in the top-level source directory and their institutional affiliations.
 * All rights reserved.  See the file COPYING in the top-level source
 * directory for licensing information.
 * ****************************************************************************
 *
 * Implementation of theory model buidler class.
 */
#include "theory/theory_model_builder.h"

#include "expr/dtype.h"
#include "expr/dtype_cons.h"
#include "expr/sort_type_size.h"
#include "options/quantifiers_options.h"
#include "options/smt_options.h"
#include "options/strings_options.h"
#include "options/theory_options.h"
#include "options/uf_options.h"
#include "smt/env.h"
#include "theory/rewriter.h"
#include "theory/uf/function_const.h"
#include "theory/uf/theory_uf_model.h"
#include "util/uninterpreted_sort_value.h"

using namespace std;
using namespace cvc5::internal::kind;
using namespace cvc5::context;

namespace cvc5::internal {
namespace theory {

TheoryEngineModelBuilder::TheoryEngineModelBuilder(Env& env) : EnvObj(env) {}

void TheoryEngineModelBuilder::Assigner::initialize(
    TypeNode tn, TypeEnumeratorProperties* tep, const std::vector<Node>& aes)
{
  d_te.reset(new TypeEnumerator(tn, tep));
  d_assignExcSet.insert(d_assignExcSet.end(), aes.begin(), aes.end());
}

Node TheoryEngineModelBuilder::Assigner::getNextAssignment()
{
  Assert(d_te != nullptr);
  Node n;
  bool success = false;
  TypeEnumerator& te = *d_te;
  // Check if we have run out of elements. This should never happen; if it
  // does we assert false and return null.
  if (te.isFinished())
  {
    Assert(false);
    return Node::null();
  }
  // must increment until we find one that is not in the assignment
  // exclusion set
  do
  {
    n = *te;
    success = std::find(d_assignExcSet.begin(), d_assignExcSet.end(), n)
              == d_assignExcSet.end();
    // increment regardless of fail or succeed, to set up the next value
    ++te;
  } while (!success);
  return n;
}

Node TheoryEngineModelBuilder::evaluateEqc(TheoryModel* m, TNode r)
{
  eq::EqClassIterator eqc_i = eq::EqClassIterator(r, m->d_equalityEngine);
  for (; !eqc_i.isFinished(); ++eqc_i)
  {
    Node n = *eqc_i;
    Trace("model-builder-debug") << "Look at term : " << n << std::endl;
    if (!isAssignable(n))
    {
      Trace("model-builder-debug") << "...try to normalize" << std::endl;
      Node normalized = normalize(m, n, true);
      Trace("model-builder-debug")
          << "...return " << normalized
          << ", isValue=" << m->isValue(normalized) << std::endl;
      if (m->isValue(normalized))
      {
        return normalized;
      }
    }
  }
  return Node::null();
}

bool TheoryEngineModelBuilder::isAssignerActive(TheoryModel* tm, Assigner& a)
{
  if (a.d_isActive)
  {
    return true;
  }
  std::vector<Node>& eset = a.d_assignExcSet;
  std::map<Node, Node>::iterator it;
  for (unsigned i = 0, size = eset.size(); i < size; i++)
  {
    // Members of exclusion set must have values, otherwise we are not yet
    // assignable.
    Node er = eset[i];
    if (tm->isValue(er))
    {
      // already processed
      continue;
    }
    // Assignable members of assignment exclusion set should be representatives
    // of their equivalence classes. This ensures we look up the constant
    // representatives for assignable members of assignment exclusion sets.
    Assert(er == tm->getRepresentative(er));
    it = d_constantReps.find(er);
    if (it == d_constantReps.end())
    {
      Trace("model-build-aes")
          << "isAssignerActive: not active due to " << er << std::endl;
      return false;
    }
    // update
    eset[i] = it->second;
  }
  Trace("model-build-aes") << "isAssignerActive: active!" << std::endl;
  a.d_isActive = true;
  return true;
}

bool TheoryEngineModelBuilder::isAssignable(TNode n)
{
  if (n.getKind() == Kind::SELECT || n.getKind() == Kind::APPLY_SELECTOR
      || n.getKind() == Kind::SEQ_NTH)
  {
    // selectors are always assignable (where we guarantee that they are not
    // evaluatable here)
    if (!logicInfo().isHigherOrder())
    {
      Assert(!n.getType().isFunction());
      return true;
    }
    else
    {
      // might be a function field
      return !n.getType().isFunction();
    }
  }
  else if (n.getKind() == Kind::FLOATINGPOINT_COMPONENT_SIGN)
  {
    // Extracting the sign of a floating-point number acts similar to a
    // selector on a datatype, i.e. if `(sign x)` wasn't assigned a value, we
    // can pick an arbitrary one. Note that the other components of a
    // floating-point number should always be assigned a value.
    return true;
  }
  else
  {
    // non-function variables, and fully applied functions
    if (!logicInfo().isHigherOrder())
    {
      // no functions exist, all functions are fully applied
      Assert(n.getKind() != Kind::HO_APPLY);
      Assert(!n.getType().isFunction());
      return n.isVar() || n.getKind() == Kind::APPLY_UF;
    }
    else
    {
      // Assert( n.getKind() != Kind::APPLY_UF );
      return (n.isVar() && !n.getType().isFunction())
             || n.getKind() == Kind::APPLY_UF
             || (n.getKind() == Kind::HO_APPLY
                 && n[0].getType().getNumChildren() == 2);
    }
  }
}

void TheoryEngineModelBuilder::addAssignableSubterms(TNode n,
                                                     TheoryModel* tm,
                                                     NodeSet& cache)
{
  if (n.isClosure())
  {
    return;
  }
  if (cache.find(n) != cache.end())
  {
    return;
  }
  if (isAssignable(n))
  {
    tm->d_equalityEngine->addTerm(n);
  }
  for (TNode::iterator child_it = n.begin(); child_it != n.end(); ++child_it)
  {
    addAssignableSubterms(*child_it, tm, cache);
  }
  cache.insert(n);
}

void TheoryEngineModelBuilder::assignConstantRep(TheoryModel* tm,
                                                 Node eqc,
                                                 Node constRep)
{
  d_constantReps[eqc] = constRep;
  Trace("model-builder") << "    Assign: Setting constant rep of " << eqc
                         << " to " << constRep << endl;
  tm->d_rep_set.setTermForRepresentative(constRep, eqc);
}

bool TheoryEngineModelBuilder::isExcludedCdtValue(
    Node val,
    std::set<Node>* repSet,
    std::map<Node, Node>& assertedReps,
    Node eqc)
{
  Trace("model-builder-debug")
      << "Is " << val << " and excluded codatatype value for " << eqc << "? "
      << std::endl;
  for (set<Node>::iterator i = repSet->begin(); i != repSet->end(); ++i)
  {
    Assert(assertedReps.find(*i) != assertedReps.end());
    Node rep = assertedReps[*i];
    Trace("model-builder-debug") << "  Rep : " << rep << std::endl;
    // check whether it is possible that rep will be assigned the same value
    // as val.
    if (isCdtValueMatch(val, rep))
    {
      return true;
    }
  }
  return false;
}

bool TheoryEngineModelBuilder::isCdtValueMatch(Node v, Node r)
{
  if (r == v)
  {
    // values equal match trivially
    return true;
  }
  else if (v.isConst() && r.isConst())
  {
    // distinct constant values do not match
    return false;
  }
  else if (r.getKind() == Kind::APPLY_CONSTRUCTOR)
  {
    if (v.getKind() != Kind::APPLY_CONSTRUCTOR)
    {
      Assert(v.getKind() == Kind::CODATATYPE_BOUND_VARIABLE);
      // v is the position of a loop. It may be possible to match, we return
      // true, which is an over-approximation of when it is unsafe to use v.
      return true;
    }
    if (v.getOperator() == r.getOperator())
    {
      for (size_t i = 0, nchild = v.getNumChildren(); i < nchild; i++)
      {
        if (!isCdtValueMatch(v[i], r[i]))
        {
          // if one child fails to match, we cannot match
          return false;
        }
      }
      return true;
    }
    // operators do not match
    return false;
  }
  else if (v.getKind() == Kind::APPLY_CONSTRUCTOR)
  {
    // v has a constructor in a position that we have yet to fill in r.
    // we are either a finite type in which case this subfield of r can be
    // assigned a default value (or otherwise would have been split on).
    // otherwise we are an infinite type and the subfield of r will be
    // chosen not to clash with the subfield of v.
    return false;
  }
  return true;
}

bool TheoryEngineModelBuilder::involvesUSort(TypeNode tn) const
{
  if (tn.isUninterpretedSort())
  {
    return true;
  }
  else if (tn.isArray())
  {
    return involvesUSort(tn.getArrayIndexType())
           || involvesUSort(tn.getArrayConstituentType());
  }
  else if (tn.isSet())
  {
    return involvesUSort(tn.getSetElementType());
  }
  else if (tn.isDatatype())
  {
    const DType& dt = tn.getDType();
    return dt.involvesUninterpretedType();
  }
  else
  {
    return false;
  }
}

bool TheoryEngineModelBuilder::isExcludedUSortValue(
    std::map<TypeNode, unsigned>& eqc_usort_count,
    Node v,
    std::map<Node, bool>& visited)
{
  Assert(v.isConst());
  if (visited.find(v) == visited.end())
  {
    visited[v] = true;
    TypeNode tn = v.getType();
    if (tn.isUninterpretedSort())
    {
      Trace("model-builder-debug") << "Is excluded usort value : " << v << " "
                                   << tn << std::endl;
      unsigned card = eqc_usort_count[tn];
      Trace("model-builder-debug") << "  Cardinality is " << card << std::endl;
      unsigned index =
          v.getConst<UninterpretedSortValue>().getIndex().toUnsignedInt();
      Trace("model-builder-debug") << "  Index is " << index << std::endl;
      return index > 0 && index >= card;
    }
    for (unsigned i = 0; i < v.getNumChildren(); i++)
    {
      if (isExcludedUSortValue(eqc_usort_count, v[i], visited))
      {
        return true;
      }
    }
  }
  return false;
}

void TheoryEngineModelBuilder::addToTypeList(
    TypeNode tn,
    std::vector<TypeNode>& type_list,
    std::unordered_set<TypeNode>& visiting)
{
  if (std::find(type_list.begin(), type_list.end(), tn) == type_list.end())
  {
    if (visiting.find(tn) == visiting.end())
    {
      visiting.insert(tn);
      /* This must make a recursive call on all types that are subterms of
       * values of the current type.
       * Note that recursive traversal here is over enumerated expressions
       * (very low expression depth). */
      if (tn.isArray())
      {
        addToTypeList(tn.getArrayIndexType(), type_list, visiting);
        addToTypeList(tn.getArrayConstituentType(), type_list, visiting);
      }
      else if (tn.isSet())
      {
        addToTypeList(tn.getSetElementType(), type_list, visiting);
      }
      else if (tn.isDatatype())
      {
        const DType& dt = tn.getDType();
        for (unsigned i = 0; i < dt.getNumConstructors(); i++)
        {
          for (unsigned j = 0; j < dt[i].getNumArgs(); j++)
          {
            TypeNode ctn = dt[i][j].getRangeType();
            addToTypeList(ctn, type_list, visiting);
          }
        }
      }
      Assert(std::find(type_list.begin(), type_list.end(), tn)
             == type_list.end());
      type_list.push_back(tn);
    }
  }
}

bool TheoryEngineModelBuilder::buildModel(TheoryModel* tm)
{
  Trace("model-builder") << "TheoryEngineModelBuilder: buildModel" << std::endl;

  Trace("model-builder")
      << "TheoryEngineModelBuilder: Preprocess build model..." << std::endl;
  // model-builder specific initialization
  if (!preProcessBuildModel(tm))
  {
    Trace("model-builder")
        << "TheoryEngineModelBuilder: fail preprocess build model."
        << std::endl;
    return false;
  }

  Trace("model-builder")
      << "TheoryEngineModelBuilder: Add assignable subterms "
         ", collect representatives and compute assignable information..."
      << std::endl;

  // type enumerator properties
  bool tepFixUSortCard = options().quantifiers.finiteModelFind;
  uint32_t tepStrAlphaCard = options().strings.stringsAlphaCard;
  TypeEnumeratorProperties tep(tepFixUSortCard, tepStrAlphaCard);

  // In the first step of model building, we do a traversal of the
  // equality engine and record the information in the following:

  // The constant representatives, per equivalence class
  d_constantReps.clear();
  // The representatives that have been asserted by theories. This includes
  // non-constant "skeletons" that have been specified by parametric theories.
  std::map<Node, Node> assertedReps;
  // A parition of the set of equivalence classes that have:
  // (1) constant representatives,
  // (2) an assigned representative specified by a theory in collectModelInfo,
  // (3) no assigned representative.
  TypeSet typeConstSet, typeRepSet, typeNoRepSet;
  // An ordered list of types, such that T1 comes before T2 if T1 is a
  // "component type" of T2, e.g. U comes before (Set U). This is only strictly
  // necessary for finite model finding + parametric types instantiated with
  // uninterpreted sorts, but is probably a good idea to do in general since it
  // leads to models with smaller term sizes. -AJR
  std::vector<TypeNode> type_list;
  // The count of equivalence classes per sort (for finite model finding).
  std::map<TypeNode, unsigned> eqc_usort_count;

  // the set of equivalence classes that are "assignable", i.e. those that have
  // an assignable expression in them (see isAssignable), and have not already
  // been assigned a constant.
  std::unordered_set<Node> assignableEqc;
  // The set of equivalence classes that are "evaluable", i.e. those that have
  // an expression in them that is not assignable, and have not already been
  // assigned a constant.
  std::unordered_set<Node> evaluableEqc;
  // Assigner objects for relevant equivalence classes that require special
  // ways of assigning values, e.g. those that take into account assignment
  // exclusion sets.
  std::map<Node, Assigner> eqcToAssigner;
  // A map from equivalence classes to the equivalence class that it shares an
  // assigner object with (all elements in the range of this map are in the
  // domain of eqcToAssigner).
  std::map<Node, Node> eqcToAssignerMaster;

  // Loop through equivalence classes of the equality engine of the model.
  eq::EqualityEngine* ee = tm->d_equalityEngine;
  NodeSet assignableCache;
  std::map<Node, Node>::iterator itm;
  eq::EqClassesIterator eqcs_i = eq::EqClassesIterator(ee);
  // should we compute assigner objects?
  bool computeAssigners = tm->hasAssignmentExclusionSets();
  // the set of exclusion sets we have processed
  std::unordered_set<Node> processedExcSet;
  for (; !eqcs_i.isFinished(); ++eqcs_i)
  {
    Node eqc = *eqcs_i;
    Trace("model-builder") << "  Processing EQC " << eqc << std::endl;
    // Information computed for each equivalence class

    // The assigned represenative and constant representative
    Node rep, constRep;
    // is constant rep a "base model value" (see TheoryModel::isBaseModelValue)
    bool constRepBaseModelValue = false;
    // A flag set to true if the current equivalence class is assignable (see
    // assignableEqc).
    bool assignable = false;
    // Set to true if the current equivalence class is evaluatable (see
    // evaluableEqc).
    bool evaluable = false;
    // Set to true if a term in the current equivalence class has been given an
    // assignment exclusion set.
    bool hasESet CVC5_UNUSED = false;
    // Set to true if we found that a term in the current equivalence class has
    // been given an assignment exclusion set, and we have not seen this term
    // as part of a previous assignment exclusion group. In other words, when
    // this flag is true we construct a new assigner object with the current
    // equivalence class as its master.
    bool foundESet = false;
    // The assignment exclusion set for the current equivalence class.
    std::vector<Node> eset;
    // The group to which this equivalence class belongs when exclusion sets
    // were assigned (see the argument group of
    // TheoryModel::getAssignmentExclusionSet).
    std::vector<Node> esetGroup;

    // Loop through terms in this EC
    eq::EqClassIterator eqc_i = eq::EqClassIterator(eqc, ee);
    for (; !eqc_i.isFinished(); ++eqc_i)
    {
      Node n = *eqc_i;
      Trace("model-builder") << "    Processing Term: " << n << endl;

      // For each term n in this equivalence class, below we register its
      // assignable subterms, compute whether it is a constant or assigned
      // representative, then if we don't have a constant representative,
      // compute information regarding how we will assign values.

      // (1) Add assignable subterms, which ensures that e.g. models for
      // uninterpreted functions take into account all subterms in the
      // equality engine of the model
      addAssignableSubterms(n, tm, assignableCache);
      // model-specific processing of the term
      tm->addTermInternal(n);

      // compute whether n is assignable
      if (!isAssignable(n))
      {
        // (2) Record constant representative or assign representative, if
        // applicable. We check if n is a value here, e.g. a term for which
        // isConst returns true, or a lambda. The latter is required only for
        // higher-order.
        if (tm->isValue(n))
        {
          // In some cases, there can be multiple terms in the same equivalence
          // class are considered values, e.g., when real algebraic numbers did
          // not simplify to rational values or real.pi was used as a model
          // value. We distinguish three kinds of model values: constants,
          // non-constant base values and non-base values, and we use them in
          // this order of preference.
          // We print a trace message if there is more than one model value in
          // the same equivalence class. We throw a debug failure if there are
          // at least two base model values in the same equivalence class that
          // do not compare equal.
          bool assignConstRep = false;
          bool isBaseValue = tm->isBaseModelValue(n);
          if (constRep.isNull())
          {
            assignConstRep = true;
          }
          else
          {
            // This is currently a trace message, as it often triggers for
            // non-linear arithmetic before the model is refined enough to
            // e.g. show transcendental function apps are not equal to rationals
            Trace("model-warn") << "Model values in the same equivalence class "
                                << constRep << " " << n << std::endl;
            if (!constRepBaseModelValue)
            {
              assignConstRep = isBaseValue;
            }
            else if (isBaseValue)
            {
              Node isEqual = rewrite(constRep.eqNode(n));
              if (isEqual.isConst() && isEqual.getConst<bool>())
              {
                assignConstRep = n.isConst();
              }
              else
              {
                Assert(false) << "Distinct base model values in the same "
                                 "equivalence class "
                              << constRep << " " << n << std::endl;
              }
            }
          }
          if (assignConstRep)
          {
            constRep = n;
            Trace("model-builder") << "    ..ConstRep( " << eqc
                                   << " ) = " << constRep << std::endl;
            constRepBaseModelValue = isBaseValue;
          }
          // if we have a constant representative, nothing else matters
          continue;
        }

        // If we don't have a constant rep, check if this is an assigned rep.
        itm = tm->d_reps.find(n);
        if (itm != tm->d_reps.end())
        {
          // Notice that this equivalence class may contain multiple terms that
          // were specified as being a representative, since e.g. datatypes may
          // assert representative for two constructor terms that are not in the
          // care graph and are merged during collectModeInfo due to equality
          // information from another theory. We overwrite the value of rep in
          // these cases here.
          rep = itm->second;
          Trace("model-builder")
              << "    ..Rep( " << eqc << " ) = " << rep << std::endl;
        }

        // (3) Finally, process assignable information
        evaluable = true;
        // expressions that are not assignable should not be given assignment
        // exclusion sets
        Assert(!tm->getAssignmentExclusionSet(n, esetGroup, eset));
        continue;
      }
      assignable = true;
      if (!computeAssigners)
      {
        // we don't compute assigners, skip
        continue;
      }
      // process the assignment exclusion set for term n
      // was it processed based on a master exclusion group (see
      // eqcToAssignerMaster)?
      if (processedExcSet.find(n) != processedExcSet.end())
      {
        // Should not have two assignment exclusion sets for the same
        // equivalence class
        Assert(!hasESet);
        Assert(eqcToAssignerMaster.find(eqc) != eqcToAssignerMaster.end());
        // already processed as a slave term
        hasESet = true;
        continue;
      }
      // was it assigned one?
      if (tm->getAssignmentExclusionSet(n, esetGroup, eset))
      {
        // Should not have two assignment exclusion sets for the same
        // equivalence class
        Assert(!hasESet);
        foundESet = true;
        hasESet = true;
      }
    }

    // finished traversing the equality engine
    TypeNode eqct = eqc.getType();
    // count the number of equivalence classes of sorts in finite model finding
    if (options().quantifiers.finiteModelFind)
    {
      if (eqct.isUninterpretedSort())
      {
        eqc_usort_count[eqct]++;
      }
    }
    // Assign representative for this equivalence class
    if (!constRep.isNull())
    {
      // Theories should not specify a rep if there is already a constant in the
      // equivalence class. However, it may be the case that the representative
      // specified by a theory may be merged with a constant based on equality
      // information from another class. Thus, rep may be non-null here.
      // Regardless, we assign constRep as the representative here.
      assignConstantRep(tm, eqc, constRep);
      typeConstSet.add(eqct, constRep);
      continue;
    }
    else if (!rep.isNull())
    {
      assertedReps[eqc] = rep;
      typeRepSet.add(eqct, eqc);
      std::unordered_set<TypeNode> visiting;
      addToTypeList(eqct, type_list, visiting);
    }
    else
    {
      typeNoRepSet.add(eqct, eqc);
      std::unordered_set<TypeNode> visiting;
      addToTypeList(eqct, type_list, visiting);
    }

    if (assignable)
    {
      assignableEqc.insert(eqc);
    }
    if (evaluable)
    {
      evaluableEqc.insert(eqc);
    }
    // If we found an assignment exclusion set, we construct a new assigner
    // object.
    if (foundESet)
    {
      // we don't accept assignment exclusion sets for evaluable eqc
      Assert(!evaluable);
      // construct the assigner
      Assigner& a = eqcToAssigner[eqc];
      // Take the representatives of each term in the assignment exclusion
      // set, which ensures we can look up their value in d_constReps later.
      std::vector<Node> aes;
      for (const Node& e : eset)
      {
        // Should only supply terms that occur in the model or constants
        // in assignment exclusion sets.
        Assert(tm->hasTerm(e) || e.isConst());
        Node er = tm->hasTerm(e) ? tm->getRepresentative(e) : e;
        aes.push_back(er);
      }
      // initialize
      a.initialize(eqc.getType(), &tep, aes);
      // all others in the group are slaves of this
      for (const Node& g : esetGroup)
      {
        Assert(isAssignable(g));
        if (!tm->hasTerm(g))
        {
          // Ignore those that aren't in the model, in the case the user
          // has supplied an assignment exclusion set to a variable not in
          // the model.
          continue;
        }
        Node gr = tm->getRepresentative(g);
        if (gr != eqc)
        {
          eqcToAssignerMaster[gr] = eqc;
          // remember that this term has been processed
          processedExcSet.insert(g);
        }
      }
    }
  }

  // Now finished initialization

  // Compute type enumerator properties. This code ensures we do not
  // enumerate terms that have uninterpreted constants that violate the
  // bounds imposed by finite model finding. For example, if finite
  // model finding insists that there are only 2 values { U1, U2 } of type U,
  // then the type enumerator for list of U should enumerate:
  //   nil, (cons U1 nil), (cons U2 nil), (cons U1 (cons U1 nil)), ...
  // instead of enumerating (cons U3 nil).
  if (options().quantifiers.finiteModelFind)
  {
    tep.d_fixed_usort_card = true;
    for (std::map<TypeNode, unsigned>::iterator it = eqc_usort_count.begin();
         it != eqc_usort_count.end();
         ++it)
    {
      Trace("model-builder") << "Fixed bound (#eqc) for " << it->first << " : "
                             << it->second << std::endl;
      tep.d_fixed_card[it->first] = Integer(it->second);
    }
    typeConstSet.setTypeEnumeratorProperties(&tep);
  }

  // Need to ensure that each EC has a constant representative.

  Trace("model-builder") << "Processing EC's..." << std::endl;

  TypeSet::iterator it;
  vector<TypeNode>::iterator type_it;
  set<Node>::iterator i, i2;
  bool changed, unassignedAssignable, assignOne = false;
  set<TypeNode> evaluableSet;

  // Double-fixed-point loop
  // Outer loop handles a special corner case (see code at end of loop for
  // details)
  for (;;)
  {
    // Inner fixed-point loop: we are trying to learn constant values for every
    // EC.  Each time through this loop, we process all of the
    // types by type and may learn some new EC values.  EC's in one type may
    // depend on EC's in another type, so we need a fixed-point loop
    // to ensure that we learn as many EC values as possible
    do
    {
      changed = false;
      unassignedAssignable = false;
      evaluableSet.clear();

      // Iterate over all types we've seen
      for (type_it = type_list.begin(); type_it != type_list.end(); ++type_it)
      {
        TypeNode t = *type_it;
        TypeNode tb = t;
        set<Node>* noRepSet = typeNoRepSet.getSet(t);

        // 1. Try to evaluate the EC's in this type
        if (noRepSet != NULL && !noRepSet->empty())
        {
          Trace("model-builder") << "  Eval phase, working on type: " << t
                                 << endl;
          bool evaluable;
          d_normalizedCache.clear();
          for (i = noRepSet->begin(); i != noRepSet->end();)
          {
            i2 = i;
            ++i;
            Trace("model-builder-debug") << "Look at eqc : " << (*i2)
                                         << std::endl;
            Node normalized;
            // only possible to normalize if we are evaluable
            evaluable = evaluableEqc.find(*i2) != evaluableEqc.end();
            if (evaluable)
            {
              normalized = evaluateEqc(tm, *i2);
            }
            if (!normalized.isNull())
            {
              Assert(tm->isValue(normalized));
              typeConstSet.add(tb, normalized);
              assignConstantRep(tm, *i2, normalized);
              Trace("model-builder") << "    Eval: Setting constant rep of "
                                     << (*i2) << " to " << normalized << endl;
              changed = true;
              noRepSet->erase(i2);
            }
            else
            {
              if (evaluable)
              {
                evaluableSet.insert(tb);
              }
              // If assignable, remember there is an equivalence class that is
              // not assigned and assignable.
              if (assignableEqc.find(*i2) != assignableEqc.end())
              {
                unassignedAssignable = true;
              }
            }
          }
        }

        // 2. Normalize any non-const representative terms for this type
        set<Node>* repSet = typeRepSet.getSet(t);
        if (repSet != NULL && !repSet->empty())
        {
          Trace("model-builder")
              << "  Normalization phase, working on type: " << t << endl;
          d_normalizedCache.clear();
          for (i = repSet->begin(); i != repSet->end();)
          {
            Assert(assertedReps.find(*i) != assertedReps.end());
            Node rep = assertedReps[*i];
            Node normalized = normalize(tm, rep, false);
            Trace("model-builder")
                << "    Normalizing rep (" << rep << "), normalized to ("
                << normalized << ")"
                << ", isValue=" << tm->isValue(normalized) << std::endl;
            if (tm->isValue(normalized))
            {
              changed = true;
              typeConstSet.add(tb, normalized);
              assignConstantRep(tm, *i, normalized);
              assertedReps.erase(*i);
              i2 = i;
              ++i;
              repSet->erase(i2);
            }
            else
            {
              if (normalized != rep)
              {
                assertedReps[*i] = normalized;
                changed = true;
              }
              ++i;
            }
          }
        }
      }
    } while (changed);

    if (!unassignedAssignable)
    {
      break;
    }

    // 3. Assign unassigned assignable EC's using type enumeration - assign a
    // value *different* from all other EC's if the type is infinite
    // Assign first value from type enumerator otherwise - for finite types, we
    // rely on polite framework to ensure that EC's that have to be
    // different are different.

    // Only make assignments on a type if:
    // 1. there are no terms that share the same base type with un-normalized
    // representatives
    // 2. there are no terms that share teh same base type that are unevaluated
    // evaluable terms
    // Alternatively, if 2 or 3 don't hold but we are in a special
    // deadlock-breaking mode where assignOne is true, go ahead and make one
    // assignment
    changed = false;
    // must iterate over the ordered type list to ensure that we do not
    // enumerate values with subterms
    //  having types that we are currently enumerating (when possible)
    //  for example, this ensures we enumerate uninterpreted sort U before (List
    //  of U) and (Array U U)
    //  however, it does not break cyclic type dependencies for mutually
    //  recursive datatypes, but this is handled
    //  by recording all subterms of enumerated values in TypeSet::addSubTerms.
    for (type_it = type_list.begin(); type_it != type_list.end(); ++type_it)
    {
      TypeNode t = *type_it;
      // continue if there are no more equivalence classes of this type to
      // assign
      std::set<Node>* noRepSetPtr = typeNoRepSet.getSet(t);
      if (noRepSetPtr == NULL)
      {
        continue;
      }
      set<Node>& noRepSet = *noRepSetPtr;
      if (noRepSet.empty())
      {
        continue;
      }

      // get properties of this type
      bool isCorecursive = false;
      if (t.isDatatype())
      {
        const DType& dt = t.getDType();
        isCorecursive =
            dt.isCodatatype()
            && (!d_env.isFiniteType(t) || dt.isRecursiveSingleton(t));
      }
#ifdef CVC5_ASSERTIONS
      bool isUSortFiniteRestricted = false;
      if (options().quantifiers.finiteModelFind)
      {
        isUSortFiniteRestricted = !t.isUninterpretedSort() && involvesUSort(t);
      }
#endif

      TypeNode tb = t;
      if (!assignOne)
      {
        set<Node>* repSet = typeRepSet.getSet(tb);
        if (repSet != NULL && !repSet->empty())
        {
          continue;
        }
        if (evaluableSet.find(tb) != evaluableSet.end())
        {
          continue;
        }
      }
      Trace("model-builder") << "  Assign phase, working on type: " << t
                             << endl;
      bool assignable, evaluable CVC5_UNUSED;
      std::map<Node, Assigner>::iterator itAssigner;
      std::map<Node, Node>::iterator itAssignerM;
      set<Node>* repSet = typeRepSet.getSet(t);
      for (i = noRepSet.begin(); i != noRepSet.end();)
      {
        i2 = i;
        ++i;
        // check whether it has an assigner object
        itAssignerM = eqcToAssignerMaster.find(*i2);
        if (itAssignerM != eqcToAssignerMaster.end())
        {
          // Take the master's assigner. Notice we don't care which order
          // equivalence classes are assigned. For instance, the master can
          // be assigned after one of its slaves.
          itAssigner = eqcToAssigner.find(itAssignerM->second);
        }
        else
        {
          itAssigner = eqcToAssigner.find(*i2);
        }
        if (itAssigner != eqcToAssigner.end())
        {
          assignable = isAssignerActive(tm, itAssigner->second);
        }
        else
        {
          assignable = assignableEqc.find(*i2) != assignableEqc.end();
        }
        evaluable = evaluableEqc.find(*i2) != evaluableEqc.end();
        Trace("model-builder-debug")
            << "    eqc " << *i2 << " is assignable=" << assignable
            << ", evaluable=" << evaluable << std::endl;
        if (assignable)
        {
          Assert(!evaluable || assignOne);
          // this assertion ensures that if we are assigning to a term of
          // Boolean type, then the term must be assignable.
          // Note we only assign to terms of Boolean type if the term occurs in
          // a singleton equivalence class; otherwise the term would have been
          // in the equivalence class of true or false and would not need
          // assigning.
          Assert(!t.isBoolean() || isAssignable(*i2));
          Node n;
          if (itAssigner != eqcToAssigner.end())
          {
            Trace("model-builder-debug")
                << "Get value from assigner for finite type..." << std::endl;
            // if it has an assigner, get the value from the assigner.
            n = itAssigner->second.getNextAssignment();
            Assert(!n.isNull());
          }
          else if (t.isUninterpretedSort() || !d_env.isFiniteType(t))
          {
            // If its interpreted as infinite, we get a fresh value that does
            // not occur in the model.
            // Note we also consider uninterpreted sorts to be infinite here
            // regardless of whether the cardinality class of t is
            // CardinalityClass::INTERPRETED_FINITE.
            // This is required because the UF solver does not explicitly
            // assign uninterpreted constants to equivalence classes in its
            // collectModelValues method. Doing so would have the same effect
            // as running the code in this case.
            bool success;
            do
            {
              Trace("model-builder-debug") << "Enumerate term of type " << t
                                           << std::endl;
              n = typeConstSet.nextTypeEnum(t);
              //--- AJR: this code checks whether n is a legal value
              Assert(!n.isNull());
              success = true;
              Trace("model-builder-debug") << "Check if excluded : " << n
                                           << std::endl;
#ifdef CVC5_ASSERTIONS
              if (isUSortFiniteRestricted)
              {
                // must not involve uninterpreted constants beyond cardinality
                // bound (which assumed to coincide with #eqc)
                // this is just an assertion now, since TypeEnumeratorProperties
                // should ensure that only legal values are enumerated wrt this
                // constraint.
                std::map<Node, bool> visited;
                success = !isExcludedUSortValue(eqc_usort_count, n, visited);
                if (!success)
                {
                  Trace("model-builder")
                      << "Excluded value for " << t << " : " << n
                      << " due to out of range uninterpreted constant."
                      << std::endl;
                }
                Assert(success);
              }
#endif
              if (success && isCorecursive)
              {
                if (repSet != NULL && !repSet->empty())
                {
                  // in the case of codatatypes, check if it is in the set of
                  // values that we cannot assign
                  success = !isExcludedCdtValue(n, repSet, assertedReps, *i2);
                  if (!success)
                  {
                    Trace("model-builder")
                        << "Excluded value : " << n
                        << " due to alpha-equivalent codatatype expression."
                        << std::endl;
                  }
                }
              }
              //---
            } while (!success);
            Assert(!n.isNull());
          }
          else
          {
            // Otherwise, we get the first value from the type enumerator.
            Trace("model-builder-debug")
                << "Get first value from finite type..." << std::endl;
            TypeEnumerator te(t);
            n = *te;
          }
          Trace("model-builder-debug") << "...got " << n << std::endl;
          assignConstantRep(tm, *i2, n);
          changed = true;
          noRepSet.erase(i2);
          if (assignOne)
          {
            assignOne = false;
            break;
          }
        }
      }
    }

    // Corner case - I'm not sure this can even happen - but it's theoretically
    // possible to have a cyclical dependency
    // in EC assignment/evaluation, e.g. EC1 = {a, b + 1}; EC2 = {b, a - 1}.  In
    // this case, neither one will get assigned because we are waiting
    // to be able to evaluate.  But we will never be able to evaluate because
    // the variables that need to be assigned are in
    // these same EC's.  In this case, repeat the whole fixed-point computation
    // with the difference that the first EC
    // that has both assignable and evaluable expressions will get assigned.
    if (!changed)
    {
      Assert(!assignOne);  // check for infinite loop!
      assignOne = true;
    }
  }

#ifdef CVC5_ASSERTIONS
  // Assert that all representatives have been converted to constants
  for (it = typeRepSet.begin(); it != typeRepSet.end(); ++it)
  {
    std::set<Node>& repSet = TypeSet::getSet(it);
    if (!repSet.empty())
    {
      Trace("model-builder") << "***Non-empty repSet, size = " << repSet.size()
                             << ", repSet = " << repSet << endl;
      Trace("model-builder-debug") << tm->getEqualityEngine()->debugPrintEqc();
      Assert(false);
    }
  }
#endif /* CVC5_ASSERTIONS */

  Trace("model-builder") << "Copy representatives to model..." << std::endl;
  tm->d_reps.clear();
  std::map<Node, Node>::iterator itMap;
  for (itMap = d_constantReps.begin(); itMap != d_constantReps.end(); ++itMap)
  {
<<<<<<< HEAD
    // mark this as the final representative
    tm->assignRepresentative(itMap->first, itMap->second, true);
=======
    // The "constant" representative is a model value, which may be a lambda
    // if higher-order. We now can go back and normalize its subterms.
    // This is necessary if we assigned a lambda value whose body contains
    // a free constant symbol that was assigned in this method.
    Node normc = itMap->second;
    if (!normc.isConst())
    {
      normc = normalize(tm, normc, true);
    }
    // mark this as the final representative
    tm->assignRepresentative(itMap->first, normc, true);
>>>>>>> d9125655
  }

  Trace("model-builder") << "Make sure ECs have reps..." << std::endl;
  // Make sure every EC has a rep
  for (itMap = assertedReps.begin(); itMap != assertedReps.end(); ++itMap)
  {
    tm->assignRepresentative(itMap->first, itMap->second, false);
  }
  for (it = typeNoRepSet.begin(); it != typeNoRepSet.end(); ++it)
  {
    set<Node>& noRepSet = TypeSet::getSet(it);
    for (const Node& node : noRepSet)
    {
      tm->assignRepresentative(node, node, false);
    }
  }

  // modelBuilder-specific initialization
  if (!processBuildModel(tm))
  {
    Trace("model-builder")
        << "TheoryEngineModelBuilder: fail process build model." << std::endl;
    return false;
  }
  Trace("model-builder") << "TheoryEngineModelBuilder: success" << std::endl;
  return true;
}

void TheoryEngineModelBuilder::postProcessModel(bool incomplete, TheoryModel* m)
{
  // if we are incomplete, there is no guarantee on the model.
  // thus, we do not check the model here.
  if (incomplete)
  {
    return;
  }
  Assert(m != nullptr);
  // debug-check the model if the checkModels() is enabled.
  if (options().smt.debugCheckModels)
  {
    debugCheckModel(m);
  }
}

void TheoryEngineModelBuilder::debugCheckModel(TheoryModel* tm)
{
  eq::EqClassesIterator eqcs_i = eq::EqClassesIterator(tm->d_equalityEngine);
  std::map<Node, Node>::iterator itMap;
  // Check that every term evaluates to its representative in the model
  for (eqcs_i = eq::EqClassesIterator(tm->d_equalityEngine);
       !eqcs_i.isFinished();
       ++eqcs_i)
  {
    // eqc is the equivalence class representative
    Node eqc = (*eqcs_i);
    // get the representative
    Node rep = tm->getRepresentative(eqc);
    if (!rep.isConst() && eqc.getType().isBoolean())
    {
      // if Boolean, it does not necessarily have a constant representative, use
      // get value instead
      rep = tm->getValue(eqc);
      AlwaysAssert(rep.isConst());
    }
    eq::EqClassIterator eqc_i = eq::EqClassIterator(eqc, tm->d_equalityEngine);
    for (; !eqc_i.isFinished(); ++eqc_i)
    {
      Node n = *eqc_i;
      static int repCheckInstance = 0;
      ++repCheckInstance;
      AlwaysAssert(rep.getType() == n.getType())
          << "Representative " << rep << " of " << n
          << " violates type constraints (" << rep.getType() << " and "
          << n.getType() << ")";
      Node val = tm->getValue(n);
      if (val != rep)
      {
        std::stringstream err;
        err << "Failed representative check:" << std::endl
            << "( " << repCheckInstance << ") "
            << "n: " << n << std::endl
            << "getValue(n): " << val << std::endl
            << "rep: " << rep << std::endl;
        if (val.isConst() && rep.isConst())
        {
          AlwaysAssert(val == rep) << err.str();
        }
        else if (rewrite(val) != rewrite(rep))
        {
          // if it does not evaluate, it is just a warning, which may be the
          // case for non-constant values, e.g. lambdas. Furthermore we only
          // throw this warning if rewriting cannot show they are equal.
          warning() << err.str();
        }
      }
    }
  }

  // builder-specific debugging
  debugModel(tm);
}

Node TheoryEngineModelBuilder::normalize(TheoryModel* m, TNode r, bool evalOnly)
{
  std::map<Node, Node>::iterator itMap = d_constantReps.find(r);
  if (itMap != d_constantReps.end())
  {
    return (*itMap).second;
  }
  NodeMap::iterator it = d_normalizedCache.find(r);
  if (it != d_normalizedCache.end())
  {
    return (*it).second;
  }
  Trace("model-builder-debug") << "do normalize on " << r << std::endl;
  Node retNode = r;
  if (r.getNumChildren() > 0)
  {
    std::vector<Node> children;
    if (r.getMetaKind() == kind::metakind::PARAMETERIZED)
    {
      children.push_back(r.getOperator());
    }
    for (size_t i = 0, nchild = r.getNumChildren(); i < nchild; ++i)
    {
      Node ri = r[i];
      bool recurse = true;
      if (!ri.isConst())
      {
        if (m->d_equalityEngine->hasTerm(ri))
        {
          itMap =
              d_constantReps.find(m->d_equalityEngine->getRepresentative(ri));
          if (itMap != d_constantReps.end())
          {
            ri = (*itMap).second;
            Trace("model-builder-debug") << i << ": const child " << ri << std::endl;
            recurse = false;
          }
          else if (!evalOnly)
          {
            recurse = false;
            Trace("model-builder-debug") << i << ": keep " << ri << std::endl;
          }
        }
        else
        {
          Trace("model-builder-debug") << i << ": no hasTerm " << ri << std::endl;
        }
        if (recurse)
        {
          ri = normalize(m, ri, evalOnly);
        }
      }
      children.push_back(ri);
    }
    retNode = nodeManager()->mkNode(r.getKind(), children);
    retNode = rewrite(retNode);
  }
  d_normalizedCache[r] = retNode;
  return retNode;
}

bool TheoryEngineModelBuilder::preProcessBuildModel(TheoryModel* m)
{
  return true;
}

bool TheoryEngineModelBuilder::processBuildModel(TheoryModel* m)
{
  if (m->areFunctionValuesEnabled())
  {
    assignFunctions(m);
  }
  return true;
}

void TheoryEngineModelBuilder::assignFunction(TheoryModel* m, Node f)
{
  Assert(!logicInfo().isHigherOrder());
  uf::UfModelTree ufmt(f);
  Node default_v;
  for (size_t i = 0; i < m->d_uf_terms[f].size(); i++)
  {
    Node un = m->d_uf_terms[f][i];
    vector<TNode> children;
    children.push_back(f);
    Trace("model-builder-debug") << "  process term : " << un << std::endl;
    for (size_t j = 0; j < un.getNumChildren(); ++j)
    {
      Node rc = m->getRepresentative(un[j]);
      Trace("model-builder-debug2") << "    get rep : " << un[j] << " returned "
                                    << rc << std::endl;
      Assert(rewrite(rc) == rc);
      children.push_back(rc);
    }
    Node simp = nodeManager()->mkNode(un.getKind(), children);
    Node v = m->getRepresentative(un);
    Trace("model-builder") << "  Setting (" << simp << ") to (" << v << ")"
                           << endl;
    ufmt.setValue(m, simp, v);
    default_v = v;
  }
  if (default_v.isNull())
  {
    // choose default value from model if none exists
    TypeEnumerator te(f.getType().getRangeType());
    default_v = (*te);
  }
  ufmt.setDefaultValue(m, default_v);
  bool condenseFuncValues = options().theory.condenseFunctionValues;
  if (condenseFuncValues)
  {
    ufmt.simplify();
  }
  std::stringstream ss;
  ss << "_arg_";
  Rewriter* r = condenseFuncValues ? d_env.getRewriter() : nullptr;
  Node val = ufmt.getFunctionValue(ss.str(), r);
  Trace("model-builder-debug") << "...assign via function" << std::endl;
  m->assignFunctionDefinition(f, val);
  // ufmt.debugPrint( std::cout, m );
}

void TheoryEngineModelBuilder::assignHoFunction(TheoryModel* m, Node f)
{
  Assert(logicInfo().isHigherOrder());
  TypeNode type = f.getType();
  std::vector<TypeNode> argTypes = type.getArgTypes();
  std::vector<Node> args;
  std::vector<TNode> apply_args;
  for (unsigned i = 0; i < argTypes.size(); i++)
  {
    Node v = nodeManager()->mkBoundVar(argTypes[i]);
    args.push_back(v);
    if (i > 0)
    {
      apply_args.push_back(v);
    }
  }
  // start with the base return value (currently we use the same default value
  // for all functions)
  TypeEnumerator te(type.getRangeType());
  Node curr = (*te);
  std::map<Node, std::vector<Node> >::iterator itht = m->d_ho_uf_terms.find(f);
  if (itht != m->d_ho_uf_terms.end())
  {
    for (size_t i = 0; i < itht->second.size(); i++)
    {
      Node hn = itht->second[i];
      Trace("model-builder-debug") << "    process : " << hn << std::endl;
      Assert(hn.getKind() == Kind::HO_APPLY);
      Assert(m->areEqual(hn[0], f));
      Node hni = m->getRepresentative(hn[1]);
      Trace("model-builder-debug2")
          << "      get rep : " << hn[1] << " returned " << hni << std::endl;
      Assert(hni.getType() == args[0].getType());
      hni = rewrite(args[0].eqNode(hni));
      Node hnv = m->getRepresentative(hn);
      Trace("model-builder-debug2") << "      get rep val : " << hn
                                    << " returned " << hnv << std::endl;
      // hnv is expected to be constant but may not be the case if e.g. a non-trivial
      // lambda is given as argument to this function.
      if (!apply_args.empty())
      {
        // Convert to lambda, which is necessary if hnv is a function array
        // constant.
        hnv = uf::FunctionConst::toLambda(hnv);
        Assert(!hnv.isNull() && hnv.getKind() == Kind::LAMBDA
               && hnv[0].getNumChildren() + 1 == args.size());
        std::vector<TNode> largs;
        for (unsigned j = 0; j < hnv[0].getNumChildren(); j++)
        {
          largs.push_back(hnv[0][j]);
        }
        Assert(largs.size() == apply_args.size());
        hnv = hnv[1].substitute(
            largs.begin(), largs.end(), apply_args.begin(), apply_args.end());
        hnv = rewrite(hnv);
      }
      Assert(hnv.getType() == curr.getType());
      curr = nodeManager()->mkNode(Kind::ITE, hni, hnv, curr);
    }
  }
  Node val = nodeManager()->mkNode(
      Kind::LAMBDA, nodeManager()->mkNode(Kind::BOUND_VAR_LIST, args), curr);
  Trace("model-builder-debug") << "...assign via ho function" << std::endl;
  m->assignFunctionDefinition(f, val);
}

void TheoryEngineModelBuilder::assignFunctions(TheoryModel* m)
{
  if (!options().theory.assignFunctionValues)
  {
    return;
  }
  Trace("model-builder") << "Assigning function values..." << std::endl;
  std::vector<Node> funcs_to_assign = m->getFunctionsToAssign();

  if (logicInfo().isHigherOrder())
  {
    // sort based on type size if higher-order
    Trace("model-builder") << "Sort functions by type..." << std::endl;
    SortTypeSize sts;
    std::sort(funcs_to_assign.begin(), funcs_to_assign.end(), sts);
  }

  if (TraceIsOn("model-builder"))
  {
    Trace("model-builder") << "...have " << funcs_to_assign.size()
                           << " functions to assign:" << std::endl;
    for (unsigned k = 0; k < funcs_to_assign.size(); k++)
    {
      Node f = funcs_to_assign[k];
      Trace("model-builder") << "  [" << k << "] : " << f << " : "
                             << f.getType() << std::endl;
    }
  }

  // construct function values
  for (unsigned k = 0; k < funcs_to_assign.size(); k++)
  {
    Node f = funcs_to_assign[k];
    Trace("model-builder") << "  Function #" << k << " is " << f << std::endl;
    if (!logicInfo().isHigherOrder())
    {
      Trace("model-builder") << "  Assign function value for " << f
                             << " based on APPLY_UF" << std::endl;
      assignFunction(m, f);
    }
    else
    {
      Trace("model-builder") << "  Assign function value for " << f
                             << " based on curried HO_APPLY" << std::endl;
      assignHoFunction(m, f);
    }
  }
  Trace("model-builder") << "Finished assigning function values." << std::endl;
}

}  // namespace theory
}  // namespace cvc5::internal<|MERGE_RESOLUTION|>--- conflicted
+++ resolved
@@ -1096,10 +1096,6 @@
   std::map<Node, Node>::iterator itMap;
   for (itMap = d_constantReps.begin(); itMap != d_constantReps.end(); ++itMap)
   {
-<<<<<<< HEAD
-    // mark this as the final representative
-    tm->assignRepresentative(itMap->first, itMap->second, true);
-=======
     // The "constant" representative is a model value, which may be a lambda
     // if higher-order. We now can go back and normalize its subterms.
     // This is necessary if we assigned a lambda value whose body contains
@@ -1111,7 +1107,6 @@
     }
     // mark this as the final representative
     tm->assignRepresentative(itMap->first, normc, true);
->>>>>>> d9125655
   }
 
   Trace("model-builder") << "Make sure ECs have reps..." << std::endl;
