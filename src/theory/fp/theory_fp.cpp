/*********************                                                        */
/*! \file theory_fp.cpp
 ** \verbatim
 ** Top contributors (to current version):
 **   Martin Brain, Andrew Reynolds, Andres Noetzli
 ** This file is part of the CVC4 project.
 ** Copyright (c) 2009-2020 by the authors listed in the file AUTHORS
 ** in the top-level source directory and their institutional affiliations.
 ** All rights reserved.  See the file COPYING in the top-level source
 ** directory for licensing information.\endverbatim
 **
 ** \brief [[ Add one-line brief description here ]]
 **
 ** [[ Add lengthier description here ]]
 ** \todo document this file
 **/

#include "theory/fp/theory_fp.h"

#include <set>
#include <stack>
#include <unordered_set>
#include <vector>

#include "options/fp_options.h"
#include "theory/fp/fp_converter.h"
#include "theory/fp/theory_fp_rewriter.h"
#include "theory/rewriter.h"
#include "theory/theory_model.h"

using namespace std;

namespace CVC4 {
namespace theory {
namespace fp {

namespace removeToFPGeneric {

Node removeToFPGeneric(TNode node) {
  Assert(node.getKind() == kind::FLOATINGPOINT_TO_FP_GENERIC);

  FloatingPointToFPGeneric info =
      node.getOperator().getConst<FloatingPointToFPGeneric>();

  size_t children = node.getNumChildren();

  Node op;
  NodeManager *nm = NodeManager::currentNM();

  if (children == 1) {
    op = nm->mkConst(FloatingPointToFPIEEEBitVector(info));
    return nm->mkNode(op, node[0]);

  } else {
    Assert(children == 2);
    Assert(node[0].getType().isRoundingMode());

    TypeNode t = node[1].getType();

    if (t.isFloatingPoint()) {
      op = nm->mkConst(FloatingPointToFPFloatingPoint(info));
    } else if (t.isReal()) {
      op = nm->mkConst(FloatingPointToFPReal(info));
    } else if (t.isBitVector()) {
      op = nm->mkConst(FloatingPointToFPSignedBitVector(info));
    } else {
      throw TypeCheckingExceptionPrivate(
          node,
          "cannot rewrite to_fp generic due to incorrect type of second "
          "argument");
    }

    return nm->mkNode(op, node[0], node[1]);
  }

  Unreachable() << "to_fp generic not rewritten";
}
}  // namespace removeToFPGeneric

namespace helper {
Node buildConjunct(const std::vector<TNode> &assumptions) {
  if (assumptions.size() == 0) {
    return NodeManager::currentNM()->mkConst<bool>(true);

  } else if (assumptions.size() == 1) {
    return assumptions[0];

  } else {
    // \todo see bv::utils::flattenAnd

    NodeBuilder<> conjunction(kind::AND);
    for (std::vector<TNode>::const_iterator it = assumptions.begin();
         it != assumptions.end(); ++it) {
      conjunction << *it;
    }

    return conjunction;
  }
}
}  // namespace helper

/** Constructs a new instance of TheoryFp w.r.t. the provided contexts. */
TheoryFp::TheoryFp(context::Context* c,
                   context::UserContext* u,
                   OutputChannel& out,
                   Valuation valuation,
                   const LogicInfo& logicInfo,
                   ProofNodeManager* pnm)
    : Theory(THEORY_FP, c, u, out, valuation, logicInfo, pnm),
      d_notification(*this),
      d_registeredTerms(u),
      d_conv(new FpConverter(u)),
      d_expansionRequested(false),
      d_conflictNode(c, Node::null()),
      d_minMap(u),
      d_maxMap(u),
      d_toUBVMap(u),
      d_toSBVMap(u),
      d_toRealMap(u),
      d_realToFloatMap(u),
      d_floatToRealMap(u),
      d_abstractionMap(u),
      d_state(c, u, valuation)
{
  // indicate we are using the default theory state object
  d_theoryState = &d_state;
} /* TheoryFp::TheoryFp() */

TheoryRewriter* TheoryFp::getTheoryRewriter() { return &d_rewriter; }

bool TheoryFp::needsEqualityEngine(EeSetupInfo& esi)
{
  esi.d_notify = &d_notification;
  esi.d_name = "theory::fp::ee";
  return true;
}

void TheoryFp::finishInit()
{
  Assert(d_equalityEngine != nullptr);
  // Kinds that are to be handled in the congruence closure

  d_equalityEngine->addFunctionKind(kind::FLOATINGPOINT_ABS);
  d_equalityEngine->addFunctionKind(kind::FLOATINGPOINT_NEG);
  d_equalityEngine->addFunctionKind(kind::FLOATINGPOINT_PLUS);
  // d_equalityEngine->addFunctionKind(kind::FLOATINGPOINT_SUB); // Removed
  d_equalityEngine->addFunctionKind(kind::FLOATINGPOINT_MULT);
  d_equalityEngine->addFunctionKind(kind::FLOATINGPOINT_DIV);
  d_equalityEngine->addFunctionKind(kind::FLOATINGPOINT_FMA);
  d_equalityEngine->addFunctionKind(kind::FLOATINGPOINT_SQRT);
  d_equalityEngine->addFunctionKind(kind::FLOATINGPOINT_REM);
  d_equalityEngine->addFunctionKind(kind::FLOATINGPOINT_RTI);
  // d_equalityEngine->addFunctionKind(kind::FLOATINGPOINT_MIN); // Removed
  // d_equalityEngine->addFunctionKind(kind::FLOATINGPOINT_MAX); // Removed
  d_equalityEngine->addFunctionKind(kind::FLOATINGPOINT_MIN_TOTAL);
  d_equalityEngine->addFunctionKind(kind::FLOATINGPOINT_MAX_TOTAL);

  // d_equalityEngine->addFunctionKind(kind::FLOATINGPOINT_EQ); // Removed
  d_equalityEngine->addFunctionKind(kind::FLOATINGPOINT_LEQ);
  d_equalityEngine->addFunctionKind(kind::FLOATINGPOINT_LT);
  // d_equalityEngine->addFunctionKind(kind::FLOATINGPOINT_GEQ); // Removed
  // d_equalityEngine->addFunctionKind(kind::FLOATINGPOINT_GT); // Removed
  d_equalityEngine->addFunctionKind(kind::FLOATINGPOINT_ISN);
  d_equalityEngine->addFunctionKind(kind::FLOATINGPOINT_ISSN);
  d_equalityEngine->addFunctionKind(kind::FLOATINGPOINT_ISZ);
  d_equalityEngine->addFunctionKind(kind::FLOATINGPOINT_ISINF);
  d_equalityEngine->addFunctionKind(kind::FLOATINGPOINT_ISNAN);
  d_equalityEngine->addFunctionKind(kind::FLOATINGPOINT_ISNEG);
  d_equalityEngine->addFunctionKind(kind::FLOATINGPOINT_ISPOS);

  d_equalityEngine->addFunctionKind(kind::FLOATINGPOINT_TO_FP_IEEE_BITVECTOR);
  d_equalityEngine->addFunctionKind(kind::FLOATINGPOINT_TO_FP_FLOATINGPOINT);
  d_equalityEngine->addFunctionKind(kind::FLOATINGPOINT_TO_FP_REAL);
  d_equalityEngine->addFunctionKind(kind::FLOATINGPOINT_TO_FP_SIGNED_BITVECTOR);
  d_equalityEngine->addFunctionKind(
      kind::FLOATINGPOINT_TO_FP_UNSIGNED_BITVECTOR);
  // d_equalityEngine->addFunctionKind(kind::FLOATINGPOINT_TO_FP_GENERIC); //
  // Needed in parsing, should be rewritten away

  // d_equalityEngine->addFunctionKind(kind::FLOATINGPOINT_TO_UBV); // Removed
  // d_equalityEngine->addFunctionKind(kind::FLOATINGPOINT_TO_SBV); // Removed
  // d_equalityEngine->addFunctionKind(kind::FLOATINGPOINT_TO_REAL); // Removed
  d_equalityEngine->addFunctionKind(kind::FLOATINGPOINT_TO_UBV_TOTAL);
  d_equalityEngine->addFunctionKind(kind::FLOATINGPOINT_TO_SBV_TOTAL);
  d_equalityEngine->addFunctionKind(kind::FLOATINGPOINT_TO_REAL_TOTAL);

  d_equalityEngine->addFunctionKind(kind::FLOATINGPOINT_COMPONENT_NAN);
  d_equalityEngine->addFunctionKind(kind::FLOATINGPOINT_COMPONENT_INF);
  d_equalityEngine->addFunctionKind(kind::FLOATINGPOINT_COMPONENT_ZERO);
  d_equalityEngine->addFunctionKind(kind::FLOATINGPOINT_COMPONENT_SIGN);
  d_equalityEngine->addFunctionKind(kind::FLOATINGPOINT_COMPONENT_EXPONENT);
  d_equalityEngine->addFunctionKind(kind::FLOATINGPOINT_COMPONENT_SIGNIFICAND);
  d_equalityEngine->addFunctionKind(kind::ROUNDINGMODE_BITBLAST);
}

Node TheoryFp::minUF(Node node) {
  Assert(node.getKind() == kind::FLOATINGPOINT_MIN);
  TypeNode t(node.getType());
  Assert(t.getKind() == kind::FLOATINGPOINT_TYPE);

  NodeManager *nm = NodeManager::currentNM();
  ComparisonUFMap::const_iterator i(d_minMap.find(t));

  Node fun;
  if (i == d_minMap.end()) {
    std::vector<TypeNode> args(2);
    args[0] = t;
    args[1] = t;
    fun = nm->mkSkolem("floatingpoint_min_zero_case",
                       nm->mkFunctionType(args,
#ifdef SYMFPUPROPISBOOL
                                          nm->booleanType()
#else
                                          nm->mkBitVectorType(1U)
#endif
                                              ),
                       "floatingpoint_min_zero_case",
                       NodeManager::SKOLEM_EXACT_NAME);
    d_minMap.insert(t, fun);
  } else {
    fun = (*i).second;
  }
  return nm->mkNode(kind::APPLY_UF, fun, node[1],
                    node[0]);  // Application reverses the order or arguments
}

Node TheoryFp::maxUF(Node node) {
  Assert(node.getKind() == kind::FLOATINGPOINT_MAX);
  TypeNode t(node.getType());
  Assert(t.getKind() == kind::FLOATINGPOINT_TYPE);

  NodeManager *nm = NodeManager::currentNM();
  ComparisonUFMap::const_iterator i(d_maxMap.find(t));

  Node fun;
  if (i == d_maxMap.end()) {
    std::vector<TypeNode> args(2);
    args[0] = t;
    args[1] = t;
    fun = nm->mkSkolem("floatingpoint_max_zero_case",
                       nm->mkFunctionType(args,
#ifdef SYMFPUPROPISBOOL
                                          nm->booleanType()
#else
                                          nm->mkBitVectorType(1U)
#endif
                                              ),
                       "floatingpoint_max_zero_case",
                       NodeManager::SKOLEM_EXACT_NAME);
    d_maxMap.insert(t, fun);
  } else {
    fun = (*i).second;
  }
  return nm->mkNode(kind::APPLY_UF, fun, node[1], node[0]);
}

Node TheoryFp::toUBVUF(Node node) {
  Assert(node.getKind() == kind::FLOATINGPOINT_TO_UBV);

  TypeNode target(node.getType());
  Assert(target.getKind() == kind::BITVECTOR_TYPE);

  TypeNode source(node[1].getType());
  Assert(source.getKind() == kind::FLOATINGPOINT_TYPE);

  std::pair<TypeNode, TypeNode> p(source, target);
  NodeManager *nm = NodeManager::currentNM();
  ConversionUFMap::const_iterator i(d_toUBVMap.find(p));

  Node fun;
  if (i == d_toUBVMap.end()) {
    std::vector<TypeNode> args(2);
    args[0] = nm->roundingModeType();
    args[1] = source;
    fun = nm->mkSkolem("floatingpoint_to_ubv_out_of_range_case",
                       nm->mkFunctionType(args, target),
                       "floatingpoint_to_ubv_out_of_range_case",
                       NodeManager::SKOLEM_EXACT_NAME);
    d_toUBVMap.insert(p, fun);
  } else {
    fun = (*i).second;
  }
  return nm->mkNode(kind::APPLY_UF, fun, node[0], node[1]);
}

Node TheoryFp::toSBVUF(Node node) {
  Assert(node.getKind() == kind::FLOATINGPOINT_TO_SBV);

  TypeNode target(node.getType());
  Assert(target.getKind() == kind::BITVECTOR_TYPE);

  TypeNode source(node[1].getType());
  Assert(source.getKind() == kind::FLOATINGPOINT_TYPE);

  std::pair<TypeNode, TypeNode> p(source, target);
  NodeManager *nm = NodeManager::currentNM();
  ConversionUFMap::const_iterator i(d_toSBVMap.find(p));

  Node fun;
  if (i == d_toSBVMap.end()) {
    std::vector<TypeNode> args(2);
    args[0] = nm->roundingModeType();
    args[1] = source;
    fun = nm->mkSkolem("floatingpoint_to_sbv_out_of_range_case",
                       nm->mkFunctionType(args, target),
                       "floatingpoint_to_sbv_out_of_range_case",
                       NodeManager::SKOLEM_EXACT_NAME);
    d_toSBVMap.insert(p, fun);
  } else {
    fun = (*i).second;
  }
  return nm->mkNode(kind::APPLY_UF, fun, node[0], node[1]);
}

Node TheoryFp::toRealUF(Node node) {
  Assert(node.getKind() == kind::FLOATINGPOINT_TO_REAL);
  TypeNode t(node[0].getType());
  Assert(t.getKind() == kind::FLOATINGPOINT_TYPE);

  NodeManager *nm = NodeManager::currentNM();
  ComparisonUFMap::const_iterator i(d_toRealMap.find(t));

  Node fun;
  if (i == d_toRealMap.end()) {
    std::vector<TypeNode> args(1);
    args[0] = t;
    fun = nm->mkSkolem("floatingpoint_to_real_infinity_and_NaN_case",
                       nm->mkFunctionType(args, nm->realType()),
                       "floatingpoint_to_real_infinity_and_NaN_case",
                       NodeManager::SKOLEM_EXACT_NAME);
    d_toRealMap.insert(t, fun);
  } else {
    fun = (*i).second;
  }
  return nm->mkNode(kind::APPLY_UF, fun, node[0]);
}

Node TheoryFp::abstractRealToFloat(Node node)
{
  Assert(node.getKind() == kind::FLOATINGPOINT_TO_FP_REAL);
  TypeNode t(node.getType());
  Assert(t.getKind() == kind::FLOATINGPOINT_TYPE);

  NodeManager *nm = NodeManager::currentNM();
  ComparisonUFMap::const_iterator i(d_realToFloatMap.find(t));

  Node fun;
  if (i == d_realToFloatMap.end())
  {
    std::vector<TypeNode> args(2);
    args[0] = node[0].getType();
    args[1] = node[1].getType();
    fun = nm->mkSkolem("floatingpoint_abstract_real_to_float",
                       nm->mkFunctionType(args, node.getType()),
                       "floatingpoint_abstract_real_to_float",
                       NodeManager::SKOLEM_EXACT_NAME);
    d_realToFloatMap.insert(t, fun);
  }
  else
  {
    fun = (*i).second;
  }
  Node uf = nm->mkNode(kind::APPLY_UF, fun, node[0], node[1]);

  d_abstractionMap.insert(uf, node);

  return uf;
}

Node TheoryFp::abstractFloatToReal(Node node)
{
  Assert(node.getKind() == kind::FLOATINGPOINT_TO_REAL_TOTAL);
  TypeNode t(node[0].getType());
  Assert(t.getKind() == kind::FLOATINGPOINT_TYPE);

  NodeManager *nm = NodeManager::currentNM();
  ComparisonUFMap::const_iterator i(d_floatToRealMap.find(t));

  Node fun;
  if (i == d_floatToRealMap.end())
  {
    std::vector<TypeNode> args(2);
    args[0] = t;
    args[1] = nm->realType();
    fun = nm->mkSkolem("floatingpoint_abstract_float_to_real",
                       nm->mkFunctionType(args, nm->realType()),
                       "floatingpoint_abstract_float_to_real",
                       NodeManager::SKOLEM_EXACT_NAME);
    d_floatToRealMap.insert(t, fun);
  }
  else
  {
    fun = (*i).second;
  }
  Node uf = nm->mkNode(kind::APPLY_UF, fun, node[0], node[1]);

  d_abstractionMap.insert(uf, node);

  return uf;
}

TrustNode TheoryFp::expandDefinition(Node node)
{
  Trace("fp-expandDefinition") << "TheoryFp::expandDefinition(): " << node
                               << std::endl;

  Node res = node;

  if (node.getKind() == kind::FLOATINGPOINT_TO_FP_GENERIC) {
    res = removeToFPGeneric::removeToFPGeneric(node);

  } else if (node.getKind() == kind::FLOATINGPOINT_MIN) {
    res = NodeManager::currentNM()->mkNode(kind::FLOATINGPOINT_MIN_TOTAL,
                                           node[0], node[1], minUF(node));

  } else if (node.getKind() == kind::FLOATINGPOINT_MAX) {
    res = NodeManager::currentNM()->mkNode(kind::FLOATINGPOINT_MAX_TOTAL,
                                           node[0], node[1], maxUF(node));

  } else if (node.getKind() == kind::FLOATINGPOINT_TO_UBV) {
    FloatingPointToUBV info = node.getOperator().getConst<FloatingPointToUBV>();
    FloatingPointToUBVTotal newInfo(info);

    res =
        NodeManager::currentNM()->mkNode(  // kind::FLOATINGPOINT_TO_UBV_TOTAL,
            NodeManager::currentNM()->mkConst(newInfo), node[0], node[1],
            toUBVUF(node));

  } else if (node.getKind() == kind::FLOATINGPOINT_TO_SBV) {
    FloatingPointToSBV info = node.getOperator().getConst<FloatingPointToSBV>();
    FloatingPointToSBVTotal newInfo(info);

    res =
        NodeManager::currentNM()->mkNode(  // kind::FLOATINGPOINT_TO_SBV_TOTAL,
            NodeManager::currentNM()->mkConst(newInfo), node[0], node[1],
            toSBVUF(node));

  } else if (node.getKind() == kind::FLOATINGPOINT_TO_REAL) {
    res = NodeManager::currentNM()->mkNode(kind::FLOATINGPOINT_TO_REAL_TOTAL,
                                           node[0], toRealUF(node));

  } else {
    // Do nothing
  }

  if (res != node) {
    Trace("fp-expandDefinition") << "TheoryFp::expandDefinition(): " << node
                                 << " rewritten to " << res << std::endl;
    return TrustNode::mkTrustRewrite(node, res, nullptr);
  }
  return TrustNode::null();
}

TrustNode TheoryFp::ppRewrite(TNode node)
{
  Trace("fp-ppRewrite") << "TheoryFp::ppRewrite(): " << node << std::endl;
  // first, see if we need to expand definitions
  TrustNode texp = expandDefinition(node);
  if (!texp.isNull())
  {
    return texp;
  }

  Node res = node;

  // Abstract conversion functions
  if (node.getKind() == kind::FLOATINGPOINT_TO_REAL_TOTAL)
  {
    res = abstractFloatToReal(node);

    // Generate some lemmas
    NodeManager *nm = NodeManager::currentNM();

    Node pd =
        nm->mkNode(kind::IMPLIES,
                   nm->mkNode(kind::OR,
                              nm->mkNode(kind::FLOATINGPOINT_ISNAN, node[0]),
                              nm->mkNode(kind::FLOATINGPOINT_ISINF, node[0])),
                   nm->mkNode(kind::EQUAL, res, node[1]));
    handleLemma(pd);

    Node z =
        nm->mkNode(kind::IMPLIES,
                   nm->mkNode(kind::FLOATINGPOINT_ISZ, node[0]),
                   nm->mkNode(kind::EQUAL, res, nm->mkConst(Rational(0U))));
    handleLemma(z);

    // TODO : bounds on the output from largest floats, #1914
  }
  else if (node.getKind() == kind::FLOATINGPOINT_TO_FP_REAL)
  {
    res = abstractRealToFloat(node);

    // Generate some lemmas
    NodeManager *nm = NodeManager::currentNM();

    Node nnan =
        nm->mkNode(kind::NOT, nm->mkNode(kind::FLOATINGPOINT_ISNAN, res));
    handleLemma(nnan);

    Node z = nm->mkNode(
        kind::IMPLIES,
        nm->mkNode(kind::EQUAL, node[1], nm->mkConst(Rational(0U))),
        nm->mkNode(kind::EQUAL,
                   res,
                   nm->mkConst(FloatingPoint::makeZero(
                       res.getType().getConst<FloatingPointSize>(), false))));
    handleLemma(z);

    // TODO : rounding-mode specific bounds on floats that don't give infinity
    // BEWARE of directed rounding!   #1914
  }

  if (res != node)
  {
    Trace("fp-ppRewrite") << "TheoryFp::ppRewrite(): node " << node
                          << " rewritten to " << res << std::endl;
    return TrustNode::mkTrustRewrite(node, res, nullptr);
  }

  return TrustNode::null();
}

bool TheoryFp::refineAbstraction(TheoryModel *m, TNode abstract, TNode concrete)
{
  Trace("fp-refineAbstraction") << "TheoryFp::refineAbstraction(): " << abstract
                                << " vs. " << concrete << std::endl;
  Kind k = concrete.getKind();
  if (k == kind::FLOATINGPOINT_TO_REAL_TOTAL)
  {
    // Get the values
    Assert(m->hasTerm(abstract));
    Assert(m->hasTerm(concrete[0]));
    Assert(m->hasTerm(concrete[1]));

    Node abstractValue = m->getValue(abstract);
    Node floatValue = m->getValue(concrete[0]);
    Node undefValue = m->getValue(concrete[1]);

    Assert(abstractValue.isConst());
    Assert(floatValue.isConst());
    Assert(undefValue.isConst());

    // Work out the actual value for those args
    NodeManager *nm = NodeManager::currentNM();

    Node evaluate =
        nm->mkNode(kind::FLOATINGPOINT_TO_REAL_TOTAL, floatValue, undefValue);
    Node concreteValue = Rewriter::rewrite(evaluate);
    Assert(concreteValue.isConst());

    Trace("fp-refineAbstraction")
        << "TheoryFp::refineAbstraction(): " << concrete[0] << " = "
        << floatValue << std::endl
        << "TheoryFp::refineAbstraction(): " << concrete[1] << " = "
        << undefValue << std::endl
        << "TheoryFp::refineAbstraction(): " << abstract << " = "
        << abstractValue << std::endl
        << "TheoryFp::refineAbstraction(): " << concrete << " = "
        << concreteValue << std::endl;

    if (abstractValue != concreteValue)
    {
      // Need refinement lemmas
      // only in the normal and subnormal case
      Assert(floatValue.getConst<FloatingPoint>().isNormal()
             || floatValue.getConst<FloatingPoint>().isSubnormal());

      Node defined = nm->mkNode(
          kind::AND,
          nm->mkNode(kind::NOT,
                     nm->mkNode(kind::FLOATINGPOINT_ISNAN, concrete[0])),
          nm->mkNode(kind::NOT,
                     nm->mkNode(kind::FLOATINGPOINT_ISINF, concrete[0])));
      // First the "forward" constraints
      Node fg = nm->mkNode(
          kind::IMPLIES,
          defined,
          nm->mkNode(
              kind::EQUAL,
              nm->mkNode(kind::FLOATINGPOINT_GEQ, concrete[0], floatValue),
              nm->mkNode(kind::GEQ, abstract, concreteValue)));
      handleLemma(fg);

      Node fl = nm->mkNode(
          kind::IMPLIES,
          defined,
          nm->mkNode(
              kind::EQUAL,
              nm->mkNode(kind::FLOATINGPOINT_LEQ, concrete[0], floatValue),
              nm->mkNode(kind::LEQ, abstract, concreteValue)));
      handleLemma(fl);

      // Then the backwards constraints
      Node floatAboveAbstract = Rewriter::rewrite(
          nm->mkNode(kind::FLOATINGPOINT_TO_FP_REAL,
                     nm->mkConst(FloatingPointToFPReal(
                         concrete[0].getType().getConst<FloatingPointSize>())),
                     nm->mkConst(ROUND_TOWARD_POSITIVE),
                     abstractValue));

      Node bg = nm->mkNode(
          kind::IMPLIES,
          defined,
          nm->mkNode(
              kind::EQUAL,
              nm->mkNode(
                  kind::FLOATINGPOINT_GEQ, concrete[0], floatAboveAbstract),
              nm->mkNode(kind::GEQ, abstract, abstractValue)));
      handleLemma(bg);

      Node floatBelowAbstract = Rewriter::rewrite(
          nm->mkNode(kind::FLOATINGPOINT_TO_FP_REAL,
                     nm->mkConst(FloatingPointToFPReal(
                         concrete[0].getType().getConst<FloatingPointSize>())),
                     nm->mkConst(ROUND_TOWARD_NEGATIVE),
                     abstractValue));

      Node bl = nm->mkNode(
          kind::IMPLIES,
          defined,
          nm->mkNode(
              kind::EQUAL,
              nm->mkNode(
                  kind::FLOATINGPOINT_LEQ, concrete[0], floatBelowAbstract),
              nm->mkNode(kind::LEQ, abstract, abstractValue)));
      handleLemma(bl);
      // TODO : see if the overflow conditions could be improved #1914

      return true;
    }
    else
    {
      // No refinement needed
      return false;
    }
  }
  else if (k == kind::FLOATINGPOINT_TO_FP_REAL)
  {
    // Get the values
    Assert(m->hasTerm(abstract));
    Assert(m->hasTerm(concrete[0]));
    Assert(m->hasTerm(concrete[1]));

    Node abstractValue = m->getValue(abstract);
    Node rmValue = m->getValue(concrete[0]);
    Node realValue = m->getValue(concrete[1]);

    Assert(abstractValue.isConst());
    Assert(rmValue.isConst());
    Assert(realValue.isConst());

    // Work out the actual value for those args
    NodeManager *nm = NodeManager::currentNM();

    Node evaluate =
        nm->mkNode(kind::FLOATINGPOINT_TO_FP_REAL,
                   nm->mkConst(FloatingPointToFPReal(
                       concrete.getType().getConst<FloatingPointSize>())),
                   rmValue,
                   realValue);
    Node concreteValue = Rewriter::rewrite(evaluate);
    Assert(concreteValue.isConst());

    Trace("fp-refineAbstraction")
        << "TheoryFp::refineAbstraction(): " << concrete[0] << " = " << rmValue
        << std::endl
        << "TheoryFp::refineAbstraction(): " << concrete[1] << " = "
        << realValue << std::endl
        << "TheoryFp::refineAbstraction(): " << abstract << " = "
        << abstractValue << std::endl
        << "TheoryFp::refineAbstraction(): " << concrete << " = "
        << concreteValue << std::endl;

    if (abstractValue != concreteValue)
    {
      Assert(!abstractValue.getConst<FloatingPoint>().isNaN());
      Assert(!concreteValue.getConst<FloatingPoint>().isNaN());

      Node correctRoundingMode = nm->mkNode(kind::EQUAL, concrete[0], rmValue);
      // TODO : Generalise to all rounding modes  #1914

      // First the "forward" constraints
      Node fg = nm->mkNode(
          kind::IMPLIES,
          correctRoundingMode,
          nm->mkNode(
              kind::EQUAL,
              nm->mkNode(kind::GEQ, concrete[1], realValue),
              nm->mkNode(kind::FLOATINGPOINT_GEQ, abstract, concreteValue)));
      handleLemma(fg);

      Node fl = nm->mkNode(
          kind::IMPLIES,
          correctRoundingMode,
          nm->mkNode(
              kind::EQUAL,
              nm->mkNode(kind::LEQ, concrete[1], realValue),
              nm->mkNode(kind::FLOATINGPOINT_LEQ, abstract, concreteValue)));
      handleLemma(fl);

      // Then the backwards constraints
      if (!abstractValue.getConst<FloatingPoint>().isInfinite())
      {
        Node realValueOfAbstract =
            Rewriter::rewrite(nm->mkNode(kind::FLOATINGPOINT_TO_REAL_TOTAL,
                                         abstractValue,
                                         nm->mkConst(Rational(0U))));

        Node bg = nm->mkNode(
            kind::IMPLIES,
            correctRoundingMode,
            nm->mkNode(
                kind::EQUAL,
                nm->mkNode(kind::GEQ, concrete[1], realValueOfAbstract),
                nm->mkNode(kind::FLOATINGPOINT_GEQ, abstract, abstractValue)));
        handleLemma(bg);

        Node bl = nm->mkNode(
            kind::IMPLIES,
            correctRoundingMode,
            nm->mkNode(
                kind::EQUAL,
                nm->mkNode(kind::LEQ, concrete[1], realValueOfAbstract),
                nm->mkNode(kind::FLOATINGPOINT_LEQ, abstract, abstractValue)));
        handleLemma(bl);
      }

      return true;
    }
    else
    {
      // No refinement needed
      return false;
    }
  }
  else
  {
    Unreachable() << "Unknown abstraction";
  }

  return false;
}

void TheoryFp::convertAndEquateTerm(TNode node) {
  Trace("fp-convertTerm") << "TheoryFp::convertTerm(): " << node << std::endl;
  size_t oldAdditionalAssertions = d_conv->d_additionalAssertions.size();

  Node converted(d_conv->convert(node));

  if (converted != node) {
    Debug("fp-convertTerm")
        << "TheoryFp::convertTerm(): before " << node << std::endl;
    Debug("fp-convertTerm")
        << "TheoryFp::convertTerm(): after  " << converted << std::endl;
  }

  size_t newAdditionalAssertions = d_conv->d_additionalAssertions.size();
  Assert(oldAdditionalAssertions <= newAdditionalAssertions);

  while (oldAdditionalAssertions < newAdditionalAssertions) {
    Node addA = d_conv->d_additionalAssertions[oldAdditionalAssertions];

    Debug("fp-convertTerm") << "TheoryFp::convertTerm(): additional assertion  "
                            << addA << std::endl;

#ifdef SYMFPUPROPISBOOL
    handleLemma(addA, false, true);
#else
    NodeManager *nm = NodeManager::currentNM();

    handleLemma(
        nm->mkNode(kind::EQUAL, addA, nm->mkConst(::CVC4::BitVector(1U, 1U))));
#endif

    ++oldAdditionalAssertions;
  }

  // Equate the floating-point atom and the converted one.
  // Also adds the bit-vectors to the bit-vector solver.
  if (node.getType().isBoolean()) {
    if (converted != node) {
      Assert(converted.getType().isBitVector());

      NodeManager *nm = NodeManager::currentNM();

#ifdef SYMFPUPROPISBOOL
      handleLemma(nm->mkNode(kind::EQUAL, node, converted));
#else
      handleLemma(
          nm->mkNode(kind::EQUAL, node,
                     nm->mkNode(kind::EQUAL, converted,
                                nm->mkConst(::CVC4::BitVector(1U, 1U)))));
#endif

    } else {
      Assert((node.getKind() == kind::EQUAL));
    }

  } else if (node.getType().isBitVector()) {
    if (converted != node) {
      Assert(converted.getType().isBitVector());

      handleLemma(
          NodeManager::currentNM()->mkNode(kind::EQUAL, node, converted));
    }
  }

  return;
}

void TheoryFp::registerTerm(TNode node) {
  Trace("fp-registerTerm") << "TheoryFp::registerTerm(): " << node << std::endl;

  if (!isRegistered(node)) {
    Kind k = node.getKind();
    Assert(k != kind::FLOATINGPOINT_TO_FP_GENERIC
           && k != kind::FLOATINGPOINT_SUB && k != kind::FLOATINGPOINT_EQ
           && k != kind::FLOATINGPOINT_GEQ && k != kind::FLOATINGPOINT_GT);

    bool success = d_registeredTerms.insert(node);
    (void)success;  // Only used for assertion
    Assert(success);

    // Add to the equality engine
    if (k == kind::EQUAL)
    {
      d_equalityEngine->addTriggerPredicate(node);
    }
    else
    {
      d_equalityEngine->addTerm(node);
    }

    // Give the expansion of classifications in terms of equalities
    // This should make equality reasoning slightly more powerful.
    if ((k == kind::FLOATINGPOINT_ISNAN) || (k == kind::FLOATINGPOINT_ISZ)
        || (k == kind::FLOATINGPOINT_ISINF))
    {
      NodeManager *nm = NodeManager::currentNM();
      FloatingPointSize s = node[0].getType().getConst<FloatingPointSize>();
      Node equalityAlias = Node::null();

      if (k == kind::FLOATINGPOINT_ISNAN)
      {
        equalityAlias = nm->mkNode(
            kind::EQUAL, node[0], nm->mkConst(FloatingPoint::makeNaN(s)));
      }
      else if (k == kind::FLOATINGPOINT_ISZ)
      {
        equalityAlias = nm->mkNode(
            kind::OR,
            nm->mkNode(kind::EQUAL,
                       node[0],
                       nm->mkConst(FloatingPoint::makeZero(s, true))),
            nm->mkNode(kind::EQUAL,
                       node[0],
                       nm->mkConst(FloatingPoint::makeZero(s, false))));
      }
      else if (k == kind::FLOATINGPOINT_ISINF)
      {
        equalityAlias = nm->mkNode(
            kind::OR,
            nm->mkNode(kind::EQUAL,
                       node[0],
                       nm->mkConst(FloatingPoint::makeInf(s, true))),
            nm->mkNode(kind::EQUAL,
                       node[0],
                       nm->mkConst(FloatingPoint::makeInf(s, false))));
      }
      else
      {
        Unreachable() << "Only isNaN, isInf and isZero have aliases";
      }

      handleLemma(nm->mkNode(kind::EQUAL, node, equalityAlias));
    }

    // Use symfpu to produce an equivalent bit-vector statement
    convertAndEquateTerm(node);
  }
  return;
}

bool TheoryFp::isRegistered(TNode node) {
  return !(d_registeredTerms.find(node) == d_registeredTerms.end());
}

void TheoryFp::preRegisterTerm(TNode node)
{
  if (Configuration::isBuiltWithSymFPU() && !options::fpExp())
  {
    TypeNode tn = node.getType();
    if (tn.isFloatingPoint())
    {
      unsigned exp_sz = tn.getFloatingPointExponentSize();
      unsigned sig_sz = tn.getFloatingPointSignificandSize();
      if (!((exp_sz == 8 && sig_sz == 24) || (exp_sz == 11 && sig_sz == 53)))
      {
        std::stringstream ss;
        ss << "FP term " << node << " with type whose size is " << exp_sz << "/"
           << sig_sz
           << " is not supported, only Float32 (8/24) or Float64 (11/53) types "
              "are supported in default mode. Try the experimental solver via "
              "--fp-exp. Note: There are known issues with the experimental "
              "solver, use at your own risk.";
        throw LogicException(ss.str());
      }
    }
  }
  Trace("fp-preRegisterTerm")
      << "TheoryFp::preRegisterTerm(): " << node << std::endl;
  registerTerm(node);
  return;
}

void TheoryFp::handleLemma(Node node) {
  Trace("fp") << "TheoryFp::handleLemma(): asserting " << node << std::endl;
<<<<<<< HEAD
  // will be preprocessed went sent, which is important because it contains
  // embedded ITEs
  d_out->lemma(node);
  // Ignore the LemmaStatus structure for now...

  return;
=======
  // Preprocess has to be true because it contains embedded ITEs
  d_out->lemma(node, LemmaProperty::PREPROCESS);
>>>>>>> eac7249e
}

bool TheoryFp::propagateLit(TNode node)
{
  Trace("fp") << "TheoryFp::propagateLit(): propagate " << node << std::endl;

  bool stat = d_out->propagate(node);

  if (!stat)
  {
    d_state.notifyInConflict();
  }
  return stat;
}

void TheoryFp::conflictEqConstantMerge(TNode t1, TNode t2)
{
  std::vector<TNode> assumptions;
  d_equalityEngine->explainEquality(t1, t2, true, assumptions);

  Node conflict = helper::buildConjunct(assumptions);
  Trace("fp") << "TheoryFp::conflictEqConstantMerge(): conflict detected "
              << conflict << std::endl;

  d_conflictNode = conflict;
  d_state.notifyInConflict();
  d_out->conflict(conflict);
  return;
}


bool TheoryFp::needsCheckLastEffort() 
{ 
  // only need to check if we have added to the abstraction map, otherwise
  // postCheck below is a no-op.
  return !d_abstractionMap.empty(); 
}

void TheoryFp::postCheck(Effort level)
{
  // Resolve the abstractions for the conversion lemmas
  if (level == EFFORT_LAST_CALL)
  {
    Trace("fp") << "TheoryFp::check(): checking abstractions" << std::endl;
    TheoryModel* m = getValuation().getModel();
    bool lemmaAdded = false;

    for (AbstractionMap::const_iterator i = d_abstractionMap.begin();
         i != d_abstractionMap.end();
         ++i)
    {
      if (m->hasTerm((*i).first))
      {  // Is actually used in the model
        lemmaAdded |= refineAbstraction(m, (*i).first, (*i).second);
      }
    }
  }

  Trace("fp") << "TheoryFp::check(): completed" << std::endl;
  /* Checking should be handled by the bit-vector engine */
}

bool TheoryFp::preNotifyFact(
    TNode atom, bool pol, TNode fact, bool isPrereg, bool isInternal)
{
  if (atom.getKind() == kind::EQUAL)
  {
    Assert(!(atom[0].getType().isFloatingPoint()
             || atom[0].getType().isRoundingMode())
           || isRegistered(atom[0]));
    Assert(!(atom[1].getType().isFloatingPoint()
             || atom[1].getType().isRoundingMode())
           || isRegistered(atom[1]));
    registerTerm(atom);  // Needed for float equalities
  }
  else
  {
    // A system-wide invariant; predicates are registered before they are
    // asserted
    Assert(isRegistered(atom));

    if (!d_equalityEngine->isFunctionKind(atom.getKind()))
    {
      return true;
    }
  }
  return false;
}

TrustNode TheoryFp::explain(TNode n)
{
  Trace("fp") << "TheoryFp::explain(): explain " << n << std::endl;

  // All things we assert directly (and not via bit-vector) should
  // come from the equality engine so this should be sufficient...
  std::vector<TNode> assumptions;

  bool polarity = n.getKind() != kind::NOT;
  TNode atom = polarity ? n : n[0];
  if (atom.getKind() == kind::EQUAL) {
    d_equalityEngine->explainEquality(atom[0], atom[1], polarity, assumptions);
  } else {
    d_equalityEngine->explainPredicate(atom, polarity, assumptions);
  }

  Node exp = helper::buildConjunct(assumptions);
  return TrustNode::mkTrustPropExp(n, exp, nullptr);
}

Node TheoryFp::getModelValue(TNode var) {
  return d_conv->getValue(d_valuation, var);
}

bool TheoryFp::collectModelInfo(TheoryModel* m,
                                const std::set<Node>& relevantTerms)
{
  // this override behavior to not assert equality engine
  return collectModelValues(m, relevantTerms);
}

bool TheoryFp::collectModelValues(TheoryModel* m,
                                  const std::set<Node>& relevantTerms)
{
  Trace("fp-collectModelInfo")
      << "TheoryFp::collectModelInfo(): begin" << std::endl;
  if (Trace.isOn("fp-collectModelInfo")) {
    for (std::set<Node>::const_iterator i(relevantTerms.begin());
         i != relevantTerms.end(); ++i) {
      Trace("fp-collectModelInfo")
          << "TheoryFp::collectModelInfo(): relevantTerms " << *i << std::endl;
    }
  }

  std::unordered_set<TNode, TNodeHashFunction> visited;
  std::stack<TNode> working;
  std::set<TNode> relevantVariables;
  for (std::set<Node>::const_iterator i(relevantTerms.begin());
       i != relevantTerms.end(); ++i) {
    working.push(*i);
  }

  while (!working.empty()) {
    TNode current = working.top();
    working.pop();

    // Ignore things that have already been explored
    if (visited.find(current) == visited.end()) {
      visited.insert(current);

      TypeNode t(current.getType());

      if ((t.isRoundingMode() || t.isFloatingPoint()) &&
          this->isLeaf(current)) {
        relevantVariables.insert(current);
      }

      for (size_t i = 0; i < current.getNumChildren(); ++i) {
        working.push(current[i]);
      }
    }
  }

  for (std::set<TNode>::const_iterator i(relevantVariables.begin());
       i != relevantVariables.end();
       ++i)
  {
    TNode node = *i;

    Trace("fp-collectModelInfo")
        << "TheoryFp::collectModelInfo(): relevantVariable " << node
        << std::endl;

    if (!m->assertEquality(node, d_conv->getValue(d_valuation, node), true))
    {
      return false;
    }

    if (Configuration::isAssertionBuild() && isLeaf(node) && !node.isConst()
        && node.getType().isFloatingPoint())
    {
      // Check that the equality engine has asssigned values to all the
      // components of `node` except `(sign node)` (the sign component is
      // assignable, meaning that the model builder can pick an arbitrary value
      // for it if it hasn't been assigned in the equality engine).
      NodeManager* nm = NodeManager::currentNM();
      Node compNaN = nm->mkNode(kind::FLOATINGPOINT_COMPONENT_NAN, node);
      Node compInf = nm->mkNode(kind::FLOATINGPOINT_COMPONENT_INF, node);
      Node compZero = nm->mkNode(kind::FLOATINGPOINT_COMPONENT_ZERO, node);
      Node compExponent =
          nm->mkNode(kind::FLOATINGPOINT_COMPONENT_EXPONENT, node);
      Node compSignificand =
          nm->mkNode(kind::FLOATINGPOINT_COMPONENT_SIGNIFICAND, node);

      eq::EqualityEngine* ee = m->getEqualityEngine();
      Assert(ee->hasTerm(compNaN) && ee->getRepresentative(compNaN).isConst());
      Assert(ee->hasTerm(compInf) && ee->getRepresentative(compInf).isConst());
      Assert(ee->hasTerm(compZero)
             && ee->getRepresentative(compZero).isConst());
      Assert(ee->hasTerm(compExponent)
             && ee->getRepresentative(compExponent).isConst());
      Assert(ee->hasTerm(compSignificand));
      Assert(ee->getRepresentative(compSignificand).isConst());

      // At most one of the flags (NaN, inf, zero) can be set
      Node one = nm->mkConst(BitVector(1U, 1U));
      size_t numFlags = 0;
      numFlags += ee->getRepresentative(compNaN) == one ? 1 : 0;
      numFlags += ee->getRepresentative(compInf) == one ? 1 : 0;
      numFlags += ee->getRepresentative(compZero) == one ? 1 : 0;
      Assert(numFlags <= 1);
    }
  }

  return true;
}

bool TheoryFp::NotifyClass::eqNotifyTriggerPredicate(TNode predicate,
                                                     bool value) {
  Debug("fp-eq")
      << "TheoryFp::eqNotifyTriggerPredicate(): call back as predicate "
      << predicate << " is " << value << std::endl;

  if (value) {
    return d_theorySolver.propagateLit(predicate);
  }
  return d_theorySolver.propagateLit(predicate.notNode());
}

bool TheoryFp::NotifyClass::eqNotifyTriggerTermEquality(TheoryId tag, TNode t1,
                                                        TNode t2, bool value) {
  Debug("fp-eq") << "TheoryFp::eqNotifyTriggerTermEquality(): call back as "
                 << t1 << (value ? " = " : " != ") << t2 << std::endl;

  if (value) {
    return d_theorySolver.propagateLit(t1.eqNode(t2));
  }
  return d_theorySolver.propagateLit(t1.eqNode(t2).notNode());
}

void TheoryFp::NotifyClass::eqNotifyConstantTermMerge(TNode t1, TNode t2) {
  Debug("fp-eq") << "TheoryFp::eqNotifyConstantTermMerge(): call back as " << t1
                 << " = " << t2 << std::endl;
  d_theorySolver.conflictEqConstantMerge(t1, t2);
}

}  // namespace fp
}  // namespace theory
}  // namespace CVC4<|MERGE_RESOLUTION|>--- conflicted
+++ resolved
@@ -916,17 +916,9 @@
 
 void TheoryFp::handleLemma(Node node) {
   Trace("fp") << "TheoryFp::handleLemma(): asserting " << node << std::endl;
-<<<<<<< HEAD
-  // will be preprocessed went sent, which is important because it contains
+  // will be preprocessed when sent, which is important because it contains
   // embedded ITEs
   d_out->lemma(node);
-  // Ignore the LemmaStatus structure for now...
-
-  return;
-=======
-  // Preprocess has to be true because it contains embedded ITEs
-  d_out->lemma(node, LemmaProperty::PREPROCESS);
->>>>>>> eac7249e
 }
 
 bool TheoryFp::propagateLit(TNode node)
