/******************************************************************************
 * Top contributors (to current version):
 *   Martin Brain, Andrew Reynolds, Andres Noetzli
 *
 * This file is part of the cvc5 project.
 *
 * Copyright (c) 2009-2021 by the authors listed in the file AUTHORS
 * in the top-level source directory and their institutional affiliations.
 * All rights reserved.  See the file COPYING in the top-level source
 * directory for licensing information.
 * ****************************************************************************
 *
 * Theory of floating-point arithmetic.
 */

#include "theory/fp/theory_fp.h"

#include <set>
#include <stack>
#include <unordered_set>
#include <vector>

#include "base/configuration.h"
#include "expr/skolem_manager.h"
#include "options/fp_options.h"
#include "smt/logic_exception.h"
#include "theory/fp/fp_converter.h"
#include "theory/fp/theory_fp_rewriter.h"
#include "theory/output_channel.h"
#include "theory/rewriter.h"
#include "theory/theory_model.h"
#include "util/floatingpoint.h"

using namespace std;

namespace cvc5 {
namespace theory {
namespace fp {

namespace helper {
Node buildConjunct(const std::vector<TNode> &assumptions) {
  if (assumptions.size() == 0) {
    return NodeManager::currentNM()->mkConst<bool>(true);

  } else if (assumptions.size() == 1) {
    return assumptions[0];

  } else {
    // \todo see bv::utils::flattenAnd

    NodeBuilder conjunction(kind::AND);
    for (std::vector<TNode>::const_iterator it = assumptions.begin();
         it != assumptions.end(); ++it) {
      conjunction << *it;
    }

    return conjunction;
  }
}
}  // namespace helper

/** Constructs a new instance of TheoryFp w.r.t. the provided contexts. */
TheoryFp::TheoryFp(Env& env, OutputChannel& out, Valuation valuation)
    : Theory(THEORY_FP, env, out, valuation),
      d_notification(*this),
      d_registeredTerms(getUserContext()),
      d_conv(new FpConverter(getUserContext())),
      d_expansionRequested(false),
      d_realToFloatMap(getUserContext()),
      d_floatToRealMap(getUserContext()),
      d_abstractionMap(getUserContext()),
      d_rewriter(getUserContext()),
<<<<<<< HEAD
      d_state(getSatContext(), getUserContext(), valuation),
=======
      d_state(env, valuation),
>>>>>>> a11de769
      d_im(*this, d_state, d_pnm, "theory::fp::", false),
      d_wbFactsCache(getUserContext())
{
  // indicate we are using the default theory state and inference manager
  d_theoryState = &d_state;
  d_inferManager = &d_im;
}

TheoryRewriter* TheoryFp::getTheoryRewriter() { return &d_rewriter; }

ProofRuleChecker* TheoryFp::getProofChecker() { return nullptr; }

bool TheoryFp::needsEqualityEngine(EeSetupInfo& esi)
{
  esi.d_notify = &d_notification;
  esi.d_name = "theory::fp::ee";
  return true;
}

void TheoryFp::finishInit()
{
  Assert(d_equalityEngine != nullptr);
  // Kinds that are to be handled in the congruence closure

  d_equalityEngine->addFunctionKind(kind::FLOATINGPOINT_ABS);
  d_equalityEngine->addFunctionKind(kind::FLOATINGPOINT_NEG);
  d_equalityEngine->addFunctionKind(kind::FLOATINGPOINT_ADD);
  // d_equalityEngine->addFunctionKind(kind::FLOATINGPOINT_SUB); // Removed
  d_equalityEngine->addFunctionKind(kind::FLOATINGPOINT_MULT);
  d_equalityEngine->addFunctionKind(kind::FLOATINGPOINT_DIV);
  d_equalityEngine->addFunctionKind(kind::FLOATINGPOINT_FMA);
  d_equalityEngine->addFunctionKind(kind::FLOATINGPOINT_SQRT);
  d_equalityEngine->addFunctionKind(kind::FLOATINGPOINT_REM);
  d_equalityEngine->addFunctionKind(kind::FLOATINGPOINT_RTI);
  // d_equalityEngine->addFunctionKind(kind::FLOATINGPOINT_MIN); // Removed
  // d_equalityEngine->addFunctionKind(kind::FLOATINGPOINT_MAX); // Removed
  d_equalityEngine->addFunctionKind(kind::FLOATINGPOINT_MIN_TOTAL);
  d_equalityEngine->addFunctionKind(kind::FLOATINGPOINT_MAX_TOTAL);

  // d_equalityEngine->addFunctionKind(kind::FLOATINGPOINT_EQ); // Removed
  d_equalityEngine->addFunctionKind(kind::FLOATINGPOINT_LEQ);
  d_equalityEngine->addFunctionKind(kind::FLOATINGPOINT_LT);
  // d_equalityEngine->addFunctionKind(kind::FLOATINGPOINT_GEQ); // Removed
  // d_equalityEngine->addFunctionKind(kind::FLOATINGPOINT_GT); // Removed
  d_equalityEngine->addFunctionKind(kind::FLOATINGPOINT_ISN);
  d_equalityEngine->addFunctionKind(kind::FLOATINGPOINT_ISSN);
  d_equalityEngine->addFunctionKind(kind::FLOATINGPOINT_ISZ);
  d_equalityEngine->addFunctionKind(kind::FLOATINGPOINT_ISINF);
  d_equalityEngine->addFunctionKind(kind::FLOATINGPOINT_ISNAN);
  d_equalityEngine->addFunctionKind(kind::FLOATINGPOINT_ISNEG);
  d_equalityEngine->addFunctionKind(kind::FLOATINGPOINT_ISPOS);

  d_equalityEngine->addFunctionKind(kind::FLOATINGPOINT_TO_FP_IEEE_BITVECTOR);
  d_equalityEngine->addFunctionKind(kind::FLOATINGPOINT_TO_FP_FLOATINGPOINT);
  d_equalityEngine->addFunctionKind(kind::FLOATINGPOINT_TO_FP_REAL);
  d_equalityEngine->addFunctionKind(kind::FLOATINGPOINT_TO_FP_SIGNED_BITVECTOR);
  d_equalityEngine->addFunctionKind(
      kind::FLOATINGPOINT_TO_FP_UNSIGNED_BITVECTOR);
  // d_equalityEngine->addFunctionKind(kind::FLOATINGPOINT_TO_FP_GENERIC); //
  // Needed in parsing, should be rewritten away

  // d_equalityEngine->addFunctionKind(kind::FLOATINGPOINT_TO_UBV); // Removed
  // d_equalityEngine->addFunctionKind(kind::FLOATINGPOINT_TO_SBV); // Removed
  // d_equalityEngine->addFunctionKind(kind::FLOATINGPOINT_TO_REAL); // Removed
  d_equalityEngine->addFunctionKind(kind::FLOATINGPOINT_TO_UBV_TOTAL);
  d_equalityEngine->addFunctionKind(kind::FLOATINGPOINT_TO_SBV_TOTAL);
  d_equalityEngine->addFunctionKind(kind::FLOATINGPOINT_TO_REAL_TOTAL);

  d_equalityEngine->addFunctionKind(kind::FLOATINGPOINT_COMPONENT_NAN);
  d_equalityEngine->addFunctionKind(kind::FLOATINGPOINT_COMPONENT_INF);
  d_equalityEngine->addFunctionKind(kind::FLOATINGPOINT_COMPONENT_ZERO);
  d_equalityEngine->addFunctionKind(kind::FLOATINGPOINT_COMPONENT_SIGN);
  d_equalityEngine->addFunctionKind(kind::FLOATINGPOINT_COMPONENT_EXPONENT);
  d_equalityEngine->addFunctionKind(kind::FLOATINGPOINT_COMPONENT_SIGNIFICAND);
  d_equalityEngine->addFunctionKind(kind::ROUNDINGMODE_BITBLAST);
}

Node TheoryFp::abstractRealToFloat(Node node)
{
  Assert(node.getKind() == kind::FLOATINGPOINT_TO_FP_REAL);
  TypeNode t(node.getType());
  Assert(t.getKind() == kind::FLOATINGPOINT_TYPE);

  NodeManager *nm = NodeManager::currentNM();
  SkolemManager* sm = nm->getSkolemManager();
  ConversionAbstractionMap::const_iterator i(d_realToFloatMap.find(t));

  Node fun;
  if (i == d_realToFloatMap.end())
  {
    std::vector<TypeNode> args(2);
    args[0] = node[0].getType();
    args[1] = node[1].getType();
    fun = sm->mkDummySkolem("floatingpoint_abstract_real_to_float",
                            nm->mkFunctionType(args, node.getType()),
                            "floatingpoint_abstract_real_to_float",
                            NodeManager::SKOLEM_EXACT_NAME);
    d_realToFloatMap.insert(t, fun);
  }
  else
  {
    fun = (*i).second;
  }
  Node uf = nm->mkNode(kind::APPLY_UF, fun, node[0], node[1]);

  d_abstractionMap.insert(uf, node);

  return uf;
}

Node TheoryFp::abstractFloatToReal(Node node)
{
  Assert(node.getKind() == kind::FLOATINGPOINT_TO_REAL_TOTAL);
  TypeNode t(node[0].getType());
  Assert(t.getKind() == kind::FLOATINGPOINT_TYPE);

  NodeManager *nm = NodeManager::currentNM();
  SkolemManager* sm = nm->getSkolemManager();
  ConversionAbstractionMap::const_iterator i(d_floatToRealMap.find(t));

  Node fun;
  if (i == d_floatToRealMap.end())
  {
    std::vector<TypeNode> args(2);
    args[0] = t;
    args[1] = nm->realType();
    fun = sm->mkDummySkolem("floatingpoint_abstract_float_to_real",
                            nm->mkFunctionType(args, nm->realType()),
                            "floatingpoint_abstract_float_to_real",
                            NodeManager::SKOLEM_EXACT_NAME);
    d_floatToRealMap.insert(t, fun);
  }
  else
  {
    fun = (*i).second;
  }
  Node uf = nm->mkNode(kind::APPLY_UF, fun, node[0], node[1]);

  d_abstractionMap.insert(uf, node);

  return uf;
}

TrustNode TheoryFp::ppRewrite(TNode node, std::vector<SkolemLemma>& lems)
{
  Trace("fp-ppRewrite") << "TheoryFp::ppRewrite(): " << node << std::endl;
  // first, see if we need to expand definitions
  TrustNode texp = d_rewriter.expandDefinition(node);
  if (!texp.isNull())
  {
    return texp;
  }

  Node res = node;

  // Abstract conversion functions
  if (node.getKind() == kind::FLOATINGPOINT_TO_REAL_TOTAL)
  {
    res = abstractFloatToReal(node);

    // Generate some lemmas
    NodeManager *nm = NodeManager::currentNM();

    Node pd =
        nm->mkNode(kind::IMPLIES,
                   nm->mkNode(kind::OR,
                              nm->mkNode(kind::FLOATINGPOINT_ISNAN, node[0]),
                              nm->mkNode(kind::FLOATINGPOINT_ISINF, node[0])),
                   nm->mkNode(kind::EQUAL, res, node[1]));
    handleLemma(pd, InferenceId::FP_PREPROCESS);

    Node z =
        nm->mkNode(kind::IMPLIES,
                   nm->mkNode(kind::FLOATINGPOINT_ISZ, node[0]),
                   nm->mkNode(kind::EQUAL, res, nm->mkConst(Rational(0U))));
    handleLemma(z, InferenceId::FP_PREPROCESS);

    // TODO : bounds on the output from largest floats, #1914
  }
  else if (node.getKind() == kind::FLOATINGPOINT_TO_FP_REAL)
  {
    res = abstractRealToFloat(node);

    // Generate some lemmas
    NodeManager *nm = NodeManager::currentNM();

    Node nnan =
        nm->mkNode(kind::NOT, nm->mkNode(kind::FLOATINGPOINT_ISNAN, res));
    handleLemma(nnan, InferenceId::FP_PREPROCESS);

    Node z = nm->mkNode(
        kind::IMPLIES,
        nm->mkNode(kind::EQUAL, node[1], nm->mkConst(Rational(0U))),
        nm->mkNode(kind::EQUAL,
                   res,
                   nm->mkConst(FloatingPoint::makeZero(
                       res.getType().getConst<FloatingPointSize>(), false))));
    handleLemma(z, InferenceId::FP_PREPROCESS);

    // TODO : rounding-mode specific bounds on floats that don't give infinity
    // BEWARE of directed rounding!   #1914
  }

  if (res != node)
  {
    Trace("fp-ppRewrite") << "TheoryFp::ppRewrite(): node " << node
                          << " rewritten to " << res << std::endl;
    return TrustNode::mkTrustRewrite(node, res, nullptr);
  }

  return TrustNode::null();
}

bool TheoryFp::refineAbstraction(TheoryModel *m, TNode abstract, TNode concrete)
{
  Trace("fp-refineAbstraction") << "TheoryFp::refineAbstraction(): " << abstract
                                << " vs. " << concrete << std::endl;
  Kind k = concrete.getKind();
  if (k == kind::FLOATINGPOINT_TO_REAL_TOTAL)
  {
    // Get the values
    Assert(m->hasTerm(abstract));
    Assert(m->hasTerm(concrete[0]));
    Assert(m->hasTerm(concrete[1]));

    Node abstractValue = m->getValue(abstract);
    Node floatValue = m->getValue(concrete[0]);
    Node undefValue = m->getValue(concrete[1]);

    Assert(!abstractValue.isNull());
    Assert(!floatValue.isNull());
    Assert(!undefValue.isNull());
    Assert(abstractValue.isConst());
    Assert(floatValue.isConst());
    Assert(undefValue.isConst());

    // Work out the actual value for those args
    NodeManager *nm = NodeManager::currentNM();

    Node evaluate =
        nm->mkNode(kind::FLOATINGPOINT_TO_REAL_TOTAL, floatValue, undefValue);
    Node concreteValue = Rewriter::rewrite(evaluate);
    Assert(concreteValue.isConst());

    Trace("fp-refineAbstraction")
        << "TheoryFp::refineAbstraction(): " << concrete[0] << " = "
        << floatValue << std::endl
        << "TheoryFp::refineAbstraction(): " << concrete[1] << " = "
        << undefValue << std::endl
        << "TheoryFp::refineAbstraction(): " << abstract << " = "
        << abstractValue << std::endl
        << "TheoryFp::refineAbstraction(): " << concrete << " = "
        << concreteValue << std::endl;

    if (abstractValue != concreteValue)
    {
      // Need refinement lemmas
      // only in the normal and subnormal case
      Assert(floatValue.getConst<FloatingPoint>().isNormal()
             || floatValue.getConst<FloatingPoint>().isSubnormal());

      Node defined = nm->mkNode(
          kind::AND,
          nm->mkNode(kind::NOT,
                     nm->mkNode(kind::FLOATINGPOINT_ISNAN, concrete[0])),
          nm->mkNode(kind::NOT,
                     nm->mkNode(kind::FLOATINGPOINT_ISINF, concrete[0])));
      // First the "forward" constraints
      Node fg = nm->mkNode(
          kind::IMPLIES,
          defined,
          nm->mkNode(
              kind::EQUAL,
              nm->mkNode(kind::FLOATINGPOINT_GEQ, concrete[0], floatValue),
              nm->mkNode(kind::GEQ, abstract, concreteValue)));
      handleLemma(fg, InferenceId::FP_PREPROCESS);

      Node fl = nm->mkNode(
          kind::IMPLIES,
          defined,
          nm->mkNode(
              kind::EQUAL,
              nm->mkNode(kind::FLOATINGPOINT_LEQ, concrete[0], floatValue),
              nm->mkNode(kind::LEQ, abstract, concreteValue)));
      handleLemma(fl, InferenceId::FP_PREPROCESS);

      // Then the backwards constraints
      Node floatAboveAbstract = Rewriter::rewrite(
          nm->mkNode(kind::FLOATINGPOINT_TO_FP_REAL,
                     nm->mkConst(FloatingPointToFPReal(
                         concrete[0].getType().getConst<FloatingPointSize>())),
                     nm->mkConst(RoundingMode::ROUND_TOWARD_POSITIVE),
                     abstractValue));

      Node bg = nm->mkNode(
          kind::IMPLIES,
          defined,
          nm->mkNode(
              kind::EQUAL,
              nm->mkNode(
                  kind::FLOATINGPOINT_GEQ, concrete[0], floatAboveAbstract),
              nm->mkNode(kind::GEQ, abstract, abstractValue)));
      handleLemma(bg, InferenceId::FP_PREPROCESS);

      Node floatBelowAbstract = Rewriter::rewrite(
          nm->mkNode(kind::FLOATINGPOINT_TO_FP_REAL,
                     nm->mkConst(FloatingPointToFPReal(
                         concrete[0].getType().getConst<FloatingPointSize>())),
                     nm->mkConst(RoundingMode::ROUND_TOWARD_NEGATIVE),
                     abstractValue));

      Node bl = nm->mkNode(
          kind::IMPLIES,
          defined,
          nm->mkNode(
              kind::EQUAL,
              nm->mkNode(
                  kind::FLOATINGPOINT_LEQ, concrete[0], floatBelowAbstract),
              nm->mkNode(kind::LEQ, abstract, abstractValue)));
      handleLemma(bl, InferenceId::FP_PREPROCESS);
      // TODO : see if the overflow conditions could be improved #1914

      return true;
    }
    else
    {
      // No refinement needed
      return false;
    }
  }
  else if (k == kind::FLOATINGPOINT_TO_FP_REAL)
  {
    // Get the values
    Assert(m->hasTerm(abstract));
    Assert(m->hasTerm(concrete[0]));
    Assert(m->hasTerm(concrete[1]));

    Node abstractValue = m->getValue(abstract);
    Node rmValue = m->getValue(concrete[0]);
    Node realValue = m->getValue(concrete[1]);

    Assert(!abstractValue.isNull());
    Assert(!rmValue.isNull());
    Assert(!realValue.isNull());
    Assert(abstractValue.isConst());
    Assert(rmValue.isConst());
    Assert(realValue.isConst());

    // Work out the actual value for those args
    NodeManager *nm = NodeManager::currentNM();

    Node evaluate =
        nm->mkNode(kind::FLOATINGPOINT_TO_FP_REAL,
                   nm->mkConst(FloatingPointToFPReal(
                       concrete.getType().getConst<FloatingPointSize>())),
                   rmValue,
                   realValue);
    Node concreteValue = Rewriter::rewrite(evaluate);
    Assert(concreteValue.isConst());

    Trace("fp-refineAbstraction")
        << "TheoryFp::refineAbstraction(): " << concrete[0] << " = " << rmValue
        << std::endl
        << "TheoryFp::refineAbstraction(): " << concrete[1] << " = "
        << realValue << std::endl
        << "TheoryFp::refineAbstraction(): " << abstract << " = "
        << abstractValue << std::endl
        << "TheoryFp::refineAbstraction(): " << concrete << " = "
        << concreteValue << std::endl;

    if (abstractValue != concreteValue)
    {
      Assert(!abstractValue.getConst<FloatingPoint>().isNaN());
      Assert(!concreteValue.getConst<FloatingPoint>().isNaN());

      Node correctRoundingMode = nm->mkNode(kind::EQUAL, concrete[0], rmValue);
      // TODO : Generalise to all rounding modes  #1914

      // First the "forward" constraints
      Node fg = nm->mkNode(
          kind::IMPLIES,
          correctRoundingMode,
          nm->mkNode(
              kind::EQUAL,
              nm->mkNode(kind::GEQ, concrete[1], realValue),
              nm->mkNode(kind::FLOATINGPOINT_GEQ, abstract, concreteValue)));
      handleLemma(fg, InferenceId::FP_PREPROCESS);

      Node fl = nm->mkNode(
          kind::IMPLIES,
          correctRoundingMode,
          nm->mkNode(
              kind::EQUAL,
              nm->mkNode(kind::LEQ, concrete[1], realValue),
              nm->mkNode(kind::FLOATINGPOINT_LEQ, abstract, concreteValue)));
      handleLemma(fl, InferenceId::FP_PREPROCESS);

      // Then the backwards constraints
      if (!abstractValue.getConst<FloatingPoint>().isInfinite())
      {
        Node realValueOfAbstract =
            Rewriter::rewrite(nm->mkNode(kind::FLOATINGPOINT_TO_REAL_TOTAL,
                                         abstractValue,
                                         nm->mkConst(Rational(0U))));

        Node bg = nm->mkNode(
            kind::IMPLIES,
            correctRoundingMode,
            nm->mkNode(
                kind::EQUAL,
                nm->mkNode(kind::GEQ, concrete[1], realValueOfAbstract),
                nm->mkNode(kind::FLOATINGPOINT_GEQ, abstract, abstractValue)));
        handleLemma(bg, InferenceId::FP_PREPROCESS);

        Node bl = nm->mkNode(
            kind::IMPLIES,
            correctRoundingMode,
            nm->mkNode(
                kind::EQUAL,
                nm->mkNode(kind::LEQ, concrete[1], realValueOfAbstract),
                nm->mkNode(kind::FLOATINGPOINT_LEQ, abstract, abstractValue)));
        handleLemma(bl, InferenceId::FP_PREPROCESS);
      }

      return true;
    }
    else
    {
      // No refinement needed
      return false;
    }
  }
  else
  {
    Unreachable() << "Unknown abstraction";
  }

  return false;
}

void TheoryFp::convertAndEquateTerm(TNode node)
{
  Trace("fp-convertTerm") << "TheoryFp::convertTerm(): " << node << std::endl;

  size_t oldSize = d_conv->d_additionalAssertions.size();

  Node converted(d_conv->convert(node));

  size_t newSize = d_conv->d_additionalAssertions.size();

  if (converted != node) {
    Debug("fp-convertTerm")
        << "TheoryFp::convertTerm(): before " << node << std::endl;
    Debug("fp-convertTerm")
        << "TheoryFp::convertTerm(): after  " << converted << std::endl;
  }

  Assert(oldSize <= newSize);

  while (oldSize < newSize)
  {
    Node addA = d_conv->d_additionalAssertions[oldSize];

    Debug("fp-convertTerm") << "TheoryFp::convertTerm(): additional assertion  "
                            << addA << std::endl;

    NodeManager* nm = NodeManager::currentNM();

    handleLemma(
        nm->mkNode(kind::EQUAL, addA, nm->mkConst(::cvc5::BitVector(1U, 1U))),
        InferenceId::FP_EQUATE_TERM);

    ++oldSize;
  }

  // Equate the floating-point atom and the converted one.
  // Also adds the bit-vectors to the bit-vector solver.
  if (node.getType().isBoolean())
  {
    if (converted != node)
    {
      Assert(converted.getType().isBitVector());

      NodeManager* nm = NodeManager::currentNM();

      handleLemma(
          nm->mkNode(kind::EQUAL,
                     node,
                     nm->mkNode(kind::EQUAL,
                                converted,
                                nm->mkConst(::cvc5::BitVector(1U, 1U)))),
          InferenceId::FP_EQUATE_TERM);
    }
    else
    {
      Assert((node.getKind() == kind::EQUAL));
    }
  }
  else if (node.getType().isBitVector())
  {
    if (converted != node) {
      Assert(converted.getType().isBitVector());

      handleLemma(
          NodeManager::currentNM()->mkNode(kind::EQUAL, node, converted),
          InferenceId::FP_EQUATE_TERM);
    }
  }

  return;
}

void TheoryFp::registerTerm(TNode node)
{
  Trace("fp-registerTerm") << "TheoryFp::registerTerm(): " << node << std::endl;

  if (!isRegistered(node))
  {
    Kind k = node.getKind();
    Assert(k != kind::FLOATINGPOINT_TO_FP_GENERIC
           && k != kind::FLOATINGPOINT_SUB && k != kind::FLOATINGPOINT_EQ
           && k != kind::FLOATINGPOINT_GEQ && k != kind::FLOATINGPOINT_GT);

    bool success = d_registeredTerms.insert(node);
    (void)success;  // Only used for assertion
    Assert(success);

    // Add to the equality engine
    if (k == kind::EQUAL)
    {
      d_equalityEngine->addTriggerPredicate(node);
    }
    else
    {
      d_equalityEngine->addTerm(node);
    }

    // Give the expansion of classifications in terms of equalities
    // This should make equality reasoning slightly more powerful.
    if ((k == kind::FLOATINGPOINT_ISNAN) || (k == kind::FLOATINGPOINT_ISZ)
        || (k == kind::FLOATINGPOINT_ISINF))
    {
      NodeManager *nm = NodeManager::currentNM();
      FloatingPointSize s = node[0].getType().getConst<FloatingPointSize>();
      Node equalityAlias = Node::null();

      if (k == kind::FLOATINGPOINT_ISNAN)
      {
        equalityAlias = nm->mkNode(
            kind::EQUAL, node[0], nm->mkConst(FloatingPoint::makeNaN(s)));
      }
      else if (k == kind::FLOATINGPOINT_ISZ)
      {
        equalityAlias = nm->mkNode(
            kind::OR,
            nm->mkNode(kind::EQUAL,
                       node[0],
                       nm->mkConst(FloatingPoint::makeZero(s, true))),
            nm->mkNode(kind::EQUAL,
                       node[0],
                       nm->mkConst(FloatingPoint::makeZero(s, false))));
      }
      else if (k == kind::FLOATINGPOINT_ISINF)
      {
        equalityAlias = nm->mkNode(
            kind::OR,
            nm->mkNode(kind::EQUAL,
                       node[0],
                       nm->mkConst(FloatingPoint::makeInf(s, true))),
            nm->mkNode(kind::EQUAL,
                       node[0],
                       nm->mkConst(FloatingPoint::makeInf(s, false))));
      }
      else
      {
        Unreachable() << "Only isNaN, isInf and isZero have aliases";
      }

      handleLemma(nm->mkNode(kind::EQUAL, node, equalityAlias),
                  InferenceId::FP_REGISTER_TERM);
    }

    /* When not word-blasting lazier, we word-blast every term on
     * registration. */
    if (!options::fpLazyWb())
    {
      convertAndEquateTerm(node);
    }
  }
  return;
}

bool TheoryFp::isRegistered(TNode node)
{
  return d_registeredTerms.find(node) != d_registeredTerms.end();
}

void TheoryFp::preRegisterTerm(TNode node)
{
  if (!options::fpExp())
  {
    TypeNode tn = node.getType();
    if (tn.isFloatingPoint())
    {
      unsigned exp_sz = tn.getFloatingPointExponentSize();
      unsigned sig_sz = tn.getFloatingPointSignificandSize();
      if (!((exp_sz == 8 && sig_sz == 24) || (exp_sz == 11 && sig_sz == 53)))
      {
        std::stringstream ss;
        ss << "FP term " << node << " with type whose size is " << exp_sz << "/"
           << sig_sz
           << " is not supported, only Float32 (8/24) or Float64 (11/53) types "
              "are supported in default mode. Try the experimental solver via "
              "--fp-exp. Note: There are known issues with the experimental "
              "solver, use at your own risk.";
        throw LogicException(ss.str());
      }
    }
  }
  Trace("fp-preRegisterTerm")
      << "TheoryFp::preRegisterTerm(): " << node << std::endl;
  registerTerm(node);
  return;
}

void TheoryFp::handleLemma(Node node, InferenceId id)
{
  Trace("fp") << "TheoryFp::handleLemma(): asserting " << node << std::endl;
  // will be preprocessed when sent, which is important because it contains
  // embedded ITEs
  d_im.lemma(node, id);
}

bool TheoryFp::propagateLit(TNode node)
{
  Trace("fp") << "TheoryFp::propagateLit(): propagate " << node << std::endl;
  return d_im.propagateLit(node);
}

void TheoryFp::conflictEqConstantMerge(TNode t1, TNode t2)
{
  Trace("fp") << "TheoryFp::conflictEqConstantMerge(): conflict detected"
              << std::endl;
  d_im.conflictEqConstantMerge(t1, t2);
}

bool TheoryFp::needsCheckLastEffort()
{
  // only need to check if we have added to the abstraction map, otherwise
  // postCheck below is a no-op.
  return !d_abstractionMap.empty();
}

void TheoryFp::postCheck(Effort level)
{
  /* Resolve the abstractions for the conversion lemmas */
  if (level == EFFORT_LAST_CALL)
  {
    Trace("fp") << "TheoryFp::check(): checking abstractions" << std::endl;
    TheoryModel* m = getValuation().getModel();
    bool lemmaAdded = false;

    for (AbstractionMap::const_iterator i = d_abstractionMap.begin();
         i != d_abstractionMap.end();
         ++i)
    {
      if (m->hasTerm((*i).first))
      {  // Is actually used in the model
        lemmaAdded |= refineAbstraction(m, (*i).first, (*i).second);
      }
    }
  }

  Trace("fp") << "TheoryFp::check(): completed" << std::endl;
  /* Checking should be handled by the bit-vector engine */
}

bool TheoryFp::preNotifyFact(
    TNode atom, bool pol, TNode fact, bool isPrereg, bool isInternal)
{
  /* Word-blast lazier if configured. */
  if (options::fpLazyWb() && d_wbFactsCache.find(atom) == d_wbFactsCache.end())
  {
    d_wbFactsCache.insert(atom);
    convertAndEquateTerm(atom);
  }

  if (atom.getKind() == kind::EQUAL)
  {
    Assert(!(atom[0].getType().isFloatingPoint()
             || atom[0].getType().isRoundingMode())
           || isRegistered(atom[0]));
    Assert(!(atom[1].getType().isFloatingPoint()
             || atom[1].getType().isRoundingMode())
           || isRegistered(atom[1]));
    registerTerm(atom);  // Needed for float equalities
  }
  else
  {
    // A system-wide invariant; predicates are registered before they are
    // asserted
    Assert(isRegistered(atom));

    if (!d_equalityEngine->isFunctionKind(atom.getKind()))
    {
      return true;
    }
  }
  return false;
}

void TheoryFp::notifySharedTerm(TNode n)
{
  /* Word-blast lazier if configured. */
  if (options::fpLazyWb() && d_wbFactsCache.find(n) == d_wbFactsCache.end())
  {
    d_wbFactsCache.insert(n);
    convertAndEquateTerm(n);
  }
}

TrustNode TheoryFp::explain(TNode n)
{
  Trace("fp") << "TheoryFp::explain(): explain " << n << std::endl;

  // All things we assert directly (and not via bit-vector) should
  // come from the equality engine so this should be sufficient...
  std::vector<TNode> assumptions;

  bool polarity = n.getKind() != kind::NOT;
  TNode atom = polarity ? n : n[0];
  if (atom.getKind() == kind::EQUAL) {
    d_equalityEngine->explainEquality(atom[0], atom[1], polarity, assumptions);
  } else {
    d_equalityEngine->explainPredicate(atom, polarity, assumptions);
  }

  Node exp = helper::buildConjunct(assumptions);
  return TrustNode::mkTrustPropExp(n, exp, nullptr);
}

Node TheoryFp::getModelValue(TNode var) {
  return d_conv->getValue(d_valuation, var);
}

bool TheoryFp::collectModelInfo(TheoryModel* m,
                                const std::set<Node>& relevantTerms)
{
  // this override behavior to not assert equality engine
  return collectModelValues(m, relevantTerms);
}

bool TheoryFp::collectModelValues(TheoryModel* m,
                                  const std::set<Node>& relevantTerms)
{
  Trace("fp-collectModelInfo")
      << "TheoryFp::collectModelInfo(): begin" << std::endl;
  if (Trace.isOn("fp-collectModelInfo")) {
    for (std::set<Node>::const_iterator i(relevantTerms.begin());
         i != relevantTerms.end(); ++i) {
      Trace("fp-collectModelInfo")
          << "TheoryFp::collectModelInfo(): relevantTerms " << *i << std::endl;
    }
  }

  std::unordered_set<TNode> visited;
  std::stack<TNode> working;
  std::set<TNode> relevantVariables;
  for (std::set<Node>::const_iterator i(relevantTerms.begin());
       i != relevantTerms.end(); ++i) {
    working.push(*i);
  }

  while (!working.empty()) {
    TNode current = working.top();
    working.pop();

    // Ignore things that have already been explored
    if (visited.find(current) == visited.end()) {
      visited.insert(current);

      TypeNode t(current.getType());

      if ((t.isRoundingMode() || t.isFloatingPoint()) &&
          this->isLeaf(current)) {
        relevantVariables.insert(current);
      }

      for (size_t i = 0; i < current.getNumChildren(); ++i) {
        working.push(current[i]);
      }
    }
  }

  for (std::set<TNode>::const_iterator i(relevantVariables.begin());
       i != relevantVariables.end();
       ++i)
  {
    TNode node = *i;

    Trace("fp-collectModelInfo")
        << "TheoryFp::collectModelInfo(): relevantVariable " << node
        << std::endl;

    Node converted = d_conv->getValue(d_valuation, node);
    // We only assign the value if the FpConverter actually has one, that is,
    // if FpConverter::getValue() does not return a null node.
    if (!converted.isNull() && !m->assertEquality(node, converted, true))
    {
      return false;
    }

    if (Configuration::isAssertionBuild() && isLeaf(node) && !node.isConst()
        && node.getType().isFloatingPoint())
    {
      // Check that the equality engine has asssigned values to all the
      // components of `node` except `(sign node)` (the sign component is
      // assignable, meaning that the model builder can pick an arbitrary value
      // for it if it hasn't been assigned in the equality engine).
      NodeManager* nm = NodeManager::currentNM();
      Node compNaN = nm->mkNode(kind::FLOATINGPOINT_COMPONENT_NAN, node);
      Node compInf = nm->mkNode(kind::FLOATINGPOINT_COMPONENT_INF, node);
      Node compZero = nm->mkNode(kind::FLOATINGPOINT_COMPONENT_ZERO, node);
      Node compExponent =
          nm->mkNode(kind::FLOATINGPOINT_COMPONENT_EXPONENT, node);
      Node compSignificand =
          nm->mkNode(kind::FLOATINGPOINT_COMPONENT_SIGNIFICAND, node);

      eq::EqualityEngine* ee = m->getEqualityEngine();
      Assert(ee->hasTerm(compNaN) && ee->getRepresentative(compNaN).isConst());
      Assert(ee->hasTerm(compInf) && ee->getRepresentative(compInf).isConst());
      Assert(ee->hasTerm(compZero)
             && ee->getRepresentative(compZero).isConst());
      Assert(ee->hasTerm(compExponent)
             && ee->getRepresentative(compExponent).isConst());
      Assert(ee->hasTerm(compSignificand));
      Assert(ee->getRepresentative(compSignificand).isConst());

      // At most one of the flags (NaN, inf, zero) can be set
      Node one = nm->mkConst(BitVector(1U, 1U));
      size_t numFlags = 0;
      numFlags += ee->getRepresentative(compNaN) == one ? 1 : 0;
      numFlags += ee->getRepresentative(compInf) == one ? 1 : 0;
      numFlags += ee->getRepresentative(compZero) == one ? 1 : 0;
      Assert(numFlags <= 1);
    }
  }

  return true;
}

bool TheoryFp::NotifyClass::eqNotifyTriggerPredicate(TNode predicate,
                                                     bool value) {
  Debug("fp-eq")
      << "TheoryFp::eqNotifyTriggerPredicate(): call back as predicate "
      << predicate << " is " << value << std::endl;

  if (value) {
    return d_theorySolver.propagateLit(predicate);
  }
  return d_theorySolver.propagateLit(predicate.notNode());
}

bool TheoryFp::NotifyClass::eqNotifyTriggerTermEquality(TheoryId tag, TNode t1,
                                                        TNode t2, bool value) {
  Debug("fp-eq") << "TheoryFp::eqNotifyTriggerTermEquality(): call back as "
                 << t1 << (value ? " = " : " != ") << t2 << std::endl;

  if (value) {
    return d_theorySolver.propagateLit(t1.eqNode(t2));
  }
  return d_theorySolver.propagateLit(t1.eqNode(t2).notNode());
}

void TheoryFp::NotifyClass::eqNotifyConstantTermMerge(TNode t1, TNode t2) {
  Debug("fp-eq") << "TheoryFp::eqNotifyConstantTermMerge(): call back as " << t1
                 << " = " << t2 << std::endl;
  d_theorySolver.conflictEqConstantMerge(t1, t2);
}

}  // namespace fp
}  // namespace theory
}  // namespace cvc5<|MERGE_RESOLUTION|>--- conflicted
+++ resolved
@@ -70,11 +70,7 @@
       d_floatToRealMap(getUserContext()),
       d_abstractionMap(getUserContext()),
       d_rewriter(getUserContext()),
-<<<<<<< HEAD
-      d_state(getSatContext(), getUserContext(), valuation),
-=======
       d_state(env, valuation),
->>>>>>> a11de769
       d_im(*this, d_state, d_pnm, "theory::fp::", false),
       d_wbFactsCache(getUserContext())
 {
