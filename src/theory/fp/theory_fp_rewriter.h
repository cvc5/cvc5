--- conflicted
+++ resolved
@@ -46,24 +46,15 @@
     // often this will suffice
     return postRewrite(equality).d_node;
   }
-<<<<<<< HEAD
-  /** expand definitions in node */
+  /** Expand definitions in node */
   TrustNode expandDefinition(Node node) override;
-=======
-  /** Expand definitions in node. */
-  TrustNode expandDefinition(Node node);
->>>>>>> eada6741
 
  protected:
   /** TODO: document (projects issue #265) */
   RewriteFunction d_preRewriteTable[kind::LAST_KIND];
   RewriteFunction d_postRewriteTable[kind::LAST_KIND];
   RewriteFunction d_constantFoldTable[kind::LAST_KIND];
-<<<<<<< HEAD
-  /** the expand definitions module */
-=======
   /** The expand definitions module. */
->>>>>>> eada6741
   FpExpandDefs d_fpExpDef;
 }; /* class TheoryFpRewriter */
 
