/******************************************************************************
 * Top contributors (to current version):
 *   Martin Brain, Aina Niemetz, Andres Noetzli
 * Copyright (c) 2013  University of Oxford
 *
 * This file is part of the cvc5 project.
 *
 * Copyright (c) 2009-2023 by the authors listed in the file AUTHORS
 * in the top-level source directory and their institutional affiliations.
 * All rights reserved.  See the file COPYING in the top-level source
 * directory for licensing information.
 * ****************************************************************************
 *
 * Rewrite rules for floating point theories.
 *
 * \todo - Single argument constant propagate / simplify
 *       - Push negations through arithmetic operators (include max and min?
 *         maybe not due to +0/-0)
 *       - classifications to normal tests (maybe)
 *       - (= x (fp.neg x)) --> (isNaN x)
 *       - (fp.eq x (fp.neg x)) --> (isZero x) (previous and reorganise
 *             should be sufficient)
 *       - (fp.eq x const) --> various = depending on const
 *       - (fp.isPositive (fp.neg x)) --> (fp.isNegative x)
 *       - (fp.isNegative (fp.neg x)) --> (fp.isPositive x)
 *       - (fp.isPositive (fp.abs x)) --> (not (isNaN x))
 *       - (fp.isNegative (fp.abs x)) --> false
 *       - A -> castA --> A
 *       - A -> castB -> castC  -->  A -> castC if A <= B <= C
 *       - A -> castB -> castA  -->  A if A <= B
 *       - promotion converts can ignore rounding mode
 *       - Samuel Figuer results
 */

#include "theory/fp/theory_fp_rewriter.h"

#include <algorithm>

#include "base/check.h"
#include "expr/node_algorithm.h"
#include "theory/bv/theory_bv_utils.h"
#include "theory/fp/fp_word_blaster.h"
#include "util/floatingpoint.h"

using namespace cvc5::internal::kind;

namespace cvc5::internal {
namespace theory {
namespace fp {

namespace rewrite {
  /** Rewrite rules **/
  template <RewriteFunction first, RewriteFunction second>
  RewriteResponse then (TNode node, bool isPreRewrite) {
    RewriteResponse result(first(node, isPreRewrite));

    if (result.d_status == REWRITE_DONE)
    {
      return second(result.d_node, isPreRewrite);
    }
    else
    {
      return result;
    }
  }

  RewriteResponse notFP(TNode node, bool isPreRewrite)
  {
    Unreachable() << "non floating-point kind (" << node.getKind()
                  << ") in floating point rewrite?";
  }

  RewriteResponse identity(TNode node, bool isPreRewrite)
  {
    return RewriteResponse(REWRITE_DONE, node);
  }

  RewriteResponse type(TNode node, bool isPreRewrite)
  {
    Unreachable() << "sort kind (" << node.getKind()
                  << ") found in expression?";
  }

  RewriteResponse removeDoubleNegation(TNode node, bool isPreRewrite)
  {
    Assert(node.getKind() == Kind::FLOATINGPOINT_NEG);
    if (node[0].getKind() == Kind::FLOATINGPOINT_NEG)
    {
      return RewriteResponse(REWRITE_AGAIN, node[0][0]);
    }

    return RewriteResponse(REWRITE_DONE, node);
  }

  RewriteResponse compactAbs(TNode node, bool isPreRewrite)
  {
    Assert(node.getKind() == Kind::FLOATINGPOINT_ABS);
    if (node[0].getKind() == Kind::FLOATINGPOINT_NEG
        || node[0].getKind() == Kind::FLOATINGPOINT_ABS)
    {
      Node ret =
          NodeManager::currentNM()->mkNode(Kind::FLOATINGPOINT_ABS, node[0][0]);
      return RewriteResponse(REWRITE_AGAIN, ret);
    }

    return RewriteResponse(REWRITE_DONE, node);
  }

  RewriteResponse convertSubtractionToAddition(TNode node, bool isPreRewrite)
  {
    Assert(node.getKind() == Kind::FLOATINGPOINT_SUB);
    Node negation =
        NodeManager::currentNM()->mkNode(Kind::FLOATINGPOINT_NEG, node[2]);
    Node addition = NodeManager::currentNM()->mkNode(
        Kind::FLOATINGPOINT_ADD, node[0], node[1], negation);
    return RewriteResponse(REWRITE_DONE, addition);
  }

  RewriteResponse breakChain (TNode node, bool isPreRewrite) {
    Assert(isPreRewrite);  // Should be run first

    Kind k = node.getKind();
    Assert(k == Kind::FLOATINGPOINT_EQ || k == Kind::FLOATINGPOINT_GEQ
           || k == Kind::FLOATINGPOINT_LEQ || k == Kind::FLOATINGPOINT_GT
           || k == Kind::FLOATINGPOINT_LT);

    size_t children = node.getNumChildren();
    if (children > 2) {
      NodeBuilder conjunction(Kind::AND);

      for (size_t i = 0; i < children - 1; ++i) {
	for (size_t j = i + 1; j < children; ++j) {
	  conjunction << NodeManager::currentNM()->mkNode(k, node[i], node[j]);
	}
      }
      return RewriteResponse(REWRITE_AGAIN_FULL, conjunction);

    } else {
      return RewriteResponse(REWRITE_DONE, node);
    }
  }


  /* Implies (fp.eq x x) --> (not (isNaN x))
   */

  RewriteResponse ieeeEqToEq(TNode node, bool isPreRewrite)
  {
    Assert(node.getKind() == Kind::FLOATINGPOINT_EQ);
    NodeManager *nm = NodeManager::currentNM();

    return RewriteResponse(
        REWRITE_DONE,
        nm->mkNode(
            Kind::AND,
            nm->mkNode(
                Kind::AND,
                nm->mkNode(Kind::NOT,
                           nm->mkNode(Kind::FLOATINGPOINT_IS_NAN, node[0])),
                nm->mkNode(Kind::NOT,
                           nm->mkNode(Kind::FLOATINGPOINT_IS_NAN, node[1]))),
            nm->mkNode(
                Kind::OR,
                nm->mkNode(Kind::EQUAL, node[0], node[1]),
                nm->mkNode(Kind::AND,
                           nm->mkNode(Kind::FLOATINGPOINT_IS_ZERO, node[0]),
                           nm->mkNode(Kind::FLOATINGPOINT_IS_ZERO, node[1])))));
  }

  RewriteResponse geqToleq(TNode node, bool isPreRewrite)
  {
    Assert(node.getKind() == Kind::FLOATINGPOINT_GEQ);
    return RewriteResponse(REWRITE_DONE,
                           NodeManager::currentNM()->mkNode(
                               Kind::FLOATINGPOINT_LEQ, node[1], node[0]));
  }

  RewriteResponse gtTolt(TNode node, bool isPreRewrite)
  {
    Assert(node.getKind() == Kind::FLOATINGPOINT_GT);
    return RewriteResponse(REWRITE_DONE,
                           NodeManager::currentNM()->mkNode(
                               Kind::FLOATINGPOINT_LT, node[1], node[0]));
  }

  RewriteResponse removed(TNode node, bool isPreRewrite)
  {
    Unreachable() << "kind (" << node.getKind()
                  << ") should have been removed?";
  }

  RewriteResponse variable(TNode node, bool isPreRewrite)
  {
    // We should only get floating point and rounding mode variables to rewrite.
    TypeNode tn = node.getType(true);
    Assert(tn.isFloatingPoint() || tn.isRoundingMode());

    // Not that we do anything with them...
    return RewriteResponse(REWRITE_DONE, node);
  }

  RewriteResponse equal (TNode node, bool isPreRewrite) {
    Assert(node.getKind() == Kind::EQUAL);

    // We should only get equalities of floating point or rounding mode types.
    TypeNode tn = node[0].getType(true);

    Assert(tn.isFloatingPoint() || tn.isRoundingMode());
    Assert(tn
           == node[1].getType(true));  // Should be ensured by the typing rules

    if (node[0] == node[1]) {
      return RewriteResponse(REWRITE_DONE, NodeManager::currentNM()->mkConst(true));
    } else if (!isPreRewrite && (node[0] > node[1])) {
      Node normal =
          NodeManager::currentNM()->mkNode(Kind::EQUAL, node[1], node[0]);
      return RewriteResponse(REWRITE_DONE, normal);
    } else {
      return RewriteResponse(REWRITE_DONE, node);
    }
  }


  // Note these cannot be assumed to be symmetric for +0/-0, thus no symmetry reorder
  RewriteResponse compactMinMax (TNode node, bool isPreRewrite) {
#ifdef CVC5_ASSERTIONS
    Kind k = node.getKind();
    Assert((k == Kind::FLOATINGPOINT_MIN) || (k == Kind::FLOATINGPOINT_MAX)
           || (k == Kind::FLOATINGPOINT_MIN_TOTAL)
           || (k == Kind::FLOATINGPOINT_MAX_TOTAL));
#endif
    if (node[0] == node[1]) {
      return RewriteResponse(REWRITE_AGAIN, node[0]);
    } else {
      return RewriteResponse(REWRITE_DONE, node);
    }
  }


  RewriteResponse reorderFPEquality (TNode node, bool isPreRewrite) {
    Assert(node.getKind() == Kind::FLOATINGPOINT_EQ);
    Assert(!isPreRewrite);  // Likely redundant in pre-rewrite

    if (node[0] > node[1]) {
      Node normal = NodeManager::currentNM()->mkNode(
          Kind::FLOATINGPOINT_EQ, node[1], node[0]);
      return RewriteResponse(REWRITE_DONE, normal);
    } else {
      return RewriteResponse(REWRITE_DONE, node);
    } 
  }

  RewriteResponse reorderBinaryOperation (TNode node, bool isPreRewrite) {
    Kind k = node.getKind();
    Assert((k == Kind::FLOATINGPOINT_ADD) || (k == Kind::FLOATINGPOINT_MULT));
    Assert(!isPreRewrite);  // Likely redundant in pre-rewrite

    if (node[1] > node[2]) {
      Node normal = NodeManager::currentNM()->mkNode(k,node[0],node[2],node[1]);
      return RewriteResponse(REWRITE_DONE, normal);
    } else {
      return RewriteResponse(REWRITE_DONE, node);
    } 
  }

  RewriteResponse reorderFMA (TNode node, bool isPreRewrite) {
    Assert(node.getKind() == Kind::FLOATINGPOINT_FMA);
    Assert(!isPreRewrite);  // Likely redundant in pre-rewrite

    if (node[1] > node[2]) {
      Node normal = NodeManager::currentNM()->mkNode(
          Kind::FLOATINGPOINT_FMA, {node[0], node[2], node[1], node[3]});
      return RewriteResponse(REWRITE_DONE, normal);
    } else {
      return RewriteResponse(REWRITE_DONE, node);
    } 
  }

  RewriteResponse removeSignOperations (TNode node, bool isPreRewrite) {
    Assert(node.getKind() == Kind::FLOATINGPOINT_IS_NORMAL
           || node.getKind() == Kind::FLOATINGPOINT_IS_SUBNORMAL
           || node.getKind() == Kind::FLOATINGPOINT_IS_ZERO
           || node.getKind() == Kind::FLOATINGPOINT_IS_INF
           || node.getKind() == Kind::FLOATINGPOINT_IS_NAN);
    Assert(node.getNumChildren() == 1);

    Kind childKind(node[0].getKind());

    if ((childKind == Kind::FLOATINGPOINT_NEG)
        || (childKind == Kind::FLOATINGPOINT_ABS))
    {
      Node rewritten = NodeManager::currentNM()->mkNode(node.getKind(),node[0][0]);
      return RewriteResponse(REWRITE_AGAIN_FULL, rewritten);
    }
    else
    {
      return RewriteResponse(REWRITE_DONE, node);
    }
  }

  RewriteResponse compactRemainder (TNode node, bool isPreRewrite) {
    Assert(node.getKind() == Kind::FLOATINGPOINT_REM);
    Assert(!isPreRewrite);  // status assumes parts have been rewritten

    Node working = node;

    // (fp.rem (fp.rem X Y) Y) == (fp.rem X Y)
    if (working[0].getKind() == Kind::FLOATINGPOINT_REM
        &&  // short-cut matters!
        working[0][1] == working[1])
    {
      working = working[0];
    }

    // Sign of the RHS does not matter
    if (working[1].getKind() == Kind::FLOATINGPOINT_NEG
        || working[1].getKind() == Kind::FLOATINGPOINT_ABS)
    {
      working[1] = working[1][0];
    }

    // Lift negation out of the LHS so it can be cancelled out
    if (working[0].getKind() == Kind::FLOATINGPOINT_NEG)
    {
      NodeManager * nm = NodeManager::currentNM();
      working = nm->mkNode(
          Kind::FLOATINGPOINT_NEG,
          nm->mkNode(Kind::FLOATINGPOINT_REM, working[0][0], working[1]));
      // in contrast to other rewrites here, this requires rewrite again full
      return RewriteResponse(REWRITE_AGAIN_FULL, working);
    }

    return RewriteResponse(REWRITE_DONE, working);
  }

  RewriteResponse leqId(TNode node, bool isPreRewrite)
  {
    Assert(node.getKind() == Kind::FLOATINGPOINT_LEQ);

    if (node[0] == node[1])
    {
      NodeManager *nm = NodeManager::currentNM();
      return RewriteResponse(
          isPreRewrite ? REWRITE_DONE : REWRITE_AGAIN_FULL,
          nm->mkNode(Kind::NOT,
                     nm->mkNode(Kind::FLOATINGPOINT_IS_NAN, node[0])));
    }
    return RewriteResponse(REWRITE_DONE, node);
  }

  RewriteResponse ltId(TNode node, bool isPreRewrite)
  {
    Assert(node.getKind() == Kind::FLOATINGPOINT_LT);

    if (node[0] == node[1])
    {
      return RewriteResponse(REWRITE_DONE,
                             NodeManager::currentNM()->mkConst(false));
    }
    return RewriteResponse(REWRITE_DONE, node);
  }

  RewriteResponse toFPSignedBV(TNode node, bool isPreRewrite)
  {
    Assert(!isPreRewrite);
    Assert(node.getKind() == Kind::FLOATINGPOINT_TO_FP_FROM_SBV);

    /* symFPU does not allow conversions from signed bit-vector of size 1 */
    if (node[1].getType().getBitVectorSize() == 1)
    {
      NodeManager* nm = NodeManager::currentNM();
      Node op = nm->mkConst(FloatingPointToFPUnsignedBitVector(
          node.getOperator().getConst<FloatingPointToFPSignedBitVector>()));
      Node fromubv = nm->mkNode(op, node[0], node[1]);
      return RewriteResponse(
          REWRITE_AGAIN_FULL,
          nm->mkNode(Kind::ITE,
                     node[1].eqNode(bv::utils::mkOne(1)),
                     nm->mkNode(Kind::FLOATINGPOINT_NEG, fromubv),
                     fromubv));
    }
    return RewriteResponse(REWRITE_DONE, node);
  }

  };  // namespace rewrite

namespace constantFold {

RewriteResponse fpLiteral(TNode node, bool isPreRewrite)
{
  Assert(node.getKind() == Kind::FLOATINGPOINT_FP);

  BitVector bv(node[0].getConst<BitVector>());
  bv = bv.concat(node[1].getConst<BitVector>());
  bv = bv.concat(node[2].getConst<BitVector>());

  // +1 to support the hidden bit
  Node lit = NodeManager::currentNM()->mkConst(
      FloatingPoint(node[1].getConst<BitVector>().getSize(),
                    node[2].getConst<BitVector>().getSize() + 1,
                    bv));

  return RewriteResponse(REWRITE_DONE, lit);
}

RewriteResponse abs(TNode node, bool isPreRewrite)
{
  Assert(node.getKind() == Kind::FLOATINGPOINT_ABS);
  Assert(node.getNumChildren() == 1);

  return RewriteResponse(REWRITE_DONE,
                         NodeManager::currentNM()->mkConst(
                             node[0].getConst<FloatingPoint>().absolute()));
}

RewriteResponse neg(TNode node, bool isPreRewrite)
{
  Assert(node.getKind() == Kind::FLOATINGPOINT_NEG);
  Assert(node.getNumChildren() == 1);

  return RewriteResponse(REWRITE_DONE,
                         NodeManager::currentNM()->mkConst(
                             node[0].getConst<FloatingPoint>().negate()));
}

RewriteResponse add(TNode node, bool isPreRewrite)
{
  Assert(node.getKind() == Kind::FLOATINGPOINT_ADD);
  Assert(node.getNumChildren() == 3);

  RoundingMode rm(node[0].getConst<RoundingMode>());
  FloatingPoint arg1(node[1].getConst<FloatingPoint>());
  FloatingPoint arg2(node[2].getConst<FloatingPoint>());

  Assert(arg1.getSize() == arg2.getSize());

  return RewriteResponse(REWRITE_DONE,
                         NodeManager::currentNM()->mkConst(arg1.add(rm, arg2)));
}

RewriteResponse mult(TNode node, bool isPreRewrite)
{
  Assert(node.getKind() == Kind::FLOATINGPOINT_MULT);
  Assert(node.getNumChildren() == 3);

  RoundingMode rm(node[0].getConst<RoundingMode>());
  FloatingPoint arg1(node[1].getConst<FloatingPoint>());
  FloatingPoint arg2(node[2].getConst<FloatingPoint>());

  Assert(arg1.getSize() == arg2.getSize());

  return RewriteResponse(
      REWRITE_DONE, NodeManager::currentNM()->mkConst(arg1.mult(rm, arg2)));
}

RewriteResponse fma(TNode node, bool isPreRewrite)
{
  Assert(node.getKind() == Kind::FLOATINGPOINT_FMA);
  Assert(node.getNumChildren() == 4);

  RoundingMode rm(node[0].getConst<RoundingMode>());
  FloatingPoint arg1(node[1].getConst<FloatingPoint>());
  FloatingPoint arg2(node[2].getConst<FloatingPoint>());
  FloatingPoint arg3(node[3].getConst<FloatingPoint>());

  Assert(arg1.getSize() == arg2.getSize());
  Assert(arg1.getSize() == arg3.getSize());

  return RewriteResponse(
      REWRITE_DONE,
      NodeManager::currentNM()->mkConst(arg1.fma(rm, arg2, arg3)));
}

RewriteResponse div(TNode node, bool isPreRewrite)
{
  Assert(node.getKind() == Kind::FLOATINGPOINT_DIV);
  Assert(node.getNumChildren() == 3);

  RoundingMode rm(node[0].getConst<RoundingMode>());
  FloatingPoint arg1(node[1].getConst<FloatingPoint>());
  FloatingPoint arg2(node[2].getConst<FloatingPoint>());

  Assert(arg1.getSize() == arg2.getSize());

  return RewriteResponse(REWRITE_DONE,
                         NodeManager::currentNM()->mkConst(arg1.div(rm, arg2)));
}

RewriteResponse sqrt(TNode node, bool isPreRewrite)
{
  Assert(node.getKind() == Kind::FLOATINGPOINT_SQRT);
  Assert(node.getNumChildren() == 2);

  RoundingMode rm(node[0].getConst<RoundingMode>());
  FloatingPoint arg(node[1].getConst<FloatingPoint>());

  return RewriteResponse(REWRITE_DONE,
                         NodeManager::currentNM()->mkConst(arg.sqrt(rm)));
}

RewriteResponse rti(TNode node, bool isPreRewrite)
{
  Assert(node.getKind() == Kind::FLOATINGPOINT_RTI);
  Assert(node.getNumChildren() == 2);

  RoundingMode rm(node[0].getConst<RoundingMode>());
  FloatingPoint arg(node[1].getConst<FloatingPoint>());

  return RewriteResponse(REWRITE_DONE,
                         NodeManager::currentNM()->mkConst(arg.rti(rm)));
}

RewriteResponse rem(TNode node, bool isPreRewrite)
{
  Assert(node.getKind() == Kind::FLOATINGPOINT_REM);
  Assert(node.getNumChildren() == 2);

  FloatingPoint arg1(node[0].getConst<FloatingPoint>());
  FloatingPoint arg2(node[1].getConst<FloatingPoint>());

  Assert(arg1.getSize() == arg2.getSize());

  return RewriteResponse(REWRITE_DONE,
                         NodeManager::currentNM()->mkConst(arg1.rem(arg2)));
}

RewriteResponse min(TNode node, bool isPreRewrite)
{
  Assert(node.getKind() == Kind::FLOATINGPOINT_MIN);
  Assert(node.getNumChildren() == 2);

  FloatingPoint arg1(node[0].getConst<FloatingPoint>());
  FloatingPoint arg2(node[1].getConst<FloatingPoint>());

  Assert(arg1.getSize() == arg2.getSize());

  FloatingPoint::PartialFloatingPoint res(arg1.min(arg2));

  if (res.second)
  {
    Node lit = NodeManager::currentNM()->mkConst(res.first);
    return RewriteResponse(REWRITE_DONE, lit);
  }
  else
  {
    // Can't constant fold the underspecified case
    return RewriteResponse(REWRITE_DONE, node);
  }
}

RewriteResponse max(TNode node, bool isPreRewrite)
{
  Assert(node.getKind() == Kind::FLOATINGPOINT_MAX);
  Assert(node.getNumChildren() == 2);

  FloatingPoint arg1(node[0].getConst<FloatingPoint>());
  FloatingPoint arg2(node[1].getConst<FloatingPoint>());

  Assert(arg1.getSize() == arg2.getSize());

  FloatingPoint::PartialFloatingPoint res(arg1.max(arg2));

  if (res.second)
  {
    Node lit = NodeManager::currentNM()->mkConst(res.first);
    return RewriteResponse(REWRITE_DONE, lit);
  }
  else
  {
    // Can't constant fold the underspecified case
    return RewriteResponse(REWRITE_DONE, node);
  }
}

RewriteResponse minTotal(TNode node, bool isPreRewrite)
{
  Assert(node.getKind() == Kind::FLOATINGPOINT_MIN_TOTAL);
  Assert(node.getNumChildren() == 3);

  FloatingPoint arg1(node[0].getConst<FloatingPoint>());
  FloatingPoint arg2(node[1].getConst<FloatingPoint>());

  Assert(arg1.getSize() == arg2.getSize());

  // Can be called with the third argument non-constant
  if (node[2].getMetaKind() == kind::metakind::CONSTANT)
  {
    BitVector arg3(node[2].getConst<BitVector>());

    FloatingPoint folded(arg1.minTotal(arg2, arg3.isBitSet(0)));
    Node lit = NodeManager::currentNM()->mkConst(folded);
    return RewriteResponse(REWRITE_DONE, lit);
  }
  else
  {
    FloatingPoint::PartialFloatingPoint res(arg1.min(arg2));

    if (res.second)
    {
      Node lit = NodeManager::currentNM()->mkConst(res.first);
      return RewriteResponse(REWRITE_DONE, lit);
    }
    else
    {
      // Can't constant fold the underspecified case
      return RewriteResponse(REWRITE_DONE, node);
    }
  }
}

RewriteResponse maxTotal(TNode node, bool isPreRewrite)
{
  Assert(node.getKind() == Kind::FLOATINGPOINT_MAX_TOTAL);
  Assert(node.getNumChildren() == 3);

  FloatingPoint arg1(node[0].getConst<FloatingPoint>());
  FloatingPoint arg2(node[1].getConst<FloatingPoint>());

  Assert(arg1.getSize() == arg2.getSize());

  // Can be called with the third argument non-constant
  if (node[2].getMetaKind() == kind::metakind::CONSTANT)
  {
    BitVector arg3(node[2].getConst<BitVector>());

    FloatingPoint folded(arg1.maxTotal(arg2, arg3.isBitSet(0)));
    Node lit = NodeManager::currentNM()->mkConst(folded);
    return RewriteResponse(REWRITE_DONE, lit);
  }
  else
  {
    FloatingPoint::PartialFloatingPoint res(arg1.max(arg2));

    if (res.second)
    {
      Node lit = NodeManager::currentNM()->mkConst(res.first);
      return RewriteResponse(REWRITE_DONE, lit);
    }
    else
    {
      // Can't constant fold the underspecified case
      return RewriteResponse(REWRITE_DONE, node);
    }
  }
}

  RewriteResponse equal (TNode node, bool isPreRewrite) {
    Assert(node.getKind() == Kind::EQUAL);

    // We should only get equalities of floating point or rounding mode types.
    TypeNode tn = node[0].getType(true);

    if (tn.isFloatingPoint()) {
      FloatingPoint arg1(node[0].getConst<FloatingPoint>());
      FloatingPoint arg2(node[1].getConst<FloatingPoint>());

      Assert(arg1.getSize() == arg2.getSize());

      return RewriteResponse(REWRITE_DONE, NodeManager::currentNM()->mkConst(arg1 == arg2));

    } else if (tn.isRoundingMode()) {
      RoundingMode arg1(node[0].getConst<RoundingMode>());
      RoundingMode arg2(node[1].getConst<RoundingMode>());
    
      return RewriteResponse(REWRITE_DONE, NodeManager::currentNM()->mkConst(arg1 == arg2));

    }
    Unreachable() << "Equality of unknown type";
  }

  RewriteResponse leq(TNode node, bool isPreRewrite)
  {
    Assert(node.getKind() == Kind::FLOATINGPOINT_LEQ);
    Assert(node.getNumChildren() == 2);

    FloatingPoint arg1(node[0].getConst<FloatingPoint>());
    FloatingPoint arg2(node[1].getConst<FloatingPoint>());

    Assert(arg1.getSize() == arg2.getSize());

    return RewriteResponse(REWRITE_DONE, NodeManager::currentNM()->mkConst(arg1 <= arg2));
  }

  RewriteResponse lt(TNode node, bool isPreRewrite)
  {
    Assert(node.getKind() == Kind::FLOATINGPOINT_LT);
    Assert(node.getNumChildren() == 2);

    FloatingPoint arg1(node[0].getConst<FloatingPoint>());
    FloatingPoint arg2(node[1].getConst<FloatingPoint>());

    Assert(arg1.getSize() == arg2.getSize());

    return RewriteResponse(REWRITE_DONE, NodeManager::currentNM()->mkConst(arg1 < arg2));
  }

  RewriteResponse isNormal(TNode node, bool isPreRewrite)
  {
    Assert(node.getKind() == Kind::FLOATINGPOINT_IS_NORMAL);
    Assert(node.getNumChildren() == 1);

    return RewriteResponse(REWRITE_DONE, NodeManager::currentNM()->mkConst(node[0].getConst<FloatingPoint>().isNormal()));
  }

  RewriteResponse isSubnormal(TNode node, bool isPreRewrite)
  {
    Assert(node.getKind() == Kind::FLOATINGPOINT_IS_SUBNORMAL);
    Assert(node.getNumChildren() == 1);

    return RewriteResponse(REWRITE_DONE, NodeManager::currentNM()->mkConst(node[0].getConst<FloatingPoint>().isSubnormal()));
  }

  RewriteResponse isZero(TNode node, bool isPreRewrite)
  {
    Assert(node.getKind() == Kind::FLOATINGPOINT_IS_ZERO);
    Assert(node.getNumChildren() == 1);

    return RewriteResponse(REWRITE_DONE, NodeManager::currentNM()->mkConst(node[0].getConst<FloatingPoint>().isZero()));
  }

  RewriteResponse isInfinite(TNode node, bool isPreRewrite)
  {
    Assert(node.getKind() == Kind::FLOATINGPOINT_IS_INF);
    Assert(node.getNumChildren() == 1);

    return RewriteResponse(REWRITE_DONE, NodeManager::currentNM()->mkConst(node[0].getConst<FloatingPoint>().isInfinite()));
  }

  RewriteResponse isNaN(TNode node, bool isPreRewrite)
  {
    Assert(node.getKind() == Kind::FLOATINGPOINT_IS_NAN);
    Assert(node.getNumChildren() == 1);

    return RewriteResponse(REWRITE_DONE, NodeManager::currentNM()->mkConst(node[0].getConst<FloatingPoint>().isNaN()));
  }

  RewriteResponse isNegative(TNode node, bool isPreRewrite)
  {
    Assert(node.getKind() == Kind::FLOATINGPOINT_IS_NEG);
    Assert(node.getNumChildren() == 1);

    return RewriteResponse(REWRITE_DONE, NodeManager::currentNM()->mkConst(node[0].getConst<FloatingPoint>().isNegative()));
  }

  RewriteResponse isPositive(TNode node, bool isPreRewrite)
  {
    Assert(node.getKind() == Kind::FLOATINGPOINT_IS_POS);
    Assert(node.getNumChildren() == 1);

    return RewriteResponse(REWRITE_DONE, NodeManager::currentNM()->mkConst(node[0].getConst<FloatingPoint>().isPositive()));
  }

  RewriteResponse convertFromIEEEBitVectorLiteral(TNode node, bool isPreRewrite)
  {
    Assert(node.getKind() == Kind::FLOATINGPOINT_TO_FP_FROM_IEEE_BV);

    TNode op = node.getOperator();
    const FloatingPointToFPIEEEBitVector &param = op.getConst<FloatingPointToFPIEEEBitVector>();
    const BitVector &bv = node[0].getConst<BitVector>();

    Node lit = NodeManager::currentNM()->mkConst(
        FloatingPoint(param.getSize().exponentWidth(),
                      param.getSize().significandWidth(),
                      bv));

    return RewriteResponse(REWRITE_DONE, lit);
  }

  RewriteResponse constantConvert(TNode node, bool isPreRewrite)
  {
    Assert(node.getKind() == Kind::FLOATINGPOINT_TO_FP_FROM_FP);
    Assert(node.getNumChildren() == 2);

    RoundingMode rm(node[0].getConst<RoundingMode>());
    FloatingPoint arg1(node[1].getConst<FloatingPoint>());
    FloatingPointToFPFloatingPoint info = node.getOperator().getConst<FloatingPointToFPFloatingPoint>();

    return RewriteResponse(
        REWRITE_DONE,
        NodeManager::currentNM()->mkConst(arg1.convert(info.getSize(), rm)));
  }

  RewriteResponse convertFromRealLiteral(TNode node, bool isPreRewrite)
  {
    Assert(node.getKind() == Kind::FLOATINGPOINT_TO_FP_FROM_REAL);

    TNode op = node.getOperator();
    const FloatingPointSize& size =
        op.getConst<FloatingPointToFPReal>().getSize();

    RoundingMode rm(node[0].getConst<RoundingMode>());
    Rational arg(node[1].getConst<Rational>());

    FloatingPoint res(size, rm, arg);

    Node lit = NodeManager::currentNM()->mkConst(res);

    return RewriteResponse(REWRITE_DONE, lit);
  }

  RewriteResponse convertFromSBV(TNode node, bool isPreRewrite)
  {
    Assert(node.getKind() == Kind::FLOATINGPOINT_TO_FP_FROM_SBV);

    TNode op = node.getOperator();
    const FloatingPointSize& size =
        op.getConst<FloatingPointToFPSignedBitVector>().getSize();

    RoundingMode rm(node[0].getConst<RoundingMode>());
    BitVector sbv(node[1].getConst<BitVector>());

    NodeManager* nm = NodeManager::currentNM();

    /* symFPU does not allow conversions from signed bit-vector of size 1 */
    if (sbv.getSize() == 1)
    {
      FloatingPoint fromubv(size, rm, sbv, false);
      if (sbv.isBitSet(0))
      {
        return RewriteResponse(REWRITE_DONE, nm->mkConst(fromubv.negate()));
      }
      return RewriteResponse(REWRITE_DONE, nm->mkConst(fromubv));
    }

    return RewriteResponse(REWRITE_DONE,
                           nm->mkConst(FloatingPoint(size, rm, sbv, true)));
  }

  RewriteResponse convertFromUBV(TNode node, bool isPreRewrite)
  {
    Assert(node.getKind() == Kind::FLOATINGPOINT_TO_FP_FROM_UBV);

    TNode op = node.getOperator();
    const FloatingPointSize& size =
        op.getConst<FloatingPointToFPUnsignedBitVector>().getSize();

    RoundingMode rm(node[0].getConst<RoundingMode>());
    BitVector arg(node[1].getConst<BitVector>());

    FloatingPoint res(size, rm, arg, false);

    Node lit = NodeManager::currentNM()->mkConst(res);

    return RewriteResponse(REWRITE_DONE, lit);
  }

  RewriteResponse convertToUBV(TNode node, bool isPreRewrite)
  {
    Assert(node.getKind() == Kind::FLOATINGPOINT_TO_UBV);

    TNode op = node.getOperator();
    const BitVectorSize& size = op.getConst<FloatingPointToUBV>().d_bv_size;

    RoundingMode rm(node[0].getConst<RoundingMode>());
    FloatingPoint arg(node[1].getConst<FloatingPoint>());

    FloatingPoint::PartialBitVector res(arg.convertToBV(size, rm, false));

    if (res.second) {
      Node lit = NodeManager::currentNM()->mkConst(res.first);
      return RewriteResponse(REWRITE_DONE, lit);
    } else {
      // Can't constant fold the underspecified case
      return RewriteResponse(REWRITE_DONE, node);
    }
  }

  RewriteResponse convertToSBV(TNode node, bool isPreRewrite)
  {
    Assert(node.getKind() == Kind::FLOATINGPOINT_TO_SBV);

    TNode op = node.getOperator();
    const BitVectorSize& size = op.getConst<FloatingPointToSBV>().d_bv_size;

    RoundingMode rm(node[0].getConst<RoundingMode>());
    FloatingPoint arg(node[1].getConst<FloatingPoint>());

    FloatingPoint::PartialBitVector res(arg.convertToBV(size, rm, true));

    if (res.second) {
      Node lit = NodeManager::currentNM()->mkConst(res.first);
      return RewriteResponse(REWRITE_DONE, lit);
    } else {
      // Can't constant fold the underspecified case
      return RewriteResponse(REWRITE_DONE, node);
    }
  }

  RewriteResponse convertToReal(TNode node, bool isPreRewrite)
  {
    Assert(node.getKind() == Kind::FLOATINGPOINT_TO_REAL);

    FloatingPoint arg(node[0].getConst<FloatingPoint>());

    FloatingPoint::PartialRational res(arg.convertToRational());

    if (res.second) {
      Node lit = NodeManager::currentNM()->mkConstReal(res.first);
      return RewriteResponse(REWRITE_DONE, lit);
    } else {
      // Can't constant fold the underspecified case
      return RewriteResponse(REWRITE_DONE, node);
    }
  }

  RewriteResponse convertToUBVTotal(TNode node, bool isPreRewrite)
  {
    Assert(node.getKind() == Kind::FLOATINGPOINT_TO_UBV_TOTAL);

    TNode op = node.getOperator();
    const BitVectorSize& size =
        op.getConst<FloatingPointToUBVTotal>().d_bv_size;

    RoundingMode rm(node[0].getConst<RoundingMode>());
    FloatingPoint arg(node[1].getConst<FloatingPoint>());

    // Can be called with the third argument non-constant
    if (node[2].getMetaKind() == kind::metakind::CONSTANT) {
      BitVector partialValue(node[2].getConst<BitVector>());

      BitVector folded(arg.convertToBVTotal(size, rm, false, partialValue));
      Node lit = NodeManager::currentNM()->mkConst(folded);
      return RewriteResponse(REWRITE_DONE, lit);

    } else {
      FloatingPoint::PartialBitVector res(arg.convertToBV(size, rm, false));

      if (res.second) {
	Node lit = NodeManager::currentNM()->mkConst(res.first);
	return RewriteResponse(REWRITE_DONE, lit);
      } else {
	// Can't constant fold the underspecified case
	return RewriteResponse(REWRITE_DONE, node);
      }
    }
  }

  RewriteResponse convertToSBVTotal(TNode node, bool isPreRewrite)
  {
    Assert(node.getKind() == Kind::FLOATINGPOINT_TO_SBV_TOTAL);

    TNode op = node.getOperator();
    const BitVectorSize& size =
        op.getConst<FloatingPointToSBVTotal>().d_bv_size;

    RoundingMode rm(node[0].getConst<RoundingMode>());
    FloatingPoint arg(node[1].getConst<FloatingPoint>());

    // Can be called with the third argument non-constant
    if (node[2].getMetaKind() == kind::metakind::CONSTANT) {
      BitVector partialValue(node[2].getConst<BitVector>());

      BitVector folded(arg.convertToBVTotal(size, rm, true, partialValue));
      Node lit = NodeManager::currentNM()->mkConst(folded);
      return RewriteResponse(REWRITE_DONE, lit);

    } else {
      FloatingPoint::PartialBitVector res(arg.convertToBV(size, rm, true));

      if (res.second) {
	Node lit = NodeManager::currentNM()->mkConst(res.first);
	return RewriteResponse(REWRITE_DONE, lit);
      } else {
	// Can't constant fold the underspecified case
	return RewriteResponse(REWRITE_DONE, node);
      }
    }
  }

  RewriteResponse convertToRealTotal(TNode node, bool isPreRewrite)
  {
    Assert(node.getKind() == Kind::FLOATINGPOINT_TO_REAL_TOTAL);

    FloatingPoint arg(node[0].getConst<FloatingPoint>());

    // Can be called with the third argument non-constant
    if (node[1].getMetaKind() == kind::metakind::CONSTANT) {
      Rational partialValue(node[1].getConst<Rational>());

      Rational folded(arg.convertToRationalTotal(partialValue));
      Node lit = NodeManager::currentNM()->mkConstReal(folded);
      return RewriteResponse(REWRITE_DONE, lit);

    } else {
      FloatingPoint::PartialRational res(arg.convertToRational());

      if (res.second) {
        Node lit = NodeManager::currentNM()->mkConstReal(res.first);
        return RewriteResponse(REWRITE_DONE, lit);
      } else {
	// Can't constant fold the underspecified case
	return RewriteResponse(REWRITE_DONE, node);
      }
    }
  }

  RewriteResponse componentFlag(TNode node, bool isPreRewrite)
  {
    Kind k = node.getKind();

    Assert((k == Kind::FLOATINGPOINT_COMPONENT_NAN)
           || (k == Kind::FLOATINGPOINT_COMPONENT_INF)
           || (k == Kind::FLOATINGPOINT_COMPONENT_ZERO)
           || (k == Kind::FLOATINGPOINT_COMPONENT_SIGN));

    FloatingPoint arg0(node[0].getConst<FloatingPoint>());

    bool result;
    switch (k)
    {
      case Kind::FLOATINGPOINT_COMPONENT_NAN: result = arg0.isNaN(); break;
      case Kind::FLOATINGPOINT_COMPONENT_INF: result = arg0.isInfinite(); break;
      case Kind::FLOATINGPOINT_COMPONENT_ZERO: result = arg0.isZero(); break;
      case Kind::FLOATINGPOINT_COMPONENT_SIGN: result = arg0.getSign(); break;
      default: Unreachable() << "Unknown kind used in componentFlag"; break;
    }

    BitVector res(1U, (result) ? 1U : 0U);

    return RewriteResponse(REWRITE_DONE,
                           NodeManager::currentNM()->mkConst(res));
  }

  RewriteResponse componentExponent(TNode node, bool isPreRewrite)
  {
    Assert(node.getKind() == Kind::FLOATINGPOINT_COMPONENT_EXPONENT);

    FloatingPoint arg0(node[0].getConst<FloatingPoint>());

    // \todo Add a proper interface for this sort of thing to FloatingPoint #1915
    return RewriteResponse(
        REWRITE_DONE,
        NodeManager::currentNM()->mkConst((BitVector)arg0.getExponent())
    );
  }

  RewriteResponse componentSignificand(TNode node, bool isPreRewrite)
  {
    Assert(node.getKind() == Kind::FLOATINGPOINT_COMPONENT_SIGNIFICAND);

    FloatingPoint arg0(node[0].getConst<FloatingPoint>());

    return RewriteResponse(
        REWRITE_DONE,
        NodeManager::currentNM()->mkConst((BitVector)arg0.getSignificand())
    );
  }

  RewriteResponse roundingModeBitBlast(TNode node, bool isPreRewrite)
  {
    Assert(node.getKind() == Kind::ROUNDINGMODE_BITBLAST);

    BitVector value;

    /* \todo fix the numbering of rounding modes so this doesn't need
     * to call symfpu at all and remove the dependency on fp_converter.h #1915 */
    RoundingMode arg0(node[0].getConst<RoundingMode>());
    switch (arg0)
    {
      case RoundingMode::ROUND_NEAREST_TIES_TO_EVEN:
        value = symfpuSymbolic::traits::RNE().getConst<BitVector>();
        break;

      case RoundingMode::ROUND_NEAREST_TIES_TO_AWAY:
        value = symfpuSymbolic::traits::RNA().getConst<BitVector>();
        break;

      case RoundingMode::ROUND_TOWARD_POSITIVE:
        value = symfpuSymbolic::traits::RTP().getConst<BitVector>();
        break;

      case RoundingMode::ROUND_TOWARD_NEGATIVE:
        value = symfpuSymbolic::traits::RTN().getConst<BitVector>();
        break;

      case RoundingMode::ROUND_TOWARD_ZERO:
        value = symfpuSymbolic::traits::RTZ().getConst<BitVector>();
        break;

      default:
        Unreachable() << "Unknown rounding mode in roundingModeBitBlast";
        break;
    }
    return RewriteResponse(REWRITE_DONE,
                           NodeManager::currentNM()->mkConst(value));
  }

  };  // namespace constantFold

  /**
   * Initialize the rewriter.
   */
  TheoryFpRewriter::TheoryFpRewriter(context::UserContext* u) : d_fpExpDef(u)
  {
    /* Set up the pre-rewrite dispatch table */
    for (uint32_t i = 0; i < static_cast<uint32_t>(Kind::LAST_KIND); ++i)
    {
      d_preRewriteTable[i] = rewrite::notFP;
    }

    /******** Constants ********/
    /* No rewriting possible for constants */
    d_preRewriteTable[static_cast<uint32_t>(Kind::CONST_FLOATINGPOINT)] =
        rewrite::identity;
    d_preRewriteTable[static_cast<uint32_t>(Kind::CONST_ROUNDINGMODE)] =
        rewrite::identity;

    /******** Sorts(?) ********/
    /* These kinds should only appear in types */
    // d_preRewriteTable[static_cast<uint32_t>(Kind::ROUNDINGMODE_TYPE)] =
    // rewrite::type;
    d_preRewriteTable[static_cast<uint32_t>(Kind::FLOATINGPOINT_TYPE)] =
        rewrite::type;

    /******** Operations ********/
    d_preRewriteTable[static_cast<uint32_t>(Kind::FLOATINGPOINT_FP)] =
        rewrite::identity;
    d_preRewriteTable[static_cast<uint32_t>(Kind::FLOATINGPOINT_ABS)] =
        rewrite::compactAbs;
    d_preRewriteTable[static_cast<uint32_t>(Kind::FLOATINGPOINT_NEG)] =
        rewrite::removeDoubleNegation;
    d_preRewriteTable[static_cast<uint32_t>(Kind::FLOATINGPOINT_ADD)] =
        rewrite::identity;
    d_preRewriteTable[static_cast<uint32_t>(Kind::FLOATINGPOINT_SUB)] =
        rewrite::convertSubtractionToAddition;
    d_preRewriteTable[static_cast<uint32_t>(Kind::FLOATINGPOINT_MULT)] =
        rewrite::identity;
    d_preRewriteTable[static_cast<uint32_t>(Kind::FLOATINGPOINT_DIV)] =
        rewrite::identity;
    d_preRewriteTable[static_cast<uint32_t>(Kind::FLOATINGPOINT_FMA)] =
        rewrite::identity;
    d_preRewriteTable[static_cast<uint32_t>(Kind::FLOATINGPOINT_SQRT)] =
        rewrite::identity;
    d_preRewriteTable[static_cast<uint32_t>(Kind::FLOATINGPOINT_REM)] =
        rewrite::identity;
    d_preRewriteTable[static_cast<uint32_t>(Kind::FLOATINGPOINT_RTI)] =
        rewrite::identity;
    d_preRewriteTable[static_cast<uint32_t>(Kind::FLOATINGPOINT_MIN)] =
        rewrite::compactMinMax;
    d_preRewriteTable[static_cast<uint32_t>(Kind::FLOATINGPOINT_MAX)] =
        rewrite::compactMinMax;
    d_preRewriteTable[static_cast<uint32_t>(Kind::FLOATINGPOINT_MIN_TOTAL)] =
        rewrite::compactMinMax;
    d_preRewriteTable[static_cast<uint32_t>(Kind::FLOATINGPOINT_MAX_TOTAL)] =
        rewrite::compactMinMax;

    /******** Comparisons ********/
    d_preRewriteTable[static_cast<uint32_t>(Kind::FLOATINGPOINT_EQ)] =
        rewrite::then<rewrite::breakChain, rewrite::ieeeEqToEq>;
    d_preRewriteTable[static_cast<uint32_t>(Kind::FLOATINGPOINT_LEQ)] =
        rewrite::then<rewrite::breakChain, rewrite::leqId>;
    d_preRewriteTable[static_cast<uint32_t>(Kind::FLOATINGPOINT_LT)] =
        rewrite::then<rewrite::breakChain, rewrite::ltId>;
    d_preRewriteTable[static_cast<uint32_t>(Kind::FLOATINGPOINT_GEQ)] =
        rewrite::then<rewrite::breakChain, rewrite::geqToleq>;
    d_preRewriteTable[static_cast<uint32_t>(Kind::FLOATINGPOINT_GT)] =
        rewrite::then<rewrite::breakChain, rewrite::gtTolt>;

    /******** Classifications ********/
    d_preRewriteTable[static_cast<uint32_t>(Kind::FLOATINGPOINT_IS_NORMAL)] =
        rewrite::identity;
    d_preRewriteTable[static_cast<uint32_t>(Kind::FLOATINGPOINT_IS_SUBNORMAL)] =
        rewrite::identity;
    d_preRewriteTable[static_cast<uint32_t>(Kind::FLOATINGPOINT_IS_ZERO)] =
        rewrite::identity;
    d_preRewriteTable[static_cast<uint32_t>(Kind::FLOATINGPOINT_IS_INF)] =
        rewrite::identity;
    d_preRewriteTable[static_cast<uint32_t>(Kind::FLOATINGPOINT_IS_NAN)] =
        rewrite::identity;
    d_preRewriteTable[static_cast<uint32_t>(Kind::FLOATINGPOINT_IS_NEG)] =
        rewrite::identity;
    d_preRewriteTable[static_cast<uint32_t>(Kind::FLOATINGPOINT_IS_POS)] =
        rewrite::identity;

    /******** Conversions ********/
    d_preRewriteTable[static_cast<uint32_t>(
        Kind::FLOATINGPOINT_TO_FP_FROM_IEEE_BV)] = rewrite::identity;
    d_preRewriteTable[static_cast<uint32_t>(
        Kind::FLOATINGPOINT_TO_FP_FROM_FP)] = rewrite::identity;
    d_preRewriteTable[static_cast<uint32_t>(
        Kind::FLOATINGPOINT_TO_FP_FROM_REAL)] = rewrite::identity;
    d_preRewriteTable[static_cast<uint32_t>(
        Kind::FLOATINGPOINT_TO_FP_FROM_SBV)] = rewrite::identity;
    d_preRewriteTable[static_cast<uint32_t>(
        Kind::FLOATINGPOINT_TO_FP_FROM_UBV)] = rewrite::identity;
    d_preRewriteTable[static_cast<uint32_t>(Kind::FLOATINGPOINT_TO_UBV)] =
        rewrite::identity;
    d_preRewriteTable[static_cast<uint32_t>(Kind::FLOATINGPOINT_TO_SBV)] =
        rewrite::identity;
    d_preRewriteTable[static_cast<uint32_t>(Kind::FLOATINGPOINT_TO_REAL)] =
        rewrite::identity;
    d_preRewriteTable[static_cast<uint32_t>(Kind::FLOATINGPOINT_TO_UBV_TOTAL)] =
        rewrite::identity;
    d_preRewriteTable[static_cast<uint32_t>(Kind::FLOATINGPOINT_TO_SBV_TOTAL)] =
        rewrite::identity;
    d_preRewriteTable[static_cast<uint32_t>(
        Kind::FLOATINGPOINT_TO_REAL_TOTAL)] = rewrite::identity;

    /******** Variables ********/
    d_preRewriteTable[static_cast<uint32_t>(Kind::VARIABLE)] =
        rewrite::variable;
    d_preRewriteTable[static_cast<uint32_t>(Kind::BOUND_VARIABLE)] =
        rewrite::variable;
    d_preRewriteTable[static_cast<uint32_t>(Kind::SKOLEM)] = rewrite::variable;
    d_preRewriteTable[static_cast<uint32_t>(Kind::INST_CONSTANT)] =
        rewrite::variable;

    d_preRewriteTable[static_cast<uint32_t>(Kind::EQUAL)] = rewrite::equal;

    /******** Components for bit-blasting ********/
    d_preRewriteTable[static_cast<uint32_t>(
        Kind::FLOATINGPOINT_COMPONENT_NAN)] = rewrite::identity;
    d_preRewriteTable[static_cast<uint32_t>(
        Kind::FLOATINGPOINT_COMPONENT_INF)] = rewrite::identity;
    d_preRewriteTable[static_cast<uint32_t>(
        Kind::FLOATINGPOINT_COMPONENT_ZERO)] = rewrite::identity;
    d_preRewriteTable[static_cast<uint32_t>(
        Kind::FLOATINGPOINT_COMPONENT_SIGN)] = rewrite::identity;
    d_preRewriteTable[static_cast<uint32_t>(
        Kind::FLOATINGPOINT_COMPONENT_EXPONENT)] = rewrite::identity;
    d_preRewriteTable[static_cast<uint32_t>(
        Kind::FLOATINGPOINT_COMPONENT_SIGNIFICAND)] = rewrite::identity;
    d_preRewriteTable[static_cast<uint32_t>(Kind::ROUNDINGMODE_BITBLAST)] =
        rewrite::identity;

    /* Set up the post-rewrite dispatch table */
    for (uint32_t i = 0; i < static_cast<uint32_t>(Kind::LAST_KIND); ++i)
    {
      d_postRewriteTable[i] = rewrite::notFP;
    }

    /******** Constants ********/
    /* No rewriting possible for constants */
    d_postRewriteTable[static_cast<uint32_t>(Kind::CONST_FLOATINGPOINT)] =
        rewrite::identity;
    d_postRewriteTable[static_cast<uint32_t>(Kind::CONST_ROUNDINGMODE)] =
        rewrite::identity;

    /******** Sorts(?) ********/
    /* These kinds should only appear in types */
    // d_postRewriteTable[static_cast<uint32_t>(Kind::ROUNDINGMODE_TYPE)] =
    // rewrite::type;
    d_postRewriteTable[static_cast<uint32_t>(Kind::FLOATINGPOINT_TYPE)] =
        rewrite::type;

    /******** Operations ********/
    d_postRewriteTable[static_cast<uint32_t>(Kind::FLOATINGPOINT_FP)] =
        rewrite::identity;
    d_postRewriteTable[static_cast<uint32_t>(Kind::FLOATINGPOINT_ABS)] =
        rewrite::compactAbs;
    d_postRewriteTable[static_cast<uint32_t>(Kind::FLOATINGPOINT_NEG)] =
        rewrite::removeDoubleNegation;
    d_postRewriteTable[static_cast<uint32_t>(Kind::FLOATINGPOINT_ADD)] =
        rewrite::reorderBinaryOperation;
    d_postRewriteTable[static_cast<uint32_t>(Kind::FLOATINGPOINT_SUB)] =
        rewrite::identity;
    d_postRewriteTable[static_cast<uint32_t>(Kind::FLOATINGPOINT_MULT)] =
        rewrite::reorderBinaryOperation;
    d_postRewriteTable[static_cast<uint32_t>(Kind::FLOATINGPOINT_DIV)] =
        rewrite::identity;
    d_postRewriteTable[static_cast<uint32_t>(Kind::FLOATINGPOINT_FMA)] =
        rewrite::reorderFMA;
    d_postRewriteTable[static_cast<uint32_t>(Kind::FLOATINGPOINT_SQRT)] =
        rewrite::identity;
    d_postRewriteTable[static_cast<uint32_t>(Kind::FLOATINGPOINT_REM)] =
        rewrite::compactRemainder;
    d_postRewriteTable[static_cast<uint32_t>(Kind::FLOATINGPOINT_RTI)] =
        rewrite::identity;
    d_postRewriteTable[static_cast<uint32_t>(Kind::FLOATINGPOINT_MIN)] =
        rewrite::compactMinMax;
    d_postRewriteTable[static_cast<uint32_t>(Kind::FLOATINGPOINT_MAX)] =
        rewrite::compactMinMax;
    d_postRewriteTable[static_cast<uint32_t>(Kind::FLOATINGPOINT_MIN_TOTAL)] =
        rewrite::compactMinMax;
    d_postRewriteTable[static_cast<uint32_t>(Kind::FLOATINGPOINT_MAX_TOTAL)] =
        rewrite::compactMinMax;

    /******** Comparisons ********/
    d_postRewriteTable[static_cast<uint32_t>(Kind::FLOATINGPOINT_EQ)] =
        rewrite::identity;
    d_postRewriteTable[static_cast<uint32_t>(Kind::FLOATINGPOINT_LEQ)] =
        rewrite::leqId;
    d_postRewriteTable[static_cast<uint32_t>(Kind::FLOATINGPOINT_LT)] =
        rewrite::ltId;
    d_postRewriteTable[static_cast<uint32_t>(Kind::FLOATINGPOINT_GEQ)] =
        rewrite::identity;
    d_postRewriteTable[static_cast<uint32_t>(Kind::FLOATINGPOINT_GT)] =
        rewrite::identity;

    /******** Classifications ********/
    d_postRewriteTable[static_cast<uint32_t>(Kind::FLOATINGPOINT_IS_NORMAL)] =
        rewrite::removeSignOperations;
    d_postRewriteTable[static_cast<uint32_t>(
        Kind::FLOATINGPOINT_IS_SUBNORMAL)] = rewrite::removeSignOperations;
    d_postRewriteTable[static_cast<uint32_t>(Kind::FLOATINGPOINT_IS_ZERO)] =
        rewrite::removeSignOperations;
    d_postRewriteTable[static_cast<uint32_t>(Kind::FLOATINGPOINT_IS_INF)] =
        rewrite::removeSignOperations;
    d_postRewriteTable[static_cast<uint32_t>(Kind::FLOATINGPOINT_IS_NAN)] =
        rewrite::removeSignOperations;
    d_postRewriteTable[static_cast<uint32_t>(Kind::FLOATINGPOINT_IS_NEG)] =
        rewrite::identity;
    d_postRewriteTable[static_cast<uint32_t>(Kind::FLOATINGPOINT_IS_POS)] =
        rewrite::identity;

    /******** Conversions ********/
    d_postRewriteTable[static_cast<uint32_t>(
        Kind::FLOATINGPOINT_TO_FP_FROM_IEEE_BV)] = rewrite::identity;
    d_postRewriteTable[static_cast<uint32_t>(
        Kind::FLOATINGPOINT_TO_FP_FROM_FP)] = rewrite::identity;
    d_postRewriteTable[static_cast<uint32_t>(
        Kind::FLOATINGPOINT_TO_FP_FROM_REAL)] = rewrite::identity;
    d_postRewriteTable[static_cast<uint32_t>(
        Kind::FLOATINGPOINT_TO_FP_FROM_SBV)] = rewrite::toFPSignedBV;
    d_postRewriteTable[static_cast<uint32_t>(
        Kind::FLOATINGPOINT_TO_FP_FROM_UBV)] = rewrite::identity;
    d_postRewriteTable[static_cast<uint32_t>(Kind::FLOATINGPOINT_TO_UBV)] =
        rewrite::identity;
    d_postRewriteTable[static_cast<uint32_t>(Kind::FLOATINGPOINT_TO_SBV)] =
        rewrite::identity;
    d_postRewriteTable[static_cast<uint32_t>(Kind::FLOATINGPOINT_TO_REAL)] =
        rewrite::identity;
    d_postRewriteTable[static_cast<uint32_t>(
        Kind::FLOATINGPOINT_TO_UBV_TOTAL)] = rewrite::identity;
    d_postRewriteTable[static_cast<uint32_t>(
        Kind::FLOATINGPOINT_TO_SBV_TOTAL)] = rewrite::identity;
    d_postRewriteTable[static_cast<uint32_t>(
        Kind::FLOATINGPOINT_TO_REAL_TOTAL)] = rewrite::identity;

    /******** Variables ********/
    d_postRewriteTable[static_cast<uint32_t>(Kind::VARIABLE)] =
        rewrite::variable;
    d_postRewriteTable[static_cast<uint32_t>(Kind::BOUND_VARIABLE)] =
        rewrite::variable;
    d_postRewriteTable[static_cast<uint32_t>(Kind::SKOLEM)] = rewrite::variable;
    d_postRewriteTable[static_cast<uint32_t>(Kind::INST_CONSTANT)] =
        rewrite::variable;

    d_postRewriteTable[static_cast<uint32_t>(Kind::EQUAL)] = rewrite::equal;

    /******** Components for bit-blasting ********/
    d_postRewriteTable[static_cast<uint32_t>(
        Kind::FLOATINGPOINT_COMPONENT_NAN)] = rewrite::identity;
    d_postRewriteTable[static_cast<uint32_t>(
        Kind::FLOATINGPOINT_COMPONENT_INF)] = rewrite::identity;
    d_postRewriteTable[static_cast<uint32_t>(
        Kind::FLOATINGPOINT_COMPONENT_ZERO)] = rewrite::identity;
    d_postRewriteTable[static_cast<uint32_t>(
        Kind::FLOATINGPOINT_COMPONENT_SIGN)] = rewrite::identity;
    d_postRewriteTable[static_cast<uint32_t>(
        Kind::FLOATINGPOINT_COMPONENT_EXPONENT)] = rewrite::identity;
    d_postRewriteTable[static_cast<uint32_t>(
        Kind::FLOATINGPOINT_COMPONENT_SIGNIFICAND)] = rewrite::identity;
    d_postRewriteTable[static_cast<uint32_t>(Kind::ROUNDINGMODE_BITBLAST)] =
        rewrite::identity;

    /* Set up the post-rewrite constant fold table */
    for (uint32_t i = 0; i < static_cast<uint32_t>(Kind::LAST_KIND); ++i)
    {
      // Note that this is identity, not notFP
      // Constant folding is called after post-rewrite
      // So may have to deal with cases of things being
      // re-written to non-floating-point sorts (i.e. true).
      d_constantFoldTable[i] = rewrite::identity;
    }

    /******** Constants ********/
    /* Already folded! */
    d_constantFoldTable[static_cast<uint32_t>(Kind::CONST_FLOATINGPOINT)] =
        rewrite::identity;
    d_constantFoldTable[static_cast<uint32_t>(Kind::CONST_ROUNDINGMODE)] =
        rewrite::identity;

    /******** Sorts(?) ********/
    /* These kinds should only appear in types */
    d_constantFoldTable[static_cast<uint32_t>(Kind::FLOATINGPOINT_TYPE)] =
        rewrite::type;

    /******** Operations ********/
    d_constantFoldTable[static_cast<uint32_t>(Kind::FLOATINGPOINT_FP)] =
        constantFold::fpLiteral;
    d_constantFoldTable[static_cast<uint32_t>(Kind::FLOATINGPOINT_ABS)] =
        constantFold::abs;
    d_constantFoldTable[static_cast<uint32_t>(Kind::FLOATINGPOINT_NEG)] =
        constantFold::neg;
    d_constantFoldTable[static_cast<uint32_t>(Kind::FLOATINGPOINT_ADD)] =
        constantFold::add;
    d_constantFoldTable[static_cast<uint32_t>(Kind::FLOATINGPOINT_MULT)] =
        constantFold::mult;
    d_constantFoldTable[static_cast<uint32_t>(Kind::FLOATINGPOINT_DIV)] =
        constantFold::div;
    d_constantFoldTable[static_cast<uint32_t>(Kind::FLOATINGPOINT_FMA)] =
        constantFold::fma;
    d_constantFoldTable[static_cast<uint32_t>(Kind::FLOATINGPOINT_SQRT)] =
        constantFold::sqrt;
    d_constantFoldTable[static_cast<uint32_t>(Kind::FLOATINGPOINT_REM)] =
        constantFold::rem;
    d_constantFoldTable[static_cast<uint32_t>(Kind::FLOATINGPOINT_RTI)] =
        constantFold::rti;
    d_constantFoldTable[static_cast<uint32_t>(Kind::FLOATINGPOINT_MIN)] =
        constantFold::min;
    d_constantFoldTable[static_cast<uint32_t>(Kind::FLOATINGPOINT_MAX)] =
        constantFold::max;
    d_constantFoldTable[static_cast<uint32_t>(Kind::FLOATINGPOINT_MIN_TOTAL)] =
        constantFold::minTotal;
    d_constantFoldTable[static_cast<uint32_t>(Kind::FLOATINGPOINT_MAX_TOTAL)] =
        constantFold::maxTotal;

    /******** Comparisons ********/
    d_constantFoldTable[static_cast<uint32_t>(Kind::FLOATINGPOINT_LEQ)] =
        constantFold::leq;
    d_constantFoldTable[static_cast<uint32_t>(Kind::FLOATINGPOINT_LT)] =
        constantFold::lt;

    /******** Classifications ********/
    d_constantFoldTable[static_cast<uint32_t>(Kind::FLOATINGPOINT_IS_NORMAL)] =
        constantFold::isNormal;
    d_constantFoldTable[static_cast<uint32_t>(
        Kind::FLOATINGPOINT_IS_SUBNORMAL)] = constantFold::isSubnormal;
    d_constantFoldTable[static_cast<uint32_t>(Kind::FLOATINGPOINT_IS_ZERO)] =
        constantFold::isZero;
    d_constantFoldTable[static_cast<uint32_t>(Kind::FLOATINGPOINT_IS_INF)] =
        constantFold::isInfinite;
    d_constantFoldTable[static_cast<uint32_t>(Kind::FLOATINGPOINT_IS_NAN)] =
        constantFold::isNaN;
    d_constantFoldTable[static_cast<uint32_t>(Kind::FLOATINGPOINT_IS_NEG)] =
        constantFold::isNegative;
    d_constantFoldTable[static_cast<uint32_t>(Kind::FLOATINGPOINT_IS_POS)] =
        constantFold::isPositive;

    /******** Conversions ********/
    d_constantFoldTable[static_cast<uint32_t>(
        Kind::FLOATINGPOINT_TO_FP_FROM_IEEE_BV)] =
        constantFold::convertFromIEEEBitVectorLiteral;
    d_constantFoldTable[static_cast<uint32_t>(
        Kind::FLOATINGPOINT_TO_FP_FROM_FP)] = constantFold::constantConvert;
    d_constantFoldTable[static_cast<uint32_t>(
        Kind::FLOATINGPOINT_TO_FP_FROM_REAL)] =
        constantFold::convertFromRealLiteral;
    d_constantFoldTable[static_cast<uint32_t>(
        Kind::FLOATINGPOINT_TO_FP_FROM_SBV)] = constantFold::convertFromSBV;
    d_constantFoldTable[static_cast<uint32_t>(
        Kind::FLOATINGPOINT_TO_FP_FROM_UBV)] = constantFold::convertFromUBV;
    d_constantFoldTable[static_cast<uint32_t>(Kind::FLOATINGPOINT_TO_UBV)] =
        constantFold::convertToUBV;
    d_constantFoldTable[static_cast<uint32_t>(Kind::FLOATINGPOINT_TO_SBV)] =
        constantFold::convertToSBV;
    d_constantFoldTable[static_cast<uint32_t>(Kind::FLOATINGPOINT_TO_REAL)] =
        constantFold::convertToReal;
    d_constantFoldTable[static_cast<uint32_t>(
        Kind::FLOATINGPOINT_TO_UBV_TOTAL)] = constantFold::convertToUBVTotal;
    d_constantFoldTable[static_cast<uint32_t>(
        Kind::FLOATINGPOINT_TO_SBV_TOTAL)] = constantFold::convertToSBVTotal;
    d_constantFoldTable[static_cast<uint32_t>(
        Kind::FLOATINGPOINT_TO_REAL_TOTAL)] = constantFold::convertToRealTotal;

    /******** Variables ********/
    d_constantFoldTable[static_cast<uint32_t>(Kind::VARIABLE)] =
        rewrite::variable;
    d_constantFoldTable[static_cast<uint32_t>(Kind::BOUND_VARIABLE)] =
        rewrite::variable;

    d_constantFoldTable[static_cast<uint32_t>(Kind::EQUAL)] =
        constantFold::equal;

    /******** Components for bit-blasting ********/
    d_constantFoldTable[static_cast<uint32_t>(
        Kind::FLOATINGPOINT_COMPONENT_NAN)] = constantFold::componentFlag;
    d_constantFoldTable[static_cast<uint32_t>(
        Kind::FLOATINGPOINT_COMPONENT_INF)] = constantFold::componentFlag;
    d_constantFoldTable[static_cast<uint32_t>(
        Kind::FLOATINGPOINT_COMPONENT_ZERO)] = constantFold::componentFlag;
    d_constantFoldTable[static_cast<uint32_t>(
        Kind::FLOATINGPOINT_COMPONENT_SIGN)] = constantFold::componentFlag;
    d_constantFoldTable[static_cast<uint32_t>(
        Kind::FLOATINGPOINT_COMPONENT_EXPONENT)] =
        constantFold::componentExponent;
    d_constantFoldTable[static_cast<uint32_t>(
        Kind::FLOATINGPOINT_COMPONENT_SIGNIFICAND)] =
        constantFold::componentSignificand;
    d_constantFoldTable[static_cast<uint32_t>(Kind::ROUNDINGMODE_BITBLAST)] =
        constantFold::roundingModeBitBlast;
}

  /**
   * Rewrite a node into the normal form for the theory of fp
   * in pre-order (really topological order)---meaning that the
   * children may not be in the normal form.  This is an optimization
   * for theories with cancelling terms (e.g., 0 * (big-nasty-expression)
   * in arithmetic rewrites to 0 without the need to look at the big
   * nasty expression).  Since it's only an optimization, the
   * implementation here can do nothing.
   */

<<<<<<< HEAD
RewriteResponse TheoryFpRewriter::preRewrite(TNode node)
{
  if (expr::hasAbstractSubterm(node))
  {
    return RewriteResponse(REWRITE_DONE, node);
=======
  RewriteResponse TheoryFpRewriter::preRewrite(TNode node) {
    Trace("fp-rewrite") << "TheoryFpRewriter::preRewrite(): " << node << std::endl;
    RewriteResponse res =
        d_preRewriteTable[static_cast<uint32_t>(node.getKind())](node, true);
    if (res.d_node != node)
    {
      Trace("fp-rewrite") << "TheoryFpRewriter::preRewrite(): before " << node << std::endl;
      Trace("fp-rewrite") << "TheoryFpRewriter::preRewrite(): after  "
                          << res.d_node << std::endl;
    }
    return res;
>>>>>>> 3d8ce5a1
  }
  Trace("fp-rewrite") << "TheoryFpRewriter::preRewrite(): " << node
                      << std::endl;
  RewriteResponse res = d_preRewriteTable[node.getKind()](node, true);
  if (res.d_node != node)
  {
    Trace("fp-rewrite") << "TheoryFpRewriter::preRewrite(): before " << node
                        << std::endl;
    Trace("fp-rewrite") << "TheoryFpRewriter::preRewrite(): after  "
                        << res.d_node << std::endl;
  }
  return res;
}

  /**
   * Rewrite a node into the normal form for the theory of fp.
   * Called in post-order (really reverse-topological order) when
   * traversing the expression DAG during rewriting.  This is the
   * main function of the rewriter, and because of the ordering,
   * it can assume its children are all rewritten already.
   *
   * This function can return one of three rewrite response codes
   * along with the rewritten node:
   *
   *   REWRITE_DONE indicates that no more rewriting is needed.
   *   REWRITE_AGAIN means that the top-level expression should be
   *     rewritten again, but that its children are in final form.
   *   REWRITE_AGAIN_FULL means that the entire returned expression
   *     should be rewritten again (top-down with preRewrite(), then
   *     bottom-up with postRewrite()).
   *
   * Even if this function returns REWRITE_DONE, if the returned
   * expression belongs to a different theory, it will be fully
   * rewritten by that theory's rewriter.
   */

  RewriteResponse TheoryFpRewriter::postRewrite(TNode node) {
    if (expr::hasAbstractSubterm(node))
    {
      return RewriteResponse(REWRITE_DONE, node);
    }
    Trace("fp-rewrite") << "TheoryFpRewriter::postRewrite(): " << node << std::endl;
    RewriteResponse res =
        d_postRewriteTable[static_cast<uint32_t>(node.getKind())](node, false);
    if (res.d_node != node)
    {
      Trace("fp-rewrite") << "TheoryFpRewriter::postRewrite(): before " << node << std::endl;
      Trace("fp-rewrite") << "TheoryFpRewriter::postRewrite(): after  "
                          << res.d_node << std::endl;
    }

    if (res.d_status == REWRITE_DONE)
    {
      bool allChildrenConst = true;
      bool apartFromRoundingMode = false;
      bool apartFromPartiallyDefinedArgument = false;
      for (Node::const_iterator i = res.d_node.begin(); i != res.d_node.end();
           ++i)
      {
        if ((*i).getMetaKind() != kind::metakind::CONSTANT) {
	  if ((*i).getType().isRoundingMode() && !apartFromRoundingMode) {
	    apartFromRoundingMode = true;
          }
          else if ((res.d_node.getKind() == Kind::FLOATINGPOINT_MIN_TOTAL
                    || res.d_node.getKind() == Kind::FLOATINGPOINT_MAX_TOTAL
                    || res.d_node.getKind() == Kind::FLOATINGPOINT_TO_UBV_TOTAL
                    || res.d_node.getKind() == Kind::FLOATINGPOINT_TO_SBV_TOTAL
                    || res.d_node.getKind()
                           == Kind::FLOATINGPOINT_TO_REAL_TOTAL)
                   && ((*i).getType().isBitVector() || (*i).getType().isReal())
                   && !apartFromPartiallyDefinedArgument)
          {
            apartFromPartiallyDefinedArgument = true;
          }
          else
          {
            allChildrenConst = false;
	    break;
          }
        }
      }

      if (allChildrenConst)
      {
        RewriteStatus rs = REWRITE_DONE;  // This is a bit messy because
        Node rn = res.d_node;             // RewriteResponse is too functional..

        if (apartFromRoundingMode)
        {
          if (!(res.d_node.getKind() == Kind::EQUAL)
              &&  // Avoid infinite recursion...
              !(res.d_node.getKind() == Kind::ROUNDINGMODE_BITBLAST))
          {
            // Don't eliminate the bit-blast
            // We are close to being able to constant fold this
            // and in many cases the rounding mode really doesn't matter.
            // So we can try brute forcing our way through them.

            NodeManager* nm = NodeManager::currentNM();

            Node rne(nm->mkConst(RoundingMode::ROUND_NEAREST_TIES_TO_EVEN));
            Node rna(nm->mkConst(RoundingMode::ROUND_NEAREST_TIES_TO_AWAY));
            Node rtz(nm->mkConst(RoundingMode::ROUND_TOWARD_POSITIVE));
            Node rtn(nm->mkConst(RoundingMode::ROUND_TOWARD_NEGATIVE));
            Node rtp(nm->mkConst(RoundingMode::ROUND_TOWARD_ZERO));

            TNode rm(res.d_node[0]);

            Node w_rne(res.d_node.substitute(rm, TNode(rne)));
            Node w_rna(res.d_node.substitute(rm, TNode(rna)));
            Node w_rtz(res.d_node.substitute(rm, TNode(rtz)));
            Node w_rtn(res.d_node.substitute(rm, TNode(rtn)));
            Node w_rtp(res.d_node.substitute(rm, TNode(rtp)));

            rs = REWRITE_AGAIN_FULL;
            rn = nm->mkNode(
                Kind::ITE,
                nm->mkNode(Kind::EQUAL, rm, rne),
                w_rne,
                nm->mkNode(
                    Kind::ITE,
                    nm->mkNode(Kind::EQUAL, rm, rna),
                    w_rna,
                    nm->mkNode(Kind::ITE,
                               nm->mkNode(Kind::EQUAL, rm, rtz),
                               w_rtz,
                               nm->mkNode(Kind::ITE,
                                          nm->mkNode(Kind::EQUAL, rm, rtn),
                                          w_rtn,
                                          w_rtp))));
          }
        }
        else
        {
          RewriteResponse tmp =
              d_constantFoldTable[static_cast<uint32_t>(res.d_node.getKind())](
                  res.d_node, false);
          rs = tmp.d_status;
          rn = tmp.d_node;
        }

        RewriteResponse constRes(rs, rn);

        if (constRes.d_node != res.d_node)
        {
          Trace("fp-rewrite")
              << "TheoryFpRewriter::postRewrite(): before constant fold "
              << res.d_node << std::endl;
          Trace("fp-rewrite")
              << "TheoryFpRewriter::postRewrite(): after constant fold "
              << constRes.d_node << std::endl;
        }

        return constRes;
      }
    }

    return res;
  }
  TrustNode TheoryFpRewriter::expandDefinition(Node node)
  {
    return d_fpExpDef.expandDefinition(node);
  }

  }  // namespace fp
  }  // namespace theory
  }  // namespace cvc5::internal<|MERGE_RESOLUTION|>--- conflicted
+++ resolved
@@ -1492,37 +1492,22 @@
    * implementation here can do nothing.
    */
 
-<<<<<<< HEAD
-RewriteResponse TheoryFpRewriter::preRewrite(TNode node)
-{
-  if (expr::hasAbstractSubterm(node))
-  {
-    return RewriteResponse(REWRITE_DONE, node);
-=======
   RewriteResponse TheoryFpRewriter::preRewrite(TNode node) {
+    if (expr::hasAbstractSubterm(node))
+    {
+      return RewriteResponse(REWRITE_DONE, node);
+    }
     Trace("fp-rewrite") << "TheoryFpRewriter::preRewrite(): " << node << std::endl;
     RewriteResponse res =
         d_preRewriteTable[static_cast<uint32_t>(node.getKind())](node, true);
     if (res.d_node != node)
     {
-      Trace("fp-rewrite") << "TheoryFpRewriter::preRewrite(): before " << node << std::endl;
+      Trace("fp-rewrite") << "TheoryFpRewriter::preRewrite(): before " << node
+                          << std::endl;
       Trace("fp-rewrite") << "TheoryFpRewriter::preRewrite(): after  "
                           << res.d_node << std::endl;
     }
     return res;
->>>>>>> 3d8ce5a1
-  }
-  Trace("fp-rewrite") << "TheoryFpRewriter::preRewrite(): " << node
-                      << std::endl;
-  RewriteResponse res = d_preRewriteTable[node.getKind()](node, true);
-  if (res.d_node != node)
-  {
-    Trace("fp-rewrite") << "TheoryFpRewriter::preRewrite(): before " << node
-                        << std::endl;
-    Trace("fp-rewrite") << "TheoryFpRewriter::preRewrite(): after  "
-                        << res.d_node << std::endl;
-  }
-  return res;
 }
 
   /**
