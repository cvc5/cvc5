/*********************                                                        */
/*! \file rewriter.cpp
 ** \verbatim
 ** Original author: Dejan Jovanovic
 ** Major contributors: Morgan Deters
 ** Minor contributors (to current version): Liana Hadarean, Clark Barrett
 ** This file is part of the CVC4 project.
 ** Copyright (c) 2009-2014  New York University and The University of Iowa
 ** See the file COPYING in the top-level source directory for licensing
 ** information.\endverbatim
 **
 ** \brief [[ Add one-line brief description here ]]
 **
 ** [[ Add lengthier description here ]]
 ** \todo document this file
 **/

#include "theory/rewriter.h"

#include "theory/theory.h"
<<<<<<< HEAD
#include "theory/rewriter_tables.h"
#include "proof/proof_manager.h"
#include "proof/rewriter_proof.h"
=======
>>>>>>> bbcf8ccc
#include "smt/smt_engine_scope.h"
#include "smt/smt_statistics_registry.h"
#include "theory/rewriter_tables.h"
#include "util/resource_manager.h"

using namespace std;

namespace CVC4 {
namespace theory {

unsigned long Rewriter::d_iterationCount = 0;

static TheoryId theoryOf(TNode node) {
  return Theory::theoryOf(THEORY_OF_TYPE_BASED, node);
}

#ifdef CVC4_ASSERTIONS
static CVC4_THREADLOCAL(std::hash_set<Node, NodeHashFunction>*) s_rewriteStack = NULL;
#endif /* CVC4_ASSERTIONS */

class RewriterInitializer {
  static RewriterInitializer s_rewriterInitializer;
  RewriterInitializer() {
    Rewriter::init();
  }
  ~RewriterInitializer() { Rewriter::shutdown(); }
};/* class RewriterInitializer */

/**
 * This causes initialization of the rewriter before first use,
 * and tear-down at exit time.
 */
RewriterInitializer RewriterInitializer::s_rewriterInitializer;

/**
 * TheoryEngine::rewrite() keeps a stack of things that are being pre-
 * and post-rewritten.  Each element of the stack is a
 * RewriteStackElement.
 */
struct RewriteStackElement {

  /** The node we're currently rewriting */
  Node node;
  /** Original node */
  Node original;
  /** Id of the theory that's currently rewriting this node */
  unsigned theoryId         : 8;
  /** Id of the original theory that started the rewrite */
  unsigned originalTheoryId : 8;
  /** Index of the child this node is done rewriting */
  unsigned nextChild        : 32;
  /** Builder for this node */
  NodeBuilder<> builder;

  /**
   * Construct a fresh stack element.
   */
  RewriteStackElement(TNode node, TheoryId theoryId) :
    node(node),
    original(node),
    theoryId(theoryId),
    originalTheoryId(theoryId),
    nextChild(0) {
  }
};

Node Rewriter::rewrite(TNode node) throw (UnsafeInterruptException){
  return rewriteTo(theoryOf(node), node);
}

Node Rewriter::rewriteTo(theory::TheoryId theoryId, Node node) {

#ifdef CVC4_ASSERTIONS
  bool isEquality = node.getKind() == kind::EQUAL;

  if(s_rewriteStack == NULL) {
    s_rewriteStack = new std::hash_set<Node, NodeHashFunction>();
  }
#endif

  Trace("rewriter") << "Rewriter::rewriteTo(" << theoryId << "," << node << ")"<< std::endl;

  // Check if it's been cached already
  Node cached = getPostRewriteCache(theoryId, node);
  if (!cached.isNull()) {
    return cached;
  }

  // Put the node on the stack in order to start the "recursive" rewrite
  vector<RewriteStackElement> rewriteStack;
  rewriteStack.push_back(RewriteStackElement(node, theoryId));

  ResourceManager* rm = NULL;
  bool hasSmtEngine = smt::smtEngineInScope();
  if (hasSmtEngine) {
    rm = NodeManager::currentResourceManager();
  }
  // Rewrite until the stack is empty
  for (;;){

    if (hasSmtEngine &&
		d_iterationCount % ResourceManager::getFrequencyCount() == 0) {
      rm->spendResource(options::rewriteStep());
      d_iterationCount = 0;
    }

    // Get the top of the recursion stack
    RewriteStackElement& rewriteStackTop = rewriteStack.back();

    Trace("rewriter") << "Rewriter::rewriting: " << (TheoryId) rewriteStackTop.theoryId << "," << rewriteStackTop.node << std::endl;

    // Before rewriting children we need to do a pre-rewrite of the node
    if (rewriteStackTop.nextChild == 0) {

      // Check if the pre-rewrite has already been done (it's in the cache)
      Node cached = Rewriter::getPreRewriteCache((TheoryId) rewriteStackTop.theoryId, rewriteStackTop.node);
      if (cached.isNull()) {
        // Rewrite until fix-point is reached
        for(;;) {
          // Perform the pre-rewrite
          RewriteResponse response = Rewriter::callPreRewrite((TheoryId) rewriteStackTop.theoryId, rewriteStackTop.node);
          // THEORY_PROOF(
          //       if(rewriteStackTop.node != response.node) {
          //         Expr from = rewriteStackTop.node.toExpr();
          //         Expr to = response.node.toExpr();
          //         ProofManager::currentPM()->getRewriterProof()->finalizeRewrite(from, to);
          //       }
          //       );

          // Put the rewritten node to the top of the stack
          rewriteStackTop.node = response.node;
          TheoryId newTheory = theoryOf(rewriteStackTop.node);
          // In the pre-rewrite, if changing theories, we just call the other theories pre-rewrite
          if (newTheory == (TheoryId) rewriteStackTop.theoryId && response.status == REWRITE_DONE) {
            break;
          }
          rewriteStackTop.theoryId = newTheory;
        }
        // Cache the rewrite
        Rewriter::setPreRewriteCache((TheoryId) rewriteStackTop.originalTheoryId, rewriteStackTop.original, rewriteStackTop.node);
      }
      // Otherwise we're have already been pre-rewritten (in pre-rewrite cache)
      else {
        // Continue with the cached version
        rewriteStackTop.node = cached;
        rewriteStackTop.theoryId = theoryOf(cached);
      }
    }

    rewriteStackTop.original =rewriteStackTop.node;
    // Now it's time to rewrite the children, check if this has already been done
    Node cached = Rewriter::getPostRewriteCache((TheoryId) rewriteStackTop.theoryId, rewriteStackTop.node);
    // If not, go through the children
    if(cached.isNull()) {

      // The child we need to rewrite
      unsigned child = rewriteStackTop.nextChild++;

      // To build the rewritten expression we set up the builder
      if(child == 0) {
        if (rewriteStackTop.node.getNumChildren() > 0) {
          // The children will add themselves to the builder once they're done
          rewriteStackTop.builder << rewriteStackTop.node.getKind();
          kind::MetaKind metaKind = rewriteStackTop.node.getMetaKind();
          if (metaKind == kind::metakind::PARAMETERIZED) {
            rewriteStackTop.builder << rewriteStackTop.node.getOperator();
          }
        }
      }

      // Process the next child
      if(child < rewriteStackTop.node.getNumChildren()) {
        // The child node
        Node childNode = rewriteStackTop.node[child];
        // Push the rewrite request to the stack (NOTE: rewriteStackTop might be a bad reference now)
        rewriteStack.push_back(RewriteStackElement(childNode, theoryOf(childNode)));
        // Go on with the rewriting
        continue;
      }

      // Incorporate the children if necessary
      if (rewriteStackTop.node.getNumChildren() > 0) {
        Node rewritten = rewriteStackTop.builder;
        // THEORY_PROOF(
        //       if (rewritten != rewriteStackTop.node) {
        //         Expr from = rewriteStackTop.node.toExpr();
        //         Expr to = rewritten.toExpr();
        //         ProofManager::currentPM()->getRewriterProof()->finalizeRewrite(from, to);
        //       }
        //       );
        rewriteStackTop.node = rewritten;
        rewriteStackTop.theoryId = theoryOf(rewriteStackTop.node);
      }

      // Done with all pre-rewriting, so let's do the post rewrite
      for(;;) {
        // Do the post-rewrite
        RewriteResponse response = Rewriter::callPostRewrite((TheoryId) rewriteStackTop.theoryId, rewriteStackTop.node);
        // We continue with the response we got
        TheoryId newTheoryId = theoryOf(response.node);
        // THEORY_PROOF(
        //       if (rewriteStackTop.node != response.node) {
        //         Expr from = rewriteStackTop.node.toExpr();
        //         Expr to = response.node.toExpr();
        //         ProofManager::currentPM()->getRewriterProof()->finalizeRewrite(from, to);
        //       }
        //       );

        if (newTheoryId != (TheoryId) rewriteStackTop.theoryId || response.status == REWRITE_AGAIN_FULL) {
          // In the post rewrite if we've changed theories, we must do a full rewrite
          Assert(response.node != rewriteStackTop.node);
          //TODO: this is not thread-safe - should make this assertion dependent on sequential build
#ifdef CVC4_ASSERTIONS
          Assert(s_rewriteStack->find(response.node) == s_rewriteStack->end());
          s_rewriteStack->insert(response.node);
#endif
          Node rewritten = rewriteTo(newTheoryId, response.node);
          // THEORY_PROOF (
          //        if (rewriteStackTop.node != rewritten) {
          //          Expr from = rewriteStackTop.node.toExpr();
          //          Expr to = rewritten.toExpr();
          //          ProofManager::currentPM()->getRewriterProof()->finalizeRewrite(from, to);
          //        }
          //        );
          rewriteStackTop.node = rewritten;
#ifdef CVC4_ASSERTIONS
          s_rewriteStack->erase(response.node);
#endif
          break;
        } else if (response.status == REWRITE_DONE) {
#ifdef CVC4_ASSERTIONS
	  RewriteResponse r2 = Rewriter::callPostRewrite(newTheoryId, response.node);
	  Assert(r2.node == response.node);
#endif
	  rewriteStackTop.node = response.node;
          break;
        }
        // Check for trivial rewrite loops of size 1 or 2
        Assert(response.node != rewriteStackTop.node);
        Assert(Rewriter::callPostRewrite((TheoryId) rewriteStackTop.theoryId, response.node).node != rewriteStackTop.node);
	rewriteStackTop.node = response.node;
      }
      // We're done with the post rewrite, so we add to the cache
      Rewriter::setPostRewriteCache((TheoryId) rewriteStackTop.originalTheoryId, rewriteStackTop.original, rewriteStackTop.node);

    } else {
      // We were already in cache, so just remember it
      rewriteStackTop.node = cached;
      rewriteStackTop.theoryId = theoryOf(cached);
    }

    // If this is the last node, just return
    if (rewriteStack.size() == 1) {
      Assert(!isEquality || rewriteStackTop.node.getKind() == kind::EQUAL || rewriteStackTop.node.isConst());
      return rewriteStackTop.node;
    }

    // We're done with this node, append it to the parent
    rewriteStack[rewriteStack.size() - 2].builder << rewriteStackTop.node;
    rewriteStack.pop_back();
  }

  Unreachable();
  return Node::null();
}/* Rewriter::rewriteTo() */

void Rewriter::clearCaches() {
#ifdef CVC4_ASSERTIONS
  if(s_rewriteStack != NULL) {
    delete s_rewriteStack;
    s_rewriteStack = NULL;
  }
#endif
  Rewriter::clearCachesInternal();
}

}/* CVC4::theory namespace */
}/* CVC4 namespace */<|MERGE_RESOLUTION|>--- conflicted
+++ resolved
@@ -18,12 +18,6 @@
 #include "theory/rewriter.h"
 
 #include "theory/theory.h"
-<<<<<<< HEAD
-#include "theory/rewriter_tables.h"
-#include "proof/proof_manager.h"
-#include "proof/rewriter_proof.h"
-=======
->>>>>>> bbcf8ccc
 #include "smt/smt_engine_scope.h"
 #include "smt/smt_statistics_registry.h"
 #include "theory/rewriter_tables.h"
@@ -145,13 +139,6 @@
         for(;;) {
           // Perform the pre-rewrite
           RewriteResponse response = Rewriter::callPreRewrite((TheoryId) rewriteStackTop.theoryId, rewriteStackTop.node);
-          // THEORY_PROOF(
-          //       if(rewriteStackTop.node != response.node) {
-          //         Expr from = rewriteStackTop.node.toExpr();
-          //         Expr to = response.node.toExpr();
-          //         ProofManager::currentPM()->getRewriterProof()->finalizeRewrite(from, to);
-          //       }
-          //       );
 
           // Put the rewritten node to the top of the stack
           rewriteStackTop.node = response.node;
@@ -207,13 +194,6 @@
       // Incorporate the children if necessary
       if (rewriteStackTop.node.getNumChildren() > 0) {
         Node rewritten = rewriteStackTop.builder;
-        // THEORY_PROOF(
-        //       if (rewritten != rewriteStackTop.node) {
-        //         Expr from = rewriteStackTop.node.toExpr();
-        //         Expr to = rewritten.toExpr();
-        //         ProofManager::currentPM()->getRewriterProof()->finalizeRewrite(from, to);
-        //       }
-        //       );
         rewriteStackTop.node = rewritten;
         rewriteStackTop.theoryId = theoryOf(rewriteStackTop.node);
       }
@@ -224,13 +204,6 @@
         RewriteResponse response = Rewriter::callPostRewrite((TheoryId) rewriteStackTop.theoryId, rewriteStackTop.node);
         // We continue with the response we got
         TheoryId newTheoryId = theoryOf(response.node);
-        // THEORY_PROOF(
-        //       if (rewriteStackTop.node != response.node) {
-        //         Expr from = rewriteStackTop.node.toExpr();
-        //         Expr to = response.node.toExpr();
-        //         ProofManager::currentPM()->getRewriterProof()->finalizeRewrite(from, to);
-        //       }
-        //       );
 
         if (newTheoryId != (TheoryId) rewriteStackTop.theoryId || response.status == REWRITE_AGAIN_FULL) {
           // In the post rewrite if we've changed theories, we must do a full rewrite
@@ -241,13 +214,6 @@
           s_rewriteStack->insert(response.node);
 #endif
           Node rewritten = rewriteTo(newTheoryId, response.node);
-          // THEORY_PROOF (
-          //        if (rewriteStackTop.node != rewritten) {
-          //          Expr from = rewriteStackTop.node.toExpr();
-          //          Expr to = rewritten.toExpr();
-          //          ProofManager::currentPM()->getRewriterProof()->finalizeRewrite(from, to);
-          //        }
-          //        );
           rewriteStackTop.node = rewritten;
 #ifdef CVC4_ASSERTIONS
           s_rewriteStack->erase(response.node);
