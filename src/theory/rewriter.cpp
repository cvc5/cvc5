--- conflicted
+++ resolved
@@ -185,12 +185,7 @@
         for(;;) {
           // Perform the pre-rewrite
           RewriteResponse response =
-<<<<<<< HEAD
-              preRewrite(rewriteStackTop.getTheoryId(), rewriteStackTop.node);
-=======
-              d_theoryRewriters[rewriteStackTop.getTheoryId()]->preRewrite(
-                  rewriteStackTop.d_node);
->>>>>>> edcc81b0
+              preRewrite(rewriteStackTop.getTheoryId(), rewriteStackTop.d_node);
           // Put the rewritten node to the top of the stack
           rewriteStackTop.d_node = response.d_node;
           TheoryId newTheory = theoryOf(rewriteStackTop.d_node);
@@ -261,12 +256,7 @@
       for(;;) {
         // Do the post-rewrite
         RewriteResponse response =
-<<<<<<< HEAD
-            postRewrite(rewriteStackTop.getTheoryId(), rewriteStackTop.node);
-=======
-            d_theoryRewriters[rewriteStackTop.getTheoryId()]->postRewrite(
-                rewriteStackTop.d_node);
->>>>>>> edcc81b0
+            postRewrite(rewriteStackTop.getTheoryId(), rewriteStackTop.d_node);
         // We continue with the response we got
         TheoryId newTheoryId = theoryOf(response.d_node);
         if (newTheoryId != rewriteStackTop.getTheoryId()
