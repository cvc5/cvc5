/*********************                                                        */
/*! \file theory_uf_strong_solver.cpp
 ** \verbatim
 ** Top contributors (to current version):
 **   Andrew Reynolds, Morgan Deters, Tim King
 ** This file is part of the CVC4 project.
 ** Copyright (c) 2009-2018 by the authors listed in the file AUTHORS
 ** in the top-level source directory) and their institutional affiliations.
 ** All rights reserved.  See the file COPYING in the top-level source
 ** directory for licensing information.\endverbatim
 **
 ** \brief Implementation of theory uf strong solver class
 **/

#include "theory/uf/theory_uf_strong_solver.h"

#include "options/uf_options.h"
#include "theory/uf/theory_uf.h"
#include "theory/uf/equality_engine.h"
#include "theory/theory_engine.h"
#include "theory/quantifiers_engine.h"
#include "theory/quantifiers/term_database.h"
#include "theory/theory_model.h"

//#define ONE_SPLIT_REGION
//#define COMBINE_REGIONS_SMALL_INTO_LARGE
//#define LAZY_REL_EQC

using namespace std;
using namespace CVC4::kind;
using namespace CVC4::context;


namespace CVC4 {
namespace theory {
namespace uf {

/* These are names are unambigious are we use abbreviations. */
typedef StrongSolverTheoryUF::SortModel SortModel;
typedef SortModel::Region Region;
typedef Region::RegionNodeInfo RegionNodeInfo;
typedef RegionNodeInfo::DiseqList DiseqList;

Region::Region(SortModel* cf, context::Context* c)
  : d_cf( cf )
  , d_testCliqueSize( c, 0 )
  , d_splitsSize( c, 0 )
  , d_testClique( c )
  , d_splits( c )
  , d_reps_size( c, 0 )
  , d_total_diseq_external( c, 0 )
  , d_total_diseq_internal( c, 0 )
  , d_valid( c, true ) {}

Region::~Region() {
  for(iterator i = begin(), iend = end(); i != iend; ++i) {
    RegionNodeInfo* regionNodeInfo = (*i).second;
    delete regionNodeInfo;
  }
  d_nodes.clear();
}

void Region::addRep( Node n ) {
  setRep( n, true );
}

void Region::takeNode( Region* r, Node n ){
  Assert( !hasRep( n ) );
  Assert( r->hasRep( n ) );
  //add representative
  setRep( n, true );
  //take disequalities from r
  RegionNodeInfo* rni = r->d_nodes[n];
  for( int t=0; t<2; t++ ){
    DiseqList* del = rni->get(t);
    for(DiseqList::iterator it = del->begin(); it != del->end(); ++it ){
      if( (*it).second ){
        r->setDisequal( n, (*it).first, t, false );
        if( t==0 ){
          if( hasRep( (*it).first ) ){
            setDisequal( (*it).first, n, 0, false );
            setDisequal( (*it).first, n, 1, true );
            setDisequal( n, (*it).first, 1, true );
          }else{
            setDisequal( n, (*it).first, 0, true );
          }
        }else{
          r->setDisequal( (*it).first, n, 1, false );
          r->setDisequal( (*it).first, n, 0, true );
          setDisequal( n, (*it).first, 0, true );
        }
      }
    }
  }
  //remove representative
  r->setRep( n, false );
}

void Region::combine( Region* r ){
  //take all nodes from r
  for(Region::iterator it = r->d_nodes.begin(); it != r->d_nodes.end(); ++it) {
    if( it->second->valid() ){
      setRep( it->first, true );
    }
  }
  for(Region::iterator it = r->d_nodes.begin(); it != r->d_nodes.end(); ++it){
    if( it->second->valid() ){
      //take disequalities from r
      Node n = it->first;
      RegionNodeInfo* rni = it->second;
      for( int t=0; t<2; t++ ){
        RegionNodeInfo::DiseqList* del = rni->get(t);
        for( RegionNodeInfo::DiseqList::iterator it2 = del->begin(),
               it2end = del->end(); it2 != it2end; ++it2 ){
          if( (*it2).second ){
            if( t==0 && hasRep( (*it2).first ) ){
              setDisequal( (*it2).first, n, 0, false );
              setDisequal( (*it2).first, n, 1, true );
              setDisequal( n, (*it2).first, 1, true );
            }else{
              setDisequal( n, (*it2).first, t, true );
            }
          }
        }
      }
    }
  }
  r->d_valid = false;
}

/** setEqual */
void Region::setEqual( Node a, Node b ){
  Assert( hasRep( a ) && hasRep( b ) );
  //move disequalities of b over to a
  for( int t=0; t<2; t++ ){
    DiseqList* del = d_nodes[b]->get(t);
    for( DiseqList::iterator it = del->begin(); it != del->end(); ++it ){
      if( (*it).second ){
        Node n = (*it).first;
        //get the region that contains the endpoint of the disequality b != ...
        Region* nr = d_cf->d_regions[ d_cf->d_regions_map[ n ] ];
        if( !isDisequal( a, n, t ) ){
          setDisequal( a, n, t, true );
          nr->setDisequal( n, a, t, true );
        }
        setDisequal( b, n, t, false );
        nr->setDisequal( n, b, t, false );
      }
    }
  }
  //remove b from representatives
  setRep( b, false );
}

void Region::setDisequal( Node n1, Node n2, int type, bool valid ){
  //Debug("uf-ss-region-debug") << "set disequal " << n1 << " " << n2 << " "
  //                            << type << " " << valid << std::endl;
  //debugPrint("uf-ss-region-debug");
  //Assert( isDisequal( n1, n2, type )!=valid );
  if( isDisequal( n1, n2, type )!=valid ){    //DO_THIS: make assertion
    d_nodes[ n1 ]->get(type)->setDisequal( n2, valid );
    if( type==0 ){
      d_total_diseq_external = d_total_diseq_external + ( valid ? 1 : -1 );
    }else{
      d_total_diseq_internal = d_total_diseq_internal + ( valid ? 1 : -1 );
      if( valid ){
        //if they are both a part of testClique, then remove split
        if( d_testClique.find( n1 )!=d_testClique.end() && d_testClique[n1] &&
            d_testClique.find( n2 )!=d_testClique.end() && d_testClique[n2] ){
          Node eq = NodeManager::currentNM()->mkNode( EQUAL, n1, n2 );
          if( d_splits.find( eq )!=d_splits.end() && d_splits[ eq ] ){
            Debug("uf-ss-debug") << "removing split for " << n1 << " " << n2
                                 << std::endl;
            d_splits[ eq ] = false;
            d_splitsSize = d_splitsSize - 1;
          }
        }
      }
    }
  }
}

void Region::setRep( Node n, bool valid ) {
  Assert( hasRep( n )!=valid );
  if( valid && d_nodes.find( n )==d_nodes.end() ){
    d_nodes[n] = new RegionNodeInfo( d_cf->d_thss->getSatContext() );
  }
  d_nodes[n]->setValid(valid);
  d_reps_size = d_reps_size + ( valid ? 1 : -1 );
  //removing a member of the test clique from this region
  if( d_testClique.find( n ) != d_testClique.end() && d_testClique[n] ){
    Assert( !valid );
    d_testClique[n] = false;
    d_testCliqueSize = d_testCliqueSize - 1;
    //remove all splits involving n
    for( split_iterator it = begin_splits(); it != end_splits(); ++it ){
      if( (*it).second ){
        if( (*it).first[0]==n || (*it).first[1]==n ){
          d_splits[ (*it).first ] = false;
          d_splitsSize = d_splitsSize - 1;
        }
      }
    }
  }
}

bool Region::isDisequal( Node n1, Node n2, int type ) {
  RegionNodeInfo::DiseqList* del = d_nodes[ n1 ]->get(type);
  return del->isSet(n2) && del->getDisequalityValue(n2);
}

struct sortInternalDegree {
  Region* r;
  bool operator() (Node i, Node j) {
    return (r->getRegionInfo(i)->getNumInternalDisequalities() >
            r->getRegionInfo(j)->getNumInternalDisequalities());
  }
};

struct sortExternalDegree {
  Region* r;
  bool operator() (Node i,Node j) {
    return (r->getRegionInfo(i)->getNumExternalDisequalities() >
            r->getRegionInfo(j)->getNumExternalDisequalities());
  }
};

int gmcCount = 0;

bool Region::getMustCombine( int cardinality ){
  if( options::ufssRegions() && d_total_diseq_external>=unsigned(cardinality) ){
    //The number of external disequalities is greater than or equal to
    //cardinality.  Thus, a clique of size cardinality+1 may exist
    //between nodes in d_regions[i] and other regions Check if this is
    //actually the case: must have n nodes with outgoing degree
    //(cardinality+1-n) for some n>0
    std::vector< int > degrees;
    for( Region::iterator it = begin(); it != end(); ++it ){
      RegionNodeInfo* rni = it->second;
      if( rni->valid() ){
        if( rni->getNumDisequalities() >= cardinality ){
          int outDeg = rni->getNumExternalDisequalities();
          if( outDeg>=cardinality ){
            //we have 1 node of degree greater than (cardinality)
            return true;
          }else if( outDeg>=1 ){
            degrees.push_back( outDeg );
            if( (int)degrees.size()>=cardinality ){
              //we have (cardinality) nodes of degree 1
              return true;
            }
          }
        }
      }
    }
    gmcCount++;
    if( gmcCount%100==0 ){
      Trace("gmc-count") << gmcCount << " " << cardinality
                         << " sample : " << degrees.size() << std::endl;
    }
    //this should happen relatively infrequently....
    std::sort( degrees.begin(), degrees.end() );
    for( int i=0; i<(int)degrees.size(); i++ ){
      if( degrees[i]>=cardinality+1-((int)degrees.size()-i) ){
        return true;
      }
    }
  }
  return false;
}

bool Region::check( Theory::Effort level, int cardinality,
                    std::vector< Node >& clique ) {
  if( d_reps_size>unsigned(cardinality) ){
    if( d_total_diseq_internal==d_reps_size*( d_reps_size - 1 ) ){
      if( d_reps_size>1 ){
        //quick clique check, all reps form a clique
        for( iterator it = begin(); it != end(); ++it ){
          if( it->second->valid() ){
            clique.push_back( it->first );
          }
        }
        Trace("quick-clique") << "Found quick clique" << std::endl;
        return true;
      }else{
        return false;
      }
    }else if( options::ufssRegions() || options::ufssEagerSplits() ||
              level==Theory::EFFORT_FULL ) {
      //build test clique, up to size cardinality+1
      if( d_testCliqueSize<=unsigned(cardinality) ){
        std::vector< Node > newClique;
        if( d_testCliqueSize<unsigned(cardinality) ){
          for( iterator it = begin(); it != end(); ++it ){
            //if not in the test clique, add it to the set of new members
            if( it->second->valid() &&
                ( d_testClique.find( it->first ) == d_testClique.end() ||
                  !d_testClique[ it->first ] ) ){
              //if( it->second->getNumInternalDisequalities()>cardinality ||
              //    level==Theory::EFFORT_FULL ){
              newClique.push_back( it->first );
              //}
            }
          }
          //choose remaining nodes with the highest degrees
          sortInternalDegree sidObj;
          sidObj.r = this;
          std::sort( newClique.begin(), newClique.end(), sidObj );
          int offset = ( cardinality - d_testCliqueSize ) + 1;
          newClique.erase( newClique.begin() + offset, newClique.end() );
        }else{
          //scan for the highest degree
          int maxDeg = -1;
          Node maxNode;
          for( std::map< Node, RegionNodeInfo* >::iterator
                 it = d_nodes.begin(); it != d_nodes.end(); ++it ){
            //if not in the test clique, add it to the set of new members
            if( it->second->valid() &&
                ( d_testClique.find( it->first )==d_testClique.end() ||
                  !d_testClique[ it->first ] ) ){
              if( it->second->getNumInternalDisequalities()>maxDeg ){
                maxDeg = it->second->getNumInternalDisequalities();
                maxNode = it->first;
              }
            }
          }
          Assert( maxNode!=Node::null() );
          newClique.push_back( maxNode );
        }
        //check splits internal to new members
        for( int j=0; j<(int)newClique.size(); j++ ){
          Debug("uf-ss-debug") << "Choose to add clique member "
                               << newClique[j] << std::endl;
          for( int k=(j+1); k<(int)newClique.size(); k++ ){
            if( !isDisequal( newClique[j], newClique[k], 1 ) ){
              Node at_j = newClique[j];
              Node at_k = newClique[k];              
              Node j_eq_k =
                NodeManager::currentNM()->mkNode( EQUAL, at_j, at_k );
              d_splits[ j_eq_k ] = true;
              d_splitsSize = d_splitsSize + 1;
            }
          }
          //check disequalities with old members
          for( NodeBoolMap::iterator it = d_testClique.begin();
               it != d_testClique.end(); ++it ){
            if( (*it).second ){
              if( !isDisequal( (*it).first, newClique[j], 1 ) ){
                Node at_it = (*it).first;
                Node at_j = newClique[j];
                Node it_eq_j = at_it.eqNode(at_j);
                d_splits[ it_eq_j ] = true;
                d_splitsSize = d_splitsSize + 1;
              }
            }
          }
        }
        //add new clique members to test clique
        for( int j=0; j<(int)newClique.size(); j++ ){
          d_testClique[ newClique[j] ] = true;
          d_testCliqueSize = d_testCliqueSize + 1;
        }
      }
      // Check if test clique has larger size than cardinality, and
      // forms a clique.
      if( d_testCliqueSize >= unsigned(cardinality+1) && d_splitsSize==0 ){
        //test clique is a clique
        for( NodeBoolMap::iterator it = d_testClique.begin();
             it != d_testClique.end(); ++it ){
          if( (*it).second ){
            clique.push_back( (*it).first );
          }
        }
        return true;
      }
    }
  }
  return false;
}

void Region::getNumExternalDisequalities(
    std::map< Node, int >& num_ext_disequalities ){
  for( Region::iterator it = begin(); it != end(); ++it ){
    RegionNodeInfo* rni = it->second;
    if( rni->valid() ){
      DiseqList* del = rni->get(0);
      for( DiseqList::iterator it2 = del->begin(); it2 != del->end(); ++it2 ){
        if( (*it2).second ){
          num_ext_disequalities[ (*it2).first ]++;
        }
      }
    }
  }
}

void Region::debugPrint( const char* c, bool incClique ) {
  Debug( c ) << "Num reps: " << d_reps_size << std::endl;
  for( Region::iterator it = begin(); it != end(); ++it ){
    RegionNodeInfo* rni = it->second;
    if( rni->valid() ){
      Node n = it->first;
      Debug( c ) << "   " << n << std::endl;
      for( int i=0; i<2; i++ ){
        Debug( c ) << "      " << ( i==0 ? "Ext" : "Int" ) << " disequal:";
        DiseqList* del = rni->get(i);
        for( DiseqList::iterator it2 = del->begin(); it2 != del->end(); ++it2 ){
          if( (*it2).second ){
            Debug( c ) << " " << (*it2).first;
          }
        }
        Debug( c ) << ", total = " << del->size() << std::endl;
      }
    }
  }
  Debug( c ) << "Total disequal: " << d_total_diseq_external << " external,";
  Debug( c ) << " " << d_total_diseq_internal << " internal." << std::endl;

  if( incClique ){
    if( !d_testClique.empty() ){
      Debug( c ) << "Candidate clique members: " << std::endl;
      Debug( c ) << "   ";
      for( NodeBoolMap::iterator it = d_testClique.begin();
           it != d_testClique.end(); ++ it ){
        if( (*it).second ){
          Debug( c ) << (*it).first << " ";
        }
      }
      Debug( c ) << ", size = " << d_testCliqueSize << std::endl;
    }
    if( !d_splits.empty() ){
      Debug( c ) << "Required splits: " << std::endl;
      Debug( c ) << "   ";
      for( NodeBoolMap::iterator it = d_splits.begin(); it != d_splits.end();
           ++ it ){
        if( (*it).second ){
          Debug( c ) << (*it).first << " ";
        }
      }
      Debug( c ) << ", size = " << d_splitsSize << std::endl;
    }
  }
}

SortModel::CardinalityDecisionStrategy::CardinalityDecisionStrategy(
    Node t, context::Context* satContext, Valuation valuation)
    : DecisionStrategyFmf(satContext, valuation), d_cardinality_term(t)
{
}
Node SortModel::CardinalityDecisionStrategy::mkLiteral(unsigned i)
{
  NodeManager* nm = NodeManager::currentNM();
  return nm->mkNode(
      CARDINALITY_CONSTRAINT, d_cardinality_term, nm->mkConst(Rational(i + 1)));
}
std::string SortModel::CardinalityDecisionStrategy::identify() const
{
  return std::string("uf_card");
}

SortModel::SortModel(Node n,
                     context::Context* c,
                     context::UserContext* u,
                     StrongSolverTheoryUF* thss)
    : d_type(n.getType()),
      d_thss(thss),
      d_regions_index(c, 0),
      d_regions_map(c),
      d_split_score(c),
      d_disequalities_index(c, 0),
      d_reps(c, 0),
      d_conflict(c, false),
      d_cardinality(c, 1),
      d_hasCard(c, false),
      d_maxNegCard(c, 0),
      d_initialized(u, false),
      d_lemma_cache(u),
      d_c_dec_strat(nullptr)
{
  d_cardinality_term = n;

  if (options::ufssMode() == UF_SS_FULL)
  {
    // Register the strategy with the decision manager of the theory.
    // We are guaranteed that the decision manager is ready since we
    // construct this module during TheoryUF::finishInit.
    d_c_dec_strat.reset(new CardinalityDecisionStrategy(
        n, c, thss->getTheory()->getValuation()));
  }
}

SortModel::~SortModel() {
  for(std::vector<Region*>::iterator i = d_regions.begin();
      i != d_regions.end(); ++i) {
    Region* region = *i;
    delete region;
  }
  d_regions.clear();
}

/** initialize */
void SortModel::initialize( OutputChannel* out ){
  if (d_c_dec_strat.get() != nullptr && !d_initialized)
  {
    d_initialized = true;
    d_thss->getTheory()->getDecisionManager()->registerStrategy(
        DecisionManager::STRAT_UF_CARD, d_c_dec_strat.get());
  }
}

/** new node */
void SortModel::newEqClass( Node n ){
  if( !d_conflict ){
    if( d_regions_map.find( n )==d_regions_map.end() ){
      // Must generate totality axioms for every cardinality we have
      // allocated thus far.
      for( std::map< int, Node >::iterator it = d_cardinality_literal.begin();
           it != d_cardinality_literal.end(); ++it ){
        if( applyTotality( it->first ) ){
          addTotalityAxiom( n, it->first, &d_thss->getOutputChannel() );
        }
      }
      if( options::ufssTotality() ){
        // Regions map will store whether we need to equate this term
        // with a constant equivalence class.
        if( std::find( d_totality_terms[0].begin(), d_totality_terms[0].end(), n )==d_totality_terms[0].end() ){
          d_regions_map[n] = 0;
        }else{
          d_regions_map[n] = -1;
        }
      }else{
        if( !options::ufssRegions() ){
          // If not using regions, always add new equivalence classes
          // to region index = 0.
          d_regions_index = 0;
        }
        d_regions_map[n] = d_regions_index;
        Debug("uf-ss") << "StrongSolverTheoryUF: New Eq Class " << n
                       << std::endl;
        Debug("uf-ss-debug") << d_regions_index << " "
                             << (int)d_regions.size() << std::endl;
        if( d_regions_index<d_regions.size() ){
          d_regions[ d_regions_index ]->debugPrint("uf-ss-debug",true);
          d_regions[ d_regions_index ]->setValid(true);
          Assert( !options::ufssRegions() ||
                  d_regions[ d_regions_index ]->getNumReps()==0 );
        }else{
          d_regions.push_back( new Region( this, d_thss->getSatContext() ) );
        }
        d_regions[ d_regions_index ]->addRep( n );
        d_regions_index = d_regions_index + 1;
      }
      d_reps = d_reps + 1;
    }
  }
}

/** merge */
void SortModel::merge( Node a, Node b ){
  if( !d_conflict ){
    if( options::ufssTotality() ){
      if( d_regions_map[b]==-1 ){
        d_regions_map[a] = -1;
      }
      d_regions_map[b] = -1;
    }else{
      //Assert( a==d_th->d_equalityEngine.getRepresentative( a ) );
      //Assert( b==d_th->d_equalityEngine.getRepresentative( b ) );
      Debug("uf-ss") << "StrongSolverTheoryUF: Merging "
                     << a << " = " << b << "..." << std::endl;
      if( a!=b ){
        Assert( d_regions_map.find( a )!=d_regions_map.end() );
        Assert( d_regions_map.find( b )!=d_regions_map.end() );
        int ai = d_regions_map[a];
        int bi = d_regions_map[b];
        Debug("uf-ss") << "   regions: " << ai << " " << bi << std::endl;
        if( ai!=bi ){
          if( d_regions[ai]->getNumReps()==1  ){
            int ri = combineRegions( bi, ai );
            d_regions[ri]->setEqual( a, b );
            checkRegion( ri );
          }else if( d_regions[bi]->getNumReps()==1 ){
            int ri = combineRegions( ai, bi );
            d_regions[ri]->setEqual( a, b );
            checkRegion( ri );
          }else{
            // Either move a to d_regions[bi], or b to d_regions[ai].
            RegionNodeInfo* a_region_info = d_regions[ai]->getRegionInfo(a);
            RegionNodeInfo* b_region_info = d_regions[bi]->getRegionInfo(b);
            int aex = ( a_region_info->getNumInternalDisequalities() -
                        getNumDisequalitiesToRegion( a, bi ) );
            int bex = ( b_region_info->getNumInternalDisequalities() -
                        getNumDisequalitiesToRegion( b, ai ) );
            // Based on which would produce the fewest number of
            // external disequalities.
            if( aex<bex ){
              moveNode( a, bi );
              d_regions[bi]->setEqual( a, b );
            }else{
              moveNode( b, ai );
              d_regions[ai]->setEqual( a, b );
            }
            checkRegion( ai );
            checkRegion( bi );
          }
        }else{
          d_regions[ai]->setEqual( a, b );
          checkRegion( ai );
        }
        d_regions_map[b] = -1;
      }
      d_reps = d_reps - 1;
    }
  }
}

/** assert terms are disequal */
void SortModel::assertDisequal( Node a, Node b, Node reason ){
  if( !d_conflict ){
    if( options::ufssTotality() ){
      //do nothing
    }else{
      //if they are not already disequal
      a = d_thss->getTheory()->d_equalityEngine.getRepresentative( a );
      b = d_thss->getTheory()->d_equalityEngine.getRepresentative( b );
      int ai = d_regions_map[a];
      int bi = d_regions_map[b];
      if( !d_regions[ai]->isDisequal( a, b, ai==bi ) ){
        Debug("uf-ss") << "Assert disequal " << a << " != " << b << "..." << std::endl;
        //if( reason.getKind()!=NOT || reason[0].getKind()!=EQUAL ||
        //    a!=reason[0][0] || b!=reason[0][1] ){
        //  Notice() << "Assert disequal " << a << " != " << b << ", reason = " << reason << "..." << std::endl;
        //}
        Debug("uf-ss-disequal") << "Assert disequal " << a << " != " << b << "..." << std::endl;
        //add to list of disequalities
        if( d_disequalities_index<d_disequalities.size() ){
          d_disequalities[d_disequalities_index] = reason;
        }else{
          d_disequalities.push_back( reason );
        }
        d_disequalities_index = d_disequalities_index + 1;
        //now, add disequalities to regions
        Assert( d_regions_map.find( a )!=d_regions_map.end() );
        Assert( d_regions_map.find( b )!=d_regions_map.end() );
        Debug("uf-ss") << "   regions: " << ai << " " << bi << std::endl;
        if( ai==bi ){
          //internal disequality
          d_regions[ai]->setDisequal( a, b, 1, true );
          d_regions[ai]->setDisequal( b, a, 1, true );
          checkRegion( ai, false );  //do not need to check if it needs to combine (no new ext. disequalities)
        }else{
          //external disequality
          d_regions[ai]->setDisequal( a, b, 0, true );
          d_regions[bi]->setDisequal( b, a, 0, true );
          checkRegion( ai );
          checkRegion( bi );
        }
      }
    }
  }
}

bool SortModel::areDisequal( Node a, Node b ) {
  Assert( a == d_thss->getTheory()->d_equalityEngine.getRepresentative( a ) );
  Assert( b == d_thss->getTheory()->d_equalityEngine.getRepresentative( b ) );
  if( d_regions_map.find( a )!=d_regions_map.end() &&
      d_regions_map.find( b )!=d_regions_map.end() ){
    int ai = d_regions_map[a];
    int bi = d_regions_map[b];
    return d_regions[ai]->isDisequal(a, b, ai==bi ? 1 : 0);
  }else{
    return false;
  }
}

/** check */
void SortModel::check( Theory::Effort level, OutputChannel* out ){
  Assert( options::ufssMode()==UF_SS_FULL );
  if( level>=Theory::EFFORT_STANDARD && d_hasCard && !d_conflict ){
    Debug("uf-ss") << "StrongSolverTheoryUF: Check " << level << " " << d_type << std::endl;
    if( level==Theory::EFFORT_FULL ){
      Debug("fmf-full-check") << std::endl;
      Debug("fmf-full-check") << "Full check for SortModel " << d_type << ", status : " << std::endl;
      debugPrint("fmf-full-check");
      Debug("fmf-full-check") << std::endl;
    }
    //Notice() << "StrongSolverTheoryUF: Check " << level << std::endl;
    if( d_reps<=(unsigned)d_cardinality ){
      Debug("uf-ss-debug") << "We have " << d_reps << " representatives for type " << d_type << ", <= " << d_cardinality << std::endl;
      if( level==Theory::EFFORT_FULL ){
        Debug("uf-ss-sat") << "We have " << d_reps << " representatives for type " << d_type << ", <= " << d_cardinality << std::endl;
        //Notice() << "We have " << d_reps << " representatives for type " << d_type << ", <= " << cardinality << std::endl;
        //Notice() << "Model size for " << d_type << " is " << cardinality << std::endl;
        //Notice() << cardinality << " ";
      }
      return;
    }else{
      //first check if we can generate a clique conflict
      if( !options::ufssTotality() ){
        //do a check within each region
        for( int i=0; i<(int)d_regions_index; i++ ){
          if( d_regions[i]->valid() ){
            std::vector< Node > clique;
            if( d_regions[i]->check( level, d_cardinality, clique ) ){
              //add clique lemma
              addCliqueLemma( clique, out );
              return;
            }else{
              Trace("uf-ss-debug") << "No clique in Region #" << i << std::endl;
            }
          }
        }
      }
      if( !applyTotality( d_cardinality ) ){
        //do splitting on demand
        bool addedLemma = false;
        if( level==Theory::EFFORT_FULL || options::ufssEagerSplits() ){
          Trace("uf-ss-debug") << "Add splits?" << std::endl;
          //see if we have any recommended splits from large regions
          for( int i=0; i<(int)d_regions_index; i++ ){
            if( d_regions[i]->valid() && d_regions[i]->getNumReps()>d_cardinality ){

              int sp = addSplit( d_regions[i], out );
              if( sp==1 ){
                addedLemma = true;
#ifdef ONE_SPLIT_REGION
                break;
#endif
              }else if( sp==-1 ){
                check( level, out );
                return;
              }
            }
          }
        }
        //If no added lemmas, force continuation via combination of regions.
        if( level==Theory::EFFORT_FULL ){
          if( !addedLemma ){
            Trace("uf-ss-debug") << "No splits added. " << d_cardinality
                                 << std::endl;
            Trace("uf-ss-si")  << "Must combine region" << std::endl;
            bool recheck = false;
            if( options::sortInference()){
              //If sort inference is enabled, search for regions with same sort.
              std::map< int, int > sortsFound;
              for( int i=0; i<(int)d_regions_index; i++ ){
                if( d_regions[i]->valid() ){
                  Node op = d_regions[i]->frontKey();
                  int sort_id = d_thss->getSortInference()->getSortId(op);
                  if( sortsFound.find( sort_id )!=sortsFound.end() ){
                    Debug("fmf-full-check") << "Combined regions " << i << " " << sortsFound[sort_id] << std::endl;
                    combineRegions( sortsFound[sort_id], i );
                    recheck = true;
                    break;
                  }else{
                    sortsFound[sort_id] = i;
                  }
                }
              }
            }
            if( !recheck ) {
              //naive strategy, force region combination involving the first valid region
              for( int i=0; i<(int)d_regions_index; i++ ){
                if( d_regions[i]->valid() ){
                  int fcr = forceCombineRegion( i, false );
                  Debug("fmf-full-check") << "Combined regions " << i << " " << fcr << std::endl;
                  Trace("uf-ss-debug") << "Combined regions " << i << " " << fcr << std::endl;
                  recheck = true;
                  break;
                }
              }
            }
            if( recheck ){
              Trace("uf-ss-debug") << "Must recheck." << std::endl;
              check( level, out );
            }
          }
        }
      }
    }
  }
}

void SortModel::presolve() {
  d_initialized = false;
}

void SortModel::propagate( Theory::Effort level, OutputChannel* out ){

}

int SortModel::getNumDisequalitiesToRegion( Node n, int ri ){
  int ni = d_regions_map[n];
  int counter = 0;
  DiseqList* del = d_regions[ni]->getRegionInfo(n)->get(0);
  for( DiseqList::iterator it = del->begin(); it != del->end(); ++it ){
    if( (*it).second ){
      if( d_regions_map[ (*it).first ]==ri ){
        counter++;
      }
    }
  }
  return counter;
}

void SortModel::getDisequalitiesToRegions(int ri,
                                          std::map< int, int >& regions_diseq)
{
  Region* region = d_regions[ri];
  for(Region::iterator it = region->begin(); it != region->end(); ++it ){
    if( it->second->valid() ){
      DiseqList* del = it->second->get(0);
      for( DiseqList::iterator it2 = del->begin(); it2 != del->end(); ++it2 ){
        if( (*it2).second ){
          Assert( isValid( d_regions_map[ (*it2).first ] ) );
          //Notice() << "Found disequality with " << (*it2).first << ", region = " << d_regions_map[ (*it2).first ] << std::endl;
          regions_diseq[ d_regions_map[ (*it2).first ] ]++;
        }
      }
    }
  }
}

void SortModel::setSplitScore( Node n, int s ){
  if( d_split_score.find( n )!=d_split_score.end() ){
    int ss = d_split_score[ n ];
    d_split_score[ n ] = s>ss ? s : ss;
  }else{
    d_split_score[ n ] = s;
  }
  for( int i=0; i<(int)n.getNumChildren(); i++ ){
    setSplitScore( n[i], s+1 );
  }
}

void SortModel::assertCardinality( OutputChannel* out, int c, bool val ){
  if( !d_conflict ){
    Trace("uf-ss-assert")
      << "Assert cardinality "<< d_type << " " << c << " " << val << " level = "
      << d_thss->getTheory()->d_valuation.getAssertionLevel() << std::endl;
    Assert( c>0 );
    Node cl = getCardinalityLiteral( c );
    if( val ){
      bool doCheckRegions = !d_hasCard;
      bool prevHasCard = d_hasCard;
      d_hasCard = true;
      if( !prevHasCard || c<d_cardinality ){
        d_cardinality = c;
        simpleCheckCardinality();
        if( d_thss->d_conflict.get() ){
          return;
        }
      }
      //should check all regions now
      if( doCheckRegions ){
        for( int i=0; i<(int)d_regions_index; i++ ){
          if( d_regions[i]->valid() ){
            checkRegion( i );
            if( d_conflict ){
              return;
            }
          }
        }
      }
      // we assert it positively, if its beyond the bound, abort
      if (options::ufssAbortCardinality() != -1
          && c >= options::ufssAbortCardinality())
      {
        std::stringstream ss;
        ss << "Maximum cardinality (" << options::ufssAbortCardinality()
           << ")  for finite model finding exceeded." << std::endl;
        throw LogicException(ss.str());
      }
    }
    else
    {
      if( c>d_maxNegCard.get() ){
        Trace("uf-ss-com-card-debug") << "Maximum negative cardinality for " << d_type << " is now " << c << std::endl;
        d_maxNegCard.set( c );
        simpleCheckCardinality();
      }
    }
  }
}

void SortModel::checkRegion( int ri, bool checkCombine ){
  if( isValid(ri) && d_hasCard ){
    Assert( d_cardinality>0 );
    if( checkCombine && d_regions[ri]->getMustCombine( d_cardinality ) ){
      ////alternatively, check if we can reduce the number of external disequalities by moving single nodes
      //for( std::map< Node, bool >::iterator it = d_regions[i]->d_reps.begin(); it != d_regions[i]->d_reps.end(); ++it ){
      //  if( it->second ){
      //    int inDeg = d_regions[i]->d_disequalities_size[1][ it-> first ];
      //    int outDeg = d_regions[i]->d_disequalities_size[0][ it-> first ];
      //    if( inDeg<outDeg ){
      //    }
      //  }
      //}
      int riNew = forceCombineRegion( ri, true );
      if( riNew>=0 ){
        checkRegion( riNew, checkCombine );
      }
    }
    //now check if region is in conflict
    std::vector< Node > clique;
    if( d_regions[ri]->check( Theory::EFFORT_STANDARD, d_cardinality, clique ) ){
      //explain clique
      addCliqueLemma( clique, &d_thss->getOutputChannel() );
    }
  }
}

int SortModel::forceCombineRegion( int ri, bool useDensity ){
  if( !useDensity ){
    for( int i=0; i<(int)d_regions_index; i++ ){
      if( ri!=i && d_regions[i]->valid() ){
        return combineRegions( ri, i );
      }
    }
    return -1;
  }else{
    //this region must merge with another
    if( Debug.isOn("uf-ss-check-region") ){
      Debug("uf-ss-check-region") << "We must combine Region #" << ri << ". " << std::endl;
      d_regions[ri]->debugPrint("uf-ss-check-region");
    }
    //take region with maximum disequality density
    double maxScore = 0;
    int maxRegion = -1;
    std::map< int, int > regions_diseq;
    getDisequalitiesToRegions( ri, regions_diseq );
    for( std::map< int, int >::iterator it = regions_diseq.begin(); it != regions_diseq.end(); ++it ){
      Debug("uf-ss-check-region") << it->first << " : " << it->second << std::endl;
    }
    for( std::map< int, int >::iterator it = regions_diseq.begin(); it != regions_diseq.end(); ++it ){
      Assert( it->first!=ri );
      Assert( isValid( it->first ) );
      Assert( d_regions[ it->first ]->getNumReps()>0 );
      double tempScore = double(it->second)/double(d_regions[it->first]->getNumReps() );
      if( tempScore>maxScore ){
        maxRegion = it->first;
        maxScore = tempScore;
      }
    }
    if( maxRegion!=-1 ){
      if( Debug.isOn("uf-ss-check-region") ){
        Debug("uf-ss-check-region") << "Combine with region #" << maxRegion << ":" << std::endl;
        d_regions[maxRegion]->debugPrint("uf-ss-check-region");
      }
      return combineRegions( ri, maxRegion );
    }
    return -1;
  }
}


int SortModel::combineRegions( int ai, int bi ){
#ifdef COMBINE_REGIONS_SMALL_INTO_LARGE
  if( d_regions[ai]->getNumReps()<d_regions[bi]->getNumReps() ){
    return combineRegions( bi, ai );
  }
#endif
  Debug("uf-ss-region") << "uf-ss: Combine Region #" << bi << " with Region #" << ai << std::endl;
  Assert( isValid( ai ) && isValid( bi ) );
  Region* region_bi = d_regions[bi];
  for(Region::iterator it = region_bi->begin(); it != region_bi->end(); ++it){
    Region::RegionNodeInfo* rni = it->second;
    if( rni->valid() ){
      d_regions_map[ it->first ] = ai;
    }
  }
  //update regions disequal DO_THIS?
  d_regions[ai]->combine( d_regions[bi] );
  d_regions[bi]->setValid( false );
  return ai;
}

void SortModel::moveNode( Node n, int ri ){
  Debug("uf-ss-region") << "uf-ss: Move node " << n << " to Region #" << ri << std::endl;
  Assert( isValid( d_regions_map[ n ] ) );
  Assert( isValid( ri ) );
  //move node to region ri
  d_regions[ri]->takeNode( d_regions[ d_regions_map[n] ], n );
  d_regions_map[n] = ri;
}

int SortModel::addSplit( Region* r, OutputChannel* out ){
  Node s;
  if( r->hasSplits() ){
    //take the first split you find
    for( Region::split_iterator it = r->begin_splits();
         it != r->end_splits(); ++it ){
      if( (*it).second ){
        s = (*it).first;
        break;
      }
    }
    Assert( s!=Node::null() );
  }
  if (!s.isNull() ){
    //add lemma to output channel
    Assert( s.getKind()==EQUAL );
    Node ss = Rewriter::rewrite( s );
    if( ss.getKind()!=EQUAL ){
      Node b_t = NodeManager::currentNM()->mkConst( true );
      Node b_f = NodeManager::currentNM()->mkConst( false );
      if( ss==b_f ){
        Trace("uf-ss-lemma") << "....Assert disequal directly : "
                             << s[0] << " " << s[1] << std::endl;
        assertDisequal( s[0], s[1], b_t );
        return -1;
      }else{
        Trace("uf-ss-warn") << "Split on unknown literal : " << ss << std::endl;
      }
      if( ss==b_t ){
        Message() << "Bad split " << s << std::endl;
        AlwaysAssert(false);
      }
    }
    if( options::sortInference()) {
      for( int i=0; i<2; i++ ){
        int si = d_thss->getSortInference()->getSortId( ss[i] );
        Trace("uf-ss-split-si") << si << " ";
      }
      Trace("uf-ss-split-si")  << std::endl;
    }
    //Trace("uf-ss-lemma") << d_th->getEqualityEngine()->areEqual( s[0], s[1] ) << " ";
    //Trace("uf-ss-lemma") << d_th->getEqualityEngine()->areDisequal( s[0], s[1] ) << std::endl;
    //Trace("uf-ss-lemma") << s[0].getType() << " " << s[1].getType() << std::endl;
    //Notice() << "*** Split on " << s << std::endl;
    //split on the equality s
    Node lem = NodeManager::currentNM()->mkNode( kind::OR, ss, ss.negate() );
    if( doSendLemma( lem ) ){
      Trace("uf-ss-lemma") << "*** Split on " << s << std::endl;
      //tell the sat solver to explore the equals branch first
      out->requirePhase( ss, true );
      ++( d_thss->d_statistics.d_split_lemmas );
    }
    return 1;
  }else{
    return 0;
  }
}


void SortModel::addCliqueLemma( std::vector< Node >& clique, OutputChannel* out ){
  Assert( d_hasCard );
  Assert( d_cardinality>0 );
  while( clique.size()>size_t(d_cardinality+1) ){
    clique.pop_back();
  }
  // add as lemma
  std::vector<Node> eqs;
  for (unsigned i = 0, size = clique.size(); i < size; i++)
  {
    for (unsigned j = 0; j < i; j++)
    {
      eqs.push_back(clique[i].eqNode(clique[j]));
    }
  }
  eqs.push_back(d_cardinality_literal[d_cardinality].notNode());
  Node lem = NodeManager::currentNM()->mkNode(OR, eqs);
  if (doSendLemma(lem))
  {
    Trace("uf-ss-lemma") << "*** Add clique lemma " << lem << std::endl;
    ++(d_thss->d_statistics.d_clique_lemmas);
  }
}

void SortModel::addTotalityAxiom( Node n, int cardinality, OutputChannel* out ){
  if( std::find( d_totality_terms[0].begin(), d_totality_terms[0].end(), n )==d_totality_terms[0].end() ){
    if( std::find( d_totality_lems[n].begin(), d_totality_lems[n].end(), cardinality ) == d_totality_lems[n].end() ){
      d_totality_lems[n].push_back( cardinality );
      Node cardLit = d_cardinality_literal[ cardinality ];
      int sort_id = 0;
      if( options::sortInference() ){
        sort_id = d_thss->getSortInference()->getSortId(n);
      }
      Trace("uf-ss-totality") << "Add totality lemma for " << n << " " << cardinality << ", sort id is " << sort_id << std::endl;
      int use_cardinality = cardinality;
      if( options::ufssTotalitySymBreak() ){
        if( d_sym_break_index.find(n)!=d_sym_break_index.end() ){
          use_cardinality = d_sym_break_index[n];
        }else if( (int)d_sym_break_terms[n.getType()][sort_id].size()<cardinality-1 ){
          use_cardinality = d_sym_break_terms[n.getType()][sort_id].size() + 1;
          d_sym_break_terms[n.getType()][sort_id].push_back( n );
          d_sym_break_index[n] = use_cardinality;
          Trace("uf-ss-totality") << "Allocate symmetry breaking term " << n << ", index = " << use_cardinality << std::endl;
          if( d_sym_break_terms[n.getType()][sort_id].size()>1 ){
            //enforce canonicity
            for( int i=2; i<use_cardinality; i++ ){
              //can only be assigned to domain constant d if someone has been assigned domain constant d-1
              Node eq = n.eqNode( getTotalityLemmaTerm( cardinality, i ) );
              std::vector< Node > eqs;
              for( unsigned j=0; j<(d_sym_break_terms[n.getType()][sort_id].size()-1); j++ ){
                eqs.push_back( d_sym_break_terms[n.getType()][sort_id][j].eqNode( getTotalityLemmaTerm( cardinality, i-1 ) ) );
              }
              Node ax = eqs.size()==1 ? eqs[0] : NodeManager::currentNM()->mkNode( OR, eqs );
              Node lem = NodeManager::currentNM()->mkNode( IMPLIES, eq, ax );
              Trace("uf-ss-lemma") << "*** Add (canonicity) totality axiom " << lem << std::endl;
              d_thss->getOutputChannel().lemma( lem );
            }
          }
        }
      }

      std::vector< Node > eqs;
      for( int i=0; i<use_cardinality; i++ ){
        eqs.push_back( n.eqNode( getTotalityLemmaTerm( cardinality, i ) ) );
      }
      Node ax = NodeManager::currentNM()->mkNode( OR, eqs );
      Node lem = NodeManager::currentNM()->mkNode( IMPLIES, cardLit, ax );
      Trace("uf-ss-lemma") << "*** Add totality axiom " << lem << std::endl;
      //send as lemma to the output channel
      d_thss->getOutputChannel().lemma( lem );
      ++( d_thss->d_statistics.d_totality_lemmas );
    }
  }
}

/** apply totality */
bool SortModel::applyTotality( int cardinality ){
  return options::ufssTotality() || cardinality<=options::ufssTotalityLimited();
}

/** get totality lemma terms */
Node SortModel::getTotalityLemmaTerm( int cardinality, int i ){
  return d_totality_terms[0][i];
}

void SortModel::simpleCheckCardinality() {
  if( d_maxNegCard.get()!=0 && d_hasCard.get() && d_cardinality.get()<d_maxNegCard.get() ){
    Node lem = NodeManager::currentNM()->mkNode( AND, getCardinalityLiteral( d_cardinality.get() ),
                                                      getCardinalityLiteral( d_maxNegCard.get() ).negate() );
    Trace("uf-ss-lemma") << "*** Simple cardinality conflict : " << lem << std::endl;
    d_thss->getOutputChannel().conflict( lem );
    d_thss->d_conflict.set( true );
  }
}

bool SortModel::doSendLemma( Node lem ) {
  if( d_lemma_cache.find( lem )==d_lemma_cache.end() ){
    d_lemma_cache[lem] = true;
    d_thss->getOutputChannel().lemma( lem );
    return true;
  }else{
    return false;
  }
}

void SortModel::debugPrint( const char* c ){
  if( Debug.isOn( c ) ){
    Debug( c ) << "Number of reps = " << d_reps << std::endl;
    Debug( c ) << "Cardinality req = " << d_cardinality << std::endl;
    unsigned debugReps = 0;
    for( unsigned i=0; i<d_regions_index; i++ ){
      Region* region = d_regions[i]; 
      if( region->valid() ){
        Debug( c ) << "Region #" << i << ": " << std::endl;
        region->debugPrint( c, true );
        Debug( c ) << std::endl;
        for( Region::iterator it = region->begin(); it != region->end(); ++it ){
          if( it->second->valid() ){
            if( d_regions_map[ it->first ]!=(int)i ){
              Debug( c ) << "***Bad regions map : " << it->first
                         << " " << d_regions_map[ it->first ].get() << std::endl;
            }
          }
        }
        debugReps += region->getNumReps();
      }
    }

    if( debugReps!=d_reps ){
      Debug( c ) << "***Bad reps: " << d_reps << ", "
                 << "actual = " << debugReps << std::endl;
    }
  }
}

bool SortModel::debugModel( TheoryModel* m ){
  if( Trace.isOn("uf-ss-warn") ){
    std::vector< Node > eqcs;
    eq::EqClassesIterator eqcs_i =
        eq::EqClassesIterator(m->getEqualityEngine());
    while( !eqcs_i.isFinished() ){
      Node eqc = (*eqcs_i);
      if( eqc.getType()==d_type ){
        if( std::find( eqcs.begin(), eqcs.end(), eqc )==eqcs.end() ){
          eqcs.push_back( eqc );
          //we must ensure that this equivalence class has been accounted for
          if( d_regions_map.find( eqc )==d_regions_map.end() ){
            Trace("uf-ss-warn") << "WARNING : equivalence class " << eqc << " unaccounted for." << std::endl;
            Trace("uf-ss-warn") << "  type : " << d_type << std::endl;
            Trace("uf-ss-warn") << "  kind : " << eqc.getKind() << std::endl;
          }
        }
      }
      ++eqcs_i;
    }
  }
  RepSet* rs = m->getRepSetPtr();
  int nReps = (int)rs->getNumRepresentatives(d_type);
  if( nReps!=(d_maxNegCard+1) ){
    Trace("uf-ss-warn") << "WARNING : Model does not have same # representatives as cardinality for " << d_type << "." << std::endl;
    Trace("uf-ss-warn") << "   Max neg cardinality : " << d_maxNegCard << std::endl;
    Trace("uf-ss-warn") << "   # Reps : " << nReps << std::endl;
    if( d_maxNegCard>=nReps ){
      /*
      for( unsigned i=0; i<d_fresh_aloc_reps.size(); i++ ){
        if( add>0 && !m->d_equalityEngine->hasTerm( d_fresh_aloc_reps[i] ) ){
          rs->d_type_reps[d_type].push_back( d_fresh_aloc_reps[i] );
          add--;
        }
      }
      for( int i=0; i<add; i++ ){
        std::stringstream ss;
        ss << "r_" << d_type << "_";
        Node nn = NodeManager::currentNM()->mkSkolem( ss.str(), d_type,
      "enumeration to meet negative card constraint" );
        d_fresh_aloc_reps.push_back( nn );
        rs->d_type_reps[d_type].push_back( nn );
      }
      */
      while( (int)d_fresh_aloc_reps.size()<=d_maxNegCard ){
        std::stringstream ss;
        ss << "r_" << d_type << "_";
        Node nn = NodeManager::currentNM()->mkSkolem( ss.str(), d_type, "enumeration to meet negative card constraint" );
        d_fresh_aloc_reps.push_back( nn );
      }
      if( d_maxNegCard==0 ){
        rs->d_type_reps[d_type].push_back(d_fresh_aloc_reps[0]);
      }else{
        //must add lemma
        std::vector< Node > force_cl;
        for( int i=0; i<=d_maxNegCard; i++ ){
          for( int j=(i+1); j<=d_maxNegCard; j++ ){
            force_cl.push_back( d_fresh_aloc_reps[i].eqNode( d_fresh_aloc_reps[j] ).negate() );
          }
        }
        Node cl = getCardinalityLiteral( d_maxNegCard );
        Node lem = NodeManager::currentNM()->mkNode( OR, cl, NodeManager::currentNM()->mkNode( AND, force_cl ) );
        Trace("uf-ss-lemma") << "*** Enforce negative cardinality constraint lemma : " << lem << std::endl;
        d_thss->getOutputChannel().lemma( lem );
        return false;
      }
    }
  }
  return true;
}

int SortModel::getNumRegions(){
  int count = 0;
  for( int i=0; i<(int)d_regions_index; i++ ){
    if( d_regions[i]->valid() ){
      count++;
    }
  }
  return count;
}

Node SortModel::getCardinalityLiteral(unsigned c)
{
  Assert(c > 0);
  std::map<int, Node>::iterator itcl = d_cardinality_literal.find(c);
  if (itcl != d_cardinality_literal.end())
  {
    return itcl->second;
  }
  // get the literal from the decision strategy
  Node lit = d_c_dec_strat->getLiteral(c - 1);
  d_cardinality_literal[c] = lit;

  // Since we are reasoning about cardinality c, we invoke a totality axiom
  if (!applyTotality(c))
  {
    // return if we are not using totality axioms
    return lit;
  }

  NodeManager* nm = NodeManager::currentNM();
  Node var;
  if (c == 1 && !options::ufssTotalitySymBreak())
  {
    // get arbitrary ground term
    var = d_cardinality_term;
  }
  else
  {
    std::stringstream ss;
    ss << "_c_" << c;
    var = nm->mkSkolem(ss.str(), d_type, "is a cardinality lemma term");
  }
  if ((c - 1) < d_totality_terms[0].size())
  {
    d_totality_terms[0][c - 1] = var;
  }
  else
  {
    d_totality_terms[0].push_back(var);
  }
  // must be distinct from all other cardinality terms
<<<<<<< HEAD
  for (int i = 1, size = d_totality_terms[0].size(); i < size; i++)
  {
    Node lem = nm->mkNode(NOT, var.eqNode(d_totality_terms[0][i - 1]));
=======
  for (unsigned i = 1, size = d_totality_terms[0].size(); i < size; i++)
  {
    Node lem = var.eqNode(d_totality_terms[0][i - 1]).notNode();
>>>>>>> 4365cdd8
    Trace("uf-ss-lemma") << "Totality distinctness lemma : " << lem
                         << std::endl;
    d_thss->getOutputChannel().lemma(lem);
  }
  // must send totality axioms for each existing term
  for (NodeIntMap::iterator it = d_regions_map.begin();
       it != d_regions_map.end();
       ++it)
  {
    addTotalityAxiom((*it).first, c, &d_thss->getOutputChannel());
  }
  return lit;
}

StrongSolverTheoryUF::StrongSolverTheoryUF(context::Context* c,
                                           context::UserContext* u,
                                           OutputChannel& out,
                                           TheoryUF* th)
    : d_out(&out),
      d_th(th),
      d_conflict(c, false),
      d_rep_model(),
      d_min_pos_com_card(c, -1),
      d_cc_dec_strat(nullptr),
      d_initializedCombinedCardinality(u, false),
      d_card_assertions_eqv_lemma(u),
      d_min_pos_tn_master_card(c, -1),
      d_rel_eqc(c)
{
  if (options::ufssMode() == UF_SS_FULL && options::ufssFairness())
  {
    // Register the strategy with the decision manager of the theory.
    // We are guaranteed that the decision manager is ready since we
    // construct this module during TheoryUF::finishInit.
    d_cc_dec_strat.reset(
        new CombinedCardinalityDecisionStrategy(c, th->getValuation()));
  }
}

StrongSolverTheoryUF::~StrongSolverTheoryUF() {
  for (std::map<TypeNode, SortModel*>::iterator it = d_rep_model.begin();
       it != d_rep_model.end(); ++it) {
    delete it->second;
  }
}

SortInference* StrongSolverTheoryUF::getSortInference() {
  return d_th->getQuantifiersEngine()->getTheoryEngine()->getSortInference();
}

/** get default sat context */
context::Context* StrongSolverTheoryUF::getSatContext() {
  return d_th->getSatContext();
}

/** get default output channel */
OutputChannel& StrongSolverTheoryUF::getOutputChannel() {
  return d_th->getOutputChannel();
}

/** ensure eqc */
void StrongSolverTheoryUF::ensureEqc( SortModel* c, Node a ) {
  if( !hasEqc( a ) ){
    d_rel_eqc[a] = true;
    Trace("uf-ss-solver") << "StrongSolverTheoryUF: New eq class " << a << " : " << a.getType() << std::endl;
    c->newEqClass( a );
    Trace("uf-ss-solver") << "StrongSolverTheoryUF: Done New eq class." << std::endl;
  }
}

void StrongSolverTheoryUF::ensureEqcRec( Node n ) {
  if( !hasEqc( n ) ){
    SortModel* c = getSortModel( n );
    if( c ){
      ensureEqc( c, n );
    }
    for( unsigned i=0; i<n.getNumChildren(); i++ ){
      ensureEqcRec( n[i] );
    }
  }
}

/** has eqc */
bool StrongSolverTheoryUF::hasEqc( Node a ) {
  NodeBoolMap::iterator it = d_rel_eqc.find( a );
  return it!=d_rel_eqc.end() && (*it).second;
}

/** new node */
void StrongSolverTheoryUF::newEqClass( Node a ){
  SortModel* c = getSortModel( a );
  if( c ){
#ifdef LAZY_REL_EQC
    //do nothing
#else
    Trace("uf-ss-solver") << "StrongSolverTheoryUF: New eq class " << a << " : " << a.getType() << std::endl;
    c->newEqClass( a );
    Trace("uf-ss-solver") << "StrongSolverTheoryUF: Done New eq class." << std::endl;
#endif
  }
}

/** merge */
void StrongSolverTheoryUF::merge( Node a, Node b ){
  //TODO: ensure they are relevant
  SortModel* c = getSortModel( a );
  if( c ){
#ifdef LAZY_REL_EQC
    ensureEqc( c, a );
    if( hasEqc( b ) ){
      Trace("uf-ss-solver") << "StrongSolverTheoryUF: Merge " << a << " " << b << " : " << a.getType() << std::endl;
      c->merge( a, b );
      Trace("uf-ss-solver") << "StrongSolverTheoryUF: Done Merge." << std::endl;
    }else{
      //c->assignEqClass( b, a );
      d_rel_eqc[b] = true;
    }
#else
    Trace("uf-ss-solver") << "StrongSolverTheoryUF: Merge " << a << " " << b << " : " << a.getType() << std::endl;
    c->merge( a, b );
    Trace("uf-ss-solver") << "StrongSolverTheoryUF: Done Merge." << std::endl;
#endif
  }
}

/** assert terms are disequal */
void StrongSolverTheoryUF::assertDisequal( Node a, Node b, Node reason ){
  SortModel* c = getSortModel( a );
  if( c ){
#ifdef LAZY_REL_EQC
    ensureEqc( c, a );
    ensureEqc( c, b );
#endif
    Trace("uf-ss-solver") << "StrongSolverTheoryUF: Assert disequal " << a << " " << b << " : " << a.getType() << std::endl;
    //Assert( d_th->d_equalityEngine.getRepresentative( a )==a );
    //Assert( d_th->d_equalityEngine.getRepresentative( b )==b );
    c->assertDisequal( a, b, reason );
    Trace("uf-ss-solver") << "StrongSolverTheoryUF: Done Assert disequal." << std::endl;
  }
}

/** assert a node */
void StrongSolverTheoryUF::assertNode( Node n, bool isDecision ){
  Trace("uf-ss") << "Assert " << n << " " << isDecision << std::endl;
#ifdef LAZY_REL_EQC
  ensureEqcRec( n );
#endif
  bool polarity = n.getKind() != kind::NOT;
  TNode lit = polarity ? n : n[0];
  if( options::ufssMode()==UF_SS_FULL ){
    if( lit.getKind()==CARDINALITY_CONSTRAINT ){
      TypeNode tn = lit[0].getType();
      Assert( tn.isSort() );
      Assert( d_rep_model[tn] );
      int nCard = lit[1].getConst<Rational>().getNumerator().getSignedInt();
      Node ct = d_rep_model[tn]->getCardinalityTerm();
      Trace("uf-ss-debug") << "...check cardinality terms : " << lit[0] << " " << ct << std::endl;
      if( lit[0]==ct ){
        if( options::ufssFairnessMonotone() ){
          Trace("uf-ss-com-card-debug") << "...set master/slave" << std::endl;
          if( tn!=d_tn_mono_master ){
            std::map< TypeNode, bool >::iterator it = d_tn_mono_slave.find( tn );
            if( it==d_tn_mono_slave.end() ){
              bool isMonotonic;
              if( d_th->getQuantifiersEngine() ){
                isMonotonic = getSortInference()->isMonotonic( tn );
              }else{
                //if ground, everything is monotonic
                isMonotonic = true;
              }
              if( isMonotonic ){
                if( d_tn_mono_master.isNull() ){
                  Trace("uf-ss-com-card-debug") << "uf-ss-fair-monotone: Set master : " << tn << std::endl;
                  d_tn_mono_master = tn;
                }else{
                  Trace("uf-ss-com-card-debug") << "uf-ss-fair-monotone: Set slave : " << tn << std::endl;
                  d_tn_mono_slave[tn] = true;
                }
              }else{
                Trace("uf-ss-com-card-debug") << "uf-ss-fair-monotone: Set non-monotonic : " << tn << std::endl;
                d_tn_mono_slave[tn] = false;
              }
            }
          }
          //set the minimum positive cardinality for master if necessary
          if( polarity && tn==d_tn_mono_master ){
            Trace("uf-ss-com-card-debug") << "...set min positive cardinality" << std::endl;
            if( d_min_pos_tn_master_card.get()==-1 || nCard<d_min_pos_tn_master_card.get() ){
              d_min_pos_tn_master_card.set( nCard );
            }
          }
        }
        Trace("uf-ss-com-card-debug") << "...assert cardinality" << std::endl;
        d_rep_model[tn]->assertCardinality( d_out, nCard, polarity );
        //check if combined cardinality is violated
        checkCombinedCardinality();
      }else{
        //otherwise, make equal via lemma
        if( d_card_assertions_eqv_lemma.find( lit )==d_card_assertions_eqv_lemma.end() ){
          Node eqv_lit = NodeManager::currentNM()->mkNode( CARDINALITY_CONSTRAINT, ct, lit[1] );
          eqv_lit = lit.eqNode( eqv_lit );
          Trace("uf-ss-lemma") << "*** Cardinality equiv lemma : " << eqv_lit << std::endl;
          getOutputChannel().lemma( eqv_lit );
          d_card_assertions_eqv_lemma[lit] = true;
        }
      }
    }else if( lit.getKind()==COMBINED_CARDINALITY_CONSTRAINT ){
      if( polarity ){
        //safe to assume int here
        int nCard = lit[0].getConst<Rational>().getNumerator().getSignedInt();
        if( d_min_pos_com_card.get()==-1 || nCard<d_min_pos_com_card.get() ){
          d_min_pos_com_card.set( nCard );
          checkCombinedCardinality();
        }
      }
    }else{
      if( Trace.isOn("uf-ss-warn") ){
        ////FIXME: this is too strict: theory propagations are showing up as isDecision=true, but
        ////       a theory propagation is not a decision.
        if( isDecision ){
          for( std::map< TypeNode, SortModel* >::iterator it = d_rep_model.begin(); it != d_rep_model.end(); ++it ){
            if( !it->second->hasCardinalityAsserted() ){
              Trace("uf-ss-warn") << "WARNING: Assert " << n << " as a decision before cardinality for " << it->first << "." << std::endl;
              //Message() << "Error: constraint asserted before cardinality for " << it->first << std::endl;
              //Unimplemented();
            }
          }
        }
      }
    }
  }else{
    if( lit.getKind()==CARDINALITY_CONSTRAINT || lit.getKind()==COMBINED_CARDINALITY_CONSTRAINT ){
      // cardinality constraint from user input, set incomplete   
      Trace("uf-ss") << "Literal " << lit << " not handled when uf ss mode is not FULL, set incomplete." << std::endl;
      d_out->setIncomplete();
    }
  }
  Trace("uf-ss") << "Assert: done " << n << " " << isDecision << std::endl;
}

bool StrongSolverTheoryUF::areDisequal( Node a, Node b ) {
  if( a==b ){
    return false;
  }else{
    a = d_th->d_equalityEngine.getRepresentative( a );
    b = d_th->d_equalityEngine.getRepresentative( b );
    if( d_th->d_equalityEngine.areDisequal( a, b, false ) ){
      return true;
    }else{
      SortModel* c = getSortModel( a );
      if( c ){
        return c->areDisequal( a, b );
      }else{
        return false;
      }
    }
  }
}

/** check */
void StrongSolverTheoryUF::check( Theory::Effort level ){
  if( !d_conflict ){
    if( options::ufssMode()==UF_SS_FULL ){
      Trace("uf-ss-solver") << "StrongSolverTheoryUF: check " << level << std::endl;
      if( level==Theory::EFFORT_FULL && Debug.isOn( "uf-ss-debug" ) ){
        debugPrint( "uf-ss-debug" );
      }
      for( std::map< TypeNode, SortModel* >::iterator it = d_rep_model.begin(); it != d_rep_model.end(); ++it ){
        it->second->check( level, d_out );
        if( it->second->isConflict() ){
          d_conflict = true;
          break;
        }
      }
    }else if( options::ufssMode()==UF_SS_NO_MINIMAL ){
      if( level==Theory::EFFORT_FULL ){
        // split on an equality between two equivalence classes (at most one per type)
        std::map< TypeNode, std::vector< Node > > eqc_list;
        std::map< TypeNode, bool > type_proc;
        eq::EqClassesIterator eqcs_i(d_th->getEqualityEngine());
        while( !eqcs_i.isFinished() ){
          Node a = *eqcs_i;
          TypeNode tn = a.getType();
          if( tn.isSort() ){
            if( type_proc.find( tn )==type_proc.end() ){
              std::map< TypeNode, std::vector< Node > >::iterator itel = eqc_list.find( tn );
              if( itel!=eqc_list.end() ){
                for( unsigned j=0; j<itel->second.size(); j++ ){
                  Node b = itel->second[j];
                  if( !d_th->getEqualityEngine()->areDisequal( a, b, false ) ){
                    Node eq = Rewriter::rewrite( a.eqNode( b ) );
                    Node lem = NodeManager::currentNM()->mkNode( kind::OR, eq, eq.negate() );
                    Trace("uf-ss-lemma") << "*** Split (no-minimal) : " << lem << std::endl;
                    d_out->lemma( lem );
                    d_out->requirePhase( eq, true );
                    type_proc[tn] = true;
                    break;
                  }
                }
              }
              eqc_list[tn].push_back( a );
            }
          }
          ++eqcs_i;
        }
      }
    }else{
      // unhandled uf ss mode
      Assert( false );
    }
    Trace("uf-ss-solver") << "Done StrongSolverTheoryUF: check " << level << std::endl;
  }
}

void StrongSolverTheoryUF::presolve() {
  d_initializedCombinedCardinality = false;
  for( std::map< TypeNode, SortModel* >::iterator it = d_rep_model.begin(); it != d_rep_model.end(); ++it ){
    it->second->presolve();
    it->second->initialize( d_out );
  }
}

StrongSolverTheoryUF::CombinedCardinalityDecisionStrategy::
    CombinedCardinalityDecisionStrategy(context::Context* satContext,
                                        Valuation valuation)
    : DecisionStrategyFmf(satContext, valuation)
{
}
Node StrongSolverTheoryUF::CombinedCardinalityDecisionStrategy::mkLiteral(
    unsigned i)
{
  NodeManager* nm = NodeManager::currentNM();
  return nm->mkNode(COMBINED_CARDINALITY_CONSTRAINT, nm->mkConst(Rational(i)));
}

std::string
StrongSolverTheoryUF::CombinedCardinalityDecisionStrategy::identify() const
{
  return std::string("uf_combined_card");
}

void StrongSolverTheoryUF::preRegisterTerm( TNode n ){
  if( options::ufssMode()==UF_SS_FULL ){
    //initialize combined cardinality
    initializeCombinedCardinality();

    Trace("uf-ss-register") << "Preregister " << n << "." << std::endl;
    //shouldn't have to preregister this type (it may be that there are no quantifiers over tn)
    TypeNode tn = n.getType();
    std::map< TypeNode, SortModel* >::iterator it = d_rep_model.find( tn );
    if( it==d_rep_model.end() ){
      SortModel* rm = NULL;
      if( tn.isSort() ){
        Trace("uf-ss-register") << "Create sort model " << tn << "." << std::endl;
        rm  = new SortModel( n, d_th->getSatContext(), d_th->getUserContext(), this );
        //getOutputChannel().lemma( n.eqNode( rm->getCardinalityTerm() ) );
      }else{
        /*
        if( tn==NodeManager::currentNM()->integerType() || tn==NodeManager::currentNM()->realType() ){
          Debug("uf-ss-na") << "Error: Cannot perform finite model finding on arithmetic quantifier";
          Debug("uf-ss-na") << " (" << f << ")";
          Debug("uf-ss-na") << std::endl;
          Unimplemented("Cannot perform finite model finding on arithmetic quantifier");
        }else if( tn.isDatatype() ){
          Debug("uf-ss-na") << "Error: Cannot perform finite model finding on datatype quantifier";
          Debug("uf-ss-na") << " (" << f << ")";
          Debug("uf-ss-na") << std::endl;
          Unimplemented("Cannot perform finite model finding on datatype quantifier");
        }
        */
      }
      if( rm ){
        rm->initialize( d_out );
        d_rep_model[tn] = rm;
        //d_rep_model_init[tn] = true;
      }
    }else{
      //ensure sort model is initialized
      it->second->initialize( d_out );
    }
  }
}

//void StrongSolverTheoryUF::registerQuantifier( Node f ){
//  Debug("uf-ss-register") << "Register quantifier " << f << std::endl;
  //must ensure the quantifier does not quantify over arithmetic
  //for( int i=0; i<(int)f[0].getNumChildren(); i++ ){
  //  TypeNode tn = f[0][i].getType();
  //  preRegisterType( tn, true );
  //}
//}


SortModel* StrongSolverTheoryUF::getSortModel( Node n ){
  TypeNode tn = n.getType();
  std::map< TypeNode, SortModel* >::iterator it = d_rep_model.find( tn );
  //pre-register the type if not done already
  if( it==d_rep_model.end() ){
    preRegisterTerm( n );
    it = d_rep_model.find( tn );
  }
  if( it!=d_rep_model.end() ){
    return it->second;
  }else{
    return NULL;
  }
}

/** get cardinality for sort */
int StrongSolverTheoryUF::getCardinality( Node n ) {
  SortModel* c = getSortModel( n );
  if( c ){
    return c->getCardinality();
  }else{
    return -1;
  }
}

int StrongSolverTheoryUF::getCardinality( TypeNode tn ) {
  std::map< TypeNode, SortModel* >::iterator it = d_rep_model.find( tn );
  if( it!=d_rep_model.end() && it->second ){
    return it->second->getCardinality();
  }
  return -1;
}

//print debug
void StrongSolverTheoryUF::debugPrint( const char* c ){
  //EqClassesIterator< TheoryUF::NotifyClass > eqc_iter( &((TheoryUF*)d_th)->d_equalityEngine );
  //while( !eqc_iter.isFinished() ){
  //  Debug( c ) << "Eq class [[" << (*eqc_iter) << "]]" << std::endl;
  //  EqClassIterator< TheoryUF::NotifyClass > eqc_iter2( *eqc_iter, &((TheoryUF*)d_th)->d_equalityEngine );
  //  Debug( c ) << "   ";
  //  while( !eqc_iter2.isFinished() ){
  //    Debug( c ) << "[" << (*eqc_iter2) << "] ";
  //    eqc_iter2++;
  //  }
  //  Debug( c ) << std::endl;
  //  eqc_iter++;
  //}

  for( std::map< TypeNode, SortModel* >::iterator it = d_rep_model.begin(); it != d_rep_model.end(); ++it ){
    Debug( c ) << "Conflict find structure for " << it->first << ": " << std::endl;
    it->second->debugPrint( c );
    Debug( c ) << std::endl;
  }
}

bool StrongSolverTheoryUF::debugModel( TheoryModel* m ){
  for( std::map< TypeNode, SortModel* >::iterator it = d_rep_model.begin(); it != d_rep_model.end(); ++it ){
    if( !it->second->debugModel( m ) ){
      return false;
    }
  }
  return true;
}

/** initialize */
void StrongSolverTheoryUF::initializeCombinedCardinality() {
  if (d_cc_dec_strat.get() != nullptr
      && !d_initializedCombinedCardinality.get())
  {
    d_initializedCombinedCardinality = true;
    d_th->getDecisionManager()->registerStrategy(
        DecisionManager::STRAT_UF_COMBINED_CARD, d_cc_dec_strat.get());
  }
}

/** check */
void StrongSolverTheoryUF::checkCombinedCardinality() {
  Assert( options::ufssMode()==UF_SS_FULL );
  if( options::ufssFairness() ){
    Trace("uf-ss-com-card-debug") << "Check combined cardinality, get maximum negative cardinalities..." << std::endl;
    int totalCombinedCard = 0;
    int maxMonoSlave = 0;
    TypeNode maxSlaveType;
    for( std::map< TypeNode, SortModel* >::iterator it = d_rep_model.begin(); it != d_rep_model.end(); ++it ){
      int max_neg = it->second->getMaximumNegativeCardinality();
      if( !options::ufssFairnessMonotone() ){
        totalCombinedCard += max_neg;
      }else{
        std::map< TypeNode, bool >::iterator its = d_tn_mono_slave.find( it->first );
        if( its==d_tn_mono_slave.end() || !its->second ){
          totalCombinedCard += max_neg;
        }else{
          if( max_neg>maxMonoSlave ){
            maxMonoSlave = max_neg;
            maxSlaveType = it->first;
          }
        }
      }
    }
    Trace("uf-ss-com-card-debug") << "Check combined cardinality, total combined card : " << totalCombinedCard << std::endl;
    if( options::ufssFairnessMonotone() ){
      Trace("uf-ss-com-card-debug") << "Max slave monotonic negated cardinality : " << maxMonoSlave << std::endl;
      if( d_min_pos_tn_master_card.get()!=-1 && maxMonoSlave>d_min_pos_tn_master_card.get() ){
        int mc = d_min_pos_tn_master_card.get();
        std::vector< Node > conf;
        conf.push_back( d_rep_model[d_tn_mono_master]->getCardinalityLiteral( mc ) );
        conf.push_back( d_rep_model[maxSlaveType]->getCardinalityLiteral( maxMonoSlave ).negate() );
        Node cf = NodeManager::currentNM()->mkNode( AND, conf );
        Trace("uf-ss-lemma") << "*** Combined monotone cardinality conflict"
                             << " : " << cf << std::endl;
        Trace("uf-ss-com-card") << "*** Combined monotone cardinality conflict"
                                << " : " << cf << std::endl;
        getOutputChannel().conflict( cf );
        d_conflict.set( true );
        return;
      }
    }
    int cc = d_min_pos_com_card.get();
    if( cc !=-1 && totalCombinedCard > cc ){
      //conflict
      Node com_lit = d_cc_dec_strat->getLiteral(cc);
      std::vector< Node > conf;
      conf.push_back( com_lit );
      int totalAdded = 0;
      for( std::map< TypeNode, SortModel* >::iterator it = d_rep_model.begin(); 
           it != d_rep_model.end(); ++it ){
        bool doAdd = true;
        if( options::ufssFairnessMonotone() ){
          std::map< TypeNode, bool >::iterator its =
            d_tn_mono_slave.find( it->first );
          if( its!=d_tn_mono_slave.end() && its->second ){
            doAdd = false;
          }
        }
        if( doAdd ){
          int c = it->second->getMaximumNegativeCardinality();
          if( c>0 ){
            conf.push_back( it->second->getCardinalityLiteral( c ).negate() );
            totalAdded += c;
          }
          if( totalAdded>cc ){
            break;
          }
        }
      }
      Node cf = NodeManager::currentNM()->mkNode( AND, conf );
      Trace("uf-ss-lemma") << "*** Combined cardinality conflict : " << cf
                           << std::endl;
      Trace("uf-ss-com-card") << "*** Combined cardinality conflict : " << cf
                              << std::endl;
      getOutputChannel().conflict( cf );
      d_conflict.set( true );
    }
  }
}

StrongSolverTheoryUF::Statistics::Statistics():
  d_clique_conflicts("StrongSolverTheoryUF::Clique_Conflicts", 0),
  d_clique_lemmas("StrongSolverTheoryUF::Clique_Lemmas", 0),
  d_split_lemmas("StrongSolverTheoryUF::Split_Lemmas", 0),
  d_disamb_term_lemmas("StrongSolverTheoryUF::Disambiguate_Term_Lemmas", 0),
  d_totality_lemmas("StrongSolverTheoryUF::Totality_Lemmas", 0),
  d_max_model_size("StrongSolverTheoryUF::Max_Model_Size", 1)
{
  smtStatisticsRegistry()->registerStat(&d_clique_conflicts);
  smtStatisticsRegistry()->registerStat(&d_clique_lemmas);
  smtStatisticsRegistry()->registerStat(&d_split_lemmas);
  smtStatisticsRegistry()->registerStat(&d_disamb_term_lemmas);
  smtStatisticsRegistry()->registerStat(&d_totality_lemmas);
  smtStatisticsRegistry()->registerStat(&d_max_model_size);
}

StrongSolverTheoryUF::Statistics::~Statistics(){
  smtStatisticsRegistry()->unregisterStat(&d_clique_conflicts);
  smtStatisticsRegistry()->unregisterStat(&d_clique_lemmas);
  smtStatisticsRegistry()->unregisterStat(&d_split_lemmas);
  smtStatisticsRegistry()->unregisterStat(&d_disamb_term_lemmas);
  smtStatisticsRegistry()->unregisterStat(&d_totality_lemmas);
  smtStatisticsRegistry()->unregisterStat(&d_max_model_size);
}

}/* CVC4::theory namespace::uf */
}/* CVC4::theory namespace */
}/* CVC4 namespace */<|MERGE_RESOLUTION|>--- conflicted
+++ resolved
@@ -1299,15 +1299,9 @@
     d_totality_terms[0].push_back(var);
   }
   // must be distinct from all other cardinality terms
-<<<<<<< HEAD
-  for (int i = 1, size = d_totality_terms[0].size(); i < size; i++)
-  {
-    Node lem = nm->mkNode(NOT, var.eqNode(d_totality_terms[0][i - 1]));
-=======
   for (unsigned i = 1, size = d_totality_terms[0].size(); i < size; i++)
   {
     Node lem = var.eqNode(d_totality_terms[0][i - 1]).notNode();
->>>>>>> 4365cdd8
     Trace("uf-ss-lemma") << "Totality distinctness lemma : " << lem
                          << std::endl;
     d_thss->getOutputChannel().lemma(lem);
