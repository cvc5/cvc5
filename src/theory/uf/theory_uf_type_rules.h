/******************************************************************************
 * Top contributors (to current version):
 *   Andrew Reynolds, Tim King, Aina Niemetz
 *
 * This file is part of the cvc5 project.
 *
 * Copyright (c) 2009-2025 by the authors listed in the file AUTHORS
 * in the top-level source directory and their institutional affiliations.
 * All rights reserved.  See the file COPYING in the top-level source
 * directory for licensing information.
 * ****************************************************************************
 *
 * Typing and cardinality rules for the theory of UF.
 */

#include "cvc5_private.h"

#ifndef CVC5__THEORY__UF__THEORY_UF_TYPE_RULES_H
#define CVC5__THEORY__UF__THEORY_UF_TYPE_RULES_H

#include "expr/node.h"
#include "expr/type_node.h"

namespace cvc5::internal {
namespace theory {
namespace uf {

/**
 * Type rule for applications of uninterpreted functions, which are associated
 * to types (-> T1 ... Tn T). This ensures the arguments of n have type
 * T1 ... Tn and returns T.
 */
class UfTypeRule
{
 public:
  static TypeNode preComputeType(NodeManager* nm, TNode n);

  static TypeNode computeType(NodeManager* nodeManager,
                              TNode n,
                              bool check,
                              std::ostream* errOut);
};

/**
 * The type rule for cardinality constraint operators, which is indexed by a
 * type and an integer. Ensures that type is an uninterpreted sort and the
 * integer is positive, and returns the builtin type.
 */
class CardinalityConstraintOpTypeRule
{
 public:
  static TypeNode preComputeType(NodeManager* nm, TNode n);

  static TypeNode computeType(NodeManager* nodeManager,
                              TNode n,
                              bool check,
                              std::ostream* errOut);
};

/**
 * The type rule for combined cardinality constraint operators, which is indexed
 * by an integer. Ensures that the integer is positive, and returns the builtin
 * type.
 */
class CombinedCardinalityConstraintOpTypeRule
{
 public:
  static TypeNode preComputeType(NodeManager* nm, TNode n);

  static TypeNode computeType(NodeManager* nodeManager,
                              TNode n,
                              bool check,
                              std::ostream* errOut);
};

/**
 * Type rule for HO_APPLY terms. Ensures the first argument is a function type
 * (-> T1 ... Tn T), the second argument is T1, and returns (-> T2 ... Tn T) if
 * n > 1 or T otherwise.
 */
class HoApplyTypeRule
{
 public:
  // the typing rule for HO_APPLY terms

  static TypeNode preComputeType(NodeManager* nm, TNode n);

  static TypeNode computeType(NodeManager* nodeManager,
                              TNode n,
                              bool check,
                              std::ostream* errOut);
};

/**
 * Type rule for lambdas. Ensures the first argument is a bound varible list
 * (x1 ... xn). Returns the function type (-> T1 ... Tn T) where T1...Tn are
 * the types of x1..xn and T is the type of the second argument.
 */
class LambdaTypeRule
{
 public:
  static TypeNode preComputeType(NodeManager* nm, TNode n);

  static TypeNode computeType(NodeManager* nodeManager,
                              TNode n,
                              bool check,
                              std::ostream* errOut);
}; /* class LambdaTypeRule */

/**
 * Type rule for function array constants. Returns the function type stored
 * in the FUNCTION_ARRAY_CONST payload of the node.
 */
class FunctionArrayConstTypeRule
{
 public:
  static TypeNode preComputeType(NodeManager* nm, TNode n);

  static TypeNode computeType(NodeManager* nodeManager,
                              TNode n,
                              bool check,
                              std::ostream* errOut);
};

class FunctionProperties
{
 public:
  static Cardinality computeCardinality(TypeNode type);

  /** Function type is well-founded if its component sorts are */
  static bool isWellFounded(TypeNode type);
  /**
   * Ground term for function sorts is (lambda x. t) where x is the
   * canonical variable list for its type and t is the canonical ground term of
   * its range.
   */
  static Node mkGroundTerm(TypeNode type);
}; /* class FuctionProperties */

/** Returns builtin type */
class IntToBitVectorOpTypeRule
{
 public:
  static TypeNode preComputeType(NodeManager* nm, TNode n);

  static TypeNode computeType(NodeManager* nodeManager,
                              TNode n,
                              bool check,
                              std::ostream* errOut);
};

/**
 * If n's kind is BITVECTOR_UBV_TO_INT, expects bit-vector argument, returns
 * integer type.
 * If n's kind is INT_TO_BITVECTOR, expects integer argument, returns
 * bit-vector of specified width.
 */
class BitVectorConversionTypeRule
{
 public:
  static TypeNode preComputeType(NodeManager* nm, TNode n);

  static TypeNode computeType(NodeManager* nodeManager,
                              TNode n,
                              bool check,
                              std::ostream* errOut);
};

<<<<<<< HEAD
=======
/**
 * Checks that all children of n have the same type and returns the Boolean
 * type.
 */
>>>>>>> d264ea21
class DistinctTypeRule
{
 public:
  static TypeNode preComputeType(NodeManager* nm, TNode n);
  static TypeNode computeType(NodeManager* nodeManager,
                              TNode n,
                              bool check,
                              std::ostream* errOut);
};

}  // namespace uf
}  // namespace theory
}  // namespace cvc5::internal

#endif /* CVC5__THEORY__UF__THEORY_UF_TYPE_RULES_H */<|MERGE_RESOLUTION|>--- conflicted
+++ resolved
@@ -166,13 +166,10 @@
                               std::ostream* errOut);
 };
 
-<<<<<<< HEAD
-=======
 /**
  * Checks that all children of n have the same type and returns the Boolean
  * type.
  */
->>>>>>> d264ea21
 class DistinctTypeRule
 {
  public:
