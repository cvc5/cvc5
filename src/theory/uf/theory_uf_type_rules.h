--- conflicted
+++ resolved
@@ -107,7 +107,6 @@
   }
 };/* class CardinalityConstraintTypeRule */
 
-<<<<<<< HEAD
 class PartialTypeRule {
 public:
   inline static TypeNode computeType(NodeManager* nodeManager, TNode n, bool check)
@@ -116,7 +115,7 @@
     return n.getOperator().getType().getRangeType();
   }
 };
-=======
+
 class CardinalityValueTypeRule {
 public:
   inline static TypeNode computeType(NodeManager* nodeManager, TNode n, bool check)
@@ -127,7 +126,6 @@
     return nodeManager->integerType();
   }
 };/* class CardinalityValueTypeRule */
->>>>>>> 541c88a3
 
 }/* CVC4::theory::uf namespace */
 }/* CVC4::theory namespace */
