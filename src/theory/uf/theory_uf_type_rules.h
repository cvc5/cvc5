/******************************************************************************
 * Top contributors (to current version):
 *   Andrew Reynolds, Aina Niemetz, Morgan Deters
 *
 * This file is part of the cvc5 project.
 *
 * Copyright (c) 2009-2022 by the authors listed in the file AUTHORS
 * in the top-level source directory and their institutional affiliations.
 * All rights reserved.  See the file COPYING in the top-level source
 * directory for licensing information.
 * ****************************************************************************
 *
 * Typing and cardinality rules for the theory of UF.
 */

#include "cvc5_private.h"

#ifndef CVC5__THEORY__UF__THEORY_UF_TYPE_RULES_H
#define CVC5__THEORY__UF__THEORY_UF_TYPE_RULES_H

#include "expr/node.h"
#include "expr/type_node.h"

namespace cvc5::internal {
namespace theory {
namespace uf {

/**
 * Type rule for applications of uninterpreted functions, which are associated
 * to types (-> T1 ... Tn T). This ensures the arguments of n have type
 * T1 ... Tn and returns T.
 */
class UfTypeRule
{
 public:
  static TypeNode computeType(NodeManager* nodeManager, TNode n, bool check);
};

/**
 * A cardinality constraint specified by its operator, returns the Boolean type.
 */
class CardinalityConstraintTypeRule
{
 public:
  static TypeNode computeType(NodeManager* nodeManager, TNode n, bool check);
};

/**
 * The type rule for cardinality constraint operators, which is indexed by a
 * type and an integer. Ensures that type is an uninterpreted sort and the
 * integer is positive, and returns the builtin type.
 */
class CardinalityConstraintOpTypeRule
{
 public:
  static TypeNode computeType(NodeManager* nodeManager, TNode n, bool check);
};

/**
 * A combined cardinality constraint specified by its operator, returns the
 * Boolean type.
 */
class CombinedCardinalityConstraintTypeRule
{
 public:
  static TypeNode computeType(NodeManager* nodeManager, TNode n, bool check);
};

/**
 * The type rule for combined cardinality constraint operators, which is indexed
 * by an integer. Ensures that the integer is positive, and returns the builtin
 * type.
 */
class CombinedCardinalityConstraintOpTypeRule
{
 public:
  static TypeNode computeType(NodeManager* nodeManager, TNode n, bool check);
};

/**
 * Type rule for HO_APPLY terms. Ensures the first argument is a function type
 * (-> T1 ... Tn T), the second argument is T1, and returns (-> T2 ... Tn T) if
 * n > 1 or T otherwise.
 */
class HoApplyTypeRule
{
 public:
  // the typing rule for HO_APPLY terms
  static TypeNode computeType(NodeManager* nodeManager, TNode n, bool check);
};

/**
 * Type rule for lambdas. Ensures the first argument is a bound varible list
 * (x1 ... xn). Returns the function type (-> T1 ... Tn T) where T1...Tn are
 * the types of x1..xn and T is the type of the second argument.
 */
class LambdaTypeRule
{
 public:
  static TypeNode computeType(NodeManager* nodeManager, TNode n, bool check);
}; /* class LambdaTypeRule */

/**
 * Type rule for function array constants. Returns the function type stored
 * in the FUNCTION_ARRAY_CONST payload of the node.
 */
class FunctionArrayConstTypeRule
{
 public:
  static TypeNode computeType(NodeManager* nodeManager, TNode n, bool check);
};

class FunctionProperties
{
 public:
  static Cardinality computeCardinality(TypeNode type);

  /** Function type is well-founded if its component sorts are */
  static bool isWellFounded(TypeNode type);
  /**
   * Ground term for function sorts is (lambda x. t) where x is the
   * canonical variable list for its type and t is the canonical ground term of
   * its range.
   */
  static Node mkGroundTerm(TypeNode type);
}; /* class FuctionProperties */

<<<<<<< HEAD
=======
/** Returns builtin type */
>>>>>>> 622ed772
class IntToBitVectorOpTypeRule
{
 public:
  static TypeNode computeType(NodeManager* nodeManager, TNode n, bool check);
};

<<<<<<< HEAD
=======
/**
 * If n's kind is BITVECTOR_TO_NAT, expects bit-vector argument, returns
 * integer type.
 * If n's kind is INT_TO_BITVECTOR, expects integer argument, returns
 * bit-vector of specified width.
 */
>>>>>>> 622ed772
class BitVectorConversionTypeRule
{
 public:
  static TypeNode computeType(NodeManager* nodeManager, TNode n, bool check);
};

}  // namespace uf
}  // namespace theory
}  // namespace cvc5::internal

#endif /* CVC5__THEORY__UF__THEORY_UF_TYPE_RULES_H */<|MERGE_RESOLUTION|>--- conflicted
+++ resolved
@@ -125,25 +125,19 @@
   static Node mkGroundTerm(TypeNode type);
 }; /* class FuctionProperties */
 
-<<<<<<< HEAD
-=======
 /** Returns builtin type */
->>>>>>> 622ed772
 class IntToBitVectorOpTypeRule
 {
  public:
   static TypeNode computeType(NodeManager* nodeManager, TNode n, bool check);
 };
 
-<<<<<<< HEAD
-=======
 /**
  * If n's kind is BITVECTOR_TO_NAT, expects bit-vector argument, returns
  * integer type.
  * If n's kind is INT_TO_BITVECTOR, expects integer argument, returns
  * bit-vector of specified width.
  */
->>>>>>> 622ed772
 class BitVectorConversionTypeRule
 {
  public:
