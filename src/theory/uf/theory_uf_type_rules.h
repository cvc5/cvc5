/******************************************************************************
 * Top contributors (to current version):
 *   Andrew Reynolds, Tim King, Aina Niemetz
 *
 * This file is part of the cvc5 project.
 *
 * Copyright (c) 2009-2023 by the authors listed in the file AUTHORS
 * in the top-level source directory and their institutional affiliations.
 * All rights reserved.  See the file COPYING in the top-level source
 * directory for licensing information.
 * ****************************************************************************
 *
 * Typing and cardinality rules for the theory of UF.
 */

#include "cvc5_private.h"

#ifndef CVC5__THEORY__UF__THEORY_UF_TYPE_RULES_H
#define CVC5__THEORY__UF__THEORY_UF_TYPE_RULES_H

#include "expr/node.h"
#include "expr/type_node.h"

namespace cvc5::internal {
namespace theory {
namespace uf {

/**
 * Type rule for applications of uninterpreted functions, which are associated
 * to types (-> T1 ... Tn T). This ensures the arguments of n have type
 * T1 ... Tn and returns T.
 */
class UfTypeRule
{
 public:
  static TypeNode preComputeType(NodeManager* nm, TNode n);
<<<<<<< HEAD

  static TypeNode computeType(NodeManager* nodeManager,
                              TNode n,
                              bool check,
                              std::ostream* errOut);
};

/**
 * A cardinality constraint specified by its operator, returns the Boolean type.
 */
class CardinalityConstraintTypeRule
{
 public:
  static TypeNode preComputeType(NodeManager* nm, TNode n);

=======

>>>>>>> 5e453424
  static TypeNode computeType(NodeManager* nodeManager,
                              TNode n,
                              bool check,
                              std::ostream* errOut);
};

/**
 * The type rule for cardinality constraint operators, which is indexed by a
 * type and an integer. Ensures that type is an uninterpreted sort and the
 * integer is positive, and returns the builtin type.
 */
class CardinalityConstraintOpTypeRule
{
 public:
  static TypeNode preComputeType(NodeManager* nm, TNode n);
<<<<<<< HEAD

  static TypeNode computeType(NodeManager* nodeManager,
                              TNode n,
                              bool check,
                              std::ostream* errOut);
};

/**
 * A combined cardinality constraint specified by its operator, returns the
 * Boolean type.
 */
class CombinedCardinalityConstraintTypeRule
{
 public:
  static TypeNode preComputeType(NodeManager* nm, TNode n);

=======

>>>>>>> 5e453424
  static TypeNode computeType(NodeManager* nodeManager,
                              TNode n,
                              bool check,
                              std::ostream* errOut);
};

/**
 * The type rule for combined cardinality constraint operators, which is indexed
 * by an integer. Ensures that the integer is positive, and returns the builtin
 * type.
 */
class CombinedCardinalityConstraintOpTypeRule
{
 public:
  static TypeNode preComputeType(NodeManager* nm, TNode n);

  static TypeNode computeType(NodeManager* nodeManager,
                              TNode n,
                              bool check,
                              std::ostream* errOut);
};

/**
 * Type rule for HO_APPLY terms. Ensures the first argument is a function type
 * (-> T1 ... Tn T), the second argument is T1, and returns (-> T2 ... Tn T) if
 * n > 1 or T otherwise.
 */
class HoApplyTypeRule
{
 public:
  // the typing rule for HO_APPLY terms

  static TypeNode preComputeType(NodeManager* nm, TNode n);

  static TypeNode computeType(NodeManager* nodeManager,
                              TNode n,
                              bool check,
                              std::ostream* errOut);
};

/**
 * Type rule for lambdas. Ensures the first argument is a bound varible list
 * (x1 ... xn). Returns the function type (-> T1 ... Tn T) where T1...Tn are
 * the types of x1..xn and T is the type of the second argument.
 */
class LambdaTypeRule
{
 public:
  static TypeNode preComputeType(NodeManager* nm, TNode n);

  static TypeNode computeType(NodeManager* nodeManager,
                              TNode n,
                              bool check,
                              std::ostream* errOut);
}; /* class LambdaTypeRule */

/**
 * Type rule for function array constants. Returns the function type stored
 * in the FUNCTION_ARRAY_CONST payload of the node.
 */
class FunctionArrayConstTypeRule
{
 public:
  static TypeNode preComputeType(NodeManager* nm, TNode n);

  static TypeNode computeType(NodeManager* nodeManager,
                              TNode n,
                              bool check,
                              std::ostream* errOut);
};

class FunctionProperties
{
 public:
  static Cardinality computeCardinality(TypeNode type);

  /** Function type is well-founded if its component sorts are */
  static bool isWellFounded(TypeNode type);
  /**
   * Ground term for function sorts is (lambda x. t) where x is the
   * canonical variable list for its type and t is the canonical ground term of
   * its range.
   */
  static Node mkGroundTerm(TypeNode type);
}; /* class FuctionProperties */

/** Returns builtin type */
class IntToBitVectorOpTypeRule
{
 public:
  static TypeNode preComputeType(NodeManager* nm, TNode n);

  static TypeNode computeType(NodeManager* nodeManager,
                              TNode n,
                              bool check,
                              std::ostream* errOut);
};

/**
 * If n's kind is BITVECTOR_TO_NAT, expects bit-vector argument, returns
 * integer type.
 * If n's kind is INT_TO_BITVECTOR, expects integer argument, returns
 * bit-vector of specified width.
 */
class BitVectorConversionTypeRule
{
 public:
  static TypeNode preComputeType(NodeManager* nm, TNode n);

  static TypeNode computeType(NodeManager* nodeManager,
                              TNode n,
                              bool check,
                              std::ostream* errOut);
};

}  // namespace uf
}  // namespace theory
}  // namespace cvc5::internal

#endif /* CVC5__THEORY__UF__THEORY_UF_TYPE_RULES_H */<|MERGE_RESOLUTION|>--- conflicted
+++ resolved
@@ -34,25 +34,7 @@
 {
  public:
   static TypeNode preComputeType(NodeManager* nm, TNode n);
-<<<<<<< HEAD
 
-  static TypeNode computeType(NodeManager* nodeManager,
-                              TNode n,
-                              bool check,
-                              std::ostream* errOut);
-};
-
-/**
- * A cardinality constraint specified by its operator, returns the Boolean type.
- */
-class CardinalityConstraintTypeRule
-{
- public:
-  static TypeNode preComputeType(NodeManager* nm, TNode n);
-
-=======
-
->>>>>>> 5e453424
   static TypeNode computeType(NodeManager* nodeManager,
                               TNode n,
                               bool check,
@@ -68,26 +50,7 @@
 {
  public:
   static TypeNode preComputeType(NodeManager* nm, TNode n);
-<<<<<<< HEAD
 
-  static TypeNode computeType(NodeManager* nodeManager,
-                              TNode n,
-                              bool check,
-                              std::ostream* errOut);
-};
-
-/**
- * A combined cardinality constraint specified by its operator, returns the
- * Boolean type.
- */
-class CombinedCardinalityConstraintTypeRule
-{
- public:
-  static TypeNode preComputeType(NodeManager* nm, TNode n);
-
-=======
-
->>>>>>> 5e453424
   static TypeNode computeType(NodeManager* nodeManager,
                               TNode n,
                               bool check,
