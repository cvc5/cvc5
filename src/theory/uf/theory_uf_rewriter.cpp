--- conflicted
+++ resolved
@@ -29,15 +29,11 @@
 namespace theory {
 namespace uf {
 
-<<<<<<< HEAD
-TheoryUfRewriter::TheoryUfRewriter(NodeManager* nm) : TheoryRewriter(nm) {}
-=======
 TheoryUfRewriter::TheoryUfRewriter(NodeManager* nm) : TheoryRewriter(nm)
 {
   registerProofRewriteRule(ProofRewriteRule::BETA_REDUCE,
                            TheoryRewriteCtx::PRE_DSL);
 }
->>>>>>> 231c5329
 
 RewriteResponse TheoryUfRewriter::postRewrite(TNode node)
 {
