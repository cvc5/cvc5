--- conflicted
+++ resolved
@@ -516,17 +516,13 @@
   return EQUALITY_FALSE_IN_MODEL;
 }
 
-<<<<<<< HEAD
 eq::ProofEqEngine* TheoryUF::getProofEqualityEngine()
 {
   return d_pfEqualityEngine.get();
 }
 
-void TheoryUF::addSharedTerm(TNode t) {
-=======
 void TheoryUF::notifySharedTerm(TNode t)
 {
->>>>>>> 706dbdac
   Debug("uf::sharing") << "TheoryUF::addSharedTerm(" << t << ")" << std::endl;
   d_equalityEngine->addTriggerTerm(t, THEORY_UF);
 }
