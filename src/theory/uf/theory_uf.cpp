/*********************                                                        */
/*! \file theory_uf.cpp
 ** \verbatim
 ** Top contributors (to current version):
 **   Andrew Reynolds, Morgan Deters, Dejan Jovanovic
 ** This file is part of the CVC4 project.
 ** Copyright (c) 2009-2020 by the authors listed in the file AUTHORS
 ** in the top-level source directory) and their institutional affiliations.
 ** All rights reserved.  See the file COPYING in the top-level source
 ** directory for licensing information.\endverbatim
 **
 ** \brief This is the interface to TheoryUF implementations
 **
 ** This is the interface to TheoryUF implementations.  All
 ** implementations of TheoryUF should inherit from this class.
 **/

#include "theory/uf/theory_uf.h"

#include <memory>

#include "expr/node_algorithm.h"
#include "expr/proof_node_manager.h"
#include "options/quantifiers_options.h"
#include "options/smt_options.h"
#include "options/theory_options.h"
#include "options/uf_options.h"
#include "proof/proof_manager.h"
#include "proof/theory_proof.h"
#include "proof/uf_proof.h"
#include "theory/theory_model.h"
#include "theory/type_enumerator.h"
#include "theory/uf/cardinality_extension.h"
#include "theory/uf/ho_extension.h"
#include "theory/uf/theory_uf_rewriter.h"

using namespace std;

namespace CVC4 {
namespace theory {
namespace uf {

/** Constructs a new instance of TheoryUF w.r.t. the provided context.*/
TheoryUF::TheoryUF(context::Context* c,
                   context::UserContext* u,
                   OutputChannel& out,
                   Valuation valuation,
                   const LogicInfo& logicInfo,
                   ProofNodeManager* pnm,
                   std::string instanceName)
    : Theory(THEORY_UF, c, u, out, valuation, logicInfo, pnm, instanceName),
      d_notify(*this),
      /* The strong theory solver can be notified by EqualityEngine::init(),
       * so make sure it's initialized first. */
      d_thss(nullptr),
      d_ho(nullptr),
<<<<<<< HEAD
      d_equalityEngine(d_notify, c, instanceName + "theory::uf::ee", true),
      d_pfEqualityEngine(new eq::ProofEqEngine(c, u, d_equalityEngine, pnm)),
=======
>>>>>>> 4f82b6eb
      d_conflict(c, false),
      d_functionsTerms(c),
      d_symb(u, instanceName)
{
  d_true = NodeManager::currentNM()->mkConst( true );

  ProofChecker* pc = pnm != nullptr ? pnm->getChecker() : nullptr;
  if (pc != nullptr)
  {
    d_ufProofChecker.registerTo(pc);
  }
}

TheoryUF::~TheoryUF() {
}

TheoryRewriter* TheoryUF::getTheoryRewriter() { return &d_rewriter; }

bool TheoryUF::needsEqualityEngine(EeSetupInfo& esi)
{
  esi.d_notify = &d_notify;
  esi.d_name = d_instanceName + "theory::uf::ee";
  return true;
}

void TheoryUF::finishInit() {
  Assert(d_equalityEngine != nullptr);
  // combined cardinality constraints are not evaluated in getModelValue
  d_valuation.setUnevaluatedKind(kind::COMBINED_CARDINALITY_CONSTRAINT);
  // Initialize the cardinality constraints solver if the logic includes UF,
  // finite model finding is enabled, and it is not disabled by
  // options::ufssMode().
  if (getLogicInfo().isTheoryEnabled(THEORY_UF) && options::finiteModelFind()
      && options::ufssMode() != options::UfssMode::NONE)
  {
    d_thss.reset(new CardinalityExtension(
        getSatContext(), getUserContext(), *d_out, this));
  }
  // The kinds we are treating as function application in congruence
  d_equalityEngine->addFunctionKind(kind::APPLY_UF, false, options::ufHo());
  if (options::ufHo())
  {
    d_equalityEngine->addFunctionKind(kind::HO_APPLY);
    d_ho.reset(new HoExtension(*this, getSatContext(), getUserContext()));
  }
}

static Node mkAnd(const std::vector<TNode>& conjunctions) {
  Assert(conjunctions.size() > 0);

  std::set<TNode> all;
  all.insert(conjunctions.begin(), conjunctions.end());

  if (all.size() == 1) {
    // All the same, or just one
    return conjunctions[0];
  }

  NodeBuilder<> conjunction(kind::AND);
  std::set<TNode>::const_iterator it = all.begin();
  std::set<TNode>::const_iterator it_end = all.end();
  while (it != it_end) {
    conjunction << *it;
    ++ it;
  }

  return conjunction;
}/* mkAnd() */

void TheoryUF::check(Effort level) {
  if (done() && !fullEffort(level)) {
    return;
  }
  getOutputChannel().spendResource(ResourceManager::Resource::TheoryCheckStep);
  TimerStat::CodeTimer checkTimer(d_checkTime);

  while (!done() && !d_conflict)
  {
    // Get all the assertions
    Assertion assertion = get();
    TNode fact = assertion.d_assertion;

    Debug("uf") << "TheoryUF::check(): processing " << fact << std::endl;
    Debug("uf") << "Term's theory: " << theory::Theory::theoryOf(fact.toExpr()) << std::endl;

    if (d_thss != NULL) {
      bool isDecision = d_valuation.isSatLiteral(fact) && d_valuation.isDecision(fact);
      d_thss->assertNode(fact, isDecision);
      if( d_thss->isConflict() ){
        d_conflict = true;
        return;
      }
    }

    // Do the work
    bool polarity = fact.getKind() != kind::NOT;
    TNode atom = polarity ? fact : fact[0];
    if (atom.getKind() == kind::EQUAL) {
      d_equalityEngine->assertEquality(atom, polarity, fact);
      if( options::ufHo() && options::ufHoExt() ){
        if( !polarity && !d_conflict && atom[0].getType().isFunction() ){
          // apply extensionality eagerly using the ho extension
          d_ho->applyExtensionality(fact);
        }
      }
    } else if (atom.getKind() == kind::CARDINALITY_CONSTRAINT || atom.getKind() == kind::COMBINED_CARDINALITY_CONSTRAINT) {
      if( d_thss == NULL ){
        if( !getLogicInfo().hasCardinalityConstraints() ){
          std::stringstream ss;
          ss << "Cardinality constraint " << atom << " was asserted, but the logic does not allow it." << std::endl;
          ss << "Try using a logic containing \"UFC\"." << std::endl;
          throw Exception( ss.str() );
        }else{
          // support for cardinality constraints is not enabled, set incomplete
          d_out->setIncomplete();
        }
      }
      //needed for models
      if( options::produceModels() ){
        d_equalityEngine->assertPredicate(atom, polarity, fact);
      }
    } else {
      d_equalityEngine->assertPredicate(atom, polarity, fact);
    }
  }

  if(! d_conflict ){
    // check with the cardinality constraints extension
    if (d_thss != NULL) {
      d_thss->check(level);
      if( d_thss->isConflict() ){
        d_conflict = true;
      }
    }
    // check with the higher-order extension
    if(! d_conflict && fullEffort(level) ){
      if( options::ufHo() ){
        d_ho->check();
      }
    }
  }
}/* TheoryUF::check() */

Node TheoryUF::getOperatorForApplyTerm( TNode node ) {
  Assert(node.getKind() == kind::APPLY_UF || node.getKind() == kind::HO_APPLY);
  if( node.getKind()==kind::APPLY_UF ){
    return node.getOperator();
  }else{
    return d_equalityEngine->getRepresentative(node[0]);
  }
}

unsigned TheoryUF::getArgumentStartIndexForApplyTerm( TNode node ) {
  Assert(node.getKind() == kind::APPLY_UF || node.getKind() == kind::HO_APPLY);
  return node.getKind()==kind::APPLY_UF ? 0 : 1;
}

TrustNode TheoryUF::expandDefinition(Node node)
{
  Trace("uf-exp-def") << "TheoryUF::expandDefinition: expanding definition : "
                      << node << std::endl;
  if( node.getKind()==kind::HO_APPLY ){
    if( !options::ufHo() ){
      std::stringstream ss;
      ss << "Partial function applications are not supported in default mode, try --uf-ho.";
      throw LogicException(ss.str());
    }
    Node ret = d_ho->expandDefinition(node);
    if (ret != node)
    {
      Trace("uf-exp-def") << "TheoryUF::expandDefinition: higher-order: "
                          << node << " to " << ret << std::endl;
      return TrustNode::mkTrustRewrite(node, ret, nullptr);
    }
  }
  return TrustNode::null();
}

void TheoryUF::preRegisterTerm(TNode node) {
  Debug("uf") << "TheoryUF::preRegisterTerm(" << node << ")" << std::endl;

  if (d_thss != NULL) {
    d_thss->preRegisterTerm(node);
  }

  // we always use APPLY_UF if not higher-order, HO_APPLY if higher-order
  //Assert( node.getKind()!=kind::APPLY_UF || !options::ufHo() );
  Assert(node.getKind() != kind::HO_APPLY || options::ufHo());

  switch (node.getKind()) {
  case kind::EQUAL:
    // Add the trigger for equality
    d_equalityEngine->addTriggerEquality(node);
    break;
  case kind::APPLY_UF:
  case kind::HO_APPLY:
    // Maybe it's a predicate
    if (node.getType().isBoolean()) {
      // Get triggered for both equal and dis-equal
      d_equalityEngine->addTriggerPredicate(node);
    } else {
      // Function applications/predicates
      d_equalityEngine->addTerm(node);
    }
    // Remember the function and predicate terms
    d_functionsTerms.push_back(node);
    break;
  case kind::CARDINALITY_CONSTRAINT:
  case kind::COMBINED_CARDINALITY_CONSTRAINT:
    //do nothing
    break;
  default:
    // Variables etc
    d_equalityEngine->addTerm(node);
    break;
  }
}/* TheoryUF::preRegisterTerm() */

bool TheoryUF::propagate(TNode literal) {
  Debug("uf::propagate") << "TheoryUF::propagate(" << literal  << ")" << std::endl;
  // If already in conflict, no more propagation
  if (d_conflict) {
    Debug("uf::propagate") << "TheoryUF::propagate(" << literal << "): already in conflict" << std::endl;
    return false;
  }
  // Propagate out
  bool ok = d_out->propagate(literal);
  if (!ok) {
    d_conflict = true;
  }
  return ok;
}/* TheoryUF::propagate(TNode) */

void TheoryUF::propagate(Effort effort) {
  //if (d_thss != NULL) {
  //  return d_thss->propagate(effort);
  //}
}

void TheoryUF::explain(TNode literal, std::vector<TNode>& assumptions, eq::EqProof* pf) {
  // Do the work
  bool polarity = literal.getKind() != kind::NOT;
  TNode atom = polarity ? literal : literal[0];
  if (atom.getKind() == kind::EQUAL) {
    d_equalityEngine->explainEquality(
        atom[0], atom[1], polarity, assumptions, pf);
  } else {
    d_equalityEngine->explainPredicate(atom, polarity, assumptions, pf);
  }
  if( pf ){
    Debug("pf::uf") << std::endl;
    pf->debug_print("pf::uf");
  }

  Debug("pf::uf") << "UF: explain( " << literal << " ):" << std::endl << "\t";
  for (unsigned i = 0; i < assumptions.size(); ++i) {
    Debug("pf::uf") << assumptions[i] << " ";
  }
  Debug("pf::uf") << std::endl;
}

TrustNode TheoryUF::explain(TNode literal)
{
  return d_pfEqualityEngine->explain(literal);
}

Node TheoryUF::explain(TNode literal, eq::EqProof* pf) {
  Debug("uf") << "TheoryUF::explain(" << literal << ")" << std::endl;
  std::vector<TNode> assumptions;
  explain(literal, assumptions, pf);
  return mkAnd(assumptions);
}

bool TheoryUF::collectModelInfo(TheoryModel* m)
{
  Debug("uf") << "UF : collectModelInfo " << std::endl;
  set<Node> termSet;

  // Compute terms appearing in assertions and shared terms
  computeRelevantTerms(termSet);

  if (!m->assertEqualityEngine(d_equalityEngine, &termSet))
  {
    Trace("uf") << "Collect model info fail UF" << std::endl;
    return false;
  }

  if( options::ufHo() ){
    // must add extensionality disequalities for all pairs of (non-disequal)
    // function equivalence classes.
    if (!d_ho->collectModelInfoHo(termSet, m))
    {
      Trace("uf") << "Collect model info fail HO" << std::endl;
      return false;
    }
  }

  Debug("uf") << "UF : finish collectModelInfo " << std::endl;
  return true;
}

void TheoryUF::presolve() {
  // TimerStat::CodeTimer codeTimer(d_presolveTimer);

  Debug("uf") << "uf: begin presolve()" << endl;
  if(options::ufSymmetryBreaker()) {
    vector<Node> newClauses;
    // would need to make this proof producing, which is not supposed to be
    // something easy...
    d_symb.apply(newClauses);
    for(vector<Node>::const_iterator i = newClauses.begin();
        i != newClauses.end();
        ++i) {
      Debug("uf") << "uf: generating a lemma: " << *i << std::endl;
      if (options::proofNew())
      {
        TrustNode tlemma = TrustNode::mkTrustLemma(*i);
        d_out->trustedLemma(tlemma);
      }
      else
      {
        d_out->lemma(*i);
      }
    }
  }
  if( d_thss ){
    d_thss->presolve();
  }
  Debug("uf") << "uf: end presolve()" << endl;
}

void TheoryUF::ppStaticLearn(TNode n, NodeBuilder<>& learned) {
  //TimerStat::CodeTimer codeTimer(d_staticLearningTimer);

  vector<TNode> workList;
  workList.push_back(n);
  std::unordered_set<TNode, TNodeHashFunction> processed;

  while(!workList.empty()) {
    n = workList.back();

    if (n.isClosure())
    {
      // unsafe to go under quantifiers; we might pull bound vars out of scope!
      processed.insert(n);
      workList.pop_back();
      continue;
    }

    bool unprocessedChildren = false;
    for(TNode::iterator i = n.begin(), iend = n.end(); i != iend; ++i) {
      if(processed.find(*i) == processed.end()) {
        // unprocessed child
        workList.push_back(*i);
        unprocessedChildren = true;
      }
    }

    if(unprocessedChildren) {
      continue;
    }

    workList.pop_back();
    // has node n been processed in the meantime ?
    if(processed.find(n) != processed.end()) {
      continue;
    }
    processed.insert(n);

    // == DIAMONDS ==

    Debug("diamonds") << "===================== looking at" << endl
                      << n << endl;

    // binary OR of binary ANDs of EQUALities
    if(n.getKind() == kind::OR && n.getNumChildren() == 2 &&
       n[0].getKind() == kind::AND && n[0].getNumChildren() == 2 &&
       n[1].getKind() == kind::AND && n[1].getNumChildren() == 2 &&
       (n[0][0].getKind() == kind::EQUAL) &&
       (n[0][1].getKind() == kind::EQUAL) &&
       (n[1][0].getKind() == kind::EQUAL) &&
       (n[1][1].getKind() == kind::EQUAL)) {
      // now we have (a = b && c = d) || (e = f && g = h)

      Debug("diamonds") << "has form of a diamond!" << endl;

      TNode
        a = n[0][0][0], b = n[0][0][1],
        c = n[0][1][0], d = n[0][1][1],
        e = n[1][0][0], f = n[1][0][1],
        g = n[1][1][0], h = n[1][1][1];

      // test that one of {a, b} = one of {c, d}, and make "b" the
      // shared node (i.e. put in the form (a = b && b = d))
      // note we don't actually care about the shared ones, so the
      // "swaps" below are one-sided, ignoring b and c
      if(a == c) {
        a = b;
      } else if(a == d) {
        a = b;
        d = c;
      } else if(b == c) {
        // nothing to do
      } else if(b == d) {
        d = c;
      } else {
        // condition not satisfied
        Debug("diamonds") << "+ A fails" << endl;
        continue;
      }

      Debug("diamonds") << "+ A holds" << endl;

      // same: one of {e, f} = one of {g, h}, and make "f" the
      // shared node (i.e. put in the form (e = f && f = h))
      if(e == g) {
        e = f;
      } else if(e == h) {
        e = f;
        h = g;
      } else if(f == g) {
        // nothing to do
      } else if(f == h) {
        h = g;
      } else {
        // condition not satisfied
        Debug("diamonds") << "+ B fails" << endl;
        continue;
      }

      Debug("diamonds") << "+ B holds" << endl;

      // now we have (a = b && b = d) || (e = f && f = h)
      // test that {a, d} == {e, h}
      if( (a == e && d == h) ||
          (a == h && d == e) ) {
        // learn: n implies a == d
        Debug("diamonds") << "+ C holds" << endl;
        Node newEquality = a.eqNode(d);
        Debug("diamonds") << "  ==> " << newEquality << endl;
        learned << n.impNode(newEquality);
      } else {
        Debug("diamonds") << "+ C fails" << endl;
      }
    }
  }

  if(options::ufSymmetryBreaker()) {
    d_symb.assertFormula(n);
  }
}/* TheoryUF::ppStaticLearn() */

EqualityStatus TheoryUF::getEqualityStatus(TNode a, TNode b) {

  // Check for equality (simplest)
  if (d_equalityEngine->areEqual(a, b))
  {
    // The terms are implied to be equal
    return EQUALITY_TRUE;
  }

  // Check for disequality
  if (d_equalityEngine->areDisequal(a, b, false))
  {
    // The terms are implied to be dis-equal
    return EQUALITY_FALSE;
  }

  // All other terms we interpret as dis-equal in the model
  return EQUALITY_FALSE_IN_MODEL;
}

eq::ProofEqEngine* TheoryUF::getProofEqualityEngine()
{
  return d_pfEqualityEngine.get();
}

void TheoryUF::addSharedTerm(TNode t) {
  Debug("uf::sharing") << "TheoryUF::addSharedTerm(" << t << ")" << std::endl;
  d_equalityEngine->addTriggerTerm(t, THEORY_UF);
}

bool TheoryUF::areCareDisequal(TNode x, TNode y){
  Assert(d_equalityEngine->hasTerm(x));
  Assert(d_equalityEngine->hasTerm(y));
  if (d_equalityEngine->isTriggerTerm(x, THEORY_UF)
      && d_equalityEngine->isTriggerTerm(y, THEORY_UF))
  {
    TNode x_shared =
        d_equalityEngine->getTriggerTermRepresentative(x, THEORY_UF);
    TNode y_shared =
        d_equalityEngine->getTriggerTermRepresentative(y, THEORY_UF);
    EqualityStatus eqStatus = d_valuation.getEqualityStatus(x_shared, y_shared);
    if( eqStatus==EQUALITY_FALSE_AND_PROPAGATED || eqStatus==EQUALITY_FALSE || eqStatus==EQUALITY_FALSE_IN_MODEL ){
      return true;
    }
  }
  return false;
}

void TheoryUF::addCarePairs(TNodeTrie* t1,
                            TNodeTrie* t2,
                            unsigned arity,
                            unsigned depth)
{
  if( depth==arity ){
    if( t2!=NULL ){
      Node f1 = t1->getData();
      Node f2 = t2->getData();
      if (!d_equalityEngine->areEqual(f1, f2))
      {
        Debug("uf::sharing") << "TheoryUf::computeCareGraph(): checking function " << f1 << " and " << f2 << std::endl;
        vector< pair<TNode, TNode> > currentPairs;
        unsigned arg_start_index = getArgumentStartIndexForApplyTerm( f1 );
        for (unsigned k = arg_start_index; k < f1.getNumChildren(); ++ k) {
          TNode x = f1[k];
          TNode y = f2[k];
          Assert(d_equalityEngine->hasTerm(x));
          Assert(d_equalityEngine->hasTerm(y));
          Assert(!d_equalityEngine->areDisequal(x, y, false));
          Assert(!areCareDisequal(x, y));
          if (!d_equalityEngine->areEqual(x, y))
          {
            if (d_equalityEngine->isTriggerTerm(x, THEORY_UF)
                && d_equalityEngine->isTriggerTerm(y, THEORY_UF))
            {
              TNode x_shared =
                  d_equalityEngine->getTriggerTermRepresentative(x, THEORY_UF);
              TNode y_shared =
                  d_equalityEngine->getTriggerTermRepresentative(y, THEORY_UF);
              currentPairs.push_back(make_pair(x_shared, y_shared));
            }
          }
        }
        for (unsigned c = 0; c < currentPairs.size(); ++ c) {
          Debug("uf::sharing") << "TheoryUf::computeCareGraph(): adding to care-graph" << std::endl;
          addCarePair(currentPairs[c].first, currentPairs[c].second);
        }
      }
    }
  }else{
    if( t2==NULL ){
      if( depth<(arity-1) ){
        //add care pairs internal to each child
        for (std::pair<const TNode, TNodeTrie>& tt : t1->d_data)
        {
          addCarePairs(&tt.second, NULL, arity, depth + 1);
        }
      }
      //add care pairs based on each pair of non-disequal arguments
      for (std::map<TNode, TNodeTrie>::iterator it = t1->d_data.begin();
           it != t1->d_data.end();
           ++it)
      {
        std::map<TNode, TNodeTrie>::iterator it2 = it;
        ++it2;
        for( ; it2 != t1->d_data.end(); ++it2 ){
          if (!d_equalityEngine->areDisequal(it->first, it2->first, false))
          {
            if( !areCareDisequal(it->first, it2->first) ){
              addCarePairs( &it->second, &it2->second, arity, depth+1 );
            }
          }
        }
      }
    }else{
      //add care pairs based on product of indices, non-disequal arguments
      for (std::pair<const TNode, TNodeTrie>& tt1 : t1->d_data)
      {
        for (std::pair<const TNode, TNodeTrie>& tt2 : t2->d_data)
        {
          if (!d_equalityEngine->areDisequal(tt1.first, tt2.first, false))
          {
            if (!areCareDisequal(tt1.first, tt2.first))
            {
              addCarePairs(&tt1.second, &tt2.second, arity, depth + 1);
            }
          }
        }
      }
    }
  }
}

void TheoryUF::computeCareGraph() {

  if (d_sharedTerms.size() > 0) {
    //use term indexing
    Debug("uf::sharing") << "TheoryUf::computeCareGraph(): Build term indices..." << std::endl;
    std::map<Node, TNodeTrie> index;
    std::map< Node, unsigned > arity;
    unsigned functionTerms = d_functionsTerms.size();
    for (unsigned i = 0; i < functionTerms; ++ i) {
      TNode f1 = d_functionsTerms[i];
      Node op = getOperatorForApplyTerm( f1 );
      unsigned arg_start_index = getArgumentStartIndexForApplyTerm( f1 );
      std::vector< TNode > reps;
      bool has_trigger_arg = false;
      for( unsigned j=arg_start_index; j<f1.getNumChildren(); j++ ){
        reps.push_back(d_equalityEngine->getRepresentative(f1[j]));
        if (d_equalityEngine->isTriggerTerm(f1[j], THEORY_UF))
        {
          has_trigger_arg = true;
        }
      }
      if( has_trigger_arg ){
        index[op].addTerm(f1, reps);
        arity[op] = reps.size();
      }
    }
    //for each index
    for (std::pair<const Node, TNodeTrie>& tt : index)
    {
      Debug("uf::sharing") << "TheoryUf::computeCareGraph(): Process index "
                           << tt.first << "..." << std::endl;
      addCarePairs(&tt.second, nullptr, arity[tt.first], 0);
    }
    Debug("uf::sharing") << "TheoryUf::computeCareGraph(): finished." << std::endl;
  }
}/* TheoryUF::computeCareGraph() */

void TheoryUF::conflict(TNode a, TNode b) {
  if (options::proofNew())
  {
    TrustNode tconflict = d_pfEqualityEngine->assertConflict(a.eqNode(b));
    d_conflictNode = tconflict.getNode();
    // it's possible this is not a conflict, actually, so in this case we use
    // different channels accordingly
    d_out->trustedConflict(tconflict);
  }
  else
  {
    std::shared_ptr<eq::EqProof> pf =
        d_proofsEnabled ? std::make_shared<eq::EqProof>() : nullptr;
    d_conflictNode = explain(a.eqNode(b), pf.get());
    std::unique_ptr<ProofUF> puf(d_proofsEnabled ? new ProofUF(pf) : nullptr);
    d_out->conflict(d_conflictNode, std::move(puf));
  }
  d_conflict = true;
}

void TheoryUF::eqNotifyNewClass(TNode t) {
  if (d_thss != NULL) {
    d_thss->newEqClass(t);
  }
}

void TheoryUF::eqNotifyMerge(TNode t1, TNode t2)
{
  if (d_thss != NULL) {
    d_thss->merge(t1, t2);
  }
}

void TheoryUF::eqNotifyDisequal(TNode t1, TNode t2, TNode reason) {
  if (d_thss != NULL) {
    d_thss->assertDisequal(t1, t2, reason);
  }
}

} /* namespace CVC4::theory::uf */
} /* namespace CVC4::theory */
} /* namespace CVC4 */<|MERGE_RESOLUTION|>--- conflicted
+++ resolved
@@ -54,11 +54,7 @@
        * so make sure it's initialized first. */
       d_thss(nullptr),
       d_ho(nullptr),
-<<<<<<< HEAD
-      d_equalityEngine(d_notify, c, instanceName + "theory::uf::ee", true),
-      d_pfEqualityEngine(new eq::ProofEqEngine(c, u, d_equalityEngine, pnm)),
-=======
->>>>>>> 4f82b6eb
+      d_pfEqualityEngine(nullptr),
       d_conflict(c, false),
       d_functionsTerms(c),
       d_symb(u, instanceName)
@@ -104,6 +100,8 @@
     d_equalityEngine->addFunctionKind(kind::HO_APPLY);
     d_ho.reset(new HoExtension(*this, getSatContext(), getUserContext()));
   }
+  
+  d_pfEqualityEngine.reset(new eq::ProofEqEngine(getSatContext(), getUserContext(), *d_equalityEngine, d_pnm));
 }
 
 static Node mkAnd(const std::vector<TNode>& conjunctions) {
