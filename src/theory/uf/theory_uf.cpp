/*********************                                                        */
/*! \file theory_uf.cpp
 ** \verbatim
 ** Original author: Tim King
 ** Major contributors: Morgan Deters, Dejan Jovanovic
 ** Minor contributors (to current version): Clark Barrett, Andrew Reynolds
 ** This file is part of the CVC4 project.
 ** Copyright (c) 2009-2014  New York University and The University of Iowa
 ** See the file COPYING in the top-level source directory for licensing
 ** information.\endverbatim
 **
 ** \brief This is the interface to TheoryUF implementations
 **
 ** This is the interface to TheoryUF implementations.  All
 ** implementations of TheoryUF should inherit from this class.
 **/

#include "theory/uf/theory_uf.h"

#include "options/quantifiers_options.h"
#include "options/smt_options.h"
#include "options/uf_options.h"
#include "proof/proof_manager.h"
#include "proof/theory_proof.h"
#include "proof/uf_proof.h"
#include "theory/theory_model.h"
#include "theory/type_enumerator.h"
#include "theory/uf/theory_uf_strong_solver.h"

using namespace std;

namespace CVC4 {
namespace theory {
namespace uf {

/** Constructs a new instance of TheoryUF w.r.t. the provided context.*/
TheoryUF::TheoryUF(context::Context* c, context::UserContext* u,
                   OutputChannel& out, Valuation valuation,
                   const LogicInfo& logicInfo, SmtGlobals* globals, std::string name)
    : Theory(THEORY_UF, c, u, out, valuation, logicInfo, globals, name),
      d_notify(*this),
      /* The strong theory solver can be notified by EqualityEngine::init(),
       * so make sure it's initialized first. */
      d_thss(NULL),
      d_equalityEngine(d_notify, c, name + "theory::uf::TheoryUF", true),
      d_conflict(c, false),
      d_literalsToPropagate(c),
      d_literalsToPropagateIndex(c, 0),
      d_functionsTerms(c),
      d_symb(u, name)
{
  // The kinds we are treating as function application in congruence
  d_equalityEngine.addFunctionKind(kind::APPLY_UF);
}

TheoryUF::~TheoryUF() {
  delete d_thss;
}

void TheoryUF::setMasterEqualityEngine(eq::EqualityEngine* eq) {
  d_equalityEngine.setMasterEqualityEngine(eq);
}

void TheoryUF::finishInit() {
  // initialize the strong solver
  if (options::finiteModelFind() && options::ufssMode()!=UF_SS_NONE) {
    d_thss = new StrongSolverTheoryUF(getSatContext(), getUserContext(), *d_out, this);
  }
}

static Node mkAnd(const std::vector<TNode>& conjunctions) {
  Assert(conjunctions.size() > 0);

  std::set<TNode> all;
  all.insert(conjunctions.begin(), conjunctions.end());

  if (all.size() == 1) {
    // All the same, or just one
    return conjunctions[0];
  }

  NodeBuilder<> conjunction(kind::AND);
  std::set<TNode>::const_iterator it = all.begin();
  std::set<TNode>::const_iterator it_end = all.end();
  while (it != it_end) {
    conjunction << *it;
    ++ it;
  }

  return conjunction;
}/* mkAnd() */

void TheoryUF::check(Effort level) {
  if (done() && !fullEffort(level)) {
    return;
  }
  getOutputChannel().spendResource(options::theoryCheckStep());
  TimerStat::CodeTimer checkTimer(d_checkTime);

  while (!done() && !d_conflict)
  {
    // Get all the assertions
    Assertion assertion = get();
    TNode fact = assertion.assertion;

    Debug("uf") << "TheoryUF::check(): processing " << fact << std::endl;
    if (d_thss != NULL) {
      bool isDecision = d_valuation.isSatLiteral(fact) && d_valuation.isDecision(fact);
      d_thss->assertNode(fact, isDecision);
      if( d_thss->isConflict() ){
        d_conflict = true;
        return;
      }
    }

    // Do the work
    bool polarity = fact.getKind() != kind::NOT;
    TNode atom = polarity ? fact : fact[0];
    if (atom.getKind() == kind::EQUAL) {
      d_equalityEngine.assertEquality(atom, polarity, fact);
    } else if (atom.getKind() == kind::CARDINALITY_CONSTRAINT || atom.getKind() == kind::COMBINED_CARDINALITY_CONSTRAINT) {
      if( d_thss == NULL ){
        std::stringstream ss;
        ss << "Cardinality constraint " << atom << " was asserted, but the logic does not allow it." << std::endl;
        ss << "Try using a logic containing \"UFC\"." << std::endl;
        throw Exception( ss.str() );
      }
      //needed for models
      if( options::produceModels() && atom.getKind() == kind::COMBINED_CARDINALITY_CONSTRAINT ){
        d_equalityEngine.assertPredicate(atom, polarity, fact);
      }
    } else {
      d_equalityEngine.assertPredicate(atom, polarity, fact);
    }
  }


  if (d_thss != NULL && ! d_conflict) {
    d_thss->check(level);
    if( d_thss->isConflict() ){
      d_conflict = true;
    }
  }

}/* TheoryUF::check() */

void TheoryUF::preRegisterTerm(TNode node) {
  Debug("uf") << "TheoryUF::preRegisterTerm(" << node << ")" << std::endl;

  if (d_thss != NULL) {
    d_thss->preRegisterTerm(node);
  }

  switch (node.getKind()) {
  case kind::EQUAL:
    // Add the trigger for equality
    d_equalityEngine.addTriggerEquality(node);
    break;
  case kind::APPLY_UF:
    // Maybe it's a predicate
    if (node.getType().isBoolean()) {
      // Get triggered for both equal and dis-equal
      d_equalityEngine.addTriggerPredicate(node);
    } else {
      // Function applications/predicates
      d_equalityEngine.addTerm(node);
    }
    // Remember the function and predicate terms
    d_functionsTerms.push_back(node);
    break;
  case kind::CARDINALITY_CONSTRAINT:
  case kind::COMBINED_CARDINALITY_CONSTRAINT:
    //do nothing
    break;
  default:
    // Variables etc
    d_equalityEngine.addTerm(node);
    break;
  }
}/* TheoryUF::preRegisterTerm() */

bool TheoryUF::propagate(TNode literal) {
  Debug("uf::propagate") << "TheoryUF::propagate(" << literal  << ")" << std::endl;
  // If already in conflict, no more propagation
  if (d_conflict) {
    Debug("uf::propagate") << "TheoryUF::propagate(" << literal << "): already in conflict" << std::endl;
    return false;
  }
  // Propagate out
  bool ok = d_out->propagate(literal);
  if (!ok) {
    d_conflict = true;
  }
  return ok;
}/* TheoryUF::propagate(TNode) */

void TheoryUF::propagate(Effort effort) {
  //if (d_thss != NULL) {
  //  return d_thss->propagate(effort);
  //}
}

Node TheoryUF::getNextDecisionRequest(){
  if (d_thss != NULL && !d_conflict) {
    return d_thss->getNextDecisionRequest();
  }else{
    return Node::null();
  }
}

void TheoryUF::explain(TNode literal, std::vector<TNode>& assumptions, eq::EqProof* pf) {
  // Do the work
  bool polarity = literal.getKind() != kind::NOT;
  TNode atom = polarity ? literal : literal[0];
  if (atom.getKind() == kind::EQUAL || atom.getKind() == kind::IFF) {
    d_equalityEngine.explainEquality(atom[0], atom[1], polarity, assumptions, pf);
  } else {
    d_equalityEngine.explainPredicate(atom, polarity, assumptions, pf);
  }
  if( pf ){
    Debug("uf-pf") << std::endl;
    pf->debug_print("uf-pf");
  }
}

Node TheoryUF::explain(TNode literal) {
  return explain(literal, NULL);
}

Node TheoryUF::explain(TNode literal, eq::EqProof* pf) {
  Debug("uf") << "TheoryUF::explain(" << literal << ")" << std::endl;
  std::vector<TNode> assumptions;
  explain(literal, assumptions, pf);
  return mkAnd(assumptions);
}

void TheoryUF::collectModelInfo( TheoryModel* m, bool fullModel ){
  m->assertEqualityEngine( &d_equalityEngine );
  // if( fullModel ){
  //   std::map< TypeNode, TypeEnumerator* > type_enums;
  //   //must choose proper representatives
  //   // for each equivalence class, specify fresh constant as representative
  //   eq::EqClassesIterator eqcs_i = eq::EqClassesIterator( &d_equalityEngine );
  //   while( !eqcs_i.isFinished() ){
  //     Node eqc = (*eqcs_i);
  //     TypeNode tn = eqc.getType();
  //     if( tn.isSort() ){
  //       if( type_enums.find( tn )==type_enums.end() ){
  //         type_enums[tn] = new TypeEnumerator( tn );
  //       }
  //       Node rep = *(*type_enums[tn]);
  //       ++(*type_enums[tn]);
  //       //specify the constant as the representative
  //       m->assertEquality( eqc, rep, true );
  //       m->assertRepresentative( rep );
  //     }
  //     ++eqcs_i;
  //   }
  // }
}

void TheoryUF::presolve() {
  // TimerStat::CodeTimer codeTimer(d_presolveTimer);

  Debug("uf") << "uf: begin presolve()" << endl;
  if(options::ufSymmetryBreaker()) {
    vector<Node> newClauses;
    d_symb.apply(newClauses);
    for(vector<Node>::const_iterator i = newClauses.begin();
        i != newClauses.end();
        ++i) {
      Debug("uf") << "uf: generating a lemma: " << *i << std::endl;
      d_out->lemma(*i);
    }
  }
  if( d_thss ){
    d_thss->presolve();
  }
  Debug("uf") << "uf: end presolve()" << endl;
}

void TheoryUF::ppStaticLearn(TNode n, NodeBuilder<>& learned) {
  //TimerStat::CodeTimer codeTimer(d_staticLearningTimer);

  vector<TNode> workList;
  workList.push_back(n);
  __gnu_cxx::hash_set<TNode, TNodeHashFunction> processed;

  while(!workList.empty()) {
    n = workList.back();

    if(n.getKind() == kind::FORALL || n.getKind() == kind::EXISTS) {
      // unsafe to go under quantifiers; we might pull bound vars out of scope!
      processed.insert(n);
      workList.pop_back();
      continue;
    }

    bool unprocessedChildren = false;
    for(TNode::iterator i = n.begin(), iend = n.end(); i != iend; ++i) {
      if(processed.find(*i) == processed.end()) {
        // unprocessed child
        workList.push_back(*i);
        unprocessedChildren = true;
      }
    }

    if(unprocessedChildren) {
      continue;
    }

    workList.pop_back();
    // has node n been processed in the meantime ?
    if(processed.find(n) != processed.end()) {
      continue;
    }
    processed.insert(n);

    // == DIAMONDS ==

    Debug("diamonds") << "===================== looking at" << endl
                      << n << endl;

    // binary OR of binary ANDs of EQUALities
    if(n.getKind() == kind::OR && n.getNumChildren() == 2 &&
       n[0].getKind() == kind::AND && n[0].getNumChildren() == 2 &&
       n[1].getKind() == kind::AND && n[1].getNumChildren() == 2 &&
       (n[0][0].getKind() == kind::EQUAL || n[0][0].getKind() == kind::IFF) &&
       (n[0][1].getKind() == kind::EQUAL || n[0][1].getKind() == kind::IFF) &&
       (n[1][0].getKind() == kind::EQUAL || n[1][0].getKind() == kind::IFF) &&
       (n[1][1].getKind() == kind::EQUAL || n[1][1].getKind() == kind::IFF)) {
      // now we have (a = b && c = d) || (e = f && g = h)

      Debug("diamonds") << "has form of a diamond!" << endl;

      TNode
        a = n[0][0][0], b = n[0][0][1],
        c = n[0][1][0], d = n[0][1][1],
        e = n[1][0][0], f = n[1][0][1],
        g = n[1][1][0], h = n[1][1][1];

      // test that one of {a, b} = one of {c, d}, and make "b" the
      // shared node (i.e. put in the form (a = b && b = d))
      // note we don't actually care about the shared ones, so the
      // "swaps" below are one-sided, ignoring b and c
      if(a == c) {
        a = b;
      } else if(a == d) {
        a = b;
        d = c;
      } else if(b == c) {
        // nothing to do
      } else if(b == d) {
        d = c;
      } else {
        // condition not satisfied
        Debug("diamonds") << "+ A fails" << endl;
        continue;
      }

      Debug("diamonds") << "+ A holds" << endl;

      // same: one of {e, f} = one of {g, h}, and make "f" the
      // shared node (i.e. put in the form (e = f && f = h))
      if(e == g) {
        e = f;
      } else if(e == h) {
        e = f;
        h = g;
      } else if(f == g) {
        // nothing to do
      } else if(f == h) {
        h = g;
      } else {
        // condition not satisfied
        Debug("diamonds") << "+ B fails" << endl;
        continue;
      }

      Debug("diamonds") << "+ B holds" << endl;

      // now we have (a = b && b = d) || (e = f && f = h)
      // test that {a, d} == {e, h}
      if( (a == e && d == h) ||
          (a == h && d == e) ) {
        // learn: n implies a == d
        Debug("diamonds") << "+ C holds" << endl;
        Node newEquality = a.getType().isBoolean() ? a.iffNode(d) : a.eqNode(d);
        Debug("diamonds") << "  ==> " << newEquality << endl;
        learned << n.impNode(newEquality);
      } else {
        Debug("diamonds") << "+ C fails" << endl;
      }
    }
  }

  if(options::ufSymmetryBreaker()) {
    d_symb.assertFormula(n);
  }
}/* TheoryUF::ppStaticLearn() */

EqualityStatus TheoryUF::getEqualityStatus(TNode a, TNode b) {

  // Check for equality (simplest)
  if (d_equalityEngine.areEqual(a, b)) {
    // The terms are implied to be equal
    return EQUALITY_TRUE;
  }

  // Check for disequality
  if (d_equalityEngine.areDisequal(a, b, false)) {
    // The terms are implied to be dis-equal
    return EQUALITY_FALSE;
  }

  // All other terms we interpret as dis-equal in the model
  return EQUALITY_FALSE_IN_MODEL;
}

void TheoryUF::addSharedTerm(TNode t) {
  Debug("uf::sharing") << "TheoryUF::addSharedTerm(" << t << ")" << std::endl;
  d_equalityEngine.addTriggerTerm(t, THEORY_UF);
}

void TheoryUF::computeCareGraph() {

  if (d_sharedTerms.size() > 0) {

    vector< pair<TNode, TNode> > currentPairs;

    // Go through the function terms and see if there are any to split on
    unsigned functionTerms = d_functionsTerms.size();
    for (unsigned i = 0; i < functionTerms; ++ i) {

      TNode f1 = d_functionsTerms[i];
      Node op = f1.getOperator();

      for (unsigned j = i + 1; j < functionTerms; ++ j) {

        TNode f2 = d_functionsTerms[j];

        // If the operators are not the same, we can skip this pair
        if (f2.getOperator() != op) {
          continue;
        }

        Debug("uf::sharing") << "TheoryUf::computeCareGraph(): checking function " << f1 << " and " << f2 << std::endl;

        // If the terms are already known to be equal, we are also in good shape
        if (d_equalityEngine.areEqual(f1, f2)) {
          Debug("uf::sharing") << "TheoryUf::computeCareGraph(): equal, skipping" << std::endl;
          continue;
        }

        // We have two functions f(x1, ..., xn) and f(y1, ..., yn) no known to be equal
        // We split on the argument pairs that are are not known, unless there is some
        // argument pair that is already dis-equal.
        bool somePairIsDisequal = false;
        currentPairs.clear();
        for (unsigned k = 0; k < f1.getNumChildren(); ++ k) {

          TNode x = f1[k];
          TNode y = f2[k];

          Debug("uf::sharing") << "TheoryUf::computeCareGraph(): checking arguments " << x << " and " << y << std::endl;

          if (d_equalityEngine.areDisequal(x, y, false)) {
            // Mark that there is a dis-equal pair and break
            somePairIsDisequal = true;
            Debug("uf::sharing") << "TheoryUf::computeCareGraph(): disequal, disregarding all" << std::endl;
            break;
          }

          if (d_equalityEngine.areEqual(x, y)) {
            // We don't need this one
            Debug("uf::sharing") << "TheoryUf::computeCareGraph(): equal" << std::endl;
            continue;
          }

          if (!d_equalityEngine.isTriggerTerm(x, THEORY_UF) || !d_equalityEngine.isTriggerTerm(y, THEORY_UF)) {
            // Not connected to shared terms, we don't care
            continue;
          }

          // Get representative trigger terms
          TNode x_shared = d_equalityEngine.getTriggerTermRepresentative(x, THEORY_UF);
          TNode y_shared = d_equalityEngine.getTriggerTermRepresentative(y, THEORY_UF);

          EqualityStatus eqStatusDomain = d_valuation.getEqualityStatus(x_shared, y_shared);
          switch (eqStatusDomain) {
          case EQUALITY_FALSE_AND_PROPAGATED:
          case EQUALITY_FALSE:
          case EQUALITY_FALSE_IN_MODEL:
            somePairIsDisequal = true;
            continue;
            break;
          default:
            break;
            // nothing
          }

          // Otherwise, we need to figure it out
          Debug("uf::sharing") << "TheoryUf::computeCareGraph(): adding to care-graph" << std::endl;
          currentPairs.push_back(make_pair(x_shared, y_shared));
        }

        if (!somePairIsDisequal) {
          for (unsigned i = 0; i < currentPairs.size(); ++ i) {
            addCarePair(currentPairs[i].first, currentPairs[i].second);
          }
        }
      }
    }
  }
}/* TheoryUF::computeCareGraph() */

void TheoryUF::conflict(TNode a, TNode b) {
  eq::EqProof* pf = d_proofsEnabled ? new eq::EqProof() : NULL;
  if (a.getKind() == kind::CONST_BOOLEAN) {
    d_conflictNode = explain(a.iffNode(b),pf);
  } else {
    d_conflictNode = explain(a.eqNode(b),pf);
  }
  ProofUF* puf = d_proofsEnabled ? new ProofUF( pf ) : NULL;
  d_out->conflict(d_conflictNode, puf);
  d_conflict = true;
}

void TheoryUF::eqNotifyNewClass(TNode t) {
  if (d_thss != NULL) {
    d_thss->newEqClass(t);
  }
}

void TheoryUF::eqNotifyPreMerge(TNode t1, TNode t2) {
  if (getLogicInfo().isQuantified()) {
    //getQuantifiersEngine()->getEfficientEMatcher()->merge( t1, t2 );
  }
}

void TheoryUF::eqNotifyPostMerge(TNode t1, TNode t2) {
  if (d_thss != NULL) {
    d_thss->merge(t1, t2);
  }
}

void TheoryUF::eqNotifyDisequal(TNode t1, TNode t2, TNode reason) {
  if (d_thss != NULL) {
    d_thss->assertDisequal(t1, t2, reason);
  }
}


<<<<<<< HEAD
  // perform the callbacks requested by TheoryUF::registerPpRewrite()
  RegisterPpRewrites::iterator c = d_registeredPpRewrites.find(node.getOperator());
  if (c == d_registeredPpRewrites.end()) {
    return node;
  } else {
    Node res = c->second->ppRewrite(node);
    if (res != node) {
      return ppRewrite(res);
    } else {
      return res;
    }
  }
}
=======
} /* namespace CVC4::theory::uf */
} /* namespace CVC4::theory */
} /* namespace CVC4 */
>>>>>>> f898ba4a
<|MERGE_RESOLUTION|>--- conflicted
+++ resolved
@@ -551,22 +551,6 @@
 }
 
 
-<<<<<<< HEAD
-  // perform the callbacks requested by TheoryUF::registerPpRewrite()
-  RegisterPpRewrites::iterator c = d_registeredPpRewrites.find(node.getOperator());
-  if (c == d_registeredPpRewrites.end()) {
-    return node;
-  } else {
-    Node res = c->second->ppRewrite(node);
-    if (res != node) {
-      return ppRewrite(res);
-    } else {
-      return res;
-    }
-  }
-}
-=======
 } /* namespace CVC4::theory::uf */
 } /* namespace CVC4::theory */
-} /* namespace CVC4 */
->>>>>>> f898ba4a
+} /* namespace CVC4 */