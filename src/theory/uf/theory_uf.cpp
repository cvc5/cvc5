/*********************                                                        */
/*! \file theory_uf.cpp
 ** \verbatim
 ** Original author: Tim King
 ** Major contributors: Morgan Deters, Dejan Jovanovic
 ** Minor contributors (to current version): Clark Barrett, Andrew Reynolds
 ** This file is part of the CVC4 project.
 ** Copyright (c) 2009-2014  New York University and The University of Iowa
 ** See the file COPYING in the top-level source directory for licensing
 ** information.\endverbatim
 **
 ** \brief This is the interface to TheoryUF implementations
 **
 ** This is the interface to TheoryUF implementations.  All
 ** implementations of TheoryUF should inherit from this class.
 **/

#include "theory/uf/theory_uf.h"

#include "options/quantifiers_options.h"
#include "options/smt_options.h"
#include "options/uf_options.h"
#include "proof/proof_manager.h"
#include "proof/theory_proof.h"
#include "proof/uf_proof.h"
#include "theory/theory_model.h"
#include "theory/type_enumerator.h"
#include "theory/uf/theory_uf_strong_solver.h"

using namespace std;

namespace CVC4 {
namespace theory {
namespace uf {

/** Constructs a new instance of TheoryUF w.r.t. the provided context.*/
TheoryUF::TheoryUF(context::Context* c, context::UserContext* u,
                   OutputChannel& out, Valuation valuation,
<<<<<<< HEAD
                   const LogicInfo& logicInfo, SmtGlobals* globals, std::string name)
    : Theory(THEORY_UF, c, u, out, valuation, logicInfo, globals, name),
=======
                   const LogicInfo& logicInfo, std::string instanceName)
    : Theory(THEORY_UF, c, u, out, valuation, logicInfo, instanceName),
>>>>>>> 3c4c4420
      d_notify(*this),
      /* The strong theory solver can be notified by EqualityEngine::init(),
       * so make sure it's initialized first. */
      d_thss(NULL),
<<<<<<< HEAD
      d_equalityEngine(d_notify, c, name + "theory::uf::TheoryUF", true),
=======
      d_equalityEngine(d_notify, c, instanceName + "theory::uf::TheoryUF",
                       true),
>>>>>>> 3c4c4420
      d_conflict(c, false),
      d_literalsToPropagate(c),
      d_literalsToPropagateIndex(c, 0),
      d_functionsTerms(c),
<<<<<<< HEAD
      d_symb(u, name)
=======
      d_symb(u, instanceName)
>>>>>>> 3c4c4420
{
  // The kinds we are treating as function application in congruence
  d_equalityEngine.addFunctionKind(kind::APPLY_UF);
}

TheoryUF::~TheoryUF() {
  delete d_thss;
}

void TheoryUF::setMasterEqualityEngine(eq::EqualityEngine* eq) {
  d_equalityEngine.setMasterEqualityEngine(eq);
}

void TheoryUF::finishInit() {
  // initialize the strong solver
  if (options::finiteModelFind() && options::ufssMode()!=UF_SS_NONE) {
    d_thss = new StrongSolverTheoryUF(getSatContext(), getUserContext(), *d_out, this);
  }
}

static Node mkAnd(const std::vector<TNode>& conjunctions) {
  Assert(conjunctions.size() > 0);

  std::set<TNode> all;
  all.insert(conjunctions.begin(), conjunctions.end());

  if (all.size() == 1) {
    // All the same, or just one
    return conjunctions[0];
  }

  NodeBuilder<> conjunction(kind::AND);
  std::set<TNode>::const_iterator it = all.begin();
  std::set<TNode>::const_iterator it_end = all.end();
  while (it != it_end) {
    conjunction << *it;
    ++ it;
  }

  return conjunction;
}/* mkAnd() */

void TheoryUF::check(Effort level) {
  if (done() && !fullEffort(level)) {
    return;
  }
  getOutputChannel().spendResource(options::theoryCheckStep());
  TimerStat::CodeTimer checkTimer(d_checkTime);

  while (!done() && !d_conflict)
  {
    // Get all the assertions
    Assertion assertion = get();
    TNode fact = assertion.assertion;

    Debug("uf") << "TheoryUF::check(): processing " << fact << std::endl;
    if (d_thss != NULL) {
      bool isDecision = d_valuation.isSatLiteral(fact) && d_valuation.isDecision(fact);
      d_thss->assertNode(fact, isDecision);
      if( d_thss->isConflict() ){
        d_conflict = true;
        return;
      }
    }

    // Do the work
    bool polarity = fact.getKind() != kind::NOT;
    TNode atom = polarity ? fact : fact[0];
    if (atom.getKind() == kind::EQUAL) {
      d_equalityEngine.assertEquality(atom, polarity, fact);
    } else if (atom.getKind() == kind::CARDINALITY_CONSTRAINT || atom.getKind() == kind::COMBINED_CARDINALITY_CONSTRAINT) {
      if( d_thss == NULL ){
        std::stringstream ss;
        ss << "Cardinality constraint " << atom << " was asserted, but the logic does not allow it." << std::endl;
        ss << "Try using a logic containing \"UFC\"." << std::endl;
        throw Exception( ss.str() );
      }
      //needed for models
      if( options::produceModels() && atom.getKind() == kind::COMBINED_CARDINALITY_CONSTRAINT ){
        d_equalityEngine.assertPredicate(atom, polarity, fact);
      }
    } else {
      d_equalityEngine.assertPredicate(atom, polarity, fact);
    }
  }


  if (d_thss != NULL && ! d_conflict) {
    d_thss->check(level);
    if( d_thss->isConflict() ){
      d_conflict = true;
    }
  }

}/* TheoryUF::check() */

void TheoryUF::preRegisterTerm(TNode node) {
  Debug("uf") << "TheoryUF::preRegisterTerm(" << node << ")" << std::endl;

  if (d_thss != NULL) {
    d_thss->preRegisterTerm(node);
  }

  switch (node.getKind()) {
  case kind::EQUAL:
    // Add the trigger for equality
    d_equalityEngine.addTriggerEquality(node);
    break;
  case kind::APPLY_UF:
    // Maybe it's a predicate
    if (node.getType().isBoolean()) {
      // Get triggered for both equal and dis-equal
      d_equalityEngine.addTriggerPredicate(node);
    } else {
      // Function applications/predicates
      d_equalityEngine.addTerm(node);
    }
    // Remember the function and predicate terms
    d_functionsTerms.push_back(node);
    break;
  case kind::CARDINALITY_CONSTRAINT:
  case kind::COMBINED_CARDINALITY_CONSTRAINT:
    //do nothing
    break;
  default:
    // Variables etc
    d_equalityEngine.addTerm(node);
    break;
  }
}/* TheoryUF::preRegisterTerm() */

bool TheoryUF::propagate(TNode literal) {
  Debug("uf::propagate") << "TheoryUF::propagate(" << literal  << ")" << std::endl;
  // If already in conflict, no more propagation
  if (d_conflict) {
    Debug("uf::propagate") << "TheoryUF::propagate(" << literal << "): already in conflict" << std::endl;
    return false;
  }
  // Propagate out
  bool ok = d_out->propagate(literal);
  if (!ok) {
    d_conflict = true;
  }
  return ok;
}/* TheoryUF::propagate(TNode) */

void TheoryUF::propagate(Effort effort) {
  //if (d_thss != NULL) {
  //  return d_thss->propagate(effort);
  //}
}

Node TheoryUF::getNextDecisionRequest(){
  if (d_thss != NULL && !d_conflict) {
    return d_thss->getNextDecisionRequest();
  }else{
    return Node::null();
  }
}

void TheoryUF::explain(TNode literal, std::vector<TNode>& assumptions, eq::EqProof* pf) {
  // Do the work
  bool polarity = literal.getKind() != kind::NOT;
  TNode atom = polarity ? literal : literal[0];
  if (atom.getKind() == kind::EQUAL || atom.getKind() == kind::IFF) {
    d_equalityEngine.explainEquality(atom[0], atom[1], polarity, assumptions, pf);
  } else {
    d_equalityEngine.explainPredicate(atom, polarity, assumptions, pf);
  }
  if( pf ){
    Debug("uf-pf") << std::endl;
    pf->debug_print("uf-pf");
  }
}

Node TheoryUF::explain(TNode literal) {
  return explain(literal, NULL);
}

Node TheoryUF::explain(TNode literal, eq::EqProof* pf) {
  Debug("uf") << "TheoryUF::explain(" << literal << ")" << std::endl;
  std::vector<TNode> assumptions;
  explain(literal, assumptions, pf);
  return mkAnd(assumptions);
}

void TheoryUF::collectModelInfo( TheoryModel* m, bool fullModel ){
  m->assertEqualityEngine( &d_equalityEngine );
  // if( fullModel ){
  //   std::map< TypeNode, TypeEnumerator* > type_enums;
  //   //must choose proper representatives
  //   // for each equivalence class, specify fresh constant as representative
  //   eq::EqClassesIterator eqcs_i = eq::EqClassesIterator( &d_equalityEngine );
  //   while( !eqcs_i.isFinished() ){
  //     Node eqc = (*eqcs_i);
  //     TypeNode tn = eqc.getType();
  //     if( tn.isSort() ){
  //       if( type_enums.find( tn )==type_enums.end() ){
  //         type_enums[tn] = new TypeEnumerator( tn );
  //       }
  //       Node rep = *(*type_enums[tn]);
  //       ++(*type_enums[tn]);
  //       //specify the constant as the representative
  //       m->assertEquality( eqc, rep, true );
  //       m->assertRepresentative( rep );
  //     }
  //     ++eqcs_i;
  //   }
  // }
}

void TheoryUF::presolve() {
  // TimerStat::CodeTimer codeTimer(d_presolveTimer);

  Debug("uf") << "uf: begin presolve()" << endl;
  if(options::ufSymmetryBreaker()) {
    vector<Node> newClauses;
    d_symb.apply(newClauses);
    for(vector<Node>::const_iterator i = newClauses.begin();
        i != newClauses.end();
        ++i) {
      Debug("uf") << "uf: generating a lemma: " << *i << std::endl;
      d_out->lemma(*i);
    }
  }
  if( d_thss ){
    d_thss->presolve();
  }
  Debug("uf") << "uf: end presolve()" << endl;
}

void TheoryUF::ppStaticLearn(TNode n, NodeBuilder<>& learned) {
  //TimerStat::CodeTimer codeTimer(d_staticLearningTimer);

  vector<TNode> workList;
  workList.push_back(n);
  __gnu_cxx::hash_set<TNode, TNodeHashFunction> processed;

  while(!workList.empty()) {
    n = workList.back();

    if(n.getKind() == kind::FORALL || n.getKind() == kind::EXISTS) {
      // unsafe to go under quantifiers; we might pull bound vars out of scope!
      processed.insert(n);
      workList.pop_back();
      continue;
    }

    bool unprocessedChildren = false;
    for(TNode::iterator i = n.begin(), iend = n.end(); i != iend; ++i) {
      if(processed.find(*i) == processed.end()) {
        // unprocessed child
        workList.push_back(*i);
        unprocessedChildren = true;
      }
    }

    if(unprocessedChildren) {
      continue;
    }

    workList.pop_back();
    // has node n been processed in the meantime ?
    if(processed.find(n) != processed.end()) {
      continue;
    }
    processed.insert(n);

    // == DIAMONDS ==

    Debug("diamonds") << "===================== looking at" << endl
                      << n << endl;

    // binary OR of binary ANDs of EQUALities
    if(n.getKind() == kind::OR && n.getNumChildren() == 2 &&
       n[0].getKind() == kind::AND && n[0].getNumChildren() == 2 &&
       n[1].getKind() == kind::AND && n[1].getNumChildren() == 2 &&
       (n[0][0].getKind() == kind::EQUAL || n[0][0].getKind() == kind::IFF) &&
       (n[0][1].getKind() == kind::EQUAL || n[0][1].getKind() == kind::IFF) &&
       (n[1][0].getKind() == kind::EQUAL || n[1][0].getKind() == kind::IFF) &&
       (n[1][1].getKind() == kind::EQUAL || n[1][1].getKind() == kind::IFF)) {
      // now we have (a = b && c = d) || (e = f && g = h)

      Debug("diamonds") << "has form of a diamond!" << endl;

      TNode
        a = n[0][0][0], b = n[0][0][1],
        c = n[0][1][0], d = n[0][1][1],
        e = n[1][0][0], f = n[1][0][1],
        g = n[1][1][0], h = n[1][1][1];

      // test that one of {a, b} = one of {c, d}, and make "b" the
      // shared node (i.e. put in the form (a = b && b = d))
      // note we don't actually care about the shared ones, so the
      // "swaps" below are one-sided, ignoring b and c
      if(a == c) {
        a = b;
      } else if(a == d) {
        a = b;
        d = c;
      } else if(b == c) {
        // nothing to do
      } else if(b == d) {
        d = c;
      } else {
        // condition not satisfied
        Debug("diamonds") << "+ A fails" << endl;
        continue;
      }

      Debug("diamonds") << "+ A holds" << endl;

      // same: one of {e, f} = one of {g, h}, and make "f" the
      // shared node (i.e. put in the form (e = f && f = h))
      if(e == g) {
        e = f;
      } else if(e == h) {
        e = f;
        h = g;
      } else if(f == g) {
        // nothing to do
      } else if(f == h) {
        h = g;
      } else {
        // condition not satisfied
        Debug("diamonds") << "+ B fails" << endl;
        continue;
      }

      Debug("diamonds") << "+ B holds" << endl;

      // now we have (a = b && b = d) || (e = f && f = h)
      // test that {a, d} == {e, h}
      if( (a == e && d == h) ||
          (a == h && d == e) ) {
        // learn: n implies a == d
        Debug("diamonds") << "+ C holds" << endl;
        Node newEquality = a.getType().isBoolean() ? a.iffNode(d) : a.eqNode(d);
        Debug("diamonds") << "  ==> " << newEquality << endl;
        learned << n.impNode(newEquality);
      } else {
        Debug("diamonds") << "+ C fails" << endl;
      }
    }
  }

  if(options::ufSymmetryBreaker()) {
    d_symb.assertFormula(n);
  }
}/* TheoryUF::ppStaticLearn() */

EqualityStatus TheoryUF::getEqualityStatus(TNode a, TNode b) {

  // Check for equality (simplest)
  if (d_equalityEngine.areEqual(a, b)) {
    // The terms are implied to be equal
    return EQUALITY_TRUE;
  }

  // Check for disequality
  if (d_equalityEngine.areDisequal(a, b, false)) {
    // The terms are implied to be dis-equal
    return EQUALITY_FALSE;
  }

  // All other terms we interpret as dis-equal in the model
  return EQUALITY_FALSE_IN_MODEL;
}

void TheoryUF::addSharedTerm(TNode t) {
  Debug("uf::sharing") << "TheoryUF::addSharedTerm(" << t << ")" << std::endl;
  d_equalityEngine.addTriggerTerm(t, THEORY_UF);
}

void TheoryUF::computeCareGraph() {

  if (d_sharedTerms.size() > 0) {

    vector< pair<TNode, TNode> > currentPairs;

    // Go through the function terms and see if there are any to split on
    unsigned functionTerms = d_functionsTerms.size();
    for (unsigned i = 0; i < functionTerms; ++ i) {

      TNode f1 = d_functionsTerms[i];
      Node op = f1.getOperator();

      for (unsigned j = i + 1; j < functionTerms; ++ j) {

        TNode f2 = d_functionsTerms[j];

        // If the operators are not the same, we can skip this pair
        if (f2.getOperator() != op) {
          continue;
        }

        Debug("uf::sharing") << "TheoryUf::computeCareGraph(): checking function " << f1 << " and " << f2 << std::endl;

        // If the terms are already known to be equal, we are also in good shape
        if (d_equalityEngine.areEqual(f1, f2)) {
          Debug("uf::sharing") << "TheoryUf::computeCareGraph(): equal, skipping" << std::endl;
          continue;
        }

        // We have two functions f(x1, ..., xn) and f(y1, ..., yn) no known to be equal
        // We split on the argument pairs that are are not known, unless there is some
        // argument pair that is already dis-equal.
        bool somePairIsDisequal = false;
        currentPairs.clear();
        for (unsigned k = 0; k < f1.getNumChildren(); ++ k) {

          TNode x = f1[k];
          TNode y = f2[k];

          Debug("uf::sharing") << "TheoryUf::computeCareGraph(): checking arguments " << x << " and " << y << std::endl;

          if (d_equalityEngine.areDisequal(x, y, false)) {
            // Mark that there is a dis-equal pair and break
            somePairIsDisequal = true;
            Debug("uf::sharing") << "TheoryUf::computeCareGraph(): disequal, disregarding all" << std::endl;
            break;
          }

          if (d_equalityEngine.areEqual(x, y)) {
            // We don't need this one
            Debug("uf::sharing") << "TheoryUf::computeCareGraph(): equal" << std::endl;
            continue;
          }

          if (!d_equalityEngine.isTriggerTerm(x, THEORY_UF) || !d_equalityEngine.isTriggerTerm(y, THEORY_UF)) {
            // Not connected to shared terms, we don't care
            continue;
          }

          // Get representative trigger terms
          TNode x_shared = d_equalityEngine.getTriggerTermRepresentative(x, THEORY_UF);
          TNode y_shared = d_equalityEngine.getTriggerTermRepresentative(y, THEORY_UF);

          EqualityStatus eqStatusDomain = d_valuation.getEqualityStatus(x_shared, y_shared);
          switch (eqStatusDomain) {
          case EQUALITY_FALSE_AND_PROPAGATED:
          case EQUALITY_FALSE:
          case EQUALITY_FALSE_IN_MODEL:
            somePairIsDisequal = true;
            continue;
            break;
          default:
            break;
            // nothing
          }

          // Otherwise, we need to figure it out
          Debug("uf::sharing") << "TheoryUf::computeCareGraph(): adding to care-graph" << std::endl;
          currentPairs.push_back(make_pair(x_shared, y_shared));
        }

        if (!somePairIsDisequal) {
          for (unsigned i = 0; i < currentPairs.size(); ++ i) {
            addCarePair(currentPairs[i].first, currentPairs[i].second);
          }
        }
      }
    }
  }
}/* TheoryUF::computeCareGraph() */

void TheoryUF::conflict(TNode a, TNode b) {
  eq::EqProof* pf = d_proofsEnabled ? new eq::EqProof() : NULL;
  if (a.getKind() == kind::CONST_BOOLEAN) {
    d_conflictNode = explain(a.iffNode(b),pf);
  } else {
    d_conflictNode = explain(a.eqNode(b),pf);
  }
<<<<<<< HEAD
  ProofUF* puf = d_proofsEnabled ? new ProofUF( pf ) : NULL;
=======
  ProofUF * puf = d_proofsEnabled ? new ProofUF( pf ) : NULL;
>>>>>>> 3c4c4420
  d_out->conflict(d_conflictNode, puf);
  d_conflict = true;
}

void TheoryUF::eqNotifyNewClass(TNode t) {
  if (d_thss != NULL) {
    d_thss->newEqClass(t);
  }
}

void TheoryUF::eqNotifyPreMerge(TNode t1, TNode t2) {
  if (getLogicInfo().isQuantified()) {
    //getQuantifiersEngine()->getEfficientEMatcher()->merge( t1, t2 );
  }
}

void TheoryUF::eqNotifyPostMerge(TNode t1, TNode t2) {
  if (d_thss != NULL) {
    d_thss->merge(t1, t2);
  }
}

void TheoryUF::eqNotifyDisequal(TNode t1, TNode t2, TNode reason) {
  if (d_thss != NULL) {
    d_thss->assertDisequal(t1, t2, reason);
  }
}


} /* namespace CVC4::theory::uf */
} /* namespace CVC4::theory */
} /* namespace CVC4 */<|MERGE_RESOLUTION|>--- conflicted
+++ resolved
@@ -36,32 +36,19 @@
 /** Constructs a new instance of TheoryUF w.r.t. the provided context.*/
 TheoryUF::TheoryUF(context::Context* c, context::UserContext* u,
                    OutputChannel& out, Valuation valuation,
-<<<<<<< HEAD
-                   const LogicInfo& logicInfo, SmtGlobals* globals, std::string name)
-    : Theory(THEORY_UF, c, u, out, valuation, logicInfo, globals, name),
-=======
                    const LogicInfo& logicInfo, std::string instanceName)
     : Theory(THEORY_UF, c, u, out, valuation, logicInfo, instanceName),
->>>>>>> 3c4c4420
       d_notify(*this),
       /* The strong theory solver can be notified by EqualityEngine::init(),
        * so make sure it's initialized first. */
       d_thss(NULL),
-<<<<<<< HEAD
-      d_equalityEngine(d_notify, c, name + "theory::uf::TheoryUF", true),
-=======
       d_equalityEngine(d_notify, c, instanceName + "theory::uf::TheoryUF",
                        true),
->>>>>>> 3c4c4420
       d_conflict(c, false),
       d_literalsToPropagate(c),
       d_literalsToPropagateIndex(c, 0),
       d_functionsTerms(c),
-<<<<<<< HEAD
-      d_symb(u, name)
-=======
       d_symb(u, instanceName)
->>>>>>> 3c4c4420
 {
   // The kinds we are treating as function application in congruence
   d_equalityEngine.addFunctionKind(kind::APPLY_UF);
@@ -535,11 +522,7 @@
   } else {
     d_conflictNode = explain(a.eqNode(b),pf);
   }
-<<<<<<< HEAD
   ProofUF* puf = d_proofsEnabled ? new ProofUF( pf ) : NULL;
-=======
-  ProofUF * puf = d_proofsEnabled ? new ProofUF( pf ) : NULL;
->>>>>>> 3c4c4420
   d_out->conflict(d_conflictNode, puf);
   d_conflict = true;
 }
