/*********************                                                        */
/*! \file equality_engine_types.h
 ** \verbatim
 ** Original author: Dejan Jovanovic
 ** Major contributors: none
 ** Minor contributors (to current version): Morgan Deters, Andrew Reynolds
 ** This file is part of the CVC4 project.
 ** Copyright (c) 2009-2014  New York University and The University of Iowa
 ** See the file COPYING in the top-level source directory for licensing
 ** information.\endverbatim
 **
 ** \brief [[ Add one-line brief description here ]]
 **
 ** [[ Add lengthier description here ]]
 ** \todo document this file
 **/

#include "cvc4_private.h"

#include <string>
#include <iostream>
#include <sstream>

namespace CVC4 {
namespace theory {
namespace eq {

/** Default type for the size of the sizes (size_t replacement) */
typedef uint32_t DefaultSizeType;

/** Id of the node */
typedef DefaultSizeType EqualityNodeId;

/** Id of the use list */
typedef DefaultSizeType UseListNodeId;

/** The trigger ids */
typedef DefaultSizeType TriggerId;

/** The equality edge ids */
typedef DefaultSizeType EqualityEdgeId;

/** The null node */
static const EqualityNodeId null_id = (EqualityNodeId)(-1);

/** The null use list node */
static const EqualityNodeId null_uselist_id = (EqualityNodeId)(-1);

/** The null trigger */
static const TriggerId null_trigger = (TriggerId)(-1);

/** The null edge id */
static const EqualityEdgeId null_edge = (EqualityEdgeId)(-1);

/**
 * A reason for a merge. Either an equality x = y, a merge of two
 * function applications f(x1, x2), f(y1, y2) due to congruence,
 * or a merge of an equality to false due to both sides being
 * (different) constants.
 */
enum MergeReasonType {
  /** Terms were merged due to application of congruence closure */
  MERGED_THROUGH_CONGRUENCE,
  /** Terms were merged due to application of pure equality */
  MERGED_THROUGH_EQUALITY,
  /** Equality was merged to true, due to both sides of equality being in the same class */
  MERGED_THROUGH_REFLEXIVITY,
  /** Equality was merged to false, due to both sides of equality being a constant */
  MERGED_THROUGH_CONSTANTS,

  /** (for proofs only) Equality was merged due to transitivity */
  MERGED_THROUGH_TRANS,

  /** Theory specific proof rules */
  MERGED_ARRAYS_ROW,
  MERGED_ARRAYS_ROW1,
<<<<<<< HEAD
  MERGED_ARRAYS_EXT,
=======
  MERGED_ARRAYS_EXT
>>>>>>> f898ba4a
};

inline std::ostream& operator << (std::ostream& out, MergeReasonType reason) {
  switch (reason) {
  case MERGED_THROUGH_CONGRUENCE:
    out << "congruence";
    break;
  case MERGED_THROUGH_EQUALITY:
    out << "pure equality";
    break;
  case MERGED_THROUGH_REFLEXIVITY:
    out << "reflexivity";
    break;
  case MERGED_THROUGH_CONSTANTS:
    out << "constants disequal";
    break;
  // (for proofs only)
  case MERGED_THROUGH_TRANS:
    out << "transitivity";
    break;
  case MERGED_ARRAYS_ROW:
    out << "arrays ROW";
    break;
  case MERGED_ARRAYS_ROW1:
    out << "arrays ROW1";
    break;
  case MERGED_ARRAYS_EXT:
    out << "arrays EXT";
    break;
default:
    out << "[theory]";
    break;
  }
  return out;
}

/**
 * A candidate for merging two equivalence classes, with the necessary
 * additional information.
 */
struct MergeCandidate {
  EqualityNodeId t1Id, t2Id;
  MergeReasonType type;
  TNode reason;
  MergeCandidate(EqualityNodeId x, EqualityNodeId y, MergeReasonType type, TNode reason)
  : t1Id(x), t2Id(y), type(type), reason(reason)
  {}
};

/**
 * Just an index into the reasons array, and the number of merges to consume.
 */
struct DisequalityReasonRef {
  DefaultSizeType mergesStart;
  DefaultSizeType mergesEnd;
  DisequalityReasonRef(DefaultSizeType mergesStart = 0, DefaultSizeType mergesEnd = 0)
  : mergesStart(mergesStart), mergesEnd(mergesEnd) {}
};

/**
 * We maintain uselist where a node appears in, and this is the node
 * of such a list.
 */
class UseListNode {

private:

  /** The id of the application node where this representative is at */
  EqualityNodeId d_applicationId;

  /** The next one in the class */
  UseListNodeId d_nextUseListNodeId;

public:

  /**
   * Creates a new node, which is in a list of it's own.
   */
  UseListNode(EqualityNodeId nodeId = null_id, UseListNodeId nextId = null_uselist_id)
  : d_applicationId(nodeId), d_nextUseListNodeId(nextId) {}

  /**
   * Returns the next node in the circular list.
   */
  UseListNodeId getNext() const {
    return d_nextUseListNodeId;
  }

  /**
   * Returns the id of the function application.
   */
  EqualityNodeId getApplicationId() const {
    return d_applicationId;
  }
};

/**
 * Main class for representing nodes in the equivalence class. The
 * nodes are a circular list, with the representative carrying the
 * size. Each individual node carries with itself the uselist of
 * function applications it appears in and the list of asserted
 * disequalities it belongs to. In order to get these lists one must
 * traverse the entire class and pick up all the individual lists.
 */
class EqualityNode {

private:

  /** The size of this equivalence class (if it's a representative) */
  DefaultSizeType d_size;

  /** The id (in the eq-manager) of the representative equality node */
  EqualityNodeId d_findId;

  /** The next equality node in this class */
  EqualityNodeId d_nextId;

  /** The use list of this node */
  UseListNodeId d_useList;

public:

  /**
   * Creates a new node, which is in a list of it's own.
   */
  EqualityNode(EqualityNodeId nodeId = null_id)
  : d_size(1)
  , d_findId(nodeId)
  , d_nextId(nodeId)
  , d_useList(null_uselist_id)
  {}

  /**
   * Returns the requested uselist.
   */
  UseListNodeId getUseList() const {
    return d_useList;
  }

  /**
   * Returns the next node in the class circular list.
   */
  EqualityNodeId getNext() const {
    return d_nextId;
  }

  /**
   * Returns the size of this equivalence class (only valid if this is the representative).
   */
  DefaultSizeType getSize() const {
    return d_size;
  }

  /**
   * Merges the two lists. If add size is true the size of this node is increased by the size of
   * the other node, otherwise the size is decreased by the size of the other node.
   */
  template<bool addSize>
  void merge(EqualityNode& other) {
    EqualityNodeId tmp = d_nextId; d_nextId = other.d_nextId; other.d_nextId = tmp;
    if (addSize) {
      d_size += other.d_size;
    } else {
      d_size -= other.d_size;
    }
  }

  /**
   * Returns the class representative.
   */
  EqualityNodeId getFind() const { return d_findId; }

  /**
   * Set the class representative.
   */
  void setFind(EqualityNodeId findId) { d_findId = findId; }

  /**
   * Note that this node is used in a function application funId, or
   * a negatively asserted equality (dis-equality) with funId.
   */
  template<typename memory_class>
  void usedIn(EqualityNodeId funId, memory_class& memory) {
    UseListNodeId newUseId = memory.size();
    memory.push_back(UseListNode(funId, d_useList));
    d_useList = newUseId;
  }

  /**
   * For backtracking: remove the first element from the uselist and pop the memory.
   */
  template<typename memory_class>
  void removeTopFromUseList(memory_class& memory) {
    Assert ((int) d_useList == (int)memory.size() - 1);
    d_useList = memory.back().getNext();
    memory.pop_back();
  }
};

/** A pair of ids */
typedef std::pair<EqualityNodeId, EqualityNodeId> EqualityPair;

struct EqualityPairHashFunction {
  size_t operator () (const EqualityPair& pair) const {
    size_t hash = 0;
    hash = 0x9e3779b9 + pair.first;
    hash ^= 0x9e3779b9 + pair.second + (hash << 6) + (hash >> 2);
    return hash;
  }
};

enum FunctionApplicationType {
  /** This application is an equality a = b */
  APP_EQUALITY,
  /** This is a part of an uninterpreted application f(t1, ...., tn) */
  APP_UNINTERPRETED,
  /** This is a part of an interpreted application f(t1, ..., tn) */
  APP_INTERPRETED
};

/**
 * Represents the function APPLY a b. If isEquality is true then it
 * represents the predicate (a = b). Note that since one can not
 * construct the equality over function terms, the equality and hash
 * function below are still well defined.
 */
struct FunctionApplication {
  /** Type of application */
  FunctionApplicationType type;
  /** The actual application elements */
  EqualityNodeId a, b;

  /** Construct an application */
  FunctionApplication(FunctionApplicationType type = APP_EQUALITY, EqualityNodeId a = null_id, EqualityNodeId b = null_id)
  : type(type), a(a), b(b) {}

  /** Equality of two applications */
  bool operator == (const FunctionApplication& other) const {
    return type == other.type && a == other.a && b == other.b;
  }

  /** Is this a null application */
  bool isNull() const {
    return a == null_id || b == null_id;
  }

  /** Is this an equality */
  bool isEquality() const {
    return type == APP_EQUALITY;
  }

  /** Is this an interpreted application (equality is special, i.e. not interpreted) */
  bool isInterpreted() const {
    return type == APP_INTERPRETED;
  }

};

struct FunctionApplicationHashFunction {
  size_t operator () (const FunctionApplication& app) const {
    size_t hash = 0;
    hash = 0x9e3779b9 + app.a;
    hash ^= 0x9e3779b9 + app.b + (hash << 6) + (hash >> 2);
    return hash;
  }
};

/**
 * At time of addition a function application can already normalize to something, so
 * we keep both the original, and the normalized version.
 */
struct FunctionApplicationPair {
  FunctionApplication original;
  FunctionApplication normalized;
  FunctionApplicationPair() {}
  FunctionApplicationPair(const FunctionApplication& original, const FunctionApplication& normalized)
  : original(original), normalized(normalized) {}
  bool isNull() const {
    return original.isNull();
  }
};

/**
 * Information about the added triggers.
 */
struct TriggerInfo {
  /** The trigger itself */
  Node trigger;
  /** Polarity of the trigger */
  bool polarity;
  TriggerInfo() {}
  TriggerInfo(Node trigger, bool polarity)
  : trigger(trigger), polarity(polarity) {}
  };


} // namespace eq
} // namespace theory
} // namespace CVC4<|MERGE_RESOLUTION|>--- conflicted
+++ resolved
@@ -74,11 +74,7 @@
   /** Theory specific proof rules */
   MERGED_ARRAYS_ROW,
   MERGED_ARRAYS_ROW1,
-<<<<<<< HEAD
-  MERGED_ARRAYS_EXT,
-=======
   MERGED_ARRAYS_EXT
->>>>>>> f898ba4a
 };
 
 inline std::ostream& operator << (std::ostream& out, MergeReasonType reason) {
