/*********************                                                        */
/*! \file theory_uf.h
 ** \verbatim
 ** Original author: Tim King
 ** Major contributors: Dejan Jovanovic, Morgan Deters
 ** Minor contributors (to current version): Andrew Reynolds
 ** This file is part of the CVC4 project.
 ** Copyright (c) 2009-2014  New York University and The University of Iowa
 ** See the file COPYING in the top-level source directory for licensing
 ** information.\endverbatim
 **
 ** \brief This is the interface to TheoryUF implementations
 **
 ** This is the interface to TheoryUF implementations.  All
 ** implementations of TheoryUF should inherit from this class.
 **/

#include "cvc4_private.h"

#ifndef __CVC4__THEORY__UF__THEORY_UF_H
#define __CVC4__THEORY__UF__THEORY_UF_H

#include "expr/node.h"
//#include "expr/attribute.h"

#include "theory/theory.h"
#include "theory/uf/equality_engine.h"
#include "theory/uf/symmetry_breaker.h"

#include "context/cdo.h"
#include "context/cdhashset.h"

namespace CVC4 {
namespace theory {
namespace uf {

class UfTermDb;
class StrongSolverTheoryUF;

class TheoryUF : public Theory {

  friend class StrongSolverTheoryUF;

public:

  class NotifyClass : public eq::EqualityEngineNotify {
    TheoryUF& d_uf;
  public:
    NotifyClass(TheoryUF& uf): d_uf(uf) {}

    bool eqNotifyTriggerEquality(TNode equality, bool value) {
      Debug("uf") << "NotifyClass::eqNotifyTriggerEquality(" << equality << ", " << (value ? "true" : "false" )<< ")" << std::endl;
      if (value) {
        return d_uf.propagate(equality);
      } else {
        // We use only literal triggers so taking not is safe
        return d_uf.propagate(equality.notNode());
      }
    }

    bool eqNotifyTriggerPredicate(TNode predicate, bool value) {
      Debug("uf") << "NotifyClass::eqNotifyTriggerPredicate(" << predicate << ", " << (value ? "true" : "false") << ")" << std::endl;
      if (value) {
        return d_uf.propagate(predicate);
      } else {
       return d_uf.propagate(predicate.notNode());
      }
    }

    bool eqNotifyTriggerTermEquality(TheoryId tag, TNode t1, TNode t2, bool value) {
      Debug("uf") << "NotifyClass::eqNotifyTriggerTermMerge(" << tag << ", " << t1 << ", " << t2 << ")" << std::endl;
      if (value) {
        return d_uf.propagate(t1.eqNode(t2));
      } else {
        return d_uf.propagate(t1.eqNode(t2).notNode());
      }
    }

    void eqNotifyConstantTermMerge(TNode t1, TNode t2) {
      Debug("uf") << "NotifyClass::eqNotifyConstantTermMerge(" << t1 << ", " << t2 << ")" << std::endl;
      d_uf.conflict(t1, t2);
    }

    void eqNotifyNewClass(TNode t) {
      Debug("uf") << "NotifyClass::eqNotifyNewClass(" << t << std::endl;
      d_uf.eqNotifyNewClass(t);
    }

    void eqNotifyPreMerge(TNode t1, TNode t2) {
      Debug("uf") << "NotifyClass::eqNotifyPreMerge(" << t1 << ", " << t2 << std::endl;
      d_uf.eqNotifyPreMerge(t1, t2);
    }

    void eqNotifyPostMerge(TNode t1, TNode t2) {
      Debug("uf") << "NotifyClass::eqNotifyPostMerge(" << t1 << ", " << t2 << std::endl;
      d_uf.eqNotifyPostMerge(t1, t2);
    }

    void eqNotifyDisequal(TNode t1, TNode t2, TNode reason) {
      Debug("uf") << "NotifyClass::eqNotifyDisequal(" << t1 << ", " << t2 << ", " << reason << std::endl;
      d_uf.eqNotifyDisequal(t1, t2, reason);
    }

  };/* class TheoryUF::NotifyClass */

private:

  /** The notify class */
  NotifyClass d_notify;

  /** The associated theory strong solver (or NULL if none) */
  StrongSolverTheoryUF* d_thss;

  /** Equaltity engine */
  eq::EqualityEngine d_equalityEngine;

  /** Are we in conflict */
  context::CDO<bool> d_conflict;

  /** The conflict node */
  Node d_conflictNode;

  /**
   * Should be called to propagate the literal. We use a node here
   * since some of the propagated literals are not kept anywhere.
   */
  bool propagate(TNode literal);

  /**
   * Explain why this literal is true by adding assumptions
   * with proof (if "pf" is non-NULL).
   */
  void explain(TNode literal, std::vector<TNode>& assumptions, eq::EqProof* pf);

  /**
   * Explain a literal, with proof (if "pf" is non-NULL).
   */
  Node explain(TNode literal, eq::EqProof* pf);
  
  /** Literals to propagate */
  context::CDList<Node> d_literalsToPropagate;

  /** Index of the next literal to propagate */
  context::CDO<unsigned> d_literalsToPropagateIndex;

  /** All the function terms that the theory has seen */
  context::CDList<TNode> d_functionsTerms;

  /** Symmetry analyzer */
  SymmetryBreaker d_symb;

  /** Conflict when merging two constants */
  void conflict(TNode a, TNode b);

  /** called when a new equivalance class is created */
  void eqNotifyNewClass(TNode t);

  /** called when two equivalance classes will merge */
  void eqNotifyPreMerge(TNode t1, TNode t2);

  /** called when two equivalance classes have merged */
  void eqNotifyPostMerge(TNode t1, TNode t2);

  /** called when two equivalence classes are made disequal */
  void eqNotifyDisequal(TNode t1, TNode t2, TNode reason);

public:

  /** Constructs a new instance of TheoryUF w.r.t. the provided context.*/
  TheoryUF(context::Context* c, context::UserContext* u, OutputChannel& out,
           Valuation valuation, const LogicInfo& logicInfo,
<<<<<<< HEAD
           SmtGlobals* globals, std::string name = "");
=======
           std::string instanceName = "");
>>>>>>> 3c4c4420

  ~TheoryUF();

  void setMasterEqualityEngine(eq::EqualityEngine* eq);
  void finishInit();

  void check(Effort);
  void preRegisterTerm(TNode term);
  Node explain(TNode n);

  void collectModelInfo( TheoryModel* m, bool fullModel );

  void ppStaticLearn(TNode in, NodeBuilder<>& learned);
  void presolve();

  void addSharedTerm(TNode n);
  void computeCareGraph();

  void propagate(Effort effort);
  Node getNextDecisionRequest();

  EqualityStatus getEqualityStatus(TNode a, TNode b);

  std::string identify() const {
    return "THEORY_UF";
  }

  eq::EqualityEngine* getEqualityEngine() {
    return &d_equalityEngine;
  }

  StrongSolverTheoryUF* getStrongSolver() {
    return d_thss;
  }
};/* class TheoryUF */

}/* CVC4::theory::uf namespace */
}/* CVC4::theory namespace */
}/* CVC4 namespace */

#endif /* __CVC4__THEORY__UF__THEORY_UF_H */<|MERGE_RESOLUTION|>--- conflicted
+++ resolved
@@ -136,7 +136,7 @@
    * Explain a literal, with proof (if "pf" is non-NULL).
    */
   Node explain(TNode literal, eq::EqProof* pf);
-  
+
   /** Literals to propagate */
   context::CDList<Node> d_literalsToPropagate;
 
@@ -169,11 +169,7 @@
   /** Constructs a new instance of TheoryUF w.r.t. the provided context.*/
   TheoryUF(context::Context* c, context::UserContext* u, OutputChannel& out,
            Valuation valuation, const LogicInfo& logicInfo,
-<<<<<<< HEAD
-           SmtGlobals* globals, std::string name = "");
-=======
            std::string instanceName = "");
->>>>>>> 3c4c4420
 
   ~TheoryUF();
 
