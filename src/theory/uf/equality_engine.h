/******************************************************************************
 * Top contributors (to current version):
 *   Dejan Jovanovic, Andrew Reynolds, Morgan Deters
 *
 * This file is part of the cvc5 project.
 *
 * Copyright (c) 2009-2023 by the authors listed in the file AUTHORS
 * in the top-level source directory and their institutional affiliations.
 * All rights reserved.  See the file COPYING in the top-level source
 * directory for licensing information.
 * ****************************************************************************
 *
 * [[ Add one-line brief description here ]]
 *
 * [[ Add lengthier description here ]]
 * \todo document this file
 */

#include "cvc5_private.h"

#ifndef CVC5__THEORY__UF__EQUALITY_ENGINE_H
#define CVC5__THEORY__UF__EQUALITY_ENGINE_H

#include <deque>
#include <queue>
#include <unordered_map>
#include <vector>

#include "context/cdhashmap.h"
#include "context/cdo.h"
#include "context/context_dynamic_notify_obj.h"
#include "expr/kind_map.h"
#include "expr/node.h"
#include "smt/env_obj.h"
#include "theory/theory_id.h"
#include "theory/uf/equality_engine_iterator.h"
#include "theory/uf/equality_engine_notify.h"
#include "theory/uf/equality_engine_types.h"
#include "util/statistics_stats.h"

namespace cvc5::internal {

class Env;

namespace theory {
namespace eq {

class EqClassesIterator;
class EqClassIterator;
class EqProof;
class ProofEqEngine;

/**
 * Class for keeping an incremental congruence closure over a set of terms. It provides
 * notifications via an EqualityEngineNotify object.
 */
class EqualityEngine : public context::ContextDynamicNotifyObj, protected EnvObj
{
  friend class EqClassesIterator;
  friend class EqClassIterator;

  /** Default implementation of the notification object */
  static EqualityEngineNotifyNone s_notifyNone;

  /**
   * Master equality engine that gets all the equality information from
   * this one, or null if none.
   */
  EqualityEngine* d_masterEqualityEngine;

  /** Proof equality engine */
  ProofEqEngine* d_proofEqualityEngine;

 public:
  /**
   * Initialize the equality engine, given the notification class.
   *
   * @param env The environment, which is used for rewriting
   * @param c The context which this equality engine depends, which is typically
   * although not necessarily same as the SAT context of env.
   * @param name The name of this equality engine, for statistics
   * @param constantTriggers Whether we treat constants as trigger terms
   * @param anyTermTriggers Whether we use any terms as triggers
   */
  EqualityEngine(Env& env,
                 context::Context* c,
                 EqualityEngineNotify& notify,
                 std::string name,
                 bool constantTriggers,
                 bool anyTermTriggers = true);

  /**
   * Initialize the equality engine with no notification class.
   */
  EqualityEngine(Env& env,
                 context::Context* c,
                 std::string name,
                 bool constantsAreTriggers,
                 bool anyTermTriggers = true);

  /**
   * Just a destructor.
   */
  virtual ~EqualityEngine();

  //--------------------initialization
  /**
   * Set the master equality engine for this one. Master engine will get copies
   * of all the terms and equalities from this engine.
   */
  void setMasterEqualityEngine(EqualityEngine* master);
  /** Set the proof equality engine for this one. */
  void setProofEqualityEngine(ProofEqEngine* pfee);
  /**
   * Add term to the set of trigger terms with a corresponding tag. The notify
   * class will get notified when two trigger terms with the same tag become
   * equal or dis-equal. The notification will not happen on all the terms, but
   * only on the ones that are represent the class. Note that a term can be
   * added more than once with different tags, and each tag appearance will
   * merit it's own notification.
   *
   * @param t the trigger term
   * @param theoryTag tag for this trigger (do NOT use THEORY_LAST)
   */
  void addTriggerTerm(TNode t, TheoryId theoryTag);
  /**
   * Adds a notify trigger for the predicate p, where notice that p can be
   * an equality. When the predicate becomes true, eqNotifyTriggerPredicate will
   * be called with value = true, and when predicate becomes false
   * eqNotifyTriggerPredicate will be called with value = false.
   *
   * Notice that if p is an equality, then we use a separate method for
   * determining when to call eqNotifyTriggerPredicate.
   */
  void addTriggerPredicate(TNode predicate);
  /**
   * Add a kind to treat as function applications.
   * When extOperator is true, this equality engine will treat the operators of
   * this kind as "external" e.g. not internal nodes (see d_isInternal). This
   * means that we will consider equivalence classes containing the operators of
   * such terms, and "hasTerm" will return true.
   */
  void addFunctionKind(Kind fun,
                       bool interpreted = false,
                       bool extOperator = false);
  //--------------------end initialization
  /** Get the proof equality engine */
  ProofEqEngine* getProofEqualityEngine();
  /** Returns true if this kind is used for congruence closure. */
  bool isFunctionKind(Kind fun) const { return d_congruenceKinds.test(fun); }
  /**
   * Returns true if this kind is used for congruence closure + evaluation of
   * constants.
   */
  bool isInterpretedFunctionKind(Kind fun) const
  {
    return d_congruenceKindsInterpreted.test(fun);
  }
  /**
   * Returns true if this kind has an operator that is considered external (e.g.
   * not internal).
   */
  bool isExternalOperatorKind(Kind fun) const
  {
    return d_congruenceKindsExtOperators.test(fun);
  }
  /**
   * Returns true if t is a trigger term or in the same equivalence
   * class as some other trigger term.
   */
  bool isTriggerTerm(TNode t, TheoryId theoryTag) const;
  //--------------------updates
  /** Adds a term to the term database. */
  void addTerm(TNode t) { addTermInternal(t, false); }
  /**
   * Adds a predicate p with given polarity. The predicate asserted
   * should be in the congruence closure kinds (otherwise it's
   * useless).
   *
   * @param p the (non-negated) predicate
   * @param polarity true if asserting the predicate, false if
   *                 asserting the negated predicate
   * @param reason the reason to keep for building explanations
   * @return true if a new fact was asserted, false if this call was a no-op.
   */
  bool assertPredicate(TNode p,
                       bool polarity,
                       TNode reason,
                       unsigned pid = MERGED_THROUGH_EQUALITY);
  /**
   * Adds an equality eq with the given polarity to the database.
   *
   * @param eq the (non-negated) equality
   * @param polarity true if asserting the equality, false if
   *                 asserting the negated equality
   * @param reason the reason to keep for building explanations
   * @return true if a new fact was asserted, false if this call was a no-op.
   */
  bool assertEquality(TNode eq,
                      bool polarity,
                      TNode reason,
                      unsigned pid = MERGED_THROUGH_EQUALITY);

  //--------------------end updates
  //--------------------------- explanation methods
  /**
   * Get an explanation of the equality t1 = t2 being true or false.
   * Returns the reasons (added when asserting) that imply it
   * in the assertions vector.
   */
  void explainEquality(TNode t1,
                       TNode t2,
                       bool polarity,
                       std::vector<TNode>& assertions,
                       EqProof* eqp = nullptr) const;

  /**
   * Get an explanation of the predicate being true or false.
   * Returns the reasons (added when asserting) that imply imply it
   * in the assertions vector.
   */
  void explainPredicate(TNode p,
                        bool polarity,
                        std::vector<TNode>& assertions,
                        EqProof* eqp = nullptr) const;

  /**
   * Explain literal, add its explanation to assumptions. This method does not
   * add duplicates to assumptions. It requires that the literal
   * holds in this class. If lit is a disequality, it
   * moreover ensures this class is ready to explain it via areDisequal with
   * ensureProof = true.
   */
  void explainLit(TNode lit, std::vector<TNode>& assumptions) const;
  /**
   * Explain literal, return the explanation as a conjunction. This method
   * relies on the above method.
   */
  Node mkExplainLit(TNode lit) const;
  //--------------------------- end explanation methods

  /**
   * Check whether the node is already in the database.
   */
  bool hasTerm(TNode t) const;
  /**
   * Returns the current representative of the term t.
   */
  TNode getRepresentative(TNode t) const;
  /**
   * Returns the representative trigger term of the given term.
   *
   * @param t the term to check where isTriggerTerm(t) should be true
   */
  TNode getTriggerTermRepresentative(TNode t, TheoryId theoryTag) const;
  /**
   * Returns true if the two terms are equal. Requires both terms to
   * be in the database.
   */
  bool areEqual(TNode t1, TNode t2) const;
  /**
   * Check whether the two term are dis-equal. Requires both terms to
   * be in the database.
   */
  bool areDisequal(TNode t1, TNode t2, bool ensureProof) const;
  /**
   * Returns true if the engine is in a consistent state.
   */
  bool consistent() const { return !d_done; }
  /** Identify this equality engine (for debugging, etc..) */
  std::string identify() const;
  /** Print the equivalence classes for debugging */
  std::string debugPrintEqc() const;

 private:
  /** Statistics about the equality engine instance */
  struct Statistics
  {
    /** Total number of merges */
    IntStat d_mergesCount;
    /** Number of terms managed by the system */
    IntStat d_termsCount;
    /** Number of function terms managed by the system */
    IntStat d_functionTermsCount;
    /** Number of constant terms managed by the system */
    IntStat d_constantTermsCount;

    Statistics(StatisticsRegistry& sr, const std::string& name);
  };

  /** The context we are using */
  context::Context* d_context;

  /** If we are done, we don't except any new assertions */
  context::CDO<bool> d_done;

  /** The class to notify when a representative changes for a term */
  EqualityEngineNotify* d_notify;

  /** The map of kinds to be treated as function applications */
  KindMap d_congruenceKinds;

  /** The map of kinds to be treated as interpreted function applications (for evaluation of constants) */
  KindMap d_congruenceKindsInterpreted;

  /** The map of kinds with operators to be considered external (for higher-order) */
  KindMap d_congruenceKindsExtOperators;

  /** Map from nodes to their ids */
  std::unordered_map<TNode, EqualityNodeId> d_nodeIds;

  /** Map from function applications to their ids */
  typedef std::unordered_map<FunctionApplication, EqualityNodeId, FunctionApplicationHashFunction> ApplicationIdsMap;

  /**
   * A map from a pair (a', b') to a function application f(a, b), where a' and b' are the current representatives
   * of a and b.
   */
  ApplicationIdsMap d_applicationLookup;

  /** Application lookups in order, so that we can backtrack. */
  std::vector<FunctionApplication> d_applicationLookups;

  /** Number of application lookups, for backtracking.  */
  context::CDO<DefaultSizeType> d_applicationLookupsCount;

  /**
   * Return the number of nodes in the equivalence class containing t
   * Adds t if not already there.
   */
  size_t getSize(TNode t);
  /**
   * Store the application lookup, with enough information to backtrack
   */
  void storeApplicationLookup(FunctionApplication& funNormalized, EqualityNodeId funId);

  /** Map from ids to the nodes (these need to be nodes as we pick up the operators) */
  std::vector<Node> d_nodes;

  /** A context-dependents count of nodes */
  context::CDO<DefaultSizeType> d_nodesCount;

  /** Map from ids to the applications */
  std::vector<FunctionApplicationPair> d_applications;

  /** Map from ids to the equality nodes */
  std::vector<EqualityNode> d_equalityNodes;

  /** Number of asserted equalities we have so far */
  context::CDO<DefaultSizeType> d_assertedEqualitiesCount;

  /** Memory for the use-list nodes */
  std::vector<UseListNode> d_useListNodes;

  /**
   * We keep a list of asserted equalities. Not among original terms, but
   * among the class representatives.
   */
  struct Equality {
    /** Left hand side of the equality */
    EqualityNodeId d_lhs;
    /** Right hand side of the equality */
    EqualityNodeId d_rhs;
    /** Equality constructor */
    Equality(EqualityNodeId l = null_id, EqualityNodeId r = null_id)
        : d_lhs(l), d_rhs(r)
    {
    }
  };/* struct EqualityEngine::Equality */

  /** The ids of the classes we have merged */
  std::vector<Equality> d_assertedEqualities;

  /** The reasons for the equalities */

  /**
   * An edge in the equality graph. This graph is an undirected graph (both edges added)
   * containing the actual asserted equalities.
   */
  class EqualityEdge {

    // The id of the RHS of this equality
    EqualityNodeId d_nodeId;
    // The next edge
    EqualityEdgeId d_nextId;
    // Type of reason for this equality
    unsigned d_mergeType;
    // Reason of this equality
    TNode d_reason;

  public:

    EqualityEdge():
      d_nodeId(null_edge), d_nextId(null_edge), d_mergeType(MERGED_THROUGH_CONGRUENCE) {}

    EqualityEdge(EqualityNodeId nodeId, EqualityNodeId nextId, unsigned type, TNode reason):
      d_nodeId(nodeId), d_nextId(nextId), d_mergeType(type), d_reason(reason) {}

    /** Returns the id of the next edge */
    EqualityEdgeId getNext() const { return d_nextId; }

    /** Returns the id of the target edge node */
    EqualityNodeId getNodeId() const { return d_nodeId; }

    /** The reason of this edge */
    unsigned getReasonType() const { return d_mergeType; }

    /** The reason of this edge */
    TNode getReason() const { return d_reason; }
  };/* class EqualityEngine::EqualityEdge */

  /**
   * All the equality edges (twice as many as the number of asserted equalities. If an equality
   * t1 = t2 is asserted, the edges added are -> t2, -> t1 (in this order). Hence, having the index
   * of one of the edges you can reconstruct the original equality.
   */
  std::vector<EqualityEdge> d_equalityEdges;

  /**
   * Returns the string representation of the edges.
   */
  std::string edgesToString(EqualityEdgeId edgeId) const;

  /**
   * Map from a node to its first edge in the equality graph. Edges are added to the front of the
   * list which makes the insertion/backtracking easy.
   */
  std::vector<EqualityEdgeId> d_equalityGraph;

  /** Add an edge to the equality graph */
  void addGraphEdge(EqualityNodeId t1, EqualityNodeId t2, unsigned type, TNode reason);

  /** Returns the equality node of the given node */
  EqualityNode& getEqualityNode(TNode node);

  /** Returns the equality node of the given node */
  const EqualityNode& getEqualityNode(TNode node) const;

  /** Returns the equality node of the given node */
  EqualityNode& getEqualityNode(EqualityNodeId nodeId);

  /** Returns the equality node of the given node */
  const EqualityNode& getEqualityNode(EqualityNodeId nodeId) const;

  /** Returns the id of the node */
  EqualityNodeId getNodeId(TNode node) const;

  /**
   * Merge the class2 into class1
   * @return true if ok, false if to break out
   */
  bool merge(EqualityNode& class1, EqualityNode& class2, std::vector<TriggerId>& triggers);

  /** Undo the merge of class2 into class1 */
  void undoMerge(EqualityNode& class1, EqualityNode& class2, EqualityNodeId class2Id);

  /** Backtrack the information if necessary */
  void notifyRestore() override;

  /**
   * Trigger that will be updated
   */
  struct Trigger {
    /** The current class id of the LHS of the trigger */
    EqualityNodeId d_classId;
    /** Next trigger for class */
    TriggerId d_nextTrigger;

    Trigger(EqualityNodeId classId = null_id,
            TriggerId nextTrigger = null_trigger)
        : d_classId(classId), d_nextTrigger(nextTrigger)
    {
    }
  };/* struct EqualityEngine::Trigger */

  /**
   * Vector of triggers. Triggers come in pairs for an
   * equality trigger (t1, t2): one at position 2k for t1, and one at position 2k + 1 for t2. When
   * updating triggers we always know where the other one is (^1).
   */
  std::vector<Trigger> d_equalityTriggers;

  /**
   * Vector of original equalities of the triggers.
   */
  std::vector<TriggerInfo> d_equalityTriggersOriginal;

  /**
   * Context dependent count of triggers
   */
  context::CDO<DefaultSizeType> d_equalityTriggersCount;

  /**
   * Trigger lists per node. The begin id changes as we merge, but the end always points to
   * the actual end of the triggers for this node.
   */
  std::vector<TriggerId> d_nodeTriggers;

  /**
   * Map from ids to whether they are constants (constants are always
   * representatives of their class.
   */
  std::vector<bool> d_isConstant;

  /**
   * Map from ids of proper terms, to the number of non-constant direct subterms. If we update an interpreted
   * application to a constant, we can decrease this value. If we hit 0, we can evaluate the term.
   *
   */
  std::vector<unsigned> d_subtermsToEvaluate;

  /**
   * For nodes that we need to postpone evaluation.
   */
  std::queue<EqualityNodeId> d_evaluationQueue;

  /**
   * Evaluate all terms in the evaluation queue.
   */
  void processEvaluationQueue();

  /** Vector of nodes that evaluate. */
  std::vector<EqualityNodeId> d_subtermEvaluates;

  /** Size of the nodes that evaluate vector. */
  context::CDO<unsigned> d_subtermEvaluatesSize;

  /** Set the node evaluate flag */
  void subtermEvaluates(EqualityNodeId id);

  /**
   * Returns the evaluation of the term when all (direct) children are replaced with
   * the constant representatives.
   */
  Node evaluateTerm(TNode node);

  /**
   * Returns true if it's a constant
   */
  bool isConstant(EqualityNodeId id) const {
    return d_isConstant[getEqualityNode(id).getFind()];
  }

  /**
   * Map from ids to whether they are Boolean.
   */
  std::vector<bool> d_isEquality;

  /**
   * Map from ids to whether the nods is internal. An internal node is a node
   * that corresponds to a partially currified node, for example.
   */
  std::vector<bool> d_isInternal;

  /**
   * Adds the trigger with triggerId to the beginning of the trigger list of the node with id nodeId.
   */
  void addTriggerToList(EqualityNodeId nodeId, TriggerId triggerId);

  /** Statistics */
  Statistics d_stats;

  /** Add a new function application node to the database, i.e APP t1 t2 */
  EqualityNodeId newApplicationNode(TNode original, EqualityNodeId t1, EqualityNodeId t2, FunctionApplicationType type);

  /** Add a new node to the database */
  EqualityNodeId newNode(TNode t);

  /** Propagation queue */
  std::deque<MergeCandidate> d_propagationQueue;

  /** Enqueue to the propagation queue */
  void enqueue(const MergeCandidate& candidate, bool back = true);

  /** Do the propagation */
  void propagate();

  /** Are we in propagate */
  bool d_inPropagate;

  /** Construction of equality conclusions for EqProofs
   *
   * Given two equality node ids, build an equality between the nodes they
   * correspond to and add it as a conclusion to the given EqProof.
   *
   * The equality is only built if the nodes the ids correspond to are not
   * internal nodes in the equality engine, i.e., they correspond to full
   * applications of the respective kinds. Since the equality engine also
   * applies congruence over n-ary kinds, internal nodes, i.e., partial
   * applications, may still correspond to "full applications" in the
   * first-order sense. Therefore this method also checks, in the case of n-ary
   * congruence kinds, if an equality between "full applications" can be built.
   */
  void buildEqConclusion(EqualityNodeId id1,
                         EqualityNodeId id2,
                         EqProof* eqp) const;

  /**
   * Get an explanation of the equality t1 = t2. Returns the asserted equalities
   * that imply t1 = t2. Returns TNodes as the assertion equalities should be
   * hashed somewhere else.
   *
   * This call refers to terms t1 and t2 by their ids t1Id and t2Id.
   *
   * If eqp is non-null, then this method populates eqp's information and
   * children such that it is a proof of t1 = t2.
   *
   * We cache results of this call in cache, where cache[t1Id][t2Id] stores
   * a proof of t1 = t2.
   */
  void getExplanation(
      EqualityEdgeId t1Id,
      EqualityNodeId t2Id,
      std::vector<TNode>& equalities,
      std::map<std::pair<EqualityNodeId, EqualityNodeId>, EqProof*>& cache,
      EqProof* eqp) const;

  /**
   * Print the equality graph.
   */
  void debugPrintGraph() const;

  /** The true node */
  Node d_true;
  /** True node id */
  EqualityNodeId d_trueId;

  /** The false node */
  Node d_false;
  /** False node id */
  EqualityNodeId d_falseId;

  /**
   * Adds an equality of terms t1 and t2 to the database.
   */
  void assertEqualityInternal(TNode t1, TNode t2, TNode reason, unsigned pid = MERGED_THROUGH_EQUALITY);

  /**
   * Adds a trigger equality to the database with the trigger node and polarity for notification.
   */
  void addTriggerEqualityInternal(TNode t1, TNode t2, TNode trigger, bool polarity);

  /**
   * Constructor initialization stuff.
   */
  void init();

  /** Set of trigger terms */
  struct TriggerTermSet {
    /** Set of theories in this set */
    TheoryIdSet d_tags;
    /** The trigger terms */
    EqualityNodeId d_triggers[0];
    /** Returns the theory tags */
    TheoryIdSet hasTrigger(TheoryId tag) const;
    /** Returns a trigger by tag */
    EqualityNodeId getTrigger(TheoryId tag) const;
  };/* struct EqualityEngine::TriggerTermSet */

  /** Are the constants triggers */
  bool d_constantsAreTriggers;
  /**
   * Are any terms triggers? If this is false, then all trigger terms are
   * ignored (e.g. this means that addTriggerTerm is equivalent to addTerm).
   */
  bool d_anyTermsAreTriggers;

  /** The information about trigger terms is stored in this easily maintained memory. */
  char* d_triggerDatabase;

  /** Allocated size of the trigger term database */
  DefaultSizeType d_triggerDatabaseAllocatedSize;

  /** Reference for the trigger terms set */
  typedef DefaultSizeType TriggerTermSetRef;

  /** Null reference */
  static const TriggerTermSetRef null_set_id = (TriggerTermSetRef)(-1);

  /** Create new trigger term set based on the internally set information */
  TriggerTermSetRef newTriggerTermSet(TheoryIdSet newSetTags,
                                      EqualityNodeId* newSetTriggers,
                                      unsigned newSetTriggersSize);

  /** Get the trigger set give a reference */
  TriggerTermSet& getTriggerTermSet(TriggerTermSetRef ref) {
    Assert(ref < d_triggerDatabaseSize);
    return *(reinterpret_cast<TriggerTermSet*>(d_triggerDatabase + ref));
  }

  /** Get the trigger set give a reference */
  const TriggerTermSet& getTriggerTermSet(TriggerTermSetRef ref) const {
    Assert(ref < d_triggerDatabaseSize);
    return *(reinterpret_cast<const TriggerTermSet*>(d_triggerDatabase + ref));
  }

  /** Used part of the trigger term database */
  context::CDO<DefaultSizeType> d_triggerDatabaseSize;

  struct TriggerSetUpdate {
    EqualityNodeId d_classId;
    TriggerTermSetRef d_oldValue;
    TriggerSetUpdate(EqualityNodeId classId = null_id,
                     TriggerTermSetRef oldValue = null_set_id)
        : d_classId(classId), d_oldValue(oldValue)
    {
    }
  };/* struct EqualityEngine::TriggerSetUpdate */

  /**
   * List of trigger updates for backtracking.
   */
  std::vector<TriggerSetUpdate> d_triggerTermSetUpdates;

  /**
   * Size of the individual triggers list.
   */
  context::CDO<unsigned> d_triggerTermSetUpdatesSize;

  /**
   * Map from ids to the individual trigger set representatives.
   */
  std::vector<TriggerTermSetRef> d_nodeIndividualTrigger;

  typedef std::unordered_map<EqualityPair, DisequalityReasonRef, EqualityPairHashFunction> DisequalityReasonsMap;

  /**
   * A map from pairs of disequal terms, to the reason why we deduced they are disequal.
   */
  DisequalityReasonsMap d_disequalityReasonsMap;

  /**
   * A list of all the disequalities we deduced.
   */
  std::vector<EqualityPair> d_deducedDisequalities;

  /**
   * Context dependent size of the deduced disequalities
   */
  context::CDO<size_t> d_deducedDisequalitiesSize;

  /**
   * For each disequality deduced, we add the pairs of equivalences needed to explain it.
   */
  std::vector<EqualityPair> d_deducedDisequalityReasons;

  /**
   * Size of the memory for disequality reasons.
   */
  context::CDO<size_t> d_deducedDisequalityReasonsSize;

  /**
   * Map from equalities to the tags that have received the notification.
   */
  typedef context::
      CDHashMap<EqualityPair, TheoryIdSet, EqualityPairHashFunction>
          PropagatedDisequalitiesMap;
  PropagatedDisequalitiesMap d_propagatedDisequalities;

  /**
   * Has this equality been propagated to anyone.
   */
  bool hasPropagatedDisequality(EqualityNodeId lhsId, EqualityNodeId rhsId) const;

  /**
   * Has this equality been propagated to the tag owner.
   */
  bool hasPropagatedDisequality(TheoryId tag, EqualityNodeId lhsId, EqualityNodeId rhsId) const;

  /**
   * Stores a propagated disequality for explanation purposes and remembers the reasons. The
   * reasons should be pushed on the reasons vector.
   */
  void storePropagatedDisequality(TheoryId tag, EqualityNodeId lhsId, EqualityNodeId rhsId);

  /**
   * An equality tagged with a set of tags.
   */
  struct TaggedEquality {
    /** Id of the equality */
    EqualityNodeId d_equalityId;
    /** TriggerSet reference for the class of one of the sides */
    TriggerTermSetRef d_triggerSetRef;
    /** Is trigger equivalent to the lhs (rhs otherwise) */
    bool d_lhs;

    TaggedEquality(EqualityNodeId equalityId = null_id,
                   TriggerTermSetRef triggerSetRef = null_set_id,
                   bool lhs = true)
        : d_equalityId(equalityId), d_triggerSetRef(triggerSetRef), d_lhs(lhs)
    {
    }
  };

  /** A map from equivalence class id's to tagged equalities */
  typedef std::vector<TaggedEquality> TaggedEqualitiesSet;

  /**
   * Returns a set of equalities that have been asserted false where one side of the equality
   * belongs to the given equivalence class. The equalities are restricted to the ones where
   * one side of the equality is in the tags set, but the other one isn't. Each returned
   * dis-equality is associated with the tags that are the subset of the input tags, such that
   * exactly one side of the equality is not in the set yet.
   *
   * @param classId the equivalence class to search
   * @param inputTags the tags to filter the equalities
   * @param out the output equalities, as described above
   */
  void getDisequalities(bool allowConstants,
                        EqualityNodeId classId,
                        TheoryIdSet inputTags,
                        TaggedEqualitiesSet& out);

  /**
   * Propagates the remembered disequalities with given tags the original triggers for those tags,
   * and the set of disequalities produced by above.
   */
  bool propagateTriggerTermDisequalities(
      TheoryIdSet tags,
      TriggerTermSetRef triggerSetRef,
      const TaggedEqualitiesSet& disequalitiesToNotify);

  /** Name of the equality engine */
  std::string d_name;

  /** The internal addTerm */
  void addTermInternal(TNode t, bool isOperator = false);
  /**
   * Adds a notify trigger for equality. When equality becomes true
   * eqNotifyTriggerPredicate will be called with value = true, and when
   * equality becomes false eqNotifyTriggerPredicate will be called with value =
   * false.
   */
  void addTriggerEquality(TNode equality);
<<<<<<< HEAD

 public:
  /**
   * Adds a term to the term database.
   */
  void addTerm(TNode t) {
    markNeedsRestore();
    addTermInternal(t, false);
  }

  /**
   * Add a kind to treat as function applications.
   * When extOperator is true, this equality engine will treat the operators of this kind
   * as "external" e.g. not internal nodes (see d_isInternal). This means that we will
   * consider equivalence classes containing the operators of such terms, and "hasTerm" will
   * return true.
   */
  void addFunctionKind(Kind fun, bool interpreted = false, bool extOperator = false);

  /**
   * Returns true if this kind is used for congruence closure.
   */
  bool isFunctionKind(Kind fun) const { return d_congruenceKinds.test(fun); }

  /**
   * Returns true if this kind is used for congruence closure + evaluation of constants.
   */
  bool isInterpretedFunctionKind(Kind fun) const
  {
    return d_congruenceKindsInterpreted.test(fun);
  }

  /**
   * Returns true if this kind has an operator that is considered external (e.g. not internal).
   */
  bool isExternalOperatorKind(Kind fun) const
  {
    return d_congruenceKindsExtOperators.test(fun);
  }

  /**
   * Check whether the node is already in the database.
   */
  bool hasTerm(TNode t) const;

  /**
   * Adds a predicate p with given polarity. The predicate asserted
   * should be in the congruence closure kinds (otherwise it's
   * useless).
   *
   * @param p the (non-negated) predicate
   * @param polarity true if asserting the predicate, false if
   *                 asserting the negated predicate
   * @param reason the reason to keep for building explanations
   * @return true if a new fact was asserted, false if this call was a no-op.
   */
  bool assertPredicate(TNode p,
                       bool polarity,
                       TNode reason,
                       unsigned pid = MERGED_THROUGH_EQUALITY);

  /**
   * Adds an equality eq with the given polarity to the database.
   *
   * @param eq the (non-negated) equality
   * @param polarity true if asserting the equality, false if
   *                 asserting the negated equality
   * @param reason the reason to keep for building explanations
   * @return true if a new fact was asserted, false if this call was a no-op.
   */
  bool assertEquality(TNode eq,
                      bool polarity,
                      TNode reason,
                      unsigned pid = MERGED_THROUGH_EQUALITY);

  /**
   * Returns the current representative of the term t.
   */
  TNode getRepresentative(TNode t) const;

  /**
   * Add all the terms where the given term appears as a first child
   * (directly or implicitly).
   */
  void getUseListTerms(TNode t, std::set<TNode>& output);

  /**
   * Get an explanation of the equality t1 = t2 being true or false.
   * Returns the reasons (added when asserting) that imply it
   * in the assertions vector.
   */
  void explainEquality(TNode t1, TNode t2, bool polarity,
                       std::vector<TNode>& assertions,
                       EqProof* eqp = nullptr) const;

  /**
   * Get an explanation of the predicate being true or false.
   * Returns the reasons (added when asserting) that imply imply it
   * in the assertions vector.
   */
  void explainPredicate(TNode p, bool polarity, std::vector<TNode>& assertions,
                        EqProof* eqp = nullptr) const;

  //--------------------------- standard safe explanation methods
  /**
   * Explain literal, add its explanation to assumptions. This method does not
   * add duplicates to assumptions. It requires that the literal
   * holds in this class. If lit is a disequality, it
   * moreover ensures this class is ready to explain it via areDisequal with
   * ensureProof = true.
   */
  void explainLit(TNode lit, std::vector<TNode>& assumptions);
  /**
   * Explain literal, return the explanation as a conjunction. This method
   * relies on the above method.
   */
  Node mkExplainLit(TNode lit);
  //--------------------------- end standard safe explanation methods

  /**
   * Add term to the set of trigger terms with a corresponding tag. The notify class will get
   * notified when two trigger terms with the same tag become equal or dis-equal. The notification
   * will not happen on all the terms, but only on the ones that are represent the class. Note that
   * a term can be added more than once with different tags, and each tag appearance will merit
   * it's own notification.
   *
   * @param t the trigger term
   * @param theoryTag tag for this trigger (do NOT use THEORY_LAST)
   */
  void addTriggerTerm(TNode t, TheoryId theoryTag);

  /**
   * Returns true if t is a trigger term or in the same equivalence
   * class as some other trigger term.
   */
  bool isTriggerTerm(TNode t, TheoryId theoryTag) const;

  /**
   * Returns the representative trigger term of the given term.
   *
   * @param t the term to check where isTriggerTerm(t) should be true
   */
  TNode getTriggerTermRepresentative(TNode t, TheoryId theoryTag) const;

  /**
   * Adds a notify trigger for the predicate p, where notice that p can be
   * an equality. When the predicate becomes true, eqNotifyTriggerPredicate will
   * be called with value = true, and when predicate becomes false
   * eqNotifyTriggerPredicate will be called with value = false.
   *
   * Notice that if p is an equality, then we use a separate method for
   * determining when to call eqNotifyTriggerPredicate.
   */
  void addTriggerPredicate(TNode predicate);

  /**
   * Returns true if the two terms are equal. Requires both terms to
   * be in the database.
   */
  bool areEqual(TNode t1, TNode t2) const;

  /**
   * Check whether the two term are dis-equal. Requires both terms to
   * be in the database.
   */
  bool areDisequal(TNode t1, TNode t2, bool ensureProof) const;

  /**
   * Return the number of nodes in the equivalence class containing t
   * Adds t if not already there.
   */
  size_t getSize(TNode t);

  /**
   * Returns true if the engine is in a consistent state.
   */
  bool consistent() const { return !d_done; }

  /** Identify this equality engine (for debugging, etc..) */
  std::string identify() const;
=======
>>>>>>> a33daf1b
};

} // Namespace eq
} // Namespace theory
}  // namespace cvc5::internal

#endif<|MERGE_RESOLUTION|>--- conflicted
+++ resolved
@@ -171,7 +171,7 @@
   bool isTriggerTerm(TNode t, TheoryId theoryTag) const;
   //--------------------updates
   /** Adds a term to the term database. */
-  void addTerm(TNode t) { addTermInternal(t, false); }
+  void addTerm(TNode t) { markNeedsRestore(); addTermInternal(t, false); }
   /**
    * Adds a predicate p with given polarity. The predicate asserted
    * should be in the congruence closure kinds (otherwise it's
@@ -832,189 +832,6 @@
    * false.
    */
   void addTriggerEquality(TNode equality);
-<<<<<<< HEAD
-
- public:
-  /**
-   * Adds a term to the term database.
-   */
-  void addTerm(TNode t) {
-    markNeedsRestore();
-    addTermInternal(t, false);
-  }
-
-  /**
-   * Add a kind to treat as function applications.
-   * When extOperator is true, this equality engine will treat the operators of this kind
-   * as "external" e.g. not internal nodes (see d_isInternal). This means that we will
-   * consider equivalence classes containing the operators of such terms, and "hasTerm" will
-   * return true.
-   */
-  void addFunctionKind(Kind fun, bool interpreted = false, bool extOperator = false);
-
-  /**
-   * Returns true if this kind is used for congruence closure.
-   */
-  bool isFunctionKind(Kind fun) const { return d_congruenceKinds.test(fun); }
-
-  /**
-   * Returns true if this kind is used for congruence closure + evaluation of constants.
-   */
-  bool isInterpretedFunctionKind(Kind fun) const
-  {
-    return d_congruenceKindsInterpreted.test(fun);
-  }
-
-  /**
-   * Returns true if this kind has an operator that is considered external (e.g. not internal).
-   */
-  bool isExternalOperatorKind(Kind fun) const
-  {
-    return d_congruenceKindsExtOperators.test(fun);
-  }
-
-  /**
-   * Check whether the node is already in the database.
-   */
-  bool hasTerm(TNode t) const;
-
-  /**
-   * Adds a predicate p with given polarity. The predicate asserted
-   * should be in the congruence closure kinds (otherwise it's
-   * useless).
-   *
-   * @param p the (non-negated) predicate
-   * @param polarity true if asserting the predicate, false if
-   *                 asserting the negated predicate
-   * @param reason the reason to keep for building explanations
-   * @return true if a new fact was asserted, false if this call was a no-op.
-   */
-  bool assertPredicate(TNode p,
-                       bool polarity,
-                       TNode reason,
-                       unsigned pid = MERGED_THROUGH_EQUALITY);
-
-  /**
-   * Adds an equality eq with the given polarity to the database.
-   *
-   * @param eq the (non-negated) equality
-   * @param polarity true if asserting the equality, false if
-   *                 asserting the negated equality
-   * @param reason the reason to keep for building explanations
-   * @return true if a new fact was asserted, false if this call was a no-op.
-   */
-  bool assertEquality(TNode eq,
-                      bool polarity,
-                      TNode reason,
-                      unsigned pid = MERGED_THROUGH_EQUALITY);
-
-  /**
-   * Returns the current representative of the term t.
-   */
-  TNode getRepresentative(TNode t) const;
-
-  /**
-   * Add all the terms where the given term appears as a first child
-   * (directly or implicitly).
-   */
-  void getUseListTerms(TNode t, std::set<TNode>& output);
-
-  /**
-   * Get an explanation of the equality t1 = t2 being true or false.
-   * Returns the reasons (added when asserting) that imply it
-   * in the assertions vector.
-   */
-  void explainEquality(TNode t1, TNode t2, bool polarity,
-                       std::vector<TNode>& assertions,
-                       EqProof* eqp = nullptr) const;
-
-  /**
-   * Get an explanation of the predicate being true or false.
-   * Returns the reasons (added when asserting) that imply imply it
-   * in the assertions vector.
-   */
-  void explainPredicate(TNode p, bool polarity, std::vector<TNode>& assertions,
-                        EqProof* eqp = nullptr) const;
-
-  //--------------------------- standard safe explanation methods
-  /**
-   * Explain literal, add its explanation to assumptions. This method does not
-   * add duplicates to assumptions. It requires that the literal
-   * holds in this class. If lit is a disequality, it
-   * moreover ensures this class is ready to explain it via areDisequal with
-   * ensureProof = true.
-   */
-  void explainLit(TNode lit, std::vector<TNode>& assumptions);
-  /**
-   * Explain literal, return the explanation as a conjunction. This method
-   * relies on the above method.
-   */
-  Node mkExplainLit(TNode lit);
-  //--------------------------- end standard safe explanation methods
-
-  /**
-   * Add term to the set of trigger terms with a corresponding tag. The notify class will get
-   * notified when two trigger terms with the same tag become equal or dis-equal. The notification
-   * will not happen on all the terms, but only on the ones that are represent the class. Note that
-   * a term can be added more than once with different tags, and each tag appearance will merit
-   * it's own notification.
-   *
-   * @param t the trigger term
-   * @param theoryTag tag for this trigger (do NOT use THEORY_LAST)
-   */
-  void addTriggerTerm(TNode t, TheoryId theoryTag);
-
-  /**
-   * Returns true if t is a trigger term or in the same equivalence
-   * class as some other trigger term.
-   */
-  bool isTriggerTerm(TNode t, TheoryId theoryTag) const;
-
-  /**
-   * Returns the representative trigger term of the given term.
-   *
-   * @param t the term to check where isTriggerTerm(t) should be true
-   */
-  TNode getTriggerTermRepresentative(TNode t, TheoryId theoryTag) const;
-
-  /**
-   * Adds a notify trigger for the predicate p, where notice that p can be
-   * an equality. When the predicate becomes true, eqNotifyTriggerPredicate will
-   * be called with value = true, and when predicate becomes false
-   * eqNotifyTriggerPredicate will be called with value = false.
-   *
-   * Notice that if p is an equality, then we use a separate method for
-   * determining when to call eqNotifyTriggerPredicate.
-   */
-  void addTriggerPredicate(TNode predicate);
-
-  /**
-   * Returns true if the two terms are equal. Requires both terms to
-   * be in the database.
-   */
-  bool areEqual(TNode t1, TNode t2) const;
-
-  /**
-   * Check whether the two term are dis-equal. Requires both terms to
-   * be in the database.
-   */
-  bool areDisequal(TNode t1, TNode t2, bool ensureProof) const;
-
-  /**
-   * Return the number of nodes in the equivalence class containing t
-   * Adds t if not already there.
-   */
-  size_t getSize(TNode t);
-
-  /**
-   * Returns true if the engine is in a consistent state.
-   */
-  bool consistent() const { return !d_done; }
-
-  /** Identify this equality engine (for debugging, etc..) */
-  std::string identify() const;
-=======
->>>>>>> a33daf1b
 };
 
 } // Namespace eq
