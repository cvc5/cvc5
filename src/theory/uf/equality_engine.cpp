/*********************                                                        */
/*! \file equality_engine.cpp
 ** \verbatim
 ** Top contributors (to current version):
 **   Dejan Jovanovic, Andrew Reynolds, Guy Katz
 ** This file is part of the CVC4 project.
 ** Copyright (c) 2009-2020 by the authors listed in the file AUTHORS
 ** in the top-level source directory) and their institutional affiliations.
 ** All rights reserved.  See the file COPYING in the top-level source
 ** directory for licensing information.\endverbatim
 **
 ** \brief [[ Add one-line brief description here ]]
 **
 ** [[ Add lengthier description here ]]
 ** \todo document this file
 **/

#include "theory/uf/equality_engine.h"

#include "smt/smt_statistics_registry.h"

namespace CVC4 {
namespace theory {
namespace eq {

EqualityEngine::Statistics::Statistics(std::string name)
    : d_mergesCount(name + "::mergesCount", 0),
      d_termsCount(name + "::termsCount", 0),
      d_functionTermsCount(name + "::functionTermsCount", 0),
      d_constantTermsCount(name + "::constantTermsCount", 0)
{
  smtStatisticsRegistry()->registerStat(&d_mergesCount);
  smtStatisticsRegistry()->registerStat(&d_termsCount);
  smtStatisticsRegistry()->registerStat(&d_functionTermsCount);
  smtStatisticsRegistry()->registerStat(&d_constantTermsCount);
}

EqualityEngine::Statistics::~Statistics() {
  smtStatisticsRegistry()->unregisterStat(&d_mergesCount);
  smtStatisticsRegistry()->unregisterStat(&d_termsCount);
  smtStatisticsRegistry()->unregisterStat(&d_functionTermsCount);
  smtStatisticsRegistry()->unregisterStat(&d_constantTermsCount);
}

/**
 * Data used in the BFS search through the equality graph.
 */
struct BfsData {
  // The current node
  EqualityNodeId d_nodeId;
  // The index of the edge we traversed
  EqualityEdgeId d_edgeId;
  // Index in the queue of the previous node. Shouldn't be too much of them, at most the size
  // of the biggest equivalence class
  size_t d_previousIndex;

  BfsData(EqualityNodeId nodeId = null_id,
          EqualityEdgeId edgeId = null_edge,
          size_t prev = 0)
      : d_nodeId(nodeId), d_edgeId(edgeId), d_previousIndex(prev)
  {
  }
};

class ScopedBool {
  bool& d_watch;
  bool d_oldValue;

 public:
  ScopedBool(bool& watch, bool newValue) : d_watch(watch), d_oldValue(watch)
  {
    d_watch = newValue;
  }
  ~ScopedBool() { d_watch = d_oldValue; }
};

EqualityEngineNotifyNone EqualityEngine::s_notifyNone;

void EqualityEngine::init() {
  Debug("equality") << "EqualityEdge::EqualityEngine(): id_null = " << +null_id << std::endl;
  Debug("equality") << "EqualityEdge::EqualityEngine(): edge_null = " << +null_edge << std::endl;
  Debug("equality") << "EqualityEdge::EqualityEngine(): trigger_null = " << +null_trigger << std::endl;

  // If we are not at level zero when we initialize this equality engine, we
  // may remove true/false from the equality engine when we pop to level zero,
  // which leads to issues.
  Assert(d_context->getLevel() == 0);

  d_true = NodeManager::currentNM()->mkConst<bool>(true);
  d_false = NodeManager::currentNM()->mkConst<bool>(false);

  d_triggerDatabaseAllocatedSize = 100000;
  d_triggerDatabase = (char*) malloc(d_triggerDatabaseAllocatedSize);

  //We can't notify during the initialization because it notifies
  // QuantifiersEngine.AddTermToDatabase that try to access to the uf
  // instantiator that currently doesn't exist.
  ScopedBool sb(d_performNotify, false);
  addTermInternal(d_true);
  addTermInternal(d_false);

  d_trueId = getNodeId(d_true);
  d_falseId = getNodeId(d_false);

  d_freshMergeReasonType = eq::NUMBER_OF_MERGE_REASONS;
}

EqualityEngine::~EqualityEngine() {
  free(d_triggerDatabase);
}


EqualityEngine::EqualityEngine(context::Context* context, std::string name, bool constantsAreTriggers)
: ContextNotifyObj(context)
, d_masterEqualityEngine(0)
, d_context(context)
, d_done(context, false)
, d_performNotify(true)
, d_notify(s_notifyNone)
, d_applicationLookupsCount(context, 0)
, d_nodesCount(context, 0)
, d_assertedEqualitiesCount(context, 0)
, d_equalityTriggersCount(context, 0)
, d_subtermEvaluatesSize(context, 0)
, d_stats(name)
, d_inPropagate(false)
, d_constantsAreTriggers(constantsAreTriggers)
, d_triggerDatabaseSize(context, 0)
, d_triggerTermSetUpdatesSize(context, 0)
, d_deducedDisequalitiesSize(context, 0)
, d_deducedDisequalityReasonsSize(context, 0)
, d_propagatedDisequalities(context)
, d_name(name)
{
  init();
}

EqualityEngine::EqualityEngine(EqualityEngineNotify& notify, context::Context* context, std::string name, bool constantsAreTriggers)
: ContextNotifyObj(context)
, d_masterEqualityEngine(0)
, d_context(context)
, d_done(context, false)
, d_performNotify(true)
, d_notify(notify)
, d_applicationLookupsCount(context, 0)
, d_nodesCount(context, 0)
, d_assertedEqualitiesCount(context, 0)
, d_equalityTriggersCount(context, 0)
, d_subtermEvaluatesSize(context, 0)
, d_stats(name)
, d_inPropagate(false)
, d_constantsAreTriggers(constantsAreTriggers)
, d_triggerDatabaseSize(context, 0)
, d_triggerTermSetUpdatesSize(context, 0)
, d_deducedDisequalitiesSize(context, 0)
, d_deducedDisequalityReasonsSize(context, 0)
, d_propagatedDisequalities(context)
, d_name(name)
{
  init();
}

void EqualityEngine::setMasterEqualityEngine(EqualityEngine* master) {
  Assert(d_masterEqualityEngine == 0);
  d_masterEqualityEngine = master;
}

void EqualityEngine::enqueue(const MergeCandidate& candidate, bool back) {
  Debug("equality") << d_name << "::eq::enqueue({" << candidate.d_t1Id << "} "
                    << d_nodes[candidate.d_t1Id] << ", {" << candidate.d_t2Id
                    << "} " << d_nodes[candidate.d_t2Id] << ", "
                    << static_cast<MergeReasonType>(candidate.d_type)
                    << "). reason: " << candidate.d_reason << std::endl;
  if (back) {
    d_propagationQueue.push_back(candidate);
  } else {
    d_propagationQueue.push_front(candidate);
  }
}

EqualityNodeId EqualityEngine::newApplicationNode(TNode original, EqualityNodeId t1, EqualityNodeId t2, FunctionApplicationType type) {
  Debug("equality") << d_name << "::eq::newApplicationNode(" << original
                    << ", {" << t1 << "} " << d_nodes[t1] << ", {" << t2 << "} "
                    << d_nodes[t2] << ")" << std::endl;

  ++d_stats.d_functionTermsCount;

  // Get another id for this
  EqualityNodeId funId = newNode(original);
  FunctionApplication funOriginal(type, t1, t2);
  // The function application we're creating
  EqualityNodeId t1ClassId = getEqualityNode(t1).getFind();
  EqualityNodeId t2ClassId = getEqualityNode(t2).getFind();
  FunctionApplication funNormalized(type, t1ClassId, t2ClassId);

  Debug("equality") << d_name << "::eq::newApplicationNode: funOriginal: ("
                    << type << " " << d_nodes[t1] << " " << d_nodes[t2]
                    << "), funNorm: (" << type << " " << d_nodes[t1ClassId]
                    << " " << d_nodes[t2ClassId] << ")\n";

  // We add the original version
  d_applications[funId] = FunctionApplicationPair(funOriginal, funNormalized);

  // Add the lookup data, if it's not already there
  ApplicationIdsMap::iterator find = d_applicationLookup.find(funNormalized);
  if (find == d_applicationLookup.end()) {
    Debug("equality") << d_name << "::eq::newApplicationNode(" << original
                      << ", " << t1 << ", " << t2
                      << "): no lookup, setting up funNorm: (" << type << " "
                      << d_nodes[t1ClassId] << " " << d_nodes[t2ClassId]
                      << ") => " << funId << std::endl;
    // Mark the normalization to the lookup
    storeApplicationLookup(funNormalized, funId);
  } else {
    // If it's there, we need to merge these two
    Debug("equality") << d_name << "::eq::newApplicationNode(" << original << ", " << t1 << ", " << t2 << "): lookup exists, adding to queue" << std::endl;
    Debug("equality") << d_name << "::eq::newApplicationNode(" << original << ", " << t1 << ", " << t2 << "): lookup = " << d_nodes[find->second] << std::endl;
    enqueue(MergeCandidate(funId, find->second, MERGED_THROUGH_CONGRUENCE, TNode::null()));
  }

  // Add to the use lists
  Debug("equality") << d_name << "::eq::newApplicationNode(" << original << ", " << t1 << ", " << t2 << "): adding " << original << " to the uselist of " << d_nodes[t1] << std::endl;
  d_equalityNodes[t1].usedIn(funId, d_useListNodes);
  Debug("equality") << d_name << "::eq::newApplicationNode(" << original << ", " << t1 << ", " << t2 << "): adding " << original << " to the uselist of " << d_nodes[t2] << std::endl;
  d_equalityNodes[t2].usedIn(funId, d_useListNodes);

  // Return the new id
  Debug("equality") << d_name << "::eq::newApplicationNode(" << original << ", " << t1 << ", " << t2 << ") => " << funId << std::endl;

  return funId;
}

EqualityNodeId EqualityEngine::newNode(TNode node) {

  Debug("equality") << d_name << "::eq::newNode(" << node << ")" << std::endl;

  ++d_stats.d_termsCount;

  // Register the new id of the term
  EqualityNodeId newId = d_nodes.size();
  d_nodeIds[node] = newId;
  // Add the node to it's position
  d_nodes.push_back(node);
  // Note if this is an application or not
  d_applications.push_back(FunctionApplicationPair());
  // Add the trigger list for this node
  d_nodeTriggers.push_back(+null_trigger);
  // Add it to the equality graph
  d_equalityGraph.push_back(+null_edge);
  // Mark the no-individual trigger
  d_nodeIndividualTrigger.push_back(+null_set_id);
  // Mark non-constant by default
  d_isConstant.push_back(false);
  // No terms to evaluate by defaul
  d_subtermsToEvaluate.push_back(0);
  // Mark equality nodes
  d_isEquality.push_back(false);
  // Mark the node as internal by default
  d_isInternal.push_back(true);
  // Add the equality node to the nodes
  d_equalityNodes.push_back(EqualityNode(newId));

  // Increase the counters
  d_nodesCount = d_nodesCount + 1;

  Debug("equality") << d_name << "::eq::newNode(" << node << ") => " << newId << std::endl;

  return newId;
}

void EqualityEngine::addFunctionKind(Kind fun, bool interpreted, bool extOperator) {
  d_congruenceKinds |= fun;
  if (fun != kind::EQUAL) {
    if (interpreted) {
      Debug("equality::evaluation") << d_name << "::eq::addFunctionKind(): " << fun << " is interpreted " << std::endl;
      d_congruenceKindsInterpreted |= fun;
    }
    if (extOperator) {
      Debug("equality::extoperator") << d_name << "::eq::addFunctionKind(): " << fun << " is an external operator kind " << std::endl;
      d_congruenceKindsExtOperators |= fun;
    }
  }
}

void EqualityEngine::subtermEvaluates(EqualityNodeId id)  {
  Debug("equality::evaluation") << d_name << "::eq::subtermEvaluates(" << d_nodes[id] << "): " << d_subtermsToEvaluate[id] << std::endl;
  Assert(!d_isInternal[id]);
  Assert(d_subtermsToEvaluate[id] > 0);
  if ((-- d_subtermsToEvaluate[id]) == 0) {
    d_evaluationQueue.push(id);
  }
  d_subtermEvaluates.push_back(id);
  d_subtermEvaluatesSize = d_subtermEvaluates.size();
  Debug("equality::evaluation") << d_name << "::eq::subtermEvaluates(" << d_nodes[id] << "): new " << d_subtermsToEvaluate[id] << std::endl;
}

void EqualityEngine::addTermInternal(TNode t, bool isOperator) {

  Debug("equality") << d_name << "::eq::addTermInternal(" << t << ")" << std::endl;

  // If there already, we're done
  if (hasTerm(t)) {
    Debug("equality") << d_name << "::eq::addTermInternal(" << t << "): already there" << std::endl;
    return;
  }

  if (d_done) {
    return;
  }

  EqualityNodeId result;

  Kind tk = t.getKind();
  if (tk == kind::EQUAL)
  {
    addTermInternal(t[0]);
    addTermInternal(t[1]);
    EqualityNodeId t0id = getNodeId(t[0]);
    EqualityNodeId t1id = getNodeId(t[1]);
    result = newApplicationNode(t, t0id, t1id, APP_EQUALITY);
    d_isInternal[result] = false;
    d_isConstant[result] = false;
  }
  else if (t.getNumChildren() > 0 && d_congruenceKinds[tk])
  {
    TNode tOp = t.getOperator();
    // Add the operator
    addTermInternal(tOp, !isExternalOperatorKind(tk));
    result = getNodeId(tOp);
    // Add all the children and Curryfy
    bool isInterpreted = isInterpretedFunctionKind(tk);
    for (unsigned i = 0; i < t.getNumChildren(); ++ i) {
      // Add the child
      addTermInternal(t[i]);
      EqualityNodeId tiId = getNodeId(t[i]);
      // Add the application
      result = newApplicationNode(t, result, tiId, isInterpreted ? APP_INTERPRETED : APP_UNINTERPRETED);
    }
    d_isInternal[result] = false;
    d_isConstant[result] = t.isConst();
    // If interpreted, set the number of non-interpreted children
    if (isInterpreted) {
      // How many children are not constants yet
      d_subtermsToEvaluate[result] = t.getNumChildren();
      for (unsigned i = 0; i < t.getNumChildren(); ++ i) {
        if (isConstant(getNodeId(t[i]))) {
          Debug("equality::evaluation") << d_name << "::eq::addTermInternal(" << t << "): evaluates " << t[i] << std::endl;
          subtermEvaluates(result);
        }
      }
    }
  }
  else
  {
    // Otherwise we just create the new id
    result = newNode(t);
    // Is this an operator
    d_isInternal[result] = isOperator;
    d_isConstant[result] = !isOperator && t.isConst();
  }

  if (tk == kind::EQUAL)
  {
    // We set this here as this only applies to actual terms, not the
    // intermediate application terms
    d_isEquality[result] = true;
  }
  else
  {
    // Notify e.g. the theory that owns this equality engine that there is a
    // new equivalence class.
    if (d_performNotify)
    {
      d_notify.eqNotifyNewClass(t);
    }
    if (d_constantsAreTriggers && d_isConstant[result])
    {
      // Non-Boolean constants are trigger terms for all tags
      EqualityNodeId tId = getNodeId(t);
      // Setup the new set
      Theory::Set newSetTags = 0;
      EqualityNodeId newSetTriggers[THEORY_LAST];
      unsigned newSetTriggersSize = THEORY_LAST;
      for (TheoryId currentTheory = THEORY_FIRST; currentTheory != THEORY_LAST;
           ++currentTheory)
      {
        newSetTags = Theory::setInsert(currentTheory, newSetTags);
        newSetTriggers[currentTheory] = tId;
      }
      // Add it to the list for backtracking
      d_triggerTermSetUpdates.push_back(TriggerSetUpdate(tId, null_set_id));
      d_triggerTermSetUpdatesSize = d_triggerTermSetUpdatesSize + 1;
      // Mark the the new set as a trigger
      d_nodeIndividualTrigger[tId] =
          newTriggerTermSet(newSetTags, newSetTriggers, newSetTriggersSize);
    }
  }

  // If this is not an internal node, add it to the master
  if (d_masterEqualityEngine && !d_isInternal[result]) {
    d_masterEqualityEngine->addTermInternal(t);
  }

  // Empty the queue
  propagate();

  Assert(hasTerm(t));

  Debug("equality") << d_name << "::eq::addTermInternal(" << t << ") => " << result << std::endl;
}

bool EqualityEngine::hasTerm(TNode t) const {
  return d_nodeIds.find(t) != d_nodeIds.end();
}

EqualityNodeId EqualityEngine::getNodeId(TNode node) const {
  Assert(hasTerm(node)) << node;
  return (*d_nodeIds.find(node)).second;
}

EqualityNode& EqualityEngine::getEqualityNode(TNode t) {
  return getEqualityNode(getNodeId(t));
}

EqualityNode& EqualityEngine::getEqualityNode(EqualityNodeId nodeId) {
  Assert(nodeId < d_equalityNodes.size());
  return d_equalityNodes[nodeId];
}

const EqualityNode& EqualityEngine::getEqualityNode(TNode t) const {
  return getEqualityNode(getNodeId(t));
}

const EqualityNode& EqualityEngine::getEqualityNode(EqualityNodeId nodeId) const {
  Assert(nodeId < d_equalityNodes.size());
  return d_equalityNodes[nodeId];
}

void EqualityEngine::assertEqualityInternal(TNode t1, TNode t2, TNode reason, unsigned pid) {
  Debug("equality") << d_name << "::eq::addEqualityInternal(" << t1 << "," << t2
                    << "), reason = " << reason
                    << ", pid = " << static_cast<MergeReasonType>(pid)
                    << std::endl;

  if (d_done) {
    return;
  }

  // Add the terms if they are not already in the database
  addTermInternal(t1);
  addTermInternal(t2);

  // Add to the queue and propagate
  EqualityNodeId t1Id = getNodeId(t1);
  EqualityNodeId t2Id = getNodeId(t2);
  enqueue(MergeCandidate(t1Id, t2Id, pid, reason));
}

bool EqualityEngine::assertPredicate(TNode t,
                                     bool polarity,
                                     TNode reason,
                                     unsigned pid)
{
  Debug("equality") << d_name << "::eq::addPredicate(" << t << "," << (polarity ? "true" : "false") << ")" << std::endl;
  Assert(t.getKind() != kind::EQUAL) << "Use assertEquality instead";
  TNode b = polarity ? d_true : d_false;
  if (hasTerm(t) && areEqual(t, b))
  {
    return false;
  }
  assertEqualityInternal(t, b, reason, pid);
  propagate();
  return true;
}

bool EqualityEngine::assertEquality(TNode eq,
                                    bool polarity,
                                    TNode reason,
                                    unsigned pid)
{
  Debug("equality") << d_name << "::eq::addEquality(" << eq << "," << (polarity ? "true" : "false") << ")" << std::endl;
  if (polarity) {
    // If two terms are already equal, don't assert anything
    if (hasTerm(eq[0]) && hasTerm(eq[1]) && areEqual(eq[0], eq[1])) {
      return false;
    }
    // Add equality between terms
    assertEqualityInternal(eq[0], eq[1], reason, pid);
    propagate();
  } else {
    // If two terms are already dis-equal, don't assert anything
    if (hasTerm(eq[0]) && hasTerm(eq[1]) && areDisequal(eq[0], eq[1], false)) {
      return false;
    }

    // notify the theory
    if (d_performNotify) {
      d_notify.eqNotifyDisequal(eq[0], eq[1], reason);
    }

    Debug("equality::trigger") << d_name << "::eq::addEquality(" << eq << "," << (polarity ? "true" : "false") << ")" << std::endl;

    assertEqualityInternal(eq, d_false, reason, pid);
    propagate();

    if (d_done) {
      return true;
    }

    // If both have constant representatives, we don't notify anyone
    EqualityNodeId a = getNodeId(eq[0]);
    EqualityNodeId b = getNodeId(eq[1]);
    EqualityNodeId aClassId = getEqualityNode(a).getFind();
    EqualityNodeId bClassId = getEqualityNode(b).getFind();
    if (d_isConstant[aClassId] && d_isConstant[bClassId]) {
      return true;
    }

    // If we are adding a disequality, notify of the shared term representatives
    EqualityNodeId eqId = getNodeId(eq);
    TriggerTermSetRef aTriggerRef = d_nodeIndividualTrigger[aClassId];
    TriggerTermSetRef bTriggerRef = d_nodeIndividualTrigger[bClassId];
    if (aTriggerRef != +null_set_id && bTriggerRef != +null_set_id) {
      Debug("equality::trigger") << d_name << "::eq::addEquality(" << eq << "," << (polarity ? "true" : "false") << ": have triggers" << std::endl;
      // The sets of trigger terms
      TriggerTermSet& aTriggerTerms = getTriggerTermSet(aTriggerRef);
      TriggerTermSet& bTriggerTerms = getTriggerTermSet(bTriggerRef);
      // Go through and notify the shared dis-equalities
      Theory::Set aTags = aTriggerTerms.d_tags;
      Theory::Set bTags = bTriggerTerms.d_tags;
      TheoryId aTag = Theory::setPop(aTags);
      TheoryId bTag = Theory::setPop(bTags);
      int a_i = 0, b_i = 0;
      while (aTag != THEORY_LAST && bTag != THEORY_LAST) {
        if (aTag < bTag) {
          aTag = Theory::setPop(aTags);
          ++ a_i;
        } else if (aTag > bTag) {
          bTag = Theory::setPop(bTags);
          ++ b_i;
        } else {
          // Same tags, notify
          EqualityNodeId aSharedId = aTriggerTerms.d_triggers[a_i++];
          EqualityNodeId bSharedId = bTriggerTerms.d_triggers[b_i++];
          // Propagate
          if (!hasPropagatedDisequality(aTag, aSharedId, bSharedId)) {
            // Store a proof if not there already
            if (!hasPropagatedDisequality(aSharedId, bSharedId)) {
              d_deducedDisequalityReasons.push_back(EqualityPair(aSharedId, a));
              d_deducedDisequalityReasons.push_back(EqualityPair(bSharedId, b));
              d_deducedDisequalityReasons.push_back(EqualityPair(eqId, d_falseId));
            }
            // Store the propagation
            storePropagatedDisequality(aTag, aSharedId, bSharedId);
            // Notify
            Debug("equality::trigger") << d_name << "::eq::addEquality(" << eq << "," << (polarity ? "true" : "false") << ": notifying " << aTag << " for " << d_nodes[aSharedId] << " != " << d_nodes[bSharedId] << std::endl;
            if (!d_notify.eqNotifyTriggerTermEquality(aTag, d_nodes[aSharedId], d_nodes[bSharedId], false)) {
              break;
            }
          }
          // Pop the next tags
          aTag = Theory::setPop(aTags);
          bTag = Theory::setPop(bTags);
        }
      }
    }
  }
  return true;
}

TNode EqualityEngine::getRepresentative(TNode t) const {
  Debug("equality::internal") << d_name << "::eq::getRepresentative(" << t << ")" << std::endl;
  Assert(hasTerm(t));
  EqualityNodeId representativeId = getEqualityNode(t).getFind();
  Assert(!d_isInternal[representativeId]);
  Debug("equality::internal") << d_name << "::eq::getRepresentative(" << t << ") => " << d_nodes[representativeId] << std::endl;
  return d_nodes[representativeId];
}

bool EqualityEngine::merge(EqualityNode& class1, EqualityNode& class2, std::vector<TriggerId>& triggersFired) {

  Debug("equality") << d_name << "::eq::merge(" << class1.getFind() << "," << class2.getFind() << ")" << std::endl;

  Assert(triggersFired.empty());

  ++d_stats.d_mergesCount;

  EqualityNodeId class1Id = class1.getFind();
  EqualityNodeId class2Id = class2.getFind();

  Node n1 = d_nodes[class1Id];
  Node n2 = d_nodes[class2Id];
  EqualityNode cc1 = getEqualityNode(n1);
  EqualityNode cc2 = getEqualityNode(n2);
  bool doNotify = false;
  // notify the theory
  // the second part of this check is needed due to the internal implementation of this class.
  // It ensures that we are merging terms and not operators.
  if (d_performNotify && class1Id==cc1.getFind() && class2Id==cc2.getFind()) {
    doNotify = true;
  }
  if (doNotify) {
    d_notify.eqNotifyPreMerge(n1, n2);
  }

  // Check for constant merges
  bool class1isConstant = d_isConstant[class1Id];
  bool class2isConstant = d_isConstant[class2Id];
  Assert(class1isConstant || !class2isConstant)
      << "Should always merge into constants";
  Assert(!class1isConstant || !class2isConstant) << "Don't merge constants";

  // Trigger set of class 1
  TriggerTermSetRef class1triggerRef = d_nodeIndividualTrigger[class1Id];
  Theory::Set class1Tags = class1triggerRef == null_set_id
                               ? 0
                               : getTriggerTermSet(class1triggerRef).d_tags;
  // Trigger set of class 2
  TriggerTermSetRef class2triggerRef = d_nodeIndividualTrigger[class2Id];
  Theory::Set class2Tags = class2triggerRef == null_set_id
                               ? 0
                               : getTriggerTermSet(class2triggerRef).d_tags;

  // Disequalities coming from class2
  TaggedEqualitiesSet class2disequalitiesToNotify;
  // Disequalities coming from class1
  TaggedEqualitiesSet class1disequalitiesToNotify;

  // Individual tags
  Theory::Set class1OnlyTags = Theory::setDifference(class1Tags, class2Tags);
  Theory::Set class2OnlyTags = Theory::setDifference(class2Tags, class1Tags);

  // Only get disequalities if they are not both constant
  if (!class1isConstant || !class2isConstant) {
    getDisequalities(!class1isConstant, class2Id, class1OnlyTags, class2disequalitiesToNotify);
    getDisequalities(!class2isConstant, class1Id, class2OnlyTags, class1disequalitiesToNotify);
  }

  // Update class2 representative information
  Debug("equality") << d_name << "::eq::merge(" << class1.getFind() << "," << class2.getFind() << "): updating class " << class2Id << std::endl;
  EqualityNodeId currentId = class2Id;
  do {
    // Get the current node
    EqualityNode& currentNode = getEqualityNode(currentId);

    // Update it's find to class1 id
    Debug("equality") << d_name << "::eq::merge(" << class1.getFind() << "," << class2.getFind() << "): " << currentId << "->" << class1Id << std::endl;
    currentNode.setFind(class1Id);

    // Go through the triggers and inform if necessary
    TriggerId currentTrigger = d_nodeTriggers[currentId];
    while (currentTrigger != null_trigger) {
      Trigger& trigger = d_equalityTriggers[currentTrigger];
      Trigger& otherTrigger = d_equalityTriggers[currentTrigger ^ 1];

      // If the two are not already in the same class
      if (otherTrigger.d_classId != trigger.d_classId)
      {
        trigger.d_classId = class1Id;
        // If they became the same, call the trigger
        if (otherTrigger.d_classId == class1Id)
        {
          // Id of the real trigger is half the internal one
          triggersFired.push_back(currentTrigger);
        }
      }

      // Go to the next trigger
      currentTrigger = trigger.d_nextTrigger;
    }

    // Move to the next node
    currentId = currentNode.getNext();

  } while (currentId != class2Id);

  // Update class2 table lookup and information if not a boolean
  // since booleans can't be in an application
  if (!d_isEquality[class2Id]) {
    Debug("equality") << d_name << "::eq::merge(" << class1.getFind() << "," << class2.getFind() << "): updating lookups of " << class2Id << std::endl;
    do {
      // Get the current node
      EqualityNode& currentNode = getEqualityNode(currentId);
      Debug("equality") << d_name << "::eq::merge(" << class1.getFind() << "," << class2.getFind() << "): updating lookups of node " << currentId << std::endl;

      // Go through the uselist and check for congruences
      UseListNodeId currentUseId = currentNode.getUseList();
      while (currentUseId != null_uselist_id) {
        // Get the node of the use list
        UseListNode& useNode = d_useListNodes[currentUseId];
        // Get the function application
        EqualityNodeId funId = useNode.getApplicationId();
        Debug("equality") << d_name << "::eq::merge(" << class1.getFind() << "," << class2.getFind() << "): " << d_nodes[currentId] << " in " << d_nodes[funId] << std::endl;
        const FunctionApplication& fun =
            d_applications[useNode.getApplicationId()].d_normalized;
        // If it's interpreted and we can interpret
        if (fun.isInterpreted() && class1isConstant && !d_isInternal[currentId])
        {
          // Get the actual term id
          TNode term = d_nodes[funId];
          subtermEvaluates(getNodeId(term));
        }
        // Check if there is an application with find arguments
        EqualityNodeId aNormalized = getEqualityNode(fun.d_a).getFind();
        EqualityNodeId bNormalized = getEqualityNode(fun.d_b).getFind();
        FunctionApplication funNormalized(fun.d_type, aNormalized, bNormalized);
        ApplicationIdsMap::iterator find = d_applicationLookup.find(funNormalized);
        if (find != d_applicationLookup.end()) {
          // Applications fun and the funNormalized can be merged due to congruence
          if (getEqualityNode(funId).getFind() != getEqualityNode(find->second).getFind()) {
            enqueue(MergeCandidate(funId, find->second, MERGED_THROUGH_CONGRUENCE, TNode::null()));
          }
        } else {
          // There is no representative, so we can add one, we remove this when backtracking
          storeApplicationLookup(funNormalized, funId);
        }

        // Go to the next one in the use list
        currentUseId = useNode.getNext();
      }

      // Move to the next node
      currentId = currentNode.getNext();
    } while (currentId != class2Id);
  }

  // Now merge the lists
  class1.merge<true>(class2);

  // notify the theory
  if (doNotify) {
    d_notify.eqNotifyPostMerge(n1, n2);
  }

  // Go through the trigger term disequalities and propagate
  if (!propagateTriggerTermDisequalities(class1OnlyTags, class1triggerRef, class2disequalitiesToNotify)) {
    return false;
  }
  if (!propagateTriggerTermDisequalities(class2OnlyTags, class2triggerRef, class1disequalitiesToNotify)) {
    return false;
  }

  // Notify the trigger term merges
  if (class2triggerRef != +null_set_id) {
    if (class1triggerRef == +null_set_id) {
      // If class1 doesn't have individual triggers, but class2 does, mark it
      d_nodeIndividualTrigger[class1Id] = class2triggerRef;
      // Add it to the list for backtracking
      d_triggerTermSetUpdates.push_back(TriggerSetUpdate(class1Id, +null_set_id));
      d_triggerTermSetUpdatesSize = d_triggerTermSetUpdatesSize + 1;
    } else {
      // Get the triggers
      TriggerTermSet& class1triggers = getTriggerTermSet(class1triggerRef);
      TriggerTermSet& class2triggers = getTriggerTermSet(class2triggerRef);

      // Initialize the merged set
      Theory::Set newSetTags =
          Theory::setUnion(class1triggers.d_tags, class2triggers.d_tags);
      EqualityNodeId newSetTriggers[THEORY_LAST];
      unsigned newSetTriggersSize = 0;

      int i1 = 0;
      int i2 = 0;
      Theory::Set tags1 = class1triggers.d_tags;
      Theory::Set tags2 = class2triggers.d_tags;
      TheoryId tag1 = Theory::setPop(tags1);
      TheoryId tag2 = Theory::setPop(tags2);

      // Comparing the THEORY_LAST is OK because all other theories are
      // smaller, and will therefore be preferred
      while (tag1 != THEORY_LAST || tag2 != THEORY_LAST)
      {
        if (tag1 < tag2) {
          // copy tag1
          newSetTriggers[newSetTriggersSize++] =
              class1triggers.d_triggers[i1++];
          tag1 = Theory::setPop(tags1);
        } else if (tag1 > tag2) {
          // copy tag2
          newSetTriggers[newSetTriggersSize++] =
              class2triggers.d_triggers[i2++];
          tag2 = Theory::setPop(tags2);
        } else {
          // copy tag1
          EqualityNodeId tag1id = newSetTriggers[newSetTriggersSize++] =
              class1triggers.d_triggers[i1++];
          // since they are both tagged notify of merge
          if (d_performNotify) {
            EqualityNodeId tag2id = class2triggers.d_triggers[i2++];
            if (!d_notify.eqNotifyTriggerTermEquality(tag1, d_nodes[tag1id], d_nodes[tag2id], true)) {
              return false;
            }
          }
          // Next tags
          tag1 = Theory::setPop(tags1);
          tag2 = Theory::setPop(tags2);
        }
      }

      // Add the new trigger set, if different from previous one
      if (class1triggers.d_tags != class2triggers.d_tags)
      {
        // Add it to the list for backtracking
        d_triggerTermSetUpdates.push_back(TriggerSetUpdate(class1Id, class1triggerRef));
        d_triggerTermSetUpdatesSize = d_triggerTermSetUpdatesSize + 1;
        // Mark the the new set as a trigger
        d_nodeIndividualTrigger[class1Id] = newTriggerTermSet(newSetTags, newSetTriggers, newSetTriggersSize);
      }
    }
  }

  // Everything fine
  return true;
}

void EqualityEngine::undoMerge(EqualityNode& class1, EqualityNode& class2, EqualityNodeId class2Id) {

  Debug("equality") << d_name << "::eq::undoMerge(" << class1.getFind() << "," << class2Id << ")" << std::endl;

  // Now unmerge the lists (same as merge)
  class1.merge<false>(class2);

  // Update class2 representative information
  EqualityNodeId currentId = class2Id;
  Debug("equality") << d_name << "::eq::undoMerge(" << class1.getFind() << "," << class2Id << "): undoing representative info" << std::endl;
  do {
    // Get the current node
    EqualityNode& currentNode = getEqualityNode(currentId);

    // Update it's find to class1 id
    currentNode.setFind(class2Id);

    // Go through the trigger list (if any) and undo the class
    TriggerId currentTrigger = d_nodeTriggers[currentId];
    while (currentTrigger != null_trigger) {
      Trigger& trigger = d_equalityTriggers[currentTrigger];
      trigger.d_classId = class2Id;
      currentTrigger = trigger.d_nextTrigger;
    }

    // Move to the next node
    currentId = currentNode.getNext();

  } while (currentId != class2Id);

}

void EqualityEngine::backtrack() {

  Debug("equality::backtrack") << "backtracking" << std::endl;

  // If we need to backtrack then do it
  if (d_assertedEqualitiesCount < d_assertedEqualities.size()) {

    // Clear the propagation queue
    while (!d_propagationQueue.empty()) {
      d_propagationQueue.pop_front();
    }

    Debug("equality") << d_name << "::eq::backtrack(): nodes" << std::endl;

    for (int i = (int)d_assertedEqualities.size() - 1, i_end = (int)d_assertedEqualitiesCount; i >= i_end; --i) {
      // Get the ids of the merged classes
      Equality& eq = d_assertedEqualities[i];
      // Undo the merge
      if (eq.d_lhs != null_id)
      {
        undoMerge(
            d_equalityNodes[eq.d_lhs], d_equalityNodes[eq.d_rhs], eq.d_rhs);
      }
    }

    d_assertedEqualities.resize(d_assertedEqualitiesCount);

    Debug("equality") << d_name << "::eq::backtrack(): edges" << std::endl;

    for (int i = (int)d_equalityEdges.size() - 2, i_end = (int)(2*d_assertedEqualitiesCount); i >= i_end; i -= 2) {
      EqualityEdge& edge1 = d_equalityEdges[i];
      EqualityEdge& edge2 = d_equalityEdges[i | 1];
      d_equalityGraph[edge2.getNodeId()] = edge1.getNext();
      d_equalityGraph[edge1.getNodeId()] = edge2.getNext();
    }

    d_equalityEdges.resize(2 * d_assertedEqualitiesCount);
  }

  if (d_triggerTermSetUpdates.size() > d_triggerTermSetUpdatesSize) {
    // Unset the individual triggers
    for (int i = d_triggerTermSetUpdates.size() - 1, i_end = d_triggerTermSetUpdatesSize; i >= i_end; -- i) {
      const TriggerSetUpdate& update = d_triggerTermSetUpdates[i];
      d_nodeIndividualTrigger[update.d_classId] = update.d_oldValue;
    }
    d_triggerTermSetUpdates.resize(d_triggerTermSetUpdatesSize);
  }

  if (d_equalityTriggers.size() > d_equalityTriggersCount) {
    // Unlink the triggers from the lists
    for (int i = d_equalityTriggers.size() - 1, i_end = d_equalityTriggersCount; i >= i_end; -- i) {
      const Trigger& trigger = d_equalityTriggers[i];
      d_nodeTriggers[trigger.d_classId] = trigger.d_nextTrigger;
    }
    // Get rid of the triggers
    d_equalityTriggers.resize(d_equalityTriggersCount);
    d_equalityTriggersOriginal.resize(d_equalityTriggersCount);
  }

  if (d_applicationLookups.size() > d_applicationLookupsCount) {
    for (int i = d_applicationLookups.size() - 1, i_end = (int) d_applicationLookupsCount; i >= i_end; -- i) {
      d_applicationLookup.erase(d_applicationLookups[i]);
    }
    d_applicationLookups.resize(d_applicationLookupsCount);
  }

  if (d_subtermEvaluates.size() > d_subtermEvaluatesSize) {
    for(int i = d_subtermEvaluates.size() - 1, i_end = (int)d_subtermEvaluatesSize; i >= i_end; --i) {
      d_subtermsToEvaluate[d_subtermEvaluates[i]] ++;
    }
    d_subtermEvaluates.resize(d_subtermEvaluatesSize);
  }

  if (d_nodes.size() > d_nodesCount) {
    // Go down the nodes, check the application nodes and remove them from use-lists
    for(int i = d_nodes.size() - 1, i_end = (int)d_nodesCount; i >= i_end; -- i) {
      // Remove from the node -> id map
      Debug("equality") << d_name << "::eq::backtrack(): removing node " << d_nodes[i] << std::endl;
      d_nodeIds.erase(d_nodes[i]);

      const FunctionApplication& app = d_applications[i].d_original;
      if (!app.isNull()) {
        // Remove b from use-list
        getEqualityNode(app.d_b).removeTopFromUseList(d_useListNodes);
        // Remove a from use-list
        getEqualityNode(app.d_a).removeTopFromUseList(d_useListNodes);
      }
    }

    // Now get rid of the nodes and the rest
    d_nodes.resize(d_nodesCount);
    d_applications.resize(d_nodesCount);
    d_nodeTriggers.resize(d_nodesCount);
    d_nodeIndividualTrigger.resize(d_nodesCount);
    d_isConstant.resize(d_nodesCount);
    d_subtermsToEvaluate.resize(d_nodesCount);
    d_isEquality.resize(d_nodesCount);
    d_isInternal.resize(d_nodesCount);
    d_equalityGraph.resize(d_nodesCount);
    d_equalityNodes.resize(d_nodesCount);
  }

  if (d_deducedDisequalities.size() > d_deducedDisequalitiesSize) {
    for(int i = d_deducedDisequalities.size() - 1, i_end = (int)d_deducedDisequalitiesSize; i >= i_end; -- i) {
      EqualityPair pair = d_deducedDisequalities[i];
      Assert(d_disequalityReasonsMap.find(pair)
             != d_disequalityReasonsMap.end());
      // Remove from the map
      d_disequalityReasonsMap.erase(pair);
      std::swap(pair.first, pair.second);
      d_disequalityReasonsMap.erase(pair);
    }
    d_deducedDisequalityReasons.resize(d_deducedDisequalityReasonsSize);
    d_deducedDisequalities.resize(d_deducedDisequalitiesSize);
  }

}

void EqualityEngine::addGraphEdge(EqualityNodeId t1, EqualityNodeId t2, unsigned type, TNode reason) {
  Debug("equality") << d_name << "::eq::addGraphEdge({" << t1 << "} "
                    << d_nodes[t1] << ", {" << t2 << "} " << d_nodes[t2] << ","
                    << reason << ")" << std::endl;
  EqualityEdgeId edge = d_equalityEdges.size();
  d_equalityEdges.push_back(EqualityEdge(t2, d_equalityGraph[t1], type, reason));
  d_equalityEdges.push_back(EqualityEdge(t1, d_equalityGraph[t2], type, reason));
  d_equalityGraph[t1] = edge;
  d_equalityGraph[t2] = edge | 1;

  if (Debug.isOn("equality::internal")) {
    debugPrintGraph();
  }
}

std::string EqualityEngine::edgesToString(EqualityEdgeId edgeId) const {
  std::stringstream out;
  bool first = true;
  if (edgeId == null_edge) {
    out << "null";
  } else {
    while (edgeId != null_edge) {
      const EqualityEdge& edge = d_equalityEdges[edgeId];
      if (!first) out << ",";
      out << "{" << edge.getNodeId() << "} " << d_nodes[edge.getNodeId()];
      edgeId = edge.getNext();
      first = false;
    }
  }
  return out.str();
}

void EqualityEngine::buildEqConclusion(EqualityNodeId id1,
                                       EqualityNodeId id2,
                                       EqProof* eqp) const
{
  Kind k1 = d_nodes[id1].getKind();
  Kind k2 = d_nodes[id2].getKind();
  // only try to build if ids do not correspond to internal nodes. If they do,
  // only try to build build if full applications corresponding to the given ids
  // have the same congruence n-ary non-APPLY_UF kind, since the internal nodes
  // may be full nodes.
  if ((d_isInternal[id1] || d_isInternal[id2])
      && (k1 != k2 || k1 == kind::APPLY_UF || !ExprManager::isNAryKind(k1)))
  {
    return;
  }
  Node eq[2];
<<<<<<< HEAD
=======
  NodeManager* nm = NodeManager::currentNM();
>>>>>>> 3f77b4ac
  for (unsigned i = 0; i < 2; ++i)
  {
    EqualityNodeId equalityNodeId = i == 0 ? id1 : id2;
    Node equalityNode = d_nodes[equalityNodeId];
    // if not an internal node, just retrieve it
    if (!d_isInternal[equalityNodeId])
    {
      eq[i] = equalityNode;
      continue;
    }
    // build node relative to partial application of this
    // n-ary kind. We get the full application, then we get
    // the arguments relative to how partial the internal
    // node is, and build the application

    // get number of children of partial app:
    // #children of full app - (id of full app - id of
    // partial app)
    EqualityNodeId fullAppId = getNodeId(equalityNode);
    EqualityNodeId curr = fullAppId;
    unsigned separation = 0;
    Assert(fullAppId >= equalityNodeId);
    while (curr != equalityNodeId)
    {
      separation = separation + (d_nodes[curr--] == equalityNode ? 1 : 0);
    }
    // compute separation, which is how many ids with the
    // same fullappnode exist between equalityNodeId and
    // fullAppId
    unsigned numChildren = equalityNode.getNumChildren() - separation;
    Assert(numChildren < equalityNode.getNumChildren())
        << "broke for numChildren " << numChildren << ", fullAppId "
        << fullAppId << ", equalityNodeId " << equalityNodeId << ", node "
        << equalityNode << ", cong: {" << id1 << "} " << d_nodes[id1] << " = {"
        << id2 << "} " << d_nodes[id2] << "\n";
    // if has at least as many children as the minimal
    // number of children of the n-ary kind, build the node
    if (numChildren >= ExprManager::minArity(k1))
    {
      std::vector<Node> children;
      for (unsigned j = 0; j < numChildren; ++j)
      {
        children.push_back(equalityNode[j]);
      }
<<<<<<< HEAD
      eq[i] = NodeManager::currentNM()->mkNode(k1, children);
=======
      eq[i] = nm->mkNode(k1, children);
>>>>>>> 3f77b4ac
    }
  }
  // if built equality, add it as eqp's conclusion
  if (!eq[0].isNull() && !eq[1].isNull())
  {
    eqp->d_node = eq[0].eqNode(eq[1]);
  }
}

void EqualityEngine::explainEquality(TNode t1, TNode t2, bool polarity,
                                     std::vector<TNode>& equalities,
                                     EqProof* eqp) const {
  Debug("pf::ee") << d_name << "::eq::explainEquality(" << t1 << ", " << t2
                  << ", " << (polarity ? "true" : "false") << ")"
                  << ", proof = " << (eqp ? "ON" : "OFF") << std::endl;

  // The terms must be there already
  Assert(hasTerm(t1) && hasTerm(t2));
  ;
  if (Debug.isOn("equality::internal"))
  {
    debugPrintGraph();
  }
  // Get the ids
  EqualityNodeId t1Id = getNodeId(t1);
  EqualityNodeId t2Id = getNodeId(t2);

  std::map<std::pair<EqualityNodeId, EqualityNodeId>, EqProof*> cache;
  if (polarity) {
    // Get the explanation
    getExplanation(t1Id, t2Id, equalities, cache, eqp);
  } else {
    if (eqp) {
      eqp->d_id = eq::MERGED_THROUGH_TRANS;
      eqp->d_node = d_nodes[t1Id].eqNode(d_nodes[t2Id]).notNode();
    }

    // Get the reason for this disequality
    EqualityPair pair(t1Id, t2Id);
    Assert(d_disequalityReasonsMap.find(pair) != d_disequalityReasonsMap.end())
        << "Don't ask for stuff I didn't notify you about";
    DisequalityReasonRef reasonRef = d_disequalityReasonsMap.find(pair)->second;
    if (eqp)
    {
      Debug("pf::ee") << "Deq reason for " << eqp->d_node << " "
                      << reasonRef.d_mergesStart << "..."
                      << reasonRef.d_mergesEnd << std::endl;
    }
    for (unsigned i = reasonRef.d_mergesStart; i < reasonRef.d_mergesEnd; ++i)
    {
      EqualityPair toExplain = d_deducedDisequalityReasons[i];
      std::shared_ptr<EqProof> eqpc;

      // If we're constructing a (transitivity) proof, we don't need to include an explanation for x=x.
      if (eqp && toExplain.first != toExplain.second) {
        eqpc = std::make_shared<EqProof>();
        Debug("pf::ee") << "Deq getExplanation #" << i << " for " << eqp->d_node
                        << " : " << toExplain.first << " " << toExplain.second
                        << std::endl;
      }

      getExplanation(
          toExplain.first, toExplain.second, equalities, cache, eqpc.get());

      if (eqpc) {
        if (Debug.isOn("pf::ee"))
        {
          Debug("pf::ee") << "Child proof is:" << std::endl;
          eqpc->debug_print("pf::ee", 1);
        }
        if (eqpc->d_id == eq::MERGED_THROUGH_TRANS) {
          std::vector<std::shared_ptr<EqProof>> orderedChildren;
          bool nullCongruenceFound = false;
          for (const auto& child : eqpc->d_children)
          {
            if (child->d_id == eq::MERGED_THROUGH_CONGRUENCE
                && child->d_node.isNull())
            {
              nullCongruenceFound = true;
              Debug("pf::ee")
                  << "Have congruence with empty d_node. Splitting..."
                  << std::endl;
              orderedChildren.insert(orderedChildren.begin(),
                                     child->d_children[0]);
              orderedChildren.push_back(child->d_children[1]);
            }
            else
            {
              orderedChildren.push_back(child);
            }
          }

          if (nullCongruenceFound) {
            eqpc->d_children = orderedChildren;
            if (Debug.isOn("pf::ee"))
            {
              Debug("pf::ee")
                  << "Child proof's children have been reordered. It is now:"
                  << std::endl;
              eqpc->debug_print("pf::ee", 1);
            }
          }
        }

        eqp->d_children.push_back(eqpc);
      }
    }

    if (eqp) {
      if (eqp->d_children.size() == 0) {
        // Corner case where this is actually a disequality between two constants
        Debug("pf::ee") << "Encountered a constant disequality (not a transitivity proof): "
                        << eqp->d_node << std::endl;
        Assert(eqp->d_node[0][0].isConst());
        Assert(eqp->d_node[0][1].isConst());
        eqp->d_id = MERGED_THROUGH_CONSTANTS;
      } else if (eqp->d_children.size() == 1) {
        Node cnode = eqp->d_children[0]->d_node;
        Debug("pf::ee") << "Simplifying " << cnode << " from " << eqp->d_node
                        << std::endl;
        bool simpTrans = true;
        if (cnode.getKind() == kind::EQUAL)
        {
          // It may be the case that we have a proof of x = c2 and we want to
          // conclude x != c1. If this is the case, below we construct:
          //
          //          -------- MERGED_THROUGH_EQUALITY
          // x = c2   c1 != c2
          // ----------------- TRANS
          //     x != c1
          TNode c1 = t1.isConst() ? t1 : (t2.isConst() ? t2 : TNode::null());
          TNode nc = t1.isConst() ? t2 : (t2.isConst() ? t1 : TNode::null());
          Node c2;
          // merge constants transitivity
          for (unsigned i = 0; i < 2; i++)
          {
            if (cnode[i].isConst() && cnode[1 - i] == nc)
            {
              c2 = cnode[i];
              break;
            }
          }
          if (!c1.isNull() && !c2.isNull())
          {
            simpTrans = false;
            Assert(c1.getType().isComparableTo(c2.getType()));
            std::shared_ptr<EqProof> eqpmc = std::make_shared<EqProof>();
            eqpmc->d_id = MERGED_THROUGH_CONSTANTS;
            eqpmc->d_node = c1.eqNode(c2).eqNode(d_false);
            eqp->d_children.push_back(eqpmc);
          }
        }
        if (simpTrans)
        {
          // The transitivity proof has just one child. Simplify.
          std::shared_ptr<EqProof> temp = eqp->d_children[0];
          eqp->d_children.clear();
          *eqp = *temp;
        }
      }

      if (Debug.isOn("pf::ee"))
      {
        Debug("pf::ee") << "Disequality explanation final proof: " << std::endl;
        eqp->debug_print("pf::ee", 1);
      }
    }
  }
}

void EqualityEngine::explainPredicate(TNode p, bool polarity,
                                      std::vector<TNode>& assertions,
                                      EqProof* eqp) const {
  Debug("equality") << d_name << "::eq::explainPredicate(" << p << ")"
                    << std::endl;
  // Must have the term
  Assert(hasTerm(p));
  std::map<std::pair<EqualityNodeId, EqualityNodeId>, EqProof*> cache;
  if (Debug.isOn("equality::internal"))
  {
    debugPrintGraph();
  }
  // Get the explanation
  getExplanation(
      getNodeId(p), polarity ? d_trueId : d_falseId, assertions, cache, eqp);
}

void EqualityEngine::getExplanation(
    EqualityNodeId t1Id,
    EqualityNodeId t2Id,
    std::vector<TNode>& equalities,
    std::map<std::pair<EqualityNodeId, EqualityNodeId>, EqProof*>& cache,
    EqProof* eqp) const
{
  Trace("eq-exp") << d_name << "::eq::getExplanation({" << t1Id << "} "
                  << d_nodes[t1Id] << ", {" << t2Id << "} " << d_nodes[t2Id]
                  << ") size = " << cache.size() << std::endl;

  // determine if we have already computed the explanation.
  std::pair<EqualityNodeId, EqualityNodeId> cacheKey;
  std::map<std::pair<EqualityNodeId, EqualityNodeId>, EqProof*>::iterator it;
  if (!eqp)
  {
    // If proofs are disabled, we order the ids, since explaining t1 = t2 is the
    // same as explaining t2 = t1.
    cacheKey = std::minmax(t1Id, t2Id);
    it = cache.find(cacheKey);
    if (it != cache.end())
    {
      return;
    }
  }
  else
  {
    // If proofs are enabled, note that proofs are sensitive to the order of t1
    // and t2, so we don't sort the ids in this case. TODO: Depending on how
    // issue #2965 is resolved, we may be able to revisit this, if it is the
    // case that proof/uf_proof.h,cpp is robust to equality ordering.
    cacheKey = std::pair<EqualityNodeId, EqualityNodeId>(t1Id, t2Id);
    it = cache.find(cacheKey);
    if (it != cache.end())
    {
      if (it->second)
      {
        eqp->d_id = it->second->d_id;
        eqp->d_children.insert(eqp->d_children.end(),
                               it->second->d_children.begin(),
                               it->second->d_children.end());
        eqp->d_node = it->second->d_node;
      }
      else
      {
        // We may have cached null in its place, create the trivial proof now.
        Assert(d_nodes[t1Id] == d_nodes[t2Id]);
        Assert(eqp->d_id == MERGED_THROUGH_REFLEXIVITY);
        eqp->d_node = d_nodes[t1Id].eqNode(d_nodes[t1Id]);
      }
      return;
    }
  }
  cache[cacheKey] = eqp;

  // We can only explain the nodes that got merged
#ifdef CVC4_ASSERTIONS
  bool canExplain = getEqualityNode(t1Id).getFind() == getEqualityNode(t2Id).getFind()
                  || (d_done && isConstant(t1Id) && isConstant(t2Id));

  if (!canExplain) {
    Warning() << "Can't explain equality:" << std::endl;
    Warning() << d_nodes[t1Id] << " with find " << d_nodes[getEqualityNode(t1Id).getFind()] << std::endl;
    Warning() << d_nodes[t2Id] << " with find " << d_nodes[getEqualityNode(t2Id).getFind()] << std::endl;
  }
  Assert(canExplain);
#endif

  // If the nodes are the same, we're done
  if (t1Id == t2Id){
    if( eqp ) {
      if (options::proofNew())
      {
        // ignore equalities between function symbols, i.e. internal nullary
        // non-constant nodes.
        //
        // Note that this is robust for HOL because in that case function
        // symbols are not internal nodes
        if (d_isInternal[t1Id] && d_nodes[t1Id].getNumChildren() == 0
            && !d_isConstant[t1Id])
        {
          eqp->d_node = Node::null();
        }
        else
        {
          Assert(d_nodes[t1Id].getKind() != kind::BUILTIN);
          eqp->d_node = d_nodes[t1Id].eqNode(d_nodes[t1Id]);
        }
      }
      else if ((d_nodes[t1Id].getKind() == kind::BUILTIN)
               && (d_nodes[t1Id].getConst<Kind>() == kind::SELECT))
      {
        std::vector<Node> no_children;
        eqp->d_node = NodeManager::currentNM()->mkNode(kind::PARTIAL_SELECT_0, no_children);
      }
      else
      {
        eqp->d_node = ProofManager::currentPM()->mkOp(d_nodes[t1Id]);
      }
    }
    return;
  }

  // Queue for the BFS containing nodes
  std::vector<BfsData> bfsQueue;

  // Find a path from t1 to t2 in the graph (BFS)
  bfsQueue.push_back(BfsData(t1Id, null_id, 0));
  size_t currentIndex = 0;
  while (true) {
    // There should always be a path, and every node can be visited only once (tree)
    Assert(currentIndex < bfsQueue.size());

    // The next node to visit
    BfsData current = bfsQueue[currentIndex];
    EqualityNodeId currentNode = current.d_nodeId;

    Debug("equality") << d_name << "::eq::getExplanation(): currentNode = {"
                      << currentNode << "} " << d_nodes[currentNode]
                      << std::endl;

    // Go through the equality edges of this node
    EqualityEdgeId currentEdge = d_equalityGraph[currentNode];
    if (Debug.isOn("equality")) {
      Debug("equality") << d_name << "::eq::getExplanation(): edgesId =  " << currentEdge << std::endl;
      Debug("equality") << d_name << "::eq::getExplanation(): edges =  " << edgesToString(currentEdge) << std::endl;
    }

    while (currentEdge != null_edge) {
      // Get the edge
      const EqualityEdge& edge = d_equalityEdges[currentEdge];

      // If not just the backwards edge
      if ((currentEdge | 1u) != (current.d_edgeId | 1u))
      {
        Debug("equality") << d_name
                          << "::eq::getExplanation(): currentEdge = ({"
                          << currentNode << "} " << d_nodes[currentNode]
                          << ", {" << edge.getNodeId() << "} "
                          << d_nodes[edge.getNodeId()] << ")" << std::endl;

        // Did we find the path
        if (edge.getNodeId() == t2Id) {

          Debug("equality") << d_name << "::eq::getExplanation(): path found: " << std::endl;

          std::vector<std::shared_ptr<EqProof>> eqp_trans;

          // Reconstruct the path
          do {
            // The current node
            currentNode = bfsQueue[currentIndex].d_nodeId;
            EqualityNodeId edgeNode = d_equalityEdges[currentEdge].getNodeId();
            unsigned reasonType = d_equalityEdges[currentEdge].getReasonType();
            Node reason = d_equalityEdges[currentEdge].getReason();

            Debug("equality")
                << d_name
                << "::eq::getExplanation(): currentEdge = " << currentEdge
                << ", currentNode = " << currentNode << std::endl;
            Debug("equality")
                << d_name << "                       targetNode = {" << edgeNode
                << "} " << d_nodes[edgeNode] << std::endl;
            Debug("equality")
                << d_name << "                       in currentEdge = ({"
                << currentNode << "} " << d_nodes[currentNode] << ", {"
                << edge.getNodeId() << "} " << d_nodes[edge.getNodeId()] << ")"
                << std::endl;
            Debug("equality")
                << d_name << "                       reason type = "
                << static_cast<MergeReasonType>(reasonType) << std::endl;

            std::shared_ptr<EqProof> eqpc;;
            // Make child proof if a proof is being constructed
            if (eqp) {
              eqpc = std::make_shared<EqProof>();
              eqpc->d_id = reasonType;
            }

            // Add the actual equality to the vector
            switch (reasonType) {
            case MERGED_THROUGH_CONGRUENCE: {
              // f(x1, x2) == f(y1, y2) because x1 = y1 and x2 = y2
              Debug("equality")
                  << d_name
                  << "::eq::getExplanation(): due to congruence, going deeper"
                  << std::endl;
              const FunctionApplication& f1 =
                  d_applications[currentNode].d_original;
              const FunctionApplication& f2 =
                  d_applications[edgeNode].d_original;

              Debug("equality") << push;
              Debug("equality") << "Explaining left hand side equalities" << std::endl;
              std::shared_ptr<EqProof> eqpc1 =
                  eqpc ? std::make_shared<EqProof>() : nullptr;
              getExplanation(f1.d_a, f2.d_a, equalities, cache, eqpc1.get());
              Debug("equality") << "Explaining right hand side equalities" << std::endl;
              std::shared_ptr<EqProof> eqpc2 =
                  eqpc ? std::make_shared<EqProof>() : nullptr;
              getExplanation(f1.d_b, f2.d_b, equalities, cache, eqpc2.get());
              if (eqpc)
              {
                eqpc->d_children.push_back(eqpc1);
                eqpc->d_children.push_back(eqpc2);
                if (options::proofNew())
                {
                  // build conclusion if ids correspond to non-internal nodes or
                  // if non-internal nodes can be retrieved from them (in the
                  // case of n-ary applications), otherwise leave conclusion as
                  // null. This is only done for congruence kinds, since
                  // congruence is not used otherwise.
                  Kind k = d_nodes[currentNode].getKind();
                  if (d_congruenceKinds[k])
                  {
                    buildEqConclusion(currentNode, edgeNode, eqpc.get());
                  }
                  else
                  {
                    Assert(k == kind::EQUAL)
                        << "not an internal node " << d_nodes[currentNode]
                        << " with non-congruence with " << k << "\n";
                  }
                }
                else if (d_nodes[currentNode].getKind() == kind::EQUAL)
                {
                  //leave node null for now
                  eqpc->d_node = Node::null();
                }
                else
                {
                  if (d_nodes[f1.d_a].getKind() == kind::APPLY_UF
                      || d_nodes[f1.d_a].getKind() == kind::SELECT
                      || d_nodes[f1.d_a].getKind() == kind::STORE)
                  {
                    eqpc->d_node = d_nodes[f1.d_a];
                  }
                  else
                  {
                    if (d_nodes[f1.d_a].getKind() == kind::BUILTIN
                        && d_nodes[f1.d_a].getConst<Kind>() == kind::SELECT)
                    {
                      eqpc->d_node = NodeManager::currentNM()->mkNode(
                          kind::PARTIAL_SELECT_1, d_nodes[f1.d_b]);
                      // The first child is a PARTIAL_SELECT_0.
                      // Give it a child so that we know what kind of (read) it is, when we dump to LFSC.
                      Assert(eqpc->d_children[0]->d_node.getKind()
                             == kind::PARTIAL_SELECT_0);
                      Assert(eqpc->d_children[0]->d_children.size() == 0);

                      eqpc->d_children[0]->d_node =
                          NodeManager::currentNM()->mkNode(
                              kind::PARTIAL_SELECT_0, d_nodes[f1.d_b]);
                    }
                    else
                    {
                      eqpc->d_node = NodeManager::currentNM()->mkNode(
                          kind::PARTIAL_APPLY_UF,
                          ProofManager::currentPM()->mkOp(d_nodes[f1.d_a]),
                          d_nodes[f1.d_b]);
                    }
                  }
                }
              }
              Debug("equality") << pop;
              break;
            }

            case MERGED_THROUGH_REFLEXIVITY: {
              // x1 == x1
              Debug("equality") << d_name << "::eq::getExplanation(): due to reflexivity, going deeper" << std::endl;
              EqualityNodeId eqId = currentNode == d_trueId ? edgeNode : currentNode;
              const FunctionApplication& eq = d_applications[eqId].d_original;
              Assert(eq.isEquality()) << "Must be an equality";

              // Explain why a = b constant
              Debug("equality") << push;
              std::shared_ptr<EqProof> eqpc1 =
                  eqpc ? std::make_shared<EqProof>() : nullptr;
              getExplanation(eq.d_a, eq.d_b, equalities, cache, eqpc1.get());
              if( eqpc ){
                eqpc->d_children.push_back( eqpc1 );
              }
              Debug("equality") << pop;

              break;
            }

            case MERGED_THROUGH_CONSTANTS: {
              // f(c1, ..., cn) = c semantically, we can just ignore it
              Debug("equality") << d_name << "::eq::getExplanation(): due to constants, explain the constants" << std::endl;
              Debug("equality") << push;

              // Get the node we interpreted
              TNode interpreted;
              if (eqpc && options::proofNew())
              {
                // build the conclusion f(c1, ..., cn) = c
                if (d_nodes[currentNode].isConst())
                {
                  interpreted = d_nodes[edgeNode];
                  eqpc->d_node = d_nodes[edgeNode].eqNode(d_nodes[currentNode]);
                }
                else
                {
                  interpreted = d_nodes[currentNode];
                  eqpc->d_node = d_nodes[currentNode].eqNode(d_nodes[edgeNode]);
                }
              }
              else
              {
                interpreted = d_nodes[currentNode].isConst()
                                  ? d_nodes[edgeNode]
                                  : d_nodes[currentNode];
              }

              // Explain why a is a constant by explaining each argument
              for (unsigned i = 0; i < interpreted.getNumChildren(); ++ i) {
                EqualityNodeId childId = getNodeId(interpreted[i]);
                Assert(isConstant(childId));
                std::shared_ptr<EqProof> eqpcc =
                    eqpc ? std::make_shared<EqProof>() : nullptr;
                getExplanation(childId,
                               getEqualityNode(childId).getFind(),
                               equalities,
                               cache,
                               eqpcc.get());
                if( eqpc ) {
                  eqpc->d_children.push_back( eqpcc );
                  if (Debug.isOn("pf::ee"))
                  {
                    Debug("pf::ee")
                        << "MERGED_THROUGH_CONSTANTS. Dumping the child proof"
                        << std::endl;
                    eqpc->debug_print("pf::ee", 1);
                  }
                }
              }

              Debug("equality") << pop;
              break;
            }

            default: {
              // Construct the equality
              Debug("equality") << d_name << "::eq::getExplanation(): adding: "
                                << reason << std::endl;
              Debug("equality")
                  << d_name << "::eq::getExplanation(): reason type = "
                  << static_cast<MergeReasonType>(reasonType) << std::endl;
              Node a = d_nodes[currentNode];
              Node b = d_nodes[d_equalityEdges[currentEdge].getNodeId()];

              if (eqpc) {
                //apply proof reconstruction processing (when eqpc is non-null)
                if (d_pathReconstructionTriggers.find(reasonType) != d_pathReconstructionTriggers.end()) {
                  d_pathReconstructionTriggers.find(reasonType)
                      ->second->notify(reasonType, reason, a, b, equalities,
                                       eqpc.get());
                }
                if (reasonType == MERGED_THROUGH_EQUALITY) {
                  // in the new proof infrastructure we can assume that "theory
                  // assumptions", which are a consequence of theory reasoning
                  // on other assumptions, are externally justified. In this
                  // case we can use (= a b) directly as the conclusion here.
                  eqpc->d_node = !options::proofNew() ? reason : b.eqNode(a);
                } else {
                  // The LFSC translator prefers (not (= a b)) over (= (= a b) false)

                  if (a == NodeManager::currentNM()->mkConst(false)) {
                    eqpc->d_node = b.notNode();
                  } else if (b == NodeManager::currentNM()->mkConst(false)) {
                    eqpc->d_node = a.notNode();
                  } else {
                    eqpc->d_node = b.eqNode(a);
                  }
                }
                eqpc->d_id = reasonType;
              }
              equalities.push_back(reason);
              break;
            }
            }

            // Go to the previous
            currentEdge = bfsQueue[currentIndex].d_edgeId;
            currentIndex = bfsQueue[currentIndex].d_previousIndex;

            //---from Morgan---
            if (eqpc != NULL && eqpc->d_id == MERGED_THROUGH_REFLEXIVITY) {
              if(eqpc->d_node.isNull()) {
                Assert(eqpc->d_children.size() == 1);
                std::shared_ptr<EqProof> p = eqpc;
                eqpc = p->d_children[0];
              } else {
                Assert(eqpc->d_children.empty());
              }
            }
            //---end from Morgan---

            eqp_trans.push_back(eqpc);
          } while (currentEdge != null_id);

          if (eqp) {
            if(eqp_trans.size() == 1) {
              *eqp = *eqp_trans[0];
            } else {
              eqp->d_id = MERGED_THROUGH_TRANS;
              eqp->d_children.insert( eqp->d_children.end(), eqp_trans.begin(), eqp_trans.end() );
              if (options::proofNew())
              {
                // build conclusion in case of equality between non-internal
                // nodes or of n-ary congruence kinds, otherwise leave as
                // null. The latter is necessary for the overall handling of
                // congruence proofs involving n-ary kinds, see
                // EqProof::reduceNestedCongruence for more details.
                buildEqConclusion(t1Id, t2Id, eqp);
              }
              else
              {
                eqp->d_node = NodeManager::currentNM()->mkNode(
                    kind::EQUAL, d_nodes[t1Id], d_nodes[t2Id]);
              }
            }
            if (Debug.isOn("pf::ee"))
            {
              eqp->debug_print("pf::ee", 1);
            }
          }

          // Done
          return;
        }

        // Push to the visitation queue if it's not the backward edge
        bfsQueue.push_back(BfsData(edge.getNodeId(), currentEdge, currentIndex));
      }

      // Go to the next edge
      currentEdge = edge.getNext();
    }

    // Go to the next node to visit
    ++ currentIndex;
  }
}

void EqualityEngine::addTriggerEquality(TNode eq) {
  Assert(eq.getKind() == kind::EQUAL);

  if (d_done) {
    return;
  }

  // Add the terms
  addTermInternal(eq[0]);
  addTermInternal(eq[1]);

  bool skipTrigger = false;

  // If they are equal or disequal already, no need for the trigger
  if (areEqual(eq[0], eq[1])) {
    d_notify.eqNotifyTriggerEquality(eq, true);
    skipTrigger = true;
  }
  if (areDisequal(eq[0], eq[1], true)) {
    d_notify.eqNotifyTriggerEquality(eq, false);
    skipTrigger = true;
  }

  if (skipTrigger) {
    return;
  }

  // Add the equality
  addTermInternal(eq);

  // Positive trigger
  addTriggerEqualityInternal(eq[0], eq[1], eq, true);
  // Negative trigger
  addTriggerEqualityInternal(eq, d_false, eq, false);
}

void EqualityEngine::addTriggerPredicate(TNode predicate) {
  Assert(predicate.getKind() != kind::NOT
         && predicate.getKind() != kind::EQUAL);
  Assert(d_congruenceKinds.tst(predicate.getKind()))
      << "No point in adding non-congruence predicates";

  if (d_done) {
    return;
  }

  // Add the term
  addTermInternal(predicate);

  bool skipTrigger = false;

  // If it's know already, no need for the trigger
  if (areEqual(predicate, d_true)) {
    d_notify.eqNotifyTriggerPredicate(predicate, true);
    skipTrigger = true;
  }
  if (areEqual(predicate, d_false)) {
    d_notify.eqNotifyTriggerPredicate(predicate, false);
    skipTrigger = true;
  }

  if (skipTrigger) {
    return;
  }

  // Positive trigger
  addTriggerEqualityInternal(predicate, d_true, predicate, true);
  // Negative trigger
  addTriggerEqualityInternal(predicate, d_false, predicate, false);
}

void EqualityEngine::addTriggerEqualityInternal(TNode t1, TNode t2, TNode trigger, bool polarity) {

  Debug("equality") << d_name << "::eq::addTrigger(" << t1 << ", " << t2 << ", " << trigger << ")" << std::endl;

  Assert(hasTerm(t1));
  Assert(hasTerm(t2));

  if (d_done) {
    return;
  }

  // Get the information about t1
  EqualityNodeId t1Id = getNodeId(t1);
  EqualityNodeId t1classId = getEqualityNode(t1Id).getFind();
  // We will attach it to the class representative, since then we know how to backtrack it
  TriggerId t1TriggerId = d_nodeTriggers[t1classId];

  // Get the information about t2
  EqualityNodeId t2Id = getNodeId(t2);
  EqualityNodeId t2classId = getEqualityNode(t2Id).getFind();
  // We will attach it to the class representative, since then we know how to backtrack it
  TriggerId t2TriggerId = d_nodeTriggers[t2classId];

  Debug("equality") << d_name << "::eq::addTrigger(" << trigger << "): " << t1Id << " (" << t1classId << ") = " << t2Id << " (" << t2classId << ")" << std::endl;

  // Create the triggers
  TriggerId t1NewTriggerId = d_equalityTriggers.size();
  d_equalityTriggers.push_back(Trigger(t1classId, t1TriggerId));
  d_equalityTriggersOriginal.push_back(TriggerInfo(trigger, polarity));
  TriggerId t2NewTriggerId = d_equalityTriggers.size();
  d_equalityTriggers.push_back(Trigger(t2classId, t2TriggerId));
  d_equalityTriggersOriginal.push_back(TriggerInfo(trigger, polarity));

  // Update the counters
  d_equalityTriggersCount = d_equalityTriggers.size();
  Assert(d_equalityTriggers.size() == d_equalityTriggersOriginal.size());
  Assert(d_equalityTriggers.size() % 2 == 0);

  // Add the trigger to the trigger graph
  d_nodeTriggers[t1classId] = t1NewTriggerId;
  d_nodeTriggers[t2classId] = t2NewTriggerId;

  if (Debug.isOn("equality::internal")) {
    debugPrintGraph();
  }

  Debug("equality") << d_name << "::eq::addTrigger(" << t1 << "," << t2 << ") => (" << t1NewTriggerId << ", " << t2NewTriggerId << ")" << std::endl;
}

Node EqualityEngine::evaluateTerm(TNode node) {
  Debug("equality::evaluation") << d_name << "::eq::evaluateTerm(" << node << ")" << std::endl;
  NodeBuilder<> builder;
  builder << node.getKind();
  if (node.getMetaKind() == kind::metakind::PARAMETERIZED) {
    builder << node.getOperator();
  }
  for (unsigned i = 0; i < node.getNumChildren(); ++ i) {
    TNode child = node[i];
    TNode childRep = getRepresentative(child);
    Debug("equality::evaluation") << d_name << "::eq::evaluateTerm: " << child << " -> " << childRep << std::endl;
    Assert(childRep.isConst());
    builder << childRep;
  }
  Node newNode = builder;
  return Rewriter::rewrite(newNode);
}

void EqualityEngine::processEvaluationQueue() {

  Debug("equality::evaluation") << d_name << "::eq::processEvaluationQueue(): start" << std::endl;

  while (!d_evaluationQueue.empty()) {
    // Get the node
    EqualityNodeId id = d_evaluationQueue.front();
    d_evaluationQueue.pop();

    // Replace the children with their representatives (must be constants)
    Node nodeEvaluated = evaluateTerm(d_nodes[id]);
    Debug("equality::evaluation") << d_name << "::eq::processEvaluationQueue(): " << d_nodes[id] << " evaluates to " << nodeEvaluated << std::endl;
    Assert(nodeEvaluated.isConst());
    addTermInternal(nodeEvaluated);
    EqualityNodeId nodeEvaluatedId = getNodeId(nodeEvaluated);

    // Enqueue the semantic equality
    enqueue(MergeCandidate(id, nodeEvaluatedId, MERGED_THROUGH_CONSTANTS, TNode::null()));
  }

  Debug("equality::evaluation") << d_name << "::eq::processEvaluationQueue(): done" << std::endl;
}

void EqualityEngine::propagate() {

  if (d_inPropagate) {
    // We're already in propagate, go back
    return;
  }

  // Make sure we don't get in again
  ScopedBool inPropagate(d_inPropagate, true);

  Debug("equality") << d_name << "::eq::propagate()" << std::endl;

  while (!d_propagationQueue.empty() || !d_evaluationQueue.empty()) {

    if (d_done) {
      // If we're done, just empty the queue
      while (!d_propagationQueue.empty()) d_propagationQueue.pop_front();
      while (!d_evaluationQueue.empty()) d_evaluationQueue.pop();
      continue;
    }

    // Process any evaluation requests
    if (!d_evaluationQueue.empty()) {
      processEvaluationQueue();
      continue;
    }

    // The current merge candidate
    const MergeCandidate current = d_propagationQueue.front();
    d_propagationQueue.pop_front();

    // Get the representatives
    EqualityNodeId t1classId = getEqualityNode(current.d_t1Id).getFind();
    EqualityNodeId t2classId = getEqualityNode(current.d_t2Id).getFind();

    // If already the same, we're done
    if (t1classId == t2classId) {
      continue;
    }

    Debug("equality::internal") << d_name << "::eq::propagate(): t1: " << (d_isInternal[t1classId] ? "internal" : "proper") << std::endl;
    Debug("equality::internal") << d_name << "::eq::propagate(): t2: " << (d_isInternal[t2classId] ? "internal" : "proper") << std::endl;

    // Get the nodes of the representatives
    EqualityNode& node1 = getEqualityNode(t1classId);
    EqualityNode& node2 = getEqualityNode(t2classId);

    Assert(node1.getFind() == t1classId);
    Assert(node2.getFind() == t2classId);

    // Add the actual equality to the equality graph
    addGraphEdge(
        current.d_t1Id, current.d_t2Id, current.d_type, current.d_reason);

    // If constants are being merged we're done
    if (d_isConstant[t1classId] && d_isConstant[t2classId]) {
      // When merging constants we are inconsistent, hence done
      d_done = true;
      // But in order to keep invariants (edges = 2*equalities) we put an equalities in
      // Note that we can explain this merge as we have a graph edge
      d_assertedEqualities.push_back(Equality(null_id, null_id));
      d_assertedEqualitiesCount = d_assertedEqualitiesCount + 1;
      // Notify
      if (d_performNotify) {
        d_notify.eqNotifyConstantTermMerge(d_nodes[t1classId], d_nodes[t2classId]);
      }
      // Empty the queue and exit
      continue;
    }

    // Vector to collect the triggered events
    std::vector<TriggerId> triggers;

    // Figure out the merge preference
    EqualityNodeId mergeInto = t1classId;
    if (d_isInternal[t2classId] != d_isInternal[t1classId]) {
      // We always keep non-internal nodes as representatives: if any node in
      // the class is non-internal, then the representative will be non-internal
      if (d_isInternal[t1classId]) {
        mergeInto = t2classId;
      } else {
        mergeInto = t1classId;
      }
    } else if (d_isConstant[t2classId] != d_isConstant[t1classId]) {
      // We always keep constants as representatives: if any (at most one) node
      // in the class in a constant, then the representative will be a constant
      if (d_isConstant[t2classId]) {
        mergeInto = t2classId;
      } else {
        mergeInto = t1classId;
      }
    } else if (node2.getSize() > node1.getSize()) {
      // We always merge into the bigger class to reduce the amount of traversing
      // we need to do
      mergeInto = t2classId;
    }

    if (mergeInto == t2classId) {
      Debug("equality") << d_name << "::eq::propagate(): merging "
                        << d_nodes[current.d_t1Id] << " into "
                        << d_nodes[current.d_t2Id] << std::endl;
      d_assertedEqualities.push_back(Equality(t2classId, t1classId));
      d_assertedEqualitiesCount = d_assertedEqualitiesCount + 1;
      if (!merge(node2, node1, triggers)) {
        d_done = true;
      }
    } else {
      Debug("equality") << d_name << "::eq::propagate(): merging "
                        << d_nodes[current.d_t2Id] << " into "
                        << d_nodes[current.d_t1Id] << std::endl;
      d_assertedEqualities.push_back(Equality(t1classId, t2classId));
      d_assertedEqualitiesCount = d_assertedEqualitiesCount + 1;
    if (!merge(node1, node2, triggers)) {
        d_done = true;
      }
    }

    // If not merging internal nodes, notify the master
    if (d_masterEqualityEngine && !d_isInternal[t1classId] && !d_isInternal[t2classId]) {
      d_masterEqualityEngine->assertEqualityInternal(d_nodes[t1classId], d_nodes[t2classId], TNode::null());
      d_masterEqualityEngine->propagate();
    }

    // Notify the triggers
    if (d_performNotify && !d_done) {
      for (size_t trigger_i = 0, trigger_end = triggers.size(); trigger_i < trigger_end && !d_done; ++ trigger_i) {
        const TriggerInfo& triggerInfo = d_equalityTriggersOriginal[triggers[trigger_i]];
        if (triggerInfo.d_trigger.getKind() == kind::EQUAL)
        {
          // Special treatment for disequalities
          if (!triggerInfo.d_polarity)
          {
            // Store that we are propagating a diseauality
            TNode equality = triggerInfo.d_trigger;
            EqualityNodeId original = getNodeId(equality);
            TNode lhs = equality[0];
            TNode rhs = equality[1];
            EqualityNodeId lhsId = getNodeId(lhs);
            EqualityNodeId rhsId = getNodeId(rhs);
            // We use the THEORY_LAST as a marker for "marked as propagated, reasons stored".
            // This tag is added to an internal theories set that is only inserted in, so this is
            // safe. Had we iterated over, or done other set operations this might be dangerous.
            if (!hasPropagatedDisequality(THEORY_LAST, lhsId, rhsId)) {
              if (!hasPropagatedDisequality(lhsId, rhsId)) {
                d_deducedDisequalityReasons.push_back(EqualityPair(original, d_falseId));
              }
              storePropagatedDisequality(THEORY_LAST, lhsId, rhsId);
              if (!d_notify.eqNotifyTriggerEquality(triggerInfo.d_trigger,
                                                    triggerInfo.d_polarity))
              {
                d_done = true;
              }
            }
          }
          else
          {
            // Equalities are simple
            if (!d_notify.eqNotifyTriggerEquality(triggerInfo.d_trigger,
                                                  triggerInfo.d_polarity))
            {
              d_done = true;
            }
          }
        }
        else
        {
          if (!d_notify.eqNotifyTriggerPredicate(triggerInfo.d_trigger,
                                                 triggerInfo.d_polarity))
          {
            d_done = true;
          }
        }
      }
    }
  }
}

void EqualityEngine::debugPrintGraph() const {
  Debug("equality::graph") << std::endl << "Dumping graph" << std::endl;
  for (EqualityNodeId nodeId = 0; nodeId < d_nodes.size(); ++ nodeId) {

    Debug("equality::graph") << d_nodes[nodeId] << " " << nodeId << "(" << getEqualityNode(nodeId).getFind() << "):";

    EqualityEdgeId edgeId = d_equalityGraph[nodeId];
    while (edgeId != null_edge) {
      const EqualityEdge& edge = d_equalityEdges[edgeId];
      Debug("equality::graph") << " [" << edge.getNodeId() << "] " << d_nodes[edge.getNodeId()] << ":" << edge.getReason();
      edgeId = edge.getNext();
    }

    Debug("equality::graph") << std::endl;
  }
  Debug("equality::graph") << std::endl;
}

bool EqualityEngine::areEqual(TNode t1, TNode t2) const {
  Debug("equality") << d_name << "::eq::areEqual(" << t1 << "," << t2 << ")";

  Assert(hasTerm(t1));
  Assert(hasTerm(t2));

  bool result = getEqualityNode(t1).getFind() == getEqualityNode(t2).getFind();
  Debug("equality") << (result ? "\t(YES)" : "\t(NO)") << std::endl;
  return result;
}

bool EqualityEngine::areDisequal(TNode t1, TNode t2, bool ensureProof) const
{
  Debug("equality") << d_name << "::eq::areDisequal(" << t1 << "," << t2 << ")";

  // Add the terms
  Assert(hasTerm(t1));
  Assert(hasTerm(t2));

  // Get ids
  EqualityNodeId t1Id = getNodeId(t1);
  EqualityNodeId t2Id = getNodeId(t2);

  // If we propagated this disequality we're true
  if (hasPropagatedDisequality(t1Id, t2Id)) {
    Debug("equality") << "\t(YES)" << std::endl;
    return true;
  }

  // Get equivalence classes
  EqualityNodeId t1ClassId = getEqualityNode(t1Id).getFind();
  EqualityNodeId t2ClassId = getEqualityNode(t2Id).getFind();

  // We are semantically const, for remembering stuff
  EqualityEngine* nonConst = const_cast<EqualityEngine*>(this);

  // Check for constants
  if (d_isConstant[t1ClassId] && d_isConstant[t2ClassId] && t1ClassId != t2ClassId) {
    if (ensureProof) {
      nonConst->d_deducedDisequalityReasons.push_back(EqualityPair(t1Id, t1ClassId));
      nonConst->d_deducedDisequalityReasons.push_back(EqualityPair(t2Id, t2ClassId));
      nonConst->storePropagatedDisequality(THEORY_LAST, t1Id, t2Id);
    }
    Debug("equality") << "\t(YES)" << std::endl;
    return true;
  }

  // Create the equality
  FunctionApplication eqNormalized(APP_EQUALITY, t1ClassId, t2ClassId);
  ApplicationIdsMap::const_iterator find = d_applicationLookup.find(eqNormalized);
  if (find != d_applicationLookup.end()) {
    if (getEqualityNode(find->second).getFind() == getEqualityNode(d_falseId).getFind()) {
      if (ensureProof) {
        const FunctionApplication original =
            d_applications[find->second].d_original;
        nonConst->d_deducedDisequalityReasons.push_back(
            EqualityPair(t1Id, original.d_a));
        nonConst->d_deducedDisequalityReasons.push_back(EqualityPair(find->second, d_falseId));
        nonConst->d_deducedDisequalityReasons.push_back(
            EqualityPair(t2Id, original.d_b));
        nonConst->storePropagatedDisequality(THEORY_LAST, t1Id, t2Id);
      }
      Debug("equality") << "\t(YES)" << std::endl;
      return true;
    }
  }

  // Check the symmetric disequality
  std::swap(eqNormalized.d_a, eqNormalized.d_b);
  find = d_applicationLookup.find(eqNormalized);
  if (find != d_applicationLookup.end()) {
    if (getEqualityNode(find->second).getFind() == getEqualityNode(d_falseId).getFind()) {
      if (ensureProof) {
        const FunctionApplication original =
            d_applications[find->second].d_original;
        nonConst->d_deducedDisequalityReasons.push_back(
            EqualityPair(t2Id, original.d_a));
        nonConst->d_deducedDisequalityReasons.push_back(EqualityPair(find->second, d_falseId));
        nonConst->d_deducedDisequalityReasons.push_back(
            EqualityPair(t1Id, original.d_b));
        nonConst->storePropagatedDisequality(THEORY_LAST, t1Id, t2Id);
      }
      Debug("equality") << "\t(YES)" << std::endl;
      return true;
    }
  }

  // Couldn't deduce dis-equalityReturn whether the terms are disequal
  Debug("equality") << "\t(NO)" << std::endl;
  return false;
}

size_t EqualityEngine::getSize(TNode t) {
  // Add the term
  addTermInternal(t);
  return getEqualityNode(getEqualityNode(t).getFind()).getSize();
}


void EqualityEngine::addPathReconstructionTrigger(unsigned trigger, const PathReconstructionNotify* notify) {
  // Currently we can only inform one callback per trigger
  Assert(d_pathReconstructionTriggers.find(trigger)
         == d_pathReconstructionTriggers.end());
  d_pathReconstructionTriggers[trigger] = notify;
}

unsigned EqualityEngine::getFreshMergeReasonType() {
  return d_freshMergeReasonType++;
}

std::string EqualityEngine::identify() const { return d_name; }

void EqualityEngine::addTriggerTerm(TNode t, TheoryId tag)
{
  Debug("equality::trigger") << d_name << "::eq::addTriggerTerm(" << t << ", " << tag << ")" << std::endl;

  Assert(tag != THEORY_LAST);

  if (d_done) {
    return;
  }

  // Add the term if it's not already there
  addTermInternal(t);

  // Get the node id
  EqualityNodeId eqNodeId = getNodeId(t);
  EqualityNode& eqNode = getEqualityNode(eqNodeId);
  EqualityNodeId classId = eqNode.getFind();

  // Possibly existing set of triggers
  TriggerTermSetRef triggerSetRef = d_nodeIndividualTrigger[classId];
  if (triggerSetRef != +null_set_id && getTriggerTermSet(triggerSetRef).hasTrigger(tag)) {
    // If the term already is in the equivalence class that a tagged representative, just notify
    if (d_performNotify) {
      EqualityNodeId triggerId = getTriggerTermSet(triggerSetRef).getTrigger(tag);
      Debug("equality::trigger") << d_name << "::eq::addTriggerTerm(" << t << ", " << tag << "): already have this trigger in class with " << d_nodes[triggerId] << std::endl;
      if (eqNodeId != triggerId && !d_notify.eqNotifyTriggerTermEquality(tag, t, d_nodes[triggerId], true)) {
        d_done = true;
      }
    }
  } else {

    // Check for disequalities by going through the equivalence class looking for equalities in the
    // uselists that have been asserted to false. All the representatives appearing on the other
    // side of such disequalities, that have the tag on, are put in a set.
    TaggedEqualitiesSet disequalitiesToNotify;
    Theory::Set tags = Theory::setInsert(tag);
    getDisequalities(!d_isConstant[classId], classId, tags, disequalitiesToNotify);

    // Trigger data
    Theory::Set newSetTags;
    EqualityNodeId newSetTriggers[THEORY_LAST];
    unsigned newSetTriggersSize;

    // Setup the data for the new set
    if (triggerSetRef != null_set_id) {
      // Get the existing set
      TriggerTermSet& triggerSet = getTriggerTermSet(triggerSetRef);
      // Initialize the new set for copy/insert
      newSetTags = Theory::setInsert(tag, triggerSet.d_tags);
      newSetTriggersSize = 0;
      // Copy into to new one, and insert the new tag/id
      unsigned i = 0;
      Theory::Set tags2 = newSetTags;
      TheoryId current;
      while ((current = Theory::setPop(tags2)) != THEORY_LAST)
      {
        // Remove from the tags
        tags2 = Theory::setRemove(current, tags2);
        // Insert the id into the triggers
        newSetTriggers[newSetTriggersSize++] =
            current == tag ? eqNodeId : triggerSet.d_triggers[i++];
      }
    } else {
      // Setup a singleton
      newSetTags = Theory::setInsert(tag);
      newSetTriggers[0] = eqNodeId;
      newSetTriggersSize = 1;
    }

    // Add it to the list for backtracking
    d_triggerTermSetUpdates.push_back(TriggerSetUpdate(classId, triggerSetRef));
    d_triggerTermSetUpdatesSize = d_triggerTermSetUpdatesSize + 1;
    // Mark the the new set as a trigger
    d_nodeIndividualTrigger[classId] = triggerSetRef = newTriggerTermSet(newSetTags, newSetTriggers, newSetTriggersSize);

    // Propagate trigger term disequalities we remembered
    Debug("equality::trigger") << d_name << "::eq::addTriggerTerm(" << t << ", " << tag << "): propagating " << disequalitiesToNotify.size() << " disequalities " << std::endl;
    propagateTriggerTermDisequalities(tags, triggerSetRef, disequalitiesToNotify);
  }
}

bool EqualityEngine::isTriggerTerm(TNode t, TheoryId tag) const {
  if (!hasTerm(t)) return false;
  EqualityNodeId classId = getEqualityNode(t).getFind();
  TriggerTermSetRef triggerSetRef = d_nodeIndividualTrigger[classId];
  return triggerSetRef != +null_set_id && getTriggerTermSet(triggerSetRef).hasTrigger(tag);
}


TNode EqualityEngine::getTriggerTermRepresentative(TNode t, TheoryId tag) const {
  Assert(isTriggerTerm(t, tag));
  EqualityNodeId classId = getEqualityNode(t).getFind();
  const TriggerTermSet& triggerSet = getTriggerTermSet(d_nodeIndividualTrigger[classId]);
  unsigned i = 0;
  Theory::Set tags = triggerSet.d_tags;
  while (Theory::setPop(tags) != tag) {
    ++ i;
  }
  return d_nodes[triggerSet.d_triggers[i]];
}

void EqualityEngine::storeApplicationLookup(FunctionApplication& funNormalized, EqualityNodeId funId) {
  Assert(d_applicationLookup.find(funNormalized) == d_applicationLookup.end());
  d_applicationLookup[funNormalized] = funId;
  d_applicationLookups.push_back(funNormalized);
  d_applicationLookupsCount = d_applicationLookupsCount + 1;
  Debug("equality::backtrack") << "d_applicationLookupsCount = " << d_applicationLookupsCount << std::endl;
  Debug("equality::backtrack") << "d_applicationLookups.size() = " << d_applicationLookups.size() << std::endl;
  Assert(d_applicationLookupsCount == d_applicationLookups.size());

  // If an equality over constants we merge to false
  if (funNormalized.isEquality()) {
    if (funNormalized.d_a == funNormalized.d_b)
    {
      enqueue(MergeCandidate(funId, d_trueId, MERGED_THROUGH_REFLEXIVITY, TNode::null()));
    }
    else if (d_isConstant[funNormalized.d_a] && d_isConstant[funNormalized.d_b])
    {
      enqueue(MergeCandidate(funId, d_falseId, MERGED_THROUGH_CONSTANTS, TNode::null()));
    }
  }
}

void EqualityEngine::getUseListTerms(TNode t, std::set<TNode>& output) {
  if (hasTerm(t)) {
    // Get the equivalence class
    EqualityNodeId classId = getEqualityNode(t).getFind();
    // Go through the equivalence class and get where t is used in
    EqualityNodeId currentId = classId;
    do {
      // Get the current node
      EqualityNode& currentNode = getEqualityNode(currentId);
      // Go through the use-list
      UseListNodeId currentUseId = currentNode.getUseList();
      while (currentUseId != null_uselist_id) {
        // Get the node of the use list
        UseListNode& useNode = d_useListNodes[currentUseId];
        // Get the function application
        EqualityNodeId funId = useNode.getApplicationId();
        output.insert(d_nodes[funId]);
        // Go to the next one in the use list
        currentUseId = useNode.getNext();
      }
      // Move to the next node
      currentId = currentNode.getNext();
    } while (currentId != classId);
  }
}

EqualityEngine::TriggerTermSetRef EqualityEngine::newTriggerTermSet(Theory::Set newSetTags, EqualityNodeId* newSetTriggers, unsigned newSetTriggersSize) {
  // Size of the required set
  size_t size = sizeof(TriggerTermSet) + newSetTriggersSize*sizeof(EqualityNodeId);
  // Align the size
  size = (size + 7) & ~((size_t)7);
  // Reallocate if necessary
  if (d_triggerDatabaseSize + size > d_triggerDatabaseAllocatedSize) {
    d_triggerDatabaseAllocatedSize *= 2;
    d_triggerDatabase = (char*) realloc(d_triggerDatabase, d_triggerDatabaseAllocatedSize);
  }
  // New reference
  TriggerTermSetRef newTriggerSetRef = d_triggerDatabaseSize;
  // Update the size
  d_triggerDatabaseSize = d_triggerDatabaseSize + size;
  // Copy the information
  TriggerTermSet& newSet = getTriggerTermSet(newTriggerSetRef);
  newSet.d_tags = newSetTags;
  for (unsigned i = 0; i < newSetTriggersSize; ++i) {
    newSet.d_triggers[i] = newSetTriggers[i];
  }
  // Return the new reference
  return newTriggerSetRef;
}

bool EqualityEngine::hasPropagatedDisequality(EqualityNodeId lhsId, EqualityNodeId rhsId) const {
  EqualityPair eq(lhsId, rhsId);
  bool propagated = d_propagatedDisequalities.find(eq) != d_propagatedDisequalities.end();
#ifdef CVC4_ASSERTIONS
  bool stored = d_disequalityReasonsMap.find(eq) != d_disequalityReasonsMap.end();
  Assert(propagated == stored) << "These two should be in sync";
#endif
  Debug("equality::disequality") << d_name << "::eq::hasPropagatedDisequality(" << d_nodes[lhsId] << ", " << d_nodes[rhsId] << ") => " << (propagated ? "true" : "false") << std::endl;
  return propagated;
}

bool EqualityEngine::hasPropagatedDisequality(TheoryId tag, EqualityNodeId lhsId, EqualityNodeId rhsId) const {

  EqualityPair eq(lhsId, rhsId);

  PropagatedDisequalitiesMap::const_iterator it = d_propagatedDisequalities.find(eq);
  if (it == d_propagatedDisequalities.end()) {
    Assert(d_disequalityReasonsMap.find(eq) == d_disequalityReasonsMap.end())
        << "Why do we have a proof if not propagated";
    Debug("equality::disequality") << d_name << "::eq::hasPropagatedDisequality(" << tag << ", " << d_nodes[lhsId] << ", " << d_nodes[rhsId] << ") => false" << std::endl;
    return false;
  }
  Assert(d_disequalityReasonsMap.find(eq) != d_disequalityReasonsMap.end())
      << "We propagated but there is no proof";
  bool result = Theory::setContains(tag, (*it).second);
  Debug("equality::disequality") << d_name << "::eq::hasPropagatedDisequality(" << tag << ", " << d_nodes[lhsId] << ", " << d_nodes[rhsId] << ") => " << (result ? "true" : "false") << std::endl;
  return result;
}


void EqualityEngine::storePropagatedDisequality(TheoryId tag, EqualityNodeId lhsId, EqualityNodeId rhsId) {
  Assert(!hasPropagatedDisequality(tag, lhsId, rhsId))
      << "Check before you store it";
  Assert(lhsId != rhsId) << "Wow, wtf!";

  Debug("equality::disequality") << d_name << "::eq::storePropagatedDisequality(" << tag << ", " << d_nodes[lhsId] << ", " << d_nodes[rhsId] << ")" << std::endl;

  EqualityPair pair1(lhsId, rhsId);
  EqualityPair pair2(rhsId, lhsId);

  // Store the fact that we've propagated this already
  Theory::Set notified = 0;
  PropagatedDisequalitiesMap::const_iterator find = d_propagatedDisequalities.find(pair1);
  if (find == d_propagatedDisequalities.end()) {
    notified = Theory::setInsert(tag);
  } else {
    notified = Theory::setInsert(tag, (*find).second);
  }
  d_propagatedDisequalities[pair1] = notified;
  d_propagatedDisequalities[pair2] = notified;

  // Store the proof if provided
  if (d_deducedDisequalityReasons.size() > d_deducedDisequalityReasonsSize) {
    Debug("equality::disequality") << d_name << "::eq::storePropagatedDisequality(" << tag << ", " << d_nodes[lhsId] << ", " << d_nodes[rhsId] << "): storing proof" << std::endl;
    Assert(d_disequalityReasonsMap.find(pair1) == d_disequalityReasonsMap.end())
        << "There can't be a proof if you're adding a new one";
    DisequalityReasonRef ref(d_deducedDisequalityReasonsSize, d_deducedDisequalityReasons.size());
#ifdef CVC4_ASSERTIONS
    // Check that the reasons are valid
    for (unsigned i = ref.d_mergesStart; i < ref.d_mergesEnd; ++i)
    {
      Assert(
          getEqualityNode(d_deducedDisequalityReasons[i].first).getFind()
          == getEqualityNode(d_deducedDisequalityReasons[i].second).getFind());
    }
#endif
    if (Debug.isOn("equality::disequality")) {
      for (unsigned i = ref.d_mergesStart; i < ref.d_mergesEnd; ++i)
      {
        TNode lhs = d_nodes[d_deducedDisequalityReasons[i].first];
        TNode rhs = d_nodes[d_deducedDisequalityReasons[i].second];
        Debug("equality::disequality") << d_name << "::eq::storePropagatedDisequality(): because " << lhs << " == " << rhs << std::endl;
      }
    }

    // Store for backtracking
    d_deducedDisequalities.push_back(pair1);
    d_deducedDisequalitiesSize = d_deducedDisequalities.size();
    d_deducedDisequalityReasonsSize = d_deducedDisequalityReasons.size();
    // Store the proof reference
    d_disequalityReasonsMap[pair1] = ref;
    d_disequalityReasonsMap[pair2] = ref;
  } else {
    Assert(d_disequalityReasonsMap.find(pair1) != d_disequalityReasonsMap.end())
        << "You must provide a proof initially";
  }
}

void EqualityEngine::getDisequalities(bool allowConstants, EqualityNodeId classId, Theory::Set inputTags, TaggedEqualitiesSet& out) {
  // Must be empty on input
  Assert(out.size() == 0);
  // The class we are looking for, shouldn't have any of the tags we are looking for already set
  Assert(d_nodeIndividualTrigger[classId] == null_set_id
         || Theory::setIntersection(
                getTriggerTermSet(d_nodeIndividualTrigger[classId]).d_tags,
                inputTags)
                == 0);

  if (inputTags == 0) {
    return;
  }

  // Set of already (through disequalities) visited equivalence classes
  std::set<EqualityNodeId> alreadyVisited;

  // Go through the equivalence class
  EqualityNodeId currentId = classId;
  do {

    Debug("equality::trigger") << d_name << "::getDisequalities() : going through uselist of " << d_nodes[currentId] << std::endl;

    // Current node in the equivalence class
    EqualityNode& currentNode = getEqualityNode(currentId);

    // Go through the uselist and look for disequalities
    UseListNodeId currentUseId = currentNode.getUseList();
    while (currentUseId != null_uselist_id) {
      UseListNode& useListNode = d_useListNodes[currentUseId];
      EqualityNodeId funId = useListNode.getApplicationId();

      Debug("equality::trigger") << d_name << "::getDisequalities() : checking " << d_nodes[funId] << std::endl;

      const FunctionApplication& fun =
          d_applications[useListNode.getApplicationId()].d_original;
      // If it's an equality asserted to false, we do the work
      if (fun.isEquality() && getEqualityNode(funId).getFind() == getEqualityNode(d_false).getFind()) {
        // Get the other equality member
        bool lhs = false;
        EqualityNodeId toCompare = fun.d_b;
        if (toCompare == currentId) {
          toCompare = fun.d_a;
          lhs = true;
        }
        // Representative of the other member
        EqualityNodeId toCompareRep = getEqualityNode(toCompare).getFind();
        if (toCompareRep == classId) {
          // We're in conflict, so we will send it out from merge
          out.clear();
          return;
        }
        // Check if we already have this one
        if (alreadyVisited.count(toCompareRep) == 0) {
          // Mark as visited
          alreadyVisited.insert(toCompareRep);
          // Get the trigger set
          TriggerTermSetRef toCompareTriggerSetRef = d_nodeIndividualTrigger[toCompareRep];
          // We only care if we're not both constants and there are trigger terms in the other class
          if ((allowConstants || !d_isConstant[toCompareRep]) && toCompareTriggerSetRef != null_set_id) {
            // Tags of the other gey
            TriggerTermSet& toCompareTriggerSet = getTriggerTermSet(toCompareTriggerSetRef);
            // We only care if there are things in inputTags that is also in toCompareTags
            Theory::Set commonTags =
                Theory::setIntersection(inputTags, toCompareTriggerSet.d_tags);
            if (commonTags) {
              out.push_back(TaggedEquality(funId, toCompareTriggerSetRef, lhs));
            }
          }
        }
      }
      // Go to the next one in the use list
      currentUseId = useListNode.getNext();
    }
    // Next in equivalence class
    currentId = currentNode.getNext();
  } while (!d_done && currentId != classId);

}

bool EqualityEngine::propagateTriggerTermDisequalities(Theory::Set tags, TriggerTermSetRef triggerSetRef, const TaggedEqualitiesSet& disequalitiesToNotify) {

  // No tags, no food
  if (!tags) {
    return !d_done;
  }

  Assert(triggerSetRef != null_set_id);

  // This is the class trigger set
  const TriggerTermSet& triggerSet = getTriggerTermSet(triggerSetRef);
  // Go through the disequalities and notify
  TaggedEqualitiesSet::const_iterator it = disequalitiesToNotify.begin();
  TaggedEqualitiesSet::const_iterator it_end = disequalitiesToNotify.end();
  for (; !d_done && it != it_end; ++ it) {
    // The information about the equality that is asserted to false
    const TaggedEquality& disequalityInfo = *it;
    const TriggerTermSet& disequalityTriggerSet =
        getTriggerTermSet(disequalityInfo.d_triggerSetRef);
    Theory::Set commonTags =
        Theory::setIntersection(disequalityTriggerSet.d_tags, tags);
    Assert(commonTags);
    // This is the actual function
    const FunctionApplication& fun =
        d_applications[disequalityInfo.d_equalityId].d_original;
    // Figure out who we are comparing to in the original equality
    EqualityNodeId toCompare = disequalityInfo.d_lhs ? fun.d_a : fun.d_b;
    EqualityNodeId myCompare = disequalityInfo.d_lhs ? fun.d_b : fun.d_a;
    if (getEqualityNode(toCompare).getFind() == getEqualityNode(myCompare).getFind()) {
      // We're propagating a != a, which means we're inconsistent, just bail and let it go into
      // a regular conflict
      return !d_done;
    }
    // Go through the tags, and add the disequalities
    TheoryId currentTag;
    while (!d_done && ((currentTag = Theory::setPop(commonTags)) != THEORY_LAST)) {
      // Get the tag representative
      EqualityNodeId tagRep = disequalityTriggerSet.getTrigger(currentTag);
      EqualityNodeId myRep = triggerSet.getTrigger(currentTag);
      // Propagate
      if (!hasPropagatedDisequality(currentTag, myRep, tagRep)) {
        // Construct the proof if not there already
        if (!hasPropagatedDisequality(myRep, tagRep)) {
          d_deducedDisequalityReasons.push_back(EqualityPair(myCompare, myRep));
          d_deducedDisequalityReasons.push_back(EqualityPair(toCompare, tagRep));
          d_deducedDisequalityReasons.push_back(
              EqualityPair(disequalityInfo.d_equalityId, d_falseId));
        }
        // Store the propagation
        storePropagatedDisequality(currentTag, myRep, tagRep);
        // Notify
        if (d_performNotify) {
          if (!d_notify.eqNotifyTriggerTermEquality(currentTag, d_nodes[myRep], d_nodes[tagRep], false)) {
            d_done = true;
          }
        }
      }
    }
  }

  return !d_done;
}

} // Namespace uf
} // Namespace theory
} // Namespace CVC4<|MERGE_RESOLUTION|>--- conflicted
+++ resolved
@@ -1011,10 +1011,7 @@
     return;
   }
   Node eq[2];
-<<<<<<< HEAD
-=======
   NodeManager* nm = NodeManager::currentNM();
->>>>>>> 3f77b4ac
   for (unsigned i = 0; i < 2; ++i)
   {
     EqualityNodeId equalityNodeId = i == 0 ? id1 : id2;
@@ -1059,11 +1056,7 @@
       {
         children.push_back(equalityNode[j]);
       }
-<<<<<<< HEAD
-      eq[i] = NodeManager::currentNM()->mkNode(k1, children);
-=======
       eq[i] = nm->mkNode(k1, children);
->>>>>>> 3f77b4ac
     }
   }
   // if built equality, add it as eqp's conclusion
