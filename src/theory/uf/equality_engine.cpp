--- conflicted
+++ resolved
@@ -946,14 +946,6 @@
     for (unsigned i = reasonRef.mergesStart; i < reasonRef.mergesEnd; ++ i) {
 
       EqualityPair toExplain = d_deducedDisequalityReasons[i];
-<<<<<<< HEAD
-    }
-
-    for (unsigned i = reasonRef.mergesStart; i < reasonRef.mergesEnd; ++ i) {
-
-      EqualityPair toExplain = d_deducedDisequalityReasons[i];
-=======
->>>>>>> f582b382
       EqProof* eqpc = NULL;
 
       // If we're constructing a (transitivity) proof, we don't need to include an explanation for x=x.
@@ -961,20 +953,8 @@
         eqpc = new EqProof;
       }
 
-<<<<<<< HEAD
-      // Some edges have the form ((a == b) == false). Translate this into (not (a == b)).
-      // Assert(d_nodes[toExplain.first] != NodeManager::currentNM()->mkConst(false));
-
       getExplanation(toExplain.first, toExplain.second, equalities, eqpc);
 
-      // if (eqpc) {
-      //   eqp->d_children.push_back(eqpc);
-      // }
-
-=======
-      getExplanation(toExplain.first, toExplain.second, equalities, eqpc);
-
->>>>>>> f582b382
       if (eqpc) {
         Debug("pf::ee") << "Child proof is:" << std::endl;
         eqpc->debug_print("pf::ee", 1);
@@ -1133,13 +1113,6 @@
               const FunctionApplication& f1 = d_applications[currentNode].original;
               const FunctionApplication& f2 = d_applications[edgeNode].original;
 
-<<<<<<< HEAD
-              Debug("pf::ee") << "We need to prove two equalities:" << std::endl;
-              Debug("pf::ee") << "\tLHS: " << d_nodes[f1.a] << " = " << d_nodes[f2.a] << std::endl;
-              Debug("pf::ee") << "\tRHS: " << d_nodes[f1.b] << " = " << d_nodes[f2.b] << std::endl;
-
-=======
->>>>>>> f582b382
               Debug("equality") << push;
               Debug("equality") << "Explaining left hand side equalities" << std::endl;
               EqProof * eqpc1 = eqpc ? new EqProof : NULL;
@@ -1150,48 +1123,15 @@
               if( eqpc ){
                 eqpc->d_children.push_back( eqpc1 );
                 eqpc->d_children.push_back( eqpc2 );
-<<<<<<< HEAD
-                Debug("pf::ee") << "Congruence : " << d_nodes[currentNode] << " " << d_nodes[edgeNode] << std::endl;
-                if( d_nodes[currentNode].getKind()==kind::EQUAL ){
-                  //leave node null for now
-                  eqpc->d_node = Node::null();
-                }else{
-                  Debug("pf::ee") << d_nodes[f1.a] << " / " << d_nodes[f2.a] << ", " << d_nodes[f1.b] << " / " << d_nodes[f2.b] << std::endl;
-=======
                 if( d_nodes[currentNode].getKind()==kind::EQUAL ){
                   //leave node null for now
                   eqpc->d_node = Node::null();
                 } else {
->>>>>>> f582b382
                   if(d_nodes[f1.a].getKind() == kind::APPLY_UF ||
                      d_nodes[f1.a].getKind() == kind::SELECT ||
                      d_nodes[f1.a].getKind() == kind::STORE) {
                     eqpc->d_node = d_nodes[f1.a];
                   } else {
-<<<<<<< HEAD
-
-                    Debug("pf::ee") << "f1.a is: " << d_nodes[f1.a]
-                                    << ". kind is: " << d_nodes[f1.a].getKind() << std::endl;
-
-                    if (d_nodes[f1.a].getKind() == kind::BUILTIN && d_nodes[f1.a].getConst<Kind>() == kind::SELECT) {
-                      Debug("pf::ee") << "f1.a getConst<kind> is: " << d_nodes[f1.a].getConst<Kind>() << std::endl;
-
-                      eqpc->d_node = NodeManager::currentNM()->mkNode(kind::PARTIAL_SELECT_1, d_nodes[f1.b]);
-                      // The first child is a PARTIAL_SELECT_0. Give it a child so that we know what kind of (read) it is, when we dump to LFSC.
-                      Debug("pf::ee") << "eqpc->d_children[0]->d_node.getKind() == " << eqpc->d_children[0]->d_node.getKind() << std::endl;
-                      Assert(eqpc->d_children[0]->d_node.getKind() == kind::PARTIAL_SELECT_0);
-                      Assert(eqpc->d_children[0]->d_children.size() == 0);
-
-                      Debug("pf::ee") << "Dumping the equality proof before:" << std::endl;
-                      eqpc->debug_print("pf::ee", 1);
-
-                      eqpc->d_children[0]->d_node = NodeManager::currentNM()->mkNode(kind::PARTIAL_SELECT_0, d_nodes[f1.b]);
-
-                      Debug("pf::ee") << "Dumping the equality proof after:" << std::endl;
-                      eqpc->debug_print("pf::ee", 1);
-
-                      //eqpc->d_children[0]->d_node.append(d_nodes[f1.b]);
-=======
                     if (d_nodes[f1.a].getKind() == kind::BUILTIN && d_nodes[f1.a].getConst<Kind>() == kind::SELECT) {
                       eqpc->d_node = NodeManager::currentNM()->mkNode(kind::PARTIAL_SELECT_1, d_nodes[f1.b]);
                       // The first child is a PARTIAL_SELECT_0.
@@ -1201,16 +1141,11 @@
 
                       eqpc->d_children[0]->d_node = NodeManager::currentNM()->mkNode(kind::PARTIAL_SELECT_0,
                                                                                      d_nodes[f1.b]);
->>>>>>> f582b382
                     } else {
                       eqpc->d_node = NodeManager::currentNM()->mkNode(kind::PARTIAL_APPLY_UF,
                                                                       ProofManager::currentPM()->mkOp(d_nodes[f1.a]),
                                                                       d_nodes[f1.b]);
                     }
-<<<<<<< HEAD
-                    Debug("pf::ee") << "New d_node is: " << eqpc->d_node << std::endl;
-=======
->>>>>>> f582b382
                   }
                 }
               }
@@ -1265,155 +1200,6 @@
               Debug("equality") << pop;
               break;
             }
-<<<<<<< HEAD
-            case MERGED_ARRAYS_EXT:
-
-              Debug("equality") << d_name << "::eq::getExplanation(): MERGED_ARRAYS_EXT" << std::endl;
-
-              if (eqpc) {
-                Node a = d_nodes[d_equalityEdges[currentEdge].getNodeId()];
-                Node b = d_nodes[currentNode];
-
-                // GK: todo: here we assume that a=b is an assertion. We should probably call explain()
-                // recursively, to explain this.
-
-                if (a == NodeManager::currentNM()->mkConst(false)) {
-                  eqpc->d_node = b.notNode();
-                } else if (b == NodeManager::currentNM()->mkConst(false)) {
-                  eqpc->d_node = a.notNode();
-                } else {
-                  eqpc->d_node = a.eqNode(b);
-                }
-
-                EqProof* eqpc1 = new EqProof;
-                eqpc1->d_node = d_equalityEdges[currentEdge].getReason();
-                eqpc->d_children.push_back( eqpc1 );
-
-                eqpc1->debug_print("pf::ee", 1);
-                eqpc->debug_print("pf::ee", 1);
-              }
-
-              // We push the reason into "equalities" because that's what the theory of arrays expects.
-              equalities.push_back(d_equalityEdges[currentEdge].getReason());
-              break;
-
-            case MERGED_ARRAYS_ROW: {
-              Debug("equality") << d_name << "::eq::getExplanation(): MERGED_ARRAYS_ROW" << std::endl;
-
-              // ROW rules mean that (i==k) OR ((a[i]:=t)[k] == a[k])
-              // The equality here will be either (i == k) because ((a[i]:=t)[k] != a[k]),
-              // or ((a[i]:=t)[k] == a[k]) because (i != k).
-
-              if (eqpc) {
-                if (d_nodes[currentNode].getNumChildren() == 2) {
-                  // This is the case of ((a[i]:=t)[k] == a[k]) because (i != k).
-
-                  // The edge is ((a[i]:=t)[k], a[k]), or (a[k], (a[i]:=t)[k]). This flag should be
-                  // false in the first case and true in the second case.
-                  bool currentNodeIsUnchangedArray;
-
-                  Assert(d_nodes[currentNode].getNumChildren() == 2);
-                  Assert(d_nodes[edgeNode].getNumChildren() == 2);
-
-                  if (d_nodes[currentNode][0].getKind() == kind::VARIABLE ||
-                      d_nodes[currentNode][0].getKind() == kind::SKOLEM) {
-                    currentNodeIsUnchangedArray = true;
-                  } else if (d_nodes[edgeNode][0].getKind() == kind::VARIABLE ||
-                             d_nodes[edgeNode][0].getKind() == kind::SKOLEM) {
-                    currentNodeIsUnchangedArray = false;
-                  } else {
-                    Assert(d_nodes[currentNode][0].getKind() == kind::STORE);
-                    Assert(d_nodes[edgeNode][0].getKind() == kind::STORE);
-
-                    if (d_nodes[currentNode][0][0] == d_nodes[edgeNode][0]) {
-                      currentNodeIsUnchangedArray = false;
-                    } else if (d_nodes[edgeNode][0][0] == d_nodes[currentNode][0]) {
-                      currentNodeIsUnchangedArray = true;
-                    } else {
-                      Unreachable();
-                    }
-                  }
-
-                  Node indexOne =
-                    currentNodeIsUnchangedArray ? d_nodes[currentNode][1] : d_nodes[currentNode][0][1];
-                  Node indexTwo =
-                    currentNodeIsUnchangedArray ? d_nodes[edgeNode][0][1] : d_nodes[edgeNode][1];
-
-                  // Some assertions to ensure that the theory of arrays behaves as expected
-                  Assert(d_nodes[currentNode][1] == d_nodes[edgeNode][1]);
-                  if (currentNodeIsUnchangedArray) {
-                    Assert(d_nodes[currentNode][0] == d_nodes[edgeNode][0][0]);
-                  } else {
-                    Assert(d_nodes[currentNode][0][0] == d_nodes[edgeNode][0]);
-                  }
-
-                  Debug("pf::ee") << "Getting explanation for ROW guard: "
-                                     << indexOne << " != " << indexTwo << std::endl;
-
-                  EqProof* eqpcc = eqpc ? new EqProof : NULL;
-                  explainEquality(indexOne, indexTwo, false, equalities, eqpcc);
-
-                  Debug("pf::ee") << "The two indices are: " << indexOne << ", " << indexTwo << std::endl;
-                  Debug("pf::ee") << "And the explanation of their disequality is: " << std::endl;
-                  eqpcc->debug_print("pf::ee", 1);
-                  eqpc->d_children.push_back(eqpcc);
-                } else {
-                  // This is the case of  (i == k) because ((a[i]:=t)[k] != a[k]),
-
-                  Debug("pf::ee") << "In the new case of ROW!" << std::endl;
-
-                  Node indexOne = d_nodes[currentNode];
-                  Node indexTwo = d_nodes[edgeNode];
-
-                  Debug("pf::ee") << "The two indices are: " << indexOne << ", " << indexTwo << std::endl;
-                  Debug("pf::ee") << "The reason for the edge is: " << d_equalityEdges[currentEdge].getReason()
-                                     << std::endl;
-
-                  Assert(d_equalityEdges[currentEdge].getReason().getNumChildren() == 2);
-                  Node reason = d_equalityEdges[currentEdge].getReason()[1];
-                  Debug("pf::ee") << "Getting explanation for ROW guard: " << reason << std::endl;
-
-                  EqProof* eqpcc = eqpc ? new EqProof : NULL;
-                  explainEquality(reason[0], reason[1], false, equalities, eqpcc);
-
-                  if (eqpc) {
-                    Debug("pf::ee") << "The guard's explanation is: " << std::endl;
-                    eqpcc->debug_print("pf::ee", 1);
-                    eqpc->d_children.push_back(eqpcc);
-                  }
-                }
-
-                Node a = d_nodes[d_equalityEdges[currentEdge].getNodeId()];
-                Node b = d_nodes[currentNode];
-
-                if (a == NodeManager::currentNM()->mkConst(false)) {
-                  eqpc->d_node = b.notNode();
-                } else if (b == NodeManager::currentNM()->mkConst(false)) {
-                  eqpc->d_node = a.notNode();
-                } else {
-                  eqpc->d_node = a.eqNode(b);
-                }
-              }
-
-              // We push the reason into "equalities" because that's what the theory of arrays expects.
-              equalities.push_back(d_equalityEdges[currentEdge].getReason());
-              break;
-            }
-
-            default: {
-              // Construct the equality
-              Debug("equality") << d_name << "::eq::getExplanation(): adding: " << d_equalityEdges[currentEdge].getReason() << std::endl;
-              Debug("equality") << d_name << "::eq::getExplanation(): reason type = " << reasonType << std::endl;
-
-              if (eqpc) {
-                if (reasonType == MERGED_THROUGH_EQUALITY) {
-                  eqpc->d_node = d_equalityEdges[currentEdge].getReason();
-                } else {
-                  // The LFSC translator prefers (not (= a b)) over (= (a==b) false)
-
-                  Node a = d_nodes[d_equalityEdges[currentEdge].getNodeId()];
-                  Node b = d_nodes[currentNode];
-=======
 
             default: {
               // Construct the equality
@@ -1434,21 +1220,14 @@
                   eqpc->d_node = reason;
                 } else {
                   // The LFSC translator prefers (not (= a b)) over (= (= a b) false)
->>>>>>> f582b382
 
                   if (a == NodeManager::currentNM()->mkConst(false)) {
                     eqpc->d_node = b.notNode();
                   } else if (b == NodeManager::currentNM()->mkConst(false)) {
                     eqpc->d_node = a.notNode();
                   } else {
-<<<<<<< HEAD
-                    eqpc->d_node = a.eqNode(b);
-                  }
-                  Debug("pf::ee") << "theory eq : " << eqpc->d_node << std::endl;
-=======
                     eqpc->d_node = b.eqNode(a);
                   }
->>>>>>> f582b382
                 }
                 eqpc->d_id = reasonType;
               }
@@ -1488,11 +1267,7 @@
               eqp->d_node = NodeManager::currentNM()->mkNode(d_nodes[t1Id].getType().isBoolean() ? kind::IFF : kind::EQUAL, d_nodes[t1Id], d_nodes[t2Id]);
             }
 
-<<<<<<< HEAD
-            eqp->debug_print("equality-proof-debug", 1);
-=======
             eqp->debug_print("pf::ee", 1);
->>>>>>> f582b382
           }
 
           // Done
@@ -1857,16 +1632,7 @@
   Assert(hasTerm(t2));
 
   bool result = getEqualityNode(t1).getFind() == getEqualityNode(t2).getFind();
-<<<<<<< HEAD
-
-  if ( result )
-    Debug("equality") << "\t(YES)" << std::endl;
-  else
-    Debug("equality") << "\t(NO)" << std::endl;
-
-=======
   Debug("equality") << (result ? "\t(YES)" : "\t(NO)") << std::endl;
->>>>>>> f582b382
   return result;
 }
 
