/*********************                                                        */
/*! \file equality_engine.cpp
 ** \verbatim
 ** Original author: Dejan Jovanovic
 ** Major contributors: none
 ** Minor contributors (to current version): Dejan Jovanovic, Tianyi Liang, Tim King, Francois Bobot, Morgan Deters, Andrew Reynolds
 ** This file is part of the CVC4 project.
 ** Copyright (c) 2009-2014  New York University and The University of Iowa
 ** See the file COPYING in the top-level source directory for licensing
 ** information.\endverbatim
 **
 ** \brief [[ Add one-line brief description here ]]
 **
 ** [[ Add lengthier description here ]]
 ** \todo document this file
 **/

#include "theory/uf/equality_engine.h"

#include "smt/smt_statistics_registry.h"

namespace CVC4 {
namespace theory {
namespace eq {

EqualityEngine::Statistics::Statistics(std::string name)
    : mergesCount(name + "::mergesCount", 0),
      termsCount(name + "::termsCount", 0),
      functionTermsCount(name + "::functionTermsCount", 0),
      constantTermsCount(name + "::constantTermsCount", 0)
{
  smtStatisticsRegistry()->registerStat(&mergesCount);
  smtStatisticsRegistry()->registerStat(&termsCount);
  smtStatisticsRegistry()->registerStat(&functionTermsCount);
  smtStatisticsRegistry()->registerStat(&constantTermsCount);
}

EqualityEngine::Statistics::~Statistics() {
  smtStatisticsRegistry()->unregisterStat(&mergesCount);
  smtStatisticsRegistry()->unregisterStat(&termsCount);
  smtStatisticsRegistry()->unregisterStat(&functionTermsCount);
  smtStatisticsRegistry()->unregisterStat(&constantTermsCount);
}

/**
 * Data used in the BFS search through the equality graph.
 */
struct BfsData {
  // The current node
  EqualityNodeId nodeId;
  // The index of the edge we traversed
  EqualityEdgeId edgeId;
  // Index in the queue of the previous node. Shouldn't be too much of them, at most the size
  // of the biggest equivalence class
  size_t previousIndex;

  BfsData(EqualityNodeId nodeId = null_id, EqualityEdgeId edgeId = null_edge, size_t prev = 0)
  : nodeId(nodeId), edgeId(edgeId), previousIndex(prev) {}
};

class ScopedBool {
  bool& watch;
  bool oldValue;
public:
  ScopedBool(bool& watch, bool newValue)
  : watch(watch), oldValue(watch) {
    watch = newValue;
  }
  ~ScopedBool() {
    watch = oldValue;
  }
};

EqualityEngineNotifyNone EqualityEngine::s_notifyNone;

void EqualityEngine::init() {
  Debug("equality") << "EqualityEdge::EqualityEngine(): id_null = " << +null_id << std::endl;
  Debug("equality") << "EqualityEdge::EqualityEngine(): edge_null = " << +null_edge << std::endl;
  Debug("equality") << "EqualityEdge::EqualityEngine(): trigger_null = " << +null_trigger << std::endl;

  d_true = NodeManager::currentNM()->mkConst<bool>(true);
  d_false = NodeManager::currentNM()->mkConst<bool>(false);

  d_triggerDatabaseAllocatedSize = 100000;
  d_triggerDatabase = (char*) malloc(d_triggerDatabaseAllocatedSize);

  //We can't notify during the initialization because it notifies
  // QuantifiersEngine.AddTermToDatabase that try to access to the uf
  // instantiator that currently doesn't exist.
  ScopedBool sb(d_performNotify, false);
  addTermInternal(d_true);
  addTermInternal(d_false);

  d_trueId = getNodeId(d_true);
  d_falseId = getNodeId(d_false);
}

EqualityEngine::~EqualityEngine() throw(AssertionException) {
  free(d_triggerDatabase);
}


EqualityEngine::EqualityEngine(context::Context* context, std::string name, bool constantsAreTriggers)
: ContextNotifyObj(context)
, d_masterEqualityEngine(0)
, d_context(context)
, d_done(context, false)
, d_performNotify(true)
, d_notify(s_notifyNone)
, d_applicationLookupsCount(context, 0)
, d_nodesCount(context, 0)
, d_assertedEqualitiesCount(context, 0)
, d_equalityTriggersCount(context, 0)
, d_subtermEvaluatesSize(context, 0)
, d_stats(name)
, d_inPropagate(false)
, d_constantsAreTriggers(constantsAreTriggers)
, d_triggerDatabaseSize(context, 0)
, d_triggerTermSetUpdatesSize(context, 0)
, d_deducedDisequalitiesSize(context, 0)
, d_deducedDisequalityReasonsSize(context, 0)
, d_propagatedDisequalities(context)
, d_name(name)
{
  init();
}

EqualityEngine::EqualityEngine(EqualityEngineNotify& notify, context::Context* context, std::string name, bool constantsAreTriggers)
: ContextNotifyObj(context)
, d_masterEqualityEngine(0)
, d_context(context)
, d_done(context, false)
, d_performNotify(true)
, d_notify(notify)
, d_applicationLookupsCount(context, 0)
, d_nodesCount(context, 0)
, d_assertedEqualitiesCount(context, 0)
, d_equalityTriggersCount(context, 0)
, d_subtermEvaluatesSize(context, 0)
, d_stats(name)
, d_inPropagate(false)
, d_constantsAreTriggers(constantsAreTriggers)
, d_triggerDatabaseSize(context, 0)
, d_triggerTermSetUpdatesSize(context, 0)
, d_deducedDisequalitiesSize(context, 0)
, d_deducedDisequalityReasonsSize(context, 0)
, d_propagatedDisequalities(context)
, d_name(name)
{
  init();
}

void EqualityEngine::setMasterEqualityEngine(EqualityEngine* master) {
  Assert(d_masterEqualityEngine == 0);
  d_masterEqualityEngine = master;
}

void EqualityEngine::enqueue(const MergeCandidate& candidate, bool back) {
  Debug("equality") << d_name << "::eq::enqueue(" << d_nodes[candidate.t1Id] << ", " << d_nodes[candidate.t2Id] << ", " << candidate.type << "). reason: " << candidate.reason << std::endl;
  if (back) {
    d_propagationQueue.push_back(candidate);
  } else {
    d_propagationQueue.push_front(candidate);
  }
}

EqualityNodeId EqualityEngine::newApplicationNode(TNode original, EqualityNodeId t1, EqualityNodeId t2, FunctionApplicationType type) {
  Debug("equality") << d_name << "::eq::newApplicationNode(" << original << ", " << t1 << ", " << t2 << ")" << std::endl;

  ++ d_stats.functionTermsCount;

  // Get another id for this
  EqualityNodeId funId = newNode(original);
  FunctionApplication funOriginal(type, t1, t2);
  // The function application we're creating
  EqualityNodeId t1ClassId = getEqualityNode(t1).getFind();
  EqualityNodeId t2ClassId = getEqualityNode(t2).getFind();
  FunctionApplication funNormalized(type, t1ClassId, t2ClassId);

  // We add the original version
  Debug("gk::proof") << d_name << "::eq::newApplicationNode: " << "Populating d_applications[" << funId << "]" << std::endl;
  d_applications[funId] = FunctionApplicationPair(funOriginal, funNormalized);

  // Add the lookup data, if it's not already there
  ApplicationIdsMap::iterator find = d_applicationLookup.find(funNormalized);
  if (find == d_applicationLookup.end()) {
    Debug("equality") << d_name << "::eq::newApplicationNode(" << original << ", " << t1 << ", " << t2 << "): no lookup, setting up" << std::endl;
    // Mark the normalization to the lookup
    storeApplicationLookup(funNormalized, funId);
  } else {
    // If it's there, we need to merge these two
    Debug("equality") << d_name << "::eq::newApplicationNode(" << original << ", " << t1 << ", " << t2 << "): lookup exists, adding to queue" << std::endl;
    Debug("equality") << d_name << "::eq::newApplicationNode(" << original << ", " << t1 << ", " << t2 << "): lookup = " << d_nodes[find->second] << std::endl;
    enqueue(MergeCandidate(funId, find->second, MERGED_THROUGH_CONGRUENCE, TNode::null()));
  }

  // Add to the use lists
  Debug("equality") << d_name << "::eq::newApplicationNode(" << original << ", " << t1 << ", " << t2 << "): adding " << original << " to the uselist of " << d_nodes[t1] << std::endl;
  d_equalityNodes[t1].usedIn(funId, d_useListNodes);
  Debug("equality") << d_name << "::eq::newApplicationNode(" << original << ", " << t1 << ", " << t2 << "): adding " << original << " to the uselist of " << d_nodes[t2] << std::endl;
  d_equalityNodes[t2].usedIn(funId, d_useListNodes);

  // Return the new id
  Debug("equality") << d_name << "::eq::newApplicationNode(" << original << ", " << t1 << ", " << t2 << ") => " << funId << std::endl;

  return funId;
}

EqualityNodeId EqualityEngine::newNode(TNode node) {

  Debug("equality") << d_name << "::eq::newNode(" << node << ")" << std::endl;

  ++ d_stats.termsCount;

  // Register the new id of the term
  EqualityNodeId newId = d_nodes.size();
  d_nodeIds[node] = newId;
  // Add the node to it's position
  d_nodes.push_back(node);
  // Note if this is an application or not
  d_applications.push_back(FunctionApplicationPair());
  // Add the trigger list for this node
  d_nodeTriggers.push_back(+null_trigger);
  // Add it to the equality graph
  d_equalityGraph.push_back(+null_edge);
  // Mark the no-individual trigger
  d_nodeIndividualTrigger.push_back(+null_set_id);
  // Mark non-constant by default
  d_isConstant.push_back(false);
  // No terms to evaluate by defaul
  d_subtermsToEvaluate.push_back(0);
  // Mark Boolean nodes
  d_isBoolean.push_back(false);
  // Mark the node as internal by default
  d_isInternal.push_back(true);
  // Add the equality node to the nodes
  d_equalityNodes.push_back(EqualityNode(newId));

  // Increase the counters
  d_nodesCount = d_nodesCount + 1;

  Debug("equality") << d_name << "::eq::newNode(" << node << ") => " << newId << std::endl;

  // notify e.g. the UF theory strong solver
  if (d_performNotify) {
    d_notify.eqNotifyNewClass(node);
  }

  return newId;
}

void EqualityEngine::addFunctionKind(Kind fun, bool interpreted) {
  Debug("gk::proof") << "EqualityEngine::addFunctionKind( " << fun << ", " << interpreted << " )" << std::endl;

  d_congruenceKinds |= fun;
  if (interpreted && fun != kind::EQUAL) {
    Debug("equality::evaluation") << d_name << "::eq::addFunctionKind(): " << fun << " is interpreted " << std::endl;
    d_congruenceKindsInterpreted |= fun;
  }
}

void EqualityEngine::subtermEvaluates(EqualityNodeId id)  {
  Debug("equality::evaluation") << d_name << "::eq::subtermEvaluates(" << d_nodes[id] << "): " << d_subtermsToEvaluate[id] << std::endl;
  Assert(!d_isInternal[id]);
  Assert(d_subtermsToEvaluate[id] > 0);
  if ((-- d_subtermsToEvaluate[id]) == 0) {
    d_evaluationQueue.push(id);
  }
  d_subtermEvaluates.push_back(id);
  d_subtermEvaluatesSize = d_subtermEvaluates.size();
  Debug("equality::evaluation") << d_name << "::eq::subtermEvaluates(" << d_nodes[id] << "): new " << d_subtermsToEvaluate[id] << std::endl;
}

void EqualityEngine::addTermInternal(TNode t, bool isOperator) {

  Debug("equality") << d_name << "::eq::addTermInternal(" << t << ")" << std::endl;

  // If there already, we're done
  if (hasTerm(t)) {
    Debug("equality") << d_name << "::eq::addTermInternal(" << t << "): already there" << std::endl;
    return;
  }

  if (d_done) {
    return;
  }

  EqualityNodeId result;

  if (t.getKind() == kind::EQUAL) {
    addTermInternal(t[0]);
    addTermInternal(t[1]);
    EqualityNodeId t0id = getNodeId(t[0]);
    EqualityNodeId t1id = getNodeId(t[1]);
    result = newApplicationNode(t, t0id, t1id, APP_EQUALITY);
    d_isInternal[result] = false;
    d_isConstant[result] = false;
  } else if (t.getNumChildren() > 0 && d_congruenceKinds[t.getKind()]) {
    // Debug("gk::proof") << "EqualityEngine::addTermInternal: Curryfying. Term: " << t << ". kind: " << t.getKind() << std::endl;
    TNode tOp = t.getOperator();
    // Add the operator
    addTermInternal(tOp, true);
    result = getNodeId(tOp);
    // Add all the children and Curryfy
    bool isInterpreted = isInterpretedFunctionKind(t.getKind());
    for (unsigned i = 0; i < t.getNumChildren(); ++ i) {
      // Debug("gk::proof") << "EqualityEngine::addTermInternal: Curryfying. Term: " << t << ". Result at iteration " << i << ": " << result << std::endl;
      // Add the child
      addTermInternal(t[i]);
      EqualityNodeId tiId = getNodeId(t[i]);
      // Add the application
      result = newApplicationNode(t, result, tiId, isInterpreted ? APP_INTERPRETED : APP_UNINTERPRETED);
    }
    // Debug("gk::proof") << "EqualityEngine::addTermInternal: Curryfying. Term: " << t << ". Final result: "<< result << std::endl;

    d_isInternal[result] = false;
    d_isConstant[result] = t.isConst();
    // If interpreted, set the number of non-interpreted children
    if (isInterpreted) {
      // How many children are not constants yet
      d_subtermsToEvaluate[result] = t.getNumChildren();
      for (unsigned i = 0; i < t.getNumChildren(); ++ i) {
        if (isConstant(getNodeId(t[i]))) {
          Debug("equality::evaluation") << d_name << "::eq::addTermInternal(" << t << "): evaluates " << t[i] << std::endl;
          subtermEvaluates(result);
        }
      }
    }
  } else {
    // Otherwise we just create the new id
    result = newNode(t);
    // Is this an operator
    d_isInternal[result] = isOperator;
    d_isConstant[result] = !isOperator && t.isConst();
  }

  if (t.getType().isBoolean()) {
    // We set this here as this only applies to actual terms, not the
    // intermediate application terms
    d_isBoolean[result] = true;
  } else if (d_constantsAreTriggers && d_isConstant[result]) {
    // Non-Boolean constants are trigger terms for all tags
    EqualityNodeId tId = getNodeId(t);
    // Setup the new set
    Theory::Set newSetTags = 0;
    EqualityNodeId newSetTriggers[THEORY_LAST];
    unsigned newSetTriggersSize = THEORY_LAST;
    for (TheoryId currentTheory = THEORY_FIRST; currentTheory != THEORY_LAST; ++ currentTheory) {
      newSetTags = Theory::setInsert(currentTheory, newSetTags);
      newSetTriggers[currentTheory] = tId;
    }
    // Add it to the list for backtracking
    d_triggerTermSetUpdates.push_back(TriggerSetUpdate(tId, null_set_id));
    d_triggerTermSetUpdatesSize = d_triggerTermSetUpdatesSize + 1;
    // Mark the the new set as a trigger
    d_nodeIndividualTrigger[tId] = newTriggerTermSet(newSetTags, newSetTriggers, newSetTriggersSize);
  }

  // If this is not an internal node, add it to the master
  if (d_masterEqualityEngine && !d_isInternal[result]) {
    d_masterEqualityEngine->addTermInternal(t);
  }

  // Empty the queue
  propagate();

  Assert(hasTerm(t));

  Debug("equality") << d_name << "::eq::addTermInternal(" << t << ") => " << result << std::endl;
}

bool EqualityEngine::hasTerm(TNode t) const {
  return d_nodeIds.find(t) != d_nodeIds.end();
}

EqualityNodeId EqualityEngine::getNodeId(TNode node) const {
  Assert(hasTerm(node), node.toString().c_str());
  return (*d_nodeIds.find(node)).second;
}

EqualityNode& EqualityEngine::getEqualityNode(TNode t) {
  return getEqualityNode(getNodeId(t));
}

EqualityNode& EqualityEngine::getEqualityNode(EqualityNodeId nodeId) {
  Assert(nodeId < d_equalityNodes.size());
  return d_equalityNodes[nodeId];
}

const EqualityNode& EqualityEngine::getEqualityNode(TNode t) const {
  return getEqualityNode(getNodeId(t));
}

const EqualityNode& EqualityEngine::getEqualityNode(EqualityNodeId nodeId) const {
  Assert(nodeId < d_equalityNodes.size());
  return d_equalityNodes[nodeId];
}

void EqualityEngine::assertEqualityInternal(TNode t1, TNode t2, TNode reason, MergeReasonType pid) {

  Debug("equality") << d_name << "::eq::addEqualityInternal(" << t1 << "," << t2 << "), pid = " << pid << std::endl;

  if (d_done) {
    return;
  }

  // Add the terms if they are not already in the database
  addTermInternal(t1);
  addTermInternal(t2);

  // Add to the queue and propagate
  EqualityNodeId t1Id = getNodeId(t1);
  EqualityNodeId t2Id = getNodeId(t2);
  enqueue(MergeCandidate(t1Id, t2Id, pid, reason));
}

void EqualityEngine::assertPredicate(TNode t, bool polarity, TNode reason, MergeReasonType pid) {
  Debug("equality") << d_name << "::eq::addPredicate(" << t << "," << (polarity ? "true" : "false") << ")" << std::endl;
  Assert(t.getKind() != kind::EQUAL, "Use assertEquality instead");
  assertEqualityInternal(t, polarity ? d_true : d_false, reason, pid);
  propagate();
}

void EqualityEngine::mergePredicates(TNode p, TNode q, TNode reason) {
  Debug("equality") << d_name << "::eq::mergePredicates(" << p << "," << q << ")" << std::endl;
  assertEqualityInternal(p, q, reason);
  propagate();
}

void EqualityEngine::assertEquality(TNode eq, bool polarity, TNode reason, MergeReasonType pid) {
  Debug("equality") << d_name << "::eq::addEquality(" << eq << "," << (polarity ? "true" : "false") << ")" << std::endl;
  if (polarity) {
    // If two terms are already equal, don't assert anything
    if (hasTerm(eq[0]) && hasTerm(eq[1]) && areEqual(eq[0], eq[1])) {
      return;
    }
    // Add equality between terms
    assertEqualityInternal(eq[0], eq[1], reason, pid);
    propagate();
  } else {
    // If two terms are already dis-equal, don't assert anything
    if (hasTerm(eq[0]) && hasTerm(eq[1]) && areDisequal(eq[0], eq[1], false)) {
      return;
    }

    // notify the theory
    if (d_performNotify) {
      d_notify.eqNotifyDisequal(eq[0], eq[1], reason);
    }

    Debug("equality::trigger") << d_name << "::eq::addEquality(" << eq << "," << (polarity ? "true" : "false") << ")" << std::endl;

    assertEqualityInternal(eq, d_false, reason, pid);
    propagate();

    if (d_done) {
      return;
    }

    // If both have constant representatives, we don't notify anyone
    EqualityNodeId a = getNodeId(eq[0]);
    EqualityNodeId b = getNodeId(eq[1]);
    EqualityNodeId aClassId = getEqualityNode(a).getFind();
    EqualityNodeId bClassId = getEqualityNode(b).getFind();
    if (d_isConstant[aClassId] && d_isConstant[bClassId]) {
      return;
    }

    // If we are adding a disequality, notify of the shared term representatives
    EqualityNodeId eqId = getNodeId(eq);
    TriggerTermSetRef aTriggerRef = d_nodeIndividualTrigger[aClassId];
    TriggerTermSetRef bTriggerRef = d_nodeIndividualTrigger[bClassId];
    if (aTriggerRef != +null_set_id && bTriggerRef != +null_set_id) {
      Debug("equality::trigger") << d_name << "::eq::addEquality(" << eq << "," << (polarity ? "true" : "false") << ": have triggers" << std::endl;
      // The sets of trigger terms
      TriggerTermSet& aTriggerTerms = getTriggerTermSet(aTriggerRef);
      TriggerTermSet& bTriggerTerms = getTriggerTermSet(bTriggerRef);
      // Go through and notify the shared dis-equalities
      Theory::Set aTags = aTriggerTerms.tags;
      Theory::Set bTags = bTriggerTerms.tags;
      TheoryId aTag = Theory::setPop(aTags);
      TheoryId bTag = Theory::setPop(bTags);
      int a_i = 0, b_i = 0;
      while (aTag != THEORY_LAST && bTag != THEORY_LAST) {
        if (aTag < bTag) {
          aTag = Theory::setPop(aTags);
          ++ a_i;
        } else if (aTag > bTag) {
          bTag = Theory::setPop(bTags);
          ++ b_i;
        } else {
          // Same tags, notify
          EqualityNodeId aSharedId = aTriggerTerms.triggers[a_i++];
          EqualityNodeId bSharedId = bTriggerTerms.triggers[b_i++];
          // Propagate
          if (!hasPropagatedDisequality(aTag, aSharedId, bSharedId)) {
            // Store a proof if not there already
            if (!hasPropagatedDisequality(aSharedId, bSharedId)) {
              Debug("equality") << "areDisequal: case 5" << std::endl;
              d_deducedDisequalityReasons.push_back(EqualityPair(aSharedId, a));
              d_deducedDisequalityReasons.push_back(EqualityPair(bSharedId, b));
              d_deducedDisequalityReasons.push_back(EqualityPair(eqId, d_falseId));
            }
            // Store the propagation
            storePropagatedDisequality(aTag, aSharedId, bSharedId);
            // Notify
            Debug("equality::trigger") << d_name << "::eq::addEquality(" << eq << "," << (polarity ? "true" : "false") << ": notifying " << aTag << " for " << d_nodes[aSharedId] << " != " << d_nodes[bSharedId] << std::endl;
            if (!d_notify.eqNotifyTriggerTermEquality(aTag, d_nodes[aSharedId], d_nodes[bSharedId], false)) {
              break;
            }
          }
          // Pop the next tags
          aTag = Theory::setPop(aTags);
          bTag = Theory::setPop(bTags);
        }
      }
    }
  }
}

TNode EqualityEngine::getRepresentative(TNode t) const {
  Debug("equality::internal") << d_name << "::eq::getRepresentative(" << t << ")" << std::endl;
  Assert(hasTerm(t));
  EqualityNodeId representativeId = getEqualityNode(t).getFind();
  Assert(!d_isInternal[representativeId]);
  Debug("equality::internal") << d_name << "::eq::getRepresentative(" << t << ") => " << d_nodes[representativeId] << std::endl;
  return d_nodes[representativeId];
}

bool EqualityEngine::merge(EqualityNode& class1, EqualityNode& class2, std::vector<TriggerId>& triggersFired) {

  Debug("equality") << d_name << "::eq::merge(" << class1.getFind() << "," << class2.getFind() << ")" << std::endl;

  Assert(triggersFired.empty());

  ++ d_stats.mergesCount;

  EqualityNodeId class1Id = class1.getFind();
  EqualityNodeId class2Id = class2.getFind();

  Node n1 = d_nodes[class1Id];
  Node n2 = d_nodes[class2Id];
  EqualityNode cc1 = getEqualityNode(n1);
  EqualityNode cc2 = getEqualityNode(n2);
  bool doNotify = false;
  // notify the theory
  // the second part of this check is needed due to the internal implementation of this class.
  // It ensures that we are merging terms and not operators.
  if (d_performNotify && class1Id==cc1.getFind() && class2Id==cc2.getFind()) {
    doNotify = true;
  }
  if (doNotify) {
    d_notify.eqNotifyPreMerge(n1, n2);
  }

  // Check for constant merges
  bool class1isConstant = d_isConstant[class1Id];
  bool class2isConstant = d_isConstant[class2Id];
  Assert(class1isConstant || !class2isConstant, "Should always merge into constants");
  Assert(!class1isConstant || !class2isConstant, "Don't merge constants");

  // Trigger set of class 1
  TriggerTermSetRef class1triggerRef = d_nodeIndividualTrigger[class1Id];
  Theory::Set class1Tags = class1triggerRef == null_set_id ? 0 : getTriggerTermSet(class1triggerRef).tags;
  // Trigger set of class 2
  TriggerTermSetRef class2triggerRef = d_nodeIndividualTrigger[class2Id];
  Theory::Set class2Tags = class2triggerRef == null_set_id ? 0 : getTriggerTermSet(class2triggerRef).tags;

  // Disequalities coming from class2
  TaggedEqualitiesSet class2disequalitiesToNotify;
  // Disequalities coming from class1
  TaggedEqualitiesSet class1disequalitiesToNotify;

  // Individual tags
  Theory::Set class1OnlyTags = Theory::setDifference(class1Tags, class2Tags);
  Theory::Set class2OnlyTags = Theory::setDifference(class2Tags, class1Tags);

  // Only get disequalities if they are not both constant
  if (!class1isConstant || !class2isConstant) {
    getDisequalities(!class1isConstant, class2Id, class1OnlyTags, class2disequalitiesToNotify);
    getDisequalities(!class2isConstant, class1Id, class2OnlyTags, class1disequalitiesToNotify);
  }

  // Update class2 representative information
  Debug("equality") << d_name << "::eq::merge(" << class1.getFind() << "," << class2.getFind() << "): updating class " << class2Id << std::endl;
  EqualityNodeId currentId = class2Id;
  do {
    // Get the current node
    EqualityNode& currentNode = getEqualityNode(currentId);

    // Update it's find to class1 id
    Debug("equality") << d_name << "::eq::merge(" << class1.getFind() << "," << class2.getFind() << "): " << currentId << "->" << class1Id << std::endl;
    currentNode.setFind(class1Id);

    // Go through the triggers and inform if necessary
    TriggerId currentTrigger = d_nodeTriggers[currentId];
    while (currentTrigger != null_trigger) {
      Trigger& trigger = d_equalityTriggers[currentTrigger];
      Trigger& otherTrigger = d_equalityTriggers[currentTrigger ^ 1];

      // If the two are not already in the same class
      if (otherTrigger.classId != trigger.classId) {
        trigger.classId = class1Id;
        // If they became the same, call the trigger
        if (otherTrigger.classId == class1Id) {
          // Id of the real trigger is half the internal one
          triggersFired.push_back(currentTrigger);
        }
      }

      // Go to the next trigger
      currentTrigger = trigger.nextTrigger;
    }

    // Move to the next node
    currentId = currentNode.getNext();

  } while (currentId != class2Id);

  // Update class2 table lookup and information if not a boolean
  // since booleans can't be in an application
  if (!d_isBoolean[class2Id]) {
    Debug("equality") << d_name << "::eq::merge(" << class1.getFind() << "," << class2.getFind() << "): updating lookups of " << class2Id << std::endl;
    do {
      // Get the current node
      EqualityNode& currentNode = getEqualityNode(currentId);
      Debug("equality") << d_name << "::eq::merge(" << class1.getFind() << "," << class2.getFind() << "): updating lookups of node " << currentId << std::endl;

      // Go through the uselist and check for congruences
      UseListNodeId currentUseId = currentNode.getUseList();
      while (currentUseId != null_uselist_id) {
        // Get the node of the use list
        UseListNode& useNode = d_useListNodes[currentUseId];
        // Get the function application
        EqualityNodeId funId = useNode.getApplicationId();
        Debug("equality") << d_name << "::eq::merge(" << class1.getFind() << "," << class2.getFind() << "): " << d_nodes[currentId] << " in " << d_nodes[funId] << std::endl;
        const FunctionApplication& fun = d_applications[useNode.getApplicationId()].normalized;
        // If it's interpreted and we can interpret
  if (fun.isInterpreted() && class1isConstant && !d_isInternal[currentId]) {
    // Get the actual term id
    TNode term = d_nodes[funId];
    subtermEvaluates(getNodeId(term));
  }
  // Check if there is an application with find arguments
        EqualityNodeId aNormalized = getEqualityNode(fun.a).getFind();
        EqualityNodeId bNormalized = getEqualityNode(fun.b).getFind();
        FunctionApplication funNormalized(fun.type, aNormalized, bNormalized);
        ApplicationIdsMap::iterator find = d_applicationLookup.find(funNormalized);
        if (find != d_applicationLookup.end()) {
          // Applications fun and the funNormalized can be merged due to congruence
          if (getEqualityNode(funId).getFind() != getEqualityNode(find->second).getFind()) {
            enqueue(MergeCandidate(funId, find->second, MERGED_THROUGH_CONGRUENCE, TNode::null()));
          }
        } else {
          // There is no representative, so we can add one, we remove this when backtracking
          storeApplicationLookup(funNormalized, funId);
        }

        // Go to the next one in the use list
        currentUseId = useNode.getNext();
      }

      // Move to the next node
      currentId = currentNode.getNext();
    } while (currentId != class2Id);
  }

  // Now merge the lists
  class1.merge<true>(class2);

  // notify the theory
  if (doNotify) {
    d_notify.eqNotifyPostMerge(n1, n2);
  }

  // Go through the trigger term disequalities and propagate
  if (!propagateTriggerTermDisequalities(class1OnlyTags, class1triggerRef, class2disequalitiesToNotify)) {
    return false;
  }
  if (!propagateTriggerTermDisequalities(class2OnlyTags, class2triggerRef, class1disequalitiesToNotify)) {
    return false;
  }

  // Notify the trigger term merges
  if (class2triggerRef != +null_set_id) {
    if (class1triggerRef == +null_set_id) {
      // If class1 doesn't have individual triggers, but class2 does, mark it
      d_nodeIndividualTrigger[class1Id] = class2triggerRef;
      // Add it to the list for backtracking
      d_triggerTermSetUpdates.push_back(TriggerSetUpdate(class1Id, +null_set_id));
      d_triggerTermSetUpdatesSize = d_triggerTermSetUpdatesSize + 1;
    } else {
      // Get the triggers
      TriggerTermSet& class1triggers = getTriggerTermSet(class1triggerRef);
      TriggerTermSet& class2triggers = getTriggerTermSet(class2triggerRef);

      // Initialize the merged set
      Theory::Set newSetTags = Theory::setUnion(class1triggers.tags, class2triggers.tags);
      EqualityNodeId newSetTriggers[THEORY_LAST];
      unsigned newSetTriggersSize = 0;

      int i1 = 0;
      int i2 = 0;
      Theory::Set tags1 = class1triggers.tags;
      Theory::Set tags2 = class2triggers.tags;
      TheoryId tag1 = Theory::setPop(tags1);
      TheoryId tag2 = Theory::setPop(tags2);

      // Comparing the THEORY_LAST is OK because all other theories are
      // smaller, and will therefore be preferred
      while (tag1 != THEORY_LAST || tag2 != THEORY_LAST)
      {
        if (tag1 < tag2) {
          // copy tag1
          newSetTriggers[newSetTriggersSize++] = class1triggers.triggers[i1++];
          tag1 = Theory::setPop(tags1);
        } else if (tag1 > tag2) {
          // copy tag2
          newSetTriggers[newSetTriggersSize++] = class2triggers.triggers[i2++];
          tag2 = Theory::setPop(tags2);
        } else {
          // copy tag1
          EqualityNodeId tag1id = newSetTriggers[newSetTriggersSize++] = class1triggers.triggers[i1++];
          // since they are both tagged notify of merge
          if (d_performNotify) {
            EqualityNodeId tag2id = class2triggers.triggers[i2++];
            if (!d_notify.eqNotifyTriggerTermEquality(tag1, d_nodes[tag1id], d_nodes[tag2id], true)) {
              return false;
            }
          }
          // Next tags
          tag1 = Theory::setPop(tags1);
          tag2 = Theory::setPop(tags2);
        }
      }

      // Add the new trigger set, if different from previous one
      if (class1triggers.tags != class2triggers.tags) {
        // Add it to the list for backtracking
        d_triggerTermSetUpdates.push_back(TriggerSetUpdate(class1Id, class1triggerRef));
        d_triggerTermSetUpdatesSize = d_triggerTermSetUpdatesSize + 1;
        // Mark the the new set as a trigger
        d_nodeIndividualTrigger[class1Id] = newTriggerTermSet(newSetTags, newSetTriggers, newSetTriggersSize);
      }
    }
  }

  // Everything fine
  return true;
}

void EqualityEngine::undoMerge(EqualityNode& class1, EqualityNode& class2, EqualityNodeId class2Id) {

  Debug("equality") << d_name << "::eq::undoMerge(" << class1.getFind() << "," << class2Id << ")" << std::endl;

  // Now unmerge the lists (same as merge)
  class1.merge<false>(class2);

  // Update class2 representative information
  EqualityNodeId currentId = class2Id;
  Debug("equality") << d_name << "::eq::undoMerge(" << class1.getFind() << "," << class2Id << "): undoing representative info" << std::endl;
  do {
    // Get the current node
    EqualityNode& currentNode = getEqualityNode(currentId);

    // Update it's find to class1 id
    currentNode.setFind(class2Id);

    // Go through the trigger list (if any) and undo the class
    TriggerId currentTrigger = d_nodeTriggers[currentId];
    while (currentTrigger != null_trigger) {
      Trigger& trigger = d_equalityTriggers[currentTrigger];
      trigger.classId = class2Id;
      currentTrigger = trigger.nextTrigger;
    }

    // Move to the next node
    currentId = currentNode.getNext();

  } while (currentId != class2Id);

}

void EqualityEngine::backtrack() {

  Debug("equality::backtrack") << "backtracking" << std::endl;

  // If we need to backtrack then do it
  if (d_assertedEqualitiesCount < d_assertedEqualities.size()) {

    // Clear the propagation queue
    while (!d_propagationQueue.empty()) {
      d_propagationQueue.pop_front();
    }

    Debug("equality") << d_name << "::eq::backtrack(): nodes" << std::endl;

    for (int i = (int)d_assertedEqualities.size() - 1, i_end = (int)d_assertedEqualitiesCount; i >= i_end; --i) {
      // Get the ids of the merged classes
      Equality& eq = d_assertedEqualities[i];
      // Undo the merge
      if (eq.lhs != null_id) {
        undoMerge(d_equalityNodes[eq.lhs], d_equalityNodes[eq.rhs], eq.rhs);
      }
    }

    d_assertedEqualities.resize(d_assertedEqualitiesCount);

    Debug("equality") << d_name << "::eq::backtrack(): edges" << std::endl;

    for (int i = (int)d_equalityEdges.size() - 2, i_end = (int)(2*d_assertedEqualitiesCount); i >= i_end; i -= 2) {
      EqualityEdge& edge1 = d_equalityEdges[i];
      EqualityEdge& edge2 = d_equalityEdges[i | 1];
      d_equalityGraph[edge2.getNodeId()] = edge1.getNext();
      d_equalityGraph[edge1.getNodeId()] = edge2.getNext();
    }

    d_equalityEdges.resize(2 * d_assertedEqualitiesCount);
  }

  if (d_triggerTermSetUpdates.size() > d_triggerTermSetUpdatesSize) {
    // Unset the individual triggers
    for (int i = d_triggerTermSetUpdates.size() - 1, i_end = d_triggerTermSetUpdatesSize; i >= i_end; -- i) {
      const TriggerSetUpdate& update = d_triggerTermSetUpdates[i];
      d_nodeIndividualTrigger[update.classId] = update.oldValue;
    }
    d_triggerTermSetUpdates.resize(d_triggerTermSetUpdatesSize);
  }

  if (d_equalityTriggers.size() > d_equalityTriggersCount) {
    // Unlink the triggers from the lists
    for (int i = d_equalityTriggers.size() - 1, i_end = d_equalityTriggersCount; i >= i_end; -- i) {
      const Trigger& trigger = d_equalityTriggers[i];
      d_nodeTriggers[trigger.classId] = trigger.nextTrigger;
    }
    // Get rid of the triggers
    d_equalityTriggers.resize(d_equalityTriggersCount);
    d_equalityTriggersOriginal.resize(d_equalityTriggersCount);
  }

  if (d_applicationLookups.size() > d_applicationLookupsCount) {
    for (int i = d_applicationLookups.size() - 1, i_end = (int) d_applicationLookupsCount; i >= i_end; -- i) {
      d_applicationLookup.erase(d_applicationLookups[i]);
    }
    d_applicationLookups.resize(d_applicationLookupsCount);
  }

  if (d_subtermEvaluates.size() > d_subtermEvaluatesSize) {
    for(int i = d_subtermEvaluates.size() - 1, i_end = (int)d_subtermEvaluatesSize; i >= i_end; --i) {
      d_subtermsToEvaluate[d_subtermEvaluates[i]] ++;
    }
    d_subtermEvaluates.resize(d_subtermEvaluatesSize);
  }

  if (d_nodes.size() > d_nodesCount) {
    // Go down the nodes, check the application nodes and remove them from use-lists
    for(int i = d_nodes.size() - 1, i_end = (int)d_nodesCount; i >= i_end; -- i) {
      // Remove from the node -> id map
      Debug("equality") << d_name << "::eq::backtrack(): removing node " << d_nodes[i] << std::endl;
      d_nodeIds.erase(d_nodes[i]);

      const FunctionApplication& app = d_applications[i].original;
      if (!app.isNull()) {
        // Remove b from use-list
        getEqualityNode(app.b).removeTopFromUseList(d_useListNodes);
        // Remove a from use-list
        getEqualityNode(app.a).removeTopFromUseList(d_useListNodes);
      }
    }

    // Now get rid of the nodes and the rest
    d_nodes.resize(d_nodesCount);
    d_applications.resize(d_nodesCount);
    d_nodeTriggers.resize(d_nodesCount);
    d_nodeIndividualTrigger.resize(d_nodesCount);
    d_isConstant.resize(d_nodesCount);
    d_subtermsToEvaluate.resize(d_nodesCount);
    d_isBoolean.resize(d_nodesCount);
    d_isInternal.resize(d_nodesCount);
    d_equalityGraph.resize(d_nodesCount);
    d_equalityNodes.resize(d_nodesCount);
  }

  if (d_deducedDisequalities.size() > d_deducedDisequalitiesSize) {
    for(int i = d_deducedDisequalities.size() - 1, i_end = (int)d_deducedDisequalitiesSize; i >= i_end; -- i) {
      EqualityPair pair = d_deducedDisequalities[i];
      Assert(d_disequalityReasonsMap.find(pair) != d_disequalityReasonsMap.end());
      // Remove from the map
      d_disequalityReasonsMap.erase(pair);
      std::swap(pair.first, pair.second);
      d_disequalityReasonsMap.erase(pair);
    }
    d_deducedDisequalityReasons.resize(d_deducedDisequalityReasonsSize);
    d_deducedDisequalities.resize(d_deducedDisequalitiesSize);
  }

}

void EqualityEngine::addGraphEdge(EqualityNodeId t1, EqualityNodeId t2, MergeReasonType type, TNode reason) {
  Debug("equality") << d_name << "::eq::addGraphEdge(" << d_nodes[t1] << "," << d_nodes[t2] << "," << reason << ")" << std::endl;
  EqualityEdgeId edge = d_equalityEdges.size();
  d_equalityEdges.push_back(EqualityEdge(t2, d_equalityGraph[t1], type, reason));
  d_equalityEdges.push_back(EqualityEdge(t1, d_equalityGraph[t2], type, reason));
  d_equalityGraph[t1] = edge;
  d_equalityGraph[t2] = edge | 1;

  if (Debug.isOn("equality::internal")) {
    debugPrintGraph();
  }
}

std::string EqualityEngine::edgesToString(EqualityEdgeId edgeId) const {
  std::stringstream out;
  bool first = true;
  if (edgeId == null_edge) {
    out << "null";
  } else {
    while (edgeId != null_edge) {
      const EqualityEdge& edge = d_equalityEdges[edgeId];
      if (!first) out << ",";
      out << d_nodes[edge.getNodeId()];
      edgeId = edge.getNext();
      first = false;
    }
  }
  return out.str();
}

void EqualityEngine::explainEquality(TNode t1, TNode t2, bool polarity, std::vector<TNode>& equalities, EqProof * eqp) const {
  Debug("equality") << d_name << "::eq::explainEquality(" << t1 << ", " << t2 << ", " << (polarity ? "true" : "false") << ")" << ", proof = " << (eqp ? "ON" : "OFF") << std::endl;

  // The terms must be there already
  Assert(hasTerm(t1) && hasTerm(t2));;

  // Get the ids
  EqualityNodeId t1Id = getNodeId(t1);
  EqualityNodeId t2Id = getNodeId(t2);

  if (polarity) {
    // Get the explanation
    getExplanation(t1Id, t2Id, equalities, eqp);
  } else {
    if (eqp) {
      eqp->d_id = eq::MERGED_THROUGH_TRANS;
      eqp->d_node = d_nodes[t1Id].eqNode(d_nodes[t2Id]).notNode();
    }

    // Get the reason for this disequality
    EqualityPair pair(t1Id, t2Id);
    Assert(d_disequalityReasonsMap.find(pair) != d_disequalityReasonsMap.end(), "Don't ask for stuff I didn't notify you about");
    DisequalityReasonRef reasonRef = d_disequalityReasonsMap.find(pair)->second;

    Debug("gk::proof") << "Number of disquality reasons: " << reasonRef.mergesEnd - reasonRef.mergesStart << std::endl;
    for (unsigned i = reasonRef.mergesStart; i < reasonRef.mergesEnd; ++ i) {
      EqualityPair toExplain = d_deducedDisequalityReasons[i];
      EqProof* eqpc = NULL;

      Debug("gk::proof") << "     Equality pair #" << i + 1 - reasonRef.mergesStart << ": " << d_nodes[toExplain.first]
                         << " == " << d_nodes[toExplain.second] << std::endl;
    }

    for (unsigned i = reasonRef.mergesStart; i < reasonRef.mergesEnd; ++ i) {

      EqualityPair toExplain = d_deducedDisequalityReasons[i];
      EqProof* eqpc = NULL;

      Debug("gk::proof") << "explainEquality: Equality pair #" << i  + 1 - reasonRef.mergesStart<< ": " << d_nodes[toExplain.first]
                         << " == " << d_nodes[toExplain.second] << std::endl;

      // If we're constructing a (transitivity) proof, we don't need to include an explanation for x=x.
      if (eqp && toExplain.first != toExplain.second) {
        eqpc = new EqProof;
      }

      // Some edges have the form ((a == b) == false). Translate this into (not (a == b)).
      // Assert(d_nodes[toExplain.first] != NodeManager::currentNM()->mkConst(false));

      if (eqp && d_nodes[toExplain.second] == NodeManager::currentNM()->mkConst(false)) {
        Debug("gk::proof") << "explainEquality: (a==b)==false case!" << std::endl;
      }

      getExplanation(toExplain.first, toExplain.second, equalities, eqpc);

      // if (eqpc) {
      //   eqp->d_children.push_back(eqpc);
      // }

      if (eqpc) {
        Debug("gk::proof") << "Child proof is:" << std::endl;
        eqpc->debug_print("gk::proof", 1);

        if (eqpc->d_id == eq::MERGED_THROUGH_TRANS) {
          std::vector<EqProof *> orderedChildren;
          bool nullCongruenceFound = false;
          for (unsigned i = 0; i < eqpc->d_children.size(); ++i) {
            if (eqpc->d_children[i]->d_id==eq::MERGED_THROUGH_CONGRUENCE && eqpc->d_children[i]->d_node.isNull()) {

              // For now, assume there can only be one null congruence child
              Assert(!nullCongruenceFound);
              nullCongruenceFound = true;

              Debug("gk::proof") << "Have congruence with empty d_node. Splitting..." << std::endl;
              orderedChildren.insert(orderedChildren.begin(), eqpc->d_children[i]->d_children[0]);
              orderedChildren.push_back(eqpc->d_children[i]->d_children[1]);
            } else {
              orderedChildren.push_back(eqpc->d_children[i]);
            }
          }

          if (nullCongruenceFound) {
            eqpc->d_children = orderedChildren;
            Debug("gk::proof") << "Child proof's children have been reordered. It is now:" << std::endl;
            eqpc->debug_print("gk::proof", 1);
          }
        }

        eqp->d_children.push_back(eqpc);
      }
    }

    if (eqp) {
      if(eqp->d_children.size() == 1) {
        // The transitivity proof has just one child. Simplify.
        EqProof* temp = eqp->d_children[0];
        eqp->d_children.clear();
        *eqp = *temp;
        delete temp;
      }

      Debug("gk::proof") << "Disequality explanation final proof: " << std::endl;
      eqp->debug_print("gk::proof", 1);
    }
  }
}

void EqualityEngine::explainPredicate(TNode p, bool polarity, std::vector<TNode>& assertions, EqProof * eqp) const {
  Debug("equality") << d_name << "::eq::explainPredicate(" << p << ")" << std::endl;
  // Must have the term
  Assert(hasTerm(p));
  // Get the explanation
  getExplanation(getNodeId(p), polarity ? d_trueId : d_falseId, assertions, eqp);
}

void EqualityEngine::getExplanation(EqualityNodeId t1Id, EqualityNodeId t2Id, std::vector<TNode>& equalities, EqProof * eqp) const {

  Debug("equality") << d_name << "::eq::getExplanation(" << d_nodes[t1Id] << "," << d_nodes[t2Id] << ")" << std::endl;

  // We can only explain the nodes that got merged
#ifdef CVC4_ASSERTIONS
  bool canExplain = getEqualityNode(t1Id).getFind() == getEqualityNode(t2Id).getFind()
                  || (d_done && isConstant(t1Id) && isConstant(t2Id));

  if (!canExplain) {
    Warning() << "Can't explain equality:" << std::endl;
    Warning() << d_nodes[t1Id] << " with find " << d_nodes[getEqualityNode(t1Id).getFind()] << std::endl;
    Warning() << d_nodes[t2Id] << " with find " << d_nodes[getEqualityNode(t2Id).getFind()] << std::endl;
  }
  Assert(canExplain);
#endif

  // If the nodes are the same, we're done
  if (t1Id == t2Id){
    if( eqp ) {
<<<<<<< HEAD
      Debug("gk::proof") << "Other mkOp called (t1Id = " << d_nodes[t1Id] << ")" << std::endl;
      if ((d_nodes[t1Id].getKind() == kind::BUILTIN) && (d_nodes[t1Id].getConst<Kind>() == kind::SELECT)) {
        std::vector<Node> no_children;
        eqp->d_node = NodeManager::currentNM()->mkNode(kind::PARTIAL_SELECT_0, no_children);
        Debug("gk::proof") << "Node id: " << eqp->d_node.getId();
      } else {
        eqp->d_node = ProofManager::currentPM()->mkOp(d_nodes[t1Id]);
      }
      Debug("gk::proof") << "New d_node is: " << eqp->d_node << std::endl;
=======
      eqp->d_node = ProofManager::currentPM()->mkOp(d_nodes[t1Id]);
>>>>>>> 3c4c4420
    }
    return;
  }


  if (Debug.isOn("equality::internal")) {
    debugPrintGraph();
  }

  // Queue for the BFS containing nodes
  std::vector<BfsData> bfsQueue;

  // Find a path from t1 to t2 in the graph (BFS)
  bfsQueue.push_back(BfsData(t1Id, null_id, 0));
  size_t currentIndex = 0;
  while (true) {
    // There should always be a path, and every node can be visited only once (tree)
    Assert(currentIndex < bfsQueue.size());

    // The next node to visit
    BfsData current = bfsQueue[currentIndex];
    EqualityNodeId currentNode = current.nodeId;

    Debug("equality") << d_name << "::eq::getExplanation(): currentNode =  " << d_nodes[currentNode] << std::endl;

    // Go through the equality edges of this node
    EqualityEdgeId currentEdge = d_equalityGraph[currentNode];
    if (Debug.isOn("equality")) {
      Debug("equality") << d_name << "::eq::getExplanation(): edgesId =  " << currentEdge << std::endl;
      Debug("equality") << d_name << "::eq::getExplanation(): edges =  " << edgesToString(currentEdge) << std::endl;
    }

    while (currentEdge != null_edge) {
      // Get the edge
      const EqualityEdge& edge = d_equalityEdges[currentEdge];

      // If not just the backwards edge
      if ((currentEdge | 1u) != (current.edgeId | 1u)) {

        Debug("equality") << d_name << "::eq::getExplanation(): currentEdge = (" << d_nodes[currentNode] << "," << d_nodes[edge.getNodeId()] << ")" << std::endl;

        // Did we find the path
        if (edge.getNodeId() == t2Id) {

          Debug("equality") << d_name << "::eq::getExplanation(): path found: " << std::endl;

          std::vector<EqProof *> eqp_trans;

          // Reconstruct the path
          do {
            // The current node
            currentNode = bfsQueue[currentIndex].nodeId;
            EqualityNodeId edgeNode = d_equalityEdges[currentEdge].getNodeId();
            MergeReasonType reasonType = d_equalityEdges[currentEdge].getReasonType();

            Debug("equality") << d_name << "::eq::getExplanation(): currentEdge = " << currentEdge << ", currentNode = " << currentNode << std::endl;
<<<<<<< HEAD
            Debug("equality") << d_name << "                     targetNode = " << d_nodes[edgeNode] << std::endl;
            Debug("equality") << d_name << "                     in currentEdge = (" << d_nodes[currentNode] << "," << d_nodes[edge.getNodeId()] << ")" << std::endl;
            Debug("equality") << d_name << "                     reason type = " << reasonType << std::endl;
=======
            Debug("equality") << d_name << "                     in currentEdge = (" << d_nodes[currentNode] << "," << d_nodes[edge.getNodeId()] << ")" << std::endl;
>>>>>>> 3c4c4420

            EqProof* eqpc = NULL;
            // Make child proof if a proof is being constructed
            if (eqp) {
              eqpc = new EqProof;
              eqpc->d_id = reasonType;
            }
            // Add the actual equality to the vector
            switch (reasonType) {
            case MERGED_THROUGH_CONGRUENCE: {
              // f(x1, x2) == f(y1, y2) because x1 = y1 and x2 = y2
              Debug("equality") << d_name << "::eq::getExplanation(): due to congruence, going deeper" << std::endl;
              const FunctionApplication& f1 = d_applications[currentNode].original;
              const FunctionApplication& f2 = d_applications[edgeNode].original;

              Debug("gk::proof") << "We need to prove two equalities:" << std::endl;
              Debug("gk::proof") << "\tLHS: " << d_nodes[f1.a] << " = " << d_nodes[f2.a] << std::endl;
              Debug("gk::proof") << "\tRHS: " << d_nodes[f1.b] << " = " << d_nodes[f2.b] << std::endl;

              Debug("equality") << push;
              Debug("equality") << "Explaining left hand side equalities" << std::endl;
              EqProof * eqpc1 = eqpc ? new EqProof : NULL;
              getExplanation(f1.a, f2.a, equalities, eqpc1);
              Debug("equality") << "Explaining right hand side equalities" << std::endl;
              EqProof * eqpc2 = eqpc ? new EqProof : NULL;
              getExplanation(f1.b, f2.b, equalities, eqpc2);
              if( eqpc ){
                eqpc->d_children.push_back( eqpc1 );
                eqpc->d_children.push_back( eqpc2 );
                Debug("equality-pf") << "Congruence : " << d_nodes[currentNode] << " " << d_nodes[edgeNode] << std::endl;
                if( d_nodes[currentNode].getKind()==kind::EQUAL ){
                  //leave node null for now
                  eqpc->d_node = Node::null();
                }else{
                  Debug("equality-pf") << d_nodes[f1.a] << " / " << d_nodes[f2.a] << ", " << d_nodes[f1.b] << " / " << d_nodes[f2.b] << std::endl;
                  if(d_nodes[f1.a].getKind() == kind::APPLY_UF ||
                     d_nodes[f1.a].getKind() == kind::SELECT ||
                     d_nodes[f1.a].getKind() == kind::STORE) {
<<<<<<< HEAD
                    Debug("gk::proof") << "HERE!!!!!!!. Kind is: " << d_nodes[f1.a].getKind() << std::endl;
                    eqpc->d_node = d_nodes[f1.a];
                  } else {

                    Debug("gk::proof") << "f1.a is: " << d_nodes[f1.a]
                                       << ". kind is: " << d_nodes[f1.a].getKind() << std::endl;

                    if (d_nodes[f1.a].getKind() == kind::BUILTIN && d_nodes[f1.a].getConst<Kind>() == kind::SELECT) {
                      Debug("gk::proof") << "f1.a getConst<kind> is: " << d_nodes[f1.a].getConst<Kind>() << std::endl;

                      eqpc->d_node = NodeManager::currentNM()->mkNode(kind::PARTIAL_SELECT_1, d_nodes[f1.b]);
                      // The first child is a PARTIAL_SELECT_0. Give it a child so that we know what kind of (read) it is, when we dump to LFSC.
                      Debug("gk::proof") << "eqpc->d_children[0]->d_node.getKind() == " << eqpc->d_children[0]->d_node.getKind() << std::endl;
                      Assert(eqpc->d_children[0]->d_node.getKind() == kind::PARTIAL_SELECT_0);
                      Assert(eqpc->d_children[0]->d_children.size() == 0);

                      Debug("gk::proof") << "Dumping the equality proof before:" << std::endl;
                      eqpc->debug_print("gk::proof", 1);

                      eqpc->d_children[0]->d_node = NodeManager::currentNM()->mkNode(kind::PARTIAL_SELECT_0, d_nodes[f1.b]);

                      Debug("gk::proof") << "Dumping the equality proof after:" << std::endl;
                      eqpc->debug_print("gk::proof", 1);

                      //eqpc->d_children[0]->d_node.append(d_nodes[f1.b]);
                    } else {
                      eqpc->d_node = NodeManager::currentNM()->mkNode(kind::PARTIAL_APPLY_UF,
                                                                      ProofManager::currentPM()->mkOp(d_nodes[f1.a]),
                                                                      d_nodes[f1.b]);
                    }
                    Debug("gk::proof") << "New d_node is: " << eqpc->d_node << std::endl;
=======
                    eqpc->d_node = d_nodes[f1.a];
                  } else {
                    eqpc->d_node = NodeManager::currentNM()->mkNode(kind::PARTIAL_APPLY_UF, ProofManager::currentPM()->mkOp(d_nodes[f1.a]), d_nodes[f1.b]);
>>>>>>> 3c4c4420
                  }
                }
              }
              Debug("equality") << pop;
              break;
            }
            case MERGED_THROUGH_REFLEXIVITY: {
              // x1 == x1
              Debug("equality") << d_name << "::eq::getExplanation(): due to reflexivity, going deeper" << std::endl;
              EqualityNodeId eqId = currentNode == d_trueId ? edgeNode : currentNode;
              const FunctionApplication& eq = d_applications[eqId].original;
              Assert(eq.isEquality(), "Must be an equality");

              // Explain why a = b constant
              Debug("equality") << push;
              EqProof * eqpc1 = eqpc ? new EqProof : NULL;
              getExplanation(eq.a, eq.b, equalities, eqpc1);
              if( eqpc ){
                eqpc->d_children.push_back( eqpc1 );
              }
              Debug("equality") << pop;

              break;
            }
            case MERGED_THROUGH_CONSTANTS: {
              // f(c1, ..., cn) = c semantically, we can just ignore it
              Debug("equality") << d_name << "::eq::getExplanation(): due to constants, explain the constants" << std::endl;
              Debug("equality") << push;

              // Get the node we interpreted
              TNode interpreted = d_nodes[currentNode];
              if (interpreted.isConst()) {
                interpreted = d_nodes[edgeNode];
              }

              // Explain why a is a constant by explaining each argument
              for (unsigned i = 0; i < interpreted.getNumChildren(); ++ i) {
                EqualityNodeId childId = getNodeId(interpreted[i]);
                Assert(isConstant(childId));
                EqProof * eqpcc = eqpc ? new EqProof : NULL;
                getExplanation(childId, getEqualityNode(childId).getFind(), equalities, eqpcc);
                if( eqpc ) {
                  eqpc->d_children.push_back( eqpcc );
                }
              }

              Debug("equality") << pop;

              break;
            }
            case MERGED_ARRAYS_EXT:

              Debug("equality") << d_name << "::eq::getExplanation(): MERGED_ARRAYS_EXT" << std::endl;

              if (eqpc) {
                Node a = d_nodes[d_equalityEdges[currentEdge].getNodeId()];
                Node b = d_nodes[currentNode];

                // GK: todo: here we assume that a=b is an assertion. We should probably call explain()
                // recursively, to explain this.

                if (a == NodeManager::currentNM()->mkConst(false)) {
                  eqpc->d_node = b.notNode();
                } else if (b == NodeManager::currentNM()->mkConst(false)) {
                  eqpc->d_node = a.notNode();
                } else {
                  eqpc->d_node = a.eqNode(b);
                }

                EqProof* eqpc1 = new EqProof;
                eqpc1->d_node = d_equalityEdges[currentEdge].getReason();
                eqpc->d_children.push_back( eqpc1 );

                eqpc1->debug_print("gk::proof", 1);
                eqpc->debug_print("gk::proof", 1);
              }

              // We push the reason into "equalities" because that's what the theory of arrays expects.
              equalities.push_back(d_equalityEdges[currentEdge].getReason());
              break;

            case MERGED_ARRAYS_ROW: {
              Debug("equality") << d_name << "::eq::getExplanation(): MERGED_ARRAYS_ROW" << std::endl;

              // ROW rules mean that (i==k) OR ((a[i]:=t)[k] == a[k])
              // The equality here will be either (i == k) because ((a[i]:=t)[k] != a[k]),
              // or ((a[i]:=t)[k] == a[k]) because (i != k).

              if (d_nodes[currentNode].getNumChildren() == 2) {
                // This is the case of ((a[i]:=t)[k] == a[k]) because (i != k).

                // The edge is ((a[i]:=t)[k], a[k]), or (a[k], (a[i]:=t)[k]). This flag should be
                // false in the first case and true in the second case.
                bool currentNodeIsUnchangedArray;

                Assert(d_nodes[currentNode].getNumChildren() == 2);
                Assert(d_nodes[edgeNode].getNumChildren() == 2);

                if (d_nodes[currentNode][0].getKind() == kind::VARIABLE ||
                    d_nodes[currentNode][0].getKind() == kind::SKOLEM) {
                  currentNodeIsUnchangedArray = true;
                } else if (d_nodes[edgeNode][0].getKind() == kind::VARIABLE ||
                           d_nodes[edgeNode][0].getKind() == kind::SKOLEM) {
                  currentNodeIsUnchangedArray = false;
                } else {
                  Assert(d_nodes[currentNode][0].getKind() == kind::STORE);
                  Assert(d_nodes[edgeNode][0].getKind() == kind::STORE);

                  if (d_nodes[currentNode][0][0] == d_nodes[edgeNode][0]) {
                    currentNodeIsUnchangedArray = false;
                  } else if (d_nodes[edgeNode][0][0] == d_nodes[currentNode][0]) {
                    currentNodeIsUnchangedArray = true;
                  } else {
                    Unreachable();
                  }
                }

                Node indexOne =
                  currentNodeIsUnchangedArray ? d_nodes[currentNode][1] : d_nodes[currentNode][0][1];
                Node indexTwo =
                  currentNodeIsUnchangedArray ? d_nodes[edgeNode][0][1] : d_nodes[edgeNode][1];

                // Some assertions to ensure that the theory of arrays behaves as expected
                Assert(d_nodes[currentNode][1] == d_nodes[edgeNode][1]);
                if (currentNodeIsUnchangedArray) {
                  Assert(d_nodes[currentNode][0] == d_nodes[edgeNode][0][0]);
                } else {
                  Assert(d_nodes[currentNode][0][0] == d_nodes[edgeNode][0]);
                }

                Debug("gk::proof") << "Getting explanation for ROW guard: "
                                   << indexOne << " != " << indexTwo << std::endl;

                EqProof* eqpcc = eqpc ? new EqProof : NULL;
                explainEquality(indexOne, indexTwo, false, equalities, eqpcc);

                if (eqpc) {
                  Debug("gk::proof") << "The two indices are: " << indexOne << ", " << indexTwo << std::endl;
                  Debug("gk::proof") << "And the explanation of their disequality is: " << std::endl;
                  eqpcc->debug_print("gk::proof", 1);
                  eqpc->d_children.push_back(eqpcc);
                }
              } else {
                // This is the case of  (i == k) because ((a[i]:=t)[k] != a[k]),

                Debug("gk::proof") << "In the new case of ROW!" << std::endl;

                Node indexOne = d_nodes[currentNode];
                Node indexTwo = d_nodes[edgeNode];

                Debug("gk::proof") << "The two indices are: " << indexOne << ", " << indexTwo << std::endl;
                Debug("gk::proof") << "The reason for the edge is: " << d_equalityEdges[currentEdge].getReason()
                                   << std::endl;

                Assert(d_equalityEdges[currentEdge].getReason().getNumChildren() == 2);
                Node reason = d_equalityEdges[currentEdge].getReason()[1];
                Debug("gk::proof") << "Getting explanation for ROW guard: " << reason << std::endl;

                EqProof* eqpcc = eqpc ? new EqProof : NULL;
                explainEquality(reason[0], reason[1], false, equalities, eqpcc);

                if (eqpc) {
                  Debug("gk::proof") << "The guard's explanation is: " << std::endl;
                  eqpcc->debug_print("gk::proof", 1);
                  eqpc->d_children.push_back(eqpcc);
                }
              }

              if (eqpc) {
                Node a = d_nodes[d_equalityEdges[currentEdge].getNodeId()];
                Node b = d_nodes[currentNode];

                if (a == NodeManager::currentNM()->mkConst(false)) {
                  eqpc->d_node = b.notNode();
                } else if (b == NodeManager::currentNM()->mkConst(false)) {
                  eqpc->d_node = a.notNode();
                } else {
                  eqpc->d_node = a.eqNode(b);
                }
              }

              // We push the reason into "equalities" because that's what the theory of arrays expects.
              equalities.push_back(d_equalityEdges[currentEdge].getReason());
              break;
            }

            default: {
              // Construct the equality
              Debug("equality") << d_name << "::eq::getExplanation(): adding: " << d_equalityEdges[currentEdge].getReason() << std::endl;
<<<<<<< HEAD
              Debug("equality") << d_name << "::eq::getExplanation(): reason type = " << reasonType << std::endl;

              if (eqpc) {
                if (reasonType == MERGED_THROUGH_EQUALITY) {
                  eqpc->d_node = d_equalityEdges[currentEdge].getReason();
                } else {
                  // The LFSC translator prefers (not (= a b)) over (= (a==b) false)

                  Node a = d_nodes[d_equalityEdges[currentEdge].getNodeId()];
                  Node b = d_nodes[currentNode];

                  if (a == NodeManager::currentNM()->mkConst(false)) {
                    eqpc->d_node = b.notNode();
                  } else if (b == NodeManager::currentNM()->mkConst(false)) {
                    eqpc->d_node = a.notNode();
                  } else {
                    eqpc->d_node = a.eqNode(b);
                  }
=======
              if( eqpc ){
                if(reasonType == MERGED_THROUGH_EQUALITY) {
                  eqpc->d_node = d_equalityEdges[currentEdge].getReason();
                } else {
                  // theory-specific proof rule
                  eqpc->d_node = d_nodes[d_equalityEdges[currentEdge].getNodeId()].eqNode(d_nodes[currentNode]);
>>>>>>> 3c4c4420
                  Debug("equality-pf") << "theory eq : " << eqpc->d_node << std::endl;
                }
                eqpc->d_id = reasonType;
              }
              equalities.push_back(d_equalityEdges[currentEdge].getReason());
              break;
            }
            }

            // Go to the previous
            currentEdge = bfsQueue[currentIndex].edgeId;
            currentIndex = bfsQueue[currentIndex].previousIndex;

            //---from Morgan---
<<<<<<< HEAD
            if (eqpc != NULL && eqpc->d_id == MERGED_THROUGH_REFLEXIVITY) {
=======
            if(eqpc != NULL && eqpc->d_id == MERGED_THROUGH_REFLEXIVITY) {
>>>>>>> 3c4c4420
              if(eqpc->d_node.isNull()) {
                Assert(eqpc->d_children.size() == 1);
                EqProof *p = eqpc;
                eqpc = p->d_children[0];
                delete p;
              } else {
                Assert(eqpc->d_children.empty());
              }
            }
            //---end from Morgan---
<<<<<<< HEAD
=======

            eqp_trans.push_back( eqpc );
>>>>>>> 3c4c4420

            eqp_trans.push_back(eqpc);
          } while (currentEdge != null_id);

<<<<<<< HEAD
          if (eqp) {
=======
          if(eqp) {
>>>>>>> 3c4c4420
            if(eqp_trans.size() == 1) {
              *eqp = *eqp_trans[0];
              delete eqp_trans[0];
            } else {
              eqp->d_id = MERGED_THROUGH_TRANS;
              eqp->d_children.insert( eqp->d_children.end(), eqp_trans.begin(), eqp_trans.end() );
              eqp->d_node = NodeManager::currentNM()->mkNode(d_nodes[t1Id].getType().isBoolean() ? kind::IFF : kind::EQUAL, d_nodes[t1Id], d_nodes[t2Id]);
            }
<<<<<<< HEAD

            eqp->debug_print("equality-proof-debug", 1);
=======
>>>>>>> 3c4c4420
          }

          // Done
          return;
        }

        // Push to the visitation queue if it's not the backward edge
        bfsQueue.push_back(BfsData(edge.getNodeId(), currentEdge, currentIndex));
      }

      // Go to the next edge
      currentEdge = edge.getNext();
    }

    // Go to the next node to visit
    ++ currentIndex;
  }
}

void EqualityEngine::addTriggerEquality(TNode eq) {
  Assert(eq.getKind() == kind::EQUAL);

  if (d_done) {
    return;
  }

  // Add the terms
  addTermInternal(eq[0]);
  addTermInternal(eq[1]);

  bool skipTrigger = false;

  // If they are equal or disequal already, no need for the trigger
  if (areEqual(eq[0], eq[1])) {
    d_notify.eqNotifyTriggerEquality(eq, true);
    skipTrigger = true;
  }
  if (areDisequal(eq[0], eq[1], true)) {
    d_notify.eqNotifyTriggerEquality(eq, false);
    skipTrigger = true;
  }

  if (skipTrigger) {
    return;
  }

  // Add the equality
  addTermInternal(eq);

  // Positive trigger
  addTriggerEqualityInternal(eq[0], eq[1], eq, true);
  // Negative trigger
  addTriggerEqualityInternal(eq, d_false, eq, false);
}

void EqualityEngine::addTriggerPredicate(TNode predicate) {
  Assert(predicate.getKind() != kind::NOT && predicate.getKind() != kind::EQUAL);
  Assert(d_congruenceKinds.tst(predicate.getKind()), "No point in adding non-congruence predicates");

  if (d_done) {
    return;
  }

  // Add the term
  addTermInternal(predicate);

  bool skipTrigger = false;

  // If it's know already, no need for the trigger
  if (areEqual(predicate, d_true)) {
    d_notify.eqNotifyTriggerPredicate(predicate, true);
    skipTrigger = true;
  }
  if (areEqual(predicate, d_false)) {
    d_notify.eqNotifyTriggerPredicate(predicate, false);
    skipTrigger = true;
  }

  if (skipTrigger) {
    return;
  }

  // Positive trigger
  addTriggerEqualityInternal(predicate, d_true, predicate, true);
  // Negative trigger
  addTriggerEqualityInternal(predicate, d_false, predicate, false);
}

void EqualityEngine::addTriggerEqualityInternal(TNode t1, TNode t2, TNode trigger, bool polarity) {

  Debug("equality") << d_name << "::eq::addTrigger(" << t1 << ", " << t2 << ", " << trigger << ")" << std::endl;

  Assert(hasTerm(t1));
  Assert(hasTerm(t2));

  if (d_done) {
    return;
  }

  // Get the information about t1
  EqualityNodeId t1Id = getNodeId(t1);
  EqualityNodeId t1classId = getEqualityNode(t1Id).getFind();
  // We will attach it to the class representative, since then we know how to backtrack it
  TriggerId t1TriggerId = d_nodeTriggers[t1classId];

  // Get the information about t2
  EqualityNodeId t2Id = getNodeId(t2);
  EqualityNodeId t2classId = getEqualityNode(t2Id).getFind();
  // We will attach it to the class representative, since then we know how to backtrack it
  TriggerId t2TriggerId = d_nodeTriggers[t2classId];

  Debug("equality") << d_name << "::eq::addTrigger(" << trigger << "): " << t1Id << " (" << t1classId << ") = " << t2Id << " (" << t2classId << ")" << std::endl;

  // Create the triggers
  TriggerId t1NewTriggerId = d_equalityTriggers.size();
  d_equalityTriggers.push_back(Trigger(t1classId, t1TriggerId));
  d_equalityTriggersOriginal.push_back(TriggerInfo(trigger, polarity));
  TriggerId t2NewTriggerId = d_equalityTriggers.size();
  d_equalityTriggers.push_back(Trigger(t2classId, t2TriggerId));
  d_equalityTriggersOriginal.push_back(TriggerInfo(trigger, polarity));

  // Update the counters
  d_equalityTriggersCount = d_equalityTriggers.size();
  Assert(d_equalityTriggers.size() == d_equalityTriggersOriginal.size());
  Assert(d_equalityTriggers.size() % 2 == 0);

  // Add the trigger to the trigger graph
  d_nodeTriggers[t1classId] = t1NewTriggerId;
  d_nodeTriggers[t2classId] = t2NewTriggerId;

  if (Debug.isOn("equality::internal")) {
    debugPrintGraph();
  }

  Debug("equality") << d_name << "::eq::addTrigger(" << t1 << "," << t2 << ") => (" << t1NewTriggerId << ", " << t2NewTriggerId << ")" << std::endl;
}

Node EqualityEngine::evaluateTerm(TNode node) {
  Debug("equality::evaluation") << d_name << "::eq::evaluateTerm(" << node << ")" << std::endl;
  NodeBuilder<> builder;
  builder << node.getKind();
  if (node.getMetaKind() == kind::metakind::PARAMETERIZED) {
    builder << node.getOperator();
  }
  for (unsigned i = 0; i < node.getNumChildren(); ++ i) {
    TNode child = node[i];
    TNode childRep = getRepresentative(child);
    Debug("equality::evaluation") << d_name << "::eq::evaluateTerm: " << child << " -> " << childRep << std::endl;
    Assert(childRep.isConst());
    builder << childRep;
  }
  Node newNode = builder;
  return Rewriter::rewrite(newNode);
}

void EqualityEngine::processEvaluationQueue() {

  Debug("equality::evaluation") << d_name << "::eq::processEvaluationQueue(): start" << std::endl;

  while (!d_evaluationQueue.empty()) {
    // Get the node
    EqualityNodeId id = d_evaluationQueue.front();
    d_evaluationQueue.pop();

    // Replace the children with their representatives (must be constants)
    Node nodeEvaluated = evaluateTerm(d_nodes[id]);
    Debug("equality::evaluation") << d_name << "::eq::processEvaluationQueue(): " << d_nodes[id] << " evaluates to " << nodeEvaluated << std::endl;
    Assert(nodeEvaluated.isConst());
    addTermInternal(nodeEvaluated);
    EqualityNodeId nodeEvaluatedId = getNodeId(nodeEvaluated);

    // Enqueue the semantic equality
    enqueue(MergeCandidate(id, nodeEvaluatedId, MERGED_THROUGH_CONSTANTS, TNode::null()));
  }

  Debug("equality::evaluation") << d_name << "::eq::processEvaluationQueue(): done" << std::endl;
}

void EqualityEngine::propagate() {

  if (d_inPropagate) {
    // We're already in propagate, go back
    return;
  }

  // Make sure we don't get in again
  ScopedBool inPropagate(d_inPropagate, true);

  Debug("equality") << d_name << "::eq::propagate()" << std::endl;

  while (!d_propagationQueue.empty() || !d_evaluationQueue.empty()) {

    if (d_done) {
      // If we're done, just empty the queue
      while (!d_propagationQueue.empty()) d_propagationQueue.pop_front();
      while (!d_evaluationQueue.empty()) d_evaluationQueue.pop();
      continue;
    }

    // Process any evaluation requests
    if (!d_evaluationQueue.empty()) {
      processEvaluationQueue();
      continue;
    }

    // The current merge candidate
    const MergeCandidate current = d_propagationQueue.front();
    d_propagationQueue.pop_front();

    // Get the representatives
    EqualityNodeId t1classId = getEqualityNode(current.t1Id).getFind();
    EqualityNodeId t2classId = getEqualityNode(current.t2Id).getFind();

    // If already the same, we're done
    if (t1classId == t2classId) {
      continue;
    }

    Debug("equality::internal") << d_name << "::eq::propagate(): t1: " << (d_isInternal[t1classId] ? "internal" : "proper") << std::endl;
    Debug("equality::internal") << d_name << "::eq::propagate(): t2: " << (d_isInternal[t2classId] ? "internal" : "proper") << std::endl;

    // Get the nodes of the representatives
    EqualityNode& node1 = getEqualityNode(t1classId);
    EqualityNode& node2 = getEqualityNode(t2classId);

    Assert(node1.getFind() == t1classId);
    Assert(node2.getFind() == t2classId);

    // Add the actual equality to the equality graph
    addGraphEdge(current.t1Id, current.t2Id, current.type, current.reason);

    // If constants are being merged we're done
    if (d_isConstant[t1classId] && d_isConstant[t2classId]) {
      // When merging constants we are inconsistent, hence done
      d_done = true;
      // But in order to keep invariants (edges = 2*equalities) we put an equalities in
      // Note that we can explain this merge as we have a graph edge
      d_assertedEqualities.push_back(Equality(null_id, null_id));
      d_assertedEqualitiesCount = d_assertedEqualitiesCount + 1;
      // Notify
      if (d_performNotify) {
        d_notify.eqNotifyConstantTermMerge(d_nodes[t1classId], d_nodes[t2classId]);
      }
      // Empty the queue and exit
      continue;
    }

    // Vector to collect the triggered events
    std::vector<TriggerId> triggers;

    // Figure out the merge preference
    EqualityNodeId mergeInto = t1classId;
    if (d_isInternal[t2classId] != d_isInternal[t1classId]) {
      // We always keep non-internal nodes as representatives: if any node in
      // the class is non-internal, then the representative will be non-internal
      if (d_isInternal[t1classId]) {
        mergeInto = t2classId;
      } else {
        mergeInto = t1classId;
      }
    } else if (d_isConstant[t2classId] != d_isConstant[t1classId]) {
      // We always keep constants as representatives: if any (at most one) node
      // in the class in a constant, then the representative will be a constant
      if (d_isConstant[t2classId]) {
        mergeInto = t2classId;
      } else {
        mergeInto = t1classId;
      }
    } else if (node2.getSize() > node1.getSize()) {
      // We always merge into the bigger class to reduce the amount of traversing
      // we need to do
      mergeInto = t2classId;
    }

    if (mergeInto == t2classId) {
      Debug("equality") << d_name << "::eq::propagate(): merging " << d_nodes[current.t1Id]<< " into " << d_nodes[current.t2Id] << std::endl;
      d_assertedEqualities.push_back(Equality(t2classId, t1classId));
      d_assertedEqualitiesCount = d_assertedEqualitiesCount + 1;
      if (!merge(node2, node1, triggers)) {
        d_done = true;
      }
    } else {
      Debug("equality") << d_name << "::eq::propagate(): merging " << d_nodes[current.t2Id] << " into " << d_nodes[current.t1Id] << std::endl;
      d_assertedEqualities.push_back(Equality(t1classId, t2classId));
      d_assertedEqualitiesCount = d_assertedEqualitiesCount + 1;
    if (!merge(node1, node2, triggers)) {
        d_done = true;
      }
    }

    // If not merging internal nodes, notify the master
    if (d_masterEqualityEngine && !d_isInternal[t1classId] && !d_isInternal[t2classId]) {
      d_masterEqualityEngine->assertEqualityInternal(d_nodes[t1classId], d_nodes[t2classId], TNode::null());
      d_masterEqualityEngine->propagate();
    }

    // Notify the triggers
    if (d_performNotify && !d_done) {
      for (size_t trigger_i = 0, trigger_end = triggers.size(); trigger_i < trigger_end && !d_done; ++ trigger_i) {
        const TriggerInfo& triggerInfo = d_equalityTriggersOriginal[triggers[trigger_i]];
        if (triggerInfo.trigger.getKind() == kind::EQUAL) {
          // Special treatment for disequalities
          if (!triggerInfo.polarity) {
            // Store that we are propagating a diseauality
            TNode equality = triggerInfo.trigger;
            EqualityNodeId original = getNodeId(equality);
            TNode lhs = equality[0];
            TNode rhs = equality[1];
            EqualityNodeId lhsId = getNodeId(lhs);
            EqualityNodeId rhsId = getNodeId(rhs);
            // We use the THEORY_LAST as a marker for "marked as propagated, reasons stored".
            // This tag is added to an internal theories set that is only inserted in, so this is
            // safe. Had we iterated over, or done other set operations this might be dangerous.
            if (!hasPropagatedDisequality(THEORY_LAST, lhsId, rhsId)) {
              if (!hasPropagatedDisequality(lhsId, rhsId)) {
                Debug("equality") << "areDisequal: case 6" << std::endl;
                d_deducedDisequalityReasons.push_back(EqualityPair(original, d_falseId));
              }
              storePropagatedDisequality(THEORY_LAST, lhsId, rhsId);
              if (!d_notify.eqNotifyTriggerEquality(triggerInfo.trigger, triggerInfo.polarity)) {
                d_done = true;
              }
            }
          } else {
            // Equalities are simple
            if (!d_notify.eqNotifyTriggerEquality(triggerInfo.trigger, triggerInfo.polarity)) {
              d_done = true;
            }
          }
        } else {
          if (!d_notify.eqNotifyTriggerPredicate(triggerInfo.trigger, triggerInfo.polarity)) {
            d_done = true;
          }
        }
      }
    }
  }
}

void EqualityEngine::debugPrintGraph() const {
  Debug("equality::graph") << std::endl << "Dumping graph" << std::endl;
  for (EqualityNodeId nodeId = 0; nodeId < d_nodes.size(); ++ nodeId) {

    Debug("equality::graph") << d_nodes[nodeId] << " " << nodeId << "(" << getEqualityNode(nodeId).getFind() << "):";

    EqualityEdgeId edgeId = d_equalityGraph[nodeId];
    while (edgeId != null_edge) {
      const EqualityEdge& edge = d_equalityEdges[edgeId];
      Debug("equality::graph") << " [" << edge.getNodeId() << "] " << d_nodes[edge.getNodeId()] << ":" << edge.getReason();
      edgeId = edge.getNext();
    }

    Debug("equality::graph") << std::endl;
  }
  Debug("equality::graph") << std::endl;
}

bool EqualityEngine::areEqual(TNode t1, TNode t2) const {
  Debug("equality") << d_name << "::eq::areEqual(" << t1 << "," << t2 << ")";

  Assert(hasTerm(t1));
  Assert(hasTerm(t2));

  bool result = getEqualityNode(t1).getFind() == getEqualityNode(t2).getFind();

  if ( result )
    Debug("equality") << "\t(YES)" << std::endl;
  else
    Debug("equality") << "\t(NO)" << std::endl;

  return result;
}

bool EqualityEngine::areDisequal(TNode t1, TNode t2, bool ensureProof) const
{
  Debug("equality") << d_name << "::eq::areDisequal(" << t1 << "," << t2 << ")";

  // Add the terms
  Assert(hasTerm(t1));
  Assert(hasTerm(t2));

  // Get ids
  EqualityNodeId t1Id = getNodeId(t1);
  EqualityNodeId t2Id = getNodeId(t2);

  // If we propagated this disequality we're true
  if (hasPropagatedDisequality(t1Id, t2Id)) {
    Debug("equality") << "\t(YES)" << std::endl;
    return true;
  }

  // Get equivalence classes
  EqualityNodeId t1ClassId = getEqualityNode(t1Id).getFind();
  EqualityNodeId t2ClassId = getEqualityNode(t2Id).getFind();

  // We are semantically const, for remembering stuff
  EqualityEngine* nonConst = const_cast<EqualityEngine*>(this);

  // Check for constants
  if (d_isConstant[t1ClassId] && d_isConstant[t2ClassId] && t1ClassId != t2ClassId) {
    if (ensureProof) {
      Debug("equality") << "areDisequal: case 1" << std::endl;
      nonConst->d_deducedDisequalityReasons.push_back(EqualityPair(t1Id, t1ClassId));
      nonConst->d_deducedDisequalityReasons.push_back(EqualityPair(t2Id, t2ClassId));
      nonConst->storePropagatedDisequality(THEORY_LAST, t1Id, t2Id);
    }
    Debug("equality") << "\t(YES)" << std::endl;
    return true;
  }

  // Create the equality
  FunctionApplication eqNormalized(APP_EQUALITY, t1ClassId, t2ClassId);
  ApplicationIdsMap::const_iterator find = d_applicationLookup.find(eqNormalized);
  if (find != d_applicationLookup.end()) {
    if (getEqualityNode(find->second).getFind() == getEqualityNode(d_falseId).getFind()) {
      if (ensureProof) {
        Debug("equality") << "areDisequal: case 2" << std::endl;
        const FunctionApplication original = d_applications[find->second].original;
        nonConst->d_deducedDisequalityReasons.push_back(EqualityPair(t1Id, original.a));
<<<<<<< HEAD

        // nonConst->d_deducedDisequalityReasons.push_back(EqualityPair(original.a, t1ClassId));
        // nonConst->d_deducedDisequalityReasons.push_back(EqualityPair(original.b, t2ClassId));
=======
>>>>>>> 3c4c4420
        nonConst->d_deducedDisequalityReasons.push_back(EqualityPair(find->second, d_falseId));
        nonConst->d_deducedDisequalityReasons.push_back(EqualityPair(t2Id, original.b));
        nonConst->storePropagatedDisequality(THEORY_LAST, t1Id, t2Id);
      }
      Debug("equality") << "\t(YES)" << std::endl;
      return true;
    }
  }

  // Check the symmetric disequality
  std::swap(eqNormalized.a, eqNormalized.b);
  find = d_applicationLookup.find(eqNormalized);
  if (find != d_applicationLookup.end()) {
    if (getEqualityNode(find->second).getFind() == getEqualityNode(d_falseId).getFind()) {
      if (ensureProof) {
        Debug("equality") << "areDisequal: case 3" << std::endl;
        const FunctionApplication original = d_applications[find->second].original;
        nonConst->d_deducedDisequalityReasons.push_back(EqualityPair(t2Id, original.a));
<<<<<<< HEAD

        // nonConst->d_deducedDisequalityReasons.push_back(EqualityPair(original.a, t2ClassId));
        // nonConst->d_deducedDisequalityReasons.push_back(EqualityPair(original.b, t1ClassId));
=======
>>>>>>> 3c4c4420
        nonConst->d_deducedDisequalityReasons.push_back(EqualityPair(find->second, d_falseId));
        nonConst->d_deducedDisequalityReasons.push_back(EqualityPair(t1Id, original.b));
        nonConst->storePropagatedDisequality(THEORY_LAST, t1Id, t2Id);
      }
      Debug("equality") << "\t(YES)" << std::endl;
      return true;
    }
  }

  // Couldn't deduce dis-equalityReturn whether the terms are disequal
  Debug("equality") << "\t(NO)" << std::endl;
  return false;
}

size_t EqualityEngine::getSize(TNode t)
{
  // Add the term
  addTermInternal(t);
  return getEqualityNode(getEqualityNode(t).getFind()).getSize();
}

void EqualityEngine::addTriggerTerm(TNode t, TheoryId tag)
{
  Debug("equality::trigger") << d_name << "::eq::addTriggerTerm(" << t << ", " << tag << ")" << std::endl;

  Assert(tag != THEORY_LAST);

  if (d_done) {
    return;
  }

  // Add the term if it's not already there
  addTermInternal(t);

  // Get the node id
  EqualityNodeId eqNodeId = getNodeId(t);
  EqualityNode& eqNode = getEqualityNode(eqNodeId);
  EqualityNodeId classId = eqNode.getFind();

  // Possibly existing set of triggers
  TriggerTermSetRef triggerSetRef = d_nodeIndividualTrigger[classId];
  if (triggerSetRef != +null_set_id && getTriggerTermSet(triggerSetRef).hasTrigger(tag)) {
    // If the term already is in the equivalence class that a tagged representative, just notify
    if (d_performNotify) {
      EqualityNodeId triggerId = getTriggerTermSet(triggerSetRef).getTrigger(tag);
      Debug("equality::trigger") << d_name << "::eq::addTriggerTerm(" << t << ", " << tag << "): already have this trigger in class with " << d_nodes[triggerId] << std::endl;
      if (eqNodeId != triggerId && !d_notify.eqNotifyTriggerTermEquality(tag, t, d_nodes[triggerId], true)) {
        d_done = true;
      }
    }
  } else {

    // Check for disequalities by going through the equivalence class looking for equalities in the
    // uselists that have been asserted to false. All the representatives appearing on the other
    // side of such disequalities, that have the tag on, are put in a set.
    TaggedEqualitiesSet disequalitiesToNotify;
    Theory::Set tags = Theory::setInsert(tag);
    getDisequalities(!d_isConstant[classId], classId, tags, disequalitiesToNotify);

    // Trigger data
    Theory::Set newSetTags;
    EqualityNodeId newSetTriggers[THEORY_LAST];
    unsigned newSetTriggersSize;

    // Setup the data for the new set
    if (triggerSetRef != null_set_id) {
      // Get the existing set
      TriggerTermSet& triggerSet = getTriggerTermSet(triggerSetRef);
      // Initialize the new set for copy/insert
      newSetTags = Theory::setInsert(tag, triggerSet.tags);
      newSetTriggersSize = 0;
      // Copy into to new one, and insert the new tag/id
      unsigned i = 0;
      Theory::Set tags = newSetTags;
      TheoryId current;
      while ((current = Theory::setPop(tags)) != THEORY_LAST) {
        // Remove from the tags
        tags = Theory::setRemove(current, tags);
        // Insert the id into the triggers
        newSetTriggers[newSetTriggersSize++] =
          current == tag ? eqNodeId : triggerSet.triggers[i++];
      }
    } else {
      // Setup a singleton
      newSetTags = Theory::setInsert(tag);
      newSetTriggers[0] = eqNodeId;
      newSetTriggersSize = 1;
    }

    // Add it to the list for backtracking
    d_triggerTermSetUpdates.push_back(TriggerSetUpdate(classId, triggerSetRef));
    d_triggerTermSetUpdatesSize = d_triggerTermSetUpdatesSize + 1;
    // Mark the the new set as a trigger
    d_nodeIndividualTrigger[classId] = triggerSetRef = newTriggerTermSet(newSetTags, newSetTriggers, newSetTriggersSize);

    // Propagate trigger term disequalities we remembered
    Debug("equality::trigger") << d_name << "::eq::addTriggerTerm(" << t << ", " << tag << "): propagating " << disequalitiesToNotify.size() << " disequalities " << std::endl;
    propagateTriggerTermDisequalities(tags, triggerSetRef, disequalitiesToNotify);
  }
}

bool EqualityEngine::isTriggerTerm(TNode t, TheoryId tag) const {
  if (!hasTerm(t)) return false;
  EqualityNodeId classId = getEqualityNode(t).getFind();
  TriggerTermSetRef triggerSetRef = d_nodeIndividualTrigger[classId];
  return triggerSetRef != +null_set_id && getTriggerTermSet(triggerSetRef).hasTrigger(tag);
}


TNode EqualityEngine::getTriggerTermRepresentative(TNode t, TheoryId tag) const {
  Assert(isTriggerTerm(t, tag));
  EqualityNodeId classId = getEqualityNode(t).getFind();
  const TriggerTermSet& triggerSet = getTriggerTermSet(d_nodeIndividualTrigger[classId]);
  unsigned i = 0;
  Theory::Set tags = triggerSet.tags;
  while (Theory::setPop(tags) != tag) {
    ++ i;
  }
  return d_nodes[triggerSet.triggers[i]];
}

void EqualityEngine::storeApplicationLookup(FunctionApplication& funNormalized, EqualityNodeId funId) {
  Assert(d_applicationLookup.find(funNormalized) == d_applicationLookup.end());
  d_applicationLookup[funNormalized] = funId;
  d_applicationLookups.push_back(funNormalized);
  d_applicationLookupsCount = d_applicationLookupsCount + 1;
  Debug("equality::backtrack") << "d_applicationLookupsCount = " << d_applicationLookupsCount << std::endl;
  Debug("equality::backtrack") << "d_applicationLookups.size() = " << d_applicationLookups.size() << std::endl;
  Assert(d_applicationLookupsCount == d_applicationLookups.size());

  // If an equality over constants we merge to false
  if (funNormalized.isEquality()) {
    if (funNormalized.a == funNormalized.b) {
      enqueue(MergeCandidate(funId, d_trueId, MERGED_THROUGH_REFLEXIVITY, TNode::null()));
    } else if (d_isConstant[funNormalized.a] && d_isConstant[funNormalized.b]) {
      enqueue(MergeCandidate(funId, d_falseId, MERGED_THROUGH_CONSTANTS, TNode::null()));
    }
  }
}

void EqualityEngine::getUseListTerms(TNode t, std::set<TNode>& output) {
  if (hasTerm(t)) {
    // Get the equivalence class
    EqualityNodeId classId = getEqualityNode(t).getFind();
    // Go through the equivalence class and get where t is used in
    EqualityNodeId currentId = classId;
    do {
      // Get the current node
      EqualityNode& currentNode = getEqualityNode(currentId);
      // Go through the use-list
      UseListNodeId currentUseId = currentNode.getUseList();
      while (currentUseId != null_uselist_id) {
        // Get the node of the use list
        UseListNode& useNode = d_useListNodes[currentUseId];
        // Get the function application
        EqualityNodeId funId = useNode.getApplicationId();
        output.insert(d_nodes[funId]);
        // Go to the next one in the use list
        currentUseId = useNode.getNext();
      }
      // Move to the next node
      currentId = currentNode.getNext();
    } while (currentId != classId);
  }
}

EqualityEngine::TriggerTermSetRef EqualityEngine::newTriggerTermSet(Theory::Set newSetTags, EqualityNodeId* newSetTriggers, unsigned newSetTriggersSize) {
  // Size of the required set
  size_t size = sizeof(TriggerTermSet) + newSetTriggersSize*sizeof(EqualityNodeId);
  // Align the size
  size = (size + 7) & ~((size_t)7);
  // Reallocate if necessary
  if (d_triggerDatabaseSize + size > d_triggerDatabaseAllocatedSize) {
    d_triggerDatabaseAllocatedSize *= 2;
    d_triggerDatabase = (char*) realloc(d_triggerDatabase, d_triggerDatabaseAllocatedSize);
  }
  // New reference
  TriggerTermSetRef newTriggerSetRef = d_triggerDatabaseSize;
  // Update the size
  d_triggerDatabaseSize = d_triggerDatabaseSize + size;
  // Copy the information
  TriggerTermSet& newSet = getTriggerTermSet(newTriggerSetRef);
  newSet.tags = newSetTags;
  for (unsigned i = 0; i < newSetTriggersSize; ++i) {
    newSet.triggers[i] = newSetTriggers[i];
  }
  // Return the new reference
  return newTriggerSetRef;
}

bool EqualityEngine::hasPropagatedDisequality(EqualityNodeId lhsId, EqualityNodeId rhsId) const {
  EqualityPair eq(lhsId, rhsId);
  bool propagated = d_propagatedDisequalities.find(eq) != d_propagatedDisequalities.end();
#ifdef CVC4_ASSERTIONS
  bool stored = d_disequalityReasonsMap.find(eq) != d_disequalityReasonsMap.end();
  Assert(propagated == stored, "These two should be in sync");
#endif
  Debug("equality::disequality") << d_name << "::eq::hasPropagatedDisequality(" << d_nodes[lhsId] << ", " << d_nodes[rhsId] << ") => " << (propagated ? "true" : "false") << std::endl;
  return propagated;
}

bool EqualityEngine::hasPropagatedDisequality(TheoryId tag, EqualityNodeId lhsId, EqualityNodeId rhsId) const {

  EqualityPair eq(lhsId, rhsId);

  PropagatedDisequalitiesMap::const_iterator it = d_propagatedDisequalities.find(eq);
  if (it == d_propagatedDisequalities.end()) {
    Assert(d_disequalityReasonsMap.find(eq) == d_disequalityReasonsMap.end(), "Why do we have a proof if not propagated");
    Debug("equality::disequality") << d_name << "::eq::hasPropagatedDisequality(" << tag << ", " << d_nodes[lhsId] << ", " << d_nodes[rhsId] << ") => false" << std::endl;
    return false;
  }
  Assert(d_disequalityReasonsMap.find(eq) != d_disequalityReasonsMap.end(), "We propagated but there is no proof");
  bool result = Theory::setContains(tag, (*it).second);
  Debug("equality::disequality") << d_name << "::eq::hasPropagatedDisequality(" << tag << ", " << d_nodes[lhsId] << ", " << d_nodes[rhsId] << ") => " << (result ? "true" : "false") << std::endl;
  return result;
}


void EqualityEngine::storePropagatedDisequality(TheoryId tag, EqualityNodeId lhsId, EqualityNodeId rhsId) {

  Assert(!hasPropagatedDisequality(tag, lhsId, rhsId), "Check before you store it");
  Assert(lhsId != rhsId, "Wow, wtf!");

  Debug("equality::disequality") << d_name << "::eq::storePropagatedDisequality(" << tag << ", " << d_nodes[lhsId] << ", " << d_nodes[rhsId] << ")" << std::endl;

  EqualityPair pair1(lhsId, rhsId);
  EqualityPair pair2(rhsId, lhsId);

  // Store the fact that we've propagated this already
  Theory::Set notified = 0;
  PropagatedDisequalitiesMap::const_iterator find = d_propagatedDisequalities.find(pair1);
  if (find == d_propagatedDisequalities.end()) {
    notified = Theory::setInsert(tag);
  } else {
    notified = Theory::setInsert(tag, (*find).second);
  }
  d_propagatedDisequalities[pair1] = notified;
  d_propagatedDisequalities[pair2] = notified;

  // Store the proof if provided
  if (d_deducedDisequalityReasons.size() > d_deducedDisequalityReasonsSize) {
    Debug("equality::disequality") << d_name << "::eq::storePropagatedDisequality(" << tag << ", " << d_nodes[lhsId] << ", " << d_nodes[rhsId] << "): storing proof" << std::endl;
    Assert(d_disequalityReasonsMap.find(pair1) == d_disequalityReasonsMap.end(), "There can't be a proof if you're adding a new one");
    DisequalityReasonRef ref(d_deducedDisequalityReasonsSize, d_deducedDisequalityReasons.size());
#ifdef CVC4_ASSERTIONS
    // Check that the reasons are valid
    for (unsigned i = ref.mergesStart; i < ref.mergesEnd; ++ i) {
      Assert(getEqualityNode(d_deducedDisequalityReasons[i].first).getFind() == getEqualityNode(d_deducedDisequalityReasons[i].second).getFind());
    }
#endif
    if (Debug.isOn("equality::disequality")) {
      for (unsigned i = ref.mergesStart; i < ref.mergesEnd; ++ i) {
        TNode lhs = d_nodes[d_deducedDisequalityReasons[i].first];
        TNode rhs = d_nodes[d_deducedDisequalityReasons[i].second];
        Debug("equality::disequality") << d_name << "::eq::storePropagatedDisequality(): because " << lhs << " == " << rhs << std::endl;
      }

    }

    // Store for backtracking
    d_deducedDisequalities.push_back(pair1);
    d_deducedDisequalitiesSize = d_deducedDisequalities.size();
    d_deducedDisequalityReasonsSize = d_deducedDisequalityReasons.size();
    // Store the proof reference
    d_disequalityReasonsMap[pair1] = ref;
    d_disequalityReasonsMap[pair2] = ref;
  } else {
    Assert(d_disequalityReasonsMap.find(pair1) != d_disequalityReasonsMap.end(), "You must provide a proof initially");
  }
}

void EqualityEngine::getDisequalities(bool allowConstants, EqualityNodeId classId, Theory::Set inputTags, TaggedEqualitiesSet& out) {
  // Must be empty on input
  Assert(out.size() == 0);
  // The class we are looking for, shouldn't have any of the tags we are looking for already set
  Assert(d_nodeIndividualTrigger[classId] == null_set_id || Theory::setIntersection(getTriggerTermSet(d_nodeIndividualTrigger[classId]).tags, inputTags) == 0);

  if (inputTags == 0) {
    return;
  }

  // Set of already (through disequalities) visited equivalence classes
  std::set<EqualityNodeId> alreadyVisited;

  // Go through the equivalence class
  EqualityNodeId currentId = classId;
  do {

    Debug("equality::trigger") << d_name << "::getDisequalities() : going through uselist of " << d_nodes[currentId] << std::endl;

    // Current node in the equivalence class
    EqualityNode& currentNode = getEqualityNode(currentId);

    // Go through the uselist and look for disequalities
    UseListNodeId currentUseId = currentNode.getUseList();
    while (currentUseId != null_uselist_id) {
      UseListNode& useListNode = d_useListNodes[currentUseId];
      EqualityNodeId funId = useListNode.getApplicationId();

      Debug("equality::trigger") << d_name << "::getDisequalities() : checking " << d_nodes[funId] << std::endl;

      const FunctionApplication& fun = d_applications[useListNode.getApplicationId()].original;
      // If it's an equality asserted to false, we do the work
      if (fun.isEquality() && getEqualityNode(funId).getFind() == getEqualityNode(d_false).getFind()) {
        // Get the other equality member
        bool lhs = false;
        EqualityNodeId toCompare = fun.b;
        if (toCompare == currentId) {
          toCompare = fun.a;
          lhs = true;
        }
        // Representative of the other member
        EqualityNodeId toCompareRep = getEqualityNode(toCompare).getFind();
        if (toCompareRep == classId) {
          // We're in conflict, so we will send it out from merge
          out.clear();
          return;
        }
        // Check if we already have this one
        if (alreadyVisited.count(toCompareRep) == 0) {
          // Mark as visited
          alreadyVisited.insert(toCompareRep);
          // Get the trigger set
          TriggerTermSetRef toCompareTriggerSetRef = d_nodeIndividualTrigger[toCompareRep];
          // We only care if we're not both constants and there are trigger terms in the other class
          if ((allowConstants || !d_isConstant[toCompareRep]) && toCompareTriggerSetRef != null_set_id) {
            // Tags of the other gey
            TriggerTermSet& toCompareTriggerSet = getTriggerTermSet(toCompareTriggerSetRef);
            // We only care if there are things in inputTags that is also in toCompareTags
            Theory::Set commonTags = Theory::setIntersection(inputTags, toCompareTriggerSet.tags);
            if (commonTags) {
              out.push_back(TaggedEquality(funId, toCompareTriggerSetRef, lhs));
            }
          }
        }
      }
      // Go to the next one in the use list
      currentUseId = useListNode.getNext();
    }
    // Next in equivalence class
    currentId = currentNode.getNext();
  } while (!d_done && currentId != classId);

}

bool EqualityEngine::propagateTriggerTermDisequalities(Theory::Set tags, TriggerTermSetRef triggerSetRef, const TaggedEqualitiesSet& disequalitiesToNotify) {

  // No tags, no food
  if (!tags) {
    return !d_done;
  }

  Assert(triggerSetRef != null_set_id);

  // This is the class trigger set
  const TriggerTermSet& triggerSet = getTriggerTermSet(triggerSetRef);
  // Go through the disequalities and notify
  TaggedEqualitiesSet::const_iterator it = disequalitiesToNotify.begin();
  TaggedEqualitiesSet::const_iterator it_end = disequalitiesToNotify.end();
  for (; !d_done && it != it_end; ++ it) {
    // The information about the equality that is asserted to false
    const TaggedEquality& disequalityInfo = *it;
    const TriggerTermSet& disequalityTriggerSet = getTriggerTermSet(disequalityInfo.triggerSetRef);
    Theory::Set commonTags = Theory::setIntersection(disequalityTriggerSet.tags, tags);
    Assert(commonTags);
    // This is the actual function
    const FunctionApplication& fun = d_applications[disequalityInfo.equalityId].original;
    // Figure out who we are comparing to in the original equality
    EqualityNodeId toCompare = disequalityInfo.lhs ? fun.a : fun.b;
    EqualityNodeId myCompare = disequalityInfo.lhs ? fun.b : fun.a;
    if (getEqualityNode(toCompare).getFind() == getEqualityNode(myCompare).getFind()) {
      // We're propagating a != a, which means we're inconsistent, just bail and let it go into
      // a regular conflict
      return !d_done;
    }
    // Go through the tags, and add the disequalities
    TheoryId currentTag;
    while (!d_done && ((currentTag = Theory::setPop(commonTags)) != THEORY_LAST)) {
      // Get the tag representative
      EqualityNodeId tagRep = disequalityTriggerSet.getTrigger(currentTag);
      EqualityNodeId myRep = triggerSet.getTrigger(currentTag);
      // Propagate
      if (!hasPropagatedDisequality(currentTag, myRep, tagRep)) {
        // Construct the proof if not there already
        if (!hasPropagatedDisequality(myRep, tagRep)) {
          Debug("equality") << "areDisequal: case 4" << std::endl;
          d_deducedDisequalityReasons.push_back(EqualityPair(myCompare, myRep));
          d_deducedDisequalityReasons.push_back(EqualityPair(toCompare, tagRep));
          d_deducedDisequalityReasons.push_back(EqualityPair(disequalityInfo.equalityId, d_falseId));
        }
        // Store the propagation
        storePropagatedDisequality(currentTag, myRep, tagRep);
        // Notify
        if (d_performNotify) {
          if (!d_notify.eqNotifyTriggerTermEquality(currentTag, d_nodes[myRep], d_nodes[tagRep], false)) {
            d_done = true;
          }
        }
      }
    }
  }

  return !d_done;
}

EqClassesIterator::EqClassesIterator() :
    d_ee(NULL), d_it(0) {
}

EqClassesIterator::EqClassesIterator(const eq::EqualityEngine* ee)
: d_ee(ee)
{
  Assert(d_ee->consistent());
  d_it = 0;
  // Go to the first non-internal node that is it's own representative
  if(d_it < d_ee->d_nodesCount && (d_ee->d_isInternal[d_it] || d_ee->getEqualityNode(d_it).getFind() != d_it)) {
    ++d_it;
  }
}

Node EqClassesIterator::operator*() const {
  return d_ee->d_nodes[d_it];
}

bool EqClassesIterator::operator==(const EqClassesIterator& i) const {
  return d_ee == i.d_ee && d_it == i.d_it;
}

bool EqClassesIterator::operator!=(const EqClassesIterator& i) const {
  return !(*this == i);
}

EqClassesIterator& EqClassesIterator::operator++() {
  ++d_it;
  while(d_it < d_ee->d_nodesCount && (d_ee->d_isInternal[d_it] || d_ee->getEqualityNode(d_it).getFind() != d_it)) {
    ++d_it;
  }
  return *this;
}

EqClassesIterator EqClassesIterator::operator++(int) {
  EqClassesIterator i = *this;
  ++*this;
  return i;
}

bool EqClassesIterator::isFinished() const {
  return d_it >= d_ee->d_nodesCount;
}

EqClassIterator::EqClassIterator()
: d_ee(NULL)
, d_start(null_id)
, d_current(null_id)
{}

EqClassIterator::EqClassIterator(Node eqc, const eq::EqualityEngine* ee)
: d_ee(ee)
{
  Assert(d_ee->consistent());
  d_current = d_start = d_ee->getNodeId(eqc);
  Assert(d_start == d_ee->getEqualityNode(d_start).getFind());
  Assert (!d_ee->d_isInternal[d_start]);
}

Node EqClassIterator::operator*() const {
  return d_ee->d_nodes[d_current];
}

bool EqClassIterator::operator==(const EqClassIterator& i) const {
  return d_ee == i.d_ee && d_current == i.d_current;
}

bool EqClassIterator::operator!=(const EqClassIterator& i) const {
  return !(*this == i);
}

EqClassIterator& EqClassIterator::operator++() {
  Assert(!isFinished());

  Assert(d_start == d_ee->getEqualityNode(d_current).getFind());
  Assert(!d_ee->d_isInternal[d_current]);

  // Find the next one
  do {
    d_current = d_ee->getEqualityNode(d_current).getNext();
  } while(d_ee->d_isInternal[d_current]);

  Assert(d_start == d_ee->getEqualityNode(d_current).getFind());
  Assert(!d_ee->d_isInternal[d_current]);

  if(d_current == d_start) {
    // we end when we have cycled back to the original representative
    d_current = null_id;
  }
  return *this;
}

EqClassIterator EqClassIterator::operator++(int) {
  EqClassIterator i = *this;
  ++*this;
  return i;
}

bool EqClassIterator::isFinished() const {
  return d_current == null_id;
}

void EqProof::debug_print( const char * c, unsigned tb ) const{
<<<<<<< HEAD
  //  Debug( "equality-proof-debug" ) << "EqProof::debug_print called" << std::endl;

=======
>>>>>>> 3c4c4420
  for( unsigned i=0; i<tb; i++ ) { Debug( c ) << "  "; }
  Debug( c ) << d_id << "(";
  if( !d_children.empty() || !d_node.isNull() ){
    if( !d_node.isNull() ){
      Debug( c ) << std::endl;
      for( unsigned i=0; i<tb+1; i++ ) { Debug( c ) << "  "; }
      Debug( c ) << d_node;
    }
    for( unsigned i=0; i<d_children.size(); i++ ){
      if( i>0 || !d_node.isNull() ) Debug( c ) << ",";
      Debug( c ) << std::endl;
      d_children[i]->debug_print( c, tb+1 );
    }
  }
  Debug( c ) << ")" << std::endl;
}


} // Namespace uf
} // Namespace theory
} // Namespace CVC4<|MERGE_RESOLUTION|>--- conflicted
+++ resolved
@@ -1061,7 +1061,6 @@
   // If the nodes are the same, we're done
   if (t1Id == t2Id){
     if( eqp ) {
-<<<<<<< HEAD
       Debug("gk::proof") << "Other mkOp called (t1Id = " << d_nodes[t1Id] << ")" << std::endl;
       if ((d_nodes[t1Id].getKind() == kind::BUILTIN) && (d_nodes[t1Id].getConst<Kind>() == kind::SELECT)) {
         std::vector<Node> no_children;
@@ -1071,9 +1070,6 @@
         eqp->d_node = ProofManager::currentPM()->mkOp(d_nodes[t1Id]);
       }
       Debug("gk::proof") << "New d_node is: " << eqp->d_node << std::endl;
-=======
-      eqp->d_node = ProofManager::currentPM()->mkOp(d_nodes[t1Id]);
->>>>>>> 3c4c4420
     }
     return;
   }
@@ -1130,13 +1126,9 @@
             MergeReasonType reasonType = d_equalityEdges[currentEdge].getReasonType();
 
             Debug("equality") << d_name << "::eq::getExplanation(): currentEdge = " << currentEdge << ", currentNode = " << currentNode << std::endl;
-<<<<<<< HEAD
             Debug("equality") << d_name << "                     targetNode = " << d_nodes[edgeNode] << std::endl;
             Debug("equality") << d_name << "                     in currentEdge = (" << d_nodes[currentNode] << "," << d_nodes[edge.getNodeId()] << ")" << std::endl;
             Debug("equality") << d_name << "                     reason type = " << reasonType << std::endl;
-=======
-            Debug("equality") << d_name << "                     in currentEdge = (" << d_nodes[currentNode] << "," << d_nodes[edge.getNodeId()] << ")" << std::endl;
->>>>>>> 3c4c4420
 
             EqProof* eqpc = NULL;
             // Make child proof if a proof is being constructed
@@ -1175,7 +1167,6 @@
                   if(d_nodes[f1.a].getKind() == kind::APPLY_UF ||
                      d_nodes[f1.a].getKind() == kind::SELECT ||
                      d_nodes[f1.a].getKind() == kind::STORE) {
-<<<<<<< HEAD
                     Debug("gk::proof") << "HERE!!!!!!!. Kind is: " << d_nodes[f1.a].getKind() << std::endl;
                     eqpc->d_node = d_nodes[f1.a];
                   } else {
@@ -1207,11 +1198,6 @@
                                                                       d_nodes[f1.b]);
                     }
                     Debug("gk::proof") << "New d_node is: " << eqpc->d_node << std::endl;
-=======
-                    eqpc->d_node = d_nodes[f1.a];
-                  } else {
-                    eqpc->d_node = NodeManager::currentNM()->mkNode(kind::PARTIAL_APPLY_UF, ProofManager::currentPM()->mkOp(d_nodes[f1.a]), d_nodes[f1.b]);
->>>>>>> 3c4c4420
                   }
                 }
               }
@@ -1401,7 +1387,6 @@
             default: {
               // Construct the equality
               Debug("equality") << d_name << "::eq::getExplanation(): adding: " << d_equalityEdges[currentEdge].getReason() << std::endl;
-<<<<<<< HEAD
               Debug("equality") << d_name << "::eq::getExplanation(): reason type = " << reasonType << std::endl;
 
               if (eqpc) {
@@ -1420,14 +1405,6 @@
                   } else {
                     eqpc->d_node = a.eqNode(b);
                   }
-=======
-              if( eqpc ){
-                if(reasonType == MERGED_THROUGH_EQUALITY) {
-                  eqpc->d_node = d_equalityEdges[currentEdge].getReason();
-                } else {
-                  // theory-specific proof rule
-                  eqpc->d_node = d_nodes[d_equalityEdges[currentEdge].getNodeId()].eqNode(d_nodes[currentNode]);
->>>>>>> 3c4c4420
                   Debug("equality-pf") << "theory eq : " << eqpc->d_node << std::endl;
                 }
                 eqpc->d_id = reasonType;
@@ -1442,11 +1419,7 @@
             currentIndex = bfsQueue[currentIndex].previousIndex;
 
             //---from Morgan---
-<<<<<<< HEAD
             if (eqpc != NULL && eqpc->d_id == MERGED_THROUGH_REFLEXIVITY) {
-=======
-            if(eqpc != NULL && eqpc->d_id == MERGED_THROUGH_REFLEXIVITY) {
->>>>>>> 3c4c4420
               if(eqpc->d_node.isNull()) {
                 Assert(eqpc->d_children.size() == 1);
                 EqProof *p = eqpc;
@@ -1457,20 +1430,13 @@
               }
             }
             //---end from Morgan---
-<<<<<<< HEAD
-=======
 
             eqp_trans.push_back( eqpc );
->>>>>>> 3c4c4420
 
             eqp_trans.push_back(eqpc);
           } while (currentEdge != null_id);
 
-<<<<<<< HEAD
           if (eqp) {
-=======
-          if(eqp) {
->>>>>>> 3c4c4420
             if(eqp_trans.size() == 1) {
               *eqp = *eqp_trans[0];
               delete eqp_trans[0];
@@ -1479,11 +1445,8 @@
               eqp->d_children.insert( eqp->d_children.end(), eqp_trans.begin(), eqp_trans.end() );
               eqp->d_node = NodeManager::currentNM()->mkNode(d_nodes[t1Id].getType().isBoolean() ? kind::IFF : kind::EQUAL, d_nodes[t1Id], d_nodes[t2Id]);
             }
-<<<<<<< HEAD
 
             eqp->debug_print("equality-proof-debug", 1);
-=======
->>>>>>> 3c4c4420
           }
 
           // Done
@@ -1903,12 +1866,6 @@
         Debug("equality") << "areDisequal: case 2" << std::endl;
         const FunctionApplication original = d_applications[find->second].original;
         nonConst->d_deducedDisequalityReasons.push_back(EqualityPair(t1Id, original.a));
-<<<<<<< HEAD
-
-        // nonConst->d_deducedDisequalityReasons.push_back(EqualityPair(original.a, t1ClassId));
-        // nonConst->d_deducedDisequalityReasons.push_back(EqualityPair(original.b, t2ClassId));
-=======
->>>>>>> 3c4c4420
         nonConst->d_deducedDisequalityReasons.push_back(EqualityPair(find->second, d_falseId));
         nonConst->d_deducedDisequalityReasons.push_back(EqualityPair(t2Id, original.b));
         nonConst->storePropagatedDisequality(THEORY_LAST, t1Id, t2Id);
@@ -1927,12 +1884,6 @@
         Debug("equality") << "areDisequal: case 3" << std::endl;
         const FunctionApplication original = d_applications[find->second].original;
         nonConst->d_deducedDisequalityReasons.push_back(EqualityPair(t2Id, original.a));
-<<<<<<< HEAD
-
-        // nonConst->d_deducedDisequalityReasons.push_back(EqualityPair(original.a, t2ClassId));
-        // nonConst->d_deducedDisequalityReasons.push_back(EqualityPair(original.b, t1ClassId));
-=======
->>>>>>> 3c4c4420
         nonConst->d_deducedDisequalityReasons.push_back(EqualityPair(find->second, d_falseId));
         nonConst->d_deducedDisequalityReasons.push_back(EqualityPair(t1Id, original.b));
         nonConst->storePropagatedDisequality(THEORY_LAST, t1Id, t2Id);
@@ -2442,11 +2393,6 @@
 }
 
 void EqProof::debug_print( const char * c, unsigned tb ) const{
-<<<<<<< HEAD
-  //  Debug( "equality-proof-debug" ) << "EqProof::debug_print called" << std::endl;
-
-=======
->>>>>>> 3c4c4420
   for( unsigned i=0; i<tb; i++ ) { Debug( c ) << "  "; }
   Debug( c ) << d_id << "(";
   if( !d_children.empty() || !d_node.isNull() ){
