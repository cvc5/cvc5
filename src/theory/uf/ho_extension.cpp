--- conflicted
+++ resolved
@@ -286,11 +286,7 @@
     {
       Node ht = TheoryUfRewriter::getHoApplyForApplyUf(t);
       // also add all subterms
-<<<<<<< HEAD
-      while (ht.getKind() == Kind::HO_APPLY)
-=======
       while (ht.getKind()==Kind::HO_APPLY)
->>>>>>> aa93cb30
       {
         termSet.insert(ht);
         termSet.insert(ht[1]);
@@ -323,43 +319,28 @@
     {
       hasFunctions = true;
       std::vector<TypeNode> argTypes = tn.getArgTypes();
-<<<<<<< HEAD
-      bool finiteArgTypes = true;
-=======
       // We classify a function here to determine whether we need to apply
       // extensionality eagerly during solving. We apply extensionality
       // eagerly during solving if
       // (A) The function type has finite cardinality, or
       // (B) All of its arguments have finite cardinality.
       bool finiteExtType = true;
->>>>>>> aa93cb30
       if (!d_env.isFiniteType(tn))
       {
         for (const TypeNode& tna : argTypes)
         {
           if (!d_env.isFiniteType(tna))
           {
-<<<<<<< HEAD
-            finiteArgTypes = false;
-          }
-        }
-      }
-=======
             finiteExtType = false;
           }
         }
       }
       // Based on the above classification of finite vs infinite.
->>>>>>> aa93cb30
       // If during collect model, must have an infinite function type, since
       // such function are not necessary to be handled during solving.
       // If not during collect model, must have a finite function type, since
       // such function symbols must be handled during solving.
-<<<<<<< HEAD
-      if (finiteArgTypes != isCollectModel)
-=======
       if (finiteExtType != isCollectModel)
->>>>>>> aa93cb30
       {
         func_eqcs[tn].push_back(eqc);
         Trace("uf-ho-debug")
@@ -458,15 +439,8 @@
                 te++;
                 Node v2 = *te;
                 Assert(!v2.isNull() && v2 != v1);
-<<<<<<< HEAD
-                Trace("uf-ho-debug") << "Finite witness: " << edeq[0][0]
-                                     << " == " << v1 << std::endl;
-                Trace("uf-ho-debug") << "Finite witness: " << edeq[0][1]
-                                     << " == " << v2 << std::endl;
-=======
                 Trace("uf-ho-debug") << "Finite witness: " << edeq[0][0] << " == " << v1 << std::endl;
                 Trace("uf-ho-debug") << "Finite witness: " << edeq[0][1] << " == " << v2 << std::endl;
->>>>>>> aa93cb30
                 success = m->assertEquality(edeq[0][0], v1, true);
                 if (success)
                 {
@@ -869,11 +843,7 @@
     }
     // also add all subterms
     eq::EqualityEngine* ee = m->getEqualityEngine();
-<<<<<<< HEAD
-    while (hn.getKind() == Kind::HO_APPLY)
-=======
     while (hn.getKind()==Kind::HO_APPLY)
->>>>>>> aa93cb30
     {
       ee->addTerm(hn);
       ee->addTerm(hn[1]);
