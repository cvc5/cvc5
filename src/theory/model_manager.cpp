--- conflicted
+++ resolved
@@ -33,7 +33,7 @@
       d_eem(eem),
       d_modelEqualityEngine(nullptr),
       d_modelEqualityEngineAlloc(nullptr),
-      d_model(new TheoryModel(te.getUserContext(),
+      d_model(new TheoryModel(env,
                               "DefaultModel",
                               options::assignFunctionValues())),
       d_modelBuilder(nullptr),
@@ -54,16 +54,6 @@
     QuantifiersEngine* qe = d_te.getQuantifiersEngine();
     Assert(qe != nullptr);
     d_modelBuilder = qe->getModelBuilder();
-<<<<<<< HEAD
-    d_model = qe->getModel();
-  }
-  else
-  {
-    d_alocModel.reset(new TheoryModel(
-        d_env, "DefaultModel", options::assignFunctionValues()));
-    d_model = d_alocModel.get();
-=======
->>>>>>> 2283ee3b
   }
 
   // make the default builder, e.g. in the case that the quantifiers engine does
