/*********************                                                        */
/*! \file theory_sep.cpp
 ** \verbatim
 ** Top contributors (to current version):
 **   Andrew Reynolds, Tim King, Dejan Jovanovic
 ** This file is part of the CVC4 project.
 ** Copyright (c) 2009-2020 by the authors listed in the file AUTHORS
 ** in the top-level source directory and their institutional affiliations.
 ** All rights reserved.  See the file COPYING in the top-level source
 ** directory for licensing information.\endverbatim
 **
 ** \brief Implementation of the theory of sep.
 **
 ** Implementation of the theory of sep.
 **/

#include "theory/sep/theory_sep.h"

#include <map>

#include "base/map_util.h"
#include "expr/kind.h"
#include "options/quantifiers_options.h"
#include "options/sep_options.h"
#include "options/smt_options.h"
#include "smt/logic_exception.h"
#include "theory/quantifiers/quant_epr.h"
#include "theory/quantifiers/term_database.h"
#include "theory/quantifiers/term_util.h"
#include "theory/quantifiers_engine.h"
#include "theory/rewriter.h"
#include "theory/sep/theory_sep_rewriter.h"
#include "theory/theory_model.h"
#include "theory/valuation.h"

using namespace std;
using namespace CVC4::kind;

namespace CVC4 {
namespace theory {
namespace sep {

TheorySep::TheorySep(context::Context* c,
                     context::UserContext* u,
                     OutputChannel& out,
                     Valuation valuation,
                     const LogicInfo& logicInfo,
                     ProofNodeManager* pnm)
    : Theory(THEORY_SEP, c, u, out, valuation, logicInfo, pnm),
      d_lemmas_produced_c(u),
      d_bounds_init(false),
      d_state(c, u, valuation),
      d_im(*this, d_state, nullptr),
      d_notify(*this),
      d_reduce(u),
      d_spatial_assertions(c)
{
  d_true = NodeManager::currentNM()->mkConst<bool>(true);
  d_false = NodeManager::currentNM()->mkConst<bool>(false);

  // indicate we are using the default theory state object
  d_theoryState = &d_state;
  d_inferManager = &d_im;
}

TheorySep::~TheorySep() {
  for( std::map< Node, HeapAssertInfo * >::iterator it = d_eqc_info.begin(); it != d_eqc_info.end(); ++it ){
    delete it->second;
  }
}

void TheorySep::declareSepHeap(TypeNode locT, TypeNode dataT)
{
  if (!d_type_ref.isNull())
  {
    TypeNode te1 = d_loc_to_data_type.begin()->first;
    std::stringstream ss;
    ss << "ERROR: cannot declare heap types for separation logic more than "
          "once.  We are declaring heap of type ";
    ss << locT << " -> " << dataT << ", but we already have ";
    ss << d_type_ref << " -> " << d_type_data;
    throw LogicException(ss.str());
  }
  Node nullAtom;
  registerRefDataTypes(locT, dataT, nullAtom);
}

TheoryRewriter* TheorySep::getTheoryRewriter() { return &d_rewriter; }

bool TheorySep::needsEqualityEngine(EeSetupInfo& esi)
{
  esi.d_notify = &d_notify;
  esi.d_name = "theory::sep::ee";
  return true;
}

void TheorySep::finishInit()
{
  Assert(d_equalityEngine != nullptr);
  // The kinds we are treating as function application in congruence
  d_equalityEngine->addFunctionKind(kind::SEP_PTO);
  // we could but don't do congruence on SEP_STAR here.
}

void TheorySep::preRegisterTerm(TNode n)
{
  Kind k = n.getKind();
  if (k == SEP_PTO || k == SEP_EMP || k == SEP_STAR || k == SEP_WAND)
  {
    registerRefDataTypesAtom(n);
  }
}

Node TheorySep::mkAnd( std::vector< TNode >& assumptions ) {
  if( assumptions.empty() ){
    return d_true;
  }else if( assumptions.size()==1 ){
    return assumptions[0];
  }else{
    return NodeManager::currentNM()->mkNode( kind::AND, assumptions );
  }
}


/////////////////////////////////////////////////////////////////////////////
// T-PROPAGATION / REGISTRATION
/////////////////////////////////////////////////////////////////////////////

bool TheorySep::propagateLit(TNode literal)
{
  Debug("sep") << "TheorySep::propagateLit(" << literal << ")" << std::endl;
  // If already in conflict, no more propagation
  if (d_state.isInConflict())
  {
    Debug("sep") << "TheorySep::propagateLit(" << literal
                 << "): already in conflict" << std::endl;
    return false;
  }
  bool ok = d_out->propagate(literal);
  if (!ok) {
    d_state.notifyInConflict();
  }
  return ok;
}

TrustNode TheorySep::explain(TNode literal)
{
  Debug("sep") << "TheorySep::explain(" << literal << ")" << std::endl;
  return d_im.explainLit(literal);
}


/////////////////////////////////////////////////////////////////////////////
// SHARING
/////////////////////////////////////////////////////////////////////////////

void TheorySep::computeCareGraph() {
  Debug("sharing") << "Theory::computeCareGraph<" << getId() << ">()" << endl;
  for (unsigned i = 0; i < d_sharedTerms.size(); ++ i) {
    TNode a = d_sharedTerms[i];
    TypeNode aType = a.getType();
    for (unsigned j = i + 1; j < d_sharedTerms.size(); ++ j) {
      TNode b = d_sharedTerms[j];
      if (b.getType() != aType) {
        // We don't care about the terms of different types
        continue;
      }
      switch (d_valuation.getEqualityStatus(a, b)) {
      case EQUALITY_TRUE_AND_PROPAGATED:
      case EQUALITY_FALSE_AND_PROPAGATED:
        // If we know about it, we should have propagated it, so we can skip
        break;
      default:
        // Let's split on it
        addCarePair(a, b);
        break;
      }
    }
  }
}


/////////////////////////////////////////////////////////////////////////////
// MODEL GENERATION
/////////////////////////////////////////////////////////////////////////////

void TheorySep::postProcessModel( TheoryModel* m ){
  Trace("sep-model") << "Printing model for TheorySep..." << std::endl;
  
  std::vector< Node > sep_children;
  Node m_neq;
  Node m_heap;
  for( std::map< TypeNode, Node >::iterator it = d_base_label.begin(); it != d_base_label.end(); ++it ){
    //should only be constructing for one heap type
    Assert(m_heap.isNull());
    Assert(d_loc_to_data_type.find(it->first) != d_loc_to_data_type.end());
    Trace("sep-model") << "Model for heap, type = " << it->first << " with data type " << d_loc_to_data_type[it->first] << " : " << std::endl;
    TypeNode data_type = d_loc_to_data_type[it->first];
    computeLabelModel( it->second );
    if( d_label_model[it->second].d_heap_locs_model.empty() ){
      Trace("sep-model") << "  [empty]" << std::endl;
    }else{
      for( unsigned j=0; j<d_label_model[it->second].d_heap_locs_model.size(); j++ ){
        Assert(d_label_model[it->second].d_heap_locs_model[j].getKind()
               == kind::SINGLETON);
        std::vector< Node > pto_children;
        Node l = d_label_model[it->second].d_heap_locs_model[j][0];
        Assert(l.isConst());
        pto_children.push_back( l );
        Trace("sep-model") << " " << l << " -> ";
        if( d_pto_model[l].isNull() ){
          Trace("sep-model") << "_";
          //m->d_comment_str << "_";
          TypeEnumerator te_range( data_type );
          if( data_type.isInterpretedFinite() ){
            pto_children.push_back( *te_range );
          }else{
            //must enumerate until we find one that is not explicitly pointed to
            bool success = false;
            Node cv;
            do{
              cv = *te_range;
              if( std::find( d_heap_locs_nptos[l].begin(), d_heap_locs_nptos[l].end(), cv )==d_heap_locs_nptos[l].end() ){
                success = true;
              }else{
                ++te_range;
              }
            }while( !success );
            pto_children.push_back( cv );
          }
        }else{
          Trace("sep-model") << d_pto_model[l];
          Node vpto = d_valuation.getModel()->getRepresentative( d_pto_model[l] );
          Assert(vpto.isConst());
          pto_children.push_back( vpto );
        }
        Trace("sep-model") << std::endl;
        sep_children.push_back( NodeManager::currentNM()->mkNode( kind::SEP_PTO, pto_children ) );
      }
    }
    Node nil = getNilRef( it->first );
    Node vnil = d_valuation.getModel()->getRepresentative( nil );
    m_neq = NodeManager::currentNM()->mkNode( kind::EQUAL, nil, vnil );
    Trace("sep-model") << "sep.nil = " << vnil << std::endl;
    Trace("sep-model") << std::endl;
    if( sep_children.empty() ){
      TypeEnumerator te_domain( it->first );
      TypeEnumerator te_range( d_loc_to_data_type[it->first] );
      m_heap = NodeManager::currentNM()->mkNode( kind::SEP_EMP, *te_domain, *te_range );
    }else if( sep_children.size()==1 ){
      m_heap = sep_children[0];
    }else{
      m_heap = NodeManager::currentNM()->mkNode( kind::SEP_STAR, sep_children );
    }
    m->setHeapModel( m_heap, m_neq );
  }
  Trace("sep-model") << "Finished printing model for TheorySep." << std::endl;
}

/////////////////////////////////////////////////////////////////////////////
// NOTIFICATIONS
/////////////////////////////////////////////////////////////////////////////


void TheorySep::presolve() {
  Trace("sep-pp") << "Presolving" << std::endl;
}


/////////////////////////////////////////////////////////////////////////////
// MAIN SOLVER
/////////////////////////////////////////////////////////////////////////////

bool TheorySep::preNotifyFact(
    TNode atom, bool polarity, TNode fact, bool isPrereg, bool isInternal)
{
  TNode satom = atom.getKind() == SEP_LABEL ? atom[0] : atom;
  TNode slbl = atom.getKind() == SEP_LABEL ? atom[1] : TNode::null();
  bool isSpatial = isSpatialKind(satom.getKind());
  if (isSpatial)
  {
    reduceFact(atom, polarity, fact);
    if (!slbl.isNull())
    {
      d_spatial_assertions.push_back(fact);
    }
  }
  // assert to equality if non-spatial or a labelled pto
  if (!isSpatial || (!slbl.isNull() && satom.getKind() == SEP_PTO))
  {
    return false;
  }
  // otherwise, maybe propagate
  doPending();
  return true;
}

void TheorySep::notifyFact(TNode atom,
                           bool polarity,
                           TNode fact,
                           bool isInternal)
{
  TNode satom = atom.getKind() == SEP_LABEL ? atom[0] : atom;
  if (atom.getKind() == SEP_LABEL && atom[0].getKind() == SEP_PTO)
  {
    // associate the equivalence class of the lhs with this pto
    Node r = getRepresentative(atom[1]);
    HeapAssertInfo* ei = getOrMakeEqcInfo(r, true);
    addPto(ei, r, atom, polarity);
  }
  // maybe propagate
  doPending();
}

void TheorySep::reduceFact(TNode atom, bool polarity, TNode fact)
{
  if (d_reduce.find(fact) != d_reduce.end())
  {
    // already reduced
    return;
  }
  d_reduce.insert(fact);
  TNode satom = atom.getKind() == SEP_LABEL ? atom[0] : atom;
  TNode slbl = atom.getKind() == SEP_LABEL ? atom[1] : TNode::null();
  NodeManager* nm = NodeManager::currentNM();
  if (slbl.isNull())
  {
    Trace("sep-lemma-debug")
        << "Reducing unlabelled assertion " << atom << std::endl;
    // introduce top-level label, add iff
    TypeNode refType = getReferenceType(satom);
    Trace("sep-lemma-debug")
        << "...reference type is : " << refType << std::endl;
    Node b_lbl = getBaseLabel(refType);
    Node satom_new = nm->mkNode(SEP_LABEL, satom, b_lbl);
    Node lem;
    Trace("sep-lemma-debug") << "...polarity is " << polarity << std::endl;
    if (polarity)
    {
      lem = nm->mkNode(OR, satom.negate(), satom_new);
    }
    else
    {
      lem = nm->mkNode(OR, satom, satom_new.negate());
    }
    Trace("sep-lemma-debug")
        << "Sep::Lemma : base reduction : " << lem << std::endl;
    d_out->lemma(lem);
    return;
  }
  Trace("sep-lemma-debug") << "Reducing assertion " << fact << std::endl;
  Node conc;
  if (Node* in_map = FindOrNull(d_red_conc[slbl], satom))
  {
    conc = *in_map;
  }
  else
  {
    // make conclusion based on type of assertion
    if (satom.getKind() == SEP_STAR || satom.getKind() == SEP_WAND)
    {
      std::vector<Node> children;
      std::vector<Node> c_lems;
      TypeNode tn = getReferenceType(satom);
      if (d_reference_bound_max.find(tn) != d_reference_bound_max.end())
      {
        c_lems.push_back(nm->mkNode(SUBSET, slbl, d_reference_bound_max[tn]));
      }
      std::vector<Node> labels;
      getLabelChildren(satom, slbl, children, labels);
      Node empSet = nm->mkConst(EmptySet(slbl.getType()));
      Assert(children.size() > 1);
      if (satom.getKind() == SEP_STAR)
      {
        // reduction for heap : union, pairwise disjoint
        Node ulem = nm->mkNode(UNION, labels[0], labels[1]);
        size_t lsize = labels.size();
        for (size_t i = 2; i < lsize; i++)
        {
          ulem = nm->mkNode(UNION, ulem, labels[i]);
        }
        ulem = slbl.eqNode(ulem);
        Trace("sep-lemma-debug")
            << "Sep::Lemma : star reduction, union : " << ulem << std::endl;
        c_lems.push_back(ulem);
        for (size_t i = 0; i < lsize; i++)
        {
          for (size_t j = (i + 1); j < lsize; j++)
          {
            Node s = nm->mkNode(INTERSECTION, labels[i], labels[j]);
            Node ilem = s.eqNode(empSet);
            Trace("sep-lemma-debug")
                << "Sep::Lemma : star reduction, disjoint : " << ilem
                << std::endl;
            c_lems.push_back(ilem);
          }
        }
      }
      else
      {
        Node ulem = nm->mkNode(UNION, slbl, labels[0]);
        ulem = ulem.eqNode(labels[1]);
        Trace("sep-lemma-debug")
            << "Sep::Lemma : wand reduction, union : " << ulem << std::endl;
        c_lems.push_back(ulem);
        Node s = nm->mkNode(INTERSECTION, slbl, labels[0]);
        Node ilem = s.eqNode(empSet);
        Trace("sep-lemma-debug")
            << "Sep::Lemma : wand reduction, disjoint : " << ilem << std::endl;
        c_lems.push_back(ilem);
        // nil does not occur in labels[0]
        Node nr = getNilRef(tn);
        Node nrlem = nm->mkNode(MEMBER, nr, labels[0]).negate();
        Trace("sep-lemma")
            << "Sep::Lemma: sep.nil not in wand antecedant heap : " << nrlem
            << std::endl;
        d_out->lemma(nrlem);
      }
      // send out definitional lemmas for introduced sets
      for (const Node& clem : c_lems)
      {
        Trace("sep-lemma") << "Sep::Lemma : definition : " << clem << std::endl;
        d_out->lemma(clem);
      }
      conc = nm->mkNode(AND, children);
    }
    else if (satom.getKind() == SEP_PTO)
    {
      // TODO(project##230): Find a safe type for the singleton operator
      Node ss = nm->mkSingleton(satom[0].getType(), satom[0]);
      if (slbl != ss)
      {
        conc = slbl.eqNode(ss);
      }
      // note semantics of sep.nil is enforced globally
    }
    else if (satom.getKind() == SEP_EMP)
    {
      Node lem;
      Node emp_s = nm->mkConst(EmptySet(slbl.getType()));
      if (polarity)
      {
        lem = nm->mkNode(OR, fact.negate(), slbl.eqNode(emp_s));
      }
      else
      {
        Node kl = nm->mkSkolem("loc", getReferenceType(satom));
        Node kd = nm->mkSkolem("data", getDataType(satom));
        Node econc = nm->mkNode(
            SEP_LABEL,
            nm->mkNode(SEP_STAR, nm->mkNode(SEP_PTO, kl, kd), d_true),
            slbl);
        // Node econc = nm->mkNode( AND, slbl.eqNode( emp_s ).negate(),
        lem = nm->mkNode(OR, fact.negate(), econc);
      }
      Trace("sep-lemma") << "Sep::Lemma : emp : " << lem << std::endl;
      d_out->lemma(lem);
    }
    else
    {
      // labeled emp should be rewritten
      Unreachable();
    }
    d_red_conc[slbl][satom] = conc;
  }
  if (conc.isNull())
  {
    Trace("sep-lemma-debug")
        << "Trivial conclusion, do not add lemma." << std::endl;
    return;
  }
  bool use_polarity = satom.getKind() == SEP_WAND ? !polarity : polarity;
  if (!use_polarity)
  {
    // introduce guard, assert positive version
    Trace("sep-lemma-debug")
        << "Negated spatial constraint asserted to sep theory: " << fact
        << std::endl;
    Node g = nm->mkSkolem("G", nm->booleanType());
    d_neg_guard_strategy[g].reset(new DecisionStrategySingleton(
        "sep_neg_guard", g, getSatContext(), getValuation()));
    DecisionStrategySingleton* ds = d_neg_guard_strategy[g].get();
    getDecisionManager()->registerStrategy(DecisionManager::STRAT_SEP_NEG_GUARD,
                                           ds);
    Node lit = ds->getLiteral(0);
    d_neg_guard[slbl][satom] = lit;
    Trace("sep-lemma-debug")
        << "Neg guard : " << slbl << " " << satom << " " << lit << std::endl;
    AlwaysAssert(!lit.isNull());
    d_neg_guards.push_back(lit);
    d_guard_to_assertion[lit] = satom;
    // Node lem = nm->mkNode( EQUAL, lit, conc );
    Node lem = nm->mkNode(OR, lit.negate(), conc);
    Trace("sep-lemma") << "Sep::Lemma : (neg) reduction : " << lem << std::endl;
    d_out->lemma(lem);
  }
  else
  {
    // reduce based on implication
    Node lem = nm->mkNode(OR, fact.negate(), conc);
    Trace("sep-lemma") << "Sep::Lemma : reduction : " << lem << std::endl;
    d_out->lemma(lem);
  }
}

bool TheorySep::isSpatialKind(Kind k) const
{
  return k == SEP_STAR || k == SEP_WAND || k == SEP_PTO || k == SEP_EMP;
}

void TheorySep::postCheck(Effort level)
{
  if (level != EFFORT_LAST_CALL || d_state.isInConflict()
      || d_valuation.needCheck())
  {
    return;
  }
  NodeManager* nm = NodeManager::currentNM();
  Trace("sep-process") << "Checking heap at full effort..." << std::endl;
  d_label_model.clear();
  d_tmodel.clear();
  d_pto_model.clear();
  Trace("sep-process") << "---Locations---" << std::endl;
  std::map<Node, int> min_id;
  for (std::map<TypeNode, std::vector<Node> >::iterator itt =
           d_type_references_all.begin();
       itt != d_type_references_all.end();
       ++itt)
  {
    for (const Node& t : itt->second)
    {
      Trace("sep-process") << "  " << t << " = ";
      if (d_valuation.getModel()->hasTerm(t))
      {
        Node v = d_valuation.getModel()->getRepresentative(t);
        Trace("sep-process") << v << std::endl;
        // take minimal id
        std::map<Node, unsigned>::iterator itrc = d_type_ref_card_id.find(t);
        int tid = itrc == d_type_ref_card_id.end() ? -1 : (int)itrc->second;
        bool set_term_model;
        if (d_tmodel.find(v) == d_tmodel.end())
        {
          set_term_model = true;
        }else{
          set_term_model = min_id[v] > tid;
        }
        if (set_term_model)
        {
          d_tmodel[v] = t;
          min_id[v] = tid;
        }
      }
      else
      {
        Trace("sep-process") << "?" << std::endl;
      }
    }
  }
  Trace("sep-process") << "---" << std::endl;
  // build positive/negative assertion lists for labels
  std::map<Node, bool> assert_active;
  // get the inactive assertions
  std::map<Node, std::vector<Node> > lbl_to_assertions;
  for (NodeList::const_iterator i = d_spatial_assertions.begin();
       i != d_spatial_assertions.end();
       ++i)
  {
    Node fact = (*i);
    bool polarity = fact.getKind() != NOT;
    TNode atom = polarity ? fact : fact[0];
    Assert(atom.getKind() == SEP_LABEL);
    TNode satom = atom[0];
    TNode slbl = atom[1];
    lbl_to_assertions[slbl].push_back(fact);
    // check whether assertion is active : either polarity=true, or guard is not
    // asserted false
    assert_active[fact] = true;
    bool use_polarity = satom.getKind() == SEP_WAND ? !polarity : polarity;
    if (use_polarity)
    {
      if (satom.getKind() == SEP_PTO)
      {
        Node vv = d_valuation.getModel()->getRepresentative(satom[0]);
        if (d_pto_model.find(vv) == d_pto_model.end())
        {
          Trace("sep-process") << "Pto : " << satom[0] << " (" << vv << ") -> "
                               << satom[1] << std::endl;
          d_pto_model[vv] = satom[1];

          // replace this on pto-model since this term is more relevant
          TypeNode vtn = vv.getType();
          if (std::find(d_type_references_all[vtn].begin(),
                        d_type_references_all[vtn].end(),
                        satom[0])
              != d_type_references_all[vtn].end())
          {
            d_tmodel[vv] = satom[0];
          }
        }
      }
    }
    else
    {
      if (d_neg_guard[slbl].find(satom) != d_neg_guard[slbl].end())
      {
        // check if the guard is asserted positively
        Node guard = d_neg_guard[slbl][satom];
        bool value;
        if (getValuation().hasSatValue(guard, value))
        {
          assert_active[fact] = value;
        }
      }
    }
  }
  //(recursively) set inactive sub-assertions
  for (NodeList::const_iterator i = d_spatial_assertions.begin();
       i != d_spatial_assertions.end();
       ++i)
  {
    Node fact = (*i);
    if (!assert_active[fact])
    {
      setInactiveAssertionRec(fact, lbl_to_assertions, assert_active);
    }
  }
  // set up model information based on active assertions
  for (NodeList::const_iterator i = d_spatial_assertions.begin();
       i != d_spatial_assertions.end();
       ++i)
  {
    Node fact = (*i);
    bool polarity = fact.getKind() != NOT;
    TNode atom = polarity ? fact : fact[0];
    TNode satom = atom[0];
    TNode slbl = atom[1];
    if (assert_active[fact])
    {
      computeLabelModel(slbl);
    }
  }
  // debug print
  if (Trace.isOn("sep-process"))
  {
    Trace("sep-process") << "--- Current spatial assertions : " << std::endl;
    for( NodeList::const_iterator i = d_spatial_assertions.begin(); i != d_spatial_assertions.end(); ++i ) {
      Node fact = (*i);
      Trace("sep-process") << "  " << fact;
      if (!assert_active[fact])
      {
        Trace("sep-process") << " [inactive]";
      }
      Trace("sep-process") << std::endl;
    }
    Trace("sep-process") << "---" << std::endl;
  }
  if (Trace.isOn("sep-eqc"))
  {
    eq::EqClassesIterator eqcs2_i = eq::EqClassesIterator(d_equalityEngine);
    Trace("sep-eqc") << "EQC:" << std::endl;
    while (!eqcs2_i.isFinished())
    {
      Node eqc = (*eqcs2_i);
      eq::EqClassIterator eqc2_i = eq::EqClassIterator(eqc, d_equalityEngine);
      Trace("sep-eqc") << "Eqc( " << eqc << " ) : { ";
      while (!eqc2_i.isFinished())
      {
        if ((*eqc2_i) != eqc)
        {
          Trace("sep-eqc") << (*eqc2_i) << " ";
        }
        ++eqc2_i;
      }
      Trace("sep-eqc") << " } " << std::endl;
      ++eqcs2_i;
    }
    Trace("sep-eqc") << std::endl;
  }

  bool addedLemma = false;
  bool needAddLemma = false;
  // check negated star / positive wand
  if (options::sepCheckNeg())
  {
    // get active labels
    std::map<Node, bool> active_lbl;
    if (options::sepMinimalRefine())
    {
      for( NodeList::const_iterator i = d_spatial_assertions.begin(); i != d_spatial_assertions.end(); ++i ) {
        Node fact = (*i);
        bool polarity = fact.getKind() != NOT;
        TNode atom = polarity ? fact : fact[0];
        TNode satom = atom[0];
        bool use_polarity = satom.getKind() == SEP_WAND ? !polarity : polarity;
        if( !use_polarity ){
          Assert(assert_active.find(fact) != assert_active.end());
          if( assert_active[fact] ){
<<<<<<< HEAD
            Assert(atom.getKind() == kind::SEP_LABEL);
            TNode s_lbl = atom[1];
            Trace("sep-process") << "--> Active negated atom : " << s_atom << ", lbl = " << s_lbl << std::endl;
            //add refinement lemma
            if (ContainsKey(d_label_map[s_atom], s_lbl))
            {
              needAddLemma = true;
              TypeNode tn = getReferenceType( s_atom );
              tn = NodeManager::currentNM()->mkSetType(tn);
              //tn = NodeManager::currentNM()->mkSetType(NodeManager::currentNM()->mkRefType(tn));
              Node o_b_lbl_mval = d_label_model[s_lbl].getValue( tn );
              Trace("sep-process") << "    Model for " << s_lbl << " : " << o_b_lbl_mval << std::endl;

              //get model values
              std::map< int, Node > mvals;
              for (const std::pair<const int, Node>& sub_element :
                   d_label_map[s_atom][s_lbl])
              {
                int sub_index = sub_element.first;
                Node sub_lbl = sub_element.second;
                computeLabelModel( sub_lbl );
                Node lbl_mval = d_label_model[sub_lbl].getValue( tn );
                Trace("sep-process-debug") << "  child " << sub_index << " : " << sub_lbl << ", mval = " << lbl_mval << std::endl;
                mvals[sub_index] = lbl_mval;
              }

              // Now, assert model-instantiated implication based on the negation
              Assert(d_label_model.find(s_lbl) != d_label_model.end());
              std::vector< Node > conc;
              bool inst_success = true;
              //new refinement
              //instantiate the label
              std::map< Node, Node > visited;
              Node inst = instantiateLabel( s_atom, s_lbl, s_lbl, o_b_lbl_mval, visited, d_pto_model, tn, active_lbl );
              Trace("sep-inst-debug") << "    applied inst : " << inst << std::endl;
              if( inst.isNull() ){
                inst_success = false;
              }else{
                inst = Rewriter::rewrite( inst );
                if( inst==( polarity ? d_true : d_false ) ){
                  inst_success = false;
                }
                conc.push_back( polarity ? inst : inst.negate() );
              }
              if( inst_success ){
                std::vector< Node > lemc;
                Node pol_atom = atom;
                if( polarity ){
                  pol_atom = atom.negate();
                }
                lemc.push_back( pol_atom );

                //lemc.push_back( s_lbl.eqNode( o_b_lbl_mval ).negate() );
                //lemc.push_back( NodeManager::currentNM()->mkNode( kind::SUBSET, o_b_lbl_mval, s_lbl ).negate() );
                lemc.insert( lemc.end(), conc.begin(), conc.end() );
                Node lem = NodeManager::currentNM()->mkNode( kind::OR, lemc );
                if( std::find( d_refinement_lem[s_atom][s_lbl].begin(), d_refinement_lem[s_atom][s_lbl].end(), lem )==d_refinement_lem[s_atom][s_lbl].end() ){
                  d_refinement_lem[s_atom][s_lbl].push_back( lem );
                  Trace("sep-process") << "-----> refinement lemma (#" << d_refinement_lem[s_atom][s_lbl].size() << ") : " << lem << std::endl;
                  Trace("sep-lemma") << "Sep::Lemma : negated star/wand refinement : " << lem << std::endl;
                  d_out->lemma( lem );
                  addedLemma = true;
                }else{
                  //this typically should not happen, should never happen for complete base theories
                  Trace("sep-process") << "*** repeated refinement lemma : " << lem << std::endl;
                  Trace("sep-warn") << "TheorySep : WARNING : repeated refinement lemma : " << lem << "!!!" << std::endl;
                }
              }
            }
            else
=======
            Assert(atom.getKind() == SEP_LABEL);
            TNode slbl = atom[1];
            std::map<Node, std::map<int, Node> >& lms = d_label_map[satom];
            if (lms.find(slbl) != lms.end())
>>>>>>> 36af0952
            {
              Trace("sep-process-debug")
                  << "Active lbl : " << slbl << std::endl;
              active_lbl[slbl] = true;
            }
          }
        }
      }
    }

    // process spatial assertions
    for (NodeList::const_iterator i = d_spatial_assertions.begin();
         i != d_spatial_assertions.end();
         ++i)
    {
      Node fact = (*i);
      bool polarity = fact.getKind() != NOT;
      TNode atom = polarity ? fact : fact[0];
      TNode satom = atom[0];

      bool use_polarity = satom.getKind() == SEP_WAND ? !polarity : polarity;
      Trace("sep-process-debug")
          << "  check atom : " << satom << " use polarity " << use_polarity
          << std::endl;
      if (use_polarity)
      {
        continue;
      }
      Assert(assert_active.find(fact) != assert_active.end());
      if (!assert_active[fact])
      {
        Trace("sep-process-debug")
            << "--> inactive negated assertion " << satom << std::endl;
        continue;
      }
      Assert(atom.getKind() == SEP_LABEL);
      TNode slbl = atom[1];
      Trace("sep-process") << "--> Active negated atom : " << satom
                           << ", lbl = " << slbl << std::endl;
      // add refinement lemma
      if (!ContainsKey(d_label_map[satom], slbl))
      {
        Trace("sep-process-debug") << "  no children." << std::endl;
        Assert(satom.getKind() == SEP_PTO || satom.getKind() == SEP_EMP);
        continue;
      }
      needAddLemma = true;
      TypeNode tn = getReferenceType(satom);
      tn = nm->mkSetType(tn);
      // tn = nm->mkSetType(nm->mkRefType(tn));
      Node o_b_lbl_mval = d_label_model[slbl].getValue(tn);
      Trace("sep-process") << "    Model for " << slbl << " : " << o_b_lbl_mval
                           << std::endl;

      // get model values
      std::map<int, Node> mvals;
      for (const std::pair<int, Node>& sub_element : d_label_map[satom][slbl])
      {
        int sub_index = sub_element.first;
        Node sub_lbl = sub_element.second;
        computeLabelModel(sub_lbl);
        Node lbl_mval = d_label_model[sub_lbl].getValue(tn);
        Trace("sep-process-debug")
            << "  child " << sub_index << " : " << sub_lbl
            << ", mval = " << lbl_mval << std::endl;
        mvals[sub_index] = lbl_mval;
      }

      // Now, assert model-instantiated implication based on the negation
      Assert(d_label_model.find(slbl) != d_label_model.end());
      std::vector<Node> conc;
      bool inst_success = true;
      // new refinement
      // instantiate the label
      std::map<Node, Node> visited;
      Node inst = instantiateLabel(satom,
                                   slbl,
                                   slbl,
                                   o_b_lbl_mval,
                                   visited,
                                   d_pto_model,
                                   tn,
                                   active_lbl);
      Trace("sep-inst-debug") << "    applied inst : " << inst << std::endl;
      if (inst.isNull())
      {
        inst_success = false;
      }
      else
      {
        inst = Rewriter::rewrite(inst);
        if (inst == (polarity ? d_true : d_false))
        {
          inst_success = false;
        }
        conc.push_back(polarity ? inst : inst.negate());
      }
      if (!inst_success)
      {
        continue;
      }
      std::vector<Node> lemc;
      Node pol_atom = atom;
      if (polarity)
      {
        pol_atom = atom.negate();
      }
      lemc.push_back(pol_atom);
      lemc.insert(lemc.end(), conc.begin(), conc.end());
      Node lem = nm->mkNode(OR, lemc);
      std::vector<Node>& rlems = d_refinement_lem[satom][slbl];
      if (std::find(rlems.begin(), rlems.end(), lem) == rlems.end())
      {
        rlems.push_back(lem);
        Trace("sep-process") << "-----> refinement lemma (#" << rlems.size()
                             << ") : " << lem << std::endl;
        Trace("sep-lemma") << "Sep::Lemma : negated star/wand refinement : "
                           << lem << std::endl;
        d_out->lemma(lem);
        addedLemma = true;
      }
      else
      {
        // this typically should not happen, should never happen for complete
        // base theories
        Trace("sep-process")
            << "*** repeated refinement lemma : " << lem << std::endl;
        Trace("sep-warn")
            << "TheorySep : WARNING : repeated refinement lemma : " << lem
            << "!!!" << std::endl;
      }
    }
    Trace("sep-process")
        << "...finished check of negated assertions, addedLemma=" << addedLemma
        << ", needAddLemma=" << needAddLemma << std::endl;
  }
  if (addedLemma)
  {
    return;
  }
  // must witness finite data points-to
  for (std::map<TypeNode, Node>::iterator it = d_base_label.begin();
       it != d_base_label.end();
       ++it)
  {
    TypeNode data_type = d_loc_to_data_type[it->first];
    // if the data type is finite
    if (!data_type.isInterpretedFinite())
    {
      continue;
    }
    computeLabelModel(it->second);
    Trace("sep-process-debug") << "Check heap data for " << it->first << " -> "
                               << data_type << std::endl;
    std::vector<Node>& hlmodel = d_label_model[it->second].d_heap_locs_model;
    for (size_t j = 0, hsize = hlmodel.size(); j < hsize; j++)
    {
      Assert(hlmodel[j].getKind() == SINGLETON);
      Node l = hlmodel[j][0];
      Trace("sep-process-debug") << "  location : " << l << std::endl;
      if (!d_pto_model[l].isNull())
      {
        Trace("sep-process-debug")
            << "  points-to data witness : " << d_pto_model[l] << std::endl;
        continue;
      }
      needAddLemma = true;
      Node ll;
      std::map<Node, Node>::iterator itm = d_tmodel.find(l);
      if (itm != d_tmodel.end())
      {
        ll = itm->second;
      }
      // otherwise, could try to assign arbitrary skolem?
      if (!ll.isNull())
      {
        Trace("sep-process") << "Must witness label : " << ll
                             << ", data type is " << data_type << std::endl;
        Node dsk =
            nm->mkSkolem("dsk", data_type, "pto-data for implicit location");
        // if location is in the heap, then something must point to it
        Node lem = nm->mkNode(
            IMPLIES,
            nm->mkNode(MEMBER, ll, it->second),
            nm->mkNode(SEP_STAR, nm->mkNode(SEP_PTO, ll, dsk), d_true));
        Trace("sep-lemma") << "Sep::Lemma : witness finite data-pto : " << lem
                           << std::endl;
        d_out->lemma(lem);
        addedLemma = true;
      }
      else
      {
        // This should only happen if we are in an unbounded fragment
        Trace("sep-warn")
            << "TheorySep : WARNING : no term corresponding to location " << l
            << " in heap!!!" << std::endl;
      }
    }
  }
  if (addedLemma)
  {
    return;
  }
  // set up model
  Trace("sep-process-debug") << "...preparing sep model..." << std::endl;
  d_heap_locs_nptos.clear();
  // collect data points that are not pointed to
  for (context::CDList<Assertion>::const_iterator it = facts_begin();
       it != facts_end();
       ++it)
  {
    Node lit = (*it).d_assertion;
    if (lit.getKind() == NOT && lit[0].getKind() == SEP_PTO)
    {
      Node satom = lit[0];
      Node v1 = d_valuation.getModel()->getRepresentative(satom[0]);
      Node v2 = d_valuation.getModel()->getRepresentative(satom[1]);
      Trace("sep-process-debug")
          << v1 << " does not point-to " << v2 << std::endl;
      d_heap_locs_nptos[v1].push_back(v2);
    }
  }

  if (needAddLemma)
  {
    d_out->setIncomplete();
  }
  Trace("sep-check") << "Sep::check(): " << level
                     << " done, conflict=" << d_state.isInConflict()
                     << std::endl;
}

bool TheorySep::needsCheckLastEffort() {
  return hasFacts();
}

void TheorySep::conflict(TNode a, TNode b) {
  Trace("sep-conflict") << "Sep::conflict : " << a << " " << b << std::endl;
  d_im.conflictEqConstantMerge(a, b);
}


TheorySep::HeapAssertInfo::HeapAssertInfo( context::Context* c ) : d_pto(c), d_has_neg_pto(c,false) {

}

TheorySep::HeapAssertInfo * TheorySep::getOrMakeEqcInfo( Node n, bool doMake ) {
  std::map< Node, HeapAssertInfo* >::iterator e_i = d_eqc_info.find( n );
  if( e_i==d_eqc_info.end() ){
    if( doMake ){
      HeapAssertInfo* ei = new HeapAssertInfo( getSatContext() );
      d_eqc_info[n] = ei;
      return ei;
    }else{
      return NULL;
    }
  }else{
    return (*e_i).second;
  }
}

//for now, assume all constraints are for the same heap type (ensured by logic exceptions thrown in computeReferenceType2)
TypeNode TheorySep::getReferenceType( Node n ) {
  Assert(!d_type_ref.isNull());
  return d_type_ref;
}

TypeNode TheorySep::getDataType( Node n ) {
  Assert(!d_type_data.isNull());
  return d_type_data;
}

// Must process assertions at preprocess so that quantified assertions are
// processed properly.
void TheorySep::ppNotifyAssertions(const std::vector<Node>& assertions) {
  std::map<int, std::map<Node, int> > visited;
  std::map<int, std::map<Node, std::vector<Node> > > references;
  std::map<int, std::map<Node, bool> > references_strict;
  for (unsigned i = 0; i < assertions.size(); i++) {
    Trace("sep-pp") << "Process assertion : " << assertions[i] << std::endl;
    processAssertion(assertions[i], visited, references, references_strict,
                     true, true, false);
  }
  // if data type is unconstrained, assume a fresh uninterpreted sort
  if (!d_type_ref.isNull()) {
    if (d_type_data.isNull()) {
      d_type_data = NodeManager::currentNM()->mkSort("_sep_U");
      Trace("sep-type") << "Sep: assume data type " << d_type_data << std::endl;
      d_loc_to_data_type[d_type_ref] = d_type_data;
    }
  }
  // initialize the EPR utility
  QuantifiersEngine* qe = getQuantifiersEngine();
  if (qe != nullptr)
  {
    quantifiers::QuantEPR* qepr = qe->getQuantEPR();
    if (qepr != nullptr)
    {
      for (const Node& a : assertions)
      {
        qepr->registerAssertion(a);
      }
      // must handle sources of other new constants e.g. separation logic
      initializeBounds();
      qepr->finishInit();
    }
  }
}

//return cardinality
int TheorySep::processAssertion( Node n, std::map< int, std::map< Node, int > >& visited, 
                                 std::map< int, std::map< Node, std::vector< Node > > >& references, std::map< int, std::map< Node, bool > >& references_strict,
                                 bool pol, bool hasPol, bool underSpatial ) {
  int index = hasPol ? ( pol ? 1 : -1 ) : 0;
  int card = 0;
  std::map< Node, int >::iterator it = visited[index].find( n );
  if( it==visited[index].end() ){
    Trace("sep-pp-debug") << "process assertion : " << n << ", index = " << index << std::endl;
    if( n.getKind()==kind::SEP_EMP ){
      registerRefDataTypesAtom(n);
      if( hasPol && pol ){
        references[index][n].clear();
        references_strict[index][n] = true; 
      }else{
        card = 1;
      }
    }else if( n.getKind()==kind::SEP_PTO ){
      registerRefDataTypesAtom(n);
      if( quantifiers::TermUtil::hasBoundVarAttr( n[0] ) ){
        TypeNode tn1 = n[0].getType();
        if( d_bound_kind[tn1]!=bound_strict && d_bound_kind[tn1]!=bound_invalid ){
          if( options::quantEpr() && n[0].getKind()==kind::BOUND_VARIABLE ){
            // still valid : bound on heap models will include Herbrand universe of n[0].getType()
            d_bound_kind[tn1] = bound_herbrand;
          }else{
            d_bound_kind[tn1] = bound_invalid;
            Trace("sep-bound") << "reference cannot be bound (due to quantified pto)." << std::endl;
          }
        }
      }else{
        references[index][n].push_back( n[0] );
      }
      if( hasPol && pol ){
        references_strict[index][n] = true; 
      }else{
        card = 1;
      }
    }else{
      bool isSpatial = n.getKind()==kind::SEP_WAND || n.getKind()==kind::SEP_STAR;
      bool newUnderSpatial = underSpatial || isSpatial;
      bool refStrict = isSpatial;
      for( unsigned i=0; i<n.getNumChildren(); i++ ){
        bool newHasPol, newPol;
        QuantPhaseReq::getEntailPolarity( n, i, hasPol, pol, newHasPol, newPol );
        int newIndex = newHasPol ? ( newPol ? 1 : -1 ) : 0;
        int ccard = processAssertion( n[i], visited, references, references_strict, newPol, newHasPol, newUnderSpatial );
        //update cardinality
        if( n.getKind()==kind::SEP_STAR ){
          card += ccard;
        }else if( n.getKind()==kind::SEP_WAND ){
          if( i==1 ){
            card = ccard;
          }
        }else if( ccard>card ){
          card = ccard;
        }
        //track references if we are or below a spatial operator
        if( newUnderSpatial ){
          bool add = true;
          if( references_strict[newIndex].find( n[i] )!=references_strict[newIndex].end() ){
            if( !isSpatial ){
              if( references_strict[index].find( n )==references_strict[index].end() ){
                references_strict[index][n] = true;
              }else{
                add = false;
                //TODO: can derive static equality between sets
              }
            }
          }else{
            if( isSpatial ){
              refStrict = false;
            }
          }
          if( add ){
            for( unsigned j=0; j<references[newIndex][n[i]].size(); j++ ){
              if( std::find( references[index][n].begin(), references[index][n].end(), references[newIndex][n[i]][j] )==references[index][n].end() ){
                references[index][n].push_back( references[newIndex][n[i]][j] );
              }
            }
          }
        }
      }
      if( isSpatial && refStrict ){
        if( n.getKind()==kind::SEP_WAND ){
          //TODO
        }else{
          Assert(n.getKind() == kind::SEP_STAR && hasPol && pol);
          references_strict[index][n] = true;
        }
      }
    }
    visited[index][n] = card;
  }else{
    card = it->second;
  }
  
  if( !underSpatial && ( !references[index][n].empty() || card>0 ) ){
    TypeNode tn = getReferenceType( n );
    Assert(!tn.isNull());
    // add references to overall type
    unsigned bt = d_bound_kind[tn];
    bool add = true;
    if( references_strict[index].find( n )!=references_strict[index].end() ){
      Trace("sep-bound") << "Strict bound found based on " << n << ", index = " << index << std::endl;
      if( bt!=bound_strict ){
        d_bound_kind[tn] = bound_strict;
        //d_type_references[tn].clear();
        d_card_max[tn] = card;
      }else{
        //TODO: derive static equality
        add = false;
      }
    }else{
      add = bt!=bound_strict;
    }
    for( unsigned i=0; i<references[index][n].size(); i++ ){
      if( std::find( d_type_references[tn].begin(), d_type_references[tn].end(), references[index][n][i] )==d_type_references[tn].end() ){
        d_type_references[tn].push_back( references[index][n][i] );
      }
    }
    if( add ){
      //add max cardinality
      if( card>(int)d_card_max[tn] ){
        d_card_max[tn] = card;
      }
    }
  }
  return card;
}

void TheorySep::registerRefDataTypesAtom(Node atom)
{
  TypeNode tn1;
  TypeNode tn2;
  Kind k = atom.getKind();
  if (k == SEP_PTO || k == SEP_EMP)
  {
    tn1 = atom[0].getType();
    tn2 = atom[1].getType();
  }
  else
  {
    Assert(k == SEP_STAR || k == SEP_WAND);
  }
  registerRefDataTypes(tn1, tn2, atom);
}

void TheorySep::registerRefDataTypes(TypeNode tn1, TypeNode tn2, Node atom)
{
  if (!d_type_ref.isNull())
  {
    Assert(!atom.isNull());
    // already declared, ensure compatible
    if ((!tn1.isNull() && !tn1.isComparableTo(d_type_ref))
        || (!tn2.isNull() && !tn2.isComparableTo(d_type_data)))
    {
      std::stringstream ss;
      ss << "ERROR: the separation logic heap type has already been set to "
         << d_type_ref << " -> " << d_type_data
         << " but we have a constraint that uses different heap types, "
            "offending atom is "
         << atom << " with associated heap type " << tn1 << " -> " << tn2
         << std::endl;
    }
    return;
  }
  // if not declared yet, and we have a separation logic constraint, throw
  // an error.
  if (!atom.isNull())
  {
    std::stringstream ss;
    // error, heap not declared
    ss << "ERROR: the type of the separation logic heap has not been declared "
          "(e.g. via a declare-heap command), and we have a separation logic "
          "constraint "
       << atom << std::endl;
    throw LogicException(ss.str());
  }
  // otherwise set it
  Trace("sep-type") << "Sep: assume location type " << tn1
                    << " is associated with data type " << tn2 << std::endl;
  d_loc_to_data_type[tn1] = tn2;
  // for now, we only allow heap constraints of one type
  d_type_ref = tn1;
  d_type_data = tn2;
  d_bound_kind[tn1] = bound_default;
}

void TheorySep::initializeBounds() {
  if( !d_bounds_init ){
    Trace("sep-bound")  << "Initialize sep bounds..." << std::endl;
    d_bounds_init = true;
    for( std::map< TypeNode, TypeNode >::iterator it = d_loc_to_data_type.begin(); it != d_loc_to_data_type.end(); ++it ){
      TypeNode tn = it->first;
      Trace("sep-bound")  << "Initialize bounds for " << tn << "..." << std::endl;
      quantifiers::QuantEPR* qepr = getLogicInfo().isQuantified()
                                        ? getQuantifiersEngine()->getQuantEPR()
                                        : NULL;
      //if pto had free variable reference      
      if( d_bound_kind[tn]==bound_herbrand ){
        //include Herbrand universe of tn
        if( qepr && qepr->isEPR( tn ) ){
          for( unsigned j=0; j<qepr->d_consts[tn].size(); j++ ){
            Node k = qepr->d_consts[tn][j];
            if( std::find( d_type_references[tn].begin(), d_type_references[tn].end(), k )==d_type_references[tn].end() ){
              d_type_references[tn].push_back( k );
            }
          }
        }else{
          d_bound_kind[tn] = bound_invalid;
          Trace("sep-bound") << "reference cannot be bound (due to non-EPR variable)." << std::endl;
        }
      }
      unsigned n_emp = 0;
      if( d_bound_kind[tn] != bound_invalid ){
        n_emp = d_card_max[tn];  
      }else if( d_type_references[tn].empty() ){
        //must include at least one constant TODO: remove?
        n_emp = 1;
      }
      Trace("sep-bound") << "Cardinality element size : " << d_card_max[tn] << std::endl;
      Trace("sep-bound") << "Type reference size : " << d_type_references[tn].size() << std::endl;
      Trace("sep-bound") << "Constructing " << n_emp << " cardinality constants." << std::endl;
      for( unsigned r=0; r<n_emp; r++ ){
        Node e = NodeManager::currentNM()->mkSkolem( "e", tn, "cardinality bound element for seplog" );
        d_type_references_card[tn].push_back( e );
        d_type_ref_card_id[e] = r;
        //must include this constant back into EPR handling
        if( qepr && qepr->isEPR( tn ) ){
          qepr->addEPRConstant( tn, e );
        }
      }
      //EPR must include nil ref    
      if( qepr && qepr->isEPR( tn ) ){
        Node nr = getNilRef( tn );
        if( !qepr->isEPRConstant( tn, nr ) ){
          qepr->addEPRConstant( tn, nr );
        }
      }      
    }
  }
}

Node TheorySep::getBaseLabel( TypeNode tn ) {
  std::map< TypeNode, Node >::iterator it = d_base_label.find( tn );
  if( it==d_base_label.end() ){
    initializeBounds();
    Trace("sep") << "Make base label for " << tn << std::endl;
    std::stringstream ss;
    ss << "__Lb";
    TypeNode ltn = NodeManager::currentNM()->mkSetType(tn);
    //TypeNode ltn = NodeManager::currentNM()->mkSetType(NodeManager::currentNM()->mkRefType(tn));
    Node n_lbl = NodeManager::currentNM()->mkSkolem( ss.str(), ltn, "base label" );
    d_base_label[tn] = n_lbl;
    //make reference bound
    Trace("sep") << "Make reference bound label for " << tn << std::endl;
    std::stringstream ss2;
    ss2 << "__Lu";
    d_reference_bound[tn] = NodeManager::currentNM()->mkSkolem( ss2.str(), ltn, "" );
    d_type_references_all[tn].insert( d_type_references_all[tn].end(), d_type_references[tn].begin(), d_type_references[tn].end() );

    //check whether monotonic (elements can be added to tn without effecting satisfiability)
    bool tn_is_monotonic = true;
    if( tn.isSort() ){
      //TODO: use monotonicity inference
      tn_is_monotonic = !getLogicInfo().isQuantified();
    }else{
      tn_is_monotonic = tn.getCardinality().isInfinite();
    }
    //add a reference type for maximum occurrences of empty in a constraint
    if( options::sepDisequalC() && tn_is_monotonic ){
      for( unsigned r=0; r<d_type_references_card[tn].size(); r++ ){
        Node e = d_type_references_card[tn][r];
        //ensure that it is distinct from all other references so far
        for( unsigned j=0; j<d_type_references_all[tn].size(); j++ ){
          Node eq = NodeManager::currentNM()->mkNode( kind::EQUAL, e, d_type_references_all[tn][j] );
          d_out->lemma( eq.negate() );
        }
        d_type_references_all[tn].push_back( e );
      }
    }else{
      //break symmetries TODO
    
      d_type_references_all[tn].insert( d_type_references_all[tn].end(), d_type_references_card[tn].begin(), d_type_references_card[tn].end() );
    }
    //Assert( !d_type_references_all[tn].empty() );
    
    if( d_bound_kind[tn]!=bound_invalid ){      
      //construct bound
      d_reference_bound_max[tn] = mkUnion( tn, d_type_references_all[tn] );
      Trace("sep-bound") << "overall bound for " << d_base_label[tn] << " : " << d_reference_bound_max[tn] << std::endl;

      Node slem = NodeManager::currentNM()->mkNode( kind::SUBSET, d_base_label[tn], d_reference_bound_max[tn] );
      Trace("sep-lemma") << "Sep::Lemma: reference bound for " << tn << " : " << slem << std::endl;
      d_out->lemma( slem );
      //slem = NodeManager::currentNM()->mkNode( kind::SUBSET, d_base_label[tn], d_reference_bound_max[tn] );
      //Trace("sep-lemma") << "Sep::Lemma: base reference bound for " << tn << " : " << slem << std::endl;
      //d_out->lemma( slem );
      
      //symmetry breaking
      if( d_type_references_card[tn].size()>1 ){
        std::map< unsigned, Node > lit_mem_map;
        for( unsigned i=0; i<d_type_references_card[tn].size(); i++ ){
          lit_mem_map[i] = NodeManager::currentNM()->mkNode( kind::MEMBER, d_type_references_card[tn][i], d_reference_bound_max[tn]);
        }
        for( unsigned i=0; i<(d_type_references_card[tn].size()-1); i++ ){
          std::vector< Node > children;
          for( unsigned j=(i+1); j<d_type_references_card[tn].size(); j++ ){
            children.push_back( lit_mem_map[j].negate() );
          }
          if( !children.empty() ){
            Node sym_lem = children.size()==1 ? children[0] : NodeManager::currentNM()->mkNode( kind::AND, children );
            sym_lem = NodeManager::currentNM()->mkNode( kind::IMPLIES, lit_mem_map[i].negate(), sym_lem );
            Trace("sep-lemma") << "Sep::Lemma: symmetry breaking lemma : " << sym_lem << std::endl;
            d_out->lemma( sym_lem );
          }
        }
      }
    }
    
    //assert that nil ref is not in base label
    Node nr = getNilRef( tn );
    Node nrlem = NodeManager::currentNM()->mkNode( kind::MEMBER, nr, n_lbl ).negate();
    Trace("sep-lemma") << "Sep::Lemma: sep.nil not in base label " << tn << " : " << nrlem << std::endl;
    d_out->lemma( nrlem );
    
    return n_lbl;
  }else{
    return it->second;
  }
}

Node TheorySep::getNilRef( TypeNode tn ) {
  std::map< TypeNode, Node >::iterator it = d_nil_ref.find( tn );
  if( it==d_nil_ref.end() ){
    Node nil = NodeManager::currentNM()->mkNullaryOperator( tn, kind::SEP_NIL );
    setNilRef( tn, nil );
    return nil;
  }else{
    return it->second;
  }
}

void TheorySep::setNilRef( TypeNode tn, Node n ) {
  Assert(n.getType() == tn);
  d_nil_ref[tn] = n;
}

Node TheorySep::mkUnion( TypeNode tn, std::vector< Node >& locs ) {
  Node u;
  if( locs.empty() ){
    TypeNode ltn = NodeManager::currentNM()->mkSetType(tn);
    return NodeManager::currentNM()->mkConst(EmptySet(ltn));
  }else{
    for( unsigned i=0; i<locs.size(); i++ ){
      Node s = locs[i];
      Assert(!s.isNull());
      s = NodeManager::currentNM()->mkSingleton(tn, s);
      if( u.isNull() ){
        u = s;
      }else{
        u = NodeManager::currentNM()->mkNode( kind::UNION, s, u );
      }
    }
    return u;
  }
}

Node TheorySep::getLabel( Node atom, int child, Node lbl ) {
  std::map< int, Node >::iterator it = d_label_map[atom][lbl].find( child );
  if( it==d_label_map[atom][lbl].end() ){
    TypeNode refType = getReferenceType( atom );
    std::stringstream ss;
    ss << "__Lc" << child;
    TypeNode ltn = NodeManager::currentNM()->mkSetType(refType);
    //TypeNode ltn = NodeManager::currentNM()->mkSetType(NodeManager::currentNM()->mkRefType(refType));
    Node n_lbl = NodeManager::currentNM()->mkSkolem( ss.str(), ltn, "sep label" );
    d_label_map[atom][lbl][child] = n_lbl;
    d_label_map_parent[n_lbl] = lbl;
    return n_lbl;
  }else{
    return (*it).second;
  }
}

Node TheorySep::applyLabel( Node n, Node lbl, std::map< Node, Node >& visited ) {
  Assert(n.getKind() != kind::SEP_LABEL);
  if( n.getKind()==kind::SEP_STAR || n.getKind()==kind::SEP_WAND || n.getKind()==kind::SEP_PTO || n.getKind()==kind::SEP_EMP ){
    return NodeManager::currentNM()->mkNode( kind::SEP_LABEL, n, lbl );
  }else if( !n.getType().isBoolean() || n.getNumChildren()==0 ){
    return n;
  }else{
    std::map< Node, Node >::iterator it = visited.find( n );
    if( it==visited.end() ){
      std::vector< Node > children;
      if (n.getMetaKind() == kind::metakind::PARAMETERIZED) {
        children.push_back( n.getOperator() );
      }
      bool childChanged = false;
      for( unsigned i=0; i<n.getNumChildren(); i++ ){
        Node aln = applyLabel( n[i], lbl, visited );
        children.push_back( aln );
        childChanged = childChanged || aln!=n[i];
      }
      Node ret = n;
      if( childChanged ){
        ret = NodeManager::currentNM()->mkNode( n.getKind(), children );
      }
      visited[n] = ret;
      return ret;
    }else{
      return it->second;
    }
  }
}

Node TheorySep::instantiateLabel( Node n, Node o_lbl, Node lbl, Node lbl_v, std::map< Node, Node >& visited, std::map< Node, Node >& pto_model, 
                                  TypeNode rtn, std::map< Node, bool >& active_lbl, unsigned ind ) {
  Trace("sep-inst-debug") << "Instantiate label " << n << " " << lbl << " " << lbl_v << std::endl;
  if( options::sepMinimalRefine() && lbl!=o_lbl && active_lbl.find( lbl )!=active_lbl.end() ){
    Trace("sep-inst") << "...do not instantiate " << o_lbl << " since it has an active sublabel " << lbl << std::endl;
    return Node::null();
  }else{
    if( Trace.isOn("sep-inst") ){
      if( n.getKind()==kind::SEP_STAR || n.getKind()==kind::SEP_WAND  || n.getKind()==kind::SEP_PTO || n.getKind()==kind::SEP_EMP ){
        for( unsigned j=0; j<ind; j++ ){ Trace("sep-inst") << "  "; }
        Trace("sep-inst") << n << "[" << lbl << "] :: " << lbl_v << std::endl;
      }
    }
    Assert(n.getKind() != kind::SEP_LABEL);
    if( n.getKind()==kind::SEP_STAR || n.getKind()==kind::SEP_WAND ){
      if( lbl==o_lbl ){
        std::vector< Node > children;
        children.resize( n.getNumChildren() );
        Assert(d_label_map[n].find(lbl) != d_label_map[n].end());
        std::map< int, Node > mvals;
        for( std::map< int, Node >::iterator itl = d_label_map[n][lbl].begin(); itl != d_label_map[n][lbl].end(); ++itl ){
          Node sub_lbl = itl->second;
          int sub_index = itl->first;
          Assert(sub_index >= 0 && sub_index < (int)children.size());
          Trace("sep-inst-debug") << "Sublabel " << sub_index << " is " << sub_lbl << std::endl;
          Node lbl_mval;
          if( n.getKind()==kind::SEP_WAND && sub_index==1 ){
            Assert(d_label_map[n][lbl].find(0) != d_label_map[n][lbl].end());
            Node sub_lbl_0 = d_label_map[n][lbl][0];
            computeLabelModel( sub_lbl_0 );
            Assert(d_label_model.find(sub_lbl_0) != d_label_model.end());
            lbl_mval = NodeManager::currentNM()->mkNode( kind::UNION, lbl, d_label_model[sub_lbl_0].getValue( rtn ) );
          }else{
            computeLabelModel( sub_lbl );
            Assert(d_label_model.find(sub_lbl) != d_label_model.end());
            lbl_mval = d_label_model[sub_lbl].getValue( rtn );
          }
          Trace("sep-inst-debug") << "Sublabel value is " << lbl_mval  << std::endl;
          mvals[sub_index] = lbl_mval;
          children[sub_index] = instantiateLabel( n[sub_index], o_lbl, sub_lbl, lbl_mval, visited, pto_model, rtn, active_lbl, ind+1 );
          if( children[sub_index].isNull() ){
            return Node::null();
          }
        }
        Node empSet = NodeManager::currentNM()->mkConst(EmptySet(rtn));
        if( n.getKind()==kind::SEP_STAR ){

          //disjoint contraints
          std::vector< Node > conj;
          std::vector< Node > bchildren;
          bchildren.insert( bchildren.end(), children.begin(), children.end() );
          Node vsu;
          std::vector< Node > vs;
          for( std::map< int, Node >::iterator itl = d_label_map[n][lbl].begin(); itl != d_label_map[n][lbl].end(); ++itl ){
            Node sub_lbl = itl->second;
            Node lbl_mval = d_label_model[sub_lbl].getValue( rtn );
            for( unsigned j=0; j<vs.size(); j++ ){
              bchildren.push_back( NodeManager::currentNM()->mkNode( kind::INTERSECTION, lbl_mval, vs[j] ).eqNode( empSet ) );
            }
            vs.push_back( lbl_mval );
            if( vsu.isNull() ){
              vsu = lbl_mval;
            }else{
              vsu = NodeManager::currentNM()->mkNode( kind::UNION, vsu, lbl_mval );
            }
          }
          bchildren.push_back( vsu.eqNode( lbl ) );

          Assert(bchildren.size() > 1);
          conj.push_back( NodeManager::currentNM()->mkNode( kind::AND, bchildren ) );

          if( options::sepChildRefine() ){
            //child-specific refinements (TODO: use ?)
            for( unsigned i=0; i<children.size(); i++ ){
              std::vector< Node > tchildren;
              Node mval = mvals[i];
              tchildren.push_back( NodeManager::currentNM()->mkNode( kind::SUBSET, mval, lbl ) );            
              tchildren.push_back( children[i] );
              std::vector< Node > rem_children;
              for( unsigned j=0; j<children.size(); j++ ){
                if( j!=i ){
                  rem_children.push_back( n[j] );
                }
              }
              std::map< Node, Node > rvisited;
              Node rem = rem_children.size()==1 ? rem_children[0] : NodeManager::currentNM()->mkNode( kind::SEP_STAR, rem_children );
              rem = applyLabel( rem, NodeManager::currentNM()->mkNode( kind::SETMINUS, lbl, mval ), rvisited );
              tchildren.push_back( rem );
              conj.push_back( NodeManager::currentNM()->mkNode( kind::AND, tchildren ) );
            }
          }
          return conj.size()==1 ? conj[0] : NodeManager::currentNM()->mkNode( kind::OR, conj );
        }else{
          std::vector< Node > wchildren;
          //disjoint constraints
          Node sub_lbl_0 = d_label_map[n][lbl][0];
          Node lbl_mval_0 = d_label_model[sub_lbl_0].getValue( rtn );
          wchildren.push_back( NodeManager::currentNM()->mkNode( kind::INTERSECTION, lbl_mval_0, lbl ).eqNode( empSet ).negate() );
          
          //return the lemma
          wchildren.push_back( children[0].negate() );
          wchildren.push_back( children[1] );
          return NodeManager::currentNM()->mkNode( kind::OR, wchildren );
        }
      }else{
        //nested star/wand, label it and return
        return NodeManager::currentNM()->mkNode( kind::SEP_LABEL, n, lbl_v );
      }
    }else if( n.getKind()==kind::SEP_PTO ){
      //check if this pto reference is in the base label, if not, then it does not need to be added as an assumption
      Assert(d_label_model.find(o_lbl) != d_label_model.end());
      Node vr = d_valuation.getModel()->getRepresentative( n[0] );
      // TODO(project##230): Find a safe type for the singleton operator
      Node svr = NodeManager::currentNM()->mkSingleton(vr.getType(), vr);
      bool inBaseHeap = std::find( d_label_model[o_lbl].d_heap_locs_model.begin(), d_label_model[o_lbl].d_heap_locs_model.end(), svr )!=d_label_model[o_lbl].d_heap_locs_model.end();
      Trace("sep-inst-debug") << "Is in base (non-instantiating) heap : " << inBaseHeap << " for value ref " << vr << " in " << o_lbl << std::endl;
      std::vector< Node > children;
      if( inBaseHeap ){
        // TODO(project##230): Find a safe type for the singleton operator
        Node s = NodeManager::currentNM()->mkSingleton(n[0].getType(),  n[0]);
        children.push_back( NodeManager::currentNM()->mkNode( kind::SEP_LABEL, NodeManager::currentNM()->mkNode( kind::SEP_PTO, n[0], n[1] ), s ) );
      }else{
        //look up value of data
        std::map< Node, Node >::iterator it = pto_model.find( vr );
        if( it!=pto_model.end() ){
          if( n[1]!=it->second ){
            children.push_back( NodeManager::currentNM()->mkNode( kind::EQUAL, n[1], it->second ) );
          }
        }else{
          Trace("sep-inst-debug") << "Data for " << vr << " was not specified, do not add condition." << std::endl;
        }
      }
      // TODO(project##230): Find a safe type for the singleton operator
      Node singleton = NodeManager::currentNM()->mkSingleton(n[0].getType(), n[0]);
      children.push_back(singleton.eqNode(lbl_v));
      Node ret = children.empty() ? NodeManager::currentNM()->mkConst( true ) : ( children.size()==1 ? children[0] : NodeManager::currentNM()->mkNode( kind::AND, children ) );
      Trace("sep-inst-debug") << "Return " << ret << std::endl;
      return ret;
    }else if( n.getKind()==kind::SEP_EMP ){
      //return NodeManager::currentNM()->mkConst( lbl_v.getKind()==kind::EMPTYSET );
      return lbl_v.eqNode(
          NodeManager::currentNM()->mkConst(EmptySet(lbl_v.getType())));
    }else{
      std::map< Node, Node >::iterator it = visited.find( n );
      if( it==visited.end() ){
        std::vector< Node > children;
        if (n.getMetaKind() == kind::metakind::PARAMETERIZED) {
          children.push_back( n.getOperator() );
        }
        bool childChanged = false;
        for( unsigned i=0; i<n.getNumChildren(); i++ ){
          Node aln = instantiateLabel( n[i], o_lbl, lbl, lbl_v, visited, pto_model, rtn, active_lbl, ind );
          if( aln.isNull() ){
            return Node::null();
          }else{
            children.push_back( aln );
            childChanged = childChanged || aln!=n[i];
          }
        }
        Node ret = n;
        if( childChanged ){
          ret = NodeManager::currentNM()->mkNode( n.getKind(), children );
        }
        //careful about caching
        //visited[n] = ret;
        return ret;
      }else{
        return it->second;
      }
    }
  }
}

void TheorySep::setInactiveAssertionRec( Node fact, std::map< Node, std::vector< Node > >& lbl_to_assertions, std::map< Node, bool >& assert_active ) {
  Trace("sep-process-debug") << "setInactiveAssertionRec::inactive : " << fact << std::endl;
  assert_active[fact] = false;
  bool polarity = fact.getKind() != kind::NOT;
  TNode atom = polarity ? fact : fact[0];
  TNode satom = atom[0];
  TNode slbl = atom[1];
  if (satom.getKind() == SEP_WAND || satom.getKind() == SEP_STAR)
  {
    for (size_t j = 0, nchild = satom.getNumChildren(); j < nchild; j++)
    {
      Node lblc = getLabel(satom, j, slbl);
      for( unsigned k=0; k<lbl_to_assertions[lblc].size(); k++ ){
        setInactiveAssertionRec( lbl_to_assertions[lblc][k], lbl_to_assertions, assert_active );
      }
    }
  }
}

void TheorySep::getLabelChildren(Node satom,
                                 Node lbl,
                                 std::vector<Node>& children,
                                 std::vector<Node>& labels)
{
  for (size_t i = 0, nchild = satom.getNumChildren(); i < nchild; i++)
  {
    Node lblc = getLabel(satom, i, lbl);
    Assert(!lblc.isNull());
    std::map< Node, Node > visited;
    Node lc = applyLabel(satom[i], lblc, visited);
    Assert(!lc.isNull());
    if (i == 1 && satom.getKind() == SEP_WAND)
    {
      lc = lc.negate();
    }
    children.push_back( lc );
    labels.push_back( lblc );
  }
  Assert(children.size() > 1);
}

void TheorySep::computeLabelModel( Node lbl ) {
  if( !d_label_model[lbl].d_computed ){
    d_label_model[lbl].d_computed = true;

    //we must get the value of lbl from the model: this is being run at last call, after the model is constructed
    //Assert(...); TODO
    Node v_val = d_valuation.getModel()->getRepresentative( lbl );
    Trace("sep-process") << "Model value (from valuation) for " << lbl << " : " << v_val << std::endl;
    if( v_val.getKind()!=kind::EMPTYSET ){
      while( v_val.getKind()==kind::UNION ){
        Assert(v_val[0].getKind() == kind::SINGLETON);
        d_label_model[lbl].d_heap_locs_model.push_back(v_val[0]);
        v_val = v_val[1];
      }
      if( v_val.getKind()==kind::SINGLETON ){
        d_label_model[lbl].d_heap_locs_model.push_back( v_val );
      }else{
        throw Exception("Could not establish value of heap in model.");
        Assert(false);
      }
    }
    for( unsigned j=0; j<d_label_model[lbl].d_heap_locs_model.size(); j++ ){
      Node u = d_label_model[lbl].d_heap_locs_model[j];
      Assert(u.getKind() == kind::SINGLETON);
      u = u[0];
      Node tt;
      std::map< Node, Node >::iterator itm = d_tmodel.find( u );
      if( itm==d_tmodel.end() ) {
        //Trace("sep-process") << "WARNING: could not find symbolic term in model for " << u << std::endl;
        //Assert( false );
        //tt = u;
        //TypeNode tn = u.getType().getRefConstituentType();
        TypeNode tn = u.getType();
        Trace("sep-process") << "WARNING: could not find symbolic term in model for " << u << ", cref type " << tn << std::endl;
        Assert(d_type_references_all.find(tn) != d_type_references_all.end());
        Assert(!d_type_references_all[tn].empty());
        tt = d_type_references_all[tn][0];
      }else{
        tt = itm->second;
      }
      // TODO(project##230): Find a safe type for the singleton operator
      Node stt = NodeManager::currentNM()->mkSingleton(tt.getType(), tt);
      Trace("sep-process-debug") << "...model : add " << tt << " for " << u << " in lbl " << lbl << std::endl;
      d_label_model[lbl].d_heap_locs.push_back( stt );
    }
  }
}

Node TheorySep::getRepresentative( Node t ) {
  if (d_equalityEngine->hasTerm(t))
  {
    return d_equalityEngine->getRepresentative(t);
  }else{
    return t;
  }
}

bool TheorySep::hasTerm(Node a) { return d_equalityEngine->hasTerm(a); }

bool TheorySep::areEqual( Node a, Node b ){
  if( a==b ){
    return true;
  }else if( hasTerm( a ) && hasTerm( b ) ){
    return d_equalityEngine->areEqual(a, b);
  }else{
    return false;
  }
}

bool TheorySep::areDisequal( Node a, Node b ){
  if( a==b ){
    return false;
  }else if( hasTerm( a ) && hasTerm( b ) ){
    if (d_equalityEngine->areDisequal(a, b, false))
    {
      return true;
    }
  }
  return false;
}

void TheorySep::eqNotifyMerge(TNode t1, TNode t2)
{
  HeapAssertInfo * e2 = getOrMakeEqcInfo( t2, false );
  if( e2 && ( !e2->d_pto.get().isNull() || e2->d_has_neg_pto.get() ) ){
    HeapAssertInfo * e1 = getOrMakeEqcInfo( t1, true );
    if( !e2->d_pto.get().isNull() ){
      if( !e1->d_pto.get().isNull() ){
        Trace("sep-pto-debug") << "While merging " << t1 << " " << t2 << ", merge pto." << std::endl;
        mergePto( e1->d_pto.get(), e2->d_pto.get() );
      }else{
        e1->d_pto.set( e2->d_pto.get() );
      }
    }
    e1->d_has_neg_pto.set( e1->d_has_neg_pto.get() || e2->d_has_neg_pto.get() );
    //validate
    validatePto( e1, t1 );
  }
}

void TheorySep::validatePto( HeapAssertInfo * ei, Node ei_n ) {
  if( !ei->d_pto.get().isNull() && ei->d_has_neg_pto.get() ){
    for( NodeList::const_iterator i = d_spatial_assertions.begin(); i != d_spatial_assertions.end(); ++i ) {
      Node fact = (*i);
      if (fact.getKind() == kind::NOT)
      {
        TNode atom = fact[0];
        Assert(atom.getKind() == kind::SEP_LABEL);
        TNode satom = atom[0];
        if (satom.getKind() == SEP_PTO)
        {
          if( areEqual( atom[1], ei_n ) ){
            addPto( ei, ei_n, atom, false );
          }
        }
      }
    }
    //we have now processed all pending negated pto
    ei->d_has_neg_pto.set( false );
  }
}

void TheorySep::addPto( HeapAssertInfo * ei, Node ei_n, Node p, bool polarity ) {
  Trace("sep-pto") << "Add pto " << p << ", pol = " << polarity << " to eqc " << ei_n << std::endl;
  if( !ei->d_pto.get().isNull() ){
    if( polarity ){
      Trace("sep-pto-debug") << "...eqc " << ei_n << " already has pto " << ei->d_pto.get() << ", merge." << std::endl;
      mergePto( ei->d_pto.get(), p );
    }else{
      Node pb = ei->d_pto.get();
      Trace("sep-pto") << "Process positive/negated pto " << " " << pb << " " << p << std::endl;
      Assert(pb.getKind() == kind::SEP_LABEL
             && pb[0].getKind() == kind::SEP_PTO);
      Assert(p.getKind() == kind::SEP_LABEL && p[0].getKind() == kind::SEP_PTO);
      Assert(areEqual(pb[1], p[1]));
      std::vector< Node > exp;
      if( pb[1]!=p[1] ){
        //if( pb[1].getKind()==kind::SINGLETON && p[1].getKind()==kind::SINGLETON ){
        //  exp.push_back( pb[1][0].eqNode( p[1][0] ) );
        //}else{
        exp.push_back( pb[1].eqNode( p[1] ) );
        //}
      }
      exp.push_back( pb );
      exp.push_back( p.negate() );
      std::vector< Node > conc;
      if( pb[0][1]!=p[0][1] ){
        conc.push_back( pb[0][1].eqNode( p[0][1] ).negate() );
      }
      //if( pb[1]!=p[1] ){
      //  conc.push_back( pb[1].eqNode( p[1] ).negate() );
      //}
      Node n_conc = conc.empty() ? d_false : ( conc.size()==1 ? conc[0] : NodeManager::currentNM()->mkNode( kind::OR, conc ) );
      Trace("sep-pto")  << "Conclusion is " << n_conc << std::endl;
      // propagation for (pto x y) ^ ~(pto z w) ^ x = z => y != w
      sendLemma( exp, n_conc, "PTO_NEG_PROP" );
    }
  }else{
    if( polarity ){
      ei->d_pto.set( p );
      validatePto( ei, ei_n );
    }else{
      ei->d_has_neg_pto.set( true );
    }
  }
}

void TheorySep::mergePto( Node p1, Node p2 ) {
  Trace("sep-lemma-debug") << "Merge pto " << p1 << " " << p2 << std::endl;
  Assert(p1.getKind() == kind::SEP_LABEL && p1[0].getKind() == kind::SEP_PTO);
  Assert(p2.getKind() == kind::SEP_LABEL && p2[0].getKind() == kind::SEP_PTO);
  if( !areEqual( p1[0][1], p2[0][1] ) ){
    std::vector< Node > exp;
    if( p1[1]!=p2[1] ){
      Assert(areEqual(p1[1], p2[1]));
      exp.push_back( p1[1].eqNode( p2[1] ) );
    }
    exp.push_back( p1 );
    exp.push_back( p2 );
    //enforces injectiveness of pto : (pto x y) ^ (pto y w) ^ x = y => y = w
    sendLemma( exp, p1[0][1].eqNode( p2[0][1] ), "PTO_PROP" );
  }
}

void TheorySep::sendLemma( std::vector< Node >& ant, Node conc, const char * c, bool infer ) {
  Trace("sep-lemma-debug") << "Do rewrite on inference : " << conc << std::endl;
  conc = Rewriter::rewrite( conc );
  Trace("sep-lemma-debug") << "Got : " << conc << std::endl;
  if( conc!=d_true ){
    if( infer && conc!=d_false ){
      Node ant_n = NodeManager::currentNM()->mkAnd(ant);
      Trace("sep-lemma") << "Sep::Infer: " << conc << " from " << ant_n << " by " << c << std::endl;
      d_im.addPendingFact(conc, ant_n);
    }else{
      if( conc==d_false ){
        Trace("sep-lemma") << "Sep::Conflict: " << ant << " by " << c
                           << std::endl;
        d_im.conflictExp(ant, nullptr);
      }else{
        Trace("sep-lemma") << "Sep::Lemma: " << conc << " from " << ant
                           << " by " << c << std::endl;
        TrustNode trn = d_im.mkLemmaExp(conc, ant, {});
        d_im.addPendingLemma(
            trn.getNode(), LemmaProperty::NONE, trn.getGenerator());
      }
    }
  }
}

void TheorySep::doPending()
{
  d_im.doPendingFacts();
  d_im.doPendingLemmas();
}

void TheorySep::debugPrintHeap( HeapInfo& heap, const char * c ) {
  Trace(c) << "[" << std::endl;
  Trace(c) << "  ";
  for( unsigned j=0; j<heap.d_heap_locs.size(); j++ ){
    Trace(c) << heap.d_heap_locs[j] << " ";
  }
  Trace(c) << std::endl;
  Trace(c) << "]" << std::endl;
}

Node TheorySep::HeapInfo::getValue( TypeNode tn ) {
  Assert(d_heap_locs.size() == d_heap_locs_model.size());
  if( d_heap_locs.empty() ){
    return NodeManager::currentNM()->mkConst(EmptySet(tn));
  }
  Node curr = d_heap_locs[0];
  for (unsigned j = 1; j < d_heap_locs.size(); j++)
  {
    curr = NodeManager::currentNM()->mkNode(kind::UNION, d_heap_locs[j], curr);
  }
  return curr;
}

}/* CVC4::theory::sep namespace */
}/* CVC4::theory namespace */
}/* CVC4 namespace */<|MERGE_RESOLUTION|>--- conflicted
+++ resolved
@@ -695,83 +695,10 @@
         if( !use_polarity ){
           Assert(assert_active.find(fact) != assert_active.end());
           if( assert_active[fact] ){
-<<<<<<< HEAD
-            Assert(atom.getKind() == kind::SEP_LABEL);
-            TNode s_lbl = atom[1];
-            Trace("sep-process") << "--> Active negated atom : " << s_atom << ", lbl = " << s_lbl << std::endl;
-            //add refinement lemma
-            if (ContainsKey(d_label_map[s_atom], s_lbl))
-            {
-              needAddLemma = true;
-              TypeNode tn = getReferenceType( s_atom );
-              tn = NodeManager::currentNM()->mkSetType(tn);
-              //tn = NodeManager::currentNM()->mkSetType(NodeManager::currentNM()->mkRefType(tn));
-              Node o_b_lbl_mval = d_label_model[s_lbl].getValue( tn );
-              Trace("sep-process") << "    Model for " << s_lbl << " : " << o_b_lbl_mval << std::endl;
-
-              //get model values
-              std::map< int, Node > mvals;
-              for (const std::pair<const int, Node>& sub_element :
-                   d_label_map[s_atom][s_lbl])
-              {
-                int sub_index = sub_element.first;
-                Node sub_lbl = sub_element.second;
-                computeLabelModel( sub_lbl );
-                Node lbl_mval = d_label_model[sub_lbl].getValue( tn );
-                Trace("sep-process-debug") << "  child " << sub_index << " : " << sub_lbl << ", mval = " << lbl_mval << std::endl;
-                mvals[sub_index] = lbl_mval;
-              }
-
-              // Now, assert model-instantiated implication based on the negation
-              Assert(d_label_model.find(s_lbl) != d_label_model.end());
-              std::vector< Node > conc;
-              bool inst_success = true;
-              //new refinement
-              //instantiate the label
-              std::map< Node, Node > visited;
-              Node inst = instantiateLabel( s_atom, s_lbl, s_lbl, o_b_lbl_mval, visited, d_pto_model, tn, active_lbl );
-              Trace("sep-inst-debug") << "    applied inst : " << inst << std::endl;
-              if( inst.isNull() ){
-                inst_success = false;
-              }else{
-                inst = Rewriter::rewrite( inst );
-                if( inst==( polarity ? d_true : d_false ) ){
-                  inst_success = false;
-                }
-                conc.push_back( polarity ? inst : inst.negate() );
-              }
-              if( inst_success ){
-                std::vector< Node > lemc;
-                Node pol_atom = atom;
-                if( polarity ){
-                  pol_atom = atom.negate();
-                }
-                lemc.push_back( pol_atom );
-
-                //lemc.push_back( s_lbl.eqNode( o_b_lbl_mval ).negate() );
-                //lemc.push_back( NodeManager::currentNM()->mkNode( kind::SUBSET, o_b_lbl_mval, s_lbl ).negate() );
-                lemc.insert( lemc.end(), conc.begin(), conc.end() );
-                Node lem = NodeManager::currentNM()->mkNode( kind::OR, lemc );
-                if( std::find( d_refinement_lem[s_atom][s_lbl].begin(), d_refinement_lem[s_atom][s_lbl].end(), lem )==d_refinement_lem[s_atom][s_lbl].end() ){
-                  d_refinement_lem[s_atom][s_lbl].push_back( lem );
-                  Trace("sep-process") << "-----> refinement lemma (#" << d_refinement_lem[s_atom][s_lbl].size() << ") : " << lem << std::endl;
-                  Trace("sep-lemma") << "Sep::Lemma : negated star/wand refinement : " << lem << std::endl;
-                  d_out->lemma( lem );
-                  addedLemma = true;
-                }else{
-                  //this typically should not happen, should never happen for complete base theories
-                  Trace("sep-process") << "*** repeated refinement lemma : " << lem << std::endl;
-                  Trace("sep-warn") << "TheorySep : WARNING : repeated refinement lemma : " << lem << "!!!" << std::endl;
-                }
-              }
-            }
-            else
-=======
             Assert(atom.getKind() == SEP_LABEL);
             TNode slbl = atom[1];
             std::map<Node, std::map<int, Node> >& lms = d_label_map[satom];
             if (lms.find(slbl) != lms.end())
->>>>>>> 36af0952
             {
               Trace("sep-process-debug")
                   << "Active lbl : " << slbl << std::endl;
