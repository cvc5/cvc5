/******************************************************************************
 * Top contributors (to current version):
 *   Andrew Reynolds, Tim King, Haniel Barbosa
 *
 * This file is part of the cvc5 project.
 *
 * Copyright (c) 2009-2022 by the authors listed in the file AUTHORS
 * in the top-level source directory and their institutional affiliations.
 * All rights reserved.  See the file COPYING in the top-level source
 * directory for licensing information.
 * ****************************************************************************
 *
 * Theory of separation logic.
 */

#include "cvc5_private.h"

#ifndef CVC5__THEORY__SEP__THEORY_SEP_H
#define CVC5__THEORY__SEP__THEORY_SEP_H

#include "context/cdhashmap.h"
#include "context/cdhashset.h"
#include "context/cdlist.h"
#include "context/cdqueue.h"
#include "theory/decision_strategy.h"
#include "theory/inference_manager_buffered.h"
#include "theory/sep/theory_sep_rewriter.h"
#include "theory/theory.h"
#include "theory/theory_state.h"
#include "theory/uf/equality_engine.h"
#include "util/statistics_stats.h"

namespace cvc5::internal {
namespace theory {

class TheoryModel;

namespace sep {

class TheorySep : public Theory {
  typedef context::CDList<Node> NodeList;
  typedef context::CDHashSet<Node> NodeSet;
  typedef context::CDHashMap<Node, Node> NodeNodeMap;

  /////////////////////////////////////////////////////////////////////////////
  // MISC
  /////////////////////////////////////////////////////////////////////////////

 private:
  /** all lemmas sent */
  NodeSet d_lemmas_produced_c;

  /** True node for predicates = true */
  Node d_true;

  /** True node for predicates = false */
  Node d_false;

  //whether bounds have been initialized
  bool d_bounds_init;

  TheorySepRewriter d_rewriter;
  /** A (default) theory state object */
  TheoryState d_state;
  /** A buffered inference manager */
  InferenceManagerBuffered d_im;

  Node mkAnd( std::vector< TNode >& assumptions );

  int processAssertion(
      Node n,
      std::map<int, std::map<Node, int> >& visited,
      std::map<int, std::map<Node, std::vector<Node> > >& references,
      std::map<int, std::map<Node, bool> >& references_strict,
      bool pol,
      bool hasPol,
      bool underSpatial);

 public:
  TheorySep(Env& env, OutputChannel& out, Valuation valuation);
  ~TheorySep();

  //--------------------------------- initialization
  /** get the official theory rewriter of this theory */
  TheoryRewriter* getTheoryRewriter() override;
  /** get the proof checker of this theory */
  ProofRuleChecker* getProofChecker() override;
  /**
   * Returns true if we need an equality engine. If so, we initialize the
   * information regarding how it should be setup. For details, see the
   * documentation in Theory::needsEqualityEngine.
   */
  bool needsEqualityEngine(EeSetupInfo& esi) override;
  /** finish initialization */
  void finishInit() override;
  //--------------------------------- end initialization
  /** preregister term */
  void preRegisterTerm(TNode n) override;

  std::string identify() const override { return std::string("TheorySep"); }

  void ppNotifyAssertions(const std::vector<Node>& assertions) override;

  TrustNode explain(TNode n) override;

  void computeCareGraph() override;

  void postProcessModel(TheoryModel* m) override;

 private:
  /**
   * Initialize heap. For smt2 inputs, this will initialize the heap types
   * based on if a command (declare-heap (locT datat)) was used. This command
   * can be executed once only, and must be invoked before solving separation
   * logic inputs, which is controlled by the solver engine.
   */
  void initializeHeapTypes();
  /** Should be called to propagate the literal.  */
  bool propagateLit(TNode literal);
  /** Conflict when merging constants */
  void conflict(TNode a, TNode b);

 public:

  void presolve() override;

  /////////////////////////////////////////////////////////////////////////////
  // MAIN SOLVER
  /////////////////////////////////////////////////////////////////////////////

  //--------------------------------- standard check
  /** Do we need a check call at last call effort? */
  bool needsCheckLastEffort() override;
  /** Post-check, called after the fact queue of the theory is processed. */
  void postCheck(Effort level) override;
  /** Pre-notify fact, return true if processed. */
  bool preNotifyFact(TNode atom,
                     bool pol,
                     TNode fact,
                     bool isPrereg,
                     bool isInternal) override;
  /** Notify fact */
  void notifyFact(TNode atom, bool pol, TNode fact, bool isInternal) override;
  //--------------------------------- end standard check

 private:
  /** Ensures that the reduction has been added for the given fact */
  void reduceFact(TNode atom, bool polarity, TNode fact);
  /** Is spatial kind? */
  bool isSpatialKind(Kind k) const;
  // NotifyClass: template helper class for d_equalityEngine - handles
  // call-back from congruence closure module
  class NotifyClass : public eq::EqualityEngineNotify
  {
    TheorySep& d_sep;

   public:
    NotifyClass(TheorySep& sep) : d_sep(sep) {}

    bool eqNotifyTriggerPredicate(TNode predicate, bool value) override
    {
      Trace("sep::propagate")
          << "NotifyClass::eqNotifyTriggerPredicate(" << predicate << ", "
          << (value ? "true" : "false") << ")" << std::endl;
      Assert(predicate.getKind() == kind::EQUAL);
      // Just forward to sep
      if (value)
      {
        return d_sep.propagateLit(predicate);
      }
      return d_sep.propagateLit(predicate.notNode());
    }
    bool eqNotifyTriggerTermEquality(TheoryId tag,
                                     TNode t1,
                                     TNode t2,
                                     bool value) override
    {
      Trace("sep::propagate")
          << "NotifyClass::eqNotifyTriggerTermEquality(" << t1 << ", " << t2
          << ", " << (value ? "true" : "false") << ")" << std::endl;
      if (value)
      {
        // Propagate equality between shared terms
        return d_sep.propagateLit(t1.eqNode(t2));
      }
      return d_sep.propagateLit(t1.eqNode(t2).notNode());
    }

    void eqNotifyConstantTermMerge(TNode t1, TNode t2) override
    {
      Trace("sep::propagate") << "NotifyClass::eqNotifyConstantTermMerge(" << t1
                              << ", " << t2 << ")" << std::endl;
      d_sep.conflict(t1, t2);
    }

    void eqNotifyNewClass(TNode t) override {}
    void eqNotifyMerge(TNode t1, TNode t2) override
    {
      d_sep.eqNotifyMerge(t1, t2);
    }
    void eqNotifyDisequal(TNode t1, TNode t2, TNode reason) override {}
  };

  /** The notify class for d_equalityEngine */
  NotifyClass d_notify;

  /** list of all refinement lemms */
  std::map< Node, std::map< Node, std::vector< Node > > > d_refinement_lem;

  //cache for positive polarity start reduction
  NodeSet d_reduce;
  std::map< Node, std::map< Node, Node > > d_red_conc;
  std::map< Node, std::map< Node, Node > > d_neg_guard;
  std::vector< Node > d_neg_guards;
  /** a (singleton) decision strategy for each negative guard. */
  std::map<Node, std::unique_ptr<DecisionStrategySingleton> >
      d_neg_guard_strategy;
  std::map< Node, Node > d_guard_to_assertion;
  NodeList d_spatial_assertions;

  //data,ref type (globally fixed)
  TypeNode d_type_ref;
  TypeNode d_type_data;
  //currently fix one data type for each location type, throw error if using more than one
  std::map< TypeNode, TypeNode > d_loc_to_data_type;
  //information about types
  std::map< TypeNode, Node > d_base_label;
  std::map< TypeNode, Node > d_nil_ref;
  //reference bound
  std::map< TypeNode, Node > d_reference_bound;
  std::map< TypeNode, Node > d_reference_bound_max;
  std::map< TypeNode, std::vector< Node > > d_type_references;
  //kind of bound for reference types
  enum {
    bound_strict,
    bound_default,
    bound_invalid,
  };
  std::map< TypeNode, unsigned > d_bound_kind;

  std::map< TypeNode, std::vector< Node > > d_type_references_card;
  std::map< Node, unsigned > d_type_ref_card_id;
  std::map< TypeNode, std::vector< Node > > d_type_references_all;
  std::map< TypeNode, unsigned > d_card_max;
  //for empty argument
  std::map< TypeNode, Node > d_emp_arg;
  //map from ( atom, label, child index ) -> label
  std::map< Node, std::map< Node, std::map< int, Node > > > d_label_map;
<<<<<<< HEAD
=======

>>>>>>> 36892a5b
  /**
   * Maps label sets to their direct parents. A set may have multiple parents
   * if sep.wand constraints are present.
   */
  std::map<Node, std::vector<Node> > d_parentMap;

  /**
   * This sends the lemmas:
   *   parent = (set.union children)
   *   (set.inter children_i children_j) = empty, for each i != j
   * It also stores these relationships in d_parentMap.
   */
  void makeDisjointHeap(Node parent, const std::vector<Node>& children);
  /**
   * Get the sets that are parents of p and are roots in the graph induced
   * by d_parentMap.
   */
  std::vector<Node> getRootLabels(Node p) const;
  /**
   * Do p and q have a root label in common?
   */
  bool sharesRootLabel(Node p, Node q) const;

  //term model
  std::map< Node, Node > d_tmodel;
  std::map< Node, Node > d_pto_model;

  class HeapAssertInfo {
  public:
   HeapAssertInfo(context::Context* c);
   ~HeapAssertInfo() {}
   /** List of positive pto */
   NodeList d_posPto;
   /** List of negative pto */
   NodeList d_negPto;
  };
  std::map< Node, HeapAssertInfo * > d_eqc_info;
  HeapAssertInfo * getOrMakeEqcInfo( Node n, bool doMake = false );

  /**
   * Ensure that reference and data types have been set to something that is
   * non-null, and compatible with separation logic constraint atom.
   */
  void ensureHeapTypesFor(Node atom) const;
  // get global reference/data type
  TypeNode getReferenceType() const;
  TypeNode getDataType() const;
  /**
   * This is called either when:
   * (A) a declare-heap command is issued with tn1/tn2, and atom is null, or
   * (B) an atom specifying the heap type tn1/tn2 is registered to this theory.
   * We set the heap type if we are are case (A), and check whether the
   * heap type is consistent in the case of (B).
   */
  void registerRefDataTypes(TypeNode tn1, TypeNode tn2, Node atom);
  //get location/data type
  //get the base label for the spatial assertion
  Node getBaseLabel( TypeNode tn );
  Node getNilRef( TypeNode tn );
  void setNilRef( TypeNode tn, Node n );
  Node getLabel( Node atom, int child, Node lbl );
  /**
   * Apply label lbl to all top-level spatial assertions, recursively, in n.
   */
  Node applyLabel( Node n, Node lbl, std::map< Node, Node >& visited );
  void getLabelChildren( Node atom, Node lbl, std::vector< Node >& children, std::vector< Node >& labels );

  class HeapInfo {
  public:
    HeapInfo() : d_computed(false) {}
    //information about the model
    bool d_computed;
    std::vector< Node > d_heap_locs;
    std::vector< Node > d_heap_locs_model;
    //get value
    Node getValue( TypeNode tn );
  };
  //heap info ( label -> HeapInfo )
  std::map< Node, HeapInfo > d_label_model;
  // loc -> { data_1, ..., data_n } where (not (pto loc data_1))...(not (pto loc data_n))).
  std::map< Node, std::vector< Node > > d_heap_locs_nptos;

  void debugPrintHeap( HeapInfo& heap, const char * c );
  bool checkPto(HeapAssertInfo* ei, Node p, bool polarity);
  void computeLabelModel( Node lbl );
  Node instantiateLabel(Node n,
                        Node o_lbl,
                        Node lbl,
                        Node lbl_v,
                        std::map<Node, Node>& visited,
                        std::map<Node, Node>& pto_model,
                        TypeNode rtn,
                        std::map<Node, bool>& active_lbl,
                        unsigned ind = 0);
  void setInactiveAssertionRec( Node fact, std::map< Node, std::vector< Node > >& lbl_to_assertions, std::map< Node, bool >& assert_active );

  Node mkUnion( TypeNode tn, std::vector< Node >& locs );

  Node getRepresentative( Node t );
  bool hasTerm( Node a );
  bool areEqual( Node a, Node b );
  bool areDisequal( Node a, Node b );
  void eqNotifyMerge(TNode t1, TNode t2);

  void sendLemma( std::vector< Node >& ant, Node conc, InferenceId id, bool infer = false );
  void doPending();

  void initializeBounds();
};/* class TheorySep */

}  // namespace sep
}  // namespace theory
}  // namespace cvc5::internal

#endif /* CVC5__THEORY__SEP__THEORY_SEP_H */<|MERGE_RESOLUTION|>--- conflicted
+++ resolved
@@ -246,10 +246,7 @@
   std::map< TypeNode, Node > d_emp_arg;
   //map from ( atom, label, child index ) -> label
   std::map< Node, std::map< Node, std::map< int, Node > > > d_label_map;
-<<<<<<< HEAD
-=======
-
->>>>>>> 36892a5b
+
   /**
    * Maps label sets to their direct parents. A set may have multiple parents
    * if sep.wand constraints are present.
