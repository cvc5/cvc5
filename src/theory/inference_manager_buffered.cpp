--- conflicted
+++ resolved
@@ -25,13 +25,9 @@
 InferenceManagerBuffered::InferenceManagerBuffered(Theory& t,
                                                    TheoryState& state,
                                                    ProofNodeManager* pnm,
-<<<<<<< HEAD
+                                                   const std::string& name,
                                                    bool cacheLemmas)
-    : TheoryInferenceManager(t, state, pnm, cacheLemmas),
-=======
-                                                   const std::string& name)
-    : TheoryInferenceManager(t, state, pnm, name),
->>>>>>> 251bd84f
+    : TheoryInferenceManager(t, state, pnm, name, cacheLemmas),
       d_processingPendingLemmas(false)
 {
 }
