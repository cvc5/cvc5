/*********************                                                        */
/*! \file theory_engine.h
 ** \verbatim
 ** Top contributors (to current version):
 **   Morgan Deters, Dejan Jovanovic, Andrew Reynolds
 ** This file is part of the CVC4 project.
 ** Copyright (c) 2009-2016 by the authors listed in the file AUTHORS
 ** in the top-level source directory) and their institutional affiliations.
 ** All rights reserved.  See the file COPYING in the top-level source
 ** directory for licensing information.\endverbatim
 **
 ** \brief The theory engine
 **
 ** The theory engine.
 **/

#include "cvc4_private.h"

#ifndef __CVC4__THEORY_ENGINE_H
#define __CVC4__THEORY_ENGINE_H

#include <deque>
#include <set>
#include <vector>
#include <utility>

#include "base/cvc4_assert.h"
#include "context/cdhashset.h"
#include "expr/node.h"
#include "options/options.h"
#include "options/smt_options.h"
#include "prop/prop_engine.h"
#include "smt/command.h"
#include "smt_util/lemma_channels.h"
#include "theory/atom_requests.h"
#include "theory/bv/bv_to_bool.h"
#include "theory/interrupted.h"
#include "theory/quantifiers/quant_conflict_find.h"
#include "theory/rewriter.h"
#include "theory/shared_terms_database.h"
#include "theory/sort_inference.h"
#include "theory/substitutions.h"
#include "theory/term_registration_visitor.h"
#include "theory/theory.h"
#include "theory/uf/equality_engine.h"
#include "theory/valuation.h"
#include "util/statistics_registry.h"
#include "util/unsafe_interrupt_exception.h"

namespace CVC4 {

class ResourceManager;
class LemmaProofRecipe;

/**
 * A pair of a theory and a node. This is used to mark the flow of
 * propagations between theories.
 */
struct NodeTheoryPair {
  Node node;
  theory::TheoryId theory;
  size_t timestamp;
  NodeTheoryPair(TNode node, theory::TheoryId theory, size_t timestamp = 0)
  : node(node), theory(theory), timestamp(timestamp) {}
  NodeTheoryPair()
  : theory(theory::THEORY_LAST) {}
  // Comparison doesn't take into account the timestamp
  bool operator == (const NodeTheoryPair& pair) const {
    return node == pair.node && theory == pair.theory;
  }
};/* struct NodeTheoryPair */

struct NodeTheoryPairHashFunction {
  NodeHashFunction hashFunction;
  // Hash doesn't take into account the timestamp
  size_t operator()(const NodeTheoryPair& pair) const {
    return hashFunction(pair.node)*0x9e3779b9 + pair.theory;
  }
};/* struct NodeTheoryPairHashFunction */


/* Forward declarations */
namespace theory {
  class TheoryModel;
  class TheoryEngineModelBuilder;
  class ITEUtilities;

  namespace eq {
    class EqualityEngine;
  }/* CVC4::theory::eq namespace */

  namespace quantifiers {
    class TermDb;
  }

  class EntailmentCheckParameters;
  class EntailmentCheckSideEffects;
}/* CVC4::theory namespace */

class DecisionEngine;
class RemoveITE;
class UnconstrainedSimplifier;

/**
 * This is essentially an abstraction for a collection of theories.  A
 * TheoryEngine provides services to a PropEngine, making various
 * T-solvers look like a single unit to the propositional part of
 * CVC4.
 */
class TheoryEngine {

  /** Shared terms database can use the internals notify the theories */
  friend class SharedTermsDatabase;
  friend class theory::quantifiers::TermDb;

  /** Associated PropEngine engine */
  prop::PropEngine* d_propEngine;

  /** Access to decision engine */
  DecisionEngine* d_decisionEngine;

  /** Our context */
  context::Context* d_context;

  /** Our user context */
  context::UserContext* d_userContext;

  /**
   * A table of from theory IDs to theory pointers. Never use this table
   * directly, use theoryOf() instead.
   */
  theory::Theory* d_theoryTable[theory::THEORY_LAST];

  /**
   * A collection of theories that are "active" for the current run.
   * This set is provided by the user (as a logic string, say, in SMT-LIBv2
   * format input), or else by default it's all-inclusive.  This is important
   * because we can optimize for single-theory runs (no sharing), can reduce
   * the cost of walking the DAG on registration, etc.
   */
  const LogicInfo& d_logicInfo;

  /**
   * The database of shared terms.
   */
  SharedTermsDatabase d_sharedTerms;

  /**
   * Master equality engine, to share with theories.
   */
  theory::eq::EqualityEngine* d_masterEqualityEngine;

  /** notify class for master equality engine */
  class NotifyClass : public theory::eq::EqualityEngineNotify {
    TheoryEngine& d_te;
  public:
    NotifyClass(TheoryEngine& te): d_te(te) {}
    bool eqNotifyTriggerEquality(TNode equality, bool value) { return true; }
    bool eqNotifyTriggerPredicate(TNode predicate, bool value) { return true; }
    bool eqNotifyTriggerTermEquality(theory::TheoryId tag, TNode t1, TNode t2, bool value) { return true; }
    void eqNotifyConstantTermMerge(TNode t1, TNode t2) {}
    void eqNotifyNewClass(TNode t) { d_te.eqNotifyNewClass(t); }
    void eqNotifyPreMerge(TNode t1, TNode t2) { d_te.eqNotifyPreMerge(t1, t2); }
    void eqNotifyPostMerge(TNode t1, TNode t2) { d_te.eqNotifyPostMerge(t1, t2); }
    void eqNotifyDisequal(TNode t1, TNode t2, TNode reason) { d_te.eqNotifyDisequal(t1, t2, reason); }
  };/* class TheoryEngine::NotifyClass */
  NotifyClass d_masterEENotify;

  /**
   * notification methods
   */
  void eqNotifyNewClass(TNode t);
  void eqNotifyPreMerge(TNode t1, TNode t2);
  void eqNotifyPostMerge(TNode t1, TNode t2);
  void eqNotifyDisequal(TNode t1, TNode t2, TNode reason);

  /**
   * The quantifiers engine
   */
  theory::QuantifiersEngine* d_quantEngine;

  /**
   * Default model object
   */
  theory::TheoryModel* d_curr_model;
  /**
   * Model builder object
   */
  theory::TheoryEngineModelBuilder* d_curr_model_builder;

  typedef std::hash_map<Node, Node, NodeHashFunction> NodeMap;
  typedef std::hash_map<TNode, Node, TNodeHashFunction> TNodeMap;

  /**
  * Cache for theory-preprocessing of assertions
   */
  NodeMap d_ppCache;

  /**
   * Used for "missed-t-propagations" dumping mode only.  A set of all
   * theory-propagable literals.
   */
  context::CDList<TNode> d_possiblePropagations;

  /**
   * Used for "missed-t-propagations" dumping mode only.  A
   * context-dependent set of those theory-propagable literals that
   * have been propagated.
   */
  context::CDHashSet<Node, NodeHashFunction> d_hasPropagated;


  /**
   * Statistics for a particular theory.
   */
  class Statistics {

    static std::string mkName(std::string prefix,
                              theory::TheoryId theory,
                              std::string suffix) {
      std::stringstream ss;
      ss << prefix << theory << suffix;
      return ss.str();
    }

  public:

    IntStat conflicts, propagations, lemmas, requirePhase, flipDecision, restartDemands;

    Statistics(theory::TheoryId theory);
    ~Statistics();
  };/* class TheoryEngine::Statistics */


  /**
   * An output channel for Theory that passes messages
   * back to a TheoryEngine.
   */
  class EngineOutputChannel : public theory::OutputChannel {

    friend class TheoryEngine;

    /**
     * The theory engine we're communicating with.
     */
    TheoryEngine* d_engine;

    /**
     * The statistics of the theory interractions.
     */
    Statistics d_statistics;

    /**
     * The theory owning this chanell.
     */
    theory::TheoryId d_theory;

  public:

    EngineOutputChannel(TheoryEngine* engine, theory::TheoryId theory) :
      d_engine(engine),
      d_statistics(theory),
      d_theory(theory)
    {
    }

    void safePoint(uint64_t ammount) throw(theory::Interrupted, UnsafeInterruptException, AssertionException) {
      spendResource(ammount);
      if (d_engine->d_interrupted) {
        throw theory::Interrupted();
      }
    }

    void conflict(TNode conflictNode, Proof* pf = NULL) throw(AssertionException, UnsafeInterruptException);

    bool propagate(TNode literal) throw(AssertionException, UnsafeInterruptException);

    theory::LemmaStatus lemma(TNode lemma,
                              ProofRule rule,
                              bool removable = false,
                              bool preprocess = false,
                              bool sendAtoms = false)
      throw(TypeCheckingExceptionPrivate, AssertionException, UnsafeInterruptException);

<<<<<<< HEAD
    theory::LemmaStatus splitLemma(TNode lemma, bool removable = false) throw(TypeCheckingExceptionPrivate, AssertionException, UnsafeInterruptException);
=======
    /*theory::LemmaStatus preservedLemma(TNode lemma, bool removable = false, bool preprocess = false) throw(TypeCheckingExceptionPrivate, AssertionException, UnsafeInterruptException, LogicException) {
      Trace("theory::lemma") << "EngineOutputChannel<" << d_theory << ">::preservedLemma(" << lemma << ")" << std::endl;
      ++ d_statistics.lemmas;
      d_engine->d_outputChannelUsed = true;
      return d_engine->lemma(lemma, false, removable, preprocess, d_theory);
    }*/

    theory::LemmaStatus splitLemma(TNode lemma, bool removable = false) throw(TypeCheckingExceptionPrivate, AssertionException, UnsafeInterruptException) {
      Trace("theory::lemma") << "EngineOutputChannel<" << d_theory << ">::splitLemma(" << lemma << ")" << std::endl;
      ++ d_statistics.lemmas;
      d_engine->d_outputChannelUsed = true;
      return d_engine->lemma(lemma, RULE_SPLIT, false, removable, false, d_theory, d_theory);
    }
>>>>>>> 979e5be3

    void demandRestart() throw(TypeCheckingExceptionPrivate, AssertionException, UnsafeInterruptException) {
      NodeManager* curr = NodeManager::currentNM();
      Node restartVar =  curr->mkSkolem("restartVar",
                                        curr->booleanType(),
                                        "A boolean variable asserted to be true to force a restart");
      Trace("theory::restart") << "EngineOutputChannel<" << d_theory << ">::restart(" << restartVar << ")" << std::endl;
      ++ d_statistics.restartDemands;
      lemma(restartVar, RULE_INVALID, true);
    }

    void requirePhase(TNode n, bool phase)
      throw(theory::Interrupted, AssertionException, UnsafeInterruptException) {
      Debug("theory") << "EngineOutputChannel::requirePhase("
                      << n << ", " << phase << ")" << std::endl;
      ++ d_statistics.requirePhase;
      d_engine->d_propEngine->requirePhase(n, phase);
    }

    bool flipDecision()
      throw(theory::Interrupted, AssertionException, UnsafeInterruptException) {
      Debug("theory") << "EngineOutputChannel::flipDecision()" << std::endl;
      ++ d_statistics.flipDecision;
      return d_engine->d_propEngine->flipDecision();
    }

    void setIncomplete() throw(AssertionException, UnsafeInterruptException) {
      Trace("theory") << "TheoryEngine::setIncomplete()" << std::endl;
      d_engine->setIncomplete(d_theory);
    }

    void spendResource(unsigned ammount) throw(UnsafeInterruptException) {
      d_engine->spendResource(ammount);
    }

    void handleUserAttribute( const char* attr, theory::Theory* t ){
      d_engine->handleUserAttribute( attr, t );
    }
  };/* class TheoryEngine::EngineOutputChannel */

  /**
   * Output channels for individual theories.
   */
  EngineOutputChannel* d_theoryOut[theory::THEORY_LAST];

  /**
   * Are we in conflict.
   */
  context::CDO<bool> d_inConflict;

  /**
   * Called by the theories to notify of a conflict.
   */
  void conflict(TNode conflict, theory::TheoryId theoryId);

  /**
   * Debugging flag to ensure that shutdown() is called before the
   * destructor.
   */
  bool d_hasShutDown;

  /**
   * True if a theory has notified us of incompleteness (at this
   * context level or below).
   */
  context::CDO<bool> d_incomplete;

  /**
   * Called by the theories to notify that the current branch is incomplete.
   */
  void setIncomplete(theory::TheoryId theory) {
    d_incomplete = true;
  }


  /**
   * Mapping of propagations from recievers to senders.
   */
  typedef context::CDHashMap<NodeTheoryPair, NodeTheoryPair, NodeTheoryPairHashFunction> PropagationMap;
  PropagationMap d_propagationMap;

  /**
   * Timestamp of propagations
   */
  context::CDO<size_t> d_propagationMapTimestamp;

  /**
   * Literals that are propagated by the theory. Note that these are TNodes.
   * The theory can only propagate nodes that have an assigned literal in the
   * SAT solver and are hence referenced in the SAT solver.
   */
  context::CDList<TNode> d_propagatedLiterals;

  /**
   * The index of the next literal to be propagated by a theory.
   */
  context::CDO<unsigned> d_propagatedLiteralsIndex;

  /**
   * Called by the output channel to propagate literals and facts
   * @return false if immediate conflict
   */
  bool propagate(TNode literal, theory::TheoryId theory);

  /**
   * Internal method to call the propagation routines and collect the
   * propagated literals.
   */
  void propagate(theory::Theory::Effort effort);

  /**
   * Called by the output channel to request decisions "as soon as
   * possible."
   */
  void propagateAsDecision(TNode literal, theory::TheoryId theory);

  /**
   * A variable to mark if we added any lemmas.
   */
  bool d_lemmasAdded;

  /**
   * A variable to mark if the OutputChannel was "used" by any theory
   * since the start of the last check.  If it has been, we require
   * a FULL_EFFORT check before exiting and reporting SAT.
   *
   * See the documentation for the needCheck() function, below.
   */
  bool d_outputChannelUsed;

  /** Atom requests from lemmas */
  AtomRequests d_atomRequests;

  /**
   * Adds a new lemma, returning its status.
   * @param node the lemma
   * @param negated should the lemma be asserted negated
   * @param removable can the lemma be remove (restrictions apply)
   * @param needAtoms if not THEORY_LAST, then
   */
  theory::LemmaStatus lemma(TNode node,
                            ProofRule rule,
                            bool negated,
                            bool removable,
                            bool preprocess,
                            theory::TheoryId atomsTo,
                            LemmaProofRecipe* proofRecipe);

  /** Enusre that the given atoms are send to the given theory */
  void ensureLemmaAtoms(const std::vector<TNode>& atoms, theory::TheoryId theory);

  RemoveITE& d_iteRemover;

  /** sort inference module */
  SortInference d_sortInfer;

  /** Time spent in theory combination */
  TimerStat d_combineTheoriesTime;

  Node d_true;
  Node d_false;

  /** Whether we were just interrupted (or not) */
  bool d_interrupted;
  ResourceManager* d_resourceManager;

  /** Container for lemma input and output channels. */
  LemmaChannels* d_channels;

public:

  /** Constructs a theory engine */
  TheoryEngine(context::Context* context, context::UserContext* userContext,
               RemoveITE& iteRemover, const LogicInfo& logic,
               LemmaChannels* channels);

  /** Destroys a theory engine */
  ~TheoryEngine();

  void interrupt() throw(ModalException);
  /**
   * "Spend" a resource during a search or preprocessing.
   */
  void spendResource(unsigned ammount);

  /**
   * Adds a theory. Only one theory per TheoryId can be present, so if
   * there is another theory it will be deleted.
   */
  template <class TheoryClass>
  inline void addTheory(theory::TheoryId theoryId) {
    Assert(d_theoryTable[theoryId] == NULL && d_theoryOut[theoryId] == NULL);
    d_theoryOut[theoryId] = new EngineOutputChannel(this, theoryId);
    d_theoryTable[theoryId] =
        new TheoryClass(d_context, d_userContext, *d_theoryOut[theoryId],
                        theory::Valuation(this), d_logicInfo);
  }

  inline void setPropEngine(prop::PropEngine* propEngine) {
    Assert(d_propEngine == NULL);
    d_propEngine = propEngine;
  }

  inline void setDecisionEngine(DecisionEngine* decisionEngine) {
    Assert(d_decisionEngine == NULL);
    d_decisionEngine = decisionEngine;
  }

  /** Called when all initialization of options/logic is done */
  void finishInit();

  /**
   * Get a pointer to the underlying propositional engine.
   */
  inline prop::PropEngine* getPropEngine() const {
    return d_propEngine;
  }

  /**
   * Get a pointer to the underlying sat context.
   */
  inline context::Context* getSatContext() const {
    return d_context;
  }

  /**
   * Get a pointer to the underlying user context.
   */
  inline context::Context* getUserContext() const {
    return d_userContext;
  }

  /**
   * Get a pointer to the underlying quantifiers engine.
   */
  theory::QuantifiersEngine* getQuantifiersEngine() const {
    return d_quantEngine;
  }

private:

  /**
   * Helper for preprocess
   */
  Node ppTheoryRewrite(TNode term);

  /**
   * Queue of nodes for pre-registration.
   */
  std::queue<TNode> d_preregisterQueue;

  /**
   * Boolean flag denoting we are in pre-registration.
   */
  bool d_inPreregister;

  /**
   * Did the theories get any new facts since the last time we called
   * check()
   */
  context::CDO<bool> d_factsAsserted;

  /**
   * Map from equality atoms to theories that would like to be notified about them.
   */


  /**
   * Assert the formula to the given theory.
   * @param assertion the assertion to send (not necesserily normalized)
   * @param original the assertion as it was sent in from the propagating theory
   * @param toTheoryId the theory to assert to
   * @param fromTheoryId the theory that sent it
   */
  void assertToTheory(TNode assertion, TNode originalAssertion, theory::TheoryId toTheoryId, theory::TheoryId fromTheoryId);

  /**
   * Marks a theory propagation from a theory to a theory where a
   * theory could be the THEORY_SAT_SOLVER for literals coming from
   * or being propagated to the SAT solver. If the receiving theory
   * already recieved the literal, the method returns false, otherwise
   * it returns true.
   *
   * @param assertion the normalized assertion being sent
   * @param originalAssertion the actual assertion that was sent
   * @param toTheoryId the theory that is on the receiving end
   * @param fromTheoryId the theory that sent the assertino
   * @return true if a new assertion, false if theory already got it
   */
  bool markPropagation(TNode assertion, TNode originalAssertions, theory::TheoryId toTheoryId, theory::TheoryId fromTheoryId);

  /**
   * Computes the explanation by travarsing the propagation graph and
   * asking relevant theories to explain the propagations. Initially
   * the explanation vector should contain only the element (node, theory)
   * where the node is the one to be explained, and the theory is the
   * theory that sent the literal. The lemmaProofRecipe will contain a list
   * of the explanation steps required to produce the original node.
   */
  void getExplanation(std::vector<NodeTheoryPair>& explanationVector, LemmaProofRecipe* lemmaProofRecipe);

public:

  /**
   * Signal the start of a new round of assertion preprocessing
   */
  void preprocessStart();

  /**
   * Runs theory specific preprocessing on the non-Boolean parts of
   * the formula.  This is only called on input assertions, after ITEs
   * have been removed.
   */
  Node preprocess(TNode node);

  /**
   * Return whether or not we are incomplete (in the current context).
   */
  inline bool isIncomplete() const {
    return d_incomplete;
  }

  /**
   * Returns true if we need another round of checking.  If this
   * returns true, check(FULL_EFFORT) _must_ be called by the
   * propositional layer before reporting SAT.
   *
   * This is especially necessary for incomplete theories that lazily
   * output some lemmas on FULL_EFFORT check (e.g. quantifier reasoning
   * outputing quantifier instantiations).  In such a case, a lemma can
   * be asserted that is simplified away (perhaps it's already true).
   * However, we must maintain the invariant that, if a theory uses the
   * OutputChannel, it implicitly requests that another check(FULL_EFFORT)
   * be performed before exit, even if no new facts are on its fact queue,
   * as it might decide to further instantiate some lemmas, precluding
   * a SAT response.
   */
  inline bool needCheck() const {
    return d_outputChannelUsed || d_lemmasAdded;
  }

  /**
   * This is called at shutdown time by the SmtEngine, just before
   * destruction.  It is important because there are destruction
   * ordering issues between PropEngine and Theory.
   */
  void shutdown();

  /**
   * Solve the given literal with a theory that owns it.
   */
  theory::Theory::PPAssertStatus solve(TNode literal,
                                    theory::SubstitutionMap& substitutionOut);

  /**
   * Preregister a Theory atom with the responsible theory (or
   * theories).
   */
  void preRegister(TNode preprocessed);

  /**
   * Assert the formula to the appropriate theory.
   * @param node the assertion
   */
  void assertFact(TNode node);

  /**
   * Check all (currently-active) theories for conflicts.
   * @param effort the effort level to use
   */
  void check(theory::Theory::Effort effort);

  /**
   * Run the combination framework.
   */
  void combineTheories();

  /**
   * Calls ppStaticLearn() on all theories, accumulating their
   * combined contributions in the "learned" builder.
   */
  void ppStaticLearn(TNode in, NodeBuilder<>& learned);

  /**
   * Calls presolve() on all theories and returns true
   * if one of the theories discovers a conflict.
   */
  bool presolve();

   /**
   * Calls postsolve() on all theories.
   */
  void postsolve();

  /**
   * Calls notifyRestart() on all active theories.
   */
  void notifyRestart();

  void getPropagatedLiterals(std::vector<TNode>& literals) {
    for (; d_propagatedLiteralsIndex < d_propagatedLiterals.size(); d_propagatedLiteralsIndex = d_propagatedLiteralsIndex + 1) {
      Debug("getPropagatedLiterals") << "TheoryEngine::getPropagatedLiterals: propagating: " << d_propagatedLiterals[d_propagatedLiteralsIndex] << std::endl;
      literals.push_back(d_propagatedLiterals[d_propagatedLiteralsIndex]);
    }
  }

  Node getNextDecisionRequest();

  bool properConflict(TNode conflict) const;
  bool properPropagation(TNode lit) const;
  bool properExplanation(TNode node, TNode expl) const;

  /**
   * Returns an explanation of the node propagated to the SAT solver.
   */
  Node getExplanation(TNode node);

  /**
   * Returns an explanation of the node propagated to the SAT solver and the theory
   * that propagated it.
   */
  Node getExplanationAndRecipe(TNode node, LemmaProofRecipe* proofRecipe);

  /**
   * collect model info
   */
  void collectModelInfo( theory::TheoryModel* m, bool fullModel );

  /**
   * Get the current model
   */
  theory::TheoryModel* getModel();

  /**
   * Get the model builder
   */
  theory::TheoryEngineModelBuilder* getModelBuilder() { return d_curr_model_builder; }

  /**
   * Get the theory associated to a given Node.
   *
   * @returns the theory, or NULL if the TNode is
   * of built-in type.
   */
  inline theory::Theory* theoryOf(TNode node) const {
    return d_theoryTable[theory::Theory::theoryOf(node)];
  }

  /**
   * Get the theory associated to a the given theory id.
   *
   * @returns the theory
   */
  inline theory::Theory* theoryOf(theory::TheoryId theoryId) const {
    return d_theoryTable[theoryId];
  }

  inline bool isTheoryEnabled(theory::TheoryId theoryId) const {
    return d_logicInfo.isTheoryEnabled(theoryId);
  }

  /**
   * Returns the equality status of the two terms, from the theory
   * that owns the domain type.  The types of a and b must be the same.
   */
  theory::EqualityStatus getEqualityStatus(TNode a, TNode b);

  /**
   * Returns the value that a theory that owns the type of var currently
   * has (or null if none);
   */
  Node getModelValue(TNode var);

  /**
   * Takes a literal and returns an equivalent literal that is guaranteed to be a SAT literal
   */
  Node ensureLiteral(TNode n);

  /**
   * Print all instantiations made by the quantifiers module.
   */
  void printInstantiations( std::ostream& out );

  /**
   * Print solution for synthesis conjectures found by ce_guided_instantiation module
   */
  void printSynthSolution( std::ostream& out );

  /**
   * Get instantiations
   */
  void getInstantiations( std::map< Node, std::vector< Node > >& insts );

  /**
   * Forwards an entailment check according to the given theoryOfMode.
   * See theory.h for documentation on entailmentCheck().
   */
  std::pair<bool, Node> entailmentCheck(theory::TheoryOfMode mode, TNode lit, const theory::EntailmentCheckParameters* params = NULL, theory::EntailmentCheckSideEffects* out = NULL);

private:

  /** Default visitor for pre-registration */
  PreRegisterVisitor d_preRegistrationVisitor;

  /** Visitor for collecting shared terms */
  SharedTermsVisitor d_sharedTermsVisitor;

  /** Dump the assertions to the dump */
  void dumpAssertions(const char* tag);

  /**
   * A collection of ite preprocessing passes.
   */
  theory::ITEUtilities* d_iteUtilities;


  /** For preprocessing pass simplifying unconstrained expressions */
  UnconstrainedSimplifier* d_unconstrainedSimp;

  /** For preprocessing pass lifting bit-vectors of size 1 to booleans */
  theory::bv::BvToBoolPreprocessor d_bvToBoolPreprocessor;
public:
  void staticInitializeBVOptions(const std::vector<Node>& assertions);
  void ppBvToBool(const std::vector<Node>& assertions, std::vector<Node>& new_assertions);
  bool ppBvAbstraction(const std::vector<Node>& assertions, std::vector<Node>& new_assertions);
  void mkAckermanizationAsssertions(std::vector<Node>& assertions);

  Node ppSimpITE(TNode assertion);
  /** Returns false if an assertion simplified to false. */
  bool donePPSimpITE(std::vector<Node>& assertions);

  void ppUnconstrainedSimp(std::vector<Node>& assertions);

  SharedTermsDatabase* getSharedTermsDatabase() { return &d_sharedTerms; }

  theory::eq::EqualityEngine* getMasterEqualityEngine() { return d_masterEqualityEngine; }

  RemoveITE* getIteRemover() { return &d_iteRemover; }

  SortInference* getSortInference() { return &d_sortInfer; }

  /** Prints the assertions to the debug stream */
  void printAssertions(const char* tag);

  /** Theory alternative is in use. */
  bool useTheoryAlternative(const std::string& name);

  /** Enables using a theory alternative by name. */
  void enableTheoryAlternative(const std::string& name);

private:
  std::set< std::string > d_theoryAlternatives;

  std::map< std::string, std::vector< theory::Theory* > > d_attr_handle;
public:

  /**
   * Set user attribute.
   * This function is called when an attribute is set by a user.  In SMT-LIBv2 this is done
   * via the syntax (! n :attr)
   */
  void setUserAttribute(const std::string& attr, Node n, std::vector<Node>& node_values, std::string str_value);

  /**
   * Handle user attribute.
   * Associates theory t with the attribute attr.  Theory t will be
   * notified whenever an attribute of name attr is set.
   */
  void handleUserAttribute(const char* attr, theory::Theory* t);

  /**
   * Check that the theory assertions are satisfied in the model.
   * This function is called from the smt engine's checkModel routine.
   */
  void checkTheoryAssertionsWithModel();

private:
  IntStat d_arithSubstitutionsAdded;

};/* class TheoryEngine */

}/* CVC4 namespace */

#endif /* __CVC4__THEORY_ENGINE_H */<|MERGE_RESOLUTION|>--- conflicted
+++ resolved
@@ -282,23 +282,7 @@
                               bool sendAtoms = false)
       throw(TypeCheckingExceptionPrivate, AssertionException, UnsafeInterruptException);
 
-<<<<<<< HEAD
     theory::LemmaStatus splitLemma(TNode lemma, bool removable = false) throw(TypeCheckingExceptionPrivate, AssertionException, UnsafeInterruptException);
-=======
-    /*theory::LemmaStatus preservedLemma(TNode lemma, bool removable = false, bool preprocess = false) throw(TypeCheckingExceptionPrivate, AssertionException, UnsafeInterruptException, LogicException) {
-      Trace("theory::lemma") << "EngineOutputChannel<" << d_theory << ">::preservedLemma(" << lemma << ")" << std::endl;
-      ++ d_statistics.lemmas;
-      d_engine->d_outputChannelUsed = true;
-      return d_engine->lemma(lemma, false, removable, preprocess, d_theory);
-    }*/
-
-    theory::LemmaStatus splitLemma(TNode lemma, bool removable = false) throw(TypeCheckingExceptionPrivate, AssertionException, UnsafeInterruptException) {
-      Trace("theory::lemma") << "EngineOutputChannel<" << d_theory << ">::splitLemma(" << lemma << ")" << std::endl;
-      ++ d_statistics.lemmas;
-      d_engine->d_outputChannelUsed = true;
-      return d_engine->lemma(lemma, RULE_SPLIT, false, removable, false, d_theory, d_theory);
-    }
->>>>>>> 979e5be3
 
     void demandRestart() throw(TypeCheckingExceptionPrivate, AssertionException, UnsafeInterruptException) {
       NodeManager* curr = NodeManager::currentNM();
