/*********************                                                        */
/*! \file theory_engine.h
 ** \verbatim
 ** Original author: Morgan Deters
 ** Major contributors: Andrew Reynolds, Dejan Jovanovic
 ** Minor contributors (to current version): Christopher L. Conway, Francois Bobot, Kshitij Bansal, Clark Barrett, Liana Hadarean, Tim King
 ** This file is part of the CVC4 project.
 ** Copyright (c) 2009-2014  New York University and The University of Iowa
 ** See the file COPYING in the top-level source directory for licensing
 ** information.\endverbatim
 **
 ** \brief The theory engine
 **
 ** The theory engine.
 **/

#include "cvc4_private.h"

#ifndef __CVC4__THEORY_ENGINE_H
#define __CVC4__THEORY_ENGINE_H

#include <deque>
#include <vector>
#include <utility>

#include "base/cvc4_assert.h"
#include "context/cdhashset.h"
#include "expr/node.h"
#include "expr/statistics_registry.h"
#include "options/options.h"
#include "options/smt_options.h"
#include "prop/prop_engine.h"
#include "smt_util/command.h"
#include "theory/atom_requests.h"
#include "theory/bv/bv_to_bool.h"
#include "theory/interrupted.h"
#include "theory/quantifiers/quant_conflict_find.h"
#include "theory/rewriter.h"
#include "theory/shared_terms_database.h"
#include "theory/sort_inference.h"
#include "theory/substitutions.h"
#include "theory/term_registration_visitor.h"
#include "theory/theory.h"
#include "theory/uf/equality_engine.h"
#include "theory/valuation.h"
#include "util/unsafe_interrupt_exception.h"

namespace CVC4 {

class ResourceManager;

/**
 * A pair of a theory and a node. This is used to mark the flow of
 * propagations between theories.
 */
struct NodeTheoryPair {
  Node node;
  theory::TheoryId theory;
  size_t timestamp;
  NodeTheoryPair(TNode node, theory::TheoryId theory, size_t timestamp)
  : node(node), theory(theory), timestamp(timestamp) {}
  NodeTheoryPair()
  : theory(theory::THEORY_LAST) {}
  // Comparison doesn't take into account the timestamp
  bool operator == (const NodeTheoryPair& pair) const {
    return node == pair.node && theory == pair.theory;
  }
};/* struct NodeTheoryPair */

struct NodeTheoryPairHashFunction {
  NodeHashFunction hashFunction;
  // Hash doesn't take into account the timestamp
  size_t operator()(const NodeTheoryPair& pair) const {
    return hashFunction(pair.node)*0x9e3779b9 + pair.theory;
  }
};/* struct NodeTheoryPairHashFunction */


/* Forward declarations */
namespace theory {
  class TheoryModel;
  class TheoryEngineModelBuilder;
  class ITEUtilities;

  namespace eq {
    class EqualityEngine;
  }/* CVC4::theory::eq namespace */

  namespace quantifiers {
    class TermDb;
  }

  class EntailmentCheckParameters;
  class EntailmentCheckSideEffects;
}/* CVC4::theory namespace */

class DecisionEngine;
class RemoveITE;
class UnconstrainedSimplifier;

/**
 * This is essentially an abstraction for a collection of theories.  A
 * TheoryEngine provides services to a PropEngine, making various
 * T-solvers look like a single unit to the propositional part of
 * CVC4.
 */
class TheoryEngine {

  /** Shared terms database can use the internals notify the theories */
  friend class SharedTermsDatabase;
  friend class theory::quantifiers::TermDb;

  /** Associated PropEngine engine */
  prop::PropEngine* d_propEngine;

  /** Access to decision engine */
  DecisionEngine* d_decisionEngine;

  /** Our context */
  context::Context* d_context;

  /** Our user context */
  context::UserContext* d_userContext;

  /**
   * A table of from theory IDs to theory pointers. Never use this table
   * directly, use theoryOf() instead.
   */
  theory::Theory* d_theoryTable[theory::THEORY_LAST];

  /**
   * A collection of theories that are "active" for the current run.
   * This set is provided by the user (as a logic string, say, in SMT-LIBv2
   * format input), or else by default it's all-inclusive.  This is important
   * because we can optimize for single-theory runs (no sharing), can reduce
   * the cost of walking the DAG on registration, etc.
   */
  const LogicInfo& d_logicInfo;

  /**
   * The database of shared terms.
   */
  SharedTermsDatabase d_sharedTerms;

  /**
   * Master equality engine, to share with theories.
   */
  theory::eq::EqualityEngine* d_masterEqualityEngine;

  /** notify class for master equality engine */
  class NotifyClass : public theory::eq::EqualityEngineNotify {
    TheoryEngine& d_te;
  public:
    NotifyClass(TheoryEngine& te): d_te(te) {}
    bool eqNotifyTriggerEquality(TNode equality, bool value) { return true; }
    bool eqNotifyTriggerPredicate(TNode predicate, bool value) { return true; }
    bool eqNotifyTriggerTermEquality(theory::TheoryId tag, TNode t1, TNode t2, bool value) { return true; }
    void eqNotifyConstantTermMerge(TNode t1, TNode t2) {}
    void eqNotifyNewClass(TNode t) { d_te.eqNotifyNewClass(t); }
    void eqNotifyPreMerge(TNode t1, TNode t2) { d_te.eqNotifyPreMerge(t1, t2); }
    void eqNotifyPostMerge(TNode t1, TNode t2) { d_te.eqNotifyPostMerge(t1, t2); }
    void eqNotifyDisequal(TNode t1, TNode t2, TNode reason) { d_te.eqNotifyDisequal(t1, t2, reason); }
  };/* class TheoryEngine::NotifyClass */
  NotifyClass d_masterEENotify;

  /**
   * notification methods
   */
  void eqNotifyNewClass(TNode t);
  void eqNotifyPreMerge(TNode t1, TNode t2);
  void eqNotifyPostMerge(TNode t1, TNode t2);
  void eqNotifyDisequal(TNode t1, TNode t2, TNode reason);

  /**
   * The quantifiers engine
   */
  theory::QuantifiersEngine* d_quantEngine;

  /**
   * Default model object
   */
  theory::TheoryModel* d_curr_model;
  /**
   * Model builder object
   */
  theory::TheoryEngineModelBuilder* d_curr_model_builder;

  typedef std::hash_map<Node, Node, NodeHashFunction> NodeMap;
  typedef std::hash_map<TNode, Node, TNodeHashFunction> TNodeMap;

  /**
  * Cache for theory-preprocessing of assertions
   */
  NodeMap d_ppCache;

  /**
   * Used for "missed-t-propagations" dumping mode only.  A set of all
   * theory-propagable literals.
   */
  context::CDList<TNode> d_possiblePropagations;

  /**
   * Used for "missed-t-propagations" dumping mode only.  A
   * context-dependent set of those theory-propagable literals that
   * have been propagated.
   */
  context::CDHashSet<Node, NodeHashFunction> d_hasPropagated;

  /**
   * Statistics for a particular theory.
   */
  class Statistics {

    static std::string mkName(std::string prefix,
                              theory::TheoryId theory,
                              std::string suffix) {
      std::stringstream ss;
      ss << prefix << theory << suffix;
      return ss.str();
    }

  public:

    IntStat conflicts, propagations, lemmas, requirePhase, flipDecision, restartDemands;

    Statistics(theory::TheoryId theory):
      conflicts(mkName("theory<", theory, ">::conflicts"), 0),
      propagations(mkName("theory<", theory, ">::propagations"), 0),
      lemmas(mkName("theory<", theory, ">::lemmas"), 0),
      requirePhase(mkName("theory<", theory, ">::requirePhase"), 0),
      flipDecision(mkName("theory<", theory, ">::flipDecision"), 0),
      restartDemands(mkName("theory<", theory, ">::restartDemands"), 0)
    {
      StatisticsRegistry::registerStat(&conflicts);
      StatisticsRegistry::registerStat(&propagations);
      StatisticsRegistry::registerStat(&lemmas);
      StatisticsRegistry::registerStat(&requirePhase);
      StatisticsRegistry::registerStat(&flipDecision);
      StatisticsRegistry::registerStat(&restartDemands);
    }

    ~Statistics() {
      StatisticsRegistry::unregisterStat(&conflicts);
      StatisticsRegistry::unregisterStat(&propagations);
      StatisticsRegistry::unregisterStat(&lemmas);
      StatisticsRegistry::unregisterStat(&requirePhase);
      StatisticsRegistry::unregisterStat(&flipDecision);
      StatisticsRegistry::unregisterStat(&restartDemands);
    }
  };/* class TheoryEngine::Statistics */


  /**
   * An output channel for Theory that passes messages
   * back to a TheoryEngine.
   */
  class EngineOutputChannel : public theory::OutputChannel {

    friend class TheoryEngine;

    /**
     * The theory engine we're communicating with.
     */
    TheoryEngine* d_engine;

    /**
     * The statistics of the theory interractions.
     */
    Statistics d_statistics;

    /**
     * The theory owning this chanell.
     */
    theory::TheoryId d_theory;

  public:

    EngineOutputChannel(TheoryEngine* engine, theory::TheoryId theory) :
      d_engine(engine),
      d_statistics(theory),
      d_theory(theory)
    {
    }

      void safePoint(uint64_t ammount) throw(theory::Interrupted, UnsafeInterruptException, AssertionException) {
      spendResource(ammount);
      if (d_engine->d_interrupted) {
        throw theory::Interrupted();
      }
    }

    void conflict(TNode conflictNode, Proof* pf = NULL) throw(AssertionException, UnsafeInterruptException) {
      Trace("theory::conflict") << "EngineOutputChannel<" << d_theory << ">::conflict(" << conflictNode << ")" << std::endl;
      Assert(pf == NULL); // theory shouldn't be producing proofs yet
      ++ d_statistics.conflicts;
      d_engine->d_outputChannelUsed = true;
      d_engine->conflict(conflictNode, d_theory);
    }

    bool propagate(TNode literal) throw(AssertionException, UnsafeInterruptException) {
      Trace("theory::propagate") << "EngineOutputChannel<" << d_theory << ">::propagate(" << literal << ")" << std::endl;
      ++ d_statistics.propagations;
      d_engine->d_outputChannelUsed = true;
      return d_engine->propagate(literal, d_theory);
    }

<<<<<<< HEAD
    theory::LemmaStatus lemma(TNode lemma,
                              ProofRule rule,
                              bool removable = false,
                              bool preprocess = false)
      throw(TypeCheckingExceptionPrivate, AssertionException, UnsafeInterruptException) {
      Trace("theory::lemma") << "EngineOutputChannel<" << d_theory << ">::lemma(" << lemma << ")" << std::endl;
      ++ d_statistics.lemmas;
      d_engine->d_outputChannelUsed = true;
      return d_engine->lemma(lemma, rule, false, removable, preprocess, theory::THEORY_LAST);
=======
    theory::LemmaStatus lemma(TNode lemma, bool removable = false, bool preprocess = false, bool sendAtoms = false) throw(TypeCheckingExceptionPrivate, AssertionException, UnsafeInterruptException, LogicException) {
      Trace("theory::lemma") << "EngineOutputChannel<" << d_theory << ">::lemma(" << lemma << ")" << std::endl;
      ++ d_statistics.lemmas;
      d_engine->d_outputChannelUsed = true;
      return d_engine->lemma(lemma, false, removable, preprocess, sendAtoms ? d_theory : theory::THEORY_LAST);
>>>>>>> 541c88a3
    }

    theory::LemmaStatus splitLemma(TNode lemma, bool removable = false) throw(TypeCheckingExceptionPrivate, AssertionException, UnsafeInterruptException) {
      Trace("theory::lemma") << "EngineOutputChannel<" << d_theory << ">::lemma(" << lemma << ")" << std::endl;
      ++ d_statistics.lemmas;
      d_engine->d_outputChannelUsed = true;
      return d_engine->lemma(lemma, RULE_SPLIT, false, removable, false, d_theory);
    }

    void demandRestart() throw(TypeCheckingExceptionPrivate, AssertionException, UnsafeInterruptException) {
      NodeManager* curr = NodeManager::currentNM();
      Node restartVar =  curr->mkSkolem("restartVar",
                                        curr->booleanType(),
                                        "A boolean variable asserted to be true to force a restart");
      Trace("theory::restart") << "EngineOutputChannel<" << d_theory << ">::restart(" << restartVar << ")" << std::endl;
      ++ d_statistics.restartDemands;
      lemma(restartVar, RULE_INVALID, true);
    }

    void requirePhase(TNode n, bool phase)
      throw(theory::Interrupted, AssertionException, UnsafeInterruptException) {
      Debug("theory") << "EngineOutputChannel::requirePhase("
                      << n << ", " << phase << ")" << std::endl;
      ++ d_statistics.requirePhase;
      d_engine->d_propEngine->requirePhase(n, phase);
    }

    bool flipDecision()
      throw(theory::Interrupted, AssertionException, UnsafeInterruptException) {
      Debug("theory") << "EngineOutputChannel::flipDecision()" << std::endl;
      ++ d_statistics.flipDecision;
      return d_engine->d_propEngine->flipDecision();
    }

    void setIncomplete() throw(AssertionException, UnsafeInterruptException) {
      Trace("theory") << "TheoryEngine::setIncomplete()" << std::endl;
      d_engine->setIncomplete(d_theory);
    }

    void spendResource(unsigned ammount) throw(UnsafeInterruptException) {
      d_engine->spendResource(ammount);
    }

    void handleUserAttribute( const char* attr, theory::Theory* t ){
      d_engine->handleUserAttribute( attr, t );
    }
  };/* class TheoryEngine::EngineOutputChannel */

  /**
   * Output channels for individual theories.
   */
  EngineOutputChannel* d_theoryOut[theory::THEORY_LAST];

  /**
   * Are we in conflict.
   */
  context::CDO<bool> d_inConflict;

  /**
   * Called by the theories to notify of a conflict.
   */
  void conflict(TNode conflict, theory::TheoryId theoryId);

  /**
   * Debugging flag to ensure that shutdown() is called before the
   * destructor.
   */
  bool d_hasShutDown;

  /**
   * True if a theory has notified us of incompleteness (at this
   * context level or below).
   */
  context::CDO<bool> d_incomplete;

  /**
   * Called by the theories to notify that the current branch is incomplete.
   */
  void setIncomplete(theory::TheoryId theory) {
    d_incomplete = true;
  }


  /**
   * Mapping of propagations from recievers to senders.
   */
  typedef context::CDHashMap<NodeTheoryPair, NodeTheoryPair, NodeTheoryPairHashFunction> PropagationMap;
  PropagationMap d_propagationMap;

  /**
   * Timestamp of propagations
   */
  context::CDO<size_t> d_propagationMapTimestamp;

  /**
   * Literals that are propagated by the theory. Note that these are TNodes.
   * The theory can only propagate nodes that have an assigned literal in the
   * SAT solver and are hence referenced in the SAT solver.
   */
  context::CDList<TNode> d_propagatedLiterals;

  /**
   * The index of the next literal to be propagated by a theory.
   */
  context::CDO<unsigned> d_propagatedLiteralsIndex;

  /**
   * Called by the output channel to propagate literals and facts
   * @return false if immediate conflict
   */
  bool propagate(TNode literal, theory::TheoryId theory);

  /**
   * Internal method to call the propagation routines and collect the
   * propagated literals.
   */
  void propagate(theory::Theory::Effort effort);

  /**
   * Called by the output channel to request decisions "as soon as
   * possible."
   */
  void propagateAsDecision(TNode literal, theory::TheoryId theory);

  /**
   * A variable to mark if we added any lemmas.
   */
  bool d_lemmasAdded;

  /**
   * A variable to mark if the OutputChannel was "used" by any theory
   * since the start of the last check.  If it has been, we require
   * a FULL_EFFORT check before exiting and reporting SAT.
   *
   * See the documentation for the needCheck() function, below.
   */
  bool d_outputChannelUsed;

  /** Atom requests from lemmas */
  AtomRequests d_atomRequests;

  /**
   * Adds a new lemma, returning its status.
   * @param node the lemma
   * @param negated should the lemma be asserted negated
   * @param removable can the lemma be remove (restrictions apply)
   * @param needAtoms if not THEORY_LAST, then
   */
  theory::LemmaStatus lemma(TNode node,
                            ProofRule rule,
                            bool negated,
                            bool removable,
                            bool preprocess,
                            theory::TheoryId atomsTo);

  /** Enusre that the given atoms are send to the given theory */
  void ensureLemmaAtoms(const std::vector<TNode>& atoms, theory::TheoryId theory);

  RemoveITE& d_iteRemover;

  /** sort inference module */
  SortInference d_sortInfer;

  /** Time spent in theory combination */
  TimerStat d_combineTheoriesTime;

  Node d_true;
  Node d_false;

  /** Whether we were just interrupted (or not) */
  bool d_interrupted;
  ResourceManager* d_resourceManager;

public:

  /** Constructs a theory engine */
  TheoryEngine(context::Context* context, context::UserContext* userContext, RemoveITE& iteRemover, const LogicInfo& logic);

  /** Destroys a theory engine */
  ~TheoryEngine();

  void interrupt() throw(ModalException);
  /**
   * "Spend" a resource during a search or preprocessing.
   */
  void spendResource(unsigned ammount);

  /**
   * Adds a theory. Only one theory per TheoryId can be present, so if
   * there is another theory it will be deleted.
   */
  template <class TheoryClass>
  inline void addTheory(theory::TheoryId theoryId) {
    Assert(d_theoryTable[theoryId] == NULL && d_theoryOut[theoryId] == NULL);
    d_theoryOut[theoryId] = new EngineOutputChannel(this, theoryId);
    d_theoryTable[theoryId] = new TheoryClass(d_context, d_userContext, *d_theoryOut[theoryId], theory::Valuation(this), d_logicInfo);
  }

  inline void setPropEngine(prop::PropEngine* propEngine) {
    Assert(d_propEngine == NULL);
    d_propEngine = propEngine;
  }

  inline void setDecisionEngine(DecisionEngine* decisionEngine) {
    Assert(d_decisionEngine == NULL);
    d_decisionEngine = decisionEngine;
  }

  /** Called when all initialization of options/logic is done */
  void finishInit();

  /**
   * Get a pointer to the underlying propositional engine.
   */
  inline prop::PropEngine* getPropEngine() const {
    return d_propEngine;
  }

  /**
   * Get a pointer to the underlying sat context.
   */
  inline context::Context* getSatContext() const {
    return d_context;
  }

  /**
   * Get a pointer to the underlying user context.
   */
  inline context::Context* getUserContext() const {
    return d_userContext;
  }

  /**
   * Get a pointer to the underlying quantifiers engine.
   */
  theory::QuantifiersEngine* getQuantifiersEngine() const {
    return d_quantEngine;
  }

private:

  /**
   * Helper for preprocess
   */
  Node ppTheoryRewrite(TNode term);

  /**
   * Queue of nodes for pre-registration.
   */
  std::queue<TNode> d_preregisterQueue;

  /**
   * Boolean flag denoting we are in pre-registration.
   */
  bool d_inPreregister;

  /**
   * Did the theories get any new facts since the last time we called
   * check()
   */
  context::CDO<bool> d_factsAsserted;

  /**
   * Map from equality atoms to theories that would like to be notified about them.
   */


  /**
   * Assert the formula to the given theory.
   * @param assertion the assertion to send (not necesserily normalized)
   * @param original the assertion as it was sent in from the propagating theory
   * @param toTheoryId the theory to assert to
   * @param fromTheoryId the theory that sent it
   */
  void assertToTheory(TNode assertion, TNode originalAssertion, theory::TheoryId toTheoryId, theory::TheoryId fromTheoryId);

  /**
   * Marks a theory propagation from a theory to a theory where a
   * theory could be the THEORY_SAT_SOLVER for literals coming from
   * or being propagated to the SAT solver. If the receiving theory
   * already recieved the literal, the method returns false, otherwise
   * it returns true.
   *
   * @param assertion the normalized assertion being sent
   * @param originalAssertion the actual assertion that was sent
   * @param toTheoryId the theory that is on the receiving end
   * @param fromTheoryId the theory that sent the assertino
   * @return true if a new assertion, false if theory already got it
   */
  bool markPropagation(TNode assertion, TNode originalAssertions, theory::TheoryId toTheoryId, theory::TheoryId fromTheoryId);

  /**
   * Computes the explanation by travarsing the propagation graph and
   * asking relevant theories to explain the propagations. Initially
   * the explanation vector should contain only the element (node, theory)
   * where the node is the one to be explained, and the theory is the
   * theory that sent the literal.
   */
  void getExplanation(std::vector<NodeTheoryPair>& explanationVector);

public:

  /**
   * Signal the start of a new round of assertion preprocessing
   */
  void preprocessStart();

  /**
   * Runs theory specific preprocessing on the non-Boolean parts of
   * the formula.  This is only called on input assertions, after ITEs
   * have been removed.
   */
  Node preprocess(TNode node);

  /**
   * Return whether or not we are incomplete (in the current context).
   */
  inline bool isIncomplete() const {
    return d_incomplete;
  }

  /**
   * Returns true if we need another round of checking.  If this
   * returns true, check(FULL_EFFORT) _must_ be called by the
   * propositional layer before reporting SAT.
   *
   * This is especially necessary for incomplete theories that lazily
   * output some lemmas on FULL_EFFORT check (e.g. quantifier reasoning
   * outputing quantifier instantiations).  In such a case, a lemma can
   * be asserted that is simplified away (perhaps it's already true).
   * However, we must maintain the invariant that, if a theory uses the
   * OutputChannel, it implicitly requests that another check(FULL_EFFORT)
   * be performed before exit, even if no new facts are on its fact queue,
   * as it might decide to further instantiate some lemmas, precluding
   * a SAT response.
   */
  inline bool needCheck() const {
    return d_outputChannelUsed || d_lemmasAdded;
  }

  /**
   * This is called at shutdown time by the SmtEngine, just before
   * destruction.  It is important because there are destruction
   * ordering issues between PropEngine and Theory.
   */
  void shutdown();

  /**
   * Solve the given literal with a theory that owns it.
   */
  theory::Theory::PPAssertStatus solve(TNode literal,
                                    theory::SubstitutionMap& substitutionOut);

  /**
   * Preregister a Theory atom with the responsible theory (or
   * theories).
   */
  void preRegister(TNode preprocessed);

  /**
   * Assert the formula to the appropriate theory.
   * @param node the assertion
   */
  void assertFact(TNode node);

  /**
   * Check all (currently-active) theories for conflicts.
   * @param effort the effort level to use
   */
  void check(theory::Theory::Effort effort);

  /**
   * Run the combination framework.
   */
  void combineTheories();

  /**
   * Calls ppStaticLearn() on all theories, accumulating their
   * combined contributions in the "learned" builder.
   */
  void ppStaticLearn(TNode in, NodeBuilder<>& learned);

  /**
   * Calls presolve() on all theories and returns true
   * if one of the theories discovers a conflict.
   */
  bool presolve();

   /**
   * Calls postsolve() on all theories.
   */
  void postsolve();

  /**
   * Calls notifyRestart() on all active theories.
   */
  void notifyRestart();

  void getPropagatedLiterals(std::vector<TNode>& literals) {
    for (; d_propagatedLiteralsIndex < d_propagatedLiterals.size(); d_propagatedLiteralsIndex = d_propagatedLiteralsIndex + 1) {
      Debug("getPropagatedLiterals") << "TheoryEngine::getPropagatedLiterals: propagating: " << d_propagatedLiterals[d_propagatedLiteralsIndex] << std::endl;
      literals.push_back(d_propagatedLiterals[d_propagatedLiteralsIndex]);
    }
  }

  Node getNextDecisionRequest();

  bool properConflict(TNode conflict) const;
  bool properPropagation(TNode lit) const;
  bool properExplanation(TNode node, TNode expl) const;

  /**
   * Returns an explanation of the node propagated to the SAT solver.
   */
  Node getExplanation(TNode node);

  /**
   * collect model info
   */
  void collectModelInfo( theory::TheoryModel* m, bool fullModel );

  /**
   * Get the current model
   */
  theory::TheoryModel* getModel();

  /**
   * Get the model builder
   */
  theory::TheoryEngineModelBuilder* getModelBuilder() { return d_curr_model_builder; }

  /**
   * Get the theory associated to a given Node.
   *
   * @returns the theory, or NULL if the TNode is
   * of built-in type.
   */
  inline theory::Theory* theoryOf(TNode node) const {
    return d_theoryTable[theory::Theory::theoryOf(node)];
  }

  /**
   * Get the theory associated to a the given theory id.
   *
   * @returns the theory
   */
  inline theory::Theory* theoryOf(theory::TheoryId theoryId) const {
    return d_theoryTable[theoryId];
  }

  inline bool isTheoryEnabled(theory::TheoryId theoryId) const {
    return d_logicInfo.isTheoryEnabled(theoryId);
  }
  
  /**
   * Returns the equality status of the two terms, from the theory
   * that owns the domain type.  The types of a and b must be the same.
   */
  theory::EqualityStatus getEqualityStatus(TNode a, TNode b);

  /**
   * Returns the value that a theory that owns the type of var currently
   * has (or null if none);
   */
  Node getModelValue(TNode var);

  /**
   * Takes a literal and returns an equivalent literal that is guaranteed to be a SAT literal
   */
  Node ensureLiteral(TNode n);

  /**
   * Print all instantiations made by the quantifiers module.
   */
  void printInstantiations( std::ostream& out );

  /**
   * Print solution for synthesis conjectures found by ce_guided_instantiation module
   */
  void printSynthSolution( std::ostream& out );
  
  /**
   * Forwards an entailment check according to the given theoryOfMode.
   * See theory.h for documentation on entailmentCheck().
   */
  std::pair<bool, Node> entailmentCheck(theory::TheoryOfMode mode, TNode lit, const theory::EntailmentCheckParameters* params = NULL, theory::EntailmentCheckSideEffects* out = NULL);

private:

  /** Default visitor for pre-registration */
  PreRegisterVisitor d_preRegistrationVisitor;

  /** Visitor for collecting shared terms */
  SharedTermsVisitor d_sharedTermsVisitor;

  /** Dump the assertions to the dump */
  void dumpAssertions(const char* tag);

  /**
   * A collection of ite preprocessing passes.
   */
  theory::ITEUtilities* d_iteUtilities;


  /** For preprocessing pass simplifying unconstrained expressions */
  UnconstrainedSimplifier* d_unconstrainedSimp;

  /** For preprocessing pass lifting bit-vectors of size 1 to booleans */
  theory::bv::BvToBoolPreprocessor d_bvToBoolPreprocessor;
public:
  void staticInitializeBVOptions(const std::vector<Node>& assertions);
  void ppBvToBool(const std::vector<Node>& assertions, std::vector<Node>& new_assertions);
  bool ppBvAbstraction(const std::vector<Node>& assertions, std::vector<Node>& new_assertions);
  void mkAckermanizationAsssertions(std::vector<Node>& assertions);

  Node ppSimpITE(TNode assertion);
  /** Returns false if an assertion simplified to false. */
  bool donePPSimpITE(std::vector<Node>& assertions);

  void ppUnconstrainedSimp(std::vector<Node>& assertions);

  SharedTermsDatabase* getSharedTermsDatabase() { return &d_sharedTerms; }

  theory::eq::EqualityEngine* getMasterEqualityEngine() { return d_masterEqualityEngine; }
  
  RemoveITE* getIteRemover() { return &d_iteRemover; }

  SortInference* getSortInference() { return &d_sortInfer; }
  
  /** Prints the assertions to the debug stream */
  void printAssertions(const char* tag);

private:
  std::map< std::string, std::vector< theory::Theory* > > d_attr_handle;
public:

  /**
   * Set user attribute.
   * This function is called when an attribute is set by a user.  In SMT-LIBv2 this is done
   * via the syntax (! n :attr)
   */
  void setUserAttribute(const std::string& attr, Node n, std::vector<Node> node_values, std::string str_value);

  /**
   * Handle user attribute.
   * Associates theory t with the attribute attr.  Theory t will be
   * notified whenever an attribute of name attr is set.
   */
  void handleUserAttribute(const char* attr, theory::Theory* t);

  /**
   * Check that the theory assertions are satisfied in the model.
   * This function is called from the smt engine's checkModel routine.
   */
  void checkTheoryAssertionsWithModel();

private:
  IntStat d_arithSubstitutionsAdded;

};/* class TheoryEngine */

}/* CVC4 namespace */

#endif /* __CVC4__THEORY_ENGINE_H */<|MERGE_RESOLUTION|>--- conflicted
+++ resolved
@@ -304,23 +304,16 @@
       return d_engine->propagate(literal, d_theory);
     }
 
-<<<<<<< HEAD
     theory::LemmaStatus lemma(TNode lemma,
                               ProofRule rule,
                               bool removable = false,
-                              bool preprocess = false)
+                              bool preprocess = false,
+                              bool sendAtoms = false)
       throw(TypeCheckingExceptionPrivate, AssertionException, UnsafeInterruptException) {
       Trace("theory::lemma") << "EngineOutputChannel<" << d_theory << ">::lemma(" << lemma << ")" << std::endl;
       ++ d_statistics.lemmas;
       d_engine->d_outputChannelUsed = true;
-      return d_engine->lemma(lemma, rule, false, removable, preprocess, theory::THEORY_LAST);
-=======
-    theory::LemmaStatus lemma(TNode lemma, bool removable = false, bool preprocess = false, bool sendAtoms = false) throw(TypeCheckingExceptionPrivate, AssertionException, UnsafeInterruptException, LogicException) {
-      Trace("theory::lemma") << "EngineOutputChannel<" << d_theory << ">::lemma(" << lemma << ")" << std::endl;
-      ++ d_statistics.lemmas;
-      d_engine->d_outputChannelUsed = true;
-      return d_engine->lemma(lemma, false, removable, preprocess, sendAtoms ? d_theory : theory::THEORY_LAST);
->>>>>>> 541c88a3
+      return d_engine->lemma(lemma, rule, false, removable, preprocess, sendAtoms ? d_theory: theory::THEORY_LAST);
     }
 
     theory::LemmaStatus splitLemma(TNode lemma, bool removable = false) throw(TypeCheckingExceptionPrivate, AssertionException, UnsafeInterruptException) {
