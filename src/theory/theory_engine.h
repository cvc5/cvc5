--- conflicted
+++ resolved
@@ -630,27 +630,6 @@
    * has (or null if none);
    */
   Node getModelValue(TNode var);
-<<<<<<< HEAD
-
-  /**
-   * Takes a literal and returns an equivalent literal that is guaranteed to be
-   * a SAT literal. This rewrites and preprocesses n, which notice may involve
-   * adding clauses to the SAT solver if preprocessing n involves introducing
-   * new skolems.
-   */
-  Node ensureLiteral(TNode n);
-  /**
-   * This returns the theory-preprocessed form of term n. This rewrites and
-   * preprocesses n, which notice may involve adding clauses to the SAT solver
-   * if preprocessing n involves introducing new skolems.
-   */
-  Node getPreprocessedTerm(TNode n);
-=======
-  /**
-   * Print solution for synthesis conjectures found by ce_guided_instantiation module
-   */
-  void printSynthSolution( std::ostream& out );
->>>>>>> 2f4bae4b
 
   /**
    * Forwards an entailment check according to the given theoryOfMode.
