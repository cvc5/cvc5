--- conflicted
+++ resolved
@@ -631,45 +631,6 @@
   Node getModelValue(TNode var);
 
   /**
-<<<<<<< HEAD
-   * Takes a literal and returns an equivalent literal that is guaranteed to be a SAT literal
-   */
-  Node ensureLiteral(TNode n);
-
-  /**
-   * Print all instantiations made by the quantifiers module.
-   */
-  void printInstantiations( std::ostream& out );
-
-  /**
-   * Print solution for synthesis conjectures found by ce_guided_instantiation module
-   */
-  void printSynthSolution( std::ostream& out );
-
-  /**
-   * Get list of quantified formulas that were instantiated
-   */
-  void getInstantiatedQuantifiedFormulas( std::vector< Node >& qs );
-
-  /**
-   * Get instantiation methods
-   *   first inputs forall x.q[x] and returns ( q[a], ..., q[z] )
-   *   second inputs forall x.q[x] and returns ( a, ..., z )
-   *   third and fourth return mappings e.g. forall x.q1[x] -> ( q1[a]...q1[z] )
-   * , ... , forall x.qn[x] -> ( qn[a]...qn[z] )
-   */
-  void getInstantiations( Node q, std::vector< Node >& insts );
-  void getInstantiationTermVectors( Node q, std::vector< std::vector< Node > >& tvecs );
-  void getInstantiations( std::map< Node, std::vector< Node > >& insts );
-  void getInstantiationTermVectors( std::map< Node, std::vector< std::vector< Node > > >& insts );
-
-  /**
-   * Get instantiated conjunction, returns q[t1] ^ ... ^ q[tn] where t1...tn are current set of instantiations for q.
-   *   Can be used for quantifier elimination when satisfiable and q[t1] ^ ... ^ q[tn] |= q
-   */
-  Node getInstantiatedConjunction( Node q );
-
-  /**
    * Get relevant assertions. This returns a set of assertions that are
    * currently asserted to this TheoryEngine that propositionally entail the
    * (preprocessed) input formula and all theory lemmas that have been marked
@@ -685,8 +646,6 @@
       bool& success);
 
   /**
-=======
->>>>>>> 3114f91e
    * Forwards an entailment check according to the given theoryOfMode.
    * See theory.h for documentation on entailmentCheck().
    */
