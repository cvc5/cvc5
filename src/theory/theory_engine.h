/*********************                                                        */
/*! \file theory_engine.h
 ** \verbatim
 ** Original author: Morgan Deters
 ** Major contributors: Dejan Jovanovic
 ** Minor contributors (to current version): Christopher L. Conway, Francois Bobot, Kshitij Bansal, Clark Barrett, Liana Hadarean, Tim King, Andrew Reynolds
 ** This file is part of the CVC4 project.
 ** Copyright (c) 2009-2013  New York University and The University of Iowa
 ** See the file COPYING in the top-level source directory for licensing
 ** information.\endverbatim
 **
 ** \brief The theory engine
 **
 ** The theory engine.
 **/

#include "cvc4_private.h"

#ifndef __CVC4__THEORY_ENGINE_H
#define __CVC4__THEORY_ENGINE_H

#include <deque>
#include <vector>
#include <utility>

#include "expr/node.h"
#include "expr/command.h"
#include "prop/prop_engine.h"
#include "context/cdhashset.h"
#include "theory/theory.h"
#include "theory/rewriter.h"
#include "theory/substitutions.h"
#include "theory/shared_terms_database.h"
#include "theory/term_registration_visitor.h"
#include "theory/valuation.h"
#include "theory/interrupted.h"
#include "options/options.h"
#include "smt/options.h"
#include "util/statistics_registry.h"
#include "util/cvc4_assert.h"
#include "util/sort_inference.h"
#include "theory/quantifiers/quant_conflict_find.h"
#include "theory/uf/equality_engine.h"
#include "theory/bv/bv_to_bool.h"
#include "theory/atom_requests.h"

namespace CVC4 {

/**
 * A pair of a theory and a node. This is used to mark the flow of
 * propagations between theories.
 */
struct NodeTheoryPair {
  Node node;
  theory::TheoryId theory;
  size_t timestamp;
  NodeTheoryPair(TNode node, theory::TheoryId theory, size_t timestamp)
  : node(node), theory(theory), timestamp(timestamp) {}
  NodeTheoryPair()
  : theory(theory::THEORY_LAST) {}
  // Comparison doesn't take into account the timestamp
  bool operator == (const NodeTheoryPair& pair) const {
    return node == pair.node && theory == pair.theory;
  }
};/* struct NodeTheoryPair */

struct NodeTheoryPairHashFunction {
  NodeHashFunction hashFunction;
  // Hash doesn't take into account the timestamp
  size_t operator()(const NodeTheoryPair& pair) const {
    return hashFunction(pair.node)*0x9e3779b9 + pair.theory;
  }
};/* struct NodeTheoryPairHashFunction */



/* Forward Declarations Block */
namespace theory {
  class TheoryModel;
  class TheoryEngineModelBuilder;
  class ITEUtilities;

  namespace eq {
    class EqualityEngine;
  }
}/* CVC4::theory namespace */
class DecisionEngine;
class RemoveITE;
class UnconstrainedSimplifier;

/**
 * This is essentially an abstraction for a collection of theories.  A
 * TheoryEngine provides services to a PropEngine, making various
 * T-solvers look like a single unit to the propositional part of
 * CVC4.
 */
class TheoryEngine {

  /** Shared terms database can use the internals notify the theories */
  friend class SharedTermsDatabase;

  /** Associated PropEngine engine */
  prop::PropEngine* d_propEngine;

  /** Access to decision engine */
  DecisionEngine* d_decisionEngine;

  /** Our context */
  context::Context* d_context;

  /** Our user context */
  context::UserContext* d_userContext;

  /**
   * A table of from theory IDs to theory pointers. Never use this table
   * directly, use theoryOf() instead.
   */
  theory::Theory* d_theoryTable[theory::THEORY_LAST];

  /**
   * A collection of theories that are "active" for the current run.
   * This set is provided by the user (as a logic string, say, in SMT-LIBv2
   * format input), or else by default it's all-inclusive.  This is important
   * because we can optimize for single-theory runs (no sharing), can reduce
   * the cost of walking the DAG on registration, etc.
   */
  const LogicInfo& d_logicInfo;

  /**
   * The database of shared terms.
   */
  SharedTermsDatabase d_sharedTerms;

  /**
   * Master equality engine, to share with theories.
   */
  theory::eq::EqualityEngine* d_masterEqualityEngine;

  /** notify class for master equality engine */
  class NotifyClass : public theory::eq::EqualityEngineNotify {
    TheoryEngine& d_te;
  public:
    NotifyClass(TheoryEngine& te): d_te(te) {}
    bool eqNotifyTriggerEquality(TNode equality, bool value) { return true; }
    bool eqNotifyTriggerPredicate(TNode predicate, bool value) { return true; }
    bool eqNotifyTriggerTermEquality(theory::TheoryId tag, TNode t1, TNode t2, bool value) { return true; }
    void eqNotifyConstantTermMerge(TNode t1, TNode t2) {}
    void eqNotifyNewClass(TNode t) { d_te.eqNotifyNewClass(t); }
    void eqNotifyPreMerge(TNode t1, TNode t2) { d_te.eqNotifyPreMerge(t1, t2); }
    void eqNotifyPostMerge(TNode t1, TNode t2) { d_te.eqNotifyPostMerge(t1, t2); }
    void eqNotifyDisequal(TNode t1, TNode t2, TNode reason) { d_te.eqNotifyDisequal(t1, t2, reason); }
  };/* class TheoryEngine::NotifyClass */
  NotifyClass d_masterEENotify;

  /**
   * notification methods
   */
  void eqNotifyNewClass(TNode t);
  void eqNotifyPreMerge(TNode t1, TNode t2);
  void eqNotifyPostMerge(TNode t1, TNode t2);
  void eqNotifyDisequal(TNode t1, TNode t2, TNode reason);

  /**
   * The quantifiers engine
   */
  theory::QuantifiersEngine* d_quantEngine;

  /**
   * Default model object
   */
  theory::TheoryModel* d_curr_model;
  /**
   * Model builder object
   */
  theory::TheoryEngineModelBuilder* d_curr_model_builder;

  typedef std::hash_map<Node, Node, NodeHashFunction> NodeMap;
  typedef std::hash_map<TNode, Node, TNodeHashFunction> TNodeMap;

  /**
  * Cache for theory-preprocessing of assertions
   */
  NodeMap d_ppCache;

  /**
   * Used for "missed-t-propagations" dumping mode only.  A set of all
   * theory-propagable literals.
   */
  context::CDList<TNode> d_possiblePropagations;

  /**
   * Used for "missed-t-propagations" dumping mode only.  A
   * context-dependent set of those theory-propagable literals that
   * have been propagated.
   */
  context::CDHashSet<Node, NodeHashFunction> d_hasPropagated;

  /**
   * Statistics for a particular theory.
   */
  class Statistics {

    static std::string mkName(std::string prefix,
                              theory::TheoryId theory,
                              std::string suffix) {
      std::stringstream ss;
      ss << prefix << theory << suffix;
      return ss.str();
    }

  public:

    IntStat conflicts, propagations, lemmas, requirePhase, flipDecision, restartDemands;

    Statistics(theory::TheoryId theory):
      conflicts(mkName("theory<", theory, ">::conflicts"), 0),
      propagations(mkName("theory<", theory, ">::propagations"), 0),
      lemmas(mkName("theory<", theory, ">::lemmas"), 0),
      requirePhase(mkName("theory<", theory, ">::requirePhase"), 0),
      flipDecision(mkName("theory<", theory, ">::flipDecision"), 0),
      restartDemands(mkName("theory<", theory, ">::restartDemands"), 0)
    {
      StatisticsRegistry::registerStat(&conflicts);
      StatisticsRegistry::registerStat(&propagations);
      StatisticsRegistry::registerStat(&lemmas);
      StatisticsRegistry::registerStat(&requirePhase);
      StatisticsRegistry::registerStat(&flipDecision);
      StatisticsRegistry::registerStat(&restartDemands);
    }

    ~Statistics() {
      StatisticsRegistry::unregisterStat(&conflicts);
      StatisticsRegistry::unregisterStat(&propagations);
      StatisticsRegistry::unregisterStat(&lemmas);
      StatisticsRegistry::unregisterStat(&requirePhase);
      StatisticsRegistry::unregisterStat(&flipDecision);
      StatisticsRegistry::unregisterStat(&restartDemands);
    }
  };/* class TheoryEngine::Statistics */


  /**
   * An output channel for Theory that passes messages
   * back to a TheoryEngine.
   */
  class EngineOutputChannel : public theory::OutputChannel {

    friend class TheoryEngine;

    /**
     * The theory engine we're communicating with.
     */
    TheoryEngine* d_engine;

    /**
     * The statistics of the theory interractions.
     */
    Statistics d_statistics;

    /**
     * The theory owning this chanell.
     */
    theory::TheoryId d_theory;

  public:

    EngineOutputChannel(TheoryEngine* engine, theory::TheoryId theory) :
      d_engine(engine),
      d_statistics(theory),
      d_theory(theory)
    {
    }

    void safePoint() throw(theory::Interrupted, AssertionException) {
      spendResource();
      if (d_engine->d_interrupted) {
        throw theory::Interrupted();
      }
    }

    void conflict(TNode conflictNode) throw(AssertionException) {
      Trace("theory::conflict") << "EngineOutputChannel<" << d_theory << ">::conflict(" << conflictNode << ")" << std::endl;
      ++ d_statistics.conflicts;
      d_engine->d_outputChannelUsed = true;
      d_engine->conflict(conflictNode, d_theory);
    }

    bool propagate(TNode literal) throw(AssertionException) {
      Trace("theory::propagate") << "EngineOutputChannel<" << d_theory << ">::propagate(" << literal << ")" << std::endl;
      ++ d_statistics.propagations;
      d_engine->d_outputChannelUsed = true;
      return d_engine->propagate(literal, d_theory);
    }

    theory::LemmaStatus lemma(TNode lemma, bool removable = false) throw(TypeCheckingExceptionPrivate, AssertionException) {
      Trace("theory::lemma") << "EngineOutputChannel<" << d_theory << ">::lemma(" << lemma << ")" << std::endl;
      ++ d_statistics.lemmas;
      d_engine->d_outputChannelUsed = true;
      return d_engine->lemma(lemma, false, removable, theory::THEORY_LAST);
    }

    theory::LemmaStatus splitLemma(TNode lemma, bool removable = false) throw(TypeCheckingExceptionPrivate, AssertionException) {
      Trace("theory::lemma") << "EngineOutputChannel<" << d_theory << ">::lemma(" << lemma << ")" << std::endl;
      ++ d_statistics.lemmas;
      d_engine->d_outputChannelUsed = true;
      return d_engine->lemma(lemma, false, removable, d_theory);
    }

    void demandRestart() throw(TypeCheckingExceptionPrivate, AssertionException) {
      NodeManager* curr = NodeManager::currentNM();
      Node restartVar =  curr->mkSkolem("restartVar",
                                        curr->booleanType(),
                                        "A boolean variable asserted to be true to force a restart");
      Trace("theory::restart") << "EngineOutputChannel<" << d_theory << ">::restart(" << restartVar << ")" << std::endl;
      ++ d_statistics.restartDemands;
      lemma(restartVar, true);
    }

    void requirePhase(TNode n, bool phase)
      throw(theory::Interrupted, AssertionException) {
      Debug("theory") << "EngineOutputChannel::requirePhase("
                      << n << ", " << phase << ")" << std::endl;
      ++ d_statistics.requirePhase;
      d_engine->d_propEngine->requirePhase(n, phase);
    }

    bool flipDecision()
      throw(theory::Interrupted, AssertionException) {
      Debug("theory") << "EngineOutputChannel::flipDecision()" << std::endl;
      ++ d_statistics.flipDecision;
      return d_engine->d_propEngine->flipDecision();
    }

    void setIncomplete() throw(AssertionException) {
      Trace("theory") << "TheoryEngine::setIncomplete()" << std::endl;
      d_engine->setIncomplete(d_theory);
    }

    void spendResource() throw() {
      d_engine->spendResource();
    }

    void handleUserAttribute( const char* attr, theory::Theory* t ){
      d_engine->handleUserAttribute( attr, t );
    }
  };/* class TheoryEngine::EngineOutputChannel */

  /**
   * Output channels for individual theories.
   */
  EngineOutputChannel* d_theoryOut[theory::THEORY_LAST];

  /**
   * Are we in conflict.
   */
  context::CDO<bool> d_inConflict;

  /**
   * Called by the theories to notify of a conflict.
   */
  void conflict(TNode conflict, theory::TheoryId theoryId);

  /**
   * Debugging flag to ensure that shutdown() is called before the
   * destructor.
   */
  bool d_hasShutDown;

  /**
   * True if a theory has notified us of incompleteness (at this
   * context level or below).
   */
  context::CDO<bool> d_incomplete;

  /**
   * Called by the theories to notify that the current branch is incomplete.
   */
  void setIncomplete(theory::TheoryId theory) {
    d_incomplete = true;
  }

  /**
   * "Spend" a resource during a search or preprocessing.
   */
  void spendResource() throw() {
    d_propEngine->spendResource();
  }

  /**
   * Mapping of propagations from recievers to senders.
   */
  typedef context::CDHashMap<NodeTheoryPair, NodeTheoryPair, NodeTheoryPairHashFunction> PropagationMap;
  PropagationMap d_propagationMap;

  /**
   * Timestamp of propagations
   */
  context::CDO<size_t> d_propagationMapTimestamp;

  /**
   * Literals that are propagated by the theory. Note that these are TNodes.
   * The theory can only propagate nodes that have an assigned literal in the
   * SAT solver and are hence referenced in the SAT solver.
   */
  context::CDList<TNode> d_propagatedLiterals;

  /**
   * The index of the next literal to be propagated by a theory.
   */
  context::CDO<unsigned> d_propagatedLiteralsIndex;

  /**
   * Called by the output channel to propagate literals and facts
   * @return false if immediate conflict
   */
  bool propagate(TNode literal, theory::TheoryId theory);

  /**
   * Internal method to call the propagation routines and collect the
   * propagated literals.
   */
  void propagate(theory::Theory::Effort effort);

  /**
   * Called by the output channel to request decisions "as soon as
   * possible."
   */
  void propagateAsDecision(TNode literal, theory::TheoryId theory);

  /**
   * A variable to mark if we added any lemmas.
   */
  bool d_lemmasAdded;

  /**
   * A variable to mark if the OutputChannel was "used" by any theory
   * since the start of the last check.  If it has been, we require
   * a FULL_EFFORT check before exiting and reporting SAT.
   *
   * See the documentation for the needCheck() function, below.
   */
  bool d_outputChannelUsed;

  /** Atom requests from lemmas */
  AtomRequests d_atomRequests;

  /**
   * Adds a new lemma, returning its status.
   * @param node the lemma
   * @param negated should the lemma be asserted negated
   * @param removable can the lemma be remove (restrictions apply)
   * @param needAtoms if not THEORY_LAST, then
   */
  theory::LemmaStatus lemma(TNode node, bool negated, bool removable, theory::TheoryId atomsTo);

  /** Enusre that the given atoms are send to the given theory */
  void ensureLemmaAtoms(const std::vector<TNode>& atoms, theory::TheoryId theory);

  RemoveITE& d_iteRemover;

  /** sort inference module */
  SortInference d_sortInfer;

  /** Time spent in theory combination */
  TimerStat d_combineTheoriesTime;

  Node d_true;
  Node d_false;

  /** Whether we were just interrupted (or not) */
  bool d_interrupted;

public:

  /** Constructs a theory engine */
  TheoryEngine(context::Context* context, context::UserContext* userContext, RemoveITE& iteRemover, const LogicInfo& logic);

  /** Destroys a theory engine */
  ~TheoryEngine();

  void interrupt() throw(ModalException);

  /**
   * Adds a theory. Only one theory per TheoryId can be present, so if
   * there is another theory it will be deleted.
   */
  template <class TheoryClass>
  inline void addTheory(theory::TheoryId theoryId) {
    Assert(d_theoryTable[theoryId] == NULL && d_theoryOut[theoryId] == NULL);
    d_theoryOut[theoryId] = new EngineOutputChannel(this, theoryId);
    d_theoryTable[theoryId] = new TheoryClass(d_context, d_userContext, *d_theoryOut[theoryId], theory::Valuation(this), d_logicInfo, getQuantifiersEngine());
  }

  inline void setPropEngine(prop::PropEngine* propEngine) {
    Assert(d_propEngine == NULL);
    d_propEngine = propEngine;
  }

  inline void setDecisionEngine(DecisionEngine* decisionEngine) {
    Assert(d_decisionEngine == NULL);
    d_decisionEngine = decisionEngine;
  }

  /** Called when all initialization of options/logic is done */
  void finishInit();

  /**
   * Get a pointer to the underlying propositional engine.
   */
  inline prop::PropEngine* getPropEngine() const {
    return d_propEngine;
  }

  /**
   * Get a pointer to the underlying sat context.
   */
  inline context::Context* getSatContext() const {
    return d_context;
  }

  /**
   * Get a pointer to the underlying user context.
   */
  inline context::Context* getUserContext() const {
    return d_userContext;
  }

  /**
   * Get a pointer to the underlying quantifiers engine.
   */
  theory::QuantifiersEngine* getQuantifiersEngine() const {
    return d_quantEngine;
  }

private:

  /**
   * Helper for preprocess
   */
  Node ppTheoryRewrite(TNode term);

  /**
   * Queue of nodes for pre-registration.
   */
  std::queue<TNode> d_preregisterQueue;

  /**
   * Boolean flag denoting we are in pre-registration.
   */
  bool d_inPreregister;

  /**
   * Did the theories get any new facts since the last time we called
   * check()
   */
  context::CDO<bool> d_factsAsserted;

  /**
   * Map from equality atoms to theories that would like to be notified about them.
   */


  /**
   * Assert the formula to the given theory.
   * @param assertion the assertion to send (not necesserily normalized)
   * @param original the assertion as it was sent in from the propagating theory
   * @param toTheoryId the theory to assert to
   * @param fromTheoryId the theory that sent it
   */
  void assertToTheory(TNode assertion, TNode originalAssertion, theory::TheoryId toTheoryId, theory::TheoryId fromTheoryId);

  /**
   * Marks a theory propagation from a theory to a theory where a
   * theory could be the THEORY_SAT_SOLVER for literals coming from
   * or being propagated to the SAT solver. If the receiving theory
   * already recieved the literal, the method returns false, otherwise
   * it returns true.
   *
   * @param assertion the normalized assertion being sent
   * @param originalAssertion the actual assertion that was sent
   * @param toTheoryId the theory that is on the receiving end
   * @param fromTheoryId the theory that sent the assertino
   * @return true if a new assertion, false if theory already got it
   */
  bool markPropagation(TNode assertion, TNode originalAssertions, theory::TheoryId toTheoryId, theory::TheoryId fromTheoryId);

  /**
   * Computes the explanation by travarsing the propagation graph and
   * asking relevant theories to explain the propagations. Initially
   * the explanation vector should contain only the element (node, theory)
   * where the node is the one to be explained, and the theory is the
   * theory that sent the literal.
   */
  void getExplanation(std::vector<NodeTheoryPair>& explanationVector);

public:

  /**
   * Signal the start of a new round of assertion preprocessing
   */
  void preprocessStart();

  /**
   * Runs theory specific preprocessing on the non-Boolean parts of
   * the formula.  This is only called on input assertions, after ITEs
   * have been removed.
   */
  Node preprocess(TNode node);

  /**
   * Return whether or not we are incomplete (in the current context).
   */
  inline bool isIncomplete() const {
    return d_incomplete;
  }

  /**
   * Returns true if we need another round of checking.  If this
   * returns true, check(FULL_EFFORT) _must_ be called by the
   * propositional layer before reporting SAT.
   *
   * This is especially necessary for incomplete theories that lazily
   * output some lemmas on FULL_EFFORT check (e.g. quantifier reasoning
   * outputing quantifier instantiations).  In such a case, a lemma can
   * be asserted that is simplified away (perhaps it's already true).
   * However, we must maintain the invariant that, if a theory uses the
   * OutputChannel, it implicitly requests that another check(FULL_EFFORT)
   * be performed before exit, even if no new facts are on its fact queue,
   * as it might decide to further instantiate some lemmas, precluding
   * a SAT response.
   */
  inline bool needCheck() const {
    return d_outputChannelUsed || d_lemmasAdded;
  }

  /**
   * This is called at shutdown time by the SmtEngine, just before
   * destruction.  It is important because there are destruction
   * ordering issues between PropEngine and Theory.
   */
  void shutdown();

  /**
   * Solve the given literal with a theory that owns it.
   */
  theory::Theory::PPAssertStatus solve(TNode literal,
                                    theory::SubstitutionMap& substitutionOut);

  /**
   * Preregister a Theory atom with the responsible theory (or
   * theories).
   */
  void preRegister(TNode preprocessed);

  /**
   * Assert the formula to the appropriate theory.
   * @param node the assertion
   */
  void assertFact(TNode node);

  /**
   * Check all (currently-active) theories for conflicts.
   * @param effort the effort level to use
   */
  void check(theory::Theory::Effort effort);

  /**
   * Run the combination framework.
   */
  void combineTheories();

  /**
   * Calls ppStaticLearn() on all theories, accumulating their
   * combined contributions in the "learned" builder.
   */
  void ppStaticLearn(TNode in, NodeBuilder<>& learned);

  /**
   * Calls presolve() on all theories and returns true
   * if one of the theories discovers a conflict.
   */
  bool presolve();

   /**
   * Calls postsolve() on all theories.
   */
  void postsolve();

  /**
   * Calls notifyRestart() on all active theories.
   */
  void notifyRestart();

  void getPropagatedLiterals(std::vector<TNode>& literals) {
    for (; d_propagatedLiteralsIndex < d_propagatedLiterals.size(); d_propagatedLiteralsIndex = d_propagatedLiteralsIndex + 1) {
      Debug("getPropagatedLiterals") << "TheoryEngine::getPropagatedLiterals: propagating: " << d_propagatedLiterals[d_propagatedLiteralsIndex] << std::endl;
      literals.push_back(d_propagatedLiterals[d_propagatedLiteralsIndex]);
    }
  }

  Node getNextDecisionRequest();

  bool properConflict(TNode conflict) const;
  bool properPropagation(TNode lit) const;
  bool properExplanation(TNode node, TNode expl) const;

  /**
   * Returns an explanation of the node propagated to the SAT solver.
   */
  Node getExplanation(TNode node);

  /**
   * collect model info
   */
  void collectModelInfo( theory::TheoryModel* m, bool fullModel );

  /**
   * Get the current model
   */
  theory::TheoryModel* getModel();

  /**
   * Get the model builder
   */
  theory::TheoryEngineModelBuilder* getModelBuilder() { return d_curr_model_builder; }

  /**
   * Get the theory associated to a given Node.
   *
   * @returns the theory, or NULL if the TNode is
   * of built-in type.
   */
  inline theory::Theory* theoryOf(TNode node) const {
    return d_theoryTable[theory::Theory::theoryOf(node)];
  }

  /**
   * Get the theory associated to a the given theory id.
   *
   * @returns the theory
   */
  inline theory::Theory* theoryOf(theory::TheoryId theoryId) const {
    return d_theoryTable[theoryId];
  }

  /**
   * Returns the equality status of the two terms, from the theory
   * that owns the domain type.  The types of a and b must be the same.
   */
  theory::EqualityStatus getEqualityStatus(TNode a, TNode b);

  /**
   * Returns the value that a theory that owns the type of var currently
   * has (or null if none);
   */
  Node getModelValue(TNode var);

private:

  /** Default visitor for pre-registration */
  PreRegisterVisitor d_preRegistrationVisitor;

  /** Visitor for collecting shared terms */
  SharedTermsVisitor d_sharedTermsVisitor;

  /** Prints the assertions to the debug stream */
  void printAssertions(const char* tag);

  /** Dump the assertions to the dump */
  void dumpAssertions(const char* tag);

  /**
   * A collection of ite preprocessing passes.
   */
  theory::ITEUtilities* d_iteUtilities;


  /** For preprocessing pass simplifying unconstrained expressions */
  UnconstrainedSimplifier* d_unconstrainedSimp;

  /** For preprocessing pass lifting bit-vectors of size 1 to booleans */
  theory::bv::BvToBoolPreprocessor d_bvToBoolPreprocessor;
public:

  void ppBvToBool(const std::vector<Node>& assertions, std::vector<Node>& new_assertions);
<<<<<<< HEAD
  void ppBvAbstraction(const std::vector<Node>& assertions, std::vector<Node>& new_assertions);
=======
>>>>>>> 0619ddd0
  Node ppSimpITE(TNode assertion);
  /** Returns false if an assertion simplified to false. */
  bool donePPSimpITE(std::vector<Node>& assertions);

  void ppUnconstrainedSimp(std::vector<Node>& assertions);

  SharedTermsDatabase* getSharedTermsDatabase() { return &d_sharedTerms; }

  theory::eq::EqualityEngine* getMasterEqualityEngine() { return d_masterEqualityEngine; }

  SortInference* getSortInference() { return &d_sortInfer; }
private:
  std::map< std::string, std::vector< theory::Theory* > > d_attr_handle;
public:

  /**
   * Set user attribute.
   * This function is called when an attribute is set by a user.  In SMT-LIBv2 this is done
   * via the syntax (! n :attr)
   */
  void setUserAttribute(const std::string& attr, Node n);

  /**
   * Handle user attribute.
   * Associates theory t with the attribute attr.  Theory t will be
   * notified whenever an attribute of name attr is set.
   */
  void handleUserAttribute(const char* attr, theory::Theory* t);

  /**
   * Check that the theory assertions are satisfied in the model.
   * This function is called from the smt engine's checkModel routine.
   */
  void checkTheoryAssertionsWithModel();

};/* class TheoryEngine */

}/* CVC4 namespace */

#endif /* __CVC4__THEORY_ENGINE_H */<|MERGE_RESOLUTION|>--- conflicted
+++ resolved
@@ -783,10 +783,8 @@
 public:
 
   void ppBvToBool(const std::vector<Node>& assertions, std::vector<Node>& new_assertions);
-<<<<<<< HEAD
   void ppBvAbstraction(const std::vector<Node>& assertions, std::vector<Node>& new_assertions);
-=======
->>>>>>> 0619ddd0
+
   Node ppSimpITE(TNode assertion);
   /** Returns false if an assertion simplified to false. */
   bool donePPSimpITE(std::vector<Node>& assertions);
