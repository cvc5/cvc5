/******************************************************************************
 * Top contributors (to current version):
 *   Andrew Reynolds, Dejan Jovanovic, Morgan Deters
 *
 * This file is part of the cvc5 project.
 *
 * Copyright (c) 2009-2021 by the authors listed in the file AUTHORS
 * in the top-level source directory and their institutional affiliations.
 * All rights reserved.  See the file COPYING in the top-level source
 * directory for licensing information.
 * ****************************************************************************
 *
 * The theory engine.
 */

#include "cvc5_private.h"

#ifndef CVC5__THEORY_ENGINE_H
#define CVC5__THEORY_ENGINE_H

#include <memory>
#include <vector>

#include "base/check.h"
#include "context/cdhashmap.h"
#include "expr/node.h"
#include "options/theory_options.h"
#include "proof/trust_node.h"
#include "smt/env_obj.h"
#include "theory/atom_requests.h"
#include "theory/engine_output_channel.h"
#include "theory/interrupted.h"
#include "theory/rewriter.h"
#include "theory/sort_inference.h"
#include "theory/theory.h"
#include "theory/theory_preprocessor.h"
#include "theory/trust_substitutions.h"
#include "theory/uf/equality_engine.h"
#include "theory/valuation.h"
#include "util/hash.h"
#include "util/statistics_stats.h"
#include "util/unsafe_interrupt_exception.h"

namespace cvc5 {

class Env;
class ResourceManager;
class TheoryEngineProofGenerator;
class ProofChecker;

/**
 * A pair of a theory and a node. This is used to mark the flow of
 * propagations between theories.
 */
struct NodeTheoryPair {
  Node d_node;
  theory::TheoryId d_theory;
  size_t d_timestamp;
  NodeTheoryPair(TNode n, theory::TheoryId t, size_t ts = 0)
      : d_node(n), d_theory(t), d_timestamp(ts)
  {
  }
  NodeTheoryPair() : d_theory(theory::THEORY_LAST), d_timestamp() {}
  // Comparison doesn't take into account the timestamp
  bool operator == (const NodeTheoryPair& pair) const {
    return d_node == pair.d_node && d_theory == pair.d_theory;
  }
};/* struct NodeTheoryPair */

struct NodeTheoryPairHashFunction {
  std::hash<Node> hashFunction;
  // Hash doesn't take into account the timestamp
  size_t operator()(const NodeTheoryPair& pair) const {
    uint64_t hash = fnv1a::fnv1a_64(std::hash<Node>()(pair.d_node));
    return static_cast<size_t>(fnv1a::fnv1a_64(pair.d_theory, hash));
  }
};/* struct NodeTheoryPairHashFunction */


/* Forward declarations */
namespace theory {

class CombinationEngine;
class DecisionManager;
class RelevanceManager;
class Rewriter;
class SharedSolver;
class TheoryModel;

}  // namespace theory

namespace prop {
class PropEngine;
}

/**
 * This is essentially an abstraction for a collection of theories.  A
 * TheoryEngine provides services to a PropEngine, making various
 * T-solvers look like a single unit to the propositional part of
 * cvc5.
 */
class TheoryEngine : protected EnvObj
{
  /** Shared terms database can use the internals notify the theories */
  friend class SharedTermsDatabase;
  friend class theory::EngineOutputChannel;
  friend class theory::CombinationEngine;
  friend class theory::SharedSolver;

 public:
  /** Constructs a theory engine */
  TheoryEngine(Env& env);

  /** Destroys a theory engine */
  ~TheoryEngine();

  void interrupt();

  /** "Spend" a resource during a search or preprocessing.*/
  void spendResource(Resource r);

  /**
   * Adds a theory. Only one theory per TheoryId can be present, so if
   * there is another theory it will be deleted.
   */
  template <class TheoryClass>
  void addTheory(theory::TheoryId theoryId)
  {
    Assert(d_theoryTable[theoryId] == NULL && d_theoryOut[theoryId] == NULL);
    d_theoryOut[theoryId] = new theory::EngineOutputChannel(this, theoryId);
    d_theoryTable[theoryId] =
        new TheoryClass(d_env, *d_theoryOut[theoryId], theory::Valuation(this));
    getRewriter()->registerTheoryRewriter(
        theoryId, d_theoryTable[theoryId]->getTheoryRewriter());
  }

  /** Register theory proof rule checkers to the given proof checker */
  void initializeProofChecker(ProofChecker* pc);

  void setPropEngine(prop::PropEngine* propEngine)
  {
    d_propEngine = propEngine;
  }

  /**
   * Called when all initialization of options/logic is done, after theory
   * objects have been created.
   *
   * This initializes the quantifiers engine, the "official" equality engines
   * of each theory as required, and the model and model builder utilities.
   */
  void finishInit();

  /**
   * Get a pointer to the underlying propositional engine.
   */
  prop::PropEngine* getPropEngine() const { return d_propEngine; }

  /** Get the proof node manager */
  ProofNodeManager* getProofNodeManager() const;

  /**
   * Get a pointer to the underlying sat context.
   */
  context::Context* getSatContext() const;

  /**
   * Get a pointer to the underlying user context.
   */
  context::UserContext* getUserContext() const;

  /**
   * Get a pointer to the underlying quantifiers engine.
   */
  theory::QuantifiersEngine* getQuantifiersEngine() const
  {
    return d_quantEngine;
  }
  /**
   * Get a pointer to the underlying decision manager.
   */
  theory::DecisionManager* getDecisionManager() const
  {
    return d_decManager.get();
  }

  /**
   * Preprocess rewrite equality, called by the preprocessor to rewrite
   * equalities appearing in the input.
   */
  TrustNode ppRewriteEquality(TNode eq);
  /** Notify (preprocessed) assertions. */
  void notifyPreprocessedAssertions(const std::vector<Node>& assertions);

  /** Return whether or not we are incomplete (in the current context). */
  bool isIncomplete() const { return d_incomplete; }

  /**
   * Returns true if we need another round of checking.  If this
   * returns true, check(FULL_EFFORT) _must_ be called by the
   * propositional layer before reporting SAT.
   *
   * This is especially necessary for incomplete theories that lazily
   * output some lemmas on FULL_EFFORT check (e.g. quantifier reasoning
   * outputing quantifier instantiations).  In such a case, a lemma can
   * be asserted that is simplified away (perhaps it's already true).
   * However, we must maintain the invariant that, if a theory uses the
   * OutputChannel, it implicitly requests that another check(FULL_EFFORT)
   * be performed before exit, even if no new facts are on its fact queue,
   * as it might decide to further instantiate some lemmas, precluding
   * a SAT response.
   */
  bool needCheck() const { return d_outputChannelUsed || d_lemmasAdded; }
  /**
   * Is the literal lit (possibly) critical for satisfying the input formula in
   * the current context? This call is applicable only during collectModelInfo
   * or during LAST_CALL effort.
   */
  bool isRelevant(Node lit) const;
  /**
   * This is called at shutdown time by the SmtEngine, just before
   * destruction.  It is important because there are destruction
   * ordering issues between PropEngine and Theory.
   */
  void shutdown();

  /**
   * Solve the given literal with a theory that owns it. The proof of tliteral
   * is carried in the trust node. The proof added to substitutionOut should
   * take this proof into account (when proofs are enabled).
   */
  theory::Theory::PPAssertStatus solve(
      TrustNode tliteral, theory::TrustSubstitutionMap& substitutionOut);

  /**
   * Preregister a Theory atom with the responsible theory (or
   * theories).
   */
  void preRegister(TNode preprocessed);

  /**
   * Assert the formula to the appropriate theory.
   * @param node the assertion
   */
  void assertFact(TNode node);

  /**
   * Check all (currently-active) theories for conflicts.
   * @param effort the effort level to use
   */
  void check(theory::Theory::Effort effort);

  /**
   * Calls ppStaticLearn() on all theories, accumulating their
   * combined contributions in the "learned" builder.
   */
  void ppStaticLearn(TNode in, NodeBuilder& learned);

  /**
   * Calls presolve() on all theories and returns true
   * if one of the theories discovers a conflict.
   */
  bool presolve();

  /**
   * Calls postsolve() on all theories.
   */
  void postsolve();

  /**
   * Calls notifyRestart() on all active theories.
   */
  void notifyRestart();

  void getPropagatedLiterals(std::vector<TNode>& literals)
  {
    for (; d_propagatedLiteralsIndex < d_propagatedLiterals.size();
         d_propagatedLiteralsIndex = d_propagatedLiteralsIndex + 1)
    {
      Debug("getPropagatedLiterals")
          << "TheoryEngine::getPropagatedLiterals: propagating: "
          << d_propagatedLiterals[d_propagatedLiteralsIndex] << std::endl;
      literals.push_back(d_propagatedLiterals[d_propagatedLiteralsIndex]);
    }
  }

  /**
   * Returns the next decision request, or null if none exist. The next
   * decision request is a literal that this theory engine prefers the SAT
   * solver to make as its next decision. Decision requests are managed by
   * the decision manager d_decManager.
   */
  Node getNextDecisionRequest();

  bool properConflict(TNode conflict) const;

  /**
   * Returns an explanation of the node propagated to the SAT solver.
   */
  TrustNode getExplanation(TNode node);

  /**
   * Get the pointer to the model object used by this theory engine.
   */
  theory::TheoryModel* getModel();
  /**
   * Get the current model for the current set of assertions. This method
   * should only be called immediately after a satisfiable or unknown
   * response to a check-sat call, and only if produceModels is true.
   *
   * If the model is not already built, this will cause this theory engine
   * to build the model.
   *
   * If the model is not available (for instance, if the last call to check-sat
   * was interrupted), then this returns the null pointer.
   */
  theory::TheoryModel* getBuiltModel();
  /**
   * This forces the model maintained by the combination engine to be built
   * if it has not been done so already. This should be called only during a
   * last call effort check after theory combination is run.
   *
   * @return true if the model was successfully built (possibly prior to this
   * call).
   */
  bool buildModel();

  /**
   * Get the theory associated to a given Node.
   *
   * @returns the theory, or NULL if the TNode is
   * of built-in type.
   */
  theory::Theory* theoryOf(TNode node) const
  {
    return d_theoryTable[theory::Theory::theoryOf(node)];
  }

  /**
   * Get the theory associated to a the given theory id.
   *
   * @returns the theory
   */
  theory::Theory* theoryOf(theory::TheoryId theoryId) const
  {
    Assert(theoryId < theory::THEORY_LAST);
    return d_theoryTable[theoryId];
  }

  bool isTheoryEnabled(theory::TheoryId theoryId) const
  {
    return d_logicInfo.isTheoryEnabled(theoryId);
  }
  /** get the logic info used by this theory engine */
  const LogicInfo& getLogicInfo() const;
  /** get the separation logic heap types */
  bool getSepHeapTypes(TypeNode& locType, TypeNode& dataType) const;

  /**
   * Declare heap. This is used for separation logics to set the location
   * and data types. It should be called only once, and before any separation
   * logic constraints are asserted to this theory engine.
   */
  void declareSepHeap(TypeNode locT, TypeNode dataT);

  /**
   * Returns the equality status of the two terms, from the theory
   * that owns the domain type.  The types of a and b must be the same.
   */
  theory::EqualityStatus getEqualityStatus(TNode a, TNode b);

  /**
   * Returns the value that a theory that owns the type of var currently
   * has (or null if none);
   */
  Node getModelValue(TNode var);

  /**
   * Get relevant assertions. This returns a set of assertions that are
   * currently asserted to this TheoryEngine that propositionally entail the
   * (preprocessed) input formula and all theory lemmas that have been marked
   * NEEDS_JUSTIFY. For more details on this, see relevance_manager.h.
   *
   * This method updates success to false if the set of relevant assertions
   * is not available. This may occur if we are not in SAT mode, if the
   * relevance manager is disabled (see option::relevanceFilter) or if the
   * relevance manager failed to compute relevant assertions due to an internal
   * error.
   */
  const std::unordered_set<TNode>& getRelevantAssertions(bool& success);

  /**
<<<<<<< HEAD
   * Get difficulty map
=======
   * Get difficulty map, which populates dmap, mapping preprocessed assertions
   * to a value that estimates their difficulty for solving the current problem.
   *
   * For details, see theory/difficuly_manager.h.
>>>>>>> 09cbf1c5
   */
  void getDifficultyMap(std::map<Node, Node>& dmap);

  /**
   * Forwards an entailment check according to the given theoryOfMode.
   * See theory.h for documentation on entailmentCheck().
   */
  std::pair<bool, Node> entailmentCheck(options::TheoryOfMode mode, TNode lit);

  //---------------------- information about cardinality of types
  /**
   * Is the cardinality of type tn finite? This method depends on whether
   * finite model finding is enabled. If finite model finding is enabled, then
   * we assume that all uninterpreted sorts have finite cardinality.
   *
   * Notice that if finite model finding is enabled, this method returns true
   * if tn is an uninterpreted sort. It also returns true for the sort
   * (Array Int U) where U is an uninterpreted sort. This type
   * is finite if and only if U has cardinality one; for cases like this,
   * we conservatively return that tn has finite cardinality.
   *
   * This method does *not* depend on the state of the theory engine, e.g.
   * if U in the above example currently is entailed to have cardinality >1
   * based on the assertions.
   */
  bool isFiniteType(TypeNode tn) const;
  //---------------------- end information about cardinality of types

  theory::SortInference* getSortInference() { return d_sortInfer.get(); }

  /** Prints the assertions to the debug stream */
  void printAssertions(const char* tag);

  /**
   * Check that the theory assertions are satisfied in the model.
   * This function is called from the smt engine's checkModel routine.
   */
  void checkTheoryAssertionsWithModel(bool hardFailure);

 private:
  typedef context::
      CDHashMap<NodeTheoryPair, NodeTheoryPair, NodeTheoryPairHashFunction>
          PropagationMap;

  /**
   * Called by the theories to notify of a conflict.
   *
   * @param conflict The trust node containing the conflict and its proof
   * generator (if it exists),
   * @param theoryId The theory that sent the conflict
   */
  void conflict(TrustNode conflict, theory::TheoryId theoryId);

  /** set in conflict */
  void markInConflict();

  /**
   * Called by the theories to notify that the current branch is incomplete.
   */
  void setIncomplete(theory::TheoryId theory, theory::IncompleteId id);

  /**
   * Called by the output channel to propagate literals and facts
   * @return false if immediate conflict
   */
  bool propagate(TNode literal, theory::TheoryId theory);

  /**
   * Internal method to call the propagation routines and collect the
   * propagated literals.
   */
  void propagate(theory::Theory::Effort effort);

  /**
   * Assert the formula to the given theory.
   * @param assertion the assertion to send (not necesserily normalized)
   * @param original the assertion as it was sent in from the propagating theory
   * @param toTheoryId the theory to assert to
   * @param fromTheoryId the theory that sent it
   */
  void assertToTheory(TNode assertion,
                      TNode originalAssertion,
                      theory::TheoryId toTheoryId,
                      theory::TheoryId fromTheoryId);

  /**
   * Marks a theory propagation from a theory to a theory where a
   * theory could be the THEORY_SAT_SOLVER for literals coming from
   * or being propagated to the SAT solver. If the receiving theory
   * already recieved the literal, the method returns false, otherwise
   * it returns true.
   *
   * @param assertion the normalized assertion being sent
   * @param originalAssertion the actual assertion that was sent
   * @param toTheoryId the theory that is on the receiving end
   * @param fromTheoryId the theory that sent the assertion
   * @return true if a new assertion, false if theory already got it
   */
  bool markPropagation(TNode assertion,
                       TNode originalAssertions,
                       theory::TheoryId toTheoryId,
                       theory::TheoryId fromTheoryId);

  /**
   * Computes the explanation by traversing the propagation graph and
   * asking relevant theories to explain the propagations. Initially
   * the explanation vector should contain only the element (node, theory)
   * where the node is the one to be explained, and the theory is the
   * theory that sent the literal.
   */
  TrustNode getExplanation(std::vector<NodeTheoryPair>& explanationVector);

  /** Are proofs enabled? */
  bool isProofEnabled() const;

  /**
   * Get a pointer to the rewriter owned by the associated Env.
   */
  theory::Rewriter* getRewriter();

  /**
   * Adds a new lemma, returning its status.
   * @param node the lemma
   * @param p the properties of the lemma.
   * @param atomsTo the theory that atoms of the lemma should be sent to
   * @param from the theory that sent the lemma
   */
  void lemma(TrustNode node,
             theory::LemmaProperty p,
             theory::TheoryId from = theory::THEORY_LAST);

  /** Ensure atoms from the given node are sent to the given theory */
  void ensureLemmaAtoms(TNode n, theory::TheoryId atomsTo);
  /** Ensure that the given atoms are sent to the given theory */
  void ensureLemmaAtoms(const std::vector<TNode>& atoms,
                        theory::TheoryId atomsTo);

  /** Dump the assertions to the dump */
  void dumpAssertions(const char* tag);

  /** Associated PropEngine engine */
  prop::PropEngine* d_propEngine;

  /**
   * A table of from theory IDs to theory pointers. Never use this table
   * directly, use theoryOf() instead.
   */
  theory::Theory* d_theoryTable[theory::THEORY_LAST];

  /**
   * A collection of theories that are "active" for the current run.
   * This set is provided by the user (as a logic string, say, in SMT-LIBv2
   * format input), or else by default it's all-inclusive.  This is important
   * because we can optimize for single-theory runs (no sharing), can reduce
   * the cost of walking the DAG on registration, etc.
   */
  const LogicInfo& d_logicInfo;

  /** The separation logic location and data types */
  TypeNode d_sepLocType;
  TypeNode d_sepDataType;

  //--------------------------------- new proofs
  /** Proof node manager used by this theory engine, if proofs are enabled */
  ProofNodeManager* d_pnm;
  /** The lazy proof object
   *
   * This stores instructions for how to construct proofs for all theory lemmas.
   */
  std::shared_ptr<LazyCDProof> d_lazyProof;
  /** The proof generator */
  std::shared_ptr<TheoryEngineProofGenerator> d_tepg;
  //--------------------------------- end new proofs
  /** The combination manager we are using */
  std::unique_ptr<theory::CombinationEngine> d_tc;
  /** The shared solver of the above combination engine. */
  theory::SharedSolver* d_sharedSolver;
  /** The quantifiers engine, which is owned by the quantifiers theory */
  theory::QuantifiersEngine* d_quantEngine;
  /**
   * The decision manager
   */
  std::unique_ptr<theory::DecisionManager> d_decManager;
  /** The relevance manager */
  std::unique_ptr<theory::RelevanceManager> d_relManager;
  /**
   * An empty set of relevant assertions, which is returned as a dummy value for
   * getRelevantAssertions when relevance is disabled.
   */
  std::unordered_set<TNode> d_emptyRelevantSet;

  /** are we in eager model building mode? (see setEagerModelBuilding). */
  bool d_eager_model_building;

  /**
   * Output channels for individual theories.
   */
  theory::EngineOutputChannel* d_theoryOut[theory::THEORY_LAST];

  /**
   * Are we in conflict.
   */
  context::CDO<bool> d_inConflict;

  /**
   * Are we in "SAT mode"? In this state, the user can query for the model.
   * This corresponds to the state in Figure 4.1, page 52 of the SMT-LIB
   * standard, version 2.6.
   */
  bool d_inSatMode;

  /**
   * Debugging flag to ensure that shutdown() is called before the
   * destructor.
   */
  bool d_hasShutDown;

  /**
   * True if a theory has notified us of incompleteness (at this
   * context level or below).
   */
  context::CDO<bool> d_incomplete;
  /** The theory and identifier that (most recently) set incomplete */
  context::CDO<theory::TheoryId> d_incompleteTheory;
  context::CDO<theory::IncompleteId> d_incompleteId;

  /**
   * Mapping of propagations from recievers to senders.
   */
  PropagationMap d_propagationMap;

  /**
   * Timestamp of propagations
   */
  context::CDO<size_t> d_propagationMapTimestamp;

  /**
   * Literals that are propagated by the theory. Note that these are TNodes.
   * The theory can only propagate nodes that have an assigned literal in the
   * SAT solver and are hence referenced in the SAT solver.
   */
  context::CDList<TNode> d_propagatedLiterals;

  /**
   * The index of the next literal to be propagated by a theory.
   */
  context::CDO<unsigned> d_propagatedLiteralsIndex;

  /**
   * A variable to mark if we added any lemmas.
   */
  bool d_lemmasAdded;

  /**
   * A variable to mark if the OutputChannel was "used" by any theory
   * since the start of the last check.  If it has been, we require
   * a FULL_EFFORT check before exiting and reporting SAT.
   *
   * See the documentation for the needCheck() function, below.
   */
  bool d_outputChannelUsed;

  /** Atom requests from lemmas */
  AtomRequests d_atomRequests;

  /** sort inference module */
  std::unique_ptr<theory::SortInference> d_sortInfer;

  /** Time spent in theory combination */
  TimerStat d_combineTheoriesTime;

  Node d_true;
  Node d_false;

  /** Whether we were just interrupted (or not) */
  bool d_interrupted;

  /**
   * Queue of nodes for pre-registration.
   */
  std::queue<TNode> d_preregisterQueue;

  /**
   * Boolean flag denoting we are in pre-registration.
   */
  bool d_inPreregister;

  /**
   * Did the theories get any new facts since the last time we called
   * check()
   */
  context::CDO<bool> d_factsAsserted;

}; /* class TheoryEngine */

}  // namespace cvc5

#endif /* CVC5__THEORY_ENGINE_H */<|MERGE_RESOLUTION|>--- conflicted
+++ resolved
@@ -390,14 +390,10 @@
   const std::unordered_set<TNode>& getRelevantAssertions(bool& success);
 
   /**
-<<<<<<< HEAD
-   * Get difficulty map
-=======
    * Get difficulty map, which populates dmap, mapping preprocessed assertions
    * to a value that estimates their difficulty for solving the current problem.
    *
    * For details, see theory/difficuly_manager.h.
->>>>>>> 09cbf1c5
    */
   void getDifficultyMap(std::map<Node, Node>& dmap);
 
