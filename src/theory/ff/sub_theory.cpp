--- conflicted
+++ resolved
@@ -67,15 +67,10 @@
       if (d_facts.empty()) return Result::SAT;
       if (options().ff.ffSolver == options::FfSolver::SPLIT_GB)
       {
-<<<<<<< HEAD
-        const auto nm = nodeManager();
-        for (const auto& [var, val] : result.value())
-=======
         std::vector<Node> facts{};
         std::copy(d_facts.begin(), d_facts.end(), std::back_inserter(facts));
         auto result = split(facts, size(), d_env);
         if (result.has_value())
->>>>>>> 231c5329
         {
           const auto nm = nodeManager();
           for (const auto& [var, val] : result.value())
@@ -163,26 +158,12 @@
           // common root (vec of CoCoA base ring elements)
           std::vector<CoCoA::RingElem> root = findZero(ideal, d_env);
 
-<<<<<<< HEAD
-        if (root.empty())
-        {
-          // UNSAT
-          setTrivialConflict();
-        }
-        else
-        {
-          // SAT: populate d_model from the root
-          Assert(d_model.empty());
-          const auto nm = nodeManager();
-          for (const auto& [idx, node] : enc.nodeIndets())
-=======
           if (root.empty())
           {
             // UNSAT
             setTrivialConflict();
           }
           else
->>>>>>> 231c5329
           {
             // SAT: populate d_model from the root
             Assert(d_model.empty());
