--- conflicted
+++ resolved
@@ -90,14 +90,13 @@
              && n[0][0].getType().isFiniteField());
 }
 
-<<<<<<< HEAD
 FfTimeoutException::FfTimeoutException(const std::string& where)
     : Exception(std::string("finite field solver timeout in ") + where)
 {
 }
 
 FfTimeoutException::~FfTimeoutException() {}
-=======
+
 bool isFfLeaf(const Node& n, const FfSize& field)
 {
   return n.getType().isFiniteField() && Theory::isLeafOf(n, THEORY_FF)
@@ -117,7 +116,6 @@
              && n[0][0].getType().isFiniteField()
              && n[0][0].getType().getFfSize() == field);
 }
->>>>>>> 0a6671a0
 
 }  // namespace ff
 }  // namespace theory
