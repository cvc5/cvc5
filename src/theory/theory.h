--- conflicted
+++ resolved
@@ -664,11 +664,7 @@
    *
    * @param atom The atom
    * @param polarity Its polarity
-<<<<<<< HEAD
-   * @param fact The original literal that was asserted
-=======
    * @param fact The original literal that was asserted.
->>>>>>> 00c9ae6e
    * @param isInternal Whether the origin of the fact was internal. If this
    * is false, the fact was asserted via the fact queue of the theory.
    */
