--- conflicted
+++ resolved
@@ -152,12 +152,8 @@
     case THEORY_SEP: ss << " Try --sep."; break;
     default: break;
   }
-<<<<<<< HEAD
 #endif
-  throw LogicException(ss.str());
-=======
   throw SafeLogicException(ss.str());
->>>>>>> 40616861
   return RewriteResponse(REWRITE_DONE, node);
 }
 
