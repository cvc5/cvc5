/******************************************************************************
 * Top contributors (to current version):
 *   Tim King, Dejan Jovanovic, Haniel Barbosa
 *
 * This file is part of the cvc5 project.
 *
 * Copyright (c) 2009-2023 by the authors listed in the file AUTHORS
 * in the top-level source directory and their institutional affiliations.
 * All rights reserved.  See the file COPYING in the top-level source
 * directory for licensing information.
 * ****************************************************************************
 *
 * [[ Add one-line brief description here ]]
 *
 * [[ Add lengthier description here ]]
 * \todo document this file
 */

#include "theory/booleans/theory_bool_rewriter.h"

#include <algorithm>
#include <unordered_set>

#include "expr/algorithm/flatten.h"
#include "expr/node_value.h"
#include "util/cardinality.h"

namespace cvc5::internal {
namespace theory {
namespace booleans {

RewriteResponse TheoryBoolRewriter::postRewrite(TNode node) {
  return preRewrite(node);
}

/**
 * flattenNode looks for children of same kind, and if found merges
 * them into the parent.
 *
 * It simultaneously handles a couple of other optimizations:
 * - trivialNode - if found during exploration, return that node itself
 *    (like in case of OR, if "true" is found, makes sense to replace
 *     whole formula with "true")
 * - skipNode - as name suggests, skip them
 *    (like in case of OR, you may want to skip any "false" nodes found)
 *
 * Use a null node if you want to ignore any of the optimizations.
 */
RewriteResponse flattenNode(TNode n, TNode trivialNode, TNode skipNode)
{
  // first flatten
  Node nf = expr::algorithm::flatten(n);
  if (nf != n)
  {
    return RewriteResponse(REWRITE_AGAIN, nf);
  }
  // then do duplicate elimination and trivial node finding
  std::vector<TNode> childList;
  std::unordered_set<TNode> visited;
  visited.insert(skipNode);
  bool hadDups = false;
  for (TNode nn : n)
  {
    if (nn == trivialNode)
    {
      return RewriteResponse(REWRITE_DONE, trivialNode);
    }
    if (visited.find(nn) != visited.end())
    {
      hadDups = true;
      continue;
    }
    visited.insert(nn);
    childList.push_back(nn);
  }
  if (hadDups)
  {
    if (childList.empty())
    {
      return RewriteResponse(REWRITE_DONE, skipNode);
    }
    if (childList.size() == 1)
    {
      return RewriteResponse(REWRITE_AGAIN, childList[0]);
    }
    Node nn = NodeManager::currentNM()->mkNode(n.getKind(), childList);
    return RewriteResponse(REWRITE_AGAIN, nn);
  }
  return RewriteResponse(REWRITE_DONE, n);
}

// Equality parity returns
// * 0 if no relation between a and b is found
// * 1 if a == b
// * 2 if a == not(b)
// * 3 or b == not(a)
inline int equalityParity(TNode a, TNode b){
  if(a == b){
    return 1;
  }
  else if (a.getKind() == Kind::NOT && a[0] == b)
  {
    return 2;
  }
  else if (b.getKind() == Kind::NOT && b[0] == a)
  {
    return 3;
  }
  else
  {
    return 0;
  }
}

inline Node makeNegation(TNode n){
  bool even = false;
  while (n.getKind() == Kind::NOT)
  {
    n = n[0];
    even = !even;
  }
  if(even){
    return n;
  } else {
    if(n.isConst()){
      return NodeManager::currentNM()->mkConst(!n.getConst<bool>());
    }else{
      return n.notNode();
    }
  }
}

RewriteResponse TheoryBoolRewriter::preRewrite(TNode n) {
  NodeManager* nodeManager = NodeManager::currentNM();
  Node tt = nodeManager->mkConst(true);
  Node ff = nodeManager->mkConst(false);

  switch(n.getKind()) {
    case Kind::NOT:
    {
      if (n[0] == tt) return RewriteResponse(REWRITE_DONE, ff);
      if (n[0] == ff) return RewriteResponse(REWRITE_DONE, tt);
      if (n[0].getKind() == Kind::NOT)
        return RewriteResponse(REWRITE_AGAIN, n[0][0]);
      break;
    }
    case Kind::OR:
    {
      bool done = true;
      TNode::iterator i = n.begin(), iend = n.end();
      for (; i != iend; ++i)
      {
        if (*i == tt) return RewriteResponse(REWRITE_DONE, tt);
        if (*i == ff) done = false;
        if ((*i).getKind() == Kind::OR) done = false;
      }
      if (!done)
      {
        return flattenNode(n, /* trivialNode = */ tt, /* skipNode = */ ff);
      }
      // x v ... v x --> x
      unsigned ind, size;
      for (ind = 0, size = n.getNumChildren(); ind < size - 1; ++ind)
      {
        if (n[ind] != n[ind + 1])
        {
          break;
        }
      }
      if (ind == size - 1)
      {
        return RewriteResponse(REWRITE_AGAIN, n[0]);
      }
      break;
    }
    case Kind::AND:
    {
      bool done = true;
      TNode::iterator i = n.begin(), iend = n.end();
      for (; i != iend; ++i)
      {
        if (*i == ff) return RewriteResponse(REWRITE_DONE, ff);
        if (*i == tt) done = false;
        if ((*i).getKind() == Kind::AND) done = false;
      }
      if (!done)
      {
        RewriteResponse ret =
            flattenNode(n, /* trivialNode = */ ff, /* skipNode = */ tt);
        Trace("bool-flatten") << n << ": " << ret.d_node << std::endl;
        return ret;
      }
      // x ^ ... ^ x --> x
      unsigned ind, size;
      for (ind = 0, size = n.getNumChildren(); ind < size - 1; ++ind)
      {
        if (n[ind] != n[ind + 1])
        {
          break;
        }
      }
      if (ind == size - 1)
      {
        return RewriteResponse(REWRITE_AGAIN, n[0]);
      }
      break;
    }
    case Kind::IMPLIES:
    {
      if (n[0] == ff || n[1] == tt) return RewriteResponse(REWRITE_DONE, tt);
      if (n[0] == tt && n[1] == ff) return RewriteResponse(REWRITE_DONE, ff);
      if (n[0] == tt) return RewriteResponse(REWRITE_AGAIN, n[1]);
      if (n[1] == ff) return RewriteResponse(REWRITE_AGAIN, makeNegation(n[0]));
      break;
    }
    case Kind::EQUAL:
    {
      // rewrite simple cases of IFF
      if (n[0] == tt)
      {
        // IFF true x
        return RewriteResponse(REWRITE_AGAIN, n[1]);
      }
      else if (n[1] == tt)
      {
        // IFF x true
        return RewriteResponse(REWRITE_AGAIN, n[0]);
      }
      else if (n[0] == ff)
      {
        // IFF false x
        return RewriteResponse(REWRITE_AGAIN, makeNegation(n[1]));
      }
      else if (n[1] == ff)
      {
        // IFF x false
        return RewriteResponse(REWRITE_AGAIN, makeNegation(n[0]));
      }
      else if (n[0] == n[1])
      {
        // IFF x x
        return RewriteResponse(REWRITE_DONE, tt);
      }
      else if (n[0].getKind() == Kind::NOT && n[0][0] == n[1])
      {
        // IFF (NOT x) x
        return RewriteResponse(REWRITE_DONE, ff);
      }
      else if (n[1].getKind() == Kind::NOT && n[1][0] == n[0])
      {
        // IFF x (NOT x)
        return RewriteResponse(REWRITE_DONE, ff);
      }
      else if (n[0].getKind() == Kind::EQUAL && n[1].getKind() == Kind::EQUAL)
      {
        // a : (= i x)
        // i : (= j k)
        // x : (= y z)

        // assume wlog k, z are constants and j is the same symbol as y
        // (iff (= j k) (= j z))
        // if k = z
        //  then (iff (= j k) (= j k)) => true
        // else
        //  (iff (= j k) (= j z)) <=> b
        //  b : (and (not (= j k)) (not (= j z)))
        //  (= j k) (= j z) | a b
        //  f       f       | t t
        //  f       t       | f f
        //  t       f       | f f
        //  t       t       | * f
        // * j cannot equal both k and z in a theory model
        TNode t, c;
        if (n[0][0].isConst())
        {
          c = n[0][0];
          t = n[0][1];
        }
        else if (n[0][1].isConst())
        {
          c = n[0][1];
          t = n[0][0];
        }
        bool matchesForm = false;
        bool constantsEqual = false;
        if (!c.isNull())
        {
          if (n[1][0] == t && n[1][1].isConst())
          {
            matchesForm = true;
            constantsEqual = (n[1][1] == c);
          }
          else if (n[1][1] == t && n[1][0].isConst())
          {
            matchesForm = true;
            constantsEqual = (n[1][0] == c);
          }
        }
        if (matchesForm)
        {
          if (constantsEqual)
          {
            return RewriteResponse(REWRITE_DONE, tt);
          }
          else
          {
            if (t.getType().isCardinalityLessThan(2))
            {
              return RewriteResponse(REWRITE_DONE, ff);
            }
            else
            {
              Node neitherEquality =
                  (makeNegation(n[0])).andNode(makeNegation(n[1]));
              return RewriteResponse(REWRITE_AGAIN, neitherEquality);
            }
          }
        }
      }
      // sort
      if (n[0].getId() > n[1].getId())
      {
        return RewriteResponse(REWRITE_AGAIN,
                               nodeManager->mkNode(Kind::EQUAL, n[1], n[0]));
      }
      return RewriteResponse(REWRITE_DONE, n);
    }
    case Kind::XOR:
    {
      // rewrite simple cases of XOR
      if (n[0] == tt)
      {
        // XOR true x
        return RewriteResponse(REWRITE_AGAIN, makeNegation(n[1]));
      }
      else if (n[1] == tt)
      {
        // XOR x true
        return RewriteResponse(REWRITE_AGAIN, makeNegation(n[0]));
      }
      else if (n[0] == ff)
      {
        // XOR false x
        return RewriteResponse(REWRITE_AGAIN, n[1]);
      }
      else if (n[1] == ff)
      {
        // XOR x false
        return RewriteResponse(REWRITE_AGAIN, n[0]);
      }
      else if (n[0] == n[1])
      {
        // XOR x x
        return RewriteResponse(REWRITE_DONE, ff);
      }
      else if (n[0].getKind() == Kind::NOT && n[0][0] == n[1])
      {
        // XOR (NOT x) x
        return RewriteResponse(REWRITE_DONE, tt);
      }
      else if (n[1].getKind() == Kind::NOT && n[1][0] == n[0])
      {
        // XOR x (NOT x)
        return RewriteResponse(REWRITE_DONE, tt);
      }
      break;
    }
    case Kind::ITE:
    {
      // non-Boolean-valued ITEs should have been removed in place of
      // a variable
      // rewrite simple cases of ITE
      if (n[0].isConst())
      {
        if (n[0] == tt)
        {
          // ITE true x y
          Trace("bool-ite") << "TheoryBoolRewriter::preRewrite_ITE: n[0] ==tt "
                            << n << ": " << n[1] << std::endl;
          return RewriteResponse(REWRITE_AGAIN, n[1]);
        }
        else
        {
          Assert(n[0] == ff);
          // ITE false x y
          Trace("bool-ite") << "TheoryBoolRewriter::preRewrite_ITE: n[0] ==ff "
                            << n << ": " << n[1] << std::endl;
          return RewriteResponse(REWRITE_AGAIN, n[2]);
        }
      }
      else if (n[1].isConst())
      {
        if (n[1] == tt && n[2] == ff)
        {
          Trace("bool-ite")
              << "TheoryBoolRewriter::preRewrite_ITE: n[1] ==tt && n[2] == ff "
              << n << ": " << n[0] << std::endl;
          return RewriteResponse(REWRITE_AGAIN, n[0]);
        }
        else if (n[1] == ff && n[2] == tt)
        {
          Trace("bool-ite")
              << "TheoryBoolRewriter::preRewrite_ITE: n[1] ==ff && n[2] == tt "
              << n << ": " << n[0].notNode() << std::endl;
          return RewriteResponse(REWRITE_AGAIN, makeNegation(n[0]));
        }
      }

<<<<<<< HEAD
    int parityTmp;
    if ((parityTmp = equalityParity(n[1], n[2])) != 0) {
      Node resp = (parityTmp == 1) ? (Node)n[1] : n[0].eqNode(n[1]);
      Trace("bool-ite")
          << "TheoryBoolRewriter::preRewrite_ITE:  equalityParity n[1], n[2] "
          << parityTmp << " " << n << ": " << resp << std::endl;
      return RewriteResponse(REWRITE_AGAIN, resp);
    } else if(!n[1].isConst() && (parityTmp = equalityParity(n[0], n[1])) != 0){
      // (parityTmp == 1) if n[0] == n[1]
      // otherwise, n[0] == not(n[1]) or not(n[0]) == n[1]
=======
      if (n[0].getKind() == Kind::NOT)
      {
        // ite(not(c), x, y) ---> ite(c, y, x)
        return RewriteResponse(
            REWRITE_AGAIN, nodeManager->mkNode(Kind::ITE, n[0][0], n[2], n[1]));
      }
>>>>>>> 3d8ce5a1

      int parityTmp;
      if ((parityTmp = equalityParity(n[1], n[2])) != 0)
      {
        Node resp = (parityTmp == 1) ? (Node)n[1] : n[0].eqNode(n[1]);
        Trace("bool-ite")
            << "TheoryBoolRewriter::preRewrite_ITE:  equalityParity n[1], n[2] "
            << parityTmp << " " << n << ": " << resp << std::endl;
        return RewriteResponse(REWRITE_AGAIN, resp);
        // Curiously, this rewrite affects several benchmarks dramatically,
        // including copy_array and some simple_startup - disable for now } else
        // if (n[0].getKind() == Kind::NOT) {
        //   return RewriteResponse(REWRITE_AGAIN, n[0][0].iteNode(n[2], n[1]));
      }
      else if (!n[1].isConst() && (parityTmp = equalityParity(n[0], n[1])) != 0)
      {
        // (parityTmp == 1) if n[0] == n[1]
        // otherwise, n[0] == not(n[1]) or not(n[0]) == n[1]

        // if n[1] is constant this can loop, this is possible in prewrite
        Node resp = n[0].iteNode((parityTmp == 1) ? tt : ff, n[2]);
        Trace("bool-ite")
            << "TheoryBoolRewriter::preRewrite_ITE: equalityParity n[0], n[1] "
            << parityTmp << " " << n << ": " << resp << std::endl;
        return RewriteResponse(REWRITE_AGAIN, resp);
      }
      else if (!n[2].isConst() && (parityTmp = equalityParity(n[0], n[2])) != 0)
      {
        // (parityTmp == 1) if n[0] == n[2]
        // otherwise, n[0] == not(n[2]) or not(n[0]) == n[2]
        Node resp = n[0].iteNode(n[1], (parityTmp == 1) ? ff : tt);
        Trace("bool-ite")
            << "TheoryBoolRewriter::preRewrite_ITE: equalityParity n[0], n[2] "
            << parityTmp << " " << n << ": " << resp << std::endl;
        return RewriteResponse(REWRITE_AGAIN, resp);
      }
      else if (n[1].getKind() == Kind::ITE
               && (parityTmp = equalityParity(n[0], n[1][0])) != 0)
      {
        // (parityTmp == 1) then n : (ite c (ite c x y) z)
        // (parityTmp > 1)  then n : (ite c (ite (not c) x y) z) or
        // n: (ite (not c) (ite c x y) z)
        Node resp = n[0].iteNode((parityTmp == 1) ? n[1][1] : n[1][2], n[2]);
        Trace("bool-ite")
            << "TheoryBoolRewriter::preRewrite: equalityParity n[0], n[1][0] "
            << parityTmp << " " << n << ": " << resp << std::endl;
        return RewriteResponse(REWRITE_AGAIN, resp);
      }
      else if (n[2].getKind() == Kind::ITE
               && (parityTmp = equalityParity(n[0], n[2][0])) != 0)
      {
        // (parityTmp == 1) then n : (ite c x (ite c y z))
        // (parityTmp > 1)  then n : (ite c x (ite (not c) y z)) or
        // n: (ite (not c) x (ite c y z))
        Node resp = n[0].iteNode(n[1], (parityTmp == 1) ? n[2][2] : n[2][1]);
        Trace("bool-ite")
            << "TheoryBoolRewriter::preRewrite: equalityParity n[0], n[2][0] "
            << parityTmp << " " << n << ": " << resp << std::endl;
        return RewriteResponse(REWRITE_AGAIN, resp);
      }

    // Rewrites for ITEs with a constant branch. These rewrites are applied
    // after the parity rewrites above because they may simplify ITEs such as
    // `(ite c c true)` to `(ite c true true)`. As a result, we avoid
    // introducing an unnecessary conjunction/disjunction here.
    if (n[1].isConst() && (n[1] == tt || n[1] == ff))
    {
      // ITE C true y --> C v y
      // ITE C false y --> ~C ^ y
      Node resp =
          n[1] == tt ? n[0].orNode(n[2]) : (n[0].negate()).andNode(n[2]);
      Trace("bool-ite") << "TheoryBoolRewriter::preRewrite_ITE: n[1] const "
                        << n << ": " << resp << std::endl;
      return RewriteResponse(REWRITE_AGAIN, resp);
    }
    else if (n[2].isConst() && (n[2] == tt || n[2] == ff))
    {
      // ITE C x true --> ~C v x
      // ITE C x false --> C ^ x
      Node resp =
          n[2] == tt ? (n[0].negate()).orNode(n[1]) : n[0].andNode(n[1]);
      Trace("bool-ite") << "TheoryBoolRewriter::preRewrite_ITE: n[2] const "
                        << n << ": " << resp << std::endl;
      return RewriteResponse(REWRITE_AGAIN, resp);
    }

    break;
    }
  default:
    return RewriteResponse(REWRITE_DONE, n);
  }
  return RewriteResponse(REWRITE_DONE, n);
}

}  // namespace booleans
}  // namespace theory
}  // namespace cvc5::internal<|MERGE_RESOLUTION|>--- conflicted
+++ resolved
@@ -406,25 +406,12 @@
         }
       }
 
-<<<<<<< HEAD
-    int parityTmp;
-    if ((parityTmp = equalityParity(n[1], n[2])) != 0) {
-      Node resp = (parityTmp == 1) ? (Node)n[1] : n[0].eqNode(n[1]);
-      Trace("bool-ite")
-          << "TheoryBoolRewriter::preRewrite_ITE:  equalityParity n[1], n[2] "
-          << parityTmp << " " << n << ": " << resp << std::endl;
-      return RewriteResponse(REWRITE_AGAIN, resp);
-    } else if(!n[1].isConst() && (parityTmp = equalityParity(n[0], n[1])) != 0){
-      // (parityTmp == 1) if n[0] == n[1]
-      // otherwise, n[0] == not(n[1]) or not(n[0]) == n[1]
-=======
       if (n[0].getKind() == Kind::NOT)
       {
         // ite(not(c), x, y) ---> ite(c, y, x)
         return RewriteResponse(
             REWRITE_AGAIN, nodeManager->mkNode(Kind::ITE, n[0][0], n[2], n[1]));
       }
->>>>>>> 3d8ce5a1
 
       int parityTmp;
       if ((parityTmp = equalityParity(n[1], n[2])) != 0)
