--- conflicted
+++ resolved
@@ -102,7 +102,6 @@
       // to the pivot
       std::vector<Node> lits;
       if (children[i].getKind() == kind::OR && pivots[i] != children[i])
-<<<<<<< HEAD
       {
         lits.insert(lits.end(), children[i].begin(), children[i].end());
       }
@@ -118,23 +117,6 @@
         }
         else
         {
-=======
-      {
-        lits.insert(lits.end(), children[i].begin(), children[i].end());
-      }
-      else
-      {
-        lits.push_back(children[i]);
-      }
-      for (unsigned j = 0, size = lits.size(); j < size; ++j)
-      {
-        if (pivots[i] != lits[j])
-        {
-          disjuncts.push_back(lits[j]);
-        }
-        else
-        {
->>>>>>> 18808c8d
           // just eliminate first occurrence
           pivots[i] = Node::null();
         }
