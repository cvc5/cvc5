--- conflicted
+++ resolved
@@ -323,7 +323,6 @@
     if (children[0].getKind() != Kind::OR
         || (pols[0] == trueNode && children[0] == lits[0])
         || (pols[0] == falseNode && children[0] == lits[0].notNode()))
-<<<<<<< HEAD
     {
       lhsClause.push_back(children[0]);
     }
@@ -335,19 +334,6 @@
     // literal from the lhs and a literal from the lhs.
     for (size_t i = 0, argsSize = pols.size(); i < argsSize; i++)
     {
-=======
-    {
-      lhsClause.push_back(children[0]);
-    }
-    else
-    {
-      lhsClause.insert(lhsClause.end(), children[0].begin(), children[0].end());
-    }
-    // Traverse the links, which amounts to for each pair of args removing a
-    // literal from the lhs and a literal from the lhs.
-    for (size_t i = 0, argsSize = pols.size(); i < argsSize; i++)
-    {
->>>>>>> 60d2c7bd
       // Polarity determines how the pivot occurs in lhs and rhs
       if (pols[i] == trueNode)
       {
@@ -382,9 +368,6 @@
       // follows:
       //   - remove all lhsElim from lhsClause
       //   - remove all rhsElim from rhsClause and add the lits to lhsClause
-<<<<<<< HEAD
-      lhsClause.erase(std::remove(lhsClause.begin(), lhsClause.end(), lhsElim), lhsClause.end());
-=======
       //
       // Note that to remove the elements from lhsClaus we use the
       // "erase-remove" idiom in C++: the std::remove call shuffles the elements
@@ -395,7 +378,6 @@
       // could be done with a single call to std::erase.
       lhsClause.erase(std::remove(lhsClause.begin(), lhsClause.end(), lhsElim),
                       lhsClause.end());
->>>>>>> 60d2c7bd
       for (const Node& l : rhsClause)
       {
         // only add if literal does not occur in elimination set
@@ -409,12 +391,7 @@
 
     Trace("bool-pfcheck") << "clause: " << lhsClause << "\n";
     // check that set representation is the same as of the given conclusion
-<<<<<<< HEAD
-    std::unordered_set<Node> clauseComputed{lhsClause.begin(),
-                                            lhsClause.end()};
-=======
     std::unordered_set<Node> clauseComputed{lhsClause.begin(), lhsClause.end()};
->>>>>>> 60d2c7bd
     Trace("bool-pfcheck") << "clauseSet: " << clauseComputed << "\n" << pop;
     if (clauseComputed.empty())
     {
