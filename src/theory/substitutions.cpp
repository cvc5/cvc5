/******************************************************************************
 * Top contributors (to current version):
 *   Dejan Jovanovic, Clark Barrett, Morgan Deters
 *
 * This file is part of the cvc5 project.
 *
 * Copyright (c) 2009-2021 by the authors listed in the file AUTHORS
 * in the top-level source directory and their institutional affiliations.
 * All rights reserved.  See the file COPYING in the top-level source
 * directory for licensing information.
 * ****************************************************************************
 *
 * A substitution mapping for theory simplification.
 */

#include "theory/substitutions.h"
#include "expr/node_algorithm.h"
#include "theory/rewriter.h"

using namespace std;

namespace cvc5 {
namespace theory {

SubstitutionMap::SubstitutionMap(context::Context* context)
    : d_context(),
      d_substitutions(context ? context : &d_context),
      d_substitutionCache(),
      d_cacheInvalidated(false),
      d_cacheInvalidator(context ? context : &d_context, d_cacheInvalidated)
{
}

std::unordered_map<Node, Node> SubstitutionMap::getSubstitutions()
{
  std::unordered_map<Node, Node> subs;
  for (const auto& sub : d_substitutions)
  {
    subs.emplace(sub.first, sub.second);
  }
  return subs;
}

struct substitution_stack_element {
  TNode d_node;
  bool d_children_added;
  substitution_stack_element(TNode node) : d_node(node), d_children_added(false)
  {
  }
};/* struct substitution_stack_element */

<<<<<<< HEAD
Node SubstitutionMap::internalSubstitute(TNode t, NodeCache& cache, std::set<TNode>* tracker) {

  Trace("substitution::internal") << "SubstitutionMap::internalSubstitute(" << t << ")" << endl;
=======
Node SubstitutionMap::internalSubstitute(TNode t,
                                         NodeCache& cache,
                                         std::set<TNode>* tracker,
                                         const ShouldTraverseCallback* stc)
{
  Debug("substitution::internal") << "SubstitutionMap::internalSubstitute(" << t << ")" << endl;
>>>>>>> 6ddfbe07

  if (d_substitutions.empty()) {
    return t;
  }

  // Do a topological sort of the subexpressions and substitute them
  vector<substitution_stack_element> toVisit;
  toVisit.push_back((TNode) t);

  while (!toVisit.empty())
  {
    // The current node we are processing
    substitution_stack_element& stackHead = toVisit.back();
    TNode current = stackHead.d_node;

    Trace("substitution::internal") << "SubstitutionMap::internalSubstitute(" << t << "): processing " << current << endl;

    // If node already in the cache we're done, pop from the stack
    NodeCache::iterator find = cache.find(current);
    if (find != cache.end()) {
      toVisit.pop_back();
      continue;
    }

    NodeMap::iterator find2 = d_substitutions.find(current);
    if (find2 != d_substitutions.end()) {
      Node rhs = (*find2).second;
      Assert(rhs != current);
      internalSubstitute(rhs, cache, tracker, stc);
      if (tracker == nullptr)
      {
        d_substitutions[current] = cache[rhs];
      }
      cache[current] = cache[rhs];
      toVisit.pop_back();
      if (tracker != nullptr)
      {
        tracker->insert(current);
      }
      continue;
    }

    // Not yet substituted, so process
    if (stackHead.d_children_added)
    {
      // Children have been processed, so substitute
      NodeBuilder builder(current.getKind());
      if (current.getMetaKind() == kind::metakind::PARAMETERIZED) {
        builder << Node(cache[current.getOperator()]);
      }
      for (unsigned i = 0; i < current.getNumChildren(); ++ i) {
        Assert(cache.find(current[i]) != cache.end());
        builder << Node(cache[current[i]]);
      }
      // Mark the substitution and continue
      Node result = builder;
      if (result != current) {
        find = cache.find(result);
        if (find != cache.end()) {
          result = find->second;
        }
        else {
          find2 = d_substitutions.find(result);
          if (find2 != d_substitutions.end()) {
            Node rhs = (*find2).second;
            Assert(rhs != result);
            internalSubstitute(rhs, cache, tracker, stc);
            d_substitutions[result] = cache[rhs];
            cache[result] = cache[rhs];
            if (tracker != nullptr)
            {
              tracker->insert(result);
            }
            result = cache[rhs];
          }
        }
      }
      Trace("substitution::internal") << "SubstitutionMap::internalSubstitute(" << t << "): setting " << current << " -> " << result << endl;
      cache[current] = result;
      toVisit.pop_back();
    }
    else
    {
      // Mark that we have added the children if any
      bool recurse = (stc == nullptr || (*stc)(current));
      if (recurse
          && (current.getNumChildren() > 0
              || current.getMetaKind() == kind::metakind::PARAMETERIZED))
      {
        stackHead.d_children_added = true;
        // We need to add the operator, if any
        if(current.getMetaKind() == kind::metakind::PARAMETERIZED) {
          TNode opNode = current.getOperator();
          NodeCache::iterator opFind = cache.find(opNode);
          if (opFind == cache.end()) {
            toVisit.push_back(opNode);
          }
        }
        // We need to add the children
        for(TNode::iterator child_it = current.begin(); child_it != current.end(); ++ child_it) {
          TNode childNode = *child_it;
          NodeCache::iterator childFind = cache.find(childNode);
          if (childFind == cache.end()) {
            toVisit.push_back(childNode);
          }
        }
      }
      else
      {
        // No children, so we're done
        Trace("substitution::internal") << "SubstitutionMap::internalSubstitute(" << t << "): setting " << current << " -> " << current << endl;
        cache[current] = current;
        toVisit.pop_back();
      }
    }
  }

  // Return the substituted version
  return cache[t];
} /* SubstitutionMap::internalSubstitute() */

void SubstitutionMap::addSubstitution(TNode x, TNode t, bool invalidateCache)
{
  Trace("substitution") << "SubstitutionMap::addSubstitution(" << x << ", " << t << ")" << endl;
  Assert(d_substitutions.find(x) == d_substitutions.end());

  // this causes a later assert-fail (the rhs != current one, above) anyway
  // putting it here is easier to diagnose
  Assert(x != t) << "cannot substitute a term for itself";

  d_substitutions[x] = t;

  // Also invalidate the cache if necessary
  if (invalidateCache) {
    d_cacheInvalidated = true;
  }
  else {
    d_substitutionCache[x] = d_substitutions[x];
  }
}


void SubstitutionMap::addSubstitutions(SubstitutionMap& subMap, bool invalidateCache)
{
  NodeMap::const_iterator it = subMap.begin();
  NodeMap::const_iterator it_end = subMap.end();
  for (; it != it_end; ++ it) {
    Assert(d_substitutions.find((*it).first) == d_substitutions.end());
    d_substitutions[(*it).first] = (*it).second;
    if (!invalidateCache) {
      d_substitutionCache[(*it).first] = d_substitutions[(*it).first];
    }
  }
  if (invalidateCache) {
    d_cacheInvalidated = true;
  }
}

<<<<<<< HEAD
Node SubstitutionMap::apply(TNode t, Rewriter* r, std::set<TNode>* tracker) {

  Trace("substitution") << "SubstitutionMap::apply(" << t << ")" << endl;
=======
Node SubstitutionMap::apply(TNode t,
                            Rewriter* r,
                            std::set<TNode>* tracker,
                            const ShouldTraverseCallback* stc)
{
  Debug("substitution") << "SubstitutionMap::apply(" << t << ")" << endl;
>>>>>>> 6ddfbe07

  // Setup the cache
  if (d_cacheInvalidated) {
    d_substitutionCache.clear();
    d_cacheInvalidated = false;
    Trace("substitution") << "-- reset the cache" << endl;
  }

  // Perform the substitution
<<<<<<< HEAD
  Node result = internalSubstitute(t, d_substitutionCache, tracker);
  Trace("substitution") << "SubstitutionMap::apply(" << t << ") => " << result << endl;
=======
  Node result = internalSubstitute(t, d_substitutionCache, tracker, stc);
  Debug("substitution") << "SubstitutionMap::apply(" << t << ") => " << result << endl;
>>>>>>> 6ddfbe07

  if (r != nullptr)
  {
    result = r->rewrite(result);
    Assert(r->rewrite(result) == result) << "Non-idempotent rewrite: " << result
                                         << " --> " << r->rewrite(result);
  }

  return result;
}

void SubstitutionMap::print(ostream& out) const {
  NodeMap::const_iterator it = d_substitutions.begin();
  NodeMap::const_iterator it_end = d_substitutions.end();
  for (; it != it_end; ++ it) {
    out << (*it).first << " -> " << (*it).second << endl;
  }
}

}  // namespace theory

std::ostream& operator<<(std::ostream& out, const theory::SubstitutionMap::iterator& i) {
  return out << "[CDMap-iterator]";
}

}  // namespace cvc5<|MERGE_RESOLUTION|>--- conflicted
+++ resolved
@@ -49,18 +49,12 @@
   }
 };/* struct substitution_stack_element */
 
-<<<<<<< HEAD
-Node SubstitutionMap::internalSubstitute(TNode t, NodeCache& cache, std::set<TNode>* tracker) {
-
-  Trace("substitution::internal") << "SubstitutionMap::internalSubstitute(" << t << ")" << endl;
-=======
 Node SubstitutionMap::internalSubstitute(TNode t,
                                          NodeCache& cache,
                                          std::set<TNode>* tracker,
                                          const ShouldTraverseCallback* stc)
 {
   Debug("substitution::internal") << "SubstitutionMap::internalSubstitute(" << t << ")" << endl;
->>>>>>> 6ddfbe07
 
   if (d_substitutions.empty()) {
     return t;
@@ -76,7 +70,7 @@
     substitution_stack_element& stackHead = toVisit.back();
     TNode current = stackHead.d_node;
 
-    Trace("substitution::internal") << "SubstitutionMap::internalSubstitute(" << t << "): processing " << current << endl;
+    Debug("substitution::internal") << "SubstitutionMap::internalSubstitute(" << t << "): processing " << current << endl;
 
     // If node already in the cache we're done, pop from the stack
     NodeCache::iterator find = cache.find(current);
@@ -138,7 +132,7 @@
           }
         }
       }
-      Trace("substitution::internal") << "SubstitutionMap::internalSubstitute(" << t << "): setting " << current << " -> " << result << endl;
+      Debug("substitution::internal") << "SubstitutionMap::internalSubstitute(" << t << "): setting " << current << " -> " << result << endl;
       cache[current] = result;
       toVisit.pop_back();
     }
@@ -171,7 +165,7 @@
       else
       {
         // No children, so we're done
-        Trace("substitution::internal") << "SubstitutionMap::internalSubstitute(" << t << "): setting " << current << " -> " << current << endl;
+        Debug("substitution::internal") << "SubstitutionMap::internalSubstitute(" << t << "): setting " << current << " -> " << current << endl;
         cache[current] = current;
         toVisit.pop_back();
       }
@@ -184,7 +178,7 @@
 
 void SubstitutionMap::addSubstitution(TNode x, TNode t, bool invalidateCache)
 {
-  Trace("substitution") << "SubstitutionMap::addSubstitution(" << x << ", " << t << ")" << endl;
+  Debug("substitution") << "SubstitutionMap::addSubstitution(" << x << ", " << t << ")" << endl;
   Assert(d_substitutions.find(x) == d_substitutions.end());
 
   // this causes a later assert-fail (the rhs != current one, above) anyway
@@ -219,34 +213,23 @@
   }
 }
 
-<<<<<<< HEAD
-Node SubstitutionMap::apply(TNode t, Rewriter* r, std::set<TNode>* tracker) {
-
-  Trace("substitution") << "SubstitutionMap::apply(" << t << ")" << endl;
-=======
 Node SubstitutionMap::apply(TNode t,
                             Rewriter* r,
                             std::set<TNode>* tracker,
                             const ShouldTraverseCallback* stc)
 {
   Debug("substitution") << "SubstitutionMap::apply(" << t << ")" << endl;
->>>>>>> 6ddfbe07
 
   // Setup the cache
   if (d_cacheInvalidated) {
     d_substitutionCache.clear();
     d_cacheInvalidated = false;
-    Trace("substitution") << "-- reset the cache" << endl;
+    Debug("substitution") << "-- reset the cache" << endl;
   }
 
   // Perform the substitution
-<<<<<<< HEAD
-  Node result = internalSubstitute(t, d_substitutionCache, tracker);
-  Trace("substitution") << "SubstitutionMap::apply(" << t << ") => " << result << endl;
-=======
   Node result = internalSubstitute(t, d_substitutionCache, tracker, stc);
   Debug("substitution") << "SubstitutionMap::apply(" << t << ") => " << result << endl;
->>>>>>> 6ddfbe07
 
   if (r != nullptr)
   {
