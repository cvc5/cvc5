/******************************************************************************
 * Top contributors (to current version):
 *   Dejan Jovanovic, Clark Barrett, Morgan Deters
 *
 * This file is part of the cvc5 project.
 *
 * Copyright (c) 2009-2021 by the authors listed in the file AUTHORS
 * in the top-level source directory and their institutional affiliations.
 * All rights reserved.  See the file COPYING in the top-level source
 * directory for licensing information.
 * ****************************************************************************
 *
 * A substitution mapping for theory simplification.
 */

#include "theory/substitutions.h"
#include "expr/node_algorithm.h"
#include "theory/rewriter.h"

using namespace std;

namespace cvc5 {
namespace theory {

SubstitutionMap::SubstitutionMap(context::Context* context)
    : d_context(),
      d_substitutions(context ? context : &d_context),
      d_substitutionCache(),
      d_cacheInvalidated(false),
      d_cacheInvalidator(context ? context : &d_context, d_cacheInvalidated)
{
}

struct substitution_stack_element {
  TNode d_node;
  bool d_children_added;
  substitution_stack_element(TNode node) : d_node(node), d_children_added(false)
  {
  }
};/* struct substitution_stack_element */

Node SubstitutionMap::internalSubstitute(TNode t, NodeCache& cache, std::set<TNode>* tracker) {

  Trace("substitution::internal") << "SubstitutionMap::internalSubstitute(" << t << ")" << endl;

  if (d_substitutions.empty()) {
    return t;
  }

  // Do a topological sort of the subexpressions and substitute them
  vector<substitution_stack_element> toVisit;
  toVisit.push_back((TNode) t);

  while (!toVisit.empty())
  {
    // The current node we are processing
    substitution_stack_element& stackHead = toVisit.back();
    TNode current = stackHead.d_node;

    Trace("substitution::internal") << "SubstitutionMap::internalSubstitute(" << t << "): processing " << current << endl;

    // If node already in the cache we're done, pop from the stack
    NodeCache::iterator find = cache.find(current);
    if (find != cache.end()) {
      toVisit.pop_back();
      continue;
    }

    NodeMap::iterator find2 = d_substitutions.find(current);
    if (find2 != d_substitutions.end()) {
      Node rhs = (*find2).second;
      Assert(rhs != current);
      internalSubstitute(rhs, cache, tracker);
      if (tracker == nullptr)
      {
        d_substitutions[current] = cache[rhs];
      }
      cache[current] = cache[rhs];
      toVisit.pop_back();
      if (tracker != nullptr)
      {
        tracker->insert(current);
      }
      continue;
    }

    // Not yet substituted, so process
    if (stackHead.d_children_added)
    {
      // Children have been processed, so substitute
      NodeBuilder builder(current.getKind());
      if (current.getMetaKind() == kind::metakind::PARAMETERIZED) {
        builder << Node(cache[current.getOperator()]);
      }
      for (unsigned i = 0; i < current.getNumChildren(); ++ i) {
        Assert(cache.find(current[i]) != cache.end());
        builder << Node(cache[current[i]]);
      }
      // Mark the substitution and continue
      Node result = builder;
      if (result != current) {
        find = cache.find(result);
        if (find != cache.end()) {
          result = find->second;
        }
        else {
          find2 = d_substitutions.find(result);
          if (find2 != d_substitutions.end()) {
            Node rhs = (*find2).second;
            Assert(rhs != result);
            internalSubstitute(rhs, cache, tracker);
            d_substitutions[result] = cache[rhs];
            cache[result] = cache[rhs];
            result = cache[rhs];
            if (tracker != nullptr)
            {
              tracker->insert(result);
            }
          }
        }
      }
      Trace("substitution::internal") << "SubstitutionMap::internalSubstitute(" << t << "): setting " << current << " -> " << result << endl;
      cache[current] = result;
      toVisit.pop_back();
    }
    else
    {
      // Mark that we have added the children if any
      if (current.getNumChildren() > 0 || current.getMetaKind() == kind::metakind::PARAMETERIZED) {
        stackHead.d_children_added = true;
        // We need to add the operator, if any
        if(current.getMetaKind() == kind::metakind::PARAMETERIZED) {
          TNode opNode = current.getOperator();
          NodeCache::iterator opFind = cache.find(opNode);
          if (opFind == cache.end()) {
            toVisit.push_back(opNode);
          }
        }
        // We need to add the children
        for(TNode::iterator child_it = current.begin(); child_it != current.end(); ++ child_it) {
          TNode childNode = *child_it;
          NodeCache::iterator childFind = cache.find(childNode);
          if (childFind == cache.end()) {
            toVisit.push_back(childNode);
          }
        }
      } else {
        // No children, so we're done
        Trace("substitution::internal") << "SubstitutionMap::internalSubstitute(" << t << "): setting " << current << " -> " << current << endl;
        cache[current] = current;
        toVisit.pop_back();
      }
    }
  }

  // Return the substituted version
  return cache[t];
}/* SubstitutionMap::internalSubstitute() */


void SubstitutionMap::addSubstitution(TNode x, TNode t, bool invalidateCache)
{
  Trace("substitution") << "SubstitutionMap::addSubstitution(" << x << ", " << t << ")" << endl;
  Assert(d_substitutions.find(x) == d_substitutions.end());

  // this causes a later assert-fail (the rhs != current one, above) anyway
  // putting it here is easier to diagnose
  Assert(x != t) << "cannot substitute a term for itself";

  d_substitutions[x] = t;

  // Also invalidate the cache if necessary
  if (invalidateCache) {
    d_cacheInvalidated = true;
  }
  else {
    d_substitutionCache[x] = d_substitutions[x];
  }
}


void SubstitutionMap::addSubstitutions(SubstitutionMap& subMap, bool invalidateCache)
{
  SubstitutionMap::NodeMap::const_iterator it = subMap.begin();
  SubstitutionMap::NodeMap::const_iterator it_end = subMap.end();
  for (; it != it_end; ++ it) {
    Assert(d_substitutions.find((*it).first) == d_substitutions.end());
    d_substitutions[(*it).first] = (*it).second;
    if (!invalidateCache) {
      d_substitutionCache[(*it).first] = d_substitutions[(*it).first];
    }
  }
  if (invalidateCache) {
    d_cacheInvalidated = true;
  }
}

<<<<<<< HEAD
Node SubstitutionMap::apply(TNode t, Rewriter* r)
{
  Trace("substitution") << "SubstitutionMap::apply(" << t << ")" << endl;
=======
Node SubstitutionMap::apply(TNode t, Rewriter* r, std::set<TNode>* tracker) {

  Debug("substitution") << "SubstitutionMap::apply(" << t << ")" << endl;
>>>>>>> 9ef7cc35

  // Setup the cache
  if (d_cacheInvalidated) {
    d_substitutionCache.clear();
    d_cacheInvalidated = false;
    Trace("substitution") << "-- reset the cache" << endl;
  }

  // Perform the substitution
<<<<<<< HEAD
  Node result = internalSubstitute(t, d_substitutionCache);
  Trace("substitution") << "SubstitutionMap::apply(" << t << ") => " << result << endl;
=======
  Node result = internalSubstitute(t, d_substitutionCache, tracker);
  Debug("substitution") << "SubstitutionMap::apply(" << t << ") => " << result << endl;
>>>>>>> 9ef7cc35

  if (r != nullptr)
  {
    result = r->rewrite(result);
  }

  return result;
}

void SubstitutionMap::print(ostream& out) const {
  NodeMap::const_iterator it = d_substitutions.begin();
  NodeMap::const_iterator it_end = d_substitutions.end();
  for (; it != it_end; ++ it) {
    out << (*it).first << " -> " << (*it).second << endl;
  }
}

}  // namespace theory

std::ostream& operator<<(std::ostream& out, const theory::SubstitutionMap::iterator& i) {
  return out << "[CDMap-iterator]";
}

}  // namespace cvc5<|MERGE_RESOLUTION|>--- conflicted
+++ resolved
@@ -195,15 +195,9 @@
   }
 }
 
-<<<<<<< HEAD
-Node SubstitutionMap::apply(TNode t, Rewriter* r)
-{
+Node SubstitutionMap::apply(TNode t, Rewriter* r, std::set<TNode>* tracker) {
+
   Trace("substitution") << "SubstitutionMap::apply(" << t << ")" << endl;
-=======
-Node SubstitutionMap::apply(TNode t, Rewriter* r, std::set<TNode>* tracker) {
-
-  Debug("substitution") << "SubstitutionMap::apply(" << t << ")" << endl;
->>>>>>> 9ef7cc35
 
   // Setup the cache
   if (d_cacheInvalidated) {
@@ -213,13 +207,8 @@
   }
 
   // Perform the substitution
-<<<<<<< HEAD
-  Node result = internalSubstitute(t, d_substitutionCache);
+  Node result = internalSubstitute(t, d_substitutionCache, tracker);
   Trace("substitution") << "SubstitutionMap::apply(" << t << ") => " << result << endl;
-=======
-  Node result = internalSubstitute(t, d_substitutionCache, tracker);
-  Debug("substitution") << "SubstitutionMap::apply(" << t << ") => " << result << endl;
->>>>>>> 9ef7cc35
 
   if (r != nullptr)
   {
