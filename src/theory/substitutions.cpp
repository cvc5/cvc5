/******************************************************************************
 * Top contributors (to current version):
 *   Dejan Jovanovic, Clark Barrett, Andrew Reynolds
 *
 * This file is part of the cvc5 project.
 *
 * Copyright (c) 2009-2024 by the authors listed in the file AUTHORS
 * in the top-level source directory and their institutional affiliations.
 * All rights reserved.  See the file COPYING in the top-level source
 * directory for licensing information.
 * ****************************************************************************
 *
 * A substitution mapping for theory simplification.
 */

#include "theory/substitutions.h"
#include "expr/node_algorithm.h"
#include "theory/rewriter.h"

using namespace std;

namespace cvc5::internal {
namespace theory {

SubstitutionMap::SubstitutionMap(context::Context* context, bool compress)
    : d_context(),
      d_substitutions(context ? context : &d_context),
      d_substitutionCache(),
      d_cacheInvalidated(false),
      d_compress(compress),
      d_cacheInvalidator(context ? context : &d_context, d_cacheInvalidated)
{
}

std::unordered_map<Node, Node> SubstitutionMap::getSubstitutions() const
{
  std::unordered_map<Node, Node> subs;
  for (const auto& sub : d_substitutions)
  {
    subs.emplace(sub.first, sub.second);
  }
  return subs;
}

struct substitution_stack_element {
  TNode d_node;
  bool d_children_added;
  substitution_stack_element(TNode node) : d_node(node), d_children_added(false)
  {
  }
};/* struct substitution_stack_element */

Node SubstitutionMap::internalSubstitute(TNode t,
                                         NodeCache& cache,
                                         std::set<TNode>* tracker,
                                         const ShouldTraverseCallback* stc)
{
  Trace("substitution::internal") << "SubstitutionMap::internalSubstitute(" << t << ")" << endl;

  if (d_substitutions.empty()) {
    return t;
  }

  // Do a topological sort of the subexpressions and substitute them
  vector<substitution_stack_element> toVisit;
  toVisit.push_back((TNode) t);

  while (!toVisit.empty())
  {
    // The current node we are processing
    substitution_stack_element& stackHead = toVisit.back();
    TNode current = stackHead.d_node;

    Trace("substitution::internal") << "SubstitutionMap::internalSubstitute(" << t << "): processing " << current << endl;

    // If node already in the cache we're done, pop from the stack
    NodeCache::iterator find = cache.find(current);
    if (find != cache.end()) {
      toVisit.pop_back();
      continue;
    }

    NodeMap::iterator find2 = d_substitutions.find(current);
    if (find2 != d_substitutions.end()) {
      Node rhs = (*find2).second;
<<<<<<< HEAD
=======
      // if the substitution changes the current term
>>>>>>> 664303e6
      if (rhs != current)
      {
        find = cache.find(rhs);
        if (find == cache.end())
        {
          // visit the RHS
          toVisit.push_back((TNode)rhs);
          continue;
        }
        // update the substitution map if using compression
        if (tracker == nullptr && d_compress)
        {
          d_substitutions[current] = cache[rhs];
        }
        cache[current] = cache[rhs];
        toVisit.pop_back();
        if (tracker != nullptr)
        {
          tracker->insert(current);
        }
        continue;
      }
    }

    // Not yet substituted, so process
    if (stackHead.d_children_added)
    {
      // Children have been processed, so substitute
      NodeBuilder builder(current.getKind());
      if (current.getMetaKind() == kind::metakind::PARAMETERIZED)
      {
        builder << Node(cache[current.getOperator()]);
      }
      for (const Node& nc : current)
      {
        Assert(cache.find(nc) != cache.end());
        builder << Node(cache[nc]);
      }
      // Mark the substitution and continue
      Node result = builder;
      if (result != current) {
        find = cache.find(result);
        if (find != cache.end()) {
          result = find->second;
        }
        else {
          find2 = d_substitutions.find(result);
          if (find2 != d_substitutions.end()) {
            Node rhs = (*find2).second;
            if (rhs != result)
            {
              find = cache.find(rhs);
              if (find == cache.end())
              {
                // visit the RHS
                toVisit.push_back((TNode)rhs);
                continue;
              }
              // update the substitution map if using compression
              if (d_compress)
              {
                d_substitutions[result] = cache[rhs];
              }
              cache[result] = cache[rhs];
              if (tracker != nullptr)
              {
                tracker->insert(result);
              }
              result = cache[rhs];
            }
          }
        }
      }
      Trace("substitution::internal") << "SubstitutionMap::internalSubstitute(" << t << "): setting " << current << " -> " << result << endl;
      cache[current] = result;
      toVisit.pop_back();
    }
    else
    {
      // Mark that we have added the children if any
      bool recurse = (stc == nullptr || (*stc)(current));
      if (recurse
          && (current.getNumChildren() > 0
              || current.getMetaKind() == kind::metakind::PARAMETERIZED))
      {
        stackHead.d_children_added = true;
        // We need to add the operator, if any
        if(current.getMetaKind() == kind::metakind::PARAMETERIZED) {
          TNode opNode = current.getOperator();
          NodeCache::iterator opFind = cache.find(opNode);
          if (opFind == cache.end()) {
            toVisit.push_back(opNode);
          }
        }
        // We need to add the children
        for(TNode::iterator child_it = current.begin(); child_it != current.end(); ++ child_it) {
          TNode childNode = *child_it;
          NodeCache::iterator childFind = cache.find(childNode);
          if (childFind == cache.end()) {
            toVisit.push_back(childNode);
          }
        }
      }
      else
      {
        // No children, so we're done
        Trace("substitution::internal") << "SubstitutionMap::internalSubstitute(" << t << "): setting " << current << " -> " << current << endl;
        cache[current] = current;
        toVisit.pop_back();
      }
    }
  }

  // Return the substituted version
  return cache[t];
} /* SubstitutionMap::internalSubstitute() */

void SubstitutionMap::addSubstitution(TNode x, TNode t, bool invalidateCache)
{
  // don't check type equal here, since this utility may be used in conversions
  // that change the types of terms
  Trace("substitution") << "SubstitutionMap::addSubstitution(" << x << ", " << t << ")" << endl;
<<<<<<< HEAD
  // shouldn't use compression if replacing a current substitution, or otherwise
  // the range of other d_substitutions can be out of sync
=======
  // Shouldn't use compression if replacing a current substitution, or otherwise
  // the range of other d_substitutions can be out of sync.
  // For example, if we have substitution { y -> f(x) } and then later add
  // { x -> a } the substitution may be updated to { y -> f(a), x -> a }. If
  // we later erase x, then we'd have { y -> f(a) }, but x no longer maps to a.
>>>>>>> 664303e6
  Assert(d_substitutions.find(x) == d_substitutions.end() || !d_compress);

  // this causes a later assert-fail (the rhs != current one, above) anyway
  // putting it here is easier to diagnose
  Assert(x != t) << "cannot substitute a term for itself";

  d_substitutions[x] = t;

  // Also invalidate the cache if necessary
  if (invalidateCache) {
    d_cacheInvalidated = true;
  }
  else {
    d_substitutionCache[x] = d_substitutions[x];
  }
}


void SubstitutionMap::addSubstitutions(SubstitutionMap& subMap, bool invalidateCache)
{
  NodeMap::const_iterator it = subMap.begin();
  NodeMap::const_iterator it_end = subMap.end();
  for (; it != it_end; ++ it) {
    Assert(d_substitutions.find((*it).first) == d_substitutions.end());
    d_substitutions[(*it).first] = (*it).second;
    if (!invalidateCache) {
      d_substitutionCache[(*it).first] = d_substitutions[(*it).first];
    }
  }
  if (invalidateCache) {
    d_cacheInvalidated = true;
  }
}

void SubstitutionMap::eraseSubstitution(TNode x, bool invalidateCache)
{
  // shouldn't use compression
  Assert(!d_compress);
  Assert(d_substitutions.find(x) != d_substitutions.end());
  d_substitutions[x] = x;
  if (invalidateCache)
  {
    d_cacheInvalidated = true;
  }
}

Node SubstitutionMap::apply(TNode t,
                            Rewriter* r,
                            std::set<TNode>* tracker,
                            const ShouldTraverseCallback* stc)
{
  Trace("substitution") << "SubstitutionMap::apply(" << t << ")" << endl;

  // Setup the cache
  if (d_cacheInvalidated) {
    d_substitutionCache.clear();
    d_cacheInvalidated = false;
    Trace("substitution") << "-- reset the cache" << endl;
  }

  // Perform the substitution
  Node result = internalSubstitute(t, d_substitutionCache, tracker, stc);
  Trace("substitution") << "SubstitutionMap::apply(" << t << ") => " << result << endl;

  if (r != nullptr)
  {
    Node orig = result;
    result = r->rewrite(result);
    Assert(r->rewrite(result) == result)
        << "Non-idempotent rewrite: " << orig << " --> " << result << " --> "
        << r->rewrite(result);
  }

  return result;
}

void SubstitutionMap::print(ostream& out) const {
  NodeMap::const_iterator it = d_substitutions.begin();
  NodeMap::const_iterator it_end = d_substitutions.end();
  for (; it != it_end; ++ it) {
    out << (*it).first << " -> " << (*it).second << endl;
  }
}

std::string SubstitutionMap::toString() const
{
  std::stringstream ss;
  print(ss);
  return ss.str();
}

}  // namespace theory

std::ostream& operator<<(std::ostream& out, const theory::SubstitutionMap::iterator& i) {
  return out << "[CDMap-iterator]";
}

}  // namespace cvc5::internal<|MERGE_RESOLUTION|>--- conflicted
+++ resolved
@@ -83,10 +83,7 @@
     NodeMap::iterator find2 = d_substitutions.find(current);
     if (find2 != d_substitutions.end()) {
       Node rhs = (*find2).second;
-<<<<<<< HEAD
-=======
       // if the substitution changes the current term
->>>>>>> 664303e6
       if (rhs != current)
       {
         find = cache.find(rhs);
@@ -209,16 +206,11 @@
   // don't check type equal here, since this utility may be used in conversions
   // that change the types of terms
   Trace("substitution") << "SubstitutionMap::addSubstitution(" << x << ", " << t << ")" << endl;
-<<<<<<< HEAD
-  // shouldn't use compression if replacing a current substitution, or otherwise
-  // the range of other d_substitutions can be out of sync
-=======
   // Shouldn't use compression if replacing a current substitution, or otherwise
   // the range of other d_substitutions can be out of sync.
   // For example, if we have substitution { y -> f(x) } and then later add
   // { x -> a } the substitution may be updated to { y -> f(a), x -> a }. If
   // we later erase x, then we'd have { y -> f(a) }, but x no longer maps to a.
->>>>>>> 664303e6
   Assert(d_substitutions.find(x) == d_substitutions.end() || !d_compress);
 
   // this causes a later assert-fail (the rhs != current one, above) anyway
