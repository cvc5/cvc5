--- conflicted
+++ resolved
@@ -192,13 +192,8 @@
   }
 }
 
-<<<<<<< HEAD
-Node SubstitutionMap::apply(TNode t, bool doRewrite, std::set<TNode>* tracker) {
-
-=======
-Node SubstitutionMap::apply(TNode t, Rewriter* r)
-{
->>>>>>> a5240200
+Node SubstitutionMap::apply(TNode t, Rewriter* r, std::set<TNode>* tracker) {
+
   Debug("substitution") << "SubstitutionMap::apply(" << t << ")" << endl;
 
   // Setup the cache
