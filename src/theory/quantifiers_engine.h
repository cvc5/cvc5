/*********************                                                        */
/*! \file quantifiers_engine.h
 ** \verbatim
 ** Top contributors (to current version):
 **   Andrew Reynolds, Morgan Deters, Haniel Barbosa
 ** This file is part of the CVC4 project.
 ** Copyright (c) 2009-2020 by the authors listed in the file AUTHORS
 ** in the top-level source directory) and their institutional affiliations.
 ** All rights reserved.  See the file COPYING in the top-level source
 ** directory for licensing information.\endverbatim
 **
 ** \brief Theory instantiator, Instantiation Engine classes
 **/

#include "cvc4_private.h"

#ifndef CVC4__THEORY__QUANTIFIERS_ENGINE_H
#define CVC4__THEORY__QUANTIFIERS_ENGINE_H

#include <map>
#include <unordered_map>

#include "context/cdhashset.h"
#include "context/cdlist.h"
#include "expr/attribute.h"
#include "expr/term_canonize.h"
#include "theory/quantifiers/ematching/trigger.h"
#include "theory/quantifiers/equality_query.h"
#include "theory/quantifiers/first_order_model.h"
#include "theory/quantifiers/fmf/model_builder.h"
#include "theory/quantifiers/instantiate.h"
#include "theory/quantifiers/quant_epr.h"
#include "theory/quantifiers/quant_util.h"
#include "theory/quantifiers/quantifiers_attributes.h"
#include "theory/quantifiers/skolemize.h"
#include "theory/quantifiers/sygus/term_database_sygus.h"
#include "theory/quantifiers/term_database.h"
#include "theory/quantifiers/term_enumeration.h"
#include "theory/quantifiers/term_util.h"
#include "util/statistics_registry.h"

namespace CVC4 {

class TheoryEngine;

namespace theory {

class QuantifiersEnginePrivate;

// TODO: organize this more/review this, github issue #1163
class QuantifiersEngine {
  friend class ::CVC4::TheoryEngine;
  typedef context::CDHashMap< Node, bool, NodeHashFunction > BoolMap;
  typedef context::CDList<Node> NodeList;
  typedef context::CDList<bool> BoolList;
  typedef context::CDHashSet<Node, NodeHashFunction> NodeSet;

public:
  QuantifiersEngine(context::Context* c, context::UserContext* u, TheoryEngine* te);
  ~QuantifiersEngine();
  //---------------------- external interface
  /** get theory engine */
  TheoryEngine* getTheoryEngine() const { return d_te; }
  /** get default sat context for quantifiers engine */
  context::Context* getSatContext();
  /** get default sat context for quantifiers engine */
  context::UserContext* getUserContext();
  /** get default output channel for the quantifiers engine */
  OutputChannel& getOutputChannel();
  /** get default valuation for the quantifiers engine */
  Valuation& getValuation();
  /** get the logic info for the quantifiers engine */
  const LogicInfo& getLogicInfo() const;
  //---------------------- end external interface
  //---------------------- utilities
  /** get the master equality engine */
  eq::EqualityEngine* getMasterEqualityEngine() const;
  /** get equality query */
  EqualityQuery* getEqualityQuery() const;
  /** get the model builder */
  quantifiers::QModelBuilder* getModelBuilder() const;
  /** get utility for EPR */
  quantifiers::QuantEPR* getQuantEPR() const;
  /** get model */
  quantifiers::FirstOrderModel* getModel() const;
  /** get term database */
  quantifiers::TermDb* getTermDatabase() const;
  /** get term database sygus */
  quantifiers::TermDbSygus* getTermDatabaseSygus() const;
  /** get term utilities */
  quantifiers::TermUtil* getTermUtil() const;
  /** get term canonizer */
  expr::TermCanonize* getTermCanonize() const;
  /** get quantifiers attributes */
  quantifiers::QuantAttributes* getQuantAttributes() const;
  /** get instantiate utility */
  quantifiers::Instantiate* getInstantiate() const;
  /** get skolemize utility */
  quantifiers::Skolemize* getSkolemize() const;
  /** get term enumeration utility */
  quantifiers::TermEnumeration* getTermEnumeration() const;
  /** get trigger database */
  inst::TriggerTrie* getTriggerDatabase() const;
  //---------------------- end utilities
 private:
  //---------------------- private initialization
  /** Set the master equality engine */
  void setMasterEqualityEngine(eq::EqualityEngine* mee);
  //---------------------- end private initialization
  /**
   * Maps quantified formulas to the module that owns them, if any module has
   * specifically taken ownership of it.
   */
  std::map< Node, QuantifiersModule * > d_owner;
  /**
   * The priority value associated with the ownership of quantified formulas
   * in the domain of the above map, where higher values take higher
   * precendence.
   */
  std::map< Node, int > d_owner_priority;
public:
  /** get owner */
  QuantifiersModule * getOwner( Node q );
  /**
   * Set owner of quantified formula q to module m with given priority. If
   * the quantified formula has previously been assigned an owner with
   * lower priority, that owner is overwritten.
   */
  void setOwner( Node q, QuantifiersModule * m, int priority = 0 );
  /** set owner of quantified formula q based on its attributes qa. */
  void setOwner(Node q, quantifiers::QAttributes& qa);
  /** considers */
  bool hasOwnership( Node q, QuantifiersModule * m = NULL );
  /** does variable v of quantified formula q have a finite bound? */
  bool isFiniteBound(Node q, Node v) const;
  /** get bound var type
   *
   * This returns the type of bound that was inferred for variable v of
   * quantified formula q.
   */
  BoundVarType getBoundVarType(Node q, Node v) const;
  /**
   * Get the indices of bound variables, in the order they should be processed
   * in a RepSetIterator.
   *
   * For details, see BoundedIntegers::getBoundVarIndices.
   */
  void getBoundVarIndices(Node q, std::vector<unsigned>& indices) const;
  /**
   * Get bound elements
   *
   * This gets the (finite) enumeration of the range of variable v of quantified
   * formula q and adds it into the vector elements in the context of the
   * iteration being performed by rsi. It returns true if it could successfully
   * determine this range.
   *
   * For details, see BoundedIntegers::getBoundElements.
   */
  bool getBoundElements(RepSetIterator* rsi,
                        bool initial,
                        Node q,
                        Node v,
                        std::vector<Node>& elements) const;

 public:
  /** presolve */
  void presolve();
  /** notify preprocessed assertion */
  void ppNotifyAssertions(const std::vector<Node>& assertions);
  /** check at level */
  void check( Theory::Effort e );
  /** notify that theories were combined */
  void notifyCombineTheories();
  /** preRegister quantifier
   *
   * This function is called after registerQuantifier for quantified formulas
   * that are pre-registered to the quantifiers theory.
   */
  void preRegisterQuantifier(Node q);
  /** register quantifier */
  void registerPattern( std::vector<Node> & pattern);
  /** assert universal quantifier */
  void assertQuantifier( Node q, bool pol );
private:
 /** (context-indepentent) register quantifier internal
  *
  * This is called when a quantified formula q is pre-registered to the
  * quantifiers theory, and updates the modules in this class with
  * context-independent information about how to handle q. This includes basic
  * information such as which module owns q.
  */
 void registerQuantifierInternal(Node q);
 /** reduceQuantifier, return true if reduced */
 bool reduceQuantifier(Node q);
 /** flush lemmas */
 void flushLemmas();

public:
 /**
  * Add lemma to the lemma buffer of this quantifiers engine.
  * @param lem The lemma to send
  * @param doCache Whether to cache the lemma (to check for duplicate lemmas)
  * @param doRewrite Whether to rewrite the lemma
  * @return true if the lemma was successfully added to the buffer
  */
 bool addLemma(Node lem, bool doCache = true, bool doRewrite = true);
 /**
  * Add trusted lemma lem, same as above, but where a proof generator may be
  * provided along with the lemma.
  */
 bool addTrustedLemma(TrustNode tlem,
                      bool doCache = true,
                      bool doRewrite = true);
 /** remove pending lemma */
 bool removeLemma(Node lem);
 /** add require phase */
 void addRequirePhase(Node lit, bool req);
 /** mark relevant quantified formula, this will indicate it should be checked
  * before the others */
 void markRelevant(Node q);
 /** has added lemma */
 bool hasAddedLemma() const;
 /** theory engine needs check
  *
  * This is true if the theory engine has more constraints to process. When
  * it is false, we are tentatively going to terminate solving with
  * sat/unknown. For details, see TheoryEngine::needCheck.
  */
 bool theoryEngineNeedsCheck() const;
 /** is in conflict */
 bool inConflict() { return d_conflict; }
 /** set conflict */
 void setConflict();
 /** get current q effort */
 QuantifiersModule::QEffort getCurrentQEffort() { return d_curr_effort_level; }
 /** get number of waiting lemmas */
 unsigned getNumLemmasWaiting() { return d_lemmas_waiting.size(); }
 /** get needs check */
 bool getInstWhenNeedsCheck(Theory::Effort e);
 /** get user pat mode */
 options::UserPatMode getInstUserPatMode();

public:
 /** add term to database */
 void addTermToDatabase(Node n,
                        bool withinQuant = false,
                        bool withinInstClosure = false);
 /** notification when master equality engine is updated */
 void eqNotifyNewClass(TNode t);
 /** debug print equality engine */
 void debugPrintEqualityEngine(const char* c);
 /** get internal representative
  *
  * Choose a term that is equivalent to a in the current context that is the
  * best term for instantiating the index^th variable of quantified formula q.
  * If no legal term can be found, we return null. This can occur if:
  * - a's type is not a subtype of the type of the index^th variable of q,
  * - a is in an equivalent class with all terms that are restricted not to
  * appear in instantiations of q, e.g. INST_CONSTANT terms for counterexample
  * guided instantiation.
  */
 Node getInternalRepresentative(Node a, Node q, int index);

<<<<<<< HEAD
public:
 //----------user interface for instantiations (see quantifiers/instantiate.h)
 /** print instantiations */
 void printInstantiations(std::ostream& out);
 /** print solution for synthesis conjectures */
 void printSynthSolution(std::ostream& out);
 /** get list of quantified formulas that were instantiated */
 void getInstantiatedQuantifiedFormulas(std::vector<Node>& qs);
 /** get instantiations */
 void getInstantiations(Node q, std::vector<Node>& insts);
 void getInstantiations(std::map<Node, std::vector<Node> >& insts);
 /** get instantiation term vectors */
 void getInstantiationTermVectors(Node q,
                                  std::vector<std::vector<Node> >& tvecs);
 void getInstantiationTermVectors(
     std::map<Node, std::vector<std::vector<Node> > >& insts);
 /** get instantiated conjunction */
 Node getInstantiatedConjunction(Node q);
 /** get unsat core lemmas */
 bool getUnsatCoreLemmas(std::vector<Node>& active_lemmas);
 bool getUnsatCoreLemmas(std::vector<Node>& active_lemmas,
                         std::map<Node, Node>& weak_imp);
 /** get explanation for instantiation lemmas */
 void getExplanationForInstLemmas(const std::vector<Node>& lems,
                                  std::map<Node, Node>& quant,
                                  std::map<Node, std::vector<Node> >& tvec);
=======
 public:
  //----------user interface for instantiations (see quantifiers/instantiate.h)
  /** print instantiations */
  void printInstantiations(std::ostream& out);
  /** print solution for synthesis conjectures */
  void printSynthSolution(std::ostream& out);
  /** get list of quantified formulas that were instantiated */
  void getInstantiatedQuantifiedFormulas(std::vector<Node>& qs);
  /** get instantiations */
  void getInstantiations(Node q, std::vector<Node>& insts);
  void getInstantiations(std::map<Node, std::vector<Node> >& insts);
  /** get instantiation term vectors */
  void getInstantiationTermVectors(Node q,
                                   std::vector<std::vector<Node> >& tvecs);
  void getInstantiationTermVectors(
      std::map<Node, std::vector<std::vector<Node> > >& insts);
  /** get instantiated conjunction */
  Node getInstantiatedConjunction(Node q);
  /** get unsat core lemmas */
  bool getUnsatCoreLemmas(std::vector<Node>& active_lemmas);
  /** get explanation for instantiation lemmas */
  void getExplanationForInstLemmas(const std::vector<Node>& lems,
                                   std::map<Node, Node>& quant,
                                   std::map<Node, std::vector<Node> >& tvec);
>>>>>>> 8ad308b2

 /** get synth solutions
  *
  * This method returns true if there is a synthesis solution available. This
  * is the case if the last call to check satisfiability originated in a
  * check-synth call, and the synthesis engine module of this class
  * successfully found a solution for all active synthesis conjectures.
  *
  * This method adds entries to sol_map that map functions-to-synthesize with
  * their solutions, for all active conjectures. This should be called
  * immediately after the solver answers unsat for sygus input.
  *
  * For details on what is added to sol_map, see
  * SynthConjecture::getSynthSolutions.
  */
 bool getSynthSolutions(std::map<Node, std::map<Node, Node> >& sol_map);

 //----------end user interface for instantiations

 /** statistics class */
 class Statistics
 {
  public:
    TimerStat d_time;
    TimerStat d_qcf_time;
    TimerStat d_ematching_time;
    IntStat d_num_quant;
    IntStat d_instantiation_rounds;
    IntStat d_instantiation_rounds_lc;
    IntStat d_triggers;
    IntStat d_simple_triggers;
    IntStat d_multi_triggers;
    IntStat d_multi_trigger_instantiations;
    IntStat d_red_alpha_equiv;
    IntStat d_instantiations_user_patterns;
    IntStat d_instantiations_auto_gen;
    IntStat d_instantiations_guess;
    IntStat d_instantiations_qcf;
    IntStat d_instantiations_qcf_prop;
    IntStat d_instantiations_fmf_exh;
    IntStat d_instantiations_fmf_mbqi;
    IntStat d_instantiations_cbqi;
    IntStat d_instantiations_rr;
    Statistics();
    ~Statistics();
  };/* class QuantifiersEngine::Statistics */
  Statistics d_statistics;

 private:
  /** reference to theory engine object */
  TheoryEngine* d_te;
  /** Pointer to the master equality engine */
  eq::EqualityEngine* d_masterEqualityEngine;
  /** vector of utilities for quantifiers */
  std::vector<QuantifiersUtil*> d_util;
  /** vector of modules for quantifiers */
  std::vector<QuantifiersModule*> d_modules;
  //------------- quantifiers utilities
  /** equality query class */
  std::unique_ptr<quantifiers::EqualityQueryQuantifiersEngine> d_eq_query;
  /** all triggers will be stored in this trie */
  std::unique_ptr<inst::TriggerTrie> d_tr_trie;
  /** extended model object */
  std::unique_ptr<quantifiers::FirstOrderModel> d_model;
  /** model builder */
  std::unique_ptr<quantifiers::QModelBuilder> d_builder;
  /** utility for effectively propositional logic */
  std::unique_ptr<quantifiers::QuantEPR> d_qepr;
  /** term utilities */
  std::unique_ptr<quantifiers::TermUtil> d_term_util;
  /** term utilities */
  std::unique_ptr<expr::TermCanonize> d_term_canon;
  /** term database */
  std::unique_ptr<quantifiers::TermDb> d_term_db;
  /** sygus term database */
  std::unique_ptr<quantifiers::TermDbSygus> d_sygus_tdb;
  /** quantifiers attributes */
  std::unique_ptr<quantifiers::QuantAttributes> d_quant_attr;
  /** instantiate utility */
  std::unique_ptr<quantifiers::Instantiate> d_instantiate;
  /** skolemize utility */
  std::unique_ptr<quantifiers::Skolemize> d_skolemize;
  /** term enumeration utility */
  std::unique_ptr<quantifiers::TermEnumeration> d_term_enum;
  //------------- end quantifiers utilities
  /**
   * The private utility, which contains all of the quantifiers modules.
   */
  std::unique_ptr<QuantifiersEnginePrivate> d_private;
  //------------- temporary information during check
  /** current effort level */
  QuantifiersModule::QEffort d_curr_effort_level;
  /** are we in conflict */
  bool d_conflict;
  context::CDO<bool> d_conflict_c;
  /** has added lemma this round */
  bool d_hasAddedLemma;
  //------------- end temporary information during check
 private:
  /** list of all quantifiers seen */
  std::map<Node, bool> d_quants;
  /** quantifiers pre-registered */
  NodeSet d_quants_prereg;
  /** quantifiers reduced */
  BoolMap d_quants_red;
  std::map<Node, Node> d_quants_red_lem;
  /** list of all lemmas produced */
  // std::map< Node, bool > d_lemmas_produced;
  BoolMap d_lemmas_produced_c;
  /** lemmas waiting */
  std::vector<Node> d_lemmas_waiting;
  /** map from waiting lemmas to their proof generators */
  std::map<Node, ProofGenerator*> d_lemmasWaitingPg;
  /** phase requirements waiting */
  std::map<Node, bool> d_phase_req_waiting;
  /** inst round counters TODO: make context-dependent? */
  context::CDO<int> d_ierCounter_c;
  int d_ierCounter;
  int d_ierCounter_lc;
  int d_ierCounterLastLc;
  int d_inst_when_phase;
  /** has presolve been called */
  context::CDO<bool> d_presolve;
  /** presolve cache */
  NodeSet d_presolve_in;
  NodeList d_presolve_cache;
  BoolList d_presolve_cache_wq;
  BoolList d_presolve_cache_wic;
};/* class QuantifiersEngine */

}/* CVC4::theory namespace */
}/* CVC4 namespace */

#endif /* CVC4__THEORY__QUANTIFIERS_ENGINE_H */<|MERGE_RESOLUTION|>--- conflicted
+++ resolved
@@ -261,7 +261,6 @@
   */
  Node getInternalRepresentative(Node a, Node q, int index);
 
-<<<<<<< HEAD
 public:
  //----------user interface for instantiations (see quantifiers/instantiate.h)
  /** print instantiations */
@@ -282,39 +281,10 @@
  Node getInstantiatedConjunction(Node q);
  /** get unsat core lemmas */
  bool getUnsatCoreLemmas(std::vector<Node>& active_lemmas);
- bool getUnsatCoreLemmas(std::vector<Node>& active_lemmas,
-                         std::map<Node, Node>& weak_imp);
  /** get explanation for instantiation lemmas */
  void getExplanationForInstLemmas(const std::vector<Node>& lems,
                                   std::map<Node, Node>& quant,
                                   std::map<Node, std::vector<Node> >& tvec);
-=======
- public:
-  //----------user interface for instantiations (see quantifiers/instantiate.h)
-  /** print instantiations */
-  void printInstantiations(std::ostream& out);
-  /** print solution for synthesis conjectures */
-  void printSynthSolution(std::ostream& out);
-  /** get list of quantified formulas that were instantiated */
-  void getInstantiatedQuantifiedFormulas(std::vector<Node>& qs);
-  /** get instantiations */
-  void getInstantiations(Node q, std::vector<Node>& insts);
-  void getInstantiations(std::map<Node, std::vector<Node> >& insts);
-  /** get instantiation term vectors */
-  void getInstantiationTermVectors(Node q,
-                                   std::vector<std::vector<Node> >& tvecs);
-  void getInstantiationTermVectors(
-      std::map<Node, std::vector<std::vector<Node> > >& insts);
-  /** get instantiated conjunction */
-  Node getInstantiatedConjunction(Node q);
-  /** get unsat core lemmas */
-  bool getUnsatCoreLemmas(std::vector<Node>& active_lemmas);
-  /** get explanation for instantiation lemmas */
-  void getExplanationForInstLemmas(const std::vector<Node>& lems,
-                                   std::map<Node, Node>& quant,
-                                   std::map<Node, std::vector<Node> >& tvec);
->>>>>>> 8ad308b2
-
  /** get synth solutions
   *
   * This method returns true if there is a synthesis solution available. This
