/*********************                                                        */
/*! \file quantifiers_engine.h
 ** \verbatim
 ** Top contributors (to current version):
 **   Andrew Reynolds, Morgan Deters, Gereon Kremer
 ** This file is part of the CVC4 project.
 ** Copyright (c) 2009-2021 by the authors listed in the file AUTHORS
 ** in the top-level source directory and their institutional affiliations.
 ** All rights reserved.  See the file COPYING in the top-level source
 ** directory for licensing information.\endverbatim
 **
 ** \brief Theory instantiator, Instantiation Engine classes
 **/

#include "cvc4_private.h"

#ifndef CVC4__THEORY__QUANTIFIERS_ENGINE_H
#define CVC4__THEORY__QUANTIFIERS_ENGINE_H

#include <map>
#include <unordered_map>

#include "context/cdhashmap.h"
#include "context/cdhashset.h"
#include "context/cdlist.h"
#include "theory/quantifiers/quant_util.h"
#include "util/statistics_registry.h"

namespace CVC4 {

class TheoryEngine;

namespace theory {

class DecisionManager;
class QuantifiersModule;
class RepSetIterator;

namespace inst {
class TriggerTrie;
}
namespace quantifiers {
class FirstOrderModel;
class Instantiate;
class QModelBuilder;
class QuantifiersInferenceManager;
class QuantifiersModules;
class QuantifiersState;
class QuantifiersRegistry;
class Skolemize;
class TermDb;
class TermDbSygus;
class TermEnumeration;
class TermRegistry;
}

// TODO: organize this more/review this, github issue #1163
class QuantifiersEngine {
  friend class ::CVC4::TheoryEngine;
  typedef context::CDHashMap< Node, bool, NodeHashFunction > BoolMap;
  typedef context::CDList<Node> NodeList;
  typedef context::CDList<bool> BoolList;
  typedef context::CDHashSet<Node, NodeHashFunction> NodeSet;

 public:
  QuantifiersEngine(quantifiers::QuantifiersState& qstate,
                    quantifiers::QuantifiersRegistry& qr,
                    quantifiers::TermRegistry& tr,
                    quantifiers::QuantifiersInferenceManager& qim,
                    quantifiers::FirstOrderModel* qm,
                    ProofNodeManager* pnm);
  ~QuantifiersEngine();
  //---------------------- external interface
  /** Get the decision manager */
  DecisionManager* getDecisionManager();
  /** The quantifiers state object */
  quantifiers::QuantifiersState& getState();
  /** The quantifiers inference manager */
  quantifiers::QuantifiersInferenceManager& getInferenceManager();
  /** The quantifiers registry */
  quantifiers::QuantifiersRegistry& getQuantifiersRegistry();
  //---------------------- end external interface
  //---------------------- utilities
  /** get the model builder */
  quantifiers::QModelBuilder* getModelBuilder() const;
  /** get model */
  quantifiers::FirstOrderModel* getModel() const;
  /** get term database */
  quantifiers::TermDb* getTermDatabase() const;
  /** get term database sygus */
  quantifiers::TermDbSygus* getTermDatabaseSygus() const;
  /** get term enumeration utility */
  quantifiers::TermEnumeration* getTermEnumeration() const;
  /** get instantiate utility */
  quantifiers::Instantiate* getInstantiate() const;
  /** get skolemize utility */
  quantifiers::Skolemize* getSkolemize() const;
  /** get trigger database */
  inst::TriggerTrie* getTriggerDatabase() const;
  //---------------------- end utilities
 private:
  //---------------------- private initialization
  /**
   * Finish initialize, which passes pointers to the objects that quantifiers
   * engine needs but were not available when it was created. This is
   * called after theories have been created but before they have finished
   * initialization.
   *
   * @param te The theory engine
   * @param dm The decision manager of the theory engine
   */
  void finishInit(TheoryEngine* te, DecisionManager* dm);
  //---------------------- end private initialization

 public:
  /** presolve */
  void presolve();
  /** notify preprocessed assertion */
  void ppNotifyAssertions(const std::vector<Node>& assertions);
  /** check at level */
  void check( Theory::Effort e );
  /** notify that theories were combined */
  void notifyCombineTheories();
  /** preRegister quantifier
   *
   * This function is called after registerQuantifier for quantified formulas
   * that are pre-registered to the quantifiers theory.
   */
  void preRegisterQuantifier(Node q);
  /** assert universal quantifier */
  void assertQuantifier( Node q, bool pol );
private:
 /** (context-indepentent) register quantifier internal
  *
  * This is called when a quantified formula q is pre-registered to the
  * quantifiers theory, and updates the modules in this class with
  * context-independent information about how to handle q. This includes basic
  * information such as which module owns q.
  */
 void registerQuantifierInternal(Node q);
 /** reduceQuantifier, return true if reduced */
 bool reduceQuantifier(Node q);

public:
 /** notification when master equality engine is updated */
 void eqNotifyNewClass(TNode t);
 /** mark relevant quantified formula, this will indicate it should be checked
  * before the others */
 void markRelevant(Node q);
 /**
  * Get quantifiers name, which returns a variable corresponding to the name of
  * quantified formula q if q has a name, or otherwise returns q itself.
  */
 Node getNameForQuant(Node q) const;
 /**
  * Get name for quantified formula. Returns true if q has a name or if req
  * is false. Sets name to the result of the above method.
  */
 bool getNameForQuant(Node q, Node& name, bool req = true) const;

public:
 //----------user interface for instantiations (see quantifiers/instantiate.h)
 /** print solution for synthesis conjectures */
 void printSynthSolution(std::ostream& out);
 /** get list of quantified formulas that were instantiated */
 void getInstantiatedQuantifiedFormulas(std::vector<Node>& qs);
 /** get instantiation term vectors */
 void getInstantiationTermVectors(Node q,
                                  std::vector<std::vector<Node> >& tvecs);
 void getInstantiationTermVectors(
     std::map<Node, std::vector<std::vector<Node> > >& insts);
 /**
  * Get skolemization vectors, where for each quantified formula that was
  * skolemized, this is the list of skolems that were used to witness the
  * negation of that quantified formula.
  */
 void getSkolemTermVectors(std::map<Node, std::vector<Node> >& sks) const;

 /** get synth solutions
  *
  * This method returns true if there is a synthesis solution available. This
  * is the case if the last call to check satisfiability originated in a
  * check-synth call, and the synthesis engine module of this class
  * successfully found a solution for all active synthesis conjectures.
  *
  * This method adds entries to sol_map that map functions-to-synthesize with
  * their solutions, for all active conjectures. This should be called
  * immediately after the solver answers unsat for sygus input.
  *
  * For details on what is added to sol_map, see
  * SynthConjecture::getSynthSolutions.
  */
 bool getSynthSolutions(std::map<Node, std::map<Node, Node> >& sol_map);

 //----------end user interface for instantiations

 /** statistics class */
 class Statistics
 {
  public:
    TimerStat d_time;
    TimerStat d_qcf_time;
    TimerStat d_ematching_time;
    IntStat d_num_quant;
    IntStat d_instantiation_rounds;
    IntStat d_instantiation_rounds_lc;
    IntStat d_triggers;
    IntStat d_simple_triggers;
    IntStat d_multi_triggers;
    IntStat d_red_alpha_equiv;
    Statistics();
    ~Statistics();
  };/* class QuantifiersEngine::Statistics */
  Statistics d_statistics;

 private:
  /** The quantifiers state object */
  quantifiers::QuantifiersState& d_qstate;
  /** The quantifiers inference manager */
  quantifiers::QuantifiersInferenceManager& d_qim;
  /** Pointer to theory engine object */
  TheoryEngine* d_te;
  /** Reference to the decision manager of the theory engine */
  DecisionManager* d_decManager;
  /** Pointer to the proof node manager */
  ProofNodeManager* d_pnm;
  /** vector of utilities for quantifiers */
  std::vector<QuantifiersUtil*> d_util;
  /** vector of modules for quantifiers */
  std::vector<QuantifiersModule*> d_modules;
  //------------- quantifiers utilities
  /** The quantifiers registry */
  quantifiers::QuantifiersRegistry& d_qreg;
  /** The term registry */
  quantifiers::TermRegistry& d_treg;
  /** all triggers will be stored in this trie */
  std::unique_ptr<inst::TriggerTrie> d_tr_trie;
  /** extended model object */
  quantifiers::FirstOrderModel* d_model;
<<<<<<< HEAD
  /** equality query class */
  std::unique_ptr<quantifiers::EqualityQueryQuantifiersEngine> d_eq_query;
=======
  /** instantiate utility */
  std::unique_ptr<quantifiers::Instantiate> d_instantiate;
  /** skolemize utility */
  std::unique_ptr<quantifiers::Skolemize> d_skolemize;
>>>>>>> 13498506
  //------------- end quantifiers utilities
  /**
   * The modules utility, which contains all of the quantifiers modules.
   */
  std::unique_ptr<quantifiers::QuantifiersModules> d_qmodules;
  //------------- end temporary information during check
 private:
  /** list of all quantifiers seen */
  std::map<Node, bool> d_quants;
  /** quantifiers pre-registered */
  NodeSet d_quants_prereg;
  /** quantifiers reduced */
  BoolMap d_quants_red;
  std::map<Node, Node> d_quants_red_lem;
};/* class QuantifiersEngine */

}/* CVC4::theory namespace */
}/* CVC4 namespace */

#endif /* CVC4__THEORY__QUANTIFIERS_ENGINE_H */<|MERGE_RESOLUTION|>--- conflicted
+++ resolved
@@ -237,15 +237,6 @@
   std::unique_ptr<inst::TriggerTrie> d_tr_trie;
   /** extended model object */
   quantifiers::FirstOrderModel* d_model;
-<<<<<<< HEAD
-  /** equality query class */
-  std::unique_ptr<quantifiers::EqualityQueryQuantifiersEngine> d_eq_query;
-=======
-  /** instantiate utility */
-  std::unique_ptr<quantifiers::Instantiate> d_instantiate;
-  /** skolemize utility */
-  std::unique_ptr<quantifiers::Skolemize> d_skolemize;
->>>>>>> 13498506
   //------------- end quantifiers utilities
   /**
    * The modules utility, which contains all of the quantifiers modules.
