--- conflicted
+++ resolved
@@ -268,11 +268,7 @@
    * For details on what is added to sol_map, see
    * SynthConjecture::getSynthSolutions.
    */
-<<<<<<< HEAD
-  void getSynthSolutions(std::map<Node, std::map<Node, Node> >& sol_map);
-=======
-  bool getSynthSolutions(std::map<Node, Node>& sol_map);
->>>>>>> 9a2913c2
+  bool getSynthSolutions(std::map<Node, std::map<Node, Node> >& sol_map);
 
   //----------end user interface for instantiations
 
