--- conflicted
+++ resolved
@@ -60,11 +60,7 @@
   INT_EXT_INT,
   // (to_int real.pi) --> 3, (is_int real.pi) ---> false
   INT_EXT_PI,
-<<<<<<< HEAD
-  // (to_int (to_real x)) --> (to_int x)
-=======
   // (to_int (to_real x)) --> (to_int x), (is_int (to_real x)) --> (is_int x)
->>>>>>> 7ae818d5
   INT_EXT_TO_REAL
 };
 
