--- conflicted
+++ resolved
@@ -433,11 +433,7 @@
   Assert(t.getNumChildren() > 1);
 
   std::vector<TNode> children;
-<<<<<<< HEAD
-  expr::algorithm::flatten(t, children, kind::ADD, kind::TO_REAL);
-=======
   expr::algorithm::flatten(t, children, Kind::ADD, Kind::TO_REAL);
->>>>>>> cedb607a
 
   rewriter::Sum sum;
   for (const auto& child : children)
@@ -467,21 +463,11 @@
   Assert(t.getNumChildren() >= 2);
 
   std::vector<TNode> children;
-<<<<<<< HEAD
-  expr::algorithm::flatten(
-      t, children, Kind::MULT, Kind::NONLINEAR_MULT, Kind::TO_REAL);
+  expr::algorithm::flatten(t, children, Kind::MULT, Kind::NONLINEAR_MULT, Kind::TO_REAL);
 
   if (auto res = rewriter::getZeroChild(children); res)
   {
-    return RewriteResponse(REWRITE_DONE,
-                           rewriter::maybeEnsureReal(t.getType(), *res));
-=======
-  expr::algorithm::flatten(t, children, Kind::MULT, Kind::NONLINEAR_MULT, Kind::TO_REAL);
-
-  if (auto res = rewriter::getZeroChild(children); res)
-  {
-    return RewriteResponse(REWRITE_DONE, maybeEnsureReal(t.getType(), *res));
->>>>>>> cedb607a
+    return RewriteResponse(REWRITE_DONE, rewriter::maybeEnsureReal(t.getType(), *res));
   }
 
   Node ret;
