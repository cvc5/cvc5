--- conflicted
+++ resolved
@@ -294,12 +294,8 @@
     return rewriteVariable(t);
   }else{
     switch(Kind k = t.getKind()){
-<<<<<<< HEAD
       case kind::REAL_ALGEBRAIC_NUMBER: return rewriteRAN(t);
-      case kind::MINUS: return rewriteMinus(t, true);
-=======
       case kind::MINUS: return rewriteMinus(t);
->>>>>>> e233e778
       case kind::UMINUS: return rewriteUMinus(t, true);
       case kind::DIVISION:
       case kind::DIVISION_TOTAL: return rewriteDiv(t, true);
@@ -333,12 +329,6 @@
           if (rat >= 0)
           {
             return RewriteResponse(REWRITE_DONE, t[0]);
-<<<<<<< HEAD
-          } else {
-          return RewriteResponse(
-              REWRITE_DONE,
-              NodeManager::currentNM()->mkConstRealOrInt(t[0].getType(), -rat));
-=======
           }
           else
           {
@@ -346,7 +336,6 @@
                                    NodeManager::currentNM()->mkConstRealOrInt(
                                        t[0].getType(), -rat));
           }
->>>>>>> e233e778
         }
         return RewriteResponse(REWRITE_DONE, t);
       case kind::IS_INTEGER:
@@ -368,12 +357,8 @@
   }else{
     Trace("arith-rewriter") << "postRewriteTerm: " << t << std::endl;
     switch(t.getKind()){
-<<<<<<< HEAD
       case kind::REAL_ALGEBRAIC_NUMBER: return rewriteRAN(t);
-      case kind::MINUS: return rewriteMinus(t, false);
-=======
       case kind::MINUS: return rewriteMinus(t);
->>>>>>> e233e778
       case kind::UMINUS: return rewriteUMinus(t, false);
       case kind::DIVISION:
       case kind::DIVISION_TOTAL: return rewriteDiv(t, false);
@@ -407,12 +392,6 @@
           if (rat >= 0)
           {
             return RewriteResponse(REWRITE_DONE, t[0]);
-<<<<<<< HEAD
-          } else {
-          return RewriteResponse(
-              REWRITE_DONE,
-              NodeManager::currentNM()->mkConstRealOrInt(t[0].getType(), -rat));
-=======
           }
           else
           {
@@ -420,7 +399,6 @@
                                    NodeManager::currentNM()->mkConstRealOrInt(
                                        t[0].getType(), -rat));
           }
->>>>>>> e233e778
         }
         return RewriteResponse(REWRITE_DONE, t);
       case kind::TO_REAL:
