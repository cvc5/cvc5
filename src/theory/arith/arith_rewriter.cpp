/******************************************************************************
 * Top contributors (to current version):
 *   Andrew Reynolds, Tim King, Morgan Deters
 *
 * This file is part of the cvc5 project.
 *
 * Copyright (c) 2009-2021 by the authors listed in the file AUTHORS
 * in the top-level source directory and their institutional affiliations.
 * All rights reserved.  See the file COPYING in the top-level source
 * directory for licensing information.
 * ****************************************************************************
 *
 * [[ Add one-line brief description here ]]
 *
 * [[ Add lengthier description here ]]
 * \todo document this file
 */

#include "theory/arith/arith_rewriter.h"

#include <set>
#include <sstream>
#include <stack>
#include <vector>

#include "smt/logic_exception.h"
#include "theory/arith/arith_msum.h"
#include "theory/arith/arith_utilities.h"
#include "theory/arith/normal_form.h"
#include "theory/arith/operator_elim.h"
#include "theory/theory.h"
#include "util/bitvector.h"
#include "util/divisible.h"
#include "util/iand.h"
#include "util/real_algebraic_number.h"

using namespace cvc5::kind;

namespace cvc5 {
namespace theory {
namespace arith {

namespace {

template <typename L, typename R>
bool evaluateRelation(Kind rel, const L& l, const R& r)
{
  switch (rel)
  {
    case Kind::LT: return l < r;
    case Kind::LEQ: return l <= r;
    case Kind::EQUAL: return l == r;
    case Kind::GEQ: return l >= r;
    case Kind::GT: return l > r;
    default: Unreachable(); return false;
  }
}

}  // namespace

ArithRewriter::ArithRewriter(OperatorElim& oe) : d_opElim(oe) {}

RewriteResponse ArithRewriter::preRewrite(TNode t)
{
  if (isAtom(t))
  {
    return preRewriteAtom(t);
  }
  return preRewriteTerm(t);
}

RewriteResponse ArithRewriter::postRewrite(TNode t)
{
  if (isAtom(t))
  {
    RewriteResponse response = postRewriteAtom(t);
    if (Debug.isOn("arith::rewriter") && response.d_status == REWRITE_DONE)
    {
      Comparison::parseNormalForm(response.d_node);
    }
    return response;
  }
  RewriteResponse response = postRewriteTerm(t);
  if (Debug.isOn("arith::rewriter") && response.d_status == REWRITE_DONE)
  {
    Polynomial::parsePolynomial(response.d_node);
  }
  return response;
}

RewriteResponse ArithRewriter::preRewriteAtom(TNode atom)
{
  Assert(isAtom(atom));

  NodeManager* nm = NodeManager::currentNM();

  if (isRelationOperator(atom.getKind()) && atom[0] == atom[1])
  {
    switch (atom.getKind())
    {
      case Kind::LT: return RewriteResponse(REWRITE_DONE, nm->mkConst(false));
      case Kind::LEQ: return RewriteResponse(REWRITE_DONE, nm->mkConst(true));
      case Kind::EQUAL: return RewriteResponse(REWRITE_DONE, nm->mkConst(true));
      case Kind::GEQ: return RewriteResponse(REWRITE_DONE, nm->mkConst(true));
      case Kind::GT: return RewriteResponse(REWRITE_DONE, nm->mkConst(false));
      default:;
    }
  }

  switch (atom.getKind())
  {
    case Kind::GT:
      return RewriteResponse(REWRITE_DONE,
                             nm->mkNode(kind::LEQ, atom[0], atom[1]).notNode());
    case Kind::LT:
      return RewriteResponse(REWRITE_DONE,
                             nm->mkNode(kind::GEQ, atom[0], atom[1]).notNode());
    case Kind::IS_INTEGER:
      if (atom[0].getType().isInteger())
      {
        return RewriteResponse(REWRITE_DONE, nm->mkConst(true));
      }
      break;
    case Kind::DIVISIBLE:
      if (atom.getOperator().getConst<Divisible>().k.isOne())
      {
        return RewriteResponse(REWRITE_DONE, nm->mkConst(true));
      }
      break;
    default:;
  }

  return RewriteResponse(REWRITE_DONE, atom);
}

RewriteResponse ArithRewriter::postRewriteAtom(TNode atom)
{
  Assert(isAtom(atom));
  if (atom.getKind() == kind::IS_INTEGER)
  {
    return rewriteExtIntegerOp(atom);
  }
  else if (atom.getKind() == kind::DIVISIBLE)
  {
    if (atom[0].isConst())
    {
      return RewriteResponse(REWRITE_DONE,
                             NodeManager::currentNM()->mkConst(bool(
                                 (atom[0].getConst<Rational>()
                                  / atom.getOperator().getConst<Divisible>().k)
                                     .isIntegral())));
    }
    if (atom.getOperator().getConst<Divisible>().k.isOne())
    {
      return RewriteResponse(REWRITE_DONE,
                             NodeManager::currentNM()->mkConst(true));
    }
    NodeManager* nm = NodeManager::currentNM();
    return RewriteResponse(
        REWRITE_AGAIN,
        nm->mkNode(kind::EQUAL,
                   nm->mkNode(kind::INTS_MODULUS_TOTAL,
                              atom[0],
                              nm->mkConstInt(Rational(
                                  atom.getOperator().getConst<Divisible>().k))),
                   nm->mkConstInt(Rational(0))));
  }

  // left |><| right
  TNode left = atom[0];
  TNode right = atom[1];

  auto* nm = NodeManager::currentNM();
  if (left.isConst())
  {
    const Rational& l = left.getConst<Rational>();
    if (right.isConst())
    {
      const Rational& r = right.getConst<Rational>();
      return RewriteResponse(
          REWRITE_DONE, nm->mkConst(evaluateRelation(atom.getKind(), l, r)));
    }
    else if (right.getKind() == Kind::REAL_ALGEBRAIC_NUMBER)
    {
      const RealAlgebraicNumber& r =
          right.getOperator().getConst<RealAlgebraicNumber>();
      return RewriteResponse(
          REWRITE_DONE, nm->mkConst(evaluateRelation(atom.getKind(), l, r)));
    }
  }
  else if (left.getKind() == Kind::REAL_ALGEBRAIC_NUMBER)
  {
    const RealAlgebraicNumber& l =
        left.getOperator().getConst<RealAlgebraicNumber>();
    if (right.isConst())
    {
      const Rational& r = right.getConst<Rational>();
      return RewriteResponse(
          REWRITE_DONE, nm->mkConst(evaluateRelation(atom.getKind(), l, r)));
    }
    else if (right.getKind() == Kind::REAL_ALGEBRAIC_NUMBER)
    {
      const RealAlgebraicNumber& r =
          right.getOperator().getConst<RealAlgebraicNumber>();
      return RewriteResponse(
          REWRITE_DONE, nm->mkConst(evaluateRelation(atom.getKind(), l, r)));
    }
  }

  Polynomial pleft = Polynomial::parsePolynomial(left);
  Polynomial pright = Polynomial::parsePolynomial(right);

  Debug("arith::rewriter") << "pleft " << pleft.getNode() << std::endl;
  Debug("arith::rewriter") << "pright " << pright.getNode() << std::endl;

  Comparison cmp = Comparison::mkComparison(atom.getKind(), pleft, pright);
  Assert(cmp.isNormalForm());
  return RewriteResponse(REWRITE_DONE, cmp.getNode());
}

bool ArithRewriter::isAtom(TNode n) {
  Kind k = n.getKind();
  return arith::isRelationOperator(k) || k == kind::IS_INTEGER
      || k == kind::DIVISIBLE;
}

RewriteResponse ArithRewriter::rewriteConstant(TNode t){
  Assert(t.isConst());
  Assert(t.getKind() == CONST_RATIONAL || t.getKind() == CONST_INTEGER);

  return RewriteResponse(REWRITE_DONE, t);
}

RewriteResponse ArithRewriter::rewriteRAN(TNode t)
{
  Assert(t.getKind() == REAL_ALGEBRAIC_NUMBER);

  const RealAlgebraicNumber& r =
<<<<<<< HEAD
          t.getOperator().getConst<RealAlgebraicNumber>();
  if (r.isRational())
  {
    return RewriteResponse(REWRITE_DONE, NodeManager::currentNM()->mkConstReal(r.toRational()));
=======
      t.getOperator().getConst<RealAlgebraicNumber>();
  if (r.isRational())
  {
    return RewriteResponse(
        REWRITE_DONE, NodeManager::currentNM()->mkConstReal(r.toRational()));
>>>>>>> b1ee9680
  }

  return RewriteResponse(REWRITE_DONE, t);
}

RewriteResponse ArithRewriter::rewriteVariable(TNode t){
  Assert(t.isVar());

  return RewriteResponse(REWRITE_DONE, t);
}

RewriteResponse ArithRewriter::rewriteMinus(TNode t)
{
  Assert(t.getKind() == kind::MINUS);
  Assert(t.getNumChildren() == 2);

  auto* nm = NodeManager::currentNM();

  if (t[0] == t[1])
  {
    return RewriteResponse(REWRITE_DONE,
                           nm->mkConstRealOrInt(t.getType(), Rational(0)));
  }
  return RewriteResponse(
      REWRITE_AGAIN_FULL,
      nm->mkNode(Kind::PLUS, t[0], makeUnaryMinusNode(t[1])));
}

RewriteResponse ArithRewriter::rewriteUMinus(TNode t, bool pre){
  Assert(t.getKind() == kind::UMINUS);

  if (t[0].isConst())
  {
    Rational neg = -(t[0].getConst<Rational>());
    NodeManager* nm = NodeManager::currentNM();
    return RewriteResponse(REWRITE_DONE,
                           nm->mkConstRealOrInt(t[0].getType(), neg));
  }
  if (t[0].getKind() == Kind::REAL_ALGEBRAIC_NUMBER)
  {
<<<<<<< HEAD
    RealAlgebraicNumber r =
        -(t[0].getOperator().getConst<RealAlgebraicNumber>());
    NodeManager* nm = NodeManager::currentNM();
    return RewriteResponse(REWRITE_DONE, nm->mkRealAlgebraicNumber(r));
=======
    const RealAlgebraicNumber& r =
        t[0].getOperator().getConst<RealAlgebraicNumber>();
    NodeManager* nm = NodeManager::currentNM();
    return RewriteResponse(REWRITE_DONE, nm->mkRealAlgebraicNumber(-r));
>>>>>>> b1ee9680
  }

  Node noUminus = makeUnaryMinusNode(t[0]);
  if(pre)
    return RewriteResponse(REWRITE_DONE, noUminus);
  else
    return RewriteResponse(REWRITE_AGAIN, noUminus);
}

RewriteResponse ArithRewriter::preRewriteTerm(TNode t){
  if(t.isConst()){
    return rewriteConstant(t);
  }else if(t.isVar()){
    return rewriteVariable(t);
  }else{
    switch(Kind k = t.getKind()){
      case kind::REAL_ALGEBRAIC_NUMBER: return rewriteRAN(t);
      case kind::MINUS: return rewriteMinus(t);
      case kind::UMINUS: return rewriteUMinus(t, true);
      case kind::DIVISION:
      case kind::DIVISION_TOTAL: return rewriteDiv(t, true);
      case kind::PLUS: return preRewritePlus(t);
      case kind::MULT:
      case kind::NONLINEAR_MULT: return preRewriteMult(t);
      case kind::IAND: return RewriteResponse(REWRITE_DONE, t);
      case kind::POW2: return RewriteResponse(REWRITE_DONE, t);
      case kind::EXPONENTIAL:
      case kind::SINE:
      case kind::COSINE:
      case kind::TANGENT:
      case kind::COSECANT:
      case kind::SECANT:
      case kind::COTANGENT:
      case kind::ARCSINE:
      case kind::ARCCOSINE:
      case kind::ARCTANGENT:
      case kind::ARCCOSECANT:
      case kind::ARCSECANT:
      case kind::ARCCOTANGENT:
      case kind::SQRT: return preRewriteTranscendental(t);
      case kind::INTS_DIVISION:
      case kind::INTS_MODULUS: return rewriteIntsDivMod(t, true);
      case kind::INTS_DIVISION_TOTAL:
      case kind::INTS_MODULUS_TOTAL: return rewriteIntsDivModTotal(t, true);
      case kind::ABS: return rewriteAbs(t);
      case kind::IS_INTEGER:
      case kind::TO_INTEGER: return RewriteResponse(REWRITE_DONE, t);
      case kind::TO_REAL:
      case kind::CAST_TO_REAL: return RewriteResponse(REWRITE_DONE, t[0]);
      case kind::POW: return RewriteResponse(REWRITE_DONE, t);
      case kind::PI: return RewriteResponse(REWRITE_DONE, t);
      default: Unhandled() << k;
    }
  }
}

RewriteResponse ArithRewriter::postRewriteTerm(TNode t){
  if(t.isConst()){
    return rewriteConstant(t);
  }else if(t.isVar()){
    return rewriteVariable(t);
  }
  else
  {
    Trace("arith-rewriter") << "postRewriteTerm: " << t << std::endl;
    switch(t.getKind()){
      case kind::REAL_ALGEBRAIC_NUMBER: return rewriteRAN(t);
      case kind::MINUS: return rewriteMinus(t);
      case kind::UMINUS: return rewriteUMinus(t, false);
      case kind::DIVISION:
      case kind::DIVISION_TOTAL: return rewriteDiv(t, false);
      case kind::PLUS: return postRewritePlus(t);
      case kind::MULT:
      case kind::NONLINEAR_MULT: return postRewriteMult(t);
      case kind::IAND: return postRewriteIAnd(t);
      case kind::POW2: return postRewritePow2(t);
      case kind::EXPONENTIAL:
      case kind::SINE:
      case kind::COSINE:
      case kind::TANGENT:
      case kind::COSECANT:
      case kind::SECANT:
      case kind::COTANGENT:
      case kind::ARCSINE:
      case kind::ARCCOSINE:
      case kind::ARCTANGENT:
      case kind::ARCCOSECANT:
      case kind::ARCSECANT:
      case kind::ARCCOTANGENT:
      case kind::SQRT: return postRewriteTranscendental(t);
      case kind::INTS_DIVISION:
      case kind::INTS_MODULUS: return rewriteIntsDivMod(t, false);
      case kind::INTS_DIVISION_TOTAL:
      case kind::INTS_MODULUS_TOTAL: return rewriteIntsDivModTotal(t, false);
      case kind::ABS: return rewriteAbs(t);
      case kind::TO_REAL:
      case kind::CAST_TO_REAL: return RewriteResponse(REWRITE_DONE, t[0]);
      case kind::TO_INTEGER: return rewriteExtIntegerOp(t);
      case kind::POW:
      {
        if (t[1].isConst())
        {
          const Rational& exp = t[1].getConst<Rational>();
          TNode base = t[0];
          if(exp.sgn() == 0){
            return RewriteResponse(REWRITE_DONE,
                                   NodeManager::currentNM()->mkConstRealOrInt(
                                       t.getType(), Rational(1)));
          }else if(exp.sgn() > 0 && exp.isIntegral()){
            cvc5::Rational r(expr::NodeValue::MAX_CHILDREN);
            if (exp <= r)
            {
              unsigned num = exp.getNumerator().toUnsignedInt();
              if( num==1 ){
                return RewriteResponse(REWRITE_AGAIN, base);
              }else{
                NodeBuilder nb(kind::MULT);
                for(unsigned i=0; i < num; ++i){
                  nb << base;
                }
                Assert(nb.getNumChildren() > 0);
                Node mult = nb;
                return RewriteResponse(REWRITE_AGAIN, mult);
              }
            }
          }
        }
        else if (t[0].isConst()
                 && t[0].getConst<Rational>().getNumerator().toUnsignedInt()
                        == 2)
        {
          return RewriteResponse(
              REWRITE_DONE, NodeManager::currentNM()->mkNode(kind::POW2, t[1]));
        }

        // Todo improve the exception thrown
        std::stringstream ss;
        ss << "The exponent of the POW(^) operator can only be a positive "
              "integral constant below "
           << (expr::NodeValue::MAX_CHILDREN + 1) << ". ";
        ss << "Exception occurred in:" << std::endl;
        ss << "  " << t;
        throw LogicException(ss.str());
      }
    case kind::PI:
      return RewriteResponse(REWRITE_DONE, t);
    default:
      Unreachable();
    }
  }
}

RewriteResponse ArithRewriter::preRewriteMult(TNode node)
{
  Assert(node.getKind() == kind::MULT
         || node.getKind() == kind::NONLINEAR_MULT);

<<<<<<< HEAD
  bool foundNeutral = false;
  for (const auto& child : node)
  {
    if (child.isConst())
    {
      if (child.getConst<Rational>().isZero())
      {
        return RewriteResponse(REWRITE_DONE, child);
      }
      if (child.getConst<Rational>().isOne())
      {
        foundNeutral = true;
      }
    }
  }
  if (!foundNeutral)
  {
    return RewriteResponse(REWRITE_DONE, node);
  }
  std::vector<TNode> reduced;
  for (const auto& child : node)
  {
    if (!child.isConst() || !child.getConst<Rational>().isOne())
    {
      reduced.emplace_back(child);
    }
  }
  switch (reduced.size())
  {
    case 0: return RewriteResponse(REWRITE_DONE, node[0]);
    case 1: return RewriteResponse(REWRITE_DONE, reduced[0]);
    default:
      return RewriteResponse(
          REWRITE_DONE,
          NodeManager::currentNM()->mkNode(node.getKind(), std::move(reduced)));
  }
=======
  for (const auto& child : node)
  {
    if (child.isConst() && child.getConst<Rational>().isZero())
    {
      return RewriteResponse(REWRITE_DONE, child);
    }
  }
  return RewriteResponse(REWRITE_DONE, node);
>>>>>>> b1ee9680
}

static bool canFlatten(Kind k, TNode t){
  for(TNode::iterator i = t.begin(); i != t.end(); ++i) {
    TNode child = *i;
    if(child.getKind() == k){
      return true;
    }
  }
  return false;
}

static void flatten(std::vector<TNode>& pb, Kind k, TNode t){
  if(t.getKind() == k){
    for(TNode::iterator i = t.begin(); i != t.end(); ++i) {
      TNode child = *i;
      if(child.getKind() == k){
        flatten(pb, k, child);
      }else{
        pb.push_back(child);
      }
    }
  }else{
    pb.push_back(t);
  }
}

static Node flatten(Kind k, TNode t){
  std::vector<TNode> pb;
  flatten(pb, k, t);
  Assert(pb.size() >= 2);
  return NodeManager::currentNM()->mkNode(k, pb);
}

RewriteResponse ArithRewriter::preRewritePlus(TNode t){
  Assert(t.getKind() == kind::PLUS);

  if(canFlatten(kind::PLUS, t)){
    return RewriteResponse(REWRITE_DONE, flatten(kind::PLUS, t));
  }else{
    return RewriteResponse(REWRITE_DONE, t);
  }
}

RewriteResponse ArithRewriter::postRewritePlus(TNode t){
  Assert(t.getKind() == kind::PLUS);
  Assert(t.getNumChildren() > 1);

  Rational rational;
  RealAlgebraicNumber ran;
  std::vector<Monomial> monomials;
  std::vector<Polynomial> polynomials;

  for (const auto& child : t)
  {
    if (child.isConst())
    {
      if (child.getConst<Rational>().isZero())
      {
        continue;
      }
      rational += child.getConst<Rational>();
    }
    else if (child.getKind() == Kind::REAL_ALGEBRAIC_NUMBER)
    {
      ran += child.getOperator().getConst<RealAlgebraicNumber>();
    }
    else if (Monomial::isMember(child))
    {
      monomials.emplace_back(Monomial::parseMonomial(child));
    }
    else
    {
      polynomials.emplace_back(Polynomial::parsePolynomial(child));
    }
  }

  if(!monomials.empty()){
    Monomial::sort(monomials);
    Monomial::combineAdjacentMonomials(monomials);
    polynomials.emplace_back(Polynomial::mkPolynomial(monomials));
  }
  if (!rational.isZero())
  {
    polynomials.emplace_back(
        Polynomial::mkPolynomial(Constant::mkConstant(rational)));
  }

  Polynomial poly = Polynomial::sumPolynomials(polynomials);

  if (isZero(ran))
  {
    return RewriteResponse(REWRITE_DONE, poly.getNode());
  }
  if (poly.containsConstant())
  {
    ran += RealAlgebraicNumber(poly.getHead().getConstant().getValue());
    if (!poly.isConstant())
    {
      poly = poly.getTail();
    }
  }

  auto* nm = NodeManager::currentNM();
  if (poly.isConstant())
  {
    return RewriteResponse(REWRITE_DONE, nm->mkRealAlgebraicNumber(ran));
  }
  return RewriteResponse(
      REWRITE_DONE,
      nm->mkNode(Kind::PLUS, nm->mkRealAlgebraicNumber(ran), poly.getNode()));
}

RewriteResponse ArithRewriter::postRewriteMult(TNode t){
  Assert(t.getKind() == kind::MULT || t.getKind() == kind::NONLINEAR_MULT);
  Assert(t.getNumChildren() >= 2);

<<<<<<< HEAD
  if (t.getNumChildren() == 1)
  {
    return RewriteResponse(REWRITE_DONE, t[0]);
  }

  Rational rational = Rational(1);
  RealAlgebraicNumber ran = RealAlgebraicNumber(Integer(1));
  Polynomial poly = Polynomial::mkOne();

=======
  Rational rational = Rational(1);
  RealAlgebraicNumber ran = RealAlgebraicNumber(Integer(1));
  Polynomial poly = Polynomial::mkOne();

>>>>>>> b1ee9680
  for (const auto& child : t)
  {
    if (child.isConst())
    {
      if (child.getConst<Rational>().isZero())
      {
        return RewriteResponse(REWRITE_DONE, child);
      }
      rational *= child.getConst<Rational>();
    }
    else if (child.getKind() == Kind::REAL_ALGEBRAIC_NUMBER)
    {
      ran *= child.getOperator().getConst<RealAlgebraicNumber>();
    }
    else
    {
      poly = poly * Polynomial::parsePolynomial(child);
    }
  }

<<<<<<< HEAD
  poly = poly * rational;

=======
  if (!rational.isOne())
  {
    poly = poly * rational;
  }
>>>>>>> b1ee9680
  if (isOne(ran))
  {
    return RewriteResponse(REWRITE_DONE, poly.getNode());
  }
  auto* nm = NodeManager::currentNM();
  if (poly.isConstant())
  {
    ran *= RealAlgebraicNumber(poly.getHead().getConstant().getValue());
    return RewriteResponse(REWRITE_DONE, nm->mkRealAlgebraicNumber(ran));
  }
  return RewriteResponse(
      REWRITE_DONE,
      nm->mkNode(
          Kind::MULT, nm->mkRealAlgebraicNumber(ran), poly.getNode()));
}

RewriteResponse ArithRewriter::postRewritePow2(TNode t)
{
  Assert(t.getKind() == kind::POW2);
  NodeManager* nm = NodeManager::currentNM();
  // if constant, we eliminate
  if (t[0].isConst())
  {
    // pow2 is only supported for integers
    Assert(t[0].getType().isInteger());
    Integer i = t[0].getConst<Rational>().getNumerator();
    if (i < 0)
    {
      return RewriteResponse(REWRITE_DONE, nm->mkConstInt(Rational(0)));
    }
    // (pow2 t) ---> (pow 2 t) and continue rewriting to eliminate pow
    Node two = nm->mkConstInt(Rational(Integer(2)));
    Node ret = nm->mkNode(kind::POW, two, t[0]);
    return RewriteResponse(REWRITE_AGAIN, ret);
  }
  return RewriteResponse(REWRITE_DONE, t);
}

RewriteResponse ArithRewriter::postRewriteIAnd(TNode t)
{
  Assert(t.getKind() == kind::IAND);
  size_t bsize = t.getOperator().getConst<IntAnd>().d_size;
  NodeManager* nm = NodeManager::currentNM();
  // if constant, we eliminate
  if (t[0].isConst() && t[1].isConst())
  {
    Node iToBvop = nm->mkConst(IntToBitVector(bsize));
    Node arg1 = nm->mkNode(kind::INT_TO_BITVECTOR, iToBvop, t[0]);
    Node arg2 = nm->mkNode(kind::INT_TO_BITVECTOR, iToBvop, t[1]);
    Node bvand = nm->mkNode(kind::BITVECTOR_AND, arg1, arg2);
    Node ret = nm->mkNode(kind::BITVECTOR_TO_NAT, bvand);
    return RewriteResponse(REWRITE_AGAIN_FULL, ret);
  }
  else if (t[0] > t[1])
  {
    // ((_ iand k) x y) ---> ((_ iand k) y x) if x > y by node ordering
    Node ret = nm->mkNode(kind::IAND, t.getOperator(), t[1], t[0]);
    return RewriteResponse(REWRITE_AGAIN, ret);
  }
  else if (t[0] == t[1])
  {
    // ((_ iand k) x x) ---> x
    return RewriteResponse(REWRITE_DONE, t[0]);
  }
  // simplifications involving constants
  for (unsigned i = 0; i < 2; i++)
  {
    if (!t[i].isConst())
    {
      continue;
    }
    if (t[i].getConst<Rational>().sgn() == 0)
    {
      // ((_ iand k) 0 y) ---> 0
      return RewriteResponse(REWRITE_DONE, t[i]);
    }
    if (t[i].getConst<Rational>().getNumerator() == Integer(2).pow(bsize) - 1)
    {
      // ((_ iand k) 111...1 y) ---> y
      return RewriteResponse(REWRITE_DONE, t[i == 0 ? 1 : 0]);
    }
  }
  return RewriteResponse(REWRITE_DONE, t);
}

RewriteResponse ArithRewriter::preRewriteTranscendental(TNode t) {
  return RewriteResponse(REWRITE_DONE, t);
}

RewriteResponse ArithRewriter::postRewriteTranscendental(TNode t) { 
  Trace("arith-tf-rewrite") << "Rewrite transcendental function : " << t << std::endl;
  NodeManager* nm = NodeManager::currentNM();
  switch( t.getKind() ){
  case kind::EXPONENTIAL: {
    if (t[0].isConst())
    {
      Node one = nm->mkConstReal(Rational(1));
      if(t[0].getConst<Rational>().sgn()>=0 && t[0].getType().isInteger() && t[0]!=one){
        return RewriteResponse(
            REWRITE_AGAIN,
            nm->mkNode(kind::POW, nm->mkNode(kind::EXPONENTIAL, one), t[0]));
      }else{          
        return RewriteResponse(REWRITE_DONE, t);
      }
    }
    else if (t[0].getKind() == kind::PLUS)
    {
      std::vector<Node> product;
      for (const Node tc : t[0])
      {
        product.push_back(nm->mkNode(kind::EXPONENTIAL, tc));
      }
      // We need to do a full rewrite here, since we can get exponentials of
      // constants, e.g. when we are rewriting exp(2 + x)
      return RewriteResponse(REWRITE_AGAIN_FULL,
                             nm->mkNode(kind::MULT, product));
    }
  }
    break;
  case kind::SINE:
    if (t[0].isConst())
    {
      const Rational& rat = t[0].getConst<Rational>();
      if(rat.sgn() == 0){
        return RewriteResponse(REWRITE_DONE, nm->mkConstReal(Rational(0)));
      }
      else if (rat.sgn() == -1)
      {
        Node ret = nm->mkNode(kind::UMINUS,
                              nm->mkNode(kind::SINE, nm->mkConstReal(-rat)));
        return RewriteResponse(REWRITE_AGAIN_FULL, ret);
      }
    }else{
      // get the factor of PI in the argument
      Node pi_factor;
      Node pi;
      Node rem;
      std::map<Node, Node> msum;
      if (ArithMSum::getMonomialSum(t[0], msum))
      {
        pi = mkPi();
        std::map<Node, Node>::iterator itm = msum.find(pi);
        if (itm != msum.end())
        {
          if (itm->second.isNull())
          {
            pi_factor = nm->mkConstReal(Rational(1));
          }
          else
          {
            pi_factor = itm->second;
          }
          msum.erase(pi);
          if (!msum.empty())
          {
            rem = ArithMSum::mkNode(t[0].getType(), msum);
          }
        }
      }
      else
      {
        Assert(false);
      }

      // if there is a factor of PI
      if( !pi_factor.isNull() ){
        Trace("arith-tf-rewrite-debug") << "Process pi factor = " << pi_factor << std::endl;
        Rational r = pi_factor.getConst<Rational>();
        Rational r_abs = r.abs();
        Rational rone = Rational(1);
        Node ntwo = nm->mkConstInt(Rational(2));
        if (r_abs > rone)
        {
          //add/substract 2*pi beyond scope
          Node ra_div_two = nm->mkNode(
              kind::INTS_DIVISION, mkRationalNode(r_abs + rone), ntwo);
          Node new_pi_factor;
          if( r.sgn()==1 ){
            new_pi_factor =
                nm->mkNode(kind::MINUS,
                           pi_factor,
                           nm->mkNode(kind::MULT, ntwo, ra_div_two));
          }else{
            Assert(r.sgn() == -1);
            new_pi_factor =
                nm->mkNode(kind::PLUS,
                           pi_factor,
                           nm->mkNode(kind::MULT, ntwo, ra_div_two));
          }
          Node new_arg = nm->mkNode(kind::MULT, new_pi_factor, pi);
          if (!rem.isNull())
          {
            new_arg = nm->mkNode(kind::PLUS, new_arg, rem);
          }
          // sin( 2*n*PI + x ) = sin( x )
          return RewriteResponse(REWRITE_AGAIN_FULL,
                                 nm->mkNode(kind::SINE, new_arg));
        }
        else if (r_abs == rone)
        {
          // sin( PI + x ) = -sin( x )
          if (rem.isNull())
          {
            return RewriteResponse(REWRITE_DONE, nm->mkConstReal(Rational(0)));
          }
          else
          {
            return RewriteResponse(
                REWRITE_AGAIN_FULL,
                nm->mkNode(kind::UMINUS, nm->mkNode(kind::SINE, rem)));
          }
        }
        else if (rem.isNull())
        {
          // other rational cases based on Niven's theorem
          // (https://en.wikipedia.org/wiki/Niven%27s_theorem)
          Integer one = Integer(1);
          Integer two = Integer(2);
          Integer six = Integer(6);
          if (r_abs.getDenominator() == two)
          {
            Assert(r_abs.getNumerator() == one);
            return RewriteResponse(REWRITE_DONE,
                                   nm->mkConstReal(Rational(r.sgn())));
          }
          else if (r_abs.getDenominator() == six)
          {
            Integer five = Integer(5);
            if (r_abs.getNumerator() == one || r_abs.getNumerator() == five)
            {
              return RewriteResponse(
                  REWRITE_DONE,
                  nm->mkConstReal(Rational(r.sgn()) / Rational(2)));
            }
          }
        }
      }
    }
    break;
  case kind::COSINE: {
    return RewriteResponse(
        REWRITE_AGAIN_FULL,
        nm->mkNode(
            kind::SINE,
            nm->mkNode(kind::MINUS,
                       nm->mkNode(kind::MULT,
                                  nm->mkConstReal(Rational(1) / Rational(2)),
                                  mkPi()),
                       t[0])));
  }
  break;
  case kind::TANGENT:
  {
    return RewriteResponse(REWRITE_AGAIN_FULL,
                           nm->mkNode(kind::DIVISION,
                                      nm->mkNode(kind::SINE, t[0]),
                                      nm->mkNode(kind::COSINE, t[0])));
  }
  break;
  case kind::COSECANT:
  {
    return RewriteResponse(REWRITE_AGAIN_FULL,
                           nm->mkNode(kind::DIVISION,
                                      nm->mkConstReal(Rational(1)),
                                      nm->mkNode(kind::SINE, t[0])));
  }
  break;
  case kind::SECANT:
  {
    return RewriteResponse(REWRITE_AGAIN_FULL,
                           nm->mkNode(kind::DIVISION,
                                      nm->mkConstReal(Rational(1)),
                                      nm->mkNode(kind::COSINE, t[0])));
  }
  break;
  case kind::COTANGENT:
  {
    return RewriteResponse(REWRITE_AGAIN_FULL,
                           nm->mkNode(kind::DIVISION,
                                      nm->mkNode(kind::COSINE, t[0]),
                                      nm->mkNode(kind::SINE, t[0])));
  }
  break;
  default:
    break;
  }
  return RewriteResponse(REWRITE_DONE, t);
}

Node ArithRewriter::makeUnaryMinusNode(TNode n){
  NodeManager* nm = NodeManager::currentNM();
  Rational qNegOne(-1);
  return nm->mkNode(kind::MULT, nm->mkConstRealOrInt(n.getType(), qNegOne), n);
}

RewriteResponse ArithRewriter::rewriteDiv(TNode t, bool pre){
  Assert(t.getKind() == kind::DIVISION_TOTAL || t.getKind() == kind::DIVISION);
  Assert(t.getNumChildren() == 2);

  Node left = t[0];
  Node right = t[1];
  if (right.isConst())
  {
    NodeManager* nm = NodeManager::currentNM();
    const Rational& den = right.getConst<Rational>();

    if(den.isZero()){
      if(t.getKind() == kind::DIVISION_TOTAL){
        return RewriteResponse(REWRITE_DONE, nm->mkConstReal(0));
      }else{
        // This is unsupported, but this is not a good place to complain
        return RewriteResponse(REWRITE_DONE, t);
      }
    }
    Assert(den != Rational(0));

    if (left.isConst())
    {
      const Rational& num = left.getConst<Rational>();
      return RewriteResponse(REWRITE_DONE, nm->mkConstReal(num / den));
    }
    if (left.getKind() == Kind::REAL_ALGEBRAIC_NUMBER)
    {
      const RealAlgebraicNumber& num =
          left.getOperator().getConst<RealAlgebraicNumber>();
      return RewriteResponse(
          REWRITE_DONE,
          nm->mkRealAlgebraicNumber(num / RealAlgebraicNumber(den)));
    }

    Node result = nm->mkConstReal(den.inverse());
    Node mult = NodeManager::currentNM()->mkNode(kind::MULT, left, result);
    if (pre)
    {
      return RewriteResponse(REWRITE_DONE, mult);
    }
    else
    {
      return RewriteResponse(REWRITE_AGAIN, mult);
    }
  }
  if (right.getKind() == Kind::REAL_ALGEBRAIC_NUMBER)
  {
    NodeManager* nm = NodeManager::currentNM();
    const RealAlgebraicNumber& den =
        right.getOperator().getConst<RealAlgebraicNumber>();
    if (left.isConst())
    {
      const Rational& num = left.getConst<Rational>();
      return RewriteResponse(
          REWRITE_DONE,
          nm->mkRealAlgebraicNumber(RealAlgebraicNumber(num) / den));
    }
    if (left.getKind() == Kind::REAL_ALGEBRAIC_NUMBER)
    {
      const RealAlgebraicNumber& num =
          left.getOperator().getConst<RealAlgebraicNumber>();
      return RewriteResponse(REWRITE_DONE,
                             nm->mkRealAlgebraicNumber(num / den));
    }

    Node result = nm->mkRealAlgebraicNumber(inverse(den));
    Node mult = NodeManager::currentNM()->mkNode(kind::MULT,left,result);
    if(pre){
      return RewriteResponse(REWRITE_DONE, mult);
    }else{
      return RewriteResponse(REWRITE_AGAIN, mult);
    }
  }
  return RewriteResponse(REWRITE_DONE, t);
}

RewriteResponse ArithRewriter::rewriteAbs(TNode t)
{
  Assert(t.getKind() == Kind::ABS);
  Assert(t.getNumChildren() == 1);

  if (t[0].isConst())
  {
          const Rational& rat = t[0].getConst<Rational>();
          if (rat >= 0)
          {
            return RewriteResponse(REWRITE_DONE, t[0]);
          }
          else
          {
            return RewriteResponse(REWRITE_DONE,
                                   NodeManager::currentNM()->mkConstRealOrInt(
                                       t[0].getType(), -rat));
          }
  }
  Assert(t[0].getKind() != Kind::REAL_ALGEBRAIC_NUMBER);
  return RewriteResponse(REWRITE_DONE, t);
}

RewriteResponse ArithRewriter::rewriteIntsDivMod(TNode t, bool pre)
{
  NodeManager* nm = NodeManager::currentNM();
  Kind k = t.getKind();
  if (k == kind::INTS_MODULUS)
  {
    if (t[1].isConst() && !t[1].getConst<Rational>().isZero())
    {
      // can immediately replace by INTS_MODULUS_TOTAL
      Node ret = nm->mkNode(kind::INTS_MODULUS_TOTAL, t[0], t[1]);
      return returnRewrite(t, ret, Rewrite::MOD_TOTAL_BY_CONST);
    }
  }
  if (k == kind::INTS_DIVISION)
  {
    if (t[1].isConst() && !t[1].getConst<Rational>().isZero())
    {
      // can immediately replace by INTS_DIVISION_TOTAL
      Node ret = nm->mkNode(kind::INTS_DIVISION_TOTAL, t[0], t[1]);
      return returnRewrite(t, ret, Rewrite::DIV_TOTAL_BY_CONST);
    }
  }
  return RewriteResponse(REWRITE_DONE, t);
}

RewriteResponse ArithRewriter::rewriteExtIntegerOp(TNode t)
{
  Assert(t.getKind() == kind::TO_INTEGER || t.getKind() == kind::IS_INTEGER);
  bool isPred = t.getKind() == kind::IS_INTEGER;
  NodeManager* nm = NodeManager::currentNM();
  if (t[0].isConst())
  {
    Node ret;
    if (isPred)
    {
      ret = nm->mkConst(t[0].getConst<Rational>().isIntegral());
    }
    else
    {
      ret = nm->mkConstInt(Rational(t[0].getConst<Rational>().floor()));
    }
    return returnRewrite(t, ret, Rewrite::INT_EXT_CONST);
  }
  if (t[0].getType().isInteger())
  {
    Node ret = isPred ? nm->mkConst(true) : Node(t[0]);
    return returnRewrite(t, ret, Rewrite::INT_EXT_INT);
  }
  if (t[0].getKind() == kind::PI)
  {
    Node ret = isPred ? nm->mkConst(false) : nm->mkConstReal(Rational(3));
    return returnRewrite(t, ret, Rewrite::INT_EXT_PI);
  }
  return RewriteResponse(REWRITE_DONE, t);
}

RewriteResponse ArithRewriter::rewriteIntsDivModTotal(TNode t, bool pre)
{
  if (pre)
  {
    // do not rewrite at prewrite.
    return RewriteResponse(REWRITE_DONE, t);
  }
  NodeManager* nm = NodeManager::currentNM();
  Kind k = t.getKind();
  Assert(k == kind::INTS_MODULUS_TOTAL || k == kind::INTS_DIVISION_TOTAL);
  TNode n = t[0];
  TNode d = t[1];
  bool dIsConstant = d.isConst();
  if(dIsConstant && d.getConst<Rational>().isZero()){
    // (div x 0) ---> 0 or (mod x 0) ---> 0
    return returnRewrite(t, nm->mkConstInt(0), Rewrite::DIV_MOD_BY_ZERO);
  }else if(dIsConstant && d.getConst<Rational>().isOne()){
    if (k == kind::INTS_MODULUS_TOTAL)
    {
      // (mod x 1) --> 0
      return returnRewrite(t, nm->mkConstInt(0), Rewrite::MOD_BY_ONE);
    }
    Assert(k == kind::INTS_DIVISION_TOTAL);
    // (div x 1) --> x
    return returnRewrite(t, n, Rewrite::DIV_BY_ONE);
  }
  else if (dIsConstant && d.getConst<Rational>().sgn() < 0)
  {
    // pull negation
    // (div x (- c)) ---> (- (div x c))
    // (mod x (- c)) ---> (mod x c)
    Node nn = nm->mkNode(k, t[0], nm->mkConstInt(-t[1].getConst<Rational>()));
    Node ret = (k == kind::INTS_DIVISION || k == kind::INTS_DIVISION_TOTAL)
                   ? nm->mkNode(kind::UMINUS, nn)
                   : nn;
    return returnRewrite(t, ret, Rewrite::DIV_MOD_PULL_NEG_DEN);
  }
  else if (dIsConstant && n.isConst())
  {
    Assert(d.getConst<Rational>().isIntegral());
    Assert(n.getConst<Rational>().isIntegral());
    Assert(!d.getConst<Rational>().isZero());
    Integer di = d.getConst<Rational>().getNumerator();
    Integer ni = n.getConst<Rational>().getNumerator();

    bool isDiv = (k == kind::INTS_DIVISION || k == kind::INTS_DIVISION_TOTAL);

    Integer result = isDiv ? ni.euclidianDivideQuotient(di) : ni.euclidianDivideRemainder(di);

    // constant evaluation
    // (mod c1 c2) ---> c3 or (div c1 c2) ---> c3
    Node resultNode = nm->mkConstInt(Rational(result));
    return returnRewrite(t, resultNode, Rewrite::CONST_EVAL);
  }
  if (k == kind::INTS_MODULUS_TOTAL)
  {
    // Note these rewrites do not need to account for modulus by zero as being
    // a UF, which is handled by the reduction of INTS_MODULUS.
    Kind k0 = t[0].getKind();
    if (k0 == kind::INTS_MODULUS_TOTAL && t[0][1] == t[1])
    {
      // (mod (mod x c) c) --> (mod x c)
      return returnRewrite(t, t[0], Rewrite::MOD_OVER_MOD);
    }
    else if (k0 == kind::NONLINEAR_MULT || k0 == kind::MULT || k0 == kind::PLUS)
    {
      // can drop all
      std::vector<Node> newChildren;
      bool childChanged = false;
      for (const Node& tc : t[0])
      {
        if (tc.getKind() == kind::INTS_MODULUS_TOTAL && tc[1] == t[1])
        {
          newChildren.push_back(tc[0]);
          childChanged = true;
          continue;
        }
        newChildren.push_back(tc);
      }
      if (childChanged)
      {
        // (mod (op ... (mod x c) ...) c) ---> (mod (op ... x ...) c) where
        // op is one of { NONLINEAR_MULT, MULT, PLUS }.
        Node ret = nm->mkNode(k0, newChildren);
        ret = nm->mkNode(kind::INTS_MODULUS_TOTAL, ret, t[1]);
        return returnRewrite(t, ret, Rewrite::MOD_CHILD_MOD);
      }
    }
  }
  else
  {
    Assert(k == kind::INTS_DIVISION_TOTAL);
    // Note these rewrites do not need to account for division by zero as being
    // a UF, which is handled by the reduction of INTS_DIVISION.
    if (t[0].getKind() == kind::INTS_MODULUS_TOTAL && t[0][1] == t[1])
    {
      // (div (mod x c) c) --> 0
      Node ret = nm->mkConstInt(0);
      return returnRewrite(t, ret, Rewrite::DIV_OVER_MOD);
    }
  }
  return RewriteResponse(REWRITE_DONE, t);
}

TrustNode ArithRewriter::expandDefinition(Node node)
{
  // call eliminate operators, to eliminate partial operators only
  std::vector<SkolemLemma> lems;
  TrustNode ret = d_opElim.eliminate(node, lems, true);
  Assert(lems.empty());
  return ret;
}

RewriteResponse ArithRewriter::returnRewrite(TNode t, Node ret, Rewrite r)
{
  Trace("arith-rewrite") << "ArithRewriter : " << t << " == " << ret << " by "
                         << r << std::endl;
  return RewriteResponse(REWRITE_AGAIN_FULL, ret);
}

}  // namespace arith
}  // namespace theory
}  // namespace cvc5<|MERGE_RESOLUTION|>--- conflicted
+++ resolved
@@ -236,18 +236,11 @@
   Assert(t.getKind() == REAL_ALGEBRAIC_NUMBER);
 
   const RealAlgebraicNumber& r =
-<<<<<<< HEAD
-          t.getOperator().getConst<RealAlgebraicNumber>();
-  if (r.isRational())
-  {
-    return RewriteResponse(REWRITE_DONE, NodeManager::currentNM()->mkConstReal(r.toRational()));
-=======
       t.getOperator().getConst<RealAlgebraicNumber>();
   if (r.isRational())
   {
     return RewriteResponse(
         REWRITE_DONE, NodeManager::currentNM()->mkConstReal(r.toRational()));
->>>>>>> b1ee9680
   }
 
   return RewriteResponse(REWRITE_DONE, t);
@@ -288,17 +281,10 @@
   }
   if (t[0].getKind() == Kind::REAL_ALGEBRAIC_NUMBER)
   {
-<<<<<<< HEAD
-    RealAlgebraicNumber r =
-        -(t[0].getOperator().getConst<RealAlgebraicNumber>());
-    NodeManager* nm = NodeManager::currentNM();
-    return RewriteResponse(REWRITE_DONE, nm->mkRealAlgebraicNumber(r));
-=======
     const RealAlgebraicNumber& r =
         t[0].getOperator().getConst<RealAlgebraicNumber>();
     NodeManager* nm = NodeManager::currentNM();
     return RewriteResponse(REWRITE_DONE, nm->mkRealAlgebraicNumber(-r));
->>>>>>> b1ee9680
   }
 
   Node noUminus = makeUnaryMinusNode(t[0]);
@@ -456,53 +442,14 @@
   Assert(node.getKind() == kind::MULT
          || node.getKind() == kind::NONLINEAR_MULT);
 
-<<<<<<< HEAD
-  bool foundNeutral = false;
   for (const auto& child : node)
   {
-    if (child.isConst())
-    {
-      if (child.getConst<Rational>().isZero())
-      {
-        return RewriteResponse(REWRITE_DONE, child);
-      }
-      if (child.getConst<Rational>().isOne())
-      {
-        foundNeutral = true;
-      }
-    }
-  }
-  if (!foundNeutral)
-  {
-    return RewriteResponse(REWRITE_DONE, node);
-  }
-  std::vector<TNode> reduced;
-  for (const auto& child : node)
-  {
-    if (!child.isConst() || !child.getConst<Rational>().isOne())
-    {
-      reduced.emplace_back(child);
-    }
-  }
-  switch (reduced.size())
-  {
-    case 0: return RewriteResponse(REWRITE_DONE, node[0]);
-    case 1: return RewriteResponse(REWRITE_DONE, reduced[0]);
-    default:
-      return RewriteResponse(
-          REWRITE_DONE,
-          NodeManager::currentNM()->mkNode(node.getKind(), std::move(reduced)));
-  }
-=======
-  for (const auto& child : node)
-  {
     if (child.isConst() && child.getConst<Rational>().isZero())
     {
       return RewriteResponse(REWRITE_DONE, child);
     }
   }
   return RewriteResponse(REWRITE_DONE, node);
->>>>>>> b1ee9680
 }
 
 static bool canFlatten(Kind k, TNode t){
@@ -620,22 +567,10 @@
   Assert(t.getKind() == kind::MULT || t.getKind() == kind::NONLINEAR_MULT);
   Assert(t.getNumChildren() >= 2);
 
-<<<<<<< HEAD
-  if (t.getNumChildren() == 1)
-  {
-    return RewriteResponse(REWRITE_DONE, t[0]);
-  }
-
   Rational rational = Rational(1);
   RealAlgebraicNumber ran = RealAlgebraicNumber(Integer(1));
   Polynomial poly = Polynomial::mkOne();
 
-=======
-  Rational rational = Rational(1);
-  RealAlgebraicNumber ran = RealAlgebraicNumber(Integer(1));
-  Polynomial poly = Polynomial::mkOne();
-
->>>>>>> b1ee9680
   for (const auto& child : t)
   {
     if (child.isConst())
@@ -656,15 +591,10 @@
     }
   }
 
-<<<<<<< HEAD
-  poly = poly * rational;
-
-=======
   if (!rational.isOne())
   {
     poly = poly * rational;
   }
->>>>>>> b1ee9680
   if (isOne(ran))
   {
     return RewriteResponse(REWRITE_DONE, poly.getNode());
