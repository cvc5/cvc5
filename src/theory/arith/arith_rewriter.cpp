/******************************************************************************
 * Top contributors (to current version):
 *   Andrew Reynolds, Tim King, Morgan Deters
 *
 * This file is part of the cvc5 project.
 *
 * Copyright (c) 2009-2021 by the authors listed in the file AUTHORS
 * in the top-level source directory and their institutional affiliations.
 * All rights reserved.  See the file COPYING in the top-level source
 * directory for licensing information.
 * ****************************************************************************
 *
 * [[ Add one-line brief description here ]]
 *
 * [[ Add lengthier description here ]]
 * \todo document this file
 */

#include "theory/arith/arith_rewriter.h"

#include <optional>
#include <set>
#include <sstream>
#include <stack>
#include <vector>

#include "expr/algorithm/flatten.h"
#include "smt/logic_exception.h"
#include "theory/arith/arith_msum.h"
#include "theory/arith/arith_utilities.h"
#include "theory/arith/normal_form.h"
#include "theory/arith/operator_elim.h"
#include "theory/arith/rewriter/addition.h"
#include "theory/arith/rewriter/node_utils.h"
#include "theory/arith/rewriter/ordering.h"
#include "theory/theory.h"
#include "util/bitvector.h"
#include "util/divisible.h"
#include "util/iand.h"
#include "util/real_algebraic_number.h"

using namespace cvc5::kind;

namespace cvc5 {
namespace theory {
namespace arith {

namespace {

template <typename L, typename R>
bool evaluateRelation(Kind rel, const L& l, const R& r)
{
  switch (rel)
  {
    case Kind::LT: return l < r;
    case Kind::LEQ: return l <= r;
    case Kind::EQUAL: return l == r;
    case Kind::GEQ: return l >= r;
    case Kind::GT: return l > r;
    default: Unreachable(); return false;
  }
}

/**
 * Check whether the parent has a child that is a constant zero.
 * If so, return this child. Otherwise, return std::nullopt.
 */
template <typename Iterable>
std::optional<TNode> getZeroChild(const Iterable& parent)
{
  for (const auto& node : parent)
  {
    if (node.isConst() && node.template getConst<Rational>().isZero())
    {
      return node;
    }
  }
  return std::nullopt;
}

}  // namespace

ArithRewriter::ArithRewriter(OperatorElim& oe) : d_opElim(oe) {}

RewriteResponse ArithRewriter::preRewrite(TNode t)
{
  Trace("arith-rewriter") << "preRewrite(" << t << ")" << std::endl;
  if (isAtom(t))
  {
    auto res = preRewriteAtom(t);
    Trace("arith-rewriter")
        << res.d_status << " -> " << res.d_node << std::endl;
    return res;
  }
  auto res = preRewriteTerm(t);
  Trace("arith-rewriter") << res.d_status << " -> " << res.d_node << std::endl;
  return res;
}

RewriteResponse ArithRewriter::postRewrite(TNode t)
{
  Trace("arith-rewriter") << "postRewrite(" << t << ")" << std::endl;
  if (isAtom(t))
  {
    auto res = postRewriteAtom(t);
    Trace("arith-rewriter")
        << res.d_status << " -> " << res.d_node << std::endl;
    return res;
  }
  auto res = postRewriteTerm(t);
  Trace("arith-rewriter") << res.d_status << " -> " << res.d_node << std::endl;
  return res;
}

RewriteResponse ArithRewriter::preRewriteAtom(TNode atom)
{
  Assert(isAtom(atom));

  NodeManager* nm = NodeManager::currentNM();

  if (isRelationOperator(atom.getKind()) && atom[0] == atom[1])
  {
    switch (atom.getKind())
    {
      case Kind::LT: return RewriteResponse(REWRITE_DONE, nm->mkConst(false));
      case Kind::LEQ: return RewriteResponse(REWRITE_DONE, nm->mkConst(true));
      case Kind::EQUAL: return RewriteResponse(REWRITE_DONE, nm->mkConst(true));
      case Kind::GEQ: return RewriteResponse(REWRITE_DONE, nm->mkConst(true));
      case Kind::GT: return RewriteResponse(REWRITE_DONE, nm->mkConst(false));
      default:;
    }
  }

  switch (atom.getKind())
  {
    case Kind::GT:
      return RewriteResponse(REWRITE_DONE,
                             nm->mkNode(kind::LEQ, atom[0], atom[1]).notNode());
    case Kind::LT:
      return RewriteResponse(REWRITE_DONE,
                             nm->mkNode(kind::GEQ, atom[0], atom[1]).notNode());
    case Kind::IS_INTEGER:
      if (atom[0].getType().isInteger())
      {
        return RewriteResponse(REWRITE_DONE, nm->mkConst(true));
      }
      break;
    case Kind::DIVISIBLE:
      if (atom.getOperator().getConst<Divisible>().k.isOne())
      {
        return RewriteResponse(REWRITE_DONE, nm->mkConst(true));
      }
      break;
    default:;
  }

  return RewriteResponse(REWRITE_DONE, atom);
}

RewriteResponse ArithRewriter::postRewriteAtom(TNode atom)
{
  Assert(isAtom(atom));
  if (atom.getKind() == kind::IS_INTEGER)
  {
    return rewriteExtIntegerOp(atom);
  }
  else if (atom.getKind() == kind::DIVISIBLE)
  {
    if (atom[0].isConst())
    {
      return RewriteResponse(REWRITE_DONE,
                             NodeManager::currentNM()->mkConst(bool(
                                 (atom[0].getConst<Rational>()
                                  / atom.getOperator().getConst<Divisible>().k)
                                     .isIntegral())));
    }
    if (atom.getOperator().getConst<Divisible>().k.isOne())
    {
      return RewriteResponse(REWRITE_DONE,
                             NodeManager::currentNM()->mkConst(true));
    }
    NodeManager* nm = NodeManager::currentNM();
    return RewriteResponse(
        REWRITE_AGAIN,
        nm->mkNode(kind::EQUAL,
                   nm->mkNode(kind::INTS_MODULUS_TOTAL,
                              atom[0],
                              nm->mkConstInt(Rational(
                                  atom.getOperator().getConst<Divisible>().k))),
                   nm->mkConstInt(Rational(0))));
  }

  // left |><| right
  TNode left = atom[0];
  TNode right = atom[1];

  auto* nm = NodeManager::currentNM();
  if (left.isConst())
  {
    const Rational& l = left.getConst<Rational>();
    if (right.isConst())
    {
      const Rational& r = right.getConst<Rational>();
      return RewriteResponse(
          REWRITE_DONE, nm->mkConst(evaluateRelation(atom.getKind(), l, r)));
    }
    else if (right.getKind() == Kind::REAL_ALGEBRAIC_NUMBER)
    {
      const RealAlgebraicNumber& r =
          right.getOperator().getConst<RealAlgebraicNumber>();
      return RewriteResponse(
          REWRITE_DONE, nm->mkConst(evaluateRelation(atom.getKind(), l, r)));
    }
  }
  else if (left.getKind() == Kind::REAL_ALGEBRAIC_NUMBER)
  {
    const RealAlgebraicNumber& l =
        left.getOperator().getConst<RealAlgebraicNumber>();
    if (right.isConst())
    {
      const Rational& r = right.getConst<Rational>();
      return RewriteResponse(
          REWRITE_DONE, nm->mkConst(evaluateRelation(atom.getKind(), l, r)));
    }
    else if (right.getKind() == Kind::REAL_ALGEBRAIC_NUMBER)
    {
      const RealAlgebraicNumber& r =
          right.getOperator().getConst<RealAlgebraicNumber>();
      return RewriteResponse(
          REWRITE_DONE, nm->mkConst(evaluateRelation(atom.getKind(), l, r)));
    }
  }

  Polynomial pleft = Polynomial::parsePolynomial(left);
  Polynomial pright = Polynomial::parsePolynomial(right);

  Debug("arith::rewriter") << "pleft " << pleft.getNode() << std::endl;
  Debug("arith::rewriter") << "pright " << pright.getNode() << std::endl;

  Comparison cmp = Comparison::mkComparison(atom.getKind(), pleft, pright);
  Assert(cmp.isNormalForm());
  return RewriteResponse(REWRITE_DONE, cmp.getNode());
}

bool ArithRewriter::isAtom(TNode n) {
  Kind k = n.getKind();
  return arith::isRelationOperator(k) || k == kind::IS_INTEGER
      || k == kind::DIVISIBLE;
}

RewriteResponse ArithRewriter::rewriteConstant(TNode t){
  Assert(t.isConst());
  Assert(t.getKind() == CONST_RATIONAL || t.getKind() == CONST_INTEGER);

  return RewriteResponse(REWRITE_DONE, t);
}

RewriteResponse ArithRewriter::rewriteRAN(TNode t)
{
  Assert(t.getKind() == REAL_ALGEBRAIC_NUMBER);

  const RealAlgebraicNumber& r =
      t.getOperator().getConst<RealAlgebraicNumber>();
  if (r.isRational())
  {
    return RewriteResponse(
        REWRITE_DONE, NodeManager::currentNM()->mkConstReal(r.toRational()));
  }

  return RewriteResponse(REWRITE_DONE, t);
}

RewriteResponse ArithRewriter::rewriteVariable(TNode t)
{
  Assert(t.isVar());

  return RewriteResponse(REWRITE_DONE, t);
}

RewriteResponse ArithRewriter::rewriteNeg(TNode t, bool pre)
{
  Assert(t.getKind() == kind::NEG);

  if (t[0].isConst())
  {
    Rational neg = -(t[0].getConst<Rational>());
    return RewriteResponse(REWRITE_DONE, rewriter::mkConst(neg));
  }
  if (rewriter::isRAN(t[0]))
  {
    return RewriteResponse(REWRITE_DONE,
                           rewriter::mkConst(-rewriter::getRAN(t[0])));
  }

  auto* nm = NodeManager::currentNM();
  Node noUminus = nm->mkNode(kind::MULT, rewriter::mkConst(Integer(-1)), t[0]);
  if (pre)
    return RewriteResponse(REWRITE_DONE, noUminus);
  else
    return RewriteResponse(REWRITE_AGAIN, noUminus);
}

RewriteResponse ArithRewriter::rewriteSub(TNode t)
{
  Assert(t.getKind() == kind::SUB);
  Assert(t.getNumChildren() == 2);

  if (t[0] == t[1])
  {
    return RewriteResponse(REWRITE_DONE, rewriter::mkConst(Integer(0)));
  }
  auto* nm = NodeManager::currentNM();
  return RewriteResponse(
      REWRITE_AGAIN_FULL,
      nm->mkNode(Kind::ADD,
                 t[0],
                 nm->mkNode(kind::MULT, rewriter::mkConst(Integer(-1)), t[1])));
}

RewriteResponse ArithRewriter::preRewriteTerm(TNode t){
  if(t.isConst()){
    return rewriteConstant(t);
  }else if(t.isVar()){
    return rewriteVariable(t);
  }else{
    switch(Kind k = t.getKind()){
      case kind::REAL_ALGEBRAIC_NUMBER: return rewriteRAN(t);
      case kind::SUB: return rewriteSub(t);
      case kind::NEG: return rewriteNeg(t, true);
      case kind::DIVISION:
      case kind::DIVISION_TOTAL: return rewriteDiv(t, true);
      case kind::ADD: return preRewritePlus(t);
      case kind::MULT:
      case kind::NONLINEAR_MULT: return preRewriteMult(t);
      case kind::IAND: return RewriteResponse(REWRITE_DONE, t);
      case kind::POW2: return RewriteResponse(REWRITE_DONE, t);
      case kind::EXPONENTIAL:
      case kind::SINE:
      case kind::COSINE:
      case kind::TANGENT:
      case kind::COSECANT:
      case kind::SECANT:
      case kind::COTANGENT:
      case kind::ARCSINE:
      case kind::ARCCOSINE:
      case kind::ARCTANGENT:
      case kind::ARCCOSECANT:
      case kind::ARCSECANT:
      case kind::ARCCOTANGENT:
      case kind::SQRT: return preRewriteTranscendental(t);
      case kind::INTS_DIVISION:
      case kind::INTS_MODULUS: return rewriteIntsDivMod(t, true);
      case kind::INTS_DIVISION_TOTAL:
      case kind::INTS_MODULUS_TOTAL: return rewriteIntsDivModTotal(t, true);
      case kind::ABS: return rewriteAbs(t);
      case kind::IS_INTEGER:
      case kind::TO_INTEGER: return RewriteResponse(REWRITE_DONE, t);
      case kind::TO_REAL:
      case kind::CAST_TO_REAL: return RewriteResponse(REWRITE_DONE, t[0]);
      case kind::POW: return RewriteResponse(REWRITE_DONE, t);
      case kind::PI: return RewriteResponse(REWRITE_DONE, t);
      default: Unhandled() << k;
    }
  }
}

RewriteResponse ArithRewriter::postRewriteTerm(TNode t){
  if(t.isConst()){
    return rewriteConstant(t);
  }else if(t.isVar()){
    return rewriteVariable(t);
  }else{
    Trace("arith-rewriter") << "postRewriteTerm: " << t << std::endl;
    switch(t.getKind()){
      case kind::REAL_ALGEBRAIC_NUMBER: return rewriteRAN(t);
      case kind::SUB: return rewriteSub(t);
      case kind::NEG: return rewriteNeg(t, false);
      case kind::DIVISION:
      case kind::DIVISION_TOTAL: return rewriteDiv(t, false);
      case kind::ADD: return postRewritePlus(t);
      case kind::MULT:
      case kind::NONLINEAR_MULT: return postRewriteMult(t);
      case kind::IAND: return postRewriteIAnd(t);
      case kind::POW2: return postRewritePow2(t);
      case kind::EXPONENTIAL:
      case kind::SINE:
      case kind::COSINE:
      case kind::TANGENT:
      case kind::COSECANT:
      case kind::SECANT:
      case kind::COTANGENT:
      case kind::ARCSINE:
      case kind::ARCCOSINE:
      case kind::ARCTANGENT:
      case kind::ARCCOSECANT:
      case kind::ARCSECANT:
      case kind::ARCCOTANGENT:
      case kind::SQRT: return postRewriteTranscendental(t);
      case kind::INTS_DIVISION:
      case kind::INTS_MODULUS: return rewriteIntsDivMod(t, false);
      case kind::INTS_DIVISION_TOTAL:
      case kind::INTS_MODULUS_TOTAL: return rewriteIntsDivModTotal(t, false);
      case kind::ABS: return rewriteAbs(t);
      case kind::TO_REAL:
      case kind::CAST_TO_REAL: return RewriteResponse(REWRITE_DONE, t[0]);
      case kind::TO_INTEGER: return rewriteExtIntegerOp(t);
      case kind::POW:
      {
        if (t[1].isConst())
        {
          const Rational& exp = t[1].getConst<Rational>();
          TNode base = t[0];
          if(exp.sgn() == 0){
            return RewriteResponse(REWRITE_DONE,
                                   NodeManager::currentNM()->mkConstRealOrInt(
                                       t.getType(), Rational(1)));
          }else if(exp.sgn() > 0 && exp.isIntegral()){
            cvc5::Rational r(expr::NodeValue::MAX_CHILDREN);
            if (exp <= r)
            {
              unsigned num = exp.getNumerator().toUnsignedInt();
              if( num==1 ){
                return RewriteResponse(REWRITE_AGAIN, base);
              }else{
                NodeBuilder nb(kind::MULT);
                for(unsigned i=0; i < num; ++i){
                  nb << base;
                }
                Assert(nb.getNumChildren() > 0);
                Node mult = nb;
                return RewriteResponse(REWRITE_AGAIN, mult);
              }
            }
          }
        }
        else if (t[0].isConst()
                 && t[0].getConst<Rational>().getNumerator().toUnsignedInt()
                        == 2)
        {
          return RewriteResponse(
              REWRITE_DONE, NodeManager::currentNM()->mkNode(kind::POW2, t[1]));
        }

        // Todo improve the exception thrown
        std::stringstream ss;
        ss << "The exponent of the POW(^) operator can only be a positive "
              "integral constant below "
           << (expr::NodeValue::MAX_CHILDREN + 1) << ". ";
        ss << "Exception occurred in:" << std::endl;
        ss << "  " << t;
        throw LogicException(ss.str());
      }
    case kind::PI:
      return RewriteResponse(REWRITE_DONE, t);
    default:
      Unreachable();
    }
  }
}


RewriteResponse ArithRewriter::preRewritePlus(TNode t){
  Assert(t.getKind() == kind::ADD);
  return RewriteResponse(REWRITE_DONE, expr::algorithm::flatten(t));
}

RewriteResponse ArithRewriter::postRewritePlus(TNode t){
  Assert(t.getKind() == kind::ADD);
  Assert(t.getNumChildren() > 1);

  {
    Node flat = expr::algorithm::flatten(t);
    if (flat != t)
    {
      return RewriteResponse(REWRITE_AGAIN, flat);
    }
  }

  Rational rational;
  RealAlgebraicNumber ran;
  std::vector<Monomial> monomials;
  std::vector<Polynomial> polynomials;

  for (const auto& child : t)
  {
    if (child.isConst())
    {
      if (child.getConst<Rational>().isZero())
      {
        continue;
      }
      rational += child.getConst<Rational>();
    }
    else if (child.getKind() == Kind::REAL_ALGEBRAIC_NUMBER)
    {
      ran += child.getOperator().getConst<RealAlgebraicNumber>();
    }
    else if (Monomial::isMember(child))
    {
      monomials.emplace_back(Monomial::parseMonomial(child));
    }
    else
    {
      polynomials.emplace_back(Polynomial::parsePolynomial(child));
    }
  }

  if(!monomials.empty()){
    Monomial::sort(monomials);
    Monomial::combineAdjacentMonomials(monomials);
    polynomials.emplace_back(Polynomial::mkPolynomial(monomials));
  }
  if (!rational.isZero())
  {
    polynomials.emplace_back(
        Polynomial::mkPolynomial(Constant::mkConstant(rational)));
  }

  Polynomial poly = Polynomial::sumPolynomials(polynomials);

  if (isZero(ran))
  {
    return RewriteResponse(REWRITE_DONE, poly.getNode());
  }
  if (poly.containsConstant())
  {
    ran += RealAlgebraicNumber(poly.getHead().getConstant().getValue());
    if (!poly.isConstant())
    {
      poly = poly.getTail();
    }
  }

  auto* nm = NodeManager::currentNM();
  if (poly.isConstant())
  {
    return RewriteResponse(REWRITE_DONE, nm->mkRealAlgebraicNumber(ran));
  }
  return RewriteResponse(
      REWRITE_DONE,
      nm->mkNode(Kind::ADD, nm->mkRealAlgebraicNumber(ran), poly.getNode()));
}

RewriteResponse ArithRewriter::preRewriteMult(TNode node)
{
  Assert(node.getKind() == kind::MULT
         || node.getKind() == kind::NONLINEAR_MULT);

  if (auto res = rewriter::getZeroChild(node); res)
  {
    return RewriteResponse(REWRITE_DONE, *res);
  }
  return RewriteResponse(REWRITE_DONE, node);
}

RewriteResponse ArithRewriter::postRewriteMult(TNode t){
  Assert(t.getKind() == kind::MULT || t.getKind() == kind::NONLINEAR_MULT);
  Assert(t.getNumChildren() >= 2);

  std::vector<TNode> children;
  expr::algorithm::flatten(t, children, Kind::MULT, Kind::NONLINEAR_MULT);

  if (auto res = rewriter::getZeroChild(children); res)
  {
    return RewriteResponse(REWRITE_DONE, *res);
  }

  // Distribute over addition
  if (std::any_of(children.begin(), children.end(), [](TNode child) {
        return child.getKind() == Kind::ADD;
      }))
  {
    return RewriteResponse(REWRITE_DONE,
                           rewriter::distributeMultiplication(children));
  }

  RealAlgebraicNumber ran = RealAlgebraicNumber(Integer(1));
  std::vector<Node> leafs;

  for (const auto& child : children)
  {
    if (child.isConst())
    {
      if (child.getConst<Rational>().isZero())
      {
        return RewriteResponse(REWRITE_DONE, child);
      }
      ran *= child.getConst<Rational>();
    }
    else if (rewriter::isRAN(child))
    {
      ran *= rewriter::getRAN(child);
    }
    else
    {
      leafs.emplace_back(child);
    }
  }

  return RewriteResponse(REWRITE_DONE,
                         rewriter::mkMultTerm(ran, std::move(leafs)));
}

Node ArithRewriter::makeUnaryMinusNode(TNode n)
{
<<<<<<< HEAD
  Assert(t.getKind() == kind::IAND);
  size_t bsize = t.getOperator().getConst<IntAnd>().d_size;
  NodeManager* nm = NodeManager::currentNM();
  // if constant, we eliminate
  if (t[0].isConst() && t[1].isConst())
  {
    Node iToBvop = nm->mkConst(IntToBitVector(bsize));
    Node arg1 = nm->mkNode(kind::INT_TO_BITVECTOR, iToBvop, t[0]);
    Node arg2 = nm->mkNode(kind::INT_TO_BITVECTOR, iToBvop, t[1]);
    Node bvand = nm->mkNode(kind::BITVECTOR_AND, arg1, arg2);
    Node ret = nm->mkNode(kind::BITVECTOR_TO_NAT, bvand);
    return RewriteResponse(REWRITE_AGAIN_FULL, ret);
  }
  else if (t[0] > t[1])
  {
    // ((_ iand k) x y) ---> ((_ iand k) y x) if x > y by node ordering
    Node ret = nm->mkNode(kind::IAND, t.getOperator(), t[1], t[0]);
    return RewriteResponse(REWRITE_AGAIN, ret);
  }
  else if (t[0] == t[1])
  {
    // ((_ iand k) x x) ---> (mod x 2^k)
    Node twok = nm->mkConstInt(Rational(Integer(2).pow(bsize)));
    Node ret = nm->mkNode(kind::INTS_MODULUS, t[0],  twok);
    return RewriteResponse(REWRITE_AGAIN, ret);
  }
  // simplifications involving constants
  for (unsigned i = 0; i < 2; i++)
  {
    if (!t[i].isConst())
    {
      continue;
    }
    if (t[i].getConst<Rational>().sgn() == 0)
    {
      // ((_ iand k) 0 y) ---> 0
      return RewriteResponse(REWRITE_DONE, t[i]);
    }
    if (t[i].getConst<Rational>().getNumerator() == Integer(2).pow(bsize) - 1)
    {
      // ((_ iand k) 111...1 y) ---> (mod y 2^k)
      Node twok = nm->mkConstInt(Rational(Integer(2).pow(bsize)));
      Node ret = nm->mkNode(kind::INTS_MODULUS, t[1-i],  twok);
      return RewriteResponse(REWRITE_AGAIN, ret);
    }
  }
  return RewriteResponse(REWRITE_DONE, t);
}

RewriteResponse ArithRewriter::preRewriteTranscendental(TNode t) {
  return RewriteResponse(REWRITE_DONE, t);
}

RewriteResponse ArithRewriter::postRewriteTranscendental(TNode t) { 
  Trace("arith-tf-rewrite") << "Rewrite transcendental function : " << t << std::endl;
  NodeManager* nm = NodeManager::currentNM();
  switch( t.getKind() ){
  case kind::EXPONENTIAL: {
    if (t[0].isConst())
    {
      Node one = nm->mkConstReal(Rational(1));
      if(t[0].getConst<Rational>().sgn()>=0 && t[0].getType().isInteger() && t[0]!=one){
        return RewriteResponse(
            REWRITE_AGAIN,
            nm->mkNode(kind::POW, nm->mkNode(kind::EXPONENTIAL, one), t[0]));
      }else{          
        return RewriteResponse(REWRITE_DONE, t);
      }
    }
    else if (t[0].getKind() == kind::ADD)
    {
      std::vector<Node> product;
      for (const Node tc : t[0])
      {
        product.push_back(nm->mkNode(kind::EXPONENTIAL, tc));
      }
      // We need to do a full rewrite here, since we can get exponentials of
      // constants, e.g. when we are rewriting exp(2 + x)
      return RewriteResponse(REWRITE_AGAIN_FULL,
                             nm->mkNode(kind::MULT, product));
    }
  }
    break;
  case kind::SINE:
    if (t[0].isConst())
    {
      const Rational& rat = t[0].getConst<Rational>();
      if(rat.sgn() == 0){
        return RewriteResponse(REWRITE_DONE, nm->mkConstReal(Rational(0)));
      }
      else if (rat.sgn() == -1)
      {
        Node ret = nm->mkNode(kind::NEG,
                              nm->mkNode(kind::SINE, nm->mkConstReal(-rat)));
        return RewriteResponse(REWRITE_AGAIN_FULL, ret);
      }
    }
    else if ((t[0].getKind() == MULT || t[0].getKind() == NONLINEAR_MULT)
             && t[0][0].isConst() && t[0][0].getConst<Rational>().sgn() == -1)
    {
      // sin(-n*x) ---> -sin(n*x)
      std::vector<Node> mchildren(t[0].begin(), t[0].end());
      mchildren[0] = nm->mkConstReal(-t[0][0].getConst<Rational>());
      Node ret = nm->mkNode(
          kind::NEG,
          nm->mkNode(kind::SINE, nm->mkNode(t[0].getKind(), mchildren)));
      return RewriteResponse(REWRITE_AGAIN_FULL, ret);
    }
    else
    {
      // get the factor of PI in the argument
      Node pi_factor;
      Node pi;
      Node rem;
      std::map<Node, Node> msum;
      if (ArithMSum::getMonomialSum(t[0], msum))
      {
        pi = mkPi();
        std::map<Node, Node>::iterator itm = msum.find(pi);
        if (itm != msum.end())
        {
          if (itm->second.isNull())
          {
            pi_factor = nm->mkConstReal(Rational(1));
          }
          else
          {
            pi_factor = itm->second;
          }
          msum.erase(pi);
          if (!msum.empty())
          {
            rem = ArithMSum::mkNode(t[0].getType(), msum);
          }
        }
      }
      else
      {
        Assert(false);
      }

      // if there is a factor of PI
      if( !pi_factor.isNull() ){
        Trace("arith-tf-rewrite-debug") << "Process pi factor = " << pi_factor << std::endl;
        Rational r = pi_factor.getConst<Rational>();
        Rational r_abs = r.abs();
        Rational rone = Rational(1);
        Rational rtwo = Rational(2);
        if (r_abs > rone)
        {
          //add/substract 2*pi beyond scope
          Rational ra_div_two = (r_abs + rone) / rtwo;
          Node new_pi_factor;
          if (r.sgn() == 1)
          {
            new_pi_factor = nm->mkConstReal(r - rtwo * ra_div_two.floor());
          }
          else
          {
            Assert(r.sgn() == -1);
            new_pi_factor = nm->mkConstReal(r + rtwo * ra_div_two.floor());
          }
          Node new_arg = nm->mkNode(kind::MULT, new_pi_factor, pi);
          if (!rem.isNull())
          {
            new_arg = nm->mkNode(kind::ADD, new_arg, rem);
          }
          // sin( 2*n*PI + x ) = sin( x )
          return RewriteResponse(REWRITE_AGAIN_FULL,
                                 nm->mkNode(kind::SINE, new_arg));
        }
        else if (r_abs == rone)
        {
          // sin( PI + x ) = -sin( x )
          if (rem.isNull())
          {
            return RewriteResponse(REWRITE_DONE, nm->mkConstReal(Rational(0)));
          }
          else
          {
            return RewriteResponse(
                REWRITE_AGAIN_FULL,
                nm->mkNode(kind::NEG, nm->mkNode(kind::SINE, rem)));
          }
        }
        else if (rem.isNull())
        {
          // other rational cases based on Niven's theorem
          // (https://en.wikipedia.org/wiki/Niven%27s_theorem)
          Integer one = Integer(1);
          Integer two = Integer(2);
          Integer six = Integer(6);
          if (r_abs.getDenominator() == two)
          {
            Assert(r_abs.getNumerator() == one);
            return RewriteResponse(REWRITE_DONE,
                                   nm->mkConstReal(Rational(r.sgn())));
          }
          else if (r_abs.getDenominator() == six)
          {
            Integer five = Integer(5);
            if (r_abs.getNumerator() == one || r_abs.getNumerator() == five)
            {
              return RewriteResponse(
                  REWRITE_DONE,
                  nm->mkConstReal(Rational(r.sgn()) / Rational(2)));
            }
          }
        }
      }
    }
    break;
  case kind::COSINE: {
    return RewriteResponse(
        REWRITE_AGAIN_FULL,
        nm->mkNode(
            kind::SINE,
            nm->mkNode(kind::SUB,
                       nm->mkNode(kind::MULT,
                                  nm->mkConstReal(Rational(1) / Rational(2)),
                                  mkPi()),
                       t[0])));
  }
  break;
  case kind::TANGENT:
  {
    return RewriteResponse(REWRITE_AGAIN_FULL,
                           nm->mkNode(kind::DIVISION,
                                      nm->mkNode(kind::SINE, t[0]),
                                      nm->mkNode(kind::COSINE, t[0])));
  }
  break;
  case kind::COSECANT:
  {
    return RewriteResponse(REWRITE_AGAIN_FULL,
                           nm->mkNode(kind::DIVISION,
                                      nm->mkConstReal(Rational(1)),
                                      nm->mkNode(kind::SINE, t[0])));
  }
  break;
  case kind::SECANT:
  {
    return RewriteResponse(REWRITE_AGAIN_FULL,
                           nm->mkNode(kind::DIVISION,
                                      nm->mkConstReal(Rational(1)),
                                      nm->mkNode(kind::COSINE, t[0])));
  }
  break;
  case kind::COTANGENT:
  {
    return RewriteResponse(REWRITE_AGAIN_FULL,
                           nm->mkNode(kind::DIVISION,
                                      nm->mkNode(kind::COSINE, t[0]),
                                      nm->mkNode(kind::SINE, t[0])));
  }
  break;
  default:
    break;
  }
  return RewriteResponse(REWRITE_DONE, t);
}

RewriteResponse ArithRewriter::rewriteDiv(TNode t, bool pre){
=======
  NodeManager* nm = NodeManager::currentNM();
  Rational qNegOne(-1);
  return nm->mkNode(kind::MULT, nm->mkConstRealOrInt(n.getType(), qNegOne), n);
}

RewriteResponse ArithRewriter::rewriteDiv(TNode t, bool pre)
{
>>>>>>> 4d3777a5
  Assert(t.getKind() == kind::DIVISION_TOTAL || t.getKind() == kind::DIVISION);
  Assert(t.getNumChildren() == 2);

  Node left = t[0];
  Node right = t[1];
  if (right.isConst())
  {
    NodeManager* nm = NodeManager::currentNM();
    const Rational& den = right.getConst<Rational>();

    if (den.isZero())
    {
      if (t.getKind() == kind::DIVISION_TOTAL)
      {
        return RewriteResponse(REWRITE_DONE, nm->mkConstReal(0));
      }
      else
      {
        // This is unsupported, but this is not a good place to complain
        return RewriteResponse(REWRITE_DONE, t);
      }
    }
    Assert(den != Rational(0));

    if (left.isConst())
    {
      const Rational& num = left.getConst<Rational>();
      return RewriteResponse(REWRITE_DONE, nm->mkConstReal(num / den));
    }
    if (left.getKind() == Kind::REAL_ALGEBRAIC_NUMBER)
    {
      const RealAlgebraicNumber& num =
          left.getOperator().getConst<RealAlgebraicNumber>();
      return RewriteResponse(
          REWRITE_DONE,
          nm->mkRealAlgebraicNumber(num / RealAlgebraicNumber(den)));
    }

    Node result = nm->mkConstReal(den.inverse());
    Node mult = NodeManager::currentNM()->mkNode(kind::MULT, left, result);
    if (pre)
    {
      return RewriteResponse(REWRITE_DONE, mult);
    }
    else
    {
      return RewriteResponse(REWRITE_AGAIN, mult);
    }
  }
  if (right.getKind() == Kind::REAL_ALGEBRAIC_NUMBER)
  {
    NodeManager* nm = NodeManager::currentNM();
    const RealAlgebraicNumber& den =
        right.getOperator().getConst<RealAlgebraicNumber>();
    if (left.isConst())
    {
      const Rational& num = left.getConst<Rational>();
      return RewriteResponse(
          REWRITE_DONE,
          nm->mkRealAlgebraicNumber(RealAlgebraicNumber(num) / den));
    }
    if (left.getKind() == Kind::REAL_ALGEBRAIC_NUMBER)
    {
      const RealAlgebraicNumber& num =
          left.getOperator().getConst<RealAlgebraicNumber>();
      return RewriteResponse(REWRITE_DONE,
                             nm->mkRealAlgebraicNumber(num / den));
    }

    Node result = nm->mkRealAlgebraicNumber(inverse(den));
    Node mult = NodeManager::currentNM()->mkNode(kind::MULT, left, result);
    if (pre)
    {
      return RewriteResponse(REWRITE_DONE, mult);
    }
    else
    {
      return RewriteResponse(REWRITE_AGAIN, mult);
    }
  }
  return RewriteResponse(REWRITE_DONE, t);
}

RewriteResponse ArithRewriter::rewriteAbs(TNode t)
{
  Assert(t.getKind() == Kind::ABS);
  Assert(t.getNumChildren() == 1);

  if (t[0].isConst())
  {
    const Rational& rat = t[0].getConst<Rational>();
    if (rat >= 0)
    {
      return RewriteResponse(REWRITE_DONE, t[0]);
    }
    return RewriteResponse(
        REWRITE_DONE,
        NodeManager::currentNM()->mkConstRealOrInt(t[0].getType(), -rat));
  }
  if (t[0].getKind() == Kind::REAL_ALGEBRAIC_NUMBER)
  {
    const RealAlgebraicNumber& ran =
        t[0].getOperator().getConst<RealAlgebraicNumber>();
    if (ran >= RealAlgebraicNumber())
    {
      return RewriteResponse(REWRITE_DONE, t[0]);
    }
    return RewriteResponse(
        REWRITE_DONE, NodeManager::currentNM()->mkRealAlgebraicNumber(-ran));
  }
  return RewriteResponse(REWRITE_DONE, t);
}

RewriteResponse ArithRewriter::rewriteIntsDivMod(TNode t, bool pre)
{
  NodeManager* nm = NodeManager::currentNM();
  Kind k = t.getKind();
  if (k == kind::INTS_MODULUS)
  {
    if (t[1].isConst() && !t[1].getConst<Rational>().isZero())
    {
      // can immediately replace by INTS_MODULUS_TOTAL
      Node ret = nm->mkNode(kind::INTS_MODULUS_TOTAL, t[0], t[1]);
      return returnRewrite(t, ret, Rewrite::MOD_TOTAL_BY_CONST);
    }
  }
  if (k == kind::INTS_DIVISION)
  {
    if (t[1].isConst() && !t[1].getConst<Rational>().isZero())
    {
      // can immediately replace by INTS_DIVISION_TOTAL
      Node ret = nm->mkNode(kind::INTS_DIVISION_TOTAL, t[0], t[1]);
      return returnRewrite(t, ret, Rewrite::DIV_TOTAL_BY_CONST);
    }
  }
  return RewriteResponse(REWRITE_DONE, t);
}

RewriteResponse ArithRewriter::rewriteExtIntegerOp(TNode t)
{
  Assert(t.getKind() == kind::TO_INTEGER || t.getKind() == kind::IS_INTEGER);
  bool isPred = t.getKind() == kind::IS_INTEGER;
  NodeManager* nm = NodeManager::currentNM();
  if (t[0].isConst())
  {
    Node ret;
    if (isPred)
    {
      ret = nm->mkConst(t[0].getConst<Rational>().isIntegral());
    }
    else
    {
      ret = nm->mkConstInt(Rational(t[0].getConst<Rational>().floor()));
    }
    return returnRewrite(t, ret, Rewrite::INT_EXT_CONST);
  }
  if (t[0].getType().isInteger())
  {
    Node ret = isPred ? nm->mkConst(true) : Node(t[0]);
    return returnRewrite(t, ret, Rewrite::INT_EXT_INT);
  }
  if (t[0].getKind() == kind::PI)
  {
    Node ret = isPred ? nm->mkConst(false) : nm->mkConstReal(Rational(3));
    return returnRewrite(t, ret, Rewrite::INT_EXT_PI);
  }
  return RewriteResponse(REWRITE_DONE, t);
}

RewriteResponse ArithRewriter::rewriteIntsDivModTotal(TNode t, bool pre)
{
  if (pre)
  {
    // do not rewrite at prewrite.
    return RewriteResponse(REWRITE_DONE, t);
  }
  NodeManager* nm = NodeManager::currentNM();
  Kind k = t.getKind();
  Assert(k == kind::INTS_MODULUS_TOTAL || k == kind::INTS_DIVISION_TOTAL);
  TNode n = t[0];
  TNode d = t[1];
  bool dIsConstant = d.isConst();
  if (dIsConstant && d.getConst<Rational>().isZero())
  {
    // (div x 0) ---> 0 or (mod x 0) ---> 0
    return returnRewrite(t, nm->mkConstInt(0), Rewrite::DIV_MOD_BY_ZERO);
  }
  else if (dIsConstant && d.getConst<Rational>().isOne())
  {
    if (k == kind::INTS_MODULUS_TOTAL)
    {
      // (mod x 1) --> 0
      return returnRewrite(t, nm->mkConstInt(0), Rewrite::MOD_BY_ONE);
    }
    Assert(k == kind::INTS_DIVISION_TOTAL);
    // (div x 1) --> x
    return returnRewrite(t, n, Rewrite::DIV_BY_ONE);
  }
  else if (dIsConstant && d.getConst<Rational>().sgn() < 0)
  {
    // pull negation
    // (div x (- c)) ---> (- (div x c))
    // (mod x (- c)) ---> (mod x c)
    Node nn = nm->mkNode(k, t[0], nm->mkConstInt(-t[1].getConst<Rational>()));
    Node ret = (k == kind::INTS_DIVISION || k == kind::INTS_DIVISION_TOTAL)
                   ? nm->mkNode(kind::NEG, nn)
                   : nn;
    return returnRewrite(t, ret, Rewrite::DIV_MOD_PULL_NEG_DEN);
  }
  else if (dIsConstant && n.isConst())
  {
    Assert(d.getConst<Rational>().isIntegral());
    Assert(n.getConst<Rational>().isIntegral());
    Assert(!d.getConst<Rational>().isZero());
    Integer di = d.getConst<Rational>().getNumerator();
    Integer ni = n.getConst<Rational>().getNumerator();

    bool isDiv = (k == kind::INTS_DIVISION || k == kind::INTS_DIVISION_TOTAL);

    Integer result = isDiv ? ni.euclidianDivideQuotient(di)
                           : ni.euclidianDivideRemainder(di);

    // constant evaluation
    // (mod c1 c2) ---> c3 or (div c1 c2) ---> c3
    Node resultNode = nm->mkConstInt(Rational(result));
    return returnRewrite(t, resultNode, Rewrite::CONST_EVAL);
  }
  if (k == kind::INTS_MODULUS_TOTAL)
  {
    // Note these rewrites do not need to account for modulus by zero as being
    // a UF, which is handled by the reduction of INTS_MODULUS.
    Kind k0 = t[0].getKind();
    if (k0 == kind::INTS_MODULUS_TOTAL && t[0][1] == t[1])
    {
      // (mod (mod x c) c) --> (mod x c)
      return returnRewrite(t, t[0], Rewrite::MOD_OVER_MOD);
    }
    else if (k0 == kind::NONLINEAR_MULT || k0 == kind::MULT || k0 == kind::ADD)
    {
      // can drop all
      std::vector<Node> newChildren;
      bool childChanged = false;
      for (const Node& tc : t[0])
      {
        if (tc.getKind() == kind::INTS_MODULUS_TOTAL && tc[1] == t[1])
        {
          newChildren.push_back(tc[0]);
          childChanged = true;
          continue;
        }
        newChildren.push_back(tc);
      }
      if (childChanged)
      {
        // (mod (op ... (mod x c) ...) c) ---> (mod (op ... x ...) c) where
        // op is one of { NONLINEAR_MULT, MULT, ADD }.
        Node ret = nm->mkNode(k0, newChildren);
        ret = nm->mkNode(kind::INTS_MODULUS_TOTAL, ret, t[1]);
        return returnRewrite(t, ret, Rewrite::MOD_CHILD_MOD);
      }
    }
  }
  else
  {
    Assert(k == kind::INTS_DIVISION_TOTAL);
    // Note these rewrites do not need to account for division by zero as being
    // a UF, which is handled by the reduction of INTS_DIVISION.
    if (t[0].getKind() == kind::INTS_MODULUS_TOTAL && t[0][1] == t[1])
    {
      // (div (mod x c) c) --> 0
      Node ret = nm->mkConstInt(0);
      return returnRewrite(t, ret, Rewrite::DIV_OVER_MOD);
    }
  }
  return RewriteResponse(REWRITE_DONE, t);
}

RewriteResponse ArithRewriter::postRewriteIAnd(TNode t)
{
  Assert(t.getKind() == kind::IAND);
  size_t bsize = t.getOperator().getConst<IntAnd>().d_size;
  NodeManager* nm = NodeManager::currentNM();
  // if constant, we eliminate
  if (t[0].isConst() && t[1].isConst())
  {
    Node iToBvop = nm->mkConst(IntToBitVector(bsize));
    Node arg1 = nm->mkNode(kind::INT_TO_BITVECTOR, iToBvop, t[0]);
    Node arg2 = nm->mkNode(kind::INT_TO_BITVECTOR, iToBvop, t[1]);
    Node bvand = nm->mkNode(kind::BITVECTOR_AND, arg1, arg2);
    Node ret = nm->mkNode(kind::BITVECTOR_TO_NAT, bvand);
    return RewriteResponse(REWRITE_AGAIN_FULL, ret);
  }
  else if (t[0] > t[1])
  {
    // ((_ iand k) x y) ---> ((_ iand k) y x) if x > y by node ordering
    Node ret = nm->mkNode(kind::IAND, t.getOperator(), t[1], t[0]);
    return RewriteResponse(REWRITE_AGAIN, ret);
  }
  else if (t[0] == t[1])
  {
    // ((_ iand k) x x) ---> (mod x 2^k)
    Node twok = nm->mkConstInt(Rational(Integer(2).pow(bsize)));
    Node ret = nm->mkNode(kind::INTS_MODULUS, t[0], twok);
    return RewriteResponse(REWRITE_AGAIN, ret);
  }
  // simplifications involving constants
  for (unsigned i = 0; i < 2; i++)
  {
    if (!t[i].isConst())
    {
      continue;
    }
    if (t[i].getConst<Rational>().sgn() == 0)
    {
      // ((_ iand k) 0 y) ---> 0
      return RewriteResponse(REWRITE_DONE, t[i]);
    }
    if (t[i].getConst<Rational>().getNumerator() == Integer(2).pow(bsize) - 1)
    {
      // ((_ iand k) 111...1 y) ---> (mod y 2^k)
      Node twok = nm->mkConstInt(Rational(Integer(2).pow(bsize)));
      Node ret = nm->mkNode(kind::INTS_MODULUS, t[1 - i], twok);
      return RewriteResponse(REWRITE_AGAIN, ret);
    }
  }
  return RewriteResponse(REWRITE_DONE, t);
}

RewriteResponse ArithRewriter::postRewritePow2(TNode t)
{
  Assert(t.getKind() == kind::POW2);
  NodeManager* nm = NodeManager::currentNM();
  // if constant, we eliminate
  if (t[0].isConst())
  {
    // pow2 is only supported for integers
    Assert(t[0].getType().isInteger());
    Integer i = t[0].getConst<Rational>().getNumerator();
    if (i < 0)
    {
      return RewriteResponse(REWRITE_DONE, rewriter::mkConst(Integer(0)));
    }
    // (pow2 t) ---> (pow 2 t) and continue rewriting to eliminate pow
    Node two = rewriter::mkConst(Integer(2));
    Node ret = nm->mkNode(kind::POW, two, t[0]);
    return RewriteResponse(REWRITE_AGAIN, ret);
  }
  return RewriteResponse(REWRITE_DONE, t);
}

RewriteResponse ArithRewriter::preRewriteTranscendental(TNode t)
{
  return RewriteResponse(REWRITE_DONE, t);
}

RewriteResponse ArithRewriter::postRewriteTranscendental(TNode t)
{
  Trace("arith-tf-rewrite")
      << "Rewrite transcendental function : " << t << std::endl;
  NodeManager* nm = NodeManager::currentNM();
  switch (t.getKind())
  {
    case kind::EXPONENTIAL:
    {
      if (t[0].isConst())
      {
        Node one = rewriter::mkConst(Integer(1));
        if (t[0].getConst<Rational>().sgn() >= 0 && t[0].getType().isInteger()
            && t[0] != one)
        {
          return RewriteResponse(
              REWRITE_AGAIN,
              nm->mkNode(kind::POW, nm->mkNode(kind::EXPONENTIAL, one), t[0]));
        }
        else
        {
          return RewriteResponse(REWRITE_DONE, t);
        }
      }
      else if (t[0].getKind() == kind::ADD)
      {
        std::vector<Node> product;
        for (const Node tc : t[0])
        {
          product.push_back(nm->mkNode(kind::EXPONENTIAL, tc));
        }
        // We need to do a full rewrite here, since we can get exponentials of
        // constants, e.g. when we are rewriting exp(2 + x)
        return RewriteResponse(REWRITE_AGAIN_FULL,
                               nm->mkNode(kind::MULT, product));
      }
    }
    break;
    case kind::SINE:
      if (t[0].isConst())
      {
        const Rational& rat = t[0].getConst<Rational>();
        if (rat.sgn() == 0)
        {
          return RewriteResponse(REWRITE_DONE, rewriter::mkConst(Integer(0)));
        }
        else if (rat.sgn() == -1)
        {
          Node ret = nm->mkNode(
              kind::NEG, nm->mkNode(kind::SINE, rewriter::mkConst(-rat)));
          return RewriteResponse(REWRITE_AGAIN_FULL, ret);
        }
      }
      else if ((t[0].getKind() == MULT || t[0].getKind() == NONLINEAR_MULT)
               && t[0][0].isConst() && t[0][0].getConst<Rational>().sgn() == -1)
      {
        // sin(-n*x) ---> -sin(n*x)
        std::vector<Node> mchildren(t[0].begin(), t[0].end());
        mchildren[0] = nm->mkConstReal(-t[0][0].getConst<Rational>());
        Node ret = nm->mkNode(
            kind::NEG,
            nm->mkNode(kind::SINE, nm->mkNode(t[0].getKind(), mchildren)));
        return RewriteResponse(REWRITE_AGAIN_FULL, ret);
      }
      else
      {
        // get the factor of PI in the argument
        Node pi_factor;
        Node pi;
        Node rem;
        std::map<Node, Node> msum;
        if (ArithMSum::getMonomialSum(t[0], msum))
        {
          pi = mkPi();
          std::map<Node, Node>::iterator itm = msum.find(pi);
          if (itm != msum.end())
          {
            if (itm->second.isNull())
            {
              pi_factor = rewriter::mkConst(Integer(1));
            }
            else
            {
              pi_factor = itm->second;
            }
            msum.erase(pi);
            if (!msum.empty())
            {
              rem = ArithMSum::mkNode(t[0].getType(), msum);
            }
          }
        }
        else
        {
          Assert(false);
        }

        // if there is a factor of PI
        if (!pi_factor.isNull())
        {
          Trace("arith-tf-rewrite-debug")
              << "Process pi factor = " << pi_factor << std::endl;
          Rational r = pi_factor.getConst<Rational>();
          Rational r_abs = r.abs();
          Rational rone = Rational(1);
          Rational rtwo = Rational(2);
          if (r_abs > rone)
          {
            // add/substract 2*pi beyond scope
            Rational ra_div_two = (r_abs + rone) / rtwo;
            Node new_pi_factor;
            if (r.sgn() == 1)
            {
              new_pi_factor = nm->mkConstReal(r - rtwo * ra_div_two.floor());
            }
            else
            {
              Assert(r.sgn() == -1);
              new_pi_factor = nm->mkConstReal(r + rtwo * ra_div_two.floor());
            }
            Node new_arg = nm->mkNode(kind::MULT, new_pi_factor, pi);
            if (!rem.isNull())
            {
              new_arg = nm->mkNode(kind::ADD, new_arg, rem);
            }
            // sin( 2*n*PI + x ) = sin( x )
            return RewriteResponse(REWRITE_AGAIN_FULL,
                                   nm->mkNode(kind::SINE, new_arg));
          }
          else if (r_abs == rone)
          {
            // sin( PI + x ) = -sin( x )
            if (rem.isNull())
            {
              return RewriteResponse(REWRITE_DONE,
                                     nm->mkConstReal(Rational(0)));
            }
            else
            {
              return RewriteResponse(
                  REWRITE_AGAIN_FULL,
                  nm->mkNode(kind::NEG, nm->mkNode(kind::SINE, rem)));
            }
          }
          else if (rem.isNull())
          {
            // other rational cases based on Niven's theorem
            // (https://en.wikipedia.org/wiki/Niven%27s_theorem)
            Integer one = Integer(1);
            Integer two = Integer(2);
            Integer six = Integer(6);
            if (r_abs.getDenominator() == two)
            {
              Assert(r_abs.getNumerator() == one);
              return RewriteResponse(REWRITE_DONE,
                                     nm->mkConstReal(Rational(r.sgn())));
            }
            else if (r_abs.getDenominator() == six)
            {
              Integer five = Integer(5);
              if (r_abs.getNumerator() == one || r_abs.getNumerator() == five)
              {
                return RewriteResponse(
                    REWRITE_DONE,
                    nm->mkConstReal(Rational(r.sgn()) / Rational(2)));
              }
            }
          }
        }
      }
      break;
    case kind::COSINE:
    {
      return RewriteResponse(
          REWRITE_AGAIN_FULL,
          nm->mkNode(
              kind::SINE,
              nm->mkNode(kind::SUB,
                         nm->mkNode(kind::MULT,
                                    nm->mkConstReal(Rational(1) / Rational(2)),
                                    mkPi()),
                         t[0])));
    }
    break;
    case kind::TANGENT:
    {
      return RewriteResponse(REWRITE_AGAIN_FULL,
                             nm->mkNode(kind::DIVISION,
                                        nm->mkNode(kind::SINE, t[0]),
                                        nm->mkNode(kind::COSINE, t[0])));
    }
    break;
    case kind::COSECANT:
    {
      return RewriteResponse(REWRITE_AGAIN_FULL,
                             nm->mkNode(kind::DIVISION,
                                        nm->mkConstReal(Rational(1)),
                                        nm->mkNode(kind::SINE, t[0])));
    }
    break;
    case kind::SECANT:
    {
      return RewriteResponse(REWRITE_AGAIN_FULL,
                             nm->mkNode(kind::DIVISION,
                                        nm->mkConstReal(Rational(1)),
                                        nm->mkNode(kind::COSINE, t[0])));
    }
    break;
    case kind::COTANGENT:
    {
      return RewriteResponse(REWRITE_AGAIN_FULL,
                             nm->mkNode(kind::DIVISION,
                                        nm->mkNode(kind::COSINE, t[0]),
                                        nm->mkNode(kind::SINE, t[0])));
    }
    break;
    default: break;
  }
  return RewriteResponse(REWRITE_DONE, t);
}

TrustNode ArithRewriter::expandDefinition(Node node)
{
  // call eliminate operators, to eliminate partial operators only
  std::vector<SkolemLemma> lems;
  TrustNode ret = d_opElim.eliminate(node, lems, true);
  Assert(lems.empty());
  return ret;
}

RewriteResponse ArithRewriter::returnRewrite(TNode t, Node ret, Rewrite r)
{
  Trace("arith-rewriter") << "ArithRewriter : " << t << " == " << ret << " by "
                          << r << std::endl;
  return RewriteResponse(REWRITE_AGAIN_FULL, ret);
}

}  // namespace arith
}  // namespace theory
}  // namespace cvc5<|MERGE_RESOLUTION|>--- conflicted
+++ resolved
@@ -601,281 +601,8 @@
                          rewriter::mkMultTerm(ran, std::move(leafs)));
 }
 
-Node ArithRewriter::makeUnaryMinusNode(TNode n)
-{
-<<<<<<< HEAD
-  Assert(t.getKind() == kind::IAND);
-  size_t bsize = t.getOperator().getConst<IntAnd>().d_size;
-  NodeManager* nm = NodeManager::currentNM();
-  // if constant, we eliminate
-  if (t[0].isConst() && t[1].isConst())
-  {
-    Node iToBvop = nm->mkConst(IntToBitVector(bsize));
-    Node arg1 = nm->mkNode(kind::INT_TO_BITVECTOR, iToBvop, t[0]);
-    Node arg2 = nm->mkNode(kind::INT_TO_BITVECTOR, iToBvop, t[1]);
-    Node bvand = nm->mkNode(kind::BITVECTOR_AND, arg1, arg2);
-    Node ret = nm->mkNode(kind::BITVECTOR_TO_NAT, bvand);
-    return RewriteResponse(REWRITE_AGAIN_FULL, ret);
-  }
-  else if (t[0] > t[1])
-  {
-    // ((_ iand k) x y) ---> ((_ iand k) y x) if x > y by node ordering
-    Node ret = nm->mkNode(kind::IAND, t.getOperator(), t[1], t[0]);
-    return RewriteResponse(REWRITE_AGAIN, ret);
-  }
-  else if (t[0] == t[1])
-  {
-    // ((_ iand k) x x) ---> (mod x 2^k)
-    Node twok = nm->mkConstInt(Rational(Integer(2).pow(bsize)));
-    Node ret = nm->mkNode(kind::INTS_MODULUS, t[0],  twok);
-    return RewriteResponse(REWRITE_AGAIN, ret);
-  }
-  // simplifications involving constants
-  for (unsigned i = 0; i < 2; i++)
-  {
-    if (!t[i].isConst())
-    {
-      continue;
-    }
-    if (t[i].getConst<Rational>().sgn() == 0)
-    {
-      // ((_ iand k) 0 y) ---> 0
-      return RewriteResponse(REWRITE_DONE, t[i]);
-    }
-    if (t[i].getConst<Rational>().getNumerator() == Integer(2).pow(bsize) - 1)
-    {
-      // ((_ iand k) 111...1 y) ---> (mod y 2^k)
-      Node twok = nm->mkConstInt(Rational(Integer(2).pow(bsize)));
-      Node ret = nm->mkNode(kind::INTS_MODULUS, t[1-i],  twok);
-      return RewriteResponse(REWRITE_AGAIN, ret);
-    }
-  }
-  return RewriteResponse(REWRITE_DONE, t);
-}
-
-RewriteResponse ArithRewriter::preRewriteTranscendental(TNode t) {
-  return RewriteResponse(REWRITE_DONE, t);
-}
-
-RewriteResponse ArithRewriter::postRewriteTranscendental(TNode t) { 
-  Trace("arith-tf-rewrite") << "Rewrite transcendental function : " << t << std::endl;
-  NodeManager* nm = NodeManager::currentNM();
-  switch( t.getKind() ){
-  case kind::EXPONENTIAL: {
-    if (t[0].isConst())
-    {
-      Node one = nm->mkConstReal(Rational(1));
-      if(t[0].getConst<Rational>().sgn()>=0 && t[0].getType().isInteger() && t[0]!=one){
-        return RewriteResponse(
-            REWRITE_AGAIN,
-            nm->mkNode(kind::POW, nm->mkNode(kind::EXPONENTIAL, one), t[0]));
-      }else{          
-        return RewriteResponse(REWRITE_DONE, t);
-      }
-    }
-    else if (t[0].getKind() == kind::ADD)
-    {
-      std::vector<Node> product;
-      for (const Node tc : t[0])
-      {
-        product.push_back(nm->mkNode(kind::EXPONENTIAL, tc));
-      }
-      // We need to do a full rewrite here, since we can get exponentials of
-      // constants, e.g. when we are rewriting exp(2 + x)
-      return RewriteResponse(REWRITE_AGAIN_FULL,
-                             nm->mkNode(kind::MULT, product));
-    }
-  }
-    break;
-  case kind::SINE:
-    if (t[0].isConst())
-    {
-      const Rational& rat = t[0].getConst<Rational>();
-      if(rat.sgn() == 0){
-        return RewriteResponse(REWRITE_DONE, nm->mkConstReal(Rational(0)));
-      }
-      else if (rat.sgn() == -1)
-      {
-        Node ret = nm->mkNode(kind::NEG,
-                              nm->mkNode(kind::SINE, nm->mkConstReal(-rat)));
-        return RewriteResponse(REWRITE_AGAIN_FULL, ret);
-      }
-    }
-    else if ((t[0].getKind() == MULT || t[0].getKind() == NONLINEAR_MULT)
-             && t[0][0].isConst() && t[0][0].getConst<Rational>().sgn() == -1)
-    {
-      // sin(-n*x) ---> -sin(n*x)
-      std::vector<Node> mchildren(t[0].begin(), t[0].end());
-      mchildren[0] = nm->mkConstReal(-t[0][0].getConst<Rational>());
-      Node ret = nm->mkNode(
-          kind::NEG,
-          nm->mkNode(kind::SINE, nm->mkNode(t[0].getKind(), mchildren)));
-      return RewriteResponse(REWRITE_AGAIN_FULL, ret);
-    }
-    else
-    {
-      // get the factor of PI in the argument
-      Node pi_factor;
-      Node pi;
-      Node rem;
-      std::map<Node, Node> msum;
-      if (ArithMSum::getMonomialSum(t[0], msum))
-      {
-        pi = mkPi();
-        std::map<Node, Node>::iterator itm = msum.find(pi);
-        if (itm != msum.end())
-        {
-          if (itm->second.isNull())
-          {
-            pi_factor = nm->mkConstReal(Rational(1));
-          }
-          else
-          {
-            pi_factor = itm->second;
-          }
-          msum.erase(pi);
-          if (!msum.empty())
-          {
-            rem = ArithMSum::mkNode(t[0].getType(), msum);
-          }
-        }
-      }
-      else
-      {
-        Assert(false);
-      }
-
-      // if there is a factor of PI
-      if( !pi_factor.isNull() ){
-        Trace("arith-tf-rewrite-debug") << "Process pi factor = " << pi_factor << std::endl;
-        Rational r = pi_factor.getConst<Rational>();
-        Rational r_abs = r.abs();
-        Rational rone = Rational(1);
-        Rational rtwo = Rational(2);
-        if (r_abs > rone)
-        {
-          //add/substract 2*pi beyond scope
-          Rational ra_div_two = (r_abs + rone) / rtwo;
-          Node new_pi_factor;
-          if (r.sgn() == 1)
-          {
-            new_pi_factor = nm->mkConstReal(r - rtwo * ra_div_two.floor());
-          }
-          else
-          {
-            Assert(r.sgn() == -1);
-            new_pi_factor = nm->mkConstReal(r + rtwo * ra_div_two.floor());
-          }
-          Node new_arg = nm->mkNode(kind::MULT, new_pi_factor, pi);
-          if (!rem.isNull())
-          {
-            new_arg = nm->mkNode(kind::ADD, new_arg, rem);
-          }
-          // sin( 2*n*PI + x ) = sin( x )
-          return RewriteResponse(REWRITE_AGAIN_FULL,
-                                 nm->mkNode(kind::SINE, new_arg));
-        }
-        else if (r_abs == rone)
-        {
-          // sin( PI + x ) = -sin( x )
-          if (rem.isNull())
-          {
-            return RewriteResponse(REWRITE_DONE, nm->mkConstReal(Rational(0)));
-          }
-          else
-          {
-            return RewriteResponse(
-                REWRITE_AGAIN_FULL,
-                nm->mkNode(kind::NEG, nm->mkNode(kind::SINE, rem)));
-          }
-        }
-        else if (rem.isNull())
-        {
-          // other rational cases based on Niven's theorem
-          // (https://en.wikipedia.org/wiki/Niven%27s_theorem)
-          Integer one = Integer(1);
-          Integer two = Integer(2);
-          Integer six = Integer(6);
-          if (r_abs.getDenominator() == two)
-          {
-            Assert(r_abs.getNumerator() == one);
-            return RewriteResponse(REWRITE_DONE,
-                                   nm->mkConstReal(Rational(r.sgn())));
-          }
-          else if (r_abs.getDenominator() == six)
-          {
-            Integer five = Integer(5);
-            if (r_abs.getNumerator() == one || r_abs.getNumerator() == five)
-            {
-              return RewriteResponse(
-                  REWRITE_DONE,
-                  nm->mkConstReal(Rational(r.sgn()) / Rational(2)));
-            }
-          }
-        }
-      }
-    }
-    break;
-  case kind::COSINE: {
-    return RewriteResponse(
-        REWRITE_AGAIN_FULL,
-        nm->mkNode(
-            kind::SINE,
-            nm->mkNode(kind::SUB,
-                       nm->mkNode(kind::MULT,
-                                  nm->mkConstReal(Rational(1) / Rational(2)),
-                                  mkPi()),
-                       t[0])));
-  }
-  break;
-  case kind::TANGENT:
-  {
-    return RewriteResponse(REWRITE_AGAIN_FULL,
-                           nm->mkNode(kind::DIVISION,
-                                      nm->mkNode(kind::SINE, t[0]),
-                                      nm->mkNode(kind::COSINE, t[0])));
-  }
-  break;
-  case kind::COSECANT:
-  {
-    return RewriteResponse(REWRITE_AGAIN_FULL,
-                           nm->mkNode(kind::DIVISION,
-                                      nm->mkConstReal(Rational(1)),
-                                      nm->mkNode(kind::SINE, t[0])));
-  }
-  break;
-  case kind::SECANT:
-  {
-    return RewriteResponse(REWRITE_AGAIN_FULL,
-                           nm->mkNode(kind::DIVISION,
-                                      nm->mkConstReal(Rational(1)),
-                                      nm->mkNode(kind::COSINE, t[0])));
-  }
-  break;
-  case kind::COTANGENT:
-  {
-    return RewriteResponse(REWRITE_AGAIN_FULL,
-                           nm->mkNode(kind::DIVISION,
-                                      nm->mkNode(kind::COSINE, t[0]),
-                                      nm->mkNode(kind::SINE, t[0])));
-  }
-  break;
-  default:
-    break;
-  }
-  return RewriteResponse(REWRITE_DONE, t);
-}
-
-RewriteResponse ArithRewriter::rewriteDiv(TNode t, bool pre){
-=======
-  NodeManager* nm = NodeManager::currentNM();
-  Rational qNegOne(-1);
-  return nm->mkNode(kind::MULT, nm->mkConstRealOrInt(n.getType(), qNegOne), n);
-}
-
 RewriteResponse ArithRewriter::rewriteDiv(TNode t, bool pre)
 {
->>>>>>> 4d3777a5
   Assert(t.getKind() == kind::DIVISION_TOTAL || t.getKind() == kind::DIVISION);
   Assert(t.getNumChildren() == 2);
 
