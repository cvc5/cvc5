--- conflicted
+++ resolved
@@ -586,68 +586,10 @@
         REWRITE_DONE,
         NodeManager::currentNM()->mkConstRealOrInt(t[0].getType(), -rat));
   }
-<<<<<<< HEAD
-
-  // left |><| right
-  TNode left = atom[0];
-  TNode right = atom[1];
-
-  Polynomial pleft = Polynomial::parsePolynomial(left);
-  Polynomial pright = Polynomial::parsePolynomial(right);
-
-  Trace("arith::rewriter") << "pleft " << pleft.getNode() << std::endl;
-  Trace("arith::rewriter") << "pright " << pright.getNode() << std::endl;
-
-  Comparison cmp = Comparison::mkComparison(atom.getKind(), pleft, pright);
-  Assert(cmp.isNormalForm());
-  return RewriteResponse(REWRITE_DONE, cmp.getNode());
-}
-
-RewriteResponse ArithRewriter::preRewriteAtom(TNode atom){
-  Assert(isAtom(atom));
-
-  NodeManager* currNM = NodeManager::currentNM();
-
-  if(atom.getKind() == kind::EQUAL) {
-    if(atom[0] == atom[1]) {
-      return RewriteResponse(REWRITE_DONE, currNM->mkConst(true));
-    }
-  }else if(atom.getKind() == kind::GT){
-    Node leq = currNM->mkNode(kind::LEQ, atom[0], atom[1]);
-    return RewriteResponse(REWRITE_DONE, currNM->mkNode(kind::NOT, leq));
-  }else if(atom.getKind() == kind::LT){
-    Node geq = currNM->mkNode(kind::GEQ, atom[0], atom[1]);
-    return RewriteResponse(REWRITE_DONE, currNM->mkNode(kind::NOT, geq));
-  }else if(atom.getKind() == kind::IS_INTEGER){
-    if(atom[0].getType().isInteger()){
-      return RewriteResponse(REWRITE_DONE, currNM->mkConst(true));
-    }
-  }else if(atom.getKind() == kind::DIVISIBLE){
-    if(atom.getOperator().getConst<Divisible>().k.isOne()){
-      return RewriteResponse(REWRITE_DONE, currNM->mkConst(true));
-    }
-  }
-
-  return RewriteResponse(REWRITE_DONE, atom);
-}
-
-RewriteResponse ArithRewriter::postRewrite(TNode t){
-  if(isTerm(t)){
-    RewriteResponse response = postRewriteTerm(t);
-    if (TraceIsOn("arith::rewriter") && response.d_status == REWRITE_DONE)
-    {
-      Polynomial::parsePolynomial(response.d_node);
-    }
-    return response;
-  }else if(isAtom(t)){
-    RewriteResponse response = postRewriteAtom(t);
-    if (TraceIsOn("arith::rewriter") && response.d_status == REWRITE_DONE)
-=======
   if (rewriter::isRAN(t[0]))
   {
     const RealAlgebraicNumber& ran = rewriter::getRAN(t[0]);
     if (ran >= RealAlgebraicNumber())
->>>>>>> 6ddfbe07
     {
       return RewriteResponse(REWRITE_DONE, t[0]);
     }
