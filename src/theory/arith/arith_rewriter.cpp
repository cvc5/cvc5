/******************************************************************************
 * Top contributors (to current version):
 *   Andrew Reynolds, Gereon Kremer, Tim King
 *
 * This file is part of the cvc5 project.
 *
 * Copyright (c) 2009-2022 by the authors listed in the file AUTHORS
 * in the top-level source directory and their institutional affiliations.
 * All rights reserved.  See the file COPYING in the top-level source
 * directory for licensing information.
 * ****************************************************************************
 *
 * [[ Add one-line brief description here ]]
 *
 * [[ Add lengthier description here ]]
 * \todo document this file
 */

#include "theory/arith/arith_rewriter.h"

#include <optional>
#include <set>
#include <sstream>
#include <stack>
#include <vector>

#include "expr/algorithm/flatten.h"
#include "smt/logic_exception.h"
#include "theory/arith/arith_msum.h"
#include "theory/arith/arith_utilities.h"
#include "theory/arith/operator_elim.h"
#include "theory/arith/rewriter/addition.h"
#include "theory/arith/rewriter/node_utils.h"
#include "theory/arith/rewriter/ordering.h"
#include "theory/arith/rewriter/rewrite_atom.h"
#include "theory/theory.h"
#include "util/bitvector.h"
#include "util/divisible.h"
#include "util/iand.h"
#include "util/real_algebraic_number.h"

using namespace cvc5::internal::kind;

namespace cvc5::internal {
namespace theory {
namespace arith {

ArithRewriter::ArithRewriter(OperatorElim& oe) : d_opElim(oe) {}

RewriteResponse ArithRewriter::preRewrite(TNode t)
{
  Trace("arith-rewriter") << "preRewrite(" << t << ")" << std::endl;
  if (rewriter::isAtom(t))
  {
    auto res = preRewriteAtom(t);
    Trace("arith-rewriter")
        << res.d_status << " -> " << res.d_node << std::endl;
    return res;
  }
  auto res = preRewriteTerm(t);
  Trace("arith-rewriter") << res.d_status << " -> " << res.d_node << std::endl;
  return res;
}

RewriteResponse ArithRewriter::postRewrite(TNode t)
{
  Trace("arith-rewriter") << "postRewrite(" << t << ")" << std::endl;
  if (rewriter::isAtom(t))
  {
    auto res = postRewriteAtom(t);
    Trace("arith-rewriter")
        << res.d_status << " -> " << res.d_node << std::endl;
    return res;
  }
  auto res = postRewriteTerm(t);
  Trace("arith-rewriter") << res.d_status << " -> " << res.d_node << std::endl;
  return res;
}

RewriteResponse ArithRewriter::preRewriteAtom(TNode atom)
{
  Assert(rewriter::isAtom(atom));

  Kind kind = atom.getKind();
  if (atom.getNumChildren() == 2)
  {
    if (auto response =
            rewriter::tryEvaluateRelationReflexive(kind, atom[0], atom[1]);
        response)
    {
      return RewriteResponse(REWRITE_DONE, rewriter::mkConst(*response));
    }
  }

  switch (kind)
  {
    case Kind::GT:
      return RewriteResponse(
          REWRITE_DONE,
          rewriter::buildRelation(kind::LEQ, atom[0], atom[1], true));
    case Kind::LT:
      return RewriteResponse(
          REWRITE_DONE,
          rewriter::buildRelation(kind::GEQ, atom[0], atom[1], true));
    case Kind::IS_INTEGER:
      if (atom[0].getType().isInteger())
      {
        return RewriteResponse(REWRITE_DONE, rewriter::mkConst(true));
      }
      break;
    case Kind::DIVISIBLE:
      if (atom.getOperator().getConst<Divisible>().k.isOne())
      {
        return RewriteResponse(REWRITE_DONE, rewriter::mkConst(true));
      }
      break;
    default:;
  }

  return RewriteResponse(REWRITE_DONE, atom);
}

RewriteResponse ArithRewriter::postRewriteAtom(TNode atom)
{
  Assert(rewriter::isAtom(atom));
  Trace("arith-rewriter") << "postRewriteAtom: " << atom << std::endl;

  if (atom.getKind() == kind::IS_INTEGER)
  {
    return rewriteExtIntegerOp(atom);
  }
  else if (atom.getKind() == kind::DIVISIBLE)
  {
    const Integer& k = atom.getOperator().getConst<Divisible>().k;
    if (atom[0].isConst())
    {
      const Rational& num = atom[0].getConst<Rational>();
      return RewriteResponse(REWRITE_DONE,
                             rewriter::mkConst((num / k).isIntegral()));
    }
    if (k.isOne())
    {
      return RewriteResponse(REWRITE_DONE, rewriter::mkConst(true));
    }
    NodeManager* nm = NodeManager::currentNM();
    return RewriteResponse(
        REWRITE_AGAIN,
        nm->mkNode(
            kind::EQUAL,
            nm->mkNode(kind::INTS_MODULUS_TOTAL, atom[0], rewriter::mkConst(k)),
            rewriter::mkConst(Integer(0))));
  }
  // left |><| right
  Kind kind = atom.getKind();
  Node left = removeToReal(atom[0]);
  Node right = removeToReal(atom[1]);

  if (auto response = rewriter::tryEvaluateRelationReflexive(kind, left, right);
      response)
  {
    return RewriteResponse(REWRITE_DONE, rewriter::mkConst(*response));
  }

  Assert(isRelationOperator(kind));

  if (auto response = rewriter::tryEvaluateRelation(kind, left, right);
      response)
  {
    return RewriteResponse(REWRITE_DONE, rewriter::mkConst(*response));
  }

  bool negate = false;

  switch (atom.getKind())
  {
    case Kind::LEQ:
      kind = Kind::GEQ;
      negate = true;
      break;
    case Kind::LT:
      kind = Kind::GT;
      negate = true;
      break;
    default: break;
  }

  rewriter::Sum sum;
  rewriter::addToSum(sum, left, negate);
  rewriter::addToSum(sum, right, !negate);

  // Now we have (sum <kind> 0)
  if (rewriter::isIntegral(sum))
  {
    if (kind == Kind::EQUAL)
    {
      return RewriteResponse(REWRITE_DONE,
                             rewriter::buildIntegerEquality(std::move(sum)));
    }
    return RewriteResponse(
        REWRITE_DONE, rewriter::buildIntegerInequality(std::move(sum), kind));
  }
  else
  {
    if (kind == Kind::EQUAL)
    {
      return RewriteResponse(REWRITE_DONE,
                             rewriter::buildRealEquality(std::move(sum)));
    }
    return RewriteResponse(REWRITE_DONE,
                           rewriter::buildRealInequality(std::move(sum), kind));
  }
}

RewriteResponse ArithRewriter::preRewriteTerm(TNode t){
  if(t.isConst()){
    return RewriteResponse(REWRITE_DONE, t);
  }else if(t.isVar()){
    return rewriteVariable(t);
  }else{
    switch(Kind k = t.getKind()){
      case kind::REAL_ALGEBRAIC_NUMBER: return rewriteRAN(t);
      case kind::SUB: return rewriteSub(t);
      case kind::NEG: return rewriteNeg(t, true);
      case kind::DIVISION:
      case kind::DIVISION_TOTAL: return rewriteDiv(t, true);
      case kind::ADD: return preRewritePlus(t);
      case kind::MULT:
      case kind::NONLINEAR_MULT: return preRewriteMult(t);
      case kind::IAND: return RewriteResponse(REWRITE_DONE, t);
      case kind::POW2: return RewriteResponse(REWRITE_DONE, t);
      case kind::EXPONENTIAL:
      case kind::SINE:
      case kind::COSINE:
      case kind::TANGENT:
      case kind::COSECANT:
      case kind::SECANT:
      case kind::COTANGENT:
      case kind::ARCSINE:
      case kind::ARCCOSINE:
      case kind::ARCTANGENT:
      case kind::ARCCOSECANT:
      case kind::ARCSECANT:
      case kind::ARCCOTANGENT:
      case kind::SQRT: return preRewriteTranscendental(t);
      case kind::INTS_DIVISION:
      case kind::INTS_MODULUS: return rewriteIntsDivMod(t, true);
      case kind::INTS_DIVISION_TOTAL:
      case kind::INTS_MODULUS_TOTAL: return rewriteIntsDivModTotal(t, true);
      case kind::ABS: return rewriteAbs(t);
      case kind::IS_INTEGER:
      case kind::TO_INTEGER:
      case kind::TO_REAL:
      case kind::CAST_TO_REAL:
      case kind::POW:
      case kind::PI: return RewriteResponse(REWRITE_DONE, t);
      default: Unhandled() << k;
    }
  }
}

RewriteResponse ArithRewriter::postRewriteTerm(TNode t){
  if(t.isConst()){
    return RewriteResponse(REWRITE_DONE, t);
  }else if(t.isVar()){
    return rewriteVariable(t);
  }
  else
  {
    Trace("arith-rewriter") << "postRewriteTerm: " << t << std::endl;
    switch(t.getKind()){
      case kind::REAL_ALGEBRAIC_NUMBER: return rewriteRAN(t);
      case kind::SUB: return rewriteSub(t);
      case kind::NEG: return rewriteNeg(t, false);
      case kind::DIVISION:
      case kind::DIVISION_TOTAL: return rewriteDiv(t, false);
      case kind::ADD: return postRewritePlus(t);
      case kind::MULT:
      case kind::NONLINEAR_MULT: return postRewriteMult(t);
      case kind::IAND: return postRewriteIAnd(t);
      case kind::POW2: return postRewritePow2(t);
      case kind::EXPONENTIAL:
      case kind::SINE:
      case kind::COSINE:
      case kind::TANGENT:
      case kind::COSECANT:
      case kind::SECANT:
      case kind::COTANGENT:
      case kind::ARCSINE:
      case kind::ARCCOSINE:
      case kind::ARCTANGENT:
      case kind::ARCCOSECANT:
      case kind::ARCSECANT:
      case kind::ARCCOTANGENT:
      case kind::SQRT: return postRewriteTranscendental(t);
      case kind::INTS_DIVISION:
      case kind::INTS_MODULUS: return rewriteIntsDivMod(t, false);
      case kind::INTS_DIVISION_TOTAL:
      case kind::INTS_MODULUS_TOTAL: return rewriteIntsDivModTotal(t, false);
      case kind::ABS: return rewriteAbs(t);
      case kind::TO_REAL:
      case kind::CAST_TO_REAL: return rewriteToReal(t);
      case kind::TO_INTEGER: return rewriteExtIntegerOp(t);
      case kind::POW:
      {
        if (t[1].isConst())
        {
          const Rational& exp = t[1].getConst<Rational>();
          TNode base = t[0];
          if(exp.sgn() == 0){
            return RewriteResponse(REWRITE_DONE,
                                   NodeManager::currentNM()->mkConstRealOrInt(
                                       t.getType(), Rational(1)));
          }else if(exp.sgn() > 0 && exp.isIntegral()){
            cvc5::internal::Rational r(expr::NodeValue::MAX_CHILDREN);
            if (exp <= r)
            {
              unsigned num = exp.getNumerator().toUnsignedInt();
              if( num==1 ){
                return RewriteResponse(REWRITE_AGAIN, base);
              }else{
                NodeBuilder nb(kind::MULT);
                for(unsigned i=0; i < num; ++i){
                  nb << base;
                }
                Assert(nb.getNumChildren() > 0);
                Node mult = nb;
                return RewriteResponse(REWRITE_AGAIN, mult);
              }
            }
          }
        }
        else if (t[0].isConst()
                 && t[0].getConst<Rational>().getNumerator().toUnsignedInt()
                        == 2)
        {
          return RewriteResponse(
              REWRITE_DONE, NodeManager::currentNM()->mkNode(kind::POW2, t[1]));
        }

        // Todo improve the exception thrown
        std::stringstream ss;
        ss << "The exponent of the POW(^) operator can only be a positive "
              "integral constant below "
           << (expr::NodeValue::MAX_CHILDREN + 1) << ". ";
        ss << "Exception occurred in:" << std::endl;
        ss << "  " << t;
        throw LogicException(ss.str());
      }
    case kind::PI:
      return RewriteResponse(REWRITE_DONE, t);
    default:
      Unreachable();
    }
  }
}

RewriteResponse ArithRewriter::rewriteRAN(TNode t)
{
  Assert(rewriter::isRAN(t));
  Assert(t.getType().isReal());
  const RealAlgebraicNumber& r = rewriter::getRAN(t);
  if (r.isRational())
  {
    return RewriteResponse(REWRITE_DONE, rewriter::mkConst(r.toRational()));
  }
  return RewriteResponse(REWRITE_DONE, t);
}

RewriteResponse ArithRewriter::rewriteVariable(TNode t)
{
  Assert(t.isVar());

  return RewriteResponse(REWRITE_DONE, t);
}

RewriteResponse ArithRewriter::rewriteNeg(TNode t, bool pre)
{
  Assert(t.getKind() == kind::NEG);

  NodeManager* nm = NodeManager::currentNM();
  if (t[0].isConst())
  {
    Rational neg = -(t[0].getConst<Rational>());
    return RewriteResponse(REWRITE_DONE,
                           nm->mkConstRealOrInt(t.getType(), neg));
  }
  if (rewriter::isRAN(t[0]))
  {
    return RewriteResponse(REWRITE_DONE,
                           rewriter::mkConst(-rewriter::getRAN(t[0])));
  }

  Node noUminus = nm->mkNode(kind::MULT, rewriter::mkConst(Rational(-1)), t[0]);
  if (pre)
  {
    return RewriteResponse(REWRITE_DONE, noUminus);
  }
  else
  {
    return RewriteResponse(REWRITE_AGAIN, noUminus);
  }
}

RewriteResponse ArithRewriter::rewriteSub(TNode t)
{
  Assert(t.getKind() == kind::SUB);
  Assert(t.getNumChildren() == 2);

  NodeManager* nm = NodeManager::currentNM();
  if (t[0] == t[1])
  {
    return RewriteResponse(REWRITE_DONE,
                           nm->mkConstRealOrInt(t.getType(), Rational(0)));
  }
  return RewriteResponse(
      REWRITE_AGAIN_FULL,
      nm->mkNode(Kind::ADD,
                 t[0],
                 nm->mkNode(kind::MULT,
                            nm->mkConstRealOrInt(t[1].getType(), Rational(-1)),
                            t[1])));
}

RewriteResponse ArithRewriter::preRewritePlus(TNode t)
{
  Assert(t.getKind() == kind::ADD);
  return RewriteResponse(REWRITE_DONE, expr::algorithm::flatten(t));
}

RewriteResponse ArithRewriter::postRewritePlus(TNode t)
{
  Assert(t.getKind() == kind::ADD);
  Assert(t.getNumChildren() > 1);

  std::vector<TNode> children;
  expr::algorithm::flatten(t, children);

  rewriter::Sum sum;
  for (const auto& child : children)
  {
    rewriter::addToSum(sum, removeToReal(child));
  }
  Node retSum = rewriter::collectSum(sum);
  retSum = maybeEnsureReal(t.getType(), retSum);
  return RewriteResponse(REWRITE_DONE, retSum);
}

RewriteResponse ArithRewriter::preRewriteMult(TNode node)
{
  Assert(node.getKind() == kind::MULT
         || node.getKind() == kind::NONLINEAR_MULT);

  if (auto res = rewriter::getZeroChild(node); res)
  {
    return RewriteResponse(REWRITE_DONE, maybeEnsureReal(node.getType(), *res));
  }
  return RewriteResponse(REWRITE_DONE, node);
}

RewriteResponse ArithRewriter::postRewriteMult(TNode t){
  Assert(t.getKind() == kind::MULT || t.getKind() == kind::NONLINEAR_MULT);
  Assert(t.getNumChildren() >= 2);

  std::vector<TNode> children;
  expr::algorithm::flatten(t, children, Kind::MULT, Kind::NONLINEAR_MULT);

  if (auto res = rewriter::getZeroChild(children); res)
  {
    return RewriteResponse(REWRITE_DONE, maybeEnsureReal(t.getType(), *res));
  }

  // remove TO_REAL
  for (TNode& tc : children)
  {
    tc = removeToReal(tc);
  }

  Node ret;
  // Distribute over addition
  if (std::any_of(children.begin(), children.end(), [](TNode child) {
        return child.getKind() == Kind::ADD;
      }))
  {
    ret = rewriter::distributeMultiplication(children);
  }
  else
  {
    RealAlgebraicNumber ran = RealAlgebraicNumber(Integer(1));
    std::vector<Node> leafs;

<<<<<<< HEAD
    for (TNode child : children)
=======
    for (const auto& child : children)
>>>>>>> 7ae818d5
    {
      if (child.isConst())
      {
        if (child.getConst<Rational>().isZero())
        {
          return RewriteResponse(REWRITE_DONE,
                                 maybeEnsureReal(t.getType(), child));
        }
        ran *= child.getConst<Rational>();
      }
      else if (rewriter::isRAN(child))
      {
        ran *= rewriter::getRAN(child);
      }
      else
      {
        leafs.emplace_back(child);
      }
    }
    ret = rewriter::mkMultTerm(ran, std::move(leafs));
  }
  ret = maybeEnsureReal(t.getType(), ret);
  return RewriteResponse(REWRITE_DONE, ret);
}

RewriteResponse ArithRewriter::rewriteDiv(TNode t, bool pre)
{
  Assert(t.getKind() == kind::DIVISION_TOTAL || t.getKind() == kind::DIVISION);
  Assert(t.getNumChildren() == 2);

  Node left = removeToReal(t[0]);
  Node right = removeToReal(t[1]);
  NodeManager* nm = NodeManager::currentNM();
  if (right.isConst())
  {
    const Rational& den = right.getConst<Rational>();

    if (den.isZero())
    {
      if (t.getKind() == kind::DIVISION_TOTAL)
      {
        Node ret = nm->mkConstReal(0);
        return RewriteResponse(REWRITE_DONE, ret);
      }
      else
      {
        return RewriteResponse(REWRITE_DONE, t);
      }
    }
    Assert(den != Rational(0));

    if (left.isConst())
    {
      const Rational& num = left.getConst<Rational>();
      return RewriteResponse(REWRITE_DONE, nm->mkConstReal(num / den));
    }
    if (rewriter::isRAN(left))
    {
      return RewriteResponse(
          REWRITE_DONE,
          nm->mkRealAlgebraicNumber(rewriter::getRAN(left) / den));
    }

    Node result = nm->mkConstReal(den.inverse());
    Node mult =
        ensureReal(NodeManager::currentNM()->mkNode(kind::MULT, left, result));
    if (pre)
    {
      return RewriteResponse(REWRITE_DONE, mult);
    }
    // requires again full since ensureReal may have added a to_real
    return RewriteResponse(REWRITE_AGAIN_FULL, mult);
  }
  if (rewriter::isRAN(right))
  {
    const RealAlgebraicNumber& den = rewriter::getRAN(right);
    // mkConst is applied to RAN in this block, which are always Real
    if (left.isConst())
    {
      return RewriteResponse(
          REWRITE_DONE,
          ensureReal(rewriter::mkConst(left.getConst<Rational>() / den)));
    }
    if (rewriter::isRAN(left))
    {
      return RewriteResponse(
          REWRITE_DONE,
          ensureReal(rewriter::mkConst(rewriter::getRAN(left) / den)));
    }

    Node result = rewriter::mkConst(inverse(den));
    Node mult =
        ensureReal(NodeManager::currentNM()->mkNode(kind::MULT, left, result));
    if (pre)
    {
      return RewriteResponse(REWRITE_DONE, mult);
    }
    // requires again full since ensureReal may have added a to_real
    return RewriteResponse(REWRITE_AGAIN_FULL, mult);
  }
  Node ret = nm->mkNode(t.getKind(), left, right);
  return RewriteResponse(REWRITE_DONE, ret);
}

RewriteResponse ArithRewriter::rewriteToReal(TNode t)
{
  Assert(t.getKind() == kind::CAST_TO_REAL || t.getKind() == kind::TO_REAL);
  if (!t[0].getType().isInteger())
  {
    // if it is already real type, then just return the argument
    return RewriteResponse(REWRITE_DONE, t[0]);
  }
  NodeManager* nm = NodeManager::currentNM();
  if (t[0].isConst())
  {
    // If the argument is constant, return a real constant.
    // !!!! Note that this does not preserve the type of t, since rat is
    // an integral rational. This will be corrected when the type rule for
    // CONST_RATIONAL is changed to always return Real.
    const Rational& rat = t[0].getConst<Rational>();
    return RewriteResponse(REWRITE_DONE, nm->mkConstReal(rat));
  }
  // CAST_TO_REAL is our way of marking integral constants coming from the
  // user as Real. It should only be applied to constants, which is handled
  // above.
  Assert(t.getKind() != kind::CAST_TO_REAL);
  return RewriteResponse(REWRITE_DONE, t);
}

RewriteResponse ArithRewriter::rewriteAbs(TNode t)
{
  Assert(t.getKind() == Kind::ABS);
  Assert(t.getNumChildren() == 1);

  if (t[0].isConst())
  {
    const Rational& rat = t[0].getConst<Rational>();
    if (rat >= 0)
    {
      return RewriteResponse(REWRITE_DONE, t[0]);
    }
    return RewriteResponse(
        REWRITE_DONE,
        NodeManager::currentNM()->mkConstRealOrInt(t[0].getType(), -rat));
  }
  if (rewriter::isRAN(t[0]))
  {
    const RealAlgebraicNumber& ran = rewriter::getRAN(t[0]);
    if (ran >= RealAlgebraicNumber())
    {
      return RewriteResponse(REWRITE_DONE, t[0]);
    }
    return RewriteResponse(
        REWRITE_DONE, NodeManager::currentNM()->mkRealAlgebraicNumber(-ran));
  }
  return RewriteResponse(REWRITE_DONE, t);
}

RewriteResponse ArithRewriter::rewriteIntsDivMod(TNode t, bool pre)
{
  NodeManager* nm = NodeManager::currentNM();
  Kind k = t.getKind();
  if (k == kind::INTS_MODULUS)
  {
    if (t[1].isConst() && !t[1].getConst<Rational>().isZero())
    {
      // can immediately replace by INTS_MODULUS_TOTAL
      Node ret = nm->mkNode(kind::INTS_MODULUS_TOTAL, t[0], t[1]);
      return returnRewrite(t, ret, Rewrite::MOD_TOTAL_BY_CONST);
    }
  }
  if (k == kind::INTS_DIVISION)
  {
    if (t[1].isConst() && !t[1].getConst<Rational>().isZero())
    {
      // can immediately replace by INTS_DIVISION_TOTAL
      Node ret = nm->mkNode(kind::INTS_DIVISION_TOTAL, t[0], t[1]);
      return returnRewrite(t, ret, Rewrite::DIV_TOTAL_BY_CONST);
    }
  }
  return RewriteResponse(REWRITE_DONE, t);
}

RewriteResponse ArithRewriter::rewriteIntsDivModTotal(TNode t, bool pre)
{
  if (pre)
  {
    // do not rewrite at prewrite.
    return RewriteResponse(REWRITE_DONE, t);
  }
  NodeManager* nm = NodeManager::currentNM();
  Kind k = t.getKind();
  Assert(k == kind::INTS_MODULUS_TOTAL || k == kind::INTS_DIVISION_TOTAL);
  TNode n = t[0];
  TNode d = t[1];
  bool dIsConstant = d.isConst();
  if (dIsConstant && d.getConst<Rational>().isZero())
  {
    // (div x 0) ---> 0 or (mod x 0) ---> 0
    return returnRewrite(t, nm->mkConstInt(0), Rewrite::DIV_MOD_BY_ZERO);
  }
  else if (dIsConstant && d.getConst<Rational>().isOne())
  {
    if (k == kind::INTS_MODULUS_TOTAL)
    {
      // (mod x 1) --> 0
      return returnRewrite(t, nm->mkConstInt(0), Rewrite::MOD_BY_ONE);
    }
    Assert(k == kind::INTS_DIVISION_TOTAL);
    // (div x 1) --> x
    return returnRewrite(t, n, Rewrite::DIV_BY_ONE);
  }
  else if (dIsConstant && d.getConst<Rational>().sgn() < 0)
  {
    // pull negation
    // (div x (- c)) ---> (- (div x c))
    // (mod x (- c)) ---> (mod x c)
    Node nn = nm->mkNode(k, t[0], nm->mkConstInt(-t[1].getConst<Rational>()));
    Node ret = (k == kind::INTS_DIVISION || k == kind::INTS_DIVISION_TOTAL)
                   ? nm->mkNode(kind::NEG, nn)
                   : nn;
    return returnRewrite(t, ret, Rewrite::DIV_MOD_PULL_NEG_DEN);
  }
  else if (dIsConstant && n.isConst())
  {
    Assert(d.getConst<Rational>().isIntegral());
    Assert(n.getConst<Rational>().isIntegral());
    Assert(!d.getConst<Rational>().isZero());
    Integer di = d.getConst<Rational>().getNumerator();
    Integer ni = n.getConst<Rational>().getNumerator();

    bool isDiv = (k == kind::INTS_DIVISION || k == kind::INTS_DIVISION_TOTAL);

    Integer result = isDiv ? ni.euclidianDivideQuotient(di)
                           : ni.euclidianDivideRemainder(di);

    // constant evaluation
    // (mod c1 c2) ---> c3 or (div c1 c2) ---> c3
    Node resultNode = nm->mkConstInt(Rational(result));
    return returnRewrite(t, resultNode, Rewrite::CONST_EVAL);
  }
  if (k == kind::INTS_MODULUS_TOTAL)
  {
    // Note these rewrites do not need to account for modulus by zero as being
    // a UF, which is handled by the reduction of INTS_MODULUS.
    Kind k0 = t[0].getKind();
    if (k0 == kind::INTS_MODULUS_TOTAL && t[0][1] == t[1])
    {
      // (mod (mod x c) c) --> (mod x c)
      return returnRewrite(t, t[0], Rewrite::MOD_OVER_MOD);
    }
    else if (k0 == kind::NONLINEAR_MULT || k0 == kind::MULT || k0 == kind::ADD)
    {
      // can drop all
      std::vector<Node> newChildren;
      bool childChanged = false;
      for (const Node& tc : t[0])
      {
        if (tc.getKind() == kind::INTS_MODULUS_TOTAL && tc[1] == t[1])
        {
          newChildren.push_back(tc[0]);
          childChanged = true;
          continue;
        }
        newChildren.push_back(tc);
      }
      if (childChanged)
      {
        // (mod (op ... (mod x c) ...) c) ---> (mod (op ... x ...) c) where
        // op is one of { NONLINEAR_MULT, MULT, ADD }.
        Node ret = nm->mkNode(k0, newChildren);
        ret = nm->mkNode(kind::INTS_MODULUS_TOTAL, ret, t[1]);
        return returnRewrite(t, ret, Rewrite::MOD_CHILD_MOD);
      }
    }
  }
  else
  {
    Assert(k == kind::INTS_DIVISION_TOTAL);
    // Note these rewrites do not need to account for division by zero as being
    // a UF, which is handled by the reduction of INTS_DIVISION.
    if (t[0].getKind() == kind::INTS_MODULUS_TOTAL && t[0][1] == t[1])
    {
      // (div (mod x c) c) --> 0
      Node ret = nm->mkConstInt(0);
      return returnRewrite(t, ret, Rewrite::DIV_OVER_MOD);
    }
  }
  return RewriteResponse(REWRITE_DONE, t);
}

RewriteResponse ArithRewriter::rewriteExtIntegerOp(TNode t)
{
  Assert(t.getKind() == kind::TO_INTEGER || t.getKind() == kind::IS_INTEGER);
  bool isPred = t.getKind() == kind::IS_INTEGER;
  NodeManager* nm = NodeManager::currentNM();
  if (t[0].isConst())
  {
    Node ret;
    if (isPred)
    {
      ret = nm->mkConst(t[0].getConst<Rational>().isIntegral());
    }
    else
    {
      ret = nm->mkConstInt(Rational(t[0].getConst<Rational>().floor()));
    }
    return returnRewrite(t, ret, Rewrite::INT_EXT_CONST);
  }
  if (t[0].getType().isInteger())
  {
    Node ret = isPred ? nm->mkConst(true) : Node(t[0]);
    return returnRewrite(t, ret, Rewrite::INT_EXT_INT);
  }
  if (t[0].getKind() == kind::PI)
  {
    Node ret = isPred ? nm->mkConst(false) : nm->mkConstReal(Rational(3));
    return returnRewrite(t, ret, Rewrite::INT_EXT_PI);
  }
  else if (t[0].getKind() == kind::TO_REAL)
  {
    Node ret = nm->mkNode(t.getKind(), t[0][0]);
    return returnRewrite(t, ret, Rewrite::INT_EXT_TO_REAL);
  }
  return RewriteResponse(REWRITE_DONE, t);
}

RewriteResponse ArithRewriter::postRewriteIAnd(TNode t)
{
  Assert(t.getKind() == kind::IAND);
  size_t bsize = t.getOperator().getConst<IntAnd>().d_size;
  NodeManager* nm = NodeManager::currentNM();
  // if constant, we eliminate
  if (t[0].isConst() && t[1].isConst())
  {
    Node iToBvop = nm->mkConst(IntToBitVector(bsize));
    Node arg1 = nm->mkNode(kind::INT_TO_BITVECTOR, iToBvop, t[0]);
    Node arg2 = nm->mkNode(kind::INT_TO_BITVECTOR, iToBvop, t[1]);
    Node bvand = nm->mkNode(kind::BITVECTOR_AND, arg1, arg2);
    Node ret = nm->mkNode(kind::BITVECTOR_TO_NAT, bvand);
    return RewriteResponse(REWRITE_AGAIN_FULL, ret);
  }
  else if (t[0] > t[1])
  {
    // ((_ iand k) x y) ---> ((_ iand k) y x) if x > y by node ordering
    Node ret = nm->mkNode(kind::IAND, t.getOperator(), t[1], t[0]);
    return RewriteResponse(REWRITE_AGAIN, ret);
  }
  else if (t[0] == t[1])
  {
    // ((_ iand k) x x) ---> (mod x 2^k)
    Node twok = nm->mkConstInt(Rational(Integer(2).pow(bsize)));
    Node ret = nm->mkNode(kind::INTS_MODULUS, t[0], twok);
    return RewriteResponse(REWRITE_AGAIN, ret);
  }
  // simplifications involving constants
  for (unsigned i = 0; i < 2; i++)
  {
    if (!t[i].isConst())
    {
      continue;
    }
    if (t[i].getConst<Rational>().sgn() == 0)
    {
      // ((_ iand k) 0 y) ---> 0
      return RewriteResponse(REWRITE_DONE, t[i]);
    }
    if (t[i].getConst<Rational>().getNumerator() == Integer(2).pow(bsize) - 1)
    {
      // ((_ iand k) 111...1 y) ---> (mod y 2^k)
      Node twok = nm->mkConstInt(Rational(Integer(2).pow(bsize)));
      Node ret = nm->mkNode(kind::INTS_MODULUS, t[1 - i], twok);
      return RewriteResponse(REWRITE_AGAIN, ret);
    }
  }
  return RewriteResponse(REWRITE_DONE, t);
}

RewriteResponse ArithRewriter::postRewritePow2(TNode t)
{
  Assert(t.getKind() == kind::POW2);
  NodeManager* nm = NodeManager::currentNM();
  // if constant, we eliminate
  if (t[0].isConst())
  {
    // pow2 is only supported for integers
    Assert(t[0].getType().isInteger());
    Integer i = t[0].getConst<Rational>().getNumerator();
    if (i < 0)
    {
      return RewriteResponse(REWRITE_DONE, rewriter::mkConst(Integer(0)));
    }
    // (pow2 t) ---> (pow 2 t) and continue rewriting to eliminate pow
    Node two = rewriter::mkConst(Integer(2));
    Node ret = nm->mkNode(kind::POW, two, t[0]);
    return RewriteResponse(REWRITE_AGAIN, ret);
  }
  return RewriteResponse(REWRITE_DONE, t);
}

RewriteResponse ArithRewriter::preRewriteTranscendental(TNode t)
{
  return RewriteResponse(REWRITE_DONE, t);
}

RewriteResponse ArithRewriter::postRewriteTranscendental(TNode t)
{
  Trace("arith-tf-rewrite")
      << "Rewrite transcendental function : " << t << std::endl;
  NodeManager* nm = NodeManager::currentNM();
  switch (t.getKind())
  {
    case kind::EXPONENTIAL:
    {
      if (t[0].isConst())
      {
        Node one = rewriter::mkConst(Integer(1));
        if (t[0].getConst<Rational>().sgn() >= 0 && t[0].getType().isInteger()
            && t[0] != one)
        {
          return RewriteResponse(
              REWRITE_AGAIN,
              nm->mkNode(kind::POW, nm->mkNode(kind::EXPONENTIAL, one), t[0]));
        }
        else
        {
          return RewriteResponse(REWRITE_DONE, t);
        }
      }
      else if (t[0].getKind() == kind::ADD)
      {
        std::vector<Node> product;
        for (const Node tc : t[0])
        {
          product.push_back(nm->mkNode(kind::EXPONENTIAL, tc));
        }
        // We need to do a full rewrite here, since we can get exponentials of
        // constants, e.g. when we are rewriting exp(2 + x)
        return RewriteResponse(REWRITE_AGAIN_FULL,
                               nm->mkNode(kind::MULT, product));
      }
    }
    break;
    case kind::SINE:
      if (t[0].isConst())
      {
        const Rational& rat = t[0].getConst<Rational>();
        if (rat.sgn() == 0)
        {
          return RewriteResponse(REWRITE_DONE, nm->mkConstReal(Rational(0)));
        }
        else if (rat.sgn() == -1)
        {
          Node ret = nm->mkNode(kind::NEG,
                                nm->mkNode(kind::SINE, nm->mkConstReal(-rat)));
          return RewriteResponse(REWRITE_AGAIN_FULL, ret);
        }
      }
      else if ((t[0].getKind() == MULT || t[0].getKind() == NONLINEAR_MULT)
               && t[0][0].isConst() && t[0][0].getConst<Rational>().sgn() == -1)
      {
        // sin(-n*x) ---> -sin(n*x)
        std::vector<Node> mchildren(t[0].begin(), t[0].end());
        mchildren[0] = nm->mkConstReal(-t[0][0].getConst<Rational>());
        Node ret = nm->mkNode(
            kind::NEG,
            nm->mkNode(kind::SINE, nm->mkNode(t[0].getKind(), mchildren)));
        return RewriteResponse(REWRITE_AGAIN_FULL, ret);
      }
      else
      {
        // get the factor of PI in the argument
        Node pi_factor;
        Node pi;
        Node rem;
        std::map<Node, Node> msum;
        if (ArithMSum::getMonomialSum(t[0], msum))
        {
          pi = mkPi();
          std::map<Node, Node>::iterator itm = msum.find(pi);
          if (itm != msum.end())
          {
            if (itm->second.isNull())
            {
              pi_factor = rewriter::mkConst(Integer(1));
            }
            else
            {
              pi_factor = itm->second;
            }
            msum.erase(pi);
            if (!msum.empty())
            {
              rem = ArithMSum::mkNode(t[0].getType(), msum);
            }
          }
        }
        else
        {
          Assert(false);
        }

        // if there is a factor of PI
        if (!pi_factor.isNull())
        {
          Trace("arith-tf-rewrite-debug")
              << "Process pi factor = " << pi_factor << std::endl;
          Rational r = pi_factor.getConst<Rational>();
          Rational r_abs = r.abs();
          Rational rone = Rational(1);
          Rational rtwo = Rational(2);
          if (r_abs > rone)
          {
            // add/substract 2*pi beyond scope
            Rational ra_div_two = (r_abs + rone) / rtwo;
            Node new_pi_factor;
            if (r.sgn() == 1)
            {
              new_pi_factor = nm->mkConstReal(r - rtwo * ra_div_two.floor());
            }
            else
            {
              Assert(r.sgn() == -1);
              new_pi_factor = nm->mkConstReal(r + rtwo * ra_div_two.floor());
            }
            Node new_arg = nm->mkNode(kind::MULT, new_pi_factor, pi);
            if (!rem.isNull())
            {
              new_arg = nm->mkNode(kind::ADD, new_arg, rem);
            }
            new_arg = ensureReal(new_arg);
            // sin( 2*n*PI + x ) = sin( x )
            return RewriteResponse(REWRITE_AGAIN_FULL,
                                   nm->mkNode(kind::SINE, new_arg));
          }
          else if (r_abs == rone)
          {
            // sin( PI + x ) = -sin( x )
            if (rem.isNull())
            {
              return RewriteResponse(REWRITE_DONE,
                                     ensureReal(nm->mkConstReal(Rational(0))));
            }
            else
            {
              return RewriteResponse(
                  REWRITE_AGAIN_FULL,
                  nm->mkNode(kind::NEG, nm->mkNode(kind::SINE, rem)));
            }
          }
          else if (rem.isNull())
          {
            // other rational cases based on Niven's theorem
            // (https://en.wikipedia.org/wiki/Niven%27s_theorem)
            Integer one = Integer(1);
            Integer two = Integer(2);
            Integer six = Integer(6);
            if (r_abs.getDenominator() == two)
            {
              Assert(r_abs.getNumerator() == one);
              return RewriteResponse(
                  REWRITE_DONE, ensureReal(nm->mkConstReal(Rational(r.sgn()))));
            }
            else if (r_abs.getDenominator() == six)
            {
              Integer five = Integer(5);
              if (r_abs.getNumerator() == one || r_abs.getNumerator() == five)
              {
                return RewriteResponse(
                    REWRITE_DONE,
                    nm->mkConstReal(Rational(r.sgn()) / Rational(2)));
              }
            }
          }
        }
      }
      break;
    case kind::COSINE:
    {
      return RewriteResponse(
          REWRITE_AGAIN_FULL,
          nm->mkNode(
              kind::SINE,
              nm->mkNode(kind::SUB,
                         nm->mkNode(kind::MULT,
                                    nm->mkConstReal(Rational(1) / Rational(2)),
                                    mkPi()),
                         t[0])));
    }
    break;
    case kind::TANGENT:
    {
      return RewriteResponse(REWRITE_AGAIN_FULL,
                             nm->mkNode(kind::DIVISION,
                                        nm->mkNode(kind::SINE, t[0]),
                                        nm->mkNode(kind::COSINE, t[0])));
    }
    break;
    case kind::COSECANT:
    {
      return RewriteResponse(REWRITE_AGAIN_FULL,
                             nm->mkNode(kind::DIVISION,
                                        nm->mkConstReal(Rational(1)),
                                        nm->mkNode(kind::SINE, t[0])));
    }
    break;
    case kind::SECANT:
    {
      return RewriteResponse(REWRITE_AGAIN_FULL,
                             nm->mkNode(kind::DIVISION,
                                        nm->mkConstReal(Rational(1)),
                                        nm->mkNode(kind::COSINE, t[0])));
    }
    break;
    case kind::COTANGENT:
    {
      return RewriteResponse(REWRITE_AGAIN_FULL,
                             nm->mkNode(kind::DIVISION,
                                        nm->mkNode(kind::COSINE, t[0]),
                                        nm->mkNode(kind::SINE, t[0])));
    }
    break;
    default: break;
  }
  return RewriteResponse(REWRITE_DONE, t);
}

TrustNode ArithRewriter::expandDefinition(Node node)
{
  // call eliminate operators, to eliminate partial operators only
  std::vector<SkolemLemma> lems;
  TrustNode ret = d_opElim.eliminate(node, lems, true);
  Assert(lems.empty());
  return ret;
}

TNode ArithRewriter::removeToReal(TNode t)
{
  return t.getKind() == kind::TO_REAL ? t[0] : t;
}

Node ArithRewriter::maybeEnsureReal(TypeNode tn, TNode t)
{
  // if we require being a real
  if (!tn.isInteger())
  {
    // ensure that t has type real
    Assert(tn.isReal());
    return ensureReal(t);
  }
  return t;
}

Node ArithRewriter::ensureReal(TNode t)
{
  if (t.getType().isInteger())
  {
    if (t.isConst())
    {
      // short-circuit
      Node ret = NodeManager::currentNM()->mkConstReal(t.getConst<Rational>());
      Assert(ret.getType().isReal());
      return ret;
    }
    Trace("arith-rewriter-debug") << "maybeEnsureReal: " << t << std::endl;
    return NodeManager::currentNM()->mkNode(kind::TO_REAL, t);
  }
  return t;
}

RewriteResponse ArithRewriter::returnRewrite(TNode t, Node ret, Rewrite r)
{
  Trace("arith-rewriter") << "ArithRewriter : " << t << " == " << ret << " by "
                          << r << std::endl;
  return RewriteResponse(REWRITE_AGAIN_FULL, ret);
}

}  // namespace arith
}  // namespace theory
}  // namespace cvc5::internal<|MERGE_RESOLUTION|>--- conflicted
+++ resolved
@@ -488,11 +488,7 @@
     RealAlgebraicNumber ran = RealAlgebraicNumber(Integer(1));
     std::vector<Node> leafs;
 
-<<<<<<< HEAD
-    for (TNode child : children)
-=======
     for (const auto& child : children)
->>>>>>> 7ae818d5
     {
       if (child.isConst())
       {
