/******************************************************************************
 * Top contributors (to current version):
 *   Andrew Reynolds, Tim King, Morgan Deters
 *
 * This file is part of the cvc5 project.
 *
 * Copyright (c) 2009-2021 by the authors listed in the file AUTHORS
 * in the top-level source directory and their institutional affiliations.
 * All rights reserved.  See the file COPYING in the top-level source
 * directory for licensing information.
 * ****************************************************************************
 *
 * [[ Add one-line brief description here ]]
 *
 * [[ Add lengthier description here ]]
 * \todo document this file
 */

#include "theory/arith/arith_rewriter.h"

#include <set>
#include <sstream>
#include <stack>
#include <vector>

#include "smt/logic_exception.h"
#include "theory/arith/arith_msum.h"
#include "theory/arith/arith_utilities.h"
#include "theory/arith/normal_form.h"
#include "theory/arith/operator_elim.h"
#include "theory/theory.h"
#include "util/bitvector.h"
#include "util/divisible.h"
#include "util/iand.h"

using namespace cvc5::kind;

namespace cvc5 {
namespace theory {
namespace arith {

ArithRewriter::ArithRewriter(OperatorElim& oe) : d_opElim(oe) {}

bool ArithRewriter::isAtom(TNode n) {
  Kind k = n.getKind();
  return arith::isRelationOperator(k) || k == kind::IS_INTEGER
      || k == kind::DIVISIBLE;
}

RewriteResponse ArithRewriter::rewriteConstant(TNode t){
  Assert(t.isConst());
  Assert(t.getKind() == CONST_RATIONAL || t.getKind() == CONST_INTEGER);

  return RewriteResponse(REWRITE_DONE, t);
}

RewriteResponse ArithRewriter::rewriteVariable(TNode t){
  Assert(t.isVar());

  return RewriteResponse(REWRITE_DONE, t);
}

RewriteResponse ArithRewriter::rewriteMinus(TNode t, bool pre){
  Assert(t.getKind() == kind::MINUS);

  if(pre){
    if(t[0] == t[1]){
      Rational zero(0);
      Node zeroNode =
          NodeManager::currentNM()->mkConstRealOrInt(t.getType(), zero);
      return RewriteResponse(REWRITE_DONE, zeroNode);
    }else{
      Node noMinus = makeSubtractionNode(t[0],t[1]);
      return RewriteResponse(REWRITE_DONE, noMinus);
    }
  }else{
    Polynomial minuend = Polynomial::parsePolynomial(t[0]);
    Polynomial subtrahend = Polynomial::parsePolynomial(t[1]);
    Polynomial diff = minuend - subtrahend;
    return RewriteResponse(REWRITE_DONE, diff.getNode());
  }
}

RewriteResponse ArithRewriter::rewriteUMinus(TNode t, bool pre){
  Assert(t.getKind() == kind::UMINUS);

  if (t[0].isConst())
  {
    Rational neg = -(t[0].getConst<Rational>());
    NodeManager* nm = NodeManager::currentNM();
    return RewriteResponse(REWRITE_DONE,
                           nm->mkConstRealOrInt(t[0].getType(), neg));
  }

  Node noUminus = makeUnaryMinusNode(t[0]);
  if(pre)
    return RewriteResponse(REWRITE_DONE, noUminus);
  else
    return RewriteResponse(REWRITE_AGAIN, noUminus);
}

RewriteResponse ArithRewriter::preRewriteTerm(TNode t){
  if(t.isConst()){
    return rewriteConstant(t);
  }else if(t.isVar()){
    return rewriteVariable(t);
  }else{
    switch(Kind k = t.getKind()){
    case kind::MINUS:
      return rewriteMinus(t, true);
    case kind::UMINUS:
      return rewriteUMinus(t, true);
    case kind::DIVISION:
    case kind::DIVISION_TOTAL:
      return rewriteDiv(t,true);
    case kind::PLUS:
      return preRewritePlus(t);
    case kind::MULT:
    case kind::NONLINEAR_MULT: return preRewriteMult(t);
    case kind::IAND: return RewriteResponse(REWRITE_DONE, t);
    case kind::POW2: return RewriteResponse(REWRITE_DONE, t);
    case kind::EXPONENTIAL:
    case kind::SINE:
    case kind::COSINE:
    case kind::TANGENT:
    case kind::COSECANT:
    case kind::SECANT:
    case kind::COTANGENT:
    case kind::ARCSINE:
    case kind::ARCCOSINE:
    case kind::ARCTANGENT:
    case kind::ARCCOSECANT:
    case kind::ARCSECANT:
    case kind::ARCCOTANGENT:
    case kind::SQRT: return preRewriteTranscendental(t);
    case kind::INTS_DIVISION:
    case kind::INTS_MODULUS: return rewriteIntsDivMod(t, true);
    case kind::INTS_DIVISION_TOTAL:
    case kind::INTS_MODULUS_TOTAL:
      return rewriteIntsDivModTotal(t,true);
    case kind::ABS:
      if(t[0].isConst()) {
        const Rational& rat = t[0].getConst<Rational>();
        if(rat >= 0) {
          return RewriteResponse(REWRITE_DONE, t[0]);
        } else {
          return RewriteResponse(
              REWRITE_DONE,
              NodeManager::currentNM()->mkConstRealOrInt(t[0].getType(), -rat));
        }
      }
      return RewriteResponse(REWRITE_DONE, t);
    case kind::IS_INTEGER:
    case kind::TO_INTEGER:
      return RewriteResponse(REWRITE_DONE, t);
    case kind::TO_REAL:
    case kind::CAST_TO_REAL: return RewriteResponse(REWRITE_DONE, t[0]);
    case kind::POW:
      return RewriteResponse(REWRITE_DONE, t);
    case kind::PI:
      return RewriteResponse(REWRITE_DONE, t);
    default: Unhandled() << k;
    }
  }
}

RewriteResponse ArithRewriter::postRewriteTerm(TNode t){
  if(t.isConst()){
    return rewriteConstant(t);
  }else if(t.isVar()){
    return rewriteVariable(t);
  }else{
    Trace("arith-rewriter") << "postRewriteTerm: " << t << std::endl;
    switch(t.getKind()){
    case kind::MINUS:
      return rewriteMinus(t, false);
    case kind::UMINUS:
      return rewriteUMinus(t, false);
    case kind::DIVISION:
    case kind::DIVISION_TOTAL:
      return rewriteDiv(t, false);
    case kind::PLUS:
      return postRewritePlus(t);
    case kind::MULT:
    case kind::NONLINEAR_MULT: return postRewriteMult(t);
    case kind::IAND: return postRewriteIAnd(t);
    case kind::POW2: return postRewritePow2(t);
    case kind::EXPONENTIAL:
    case kind::SINE:
    case kind::COSINE:
    case kind::TANGENT:
    case kind::COSECANT:
    case kind::SECANT:
    case kind::COTANGENT:
    case kind::ARCSINE:
    case kind::ARCCOSINE:
    case kind::ARCTANGENT:
    case kind::ARCCOSECANT:
    case kind::ARCSECANT:
    case kind::ARCCOTANGENT:
    case kind::SQRT: return postRewriteTranscendental(t);
    case kind::INTS_DIVISION:
    case kind::INTS_MODULUS: return rewriteIntsDivMod(t, false);
    case kind::INTS_DIVISION_TOTAL:
    case kind::INTS_MODULUS_TOTAL:
      return rewriteIntsDivModTotal(t, false);
    case kind::ABS:
      if(t[0].isConst()) {
        const Rational& rat = t[0].getConst<Rational>();
        if(rat >= 0) {
          return RewriteResponse(REWRITE_DONE, t[0]);
        } else {
          return RewriteResponse(
              REWRITE_DONE,
              NodeManager::currentNM()->mkConstRealOrInt(t[0].getType(), -rat));
        }
      }
      return RewriteResponse(REWRITE_DONE, t);
    case kind::TO_REAL:
    case kind::CAST_TO_REAL: return RewriteResponse(REWRITE_DONE, t[0]);
    case kind::TO_INTEGER: return rewriteExtIntegerOp(t);
    case kind::POW:
      {
        if (t[1].isConst())
        {
          const Rational& exp = t[1].getConst<Rational>();
          TNode base = t[0];
          if(exp.sgn() == 0){
            return RewriteResponse(REWRITE_DONE, mkRationalNode(Rational(1)));
          }else if(exp.sgn() > 0 && exp.isIntegral()){
            cvc5::Rational r(expr::NodeValue::MAX_CHILDREN);
            if (exp <= r)
            {
              unsigned num = exp.getNumerator().toUnsignedInt();
              if( num==1 ){
                return RewriteResponse(REWRITE_AGAIN, base);
              }else{
                NodeBuilder nb(kind::MULT);
                for(unsigned i=0; i < num; ++i){
                  nb << base;
                }
                Assert(nb.getNumChildren() > 0);
                Node mult = nb;
                return RewriteResponse(REWRITE_AGAIN, mult);
              }
            }
          }
        }
        else if (t[0].isConst()
                 && t[0].getConst<Rational>().getNumerator().toUnsignedInt()
                        == 2)
        {
          return RewriteResponse(
              REWRITE_DONE, NodeManager::currentNM()->mkNode(kind::POW2, t[1]));
        }

        // Todo improve the exception thrown
        std::stringstream ss;
        ss << "The exponent of the POW(^) operator can only be a positive "
              "integral constant below "
           << (expr::NodeValue::MAX_CHILDREN + 1) << ". ";
        ss << "Exception occurred in:" << std::endl;
        ss << "  " << t;
        throw LogicException(ss.str());
      }
    case kind::PI:
      return RewriteResponse(REWRITE_DONE, t);
    default:
      Unreachable();
    }
  }
}


RewriteResponse ArithRewriter::preRewriteMult(TNode t){
  Assert(t.getKind() == kind::MULT || t.getKind() == kind::NONLINEAR_MULT);

  if(t.getNumChildren() == 2){
    if (t[0].isConst() && t[0].getConst<Rational>().isOne())
    {
      return RewriteResponse(REWRITE_DONE, t[1]);
    }
    if (t[1].isConst() && t[1].getConst<Rational>().isOne())
    {
      return RewriteResponse(REWRITE_DONE, t[0]);
    }
  }

  // Rewrite multiplications with a 0 argument and to 0
  for(TNode::iterator i = t.begin(); i != t.end(); ++i) {
    if ((*i).isConst())
    {
      if((*i).getConst<Rational>().isZero()) {
        TNode zero = (*i);
        return RewriteResponse(REWRITE_DONE, zero);
      }
    }
  }
  return RewriteResponse(REWRITE_DONE, t);
}

static bool canFlatten(Kind k, TNode t){
  for(TNode::iterator i = t.begin(); i != t.end(); ++i) {
    TNode child = *i;
    if(child.getKind() == k){
      return true;
    }
  }
  return false;
}

static void flatten(std::vector<TNode>& pb, Kind k, TNode t){
  if(t.getKind() == k){
    for(TNode::iterator i = t.begin(); i != t.end(); ++i) {
      TNode child = *i;
      if(child.getKind() == k){
        flatten(pb, k, child);
      }else{
        pb.push_back(child);
      }
    }
  }else{
    pb.push_back(t);
  }
}

static Node flatten(Kind k, TNode t){
  std::vector<TNode> pb;
  flatten(pb, k, t);
  Assert(pb.size() >= 2);
  return NodeManager::currentNM()->mkNode(k, pb);
}

RewriteResponse ArithRewriter::preRewritePlus(TNode t){
  Assert(t.getKind() == kind::PLUS);

  if(canFlatten(kind::PLUS, t)){
    return RewriteResponse(REWRITE_DONE, flatten(kind::PLUS, t));
  }else{
    return RewriteResponse(REWRITE_DONE, t);
  }
}

RewriteResponse ArithRewriter::postRewritePlus(TNode t){
  Assert(t.getKind() == kind::PLUS);

  std::vector<Monomial> monomials;
  std::vector<Polynomial> polynomials;

  for(TNode::iterator i = t.begin(), end = t.end(); i != end; ++i){
    TNode curr = *i;
    if(Monomial::isMember(curr)){
      monomials.push_back(Monomial::parseMonomial(curr));
    }else{
      polynomials.push_back(Polynomial::parsePolynomial(curr));
    }
  }

  if(!monomials.empty()){
    Monomial::sort(monomials);
    Monomial::combineAdjacentMonomials(monomials);
    polynomials.push_back(Polynomial::mkPolynomial(monomials));
  }

  Polynomial res = Polynomial::sumPolynomials(polynomials);

  return RewriteResponse(REWRITE_DONE, res.getNode());
}

RewriteResponse ArithRewriter::postRewriteMult(TNode t){
  Assert(t.getKind() == kind::MULT || t.getKind() == kind::NONLINEAR_MULT);

  Polynomial res = Polynomial::mkOne();

  for(TNode::iterator i = t.begin(), end = t.end(); i != end; ++i){
    Node curr = *i;
    Polynomial currPoly = Polynomial::parsePolynomial(curr);

    res = res * currPoly;
  }

  return RewriteResponse(REWRITE_DONE, res.getNode());
}

RewriteResponse ArithRewriter::postRewritePow2(TNode t)
{
  Assert(t.getKind() == kind::POW2);
  NodeManager* nm = NodeManager::currentNM();
  // if constant, we eliminate
  if (t[0].isConst())
  {
    // pow2 is only supported for integers
    Assert(t[0].getType().isInteger());
    Integer i = t[0].getConst<Rational>().getNumerator();
    if (i < 0)
    {
      return RewriteResponse(REWRITE_DONE, nm->mkConstInt(Rational(0)));
    }
<<<<<<< HEAD

    if (i <= std::numeric_limits<unsigned int>::max())
    {
      unsigned int k = i.getUnsignedInt();
      Node ret =
          nm->mkConst(CONST_RATIONAL, Rational(Integer(2).pow(k), Integer(1)));
      return RewriteResponse(REWRITE_DONE, ret);
      return RewriteResponse(REWRITE_DONE, ret);
    }
    else
    {
      std::stringstream ss;
      ss << "The argument of the POW2 operator can only be a positive "
         << "integral constant below "
         << (std::numeric_limits<unsigned long int>::max()) << ".";
      ss << "Exception occurred in:" << std::endl;
      ss << "  " << t;
      throw LogicException(ss.str());
    }
=======
    unsigned long k = i.getUnsignedLong();
    Node ret = nm->mkConstInt(Rational(Integer(2).pow(k)));
    return RewriteResponse(REWRITE_DONE, ret);
>>>>>>> ea6d182c
  }
  return RewriteResponse(REWRITE_DONE, t);
}

RewriteResponse ArithRewriter::postRewriteIAnd(TNode t)
{
  Assert(t.getKind() == kind::IAND);
  size_t bsize = t.getOperator().getConst<IntAnd>().d_size;
  NodeManager* nm = NodeManager::currentNM();
  // if constant, we eliminate
  if (t[0].isConst() && t[1].isConst())
  {
    Node iToBvop = nm->mkConst(IntToBitVector(bsize));
    Node arg1 = nm->mkNode(kind::INT_TO_BITVECTOR, iToBvop, t[0]);
    Node arg2 = nm->mkNode(kind::INT_TO_BITVECTOR, iToBvop, t[1]);
    Node bvand = nm->mkNode(kind::BITVECTOR_AND, arg1, arg2);
    Node ret = nm->mkNode(kind::BITVECTOR_TO_NAT, bvand);
    return RewriteResponse(REWRITE_AGAIN_FULL, ret);
  }
  else if (t[0] > t[1])
  {
    // ((_ iand k) x y) ---> ((_ iand k) y x) if x > y by node ordering
    Node ret = nm->mkNode(kind::IAND, t.getOperator(), t[1], t[0]);
    return RewriteResponse(REWRITE_AGAIN, ret);
  }
  else if (t[0] == t[1])
  {
    // ((_ iand k) x x) ---> x
    return RewriteResponse(REWRITE_DONE, t[0]);
  }
  // simplifications involving constants
  for (unsigned i = 0; i < 2; i++)
  {
    if (!t[i].isConst())
    {
      continue;
    }
    if (t[i].getConst<Rational>().sgn() == 0)
    {
      // ((_ iand k) 0 y) ---> 0
      return RewriteResponse(REWRITE_DONE, t[i]);
    }
    if (t[i].getConst<Rational>().getNumerator() == Integer(2).pow(bsize) - 1)
    {
      // ((_ iand k) 111...1 y) ---> y
      return RewriteResponse(REWRITE_DONE, t[i == 0 ? 1 : 0]);
    }
  }
  return RewriteResponse(REWRITE_DONE, t);
}

RewriteResponse ArithRewriter::preRewriteTranscendental(TNode t) {
  return RewriteResponse(REWRITE_DONE, t);
}

RewriteResponse ArithRewriter::postRewriteTranscendental(TNode t) { 
  Trace("arith-tf-rewrite") << "Rewrite transcendental function : " << t << std::endl;
  NodeManager* nm = NodeManager::currentNM();
  switch( t.getKind() ){
  case kind::EXPONENTIAL: {
    if (t[0].isConst())
    {
      Node one = nm->mkConstReal(Rational(1));
      if(t[0].getConst<Rational>().sgn()>=0 && t[0].getType().isInteger() && t[0]!=one){
        return RewriteResponse(
            REWRITE_AGAIN,
            nm->mkNode(kind::POW, nm->mkNode(kind::EXPONENTIAL, one), t[0]));
      }else{          
        return RewriteResponse(REWRITE_DONE, t);
      }
    }
    else if (t[0].getKind() == kind::PLUS)
    {
      std::vector<Node> product;
      for (const Node tc : t[0])
      {
        product.push_back(nm->mkNode(kind::EXPONENTIAL, tc));
      }
      // We need to do a full rewrite here, since we can get exponentials of
      // constants, e.g. when we are rewriting exp(2 + x)
      return RewriteResponse(REWRITE_AGAIN_FULL,
                             nm->mkNode(kind::MULT, product));
    }
  }
    break;
  case kind::SINE:
    if (t[0].isConst())
    {
      const Rational& rat = t[0].getConst<Rational>();
      if(rat.sgn() == 0){
        return RewriteResponse(REWRITE_DONE, nm->mkConstReal(Rational(0)));
      }
      else if (rat.sgn() == -1)
      {
        Node ret = nm->mkNode(kind::UMINUS,
                              nm->mkNode(kind::SINE, nm->mkConstReal(-rat)));
        return RewriteResponse(REWRITE_AGAIN_FULL, ret);
      }
    }else{
      // get the factor of PI in the argument
      Node pi_factor;
      Node pi;
      Node rem;
      std::map<Node, Node> msum;
      if (ArithMSum::getMonomialSum(t[0], msum))
      {
        pi = mkPi();
        std::map<Node, Node>::iterator itm = msum.find(pi);
        if (itm != msum.end())
        {
          if (itm->second.isNull())
          {
            pi_factor = nm->mkConstReal(Rational(1));
          }
          else
          {
            pi_factor = itm->second;
          }
          msum.erase(pi);
          if (!msum.empty())
          {
            rem = ArithMSum::mkNode(t[0].getType(), msum);
          }
        }
      }
      else
      {
        Assert(false);
      }

      // if there is a factor of PI
      if( !pi_factor.isNull() ){
        Trace("arith-tf-rewrite-debug") << "Process pi factor = " << pi_factor << std::endl;
        Rational r = pi_factor.getConst<Rational>();
        Rational r_abs = r.abs();
        Rational rone = Rational(1);
        Node ntwo = mkRationalNode(Rational(2));
        if (r_abs > rone)
        {
          //add/substract 2*pi beyond scope
          Node ra_div_two = nm->mkNode(
              kind::INTS_DIVISION, mkRationalNode(r_abs + rone), ntwo);
          Node new_pi_factor;
          if( r.sgn()==1 ){
            new_pi_factor =
                nm->mkNode(kind::MINUS,
                           pi_factor,
                           nm->mkNode(kind::MULT, ntwo, ra_div_two));
          }else{
            Assert(r.sgn() == -1);
            new_pi_factor =
                nm->mkNode(kind::PLUS,
                           pi_factor,
                           nm->mkNode(kind::MULT, ntwo, ra_div_two));
          }
          Node new_arg = nm->mkNode(kind::MULT, new_pi_factor, pi);
          if (!rem.isNull())
          {
            new_arg = nm->mkNode(kind::PLUS, new_arg, rem);
          }
          // sin( 2*n*PI + x ) = sin( x )
          return RewriteResponse(REWRITE_AGAIN_FULL,
                                 nm->mkNode(kind::SINE, new_arg));
        }
        else if (r_abs == rone)
        {
          // sin( PI + x ) = -sin( x )
          if (rem.isNull())
          {
            return RewriteResponse(REWRITE_DONE, nm->mkConstReal(Rational(0)));
          }
          else
          {
            return RewriteResponse(
                REWRITE_AGAIN_FULL,
                nm->mkNode(kind::UMINUS, nm->mkNode(kind::SINE, rem)));
          }
        }
        else if (rem.isNull())
        {
          // other rational cases based on Niven's theorem
          // (https://en.wikipedia.org/wiki/Niven%27s_theorem)
          Integer one = Integer(1);
          Integer two = Integer(2);
          Integer six = Integer(6);
          if (r_abs.getDenominator() == two)
          {
            Assert(r_abs.getNumerator() == one);
            return RewriteResponse(REWRITE_DONE,
                                   nm->mkConstReal(Rational(r.sgn())));
          }
          else if (r_abs.getDenominator() == six)
          {
            Integer five = Integer(5);
            if (r_abs.getNumerator() == one || r_abs.getNumerator() == five)
            {
              return RewriteResponse(
                  REWRITE_DONE,
                  nm->mkConstReal(Rational(r.sgn()) / Rational(2)));
            }
          }
        }
      }
    }
    break;
  case kind::COSINE: {
    return RewriteResponse(
        REWRITE_AGAIN_FULL,
        nm->mkNode(
            kind::SINE,
            nm->mkNode(kind::MINUS,
                       nm->mkNode(kind::MULT,
                                  nm->mkConstReal(Rational(1) / Rational(2)),
                                  mkPi()),
                       t[0])));
  }
  break;
  case kind::TANGENT:
  {
    return RewriteResponse(REWRITE_AGAIN_FULL,
                           nm->mkNode(kind::DIVISION,
                                      nm->mkNode(kind::SINE, t[0]),
                                      nm->mkNode(kind::COSINE, t[0])));
  }
  break;
  case kind::COSECANT:
  {
    return RewriteResponse(REWRITE_AGAIN_FULL,
                           nm->mkNode(kind::DIVISION,
                                      nm->mkConstReal(Rational(1)),
                                      nm->mkNode(kind::SINE, t[0])));
  }
  break;
  case kind::SECANT:
  {
    return RewriteResponse(REWRITE_AGAIN_FULL,
                           nm->mkNode(kind::DIVISION,
                                      nm->mkConstReal(Rational(1)),
                                      nm->mkNode(kind::COSINE, t[0])));
  }
  break;
  case kind::COTANGENT:
  {
    return RewriteResponse(REWRITE_AGAIN_FULL,
                           nm->mkNode(kind::DIVISION,
                                      nm->mkNode(kind::COSINE, t[0]),
                                      nm->mkNode(kind::SINE, t[0])));
  }
  break;
  default:
    break;
  }
  return RewriteResponse(REWRITE_DONE, t);
}

RewriteResponse ArithRewriter::postRewriteAtom(TNode atom){
  if(atom.getKind() == kind::IS_INTEGER) {
    return rewriteExtIntegerOp(atom);
  } else if(atom.getKind() == kind::DIVISIBLE) {
    if(atom[0].isConst()) {
      return RewriteResponse(REWRITE_DONE, NodeManager::currentNM()->mkConst(bool((atom[0].getConst<Rational>() / atom.getOperator().getConst<Divisible>().k).isIntegral())));
    }
    if(atom.getOperator().getConst<Divisible>().k.isOne()) {
      return RewriteResponse(REWRITE_DONE, NodeManager::currentNM()->mkConst(true));
    }
    NodeManager* nm = NodeManager::currentNM();
    return RewriteResponse(
        REWRITE_AGAIN,
        nm->mkNode(kind::EQUAL,
                   nm->mkNode(kind::INTS_MODULUS_TOTAL,
                              atom[0],
                              nm->mkConstInt(Rational(
                                  atom.getOperator().getConst<Divisible>().k))),
                   nm->mkConstInt(Rational(0))));
  }

  // left |><| right
  TNode left = atom[0];
  TNode right = atom[1];

  Polynomial pleft = Polynomial::parsePolynomial(left);
  Polynomial pright = Polynomial::parsePolynomial(right);

  Debug("arith::rewriter") << "pleft " << pleft.getNode() << std::endl;
  Debug("arith::rewriter") << "pright " << pright.getNode() << std::endl;

  Comparison cmp = Comparison::mkComparison(atom.getKind(), pleft, pright);
  Assert(cmp.isNormalForm());
  return RewriteResponse(REWRITE_DONE, cmp.getNode());
}

RewriteResponse ArithRewriter::preRewriteAtom(TNode atom){
  Assert(isAtom(atom));

  NodeManager* currNM = NodeManager::currentNM();

  if(atom.getKind() == kind::EQUAL) {
    if(atom[0] == atom[1]) {
      return RewriteResponse(REWRITE_DONE, currNM->mkConst(true));
    }
  }else if(atom.getKind() == kind::GT){
    Node leq = currNM->mkNode(kind::LEQ, atom[0], atom[1]);
    return RewriteResponse(REWRITE_DONE, currNM->mkNode(kind::NOT, leq));
  }else if(atom.getKind() == kind::LT){
    Node geq = currNM->mkNode(kind::GEQ, atom[0], atom[1]);
    return RewriteResponse(REWRITE_DONE, currNM->mkNode(kind::NOT, geq));
  }else if(atom.getKind() == kind::IS_INTEGER){
    if(atom[0].getType().isInteger()){
      return RewriteResponse(REWRITE_DONE, currNM->mkConst(true));
    }
  }else if(atom.getKind() == kind::DIVISIBLE){
    if(atom.getOperator().getConst<Divisible>().k.isOne()){
      return RewriteResponse(REWRITE_DONE, currNM->mkConst(true));
    }
  }

  return RewriteResponse(REWRITE_DONE, atom);
}

RewriteResponse ArithRewriter::postRewrite(TNode t){
  if(isTerm(t)){
    RewriteResponse response = postRewriteTerm(t);
    if (Debug.isOn("arith::rewriter") && response.d_status == REWRITE_DONE)
    {
      Polynomial::parsePolynomial(response.d_node);
    }
    return response;
  }else if(isAtom(t)){
    RewriteResponse response = postRewriteAtom(t);
    if (Debug.isOn("arith::rewriter") && response.d_status == REWRITE_DONE)
    {
      Comparison::parseNormalForm(response.d_node);
    }
    return response;
  }else{
    Unreachable();
  }
}

RewriteResponse ArithRewriter::preRewrite(TNode t){
  if(isTerm(t)){
    return preRewriteTerm(t);
  }else if(isAtom(t)){
    return preRewriteAtom(t);
  }else{
    Unreachable();
  }
}

Node ArithRewriter::makeUnaryMinusNode(TNode n){
  NodeManager* nm = NodeManager::currentNM();
  Rational qNegOne(-1);
  return nm->mkNode(kind::MULT, nm->mkConstRealOrInt(n.getType(), qNegOne), n);
}

Node ArithRewriter::makeSubtractionNode(TNode l, TNode r){
  Node negR = makeUnaryMinusNode(r);
  Node diff = NodeManager::currentNM()->mkNode(kind::PLUS, l, negR);

  return diff;
}

RewriteResponse ArithRewriter::rewriteDiv(TNode t, bool pre){
  Assert(t.getKind() == kind::DIVISION_TOTAL || t.getKind() == kind::DIVISION);

  Node left = t[0];
  Node right = t[1];
  if (right.isConst())
  {
    NodeManager* nm = NodeManager::currentNM();
    const Rational& den = right.getConst<Rational>();

    if(den.isZero()){
      if(t.getKind() == kind::DIVISION_TOTAL){
        return RewriteResponse(REWRITE_DONE, nm->mkConstReal(0));
      }else{
        // This is unsupported, but this is not a good place to complain
        return RewriteResponse(REWRITE_DONE, t);
      }
    }
    Assert(den != Rational(0));

    if (left.isConst())
    {
      const Rational& num = left.getConst<Rational>();
      Rational div = num / den;
      Node result = nm->mkConstReal(div);
      return RewriteResponse(REWRITE_DONE, result);
    }

    Rational div = den.inverse();

    Node result = nm->mkConstReal(div);

    Node mult = NodeManager::currentNM()->mkNode(kind::MULT,left,result);
    if(pre){
      return RewriteResponse(REWRITE_DONE, mult);
    }else{
      return RewriteResponse(REWRITE_AGAIN, mult);
    }
  }
  return RewriteResponse(REWRITE_DONE, t);
}

RewriteResponse ArithRewriter::rewriteIntsDivMod(TNode t, bool pre)
{
  NodeManager* nm = NodeManager::currentNM();
  Kind k = t.getKind();
  if (k == kind::INTS_MODULUS)
  {
    if (t[1].isConst() && !t[1].getConst<Rational>().isZero())
    {
      // can immediately replace by INTS_MODULUS_TOTAL
      Node ret = nm->mkNode(kind::INTS_MODULUS_TOTAL, t[0], t[1]);
      return returnRewrite(t, ret, Rewrite::MOD_TOTAL_BY_CONST);
    }
  }
  if (k == kind::INTS_DIVISION)
  {
    if (t[1].isConst() && !t[1].getConst<Rational>().isZero())
    {
      // can immediately replace by INTS_DIVISION_TOTAL
      Node ret = nm->mkNode(kind::INTS_DIVISION_TOTAL, t[0], t[1]);
      return returnRewrite(t, ret, Rewrite::DIV_TOTAL_BY_CONST);
    }
  }
  return RewriteResponse(REWRITE_DONE, t);
}

RewriteResponse ArithRewriter::rewriteExtIntegerOp(TNode t)
{
  Assert(t.getKind() == kind::TO_INTEGER || t.getKind() == kind::IS_INTEGER);
  bool isPred = t.getKind() == kind::IS_INTEGER;
  NodeManager* nm = NodeManager::currentNM();
  if (t[0].isConst())
  {
    Node ret;
    if (isPred)
    {
      ret = nm->mkConst(t[0].getConst<Rational>().isIntegral());
    }
    else
    {
      ret = nm->mkConstInt(Rational(t[0].getConst<Rational>().floor()));
    }
    return returnRewrite(t, ret, Rewrite::INT_EXT_CONST);
  }
  if (t[0].getType().isInteger())
  {
    Node ret = isPred ? nm->mkConst(true) : Node(t[0]);
    return returnRewrite(t, ret, Rewrite::INT_EXT_INT);
  }
  if (t[0].getKind() == kind::PI)
  {
    Node ret = isPred ? nm->mkConst(false) : nm->mkConstReal(Rational(3));
    return returnRewrite(t, ret, Rewrite::INT_EXT_PI);
  }
  return RewriteResponse(REWRITE_DONE, t);
}

RewriteResponse ArithRewriter::rewriteIntsDivModTotal(TNode t, bool pre)
{
  if (pre)
  {
    // do not rewrite at prewrite.
    return RewriteResponse(REWRITE_DONE, t);
  }
  NodeManager* nm = NodeManager::currentNM();
  Kind k = t.getKind();
  Assert(k == kind::INTS_MODULUS_TOTAL || k == kind::INTS_DIVISION_TOTAL);
  TNode n = t[0];
  TNode d = t[1];
  bool dIsConstant = d.isConst();
  if(dIsConstant && d.getConst<Rational>().isZero()){
    // (div x 0) ---> 0 or (mod x 0) ---> 0
    return returnRewrite(t, nm->mkConstInt(0), Rewrite::DIV_MOD_BY_ZERO);
  }else if(dIsConstant && d.getConst<Rational>().isOne()){
    if (k == kind::INTS_MODULUS_TOTAL)
    {
      // (mod x 1) --> 0
      return returnRewrite(t, mkRationalNode(0), Rewrite::MOD_BY_ONE);
    }
    Assert(k == kind::INTS_DIVISION_TOTAL);
    // (div x 1) --> x
    return returnRewrite(t, n, Rewrite::DIV_BY_ONE);
  }
  else if (dIsConstant && d.getConst<Rational>().sgn() < 0)
  {
    // pull negation
    // (div x (- c)) ---> (- (div x c))
    // (mod x (- c)) ---> (mod x c)
    Node nn = nm->mkNode(k, t[0], nm->mkConstInt(-t[1].getConst<Rational>()));
    Node ret = (k == kind::INTS_DIVISION || k == kind::INTS_DIVISION_TOTAL)
                   ? nm->mkNode(kind::UMINUS, nn)
                   : nn;
    return returnRewrite(t, ret, Rewrite::DIV_MOD_PULL_NEG_DEN);
  }
  else if (dIsConstant && n.isConst())
  {
    Assert(d.getConst<Rational>().isIntegral());
    Assert(n.getConst<Rational>().isIntegral());
    Assert(!d.getConst<Rational>().isZero());
    Integer di = d.getConst<Rational>().getNumerator();
    Integer ni = n.getConst<Rational>().getNumerator();

    bool isDiv = (k == kind::INTS_DIVISION || k == kind::INTS_DIVISION_TOTAL);

    Integer result = isDiv ? ni.euclidianDivideQuotient(di) : ni.euclidianDivideRemainder(di);

    // constant evaluation
    // (mod c1 c2) ---> c3 or (div c1 c2) ---> c3
    Node resultNode = nm->mkConstInt(Rational(result));
    return returnRewrite(t, resultNode, Rewrite::CONST_EVAL);
  }
  if (k == kind::INTS_MODULUS_TOTAL)
  {
    // Note these rewrites do not need to account for modulus by zero as being
    // a UF, which is handled by the reduction of INTS_MODULUS.
    Kind k0 = t[0].getKind();
    if (k0 == kind::INTS_MODULUS_TOTAL && t[0][1] == t[1])
    {
      // (mod (mod x c) c) --> (mod x c)
      return returnRewrite(t, t[0], Rewrite::MOD_OVER_MOD);
    }
    else if (k0 == kind::NONLINEAR_MULT || k0 == kind::MULT || k0 == kind::PLUS)
    {
      // can drop all
      std::vector<Node> newChildren;
      bool childChanged = false;
      for (const Node& tc : t[0])
      {
        if (tc.getKind() == kind::INTS_MODULUS_TOTAL && tc[1] == t[1])
        {
          newChildren.push_back(tc[0]);
          childChanged = true;
          continue;
        }
        newChildren.push_back(tc);
      }
      if (childChanged)
      {
        // (mod (op ... (mod x c) ...) c) ---> (mod (op ... x ...) c) where
        // op is one of { NONLINEAR_MULT, MULT, PLUS }.
        Node ret = nm->mkNode(k0, newChildren);
        ret = nm->mkNode(kind::INTS_MODULUS_TOTAL, ret, t[1]);
        return returnRewrite(t, ret, Rewrite::MOD_CHILD_MOD);
      }
    }
  }
  else
  {
    Assert(k == kind::INTS_DIVISION_TOTAL);
    // Note these rewrites do not need to account for division by zero as being
    // a UF, which is handled by the reduction of INTS_DIVISION.
    if (t[0].getKind() == kind::INTS_MODULUS_TOTAL && t[0][1] == t[1])
    {
      // (div (mod x c) c) --> 0
      Node ret = nm->mkConstInt(0);
      return returnRewrite(t, ret, Rewrite::DIV_OVER_MOD);
    }
  }
  return RewriteResponse(REWRITE_DONE, t);
}

TrustNode ArithRewriter::expandDefinition(Node node)
{
  // call eliminate operators, to eliminate partial operators only
  std::vector<SkolemLemma> lems;
  TrustNode ret = d_opElim.eliminate(node, lems, true);
  Assert(lems.empty());
  return ret;
}

RewriteResponse ArithRewriter::returnRewrite(TNode t, Node ret, Rewrite r)
{
  Trace("arith-rewrite") << "ArithRewriter : " << t << " == " << ret << " by "
                         << r << std::endl;
  return RewriteResponse(REWRITE_AGAIN_FULL, ret);
}

}  // namespace arith
}  // namespace theory
}  // namespace cvc5<|MERGE_RESOLUTION|>--- conflicted
+++ resolved
@@ -396,8 +396,6 @@
     {
       return RewriteResponse(REWRITE_DONE, nm->mkConstInt(Rational(0)));
     }
-<<<<<<< HEAD
-
     if (i <= std::numeric_limits<unsigned int>::max())
     {
       unsigned int k = i.getUnsignedInt();
@@ -416,11 +414,6 @@
       ss << "  " << t;
       throw LogicException(ss.str());
     }
-=======
-    unsigned long k = i.getUnsignedLong();
-    Node ret = nm->mkConstInt(Rational(Integer(2).pow(k)));
-    return RewriteResponse(REWRITE_DONE, ret);
->>>>>>> ea6d182c
   }
   return RewriteResponse(REWRITE_DONE, t);
 }
