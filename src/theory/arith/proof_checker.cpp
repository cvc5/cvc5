/******************************************************************************
 * Top contributors (to current version):
 *   Alex Ozdemir, Gereon Kremer, Andrew Reynolds
 *
 * This file is part of the cvc5 project.
 *
 * Copyright (c) 2009-2023 by the authors listed in the file AUTHORS
 * in the top-level source directory and their institutional affiliations.
 * All rights reserved.  See the file COPYING in the top-level source
 * directory for licensing information.
 * ****************************************************************************
 *
 * Implementation of arithmetic proof checker.
 */

#include "theory/arith/proof_checker.h"

#include <iostream>
#include <set>

#include "expr/skolem_manager.h"
#include "theory/arith/arith_poly_norm.h"
#include "theory/arith/arith_utilities.h"
#include "theory/arith/linear/constraint.h"
#include "theory/arith/operator_elim.h"

using namespace cvc5::internal::kind;

namespace cvc5::internal {
namespace theory {
namespace arith {

ArithProofRuleChecker::ArithProofRuleChecker() {}

void ArithProofRuleChecker::registerTo(ProofChecker* pc)
{
  pc->registerChecker(ProofRule::MACRO_ARITH_SCALE_SUM_UB, this);
  pc->registerChecker(ProofRule::ARITH_SUM_UB, this);
  pc->registerChecker(ProofRule::ARITH_TRICHOTOMY, this);
  pc->registerChecker(ProofRule::INT_TIGHT_UB, this);
  pc->registerChecker(ProofRule::INT_TIGHT_LB, this);
  pc->registerChecker(ProofRule::ARITH_OP_ELIM_AXIOM, this);
  pc->registerChecker(ProofRule::ARITH_MULT_POS, this);
  pc->registerChecker(ProofRule::ARITH_MULT_NEG, this);
  pc->registerChecker(ProofRule::ARITH_POLY_NORM, this);
  // register the extended proof checkers
  d_extChecker.registerTo(pc);
  d_trChecker.registerTo(pc);
#ifdef CVC5_POLY_IMP
  d_covChecker.registerTo(pc);
#endif
}

Node ArithProofRuleChecker::checkInternal(ProofRule id,
                                          const std::vector<Node>& children,
                                          const std::vector<Node>& args)
{
  NodeManager* nm = NodeManager::currentNM();
  if (TraceIsOn("arith::pf::check"))
  {
    Trace("arith::pf::check") << "Arith ProofRule:" << id << std::endl;
    Trace("arith::pf::check") << "  children: " << std::endl;
    for (const auto& c : children)
    {
      Trace("arith::pf::check") << "  * " << c << std::endl;
    }
    Trace("arith::pf::check") << "  args:" << std::endl;
    for (const auto& c : args)
    {
      Trace("arith::pf::check") << "  * " << c << std::endl;
    }
  }
  switch (id)
  {
    case ProofRule::ARITH_MULT_POS:
    {
      Assert(children.empty());
      Assert(args.size() == 2);
      Node mult = args[0];
      Kind rel = args[1].getKind();
      Assert(rel == Kind::EQUAL || rel == Kind::DISTINCT || rel == Kind::LT
             || rel == Kind::LEQ || rel == Kind::GT || rel == Kind::GEQ);
      Node lhs = args[1][0];
      Node rhs = args[1][1];
      Node zero = nm->mkConstRealOrInt(mult.getType(), Rational(0));
      return nm->mkNode(Kind::IMPLIES,
                        nm->mkAnd(std::vector<Node>{
                            nm->mkNode(Kind::GT, mult, zero), args[1]}),
                        nm->mkNode(rel,
                                   nm->mkNode(Kind::MULT, mult, lhs),
                                   nm->mkNode(Kind::MULT, mult, rhs)));
    }
    case ProofRule::ARITH_MULT_NEG:
    {
      Assert(children.empty());
      Assert(args.size() == 2);
      Node mult = args[0];
      Kind rel = args[1].getKind();
      Assert(rel == Kind::EQUAL || rel == Kind::DISTINCT || rel == Kind::LT
             || rel == Kind::LEQ || rel == Kind::GT || rel == Kind::GEQ);
      Kind rel_inv = (rel == Kind::DISTINCT ? rel : reverseRelationKind(rel));
      Node lhs = args[1][0];
      Node rhs = args[1][1];
      Node zero = nm->mkConstRealOrInt(mult.getType(), Rational(0));
      return nm->mkNode(Kind::IMPLIES,
                        nm->mkAnd(std::vector<Node>{
                            nm->mkNode(Kind::LT, mult, zero), args[1]}),
                        nm->mkNode(rel_inv,
                                   nm->mkNode(Kind::MULT, mult, lhs),
                                   nm->mkNode(Kind::MULT, mult, rhs)));
    }
    case ProofRule::ARITH_SUM_UB:
    {
      if (children.size() < 2)
      {
        return Node::null();
      }

      // Whether a strict inequality is in the sum.
      bool strict = false;
      NodeBuilder leftSum(Kind::ADD);
      NodeBuilder rightSum(Kind::ADD);
      for (size_t i = 0; i < children.size(); ++i)
      {
        // Adjust strictness
        switch (children[i].getKind())
        {
          case Kind::LT:
          {
            strict = true;
            break;
          }
          case Kind::LEQ:
          case Kind::EQUAL:
          {
            break;
          }
          default:
          {
            Trace("arith::pf::check")
                << "Bad kind: " << children[i].getKind() << std::endl;
            return Node::null();
          }
        }
        leftSum << children[i][0];
        rightSum << children[i][1];
      }
      Node r = nm->mkNode(strict ? Kind::LT : Kind::LEQ,
                          leftSum.constructNode(),
                          rightSum.constructNode());
      return r;
    }
    case ProofRule::MACRO_ARITH_SCALE_SUM_UB:
    {
      //================================================= Arithmetic rules
      // ======== Adding Inequalities
      // Note: an ArithLiteral is a term of the form (>< poly const)
      // where
      //   >< is >=, >, ==, <, <=, or not(== ...).
      //   poly is a polynomial
      //   const is a rational constant

      // Children: (P1:l1, ..., Pn:ln)
      //           where each li is an ArithLiteral
      //           not(= ...) is dis-allowed!
      //
      // Arguments: (k1, ..., kn), non-zero reals
      // ---------------------
      // Conclusion: (>< t1 t2)
      //    where >< is the fusion of the combination of the ><i, (flipping each
      //    it its ki is negative). >< is always one of <, <= NB: this implies
      //    that lower bounds must have negative ki,
      //                      and upper bounds must have positive ki.
      //    t1 is the sum of the scaled polynomials (k_1 * poly_1 + ... + k_n *
      //    poly_n) t2 is the sum of the scaled constants (k_1 * const_1 + ... +
      //    k_n * const_n)
      Assert(children.size() == args.size());
      if (children.size() < 2)
      {
        return Node::null();
      }

      // Whether a strict inequality is in the sum.
      bool strict = false;
      NodeBuilder leftSum(Kind::ADD);
      NodeBuilder rightSum(Kind::ADD);
      for (size_t i = 0; i < children.size(); ++i)
      {
        Rational scalar = args[i].getConst<Rational>();
        if (scalar == 0)
        {
          Trace("arith::pf::check") << "Error: zero scalar" << std::endl;
          return Node::null();
        }

        // Adjust strictness
        switch (children[i].getKind())
        {
          case Kind::GT:
          case Kind::LT:
          {
            strict = true;
            break;
          }
          case Kind::GEQ:
          case Kind::LEQ:
          case Kind::EQUAL:
          {
            break;
          }
          default:
          {
            Trace("arith::pf::check")
                << "Bad kind: " << children[i].getKind() << std::endl;
          }
        }
        // check for spurious mixed arithmetic
        if (children[i][0].getType().isReal()
            || children[i][1].getType().isReal())
        {
          if (args[i].getType().isInteger())
          {
            // Should use real for predicates over reals. This is only
            // necessary for avoiding spurious usage of mixed arithmetic, but we
<<<<<<< HEAD
            // check here to avoid potential issues with --proof-elim-subtypes.
=======
            // check here to be pedantic.
>>>>>>> 8730888b
            return Node::null();
          }
        }
        else if (args[i].getType().isReal() && scalar.isIntegral())
        {
          // conversely, don't use (integral) real for integer relation.
          return Node::null();
        }
        // Check sign
        switch (children[i].getKind())
        {
          case Kind::GT:
          case Kind::GEQ:
          {
            if (scalar > 0)
            {
              Trace("arith::pf::check")
                  << "Positive scalar for lower bound: " << scalar << " for "
                  << children[i] << std::endl;
              return Node::null();
            }
            break;
          }
          case Kind::LEQ:
          case Kind::LT:
          {
            if (scalar < 0)
            {
              Trace("arith::pf::check")
                  << "Negative scalar for upper bound: " << scalar << " for "
                  << children[i] << std::endl;
              return Node::null();
            }
            break;
          }
          case Kind::EQUAL:
          {
            break;
          }
          default:
          {
            Trace("arith::pf::check")
                << "Bad kind: " << children[i].getKind() << std::endl;
          }
        }
        leftSum << nm->mkNode(Kind::MULT, args[i], children[i][0]);
        rightSum << nm->mkNode(Kind::MULT, args[i], children[i][1]);
      }
      Node r = nm->mkNode(strict ? Kind::LT : Kind::LEQ,
                          leftSum.constructNode(),
                          rightSum.constructNode());
      return r;
    }
    case ProofRule::INT_TIGHT_LB:
    {
      // Children: (P:(> i c))
      //         where i has integer type.
      // Arguments: none
      // ---------------------
      // Conclusion: (>= i leastIntGreaterThan(c)})
      if (children.size() != 1
          || (children[0].getKind() != Kind::GT
              && children[0].getKind() != Kind::GEQ)
          || !children[0][0].getType().isInteger() || !children[0][1].isConst())
      {
        Trace("arith::pf::check") << "Illformed input: " << children;
        return Node::null();
      }
      else
      {
        Rational originalBound = children[0][1].getConst<Rational>();
        Rational newBound = leastIntGreaterThan(originalBound);
        Node rational = nm->mkConstInt(newBound);
        return nm->mkNode(Kind::GEQ, children[0][0], rational);
      }
    }
    case ProofRule::INT_TIGHT_UB:
    {
      // ======== Tightening Strict Integer Upper Bounds
      // Children: (P:(< i c))
      //         where i has integer type.
      // Arguments: none
      // ---------------------
      // Conclusion: (<= i greatestIntLessThan(c)})
      if (children.size() != 1
          || (children[0].getKind() != Kind::LT
              && children[0].getKind() != Kind::LEQ)
          || !children[0][0].getType().isInteger() || !children[0][1].isConst())
      {
        Trace("arith::pf::check") << "Illformed input: " << children;
        return Node::null();
      }
      else
      {
        Rational originalBound = children[0][1].getConst<Rational>();
        Rational newBound = greatestIntLessThan(originalBound);
        Node rational = nm->mkConstInt(newBound);
        return nm->mkNode(Kind::LEQ, children[0][0], rational);
      }
    }
    case ProofRule::ARITH_TRICHOTOMY:
    {
      Node a = negateProofLiteral(children[0]);
      Node b = negateProofLiteral(children[1]);
      if (a[0] == b[0] && a[1] == b[1])
      {
        std::set<Kind> cmps;
        cmps.insert(a.getKind());
        cmps.insert(b.getKind());
        Kind retk = Kind::UNDEFINED_KIND;
        if (cmps.count(Kind::EQUAL) == 0)
        {
          retk = Kind::EQUAL;
        }
        if (cmps.count(Kind::GT) == 0)
        {
          if (retk != Kind::UNDEFINED_KIND)
          {
            Trace("arith::pf::check")
                << "Error: No GT and " << retk << std::endl;
            return Node::null();
          }
          retk = Kind::GT;
        }
        if (cmps.count(Kind::LT) == 0)
        {
          if (retk != Kind::UNDEFINED_KIND)
          {
            Trace("arith::pf::check")
                << "Error: No LT and " << retk << std::endl;
            return Node::null();
          }
          retk = Kind::LT;
        }
        return nm->mkNode(retk, a[0], a[1]);
      }
      else
      {
        Trace("arith::pf::check")
            << "Error: Different polynomials / values" << std::endl;
        Trace("arith::pf::check") << "  a: " << a << std::endl;
        Trace("arith::pf::check") << "  b: " << b << std::endl;
        return Node::null();
      }
      // Check that all have the same constant:
    }
    case ProofRule::ARITH_OP_ELIM_AXIOM:
    {
      Assert(children.empty());
      Assert(args.size() == 1);
      return OperatorElim::getAxiomFor(args[0]);
    }
    case ProofRule::ARITH_POLY_NORM:
    {
      Assert(children.empty());
      Assert(args.size() == 1);
      if (args[0].getKind() != Kind::EQUAL)
      {
        return Node::null();
      }
      if (!PolyNorm::isArithPolyNorm(args[0][0], args[0][1]))
      {
        return Node::null();
      }
      return args[0];
    }
    default: return Node::null();
  }
}
}  // namespace arith
}  // namespace theory
}  // namespace cvc5::internal<|MERGE_RESOLUTION|>--- conflicted
+++ resolved
@@ -222,11 +222,7 @@
           {
             // Should use real for predicates over reals. This is only
             // necessary for avoiding spurious usage of mixed arithmetic, but we
-<<<<<<< HEAD
-            // check here to avoid potential issues with --proof-elim-subtypes.
-=======
             // check here to be pedantic.
->>>>>>> 8730888b
             return Node::null();
           }
         }
