/*********************                                                        */
/*! \file nonlinear_extension.h
 ** \verbatim
 ** Top contributors (to current version):
 **   Andrew Reynolds, Tim King
 ** This file is part of the CVC4 project.
 ** Copyright (c) 2009-2019 by the authors listed in the file AUTHORS
 ** in the top-level source directory) and their institutional affiliations.
 ** All rights reserved.  See the file COPYING in the top-level source
 ** directory for licensing information.\endverbatim
 **
 ** \brief Extensions for incomplete handling of nonlinear multiplication.
 **
 ** Extensions to the theory of arithmetic incomplete handling of nonlinear
 ** multiplication via axiom instantiations.
 **/

#ifndef CVC4__THEORY__ARITH__NONLINEAR_EXTENSION_H
#define CVC4__THEORY__ARITH__NONLINEAR_EXTENSION_H

#include <stdint.h>

#include <map>
#include <queue>
#include <set>
#include <unordered_map>
#include <utility>
#include <vector>

#include "context/cdhashset.h"
#include "context/cdinsert_hashmap.h"
#include "context/cdlist.h"
#include "context/cdqueue.h"
#include "context/context.h"
#include "expr/kind.h"
#include "expr/node.h"
#include "theory/arith/nl_lemma_utils.h"
#include "theory/arith/nl_model.h"
#include "theory/arith/theory_arith.h"
#include "theory/uf/equality_engine.h"

namespace CVC4 {
namespace theory {
namespace arith {

typedef std::map<Node, unsigned> NodeMultiset;

// TODO : refactor/document this class (#1287)
/** Non-linear extension class
 *
 * This class implements model-based refinement schemes
 * for non-linear arithmetic, described in:
 *
 * - "Invariant Checking of NRA Transition Systems
 * via Incremental Reduction to LRA with EUF" by
 * Cimatti et al., TACAS 2017.
 *
 * - Section 5 of "Desiging Theory Solvers with
 * Extensions" by Reynolds et al., FroCoS 2017.
 *
 * - "Satisfiability Modulo Transcendental
 * Functions via Incremental Linearization" by Cimatti
 * et al., CADE 2017.
 *
 * It's main functionality is a check(...) method,
 * which is called by TheoryArithPrivate either:
 * (1) at full effort with no conflicts or lemmas emitted, or
 * (2) at last call effort.
 * In this method, this class calls d_out->lemma(...)
 * for valid arithmetic theory lemmas, based on the current set of assertions,
 * where d_out is the output channel of TheoryArith.
 */
class NonlinearExtension {
 public:
  NonlinearExtension(TheoryArith& containing, eq::EqualityEngine* ee);
  ~NonlinearExtension();
  /** Get current substitution
   *
   * This function and the one below are
   * used for context-dependent
   * simplification, see Section 3.1 of
   * "Designing Theory Solvers with Extensions"
   * by Reynolds et al. FroCoS 2017.
   *
   * effort : an identifier indicating the stage where
   *          we are performing context-dependent simplification,
   * vars : a set of arithmetic variables.
   *
   * This function populates subs and exp, such that for 0 <= i < vars.size():
   *   ( exp[vars[i]] ) => vars[i] = subs[i]
   * where exp[vars[i]] is a set of assertions
   * that hold in the current context. We call { vars -> subs } a "derivable
   * substituion" (see Reynolds et al. FroCoS 2017).
   */
  bool getCurrentSubstitution(int effort, const std::vector<Node>& vars,
                              std::vector<Node>& subs,
                              std::map<Node, std::vector<Node> >& exp);
  /** Is the term n in reduced form?
   *
   * Used for context-dependent simplification.
   *
   * effort : an identifier indicating the stage where
   *          we are performing context-dependent simplification,
   * on : the original term that we reduced to n,
   * exp : an explanation such that ( exp => on = n ).
   *
   * We return a pair ( b, exp' ) such that
   *   if b is true, then:
   *     n is in reduced form
   *     if exp' is non-null, then ( exp' => on = n )
   * The second part of the pair is used for constructing
   * minimal explanations for context-dependent simplifications.
   */
  std::pair<bool, Node> isExtfReduced(int effort, Node n, Node on,
                                      const std::vector<Node>& exp) const;
  /** Check at effort level e.
   *
   * This call may result in (possibly multiple) calls to d_out->lemma(...)
   * where d_out is the output channel of TheoryArith.
   *
   * If e is FULL, then we add lemmas based on context-depedent
   * simplification (see Reynolds et al FroCoS 2017).
   *
   * If e is LAST_CALL, we add lemmas based on model-based refinement
   * (see additionally Cimatti et al., TACAS 2017). The lemmas added at this
   * effort may be computed during a call to interceptModel as described below.
   */
  void check(Theory::Effort e);
  /** intercept model
   *
   * This method is called during TheoryArith::collectModelInfo, which is
   * invoked after the linear arithmetic solver passes a full effort check
   * with no lemmas.
   *
   * The argument arithModel is a map of the form { v1 -> c1, ..., vn -> cn }
   * which represents the linear arithmetic theory solver's contribution to the
   * current candidate model. That is, its collectModelInfo method is requesting
   * that equalities v1 = c1, ..., vn = cn be added to the current model, where
   * v1, ..., vn are arithmetic variables and c1, ..., cn are constants. Notice
   * arithmetic variables may be real-valued terms belonging to other theories,
   * or abstractions of applications of multiplication (kind NONLINEAR_MULT).
   *
   * This method requests that the non-linear solver inspect this model and
   * do any number of the following:
   * (1) Construct lemmas based on a model-based refinement procedure inspired
   * by Cimatti et al., TACAS 2017.,
   * (2) In the case that the nonlinear solver finds that the current
   * constraints are satisfiable, it may "repair" the values in the argument
   * arithModel so that it satisfies certain nonlinear constraints. This may
   * involve e.g. solving for variables in nonlinear equations.
   *
   * Notice that in the former case, the lemmas it constructs are not sent out
   * immediately. Instead, they are put in temporary vectors d_cmiLemmas
   * and d_cmiLemmasPp, which are then sent out (if necessary) when a last call
   * effort check is issued to this class.
   */
  void interceptModel(std::map<Node, Node>& arithModel);
  /** Does this class need a call to check(...) at last call effort? */
  bool needsCheckLastEffort() const { return d_needsLastCall; }
  /** presolve
   *
   * This function is called during TheoryArith's presolve command.
   * In this function, we send lemmas we accumulated during preprocessing,
   * for instance, definitional lemmas from expandDefinitions are sent out
   * on the output channel of TheoryArith in this function.
   */
  void presolve();
 private:
  /** Model-based refinement
   *
   * This is the main entry point of this class for generating lemmas on the
   * output channel of the theory of arithmetic.
   *
   * It is currently run at last call effort. It applies lemma schemas
   * described in Reynolds et al. FroCoS 2017 that are based on ruling out
   * the current candidate model.
   *
   * This function returns true if a lemma was added to the vector lems/lemsPp.
   * Otherwise, it returns false. In the latter case, the model object d_model
   * may have information regarding how to construct a model, in the case that
   * we determined the problem is satisfiable.
   *
   * The argument lemSE is the "side effect" of the lemmas in mlems and mlemsPp
   * (for details, see checkLastCall).
   */
  bool modelBasedRefinement(std::vector<Node>& mlems,
                            std::vector<Node>& mlemsPp,
                            std::map<Node, NlLemmaSideEffect>& lemSE);
  /** returns true if the multiset containing the
   * factors of monomial a is a subset of the multiset
   * containing the factors of monomial b.
   */
  bool isMonomialSubset(Node a, Node b) const;
  void registerMonomialSubset(Node a, Node b);

  typedef context::CDHashSet<Node, NodeHashFunction> NodeSet;

  // monomial information (context-independent)
  class MonomialIndex {
   public:
    // status 0 : n equal, -1 : n superset, 1 : n subset
    void addTerm(Node n, const std::vector<Node>& reps, NonlinearExtension* nla,
                 int status = 0, unsigned argIndex = 0);

   private:
    std::map<Node, MonomialIndex> d_data;
    std::vector<Node> d_monos;
  }; /* class MonomialIndex */

  // constraint information (context-independent)
  struct ConstraintInfo {
   public:
    Node d_rhs;
    Node d_coeff;
    Kind d_type;
  }; /* struct ConstraintInfo */

  /** check last call
   *
   * Check assertions for consistency in the effort LAST_CALL with a subset of
   * the assertions, false_asserts, that evaluate to false in the current model.
   *
   * xts : the list of (non-reduced) extended terms in the current context.
   *
   * This method adds lemmas to arguments lems, lemsPp, and wlems, each of
   * which are intended to be sent out on the output channel of TheoryArith
   * under certain conditions.
   *
   * If the set lems or lemsPp is non-empty, then no further processing is
   * necessary. The last call effort check should terminate and these
   * lemmas should be sent. The set lemsPp is distinguished from lems since
   * the preprocess flag on the lemma(...) call should be set to true.
   *
   * The "waiting" lemmas wlems contain lemmas that should be sent on the
   * output channel as a last resort. In other words, only if we are not
   * able to establish SAT via a call to checkModel(...) should wlems be
   * considered. This set typically contains tangent plane lemmas.
   *
   * The argument lemSE is the "side effect" of the lemmas from the previous
   * three calls. If a lemma is mapping to a side effect, it should be
   * processed via a call to processSideEffect(...) immediately after the
   * lemma is sent (if it is indeed sent on this call to check).
   */
  int checkLastCall(const std::vector<Node>& assertions,
                    const std::vector<Node>& false_asserts,
                    const std::vector<Node>& xts,
                    std::vector<Node>& lems,
                    std::vector<Node>& lemsPp,
                    std::vector<Node>& wlems,
                    std::map<Node, NlLemmaSideEffect>& lemSE);
  //---------------------------------------term utilities
  static bool isArithKind(Kind k);
  static Node mkLit(Node a, Node b, int status, bool isAbsolute = false);
  static Node mkAbs(Node a);
  static Node mkValidPhase(Node a, Node pi);
  static Node mkBounded( Node l, Node a, Node u );
  Node mkMonomialRemFactor(Node n, const NodeMultiset& n_exp_rem) const;
  //---------------------------------------end term utilities

  /** register monomial */
  void registerMonomial(Node n);
  void setMonomialFactor(Node a, Node b, const NodeMultiset& common);

  void registerConstraint(Node atom);
  /** assign order ids */
  void assignOrderIds(std::vector<Node>& vars,
                      NodeMultiset& d_order,
                      bool isConcrete,
                      bool isAbsolute);

  /** get assertions
   *
   * Let M be the set of assertions known by THEORY_ARITH. This function adds a
   * set of literals M' to assertions such that M' and M are equivalent.
   *
   * Examples of how M' differs with M:
   * (1) M' may not include t < c (in M) if t < c' is in M' for c' < c, where
   * c and c' are constants,
   * (2) M' may contain t = c if both t >= c and t <= c are in M.
   */
  void getAssertions(std::vector<Node>& assertions);
  /** check model
   *
   * Returns the subset of assertions whose concrete values we cannot show are
   * true in the current model. Notice that we typically cannot compute concrete
   * values for assertions involving transcendental functions. Any assertion
   * whose model value cannot be computed is included in the return value of
   * this function.
   */
  std::vector<Node> checkModelEval(const std::vector<Node>& assertions);

  //---------------------------check model
  /** Check model
   *
   * Checks the current model based on solving for equalities, and using error
   * bounds on the Taylor approximation.
   *
   * If this function returns true, then all assertions in the input argument
   * "assertions" are satisfied for all interpretations of variables within
   * their computed bounds (as stored in d_check_model_bounds).
   *
   * For details, see Section 3 of Cimatti et al CADE 2017 under the heading
   * "Detecting Satisfiable Formulas".
   *
   * The arguments lemmas and gs store the lemmas and guard literals to be sent
   * out on the output channel of TheoryArith as lemmas and calls to
   * ensureLiteral respectively.
   */
  bool checkModel(const std::vector<Node>& assertions,
                  const std::vector<Node>& false_asserts,
                  std::vector<Node>& lemmas,
                  std::vector<Node>& gs);
  //---------------------------end check model

  /** In the following functions, status states a relationship
  * between two arithmetic terms, where:
  * 0 : equal
  * 1 : greater than or equal
  * 2 : greater than
  * -X : (greater -> less)
  * TODO (#1287) make this an enum?
  */
  /** compute the sign of a.
  *
  * Calls to this function are such that :
  *    exp => ( oa = a ^ a <status> 0 )
  *
  * This function iterates over the factors of a,
  * where a_index is the index of the factor in a
  * we are currently looking at.
  *
  * This function returns a status, which indicates
  * a's relationship to 0.
  * We add lemmas to lem of the form given by the
  * lemma schema checkSign(...).
  */
  int compareSign(Node oa, Node a, unsigned a_index, int status,
                  std::vector<Node>& exp, std::vector<Node>& lem);
  /** compare monomials a and b
  *
  * Initially, a call to this function is such that :
  *    exp => ( oa = a ^ ob = b )
  *
  * This function returns true if we can infer a valid
  * arithmetic lemma of the form :
  *    P => abs( a ) >= abs( b )
  * where P is true and abs( a ) >= abs( b ) is false in the
  * current model.
  *
  * This function is implemented by "processing" factors
  * of monomials a and b until an inference of the above
  * form can be made. For example, if :
  *   a = x*x*y and b = z*w
  * Assuming we are trying to show abs( a ) >= abs( c ),
  * then if abs( M( x ) ) >= abs( M( z ) ) where M is the current model,
  * then we can add abs( x ) >= abs( z ) to our explanation, and
  * mark one factor of x as processed in a, and
  * one factor of z as processed in b. The number of processed factors of a
  * and b are stored in a_exp_proc and b_exp_proc respectively.
  *
  * cmp_infers stores information that is helpful
  * in discarding redundant inferences.  For example,
  * we do not want to infer abs( x ) >= abs( z ) if
  * we have already inferred abs( x ) >= abs( y ) and
  * abs( y ) >= abs( z ).
  * It stores entries of the form (status,t1,t2)->F,
  * which indicates that we constructed a lemma F that
  * showed t1 <status> t2.
  *
  * We add lemmas to lem of the form given by the
  * lemma schema checkMagnitude(...).
  */
  bool compareMonomial(
      Node oa, Node a, NodeMultiset& a_exp_proc, Node ob, Node b,
      NodeMultiset& b_exp_proc, std::vector<Node>& exp, std::vector<Node>& lem,
      std::map<int, std::map<Node, std::map<Node, Node> > >& cmp_infers);
  /** helper function for above
   *
   * The difference is the inputs a_index and b_index, which are the indices of
   * children (factors) in monomials a and b which we are currently looking at.
   */
  bool compareMonomial(
      Node oa, Node a, unsigned a_index, NodeMultiset& a_exp_proc, Node ob,
      Node b, unsigned b_index, NodeMultiset& b_exp_proc, int status,
      std::vector<Node>& exp, std::vector<Node>& lem,
      std::map<int, std::map<Node, std::map<Node, Node> > >& cmp_infers);
  /** Check whether we have already inferred a relationship between monomials
   * x and y based on the information in cmp_infers. This computes the
   * transitive closure of the relation stored in cmp_infers.
   */
  bool cmp_holds(Node x, Node y,
                 std::map<Node, std::map<Node, Node> >& cmp_infers,
                 std::vector<Node>& exp, std::map<Node, bool>& visited);
  /** Is n entailed with polarity pol in the current context? */
  bool isEntailed(Node n, bool pol);

  /**
   * Potentially adds lemmas to the set out and clears lemmas. Returns
   * the number of lemmas added to out. We do not add lemmas that have already
   * been sent on the output channel of TheoryArith.
   */
  unsigned filterLemmas(std::vector<Node>& lemmas, std::vector<Node>& out);
  /** singleton version of above */
  unsigned filterLemma(Node lem, std::vector<Node>& out);

  /**
   * Send lemmas in out on the output channel of theory of arithmetic.
   */
  void sendLemmas(const std::vector<Node>& out,
                  bool preprocess,
                  std::map<Node, NlLemmaSideEffect>& lemSE);
  /** Process side effect se */
  void processSideEffect(const NlLemmaSideEffect& se);

  // Returns the NodeMultiset for an existing monomial.
  const NodeMultiset& getMonomialExponentMap(Node monomial) const;

  // Map from monomials to var^index.
  typedef std::map<Node, NodeMultiset> MonomialExponentMap;
  MonomialExponentMap d_m_exp;

  /**
   * Mapping from monomials to the list of variables that occur in it. For
   * example, x*x*y*z -> { x, y, z }.
   */
  std::map<Node, std::vector<Node> > d_m_vlist;
  NodeMultiset d_m_degree;
  // monomial index, by sorted variables
  MonomialIndex d_m_index;
  // list of all monomials
  std::vector<Node> d_monomials;
  // containment ordering
  std::map<Node, std::vector<Node> > d_m_contain_children;
  std::map<Node, std::vector<Node> > d_m_contain_parent;
  std::map<Node, std::map<Node, Node> > d_m_contain_mult;
  std::map<Node, std::map<Node, Node> > d_m_contain_umult;
  // ( x*y, x*z, y ) for each pair of monomials ( x*y, x*z ) with common factors
  std::map<Node, std::map<Node, Node> > d_mono_diff;

  /** cache of all lemmas sent on the output channel (user-context-dependent) */
  NodeSet d_lemmas;
  /** cache of terms t for which we have added the lemma ( t = 0 V t != 0 ). */
  NodeSet d_zero_split;

  /** commonly used terms */
  Node d_zero;
  Node d_one;
  Node d_neg_one;
  Node d_two;
  Node d_true;
  Node d_false;
  /** PI
   *
   * Note that PI is a (symbolic, non-constant) nullary operator. This is
   * because its value cannot be computed exactly. We constraint PI to concrete
   * lower and upper bounds stored in d_pi_bound below.
   */
  Node d_pi;
  /** PI/2 */
  Node d_pi_2;
  /** -PI/2 */
  Node d_pi_neg_2;
  /** -PI */
  Node d_pi_neg;
  /** the concrete lower and upper bounds for PI */
  Node d_pi_bound[2];

  // The theory of arithmetic containing this extension.
  TheoryArith& d_containing;

  // pointer to used equality engine
  eq::EqualityEngine* d_ee;
  // needs last call effort
  bool d_needsLastCall;

  // if d_c_info[lit][x] = ( r, coeff, k ), then ( lit <=>  (coeff * x) <k> r )
  std::map<Node, std::map<Node, ConstraintInfo> > d_c_info;
  std::map<Node, std::map<Node, bool> > d_c_info_maxm;
  std::vector<Node> d_constraints;

  // per last-call effort

  // model values/orderings

  /** The non-linear model object
   *
   * This class is responsible for computing model values for arithmetic terms
   * and for establishing when we are able to answer "SAT".
   */
  NlModel d_model;
  /**
   * The lemmas we computed during collectModelInfo. We store two vectors of
   * lemmas to be sent out on the output channel of TheoryArith. The first
   * is not preprocessed, the second is.
   */
  std::vector<Node> d_cmiLemmas;
  std::vector<Node> d_cmiLemmasPp;
  /** the side effects of the above lemmas */
  std::map<Node, NlLemmaSideEffect> d_cmiLemmasSE;
  /**
   * The approximations computed during collectModelInfo. For details, see
   * NlModel::getModelValueRepair.
   */
  std::map<Node, std::pair<Node, Node>> d_approximations;
  /** have we successfully built the model in this SAT context? */
  context::CDO<bool> d_builtModel;

  // ordering, stores variables and 0,1,-1
  std::map<Node, unsigned> d_order_vars;
  std::vector<Node> d_order_points;
  
  //transcendental functions
  /**
   * Some transcendental functions f(t) are "purified", e.g. we add
   * t = y ^ f(t) = f(y) where y is a fresh varaible. Those that are not
   * purified we call "master terms".
   *
   * The maps below maintain a master/slave relationship over
   * transcendental functions (SINE, EXPONENTIAL, PI), where above
   * f(y) is the master of itself and of f(t).
   *
   * This is used for ensuring that the argument y of SINE we process is on the
   * interval [-pi .. pi], and that exponentials are not applied to arguments
   * that contain transcendental functions.
   */
  std::map<Node, Node> d_trMaster;
  std::map<Node, std::vector<Node> > d_trSlaves;
  /** The transcendental functions we have done initial refinements on */
  std::map< Node, bool > d_tf_initial_refine;

  void mkPi();
  void getCurrentPiBounds( std::vector< Node >& lemmas );

 private:
  //per last-call effort check
  
  //information about monomials
  std::vector< Node > d_ms;
  std::vector< Node > d_ms_vars;
  std::map<Node, bool> d_ms_proc;
  std::vector<Node> d_mterms;

  //list of monomials with factors whose model value is non-constant in model 
  //  e.g. y*cos( x )
  std::map<Node, bool> d_m_nconst_factor;
  /** the set of monomials we should apply tangent planes to */
  std::unordered_set<Node, NodeHashFunction> d_tplane_refine;
  // term -> coeff -> rhs -> ( status, exp, b ),
  //   where we have that : exp =>  ( coeff * term <status> rhs )
  //   b is true if degree( term ) >= degree( rhs )
  std::map<Node, std::map<Node, std::map<Node, Kind> > > d_ci;
  std::map<Node, std::map<Node, std::map<Node, Node> > > d_ci_exp;
  std::map<Node, std::map<Node, std::map<Node, bool> > > d_ci_max;

  /**
   * Maps representives of a congruence class to the members of that class.
   *
   * In detail, a congruence class is a set of terms of the form
   *   { f(t1), ..., f(tn) }
   * such that t1 = ... = tn in the current context. We choose an arbitrary
   * term among these to be the repesentative of this congruence class.
   *
   * Moreover, notice we compute congruence classes only over terms that
   * are transcendental function applications that are "master terms",
   * see d_trMaster/d_trSlave.
   */
  std::map<Node, std::vector<Node> > d_funcCongClass;
  /**
   * A list of all functions for each kind in { EXPONENTIAL, SINE, POW, PI }
   * that are representives of their congruence class.
   */
  std::map<Kind, std::vector<Node> > d_funcMap;

  // factor skolems
  std::map< Node, Node > d_factor_skolem;
  Node getFactorSkolem( Node n, std::vector< Node >& lemmas );

  // tangent plane bounds
  std::map< Node, std::map< Node, Node > > d_tangent_val_bound[4];

  /** secant points (sorted list) for transcendental functions
   *
   * This is used for tangent plane refinements for
   * transcendental functions. This is the set
   * "get-previous-secant-points" in "Satisfiability
   * Modulo Transcendental Functions via Incremental
   * Linearization" by Cimatti et al., CADE 2017, for
   * each transcendental function application. We store this set for each
   * Taylor degree.
   */
  std::unordered_map<Node,
                     std::map<unsigned, std::vector<Node> >,
                     NodeHashFunction>
      d_secant_points;

  /** get Taylor series of degree n for function fa centered around point fa[0].
   *
   * Return value is ( P_{n,f(a)}( x ), R_{n+1,f(a)}( x ) ) where
   * the first part of the pair is the Taylor series expansion :
   *    P_{n,f(a)}( x ) = sum_{i=0}^n (f^i( a )/i!)*(x-a)^i
   * and the second part of the pair is the Taylor series remainder :
   *    R_{n+1,f(a),b}( x ) = (f^{n+1}( b )/(n+1)!)*(x-a)^{n+1}
   *
   * The above values are cached for each (f,n) for a fixed variable "a".
   * To compute the Taylor series for fa, we compute the Taylor series
   *   for ( fa.getKind(), n ) then substitute { a -> fa[0] } if fa[0]!=0.
   * We compute P_{n,f(0)}( x )/R_{n+1,f(0),b}( x ) for ( fa.getKind(), n )
   *   if fa[0]=0.
   * In the latter case, note we compute the exponential x^{n+1}
   * instead of (x-a)^{n+1}, which can be done faster.
   */
  std::pair<Node, Node> getTaylor(Node fa, unsigned n);

  /** internal variables used for constructing (cached) versions of the Taylor
   * series above.
   */
  Node d_taylor_real_fv;           // x above
  Node d_taylor_real_fv_base;      // a above
  Node d_taylor_real_fv_base_rem;  // b above

  /** cache of sum and remainder terms for getTaylor */
  std::unordered_map<Node, std::unordered_map<unsigned, Node>, NodeHashFunction>
      d_taylor_sum;
  std::unordered_map<Node, std::unordered_map<unsigned, Node>, NodeHashFunction>
      d_taylor_rem;
  /** taylor degree
   *
   * Indicates that the degree of the polynomials in the Taylor approximation of
   * all transcendental functions is 2*d_taylor_degree. This value is set
   * initially to options::nlExtTfTaylorDegree() and may be incremented
   * if the option options::nlExtTfIncPrecision() is enabled.
   */
  unsigned d_taylor_degree;
  /** polynomial approximation bounds
   *
   * This adds P_l+[x], P_l-[x], P_u+[x], P_u-[x] to pbounds, where x is
   * d_taylor_real_fv. These are polynomial approximations of the Taylor series
   * of <k>( 0 ) for degree 2*d where k is SINE or EXPONENTIAL.
   * These correspond to P_l and P_u from Figure 3 of Cimatti et al., CADE 2017,
   * for positive/negative (+/-) values of the argument of <k>( 0 ).
   *
   * Notice that for certain bounds (e.g. upper bounds for exponential), the
   * Taylor approximation for a fixed degree is only sound up to a given
   * upper bound on the argument. To obtain sound lower/upper bounds for a
   * given <k>( c ), use the function below.
   */
  void getPolynomialApproximationBounds(Kind k,
                                        unsigned d,
                                        std::vector<Node>& pbounds);
  /** polynomial approximation bounds
   *
   * This computes polynomial approximations P_l+[x], P_l-[x], P_u+[x], P_u-[x]
   * that are sound (lower, upper) bounds for <k>( c ). Notice that these
   * polynomials may depend on c. In particular, for P_u+[x] for <k>( c ) where
   * c>0, we return the P_u+[x] from the function above for the minimum degree
   * d' >= d such that (1-c^{2*d'+1}/(2*d'+1)!) is positive.
   */
  void getPolynomialApproximationBoundForArg(Kind k,
                                             Node c,
                                             unsigned d,
                                             std::vector<Node>& pbounds);
  /** cache of the above function */
  std::map<Kind, std::map<unsigned, std::vector<Node> > > d_poly_bounds;
  /** get transcendental function model bounds
   *
   * This returns the current lower and upper bounds of transcendental
   * function application tf based on Taylor of degree 2*d, which is dependent
   * on the model value of its argument.
   */
  std::pair<Node, Node> getTfModelBounds(Node tf, unsigned d);
  /** get approximate sqrt
   *
   * This approximates the square root of positive constant c. If this method
   * returns true, then l and u are updated to constants such that
   *   l <= sqrt( c ) <= u
   * The argument iter is the number of iterations in the binary search to
   * perform. By default, this is set to 15, which is usually enough to be
   * precise in the majority of simple cases, whereas not prohibitively
   * expensive to compute.
   */
  bool getApproximateSqrt(Node c, Node& l, Node& u, unsigned iter = 15) const;

  /** concavity region for transcendental functions
  *
  * This stores an integer that identifies an interval in
  * which the current model value for an argument of an
  * application of a transcendental function resides.
  *
  * For exp( x ):
  *   region #1 is -infty < x < infty
  * For sin( x ):
  *   region #0 is pi < x < infty (this is an invalid region)
  *   region #1 is pi/2 < x <= pi
  *   region #2 is 0 < x <= pi/2
  *   region #3 is -pi/2 < x <= 0
  *   region #4 is -pi < x <= -pi/2
  *   region #5 is -infty < x <= -pi (this is an invalid region)
  * All regions not listed above, as well as regions 0 and 5
  * for SINE are "invalid". We only process applications
  * of transcendental functions whose arguments have model
  * values that reside in valid regions.
  */
  std::unordered_map<Node, int, NodeHashFunction> d_tf_region;
  /** get monotonicity direction
   *
  * Returns whether the slope is positive (+1) or negative(-1)
  * in region of transcendental function with kind k.
  * Returns 0 if region is invalid.
  */
  int regionToMonotonicityDir(Kind k, int region);
  /** get concavity
   *
  * Returns whether we are concave (+1) or convex (-1)
  * in region of transcendental function with kind k,
  * where region is defined above.
  * Returns 0 if region is invalid.
  */
  int regionToConcavity(Kind k, int region);
  /** region to lower bound
   *
   * Returns the term corresponding to the lower
   * bound of the region of transcendental function
   * with kind k. Returns Node::null if the region
   * is invalid, or there is no lower bound for the
   * region.
   */
  Node regionToLowerBound(Kind k, int region);
  /** region to upper bound
   *
   * Returns the term corresponding to the upper
   * bound of the region of transcendental function
   * with kind k. Returns Node::null if the region
   * is invalid, or there is no upper bound for the
   * region.
   */
  Node regionToUpperBound(Kind k, int region);
  /** get derivative
   *
   * Returns d/dx n. Supports cases of n
   * for transcendental functions applied to x,
   * multiplication, addition, constants and variables.
   * Returns Node::null() if derivative is an
   * unhandled case.
   */
  Node getDerivative(Node n, Node x);

 private:
  //-------------------------------------------- lemma schemas
  /** check split zero
  *
  * Returns a set of theory lemmas of the form
  *   t = 0 V t != 0
  * where t is a term that exists in the current context.
  */
  std::vector<Node> checkSplitZero();

  /** check monomial sign
  *
  * Returns a set of valid theory lemmas, based on a
  * lemma schema which ensures that non-linear monomials
  * respect sign information based on their facts.
  * For more details, see Section 5 of "Design Theory
  * Solvers with Extensions" by Reynolds et al., FroCoS 2017,
  * Figure 5, this is the schema "Sign".
  *
  * Examples:
  *
  * x > 0 ^ y > 0 => x*y > 0
  * x < 0 => x*y*y < 0
  * x = 0 => x*y*z = 0
  */
  std::vector<Node> checkMonomialSign();

  /** check monomial magnitude
  *
  * Returns a set of valid theory lemmas, based on a
  * lemma schema which ensures that comparisons between
  * non-linear monomials respect the magnitude of their
  * factors.
  * For more details, see Section 5 of "Design Theory
  * Solvers with Extensions" by Reynolds et al., FroCoS 2017,
  * Figure 5, this is the schema "Magnitude".
  *
  * Examples:
  *
  * |x|>|y| => |x*z|>|y*z|
  * |x|>|y| ^ |z|>|w| ^ |x|>=1 => |x*x*z*u|>|y*w|
  *
  * Argument c indicates the class of inferences to perform for the (non-linear)
  * monomials in the vector d_ms.
  *   0 : compare non-linear monomials against 1,
  *   1 : compare non-linear monomials against variables,
  *   2 : compare non-linear monomials against other non-linear monomials.
  */
  std::vector<Node> checkMonomialMagnitude( unsigned c );

  /** check monomial inferred bounds
  *
  * Returns a set of valid theory lemmas, based on a
  * lemma schema that infers new constraints about existing
  * terms based on mulitplying both sides of an existing
  * constraint by a term.
  * For more details, see Section 5 of "Design Theory
  * Solvers with Extensions" by Reynolds et al., FroCoS 2017,
  * Figure 5, this is the schema "Multiply".
  *
  * Examples:
  *
  * x > 0 ^ (y > z + w) => x*y > x*(z+w)
  * x < 0 ^ (y > z + w) => x*y < x*(z+w)
  *   ...where (y > z + w) and x*y are a constraint and term
  *      that occur in the current context.
  */
  std::vector<Node> checkMonomialInferBounds(
      std::vector<Node>& nt_lemmas,
      const std::vector<Node>& asserts,
      const std::vector<Node>& false_asserts);

  /** check factoring
  *
  * Returns a set of valid theory lemmas, based on a
  * lemma schema that states a relationship betwen monomials
  * with common factors that occur in the same constraint.
  *
  * Examples:
  *
  * x*z+y*z > t => ( k = x + y ^ k*z > t )
  *   ...where k is fresh and x*z + y*z > t is a
  *      constraint that occurs in the current context.
  */
  std::vector<Node> checkFactoring(const std::vector<Node>& asserts,
                                   const std::vector<Node>& false_asserts);

  /** check monomial infer resolution bounds
  *
  * Returns a set of valid theory lemmas, based on a
  * lemma schema which "resolves" upper bounds
  * of one inequality with lower bounds for another.
  * This schema is not enabled by default, and can
  * be enabled by --nl-ext-rbound.
  *
  * Examples:
  *
  *  ( y>=0 ^ s <= x*z ^ x*y <= t ) => y*s <= z*t
  *  ...where s <= x*z and x*y <= t are constraints
  *     that occur in the current context.
  */
  std::vector<Node> checkMonomialInferResBounds();

  /** check tangent planes
  *
  * Returns a set of valid theory lemmas, based on an
  * "incremental linearization" of non-linear monomials.
  * This linearization is accomplished by adding constraints
  * corresponding to "tangent planes" at the current
  * model value of each non-linear monomial. In particular
  * consider the definition for constants a,b :
  *   T_{a,b}( x*y ) = b*x + a*y - a*b.
  * The lemmas added by this function are of the form :
  *  ( ( x>a ^ y<b) ^ (x<a ^ y>b) ) => x*y < T_{a,b}( x*y )
  *  ( ( x>a ^ y>b) ^ (x<a ^ y<b) ) => x*y > T_{a,b}( x*y )
  * It is inspired by "Invariant Checking of NRA Transition
  * Systems via Incremental Reduction to LRA with EUF" by
  * Cimatti et al., TACAS 2017.
  * This schema is not terminating in general.
  * It is not enabled by default, and can
  * be enabled by --nl-ext-tplanes.
  *
  * Examples:
  *
  * ( ( x>2 ^ y>5) ^ (x<2 ^ y<5) ) => x*y > 5*x + 2*y - 10
  * ( ( x>2 ^ y<5) ^ (x<2 ^ y>5) ) => x*y < 5*x + 2*y - 10
  */
  std::vector<Node> checkTangentPlanes();

  /** check transcendental initial refine
  *
  * Returns a set of valid theory lemmas, based on
  * simple facts about transcendental functions.
  * This mostly follows the initial axioms described in
  * Section 4 of "Satisfiability
  * Modulo Transcendental Functions via Incremental
  * Linearization" by Cimatti et al., CADE 2017.
  *
  * Examples:
  *
  * sin( x ) = -sin( -x )
  * ( PI > x > 0 ) => 0 < sin( x ) < 1
  * exp( x )>0
  * x<0 => exp( x )<1
  */
  std::vector<Node> checkTranscendentalInitialRefine();

  /** check transcendental monotonic
  *
  * Returns a set of valid theory lemmas, based on a
  * lemma scheme that ensures that applications
  * of transcendental functions respect monotonicity.
  *
  * Examples:
  *
  * x > y => exp( x ) > exp( y )
  * PI/2 > x > y > 0 => sin( x ) > sin( y )
  * PI > x > y > PI/2 => sin( x ) < sin( y )
  */
  std::vector<Node> checkTranscendentalMonotonic();

  /** check transcendental tangent planes
   *
   * Returns a set of valid theory lemmas, based on
   * computing an "incremental linearization" of
   * transcendental functions based on the model values
   * of transcendental functions and their arguments.
   * It is based on Figure 3 of "Satisfiability
   * Modulo Transcendental Functions via Incremental
   * Linearization" by Cimatti et al., CADE 2017.
   * This schema is not terminating in general.
   * It is not enabled by default, and can
   * be enabled by --nl-ext-tf-tplanes.
   *
   * Example:
   *
   * Assume we have a term sin(y) where M( y ) = 1 where M is the current model.
   * Note that:
   *   sin(1) ~= .841471
   *
   * The Taylor series and remainder of sin(y) of degree 7 is
   *   P_{7,sin(0)}( x ) = x + (-1/6)*x^3 + (1/20)*x^5
   *   R_{7,sin(0),b}( x ) = (-1/5040)*x^7
   *
   * This gives us lower and upper bounds :
   *   P_u( x ) = P_{7,sin(0)}( x ) + R_{7,sin(0),b}( x )
   *     ...where note P_u( 1 ) = 4243/5040 ~= .841865
   *   P_l( x ) = P_{7,sin(0)}( x ) - R_{7,sin(0),b}( x )
   *     ...where note P_l( 1 ) = 4241/5040 ~= .841468
   *
   * Assume that M( sin(y) ) > P_u( 1 ).
   * Since the concavity of sine in the region 0 < x < PI/2 is -1,
   * we add a tangent plane refinement.
   * The tangent plane at the point 1 in P_u is
   * given by the formula:
   *   T( x ) = P_u( 1 ) + ((d/dx)(P_u(x)))( 1 )*( x - 1 )
   * We add the lemma:
   *   ( 0 < y < PI/2 ) => sin( y ) <= T( y )
   * which is:
   *   ( 0 < y < PI/2 ) => sin( y ) <= (391/720)*(y - 2737/1506)
   *
   * Assume that M( sin(y) ) < P_u( 1 ).
   * Since the concavity of sine in the region 0 < x < PI/2 is -1,
   * we add a secant plane refinement for some constants ( l, u )
   * such that 0 <= l < M( y ) < u <= PI/2. Assume we choose
   * l = 0 and u = M( PI/2 ) = 150517/47912.
   * The secant planes at point 1 for P_l
   * are given by the formulas:
   *   S_l( x ) = (x-l)*(P_l( l )-P_l(c))/(l-1) + P_l( l )
   *   S_u( x ) = (x-u)*(P_l( u )-P_l(c))/(u-1) + P_l( u )
   * We add the lemmas:
   *   ( 0 < y < 1 ) => sin( y ) >= S_l( y )
   *   ( 1 < y < PI/2 ) => sin( y ) >= S_u( y )
   * which are:
   *   ( 0 < y < 1 ) => (sin y) >= 4251/5040*y
   *   ( 1 < y < PI/2 ) => (sin y) >= c1*(y+c2)
   *     where c1, c2 are rationals (for brevity, omitted here)
   *     such that c1 ~= .277 and c2 ~= 2.032.
   *
   * The argument lemSE is the "side effect" of the lemmas in the return
   * value of this function (for details, see checkLastCall).
   */
  std::vector<Node> checkTranscendentalTangentPlanes(
      std::map<Node, NlLemmaSideEffect>& lemSE);
  /** check transcendental function refinement for tf
   *
   * This method is called by the above method for each "master"
   * transcendental function application that occurs in an assertion in the
   * current context. For example, an application like sin(t) is not a master
   * if we have introduced the constraints:
   *   t=y+2*pi*n ^ -pi <= y <= pi ^ sin(t) = sin(y).
   * See d_trMaster/d_trSlaves for more detail.
   *
   * This runs Figure 3 of Cimatti et al., CADE 2017 for transcendental
   * function application tf for Taylor degree d. It may add a secant or
<<<<<<< HEAD
   * tangent plane lemma to lems.
   *
   * It returns false if the bounds are not precise enough to add a
   * secant or tangent plane lemma.
=======
   * tangent plane lemma to lems and its side effect (if one exists)
   * to lemSE.
>>>>>>> 19392f3e
   */
  bool checkTfTangentPlanesFun(Node tf,
                               unsigned d,
                               std::vector<Node>& lems,
                               std::map<Node, NlLemmaSideEffect>& lemSE);
  //-------------------------------------------- end lemma schemas
}; /* class NonlinearExtension */

}  // namespace arith
}  // namespace theory
}  // namespace CVC4

#endif /* CVC4__THEORY__ARITH__NONLINEAR_EXTENSION_H */<|MERGE_RESOLUTION|>--- conflicted
+++ resolved
@@ -979,15 +979,11 @@
    *
    * This runs Figure 3 of Cimatti et al., CADE 2017 for transcendental
    * function application tf for Taylor degree d. It may add a secant or
-<<<<<<< HEAD
-   * tangent plane lemma to lems.
+   * tangent plane lemma to lems and its side effect (if one exists)
+   * to lemSE.
    *
    * It returns false if the bounds are not precise enough to add a
    * secant or tangent plane lemma.
-=======
-   * tangent plane lemma to lems and its side effect (if one exists)
-   * to lemSE.
->>>>>>> 19392f3e
    */
   bool checkTfTangentPlanesFun(Node tf,
                                unsigned d,
