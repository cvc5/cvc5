--- conflicted
+++ resolved
@@ -201,54 +201,11 @@
   void setMonomialFactor(Node a, Node b, const NodeMultiset& common);
 
   void registerConstraint(Node atom);
-<<<<<<< HEAD
-  /** compute model value
-   *
-   * This computes model values for terms based on two semantics, a "concrete"
-   * semantics and an "abstract" semantics.
-   *
-   * index = 0 means compute the value of n based on its children recursively.
-   *          (we call this its "concrete" value)
-   * index = 1 means lookup the value of n in the model.
-   *          (we call this its "abstract" value)
-   * In other words, index = 1 treats multiplication terms and transcendental
-   * function applications as variables, whereas index = 0 computes their
-   * actual values. This is a key distinction used in the model-based
-   * refinement scheme in Cimatti et al. TACAS 2017.
-   *
-   * For example, if M( a ) = 2, M( b ) = 3, M( a * b ) = 5, then :
-   *
-   *   computeModelValue( a*b, 0 ) =
-   *   computeModelValue( a, 0 )*computeModelValue( b, 0 ) = 2*3 = 6
-   * whereas:
-   *   computeModelValue( a*b, 1 ) = 5
-   */
-  Node computeModelValue(Node n, unsigned index = 0);
-  /** Arithmetic substitute
-   *
-   * This computes the substitution n { vars -> subs }, but with the caveat
-   * that subterms of n that belong to a theory other than arithmetic are
-   * not traversed. In other words, terms that belong to other theories are
-   * treated as atomic variables. For example:
-   *   (5*f(x) + 7*x ){ x -> 3 } returns 5*f(x) + 7*3.
-   */
-  Node arithSubstitute(Node n,
-                       std::vector<Node>& vars,
-                       std::vector<Node>& subs);
-  /** returns the Node corresponding to the value of i in the
-   * type of order orderType, which is one of values
-   * described above ::compare(...).
-   */
-  Node get_compare_value(Node i, unsigned orderType) const;
-  void assignOrderIds(std::vector<Node>& vars, NodeMultiset& d_order,
-                      unsigned orderType);
-=======
   /** assign order ids */
   void assignOrderIds(std::vector<Node>& vars,
                       NodeMultiset& d_order,
                       bool isConcrete,
                       bool isAbsolute);
->>>>>>> 596fe8c7
 
   /** get assertions
    *
