/*********************                                                        */
/*! \file nonlinear_extension.cpp
 ** \verbatim
 ** Top contributors (to current version):
 **   Andrew Reynolds, Tim King, Aina Niemetz
 ** This file is part of the CVC4 project.
 ** Copyright (c) 2009-2019 by the authors listed in the file AUTHORS
 ** in the top-level source directory) and their institutional affiliations.
 ** All rights reserved.  See the file COPYING in the top-level source
 ** directory for licensing information.\endverbatim
 **
 ** \brief [[ Add one-line brief description here ]]
 **
 ** [[ Add lengthier description here ]]
 ** \todo document this file
 **/

#include "theory/arith/nonlinear_extension.h"

#include <cmath>
#include <set>

#include "expr/node_algorithm.h"
#include "expr/node_builder.h"
#include "options/arith_options.h"
#include "theory/arith/arith_msum.h"
#include "theory/arith/arith_utilities.h"
#include "theory/arith/theory_arith.h"
#include "theory/ext_theory.h"
#include "theory/quantifiers/quant_util.h"
#include "theory/theory_model.h"

using namespace CVC4::kind;

namespace CVC4 {
namespace theory {
namespace arith {

namespace {

// Return true if a collection c contains an elem k. Compatible with map and set
// containers.
template <class Container, class Key>
bool Contains(const Container& c, const Key& k) {
  return c.find(k) != c.end();
}

// Inserts value into the set/map c if the value was not present there. Returns
// true if the value was inserted.
template <class Container, class Value>
bool InsertIfNotPresent(Container* c, const Value& value) {
  return (c->insert(value)).second;
}

// Returns true if a vector c contains an elem t.
template <class T>
bool IsInVector(const std::vector<T>& c, const T& t) {
  return std::find(c.begin(), c.end(), t) != c.end();
}

// Returns the a[key] and assertion fails in debug mode.
inline unsigned getCount(const NodeMultiset& a, Node key) {
  NodeMultiset::const_iterator it = a.find(key);
  Assert(it != a.end());
  return it->second;
}

// Returns a[key] if key is in a or value otherwise.
unsigned getCountWithDefault(const NodeMultiset& a, Node key, unsigned value) {
  NodeMultiset::const_iterator it = a.find(key);
  return (it == a.end()) ? value : it->second;
}

// Returns true if for any key then a[key] <= b[key] where the value for any key
// not present is interpreted as 0.
bool isSubset(const NodeMultiset& a, const NodeMultiset& b) {
  for (NodeMultiset::const_iterator it_a = a.begin(); it_a != a.end(); ++it_a) {
    Node key = it_a->first;
    const unsigned a_value = it_a->second;
    const unsigned b_value = getCountWithDefault(b, key, 0);
    if (a_value > b_value) {
      return false;
    }
  }
  return true;
}

// Given two multisets return the multiset difference a \ b.
NodeMultiset diffMultiset(const NodeMultiset& a, const NodeMultiset& b) {
  NodeMultiset difference;
  for (NodeMultiset::const_iterator it_a = a.begin(); it_a != a.end(); ++it_a) {
    Node key = it_a->first;
    const unsigned a_value = it_a->second;
    const unsigned b_value = getCountWithDefault(b, key, 0);
    if (a_value > b_value) {
      difference[key] = a_value - b_value;
    }
  }
  return difference;
}

// Return a vector containing a[key] repetitions of key in a multiset a.
std::vector<Node> ExpandMultiset(const NodeMultiset& a) {
  std::vector<Node> expansion;
  for (NodeMultiset::const_iterator it_a = a.begin(); it_a != a.end(); ++it_a) {
    expansion.insert(expansion.end(), it_a->second, it_a->first);
  }
  return expansion;
}

void debugPrintBound(const char* c, Node coeff, Node x, Kind type, Node rhs) {
  Node t = ArithMSum::mkCoeffTerm(coeff, x);
  Trace(c) << t << " " << type << " " << rhs;
}

struct SortNlModel
{
  SortNlModel()
      : d_nlm(nullptr),
        d_isConcrete(true),
        d_isAbsolute(false),
        d_reverse_order(false)
  {
  }
  /** pointer to the model */
  NlModel* d_nlm;
  /** are we comparing concrete model values? */
  bool d_isConcrete;
  /** are we comparing absolute values? */
  bool d_isAbsolute;
  /** are we in reverse order? */
  bool d_reverse_order;
  /** the comparison */
  bool operator()(Node i, Node j) {
    int cv = d_nlm->compare(i, j, d_isConcrete, d_isAbsolute);
    if (cv == 0) {
      return i < j;
    }
    return d_reverse_order ? cv < 0 : cv > 0;
  }
};
struct SortNonlinearDegree
{
  SortNonlinearDegree(NodeMultiset& m) : d_mdegree(m) {}
  /** pointer to the non-linear extension */
  NodeMultiset& d_mdegree;
  /**
   * Sorts by degree of the monomials, where lower degree monomials come
   * first.
   */
  bool operator()(Node i, Node j)
  {
    unsigned i_count = getCount(d_mdegree, i);
    unsigned j_count = getCount(d_mdegree, j);
    return i_count == j_count ? (i < j) : (i_count < j_count ? true : false);
  }
};

bool hasNewMonomials(Node n, const std::vector<Node>& existing) {
  std::set<Node> visited;

  std::vector<Node> worklist;
  worklist.push_back(n);
  while (!worklist.empty()) {
    Node current = worklist.back();
    worklist.pop_back();
    if (!Contains(visited, current)) {
      visited.insert(current);
      if (current.getKind() == NONLINEAR_MULT)
      {
        if (!IsInVector(existing, current)) {
          return true;
        }
      } else {
        worklist.insert(worklist.end(), current.begin(), current.end());
      }
    }
  }
  return false;
}

}  // namespace

NonlinearExtension::NonlinearExtension(TheoryArith& containing,
                                       eq::EqualityEngine* ee)
    : d_lemmas(containing.getUserContext()),
      d_zero_split(containing.getUserContext()),
      d_skolem_atoms(containing.getUserContext()),
      d_containing(containing),
      d_ee(ee),
      d_needsLastCall(false),
      d_model(containing.getSatContext()),
      d_builtModel(containing.getSatContext(), false)
{
  d_true = NodeManager::currentNM()->mkConst(true);
  d_false = NodeManager::currentNM()->mkConst(false);
  d_zero = NodeManager::currentNM()->mkConst(Rational(0));
  d_one = NodeManager::currentNM()->mkConst(Rational(1));
  d_neg_one = NodeManager::currentNM()->mkConst(Rational(-1));
  d_two = NodeManager::currentNM()->mkConst(Rational(2));
  d_order_points.push_back(d_neg_one);
  d_order_points.push_back(d_zero);
  d_order_points.push_back(d_one);
  d_taylor_real_fv = NodeManager::currentNM()->mkBoundVar(
      "x", NodeManager::currentNM()->realType());
  d_taylor_real_fv_base = NodeManager::currentNM()->mkBoundVar(
      "a", NodeManager::currentNM()->realType());
  d_taylor_real_fv_base_rem = NodeManager::currentNM()->mkBoundVar(
      "b", NodeManager::currentNM()->realType());
  d_taylor_degree = options::nlExtTfTaylorDegree();
}

NonlinearExtension::~NonlinearExtension() {}

// Returns a reference to either map[key] if it exists in the map
// or to a default value otherwise.
//
// Warning: sped_cial care must be taken if value is a temporary object.
template <class MapType, class Key, class Value>
const Value& FindWithDefault(const MapType& map, const Key& key,
                             const Value& value) {
  typename MapType::const_iterator it = map.find(key);
  if (it == map.end()) {
    return value;
  }
  return it->second;
}

const NodeMultiset& NonlinearExtension::getMonomialExponentMap(
    Node monomial) const {
  MonomialExponentMap::const_iterator it = d_m_exp.find(monomial);
  Assert(it != d_m_exp.end());
  return it->second;
}

bool NonlinearExtension::isMonomialSubset(Node a, Node b) const {
  const NodeMultiset& a_exponent_map = getMonomialExponentMap(a);
  const NodeMultiset& b_exponent_map = getMonomialExponentMap(b);

  return isSubset(a_exponent_map, b_exponent_map);
}

void NonlinearExtension::registerMonomialSubset(Node a, Node b) {
  Assert(isMonomialSubset(a, b));

  const NodeMultiset& a_exponent_map = getMonomialExponentMap(a);
  const NodeMultiset& b_exponent_map = getMonomialExponentMap(b);

  std::vector<Node> diff_children =
      ExpandMultiset(diffMultiset(b_exponent_map, a_exponent_map));
  Assert(!diff_children.empty());

  d_m_contain_parent[a].push_back(b);
  d_m_contain_children[b].push_back(a);

  Node mult_term = safeConstructNary(MULT, diff_children);
  Node nlmult_term = safeConstructNary(NONLINEAR_MULT, diff_children);
  d_m_contain_mult[a][b] = mult_term;
  d_m_contain_umult[a][b] = nlmult_term;
  Trace("nl-ext-mindex") << "..." << a << " is a subset of " << b
                         << ", difference is " << mult_term << std::endl;
}

bool NonlinearExtension::getCurrentSubstitution(
    int effort, const std::vector<Node>& vars, std::vector<Node>& subs,
    std::map<Node, std::vector<Node> >& exp) {
  // get the constant equivalence classes
  std::map<Node, std::vector<int> > rep_to_subs_index;

  bool retVal = false;
  for (unsigned i = 0; i < vars.size(); i++) {
    Node n = vars[i];
    if (d_ee->hasTerm(n)) {
      Node nr = d_ee->getRepresentative(n);
      if (nr.isConst()) {
        subs.push_back(nr);
        Trace("nl-subs") << "Basic substitution : " << n << " -> " << nr
                         << std::endl;
        exp[n].push_back(n.eqNode(nr));
        retVal = true;
      } else {
        rep_to_subs_index[nr].push_back(i);
        subs.push_back(n);
      }
    } else {
      subs.push_back(n);
    }
  }

  // return true if the substitution is non-trivial
  return retVal;

  // d_containing.getValuation().getModel()->getRepresentative( n );
}

std::pair<bool, Node> NonlinearExtension::isExtfReduced(
    int effort, Node n, Node on, const std::vector<Node>& exp) const {
  if (n != d_zero) {
    Kind k = n.getKind();
    return std::make_pair(k != NONLINEAR_MULT && !isTranscendentalKind(k),
                          Node::null());
  }
  Assert(n == d_zero);
  if (on.getKind() == NONLINEAR_MULT)
  {
    Trace("nl-ext-zero-exp") << "Infer zero : " << on << " == " << n
                             << std::endl;
    // minimize explanation if a substitution+rewrite results in zero
    const std::set<Node> vars(on.begin(), on.end());

    for (unsigned i = 0, size = exp.size(); i < size; i++)
    {
      Trace("nl-ext-zero-exp") << "  exp[" << i << "] = " << exp[i]
                               << std::endl;
      std::vector<Node> eqs;
      if (exp[i].getKind() == EQUAL)
      {
        eqs.push_back(exp[i]);
      }
      else if (exp[i].getKind() == AND)
      {
        for (const Node& ec : exp[i])
        {
          if (ec.getKind() == EQUAL)
          {
            eqs.push_back(ec);
          }
        }
      }

      for (unsigned j = 0; j < eqs.size(); j++)
      {
        for (unsigned r = 0; r < 2; r++)
        {
          if (eqs[j][r] == d_zero && vars.find(eqs[j][1 - r]) != vars.end())
          {
            Trace("nl-ext-zero-exp") << "...single exp : " << eqs[j]
                                     << std::endl;
            return std::make_pair(true, eqs[j]);
          }
        }
      }
    }
  }
  return std::make_pair(true, Node::null());
}

<<<<<<< HEAD
Node NonlinearExtension::computeModelValue(Node n, unsigned index) {
  std::map<Node, Node>::iterator it = d_mv[index].find(n);
  if (it != d_mv[index].end()) {
    return it->second;
  } else {
    Trace("nl-ext-mv-debug") << "computeModelValue " << n << ", index=" << index << std::endl;
    Node ret;
    if (n.isConst()) {
      ret = n;
    }
    else if (index == 1 && (n.getKind() == NONLINEAR_MULT
                            || isTranscendentalKind(n.getKind())))
    {
      if (d_containing.getValuation().getModel()->hasTerm(n)) {
        // use model value for abstraction
        ret = d_containing.getValuation().getModel()->getRepresentative(n);
      } else {
        // abstraction does not exist, use model value
        //ret = computeModelValue(n, 0);
        ret = d_containing.getValuation().getModel()->getValue(n);
      }
      //Assert( ret.isConst() );
    } else if (n.getNumChildren() == 0) {
      if (n.getKind() == PI)
      {
        // we are interested in the exact value of PI, which cannot be computed.
        // hence, we return PI itself when asked for the concrete value.
        ret = n;
      }else{
        ret = d_containing.getValuation().getModel()->getValue(n);
      }
    } else {    
      // otherwise, compute true value
      std::vector<Node> children;
      if (n.getMetaKind() == metakind::PARAMETERIZED)
      {
        children.push_back(n.getOperator());
      }
      for (unsigned i = 0; i < n.getNumChildren(); i++) {
        Node mc = computeModelValue(n[i], index);
        children.push_back(mc);
      }
      ret = NodeManager::currentNM()->mkNode(n.getKind(), children);
      if (n.getKind() == APPLY_UF)
      {
        ret = d_containing.getValuation().getModel()->getValue(ret);
      }else{
        ret = Rewriter::rewrite(ret);
      }
          /*
      if (!ret.isConst()) {
        Trace("nl-ext-debug") << "...got non-constant : " << ret << " for "
                              << n << ", ask model directly." << std::endl;
        ret = d_containing.getValuation().getModel()->getValue(ret);
      }
      */
    }
    //if (ret.getType().isReal() && !isArithKind(n.getKind())) {
      // Trace("nl-ext-mv-debug") << ( index==0 ? "M" : "M_A" ) << "[ " << n
      // << " ] -> " << ret << std::endl;
      //may involve transcendental functions
      //Assert(ret.isConst());
    //}
    Trace("nl-ext-mv-debug") << "computed " << (index == 0 ? "M" : "M_A") << "["
                             << n << "] = " << ret << std::endl;
    d_mv[index][n] = ret;
    return ret;
  }
}
Node NonlinearExtension::arithSubstitute(Node n,
                                         std::vector<Node>& vars,
                                         std::vector<Node>& subs)
{
  Assert(vars.size() == subs.size());
  NodeManager* nm = NodeManager::currentNM();
  std::unordered_map<TNode, Node, TNodeHashFunction> visited;
  std::unordered_map<TNode, Node, TNodeHashFunction>::iterator it;
  std::vector<Node>::iterator itv;
  std::vector<TNode> visit;
  TNode cur;
  Kind ck;
  visit.push_back(n);
  do
  {
    cur = visit.back();
    visit.pop_back();
    it = visited.find(cur);

    if (it == visited.end())
    {
      visited[cur] = Node::null();
      ck = cur.getKind();
      itv = std::find(vars.begin(), vars.end(), cur);
      if (itv != vars.end())
      {
        visited[cur] = subs[std::distance(vars.begin(), itv)];
      }
      else if (cur.getNumChildren() == 0)
      {
        visited[cur] = cur;
      }
      else
      {
        TheoryId ctid = theory::kindToTheoryId(ck);
        if (ctid != THEORY_ARITH && ctid != THEORY_BOOL
            && ctid != THEORY_BUILTIN)
        {
          // do not traverse beneath applications that belong to another theory
          visited[cur] = cur;
        }
        else
        {
          visit.push_back(cur);
          for (const Node& cn : cur)
          {
            visit.push_back(cn);
          }
        }
      }
    }
    else if (it->second.isNull())
    {
      Node ret = cur;
      bool childChanged = false;
      std::vector<Node> children;
      if (cur.getMetaKind() == kind::metakind::PARAMETERIZED)
      {
        children.push_back(cur.getOperator());
      }
      for (const Node& cn : cur)
      {
        it = visited.find(cn);
        Assert(it != visited.end());
        Assert(!it->second.isNull());
        childChanged = childChanged || cn != it->second;
        children.push_back(it->second);
      }
      if (childChanged)
      {
        ret = nm->mkNode(cur.getKind(), children);
      }
      visited[cur] = ret;
    }
  } while (!visit.empty());
  Assert(visited.find(n) != visited.end());
  Assert(!visited.find(n)->second.isNull());
  return visited[n];
}

=======
>>>>>>> 596fe8c7
void NonlinearExtension::registerMonomial(Node n) {
  if (!IsInVector(d_monomials, n)) {
    d_monomials.push_back(n);
    Trace("nl-ext-debug") << "Register monomial : " << n << std::endl;
    if (n.getKind() == NONLINEAR_MULT)
    {
      // get exponent count
      for (unsigned k = 0; k < n.getNumChildren(); k++) {
        d_m_exp[n][n[k]]++;
        if (k == 0 || n[k] != n[k - 1]) {
          d_m_vlist[n].push_back(n[k]);
        }
      }
      d_m_degree[n] = n.getNumChildren();
    } else if (n == d_one) {
      d_m_exp[n].clear();
      d_m_vlist[n].clear();
      d_m_degree[n] = 0;
    } else {
      Assert(!isArithKind(n.getKind()));
      d_m_exp[n][n] = 1;
      d_m_vlist[n].push_back(n);
      d_m_degree[n] = 1;
    }
    // TODO: sort necessary here?
    std::sort(d_m_vlist[n].begin(), d_m_vlist[n].end());
    Trace("nl-ext-mindex") << "Add monomial to index : " << n << std::endl;
    d_m_index.addTerm(n, d_m_vlist[n], this);
  }
}

void NonlinearExtension::setMonomialFactor(Node a, Node b,
                                           const NodeMultiset& common) {
  // Could not tell if this was being inserted intentionally or not.
  std::map<Node, Node>& mono_diff_a = d_mono_diff[a];
  if (!Contains(mono_diff_a, b)) {
    Trace("nl-ext-mono-factor")
        << "Set monomial factor for " << a << "/" << b << std::endl;
    mono_diff_a[b] = mkMonomialRemFactor(a, common);
  }
}

void NonlinearExtension::registerConstraint(Node atom) {
  if (!IsInVector(d_constraints, atom)) {
    d_constraints.push_back(atom);
    Trace("nl-ext-debug") << "Register constraint : " << atom << std::endl;
    std::map<Node, Node> msum;
    if (ArithMSum::getMonomialSumLit(atom, msum))
    {
      Trace("nl-ext-debug") << "got monomial sum: " << std::endl;
      if (Trace.isOn("nl-ext-debug")) {
        ArithMSum::debugPrintMonomialSum(msum, "nl-ext-debug");
      }
      unsigned max_degree = 0;
      std::vector<Node> all_m;
      std::vector<Node> max_deg_m;
      for (std::map<Node, Node>::iterator itm = msum.begin(); itm != msum.end();
           ++itm) {
        if (!itm->first.isNull()) {
          all_m.push_back(itm->first);
          registerMonomial(itm->first);
          Trace("nl-ext-debug2")
              << "...process monomial " << itm->first << std::endl;
          Assert(d_m_degree.find(itm->first) != d_m_degree.end());
          unsigned d = d_m_degree[itm->first];
          if (d > max_degree) {
            max_degree = d;
            max_deg_m.clear();
          }
          if (d >= max_degree) {
            max_deg_m.push_back(itm->first);
          }
        }
      }
      // isolate for each maximal degree monomial
      for (unsigned i = 0; i < all_m.size(); i++) {
        Node m = all_m[i];
        Node rhs, coeff;
        int res = ArithMSum::isolate(m, msum, coeff, rhs, atom.getKind());
        if (res != 0) {
          Kind type = atom.getKind();
          if (res == -1) {
            type = reverseRelationKind(type);
          }
          Trace("nl-ext-constraint") << "Constraint : " << atom << " <=> ";
          if (!coeff.isNull()) {
            Trace("nl-ext-constraint") << coeff << " * ";
          }
          Trace("nl-ext-constraint")
              << m << " " << type << " " << rhs << std::endl;
          d_c_info[atom][m].d_rhs = rhs;
          d_c_info[atom][m].d_coeff = coeff;
          d_c_info[atom][m].d_type = type;
        }
      }
      for (unsigned i = 0; i < max_deg_m.size(); i++) {
        Node m = max_deg_m[i];
        d_c_info_maxm[atom][m] = true;
      }
    } else {
      Trace("nl-ext-debug") << "...failed to get monomial sum." << std::endl;
    }
  }
}

bool NonlinearExtension::isArithKind(Kind k) {
  return k == PLUS || k == MULT || k == NONLINEAR_MULT;
}

Node NonlinearExtension::mkLit(Node a, Node b, int status, bool isAbsolute)
{
  if (status == 0) {
    Node a_eq_b = a.eqNode(b);
    if (!isAbsolute)
    {
      return a_eq_b;
    }
    else
    {
      // return mkAbs( a ).eqNode( mkAbs( b ) );
      Node negate_b = NodeManager::currentNM()->mkNode(UMINUS, b);
      return a_eq_b.orNode(a.eqNode(negate_b));
    }
  } else if (status < 0) {
    return mkLit(b, a, -status);
  } else {
    Assert(status == 1 || status == 2);
    NodeManager* nm = NodeManager::currentNM();
    Kind greater_op = status == 1 ? GEQ : GT;
    if (!isAbsolute)
    {
      return nm->mkNode(greater_op, a, b);
    }
    else
    {
      // return nm->mkNode( greater_op, mkAbs( a ), mkAbs( b ) );
      Node zero = mkRationalNode(0);
      Node a_is_nonnegative = nm->mkNode(GEQ, a, zero);
      Node b_is_nonnegative = nm->mkNode(GEQ, b, zero);
      Node negate_a = nm->mkNode(UMINUS, a);
      Node negate_b = nm->mkNode(UMINUS, b);
      return a_is_nonnegative.iteNode(
          b_is_nonnegative.iteNode(nm->mkNode(greater_op, a, b),
                                   nm->mkNode(greater_op, a, negate_b)),
          b_is_nonnegative.iteNode(nm->mkNode(greater_op, negate_a, b),
                                   nm->mkNode(greater_op, negate_a, negate_b)));
    }
  }
}

Node NonlinearExtension::mkAbs(Node a) {
  if (a.isConst()) {
    return mkRationalNode(a.getConst<Rational>().abs());
  } else {
    NodeManager* nm = NodeManager::currentNM();
    Node a_is_nonnegative = nm->mkNode(GEQ, a, mkRationalNode(0));
    return a_is_nonnegative.iteNode(a, nm->mkNode(UMINUS, a));
  }
}

Node NonlinearExtension::mkValidPhase(Node a, Node pi) {
  return mkBounded(
      NodeManager::currentNM()->mkNode(MULT, mkRationalNode(-1), pi), a, pi);
}

Node NonlinearExtension::mkBounded( Node l, Node a, Node u ) {
  return NodeManager::currentNM()->mkNode(
      AND,
      NodeManager::currentNM()->mkNode(GEQ, a, l),
      NodeManager::currentNM()->mkNode(LEQ, a, u));
}

Node NonlinearExtension::mkMonomialRemFactor(
    Node n, const NodeMultiset& n_exp_rem) const {
  std::vector<Node> children;
  const NodeMultiset& exponent_map = getMonomialExponentMap(n);
  for (NodeMultiset::const_iterator itme2 = exponent_map.begin();
       itme2 != exponent_map.end(); ++itme2) {
    Node v = itme2->first;
    unsigned inc = itme2->second;
    Trace("nl-ext-mono-factor")
        << "..." << inc << " factors of " << v << std::endl;
    unsigned count_in_n_exp_rem = getCountWithDefault(n_exp_rem, v, 0);
    Assert(count_in_n_exp_rem <= inc);
    inc -= count_in_n_exp_rem;
    Trace("nl-ext-mono-factor")
        << "......rem, now " << inc << " factors of " << v << std::endl;
    children.insert(children.end(), inc, v);
  }
  Node ret = safeConstructNary(MULT, children);
  ret = Rewriter::rewrite(ret);
  Trace("nl-ext-mono-factor") << "...return : " << ret << std::endl;
  return ret;
}

int NonlinearExtension::flushLemma(Node lem) {
  Trace("nl-ext-lemma-debug")
      << "NonlinearExtension::Lemma pre-rewrite : " << lem << std::endl;
  lem = Rewriter::rewrite(lem);
  if (Contains(d_lemmas, lem)) {
    Trace("nl-ext-lemma-debug")
        << "NonlinearExtension::Lemma duplicate : " << lem << std::endl;
    // should not generate duplicates
    // Assert( false );
    return 0;
  }
  d_lemmas.insert(lem);
  Trace("nl-ext-lemma") << "NonlinearExtension::Lemma : " << lem << std::endl;
  d_containing.getOutputChannel().lemma(lem);
  return 1;
}

int NonlinearExtension::flushLemmas(std::vector<Node>& lemmas) {
  if (options::nlExtEntailConflicts()) {
    // check if any are entailed to be false
    for (unsigned i = 0; i < lemmas.size(); i++) {
      Node ch_lemma = lemmas[i].negate();
      ch_lemma = Rewriter::rewrite(ch_lemma);
      Trace("nl-ext-et-debug")
          << "Check entailment of " << ch_lemma << "..." << std::endl;
      std::pair<bool, Node> et = d_containing.getValuation().entailmentCheck(
          THEORY_OF_TYPE_BASED, ch_lemma);
      Trace("nl-ext-et-debug") << "entailment test result : " << et.first << " "
                               << et.second << std::endl;
      if (et.first) {
        Trace("nl-ext-et") << "*** Lemma entailed to be in conflict : "
                           << lemmas[i] << std::endl;
        // return just this lemma
        if (flushLemma(lemmas[i])) {
          lemmas.clear();
          return 1;
        }
      }
    }
  }

  int sum = 0;
  for (unsigned i = 0; i < lemmas.size(); i++) {
    sum += flushLemma(lemmas[i]);
  }
  lemmas.clear();
  return sum;
}

void NonlinearExtension::getAssertions(std::vector<Node>& assertions)
{
  Trace("nl-ext") << "Getting assertions..." << std::endl;
  NodeManager* nm = NodeManager::currentNM();
  // get the assertions
  std::map<Node, Rational> init_bounds[2];
  std::map<Node, Node> init_bounds_lit[2];
  unsigned nassertions = 0;
  std::unordered_set<Node, NodeHashFunction> init_assertions;
  for (Theory::assertions_iterator it = d_containing.facts_begin();
       it != d_containing.facts_end();
       ++it)
  {
    nassertions++;
    const Assertion& assertion = *it;
    Node lit = assertion.assertion;
    init_assertions.insert(lit);
    // check for concrete bounds
    bool pol = lit.getKind() != NOT;
    Node atom_orig = lit.getKind() == NOT ? lit[0] : lit;

    std::vector<Node> atoms;
    if (atom_orig.getKind() == EQUAL)
    {
      if (pol)
      {
        // t = s  is ( t >= s ^ t <= s )
        for (unsigned i = 0; i < 2; i++)
        {
          Node atom_new = nm->mkNode(GEQ, atom_orig[i], atom_orig[1 - i]);
          atom_new = Rewriter::rewrite(atom_new);
          atoms.push_back(atom_new);
        }
      }
    }
    else
    {
      atoms.push_back(atom_orig);
    }

    for (const Node& atom : atoms)
    {
      // non-strict bounds only
      if (atom.getKind() == GEQ || (!pol && atom.getKind() == GT))
      {
        Node p = atom[0];
        Assert(atom[1].isConst());
        Rational bound = atom[1].getConst<Rational>();
        if (!pol)
        {
          if (atom[0].getType().isInteger())
          {
            // ~( p >= c ) ---> ( p <= c-1 )
            bound = bound - Rational(1);
          }
        }
        unsigned bindex = pol ? 0 : 1;
        bool setBound = true;
        std::map<Node, Rational>::iterator itb = init_bounds[bindex].find(p);
        if (itb != init_bounds[bindex].end())
        {
          if (itb->second == bound)
          {
            setBound = atom_orig.getKind() == EQUAL;
          }
          else
          {
            setBound = pol ? itb->second < bound : itb->second > bound;
          }
          if (setBound)
          {
            // the bound is subsumed
            init_assertions.erase(init_bounds_lit[bindex][p]);
          }
        }
        if (setBound)
        {
          Trace("nl-ext-init") << (pol ? "Lower" : "Upper") << " bound for "
                               << p << " : " << bound << std::endl;
          init_bounds[bindex][p] = bound;
          init_bounds_lit[bindex][p] = lit;
        }
      }
    }
  }
  // for each bound that is the same, ensure we've inferred the equality
  for (std::pair<const Node, Rational>& ib : init_bounds[0])
  {
    Node p = ib.first;
    Node lit1 = init_bounds_lit[0][p];
    if (lit1.getKind() != EQUAL)
    {
      std::map<Node, Rational>::iterator itb = init_bounds[1].find(p);
      if (itb != init_bounds[1].end())
      {
        if (ib.second == itb->second)
        {
          Node eq = p.eqNode(nm->mkConst(ib.second));
          eq = Rewriter::rewrite(eq);
          Node lit2 = init_bounds_lit[1][p];
          Assert(lit2.getKind() != EQUAL);
          // use the equality instead, thus these are redundant
          init_assertions.erase(lit1);
          init_assertions.erase(lit2);
          init_assertions.insert(eq);
        }
      }
    }
  }

  for (const Node& a : init_assertions)
  {
    assertions.push_back(a);
  }
  Trace("nl-ext") << "...keep " << assertions.size() << " / " << nassertions
                  << " assertions." << std::endl;
}

std::vector<Node> NonlinearExtension::checkModelEval(
    const std::vector<Node>& assertions)
{
  std::vector<Node> false_asserts;
  for (size_t i = 0; i < assertions.size(); ++i) {
    Node lit = assertions[i];
    Node atom = lit.getKind()==NOT ? lit[0] : lit;
    if( d_skolem_atoms.find( atom )==d_skolem_atoms.end() ){
      Node litv = d_model.computeConcreteModelValue(lit);
      Trace("nl-ext-mv-assert") << "M[[ " << lit << " ]] -> " << litv;
      if (litv != d_true) {
        Trace("nl-ext-mv-assert") << " [model-false]" << std::endl;
        //Assert(litv == d_false);
        false_asserts.push_back(lit);
      } else {
        Trace("nl-ext-mv-assert") << std::endl;
      }
    }
  }
  return false_asserts;
}

bool NonlinearExtension::checkModel(const std::vector<Node>& assertions,
                                    const std::vector<Node>& false_asserts)
{
  Trace("nl-ext-cm") << "--- check-model ---" << std::endl;

  // get the presubstitution
  Trace("nl-ext-cm-debug") << "  apply pre-substitution..." << std::endl;
  std::vector<Node> pvars;
  std::vector<Node> psubs;
  for (std::pair<const Node, Node>& tb : d_tr_base)
  {
    pvars.push_back(tb.first);
    psubs.push_back(tb.second);
  }
  // initialize representation of assertions
  std::vector<Node> passertions;
  for (const Node& a : assertions)
  {
    Node pa = a;
    if (!pvars.empty())
    {
      pa = arithSubstitute(pa, pvars, psubs);
      pa = Rewriter::rewrite(pa);
    }
    if (!pa.isConst() || !pa.getConst<bool>())
    {
      Trace("nl-ext-cm-assert") << "- assert : " << pa << std::endl;
      passertions.push_back(pa);
    }
  }

  // get model bounds for all transcendental functions
  Trace("nl-ext-cm-debug") << "  get bounds for transcendental functions..."
                           << std::endl;
  for (std::pair<const Kind, std::vector<Node> >& tfs : d_f_map)
  {
    Kind k = tfs.first;
    for (const Node& tf : tfs.second)
    {
      bool success = true;
      // tf is Figure 3 : tf( x )
<<<<<<< HEAD
      Node atf = computeModelValue(tf, 0);
      if (k == PI)
      {
        success = addCheckModelBound(atf, d_pi_bound[0], d_pi_bound[1]);
      }
      else if (isRefineableTfFun(tf))
      {
        d_used_approx = true;
        std::pair<Node, Node> bounds = getTfModelBounds(tf, d_taylor_degree);
        success = addCheckModelBound(atf, bounds.first, bounds.second);
      }
      if (!success)
      {
        Trace("nl-ext-cm-debug")
            << "...failed to set bound for transcendental function."
            << std::endl;
        return false;
      }
      if (Trace.isOn("nl-ext-cm"))
      {
        std::map<Node, std::pair<Node, Node> >::iterator it =
            d_check_model_bounds.find(tf);
        if (it != d_check_model_bounds.end())
        {
          Trace("nl-ext-cm") << "check-model-bound : approximate (taylor) : ";
          printRationalApprox("nl-ext-cm", it->second.first);
          Trace("nl-ext-cm") << " <= " << tf << " <= ";
          printRationalApprox("nl-ext-cm", it->second.second);
          Trace("nl-ext-cm") << std::endl;
        }
      }
    }
  }

  Trace("nl-ext-cm-debug") << "  solve for equalities..." << std::endl;
  for (const Node& atom : false_asserts)
  {
    // see if it corresponds to a univariate polynomial equation of degree two
    if (atom.getKind() == EQUAL)
    {
      if (!solveEqualitySimple(atom))
      {
        // no chance we will satisfy this equality
        Trace("nl-ext-cm") << "...check-model : failed to solve equality : "
                           << atom << std::endl;
      }
    }
  }

  // all remaining variables are constrained to their exact model values
  Trace("nl-ext-cm-debug") << "  set exact bounds for remaining variables..."
                           << std::endl;
  std::unordered_set<TNode, TNodeHashFunction> visited;
  std::vector<TNode> visit;
  TNode cur;
  for (const Node& a : passertions)
  {
    visit.push_back(a);
    do
    {
      cur = visit.back();
      visit.pop_back();
      if (visited.find(cur) == visited.end())
      {
        visited.insert(cur);
        if (cur.getType().isReal() && !cur.isConst())
        {
          Kind k = cur.getKind();
          if (k != MULT && k != PLUS && k != NONLINEAR_MULT
              && !isTranscendentalKind(k))
          {
            // if we have not set an approximate bound for it
            if (!hasCheckModelAssignment(cur))
            {
              // set its exact model value in the substitution
              Node curv = computeModelValue(cur);
              Trace("nl-ext-cm")
                  << "check-model-bound : exact : " << cur << " = ";
              printRationalApprox("nl-ext-cm", curv);
              Trace("nl-ext-cm") << std::endl;
              bool ret = addCheckModelSubstitution(cur, curv);
              AlwaysAssert(ret);
            }
          }
        }
        for (const Node& cn : cur)
        {
          visit.push_back(cn);
        }
      }
    } while (!visit.empty());
  }

  Trace("nl-ext-cm-debug") << "  check assertions..." << std::endl;
  std::vector<Node> check_assertions;
  for (const Node& a : passertions)
  {
    if (d_check_model_solved.find(a) == d_check_model_solved.end())
    {
      Node av = a;
      // apply the substitution to a
      if (!d_check_model_vars.empty())
      {
        Trace("nl-ext-cm-debug")
            << "Substitute " << d_check_model_vars << " -> "
            << d_check_model_subs << " * " << av << std::endl;
        av = arithSubstitute(av, d_check_model_vars, d_check_model_subs);
        Trace("nl-ext-cm-debug") << "Got " << av << std::endl;
        av = Rewriter::rewrite(av);
      }
      // simple check literal
      if (!simpleCheckModelLit(av))
      {
        Trace("nl-ext-cm") << "...check-model : assertion failed : " << a
                           << std::endl;
        check_assertions.push_back(av);
        Trace("nl-ext-cm-debug")
            << "...check-model : failed assertion, value : " << av << std::endl;
      }
      else
      {
        Trace("nl-ext-cm-debug") << "Was SAT: " << av << std::endl;
      }
    }
    else
    {
      Trace("nl-ext-cm-debug") << "Was solved: " << a << std::endl;
    }
  }

  if (!check_assertions.empty())
  {
    Trace("nl-ext-cm") << "...simple check failed." << std::endl;
    // TODO (#1450) check model for general case
    return false;
  }
  Trace("nl-ext-cm") << "...simple check succeeded!" << std::endl;

  // must assert and re-check if produce models is true
  if (options::produceModels())
  {
    NodeManager* nm = NodeManager::currentNM();
    // model guard whose semantics is "the model we constructed holds"
    Node mg = nm->mkSkolem("model", nm->booleanType());
    mg = Rewriter::rewrite(mg);
    mg = d_containing.getValuation().ensureLiteral(mg);
    d_containing.getOutputChannel().requirePhase(mg, true);
    // assert the constructed model as assertions
    for (const std::pair<const Node, std::pair<Node, Node> > cb :
         d_check_model_bounds)
    {
      Node l = cb.second.first;
      Node u = cb.second.second;
      Node v = cb.first;
      Node pred = nm->mkNode(AND, nm->mkNode(GEQ, v, l), nm->mkNode(GEQ, u, v));
      pred = nm->mkNode(OR, mg.negate(), pred);
      Trace("nl-ext-lemma-model") << "Assert : " << pred << std::endl;
      d_containing.getOutputChannel().lemma(pred);
    }
    d_builtModel = true;
  }
  return true;
}

bool NonlinearExtension::addCheckModelSubstitution(TNode v, TNode s)
{
  // should not substitute the same variable twice
  Trace("nl-ext-model") << "* check model substitution : " << v << " -> " << s << std::endl;
  // should not set exact bound more than once
  if(std::find(d_check_model_vars.begin(),d_check_model_vars.end(),v)!=d_check_model_vars.end())
  {
    Trace("nl-ext-model") << "...ERROR: already has value." << std::endl;
    // this should never happen since substitutions should be applied eagerly
    Assert( false );
    return false;
  }
  // if we previously had an approximate bound, the exact bound should be in its
  // range
  std::map<Node, std::pair<Node, Node> >::iterator itb =
      d_check_model_bounds.find(v);
  if (itb != d_check_model_bounds.end())
  {
    if (s.getConst<Rational>() >= itb->second.first.getConst<Rational>()
        || s.getConst<Rational>() <= itb->second.second.getConst<Rational>())
    {
      Trace("nl-ext-model")
          << "...ERROR: already has bound which is out of range." << std::endl;
      return false;
    }
  }
  std::vector<Node> varsTmp;
  varsTmp.push_back(v);
  std::vector<Node> subsTmp;
  subsTmp.push_back(s);
  for (unsigned i = 0, size = d_check_model_subs.size(); i < size; i++)
  {
    Node ms = d_check_model_subs[i];
    Node mss = arithSubstitute(ms, varsTmp, subsTmp);
    if (mss != ms)
    {
      mss = Rewriter::rewrite(mss);
    }
    d_check_model_subs[i] = mss;
  }
  d_check_model_vars.push_back(v);
  d_check_model_subs.push_back(s);
  return true;
}

bool NonlinearExtension::addCheckModelBound(TNode v, TNode l, TNode u)
{
  Trace("nl-ext-model") << "* check model bound : " << v << " -> [" << l << " " << u << "]" << std::endl;
  if( l==u )
  {
    // bound is exact, can add as substitution
    return addCheckModelSubstitution(v, l);
  }
  // should not set a bound for a value that is exact
  if (std::find(d_check_model_vars.begin(), d_check_model_vars.end(), v)
      != d_check_model_vars.end())
  {
    Trace("nl-ext-model")
        << "...ERROR: setting bound for variable that already has exact value."
        << std::endl;
    Assert(false);
    return false;
  }
  Assert(l.isConst());
  Assert(u.isConst());
  Assert(l.getConst<Rational>() <= u.getConst<Rational>());
  d_check_model_bounds[v] = std::pair<Node, Node>(l, u);
  return true;
}

bool NonlinearExtension::hasCheckModelAssignment(Node v) const
{
  if (d_check_model_bounds.find(v) != d_check_model_bounds.end())
  {
    return true;
  }
  return std::find(d_check_model_vars.begin(), d_check_model_vars.end(), v)
         != d_check_model_vars.end();
}

bool NonlinearExtension::solveEqualitySimple(Node eq)
{
  Node seq = eq;
  Trace("nl-ext-cms") << "simple solve equality " << seq << "..." << std::endl;
  if (!d_check_model_vars.empty())
  {
    seq = arithSubstitute(eq, d_check_model_vars, d_check_model_subs);
    seq = Rewriter::rewrite(seq);
    if (seq.isConst())
    {
      if (seq.getConst<bool>())
      {
        Trace("nl-ext-cms") << "...success, solved evaluation." << std::endl;
        d_check_model_solved[eq] = Node::null();
        return true;
      }
      return false;
    }
  }
  Assert(seq.getKind() == EQUAL);
  std::map<Node, Node> msum;
  if (!ArithMSum::getMonomialSumLit(seq, msum))
  {
    Trace("nl-ext-cms") << "...fail, could not determine monomial sum."
                        << std::endl;
    return false;
  }
  bool is_valid = true;
  // the variable we will solve a quadratic equation for
  Node var;
  Node a = d_zero;
  Node b = d_zero;
  Node c = d_zero;
  NodeManager* nm = NodeManager::currentNM();
  // the list of variables that occur as a monomial in msum, and whose value
  // is so far unconstrained in the model.
  std::unordered_set<Node, NodeHashFunction> unc_vars;
  // the list of variables that occur as a factor in a monomial, and whose
  // value is so far unconstrained in the model.
  std::unordered_set<Node, NodeHashFunction> unc_vars_factor;
  for (std::pair<const Node, Node>& m : msum)
  {
    Node v = m.first;
    Node coeff = m.second.isNull() ? d_one : m.second;
    if (v.isNull())
    {
      c = coeff;
    }
    else if (v.getKind() == NONLINEAR_MULT)
    {
      if (v.getNumChildren() == 2 && v[0].isVar() && v[0] == v[1]
          && (var.isNull() || var == v[0]))
      {
        // may solve quadratic
        a = coeff;
        var = v[0];
      }
      else
      {
        is_valid = false;
        Trace("nl-ext-cms-debug")
            << "...invalid due to non-linear monomial " << v << std::endl;
        // may wish to set an exact bound for a factor and repeat
        for (const Node& vc : v)
        {
          unc_vars_factor.insert(vc);
        }
      }
    }
    else if (!v.isVar() || (!var.isNull() && var != v))
    {
      Trace("nl-ext-cms-debug")
          << "...invalid due to factor " << v << std::endl;
      // cannot solve multivariate
      if (is_valid)
      {
        is_valid = false;
        // if b is non-zero, then var is also an unconstrained variable
        if (b != d_zero)
        {
          unc_vars.insert(var);
          unc_vars_factor.insert(var);
        }
      }
      // if v is unconstrained, we may turn this equality into a substitution
      unc_vars.insert(v);
      unc_vars_factor.insert(v);
    }
    else
    {
      // set the variable to solve for
      b = coeff;
      var = v;
    }
  }
  if (!is_valid)
  {
    // see if we can solve for a variable?
    for (const Node& uv : unc_vars)
    {
      Trace("nl-ext-cm-debug") << "check subs var : " << uv << std::endl;
      // cannot already have a bound
      if (uv.isVar() && !hasCheckModelAssignment(uv))
      {
        Node slv;
        Node veqc;
        if (ArithMSum::isolate(uv, msum, veqc, slv, EQUAL) != 0)
        {
          Assert(!slv.isNull());
          // currently do not support substitution-with-coefficients
          if (veqc.isNull() && !expr::hasSubterm(slv, uv))
          {
            Trace("nl-ext-cm")
                << "check-model-subs : " << uv << " -> " << slv << std::endl;
            bool ret = addCheckModelSubstitution(uv, slv);
            if (ret)
            {
              Trace("nl-ext-cms") << "...success, model substitution " << uv
                                  << " -> " << slv << std::endl;
              d_check_model_solved[eq] = uv;
            }
            return ret;
          }
        }
      }
    }
    // see if we can assign a variable to a constant
    for (const Node& uvf : unc_vars_factor)
    {
      Trace("nl-ext-cm-debug") << "check set var : " << uvf << std::endl;
      // cannot already have a bound
      if (uvf.isVar() && !hasCheckModelAssignment(uvf))
      {
        Node uvfv = computeModelValue(uvf);
        Trace("nl-ext-cm") << "check-model-bound : exact : " << uvf << " = ";
        printRationalApprox("nl-ext-cm", uvfv);
        Trace("nl-ext-cm") << std::endl;
        bool ret = addCheckModelSubstitution(uvf, uvfv);
        // recurse
        return ret ? solveEqualitySimple(eq) : false;
      }
    }
    Trace("nl-ext-cms") << "...fail due to constrained invalid terms."
                        << std::endl;
    return false;
  }
  else if (var.isNull() || var.getType().isInteger())
  {
    // cannot solve quadratic equations for integer variables
    Trace("nl-ext-cms") << "...fail due to variable to solve for." << std::endl;
    return false;
  }

  // we are linear, it is simple
  if (a == d_zero)
  {
    if (b == d_zero)
    {
      Trace("nl-ext-cms") << "...fail due to zero a/b." << std::endl;
      Assert(false);
      return false;
    }
    Node val = nm->mkConst(-c.getConst<Rational>() / b.getConst<Rational>());
    Trace("nl-ext-cm") << "check-model-bound : exact : " << var << " = ";
    printRationalApprox("nl-ext-cm", val);
    Trace("nl-ext-cm") << std::endl;
    bool ret = addCheckModelSubstitution(var, val);
    if (ret)
    {
      Trace("nl-ext-cms") << "...success, solved linear." << std::endl;
      d_check_model_solved[eq] = var;
    }
    return ret;
  }
  Trace("nl-ext-quad") << "Solve quadratic : " << seq << std::endl;
  Trace("nl-ext-quad") << "  a : " << a << std::endl;
  Trace("nl-ext-quad") << "  b : " << b << std::endl;
  Trace("nl-ext-quad") << "  c : " << c << std::endl;
  Node two_a = nm->mkNode(MULT, d_two, a);
  two_a = Rewriter::rewrite(two_a);
  Node sqrt_val = nm->mkNode(
      MINUS, nm->mkNode(MULT, b, b), nm->mkNode(MULT, d_two, two_a, c));
  sqrt_val = Rewriter::rewrite(sqrt_val);
  Trace("nl-ext-quad") << "Will approximate sqrt " << sqrt_val << std::endl;
  Assert(sqrt_val.isConst());
  // if it is negative, then we are in conflict
  if (sqrt_val.getConst<Rational>().sgn() == -1)
  {
    Node conf = seq.negate();
    Trace("nl-ext-lemma") << "NonlinearExtension::Lemma : quadratic no root : "
                          << conf << std::endl;
    d_containing.getOutputChannel().lemma(conf);
    Trace("nl-ext-cms") << "...fail due to negative discriminant." << std::endl;
    return false;
  }
  if (hasCheckModelAssignment(var))
  {
    Trace("nl-ext-cms") << "...fail due to bounds on variable to solve for."
                        << std::endl;
    // two quadratic equations for same variable, give up
    return false;
  }
  // approximate the square root of sqrt_val
  Node l, u;
  if (!getApproximateSqrt(sqrt_val, l, u, 15 + d_taylor_degree))
  {
    Trace("nl-ext-cms") << "...fail, could not approximate sqrt." << std::endl;
    return false;
  }
  d_used_approx = true;
  Trace("nl-ext-quad") << "...got " << l << " <= sqrt(" << sqrt_val
                       << ") <= " << u << std::endl;
  Node negb = nm->mkConst(-b.getConst<Rational>());
  Node coeffa = nm->mkConst(Rational(1) / two_a.getConst<Rational>());
  // two possible bound regions
  Node bounds[2][2];
  Node diff_bound[2];
  Node m_var = computeModelValue(var, 0);
  Assert(m_var.isConst());
  for (unsigned r = 0; r < 2; r++)
  {
    for (unsigned b = 0; b < 2; b++)
    {
      Node val = b == 0 ? l : u;
      // (-b +- approx_sqrt( b^2 - 4ac ))/2a
      Node approx = nm->mkNode(
          MULT, coeffa, nm->mkNode(r == 0 ? MINUS : PLUS, negb, val));
      approx = Rewriter::rewrite(approx);
      bounds[r][b] = approx;
      Assert(approx.isConst());
    }
    if (bounds[r][0].getConst<Rational>() > bounds[r][1].getConst<Rational>())
    {
      // ensure bound is (lower, upper)
      Node tmp = bounds[r][0];
      bounds[r][0] = bounds[r][1];
      bounds[r][1] = tmp;
    }
    Node diff =
        nm->mkNode(MINUS,
                   m_var,
                   nm->mkNode(MULT,
                              nm->mkConst(Rational(1) / Rational(2)),
                              nm->mkNode(PLUS, bounds[r][0], bounds[r][1])));
    Trace("nl-ext-cm-debug") << "Bound option #" << r << " : ";
    printRationalApprox("nl-ext-cm-debug", bounds[r][0]);
    Trace("nl-ext-cm-debug") << "...";
    printRationalApprox("nl-ext-cm-debug", bounds[r][1]);
    Trace("nl-ext-cm-debug") << std::endl;
    diff = Rewriter::rewrite(diff);
    Assert(diff.isConst());
    diff = nm->mkConst(diff.getConst<Rational>().abs());
    diff_bound[r] = diff;
    Trace("nl-ext-cm-debug") << "...diff from model value (";
    printRationalApprox("nl-ext-cm-debug", m_var);
    Trace("nl-ext-cm-debug") << ") is ";
    printRationalApprox("nl-ext-cm-debug", diff_bound[r]);
    Trace("nl-ext-cm-debug") << std::endl;
  }
  // take the one that var is closer to in the model
  Node cmp = nm->mkNode(GEQ, diff_bound[0], diff_bound[1]);
  cmp = Rewriter::rewrite(cmp);
  Assert(cmp.isConst());
  unsigned r_use_index = cmp == d_true ? 1 : 0;
  Trace("nl-ext-cm") << "check-model-bound : approximate (sqrt) : ";
  printRationalApprox("nl-ext-cm", bounds[r_use_index][0]);
  Trace("nl-ext-cm") << " <= " << var << " <= ";
  printRationalApprox("nl-ext-cm", bounds[r_use_index][1]);
  Trace("nl-ext-cm") << std::endl;
  bool ret =
      addCheckModelBound(var, bounds[r_use_index][0], bounds[r_use_index][1]);
  if (ret)
  {
    d_check_model_solved[eq] = var;
    Trace("nl-ext-cms") << "...success, solved quadratic." << std::endl;
  }
  return ret;
}

bool NonlinearExtension::simpleCheckModelLit(Node lit)
{
  Trace("nl-ext-cms") << "*** Simple check-model lit for " << lit << "..."
                      << std::endl;
  if (lit.isConst())
  {
    Trace("nl-ext-cms") << "  return constant." << std::endl;
    return lit.getConst<bool>();
  }
  NodeManager* nm = NodeManager::currentNM();
  bool pol = lit.getKind() != kind::NOT;
  Node atom = lit.getKind() == kind::NOT ? lit[0] : lit;

  if (atom.getKind() == EQUAL)
  {
    // x = a is ( x >= a ^ x <= a )
    for (unsigned i = 0; i < 2; i++)
    {
      Node lit = nm->mkNode(GEQ, atom[i], atom[1 - i]);
      if (!pol)
      {
        lit = lit.negate();
      }
      lit = Rewriter::rewrite(lit);
      bool success = simpleCheckModelLit(lit);
      if (success != pol)
      {
        // false != true -> one conjunct of equality is false, we fail
        // true != false -> one disjunct of disequality is true, we succeed
        return success;
      }
    }
    // both checks passed and polarity is true, or both checks failed and
    // polarity is false
    return pol;
  }
  else if (atom.getKind() != GEQ)
  {
    Trace("nl-ext-cms") << "  failed due to unknown literal." << std::endl;
    return false;
  }
  // get the monomial sum
  std::map<Node, Node> msum;
  if (!ArithMSum::getMonomialSumLit(atom, msum))
  {
    Trace("nl-ext-cms") << "  failed due to get msum." << std::endl;
    return false;
  }
  // simple interval analysis
  if (simpleCheckModelMsum(msum, pol))
  {
    return true;
  }
  // can also try reasoning about univariate quadratic equations
  Trace("nl-ext-cms-debug")
      << "* Try univariate quadratic analysis..." << std::endl;
  std::vector<Node> vs_invalid;
  std::unordered_set<Node, NodeHashFunction> vs;
  std::map<Node, Node> v_a;
  std::map<Node, Node> v_b;
  // get coefficients...
  for (std::pair<const Node, Node>& m : msum)
  {
    Node v = m.first;
    if (!v.isNull())
    {
      if (v.isVar())
      {
        v_b[v] = m.second.isNull() ? d_one : m.second;
        vs.insert(v);
      }
      else if (v.getKind() == NONLINEAR_MULT && v.getNumChildren() == 2
               && v[0] == v[1] && v[0].isVar())
      {
        v_a[v[0]] = m.second.isNull() ? d_one : m.second;
        vs.insert(v[0]);
      }
      else
      {
        vs_invalid.push_back(v);
      }
    }
  }
  // solve the valid variables...
  Node invalid_vsum = vs_invalid.empty() ? d_zero
                                         : (vs_invalid.size() == 1
                                                ? vs_invalid[0]
                                                : nm->mkNode(PLUS, vs_invalid));
  // substitution to try
  std::vector<Node> qvars;
  std::vector<Node> qsubs;
  for (const Node& v : vs)
  {
    // is it a valid variable?
    std::map<Node, std::pair<Node, Node> >::iterator bit =
        d_check_model_bounds.find(v);
    if (!expr::hasSubterm(invalid_vsum, v) && bit != d_check_model_bounds.end())
    {
      std::map<Node, Node>::iterator it = v_a.find(v);
      if (it != v_a.end())
      {
        Node a = it->second;
        Assert(a.isConst());
        int asgn = a.getConst<Rational>().sgn();
        Assert(asgn != 0);
        Node t = nm->mkNode(MULT, a, v, v);
        Node b = d_zero;
        it = v_b.find(v);
        if (it != v_b.end())
        {
          b = it->second;
          t = nm->mkNode(PLUS, t, nm->mkNode(MULT, b, v));
        }
        t = Rewriter::rewrite(t);
        Trace("nl-ext-cms-debug") << "Trying to find min/max for quadratic "
                                  << t << "..." << std::endl;
        Trace("nl-ext-cms-debug") << "    a = " << a << std::endl;
        Trace("nl-ext-cms-debug") << "    b = " << b << std::endl;
        // find maximal/minimal value on the interval
        Node apex = nm->mkNode(
            DIVISION, nm->mkNode(UMINUS, b), nm->mkNode(MULT, d_two, a));
        apex = Rewriter::rewrite(apex);
        Assert(apex.isConst());
        // for lower, upper, whether we are greater than the apex
        bool cmp[2];
        Node boundn[2];
        for (unsigned r = 0; r < 2; r++)
        {
          boundn[r] = r == 0 ? bit->second.first : bit->second.second;
          Node cmpn = nm->mkNode(GT, boundn[r], apex);
          cmpn = Rewriter::rewrite(cmpn);
          Assert(cmpn.isConst());
          cmp[r] = cmpn.getConst<bool>();
        }
        Trace("nl-ext-cms-debug") << "  apex " << apex << std::endl;
        Trace("nl-ext-cms-debug")
            << "  lower " << boundn[0] << ", cmp: " << cmp[0] << std::endl;
        Trace("nl-ext-cms-debug")
            << "  upper " << boundn[1] << ", cmp: " << cmp[1] << std::endl;
        Assert(boundn[0].getConst<Rational>()
               <= boundn[1].getConst<Rational>());
        Node s;
        qvars.push_back(v);
        if (cmp[0] != cmp[1])
        {
          Assert(!cmp[0] && cmp[1]);
          // does the sign match the bound?
          if ((asgn == 1) == pol)
          {
            // the apex is the max/min value
            s = apex;
            Trace("nl-ext-cms-debug") << "  ...set to apex." << std::endl;
          }
          else
          {
            // it is one of the endpoints, plug in and compare
            Node tcmpn[2];
            for (unsigned r = 0; r < 2; r++)
            {
              qsubs.push_back(boundn[r]);
              Node ts = arithSubstitute(t, qvars, qsubs);
              tcmpn[r] = Rewriter::rewrite(ts);
              qsubs.pop_back();
            }
            Node tcmp = nm->mkNode(LT, tcmpn[0], tcmpn[1]);
            Trace("nl-ext-cms-debug")
                << "  ...both sides of apex, compare " << tcmp << std::endl;
            tcmp = Rewriter::rewrite(tcmp);
            Assert(tcmp.isConst());
            unsigned bindex_use = (tcmp.getConst<bool>() == pol) ? 1 : 0;
            Trace("nl-ext-cms-debug")
                << "  ...set to " << (bindex_use == 1 ? "upper" : "lower")
                << std::endl;
            s = boundn[bindex_use];
          }
        }
        else
        {
          // both to one side of the apex
          // we figure out which bound to use (lower or upper) based on
          // three factors:
          // (1) whether a's sign is positive,
          // (2) whether we are greater than the apex of the parabola,
          // (3) the polarity of the constraint, i.e. >= or <=.
          // there are 8 cases of these factors, which we test here.
          unsigned bindex_use = (((asgn == 1) == cmp[0]) == pol) ? 0 : 1;
          Trace("nl-ext-cms-debug")
              << "  ...set to " << (bindex_use == 1 ? "upper" : "lower")
              << std::endl;
          s = boundn[bindex_use];
        }
        Assert(!s.isNull());
        qsubs.push_back(s);
        Trace("nl-ext-cms") << "* set bound based on quadratic : " << v
                            << " -> " << s << std::endl;
      }
    }
  }
  if (!qvars.empty())
  {
    Assert(qvars.size() == qsubs.size());
    Node slit = arithSubstitute(lit, qvars, qsubs);
    slit = Rewriter::rewrite(slit);
    return simpleCheckModelLit(slit);
  }
  return false;
}

bool NonlinearExtension::simpleCheckModelMsum(const std::map<Node, Node>& msum,
                                              bool pol)
{
  Trace("nl-ext-cms-debug") << "* Try simple interval analysis..." << std::endl;
  NodeManager* nm = NodeManager::currentNM();
  // map from transcendental functions to whether they were set to lower
  // bound
  bool simpleSuccess = true;
  std::map<Node, bool> set_bound;
  std::vector<Node> sum_bound;
  for (const std::pair<const Node, Node>& m : msum)
  {
    Node v = m.first;
    if (v.isNull())
    {
      sum_bound.push_back(m.second.isNull() ? d_one : m.second);
    }
    else
    {
      Trace("nl-ext-cms-debug") << "- monomial : " << v << std::endl;
      // --- whether we should set a lower bound for this monomial
      bool set_lower =
          (m.second.isNull() || m.second.getConst<Rational>().sgn() == 1)
          == pol;
      Trace("nl-ext-cms-debug")
          << "set bound to " << (set_lower ? "lower" : "upper") << std::endl;

      // --- Collect variables and factors in v
      std::vector<Node> vars;
      std::vector<unsigned> factors;
      if (v.getKind() == NONLINEAR_MULT)
      {
        unsigned last_start = 0;
        for (unsigned i = 0, nchildren = v.getNumChildren(); i < nchildren; i++)
        {
          // are we at the end?
          if (i + 1 == nchildren || v[i + 1] != v[i])
          {
            unsigned vfact = 1 + (i - last_start);
            last_start = (i + 1);
            vars.push_back(v[i]);
            factors.push_back(vfact);
          }
        }
      }
      else
      {
        vars.push_back(v);
        factors.push_back(1);
      }

      // --- Get the lower and upper bounds and sign information.
      // Whether we have an (odd) number of negative factors in vars, apart
      // from the variable at choose_index.
      bool has_neg_factor = false;
      int choose_index = -1;
      std::vector<Node> ls;
      std::vector<Node> us;
      // the relevant sign information for variables with odd exponents:
      //   1: both signs of the interval of this variable are positive,
      //  -1: both signs of the interval of this variable are negative.
      std::vector<int> signs;
      Trace("nl-ext-cms-debug") << "get sign information..." << std::endl;
      for (unsigned i = 0, size = vars.size(); i < size; i++)
=======
      Node atf = d_model.computeConcreteModelValue(tf);
      if (k == PI)
>>>>>>> 596fe8c7
      {
        success = d_model.addCheckModelBound(atf, d_pi_bound[0], d_pi_bound[1]);
      }
      else if (d_model.isRefineableTfFun(tf))
      {
        d_model.setUsedApproximate();
        std::pair<Node, Node> bounds = getTfModelBounds(tf, d_taylor_degree);
        success = d_model.addCheckModelBound(atf, bounds.first, bounds.second);
      }
      if (!success)
      {
        Trace("nl-ext-cm-debug")
            << "...failed to set bound for transcendental function."
            << std::endl;
        return false;
      }
    }
  }
  std::vector<Node> lemmas;
  std::vector<Node> gs;
  bool ret = d_model.checkModel(
      passertions, false_asserts, d_taylor_degree, lemmas, gs);
  for (Node& mg : gs)
  {
    mg = Rewriter::rewrite(mg);
    mg = d_containing.getValuation().ensureLiteral(mg);
    d_containing.getOutputChannel().requirePhase(mg, true);
    d_builtModel = true;
  }
  for (Node& lem : lemmas)
  {
    Trace("nl-ext-lemma-model")
        << "Lemma from check model : " << lem << std::endl;
    d_containing.getOutputChannel().lemma(lem);
  }
  return ret;
}


std::vector<Node> NonlinearExtension::checkSplitZero() {
  std::vector<Node> lemmas;
  for (unsigned i = 0; i < d_ms_vars.size(); i++) {
    Node v = d_ms_vars[i];
    if (d_zero_split.insert(v)) {
      Node eq = v.eqNode(d_zero);
      eq = Rewriter::rewrite(eq);
      Node literal = d_containing.getValuation().ensureLiteral(eq);
      d_containing.getOutputChannel().requirePhase(literal, true);
      lemmas.push_back(literal.orNode(literal.negate()));
    }
  }
  return lemmas;
}

/** An argument trie, for computing congruent terms */
class ArgTrie
{
 public:
  /** children of this node */
  std::map<Node, ArgTrie> d_children;
  /** the data of this node */
  Node d_data;
  /**
   * Set d as the data on the node whose path is [args], return either d if
   * that node has no data, or the data that already occurs there.
   */
  Node add(Node d, const std::vector<Node>& args)
  {
    ArgTrie* at = this;
    for (const Node& a : args)
    {
      at = &(at->d_children[a]);
    }
    if (at->d_data.isNull())
    {
      at->d_data = d;
    }
    return at->d_data;
  }
};

int NonlinearExtension::checkLastCall(const std::vector<Node>& assertions,
                                      const std::vector<Node>& false_asserts,
                                      const std::vector<Node>& xts)
{
  d_ms_vars.clear();
  d_ms_proc.clear();
  d_ms.clear();
  d_mterms.clear();
  d_m_nconst_factor.clear();
  d_tplane_refine.clear();
  d_ci.clear();
  d_ci_exp.clear();
  d_ci_max.clear();
  d_f_map.clear();
  d_tf_region.clear();
  d_waiting_lemmas.clear();

  int lemmas_proc = 0;
  std::vector<Node> lemmas;
  NodeManager* nm = NodeManager::currentNM();

  Trace("nl-ext-mv") << "Extended terms : " << std::endl;
  // register the extended function terms
  std::map< Node, Node > mvarg_to_term;
  std::vector<Node> tr_no_base;
  bool needPi = false;
  // for computing congruence
  std::map<Kind, ArgTrie> argTrie;
  for (unsigned i = 0, xsize = xts.size(); i < xsize; i++)
  {
    Node a = xts[i];
    d_model.computeConcreteModelValue(a);
    d_model.computeAbstractModelValue(a);
    d_model.printModelValue("nl-ext-mv", a);
    Kind ak = a.getKind();
    if (ak == NONLINEAR_MULT)
    {
      d_ms.push_back( a );
      
      //context-independent registration
      registerMonomial(a);

      std::map<Node, std::vector<Node> >::iterator itvl = d_m_vlist.find(a);
      Assert(itvl != d_m_vlist.end());
      for (unsigned k = 0; k < itvl->second.size(); k++) {
        if (!IsInVector(d_ms_vars, itvl->second[k])) {
          d_ms_vars.push_back(itvl->second[k]);
        }
        Node mvk = d_model.computeAbstractModelValue(itvl->second[k]);
        if( !mvk.isConst() ){
          d_m_nconst_factor[a] = true;
        }
      }
      // mark processed if has a "one" factor (will look at reduced monomial)?
    }
    else if (a.getNumChildren() > 0)
    {
      if (ak == SINE)
      {
        needPi = true;
      }
      bool consider = true;
      // if is an unpurified application of SINE, or it is a transcendental
      // applied to a trancendental, purify.
      if (isTranscendentalKind(ak))
      {
        if (ak == SINE && d_tr_is_base.find(a) == d_tr_is_base.end())
        {
          consider = false;
        }
        else
        {
          for (const Node& ac : a)
          {
            if (isTranscendentalKind(ac.getKind()))
            {
              consider = false;
              break;
            }
          }
        }
        if (!consider)
        {
          tr_no_base.push_back(a);
        }
      }
      if( consider ){
        std::vector<Node> repList;
        for (const Node& ac : a)
        {
          Node r = d_model.computeConcreteModelValue(ac);
          repList.push_back(r);
        }
        Node aa = argTrie[ak].add(a, repList);
        if (aa != a)
        {
          // apply congruence to pairs of terms that are disequal and congruent
          Assert(aa.getNumChildren() == a.getNumChildren());
          Node mvaa = d_model.computeAbstractModelValue(a);
          Node mvaaa = d_model.computeAbstractModelValue(aa);
          if (mvaa != mvaaa)
          {
            std::vector<Node> exp;
            for (unsigned j = 0, size = a.getNumChildren(); j < size; j++)
            {
              exp.push_back(a[j].eqNode(aa[j]));
            }
            Node expn = exp.size() == 1 ? exp[0] : nm->mkNode(AND, exp);
            Node cong_lemma = nm->mkNode(OR, expn.negate(), a.eqNode(aa));
            lemmas.push_back( cong_lemma );
          }
        }
        else
        {
          d_f_map[ak].push_back(a);
        }
      }
    }
    else if (ak == PI)
    {
      needPi = true;
      d_f_map[ak].push_back(a);
    }
    else
    {
      Assert(false);
    }
  }
  // initialize pi if necessary
  if (needPi && d_pi.isNull())
  {
    mkPi();
    getCurrentPiBounds(lemmas);
  }

  lemmas_proc = flushLemmas(lemmas);
  if (lemmas_proc > 0) {
    Trace("nl-ext") << "  ...finished with " << lemmas_proc << " new lemmas during registration." << std::endl;
    return lemmas_proc;
  }

  // process SINE phase shifting
  for (const Node& a : tr_no_base)
  {
    if (d_tr_base.find(a) == d_tr_base.end())
    {
      Node y =
          nm->mkSkolem("y", nm->realType(), "phase shifted trigonometric arg");
      Node new_a = nm->mkNode(a.getKind(), y);
      d_tr_is_base[new_a] = true;
      d_tr_base[a] = new_a;
      Node lem;
      if (a.getKind() == SINE)
      {
        Trace("nl-ext-tf") << "Basis sine : " << new_a << " for " << a
                           << std::endl;
        Assert(!d_pi.isNull());
        Node shift = nm->mkSkolem("s", nm->integerType(), "number of shifts");
        // FIXME : do not introduce shift here, instead needs model-based
        // refinement for constant shifts (#1284)
        lem = nm->mkNode(
            AND,
            mkValidPhase(y, d_pi),
            nm->mkNode(
                ITE,
                mkValidPhase(a[0], d_pi),
                a[0].eqNode(y),
                a[0].eqNode(nm->mkNode(
                    PLUS,
                    y,
                    nm->mkNode(MULT, nm->mkConst(Rational(2)), shift, d_pi)))),
            new_a.eqNode(a));
      }
      else
      {
        // do both equalities to ensure that new_a becomes a preregistered term
        lem = nm->mkNode(AND, a.eqNode(new_a), a[0].eqNode(y));
      }
      // must do preprocess on this one
      Trace("nl-ext-lemma")
          << "NonlinearExtension::Lemma : purify : " << lem << std::endl;
      d_containing.getOutputChannel().lemma(lem, false, true);
      lemmas_proc++;
    }
  }
  if (lemmas_proc > 0)
  {
    Trace("nl-ext") << "  ...finished with " << lemmas_proc
                    << " new lemmas SINE phase shifting." << std::endl;
    return lemmas_proc;
  }
  Trace("nl-ext") << "We have " << d_ms.size() << " monomials." << std::endl;

  // register constants
  registerMonomial(d_one);
  for (unsigned j = 0; j < d_order_points.size(); j++) {
    Node c = d_order_points[j];
    d_model.computeConcreteModelValue(c);
    d_model.computeAbstractModelValue(c);
  }

  // register variables
  Trace("nl-ext-mv") << "Variables in monomials : " << std::endl;
  for (unsigned i = 0; i < d_ms_vars.size(); i++) {
    Node v = d_ms_vars[i];
    registerMonomial(v);
    d_model.computeConcreteModelValue(v);
    d_model.computeAbstractModelValue(v);
    d_model.printModelValue("nl-ext-mv", v);
  }
  if (Trace.isOn("nl-ext-mv"))
  {
    Trace("nl-ext-mv") << "Arguments of trancendental functions : "
                       << std::endl;
    for (std::pair<const Kind, std::vector<Node> >& tfl : d_f_map)
    {
      Kind k = tfl.first;
      if (k == SINE || k == EXPONENTIAL)
      {
        for (const Node& tf : tfl.second)
        {
          Node v = tf[0];
          d_model.computeConcreteModelValue(v);
          d_model.computeAbstractModelValue(v);
          d_model.printModelValue("nl-ext-mv", v);
        }
      }
    }
  }

  //----------------------------------- possibly split on zero
  if (options::nlExtSplitZero()) {
    Trace("nl-ext") << "Get zero split lemmas..." << std::endl;
    lemmas = checkSplitZero();
    lemmas_proc = flushLemmas(lemmas);
    if (lemmas_proc > 0) {
      Trace("nl-ext") << "  ...finished with " << lemmas_proc << " new lemmas." << std::endl;
      return lemmas_proc;
    }
  }

  //-----------------------------------initial lemmas for transcendental functions
  lemmas = checkTranscendentalInitialRefine();
  lemmas_proc = flushLemmas(lemmas);
  if (lemmas_proc > 0) {
    Trace("nl-ext") << "  ...finished with " << lemmas_proc << " new lemmas." << std::endl;
    return lemmas_proc;
  }
  
  //-----------------------------------lemmas based on sign (comparison to zero)
  lemmas = checkMonomialSign();
  lemmas_proc = flushLemmas(lemmas);
  if (lemmas_proc > 0) {
    Trace("nl-ext") << "  ...finished with " << lemmas_proc << " new lemmas." << std::endl;
    return lemmas_proc;
  }
  
  //-----------------------------------monotonicity of transdental functions
  lemmas = checkTranscendentalMonotonic();
  lemmas_proc = flushLemmas(lemmas);
  if (lemmas_proc > 0) {
    Trace("nl-ext") << "  ...finished with " << lemmas_proc << " new lemmas." << std::endl;
    return lemmas_proc;
  }

  //-----------------------------------lemmas based on magnitude of non-zero monomials
  Trace("nl-ext-proc") << "Assign order ids..." << std::endl;
  // sort by absolute values of abstract model values
  assignOrderIds(d_ms_vars, d_order_vars, false, true);

  // sort individual variable lists
  Trace("nl-ext-proc") << "Assign order var lists..." << std::endl;
  SortNlModel smv;
  smv.d_nlm = &d_model;
  smv.d_isConcrete = false;
  smv.d_isAbsolute = true;
  smv.d_reverse_order = true;
  for (unsigned j = 0; j < d_ms.size(); j++) {
    std::sort(d_m_vlist[d_ms[j]].begin(), d_m_vlist[d_ms[j]].end(), smv);
  }
  for (unsigned c = 0; c < 3; c++) {
    // c is effort level
    lemmas = checkMonomialMagnitude( c );
    unsigned nlem = lemmas.size();
    lemmas_proc = flushLemmas(lemmas);
    if (lemmas_proc > 0) {
      Trace("nl-ext") << "  ...finished with " << lemmas_proc
                      << " new lemmas (out of possible " << nlem << ")."
                      << std::endl;
      return lemmas_proc;
    }
  }

  // sort monomials by degree
  Trace("nl-ext-proc") << "Sort monomials by degree..." << std::endl;
  SortNonlinearDegree snlad(d_m_degree);
  std::sort(d_ms.begin(), d_ms.end(), snlad);
  // all monomials
  d_mterms.insert(d_mterms.end(), d_ms_vars.begin(), d_ms_vars.end());
  d_mterms.insert(d_mterms.end(), d_ms.begin(), d_ms.end());

  //-----------------------------------inferred bounds lemmas
  //  e.g. x >= t => y*x >= y*t
  std::vector< Node > nt_lemmas;
  lemmas = checkMonomialInferBounds(nt_lemmas, assertions, false_asserts);
  // Trace("nl-ext") << "Bound lemmas : " << lemmas.size() << ", " <<
  // nt_lemmas.size() << std::endl;  prioritize lemmas that do not
  // introduce new monomials
  lemmas_proc = flushLemmas(lemmas);

  if (options::nlExtTangentPlanes() && options::nlExtTangentPlanesInterleave())
  {
    lemmas = checkTangentPlanes();
    lemmas_proc += flushLemmas(lemmas);
  }

  if (lemmas_proc > 0) {
    Trace("nl-ext") << "  ...finished with " << lemmas_proc << " new lemmas."
                    << std::endl;
    return lemmas_proc;
  }
  
  // from inferred bound inferences : now do ones that introduce new terms
  lemmas_proc = flushLemmas(nt_lemmas);
  if (lemmas_proc > 0) {
    Trace("nl-ext") << "  ...finished with " << lemmas_proc
                    << " new (monomial-introducing) lemmas." << std::endl;
    return lemmas_proc;
  }
  
  //------------------------------------factoring lemmas
  //   x*y + x*z >= t => exists k. k = y + z ^ x*k >= t
  if( options::nlExtFactor() ){
    lemmas = checkFactoring(assertions, false_asserts);
    lemmas_proc = flushLemmas(lemmas);
    if (lemmas_proc > 0) {
      Trace("nl-ext") << "  ...finished with " << lemmas_proc << " new lemmas." << std::endl;
      return lemmas_proc;
    }
  }

  //------------------------------------resolution bound inferences
  //  e.g. ( y>=0 ^ s <= x*z ^ x*y <= t ) => y*s <= z*t
  if (options::nlExtResBound()) {
    lemmas = checkMonomialInferResBounds();
    lemmas_proc = flushLemmas(lemmas);
    if (lemmas_proc > 0) {
      Trace("nl-ext") << "  ...finished with " << lemmas_proc << " new lemmas." << std::endl;
      return lemmas_proc;
    }
  }
  
  //------------------------------------tangent planes
  if (options::nlExtTangentPlanes() && !options::nlExtTangentPlanesInterleave())
  {
    lemmas = checkTangentPlanes();
    d_waiting_lemmas.insert(
        d_waiting_lemmas.end(), lemmas.begin(), lemmas.end());
    lemmas.clear();
  }
  if (options::nlExtTfTangentPlanes())
  {
    lemmas = checkTranscendentalTangentPlanes();
    d_waiting_lemmas.insert(
        d_waiting_lemmas.end(), lemmas.begin(), lemmas.end());
    lemmas.clear();
  }
  Trace("nl-ext") << "  ...finished with " << d_waiting_lemmas.size()
                  << " waiting lemmas." << std::endl;

  return 0;
}

void NonlinearExtension::check(Theory::Effort e) {
  Trace("nl-ext") << std::endl;
  Trace("nl-ext") << "NonlinearExtension::check, effort = " << e
                  << ", built model = " << d_builtModel.get() << std::endl;
  if (e == Theory::EFFORT_FULL)
  {
    d_containing.getExtTheory()->clearCache();
    d_needsLastCall = true;
    if (options::nlExtRewrites()) {
      std::vector<Node> nred;
      if (!d_containing.getExtTheory()->doInferences(0, nred)) {
        Trace("nl-ext") << "...sent no lemmas, # extf to reduce = "
                        << nred.size() << std::endl;
        if (nred.empty()) {
          d_needsLastCall = false;
        }
      } else {
        Trace("nl-ext") << "...sent lemmas." << std::endl;
      }
    }
  }
  else
  {
    std::map<Node, Node> approximations;
    std::map<Node, Node> arithModel;
    TheoryModel* tm = d_containing.getValuation().getModel();
    if (!d_builtModel.get())
    {
      // run model-based refinement
      if (modelBasedRefinement())
      {
        return;
      }
    }
    // get the values that should be replaced in the model
    d_model.getModelValueRepair(arithModel, approximations);
    // those that are exact are written as exact approximations to the model
    for (std::pair<const Node, Node>& r : arithModel)
    {
      Node eq = r.first.eqNode(r.second);
      eq = Rewriter::rewrite(eq);
      tm->recordApproximation(r.first, eq);
    }
    // those that are approximate are recorded as approximations
    for (std::pair<const Node, Node>& a : approximations)
    {
      tm->recordApproximation(a.first, a.second);
    }
  }
}

bool NonlinearExtension::modelBasedRefinement()
{
  // reset the model object
  d_model.reset(d_containing.getValuation().getModel());
  // get the assertions
  std::vector<Node> assertions;
  getAssertions(assertions);

  Trace("nl-ext-mv-assert")
      << "Getting model values... check for [model-false]" << std::endl;
  // get the assertions that are false in the model
  const std::vector<Node> false_asserts = checkModelEval(assertions);

  // get the extended terms belonging to this theory
  std::vector<Node> xts;
  d_containing.getExtTheory()->getTerms(xts);

  if (Trace.isOn("nl-ext-debug"))
  {
    Trace("nl-ext-debug") << "  processing NonlinearExtension::check : "
                          << std::endl;
    Trace("nl-ext-debug") << "     " << false_asserts.size()
                          << " false assertions" << std::endl;
    Trace("nl-ext-debug") << "     " << xts.size()
                          << " extended terms: " << std::endl;
    Trace("nl-ext-debug") << "       ";
    for (unsigned j = 0; j < xts.size(); j++)
    {
      Trace("nl-ext-debug") << xts[j] << " ";
    }
    Trace("nl-ext-debug") << std::endl;
  }

  // compute whether shared terms have correct values
  unsigned num_shared_wrong_value = 0;
  std::vector<Node> shared_term_value_splits;
  // must ensure that shared terms are equal to their concrete value
  Trace("nl-ext-mv") << "Shared terms : " << std::endl;
  for (context::CDList<TNode>::const_iterator its =
           d_containing.shared_terms_begin();
       its != d_containing.shared_terms_end();
       ++its)
  {
    TNode shared_term = *its;
    // compute its value in the model, and its evaluation in the model
    Node stv0 = d_model.computeConcreteModelValue(shared_term);
    Node stv1 = d_model.computeAbstractModelValue(shared_term);
    d_model.printModelValue("nl-ext-mv", shared_term);
    if (stv0 != stv1)
    {
      num_shared_wrong_value++;
      Trace("nl-ext-mv") << "Bad shared term value : " << shared_term
                         << std::endl;
      if (shared_term != stv0)
      {
        // split on the value, this is non-terminating in general, TODO :
        // improve this
        Node eq = shared_term.eqNode(stv0);
        shared_term_value_splits.push_back(eq);
      }
      else
      {
        // this can happen for transcendental functions
        // the problem is that we cannot evaluate transcendental functions
        // (they don't have a rewriter that returns constants)
        // thus, the actual value in their model can be themselves, hence we
        // have no reference point to rule out the current model.  In this
        // case, we may set incomplete below.
      }
    }
  }
  Trace("nl-ext-debug") << "     " << num_shared_wrong_value
                        << " shared terms with wrong model value." << std::endl;
  bool needsRecheck;
  do
  {
    d_model.resetCheck();
    needsRecheck = false;
    // complete_status:
    //   1 : we may answer SAT, -1 : we may not answer SAT, 0 : unknown
    int complete_status = 1;
    int num_added_lemmas = 0;
    // we require a check either if an assertion is false or a shared term has
    // a wrong value
    if (!false_asserts.empty() || num_shared_wrong_value > 0)
    {
      complete_status = num_shared_wrong_value > 0 ? -1 : 0;
      num_added_lemmas = checkLastCall(assertions, false_asserts, xts);
      if (num_added_lemmas > 0)
      {
        return true;
      }
    }
    Trace("nl-ext") << "Finished check with status : " << complete_status
                    << std::endl;

    // if we did not add a lemma during check and there is a chance for SAT
    if (complete_status == 0)
    {
      Trace("nl-ext")
          << "Check model based on bounds for irrational-valued functions..."
          << std::endl;
      // check the model based on simple solving of equalities and using
      // error bounds on the Taylor approximation of transcendental functions.
      if (checkModel(assertions, false_asserts))
      {
        complete_status = 1;
      }
    }

    // if we have not concluded SAT
    if (complete_status != 1)
    {
      // flush the waiting lemmas
      num_added_lemmas = flushLemmas(d_waiting_lemmas);
      if (num_added_lemmas > 0)
      {
        Trace("nl-ext") << "...added " << num_added_lemmas << " waiting lemmas."
                        << std::endl;
        return true;
      }
      // resort to splitting on shared terms with their model value
      // if we did not add any lemmas
      if (num_shared_wrong_value > 0)
      {
        complete_status = -1;
        if (!shared_term_value_splits.empty())
        {
          std::vector<Node> shared_term_value_lemmas;
          for (const Node& eq : shared_term_value_splits)
          {
            Node req = Rewriter::rewrite(eq);
            Node literal = d_containing.getValuation().ensureLiteral(req);
            d_containing.getOutputChannel().requirePhase(literal, true);
            Trace("nl-ext-debug") << "Split on : " << literal << std::endl;
            shared_term_value_lemmas.push_back(
                literal.orNode(literal.negate()));
          }
          num_added_lemmas = flushLemmas(shared_term_value_lemmas);
          if (num_added_lemmas > 0)
          {
            Trace("nl-ext") << "...added " << num_added_lemmas
                            << " shared term value split lemmas." << std::endl;
            return true;
          }
        }
        else
        {
          // this can happen if we are trying to do theory combination with
          // trancendental functions
          // since their model value cannot even be computed exactly
        }
      }

      // we are incomplete
      if (options::nlExtIncPrecision() && d_model.usedApproximate())
      {
        d_taylor_degree++;
        needsRecheck = true;
        // increase precision for PI?
        // Difficult since Taylor series is very slow to converge
        Trace("nl-ext") << "...increment Taylor degree to " << d_taylor_degree
                        << std::endl;
      }
      else
      {
        Trace("nl-ext") << "...failed to send lemma in "
                           "NonLinearExtension, set incomplete"
                        << std::endl;
        d_containing.getOutputChannel().setIncomplete();
      }
    }
  } while (needsRecheck);

  // did not add lemmas
  return false;
}

void NonlinearExtension::presolve()
{
  Trace("nl-ext") << "NonlinearExtension::presolve" << std::endl;
}

void NonlinearExtension::assignOrderIds(std::vector<Node>& vars,
                                        NodeMultiset& order,
                                        bool isConcrete,
                                        bool isAbsolute)
{
  SortNlModel smv;
  smv.d_nlm = &d_model;
  smv.d_isConcrete = isConcrete;
  smv.d_isAbsolute = isAbsolute;
  smv.d_reverse_order = false;
  std::sort(vars.begin(), vars.end(), smv);

  order.clear();
  // assign ordering id's
  unsigned counter = 0;
  unsigned order_index = isConcrete ? 0 : 1;
  Node prev;
  for (unsigned j = 0; j < vars.size(); j++) {
    Node x = vars[j];
    Node v = d_model.computeModelValue(x, isConcrete);
    if( !v.isConst() ){
      Trace("nl-ext-mvo") << "..do not assign order to " << x << " : " << v << std::endl;
      //don't assign for non-constant values (transcendental function apps)
      break;
    }
    Trace("nl-ext-mvo") << "  order " << x << " : " << v << std::endl;
    if (v != prev) {
      // builtin points
      bool success;
      do {
        success = false;
        if (order_index < d_order_points.size()) {
          Node vv = d_model.computeModelValue(d_order_points[order_index],
                                              isConcrete);
          if (d_model.compareValue(v, vv, isAbsolute) <= 0)
          {
            counter++;
            Trace("nl-ext-mvo") << "O[" << d_order_points[order_index]
                                << "] = " << counter << std::endl;
            order[d_order_points[order_index]] = counter;
            prev = vv;
            order_index++;
            success = true;
          }
        }
      } while (success);
    }
    if (prev.isNull() || d_model.compareValue(v, prev, isAbsolute) != 0)
    {
      counter++;
    }
    Trace("nl-ext-mvo") << "O[" << x << "] = " << counter << std::endl;
    order[x] = counter;
    prev = v;
  }
  while (order_index < d_order_points.size()) {
    counter++;
    Trace("nl-ext-mvo") << "O[" << d_order_points[order_index]
                        << "] = " << counter << std::endl;
    order[d_order_points[order_index]] = counter;
    order_index++;
  }
}

void NonlinearExtension::mkPi(){
  if( d_pi.isNull() ){
    d_pi = NodeManager::currentNM()->mkNullaryOperator(
        NodeManager::currentNM()->realType(), PI);
    d_pi_2 = Rewriter::rewrite(NodeManager::currentNM()->mkNode(
        MULT,
        d_pi,
        NodeManager::currentNM()->mkConst(Rational(1) / Rational(2))));
    d_pi_neg_2 = Rewriter::rewrite(NodeManager::currentNM()->mkNode(
        MULT,
        d_pi,
        NodeManager::currentNM()->mkConst(Rational(-1) / Rational(2))));
    d_pi_neg = Rewriter::rewrite(NodeManager::currentNM()->mkNode(
        MULT, d_pi, NodeManager::currentNM()->mkConst(Rational(-1))));
    //initialize bounds
    d_pi_bound[0] =
        NodeManager::currentNM()->mkConst(Rational(103993) / Rational(33102));
    d_pi_bound[1] =
        NodeManager::currentNM()->mkConst(Rational(104348) / Rational(33215));
  }
}

void NonlinearExtension::getCurrentPiBounds( std::vector< Node >& lemmas ) {
  Node pi_lem = NodeManager::currentNM()->mkNode(
      AND,
      NodeManager::currentNM()->mkNode(GEQ, d_pi, d_pi_bound[0]),
      NodeManager::currentNM()->mkNode(LEQ, d_pi, d_pi_bound[1]));
  lemmas.push_back( pi_lem );
}

bool NonlinearExtension::getApproximateSqrt(Node c,
                                            Node& l,
                                            Node& u,
                                            unsigned iter) const
{
  Assert(c.isConst());
  if (c == d_one || c == d_zero)
  {
    l = c;
    u = c;
    return true;
  }
  Rational rc = c.getConst<Rational>();

  Rational rl = rc < Rational(1) ? rc : Rational(1);
  Rational ru = rc < Rational(1) ? Rational(1) : rc;
  unsigned count = 0;
  Rational half = Rational(1) / Rational(2);
  while (count < iter)
  {
    Rational curr = half * (rl + ru);
    Rational curr_sq = curr * curr;
    if (curr_sq == rc)
    {
      rl = curr_sq;
      ru = curr_sq;
      break;
    }
    else if (curr_sq < rc)
    {
      rl = curr;
    }
    else
    {
      ru = curr;
    }
    count++;
  }

  NodeManager* nm = NodeManager::currentNM();
  l = nm->mkConst(rl);
  u = nm->mkConst(ru);
  return true;
}

// show a <> 0 by inequalities between variables in monomial a w.r.t 0
int NonlinearExtension::compareSign(Node oa, Node a, unsigned a_index,
                                    int status, std::vector<Node>& exp,
                                    std::vector<Node>& lem) {
  Trace("nl-ext-debug") << "Process " << a << " at index " << a_index
                        << ", status is " << status << std::endl;
  Node mvaoa = d_model.computeAbstractModelValue(oa);
  if (a_index == d_m_vlist[a].size()) {
    if (mvaoa.getConst<Rational>().sgn() != status)
    {
      Node lemma =
          safeConstructNary(AND, exp).impNode(mkLit(oa, d_zero, status * 2));
      lem.push_back(lemma);
    }
    return status;
  } else {
    Assert(a_index < d_m_vlist[a].size());
    Node av = d_m_vlist[a][a_index];
    unsigned aexp = d_m_exp[a][av];
    // take current sign in model
    Node mvaav = d_model.computeAbstractModelValue(av);
    int sgn = mvaav.getConst<Rational>().sgn();
    Trace("nl-ext-debug") << "Process var " << av << "^" << aexp
                          << ", model sign = " << sgn << std::endl;
    if (sgn == 0) {
      if (mvaoa.getConst<Rational>().sgn() != 0)
      {
        Node lemma = av.eqNode(d_zero).impNode(oa.eqNode(d_zero));
        lem.push_back(lemma);
      }
      return 0;
    } else {
      if (aexp % 2 == 0) {
        exp.push_back(av.eqNode(d_zero).negate());
        return compareSign(oa, a, a_index + 1, status, exp, lem);
      } else {
        exp.push_back(
            NodeManager::currentNM()->mkNode(sgn == 1 ? GT : LT, av, d_zero));
        return compareSign(oa, a, a_index + 1, status * sgn, exp, lem);
      }
    }
  }
}

bool NonlinearExtension::compareMonomial(
    Node oa, Node a, NodeMultiset& a_exp_proc, Node ob, Node b,
    NodeMultiset& b_exp_proc, std::vector<Node>& exp, std::vector<Node>& lem,
    std::map<int, std::map<Node, std::map<Node, Node> > >& cmp_infers) {
  Trace("nl-ext-comp-debug")
      << "Check |" << a << "| >= |" << b << "|" << std::endl;
  unsigned pexp_size = exp.size();
  if (compareMonomial(oa, a, 0, a_exp_proc, ob, b, 0, b_exp_proc, 0, exp, lem,
                      cmp_infers)) {
    return true;
  } else {
    exp.resize(pexp_size);
    Trace("nl-ext-comp-debug")
        << "Check |" << b << "| >= |" << a << "|" << std::endl;
    if (compareMonomial(ob, b, 0, b_exp_proc, oa, a, 0, a_exp_proc, 0, exp, lem,
                        cmp_infers)) {
      return true;
    } else {
      return false;
    }
  }
}

bool NonlinearExtension::cmp_holds(
    Node x, Node y, std::map<Node, std::map<Node, Node> >& cmp_infers,
    std::vector<Node>& exp, std::map<Node, bool>& visited) {
  if (x == y) {
    return true;
  } else if (visited.find(x) == visited.end()) {
    visited[x] = true;
    std::map<Node, std::map<Node, Node> >::iterator it = cmp_infers.find(x);
    if (it != cmp_infers.end()) {
      for (std::map<Node, Node>::iterator itc = it->second.begin();
           itc != it->second.end(); ++itc) {
        exp.push_back(itc->second);
        if (cmp_holds(itc->first, y, cmp_infers, exp, visited)) {
          return true;
        }
        exp.pop_back();
      }
    }
  }
  return false;
}

// trying to show a ( >, = ) b   by inequalities between variables in
// monomials a,b
bool NonlinearExtension::compareMonomial(
    Node oa, Node a, unsigned a_index, NodeMultiset& a_exp_proc, Node ob,
    Node b, unsigned b_index, NodeMultiset& b_exp_proc, int status,
    std::vector<Node>& exp, std::vector<Node>& lem,
    std::map<int, std::map<Node, std::map<Node, Node> > >& cmp_infers) {
  Trace("nl-ext-comp-debug")
      << "compareMonomial " << oa << " and " << ob << ", indices = " << a_index
      << " " << b_index << std::endl;
  Assert(status == 0 || status == 2);
  if (a_index == d_m_vlist[a].size() && b_index == d_m_vlist[b].size()) {
    // finished, compare absolute value of abstract model values
    int modelStatus = d_model.compare(oa, ob, false, true) * -2;
    Trace("nl-ext-comp") << "...finished comparison with " << oa << " <"
                         << status << "> " << ob
                         << ", model status = " << modelStatus << std::endl;
    if (status != modelStatus) {
      Trace("nl-ext-comp-infer")
          << "infer : " << oa << " <" << status << "> " << ob << std::endl;
      if (status == 2) {
        // must state that all variables are non-zero
        for (unsigned j = 0; j < d_m_vlist[a].size(); j++) {
          exp.push_back(d_m_vlist[a][j].eqNode(d_zero).negate());
        }
      }
      Node clem = NodeManager::currentNM()->mkNode(
          IMPLIES, safeConstructNary(AND, exp), mkLit(oa, ob, status, true));
      Trace("nl-ext-comp-lemma") << "comparison lemma : " << clem << std::endl;
      lem.push_back(clem);
      cmp_infers[status][oa][ob] = clem;
    }
    return true;
  } else {
    // get a/b variable information
    Node av;
    unsigned aexp = 0;
    unsigned avo = 0;
    if (a_index < d_m_vlist[a].size()) {
      av = d_m_vlist[a][a_index];
      Assert(a_exp_proc[av] <= d_m_exp[a][av]);
      aexp = d_m_exp[a][av] - a_exp_proc[av];
      if (aexp == 0) {
        return compareMonomial(oa, a, a_index + 1, a_exp_proc, ob, b, b_index,
                               b_exp_proc, status, exp, lem, cmp_infers);
      }
      Assert(d_order_vars.find(av) != d_order_vars.end());
      avo = d_order_vars[av];
    }
    Node bv;
    unsigned bexp = 0;
    unsigned bvo = 0;
    if (b_index < d_m_vlist[b].size()) {
      bv = d_m_vlist[b][b_index];
      Assert(b_exp_proc[bv] <= d_m_exp[b][bv]);
      bexp = d_m_exp[b][bv] - b_exp_proc[bv];
      if (bexp == 0) {
        return compareMonomial(oa, a, a_index, a_exp_proc, ob, b, b_index + 1,
                               b_exp_proc, status, exp, lem, cmp_infers);
      }
      Assert(d_order_vars.find(bv) != d_order_vars.end());
      bvo = d_order_vars[bv];
    }
    // get "one" information
    Assert(d_order_vars.find(d_one) != d_order_vars.end());
    unsigned ovo = d_order_vars[d_one];
    Trace("nl-ext-comp-debug") << "....vars : " << av << "^" << aexp << " "
                               << bv << "^" << bexp << std::endl;

    //--- cases
    if (av.isNull()) {
      if (bvo <= ovo) {
        Trace("nl-ext-comp-debug") << "...take leading " << bv << std::endl;
        // can multiply b by <=1
        exp.push_back(mkLit(d_one, bv, bvo == ovo ? 0 : 2, true));
        return compareMonomial(oa, a, a_index, a_exp_proc, ob, b, b_index + 1,
                               b_exp_proc, bvo == ovo ? status : 2, exp, lem,
                               cmp_infers);
      } else {
        Trace("nl-ext-comp-debug")
            << "...failure, unmatched |b|>1 component." << std::endl;
        return false;
      }
    } else if (bv.isNull()) {
      if (avo >= ovo) {
        Trace("nl-ext-comp-debug") << "...take leading " << av << std::endl;
        // can multiply a by >=1
        exp.push_back(mkLit(av, d_one, avo == ovo ? 0 : 2, true));
        return compareMonomial(oa, a, a_index + 1, a_exp_proc, ob, b, b_index,
                               b_exp_proc, avo == ovo ? status : 2, exp, lem,
                               cmp_infers);
      } else {
        Trace("nl-ext-comp-debug")
            << "...failure, unmatched |a|<1 component." << std::endl;
        return false;
      }
    } else {
      Assert(!av.isNull() && !bv.isNull());
      if (avo >= bvo) {
        if (bvo < ovo && avo >= ovo) {
          Trace("nl-ext-comp-debug") << "...take leading " << av << std::endl;
          // do avo>=1 instead
          exp.push_back(mkLit(av, d_one, avo == ovo ? 0 : 2, true));
          return compareMonomial(oa, a, a_index + 1, a_exp_proc, ob, b, b_index,
                                 b_exp_proc, avo == ovo ? status : 2, exp, lem,
                                 cmp_infers);
        } else {
          unsigned min_exp = aexp > bexp ? bexp : aexp;
          a_exp_proc[av] += min_exp;
          b_exp_proc[bv] += min_exp;
          Trace("nl-ext-comp-debug")
              << "...take leading " << min_exp << " from " << av << " and "
              << bv << std::endl;
          exp.push_back(mkLit(av, bv, avo == bvo ? 0 : 2, true));
          bool ret = compareMonomial(oa, a, a_index, a_exp_proc, ob, b, b_index,
                                     b_exp_proc, avo == bvo ? status : 2, exp,
                                     lem, cmp_infers);
          a_exp_proc[av] -= min_exp;
          b_exp_proc[bv] -= min_exp;
          return ret;
        }
      } else {
        if (bvo <= ovo) {
          Trace("nl-ext-comp-debug") << "...take leading " << bv << std::endl;
          // try multiply b <= 1
          exp.push_back(mkLit(d_one, bv, bvo == ovo ? 0 : 2, true));
          return compareMonomial(oa, a, a_index, a_exp_proc, ob, b, b_index + 1,
                                 b_exp_proc, bvo == ovo ? status : 2, exp, lem,
                                 cmp_infers);
        } else {
          Trace("nl-ext-comp-debug")
              << "...failure, leading |b|>|a|>1 component." << std::endl;
          return false;
        }
      }
    }
  }
}

// status 0 : n equal, -1 : n superset, 1 : n subset
void NonlinearExtension::MonomialIndex::addTerm(Node n,
                                                const std::vector<Node>& reps,
                                                NonlinearExtension* nla,
                                                int status, unsigned argIndex) {
  if (status == 0) {
    if (argIndex == reps.size()) {
      d_monos.push_back(n);
    } else {
      d_data[reps[argIndex]].addTerm(n, reps, nla, status, argIndex + 1);
    }
  }
  for (std::map<Node, MonomialIndex>::iterator it = d_data.begin();
       it != d_data.end(); ++it) {
    if (status != 0 || argIndex == reps.size() || it->first != reps[argIndex]) {
      // if we do not contain this variable, then if we were a superset,
      // fail (-2), otherwise we are subset.  if we do contain this
      // variable, then if we were equal, we are superset since variables
      // are ordered, otherwise we remain the same.
      int new_status =
          std::find(reps.begin(), reps.end(), it->first) == reps.end()
              ? (status >= 0 ? 1 : -2)
              : (status == 0 ? -1 : status);
      if (new_status != -2) {
        it->second.addTerm(n, reps, nla, new_status, argIndex);
      }
    }
  }
  // compare for subsets
  for (unsigned i = 0; i < d_monos.size(); i++) {
    Node m = d_monos[i];
    if (m != n) {
      // we are superset if we are equal and haven't traversed all variables
      int cstatus = status == 0 ? (argIndex == reps.size() ? 0 : -1) : status;
      Trace("nl-ext-mindex-debug") << "  compare " << n << " and " << m
                                   << ", status = " << cstatus << std::endl;
      if (cstatus <= 0 && nla->isMonomialSubset(m, n)) {
        nla->registerMonomialSubset(m, n);
        Trace("nl-ext-mindex-debug") << "...success" << std::endl;
      } else if (cstatus >= 0 && nla->isMonomialSubset(n, m)) {
        nla->registerMonomialSubset(n, m);
        Trace("nl-ext-mindex-debug") << "...success (rev)" << std::endl;
      }
    }
  }
}

std::vector<Node> NonlinearExtension::checkMonomialSign() {
  std::vector<Node> lemmas;
  std::map<Node, int> signs;
  Trace("nl-ext") << "Get monomial sign lemmas..." << std::endl;
  for (unsigned j = 0; j < d_ms.size(); j++) {
    Node a = d_ms[j];
    if (d_ms_proc.find(a) == d_ms_proc.end()) {
      std::vector<Node> exp;
      if (Trace.isOn("nl-ext-debug"))
      {
        Node cmva = d_model.computeConcreteModelValue(a);
        Trace("nl-ext-debug")
            << "  process " << a << ", mv=" << cmva << "..." << std::endl;
      }
      if( d_m_nconst_factor.find( a )==d_m_nconst_factor.end() ){
        signs[a] = compareSign(a, a, 0, 1, exp, lemmas);
        if (signs[a] == 0) {
          d_ms_proc[a] = true;
          Trace("nl-ext-debug") << "...mark " << a
                             << " reduced since its value is 0." << std::endl;
        }
      }else{
        Trace("nl-ext-debug") << "...can't conclude sign lemma for " << a << " since model value of a factor is non-constant." << std::endl;
        //TODO
      }
    }
  }
  return lemmas;
}

std::vector<Node> NonlinearExtension::checkMonomialMagnitude( unsigned c ) {
  unsigned r = 1;
  std::vector<Node> lemmas;
// if (x,y,L) in cmp_infers, then x > y inferred as conclusion of L
  // in lemmas
  std::map<int, std::map<Node, std::map<Node, Node> > > cmp_infers;
  Trace("nl-ext") << "Get monomial comparison lemmas (order=" << r
                  << ", compare=" << c << ")..." << std::endl;
  for (unsigned j = 0; j < d_ms.size(); j++) {
    Node a = d_ms[j];
    if (d_ms_proc.find(a) == d_ms_proc.end() && 
        d_m_nconst_factor.find( a )==d_m_nconst_factor.end()) {
      if (c == 0) {
        // compare magnitude against 1
        std::vector<Node> exp;
        NodeMultiset a_exp_proc;
        NodeMultiset b_exp_proc;
        compareMonomial(a, a, a_exp_proc, d_one, d_one, b_exp_proc, exp,
                        lemmas, cmp_infers);
      } else {
        std::map<Node, NodeMultiset>::iterator itmea = d_m_exp.find(a);
        Assert(itmea != d_m_exp.end());
        if (c == 1) {
          // TODO : not just against containing variables?
          // compare magnitude against variables
          for (unsigned k = 0; k < d_ms_vars.size(); k++) {
            Node v = d_ms_vars[k];
            Node mvcv = d_model.computeConcreteModelValue(v);
            if (mvcv.isConst())
            {
              std::vector<Node> exp;
              NodeMultiset a_exp_proc;
              NodeMultiset b_exp_proc;
              if (itmea->second.find(v) != itmea->second.end()) {
                a_exp_proc[v] = 1;
                b_exp_proc[v] = 1;
                setMonomialFactor(a, v, a_exp_proc);
                setMonomialFactor(v, a, b_exp_proc);
                compareMonomial(a, a, a_exp_proc, v, v, b_exp_proc, exp,
                                lemmas, cmp_infers);
              }
            }
          }
        } else {
          // compare magnitude against other non-linear monomials
          for (unsigned k = (j + 1); k < d_ms.size(); k++) {
            Node b = d_ms[k];
            //(signs[a]==signs[b])==(r==0)
            if (d_ms_proc.find(b) == d_ms_proc.end() && 
                d_m_nconst_factor.find( b )==d_m_nconst_factor.end()) {
              std::map<Node, NodeMultiset>::iterator itmeb =
                  d_m_exp.find(b);
              Assert(itmeb != d_m_exp.end());

              std::vector<Node> exp;
              // take common factors of monomials, set minimum of
              // common exponents as processed
              NodeMultiset a_exp_proc;
              NodeMultiset b_exp_proc;
              for (NodeMultiset::iterator itmea2 = itmea->second.begin();
                   itmea2 != itmea->second.end(); ++itmea2) {
                NodeMultiset::iterator itmeb2 =
                    itmeb->second.find(itmea2->first);
                if (itmeb2 != itmeb->second.end()) {
                  unsigned min_exp = itmea2->second > itmeb2->second
                                         ? itmeb2->second
                                         : itmea2->second;
                  a_exp_proc[itmea2->first] = min_exp;
                  b_exp_proc[itmea2->first] = min_exp;
                  Trace("nl-ext-comp")
                      << "Common exponent : " << itmea2->first << " : "
                      << min_exp << std::endl;
                }
              }
              if (!a_exp_proc.empty()) {
                setMonomialFactor(a, b, a_exp_proc);
                setMonomialFactor(b, a, b_exp_proc);
              }
              /*
              if( !a_exp_proc.empty() ){
                //reduction based on common exponents a > 0 => ( a * b
              <> a * c <=> b <> c ), a < 0 => ( a * b <> a * c <=> b
              !<> c )  ? }else{ compareMonomial( a, a, a_exp_proc, b,
              b, b_exp_proc, exp, lemmas );
              }
              */
              compareMonomial(a, a, a_exp_proc, b, b, b_exp_proc, exp,
                              lemmas, cmp_infers);
            }
          }
        }
      }
    }
  }
  // remove redundant lemmas, e.g. if a > b, b > c, a > c were
  // inferred, discard lemma with conclusion a > c
  Trace("nl-ext-comp") << "Compute redundancies for " << lemmas.size()
                       << " lemmas." << std::endl;
  // naive
  std::vector<Node> r_lemmas;
  for (std::map<int, std::map<Node, std::map<Node, Node> > >::iterator itb =
           cmp_infers.begin();
       itb != cmp_infers.end(); ++itb) {
    for (std::map<Node, std::map<Node, Node> >::iterator itc =
             itb->second.begin();
         itc != itb->second.end(); ++itc) {
      for (std::map<Node, Node>::iterator itc2 = itc->second.begin();
           itc2 != itc->second.end(); ++itc2) {
        std::map<Node, bool> visited;
        for (std::map<Node, Node>::iterator itc3 = itc->second.begin();
             itc3 != itc->second.end(); ++itc3) {
          if (itc3->first != itc2->first) {
            std::vector<Node> exp;
            if (cmp_holds(itc3->first, itc2->first, itb->second, exp,
                          visited)) {
              r_lemmas.push_back(itc2->second);
              Trace("nl-ext-comp")
                  << "...inference of " << itc->first << " > "
                  << itc2->first << " was redundant." << std::endl;
              break;
            }
          }
        }
      }
    }
  }
  std::vector<Node> nr_lemmas;
  for (unsigned i = 0; i < lemmas.size(); i++) {
    if (std::find(r_lemmas.begin(), r_lemmas.end(), lemmas[i]) ==
        r_lemmas.end()) {
      nr_lemmas.push_back(lemmas[i]);
    }
  }
  // TODO: only take maximal lower/minimial lower bounds?

  Trace("nl-ext-comp") << nr_lemmas.size() << " / " << lemmas.size()
                       << " were non-redundant." << std::endl;
  return nr_lemmas;
}

std::vector<Node> NonlinearExtension::checkTangentPlanes() {
  std::vector< Node > lemmas;
  Trace("nl-ext") << "Get monomial tangent plane lemmas..." << std::endl;
  NodeManager* nm = NodeManager::currentNM();
  unsigned kstart = d_ms_vars.size();
  for (unsigned k = kstart; k < d_mterms.size(); k++) {
    Node t = d_mterms[k];
    // if this term requires a refinement
    if (d_tplane_refine.find(t) != d_tplane_refine.end())
    {
      Trace("nl-ext-tplanes")
          << "Look at monomial requiring refinement : " << t << std::endl;
      // get a decomposition
      std::map<Node, std::vector<Node> >::iterator it =
          d_m_contain_children.find(t);
      if (it != d_m_contain_children.end()) {
        std::map<Node, std::map<Node, bool> > dproc;
        for (unsigned j = 0; j < it->second.size(); j++) {
          Node tc = it->second[j];
          if (tc != d_one) {
            Node tc_diff = d_m_contain_umult[tc][t];
            Assert(!tc_diff.isNull());
            Node a = tc < tc_diff ? tc : tc_diff;
            Node b = tc < tc_diff ? tc_diff : tc;
            if (dproc[a].find(b) == dproc[a].end()) {
              dproc[a][b] = true;
              Trace("nl-ext-tplanes")
                  << "  decomposable into : " << a << " * " << b << std::endl;
              Node a_v_c = d_model.computeAbstractModelValue(a);
              Node b_v_c = d_model.computeAbstractModelValue(b);
              // points we will add tangent planes for
              std::vector< Node > pts[2];
              pts[0].push_back( a_v_c );
              pts[1].push_back( b_v_c );
              // if previously refined
              bool prevRefine = d_tangent_val_bound[0][a].find( b )!=d_tangent_val_bound[0][a].end();
              // a_min, a_max, b_min, b_max
              for( unsigned p=0; p<4; p++ ){
                Node curr_v = p<=1 ? a_v_c : b_v_c;
                if( prevRefine ){
                  Node pt_v = d_tangent_val_bound[p][a][b];
                  Assert(!pt_v.isNull());
                  if( curr_v!=pt_v ){
                    Node do_extend =
                        nm->mkNode((p == 1 || p == 3) ? GT : LT, curr_v, pt_v);
                    do_extend = Rewriter::rewrite( do_extend );
                    if( do_extend==d_true ){
                      for( unsigned q=0; q<2; q++ ){
                        pts[ p<=1 ? 0 : 1 ].push_back( curr_v );
                        pts[ p<=1 ? 1 : 0 ].push_back( d_tangent_val_bound[ p<=1 ? 2+q : q ][a][b] );
                      }
                    }
                  }
                }else{
                  d_tangent_val_bound[p][a][b] = curr_v;
                }
              }
              
              for( unsigned p=0; p<pts[0].size(); p++ ){
                Node a_v = pts[0][p];
                Node b_v = pts[1][p];
              
                // tangent plane
                Node tplane = nm->mkNode(MINUS,
                                         nm->mkNode(PLUS,
                                                    nm->mkNode(MULT, b_v, a),
                                                    nm->mkNode(MULT, a_v, b)),
                                         nm->mkNode(MULT, a_v, b_v));
                for (unsigned d = 0; d < 4; d++) {
                  Node aa = nm->mkNode(d == 0 || d == 3 ? GEQ : LEQ, a, a_v);
                  Node ab = nm->mkNode(d == 1 || d == 3 ? GEQ : LEQ, b, b_v);
                  Node conc = nm->mkNode(d <= 1 ? LEQ : GEQ, t, tplane);
                  Node tlem = nm->mkNode(OR, aa.negate(), ab.negate(), conc);
                  Trace("nl-ext-tplanes")
                      << "Tangent plane lemma : " << tlem << std::endl;
                  lemmas.push_back(tlem);
                }

                // tangent plane reverse implication

                // t <= tplane -> ( (a <= a_v ^ b >= b_v) v
                // (a >= a_v ^ b <= b_v) ).
                // in clause form, the above becomes
                // t <= tplane -> a <= a_v v b <= b_v.
                // t <= tplane -> b >= b_v v a >= a_v.
                Node a_leq_av = nm->mkNode(LEQ, a, a_v);
                Node b_leq_bv = nm->mkNode(LEQ, b, b_v);
                Node a_geq_av = nm->mkNode(GEQ, a, a_v);
                Node b_geq_bv = nm->mkNode(GEQ, b, b_v);

                Node t_leq_tplane = nm->mkNode(LEQ, t, tplane);
                Node a_leq_av_or_b_leq_bv = nm->mkNode(OR, a_leq_av, b_leq_bv);
                Node b_geq_bv_or_a_geq_av = nm->mkNode(OR, b_geq_bv, a_geq_av);
                Node ub_reverse1 =
                    nm->mkNode(OR, t_leq_tplane.negate(), a_leq_av_or_b_leq_bv);
                Trace("nl-ext-tplanes")
                    << "Tangent plane lemma (reverse) : " << ub_reverse1
                    << std::endl;
                lemmas.push_back(ub_reverse1);
                Node ub_reverse2 =
                    nm->mkNode(OR, t_leq_tplane.negate(), b_geq_bv_or_a_geq_av);
                Trace("nl-ext-tplanes")
                    << "Tangent plane lemma (reverse) : " << ub_reverse2
                    << std::endl;
                lemmas.push_back(ub_reverse2);

                // t >= tplane -> ( (a <= a_v ^ b <= b_v) v
                // (a >= a_v ^ b >= b_v) ).
                // in clause form, the above becomes
                // t >= tplane -> a <= a_v v b >= b_v.
                // t >= tplane -> b >= b_v v a <= a_v
                Node t_geq_tplane = nm->mkNode(GEQ, t, tplane);
                Node a_leq_av_or_b_geq_bv = nm->mkNode(OR, a_leq_av, b_geq_bv);
                Node a_geq_av_or_b_leq_bv = nm->mkNode(OR, a_geq_av, b_leq_bv);
                Node lb_reverse1 =
                    nm->mkNode(OR, t_geq_tplane.negate(), a_leq_av_or_b_geq_bv);
                Trace("nl-ext-tplanes")
                    << "Tangent plane lemma (reverse) : " << lb_reverse1
                    << std::endl;
                lemmas.push_back(lb_reverse1);
                Node lb_reverse2 =
                    nm->mkNode(OR, t_geq_tplane.negate(), a_geq_av_or_b_leq_bv);
                Trace("nl-ext-tplanes")
                    << "Tangent plane lemma (reverse) : " << lb_reverse2
                    << std::endl;
                lemmas.push_back(lb_reverse2);
              }
            }
          }
        }
      }
    }
  }
  Trace("nl-ext") << "...trying " << lemmas.size()
                  << " tangent plane lemmas..." << std::endl;
  return lemmas;
}

std::vector<Node> NonlinearExtension::checkMonomialInferBounds(
    std::vector<Node>& nt_lemmas,
    const std::vector<Node>& asserts,
    const std::vector<Node>& false_asserts)
{
  std::vector< Node > lemmas; 
  // register constraints
  Trace("nl-ext-debug") << "Register bound constraints..." << std::endl;
  for (const Node& lit : asserts)
  {
    bool polarity = lit.getKind() != NOT;
    Node atom = lit.getKind() == NOT ? lit[0] : lit;
    registerConstraint(atom);
    bool is_false_lit =
        std::find(false_asserts.begin(), false_asserts.end(), lit)
        != false_asserts.end();
    // add information about bounds to variables
    std::map<Node, std::map<Node, ConstraintInfo> >::iterator itc =
        d_c_info.find(atom);
    std::map<Node, std::map<Node, bool> >::iterator itcm =
        d_c_info_maxm.find(atom);
    if (itc != d_c_info.end()) {
      Assert(itcm != d_c_info_maxm.end());
      for (std::map<Node, ConstraintInfo>::iterator itcc = itc->second.begin();
           itcc != itc->second.end(); ++itcc) {
        Node x = itcc->first;
        Node coeff = itcc->second.d_coeff;
        Node rhs = itcc->second.d_rhs;
        Kind type = itcc->second.d_type;
        Node exp = lit;
        if (!polarity) {
          // reverse
          if (type == EQUAL)
          {
            // we will take the strict inequality in the direction of the
            // model
            Node lhs = ArithMSum::mkCoeffTerm(coeff, x);
            Node query = NodeManager::currentNM()->mkNode(GT, lhs, rhs);
            Node query_mv = d_model.computeAbstractModelValue(query);
            if (query_mv == d_true) {
              exp = query;
              type = GT;
            } else {
              Assert(query_mv == d_false);
              exp = NodeManager::currentNM()->mkNode(LT, lhs, rhs);
              type = LT;
            }
          } else {
            type = negateKind(type);
          }
        }
        // add to status if maximal degree
        d_ci_max[x][coeff][rhs] = itcm->second.find(x) != itcm->second.end();
        if (Trace.isOn("nl-ext-bound-debug2")) {
          Node t = ArithMSum::mkCoeffTerm(coeff, x);
          Trace("nl-ext-bound-debug2")
              << "Add Bound: " << t << " " << type << " " << rhs << " by "
              << exp << std::endl;
        }
        bool updated = true;
        std::map<Node, Kind>::iterator its = d_ci[x][coeff].find(rhs);
        if (its == d_ci[x][coeff].end()) {
          d_ci[x][coeff][rhs] = type;
          d_ci_exp[x][coeff][rhs] = exp;
        } else if (type != its->second) {
          Trace("nl-ext-bound-debug2")
              << "Joining kinds : " << type << " " << its->second << std::endl;
          Kind jk = joinKinds(type, its->second);
          if (jk == UNDEFINED_KIND)
          {
            updated = false;
          } else if (jk != its->second) {
            if (jk == type) {
              d_ci[x][coeff][rhs] = type;
              d_ci_exp[x][coeff][rhs] = exp;
            } else {
              d_ci[x][coeff][rhs] = jk;
              d_ci_exp[x][coeff][rhs] = NodeManager::currentNM()->mkNode(
                  AND, d_ci_exp[x][coeff][rhs], exp);
            }
          } else {
            updated = false;
          }
        }
        if (Trace.isOn("nl-ext-bound")) {
          if (updated) {
            Trace("nl-ext-bound") << "Bound: ";
            debugPrintBound("nl-ext-bound", coeff, x, d_ci[x][coeff][rhs], rhs);
            Trace("nl-ext-bound") << " by " << d_ci_exp[x][coeff][rhs];
            if (d_ci_max[x][coeff][rhs]) {
              Trace("nl-ext-bound") << ", is max degree";
            }
            Trace("nl-ext-bound") << std::endl;
          }
        }
        // compute if bound is not satisfied, and store what is required
        // for a possible refinement
        if (options::nlExtTangentPlanes()) {
          if (is_false_lit) {
            d_tplane_refine.insert(x);
          }
        }
      }
    }
  }
  // reflexive constraints
  Node null_coeff;
  for (unsigned j = 0; j < d_mterms.size(); j++) {
    Node n = d_mterms[j];
    d_ci[n][null_coeff][n] = EQUAL;
    d_ci_exp[n][null_coeff][n] = d_true;
    d_ci_max[n][null_coeff][n] = false;
  }

  Trace("nl-ext") << "Get inferred bound lemmas..." << std::endl;
  
  for (unsigned k = 0; k < d_mterms.size(); k++) {
    Node x = d_mterms[k];
    Trace("nl-ext-bound-debug")
        << "Process bounds for " << x << " : " << std::endl;
    std::map<Node, std::vector<Node> >::iterator itm =
        d_m_contain_parent.find(x);
    if (itm != d_m_contain_parent.end()) {
      Trace("nl-ext-bound-debug") << "...has " << itm->second.size()
                                  << " parent monomials." << std::endl;
      // check derived bounds
      std::map<Node, std::map<Node, std::map<Node, Kind> > >::iterator itc =
          d_ci.find(x);
      if (itc != d_ci.end()) {
        for (std::map<Node, std::map<Node, Kind> >::iterator itcc =
                 itc->second.begin();
             itcc != itc->second.end(); ++itcc) {
          Node coeff = itcc->first;
          Node t = ArithMSum::mkCoeffTerm(coeff, x);
          for (std::map<Node, Kind>::iterator itcr = itcc->second.begin();
               itcr != itcc->second.end(); ++itcr) {
            Node rhs = itcr->first;
            // only consider this bound if maximal degree
            if (d_ci_max[x][coeff][rhs]) {
              Kind type = itcr->second;
              for (unsigned j = 0; j < itm->second.size(); j++) {
                Node y = itm->second[j];
                Assert(d_m_contain_mult[x].find(y)
                       != d_m_contain_mult[x].end());
                Node mult = d_m_contain_mult[x][y];
                // x <k> t => m*x <k'> t  where y = m*x
                // get the sign of mult
                Node mmv = d_model.computeConcreteModelValue(mult);
                Trace("nl-ext-bound-debug2")
                    << "Model value of " << mult << " is " << mmv << std::endl;
                if(mmv.isConst()){
                  int mmv_sign = mmv.getConst<Rational>().sgn();
                  Trace("nl-ext-bound-debug2")
                      << "  sign of " << mmv << " is " << mmv_sign << std::endl;
                  if (mmv_sign != 0) {
                    Trace("nl-ext-bound-debug")
                        << "  from " << x << " * " << mult << " = " << y
                        << " and " << t << " " << type << " " << rhs
                        << ", infer : " << std::endl;
                    Kind infer_type =
                        mmv_sign == -1 ? reverseRelationKind(type) : type;
                    Node infer_lhs =
                        NodeManager::currentNM()->mkNode(MULT, mult, t);
                    Node infer_rhs =
                        NodeManager::currentNM()->mkNode(MULT, mult, rhs);
                    Node infer = NodeManager::currentNM()->mkNode(
                        infer_type, infer_lhs, infer_rhs);
                    Trace("nl-ext-bound-debug") << "     " << infer << std::endl;
                    infer = Rewriter::rewrite(infer);
                    Trace("nl-ext-bound-debug2")
                        << "     ...rewritten : " << infer << std::endl;
                    // check whether it is false in model for abstraction
                    Node infer_mv = d_model.computeAbstractModelValue(infer);
                    Trace("nl-ext-bound-debug")
                        << "       ...infer model value is " << infer_mv
                        << std::endl;
                    if (infer_mv == d_false) {
                      Node exp = NodeManager::currentNM()->mkNode(
                          AND,
                          NodeManager::currentNM()->mkNode(
                              mmv_sign == 1 ? GT : LT, mult, d_zero),
                          d_ci_exp[x][coeff][rhs]);
                      Node iblem =
                          NodeManager::currentNM()->mkNode(IMPLIES, exp, infer);
                      Node pr_iblem = iblem;
                      iblem = Rewriter::rewrite(iblem);
                      bool introNewTerms = hasNewMonomials(iblem, d_ms);
                      Trace("nl-ext-bound-lemma")
                          << "*** Bound inference lemma : " << iblem
                          << " (pre-rewrite : " << pr_iblem << ")" << std::endl;
                      // Trace("nl-ext-bound-lemma") << "       intro new
                      // monomials = " << introNewTerms << std::endl;
                      if (!introNewTerms) {
                        lemmas.push_back(iblem);
                      } else {
                        nt_lemmas.push_back(iblem);
                      }
                    }
                  } else {
                    Trace("nl-ext-bound-debug") << "     ...coefficient " << mult
                                                << " is zero." << std::endl;
                  }
                }else{
                  Trace("nl-ext-bound-debug") << "     ...coefficient " << mult
                                              << " is non-constant (probably transcendental)." << std::endl;
                }
              }
            }
          }
        }
      }
    } else {
      Trace("nl-ext-bound-debug") << "...has no parent monomials." << std::endl;
    }
  }
  return lemmas;
}

std::vector<Node> NonlinearExtension::checkFactoring(
    const std::vector<Node>& asserts, const std::vector<Node>& false_asserts)
{
  std::vector< Node > lemmas; 
  Trace("nl-ext") << "Get factoring lemmas..." << std::endl;
  for (const Node& lit : asserts)
  {
    bool polarity = lit.getKind() != NOT;
    Node atom = lit.getKind() == NOT ? lit[0] : lit;
    Node litv = d_model.computeConcreteModelValue(lit);
    bool considerLit = false;
    if( d_skolem_atoms.find(atom) != d_skolem_atoms.end() )
    {
      //always consider skolem literals
      considerLit = true;
    }
    else
    {
      // Only consider literals that are in false_asserts.
      considerLit = std::find(false_asserts.begin(), false_asserts.end(), lit)
                    != false_asserts.end();
    }

    if (considerLit)
    {
      std::map<Node, Node> msum;
      if (ArithMSum::getMonomialSumLit(atom, msum))
      {
        Trace("nl-ext-factor") << "Factoring for literal " << lit << ", monomial sum is : " << std::endl;
        if (Trace.isOn("nl-ext-factor")) {
          ArithMSum::debugPrintMonomialSum(msum, "nl-ext-factor");
        }
        std::map< Node, std::vector< Node > > factor_to_mono;
        std::map< Node, std::vector< Node > > factor_to_mono_orig;
        for( std::map<Node, Node>::iterator itm = msum.begin(); itm != msum.end(); ++itm ){
          if( !itm->first.isNull() ){
            if( itm->first.getKind()==NONLINEAR_MULT ){
              std::vector< Node > children;
              for( unsigned i=0; i<itm->first.getNumChildren(); i++ ){
                children.push_back( itm->first[i] );
              }
              std::map< Node, bool > processed;
              for( unsigned i=0; i<itm->first.getNumChildren(); i++ ){
                if( processed.find( itm->first[i] )==processed.end() ){
                  processed[itm->first[i]] = true;
                  children[i] = d_one;
                  if( !itm->second.isNull() ){
                    children.push_back( itm->second );
                  }
                  Node val = NodeManager::currentNM()->mkNode(MULT, children);
                  if( !itm->second.isNull() ){
                    children.pop_back();
                  }
                  children[i] = itm->first[i];
                  val = Rewriter::rewrite( val );
                  factor_to_mono[itm->first[i]].push_back( val );
                  factor_to_mono_orig[itm->first[i]].push_back( itm->first );
                }
              }
            }
          }
        }
        for( std::map< Node, std::vector< Node > >::iterator itf = factor_to_mono.begin(); itf != factor_to_mono.end(); ++itf ){
          Node x = itf->first;
          if (itf->second.size() == 1)
          {
            std::map<Node, Node>::iterator itm = msum.find(x);
            if (itm != msum.end())
            {
              itf->second.push_back(itm->second.isNull() ? d_one : itm->second);
              factor_to_mono_orig[x].push_back(x);
            }
          }
          if( itf->second.size()>1 ){
            Node sum = NodeManager::currentNM()->mkNode(PLUS, itf->second);
            sum = Rewriter::rewrite( sum );
            Trace("nl-ext-factor")
                << "* Factored sum for " << x << " : " << sum << std::endl;
            Node kf = getFactorSkolem(sum, lemmas);
            std::vector< Node > poly;
            poly.push_back(NodeManager::currentNM()->mkNode(MULT, x, kf));
            std::map<Node, std::vector<Node> >::iterator itfo =
                factor_to_mono_orig.find(x);
            Assert(itfo != factor_to_mono_orig.end());
            for( std::map<Node, Node>::iterator itm = msum.begin(); itm != msum.end(); ++itm ){
              if( std::find( itfo->second.begin(), itfo->second.end(), itm->first )==itfo->second.end() ){
                poly.push_back(ArithMSum::mkCoeffTerm(
                    itm->second, itm->first.isNull() ? d_one : itm->first));
              }
            }
            Node polyn = poly.size() == 1
                             ? poly[0]
                             : NodeManager::currentNM()->mkNode(PLUS, poly);
            Trace("nl-ext-factor") << "...factored polynomial : " << polyn << std::endl;
            Node conc_lit = NodeManager::currentNM()->mkNode( atom.getKind(), polyn, d_zero );
            conc_lit = Rewriter::rewrite( conc_lit );
            d_skolem_atoms.insert( conc_lit );
            if( !polarity ){
              conc_lit = conc_lit.negate();
            }
            
            std::vector< Node > lemma_disj;
            lemma_disj.push_back( lit.negate() );
            lemma_disj.push_back( conc_lit );
            Node flem = NodeManager::currentNM()->mkNode(OR, lemma_disj);
            Trace("nl-ext-factor") << "...lemma is " << flem << std::endl;
            lemmas.push_back( flem ); 
          }
        }
      }
    }
  }
  return lemmas;
}

Node NonlinearExtension::getFactorSkolem( Node n, std::vector< Node >& lemmas ) {
  std::map< Node, Node >::iterator itf = d_factor_skolem.find( n );
  if( itf==d_factor_skolem.end() ){
    Node k = NodeManager::currentNM()->mkSkolem( "kf", n.getType() );
    Node k_eq = Rewriter::rewrite( k.eqNode( n ) );
    d_skolem_atoms.insert( k_eq );
    lemmas.push_back( k_eq );
    d_factor_skolem[n] = k;
    return k;
  }else{
    return itf->second;
  }  
}

std::vector<Node> NonlinearExtension::checkMonomialInferResBounds() {            
  std::vector< Node > lemmas; 
  Trace("nl-ext") << "Get monomial resolution inferred bound lemmas..." << std::endl;
  for (unsigned j = 0; j < d_mterms.size(); j++) {
    Node a = d_mterms[j];
    std::map<Node, std::map<Node, std::map<Node, Kind> > >::iterator itca =
        d_ci.find(a);
    if (itca != d_ci.end()) {
      for (unsigned k = (j + 1); k < d_mterms.size(); k++) {
        Node b = d_mterms[k];
        std::map<Node, std::map<Node, std::map<Node, Kind> > >::iterator
            itcb = d_ci.find(b);
        if (itcb != d_ci.end()) {
          Trace("nl-ext-rbound-debug") << "resolution inferences : compare "
                                       << a << " and " << b << std::endl;
          // if they have common factors
          std::map<Node, Node>::iterator ita = d_mono_diff[a].find(b);
          if (ita != d_mono_diff[a].end()) {
            std::map<Node, Node>::iterator itb = d_mono_diff[b].find(a);
            Assert(itb != d_mono_diff[b].end());
            Node mv_a = d_model.computeAbstractModelValue(ita->second);
            Assert(mv_a.isConst());
            int mv_a_sgn = mv_a.getConst<Rational>().sgn();
            Assert(mv_a_sgn != 0);
            Node mv_b = d_model.computeAbstractModelValue(itb->second);
            Assert(mv_b.isConst());
            int mv_b_sgn = mv_b.getConst<Rational>().sgn();
            Assert(mv_b_sgn != 0);
            Trace("nl-ext-rbound") << "Get resolution inferences for [a] "
                                   << a << " vs [b] " << b << std::endl;
            Trace("nl-ext-rbound")
                << "  [a] factor is " << ita->second
                << ", sign in model = " << mv_a_sgn << std::endl;
            Trace("nl-ext-rbound")
                << "  [b] factor is " << itb->second
                << ", sign in model = " << mv_b_sgn << std::endl;

            std::vector<Node> exp;
            // bounds of a
            for (std::map<Node, std::map<Node, Kind> >::iterator itcac =
                     itca->second.begin();
                 itcac != itca->second.end(); ++itcac) {
              Node coeff_a = itcac->first;
              for (std::map<Node, Kind>::iterator itcar =
                       itcac->second.begin();
                   itcar != itcac->second.end(); ++itcar) {
                Node rhs_a = itcar->first;
                Node rhs_a_res_base =
                    NodeManager::currentNM()->mkNode(MULT, itb->second, rhs_a);
                rhs_a_res_base = Rewriter::rewrite(rhs_a_res_base);
                if (!hasNewMonomials(rhs_a_res_base, d_ms)) {
                  Kind type_a = itcar->second;
                  exp.push_back(d_ci_exp[a][coeff_a][rhs_a]);

                  // bounds of b
                  for (std::map<Node, std::map<Node, Kind> >::iterator itcbc =
                           itcb->second.begin();
                       itcbc != itcb->second.end(); ++itcbc) {
                    Node coeff_b = itcbc->first;
                    Node rhs_a_res =
                        ArithMSum::mkCoeffTerm(coeff_b, rhs_a_res_base);
                    for (std::map<Node, Kind>::iterator itcbr =
                             itcbc->second.begin();
                         itcbr != itcbc->second.end(); ++itcbr) {
                      Node rhs_b = itcbr->first;
                      Node rhs_b_res = NodeManager::currentNM()->mkNode(
                          MULT, ita->second, rhs_b);
                      rhs_b_res = ArithMSum::mkCoeffTerm(coeff_a, rhs_b_res);
                      rhs_b_res = Rewriter::rewrite(rhs_b_res);
                      if (!hasNewMonomials(rhs_b_res, d_ms)) {
                        Kind type_b = itcbr->second;
                        exp.push_back(d_ci_exp[b][coeff_b][rhs_b]);
                        if (Trace.isOn("nl-ext-rbound")) {
                          Trace("nl-ext-rbound") << "* try bounds : ";
                          debugPrintBound("nl-ext-rbound", coeff_a, a, type_a,
                                          rhs_a);
                          Trace("nl-ext-rbound") << std::endl;
                          Trace("nl-ext-rbound") << "               ";
                          debugPrintBound("nl-ext-rbound", coeff_b, b, type_b,
                                          rhs_b);
                          Trace("nl-ext-rbound") << std::endl;
                        }
                        Kind types[2];
                        for (unsigned r = 0; r < 2; r++) {
                          Node pivot_factor =
                              r == 0 ? itb->second : ita->second;
                          int pivot_factor_sign =
                              r == 0 ? mv_b_sgn : mv_a_sgn;
                          types[r] = r == 0 ? type_a : type_b;
                          if (pivot_factor_sign == (r == 0 ? 1 : -1)) {
                            types[r] = reverseRelationKind(types[r]);
                          }
                          if (pivot_factor_sign == 1) {
                            exp.push_back(NodeManager::currentNM()->mkNode(
                                GT, pivot_factor, d_zero));
                          } else {
                            exp.push_back(NodeManager::currentNM()->mkNode(
                                LT, pivot_factor, d_zero));
                          }
                        }
                        Kind jk = transKinds(types[0], types[1]);
                        Trace("nl-ext-rbound-debug")
                            << "trans kind : " << types[0] << " + "
                            << types[1] << " = " << jk << std::endl;
                        if (jk != UNDEFINED_KIND)
                        {
                          Node conc = NodeManager::currentNM()->mkNode(
                              jk, rhs_a_res, rhs_b_res);
                          Node conc_mv =
                              d_model.computeAbstractModelValue(conc);
                          if (conc_mv == d_false) {
                            Node rblem = NodeManager::currentNM()->mkNode(
                                IMPLIES,
                                NodeManager::currentNM()->mkNode(AND, exp),
                                conc);
                            Trace("nl-ext-rbound-lemma-debug")
                                << "Resolution bound lemma "
                                   "(pre-rewrite) "
                                   ": "
                                << rblem << std::endl;
                            rblem = Rewriter::rewrite(rblem);
                            Trace("nl-ext-rbound-lemma")
                                << "Resolution bound lemma : " << rblem
                                << std::endl;
                            lemmas.push_back(rblem);
                          }
                        }
                        exp.pop_back();
                        exp.pop_back();
                        exp.pop_back();
                      }
                    }
                  }
                  exp.pop_back();
                }
              }
            }
          }
        }
      }
    }
  }
  return lemmas;
}
                    
std::vector<Node> NonlinearExtension::checkTranscendentalInitialRefine() {
  std::vector< Node > lemmas;
  Trace("nl-ext") << "Get initial refinement lemmas for transcendental functions..." << std::endl;
  for (std::pair<const Kind, std::vector<Node> >& tfl : d_f_map)
  {
    Kind k = tfl.first;
    for (const Node& t : tfl.second)
    {
      //initial refinements
      if( d_tf_initial_refine.find( t )==d_tf_initial_refine.end() ){
        d_tf_initial_refine[t] = true;
        Node lem;
        if (k == SINE)
        {
          Node symn = NodeManager::currentNM()->mkNode(
              SINE, NodeManager::currentNM()->mkNode(MULT, d_neg_one, t[0]));
          symn = Rewriter::rewrite( symn );
          //can assume its basis since phase is split over 0
          d_tr_is_base[symn] = true;
          Assert(d_tr_is_base.find(t) != d_tr_is_base.end());
          std::vector< Node > children;

          lem = NodeManager::currentNM()->mkNode(
              AND,
              // bounds
              NodeManager::currentNM()->mkNode(
                  AND,
                  NodeManager::currentNM()->mkNode(LEQ, t, d_one),
                  NodeManager::currentNM()->mkNode(GEQ, t, d_neg_one)),
              // symmetry
              NodeManager::currentNM()->mkNode(PLUS, t, symn).eqNode(d_zero),
              // sign
              NodeManager::currentNM()->mkNode(
                  EQUAL,
                  NodeManager::currentNM()->mkNode(LT, t[0], d_zero),
                  NodeManager::currentNM()->mkNode(LT, t, d_zero)),
              // zero val
              NodeManager::currentNM()->mkNode(
                  EQUAL,
                  NodeManager::currentNM()->mkNode(GT, t[0], d_zero),
                  NodeManager::currentNM()->mkNode(GT, t, d_zero)));
          lem = NodeManager::currentNM()->mkNode(
              AND,
              lem,
              // zero tangent
              NodeManager::currentNM()->mkNode(
                  AND,
                  NodeManager::currentNM()->mkNode(
                      IMPLIES,
                      NodeManager::currentNM()->mkNode(GT, t[0], d_zero),
                      NodeManager::currentNM()->mkNode(LT, t, t[0])),
                  NodeManager::currentNM()->mkNode(
                      IMPLIES,
                      NodeManager::currentNM()->mkNode(LT, t[0], d_zero),
                      NodeManager::currentNM()->mkNode(GT, t, t[0]))),
              // pi tangent
              NodeManager::currentNM()->mkNode(
                  AND,
                  NodeManager::currentNM()->mkNode(
                      IMPLIES,
                      NodeManager::currentNM()->mkNode(LT, t[0], d_pi),
                      NodeManager::currentNM()->mkNode(
                          LT,
                          t,
                          NodeManager::currentNM()->mkNode(MINUS, d_pi, t[0]))),
                  NodeManager::currentNM()->mkNode(
                      IMPLIES,
                      NodeManager::currentNM()->mkNode(GT, t[0], d_pi_neg),
                      NodeManager::currentNM()->mkNode(
                          GT,
                          t,
                          NodeManager::currentNM()->mkNode(
                              MINUS, d_pi_neg, t[0])))));
        }
        else if (k == EXPONENTIAL)
        {
          // ( exp(x) > 0 ) ^ ( x=0 <=> exp( x ) = 1 ) ^ ( x < 0 <=> exp( x ) <
          // 1 ) ^ ( x <= 0 V exp( x ) > x + 1 )
          lem = NodeManager::currentNM()->mkNode(
              AND,
              NodeManager::currentNM()->mkNode(GT, t, d_zero),
              NodeManager::currentNM()->mkNode(
                  EQUAL, t[0].eqNode(d_zero), t.eqNode(d_one)),
              NodeManager::currentNM()->mkNode(
                  EQUAL,
                  NodeManager::currentNM()->mkNode(LT, t[0], d_zero),
                  NodeManager::currentNM()->mkNode(LT, t, d_one)),
              NodeManager::currentNM()->mkNode(
                  OR,
                  NodeManager::currentNM()->mkNode(LEQ, t[0], d_zero),
                  NodeManager::currentNM()->mkNode(
                      GT,
                      t,
                      NodeManager::currentNM()->mkNode(PLUS, t[0], d_one))));
        }
        if( !lem.isNull() ){
          lemmas.push_back( lem );
        }
      }
    }
  }
  
  return lemmas;
}

std::vector<Node> NonlinearExtension::checkTranscendentalMonotonic() {
  std::vector< Node > lemmas;
  Trace("nl-ext") << "Get monotonicity lemmas for transcendental functions..." << std::endl;
  
  //sort arguments of all transcendentals
  std::map< Kind, std::vector< Node > > sorted_tf_args;
  std::map< Kind, std::map< Node, Node > > tf_arg_to_term;

  for (std::pair<const Kind, std::vector<Node> >& tfl : d_f_map)
  {
    Kind k = tfl.first;
    if (k == EXPONENTIAL || k == SINE)
    {
      for (const Node& tf : tfl.second)
      {
        Node a = tf[0];
        Node mvaa = d_model.computeAbstractModelValue(a);
        if (mvaa.isConst())
        {
          Trace("nl-ext-tf-mono-debug") << "...tf term : " << a << std::endl;
          sorted_tf_args[k].push_back(a);
          tf_arg_to_term[k][a] = tf;
        }
      }
    }
  }

  SortNlModel smv;
  smv.d_nlm = &d_model;
  //sort by concrete values
  smv.d_isConcrete = true;
  smv.d_reverse_order = true;
  for (std::pair<const Kind, std::vector<Node> >& tfl : d_f_map)
  {
    Kind k = tfl.first;
    if( !sorted_tf_args[k].empty() ){
      std::sort( sorted_tf_args[k].begin(), sorted_tf_args[k].end(), smv );
      Trace("nl-ext-tf-mono") << "Sorted transcendental function list for " << k << " : " << std::endl;
      for (unsigned i = 0; i < sorted_tf_args[k].size(); i++)
      {
        Node targ = sorted_tf_args[k][i];
        Node mvatarg = d_model.computeAbstractModelValue(targ);
        Trace("nl-ext-tf-mono")
            << "  " << targ << " -> " << mvatarg << std::endl;
        Node t = tf_arg_to_term[k][targ];
        Node mvat = d_model.computeAbstractModelValue(t);
        Trace("nl-ext-tf-mono") << "     f-val : " << mvat << std::endl;
      }
      std::vector< Node > mpoints;
      std::vector< Node > mpoints_vals;
      if (k == SINE)
      {
        mpoints.push_back( d_pi );
        mpoints.push_back( d_pi_2 );
        mpoints.push_back(d_zero);
        mpoints.push_back( d_pi_neg_2 );
        mpoints.push_back( d_pi_neg );
      }
      else if (k == EXPONENTIAL)
      {
        mpoints.push_back( Node::null() );
      }
      if( !mpoints.empty() ){
        //get model values for points
        for( unsigned i=0; i<mpoints.size(); i++ ){
          Node mpv;
          if( !mpoints[i].isNull() ){
            mpv = d_model.computeAbstractModelValue(mpoints[i]);
            Assert(mpv.isConst());
          }
          mpoints_vals.push_back( mpv );
        }
        
        unsigned mdir_index = 0;
        int monotonic_dir = -1;
        Node mono_bounds[2];
        Node targ, targval, t, tval;
        for (unsigned i = 0, size = sorted_tf_args[k].size(); i < size; i++)
        {
          Node sarg = sorted_tf_args[k][i];
          Node sargval = d_model.computeAbstractModelValue(sarg);
          Assert(sargval.isConst());
          Node s = tf_arg_to_term[k][ sarg ];
          Node sval = d_model.computeAbstractModelValue(s);
          Assert(sval.isConst());

          //increment to the proper monotonicity region
          bool increment = true;
          while (increment && mdir_index < mpoints.size())
          {
            increment = false;
            if( mpoints[mdir_index].isNull() ){
              increment = true;
            }else{
              Node pval = mpoints_vals[mdir_index];
              Assert(pval.isConst());
              if( sargval.getConst<Rational>() < pval.getConst<Rational>() ){
                increment = true;
                Trace("nl-ext-tf-mono") << "...increment at " << sarg << " since model value is less than " << mpoints[mdir_index] << std::endl;
              }
            }
            if( increment ){
              tval = Node::null();
              mono_bounds[1] = mpoints[mdir_index];
              mdir_index++;
              monotonic_dir = regionToMonotonicityDir(k, mdir_index);
              if (mdir_index < mpoints.size())
              {
                mono_bounds[0] = mpoints[mdir_index];
              }else{
                mono_bounds[0] = Node::null();
              }
            }
          }
          // store the concavity region
          d_tf_region[s] = mdir_index;
          Trace("nl-ext-concavity") << "Transcendental function " << s
                                    << " is in region #" << mdir_index;
          Trace("nl-ext-concavity") << ", arg model value = " << sargval
                                    << std::endl;

          if( !tval.isNull() ){
            Node mono_lem;
            if( monotonic_dir==1 && sval.getConst<Rational>() > tval.getConst<Rational>() ){
              mono_lem = NodeManager::currentNM()->mkNode(
                  IMPLIES,
                  NodeManager::currentNM()->mkNode(GEQ, targ, sarg),
                  NodeManager::currentNM()->mkNode(GEQ, t, s));
            }else if( monotonic_dir==-1 && sval.getConst<Rational>() < tval.getConst<Rational>() ){
              mono_lem = NodeManager::currentNM()->mkNode(
                  IMPLIES,
                  NodeManager::currentNM()->mkNode(LEQ, targ, sarg),
                  NodeManager::currentNM()->mkNode(LEQ, t, s));
            }
            if( !mono_lem.isNull() ){        
              if( !mono_bounds[0].isNull() ){
                Assert(!mono_bounds[1].isNull());
                mono_lem = NodeManager::currentNM()->mkNode(
                    IMPLIES,
                    NodeManager::currentNM()->mkNode(
                        AND,
                        mkBounded(mono_bounds[0], targ, mono_bounds[1]),
                        mkBounded(mono_bounds[0], sarg, mono_bounds[1])),
                    mono_lem);
              }      
              Trace("nl-ext-tf-mono") << "Monotonicity lemma : " << mono_lem << std::endl;
              lemmas.push_back( mono_lem );
            }
          }
          // store the previous values
          targ = sarg;
          targval = sargval;
          t = s;
          tval = sval;
        }
      }
    }
  }
  return lemmas;
}

std::vector<Node> NonlinearExtension::checkTranscendentalTangentPlanes()
{
  std::vector<Node> lemmas;
  Trace("nl-ext") << "Get tangent plane lemmas for transcendental functions..."
                  << std::endl;
  // this implements Figure 3 of "Satisfiaility Modulo Transcendental Functions
  // via Incremental Linearization" by Cimatti et al
  for (std::pair<const Kind, std::vector<Node> >& tfs : d_f_map)
  {
    Kind k = tfs.first;
    if (k == PI)
    {
      // We do not use Taylor approximation for PI currently.
      // This is because the convergence is extremely slow, and hence an
      // initial approximation is superior.
      continue;
    }
    Trace("nl-ext-tftp-debug2") << "Taylor variables: " << std::endl;
    Trace("nl-ext-tftp-debug2")
        << "          taylor_real_fv : " << d_taylor_real_fv << std::endl;
    Trace("nl-ext-tftp-debug2")
        << "     taylor_real_fv_base : " << d_taylor_real_fv_base << std::endl;
    Trace("nl-ext-tftp-debug2")
        << " taylor_real_fv_base_rem : " << d_taylor_real_fv_base_rem
        << std::endl;
    Trace("nl-ext-tftp-debug2") << std::endl;

    // we substitute into the Taylor sum P_{n,f(0)}( x )

    for (const Node& tf : tfs.second)
    {
      // tf is Figure 3 : tf( x )
      if (d_model.isRefineableTfFun(tf))
      {
        Trace("nl-ext-tftp") << "Compute tangent planes " << tf << std::endl;
        // go until max degree is reached, or we don't meet bound criteria
        for (unsigned d = 1; d <= d_taylor_degree; d++)
        {
          Trace("nl-ext-tftp") << "- run at degree " << d << "..." << std::endl;
          unsigned prev = lemmas.size();
          if (!checkTfTangentPlanesFun(tf, d, lemmas))
          {
            Trace("nl-ext-tftp")
                << "...fail, #lemmas = " << (lemmas.size() - prev) << std::endl;
            break;
          }
          else
          {
            Trace("nl-ext-tftp") << "...success" << std::endl;
          }
        }
      }
    }
  }

  return lemmas;
}

bool NonlinearExtension::checkTfTangentPlanesFun(Node tf,
                                                 unsigned d,
                                                 std::vector<Node>& lemmas)
{
  Assert(d_model.isRefineableTfFun(tf));

  NodeManager* nm = NodeManager::currentNM();
  Kind k = tf.getKind();
  // Figure 3: P_l, P_u
  // mapped to for signs of c
  std::map<int, Node> poly_approx_bounds[2];
  std::vector<Node> pbounds;
  getPolynomialApproximationBounds(k, d, pbounds);
  poly_approx_bounds[0][1] = pbounds[0];
  poly_approx_bounds[0][-1] = pbounds[1];
  poly_approx_bounds[1][1] = pbounds[2];
  poly_approx_bounds[1][-1] = pbounds[3];

  // Figure 3 : c
  Node c = d_model.computeAbstractModelValue(tf[0]);
  int csign = c.getConst<Rational>().sgn();
  Assert(csign == 1 || csign == -1);

  // Figure 3 : v
  Node v = d_model.computeAbstractModelValue(tf);

  // check value of tf
  Trace("nl-ext-tftp-debug") << "Process tangent plane refinement for " << tf
                             << ", degree " << d << "..." << std::endl;
  Trace("nl-ext-tftp-debug") << "  value in model : " << v << std::endl;
  Trace("nl-ext-tftp-debug") << "  arg value in model : " << c << std::endl;

  std::vector<Node> taylor_vars;
  taylor_vars.push_back(d_taylor_real_fv);

  // compute the concavity
  int region = -1;
  std::unordered_map<Node, int, NodeHashFunction>::iterator itr =
      d_tf_region.find(tf);
  if (itr != d_tf_region.end())
  {
    region = itr->second;
    Trace("nl-ext-tftp-debug") << "  region is : " << region << std::endl;
  }
  // Figure 3 : conc
  int concavity = regionToConcavity(k, itr->second);
  Trace("nl-ext-tftp-debug") << "  concavity is : " << concavity << std::endl;
  if (concavity == 0)
  {
    return false;
  }
  // bounds for which we are this concavity
  // Figure 3: < l, u >
  Node bounds[2];
  if (k == SINE)
  {
    bounds[0] = regionToLowerBound(k, region);
    Assert(!bounds[0].isNull());
    bounds[1] = regionToUpperBound(k, region);
    Assert(!bounds[1].isNull());
  }

  // Figure 3: P
  Node poly_approx;

  // compute whether this is a tangent refinement or a secant refinement
  bool is_tangent = false;
  bool is_secant = false;
  std::pair<Node, Node> mvb = getTfModelBounds(tf, d);
  for (unsigned r = 0; r < 2; r++)
  {
    Node pab = poly_approx_bounds[r][csign];
    Node v_pab = r == 0 ? mvb.first : mvb.second;
    if (!v_pab.isNull())
    {
      Trace("nl-ext-tftp-debug2") << "...model value of " << pab << " is "
                                  << v_pab << std::endl;

      Assert(v_pab.isConst());
      Node comp = nm->mkNode(r == 0 ? LT : GT, v, v_pab);
      Trace("nl-ext-tftp-debug2") << "...compare : " << comp << std::endl;
      Node compr = Rewriter::rewrite(comp);
      Trace("nl-ext-tftp-debug2") << "...got : " << compr << std::endl;
      if (compr == d_true)
      {
        // beyond the bounds
        if (r == 0)
        {
          poly_approx = poly_approx_bounds[r][csign];
          is_tangent = concavity == 1;
          is_secant = concavity == -1;
        }
        else
        {
          poly_approx = poly_approx_bounds[r][csign];
          is_tangent = concavity == -1;
          is_secant = concavity == 1;
        }
        if (Trace.isOn("nl-ext-tftp"))
        {
          Trace("nl-ext-tftp") << "*** Outside boundary point (";
          Trace("nl-ext-tftp") << (r == 0 ? "low" : "high") << ") ";
          printRationalApprox("nl-ext-tftp", v_pab);
          Trace("nl-ext-tftp") << ", will refine..." << std::endl;
          Trace("nl-ext-tftp") << "    poly_approx = " << poly_approx
                               << std::endl;
          Trace("nl-ext-tftp") << "    is_tangent = " << is_tangent
                               << std::endl;
          Trace("nl-ext-tftp") << "    is_secant = " << is_secant << std::endl;
        }
        break;
      }
      else
      {
        Trace("nl-ext-tftp") << "  ...within " << (r == 0 ? "low" : "high")
                             << " bound : ";
        printRationalApprox("nl-ext-tftp", v_pab);
        Trace("nl-ext-tftp") << std::endl;
      }
    }
  }

  // Figure 3: P( c )
  Node poly_approx_c;
  if (is_tangent || is_secant)
  {
    Assert(!poly_approx.isNull());
    std::vector<Node> taylor_subs;
    taylor_subs.push_back(c);
    Assert(taylor_vars.size() == taylor_subs.size());
    poly_approx_c = poly_approx.substitute(taylor_vars.begin(),
                                           taylor_vars.end(),
                                           taylor_subs.begin(),
                                           taylor_subs.end());
    Trace("nl-ext-tftp-debug2") << "...poly approximation at c is "
                                << poly_approx_c << std::endl;
  }
  else
  {
    // we may want to continue getting better bounds
    return true;
  }

  if (is_tangent)
  {
    // compute tangent plane
    // Figure 3: T( x )
    // We use zero slope tangent planes, since the concavity of the Taylor
    // approximation cannot be easily established.
    Node tplane = poly_approx_c;

    Node lem = nm->mkNode(concavity == 1 ? GEQ : LEQ, tf, tplane);
    std::vector<Node> antec;
    int mdir = regionToMonotonicityDir(k, region);
    for (unsigned i = 0; i < 2; i++)
    {
      // Tangent plane is valid in the interval [c,u) if the slope of the
      // function matches its concavity, and is valid in (l, c] otherwise.
      Node use_bound = (mdir == concavity) == (i == 0) ? c : bounds[i];
      if (!use_bound.isNull())
      {
        Node ant = nm->mkNode(i == 0 ? GEQ : LEQ, tf[0], use_bound);
        antec.push_back(ant);
      }
    }
    if (!antec.empty())
    {
      Node antec_n = antec.size() == 1 ? antec[0] : nm->mkNode(AND, antec);
      lem = nm->mkNode(IMPLIES, antec_n, lem);
    }
    Trace("nl-ext-tftp-debug2")
        << "*** Tangent plane lemma (pre-rewrite): " << lem << std::endl;
    lem = Rewriter::rewrite(lem);
    Trace("nl-ext-tftp-lemma") << "*** Tangent plane lemma : " << lem
                               << std::endl;
    Assert(d_model.computeAbstractModelValue(lem) == d_false);
    // Figure 3 : line 9
    lemmas.push_back(lem);
  }
  else if (is_secant)
  {
    // bounds are the minimum and maximum previous secant points
    // should not repeat secant points: secant lemmas should suffice to
    // rule out previous assignment
    Assert(std::find(
               d_secant_points[tf][d].begin(), d_secant_points[tf][d].end(), c)
           == d_secant_points[tf][d].end());
    // insert into the vector
    d_secant_points[tf][d].push_back(c);
    // sort
    SortNlModel smv;
    smv.d_nlm = &d_model;
    smv.d_isConcrete = true;
    std::sort(
        d_secant_points[tf][d].begin(), d_secant_points[tf][d].end(), smv);
    // get the resulting index of c
    unsigned index =
        std::find(
            d_secant_points[tf][d].begin(), d_secant_points[tf][d].end(), c)
        - d_secant_points[tf][d].begin();
    // bounds are the next closest upper/lower bound values
    if (index > 0)
    {
      bounds[0] = d_secant_points[tf][d][index - 1];
    }
    else
    {
      // otherwise, we use the lower boundary point for this concavity
      // region
      if (k == SINE)
      {
        Assert(!bounds[0].isNull());
      }
      else if (k == EXPONENTIAL)
      {
        // pick c-1
        bounds[0] = Rewriter::rewrite(nm->mkNode(MINUS, c, d_one));
      }
    }
    if (index < d_secant_points[tf][d].size() - 1)
    {
      bounds[1] = d_secant_points[tf][d][index + 1];
    }
    else
    {
      // otherwise, we use the upper boundary point for this concavity
      // region
      if (k == SINE)
      {
        Assert(!bounds[1].isNull());
      }
      else if (k == EXPONENTIAL)
      {
        // pick c+1
        bounds[1] = Rewriter::rewrite(nm->mkNode(PLUS, c, d_one));
      }
    }
    Trace("nl-ext-tftp-debug2") << "...secant bounds are : " << bounds[0]
                                << " ... " << bounds[1] << std::endl;

    for (unsigned s = 0; s < 2; s++)
    {
      // compute secant plane
      Assert(!poly_approx.isNull());
      Assert(!bounds[s].isNull());
      // take the model value of l or u (since may contain PI)
      Node b = d_model.computeAbstractModelValue(bounds[s]);
      Trace("nl-ext-tftp-debug2") << "...model value of bound " << bounds[s]
                                  << " is " << b << std::endl;
      Assert(b.isConst());
      if (c != b)
      {
        // Figure 3 : P(l), P(u), for s = 0,1
        Node poly_approx_b;
        std::vector<Node> taylor_subs;
        taylor_subs.push_back(b);
        Assert(taylor_vars.size() == taylor_subs.size());
        poly_approx_b = poly_approx.substitute(taylor_vars.begin(),
                                               taylor_vars.end(),
                                               taylor_subs.begin(),
                                               taylor_subs.end());
        // Figure 3: S_l( x ), S_u( x ) for s = 0,1
        Node splane;
        Node rcoeff_n = Rewriter::rewrite(nm->mkNode(MINUS, b, c));
        Assert(rcoeff_n.isConst());
        Rational rcoeff = rcoeff_n.getConst<Rational>();
        Assert(rcoeff.sgn() != 0);
        poly_approx_b = Rewriter::rewrite(poly_approx_b);
        poly_approx_c = Rewriter::rewrite(poly_approx_c);
        splane = nm->mkNode(
            PLUS,
            poly_approx_b,
            nm->mkNode(MULT,
                       nm->mkNode(MINUS, poly_approx_b, poly_approx_c),
                       nm->mkConst(Rational(1) / rcoeff),
                       nm->mkNode(MINUS, tf[0], b)));

        Node lem = nm->mkNode(concavity == 1 ? LEQ : GEQ, tf, splane);
        // With respect to Figure 3, this is slightly different.
        // In particular, we chose b to be the model value of bounds[s],
        // which is a constant although bounds[s] may not be (e.g. if it
        // contains PI).
        // To ensure that c...b does not cross an inflection point,
        // we guard with the symbolic version of bounds[s].
        // This leads to lemmas e.g. of this form:
        //   ( c <= x <= PI/2 ) => ( sin(x) < ( P( b ) - P( c ) )*( x -
        //   b ) + P( b ) )
        // where b = (PI/2)^M, the current value of PI/2 in the model.
        // This is sound since we are guarded by the symbolic
        // representation of PI/2.
        Node antec_n =
            nm->mkNode(AND,
                       nm->mkNode(GEQ, tf[0], s == 0 ? bounds[s] : c),
                       nm->mkNode(LEQ, tf[0], s == 0 ? c : bounds[s]));
        lem = nm->mkNode(IMPLIES, antec_n, lem);
        Trace("nl-ext-tftp-debug2")
            << "*** Secant plane lemma (pre-rewrite) : " << lem << std::endl;
        lem = Rewriter::rewrite(lem);
        Trace("nl-ext-tftp-lemma") << "*** Secant plane lemma : " << lem
                                   << std::endl;
        // Figure 3 : line 22
        lemmas.push_back(lem);
        Assert(d_model.computeAbstractModelValue(lem) == d_false);
      }
    }
  }
  return false;
}

int NonlinearExtension::regionToMonotonicityDir(Kind k, int region)
{
  if (k == EXPONENTIAL)
  {
    if (region == 1)
    {
      return 1;
    }
  }
  else if (k == SINE)
  {
    if (region == 1 || region == 4)
    {
      return -1;
    }
    else if (region == 2 || region == 3)
    {
      return 1;
    }
  }
  return 0;
}

int NonlinearExtension::regionToConcavity(Kind k, int region)
{
  if (k == EXPONENTIAL)
  {
    if (region == 1)
    {
      return 1;
    }
  }
  else if (k == SINE)
  {
    if (region == 1 || region == 2)
    {
      return -1;
    }
    else if (region == 3 || region == 4)
    {
      return 1;
    }
  }
  return 0;
}

Node NonlinearExtension::regionToLowerBound(Kind k, int region)
{
  if (k == SINE)
  {
    if (region == 1)
    {
      return d_pi_2;
    }
    else if (region == 2)
    {
      return d_zero;
    }
    else if (region == 3)
    {
      return d_pi_neg_2;
    }
    else if (region == 4)
    {
      return d_pi_neg;
    }
  }
  return Node::null();
}

Node NonlinearExtension::regionToUpperBound(Kind k, int region)
{
  if (k == SINE)
  {
    if (region == 1)
    {
      return d_pi;
    }
    else if (region == 2)
    {
      return d_pi_2;
    }
    else if (region == 3)
    {
      return d_zero;
    }
    else if (region == 4)
    {
      return d_pi_neg_2;
    }
  }
  return Node::null();
}

Node NonlinearExtension::getDerivative(Node n, Node x)
{
  Assert(x.isVar());
  // only handle the cases of the taylor expansion of d
  if (n.getKind() == EXPONENTIAL)
  {
    if (n[0] == x)
    {
      return n;
    }
  }
  else if (n.getKind() == SINE)
  {
    if (n[0] == x)
    {
      Node na = NodeManager::currentNM()->mkNode(MINUS, d_pi_2, n[0]);
      Node ret = NodeManager::currentNM()->mkNode(SINE, na);
      ret = Rewriter::rewrite(ret);
      return ret;
    }
  }
  else if (n.getKind() == PLUS)
  {
    std::vector<Node> dchildren;
    for (unsigned i = 0; i < n.getNumChildren(); i++)
    {
      // PLUS is flattened in rewriter, recursion depth is bounded by 1
      Node dc = getDerivative(n[i], x);
      if (dc.isNull())
      {
        return dc;
      }else{
        dchildren.push_back(dc);
      }
    }
    return NodeManager::currentNM()->mkNode(PLUS, dchildren);
  }
  else if (n.getKind() == MULT)
  {
    Assert(n[0].isConst());
    Node dc = getDerivative(n[1], x);
    if (!dc.isNull())
    {
      return NodeManager::currentNM()->mkNode(MULT, n[0], dc);
    }
  }
  else if (n.getKind() == NONLINEAR_MULT)
  {
    unsigned xcount = 0;
    std::vector<Node> children;
    unsigned xindex = 0;
    for (unsigned i = 0, size = n.getNumChildren(); i < size; i++)
    {
      if (n[i] == x)
      {
        xcount++;
        xindex = i;
      }
      children.push_back(n[i]);
    }
    if (xcount == 0)
    {
      return d_zero;
    }
    else
    {
      children[xindex] = NodeManager::currentNM()->mkConst(Rational(xcount));
    }
    return NodeManager::currentNM()->mkNode(MULT, children);
  }
  else if (n.isVar())
  {
    return n == x ? d_one : d_zero;
  }
  else if (n.isConst())
  {
    return d_zero;
  }
  Trace("nl-ext-debug") << "No derivative computed for " << n;
  Trace("nl-ext-debug") << " for d/d{" << x << "}" << std::endl;
  return Node::null();
}

std::pair<Node, Node> NonlinearExtension::getTaylor(Node fa, unsigned n)
{
  Assert(n > 0);
  Node fac;  // what term we cache for fa
  if (fa[0] == d_zero)
  {
    // optimization : simpler to compute (x-fa[0])^n if we are centered around 0
    fac = fa;
  }
  else
  {
    // otherwise we use a standard factor a in (x-a)^n
    fac = NodeManager::currentNM()->mkNode(fa.getKind(), d_taylor_real_fv_base);
  }
  Node taylor_rem;
  Node taylor_sum;
  // check if we have already computed this Taylor series
  std::unordered_map<unsigned, Node>::iterator itt = d_taylor_sum[fac].find(n);
  if (itt == d_taylor_sum[fac].end())
  {
    Node i_exp_base;
    if (fa[0] == d_zero)
    {
      i_exp_base = d_taylor_real_fv;
    }
    else
    {
      i_exp_base = Rewriter::rewrite(NodeManager::currentNM()->mkNode(
          MINUS, d_taylor_real_fv, d_taylor_real_fv_base));
    }
    Node i_derv = fac;
    Node i_fact = d_one;
    Node i_exp = d_one;
    int i_derv_status = 0;
    unsigned counter = 0;
    std::vector<Node> sum;
    do
    {
      counter++;
      if (fa.getKind() == EXPONENTIAL)
      {
        // unchanged
      }
      else if (fa.getKind() == SINE)
      {
        if (i_derv_status % 2 == 1)
        {
          Node arg = NodeManager::currentNM()->mkNode(
              PLUS, d_pi_2, d_taylor_real_fv_base);
          i_derv = NodeManager::currentNM()->mkNode(SINE, arg);
        }
        else
        {
          i_derv = fa;
        }
        if (i_derv_status >= 2)
        {
          i_derv = NodeManager::currentNM()->mkNode(MINUS, d_zero, i_derv);
        }
        i_derv = Rewriter::rewrite(i_derv);
        i_derv_status = i_derv_status == 3 ? 0 : i_derv_status + 1;
      }
      if (counter == (n + 1))
      {
        TNode x = d_taylor_real_fv_base;
        i_derv = i_derv.substitute(x, d_taylor_real_fv_base_rem);
      }
      Node curr = NodeManager::currentNM()->mkNode(
          MULT,
          NodeManager::currentNM()->mkNode(DIVISION, i_derv, i_fact),
          i_exp);
      if (counter == (n + 1))
      {
        taylor_rem = curr;
      }
      else
      {
        sum.push_back(curr);
        i_fact = Rewriter::rewrite(NodeManager::currentNM()->mkNode(
            MULT,
            NodeManager::currentNM()->mkConst(Rational(counter)),
            i_fact));
        i_exp = Rewriter::rewrite(
            NodeManager::currentNM()->mkNode(MULT, i_exp_base, i_exp));
      }
    } while (counter <= n);
    taylor_sum =
        sum.size() == 1 ? sum[0] : NodeManager::currentNM()->mkNode(PLUS, sum);

    if (fac[0] != d_taylor_real_fv_base)
    {
      TNode x = d_taylor_real_fv_base;
      taylor_sum = taylor_sum.substitute(x, fac[0]);
    }

    // cache
    d_taylor_sum[fac][n] = taylor_sum;
    d_taylor_rem[fac][n] = taylor_rem;
  }
  else
  {
    taylor_sum = itt->second;
    Assert(d_taylor_rem[fac].find(n) != d_taylor_rem[fac].end());
    taylor_rem = d_taylor_rem[fac][n];
  }

  // must substitute for the argument if we were using a different lookup
  if (fa[0] != fac[0])
  {
    TNode x = d_taylor_real_fv_base;
    taylor_sum = taylor_sum.substitute(x, fa[0]);
  }
  return std::pair<Node, Node>(taylor_sum, taylor_rem);
}

void NonlinearExtension::getPolynomialApproximationBounds(
    Kind k, unsigned d, std::vector<Node>& pbounds)
{
  if (d_poly_bounds[k][d].empty())
  {
    NodeManager* nm = NodeManager::currentNM();
    Node tft = nm->mkNode(k, d_zero);
    // n is the Taylor degree we are currently considering
    unsigned n = 2 * d;
    // n must be even
    std::pair<Node, Node> taylor = getTaylor(tft, n);
    Trace("nl-ext-tftp-debug2") << "Taylor for " << k
                                << " is : " << taylor.first << std::endl;
    Node taylor_sum = Rewriter::rewrite(taylor.first);
    Trace("nl-ext-tftp-debug2") << "Taylor for " << k
                                << " is (post-rewrite) : " << taylor_sum
                                << std::endl;
    Assert(taylor.second.getKind() == MULT);
    Assert(taylor.second.getNumChildren() == 2);
    Assert(taylor.second[0].getKind() == DIVISION);
    Trace("nl-ext-tftp-debug2") << "Taylor remainder for " << k << " is "
                                << taylor.second << std::endl;
    // ru is x^{n+1}/(n+1)!
    Node ru = nm->mkNode(DIVISION, taylor.second[1], taylor.second[0][1]);
    ru = Rewriter::rewrite(ru);
    Trace("nl-ext-tftp-debug2")
        << "Taylor remainder factor is (post-rewrite) : " << ru << std::endl;
    if (k == EXPONENTIAL)
    {
      pbounds.push_back(taylor_sum);
      pbounds.push_back(taylor_sum);
      pbounds.push_back(Rewriter::rewrite(
          nm->mkNode(MULT, taylor_sum, nm->mkNode(PLUS, d_one, ru))));
      pbounds.push_back(Rewriter::rewrite(nm->mkNode(PLUS, taylor_sum, ru)));
    }
    else
    {
      Assert(k == SINE);
      Node l = Rewriter::rewrite(nm->mkNode(MINUS, taylor_sum, ru));
      Node u = Rewriter::rewrite(nm->mkNode(PLUS, taylor_sum, ru));
      pbounds.push_back(l);
      pbounds.push_back(l);
      pbounds.push_back(u);
      pbounds.push_back(u);
    }
    Trace("nl-ext-tf-tplanes") << "Polynomial approximation for " << k
                               << " is: " << std::endl;
    Trace("nl-ext-tf-tplanes") << " Lower (pos): " << pbounds[0] << std::endl;
    Trace("nl-ext-tf-tplanes") << " Upper (pos): " << pbounds[2] << std::endl;
    Trace("nl-ext-tf-tplanes") << " Lower (neg): " << pbounds[1] << std::endl;
    Trace("nl-ext-tf-tplanes") << " Upper (neg): " << pbounds[3] << std::endl;
    d_poly_bounds[k][d].insert(
        d_poly_bounds[k][d].end(), pbounds.begin(), pbounds.end());
  }
  else
  {
    pbounds.insert(
        pbounds.end(), d_poly_bounds[k][d].begin(), d_poly_bounds[k][d].end());
  }
}

void NonlinearExtension::getPolynomialApproximationBoundForArg(
    Kind k, Node c, unsigned d, std::vector<Node>& pbounds)
{
  getPolynomialApproximationBounds(k, d, pbounds);
  Assert(c.isConst());
  if (k == EXPONENTIAL && c.getConst<Rational>().sgn() == 1)
  {
    NodeManager* nm = NodeManager::currentNM();
    Node tft = nm->mkNode(k, d_zero);
    bool success = false;
    unsigned ds = d;
    TNode ttrf = d_taylor_real_fv;
    TNode tc = c;
    do
    {
      success = true;
      unsigned n = 2 * ds;
      std::pair<Node, Node> taylor = getTaylor(tft, n);
      // check that 1-c^{n+1}/(n+1)! > 0
      Node ru = nm->mkNode(DIVISION, taylor.second[1], taylor.second[0][1]);
      Node rus = ru.substitute(ttrf, tc);
      rus = Rewriter::rewrite(rus);
      Assert(rus.isConst());
      if (rus.getConst<Rational>() > d_one.getConst<Rational>())
      {
        success = false;
        ds = ds + 1;
      }
    } while (!success);
    if (ds > d)
    {
      Trace("nl-ext-exp-taylor")
          << "*** Increase Taylor bound to " << ds << " > " << d << " for ("
          << k << " " << c << ")" << std::endl;
      // must use sound upper bound
      std::vector<Node> pboundss;
      getPolynomialApproximationBounds(k, ds, pboundss);
      pbounds[2] = pboundss[2];
    }
  }
}

std::pair<Node, Node> NonlinearExtension::getTfModelBounds(Node tf, unsigned d)
{
  // compute the model value of the argument
  Node c = d_model.computeAbstractModelValue(tf[0]);
  Assert(c.isConst());
  int csign = c.getConst<Rational>().sgn();
  Assert(csign != 0);
  bool isNeg = csign == -1;

  std::vector<Node> pbounds;
  getPolynomialApproximationBoundForArg(tf.getKind(), c, d, pbounds);

  std::vector<Node> bounds;
  TNode tfv = d_taylor_real_fv;
  TNode tfs = tf[0];
  for (unsigned d = 0; d < 2; d++)
  {
    int index = d == 0 ? (isNeg ? 1 : 0) : (isNeg ? 3 : 2);
    Node pab = pbounds[index];
    if (!pab.isNull())
    {
      // { x -> tf[0] }
      pab = pab.substitute(tfv, tfs);
      pab = Rewriter::rewrite(pab);
      Node v_pab = d_model.computeAbstractModelValue(pab);
      bounds.push_back(v_pab);
    }
    else
    {
      bounds.push_back(Node::null());
    }
  }
  return std::pair<Node, Node>(bounds[0], bounds[1]);
}

}  // namespace arith
}  // namespace theory
}  // namespace CVC4<|MERGE_RESOLUTION|>--- conflicted
+++ resolved
@@ -345,158 +345,6 @@
   return std::make_pair(true, Node::null());
 }
 
-<<<<<<< HEAD
-Node NonlinearExtension::computeModelValue(Node n, unsigned index) {
-  std::map<Node, Node>::iterator it = d_mv[index].find(n);
-  if (it != d_mv[index].end()) {
-    return it->second;
-  } else {
-    Trace("nl-ext-mv-debug") << "computeModelValue " << n << ", index=" << index << std::endl;
-    Node ret;
-    if (n.isConst()) {
-      ret = n;
-    }
-    else if (index == 1 && (n.getKind() == NONLINEAR_MULT
-                            || isTranscendentalKind(n.getKind())))
-    {
-      if (d_containing.getValuation().getModel()->hasTerm(n)) {
-        // use model value for abstraction
-        ret = d_containing.getValuation().getModel()->getRepresentative(n);
-      } else {
-        // abstraction does not exist, use model value
-        //ret = computeModelValue(n, 0);
-        ret = d_containing.getValuation().getModel()->getValue(n);
-      }
-      //Assert( ret.isConst() );
-    } else if (n.getNumChildren() == 0) {
-      if (n.getKind() == PI)
-      {
-        // we are interested in the exact value of PI, which cannot be computed.
-        // hence, we return PI itself when asked for the concrete value.
-        ret = n;
-      }else{
-        ret = d_containing.getValuation().getModel()->getValue(n);
-      }
-    } else {    
-      // otherwise, compute true value
-      std::vector<Node> children;
-      if (n.getMetaKind() == metakind::PARAMETERIZED)
-      {
-        children.push_back(n.getOperator());
-      }
-      for (unsigned i = 0; i < n.getNumChildren(); i++) {
-        Node mc = computeModelValue(n[i], index);
-        children.push_back(mc);
-      }
-      ret = NodeManager::currentNM()->mkNode(n.getKind(), children);
-      if (n.getKind() == APPLY_UF)
-      {
-        ret = d_containing.getValuation().getModel()->getValue(ret);
-      }else{
-        ret = Rewriter::rewrite(ret);
-      }
-          /*
-      if (!ret.isConst()) {
-        Trace("nl-ext-debug") << "...got non-constant : " << ret << " for "
-                              << n << ", ask model directly." << std::endl;
-        ret = d_containing.getValuation().getModel()->getValue(ret);
-      }
-      */
-    }
-    //if (ret.getType().isReal() && !isArithKind(n.getKind())) {
-      // Trace("nl-ext-mv-debug") << ( index==0 ? "M" : "M_A" ) << "[ " << n
-      // << " ] -> " << ret << std::endl;
-      //may involve transcendental functions
-      //Assert(ret.isConst());
-    //}
-    Trace("nl-ext-mv-debug") << "computed " << (index == 0 ? "M" : "M_A") << "["
-                             << n << "] = " << ret << std::endl;
-    d_mv[index][n] = ret;
-    return ret;
-  }
-}
-Node NonlinearExtension::arithSubstitute(Node n,
-                                         std::vector<Node>& vars,
-                                         std::vector<Node>& subs)
-{
-  Assert(vars.size() == subs.size());
-  NodeManager* nm = NodeManager::currentNM();
-  std::unordered_map<TNode, Node, TNodeHashFunction> visited;
-  std::unordered_map<TNode, Node, TNodeHashFunction>::iterator it;
-  std::vector<Node>::iterator itv;
-  std::vector<TNode> visit;
-  TNode cur;
-  Kind ck;
-  visit.push_back(n);
-  do
-  {
-    cur = visit.back();
-    visit.pop_back();
-    it = visited.find(cur);
-
-    if (it == visited.end())
-    {
-      visited[cur] = Node::null();
-      ck = cur.getKind();
-      itv = std::find(vars.begin(), vars.end(), cur);
-      if (itv != vars.end())
-      {
-        visited[cur] = subs[std::distance(vars.begin(), itv)];
-      }
-      else if (cur.getNumChildren() == 0)
-      {
-        visited[cur] = cur;
-      }
-      else
-      {
-        TheoryId ctid = theory::kindToTheoryId(ck);
-        if (ctid != THEORY_ARITH && ctid != THEORY_BOOL
-            && ctid != THEORY_BUILTIN)
-        {
-          // do not traverse beneath applications that belong to another theory
-          visited[cur] = cur;
-        }
-        else
-        {
-          visit.push_back(cur);
-          for (const Node& cn : cur)
-          {
-            visit.push_back(cn);
-          }
-        }
-      }
-    }
-    else if (it->second.isNull())
-    {
-      Node ret = cur;
-      bool childChanged = false;
-      std::vector<Node> children;
-      if (cur.getMetaKind() == kind::metakind::PARAMETERIZED)
-      {
-        children.push_back(cur.getOperator());
-      }
-      for (const Node& cn : cur)
-      {
-        it = visited.find(cn);
-        Assert(it != visited.end());
-        Assert(!it->second.isNull());
-        childChanged = childChanged || cn != it->second;
-        children.push_back(it->second);
-      }
-      if (childChanged)
-      {
-        ret = nm->mkNode(cur.getKind(), children);
-      }
-      visited[cur] = ret;
-    }
-  } while (!visit.empty());
-  Assert(visited.find(n) != visited.end());
-  Assert(!visited.find(n)->second.isNull());
-  return visited[n];
-}
-
-=======
->>>>>>> 596fe8c7
 void NonlinearExtension::registerMonomial(Node n) {
   if (!IsInVector(d_monomials, n)) {
     d_monomials.push_back(n);
@@ -922,806 +770,8 @@
     {
       bool success = true;
       // tf is Figure 3 : tf( x )
-<<<<<<< HEAD
-      Node atf = computeModelValue(tf, 0);
-      if (k == PI)
-      {
-        success = addCheckModelBound(atf, d_pi_bound[0], d_pi_bound[1]);
-      }
-      else if (isRefineableTfFun(tf))
-      {
-        d_used_approx = true;
-        std::pair<Node, Node> bounds = getTfModelBounds(tf, d_taylor_degree);
-        success = addCheckModelBound(atf, bounds.first, bounds.second);
-      }
-      if (!success)
-      {
-        Trace("nl-ext-cm-debug")
-            << "...failed to set bound for transcendental function."
-            << std::endl;
-        return false;
-      }
-      if (Trace.isOn("nl-ext-cm"))
-      {
-        std::map<Node, std::pair<Node, Node> >::iterator it =
-            d_check_model_bounds.find(tf);
-        if (it != d_check_model_bounds.end())
-        {
-          Trace("nl-ext-cm") << "check-model-bound : approximate (taylor) : ";
-          printRationalApprox("nl-ext-cm", it->second.first);
-          Trace("nl-ext-cm") << " <= " << tf << " <= ";
-          printRationalApprox("nl-ext-cm", it->second.second);
-          Trace("nl-ext-cm") << std::endl;
-        }
-      }
-    }
-  }
-
-  Trace("nl-ext-cm-debug") << "  solve for equalities..." << std::endl;
-  for (const Node& atom : false_asserts)
-  {
-    // see if it corresponds to a univariate polynomial equation of degree two
-    if (atom.getKind() == EQUAL)
-    {
-      if (!solveEqualitySimple(atom))
-      {
-        // no chance we will satisfy this equality
-        Trace("nl-ext-cm") << "...check-model : failed to solve equality : "
-                           << atom << std::endl;
-      }
-    }
-  }
-
-  // all remaining variables are constrained to their exact model values
-  Trace("nl-ext-cm-debug") << "  set exact bounds for remaining variables..."
-                           << std::endl;
-  std::unordered_set<TNode, TNodeHashFunction> visited;
-  std::vector<TNode> visit;
-  TNode cur;
-  for (const Node& a : passertions)
-  {
-    visit.push_back(a);
-    do
-    {
-      cur = visit.back();
-      visit.pop_back();
-      if (visited.find(cur) == visited.end())
-      {
-        visited.insert(cur);
-        if (cur.getType().isReal() && !cur.isConst())
-        {
-          Kind k = cur.getKind();
-          if (k != MULT && k != PLUS && k != NONLINEAR_MULT
-              && !isTranscendentalKind(k))
-          {
-            // if we have not set an approximate bound for it
-            if (!hasCheckModelAssignment(cur))
-            {
-              // set its exact model value in the substitution
-              Node curv = computeModelValue(cur);
-              Trace("nl-ext-cm")
-                  << "check-model-bound : exact : " << cur << " = ";
-              printRationalApprox("nl-ext-cm", curv);
-              Trace("nl-ext-cm") << std::endl;
-              bool ret = addCheckModelSubstitution(cur, curv);
-              AlwaysAssert(ret);
-            }
-          }
-        }
-        for (const Node& cn : cur)
-        {
-          visit.push_back(cn);
-        }
-      }
-    } while (!visit.empty());
-  }
-
-  Trace("nl-ext-cm-debug") << "  check assertions..." << std::endl;
-  std::vector<Node> check_assertions;
-  for (const Node& a : passertions)
-  {
-    if (d_check_model_solved.find(a) == d_check_model_solved.end())
-    {
-      Node av = a;
-      // apply the substitution to a
-      if (!d_check_model_vars.empty())
-      {
-        Trace("nl-ext-cm-debug")
-            << "Substitute " << d_check_model_vars << " -> "
-            << d_check_model_subs << " * " << av << std::endl;
-        av = arithSubstitute(av, d_check_model_vars, d_check_model_subs);
-        Trace("nl-ext-cm-debug") << "Got " << av << std::endl;
-        av = Rewriter::rewrite(av);
-      }
-      // simple check literal
-      if (!simpleCheckModelLit(av))
-      {
-        Trace("nl-ext-cm") << "...check-model : assertion failed : " << a
-                           << std::endl;
-        check_assertions.push_back(av);
-        Trace("nl-ext-cm-debug")
-            << "...check-model : failed assertion, value : " << av << std::endl;
-      }
-      else
-      {
-        Trace("nl-ext-cm-debug") << "Was SAT: " << av << std::endl;
-      }
-    }
-    else
-    {
-      Trace("nl-ext-cm-debug") << "Was solved: " << a << std::endl;
-    }
-  }
-
-  if (!check_assertions.empty())
-  {
-    Trace("nl-ext-cm") << "...simple check failed." << std::endl;
-    // TODO (#1450) check model for general case
-    return false;
-  }
-  Trace("nl-ext-cm") << "...simple check succeeded!" << std::endl;
-
-  // must assert and re-check if produce models is true
-  if (options::produceModels())
-  {
-    NodeManager* nm = NodeManager::currentNM();
-    // model guard whose semantics is "the model we constructed holds"
-    Node mg = nm->mkSkolem("model", nm->booleanType());
-    mg = Rewriter::rewrite(mg);
-    mg = d_containing.getValuation().ensureLiteral(mg);
-    d_containing.getOutputChannel().requirePhase(mg, true);
-    // assert the constructed model as assertions
-    for (const std::pair<const Node, std::pair<Node, Node> > cb :
-         d_check_model_bounds)
-    {
-      Node l = cb.second.first;
-      Node u = cb.second.second;
-      Node v = cb.first;
-      Node pred = nm->mkNode(AND, nm->mkNode(GEQ, v, l), nm->mkNode(GEQ, u, v));
-      pred = nm->mkNode(OR, mg.negate(), pred);
-      Trace("nl-ext-lemma-model") << "Assert : " << pred << std::endl;
-      d_containing.getOutputChannel().lemma(pred);
-    }
-    d_builtModel = true;
-  }
-  return true;
-}
-
-bool NonlinearExtension::addCheckModelSubstitution(TNode v, TNode s)
-{
-  // should not substitute the same variable twice
-  Trace("nl-ext-model") << "* check model substitution : " << v << " -> " << s << std::endl;
-  // should not set exact bound more than once
-  if(std::find(d_check_model_vars.begin(),d_check_model_vars.end(),v)!=d_check_model_vars.end())
-  {
-    Trace("nl-ext-model") << "...ERROR: already has value." << std::endl;
-    // this should never happen since substitutions should be applied eagerly
-    Assert( false );
-    return false;
-  }
-  // if we previously had an approximate bound, the exact bound should be in its
-  // range
-  std::map<Node, std::pair<Node, Node> >::iterator itb =
-      d_check_model_bounds.find(v);
-  if (itb != d_check_model_bounds.end())
-  {
-    if (s.getConst<Rational>() >= itb->second.first.getConst<Rational>()
-        || s.getConst<Rational>() <= itb->second.second.getConst<Rational>())
-    {
-      Trace("nl-ext-model")
-          << "...ERROR: already has bound which is out of range." << std::endl;
-      return false;
-    }
-  }
-  std::vector<Node> varsTmp;
-  varsTmp.push_back(v);
-  std::vector<Node> subsTmp;
-  subsTmp.push_back(s);
-  for (unsigned i = 0, size = d_check_model_subs.size(); i < size; i++)
-  {
-    Node ms = d_check_model_subs[i];
-    Node mss = arithSubstitute(ms, varsTmp, subsTmp);
-    if (mss != ms)
-    {
-      mss = Rewriter::rewrite(mss);
-    }
-    d_check_model_subs[i] = mss;
-  }
-  d_check_model_vars.push_back(v);
-  d_check_model_subs.push_back(s);
-  return true;
-}
-
-bool NonlinearExtension::addCheckModelBound(TNode v, TNode l, TNode u)
-{
-  Trace("nl-ext-model") << "* check model bound : " << v << " -> [" << l << " " << u << "]" << std::endl;
-  if( l==u )
-  {
-    // bound is exact, can add as substitution
-    return addCheckModelSubstitution(v, l);
-  }
-  // should not set a bound for a value that is exact
-  if (std::find(d_check_model_vars.begin(), d_check_model_vars.end(), v)
-      != d_check_model_vars.end())
-  {
-    Trace("nl-ext-model")
-        << "...ERROR: setting bound for variable that already has exact value."
-        << std::endl;
-    Assert(false);
-    return false;
-  }
-  Assert(l.isConst());
-  Assert(u.isConst());
-  Assert(l.getConst<Rational>() <= u.getConst<Rational>());
-  d_check_model_bounds[v] = std::pair<Node, Node>(l, u);
-  return true;
-}
-
-bool NonlinearExtension::hasCheckModelAssignment(Node v) const
-{
-  if (d_check_model_bounds.find(v) != d_check_model_bounds.end())
-  {
-    return true;
-  }
-  return std::find(d_check_model_vars.begin(), d_check_model_vars.end(), v)
-         != d_check_model_vars.end();
-}
-
-bool NonlinearExtension::solveEqualitySimple(Node eq)
-{
-  Node seq = eq;
-  Trace("nl-ext-cms") << "simple solve equality " << seq << "..." << std::endl;
-  if (!d_check_model_vars.empty())
-  {
-    seq = arithSubstitute(eq, d_check_model_vars, d_check_model_subs);
-    seq = Rewriter::rewrite(seq);
-    if (seq.isConst())
-    {
-      if (seq.getConst<bool>())
-      {
-        Trace("nl-ext-cms") << "...success, solved evaluation." << std::endl;
-        d_check_model_solved[eq] = Node::null();
-        return true;
-      }
-      return false;
-    }
-  }
-  Assert(seq.getKind() == EQUAL);
-  std::map<Node, Node> msum;
-  if (!ArithMSum::getMonomialSumLit(seq, msum))
-  {
-    Trace("nl-ext-cms") << "...fail, could not determine monomial sum."
-                        << std::endl;
-    return false;
-  }
-  bool is_valid = true;
-  // the variable we will solve a quadratic equation for
-  Node var;
-  Node a = d_zero;
-  Node b = d_zero;
-  Node c = d_zero;
-  NodeManager* nm = NodeManager::currentNM();
-  // the list of variables that occur as a monomial in msum, and whose value
-  // is so far unconstrained in the model.
-  std::unordered_set<Node, NodeHashFunction> unc_vars;
-  // the list of variables that occur as a factor in a monomial, and whose
-  // value is so far unconstrained in the model.
-  std::unordered_set<Node, NodeHashFunction> unc_vars_factor;
-  for (std::pair<const Node, Node>& m : msum)
-  {
-    Node v = m.first;
-    Node coeff = m.second.isNull() ? d_one : m.second;
-    if (v.isNull())
-    {
-      c = coeff;
-    }
-    else if (v.getKind() == NONLINEAR_MULT)
-    {
-      if (v.getNumChildren() == 2 && v[0].isVar() && v[0] == v[1]
-          && (var.isNull() || var == v[0]))
-      {
-        // may solve quadratic
-        a = coeff;
-        var = v[0];
-      }
-      else
-      {
-        is_valid = false;
-        Trace("nl-ext-cms-debug")
-            << "...invalid due to non-linear monomial " << v << std::endl;
-        // may wish to set an exact bound for a factor and repeat
-        for (const Node& vc : v)
-        {
-          unc_vars_factor.insert(vc);
-        }
-      }
-    }
-    else if (!v.isVar() || (!var.isNull() && var != v))
-    {
-      Trace("nl-ext-cms-debug")
-          << "...invalid due to factor " << v << std::endl;
-      // cannot solve multivariate
-      if (is_valid)
-      {
-        is_valid = false;
-        // if b is non-zero, then var is also an unconstrained variable
-        if (b != d_zero)
-        {
-          unc_vars.insert(var);
-          unc_vars_factor.insert(var);
-        }
-      }
-      // if v is unconstrained, we may turn this equality into a substitution
-      unc_vars.insert(v);
-      unc_vars_factor.insert(v);
-    }
-    else
-    {
-      // set the variable to solve for
-      b = coeff;
-      var = v;
-    }
-  }
-  if (!is_valid)
-  {
-    // see if we can solve for a variable?
-    for (const Node& uv : unc_vars)
-    {
-      Trace("nl-ext-cm-debug") << "check subs var : " << uv << std::endl;
-      // cannot already have a bound
-      if (uv.isVar() && !hasCheckModelAssignment(uv))
-      {
-        Node slv;
-        Node veqc;
-        if (ArithMSum::isolate(uv, msum, veqc, slv, EQUAL) != 0)
-        {
-          Assert(!slv.isNull());
-          // currently do not support substitution-with-coefficients
-          if (veqc.isNull() && !expr::hasSubterm(slv, uv))
-          {
-            Trace("nl-ext-cm")
-                << "check-model-subs : " << uv << " -> " << slv << std::endl;
-            bool ret = addCheckModelSubstitution(uv, slv);
-            if (ret)
-            {
-              Trace("nl-ext-cms") << "...success, model substitution " << uv
-                                  << " -> " << slv << std::endl;
-              d_check_model_solved[eq] = uv;
-            }
-            return ret;
-          }
-        }
-      }
-    }
-    // see if we can assign a variable to a constant
-    for (const Node& uvf : unc_vars_factor)
-    {
-      Trace("nl-ext-cm-debug") << "check set var : " << uvf << std::endl;
-      // cannot already have a bound
-      if (uvf.isVar() && !hasCheckModelAssignment(uvf))
-      {
-        Node uvfv = computeModelValue(uvf);
-        Trace("nl-ext-cm") << "check-model-bound : exact : " << uvf << " = ";
-        printRationalApprox("nl-ext-cm", uvfv);
-        Trace("nl-ext-cm") << std::endl;
-        bool ret = addCheckModelSubstitution(uvf, uvfv);
-        // recurse
-        return ret ? solveEqualitySimple(eq) : false;
-      }
-    }
-    Trace("nl-ext-cms") << "...fail due to constrained invalid terms."
-                        << std::endl;
-    return false;
-  }
-  else if (var.isNull() || var.getType().isInteger())
-  {
-    // cannot solve quadratic equations for integer variables
-    Trace("nl-ext-cms") << "...fail due to variable to solve for." << std::endl;
-    return false;
-  }
-
-  // we are linear, it is simple
-  if (a == d_zero)
-  {
-    if (b == d_zero)
-    {
-      Trace("nl-ext-cms") << "...fail due to zero a/b." << std::endl;
-      Assert(false);
-      return false;
-    }
-    Node val = nm->mkConst(-c.getConst<Rational>() / b.getConst<Rational>());
-    Trace("nl-ext-cm") << "check-model-bound : exact : " << var << " = ";
-    printRationalApprox("nl-ext-cm", val);
-    Trace("nl-ext-cm") << std::endl;
-    bool ret = addCheckModelSubstitution(var, val);
-    if (ret)
-    {
-      Trace("nl-ext-cms") << "...success, solved linear." << std::endl;
-      d_check_model_solved[eq] = var;
-    }
-    return ret;
-  }
-  Trace("nl-ext-quad") << "Solve quadratic : " << seq << std::endl;
-  Trace("nl-ext-quad") << "  a : " << a << std::endl;
-  Trace("nl-ext-quad") << "  b : " << b << std::endl;
-  Trace("nl-ext-quad") << "  c : " << c << std::endl;
-  Node two_a = nm->mkNode(MULT, d_two, a);
-  two_a = Rewriter::rewrite(two_a);
-  Node sqrt_val = nm->mkNode(
-      MINUS, nm->mkNode(MULT, b, b), nm->mkNode(MULT, d_two, two_a, c));
-  sqrt_val = Rewriter::rewrite(sqrt_val);
-  Trace("nl-ext-quad") << "Will approximate sqrt " << sqrt_val << std::endl;
-  Assert(sqrt_val.isConst());
-  // if it is negative, then we are in conflict
-  if (sqrt_val.getConst<Rational>().sgn() == -1)
-  {
-    Node conf = seq.negate();
-    Trace("nl-ext-lemma") << "NonlinearExtension::Lemma : quadratic no root : "
-                          << conf << std::endl;
-    d_containing.getOutputChannel().lemma(conf);
-    Trace("nl-ext-cms") << "...fail due to negative discriminant." << std::endl;
-    return false;
-  }
-  if (hasCheckModelAssignment(var))
-  {
-    Trace("nl-ext-cms") << "...fail due to bounds on variable to solve for."
-                        << std::endl;
-    // two quadratic equations for same variable, give up
-    return false;
-  }
-  // approximate the square root of sqrt_val
-  Node l, u;
-  if (!getApproximateSqrt(sqrt_val, l, u, 15 + d_taylor_degree))
-  {
-    Trace("nl-ext-cms") << "...fail, could not approximate sqrt." << std::endl;
-    return false;
-  }
-  d_used_approx = true;
-  Trace("nl-ext-quad") << "...got " << l << " <= sqrt(" << sqrt_val
-                       << ") <= " << u << std::endl;
-  Node negb = nm->mkConst(-b.getConst<Rational>());
-  Node coeffa = nm->mkConst(Rational(1) / two_a.getConst<Rational>());
-  // two possible bound regions
-  Node bounds[2][2];
-  Node diff_bound[2];
-  Node m_var = computeModelValue(var, 0);
-  Assert(m_var.isConst());
-  for (unsigned r = 0; r < 2; r++)
-  {
-    for (unsigned b = 0; b < 2; b++)
-    {
-      Node val = b == 0 ? l : u;
-      // (-b +- approx_sqrt( b^2 - 4ac ))/2a
-      Node approx = nm->mkNode(
-          MULT, coeffa, nm->mkNode(r == 0 ? MINUS : PLUS, negb, val));
-      approx = Rewriter::rewrite(approx);
-      bounds[r][b] = approx;
-      Assert(approx.isConst());
-    }
-    if (bounds[r][0].getConst<Rational>() > bounds[r][1].getConst<Rational>())
-    {
-      // ensure bound is (lower, upper)
-      Node tmp = bounds[r][0];
-      bounds[r][0] = bounds[r][1];
-      bounds[r][1] = tmp;
-    }
-    Node diff =
-        nm->mkNode(MINUS,
-                   m_var,
-                   nm->mkNode(MULT,
-                              nm->mkConst(Rational(1) / Rational(2)),
-                              nm->mkNode(PLUS, bounds[r][0], bounds[r][1])));
-    Trace("nl-ext-cm-debug") << "Bound option #" << r << " : ";
-    printRationalApprox("nl-ext-cm-debug", bounds[r][0]);
-    Trace("nl-ext-cm-debug") << "...";
-    printRationalApprox("nl-ext-cm-debug", bounds[r][1]);
-    Trace("nl-ext-cm-debug") << std::endl;
-    diff = Rewriter::rewrite(diff);
-    Assert(diff.isConst());
-    diff = nm->mkConst(diff.getConst<Rational>().abs());
-    diff_bound[r] = diff;
-    Trace("nl-ext-cm-debug") << "...diff from model value (";
-    printRationalApprox("nl-ext-cm-debug", m_var);
-    Trace("nl-ext-cm-debug") << ") is ";
-    printRationalApprox("nl-ext-cm-debug", diff_bound[r]);
-    Trace("nl-ext-cm-debug") << std::endl;
-  }
-  // take the one that var is closer to in the model
-  Node cmp = nm->mkNode(GEQ, diff_bound[0], diff_bound[1]);
-  cmp = Rewriter::rewrite(cmp);
-  Assert(cmp.isConst());
-  unsigned r_use_index = cmp == d_true ? 1 : 0;
-  Trace("nl-ext-cm") << "check-model-bound : approximate (sqrt) : ";
-  printRationalApprox("nl-ext-cm", bounds[r_use_index][0]);
-  Trace("nl-ext-cm") << " <= " << var << " <= ";
-  printRationalApprox("nl-ext-cm", bounds[r_use_index][1]);
-  Trace("nl-ext-cm") << std::endl;
-  bool ret =
-      addCheckModelBound(var, bounds[r_use_index][0], bounds[r_use_index][1]);
-  if (ret)
-  {
-    d_check_model_solved[eq] = var;
-    Trace("nl-ext-cms") << "...success, solved quadratic." << std::endl;
-  }
-  return ret;
-}
-
-bool NonlinearExtension::simpleCheckModelLit(Node lit)
-{
-  Trace("nl-ext-cms") << "*** Simple check-model lit for " << lit << "..."
-                      << std::endl;
-  if (lit.isConst())
-  {
-    Trace("nl-ext-cms") << "  return constant." << std::endl;
-    return lit.getConst<bool>();
-  }
-  NodeManager* nm = NodeManager::currentNM();
-  bool pol = lit.getKind() != kind::NOT;
-  Node atom = lit.getKind() == kind::NOT ? lit[0] : lit;
-
-  if (atom.getKind() == EQUAL)
-  {
-    // x = a is ( x >= a ^ x <= a )
-    for (unsigned i = 0; i < 2; i++)
-    {
-      Node lit = nm->mkNode(GEQ, atom[i], atom[1 - i]);
-      if (!pol)
-      {
-        lit = lit.negate();
-      }
-      lit = Rewriter::rewrite(lit);
-      bool success = simpleCheckModelLit(lit);
-      if (success != pol)
-      {
-        // false != true -> one conjunct of equality is false, we fail
-        // true != false -> one disjunct of disequality is true, we succeed
-        return success;
-      }
-    }
-    // both checks passed and polarity is true, or both checks failed and
-    // polarity is false
-    return pol;
-  }
-  else if (atom.getKind() != GEQ)
-  {
-    Trace("nl-ext-cms") << "  failed due to unknown literal." << std::endl;
-    return false;
-  }
-  // get the monomial sum
-  std::map<Node, Node> msum;
-  if (!ArithMSum::getMonomialSumLit(atom, msum))
-  {
-    Trace("nl-ext-cms") << "  failed due to get msum." << std::endl;
-    return false;
-  }
-  // simple interval analysis
-  if (simpleCheckModelMsum(msum, pol))
-  {
-    return true;
-  }
-  // can also try reasoning about univariate quadratic equations
-  Trace("nl-ext-cms-debug")
-      << "* Try univariate quadratic analysis..." << std::endl;
-  std::vector<Node> vs_invalid;
-  std::unordered_set<Node, NodeHashFunction> vs;
-  std::map<Node, Node> v_a;
-  std::map<Node, Node> v_b;
-  // get coefficients...
-  for (std::pair<const Node, Node>& m : msum)
-  {
-    Node v = m.first;
-    if (!v.isNull())
-    {
-      if (v.isVar())
-      {
-        v_b[v] = m.second.isNull() ? d_one : m.second;
-        vs.insert(v);
-      }
-      else if (v.getKind() == NONLINEAR_MULT && v.getNumChildren() == 2
-               && v[0] == v[1] && v[0].isVar())
-      {
-        v_a[v[0]] = m.second.isNull() ? d_one : m.second;
-        vs.insert(v[0]);
-      }
-      else
-      {
-        vs_invalid.push_back(v);
-      }
-    }
-  }
-  // solve the valid variables...
-  Node invalid_vsum = vs_invalid.empty() ? d_zero
-                                         : (vs_invalid.size() == 1
-                                                ? vs_invalid[0]
-                                                : nm->mkNode(PLUS, vs_invalid));
-  // substitution to try
-  std::vector<Node> qvars;
-  std::vector<Node> qsubs;
-  for (const Node& v : vs)
-  {
-    // is it a valid variable?
-    std::map<Node, std::pair<Node, Node> >::iterator bit =
-        d_check_model_bounds.find(v);
-    if (!expr::hasSubterm(invalid_vsum, v) && bit != d_check_model_bounds.end())
-    {
-      std::map<Node, Node>::iterator it = v_a.find(v);
-      if (it != v_a.end())
-      {
-        Node a = it->second;
-        Assert(a.isConst());
-        int asgn = a.getConst<Rational>().sgn();
-        Assert(asgn != 0);
-        Node t = nm->mkNode(MULT, a, v, v);
-        Node b = d_zero;
-        it = v_b.find(v);
-        if (it != v_b.end())
-        {
-          b = it->second;
-          t = nm->mkNode(PLUS, t, nm->mkNode(MULT, b, v));
-        }
-        t = Rewriter::rewrite(t);
-        Trace("nl-ext-cms-debug") << "Trying to find min/max for quadratic "
-                                  << t << "..." << std::endl;
-        Trace("nl-ext-cms-debug") << "    a = " << a << std::endl;
-        Trace("nl-ext-cms-debug") << "    b = " << b << std::endl;
-        // find maximal/minimal value on the interval
-        Node apex = nm->mkNode(
-            DIVISION, nm->mkNode(UMINUS, b), nm->mkNode(MULT, d_two, a));
-        apex = Rewriter::rewrite(apex);
-        Assert(apex.isConst());
-        // for lower, upper, whether we are greater than the apex
-        bool cmp[2];
-        Node boundn[2];
-        for (unsigned r = 0; r < 2; r++)
-        {
-          boundn[r] = r == 0 ? bit->second.first : bit->second.second;
-          Node cmpn = nm->mkNode(GT, boundn[r], apex);
-          cmpn = Rewriter::rewrite(cmpn);
-          Assert(cmpn.isConst());
-          cmp[r] = cmpn.getConst<bool>();
-        }
-        Trace("nl-ext-cms-debug") << "  apex " << apex << std::endl;
-        Trace("nl-ext-cms-debug")
-            << "  lower " << boundn[0] << ", cmp: " << cmp[0] << std::endl;
-        Trace("nl-ext-cms-debug")
-            << "  upper " << boundn[1] << ", cmp: " << cmp[1] << std::endl;
-        Assert(boundn[0].getConst<Rational>()
-               <= boundn[1].getConst<Rational>());
-        Node s;
-        qvars.push_back(v);
-        if (cmp[0] != cmp[1])
-        {
-          Assert(!cmp[0] && cmp[1]);
-          // does the sign match the bound?
-          if ((asgn == 1) == pol)
-          {
-            // the apex is the max/min value
-            s = apex;
-            Trace("nl-ext-cms-debug") << "  ...set to apex." << std::endl;
-          }
-          else
-          {
-            // it is one of the endpoints, plug in and compare
-            Node tcmpn[2];
-            for (unsigned r = 0; r < 2; r++)
-            {
-              qsubs.push_back(boundn[r]);
-              Node ts = arithSubstitute(t, qvars, qsubs);
-              tcmpn[r] = Rewriter::rewrite(ts);
-              qsubs.pop_back();
-            }
-            Node tcmp = nm->mkNode(LT, tcmpn[0], tcmpn[1]);
-            Trace("nl-ext-cms-debug")
-                << "  ...both sides of apex, compare " << tcmp << std::endl;
-            tcmp = Rewriter::rewrite(tcmp);
-            Assert(tcmp.isConst());
-            unsigned bindex_use = (tcmp.getConst<bool>() == pol) ? 1 : 0;
-            Trace("nl-ext-cms-debug")
-                << "  ...set to " << (bindex_use == 1 ? "upper" : "lower")
-                << std::endl;
-            s = boundn[bindex_use];
-          }
-        }
-        else
-        {
-          // both to one side of the apex
-          // we figure out which bound to use (lower or upper) based on
-          // three factors:
-          // (1) whether a's sign is positive,
-          // (2) whether we are greater than the apex of the parabola,
-          // (3) the polarity of the constraint, i.e. >= or <=.
-          // there are 8 cases of these factors, which we test here.
-          unsigned bindex_use = (((asgn == 1) == cmp[0]) == pol) ? 0 : 1;
-          Trace("nl-ext-cms-debug")
-              << "  ...set to " << (bindex_use == 1 ? "upper" : "lower")
-              << std::endl;
-          s = boundn[bindex_use];
-        }
-        Assert(!s.isNull());
-        qsubs.push_back(s);
-        Trace("nl-ext-cms") << "* set bound based on quadratic : " << v
-                            << " -> " << s << std::endl;
-      }
-    }
-  }
-  if (!qvars.empty())
-  {
-    Assert(qvars.size() == qsubs.size());
-    Node slit = arithSubstitute(lit, qvars, qsubs);
-    slit = Rewriter::rewrite(slit);
-    return simpleCheckModelLit(slit);
-  }
-  return false;
-}
-
-bool NonlinearExtension::simpleCheckModelMsum(const std::map<Node, Node>& msum,
-                                              bool pol)
-{
-  Trace("nl-ext-cms-debug") << "* Try simple interval analysis..." << std::endl;
-  NodeManager* nm = NodeManager::currentNM();
-  // map from transcendental functions to whether they were set to lower
-  // bound
-  bool simpleSuccess = true;
-  std::map<Node, bool> set_bound;
-  std::vector<Node> sum_bound;
-  for (const std::pair<const Node, Node>& m : msum)
-  {
-    Node v = m.first;
-    if (v.isNull())
-    {
-      sum_bound.push_back(m.second.isNull() ? d_one : m.second);
-    }
-    else
-    {
-      Trace("nl-ext-cms-debug") << "- monomial : " << v << std::endl;
-      // --- whether we should set a lower bound for this monomial
-      bool set_lower =
-          (m.second.isNull() || m.second.getConst<Rational>().sgn() == 1)
-          == pol;
-      Trace("nl-ext-cms-debug")
-          << "set bound to " << (set_lower ? "lower" : "upper") << std::endl;
-
-      // --- Collect variables and factors in v
-      std::vector<Node> vars;
-      std::vector<unsigned> factors;
-      if (v.getKind() == NONLINEAR_MULT)
-      {
-        unsigned last_start = 0;
-        for (unsigned i = 0, nchildren = v.getNumChildren(); i < nchildren; i++)
-        {
-          // are we at the end?
-          if (i + 1 == nchildren || v[i + 1] != v[i])
-          {
-            unsigned vfact = 1 + (i - last_start);
-            last_start = (i + 1);
-            vars.push_back(v[i]);
-            factors.push_back(vfact);
-          }
-        }
-      }
-      else
-      {
-        vars.push_back(v);
-        factors.push_back(1);
-      }
-
-      // --- Get the lower and upper bounds and sign information.
-      // Whether we have an (odd) number of negative factors in vars, apart
-      // from the variable at choose_index.
-      bool has_neg_factor = false;
-      int choose_index = -1;
-      std::vector<Node> ls;
-      std::vector<Node> us;
-      // the relevant sign information for variables with odd exponents:
-      //   1: both signs of the interval of this variable are positive,
-      //  -1: both signs of the interval of this variable are negative.
-      std::vector<int> signs;
-      Trace("nl-ext-cms-debug") << "get sign information..." << std::endl;
-      for (unsigned i = 0, size = vars.size(); i < size; i++)
-=======
       Node atf = d_model.computeConcreteModelValue(tf);
       if (k == PI)
->>>>>>> 596fe8c7
       {
         success = d_model.addCheckModelBound(atf, d_pi_bound[0], d_pi_bound[1]);
       }
