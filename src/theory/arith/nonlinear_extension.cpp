--- conflicted
+++ resolved
@@ -561,8 +561,6 @@
     }
     // also indicate this is a tautology
     d_model.addTautology(lem);
-<<<<<<< HEAD
-=======
   }
 }
 
@@ -574,7 +572,6 @@
     unsigned d = std::get<1>(sp);
     Node c = std::get<2>(sp);
     d_secant_points[tf][d].push_back(c);
->>>>>>> 19392f3e
   }
 }
 
@@ -3112,16 +3109,6 @@
         unsigned prev = lemmas.size();
         if (checkTfTangentPlanesFun(tf, d, lemmas))
         {
-<<<<<<< HEAD
-          Trace("nl-ext-tftp")
-              << "...outside of bounds, #lemmas = " << (lemmas.size() - prev)
-              << std::endl;
-          break;
-        }
-        else
-        {
-          Trace("nl-ext-tftp") << "...inside of bounds" << std::endl;
-=======
           Trace("nl-ext-tftp") << "- run at degree " << d << "..." << std::endl;
           unsigned prev = lemmas.size();
           if (!checkTfTangentPlanesFun(tf, d, lemmas, lemSE))
@@ -3134,7 +3121,6 @@
           {
             Trace("nl-ext-tftp") << "...success" << std::endl;
           }
->>>>>>> 19392f3e
         }
       }
     }
