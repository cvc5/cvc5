/*********************                                                        */
/*! \file nonlinear_extension.cpp
 ** \verbatim
 ** Top contributors (to current version):
 **   Andrew Reynolds, Tim King, Aina Niemetz
 ** This file is part of the CVC4 project.
 ** Copyright (c) 2009-2019 by the authors listed in the file AUTHORS
 ** in the top-level source directory) and their institutional affiliations.
 ** All rights reserved.  See the file COPYING in the top-level source
 ** directory for licensing information.\endverbatim
 **
 ** \brief [[ Add one-line brief description here ]]
 **
 ** [[ Add lengthier description here ]]
 ** \todo document this file
 **/

#include "theory/arith/nonlinear_extension.h"

#include <cmath>
#include <set>

#include "expr/node_algorithm.h"
#include "expr/node_builder.h"
#include "options/arith_options.h"
#include "theory/arith/arith_msum.h"
#include "theory/arith/arith_utilities.h"
#include "theory/arith/theory_arith.h"
#include "theory/ext_theory.h"
#include "theory/quantifiers/quant_util.h"
#include "theory/theory_model.h"

using namespace CVC4::kind;

namespace CVC4 {
namespace theory {
namespace arith {

namespace {

// Return true if a collection c contains an elem k. Compatible with map and set
// containers.
template <class Container, class Key>
bool Contains(const Container& c, const Key& k) {
  return c.find(k) != c.end();
}

// Inserts value into the set/map c if the value was not present there. Returns
// true if the value was inserted.
template <class Container, class Value>
bool InsertIfNotPresent(Container* c, const Value& value) {
  return (c->insert(value)).second;
}

// Returns true if a vector c contains an elem t.
template <class T>
bool IsInVector(const std::vector<T>& c, const T& t) {
  return std::find(c.begin(), c.end(), t) != c.end();
}

// Returns the a[key] and assertion fails in debug mode.
inline unsigned getCount(const NodeMultiset& a, Node key) {
  NodeMultiset::const_iterator it = a.find(key);
  Assert(it != a.end());
  return it->second;
}

// Returns a[key] if key is in a or value otherwise.
unsigned getCountWithDefault(const NodeMultiset& a, Node key, unsigned value) {
  NodeMultiset::const_iterator it = a.find(key);
  return (it == a.end()) ? value : it->second;
}

// Returns true if for any key then a[key] <= b[key] where the value for any key
// not present is interpreted as 0.
bool isSubset(const NodeMultiset& a, const NodeMultiset& b) {
  for (NodeMultiset::const_iterator it_a = a.begin(); it_a != a.end(); ++it_a) {
    Node key = it_a->first;
    const unsigned a_value = it_a->second;
    const unsigned b_value = getCountWithDefault(b, key, 0);
    if (a_value > b_value) {
      return false;
    }
  }
  return true;
}

// Given two multisets return the multiset difference a \ b.
NodeMultiset diffMultiset(const NodeMultiset& a, const NodeMultiset& b) {
  NodeMultiset difference;
  for (NodeMultiset::const_iterator it_a = a.begin(); it_a != a.end(); ++it_a) {
    Node key = it_a->first;
    const unsigned a_value = it_a->second;
    const unsigned b_value = getCountWithDefault(b, key, 0);
    if (a_value > b_value) {
      difference[key] = a_value - b_value;
    }
  }
  return difference;
}

// Return a vector containing a[key] repetitions of key in a multiset a.
std::vector<Node> ExpandMultiset(const NodeMultiset& a) {
  std::vector<Node> expansion;
  for (NodeMultiset::const_iterator it_a = a.begin(); it_a != a.end(); ++it_a) {
    expansion.insert(expansion.end(), it_a->second, it_a->first);
  }
  return expansion;
}

void debugPrintBound(const char* c, Node coeff, Node x, Kind type, Node rhs) {
  Node t = ArithMSum::mkCoeffTerm(coeff, x);
  Trace(c) << t << " " << type << " " << rhs;
}

struct SortNlModel
{
  SortNlModel()
      : d_nlm(nullptr),
        d_isConcrete(true),
        d_isAbsolute(false),
        d_reverse_order(false)
  {
  }
  /** pointer to the model */
  NlModel* d_nlm;
  /** are we comparing concrete model values? */
  bool d_isConcrete;
  /** are we comparing absolute values? */
  bool d_isAbsolute;
  /** are we in reverse order? */
  bool d_reverse_order;
  /** the comparison */
  bool operator()(Node i, Node j) {
    int cv = d_nlm->compare(i, j, d_isConcrete, d_isAbsolute);
    if (cv == 0) {
      return i < j;
    }
    return d_reverse_order ? cv < 0 : cv > 0;
  }
};
struct SortNonlinearDegree
{
  SortNonlinearDegree(NodeMultiset& m) : d_mdegree(m) {}
  /** pointer to the non-linear extension */
  NodeMultiset& d_mdegree;
  /**
   * Sorts by degree of the monomials, where lower degree monomials come
   * first.
   */
  bool operator()(Node i, Node j)
  {
    unsigned i_count = getCount(d_mdegree, i);
    unsigned j_count = getCount(d_mdegree, j);
    return i_count == j_count ? (i < j) : (i_count < j_count ? true : false);
  }
};

bool hasNewMonomials(Node n, const std::vector<Node>& existing) {
  std::set<Node> visited;

  std::vector<Node> worklist;
  worklist.push_back(n);
  while (!worklist.empty()) {
    Node current = worklist.back();
    worklist.pop_back();
    if (!Contains(visited, current)) {
      visited.insert(current);
      if (current.getKind() == NONLINEAR_MULT)
      {
        if (!IsInVector(existing, current)) {
          return true;
        }
      } else {
        worklist.insert(worklist.end(), current.begin(), current.end());
      }
    }
  }
  return false;
}

}  // namespace

NonlinearExtension::NonlinearExtension(TheoryArith& containing,
                                       eq::EqualityEngine* ee)
    : d_lemmas(containing.getUserContext()),
      d_zero_split(containing.getUserContext()),
      d_skolem_atoms(containing.getUserContext()),
      d_containing(containing),
      d_ee(ee),
      d_needsLastCall(false),
      d_model(containing.getSatContext()),
      d_builtModel(containing.getSatContext(), false)
{
  d_true = NodeManager::currentNM()->mkConst(true);
  d_false = NodeManager::currentNM()->mkConst(false);
  d_zero = NodeManager::currentNM()->mkConst(Rational(0));
  d_one = NodeManager::currentNM()->mkConst(Rational(1));
  d_neg_one = NodeManager::currentNM()->mkConst(Rational(-1));
  d_two = NodeManager::currentNM()->mkConst(Rational(2));
  d_order_points.push_back(d_neg_one);
  d_order_points.push_back(d_zero);
  d_order_points.push_back(d_one);
  d_taylor_real_fv = NodeManager::currentNM()->mkBoundVar(
      "x", NodeManager::currentNM()->realType());
  d_taylor_real_fv_base = NodeManager::currentNM()->mkBoundVar(
      "a", NodeManager::currentNM()->realType());
  d_taylor_real_fv_base_rem = NodeManager::currentNM()->mkBoundVar(
      "b", NodeManager::currentNM()->realType());
  d_taylor_degree = options::nlExtTfTaylorDegree();
}

NonlinearExtension::~NonlinearExtension() {}

// Returns a reference to either map[key] if it exists in the map
// or to a default value otherwise.
//
// Warning: sped_cial care must be taken if value is a temporary object.
template <class MapType, class Key, class Value>
const Value& FindWithDefault(const MapType& map, const Key& key,
                             const Value& value) {
  typename MapType::const_iterator it = map.find(key);
  if (it == map.end()) {
    return value;
  }
  return it->second;
}

const NodeMultiset& NonlinearExtension::getMonomialExponentMap(
    Node monomial) const {
  MonomialExponentMap::const_iterator it = d_m_exp.find(monomial);
  Assert(it != d_m_exp.end());
  return it->second;
}

bool NonlinearExtension::isMonomialSubset(Node a, Node b) const {
  const NodeMultiset& a_exponent_map = getMonomialExponentMap(a);
  const NodeMultiset& b_exponent_map = getMonomialExponentMap(b);

  return isSubset(a_exponent_map, b_exponent_map);
}

void NonlinearExtension::registerMonomialSubset(Node a, Node b) {
  Assert(isMonomialSubset(a, b));

  const NodeMultiset& a_exponent_map = getMonomialExponentMap(a);
  const NodeMultiset& b_exponent_map = getMonomialExponentMap(b);

  std::vector<Node> diff_children =
      ExpandMultiset(diffMultiset(b_exponent_map, a_exponent_map));
  Assert(!diff_children.empty());

  d_m_contain_parent[a].push_back(b);
  d_m_contain_children[b].push_back(a);

  Node mult_term = safeConstructNary(MULT, diff_children);
  Node nlmult_term = safeConstructNary(NONLINEAR_MULT, diff_children);
  d_m_contain_mult[a][b] = mult_term;
  d_m_contain_umult[a][b] = nlmult_term;
  Trace("nl-ext-mindex") << "..." << a << " is a subset of " << b
                         << ", difference is " << mult_term << std::endl;
}

bool NonlinearExtension::getCurrentSubstitution(
    int effort, const std::vector<Node>& vars, std::vector<Node>& subs,
    std::map<Node, std::vector<Node> >& exp) {
  // get the constant equivalence classes
  std::map<Node, std::vector<int> > rep_to_subs_index;

  bool retVal = false;
  for (unsigned i = 0; i < vars.size(); i++) {
    Node n = vars[i];
    if (d_ee->hasTerm(n)) {
      Node nr = d_ee->getRepresentative(n);
      if (nr.isConst()) {
        subs.push_back(nr);
        Trace("nl-subs") << "Basic substitution : " << n << " -> " << nr
                         << std::endl;
        exp[n].push_back(n.eqNode(nr));
        retVal = true;
      } else {
        rep_to_subs_index[nr].push_back(i);
        subs.push_back(n);
      }
    } else {
      subs.push_back(n);
    }
  }

  // return true if the substitution is non-trivial
  return retVal;

  // d_containing.getValuation().getModel()->getRepresentative( n );
}

std::pair<bool, Node> NonlinearExtension::isExtfReduced(
    int effort, Node n, Node on, const std::vector<Node>& exp) const {
  if (n != d_zero) {
    Kind k = n.getKind();
    return std::make_pair(k != NONLINEAR_MULT && !isTranscendentalKind(k),
                          Node::null());
  }
  Assert(n == d_zero);
  if (on.getKind() == NONLINEAR_MULT)
  {
    Trace("nl-ext-zero-exp") << "Infer zero : " << on << " == " << n
                             << std::endl;
    // minimize explanation if a substitution+rewrite results in zero
    const std::set<Node> vars(on.begin(), on.end());

    for (unsigned i = 0, size = exp.size(); i < size; i++)
    {
      Trace("nl-ext-zero-exp") << "  exp[" << i << "] = " << exp[i]
                               << std::endl;
      std::vector<Node> eqs;
      if (exp[i].getKind() == EQUAL)
      {
        eqs.push_back(exp[i]);
      }
      else if (exp[i].getKind() == AND)
      {
        for (const Node& ec : exp[i])
        {
          if (ec.getKind() == EQUAL)
          {
            eqs.push_back(ec);
          }
        }
      }

      for (unsigned j = 0; j < eqs.size(); j++)
      {
        for (unsigned r = 0; r < 2; r++)
        {
          if (eqs[j][r] == d_zero && vars.find(eqs[j][1 - r]) != vars.end())
          {
            Trace("nl-ext-zero-exp") << "...single exp : " << eqs[j]
                                     << std::endl;
            return std::make_pair(true, eqs[j]);
          }
        }
      }
    }
  }
  return std::make_pair(true, Node::null());
}

void NonlinearExtension::registerMonomial(Node n) {
  if (!IsInVector(d_monomials, n)) {
    d_monomials.push_back(n);
    Trace("nl-ext-debug") << "Register monomial : " << n << std::endl;
    if (n.getKind() == NONLINEAR_MULT)
    {
      // get exponent count
      for (unsigned k = 0; k < n.getNumChildren(); k++) {
        d_m_exp[n][n[k]]++;
        if (k == 0 || n[k] != n[k - 1]) {
          d_m_vlist[n].push_back(n[k]);
        }
      }
      d_m_degree[n] = n.getNumChildren();
    } else if (n == d_one) {
      d_m_exp[n].clear();
      d_m_vlist[n].clear();
      d_m_degree[n] = 0;
    } else {
      Assert(!isArithKind(n.getKind()));
      d_m_exp[n][n] = 1;
      d_m_vlist[n].push_back(n);
      d_m_degree[n] = 1;
    }
    // TODO: sort necessary here?
    std::sort(d_m_vlist[n].begin(), d_m_vlist[n].end());
    Trace("nl-ext-mindex") << "Add monomial to index : " << n << std::endl;
    d_m_index.addTerm(n, d_m_vlist[n], this);
  }
}

void NonlinearExtension::setMonomialFactor(Node a, Node b,
                                           const NodeMultiset& common) {
  // Could not tell if this was being inserted intentionally or not.
  std::map<Node, Node>& mono_diff_a = d_mono_diff[a];
  if (!Contains(mono_diff_a, b)) {
    Trace("nl-ext-mono-factor")
        << "Set monomial factor for " << a << "/" << b << std::endl;
    mono_diff_a[b] = mkMonomialRemFactor(a, common);
  }
}

void NonlinearExtension::registerConstraint(Node atom) {
  if (!IsInVector(d_constraints, atom)) {
    d_constraints.push_back(atom);
    Trace("nl-ext-debug") << "Register constraint : " << atom << std::endl;
    std::map<Node, Node> msum;
    if (ArithMSum::getMonomialSumLit(atom, msum))
    {
      Trace("nl-ext-debug") << "got monomial sum: " << std::endl;
      if (Trace.isOn("nl-ext-debug")) {
        ArithMSum::debugPrintMonomialSum(msum, "nl-ext-debug");
      }
      unsigned max_degree = 0;
      std::vector<Node> all_m;
      std::vector<Node> max_deg_m;
      for (std::map<Node, Node>::iterator itm = msum.begin(); itm != msum.end();
           ++itm) {
        if (!itm->first.isNull()) {
          all_m.push_back(itm->first);
          registerMonomial(itm->first);
          Trace("nl-ext-debug2")
              << "...process monomial " << itm->first << std::endl;
          Assert(d_m_degree.find(itm->first) != d_m_degree.end());
          unsigned d = d_m_degree[itm->first];
          if (d > max_degree) {
            max_degree = d;
            max_deg_m.clear();
          }
          if (d >= max_degree) {
            max_deg_m.push_back(itm->first);
          }
        }
      }
      // isolate for each maximal degree monomial
      for (unsigned i = 0; i < all_m.size(); i++) {
        Node m = all_m[i];
        Node rhs, coeff;
        int res = ArithMSum::isolate(m, msum, coeff, rhs, atom.getKind());
        if (res != 0) {
          Kind type = atom.getKind();
          if (res == -1) {
            type = reverseRelationKind(type);
          }
          Trace("nl-ext-constraint") << "Constraint : " << atom << " <=> ";
          if (!coeff.isNull()) {
            Trace("nl-ext-constraint") << coeff << " * ";
          }
          Trace("nl-ext-constraint")
              << m << " " << type << " " << rhs << std::endl;
          d_c_info[atom][m].d_rhs = rhs;
          d_c_info[atom][m].d_coeff = coeff;
          d_c_info[atom][m].d_type = type;
        }
      }
      for (unsigned i = 0; i < max_deg_m.size(); i++) {
        Node m = max_deg_m[i];
        d_c_info_maxm[atom][m] = true;
      }
    } else {
      Trace("nl-ext-debug") << "...failed to get monomial sum." << std::endl;
    }
  }
}

bool NonlinearExtension::isArithKind(Kind k) {
  return k == PLUS || k == MULT || k == NONLINEAR_MULT;
}

Node NonlinearExtension::mkLit(Node a, Node b, int status, bool isAbsolute)
{
  if (status == 0) {
    Node a_eq_b = a.eqNode(b);
    if (!isAbsolute)
    {
      return a_eq_b;
    }
    else
    {
      // return mkAbs( a ).eqNode( mkAbs( b ) );
      Node negate_b = NodeManager::currentNM()->mkNode(UMINUS, b);
      return a_eq_b.orNode(a.eqNode(negate_b));
    }
  } else if (status < 0) {
    return mkLit(b, a, -status);
  } else {
    Assert(status == 1 || status == 2);
    NodeManager* nm = NodeManager::currentNM();
    Kind greater_op = status == 1 ? GEQ : GT;
    if (!isAbsolute)
    {
      return nm->mkNode(greater_op, a, b);
    }
    else
    {
      // return nm->mkNode( greater_op, mkAbs( a ), mkAbs( b ) );
      Node zero = mkRationalNode(0);
      Node a_is_nonnegative = nm->mkNode(GEQ, a, zero);
      Node b_is_nonnegative = nm->mkNode(GEQ, b, zero);
      Node negate_a = nm->mkNode(UMINUS, a);
      Node negate_b = nm->mkNode(UMINUS, b);
      return a_is_nonnegative.iteNode(
          b_is_nonnegative.iteNode(nm->mkNode(greater_op, a, b),
                                   nm->mkNode(greater_op, a, negate_b)),
          b_is_nonnegative.iteNode(nm->mkNode(greater_op, negate_a, b),
                                   nm->mkNode(greater_op, negate_a, negate_b)));
    }
  }
}

Node NonlinearExtension::mkAbs(Node a) {
  if (a.isConst()) {
    return mkRationalNode(a.getConst<Rational>().abs());
  } else {
    NodeManager* nm = NodeManager::currentNM();
    Node a_is_nonnegative = nm->mkNode(GEQ, a, mkRationalNode(0));
    return a_is_nonnegative.iteNode(a, nm->mkNode(UMINUS, a));
  }
}

Node NonlinearExtension::mkValidPhase(Node a, Node pi) {
  return mkBounded(
      NodeManager::currentNM()->mkNode(MULT, mkRationalNode(-1), pi), a, pi);
}

Node NonlinearExtension::mkBounded( Node l, Node a, Node u ) {
  return NodeManager::currentNM()->mkNode(
      AND,
      NodeManager::currentNM()->mkNode(GEQ, a, l),
      NodeManager::currentNM()->mkNode(LEQ, a, u));
}

Node NonlinearExtension::mkMonomialRemFactor(
    Node n, const NodeMultiset& n_exp_rem) const {
  std::vector<Node> children;
  const NodeMultiset& exponent_map = getMonomialExponentMap(n);
  for (NodeMultiset::const_iterator itme2 = exponent_map.begin();
       itme2 != exponent_map.end(); ++itme2) {
    Node v = itme2->first;
    unsigned inc = itme2->second;
    Trace("nl-ext-mono-factor")
        << "..." << inc << " factors of " << v << std::endl;
    unsigned count_in_n_exp_rem = getCountWithDefault(n_exp_rem, v, 0);
    Assert(count_in_n_exp_rem <= inc);
    inc -= count_in_n_exp_rem;
    Trace("nl-ext-mono-factor")
        << "......rem, now " << inc << " factors of " << v << std::endl;
    children.insert(children.end(), inc, v);
  }
  Node ret = safeConstructNary(MULT, children);
  ret = Rewriter::rewrite(ret);
  Trace("nl-ext-mono-factor") << "...return : " << ret << std::endl;
  return ret;
}

int NonlinearExtension::flushLemma(Node lem) {
  Trace("nl-ext-lemma-debug")
      << "NonlinearExtension::Lemma pre-rewrite : " << lem << std::endl;
  lem = Rewriter::rewrite(lem);
  if (Contains(d_lemmas, lem)) {
    Trace("nl-ext-lemma-debug")
        << "NonlinearExtension::Lemma duplicate : " << lem << std::endl;
    // should not generate duplicates
    // Assert( false );
    return 0;
  }
  d_lemmas.insert(lem);
  Trace("nl-ext-lemma") << "NonlinearExtension::Lemma : " << lem << std::endl;
  d_containing.getOutputChannel().lemma(lem);
  return 1;
}

int NonlinearExtension::flushLemmas(std::vector<Node>& lemmas) {
  if (options::nlExtEntailConflicts()) {
    // check if any are entailed to be false
    for (unsigned i = 0; i < lemmas.size(); i++) {
      Node ch_lemma = lemmas[i].negate();
      ch_lemma = Rewriter::rewrite(ch_lemma);
      Trace("nl-ext-et-debug")
          << "Check entailment of " << ch_lemma << "..." << std::endl;
      std::pair<bool, Node> et = d_containing.getValuation().entailmentCheck(
          THEORY_OF_TYPE_BASED, ch_lemma);
      Trace("nl-ext-et-debug") << "entailment test result : " << et.first << " "
                               << et.second << std::endl;
      if (et.first) {
        Trace("nl-ext-et") << "*** Lemma entailed to be in conflict : "
                           << lemmas[i] << std::endl;
        // return just this lemma
        if (flushLemma(lemmas[i])) {
          lemmas.clear();
          return 1;
        }
      }
    }
  }

  int sum = 0;
  for (unsigned i = 0; i < lemmas.size(); i++) {
    sum += flushLemma(lemmas[i]);
  }
  lemmas.clear();
  return sum;
}

void NonlinearExtension::getAssertions(std::vector<Node>& assertions)
{
  Trace("nl-ext") << "Getting assertions..." << std::endl;
  NodeManager* nm = NodeManager::currentNM();
  // get the assertions
  std::map<Node, Rational> init_bounds[2];
  std::map<Node, Node> init_bounds_lit[2];
  unsigned nassertions = 0;
  std::unordered_set<Node, NodeHashFunction> init_assertions;
  for (Theory::assertions_iterator it = d_containing.facts_begin();
       it != d_containing.facts_end();
       ++it)
  {
    nassertions++;
    const Assertion& assertion = *it;
    Node lit = assertion.assertion;
    init_assertions.insert(lit);
    // check for concrete bounds
    bool pol = lit.getKind() != NOT;
    Node atom_orig = lit.getKind() == NOT ? lit[0] : lit;

    std::vector<Node> atoms;
    if (atom_orig.getKind() == EQUAL)
    {
      if (pol)
      {
        // t = s  is ( t >= s ^ t <= s )
        for (unsigned i = 0; i < 2; i++)
        {
          Node atom_new = nm->mkNode(GEQ, atom_orig[i], atom_orig[1 - i]);
          atom_new = Rewriter::rewrite(atom_new);
          atoms.push_back(atom_new);
        }
      }
    }
    else
    {
      atoms.push_back(atom_orig);
    }

    for (const Node& atom : atoms)
    {
      // non-strict bounds only
      if (atom.getKind() == GEQ || (!pol && atom.getKind() == GT))
      {
        Node p = atom[0];
        Assert(atom[1].isConst());
        Rational bound = atom[1].getConst<Rational>();
        if (!pol)
        {
          if (atom[0].getType().isInteger())
          {
            // ~( p >= c ) ---> ( p <= c-1 )
            bound = bound - Rational(1);
          }
        }
        unsigned bindex = pol ? 0 : 1;
        bool setBound = true;
        std::map<Node, Rational>::iterator itb = init_bounds[bindex].find(p);
        if (itb != init_bounds[bindex].end())
        {
          if (itb->second == bound)
          {
            setBound = atom_orig.getKind() == EQUAL;
          }
          else
          {
            setBound = pol ? itb->second < bound : itb->second > bound;
          }
          if (setBound)
          {
            // the bound is subsumed
            init_assertions.erase(init_bounds_lit[bindex][p]);
          }
        }
        if (setBound)
        {
          Trace("nl-ext-init") << (pol ? "Lower" : "Upper") << " bound for "
                               << p << " : " << bound << std::endl;
          init_bounds[bindex][p] = bound;
          init_bounds_lit[bindex][p] = lit;
        }
      }
    }
  }
  // for each bound that is the same, ensure we've inferred the equality
  for (std::pair<const Node, Rational>& ib : init_bounds[0])
  {
    Node p = ib.first;
    Node lit1 = init_bounds_lit[0][p];
    if (lit1.getKind() != EQUAL)
    {
      std::map<Node, Rational>::iterator itb = init_bounds[1].find(p);
      if (itb != init_bounds[1].end())
      {
        if (ib.second == itb->second)
        {
          Node eq = p.eqNode(nm->mkConst(ib.second));
          eq = Rewriter::rewrite(eq);
          Node lit2 = init_bounds_lit[1][p];
          Assert(lit2.getKind() != EQUAL);
          // use the equality instead, thus these are redundant
          init_assertions.erase(lit1);
          init_assertions.erase(lit2);
          init_assertions.insert(eq);
        }
      }
    }
  }

  for (const Node& a : init_assertions)
  {
    assertions.push_back(a);
  }
  Trace("nl-ext") << "...keep " << assertions.size() << " / " << nassertions
                  << " assertions." << std::endl;
}

std::vector<Node> NonlinearExtension::checkModelEval(
    const std::vector<Node>& assertions)
{
  std::vector<Node> false_asserts;
  for (size_t i = 0; i < assertions.size(); ++i) {
    Node lit = assertions[i];
    Node atom = lit.getKind()==NOT ? lit[0] : lit;
    if( d_skolem_atoms.find( atom )==d_skolem_atoms.end() ){
      Node litv = d_model.computeConcreteModelValue(lit);
      Trace("nl-ext-mv-assert") << "M[[ " << lit << " ]] -> " << litv;
      if (litv != d_true) {
        Trace("nl-ext-mv-assert") << " [model-false]" << std::endl;
        //Assert(litv == d_false);
        false_asserts.push_back(lit);
      } else {
        Trace("nl-ext-mv-assert") << std::endl;
      }
    }
  }
  return false_asserts;
}

bool NonlinearExtension::checkModel(const std::vector<Node>& assertions,
                                    const std::vector<Node>& false_asserts)
{
  Trace("nl-ext-cm") << "--- check-model ---" << std::endl;

  // get the presubstitution
  Trace("nl-ext-cm-debug") << "  apply pre-substitution..." << std::endl;
  std::vector<Node> pvars;
  std::vector<Node> psubs;
  for (std::pair<const Node, Node>& tb : d_tr_base)
  {
    pvars.push_back(tb.first);
    psubs.push_back(tb.second);
  }
  // initialize representation of assertions
  std::vector<Node> passertions;
  for (const Node& a : assertions)
  {
    Node pa = a;
    if (!pvars.empty())
    {
      pa =
          pa.substitute(pvars.begin(), pvars.end(), psubs.begin(), psubs.end());
      pa = Rewriter::rewrite(pa);
    }
    if (!pa.isConst() || !pa.getConst<bool>())
    {
      Trace("nl-ext-cm-assert") << "- assert : " << pa << std::endl;
      passertions.push_back(pa);
    }
  }

  // get model bounds for all transcendental functions
  Trace("nl-ext-cm-debug") << "  get bounds for transcendental functions..."
                           << std::endl;
  for (std::pair<const Kind, std::vector<Node> >& tfs : d_f_map)
  {
    Kind k = tfs.first;
    for (const Node& tf : tfs.second)
    {
      bool success = true;
      // tf is Figure 3 : tf( x )
      Node atf = d_model.computeConcreteModelValue(tf);
      if (k == PI)
      {
        success = d_model.addCheckModelBound(atf, d_pi_bound[0], d_pi_bound[1]);
      }
      else if (d_model.isRefineableTfFun(tf))
      {
        d_model.setUsedApproximate();
        std::pair<Node, Node> bounds = getTfModelBounds(tf, d_taylor_degree);
        success = d_model.addCheckModelBound(atf, bounds.first, bounds.second);
      }
      if (!success)
      {
        Trace("nl-ext-cm-debug")
            << "...failed to set bound for transcendental function."
            << std::endl;
        return false;
      }
    }
  }
  std::vector<Node> lemmas;
  std::vector<Node> gs;
  bool ret = d_model.checkModel(
      passertions, false_asserts, d_taylor_degree, lemmas, gs);
  for (Node& mg : gs)
  {
    mg = Rewriter::rewrite(mg);
    mg = d_containing.getValuation().ensureLiteral(mg);
    d_containing.getOutputChannel().requirePhase(mg, true);
    d_builtModel = true;
  }
  for (Node& lem : lemmas)
  {
    Trace("nl-ext-lemma-model")
        << "Lemma from check model : " << lem << std::endl;
    d_containing.getOutputChannel().lemma(lem);
  }
  return ret;
}


std::vector<Node> NonlinearExtension::checkSplitZero() {
  std::vector<Node> lemmas;
  for (unsigned i = 0; i < d_ms_vars.size(); i++) {
    Node v = d_ms_vars[i];
    if (d_zero_split.insert(v)) {
      Node eq = v.eqNode(d_zero);
      eq = Rewriter::rewrite(eq);
      Node literal = d_containing.getValuation().ensureLiteral(eq);
      d_containing.getOutputChannel().requirePhase(literal, true);
      lemmas.push_back(literal.orNode(literal.negate()));
    }
  }
  return lemmas;
}

/** An argument trie, for computing congruent terms */
class ArgTrie
{
 public:
  /** children of this node */
  std::map<Node, ArgTrie> d_children;
  /** the data of this node */
  Node d_data;
  /**
   * Set d as the data on the node whose path is [args], return either d if
   * that node has no data, or the data that already occurs there.
   */
  Node add(Node d, const std::vector<Node>& args)
  {
    ArgTrie* at = this;
    for (const Node& a : args)
    {
      at = &(at->d_children[a]);
    }
    if (at->d_data.isNull())
    {
      at->d_data = d;
    }
    return at->d_data;
  }
};

int NonlinearExtension::checkLastCall(const std::vector<Node>& assertions,
                                      const std::vector<Node>& false_asserts,
                                      const std::vector<Node>& xts)
{
  d_ms_vars.clear();
  d_ms_proc.clear();
  d_ms.clear();
  d_mterms.clear();
  d_m_nconst_factor.clear();
  d_tplane_refine.clear();
  d_ci.clear();
  d_ci_exp.clear();
  d_ci_max.clear();
  d_f_map.clear();
  d_tf_region.clear();
  d_waiting_lemmas.clear();

  int lemmas_proc = 0;
  std::vector<Node> lemmas;
  NodeManager* nm = NodeManager::currentNM();

  Trace("nl-ext-mv") << "Extended terms : " << std::endl;
  // register the extended function terms
  std::map< Node, Node > mvarg_to_term;
  std::vector<Node> tr_no_base;
  bool needPi = false;
  // for computing congruence
  std::map<Kind, ArgTrie> argTrie;
  for (unsigned i = 0, xsize = xts.size(); i < xsize; i++)
  {
    Node a = xts[i];
    d_model.computeConcreteModelValue(a);
    d_model.computeAbstractModelValue(a);
    d_model.printModelValue("nl-ext-mv", a);
    Kind ak = a.getKind();
    if (ak == NONLINEAR_MULT)
    {
      d_ms.push_back( a );
      
      //context-independent registration
      registerMonomial(a);

      std::map<Node, std::vector<Node> >::iterator itvl = d_m_vlist.find(a);
      Assert(itvl != d_m_vlist.end());
      for (unsigned k = 0; k < itvl->second.size(); k++) {
        if (!IsInVector(d_ms_vars, itvl->second[k])) {
          d_ms_vars.push_back(itvl->second[k]);
        }
        Node mvk = d_model.computeAbstractModelValue(itvl->second[k]);
        if( !mvk.isConst() ){
          d_m_nconst_factor[a] = true;
        }
      }
      // mark processed if has a "one" factor (will look at reduced monomial)?
    }
    else if (a.getNumChildren() > 0)
    {
      if (ak == SINE)
      {
        needPi = true;
      }
      bool consider = true;
      // if is an unpurified application of SINE, or it is a transcendental
      // applied to a trancendental, purify.
      if (isTranscendentalKind(ak))
      {
        if (ak == SINE && d_tr_is_base.find(a) == d_tr_is_base.end())
        {
          consider = false;
        }
        else
        {
          for (const Node& ac : a)
          {
            if (isTranscendentalKind(ac.getKind()))
            {
              consider = false;
              break;
            }
          }
        }
        if (!consider)
        {
          tr_no_base.push_back(a);
        }
      }
      if( consider ){
        std::vector<Node> repList;
        for (const Node& ac : a)
        {
          Node r = d_model.computeConcreteModelValue(ac);
          repList.push_back(r);
        }
        Node aa = argTrie[ak].add(a, repList);
        if (aa != a)
        {
          // apply congruence to pairs of terms that are disequal and congruent
          Assert(aa.getNumChildren() == a.getNumChildren());
          Node mvaa = d_model.computeAbstractModelValue(a);
          Node mvaaa = d_model.computeAbstractModelValue(aa);
          if (mvaa != mvaaa)
          {
            std::vector<Node> exp;
            for (unsigned j = 0, size = a.getNumChildren(); j < size; j++)
            {
              exp.push_back(a[j].eqNode(aa[j]));
            }
            Node expn = exp.size() == 1 ? exp[0] : nm->mkNode(AND, exp);
            Node cong_lemma = nm->mkNode(OR, expn.negate(), a.eqNode(aa));
            lemmas.push_back( cong_lemma );
          }
        }
        else
        {
          d_f_map[ak].push_back(a);
        }
      }
    }
    else if (ak == PI)
    {
      needPi = true;
      d_f_map[ak].push_back(a);
    }
    else
    {
      Assert(false);
    }
  }
  // initialize pi if necessary
  if (needPi && d_pi.isNull())
  {
    mkPi();
    getCurrentPiBounds(lemmas);
  }

  lemmas_proc = flushLemmas(lemmas);
  if (lemmas_proc > 0) {
    Trace("nl-ext") << "  ...finished with " << lemmas_proc << " new lemmas during registration." << std::endl;
    return lemmas_proc;
  }

  // process SINE phase shifting
  for (const Node& a : tr_no_base)
  {
    if (d_tr_base.find(a) == d_tr_base.end())
    {
      Node y =
          nm->mkSkolem("y", nm->realType(), "phase shifted trigonometric arg");
      Node new_a = nm->mkNode(a.getKind(), y);
      d_tr_is_base[new_a] = true;
      d_tr_base[a] = new_a;
      Node lem;
      if (a.getKind() == SINE)
      {
        Trace("nl-ext-tf") << "Basis sine : " << new_a << " for " << a
                           << std::endl;
        Assert(!d_pi.isNull());
        Node shift = nm->mkSkolem("s", nm->integerType(), "number of shifts");
        // FIXME : do not introduce shift here, instead needs model-based
        // refinement for constant shifts (#1284)
        lem = nm->mkNode(
            AND,
            mkValidPhase(y, d_pi),
            nm->mkNode(
                ITE,
                mkValidPhase(a[0], d_pi),
                a[0].eqNode(y),
                a[0].eqNode(nm->mkNode(
                    PLUS,
                    y,
                    nm->mkNode(MULT, nm->mkConst(Rational(2)), shift, d_pi)))),
            new_a.eqNode(a));
      }
      else
      {
        // do both equalities to ensure that new_a becomes a preregistered term
        lem = nm->mkNode(AND, a.eqNode(new_a), a[0].eqNode(y));
      }
      // must do preprocess on this one
      Trace("nl-ext-lemma")
          << "NonlinearExtension::Lemma : purify : " << lem << std::endl;
      d_containing.getOutputChannel().lemma(lem, false, true);
      lemmas_proc++;
    }
  }
  if (lemmas_proc > 0)
  {
    Trace("nl-ext") << "  ...finished with " << lemmas_proc
                    << " new lemmas SINE phase shifting." << std::endl;
    return lemmas_proc;
  }
  Trace("nl-ext") << "We have " << d_ms.size() << " monomials." << std::endl;

  // register constants
  registerMonomial(d_one);
  for (unsigned j = 0; j < d_order_points.size(); j++) {
    Node c = d_order_points[j];
    d_model.computeConcreteModelValue(c);
    d_model.computeAbstractModelValue(c);
  }

  // register variables
  Trace("nl-ext-mv") << "Variables in monomials : " << std::endl;
  for (unsigned i = 0; i < d_ms_vars.size(); i++) {
    Node v = d_ms_vars[i];
    registerMonomial(v);
    d_model.computeConcreteModelValue(v);
    d_model.computeAbstractModelValue(v);
    d_model.printModelValue("nl-ext-mv", v);
  }
  if (Trace.isOn("nl-ext-mv"))
  {
    Trace("nl-ext-mv") << "Arguments of trancendental functions : "
                       << std::endl;
    for (std::pair<const Kind, std::vector<Node> >& tfl : d_f_map)
    {
      Kind k = tfl.first;
      if (k == SINE || k == EXPONENTIAL)
      {
        for (const Node& tf : tfl.second)
        {
          Node v = tf[0];
          d_model.computeConcreteModelValue(v);
          d_model.computeAbstractModelValue(v);
          d_model.printModelValue("nl-ext-mv", v);
        }
      }
    }
  }

  //----------------------------------- possibly split on zero
  if (options::nlExtSplitZero()) {
    Trace("nl-ext") << "Get zero split lemmas..." << std::endl;
    lemmas = checkSplitZero();
    lemmas_proc = flushLemmas(lemmas);
    if (lemmas_proc > 0) {
      Trace("nl-ext") << "  ...finished with " << lemmas_proc << " new lemmas." << std::endl;
      return lemmas_proc;
    }
  }

  //-----------------------------------initial lemmas for transcendental functions
  lemmas = checkTranscendentalInitialRefine();
  lemmas_proc = flushLemmas(lemmas);
  if (lemmas_proc > 0) {
    Trace("nl-ext") << "  ...finished with " << lemmas_proc << " new lemmas." << std::endl;
    return lemmas_proc;
  }
  
  //-----------------------------------lemmas based on sign (comparison to zero)
  lemmas = checkMonomialSign();
  lemmas_proc = flushLemmas(lemmas);
  if (lemmas_proc > 0) {
    Trace("nl-ext") << "  ...finished with " << lemmas_proc << " new lemmas." << std::endl;
    return lemmas_proc;
  }
  
  //-----------------------------------monotonicity of transdental functions
  lemmas = checkTranscendentalMonotonic();
  lemmas_proc = flushLemmas(lemmas);
  if (lemmas_proc > 0) {
    Trace("nl-ext") << "  ...finished with " << lemmas_proc << " new lemmas." << std::endl;
    return lemmas_proc;
  }

  //-----------------------------------lemmas based on magnitude of non-zero monomials
  Trace("nl-ext-proc") << "Assign order ids..." << std::endl;
  // sort by absolute values of abstract model values
  assignOrderIds(d_ms_vars, d_order_vars, false, true);

  // sort individual variable lists
  Trace("nl-ext-proc") << "Assign order var lists..." << std::endl;
  SortNlModel smv;
  smv.d_nlm = &d_model;
  smv.d_isConcrete = false;
  smv.d_isAbsolute = true;
  smv.d_reverse_order = true;
  for (unsigned j = 0; j < d_ms.size(); j++) {
    std::sort(d_m_vlist[d_ms[j]].begin(), d_m_vlist[d_ms[j]].end(), smv);
  }
  for (unsigned c = 0; c < 3; c++) {
    // c is effort level
    lemmas = checkMonomialMagnitude( c );
    unsigned nlem = lemmas.size();
    lemmas_proc = flushLemmas(lemmas);
    if (lemmas_proc > 0) {
      Trace("nl-ext") << "  ...finished with " << lemmas_proc
                      << " new lemmas (out of possible " << nlem << ")."
                      << std::endl;
      return lemmas_proc;
    }
  }

  // sort monomials by degree
  Trace("nl-ext-proc") << "Sort monomials by degree..." << std::endl;
  SortNonlinearDegree snlad(d_m_degree);
  std::sort(d_ms.begin(), d_ms.end(), snlad);
  // all monomials
  d_mterms.insert(d_mterms.end(), d_ms_vars.begin(), d_ms_vars.end());
  d_mterms.insert(d_mterms.end(), d_ms.begin(), d_ms.end());

  //-----------------------------------inferred bounds lemmas
  //  e.g. x >= t => y*x >= y*t
  std::vector< Node > nt_lemmas;
  lemmas = checkMonomialInferBounds(nt_lemmas, assertions, false_asserts);
  // Trace("nl-ext") << "Bound lemmas : " << lemmas.size() << ", " <<
  // nt_lemmas.size() << std::endl;  prioritize lemmas that do not
  // introduce new monomials
  lemmas_proc = flushLemmas(lemmas);

  if (options::nlExtTangentPlanes() && options::nlExtTangentPlanesInterleave())
  {
    lemmas = checkTangentPlanes();
    lemmas_proc += flushLemmas(lemmas);
  }

  if (lemmas_proc > 0) {
    Trace("nl-ext") << "  ...finished with " << lemmas_proc << " new lemmas."
                    << std::endl;
    return lemmas_proc;
  }
  
  // from inferred bound inferences : now do ones that introduce new terms
  lemmas_proc = flushLemmas(nt_lemmas);
  if (lemmas_proc > 0) {
    Trace("nl-ext") << "  ...finished with " << lemmas_proc
                    << " new (monomial-introducing) lemmas." << std::endl;
    return lemmas_proc;
  }
  
  //------------------------------------factoring lemmas
  //   x*y + x*z >= t => exists k. k = y + z ^ x*k >= t
  if( options::nlExtFactor() ){
    lemmas = checkFactoring(assertions, false_asserts);
    lemmas_proc = flushLemmas(lemmas);
    if (lemmas_proc > 0) {
      Trace("nl-ext") << "  ...finished with " << lemmas_proc << " new lemmas." << std::endl;
      return lemmas_proc;
    }
  }

  //------------------------------------resolution bound inferences
  //  e.g. ( y>=0 ^ s <= x*z ^ x*y <= t ) => y*s <= z*t
  if (options::nlExtResBound()) {
    lemmas = checkMonomialInferResBounds();
    lemmas_proc = flushLemmas(lemmas);
    if (lemmas_proc > 0) {
      Trace("nl-ext") << "  ...finished with " << lemmas_proc << " new lemmas." << std::endl;
      return lemmas_proc;
    }
  }
  
  //------------------------------------tangent planes
  if (options::nlExtTangentPlanes() && !options::nlExtTangentPlanesInterleave())
  {
    lemmas = checkTangentPlanes();
    d_waiting_lemmas.insert(
        d_waiting_lemmas.end(), lemmas.begin(), lemmas.end());
    lemmas.clear();
  }
  if (options::nlExtTfTangentPlanes())
  {
    lemmas = checkTranscendentalTangentPlanes();
    d_waiting_lemmas.insert(
        d_waiting_lemmas.end(), lemmas.begin(), lemmas.end());
    lemmas.clear();
  }
  Trace("nl-ext") << "  ...finished with " << d_waiting_lemmas.size()
                  << " waiting lemmas." << std::endl;

  return 0;
}

void NonlinearExtension::check(Theory::Effort e) {
  Trace("nl-ext") << std::endl;
  Trace("nl-ext") << "NonlinearExtension::check, effort = " << e
                  << ", built model = " << d_builtModel.get() << std::endl;
  if (e == Theory::EFFORT_FULL)
  {
    d_containing.getExtTheory()->clearCache();
    d_needsLastCall = true;
    if (options::nlExtRewrites()) {
      std::vector<Node> nred;
      if (!d_containing.getExtTheory()->doInferences(0, nred)) {
        Trace("nl-ext") << "...sent no lemmas, # extf to reduce = "
                        << nred.size() << std::endl;
        if (nred.empty()) {
          d_needsLastCall = false;
        }
      } else {
        Trace("nl-ext") << "...sent lemmas." << std::endl;
      }
    }
  }
  else
  {
    std::map<Node, Node> approximations;
<<<<<<< HEAD
    TheoryModel* tm = d_containing.getValuation().getModel();
    if (!options::nlExtInterceptModel())
    {
      if (!d_builtModel.get())
      {
        // d_model.reset(d_containing.getValuation().getModel(), arithModel);
        // run a last call effort check
        if (modelBasedRefinement())
        {
          return;
        }
=======
    std::map<Node, Node> arithModel;
    TheoryModel* tm = d_containing.getValuation().getModel();
    if (!d_builtModel.get())
    {
      // run model-based refinement
      if (modelBasedRefinement())
      {
        return;
>>>>>>> 6beda739
      }
      std::map<Node, Node> arithModel;
      d_model.getModelValueRepair(arithModel, approximations);
      // those that are exact are written as exact approximations to the model
      for (std::pair<const Node, Node>& r : arithModel)
      {
        Node eq = r.first.eqNode(r.second);
        eq = Rewriter::rewrite(eq);
        tm->recordApproximation(r.first, eq);
      }
    }
<<<<<<< HEAD
    else
    {
      // computed the approximations already
      approximations = d_approximations;
    }
    // record approximations
=======
    // get the values that should be replaced in the model
    d_model.getModelValueRepair(arithModel, approximations);
    // those that are exact are written as exact approximations to the model
    for (std::pair<const Node, Node>& r : arithModel)
    {
      Node eq = r.first.eqNode(r.second);
      eq = Rewriter::rewrite(eq);
      tm->recordApproximation(r.first, eq);
    }
    // those that are approximate are recorded as approximations
>>>>>>> 6beda739
    for (std::pair<const Node, Node>& a : approximations)
    {
      tm->recordApproximation(a.first, a.second);
    }
  }
}

bool NonlinearExtension::modelBasedRefinement()
{
<<<<<<< HEAD
=======
  // reset the model object
  d_model.reset(d_containing.getValuation().getModel());
>>>>>>> 6beda739
  // get the assertions
  std::vector<Node> assertions;
  getAssertions(assertions);

  Trace("nl-ext-mv-assert")
      << "Getting model values... check for [model-false]" << std::endl;
  // get the assertions that are false in the model
  const std::vector<Node> false_asserts = checkModelEval(assertions);

  // get the extended terms belonging to this theory
  std::vector<Node> xts;
  d_containing.getExtTheory()->getTerms(xts);

  if (Trace.isOn("nl-ext-debug"))
  {
    Trace("nl-ext-debug") << "  processing NonlinearExtension::check : "
                          << std::endl;
    Trace("nl-ext-debug") << "     " << false_asserts.size()
                          << " false assertions" << std::endl;
    Trace("nl-ext-debug") << "     " << xts.size()
                          << " extended terms: " << std::endl;
    Trace("nl-ext-debug") << "       ";
    for (unsigned j = 0; j < xts.size(); j++)
    {
      Trace("nl-ext-debug") << xts[j] << " ";
    }
    Trace("nl-ext-debug") << std::endl;
  }

  // compute whether shared terms have correct values
  unsigned num_shared_wrong_value = 0;
  std::vector<Node> shared_term_value_splits;
  // must ensure that shared terms are equal to their concrete value
  Trace("nl-ext-mv") << "Shared terms : " << std::endl;
  for (context::CDList<TNode>::const_iterator its =
           d_containing.shared_terms_begin();
       its != d_containing.shared_terms_end();
       ++its)
  {
    TNode shared_term = *its;
    // compute its value in the model, and its evaluation in the model
    Node stv0 = d_model.computeConcreteModelValue(shared_term);
    Node stv1 = d_model.computeAbstractModelValue(shared_term);
    d_model.printModelValue("nl-ext-mv", shared_term);
    if (stv0 != stv1)
    {
      num_shared_wrong_value++;
      Trace("nl-ext-mv") << "Bad shared term value : " << shared_term
                         << std::endl;
      if (shared_term != stv0)
      {
        // split on the value, this is non-terminating in general, TODO :
        // improve this
        Node eq = shared_term.eqNode(stv0);
        shared_term_value_splits.push_back(eq);
      }
      else
      {
        // this can happen for transcendental functions
        // the problem is that we cannot evaluate transcendental functions
        // (they don't have a rewriter that returns constants)
        // thus, the actual value in their model can be themselves, hence we
        // have no reference point to rule out the current model.  In this
        // case, we may set incomplete below.
      }
    }
  }
  Trace("nl-ext-debug") << "     " << num_shared_wrong_value
                        << " shared terms with wrong model value." << std::endl;
  bool needsRecheck;
  do
  {
    d_model.resetCheck();
    needsRecheck = false;
    // complete_status:
    //   1 : we may answer SAT, -1 : we may not answer SAT, 0 : unknown
    int complete_status = 1;
    int num_added_lemmas = 0;
    // we require a check either if an assertion is false or a shared term has
    // a wrong value
    if (!false_asserts.empty() || num_shared_wrong_value > 0)
    {
      complete_status = num_shared_wrong_value > 0 ? -1 : 0;
      num_added_lemmas = checkLastCall(assertions, false_asserts, xts);
      if (num_added_lemmas > 0)
      {
        return true;
      }
    }
    Trace("nl-ext") << "Finished check with status : " << complete_status
                    << std::endl;

    // if we did not add a lemma during check and there is a chance for SAT
    if (complete_status == 0)
    {
      Trace("nl-ext")
          << "Check model based on bounds for irrational-valued functions..."
          << std::endl;
      // check the model based on simple solving of equalities and using
      // error bounds on the Taylor approximation of transcendental functions.
      if (checkModel(assertions, false_asserts))
      {
        complete_status = 1;
      }
    }

    // if we have not concluded SAT
    if (complete_status != 1)
    {
      // flush the waiting lemmas
      num_added_lemmas = flushLemmas(d_waiting_lemmas);
      if (num_added_lemmas > 0)
      {
        Trace("nl-ext") << "...added " << num_added_lemmas << " waiting lemmas."
                        << std::endl;
        return true;
      }
      // resort to splitting on shared terms with their model value
      // if we did not add any lemmas
      if (num_shared_wrong_value > 0)
      {
        complete_status = -1;
        if (!shared_term_value_splits.empty())
        {
          std::vector<Node> shared_term_value_lemmas;
          for (const Node& eq : shared_term_value_splits)
          {
            Node req = Rewriter::rewrite(eq);
            Node literal = d_containing.getValuation().ensureLiteral(req);
            d_containing.getOutputChannel().requirePhase(literal, true);
            Trace("nl-ext-debug") << "Split on : " << literal << std::endl;
            shared_term_value_lemmas.push_back(
                literal.orNode(literal.negate()));
          }
          num_added_lemmas = flushLemmas(shared_term_value_lemmas);
          if (num_added_lemmas > 0)
          {
            Trace("nl-ext") << "...added " << num_added_lemmas
                            << " shared term value split lemmas." << std::endl;
            return true;
          }
        }
        else
        {
          // this can happen if we are trying to do theory combination with
          // trancendental functions
          // since their model value cannot even be computed exactly
        }
      }

      // we are incomplete
      if (options::nlExtIncPrecision() && d_model.usedApproximate())
      {
        d_taylor_degree++;
        needsRecheck = true;
        // increase precision for PI?
        // Difficult since Taylor series is very slow to converge
        Trace("nl-ext") << "...increment Taylor degree to " << d_taylor_degree
                        << std::endl;
      }
      else
      {
        Trace("nl-ext") << "...failed to send lemma in "
                           "NonLinearExtension, set incomplete"
                        << std::endl;
        d_containing.getOutputChannel().setIncomplete();
      }
<<<<<<< HEAD
    }
  } while (needsRecheck);

  // did not add lemmas
  return false;
}

bool NonlinearExtension::interceptModel(std::map<Node, Node>& arithModel)
{
  if (!needsCheckLastEffort())
  {
    // no non-linear constraints, we are done
    return true;
  }
  d_model.reset(d_containing.getValuation().getModel(), arithModel);
  if (!options::nlExtInterceptModel())
  {
    return true;
  }
  // run a last call effort check
  if (d_builtModel.get() || !modelBasedRefinement())
  {
    if (d_builtModel.get())
    {
      d_approximations.clear();
      // modify the model values
      d_model.getModelValueRepair(arithModel, d_approximations);
    }
    return true;
  }
=======
    }
  } while (needsRecheck);

  // did not add lemmas
>>>>>>> 6beda739
  return false;
}

void NonlinearExtension::presolve()
{
  Trace("nl-ext") << "NonlinearExtension::presolve" << std::endl;
}

void NonlinearExtension::assignOrderIds(std::vector<Node>& vars,
                                        NodeMultiset& order,
                                        bool isConcrete,
                                        bool isAbsolute)
{
  SortNlModel smv;
  smv.d_nlm = &d_model;
  smv.d_isConcrete = isConcrete;
  smv.d_isAbsolute = isAbsolute;
  smv.d_reverse_order = false;
  std::sort(vars.begin(), vars.end(), smv);

  order.clear();
  // assign ordering id's
  unsigned counter = 0;
  unsigned order_index = isConcrete ? 0 : 1;
  Node prev;
  for (unsigned j = 0; j < vars.size(); j++) {
    Node x = vars[j];
    Node v = d_model.computeModelValue(x, isConcrete);
    if( !v.isConst() ){
      Trace("nl-ext-mvo") << "..do not assign order to " << x << " : " << v << std::endl;
      //don't assign for non-constant values (transcendental function apps)
      break;
    }
    Trace("nl-ext-mvo") << "  order " << x << " : " << v << std::endl;
    if (v != prev) {
      // builtin points
      bool success;
      do {
        success = false;
        if (order_index < d_order_points.size()) {
          Node vv = d_model.computeModelValue(d_order_points[order_index],
                                              isConcrete);
          if (d_model.compareValue(v, vv, isAbsolute) <= 0)
          {
            counter++;
            Trace("nl-ext-mvo") << "O[" << d_order_points[order_index]
                                << "] = " << counter << std::endl;
            order[d_order_points[order_index]] = counter;
            prev = vv;
            order_index++;
            success = true;
          }
        }
      } while (success);
    }
    if (prev.isNull() || d_model.compareValue(v, prev, isAbsolute) != 0)
    {
      counter++;
    }
    Trace("nl-ext-mvo") << "O[" << x << "] = " << counter << std::endl;
    order[x] = counter;
    prev = v;
  }
  while (order_index < d_order_points.size()) {
    counter++;
    Trace("nl-ext-mvo") << "O[" << d_order_points[order_index]
                        << "] = " << counter << std::endl;
    order[d_order_points[order_index]] = counter;
    order_index++;
  }
}

void NonlinearExtension::mkPi(){
  if( d_pi.isNull() ){
    d_pi = NodeManager::currentNM()->mkNullaryOperator(
        NodeManager::currentNM()->realType(), PI);
    d_pi_2 = Rewriter::rewrite(NodeManager::currentNM()->mkNode(
        MULT,
        d_pi,
        NodeManager::currentNM()->mkConst(Rational(1) / Rational(2))));
    d_pi_neg_2 = Rewriter::rewrite(NodeManager::currentNM()->mkNode(
        MULT,
        d_pi,
        NodeManager::currentNM()->mkConst(Rational(-1) / Rational(2))));
    d_pi_neg = Rewriter::rewrite(NodeManager::currentNM()->mkNode(
        MULT, d_pi, NodeManager::currentNM()->mkConst(Rational(-1))));
    //initialize bounds
    d_pi_bound[0] =
        NodeManager::currentNM()->mkConst(Rational(103993) / Rational(33102));
    d_pi_bound[1] =
        NodeManager::currentNM()->mkConst(Rational(104348) / Rational(33215));
  }
}

void NonlinearExtension::getCurrentPiBounds( std::vector< Node >& lemmas ) {
  Node pi_lem = NodeManager::currentNM()->mkNode(
      AND,
      NodeManager::currentNM()->mkNode(GEQ, d_pi, d_pi_bound[0]),
      NodeManager::currentNM()->mkNode(LEQ, d_pi, d_pi_bound[1]));
  lemmas.push_back( pi_lem );
}

bool NonlinearExtension::getApproximateSqrt(Node c,
                                            Node& l,
                                            Node& u,
                                            unsigned iter) const
{
  Assert(c.isConst());
  if (c == d_one || c == d_zero)
  {
    l = c;
    u = c;
    return true;
  }
  Rational rc = c.getConst<Rational>();

  Rational rl = rc < Rational(1) ? rc : Rational(1);
  Rational ru = rc < Rational(1) ? Rational(1) : rc;
  unsigned count = 0;
  Rational half = Rational(1) / Rational(2);
  while (count < iter)
  {
    Rational curr = half * (rl + ru);
    Rational curr_sq = curr * curr;
    if (curr_sq == rc)
    {
      rl = curr_sq;
      ru = curr_sq;
      break;
    }
    else if (curr_sq < rc)
    {
      rl = curr;
    }
    else
    {
      ru = curr;
    }
    count++;
  }

  NodeManager* nm = NodeManager::currentNM();
  l = nm->mkConst(rl);
  u = nm->mkConst(ru);
  return true;
}

// show a <> 0 by inequalities between variables in monomial a w.r.t 0
int NonlinearExtension::compareSign(Node oa, Node a, unsigned a_index,
                                    int status, std::vector<Node>& exp,
                                    std::vector<Node>& lem) {
  Trace("nl-ext-debug") << "Process " << a << " at index " << a_index
                        << ", status is " << status << std::endl;
  Node mvaoa = d_model.computeAbstractModelValue(oa);
  if (a_index == d_m_vlist[a].size()) {
    if (mvaoa.getConst<Rational>().sgn() != status)
    {
      Node lemma =
          safeConstructNary(AND, exp).impNode(mkLit(oa, d_zero, status * 2));
      lem.push_back(lemma);
    }
    return status;
  } else {
    Assert(a_index < d_m_vlist[a].size());
    Node av = d_m_vlist[a][a_index];
    unsigned aexp = d_m_exp[a][av];
    // take current sign in model
    Node mvaav = d_model.computeAbstractModelValue(av);
    int sgn = mvaav.getConst<Rational>().sgn();
    Trace("nl-ext-debug") << "Process var " << av << "^" << aexp
                          << ", model sign = " << sgn << std::endl;
    if (sgn == 0) {
      if (mvaoa.getConst<Rational>().sgn() != 0)
      {
        Node lemma = av.eqNode(d_zero).impNode(oa.eqNode(d_zero));
        lem.push_back(lemma);
      }
      return 0;
    } else {
      if (aexp % 2 == 0) {
        exp.push_back(av.eqNode(d_zero).negate());
        return compareSign(oa, a, a_index + 1, status, exp, lem);
      } else {
        exp.push_back(
            NodeManager::currentNM()->mkNode(sgn == 1 ? GT : LT, av, d_zero));
        return compareSign(oa, a, a_index + 1, status * sgn, exp, lem);
      }
    }
  }
}

bool NonlinearExtension::compareMonomial(
    Node oa, Node a, NodeMultiset& a_exp_proc, Node ob, Node b,
    NodeMultiset& b_exp_proc, std::vector<Node>& exp, std::vector<Node>& lem,
    std::map<int, std::map<Node, std::map<Node, Node> > >& cmp_infers) {
  Trace("nl-ext-comp-debug")
      << "Check |" << a << "| >= |" << b << "|" << std::endl;
  unsigned pexp_size = exp.size();
  if (compareMonomial(oa, a, 0, a_exp_proc, ob, b, 0, b_exp_proc, 0, exp, lem,
                      cmp_infers)) {
    return true;
  } else {
    exp.resize(pexp_size);
    Trace("nl-ext-comp-debug")
        << "Check |" << b << "| >= |" << a << "|" << std::endl;
    if (compareMonomial(ob, b, 0, b_exp_proc, oa, a, 0, a_exp_proc, 0, exp, lem,
                        cmp_infers)) {
      return true;
    } else {
      return false;
    }
  }
}

bool NonlinearExtension::cmp_holds(
    Node x, Node y, std::map<Node, std::map<Node, Node> >& cmp_infers,
    std::vector<Node>& exp, std::map<Node, bool>& visited) {
  if (x == y) {
    return true;
  } else if (visited.find(x) == visited.end()) {
    visited[x] = true;
    std::map<Node, std::map<Node, Node> >::iterator it = cmp_infers.find(x);
    if (it != cmp_infers.end()) {
      for (std::map<Node, Node>::iterator itc = it->second.begin();
           itc != it->second.end(); ++itc) {
        exp.push_back(itc->second);
        if (cmp_holds(itc->first, y, cmp_infers, exp, visited)) {
          return true;
        }
        exp.pop_back();
      }
    }
  }
  return false;
}

// trying to show a ( >, = ) b   by inequalities between variables in
// monomials a,b
bool NonlinearExtension::compareMonomial(
    Node oa, Node a, unsigned a_index, NodeMultiset& a_exp_proc, Node ob,
    Node b, unsigned b_index, NodeMultiset& b_exp_proc, int status,
    std::vector<Node>& exp, std::vector<Node>& lem,
    std::map<int, std::map<Node, std::map<Node, Node> > >& cmp_infers) {
  Trace("nl-ext-comp-debug")
      << "compareMonomial " << oa << " and " << ob << ", indices = " << a_index
      << " " << b_index << std::endl;
  Assert(status == 0 || status == 2);
  if (a_index == d_m_vlist[a].size() && b_index == d_m_vlist[b].size()) {
    // finished, compare absolute value of abstract model values
    int modelStatus = d_model.compare(oa, ob, false, true) * -2;
    Trace("nl-ext-comp") << "...finished comparison with " << oa << " <"
                         << status << "> " << ob
                         << ", model status = " << modelStatus << std::endl;
    if (status != modelStatus) {
      Trace("nl-ext-comp-infer")
          << "infer : " << oa << " <" << status << "> " << ob << std::endl;
      if (status == 2) {
        // must state that all variables are non-zero
        for (unsigned j = 0; j < d_m_vlist[a].size(); j++) {
          exp.push_back(d_m_vlist[a][j].eqNode(d_zero).negate());
        }
      }
      Node clem = NodeManager::currentNM()->mkNode(
          IMPLIES, safeConstructNary(AND, exp), mkLit(oa, ob, status, true));
      Trace("nl-ext-comp-lemma") << "comparison lemma : " << clem << std::endl;
      lem.push_back(clem);
      cmp_infers[status][oa][ob] = clem;
    }
    return true;
  } else {
    // get a/b variable information
    Node av;
    unsigned aexp = 0;
    unsigned avo = 0;
    if (a_index < d_m_vlist[a].size()) {
      av = d_m_vlist[a][a_index];
      Assert(a_exp_proc[av] <= d_m_exp[a][av]);
      aexp = d_m_exp[a][av] - a_exp_proc[av];
      if (aexp == 0) {
        return compareMonomial(oa, a, a_index + 1, a_exp_proc, ob, b, b_index,
                               b_exp_proc, status, exp, lem, cmp_infers);
      }
      Assert(d_order_vars.find(av) != d_order_vars.end());
      avo = d_order_vars[av];
    }
    Node bv;
    unsigned bexp = 0;
    unsigned bvo = 0;
    if (b_index < d_m_vlist[b].size()) {
      bv = d_m_vlist[b][b_index];
      Assert(b_exp_proc[bv] <= d_m_exp[b][bv]);
      bexp = d_m_exp[b][bv] - b_exp_proc[bv];
      if (bexp == 0) {
        return compareMonomial(oa, a, a_index, a_exp_proc, ob, b, b_index + 1,
                               b_exp_proc, status, exp, lem, cmp_infers);
      }
      Assert(d_order_vars.find(bv) != d_order_vars.end());
      bvo = d_order_vars[bv];
    }
    // get "one" information
    Assert(d_order_vars.find(d_one) != d_order_vars.end());
    unsigned ovo = d_order_vars[d_one];
    Trace("nl-ext-comp-debug") << "....vars : " << av << "^" << aexp << " "
                               << bv << "^" << bexp << std::endl;

    //--- cases
    if (av.isNull()) {
      if (bvo <= ovo) {
        Trace("nl-ext-comp-debug") << "...take leading " << bv << std::endl;
        // can multiply b by <=1
        exp.push_back(mkLit(d_one, bv, bvo == ovo ? 0 : 2, true));
        return compareMonomial(oa, a, a_index, a_exp_proc, ob, b, b_index + 1,
                               b_exp_proc, bvo == ovo ? status : 2, exp, lem,
                               cmp_infers);
      } else {
        Trace("nl-ext-comp-debug")
            << "...failure, unmatched |b|>1 component." << std::endl;
        return false;
      }
    } else if (bv.isNull()) {
      if (avo >= ovo) {
        Trace("nl-ext-comp-debug") << "...take leading " << av << std::endl;
        // can multiply a by >=1
        exp.push_back(mkLit(av, d_one, avo == ovo ? 0 : 2, true));
        return compareMonomial(oa, a, a_index + 1, a_exp_proc, ob, b, b_index,
                               b_exp_proc, avo == ovo ? status : 2, exp, lem,
                               cmp_infers);
      } else {
        Trace("nl-ext-comp-debug")
            << "...failure, unmatched |a|<1 component." << std::endl;
        return false;
      }
    } else {
      Assert(!av.isNull() && !bv.isNull());
      if (avo >= bvo) {
        if (bvo < ovo && avo >= ovo) {
          Trace("nl-ext-comp-debug") << "...take leading " << av << std::endl;
          // do avo>=1 instead
          exp.push_back(mkLit(av, d_one, avo == ovo ? 0 : 2, true));
          return compareMonomial(oa, a, a_index + 1, a_exp_proc, ob, b, b_index,
                                 b_exp_proc, avo == ovo ? status : 2, exp, lem,
                                 cmp_infers);
        } else {
          unsigned min_exp = aexp > bexp ? bexp : aexp;
          a_exp_proc[av] += min_exp;
          b_exp_proc[bv] += min_exp;
          Trace("nl-ext-comp-debug")
              << "...take leading " << min_exp << " from " << av << " and "
              << bv << std::endl;
          exp.push_back(mkLit(av, bv, avo == bvo ? 0 : 2, true));
          bool ret = compareMonomial(oa, a, a_index, a_exp_proc, ob, b, b_index,
                                     b_exp_proc, avo == bvo ? status : 2, exp,
                                     lem, cmp_infers);
          a_exp_proc[av] -= min_exp;
          b_exp_proc[bv] -= min_exp;
          return ret;
        }
      } else {
        if (bvo <= ovo) {
          Trace("nl-ext-comp-debug") << "...take leading " << bv << std::endl;
          // try multiply b <= 1
          exp.push_back(mkLit(d_one, bv, bvo == ovo ? 0 : 2, true));
          return compareMonomial(oa, a, a_index, a_exp_proc, ob, b, b_index + 1,
                                 b_exp_proc, bvo == ovo ? status : 2, exp, lem,
                                 cmp_infers);
        } else {
          Trace("nl-ext-comp-debug")
              << "...failure, leading |b|>|a|>1 component." << std::endl;
          return false;
        }
      }
    }
  }
}

// status 0 : n equal, -1 : n superset, 1 : n subset
void NonlinearExtension::MonomialIndex::addTerm(Node n,
                                                const std::vector<Node>& reps,
                                                NonlinearExtension* nla,
                                                int status, unsigned argIndex) {
  if (status == 0) {
    if (argIndex == reps.size()) {
      d_monos.push_back(n);
    } else {
      d_data[reps[argIndex]].addTerm(n, reps, nla, status, argIndex + 1);
    }
  }
  for (std::map<Node, MonomialIndex>::iterator it = d_data.begin();
       it != d_data.end(); ++it) {
    if (status != 0 || argIndex == reps.size() || it->first != reps[argIndex]) {
      // if we do not contain this variable, then if we were a superset,
      // fail (-2), otherwise we are subset.  if we do contain this
      // variable, then if we were equal, we are superset since variables
      // are ordered, otherwise we remain the same.
      int new_status =
          std::find(reps.begin(), reps.end(), it->first) == reps.end()
              ? (status >= 0 ? 1 : -2)
              : (status == 0 ? -1 : status);
      if (new_status != -2) {
        it->second.addTerm(n, reps, nla, new_status, argIndex);
      }
    }
  }
  // compare for subsets
  for (unsigned i = 0; i < d_monos.size(); i++) {
    Node m = d_monos[i];
    if (m != n) {
      // we are superset if we are equal and haven't traversed all variables
      int cstatus = status == 0 ? (argIndex == reps.size() ? 0 : -1) : status;
      Trace("nl-ext-mindex-debug") << "  compare " << n << " and " << m
                                   << ", status = " << cstatus << std::endl;
      if (cstatus <= 0 && nla->isMonomialSubset(m, n)) {
        nla->registerMonomialSubset(m, n);
        Trace("nl-ext-mindex-debug") << "...success" << std::endl;
      } else if (cstatus >= 0 && nla->isMonomialSubset(n, m)) {
        nla->registerMonomialSubset(n, m);
        Trace("nl-ext-mindex-debug") << "...success (rev)" << std::endl;
      }
    }
  }
}

std::vector<Node> NonlinearExtension::checkMonomialSign() {
  std::vector<Node> lemmas;
  std::map<Node, int> signs;
  Trace("nl-ext") << "Get monomial sign lemmas..." << std::endl;
  for (unsigned j = 0; j < d_ms.size(); j++) {
    Node a = d_ms[j];
    if (d_ms_proc.find(a) == d_ms_proc.end()) {
      std::vector<Node> exp;
      if (Trace.isOn("nl-ext-debug"))
      {
        Node cmva = d_model.computeConcreteModelValue(a);
        Trace("nl-ext-debug")
            << "  process " << a << ", mv=" << cmva << "..." << std::endl;
      }
      if( d_m_nconst_factor.find( a )==d_m_nconst_factor.end() ){
        signs[a] = compareSign(a, a, 0, 1, exp, lemmas);
        if (signs[a] == 0) {
          d_ms_proc[a] = true;
          Trace("nl-ext-debug") << "...mark " << a
                             << " reduced since its value is 0." << std::endl;
        }
      }else{
        Trace("nl-ext-debug") << "...can't conclude sign lemma for " << a << " since model value of a factor is non-constant." << std::endl;
        //TODO
      }
    }
  }
  return lemmas;
}

std::vector<Node> NonlinearExtension::checkMonomialMagnitude( unsigned c ) {
  unsigned r = 1;
  std::vector<Node> lemmas;
// if (x,y,L) in cmp_infers, then x > y inferred as conclusion of L
  // in lemmas
  std::map<int, std::map<Node, std::map<Node, Node> > > cmp_infers;
  Trace("nl-ext") << "Get monomial comparison lemmas (order=" << r
                  << ", compare=" << c << ")..." << std::endl;
  for (unsigned j = 0; j < d_ms.size(); j++) {
    Node a = d_ms[j];
    if (d_ms_proc.find(a) == d_ms_proc.end() && 
        d_m_nconst_factor.find( a )==d_m_nconst_factor.end()) {
      if (c == 0) {
        // compare magnitude against 1
        std::vector<Node> exp;
        NodeMultiset a_exp_proc;
        NodeMultiset b_exp_proc;
        compareMonomial(a, a, a_exp_proc, d_one, d_one, b_exp_proc, exp,
                        lemmas, cmp_infers);
      } else {
        std::map<Node, NodeMultiset>::iterator itmea = d_m_exp.find(a);
        Assert(itmea != d_m_exp.end());
        if (c == 1) {
          // TODO : not just against containing variables?
          // compare magnitude against variables
          for (unsigned k = 0; k < d_ms_vars.size(); k++) {
            Node v = d_ms_vars[k];
            Node mvcv = d_model.computeConcreteModelValue(v);
            if (mvcv.isConst())
            {
              std::vector<Node> exp;
              NodeMultiset a_exp_proc;
              NodeMultiset b_exp_proc;
              if (itmea->second.find(v) != itmea->second.end()) {
                a_exp_proc[v] = 1;
                b_exp_proc[v] = 1;
                setMonomialFactor(a, v, a_exp_proc);
                setMonomialFactor(v, a, b_exp_proc);
                compareMonomial(a, a, a_exp_proc, v, v, b_exp_proc, exp,
                                lemmas, cmp_infers);
              }
            }
          }
        } else {
          // compare magnitude against other non-linear monomials
          for (unsigned k = (j + 1); k < d_ms.size(); k++) {
            Node b = d_ms[k];
            //(signs[a]==signs[b])==(r==0)
            if (d_ms_proc.find(b) == d_ms_proc.end() && 
                d_m_nconst_factor.find( b )==d_m_nconst_factor.end()) {
              std::map<Node, NodeMultiset>::iterator itmeb =
                  d_m_exp.find(b);
              Assert(itmeb != d_m_exp.end());

              std::vector<Node> exp;
              // take common factors of monomials, set minimum of
              // common exponents as processed
              NodeMultiset a_exp_proc;
              NodeMultiset b_exp_proc;
              for (NodeMultiset::iterator itmea2 = itmea->second.begin();
                   itmea2 != itmea->second.end(); ++itmea2) {
                NodeMultiset::iterator itmeb2 =
                    itmeb->second.find(itmea2->first);
                if (itmeb2 != itmeb->second.end()) {
                  unsigned min_exp = itmea2->second > itmeb2->second
                                         ? itmeb2->second
                                         : itmea2->second;
                  a_exp_proc[itmea2->first] = min_exp;
                  b_exp_proc[itmea2->first] = min_exp;
                  Trace("nl-ext-comp")
                      << "Common exponent : " << itmea2->first << " : "
                      << min_exp << std::endl;
                }
              }
              if (!a_exp_proc.empty()) {
                setMonomialFactor(a, b, a_exp_proc);
                setMonomialFactor(b, a, b_exp_proc);
              }
              /*
              if( !a_exp_proc.empty() ){
                //reduction based on common exponents a > 0 => ( a * b
              <> a * c <=> b <> c ), a < 0 => ( a * b <> a * c <=> b
              !<> c )  ? }else{ compareMonomial( a, a, a_exp_proc, b,
              b, b_exp_proc, exp, lemmas );
              }
              */
              compareMonomial(a, a, a_exp_proc, b, b, b_exp_proc, exp,
                              lemmas, cmp_infers);
            }
          }
        }
      }
    }
  }
  // remove redundant lemmas, e.g. if a > b, b > c, a > c were
  // inferred, discard lemma with conclusion a > c
  Trace("nl-ext-comp") << "Compute redundancies for " << lemmas.size()
                       << " lemmas." << std::endl;
  // naive
  std::vector<Node> r_lemmas;
  for (std::map<int, std::map<Node, std::map<Node, Node> > >::iterator itb =
           cmp_infers.begin();
       itb != cmp_infers.end(); ++itb) {
    for (std::map<Node, std::map<Node, Node> >::iterator itc =
             itb->second.begin();
         itc != itb->second.end(); ++itc) {
      for (std::map<Node, Node>::iterator itc2 = itc->second.begin();
           itc2 != itc->second.end(); ++itc2) {
        std::map<Node, bool> visited;
        for (std::map<Node, Node>::iterator itc3 = itc->second.begin();
             itc3 != itc->second.end(); ++itc3) {
          if (itc3->first != itc2->first) {
            std::vector<Node> exp;
            if (cmp_holds(itc3->first, itc2->first, itb->second, exp,
                          visited)) {
              r_lemmas.push_back(itc2->second);
              Trace("nl-ext-comp")
                  << "...inference of " << itc->first << " > "
                  << itc2->first << " was redundant." << std::endl;
              break;
            }
          }
        }
      }
    }
  }
  std::vector<Node> nr_lemmas;
  for (unsigned i = 0; i < lemmas.size(); i++) {
    if (std::find(r_lemmas.begin(), r_lemmas.end(), lemmas[i]) ==
        r_lemmas.end()) {
      nr_lemmas.push_back(lemmas[i]);
    }
  }
  // TODO: only take maximal lower/minimial lower bounds?

  Trace("nl-ext-comp") << nr_lemmas.size() << " / " << lemmas.size()
                       << " were non-redundant." << std::endl;
  return nr_lemmas;
}

std::vector<Node> NonlinearExtension::checkTangentPlanes() {
  std::vector< Node > lemmas;
  Trace("nl-ext") << "Get monomial tangent plane lemmas..." << std::endl;
  NodeManager* nm = NodeManager::currentNM();
  unsigned kstart = d_ms_vars.size();
  for (unsigned k = kstart; k < d_mterms.size(); k++) {
    Node t = d_mterms[k];
    // if this term requires a refinement
    if (d_tplane_refine.find(t) != d_tplane_refine.end())
    {
      Trace("nl-ext-tplanes")
          << "Look at monomial requiring refinement : " << t << std::endl;
      // get a decomposition
      std::map<Node, std::vector<Node> >::iterator it =
          d_m_contain_children.find(t);
      if (it != d_m_contain_children.end()) {
        std::map<Node, std::map<Node, bool> > dproc;
        for (unsigned j = 0; j < it->second.size(); j++) {
          Node tc = it->second[j];
          if (tc != d_one) {
            Node tc_diff = d_m_contain_umult[tc][t];
            Assert(!tc_diff.isNull());
            Node a = tc < tc_diff ? tc : tc_diff;
            Node b = tc < tc_diff ? tc_diff : tc;
            if (dproc[a].find(b) == dproc[a].end()) {
              dproc[a][b] = true;
              Trace("nl-ext-tplanes")
                  << "  decomposable into : " << a << " * " << b << std::endl;
              Node a_v_c = d_model.computeAbstractModelValue(a);
              Node b_v_c = d_model.computeAbstractModelValue(b);
              // points we will add tangent planes for
              std::vector< Node > pts[2];
              pts[0].push_back( a_v_c );
              pts[1].push_back( b_v_c );
              // if previously refined
              bool prevRefine = d_tangent_val_bound[0][a].find( b )!=d_tangent_val_bound[0][a].end();
              // a_min, a_max, b_min, b_max
              for( unsigned p=0; p<4; p++ ){
                Node curr_v = p<=1 ? a_v_c : b_v_c;
                if( prevRefine ){
                  Node pt_v = d_tangent_val_bound[p][a][b];
                  Assert(!pt_v.isNull());
                  if( curr_v!=pt_v ){
                    Node do_extend =
                        nm->mkNode((p == 1 || p == 3) ? GT : LT, curr_v, pt_v);
                    do_extend = Rewriter::rewrite( do_extend );
                    if( do_extend==d_true ){
                      for( unsigned q=0; q<2; q++ ){
                        pts[ p<=1 ? 0 : 1 ].push_back( curr_v );
                        pts[ p<=1 ? 1 : 0 ].push_back( d_tangent_val_bound[ p<=1 ? 2+q : q ][a][b] );
                      }
                    }
                  }
                }else{
                  d_tangent_val_bound[p][a][b] = curr_v;
                }
              }
              
              for( unsigned p=0; p<pts[0].size(); p++ ){
                Node a_v = pts[0][p];
                Node b_v = pts[1][p];
              
                // tangent plane
                Node tplane = nm->mkNode(MINUS,
                                         nm->mkNode(PLUS,
                                                    nm->mkNode(MULT, b_v, a),
                                                    nm->mkNode(MULT, a_v, b)),
                                         nm->mkNode(MULT, a_v, b_v));
                for (unsigned d = 0; d < 4; d++) {
                  Node aa = nm->mkNode(d == 0 || d == 3 ? GEQ : LEQ, a, a_v);
                  Node ab = nm->mkNode(d == 1 || d == 3 ? GEQ : LEQ, b, b_v);
                  Node conc = nm->mkNode(d <= 1 ? LEQ : GEQ, t, tplane);
                  Node tlem = nm->mkNode(OR, aa.negate(), ab.negate(), conc);
                  Trace("nl-ext-tplanes")
                      << "Tangent plane lemma : " << tlem << std::endl;
                  lemmas.push_back(tlem);
                }

                // tangent plane reverse implication

                // t <= tplane -> ( (a <= a_v ^ b >= b_v) v
                // (a >= a_v ^ b <= b_v) ).
                // in clause form, the above becomes
                // t <= tplane -> a <= a_v v b <= b_v.
                // t <= tplane -> b >= b_v v a >= a_v.
                Node a_leq_av = nm->mkNode(LEQ, a, a_v);
                Node b_leq_bv = nm->mkNode(LEQ, b, b_v);
                Node a_geq_av = nm->mkNode(GEQ, a, a_v);
                Node b_geq_bv = nm->mkNode(GEQ, b, b_v);

                Node t_leq_tplane = nm->mkNode(LEQ, t, tplane);
                Node a_leq_av_or_b_leq_bv = nm->mkNode(OR, a_leq_av, b_leq_bv);
                Node b_geq_bv_or_a_geq_av = nm->mkNode(OR, b_geq_bv, a_geq_av);
                Node ub_reverse1 =
                    nm->mkNode(OR, t_leq_tplane.negate(), a_leq_av_or_b_leq_bv);
                Trace("nl-ext-tplanes")
                    << "Tangent plane lemma (reverse) : " << ub_reverse1
                    << std::endl;
                lemmas.push_back(ub_reverse1);
                Node ub_reverse2 =
                    nm->mkNode(OR, t_leq_tplane.negate(), b_geq_bv_or_a_geq_av);
                Trace("nl-ext-tplanes")
                    << "Tangent plane lemma (reverse) : " << ub_reverse2
                    << std::endl;
                lemmas.push_back(ub_reverse2);

                // t >= tplane -> ( (a <= a_v ^ b <= b_v) v
                // (a >= a_v ^ b >= b_v) ).
                // in clause form, the above becomes
                // t >= tplane -> a <= a_v v b >= b_v.
                // t >= tplane -> b >= b_v v a <= a_v
                Node t_geq_tplane = nm->mkNode(GEQ, t, tplane);
                Node a_leq_av_or_b_geq_bv = nm->mkNode(OR, a_leq_av, b_geq_bv);
                Node a_geq_av_or_b_leq_bv = nm->mkNode(OR, a_geq_av, b_leq_bv);
                Node lb_reverse1 =
                    nm->mkNode(OR, t_geq_tplane.negate(), a_leq_av_or_b_geq_bv);
                Trace("nl-ext-tplanes")
                    << "Tangent plane lemma (reverse) : " << lb_reverse1
                    << std::endl;
                lemmas.push_back(lb_reverse1);
                Node lb_reverse2 =
                    nm->mkNode(OR, t_geq_tplane.negate(), a_geq_av_or_b_leq_bv);
                Trace("nl-ext-tplanes")
                    << "Tangent plane lemma (reverse) : " << lb_reverse2
                    << std::endl;
                lemmas.push_back(lb_reverse2);
              }
            }
          }
        }
      }
    }
  }
  Trace("nl-ext") << "...trying " << lemmas.size()
                  << " tangent plane lemmas..." << std::endl;
  return lemmas;
}

std::vector<Node> NonlinearExtension::checkMonomialInferBounds(
    std::vector<Node>& nt_lemmas,
    const std::vector<Node>& asserts,
    const std::vector<Node>& false_asserts)
{
  std::vector< Node > lemmas; 
  // register constraints
  Trace("nl-ext-debug") << "Register bound constraints..." << std::endl;
  for (const Node& lit : asserts)
  {
    bool polarity = lit.getKind() != NOT;
    Node atom = lit.getKind() == NOT ? lit[0] : lit;
    registerConstraint(atom);
    bool is_false_lit =
        std::find(false_asserts.begin(), false_asserts.end(), lit)
        != false_asserts.end();
    // add information about bounds to variables
    std::map<Node, std::map<Node, ConstraintInfo> >::iterator itc =
        d_c_info.find(atom);
    std::map<Node, std::map<Node, bool> >::iterator itcm =
        d_c_info_maxm.find(atom);
    if (itc != d_c_info.end()) {
      Assert(itcm != d_c_info_maxm.end());
      for (std::map<Node, ConstraintInfo>::iterator itcc = itc->second.begin();
           itcc != itc->second.end(); ++itcc) {
        Node x = itcc->first;
        Node coeff = itcc->second.d_coeff;
        Node rhs = itcc->second.d_rhs;
        Kind type = itcc->second.d_type;
        Node exp = lit;
        if (!polarity) {
          // reverse
          if (type == EQUAL)
          {
            // we will take the strict inequality in the direction of the
            // model
            Node lhs = ArithMSum::mkCoeffTerm(coeff, x);
            Node query = NodeManager::currentNM()->mkNode(GT, lhs, rhs);
            Node query_mv = d_model.computeAbstractModelValue(query);
            if (query_mv == d_true) {
              exp = query;
              type = GT;
            } else {
              Assert(query_mv == d_false);
              exp = NodeManager::currentNM()->mkNode(LT, lhs, rhs);
              type = LT;
            }
          } else {
            type = negateKind(type);
          }
        }
        // add to status if maximal degree
        d_ci_max[x][coeff][rhs] = itcm->second.find(x) != itcm->second.end();
        if (Trace.isOn("nl-ext-bound-debug2")) {
          Node t = ArithMSum::mkCoeffTerm(coeff, x);
          Trace("nl-ext-bound-debug2")
              << "Add Bound: " << t << " " << type << " " << rhs << " by "
              << exp << std::endl;
        }
        bool updated = true;
        std::map<Node, Kind>::iterator its = d_ci[x][coeff].find(rhs);
        if (its == d_ci[x][coeff].end()) {
          d_ci[x][coeff][rhs] = type;
          d_ci_exp[x][coeff][rhs] = exp;
        } else if (type != its->second) {
          Trace("nl-ext-bound-debug2")
              << "Joining kinds : " << type << " " << its->second << std::endl;
          Kind jk = joinKinds(type, its->second);
          if (jk == UNDEFINED_KIND)
          {
            updated = false;
          } else if (jk != its->second) {
            if (jk == type) {
              d_ci[x][coeff][rhs] = type;
              d_ci_exp[x][coeff][rhs] = exp;
            } else {
              d_ci[x][coeff][rhs] = jk;
              d_ci_exp[x][coeff][rhs] = NodeManager::currentNM()->mkNode(
                  AND, d_ci_exp[x][coeff][rhs], exp);
            }
          } else {
            updated = false;
          }
        }
        if (Trace.isOn("nl-ext-bound")) {
          if (updated) {
            Trace("nl-ext-bound") << "Bound: ";
            debugPrintBound("nl-ext-bound", coeff, x, d_ci[x][coeff][rhs], rhs);
            Trace("nl-ext-bound") << " by " << d_ci_exp[x][coeff][rhs];
            if (d_ci_max[x][coeff][rhs]) {
              Trace("nl-ext-bound") << ", is max degree";
            }
            Trace("nl-ext-bound") << std::endl;
          }
        }
        // compute if bound is not satisfied, and store what is required
        // for a possible refinement
        if (options::nlExtTangentPlanes()) {
          if (is_false_lit) {
            d_tplane_refine.insert(x);
          }
        }
      }
    }
  }
  // reflexive constraints
  Node null_coeff;
  for (unsigned j = 0; j < d_mterms.size(); j++) {
    Node n = d_mterms[j];
    d_ci[n][null_coeff][n] = EQUAL;
    d_ci_exp[n][null_coeff][n] = d_true;
    d_ci_max[n][null_coeff][n] = false;
  }

  Trace("nl-ext") << "Get inferred bound lemmas..." << std::endl;
  
  for (unsigned k = 0; k < d_mterms.size(); k++) {
    Node x = d_mterms[k];
    Trace("nl-ext-bound-debug")
        << "Process bounds for " << x << " : " << std::endl;
    std::map<Node, std::vector<Node> >::iterator itm =
        d_m_contain_parent.find(x);
    if (itm != d_m_contain_parent.end()) {
      Trace("nl-ext-bound-debug") << "...has " << itm->second.size()
                                  << " parent monomials." << std::endl;
      // check derived bounds
      std::map<Node, std::map<Node, std::map<Node, Kind> > >::iterator itc =
          d_ci.find(x);
      if (itc != d_ci.end()) {
        for (std::map<Node, std::map<Node, Kind> >::iterator itcc =
                 itc->second.begin();
             itcc != itc->second.end(); ++itcc) {
          Node coeff = itcc->first;
          Node t = ArithMSum::mkCoeffTerm(coeff, x);
          for (std::map<Node, Kind>::iterator itcr = itcc->second.begin();
               itcr != itcc->second.end(); ++itcr) {
            Node rhs = itcr->first;
            // only consider this bound if maximal degree
            if (d_ci_max[x][coeff][rhs]) {
              Kind type = itcr->second;
              for (unsigned j = 0; j < itm->second.size(); j++) {
                Node y = itm->second[j];
                Assert(d_m_contain_mult[x].find(y)
                       != d_m_contain_mult[x].end());
                Node mult = d_m_contain_mult[x][y];
                // x <k> t => m*x <k'> t  where y = m*x
                // get the sign of mult
                Node mmv = d_model.computeConcreteModelValue(mult);
                Trace("nl-ext-bound-debug2")
                    << "Model value of " << mult << " is " << mmv << std::endl;
                if(mmv.isConst()){
                  int mmv_sign = mmv.getConst<Rational>().sgn();
                  Trace("nl-ext-bound-debug2")
                      << "  sign of " << mmv << " is " << mmv_sign << std::endl;
                  if (mmv_sign != 0) {
                    Trace("nl-ext-bound-debug")
                        << "  from " << x << " * " << mult << " = " << y
                        << " and " << t << " " << type << " " << rhs
                        << ", infer : " << std::endl;
                    Kind infer_type =
                        mmv_sign == -1 ? reverseRelationKind(type) : type;
                    Node infer_lhs =
                        NodeManager::currentNM()->mkNode(MULT, mult, t);
                    Node infer_rhs =
                        NodeManager::currentNM()->mkNode(MULT, mult, rhs);
                    Node infer = NodeManager::currentNM()->mkNode(
                        infer_type, infer_lhs, infer_rhs);
                    Trace("nl-ext-bound-debug") << "     " << infer << std::endl;
                    infer = Rewriter::rewrite(infer);
                    Trace("nl-ext-bound-debug2")
                        << "     ...rewritten : " << infer << std::endl;
                    // check whether it is false in model for abstraction
                    Node infer_mv = d_model.computeAbstractModelValue(infer);
                    Trace("nl-ext-bound-debug")
                        << "       ...infer model value is " << infer_mv
                        << std::endl;
                    if (infer_mv == d_false) {
                      Node exp = NodeManager::currentNM()->mkNode(
                          AND,
                          NodeManager::currentNM()->mkNode(
                              mmv_sign == 1 ? GT : LT, mult, d_zero),
                          d_ci_exp[x][coeff][rhs]);
                      Node iblem =
                          NodeManager::currentNM()->mkNode(IMPLIES, exp, infer);
                      Node pr_iblem = iblem;
                      iblem = Rewriter::rewrite(iblem);
                      bool introNewTerms = hasNewMonomials(iblem, d_ms);
                      Trace("nl-ext-bound-lemma")
                          << "*** Bound inference lemma : " << iblem
                          << " (pre-rewrite : " << pr_iblem << ")" << std::endl;
                      // Trace("nl-ext-bound-lemma") << "       intro new
                      // monomials = " << introNewTerms << std::endl;
                      if (!introNewTerms) {
                        lemmas.push_back(iblem);
                      } else {
                        nt_lemmas.push_back(iblem);
                      }
                    }
                  } else {
                    Trace("nl-ext-bound-debug") << "     ...coefficient " << mult
                                                << " is zero." << std::endl;
                  }
                }else{
                  Trace("nl-ext-bound-debug") << "     ...coefficient " << mult
                                              << " is non-constant (probably transcendental)." << std::endl;
                }
              }
            }
          }
        }
      }
    } else {
      Trace("nl-ext-bound-debug") << "...has no parent monomials." << std::endl;
    }
  }
  return lemmas;
}

std::vector<Node> NonlinearExtension::checkFactoring(
    const std::vector<Node>& asserts, const std::vector<Node>& false_asserts)
{
  std::vector< Node > lemmas; 
  Trace("nl-ext") << "Get factoring lemmas..." << std::endl;
  for (const Node& lit : asserts)
  {
    bool polarity = lit.getKind() != NOT;
    Node atom = lit.getKind() == NOT ? lit[0] : lit;
    Node litv = d_model.computeConcreteModelValue(lit);
    bool considerLit = false;
    if( d_skolem_atoms.find(atom) != d_skolem_atoms.end() )
    {
      //always consider skolem literals
      considerLit = true;
    }
    else
    {
      // Only consider literals that are in false_asserts.
      considerLit = std::find(false_asserts.begin(), false_asserts.end(), lit)
                    != false_asserts.end();
    }

    if (considerLit)
    {
      std::map<Node, Node> msum;
      if (ArithMSum::getMonomialSumLit(atom, msum))
      {
        Trace("nl-ext-factor") << "Factoring for literal " << lit << ", monomial sum is : " << std::endl;
        if (Trace.isOn("nl-ext-factor")) {
          ArithMSum::debugPrintMonomialSum(msum, "nl-ext-factor");
        }
        std::map< Node, std::vector< Node > > factor_to_mono;
        std::map< Node, std::vector< Node > > factor_to_mono_orig;
        for( std::map<Node, Node>::iterator itm = msum.begin(); itm != msum.end(); ++itm ){
          if( !itm->first.isNull() ){
            if( itm->first.getKind()==NONLINEAR_MULT ){
              std::vector< Node > children;
              for( unsigned i=0; i<itm->first.getNumChildren(); i++ ){
                children.push_back( itm->first[i] );
              }
              std::map< Node, bool > processed;
              for( unsigned i=0; i<itm->first.getNumChildren(); i++ ){
                if( processed.find( itm->first[i] )==processed.end() ){
                  processed[itm->first[i]] = true;
                  children[i] = d_one;
                  if( !itm->second.isNull() ){
                    children.push_back( itm->second );
                  }
                  Node val = NodeManager::currentNM()->mkNode(MULT, children);
                  if( !itm->second.isNull() ){
                    children.pop_back();
                  }
                  children[i] = itm->first[i];
                  val = Rewriter::rewrite( val );
                  factor_to_mono[itm->first[i]].push_back( val );
                  factor_to_mono_orig[itm->first[i]].push_back( itm->first );
                }
              }
            }
          }
        }
        for( std::map< Node, std::vector< Node > >::iterator itf = factor_to_mono.begin(); itf != factor_to_mono.end(); ++itf ){
          Node x = itf->first;
          if (itf->second.size() == 1)
          {
            std::map<Node, Node>::iterator itm = msum.find(x);
            if (itm != msum.end())
            {
              itf->second.push_back(itm->second.isNull() ? d_one : itm->second);
              factor_to_mono_orig[x].push_back(x);
            }
          }
          if( itf->second.size()>1 ){
            Node sum = NodeManager::currentNM()->mkNode(PLUS, itf->second);
            sum = Rewriter::rewrite( sum );
            Trace("nl-ext-factor")
                << "* Factored sum for " << x << " : " << sum << std::endl;
            Node kf = getFactorSkolem(sum, lemmas);
            std::vector< Node > poly;
            poly.push_back(NodeManager::currentNM()->mkNode(MULT, x, kf));
            std::map<Node, std::vector<Node> >::iterator itfo =
                factor_to_mono_orig.find(x);
            Assert(itfo != factor_to_mono_orig.end());
            for( std::map<Node, Node>::iterator itm = msum.begin(); itm != msum.end(); ++itm ){
              if( std::find( itfo->second.begin(), itfo->second.end(), itm->first )==itfo->second.end() ){
                poly.push_back(ArithMSum::mkCoeffTerm(
                    itm->second, itm->first.isNull() ? d_one : itm->first));
              }
            }
            Node polyn = poly.size() == 1
                             ? poly[0]
                             : NodeManager::currentNM()->mkNode(PLUS, poly);
            Trace("nl-ext-factor") << "...factored polynomial : " << polyn << std::endl;
            Node conc_lit = NodeManager::currentNM()->mkNode( atom.getKind(), polyn, d_zero );
            conc_lit = Rewriter::rewrite( conc_lit );
            d_skolem_atoms.insert( conc_lit );
            if( !polarity ){
              conc_lit = conc_lit.negate();
            }
            
            std::vector< Node > lemma_disj;
            lemma_disj.push_back( lit.negate() );
            lemma_disj.push_back( conc_lit );
            Node flem = NodeManager::currentNM()->mkNode(OR, lemma_disj);
            Trace("nl-ext-factor") << "...lemma is " << flem << std::endl;
            lemmas.push_back( flem ); 
          }
        }
      }
    }
  }
  return lemmas;
}

Node NonlinearExtension::getFactorSkolem( Node n, std::vector< Node >& lemmas ) {
  std::map< Node, Node >::iterator itf = d_factor_skolem.find( n );
  if( itf==d_factor_skolem.end() ){
    Node k = NodeManager::currentNM()->mkSkolem( "kf", n.getType() );
    Node k_eq = Rewriter::rewrite( k.eqNode( n ) );
    d_skolem_atoms.insert( k_eq );
    lemmas.push_back( k_eq );
    d_factor_skolem[n] = k;
    return k;
  }else{
    return itf->second;
  }  
}

std::vector<Node> NonlinearExtension::checkMonomialInferResBounds() {            
  std::vector< Node > lemmas; 
  Trace("nl-ext") << "Get monomial resolution inferred bound lemmas..." << std::endl;
  for (unsigned j = 0; j < d_mterms.size(); j++) {
    Node a = d_mterms[j];
    std::map<Node, std::map<Node, std::map<Node, Kind> > >::iterator itca =
        d_ci.find(a);
    if (itca != d_ci.end()) {
      for (unsigned k = (j + 1); k < d_mterms.size(); k++) {
        Node b = d_mterms[k];
        std::map<Node, std::map<Node, std::map<Node, Kind> > >::iterator
            itcb = d_ci.find(b);
        if (itcb != d_ci.end()) {
          Trace("nl-ext-rbound-debug") << "resolution inferences : compare "
                                       << a << " and " << b << std::endl;
          // if they have common factors
          std::map<Node, Node>::iterator ita = d_mono_diff[a].find(b);
          if (ita != d_mono_diff[a].end()) {
            std::map<Node, Node>::iterator itb = d_mono_diff[b].find(a);
            Assert(itb != d_mono_diff[b].end());
            Node mv_a = d_model.computeAbstractModelValue(ita->second);
            Assert(mv_a.isConst());
            int mv_a_sgn = mv_a.getConst<Rational>().sgn();
            Assert(mv_a_sgn != 0);
            Node mv_b = d_model.computeAbstractModelValue(itb->second);
            Assert(mv_b.isConst());
            int mv_b_sgn = mv_b.getConst<Rational>().sgn();
            Assert(mv_b_sgn != 0);
            Trace("nl-ext-rbound") << "Get resolution inferences for [a] "
                                   << a << " vs [b] " << b << std::endl;
            Trace("nl-ext-rbound")
                << "  [a] factor is " << ita->second
                << ", sign in model = " << mv_a_sgn << std::endl;
            Trace("nl-ext-rbound")
                << "  [b] factor is " << itb->second
                << ", sign in model = " << mv_b_sgn << std::endl;

            std::vector<Node> exp;
            // bounds of a
            for (std::map<Node, std::map<Node, Kind> >::iterator itcac =
                     itca->second.begin();
                 itcac != itca->second.end(); ++itcac) {
              Node coeff_a = itcac->first;
              for (std::map<Node, Kind>::iterator itcar =
                       itcac->second.begin();
                   itcar != itcac->second.end(); ++itcar) {
                Node rhs_a = itcar->first;
                Node rhs_a_res_base =
                    NodeManager::currentNM()->mkNode(MULT, itb->second, rhs_a);
                rhs_a_res_base = Rewriter::rewrite(rhs_a_res_base);
                if (!hasNewMonomials(rhs_a_res_base, d_ms)) {
                  Kind type_a = itcar->second;
                  exp.push_back(d_ci_exp[a][coeff_a][rhs_a]);

                  // bounds of b
                  for (std::map<Node, std::map<Node, Kind> >::iterator itcbc =
                           itcb->second.begin();
                       itcbc != itcb->second.end(); ++itcbc) {
                    Node coeff_b = itcbc->first;
                    Node rhs_a_res =
                        ArithMSum::mkCoeffTerm(coeff_b, rhs_a_res_base);
                    for (std::map<Node, Kind>::iterator itcbr =
                             itcbc->second.begin();
                         itcbr != itcbc->second.end(); ++itcbr) {
                      Node rhs_b = itcbr->first;
                      Node rhs_b_res = NodeManager::currentNM()->mkNode(
                          MULT, ita->second, rhs_b);
                      rhs_b_res = ArithMSum::mkCoeffTerm(coeff_a, rhs_b_res);
                      rhs_b_res = Rewriter::rewrite(rhs_b_res);
                      if (!hasNewMonomials(rhs_b_res, d_ms)) {
                        Kind type_b = itcbr->second;
                        exp.push_back(d_ci_exp[b][coeff_b][rhs_b]);
                        if (Trace.isOn("nl-ext-rbound")) {
                          Trace("nl-ext-rbound") << "* try bounds : ";
                          debugPrintBound("nl-ext-rbound", coeff_a, a, type_a,
                                          rhs_a);
                          Trace("nl-ext-rbound") << std::endl;
                          Trace("nl-ext-rbound") << "               ";
                          debugPrintBound("nl-ext-rbound", coeff_b, b, type_b,
                                          rhs_b);
                          Trace("nl-ext-rbound") << std::endl;
                        }
                        Kind types[2];
                        for (unsigned r = 0; r < 2; r++) {
                          Node pivot_factor =
                              r == 0 ? itb->second : ita->second;
                          int pivot_factor_sign =
                              r == 0 ? mv_b_sgn : mv_a_sgn;
                          types[r] = r == 0 ? type_a : type_b;
                          if (pivot_factor_sign == (r == 0 ? 1 : -1)) {
                            types[r] = reverseRelationKind(types[r]);
                          }
                          if (pivot_factor_sign == 1) {
                            exp.push_back(NodeManager::currentNM()->mkNode(
                                GT, pivot_factor, d_zero));
                          } else {
                            exp.push_back(NodeManager::currentNM()->mkNode(
                                LT, pivot_factor, d_zero));
                          }
                        }
                        Kind jk = transKinds(types[0], types[1]);
                        Trace("nl-ext-rbound-debug")
                            << "trans kind : " << types[0] << " + "
                            << types[1] << " = " << jk << std::endl;
                        if (jk != UNDEFINED_KIND)
                        {
                          Node conc = NodeManager::currentNM()->mkNode(
                              jk, rhs_a_res, rhs_b_res);
                          Node conc_mv =
                              d_model.computeAbstractModelValue(conc);
                          if (conc_mv == d_false) {
                            Node rblem = NodeManager::currentNM()->mkNode(
                                IMPLIES,
                                NodeManager::currentNM()->mkNode(AND, exp),
                                conc);
                            Trace("nl-ext-rbound-lemma-debug")
                                << "Resolution bound lemma "
                                   "(pre-rewrite) "
                                   ": "
                                << rblem << std::endl;
                            rblem = Rewriter::rewrite(rblem);
                            Trace("nl-ext-rbound-lemma")
                                << "Resolution bound lemma : " << rblem
                                << std::endl;
                            lemmas.push_back(rblem);
                          }
                        }
                        exp.pop_back();
                        exp.pop_back();
                        exp.pop_back();
                      }
                    }
                  }
                  exp.pop_back();
                }
              }
            }
          }
        }
      }
    }
  }
  return lemmas;
}
                    
std::vector<Node> NonlinearExtension::checkTranscendentalInitialRefine() {
  std::vector< Node > lemmas;
  Trace("nl-ext") << "Get initial refinement lemmas for transcendental functions..." << std::endl;
  for (std::pair<const Kind, std::vector<Node> >& tfl : d_f_map)
  {
    Kind k = tfl.first;
    for (const Node& t : tfl.second)
    {
      //initial refinements
      if( d_tf_initial_refine.find( t )==d_tf_initial_refine.end() ){
        d_tf_initial_refine[t] = true;
        Node lem;
        if (k == SINE)
        {
          Node symn = NodeManager::currentNM()->mkNode(
              SINE, NodeManager::currentNM()->mkNode(MULT, d_neg_one, t[0]));
          symn = Rewriter::rewrite( symn );
          //can assume its basis since phase is split over 0
          d_tr_is_base[symn] = true;
          Assert(d_tr_is_base.find(t) != d_tr_is_base.end());
          std::vector< Node > children;

          lem = NodeManager::currentNM()->mkNode(
              AND,
              // bounds
              NodeManager::currentNM()->mkNode(
                  AND,
                  NodeManager::currentNM()->mkNode(LEQ, t, d_one),
                  NodeManager::currentNM()->mkNode(GEQ, t, d_neg_one)),
              // symmetry
              NodeManager::currentNM()->mkNode(PLUS, t, symn).eqNode(d_zero),
              // sign
              NodeManager::currentNM()->mkNode(
                  EQUAL,
                  NodeManager::currentNM()->mkNode(LT, t[0], d_zero),
                  NodeManager::currentNM()->mkNode(LT, t, d_zero)),
              // zero val
              NodeManager::currentNM()->mkNode(
                  EQUAL,
                  NodeManager::currentNM()->mkNode(GT, t[0], d_zero),
                  NodeManager::currentNM()->mkNode(GT, t, d_zero)));
          lem = NodeManager::currentNM()->mkNode(
              AND,
              lem,
              // zero tangent
              NodeManager::currentNM()->mkNode(
                  AND,
                  NodeManager::currentNM()->mkNode(
                      IMPLIES,
                      NodeManager::currentNM()->mkNode(GT, t[0], d_zero),
                      NodeManager::currentNM()->mkNode(LT, t, t[0])),
                  NodeManager::currentNM()->mkNode(
                      IMPLIES,
                      NodeManager::currentNM()->mkNode(LT, t[0], d_zero),
                      NodeManager::currentNM()->mkNode(GT, t, t[0]))),
              // pi tangent
              NodeManager::currentNM()->mkNode(
                  AND,
                  NodeManager::currentNM()->mkNode(
                      IMPLIES,
                      NodeManager::currentNM()->mkNode(LT, t[0], d_pi),
                      NodeManager::currentNM()->mkNode(
                          LT,
                          t,
                          NodeManager::currentNM()->mkNode(MINUS, d_pi, t[0]))),
                  NodeManager::currentNM()->mkNode(
                      IMPLIES,
                      NodeManager::currentNM()->mkNode(GT, t[0], d_pi_neg),
                      NodeManager::currentNM()->mkNode(
                          GT,
                          t,
                          NodeManager::currentNM()->mkNode(
                              MINUS, d_pi_neg, t[0])))));
        }
        else if (k == EXPONENTIAL)
        {
          // ( exp(x) > 0 ) ^ ( x=0 <=> exp( x ) = 1 ) ^ ( x < 0 <=> exp( x ) <
          // 1 ) ^ ( x <= 0 V exp( x ) > x + 1 )
          lem = NodeManager::currentNM()->mkNode(
              AND,
              NodeManager::currentNM()->mkNode(GT, t, d_zero),
              NodeManager::currentNM()->mkNode(
                  EQUAL, t[0].eqNode(d_zero), t.eqNode(d_one)),
              NodeManager::currentNM()->mkNode(
                  EQUAL,
                  NodeManager::currentNM()->mkNode(LT, t[0], d_zero),
                  NodeManager::currentNM()->mkNode(LT, t, d_one)),
              NodeManager::currentNM()->mkNode(
                  OR,
                  NodeManager::currentNM()->mkNode(LEQ, t[0], d_zero),
                  NodeManager::currentNM()->mkNode(
                      GT,
                      t,
                      NodeManager::currentNM()->mkNode(PLUS, t[0], d_one))));
        }
        if( !lem.isNull() ){
          lemmas.push_back( lem );
        }
      }
    }
  }
  
  return lemmas;
}

std::vector<Node> NonlinearExtension::checkTranscendentalMonotonic() {
  std::vector< Node > lemmas;
  Trace("nl-ext") << "Get monotonicity lemmas for transcendental functions..." << std::endl;
  
  //sort arguments of all transcendentals
  std::map< Kind, std::vector< Node > > sorted_tf_args;
  std::map< Kind, std::map< Node, Node > > tf_arg_to_term;

  for (std::pair<const Kind, std::vector<Node> >& tfl : d_f_map)
  {
    Kind k = tfl.first;
    if (k == EXPONENTIAL || k == SINE)
    {
      for (const Node& tf : tfl.second)
      {
        Node a = tf[0];
        Node mvaa = d_model.computeAbstractModelValue(a);
        if (mvaa.isConst())
        {
          Trace("nl-ext-tf-mono-debug") << "...tf term : " << a << std::endl;
          sorted_tf_args[k].push_back(a);
          tf_arg_to_term[k][a] = tf;
        }
      }
    }
  }

  SortNlModel smv;
  smv.d_nlm = &d_model;
  //sort by concrete values
  smv.d_isConcrete = true;
  smv.d_reverse_order = true;
  for (std::pair<const Kind, std::vector<Node> >& tfl : d_f_map)
  {
    Kind k = tfl.first;
    if( !sorted_tf_args[k].empty() ){
      std::sort( sorted_tf_args[k].begin(), sorted_tf_args[k].end(), smv );
      Trace("nl-ext-tf-mono") << "Sorted transcendental function list for " << k << " : " << std::endl;
      for (unsigned i = 0; i < sorted_tf_args[k].size(); i++)
      {
        Node targ = sorted_tf_args[k][i];
        Node mvatarg = d_model.computeAbstractModelValue(targ);
        Trace("nl-ext-tf-mono")
            << "  " << targ << " -> " << mvatarg << std::endl;
        Node t = tf_arg_to_term[k][targ];
        Node mvat = d_model.computeAbstractModelValue(t);
        Trace("nl-ext-tf-mono") << "     f-val : " << mvat << std::endl;
      }
      std::vector< Node > mpoints;
      std::vector< Node > mpoints_vals;
      if (k == SINE)
      {
        mpoints.push_back( d_pi );
        mpoints.push_back( d_pi_2 );
        mpoints.push_back(d_zero);
        mpoints.push_back( d_pi_neg_2 );
        mpoints.push_back( d_pi_neg );
      }
      else if (k == EXPONENTIAL)
      {
        mpoints.push_back( Node::null() );
      }
      if( !mpoints.empty() ){
        //get model values for points
        for( unsigned i=0; i<mpoints.size(); i++ ){
          Node mpv;
          if( !mpoints[i].isNull() ){
            mpv = d_model.computeAbstractModelValue(mpoints[i]);
            Assert(mpv.isConst());
          }
          mpoints_vals.push_back( mpv );
        }
        
        unsigned mdir_index = 0;
        int monotonic_dir = -1;
        Node mono_bounds[2];
        Node targ, targval, t, tval;
        for (unsigned i = 0, size = sorted_tf_args[k].size(); i < size; i++)
        {
          Node sarg = sorted_tf_args[k][i];
          Node sargval = d_model.computeAbstractModelValue(sarg);
          Assert(sargval.isConst());
          Node s = tf_arg_to_term[k][ sarg ];
          Node sval = d_model.computeAbstractModelValue(s);
          Assert(sval.isConst());

          //increment to the proper monotonicity region
          bool increment = true;
          while (increment && mdir_index < mpoints.size())
          {
            increment = false;
            if( mpoints[mdir_index].isNull() ){
              increment = true;
            }else{
              Node pval = mpoints_vals[mdir_index];
              Assert(pval.isConst());
              if( sargval.getConst<Rational>() < pval.getConst<Rational>() ){
                increment = true;
                Trace("nl-ext-tf-mono") << "...increment at " << sarg << " since model value is less than " << mpoints[mdir_index] << std::endl;
              }
            }
            if( increment ){
              tval = Node::null();
              mono_bounds[1] = mpoints[mdir_index];
              mdir_index++;
              monotonic_dir = regionToMonotonicityDir(k, mdir_index);
              if (mdir_index < mpoints.size())
              {
                mono_bounds[0] = mpoints[mdir_index];
              }else{
                mono_bounds[0] = Node::null();
              }
            }
          }
          // store the concavity region
          d_tf_region[s] = mdir_index;
          Trace("nl-ext-concavity") << "Transcendental function " << s
                                    << " is in region #" << mdir_index;
          Trace("nl-ext-concavity") << ", arg model value = " << sargval
                                    << std::endl;

          if( !tval.isNull() ){
            Node mono_lem;
            if( monotonic_dir==1 && sval.getConst<Rational>() > tval.getConst<Rational>() ){
              mono_lem = NodeManager::currentNM()->mkNode(
                  IMPLIES,
                  NodeManager::currentNM()->mkNode(GEQ, targ, sarg),
                  NodeManager::currentNM()->mkNode(GEQ, t, s));
            }else if( monotonic_dir==-1 && sval.getConst<Rational>() < tval.getConst<Rational>() ){
              mono_lem = NodeManager::currentNM()->mkNode(
                  IMPLIES,
                  NodeManager::currentNM()->mkNode(LEQ, targ, sarg),
                  NodeManager::currentNM()->mkNode(LEQ, t, s));
            }
            if( !mono_lem.isNull() ){        
              if( !mono_bounds[0].isNull() ){
                Assert(!mono_bounds[1].isNull());
                mono_lem = NodeManager::currentNM()->mkNode(
                    IMPLIES,
                    NodeManager::currentNM()->mkNode(
                        AND,
                        mkBounded(mono_bounds[0], targ, mono_bounds[1]),
                        mkBounded(mono_bounds[0], sarg, mono_bounds[1])),
                    mono_lem);
              }      
              Trace("nl-ext-tf-mono") << "Monotonicity lemma : " << mono_lem << std::endl;
              lemmas.push_back( mono_lem );
            }
          }
          // store the previous values
          targ = sarg;
          targval = sargval;
          t = s;
          tval = sval;
        }
      }
    }
  }
  return lemmas;
}

std::vector<Node> NonlinearExtension::checkTranscendentalTangentPlanes()
{
  std::vector<Node> lemmas;
  Trace("nl-ext") << "Get tangent plane lemmas for transcendental functions..."
                  << std::endl;
  // this implements Figure 3 of "Satisfiaility Modulo Transcendental Functions
  // via Incremental Linearization" by Cimatti et al
  for (std::pair<const Kind, std::vector<Node> >& tfs : d_f_map)
  {
    Kind k = tfs.first;
    if (k == PI)
    {
      // We do not use Taylor approximation for PI currently.
      // This is because the convergence is extremely slow, and hence an
      // initial approximation is superior.
      continue;
    }
    Trace("nl-ext-tftp-debug2") << "Taylor variables: " << std::endl;
    Trace("nl-ext-tftp-debug2")
        << "          taylor_real_fv : " << d_taylor_real_fv << std::endl;
    Trace("nl-ext-tftp-debug2")
        << "     taylor_real_fv_base : " << d_taylor_real_fv_base << std::endl;
    Trace("nl-ext-tftp-debug2")
        << " taylor_real_fv_base_rem : " << d_taylor_real_fv_base_rem
        << std::endl;
    Trace("nl-ext-tftp-debug2") << std::endl;

    // we substitute into the Taylor sum P_{n,f(0)}( x )

    for (const Node& tf : tfs.second)
    {
      // tf is Figure 3 : tf( x )
      if (d_model.isRefineableTfFun(tf))
      {
        Trace("nl-ext-tftp") << "Compute tangent planes " << tf << std::endl;
        // go until max degree is reached, or we don't meet bound criteria
        for (unsigned d = 1; d <= d_taylor_degree; d++)
        {
          Trace("nl-ext-tftp") << "- run at degree " << d << "..." << std::endl;
          unsigned prev = lemmas.size();
          if (!checkTfTangentPlanesFun(tf, d, lemmas))
          {
            Trace("nl-ext-tftp")
                << "...fail, #lemmas = " << (lemmas.size() - prev) << std::endl;
            break;
          }
          else
          {
            Trace("nl-ext-tftp") << "...success" << std::endl;
          }
        }
      }
    }
  }

  return lemmas;
}

bool NonlinearExtension::checkTfTangentPlanesFun(Node tf,
                                                 unsigned d,
                                                 std::vector<Node>& lemmas)
{
  Assert(d_model.isRefineableTfFun(tf));

  NodeManager* nm = NodeManager::currentNM();
  Kind k = tf.getKind();
  // Figure 3: P_l, P_u
  // mapped to for signs of c
  std::map<int, Node> poly_approx_bounds[2];
  std::vector<Node> pbounds;
  getPolynomialApproximationBounds(k, d, pbounds);
  poly_approx_bounds[0][1] = pbounds[0];
  poly_approx_bounds[0][-1] = pbounds[1];
  poly_approx_bounds[1][1] = pbounds[2];
  poly_approx_bounds[1][-1] = pbounds[3];

  // Figure 3 : c
  Node c = d_model.computeAbstractModelValue(tf[0]);
  int csign = c.getConst<Rational>().sgn();
  Assert(csign == 1 || csign == -1);

  // Figure 3 : v
  Node v = d_model.computeAbstractModelValue(tf);

  // check value of tf
  Trace("nl-ext-tftp-debug") << "Process tangent plane refinement for " << tf
                             << ", degree " << d << "..." << std::endl;
  Trace("nl-ext-tftp-debug") << "  value in model : " << v << std::endl;
  Trace("nl-ext-tftp-debug") << "  arg value in model : " << c << std::endl;

  std::vector<Node> taylor_vars;
  taylor_vars.push_back(d_taylor_real_fv);

  // compute the concavity
  int region = -1;
  std::unordered_map<Node, int, NodeHashFunction>::iterator itr =
      d_tf_region.find(tf);
  if (itr != d_tf_region.end())
  {
    region = itr->second;
    Trace("nl-ext-tftp-debug") << "  region is : " << region << std::endl;
  }
  // Figure 3 : conc
  int concavity = regionToConcavity(k, itr->second);
  Trace("nl-ext-tftp-debug") << "  concavity is : " << concavity << std::endl;
  if (concavity == 0)
  {
    return false;
  }
  // bounds for which we are this concavity
  // Figure 3: < l, u >
  Node bounds[2];
  if (k == SINE)
  {
    bounds[0] = regionToLowerBound(k, region);
    Assert(!bounds[0].isNull());
    bounds[1] = regionToUpperBound(k, region);
    Assert(!bounds[1].isNull());
  }

  // Figure 3: P
  Node poly_approx;

  // compute whether this is a tangent refinement or a secant refinement
  bool is_tangent = false;
  bool is_secant = false;
  std::pair<Node, Node> mvb = getTfModelBounds(tf, d);
  for (unsigned r = 0; r < 2; r++)
  {
    Node pab = poly_approx_bounds[r][csign];
    Node v_pab = r == 0 ? mvb.first : mvb.second;
    if (!v_pab.isNull())
    {
      Trace("nl-ext-tftp-debug2") << "...model value of " << pab << " is "
                                  << v_pab << std::endl;

      Assert(v_pab.isConst());
      Node comp = nm->mkNode(r == 0 ? LT : GT, v, v_pab);
      Trace("nl-ext-tftp-debug2") << "...compare : " << comp << std::endl;
      Node compr = Rewriter::rewrite(comp);
      Trace("nl-ext-tftp-debug2") << "...got : " << compr << std::endl;
      if (compr == d_true)
      {
        // beyond the bounds
        if (r == 0)
        {
          poly_approx = poly_approx_bounds[r][csign];
          is_tangent = concavity == 1;
          is_secant = concavity == -1;
        }
        else
        {
          poly_approx = poly_approx_bounds[r][csign];
          is_tangent = concavity == -1;
          is_secant = concavity == 1;
        }
        if (Trace.isOn("nl-ext-tftp"))
        {
          Trace("nl-ext-tftp") << "*** Outside boundary point (";
          Trace("nl-ext-tftp") << (r == 0 ? "low" : "high") << ") ";
          printRationalApprox("nl-ext-tftp", v_pab);
          Trace("nl-ext-tftp") << ", will refine..." << std::endl;
          Trace("nl-ext-tftp") << "    poly_approx = " << poly_approx
                               << std::endl;
          Trace("nl-ext-tftp") << "    is_tangent = " << is_tangent
                               << std::endl;
          Trace("nl-ext-tftp") << "    is_secant = " << is_secant << std::endl;
        }
        break;
      }
      else
      {
        Trace("nl-ext-tftp") << "  ...within " << (r == 0 ? "low" : "high")
                             << " bound : ";
        printRationalApprox("nl-ext-tftp", v_pab);
        Trace("nl-ext-tftp") << std::endl;
      }
    }
  }

  // Figure 3: P( c )
  Node poly_approx_c;
  if (is_tangent || is_secant)
  {
    Assert(!poly_approx.isNull());
    std::vector<Node> taylor_subs;
    taylor_subs.push_back(c);
    Assert(taylor_vars.size() == taylor_subs.size());
    poly_approx_c = poly_approx.substitute(taylor_vars.begin(),
                                           taylor_vars.end(),
                                           taylor_subs.begin(),
                                           taylor_subs.end());
    Trace("nl-ext-tftp-debug2") << "...poly approximation at c is "
                                << poly_approx_c << std::endl;
  }
  else
  {
    // we may want to continue getting better bounds
    return true;
  }

  if (is_tangent)
  {
    // compute tangent plane
    // Figure 3: T( x )
    // We use zero slope tangent planes, since the concavity of the Taylor
    // approximation cannot be easily established.
    Node tplane = poly_approx_c;

    Node lem = nm->mkNode(concavity == 1 ? GEQ : LEQ, tf, tplane);
    std::vector<Node> antec;
    int mdir = regionToMonotonicityDir(k, region);
    for (unsigned i = 0; i < 2; i++)
    {
      // Tangent plane is valid in the interval [c,u) if the slope of the
      // function matches its concavity, and is valid in (l, c] otherwise.
      Node use_bound = (mdir == concavity) == (i == 0) ? c : bounds[i];
      if (!use_bound.isNull())
      {
        Node ant = nm->mkNode(i == 0 ? GEQ : LEQ, tf[0], use_bound);
        antec.push_back(ant);
      }
    }
    if (!antec.empty())
    {
      Node antec_n = antec.size() == 1 ? antec[0] : nm->mkNode(AND, antec);
      lem = nm->mkNode(IMPLIES, antec_n, lem);
    }
    Trace("nl-ext-tftp-debug2")
        << "*** Tangent plane lemma (pre-rewrite): " << lem << std::endl;
    lem = Rewriter::rewrite(lem);
    Trace("nl-ext-tftp-lemma") << "*** Tangent plane lemma : " << lem
                               << std::endl;
    Assert(d_model.computeAbstractModelValue(lem) == d_false);
    // Figure 3 : line 9
    lemmas.push_back(lem);
  }
  else if (is_secant)
  {
    // bounds are the minimum and maximum previous secant points
    // should not repeat secant points: secant lemmas should suffice to
    // rule out previous assignment
    Assert(std::find(
               d_secant_points[tf][d].begin(), d_secant_points[tf][d].end(), c)
           == d_secant_points[tf][d].end());
    // insert into the vector
    d_secant_points[tf][d].push_back(c);
    // sort
    SortNlModel smv;
    smv.d_nlm = &d_model;
    smv.d_isConcrete = true;
    std::sort(
        d_secant_points[tf][d].begin(), d_secant_points[tf][d].end(), smv);
    // get the resulting index of c
    unsigned index =
        std::find(
            d_secant_points[tf][d].begin(), d_secant_points[tf][d].end(), c)
        - d_secant_points[tf][d].begin();
    // bounds are the next closest upper/lower bound values
    if (index > 0)
    {
      bounds[0] = d_secant_points[tf][d][index - 1];
    }
    else
    {
      // otherwise, we use the lower boundary point for this concavity
      // region
      if (k == SINE)
      {
        Assert(!bounds[0].isNull());
      }
      else if (k == EXPONENTIAL)
      {
        // pick c-1
        bounds[0] = Rewriter::rewrite(nm->mkNode(MINUS, c, d_one));
      }
    }
    if (index < d_secant_points[tf][d].size() - 1)
    {
      bounds[1] = d_secant_points[tf][d][index + 1];
    }
    else
    {
      // otherwise, we use the upper boundary point for this concavity
      // region
      if (k == SINE)
      {
        Assert(!bounds[1].isNull());
      }
      else if (k == EXPONENTIAL)
      {
        // pick c+1
        bounds[1] = Rewriter::rewrite(nm->mkNode(PLUS, c, d_one));
      }
    }
    Trace("nl-ext-tftp-debug2") << "...secant bounds are : " << bounds[0]
                                << " ... " << bounds[1] << std::endl;

    for (unsigned s = 0; s < 2; s++)
    {
      // compute secant plane
      Assert(!poly_approx.isNull());
      Assert(!bounds[s].isNull());
      // take the model value of l or u (since may contain PI)
      Node b = d_model.computeAbstractModelValue(bounds[s]);
      Trace("nl-ext-tftp-debug2") << "...model value of bound " << bounds[s]
                                  << " is " << b << std::endl;
      Assert(b.isConst());
      if (c != b)
      {
        // Figure 3 : P(l), P(u), for s = 0,1
        Node poly_approx_b;
        std::vector<Node> taylor_subs;
        taylor_subs.push_back(b);
        Assert(taylor_vars.size() == taylor_subs.size());
        poly_approx_b = poly_approx.substitute(taylor_vars.begin(),
                                               taylor_vars.end(),
                                               taylor_subs.begin(),
                                               taylor_subs.end());
        // Figure 3: S_l( x ), S_u( x ) for s = 0,1
        Node splane;
        Node rcoeff_n = Rewriter::rewrite(nm->mkNode(MINUS, b, c));
        Assert(rcoeff_n.isConst());
        Rational rcoeff = rcoeff_n.getConst<Rational>();
        Assert(rcoeff.sgn() != 0);
        poly_approx_b = Rewriter::rewrite(poly_approx_b);
        poly_approx_c = Rewriter::rewrite(poly_approx_c);
        splane = nm->mkNode(
            PLUS,
            poly_approx_b,
            nm->mkNode(MULT,
                       nm->mkNode(MINUS, poly_approx_b, poly_approx_c),
                       nm->mkConst(Rational(1) / rcoeff),
                       nm->mkNode(MINUS, tf[0], b)));

        Node lem = nm->mkNode(concavity == 1 ? LEQ : GEQ, tf, splane);
        // With respect to Figure 3, this is slightly different.
        // In particular, we chose b to be the model value of bounds[s],
        // which is a constant although bounds[s] may not be (e.g. if it
        // contains PI).
        // To ensure that c...b does not cross an inflection point,
        // we guard with the symbolic version of bounds[s].
        // This leads to lemmas e.g. of this form:
        //   ( c <= x <= PI/2 ) => ( sin(x) < ( P( b ) - P( c ) )*( x -
        //   b ) + P( b ) )
        // where b = (PI/2)^M, the current value of PI/2 in the model.
        // This is sound since we are guarded by the symbolic
        // representation of PI/2.
        Node antec_n =
            nm->mkNode(AND,
                       nm->mkNode(GEQ, tf[0], s == 0 ? bounds[s] : c),
                       nm->mkNode(LEQ, tf[0], s == 0 ? c : bounds[s]));
        lem = nm->mkNode(IMPLIES, antec_n, lem);
        Trace("nl-ext-tftp-debug2")
            << "*** Secant plane lemma (pre-rewrite) : " << lem << std::endl;
        lem = Rewriter::rewrite(lem);
        Trace("nl-ext-tftp-lemma") << "*** Secant plane lemma : " << lem
                                   << std::endl;
        // Figure 3 : line 22
        lemmas.push_back(lem);
        Assert(d_model.computeAbstractModelValue(lem) == d_false);
      }
    }
  }
  return false;
}

int NonlinearExtension::regionToMonotonicityDir(Kind k, int region)
{
  if (k == EXPONENTIAL)
  {
    if (region == 1)
    {
      return 1;
    }
  }
  else if (k == SINE)
  {
    if (region == 1 || region == 4)
    {
      return -1;
    }
    else if (region == 2 || region == 3)
    {
      return 1;
    }
  }
  return 0;
}

int NonlinearExtension::regionToConcavity(Kind k, int region)
{
  if (k == EXPONENTIAL)
  {
    if (region == 1)
    {
      return 1;
    }
  }
  else if (k == SINE)
  {
    if (region == 1 || region == 2)
    {
      return -1;
    }
    else if (region == 3 || region == 4)
    {
      return 1;
    }
  }
  return 0;
}

Node NonlinearExtension::regionToLowerBound(Kind k, int region)
{
  if (k == SINE)
  {
    if (region == 1)
    {
      return d_pi_2;
    }
    else if (region == 2)
    {
      return d_zero;
    }
    else if (region == 3)
    {
      return d_pi_neg_2;
    }
    else if (region == 4)
    {
      return d_pi_neg;
    }
  }
  return Node::null();
}

Node NonlinearExtension::regionToUpperBound(Kind k, int region)
{
  if (k == SINE)
  {
    if (region == 1)
    {
      return d_pi;
    }
    else if (region == 2)
    {
      return d_pi_2;
    }
    else if (region == 3)
    {
      return d_zero;
    }
    else if (region == 4)
    {
      return d_pi_neg_2;
    }
  }
  return Node::null();
}

Node NonlinearExtension::getDerivative(Node n, Node x)
{
  Assert(x.isVar());
  // only handle the cases of the taylor expansion of d
  if (n.getKind() == EXPONENTIAL)
  {
    if (n[0] == x)
    {
      return n;
    }
  }
  else if (n.getKind() == SINE)
  {
    if (n[0] == x)
    {
      Node na = NodeManager::currentNM()->mkNode(MINUS, d_pi_2, n[0]);
      Node ret = NodeManager::currentNM()->mkNode(SINE, na);
      ret = Rewriter::rewrite(ret);
      return ret;
    }
  }
  else if (n.getKind() == PLUS)
  {
    std::vector<Node> dchildren;
    for (unsigned i = 0; i < n.getNumChildren(); i++)
    {
      // PLUS is flattened in rewriter, recursion depth is bounded by 1
      Node dc = getDerivative(n[i], x);
      if (dc.isNull())
      {
        return dc;
      }else{
        dchildren.push_back(dc);
      }
    }
    return NodeManager::currentNM()->mkNode(PLUS, dchildren);
  }
  else if (n.getKind() == MULT)
  {
    Assert(n[0].isConst());
    Node dc = getDerivative(n[1], x);
    if (!dc.isNull())
    {
      return NodeManager::currentNM()->mkNode(MULT, n[0], dc);
    }
  }
  else if (n.getKind() == NONLINEAR_MULT)
  {
    unsigned xcount = 0;
    std::vector<Node> children;
    unsigned xindex = 0;
    for (unsigned i = 0, size = n.getNumChildren(); i < size; i++)
    {
      if (n[i] == x)
      {
        xcount++;
        xindex = i;
      }
      children.push_back(n[i]);
    }
    if (xcount == 0)
    {
      return d_zero;
    }
    else
    {
      children[xindex] = NodeManager::currentNM()->mkConst(Rational(xcount));
    }
    return NodeManager::currentNM()->mkNode(MULT, children);
  }
  else if (n.isVar())
  {
    return n == x ? d_one : d_zero;
  }
  else if (n.isConst())
  {
    return d_zero;
  }
  Trace("nl-ext-debug") << "No derivative computed for " << n;
  Trace("nl-ext-debug") << " for d/d{" << x << "}" << std::endl;
  return Node::null();
}

std::pair<Node, Node> NonlinearExtension::getTaylor(Node fa, unsigned n)
{
  Assert(n > 0);
  Node fac;  // what term we cache for fa
  if (fa[0] == d_zero)
  {
    // optimization : simpler to compute (x-fa[0])^n if we are centered around 0
    fac = fa;
  }
  else
  {
    // otherwise we use a standard factor a in (x-a)^n
    fac = NodeManager::currentNM()->mkNode(fa.getKind(), d_taylor_real_fv_base);
  }
  Node taylor_rem;
  Node taylor_sum;
  // check if we have already computed this Taylor series
  std::unordered_map<unsigned, Node>::iterator itt = d_taylor_sum[fac].find(n);
  if (itt == d_taylor_sum[fac].end())
  {
    Node i_exp_base;
    if (fa[0] == d_zero)
    {
      i_exp_base = d_taylor_real_fv;
    }
    else
    {
      i_exp_base = Rewriter::rewrite(NodeManager::currentNM()->mkNode(
          MINUS, d_taylor_real_fv, d_taylor_real_fv_base));
    }
    Node i_derv = fac;
    Node i_fact = d_one;
    Node i_exp = d_one;
    int i_derv_status = 0;
    unsigned counter = 0;
    std::vector<Node> sum;
    do
    {
      counter++;
      if (fa.getKind() == EXPONENTIAL)
      {
        // unchanged
      }
      else if (fa.getKind() == SINE)
      {
        if (i_derv_status % 2 == 1)
        {
          Node arg = NodeManager::currentNM()->mkNode(
              PLUS, d_pi_2, d_taylor_real_fv_base);
          i_derv = NodeManager::currentNM()->mkNode(SINE, arg);
        }
        else
        {
          i_derv = fa;
        }
        if (i_derv_status >= 2)
        {
          i_derv = NodeManager::currentNM()->mkNode(MINUS, d_zero, i_derv);
        }
        i_derv = Rewriter::rewrite(i_derv);
        i_derv_status = i_derv_status == 3 ? 0 : i_derv_status + 1;
      }
      if (counter == (n + 1))
      {
        TNode x = d_taylor_real_fv_base;
        i_derv = i_derv.substitute(x, d_taylor_real_fv_base_rem);
      }
      Node curr = NodeManager::currentNM()->mkNode(
          MULT,
          NodeManager::currentNM()->mkNode(DIVISION, i_derv, i_fact),
          i_exp);
      if (counter == (n + 1))
      {
        taylor_rem = curr;
      }
      else
      {
        sum.push_back(curr);
        i_fact = Rewriter::rewrite(NodeManager::currentNM()->mkNode(
            MULT,
            NodeManager::currentNM()->mkConst(Rational(counter)),
            i_fact));
        i_exp = Rewriter::rewrite(
            NodeManager::currentNM()->mkNode(MULT, i_exp_base, i_exp));
      }
    } while (counter <= n);
    taylor_sum =
        sum.size() == 1 ? sum[0] : NodeManager::currentNM()->mkNode(PLUS, sum);

    if (fac[0] != d_taylor_real_fv_base)
    {
      TNode x = d_taylor_real_fv_base;
      taylor_sum = taylor_sum.substitute(x, fac[0]);
    }

    // cache
    d_taylor_sum[fac][n] = taylor_sum;
    d_taylor_rem[fac][n] = taylor_rem;
  }
  else
  {
    taylor_sum = itt->second;
    Assert(d_taylor_rem[fac].find(n) != d_taylor_rem[fac].end());
    taylor_rem = d_taylor_rem[fac][n];
  }

  // must substitute for the argument if we were using a different lookup
  if (fa[0] != fac[0])
  {
    TNode x = d_taylor_real_fv_base;
    taylor_sum = taylor_sum.substitute(x, fa[0]);
  }
  return std::pair<Node, Node>(taylor_sum, taylor_rem);
}

void NonlinearExtension::getPolynomialApproximationBounds(
    Kind k, unsigned d, std::vector<Node>& pbounds)
{
  if (d_poly_bounds[k][d].empty())
  {
    NodeManager* nm = NodeManager::currentNM();
    Node tft = nm->mkNode(k, d_zero);
    // n is the Taylor degree we are currently considering
    unsigned n = 2 * d;
    // n must be even
    std::pair<Node, Node> taylor = getTaylor(tft, n);
    Trace("nl-ext-tftp-debug2") << "Taylor for " << k
                                << " is : " << taylor.first << std::endl;
    Node taylor_sum = Rewriter::rewrite(taylor.first);
    Trace("nl-ext-tftp-debug2") << "Taylor for " << k
                                << " is (post-rewrite) : " << taylor_sum
                                << std::endl;
    Assert(taylor.second.getKind() == MULT);
    Assert(taylor.second.getNumChildren() == 2);
    Assert(taylor.second[0].getKind() == DIVISION);
    Trace("nl-ext-tftp-debug2") << "Taylor remainder for " << k << " is "
                                << taylor.second << std::endl;
    // ru is x^{n+1}/(n+1)!
    Node ru = nm->mkNode(DIVISION, taylor.second[1], taylor.second[0][1]);
    ru = Rewriter::rewrite(ru);
    Trace("nl-ext-tftp-debug2")
        << "Taylor remainder factor is (post-rewrite) : " << ru << std::endl;
    if (k == EXPONENTIAL)
    {
      pbounds.push_back(taylor_sum);
      pbounds.push_back(taylor_sum);
      pbounds.push_back(Rewriter::rewrite(
          nm->mkNode(MULT, taylor_sum, nm->mkNode(PLUS, d_one, ru))));
      pbounds.push_back(Rewriter::rewrite(nm->mkNode(PLUS, taylor_sum, ru)));
    }
    else
    {
      Assert(k == SINE);
      Node l = Rewriter::rewrite(nm->mkNode(MINUS, taylor_sum, ru));
      Node u = Rewriter::rewrite(nm->mkNode(PLUS, taylor_sum, ru));
      pbounds.push_back(l);
      pbounds.push_back(l);
      pbounds.push_back(u);
      pbounds.push_back(u);
    }
    Trace("nl-ext-tf-tplanes") << "Polynomial approximation for " << k
                               << " is: " << std::endl;
    Trace("nl-ext-tf-tplanes") << " Lower (pos): " << pbounds[0] << std::endl;
    Trace("nl-ext-tf-tplanes") << " Upper (pos): " << pbounds[2] << std::endl;
    Trace("nl-ext-tf-tplanes") << " Lower (neg): " << pbounds[1] << std::endl;
    Trace("nl-ext-tf-tplanes") << " Upper (neg): " << pbounds[3] << std::endl;
    d_poly_bounds[k][d].insert(
        d_poly_bounds[k][d].end(), pbounds.begin(), pbounds.end());
  }
  else
  {
    pbounds.insert(
        pbounds.end(), d_poly_bounds[k][d].begin(), d_poly_bounds[k][d].end());
  }
}

void NonlinearExtension::getPolynomialApproximationBoundForArg(
    Kind k, Node c, unsigned d, std::vector<Node>& pbounds)
{
  getPolynomialApproximationBounds(k, d, pbounds);
  Assert(c.isConst());
  if (k == EXPONENTIAL && c.getConst<Rational>().sgn() == 1)
  {
    NodeManager* nm = NodeManager::currentNM();
    Node tft = nm->mkNode(k, d_zero);
    bool success = false;
    unsigned ds = d;
    TNode ttrf = d_taylor_real_fv;
    TNode tc = c;
    do
    {
      success = true;
      unsigned n = 2 * ds;
      std::pair<Node, Node> taylor = getTaylor(tft, n);
      // check that 1-c^{n+1}/(n+1)! > 0
      Node ru = nm->mkNode(DIVISION, taylor.second[1], taylor.second[0][1]);
      Node rus = ru.substitute(ttrf, tc);
      rus = Rewriter::rewrite(rus);
      Assert(rus.isConst());
      if (rus.getConst<Rational>() > d_one.getConst<Rational>())
      {
        success = false;
        ds = ds + 1;
      }
    } while (!success);
    if (ds > d)
    {
      Trace("nl-ext-exp-taylor")
          << "*** Increase Taylor bound to " << ds << " > " << d << " for ("
          << k << " " << c << ")" << std::endl;
      // must use sound upper bound
      std::vector<Node> pboundss;
      getPolynomialApproximationBounds(k, ds, pboundss);
      pbounds[2] = pboundss[2];
    }
  }
}

std::pair<Node, Node> NonlinearExtension::getTfModelBounds(Node tf, unsigned d)
{
  // compute the model value of the argument
  Node c = d_model.computeAbstractModelValue(tf[0]);
  Assert(c.isConst());
  int csign = c.getConst<Rational>().sgn();
  Assert(csign != 0);
  bool isNeg = csign == -1;

  std::vector<Node> pbounds;
  getPolynomialApproximationBoundForArg(tf.getKind(), c, d, pbounds);

  std::vector<Node> bounds;
  TNode tfv = d_taylor_real_fv;
  TNode tfs = tf[0];
  for (unsigned d = 0; d < 2; d++)
  {
    int index = d == 0 ? (isNeg ? 1 : 0) : (isNeg ? 3 : 2);
    Node pab = pbounds[index];
    if (!pab.isNull())
    {
      // { x -> tf[0] }
      pab = pab.substitute(tfv, tfs);
      pab = Rewriter::rewrite(pab);
      Node v_pab = d_model.computeAbstractModelValue(pab);
      bounds.push_back(v_pab);
    }
    else
    {
      bounds.push_back(Node::null());
    }
  }
  return std::pair<Node, Node>(bounds[0], bounds[1]);
}

}  // namespace arith
}  // namespace theory
}  // namespace CVC4<|MERGE_RESOLUTION|>--- conflicted
+++ resolved
@@ -1251,30 +1251,19 @@
   else
   {
     std::map<Node, Node> approximations;
-<<<<<<< HEAD
     TheoryModel* tm = d_containing.getValuation().getModel();
     if (!options::nlExtInterceptModel())
     {
+      std::map<Node, Node> arithModel;
       if (!d_builtModel.get())
       {
-        // d_model.reset(d_containing.getValuation().getModel(), arithModel);
+        d_model.reset(d_containing.getValuation().getModel(), arithModel);
         // run a last call effort check
         if (modelBasedRefinement())
         {
           return;
         }
-=======
-    std::map<Node, Node> arithModel;
-    TheoryModel* tm = d_containing.getValuation().getModel();
-    if (!d_builtModel.get())
-    {
-      // run model-based refinement
-      if (modelBasedRefinement())
-      {
-        return;
->>>>>>> 6beda739
-      }
-      std::map<Node, Node> arithModel;
+      }
       d_model.getModelValueRepair(arithModel, approximations);
       // those that are exact are written as exact approximations to the model
       for (std::pair<const Node, Node>& r : arithModel)
@@ -1284,14 +1273,11 @@
         tm->recordApproximation(r.first, eq);
       }
     }
-<<<<<<< HEAD
     else
     {
       // computed the approximations already
       approximations = d_approximations;
     }
-    // record approximations
-=======
     // get the values that should be replaced in the model
     d_model.getModelValueRepair(arithModel, approximations);
     // those that are exact are written as exact approximations to the model
@@ -1302,7 +1288,6 @@
       tm->recordApproximation(r.first, eq);
     }
     // those that are approximate are recorded as approximations
->>>>>>> 6beda739
     for (std::pair<const Node, Node>& a : approximations)
     {
       tm->recordApproximation(a.first, a.second);
@@ -1312,11 +1297,8 @@
 
 bool NonlinearExtension::modelBasedRefinement()
 {
-<<<<<<< HEAD
-=======
   // reset the model object
-  d_model.reset(d_containing.getValuation().getModel());
->>>>>>> 6beda739
+  //d_model.reset(d_containing.getValuation().getModel());
   // get the assertions
   std::vector<Node> assertions;
   getAssertions(assertions);
@@ -1484,7 +1466,6 @@
                         << std::endl;
         d_containing.getOutputChannel().setIncomplete();
       }
-<<<<<<< HEAD
     }
   } while (needsRecheck);
 
@@ -1515,12 +1496,6 @@
     }
     return true;
   }
-=======
-    }
-  } while (needsRecheck);
-
-  // did not add lemmas
->>>>>>> 6beda739
   return false;
 }
 
