--- conflicted
+++ resolved
@@ -1085,7 +1085,6 @@
           {
             vars.push_back(v);
             factors.push_back(1);
-<<<<<<< HEAD
           }
 
           // --- Get the lower and upper bounds and sign information.
@@ -1157,79 +1156,6 @@
               return false;
             }
           }
-=======
-          }
-
-          // --- Get the lower and upper bounds and sign information.
-          // Whether we have an (odd) number of negative factors in vars, apart
-          // from the variable at choose_index.
-          bool has_neg_factor = false;
-          int choose_index = -1;
-          std::vector<Node> ls;
-          std::vector<Node> us;
-          std::vector<int> signs;
-          Trace("nl-ext-cms-debug") << "get sign information..." << std::endl;
-          for (unsigned i = 0, size = vars.size(); i < size; i++)
-          {
-            Node vc = vars[i];
-            unsigned vcfact = factors[i];
-            if (Trace.isOn("nl-ext-cms-debug"))
-            {
-              Trace("nl-ext-cms-debug") << "* " << vc;
-              if (vcfact > 1)
-              {
-                Trace("nl-ext-cms-debug") << "^" << vcfact;
-              }
-              Trace("nl-ext-cms-debug") << " ";
-            }
-            std::map<Node, std::pair<Node, Node> >::iterator bit =
-                d_tf_check_model_bounds.find(vc);
-            if (bit != d_tf_check_model_bounds.end())
-            {
-              Node l = bit->second.first;
-              Node u = bit->second.second;
-              ls.push_back(l);
-              us.push_back(u);
-              int vsign = 1;
-              if (vcfact % 2 == 1)
-              {
-                int lsgn = l.getConst<Rational>().sgn();
-                int usgn = u.getConst<Rational>().sgn();
-                Trace("nl-ext-cms-debug")
-                    << "bound_sign(" << lsgn << "," << usgn << ") ";
-                if (lsgn == -1)
-                {
-                  if (usgn < 1)
-                  {
-                    // must have a negative factor
-                    has_neg_factor = !has_neg_factor;
-                    vsign = -1;
-                  }
-                  else if (choose_index == -1)
-                  {
-                    // set the choose index to this
-                    choose_index = i;
-                    vsign = 0;
-                  }
-                  else
-                  {
-                    // ambiguous, can't determine the bound
-                    return false;
-                  }
-                }
-              }
-              Trace("nl-ext-cms-debug") << " -> " << vsign << std::endl;
-              signs.push_back(vsign);
-            }
-            else
-            {
-              Trace("nl-ext-cms-debug") << std::endl;
-              Trace("nl-ext-cms")
-                  << "  failed due to unknown bound for " << vc << std::endl;
-              return false;
-            }
-          }
->>>>>>> c3011dda
           // whether we will try to minimize/maximize (-1/1) the absolute value
           int minimizeAbs = set_lower == has_neg_factor ? -1 : 1;
 
@@ -1370,10 +1296,7 @@
   d_ci_max.clear();
   d_tf_rep_map.clear();
   d_tf_region.clear();
-<<<<<<< HEAD
-=======
   d_tf_check_model_bounds.clear();
->>>>>>> c3011dda
   d_waiting_lemmas.clear();
 
   int lemmas_proc = 0;
@@ -1684,7 +1607,6 @@
     d_waiting_lemmas.insert(
         d_waiting_lemmas.end(), lemmas.begin(), lemmas.end());
     lemmas.clear();
-<<<<<<< HEAD
   }
   if (options::nlExtTfTangentPlanes())
   {
@@ -1693,16 +1615,6 @@
         d_waiting_lemmas.end(), lemmas.begin(), lemmas.end());
     lemmas.clear();
   }
-=======
-  }
-  if (options::nlExtTfTangentPlanes())
-  {
-    lemmas = checkTranscendentalTangentPlanes();
-    d_waiting_lemmas.insert(
-        d_waiting_lemmas.end(), lemmas.begin(), lemmas.end());
-    lemmas.clear();
-  }
->>>>>>> c3011dda
   Trace("nl-ext") << "  ...finished with " << d_waiting_lemmas.size()
                   << " waiting lemmas." << std::endl;
 
@@ -1821,11 +1733,10 @@
         {
           return;
         }
-<<<<<<< HEAD
       }
       Trace("nl-ext") << "Finished check with status : " << complete_status
                       << std::endl;
-
+                      
       // if we did not add a lemma during check and there is a chance for SAT
       if (complete_status == 0)
       {
@@ -1839,30 +1750,8 @@
         {
           complete_status = 1;
         }
-=======
->>>>>>> c3011dda
-      }
-      Trace("nl-ext") << "Finished check with status : " << complete_status
-                      << std::endl;
-
-<<<<<<< HEAD
-=======
-      // if we did not add a lemma during check and there is a chance for SAT
-      if (complete_status == 0)
-      {
-        Trace("nl-ext")
-            << "Checking model based on bounds for transcendental functions..."
-            << std::endl;
-        // check the model using error bounds on the Taylor approximation
-        // we must pass all assertions here, since we may modify
-        // the model values in bounds.
-        if (!d_tf_rep_map.empty() && checkModelTf(false_asserts))
-        {
-          complete_status = 1;
-        }
-      }
-
->>>>>>> c3011dda
+      }
+
       // if we have not concluded SAT
       if (complete_status != 1)
       {
@@ -1912,11 +1801,6 @@
         {
           d_taylor_degree++;
           needsRecheck = true;
-<<<<<<< HEAD
-=======
-          // clear secant points
-          d_secant_points.clear();
->>>>>>> c3011dda
           // increase precision for PI?
           // Difficult since Taylor series is very slow to converge
           Trace("nl-ext") << "...increment Taylor degree to " << d_taylor_degree
@@ -2059,8 +1943,6 @@
   lemmas.push_back( pi_lem );
 }
 
-<<<<<<< HEAD
-=======
 Node NonlinearExtension::getApproximateConstant(Node c,
                                                 bool isLower,
                                                 unsigned prec) const
@@ -2139,7 +2021,6 @@
   return cret;
 }
 
->>>>>>> c3011dda
 void NonlinearExtension::printRationalApprox(const char* c,
                                              Node cr,
                                              unsigned prec) const
@@ -2156,10 +2037,7 @@
     Trace(c) << " [0,10^" << prec << "])";
   }
 }
-<<<<<<< HEAD
-=======
-
->>>>>>> c3011dda
+
 void NonlinearExtension::printModelValue(const char* c,
                                          Node n,
                                          unsigned prec) const
@@ -3588,83 +3466,6 @@
   return true;
 }
 
-Node NonlinearExtension::getApproximateConstant(Node c,
-                                                bool isLower,
-                                                unsigned prec) const
-{
-  Assert(c.isConst());
-  Rational cr = c.getConst<Rational>();
-
-  unsigned lower = 0;
-  unsigned upper = pow(10, prec);
-
-  Rational den = Rational(upper);
-  if (cr.getDenominator() < den.getNumerator())
-  {
-    // denominator is not more than precision, we return it
-    return c;
-  }
-
-  int csign = cr.sgn();
-  Assert(csign != 0);
-  if (csign == -1)
-  {
-    cr = -cr;
-  }
-  Rational one = Rational(1);
-  Rational ten = Rational(10);
-  Rational pow_ten = Rational(1);
-  // inefficient for large numbers
-  while (cr >= one)
-  {
-    cr = cr / ten;
-    pow_ten = pow_ten * ten;
-  }
-  Rational allow_err = one / den;
-
-  Trace("nl-ext-approx") << "Compute approximation for " << c << ", precision "
-                         << prec << "..." << std::endl;
-  // now do binary search
-  Rational two = Rational(2);
-  Node cret;
-  do
-  {
-    unsigned curr = (lower + upper) / 2;
-    Rational curr_r = Rational(curr) / den;
-    Rational err = cr - curr_r;
-    int esign = err.sgn();
-    if (err.abs() <= allow_err)
-    {
-      if (esign == 1 && !isLower)
-      {
-        curr_r = Rational(curr + 1) / den;
-      }
-      else if (esign == -1 && isLower)
-      {
-        curr_r = Rational(curr - 1) / den;
-      }
-      curr_r = curr_r * pow_ten;
-      cret = NodeManager::currentNM()->mkConst(csign == 1 ? curr_r : -curr_r);
-    }
-    else
-    {
-      Assert(esign != 0);
-      // update lower/upper
-      if (esign == -1)
-      {
-        upper = curr;
-      }
-      else if (esign == 1)
-      {
-        lower = curr;
-      }
-    }
-  } while (cret.isNull());
-  Trace("nl-ext-approx") << "Approximation for " << c << " for precision "
-                         << prec << " is " << cret << std::endl;
-  return cret;
-}
-
 bool NonlinearExtension::checkTfTangentPlanesFun(
     Node tf,
     unsigned d,
