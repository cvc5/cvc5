/*********************                                                        */
/*! \file nonlinear_extension.cpp
 ** \verbatim
 ** Top contributors (to current version):
 **   Andrew Reynolds, Tim King, Aina Niemetz
 ** This file is part of the CVC4 project.
 ** Copyright (c) 2009-2019 by the authors listed in the file AUTHORS
 ** in the top-level source directory) and their institutional affiliations.
 ** All rights reserved.  See the file COPYING in the top-level source
 ** directory for licensing information.\endverbatim
 **
 ** \brief [[ Add one-line brief description here ]]
 **
 ** [[ Add lengthier description here ]]
 ** \todo document this file
 **/

#include "theory/arith/nonlinear_extension.h"

#include <cmath>
#include <set>

#include "expr/node_algorithm.h"
#include "expr/node_builder.h"
#include "options/arith_options.h"
#include "theory/arith/arith_msum.h"
#include "theory/arith/arith_utilities.h"
#include "theory/arith/theory_arith.h"
#include "theory/ext_theory.h"
#include "theory/quantifiers/quant_util.h"
#include "theory/theory_model.h"

using namespace CVC4::kind;

namespace CVC4 {
namespace theory {
namespace arith {

namespace {

// Return true if a collection c contains an elem k. Compatible with map and set
// containers.
template <class Container, class Key>
bool Contains(const Container& c, const Key& k) {
  return c.find(k) != c.end();
}

// Inserts value into the set/map c if the value was not present there. Returns
// true if the value was inserted.
template <class Container, class Value>
bool InsertIfNotPresent(Container* c, const Value& value) {
  return (c->insert(value)).second;
}

// Returns true if a vector c contains an elem t.
template <class T>
bool IsInVector(const std::vector<T>& c, const T& t) {
  return std::find(c.begin(), c.end(), t) != c.end();
}

// Returns the a[key] and assertion fails in debug mode.
inline unsigned getCount(const NodeMultiset& a, Node key) {
  NodeMultiset::const_iterator it = a.find(key);
  Assert(it != a.end());
  return it->second;
}

// Returns a[key] if key is in a or value otherwise.
unsigned getCountWithDefault(const NodeMultiset& a, Node key, unsigned value) {
  NodeMultiset::const_iterator it = a.find(key);
  return (it == a.end()) ? value : it->second;
}

// Returns true if for any key then a[key] <= b[key] where the value for any key
// not present is interpreted as 0.
bool isSubset(const NodeMultiset& a, const NodeMultiset& b) {
  for (NodeMultiset::const_iterator it_a = a.begin(); it_a != a.end(); ++it_a) {
    Node key = it_a->first;
    const unsigned a_value = it_a->second;
    const unsigned b_value = getCountWithDefault(b, key, 0);
    if (a_value > b_value) {
      return false;
    }
  }
  return true;
}

// Given two multisets return the multiset difference a \ b.
NodeMultiset diffMultiset(const NodeMultiset& a, const NodeMultiset& b) {
  NodeMultiset difference;
  for (NodeMultiset::const_iterator it_a = a.begin(); it_a != a.end(); ++it_a) {
    Node key = it_a->first;
    const unsigned a_value = it_a->second;
    const unsigned b_value = getCountWithDefault(b, key, 0);
    if (a_value > b_value) {
      difference[key] = a_value - b_value;
    }
  }
  return difference;
}

// Return a vector containing a[key] repetitions of key in a multiset a.
std::vector<Node> ExpandMultiset(const NodeMultiset& a) {
  std::vector<Node> expansion;
  for (NodeMultiset::const_iterator it_a = a.begin(); it_a != a.end(); ++it_a) {
    expansion.insert(expansion.end(), it_a->second, it_a->first);
  }
  return expansion;
}

void debugPrintBound(const char* c, Node coeff, Node x, Kind type, Node rhs) {
  Node t = ArithMSum::mkCoeffTerm(coeff, x);
  Trace(c) << t << " " << type << " " << rhs;
}

struct SortNlModel
{
  SortNlModel()
      : d_nlm(nullptr),
        d_isConcrete(true),
        d_isAbsolute(false),
        d_reverse_order(false)
  {
  }
  /** pointer to the model */
  NlModel* d_nlm;
  /** are we comparing concrete model values? */
  bool d_isConcrete;
  /** are we comparing absolute values? */
  bool d_isAbsolute;
  /** are we in reverse order? */
  bool d_reverse_order;
  /** the comparison */
  bool operator()(Node i, Node j) {
    int cv = d_nlm->compare(i, j, d_isConcrete, d_isAbsolute);
    if (cv == 0) {
      return i < j;
    }
    return d_reverse_order ? cv < 0 : cv > 0;
  }
};
struct SortNonlinearDegree
{
  SortNonlinearDegree(NodeMultiset& m) : d_mdegree(m) {}
  /** pointer to the non-linear extension */
  NodeMultiset& d_mdegree;
  /**
   * Sorts by degree of the monomials, where lower degree monomials come
   * first.
   */
  bool operator()(Node i, Node j)
  {
    unsigned i_count = getCount(d_mdegree, i);
    unsigned j_count = getCount(d_mdegree, j);
    return i_count == j_count ? (i < j) : (i_count < j_count ? true : false);
  }
};

bool hasNewMonomials(Node n, const std::vector<Node>& existing) {
  std::set<Node> visited;

  std::vector<Node> worklist;
  worklist.push_back(n);
  while (!worklist.empty()) {
    Node current = worklist.back();
    worklist.pop_back();
    if (!Contains(visited, current)) {
      visited.insert(current);
      if (current.getKind() == NONLINEAR_MULT)
      {
        if (!IsInVector(existing, current)) {
          return true;
        }
      } else {
        worklist.insert(worklist.end(), current.begin(), current.end());
      }
    }
  }
  return false;
}

}  // namespace

NonlinearExtension::NonlinearExtension(TheoryArith& containing,
                                       eq::EqualityEngine* ee)
    : d_lemmas(containing.getUserContext()),
      d_zero_split(containing.getUserContext()),
      d_containing(containing),
      d_ee(ee),
      d_needsLastCall(false),
      d_model(containing.getSatContext()),
      d_builtModel(containing.getSatContext(), false)
{
  d_true = NodeManager::currentNM()->mkConst(true);
  d_false = NodeManager::currentNM()->mkConst(false);
  d_zero = NodeManager::currentNM()->mkConst(Rational(0));
  d_one = NodeManager::currentNM()->mkConst(Rational(1));
  d_neg_one = NodeManager::currentNM()->mkConst(Rational(-1));
  d_two = NodeManager::currentNM()->mkConst(Rational(2));
  d_order_points.push_back(d_neg_one);
  d_order_points.push_back(d_zero);
  d_order_points.push_back(d_one);
  d_taylor_real_fv = NodeManager::currentNM()->mkBoundVar(
      "x", NodeManager::currentNM()->realType());
  d_taylor_real_fv_base = NodeManager::currentNM()->mkBoundVar(
      "a", NodeManager::currentNM()->realType());
  d_taylor_real_fv_base_rem = NodeManager::currentNM()->mkBoundVar(
      "b", NodeManager::currentNM()->realType());
  d_taylor_degree = options::nlExtTfTaylorDegree();
}

NonlinearExtension::~NonlinearExtension() {}

// Returns a reference to either map[key] if it exists in the map
// or to a default value otherwise.
//
// Warning: sped_cial care must be taken if value is a temporary object.
template <class MapType, class Key, class Value>
const Value& FindWithDefault(const MapType& map, const Key& key,
                             const Value& value) {
  typename MapType::const_iterator it = map.find(key);
  if (it == map.end()) {
    return value;
  }
  return it->second;
}

const NodeMultiset& NonlinearExtension::getMonomialExponentMap(
    Node monomial) const {
  MonomialExponentMap::const_iterator it = d_m_exp.find(monomial);
  Assert(it != d_m_exp.end());
  return it->second;
}

bool NonlinearExtension::isMonomialSubset(Node a, Node b) const {
  const NodeMultiset& a_exponent_map = getMonomialExponentMap(a);
  const NodeMultiset& b_exponent_map = getMonomialExponentMap(b);

  return isSubset(a_exponent_map, b_exponent_map);
}

void NonlinearExtension::registerMonomialSubset(Node a, Node b) {
  Assert(isMonomialSubset(a, b));

  const NodeMultiset& a_exponent_map = getMonomialExponentMap(a);
  const NodeMultiset& b_exponent_map = getMonomialExponentMap(b);

  std::vector<Node> diff_children =
      ExpandMultiset(diffMultiset(b_exponent_map, a_exponent_map));
  Assert(!diff_children.empty());

  d_m_contain_parent[a].push_back(b);
  d_m_contain_children[b].push_back(a);

  Node mult_term = safeConstructNary(MULT, diff_children);
  Node nlmult_term = safeConstructNary(NONLINEAR_MULT, diff_children);
  d_m_contain_mult[a][b] = mult_term;
  d_m_contain_umult[a][b] = nlmult_term;
  Trace("nl-ext-mindex") << "..." << a << " is a subset of " << b
                         << ", difference is " << mult_term << std::endl;
}

bool NonlinearExtension::getCurrentSubstitution(
    int effort, const std::vector<Node>& vars, std::vector<Node>& subs,
    std::map<Node, std::vector<Node> >& exp) {
  // get the constant equivalence classes
  std::map<Node, std::vector<int> > rep_to_subs_index;

  bool retVal = false;
  for (unsigned i = 0; i < vars.size(); i++) {
    Node n = vars[i];
    if (d_ee->hasTerm(n)) {
      Node nr = d_ee->getRepresentative(n);
      if (nr.isConst()) {
        subs.push_back(nr);
        Trace("nl-subs") << "Basic substitution : " << n << " -> " << nr
                         << std::endl;
        exp[n].push_back(n.eqNode(nr));
        retVal = true;
      } else {
        rep_to_subs_index[nr].push_back(i);
        subs.push_back(n);
      }
    } else {
      subs.push_back(n);
    }
  }

  // return true if the substitution is non-trivial
  return retVal;

  // d_containing.getValuation().getModel()->getRepresentative( n );
}

std::pair<bool, Node> NonlinearExtension::isExtfReduced(
    int effort, Node n, Node on, const std::vector<Node>& exp) const {
  if (n != d_zero) {
    Kind k = n.getKind();
    return std::make_pair(k != NONLINEAR_MULT && !isTranscendentalKind(k),
                          Node::null());
  }
  Assert(n == d_zero);
  if (on.getKind() == NONLINEAR_MULT)
  {
    Trace("nl-ext-zero-exp") << "Infer zero : " << on << " == " << n
                             << std::endl;
    // minimize explanation if a substitution+rewrite results in zero
    const std::set<Node> vars(on.begin(), on.end());

    for (unsigned i = 0, size = exp.size(); i < size; i++)
    {
      Trace("nl-ext-zero-exp") << "  exp[" << i << "] = " << exp[i]
                               << std::endl;
      std::vector<Node> eqs;
      if (exp[i].getKind() == EQUAL)
      {
        eqs.push_back(exp[i]);
      }
      else if (exp[i].getKind() == AND)
      {
        for (const Node& ec : exp[i])
        {
          if (ec.getKind() == EQUAL)
          {
            eqs.push_back(ec);
          }
        }
      }

      for (unsigned j = 0; j < eqs.size(); j++)
      {
        for (unsigned r = 0; r < 2; r++)
        {
          if (eqs[j][r] == d_zero && vars.find(eqs[j][1 - r]) != vars.end())
          {
            Trace("nl-ext-zero-exp") << "...single exp : " << eqs[j]
                                     << std::endl;
            return std::make_pair(true, eqs[j]);
          }
        }
      }
    }
  }
  return std::make_pair(true, Node::null());
}

void NonlinearExtension::registerMonomial(Node n) {
  if (!IsInVector(d_monomials, n)) {
    d_monomials.push_back(n);
    Trace("nl-ext-debug") << "Register monomial : " << n << std::endl;
    if (n.getKind() == NONLINEAR_MULT)
    {
      // get exponent count
      for (unsigned k = 0; k < n.getNumChildren(); k++) {
        d_m_exp[n][n[k]]++;
        if (k == 0 || n[k] != n[k - 1]) {
          d_m_vlist[n].push_back(n[k]);
        }
      }
      d_m_degree[n] = n.getNumChildren();
    } else if (n == d_one) {
      d_m_exp[n].clear();
      d_m_vlist[n].clear();
      d_m_degree[n] = 0;
    } else {
      Assert(!isArithKind(n.getKind()));
      d_m_exp[n][n] = 1;
      d_m_vlist[n].push_back(n);
      d_m_degree[n] = 1;
    }
    // TODO: sort necessary here?
    std::sort(d_m_vlist[n].begin(), d_m_vlist[n].end());
    Trace("nl-ext-mindex") << "Add monomial to index : " << n << std::endl;
    d_m_index.addTerm(n, d_m_vlist[n], this);
  }
}

void NonlinearExtension::setMonomialFactor(Node a, Node b,
                                           const NodeMultiset& common) {
  // Could not tell if this was being inserted intentionally or not.
  std::map<Node, Node>& mono_diff_a = d_mono_diff[a];
  if (!Contains(mono_diff_a, b)) {
    Trace("nl-ext-mono-factor")
        << "Set monomial factor for " << a << "/" << b << std::endl;
    mono_diff_a[b] = mkMonomialRemFactor(a, common);
  }
}

void NonlinearExtension::registerConstraint(Node atom) {
  if (!IsInVector(d_constraints, atom)) {
    d_constraints.push_back(atom);
    Trace("nl-ext-debug") << "Register constraint : " << atom << std::endl;
    std::map<Node, Node> msum;
    if (ArithMSum::getMonomialSumLit(atom, msum))
    {
      Trace("nl-ext-debug") << "got monomial sum: " << std::endl;
      if (Trace.isOn("nl-ext-debug")) {
        ArithMSum::debugPrintMonomialSum(msum, "nl-ext-debug");
      }
      unsigned max_degree = 0;
      std::vector<Node> all_m;
      std::vector<Node> max_deg_m;
      for (std::map<Node, Node>::iterator itm = msum.begin(); itm != msum.end();
           ++itm) {
        if (!itm->first.isNull()) {
          all_m.push_back(itm->first);
          registerMonomial(itm->first);
          Trace("nl-ext-debug2")
              << "...process monomial " << itm->first << std::endl;
          Assert(d_m_degree.find(itm->first) != d_m_degree.end());
          unsigned d = d_m_degree[itm->first];
          if (d > max_degree) {
            max_degree = d;
            max_deg_m.clear();
          }
          if (d >= max_degree) {
            max_deg_m.push_back(itm->first);
          }
        }
      }
      // isolate for each maximal degree monomial
      for (unsigned i = 0; i < all_m.size(); i++) {
        Node m = all_m[i];
        Node rhs, coeff;
        int res = ArithMSum::isolate(m, msum, coeff, rhs, atom.getKind());
        if (res != 0) {
          Kind type = atom.getKind();
          if (res == -1) {
            type = reverseRelationKind(type);
          }
          Trace("nl-ext-constraint") << "Constraint : " << atom << " <=> ";
          if (!coeff.isNull()) {
            Trace("nl-ext-constraint") << coeff << " * ";
          }
          Trace("nl-ext-constraint")
              << m << " " << type << " " << rhs << std::endl;
          d_c_info[atom][m].d_rhs = rhs;
          d_c_info[atom][m].d_coeff = coeff;
          d_c_info[atom][m].d_type = type;
        }
      }
      for (unsigned i = 0; i < max_deg_m.size(); i++) {
        Node m = max_deg_m[i];
        d_c_info_maxm[atom][m] = true;
      }
    } else {
      Trace("nl-ext-debug") << "...failed to get monomial sum." << std::endl;
    }
  }
}

bool NonlinearExtension::isArithKind(Kind k) {
  return k == PLUS || k == MULT || k == NONLINEAR_MULT;
}

Node NonlinearExtension::mkLit(Node a, Node b, int status, bool isAbsolute)
{
  if (status == 0) {
    Node a_eq_b = a.eqNode(b);
    if (!isAbsolute)
    {
      return a_eq_b;
    }
    else
    {
      // return mkAbs( a ).eqNode( mkAbs( b ) );
      Node negate_b = NodeManager::currentNM()->mkNode(UMINUS, b);
      return a_eq_b.orNode(a.eqNode(negate_b));
    }
  } else if (status < 0) {
    return mkLit(b, a, -status);
  } else {
    Assert(status == 1 || status == 2);
    NodeManager* nm = NodeManager::currentNM();
    Kind greater_op = status == 1 ? GEQ : GT;
    if (!isAbsolute)
    {
      return nm->mkNode(greater_op, a, b);
    }
    else
    {
      // return nm->mkNode( greater_op, mkAbs( a ), mkAbs( b ) );
      Node zero = mkRationalNode(0);
      Node a_is_nonnegative = nm->mkNode(GEQ, a, zero);
      Node b_is_nonnegative = nm->mkNode(GEQ, b, zero);
      Node negate_a = nm->mkNode(UMINUS, a);
      Node negate_b = nm->mkNode(UMINUS, b);
      return a_is_nonnegative.iteNode(
          b_is_nonnegative.iteNode(nm->mkNode(greater_op, a, b),
                                   nm->mkNode(greater_op, a, negate_b)),
          b_is_nonnegative.iteNode(nm->mkNode(greater_op, negate_a, b),
                                   nm->mkNode(greater_op, negate_a, negate_b)));
    }
  }
}

Node NonlinearExtension::mkAbs(Node a) {
  if (a.isConst()) {
    return mkRationalNode(a.getConst<Rational>().abs());
  } else {
    NodeManager* nm = NodeManager::currentNM();
    Node a_is_nonnegative = nm->mkNode(GEQ, a, mkRationalNode(0));
    return a_is_nonnegative.iteNode(a, nm->mkNode(UMINUS, a));
  }
}

Node NonlinearExtension::mkValidPhase(Node a, Node pi) {
  return mkBounded(
      NodeManager::currentNM()->mkNode(MULT, mkRationalNode(-1), pi), a, pi);
}

Node NonlinearExtension::mkBounded( Node l, Node a, Node u ) {
  return NodeManager::currentNM()->mkNode(
      AND,
      NodeManager::currentNM()->mkNode(GEQ, a, l),
      NodeManager::currentNM()->mkNode(LEQ, a, u));
}

Node NonlinearExtension::mkMonomialRemFactor(
    Node n, const NodeMultiset& n_exp_rem) const {
  std::vector<Node> children;
  const NodeMultiset& exponent_map = getMonomialExponentMap(n);
  for (NodeMultiset::const_iterator itme2 = exponent_map.begin();
       itme2 != exponent_map.end(); ++itme2) {
    Node v = itme2->first;
    unsigned inc = itme2->second;
    Trace("nl-ext-mono-factor")
        << "..." << inc << " factors of " << v << std::endl;
    unsigned count_in_n_exp_rem = getCountWithDefault(n_exp_rem, v, 0);
    Assert(count_in_n_exp_rem <= inc);
    inc -= count_in_n_exp_rem;
    Trace("nl-ext-mono-factor")
        << "......rem, now " << inc << " factors of " << v << std::endl;
    children.insert(children.end(), inc, v);
  }
  Node ret = safeConstructNary(MULT, children);
  ret = Rewriter::rewrite(ret);
  Trace("nl-ext-mono-factor") << "...return : " << ret << std::endl;
  return ret;
}

void NonlinearExtension::sendLemmas(const std::vector<Node>& out,
                                    bool preprocess)
{
  for (const Node& lem : out)
  {
<<<<<<< HEAD
=======
    Trace("nl-ext-lemma") << "NonlinearExtension::Lemma : " << lem << std::endl;
>>>>>>> 48ba9401
    d_containing.getOutputChannel().lemma(lem, false, preprocess);
    // add to cache if not preprocess
    if (!preprocess)
    {
      d_lemmas.insert(lem);
    }
  }
}

unsigned NonlinearExtension::filterLemma(Node lem, std::vector<Node>& out)
{
  Trace("nl-ext-lemma-debug")
      << "NonlinearExtension::Lemma pre-rewrite : " << lem << std::endl;
  lem = Rewriter::rewrite(lem);
  if (d_lemmas.find(lem) != d_lemmas.end()
      || std::find(out.begin(), out.end(), lem) != out.end())
  {
    Trace("nl-ext-lemma-debug")
        << "NonlinearExtension::Lemma duplicate : " << lem << std::endl;
    return 0;
  }
  out.push_back(lem);
  return 1;
}

unsigned NonlinearExtension::filterLemmas(std::vector<Node>& lemmas,
                                          std::vector<Node>& out)
{
  if (options::nlExtEntailConflicts())
  {
    // check if any are entailed to be false
    for (const Node& lem : lemmas)
    {
      Node ch_lemma = lem.negate();
      ch_lemma = Rewriter::rewrite(ch_lemma);
      Trace("nl-ext-et-debug")
          << "Check entailment of " << ch_lemma << "..." << std::endl;
      std::pair<bool, Node> et = d_containing.getValuation().entailmentCheck(
          THEORY_OF_TYPE_BASED, ch_lemma);
      Trace("nl-ext-et-debug") << "entailment test result : " << et.first << " "
                               << et.second << std::endl;
      if (et.first)
      {
        Trace("nl-ext-et") << "*** Lemma entailed to be in conflict : " << lem
                           << std::endl;
        // return just this lemma
        if (filterLemma(lem, out) > 0)
        {
          lemmas.clear();
          return 1;
        }
      }
    }
  }

  unsigned sum = 0;
  for (const Node& lem : lemmas)
  {
    sum += filterLemma(lem, out);
  }
  lemmas.clear();
  return sum;
}

void NonlinearExtension::getAssertions(std::vector<Node>& assertions)
{
  Trace("nl-ext") << "Getting assertions..." << std::endl;
  NodeManager* nm = NodeManager::currentNM();
  // get the assertions
  std::map<Node, Rational> init_bounds[2];
  std::map<Node, Node> init_bounds_lit[2];
  unsigned nassertions = 0;
  std::unordered_set<Node, NodeHashFunction> init_assertions;
  for (Theory::assertions_iterator it = d_containing.facts_begin();
       it != d_containing.facts_end();
       ++it)
  {
    nassertions++;
    const Assertion& assertion = *it;
    Node lit = assertion.assertion;
    init_assertions.insert(lit);
    // check for concrete bounds
    bool pol = lit.getKind() != NOT;
    Node atom_orig = lit.getKind() == NOT ? lit[0] : lit;

    std::vector<Node> atoms;
    if (atom_orig.getKind() == EQUAL)
    {
      if (pol)
      {
        // t = s  is ( t >= s ^ t <= s )
        for (unsigned i = 0; i < 2; i++)
        {
          Node atom_new = nm->mkNode(GEQ, atom_orig[i], atom_orig[1 - i]);
          atom_new = Rewriter::rewrite(atom_new);
          atoms.push_back(atom_new);
        }
      }
    }
    else
    {
      atoms.push_back(atom_orig);
    }

    for (const Node& atom : atoms)
    {
      // non-strict bounds only
      if (atom.getKind() == GEQ || (!pol && atom.getKind() == GT))
      {
        Node p = atom[0];
        Assert(atom[1].isConst());
        Rational bound = atom[1].getConst<Rational>();
        if (!pol)
        {
          if (atom[0].getType().isInteger())
          {
            // ~( p >= c ) ---> ( p <= c-1 )
            bound = bound - Rational(1);
          }
        }
        unsigned bindex = pol ? 0 : 1;
        bool setBound = true;
        std::map<Node, Rational>::iterator itb = init_bounds[bindex].find(p);
        if (itb != init_bounds[bindex].end())
        {
          if (itb->second == bound)
          {
            setBound = atom_orig.getKind() == EQUAL;
          }
          else
          {
            setBound = pol ? itb->second < bound : itb->second > bound;
          }
          if (setBound)
          {
            // the bound is subsumed
            init_assertions.erase(init_bounds_lit[bindex][p]);
          }
        }
        if (setBound)
        {
          Trace("nl-ext-init") << (pol ? "Lower" : "Upper") << " bound for "
                               << p << " : " << bound << std::endl;
          init_bounds[bindex][p] = bound;
          init_bounds_lit[bindex][p] = lit;
        }
      }
    }
  }
  // for each bound that is the same, ensure we've inferred the equality
  for (std::pair<const Node, Rational>& ib : init_bounds[0])
  {
    Node p = ib.first;
    Node lit1 = init_bounds_lit[0][p];
    if (lit1.getKind() != EQUAL)
    {
      std::map<Node, Rational>::iterator itb = init_bounds[1].find(p);
      if (itb != init_bounds[1].end())
      {
        if (ib.second == itb->second)
        {
          Node eq = p.eqNode(nm->mkConst(ib.second));
          eq = Rewriter::rewrite(eq);
          Node lit2 = init_bounds_lit[1][p];
          Assert(lit2.getKind() != EQUAL);
          // use the equality instead, thus these are redundant
          init_assertions.erase(lit1);
          init_assertions.erase(lit2);
          init_assertions.insert(eq);
        }
      }
    }
  }

  for (const Node& a : init_assertions)
  {
    assertions.push_back(a);
  }
  Trace("nl-ext") << "...keep " << assertions.size() << " / " << nassertions
                  << " assertions." << std::endl;
}

std::vector<Node> NonlinearExtension::checkModelEval(
    const std::vector<Node>& assertions)
{
  std::vector<Node> false_asserts;
  for (size_t i = 0; i < assertions.size(); ++i) {
    Node lit = assertions[i];
    Node atom = lit.getKind()==NOT ? lit[0] : lit;
    Node litv = d_model.computeConcreteModelValue(lit);
    Trace("nl-ext-mv-assert") << "M[[ " << lit << " ]] -> " << litv;
    if (litv != d_true)
    {
      Trace("nl-ext-mv-assert") << " [model-false]" << std::endl;
      // Assert(litv == d_false);
      false_asserts.push_back(lit);
    }
    else
    {
      Trace("nl-ext-mv-assert") << std::endl;
    }
  }
  return false_asserts;
}

bool NonlinearExtension::checkModel(const std::vector<Node>& assertions,
                                    const std::vector<Node>& false_asserts,
                                    std::vector<Node>& lemmas,
                                    std::vector<Node>& gs)
{
  Trace("nl-ext-cm") << "--- check-model ---" << std::endl;

  // get the presubstitution
  Trace("nl-ext-cm-debug") << "  apply pre-substitution..." << std::endl;
  std::vector<Node> pvars;
  std::vector<Node> psubs;
  for (std::pair<const Node, Node>& tb : d_tr_base)
  {
    pvars.push_back(tb.first);
    psubs.push_back(tb.second);
  }
  // initialize representation of assertions
  std::vector<Node> passertions;
  for (const Node& a : assertions)
  {
    Node pa = a;
    if (!pvars.empty())
    {
      pa =
          pa.substitute(pvars.begin(), pvars.end(), psubs.begin(), psubs.end());
      pa = Rewriter::rewrite(pa);
    }
    if (!pa.isConst() || !pa.getConst<bool>())
    {
      Trace("nl-ext-cm-assert") << "- assert : " << pa << std::endl;
      passertions.push_back(pa);
    }
  }

  // get model bounds for all transcendental functions
  Trace("nl-ext-cm-debug") << "  get bounds for transcendental functions..."
                           << std::endl;
  for (std::pair<const Kind, std::vector<Node> >& tfs : d_f_map)
  {
    Kind k = tfs.first;
    for (const Node& tf : tfs.second)
    {
      bool success = true;
      // tf is Figure 3 : tf( x )
      Node atf = d_model.computeConcreteModelValue(tf);
      if (k == PI)
      {
        success = d_model.addCheckModelBound(atf, d_pi_bound[0], d_pi_bound[1]);
      }
      else if (d_model.isRefineableTfFun(tf))
      {
        d_model.setUsedApproximate();
        std::pair<Node, Node> bounds = getTfModelBounds(tf, d_taylor_degree);
        success = d_model.addCheckModelBound(atf, bounds.first, bounds.second);
      }
      if (!success)
      {
        Trace("nl-ext-cm-debug")
            << "...failed to set bound for transcendental function."
            << std::endl;
        return false;
      }
    }
  }
  bool ret = d_model.checkModel(
      passertions, false_asserts, d_taylor_degree, lemmas, gs);
  return ret;
}


std::vector<Node> NonlinearExtension::checkSplitZero() {
  std::vector<Node> lemmas;
  for (unsigned i = 0; i < d_ms_vars.size(); i++) {
    Node v = d_ms_vars[i];
    if (d_zero_split.insert(v)) {
      Node eq = v.eqNode(d_zero);
      eq = Rewriter::rewrite(eq);
      Node literal = d_containing.getValuation().ensureLiteral(eq);
      d_containing.getOutputChannel().requirePhase(literal, true);
      lemmas.push_back(literal.orNode(literal.negate()));
    }
  }
  return lemmas;
}

/** An argument trie, for computing congruent terms */
class ArgTrie
{
 public:
  /** children of this node */
  std::map<Node, ArgTrie> d_children;
  /** the data of this node */
  Node d_data;
  /**
   * Set d as the data on the node whose path is [args], return either d if
   * that node has no data, or the data that already occurs there.
   */
  Node add(Node d, const std::vector<Node>& args)
  {
    ArgTrie* at = this;
    for (const Node& a : args)
    {
      at = &(at->d_children[a]);
    }
    if (at->d_data.isNull())
    {
      at->d_data = d;
    }
    return at->d_data;
  }
};

int NonlinearExtension::checkLastCall(const std::vector<Node>& assertions,
                                      const std::vector<Node>& false_asserts,
                                      const std::vector<Node>& xts,
                                      std::vector<Node>& lems,
                                      std::vector<Node>& lemsPp,
                                      std::vector<Node>& wlems)
{
  d_ms_vars.clear();
  d_ms_proc.clear();
  d_ms.clear();
  d_mterms.clear();
  d_m_nconst_factor.clear();
  d_tplane_refine.clear();
  d_ci.clear();
  d_ci_exp.clear();
  d_ci_max.clear();
  d_f_map.clear();
  d_tf_region.clear();

  std::vector<Node> lemmas;
  NodeManager* nm = NodeManager::currentNM();

  Trace("nl-ext-mv") << "Extended terms : " << std::endl;
  // register the extended function terms
  std::map< Node, Node > mvarg_to_term;
  std::vector<Node> tr_no_base;
  bool needPi = false;
  // for computing congruence
  std::map<Kind, ArgTrie> argTrie;
  for (unsigned i = 0, xsize = xts.size(); i < xsize; i++)
  {
    Node a = xts[i];
    d_model.computeConcreteModelValue(a);
    d_model.computeAbstractModelValue(a);
    d_model.printModelValue("nl-ext-mv", a);
    Kind ak = a.getKind();
    if (ak == NONLINEAR_MULT)
    {
      d_ms.push_back( a );
      
      //context-independent registration
      registerMonomial(a);

      std::map<Node, std::vector<Node> >::iterator itvl = d_m_vlist.find(a);
      Assert(itvl != d_m_vlist.end());
      for (unsigned k = 0; k < itvl->second.size(); k++) {
        if (!IsInVector(d_ms_vars, itvl->second[k])) {
          d_ms_vars.push_back(itvl->second[k]);
        }
        Node mvk = d_model.computeAbstractModelValue(itvl->second[k]);
        if( !mvk.isConst() ){
          d_m_nconst_factor[a] = true;
        }
      }
      // mark processed if has a "one" factor (will look at reduced monomial)?
    }
    else if (a.getNumChildren() > 0)
    {
      if (ak == SINE)
      {
        needPi = true;
      }
      bool consider = true;
      // if is an unpurified application of SINE, or it is a transcendental
      // applied to a trancendental, purify.
      if (isTranscendentalKind(ak))
      {
        if (ak == SINE && d_tr_is_base.find(a) == d_tr_is_base.end())
        {
          consider = false;
        }
        else
        {
          for (const Node& ac : a)
          {
            if (isTranscendentalKind(ac.getKind()))
            {
              consider = false;
              break;
            }
          }
        }
        if (!consider)
        {
          tr_no_base.push_back(a);
        }
      }
      if( consider ){
        std::vector<Node> repList;
        for (const Node& ac : a)
        {
          Node r = d_model.computeConcreteModelValue(ac);
          repList.push_back(r);
        }
        Node aa = argTrie[ak].add(a, repList);
        if (aa != a)
        {
          // apply congruence to pairs of terms that are disequal and congruent
          Assert(aa.getNumChildren() == a.getNumChildren());
          Node mvaa = d_model.computeAbstractModelValue(a);
          Node mvaaa = d_model.computeAbstractModelValue(aa);
          if (mvaa != mvaaa)
          {
            std::vector<Node> exp;
            for (unsigned j = 0, size = a.getNumChildren(); j < size; j++)
            {
              exp.push_back(a[j].eqNode(aa[j]));
            }
            Node expn = exp.size() == 1 ? exp[0] : nm->mkNode(AND, exp);
            Node cong_lemma = nm->mkNode(OR, expn.negate(), a.eqNode(aa));
            lemmas.push_back( cong_lemma );
          }
        }
        else
        {
          d_f_map[ak].push_back(a);
        }
      }
    }
    else if (ak == PI)
    {
      needPi = true;
      d_f_map[ak].push_back(a);
    }
    else
    {
      Assert(false);
    }
  }
  // initialize pi if necessary
  if (needPi && d_pi.isNull())
  {
    mkPi();
    getCurrentPiBounds(lemmas);
  }

  filterLemmas(lemmas, lems);
  if (!lems.empty())
  {
    Trace("nl-ext") << "  ...finished with " << lems.size()
                    << " new lemmas during registration." << std::endl;
    return lems.size();
  }

  // process SINE phase shifting
  for (const Node& a : tr_no_base)
  {
    if (d_tr_base.find(a) == d_tr_base.end())
    {
      Node y =
          nm->mkSkolem("y", nm->realType(), "phase shifted trigonometric arg");
      Node new_a = nm->mkNode(a.getKind(), y);
      d_tr_is_base[new_a] = true;
      d_tr_base[a] = new_a;
      Node lem;
      if (a.getKind() == SINE)
      {
        Trace("nl-ext-tf") << "Basis sine : " << new_a << " for " << a
                           << std::endl;
        Assert(!d_pi.isNull());
        Node shift = nm->mkSkolem("s", nm->integerType(), "number of shifts");
        // FIXME : do not introduce shift here, instead needs model-based
        // refinement for constant shifts (#1284)
        lem = nm->mkNode(
            AND,
            mkValidPhase(y, d_pi),
            nm->mkNode(
                ITE,
                mkValidPhase(a[0], d_pi),
                a[0].eqNode(y),
                a[0].eqNode(nm->mkNode(
                    PLUS,
                    y,
                    nm->mkNode(MULT, nm->mkConst(Rational(2)), shift, d_pi)))),
            new_a.eqNode(a));
      }
      else
      {
        // do both equalities to ensure that new_a becomes a preregistered term
        lem = nm->mkNode(AND, a.eqNode(new_a), a[0].eqNode(y));
      }
      // must do preprocess on this one
      Trace("nl-ext-lemma")
          << "NonlinearExtension::Lemma : purify : " << lem << std::endl;
      lemsPp.push_back(lem);
    }
  }
  if (!lemsPp.empty())
  {
    Trace("nl-ext") << "  ...finished with " << lemsPp.size()
                    << " new lemmas SINE phase shifting." << std::endl;
    return lemsPp.size();
  }
  Trace("nl-ext") << "We have " << d_ms.size() << " monomials." << std::endl;

  // register constants
  registerMonomial(d_one);
  for (unsigned j = 0; j < d_order_points.size(); j++) {
    Node c = d_order_points[j];
    d_model.computeConcreteModelValue(c);
    d_model.computeAbstractModelValue(c);
  }

  // register variables
  Trace("nl-ext-mv") << "Variables in monomials : " << std::endl;
  for (unsigned i = 0; i < d_ms_vars.size(); i++) {
    Node v = d_ms_vars[i];
    registerMonomial(v);
    d_model.computeConcreteModelValue(v);
    d_model.computeAbstractModelValue(v);
    d_model.printModelValue("nl-ext-mv", v);
  }
  if (Trace.isOn("nl-ext-mv"))
  {
    Trace("nl-ext-mv") << "Arguments of trancendental functions : "
                       << std::endl;
    for (std::pair<const Kind, std::vector<Node> >& tfl : d_f_map)
    {
      Kind k = tfl.first;
      if (k == SINE || k == EXPONENTIAL)
      {
        for (const Node& tf : tfl.second)
        {
          Node v = tf[0];
          d_model.computeConcreteModelValue(v);
          d_model.computeAbstractModelValue(v);
          d_model.printModelValue("nl-ext-mv", v);
        }
      }
    }
  }

  //----------------------------------- possibly split on zero
  if (options::nlExtSplitZero()) {
    Trace("nl-ext") << "Get zero split lemmas..." << std::endl;
    lemmas = checkSplitZero();
    filterLemmas(lemmas, lems);
    if (!lems.empty())
    {
      Trace("nl-ext") << "  ...finished with " << lems.size() << " new lemmas."
                      << std::endl;
      return lems.size();
    }
  }

  //-----------------------------------initial lemmas for transcendental functions
  lemmas = checkTranscendentalInitialRefine();
  filterLemmas(lemmas, lems);
  if (!lems.empty())
  {
    Trace("nl-ext") << "  ...finished with " << lems.size() << " new lemmas."
                    << std::endl;
    return lems.size();
  }

  //-----------------------------------lemmas based on sign (comparison to zero)
  lemmas = checkMonomialSign();
  filterLemmas(lemmas, lems);
  if (!lems.empty())
  {
    Trace("nl-ext") << "  ...finished with " << lems.size() << " new lemmas."
                    << std::endl;
    return lems.size();
  }

  //-----------------------------------monotonicity of transdental functions
  lemmas = checkTranscendentalMonotonic();
  filterLemmas(lemmas, lems);
  if (!lems.empty())
  {
    Trace("nl-ext") << "  ...finished with " << lems.size() << " new lemmas."
                    << std::endl;
    return lems.size();
  }

  //-----------------------------------lemmas based on magnitude of non-zero monomials
  Trace("nl-ext-proc") << "Assign order ids..." << std::endl;
  // sort by absolute values of abstract model values
  assignOrderIds(d_ms_vars, d_order_vars, false, true);

  // sort individual variable lists
  Trace("nl-ext-proc") << "Assign order var lists..." << std::endl;
  SortNlModel smv;
  smv.d_nlm = &d_model;
  smv.d_isConcrete = false;
  smv.d_isAbsolute = true;
  smv.d_reverse_order = true;
  for (unsigned j = 0; j < d_ms.size(); j++) {
    std::sort(d_m_vlist[d_ms[j]].begin(), d_m_vlist[d_ms[j]].end(), smv);
  }
  for (unsigned c = 0; c < 3; c++) {
    // c is effort level
    lemmas = checkMonomialMagnitude( c );
    unsigned nlem = lemmas.size();
    filterLemmas(lemmas, lems);
    if (!lems.empty())
    {
      Trace("nl-ext") << "  ...finished with " << lems.size()
                      << " new lemmas (out of possible " << nlem << ")."
                      << std::endl;
      return lems.size();
    }
  }

  // sort monomials by degree
  Trace("nl-ext-proc") << "Sort monomials by degree..." << std::endl;
  SortNonlinearDegree snlad(d_m_degree);
  std::sort(d_ms.begin(), d_ms.end(), snlad);
  // all monomials
  d_mterms.insert(d_mterms.end(), d_ms_vars.begin(), d_ms_vars.end());
  d_mterms.insert(d_mterms.end(), d_ms.begin(), d_ms.end());

  //-----------------------------------inferred bounds lemmas
  //  e.g. x >= t => y*x >= y*t
  std::vector< Node > nt_lemmas;
  lemmas = checkMonomialInferBounds(nt_lemmas, assertions, false_asserts);
  // Trace("nl-ext") << "Bound lemmas : " << lemmas.size() << ", " <<
  // nt_lemmas.size() << std::endl;  prioritize lemmas that do not
  // introduce new monomials
  filterLemmas(lemmas, lems);

  if (options::nlExtTangentPlanes() && options::nlExtTangentPlanesInterleave())
  {
    lemmas = checkTangentPlanes();
    filterLemmas(lemmas, lems);
  }

  if (!lems.empty())
  {
    Trace("nl-ext") << "  ...finished with " << lems.size() << " new lemmas."
                    << std::endl;
    return lems.size();
  }

  // from inferred bound inferences : now do ones that introduce new terms
  filterLemmas(nt_lemmas, lems);
  if (!lems.empty())
  {
    Trace("nl-ext") << "  ...finished with " << lems.size()
                    << " new (monomial-introducing) lemmas." << std::endl;
    return lems.size();
  }

  //------------------------------------factoring lemmas
  //   x*y + x*z >= t => exists k. k = y + z ^ x*k >= t
  if( options::nlExtFactor() ){
    lemmas = checkFactoring(assertions, false_asserts);
    filterLemmas(lemmas, lems);
    if (!lems.empty())
    {
      Trace("nl-ext") << "  ...finished with " << lems.size() << " new lemmas."
                      << std::endl;
      return lems.size();
    }
  }

  //------------------------------------resolution bound inferences
  //  e.g. ( y>=0 ^ s <= x*z ^ x*y <= t ) => y*s <= z*t
  if (options::nlExtResBound()) {
    lemmas = checkMonomialInferResBounds();
    filterLemmas(lemmas, lems);
    if (!lems.empty())
    {
      Trace("nl-ext") << "  ...finished with " << lems.size() << " new lemmas."
                      << std::endl;
      return lems.size();
    }
  }
  
  //------------------------------------tangent planes
  if (options::nlExtTangentPlanes() && !options::nlExtTangentPlanesInterleave())
  {
    lemmas = checkTangentPlanes();
    filterLemmas(lemmas, wlems);
  }
  if (options::nlExtTfTangentPlanes())
  {
    lemmas = checkTranscendentalTangentPlanes();
    filterLemmas(lemmas, wlems);
  }
  Trace("nl-ext") << "  ...finished with " << wlems.size() << " waiting lemmas."
                  << std::endl;

  return 0;
}

void NonlinearExtension::check(Theory::Effort e) {
  Trace("nl-ext") << std::endl;
  Trace("nl-ext") << "NonlinearExtension::check, effort = " << e
                  << ", built model = " << d_builtModel.get() << std::endl;
  if (e == Theory::EFFORT_FULL)
  {
    d_containing.getExtTheory()->clearCache();
    d_needsLastCall = true;
    if (options::nlExtRewrites()) {
      std::vector<Node> nred;
      if (!d_containing.getExtTheory()->doInferences(0, nred)) {
        Trace("nl-ext") << "...sent no lemmas, # extf to reduce = "
                        << nred.size() << std::endl;
        if (nred.empty()) {
          d_needsLastCall = false;
        }
      } else {
        Trace("nl-ext") << "...sent lemmas." << std::endl;
      }
    }
  }
  else
  {
    // If we computed lemmas during collectModelInfo, send them now.
    if (!d_cmiLemmas.empty() || !d_cmiLemmasPp.empty())
    {
<<<<<<< HEAD
      sendLemmas(d_cmiLemmas);
      sendLemmas(d_cmiLemmasPp, true);
      return;
=======
      // run a last call effort check
      std::vector<Node> mlems;
      std::vector<Node> mlemsPp;
      if (modelBasedRefinement(mlems, mlemsPp))
      {
        sendLemmas(mlems);
        sendLemmas(mlemsPp, true);
        return;
      }
    }
    // get the values that should be replaced in the model
    d_model.getModelValueRepair(arithModel, approximations);
    // those that are exact are written as exact approximations to the model
    for (std::pair<const Node, Node>& r : arithModel)
    {
      Node eq = r.first.eqNode(r.second);
      eq = Rewriter::rewrite(eq);
      tm->recordApproximation(r.first, eq);
>>>>>>> 48ba9401
    }
    // Otherwise, we will answer SAT. The values that we approximated are
    // recorded as approximations here.
    TheoryModel* tm = d_containing.getValuation().getModel();
    for (std::pair<const Node, Node>& a : d_approximations)
    {
      tm->recordApproximation(a.first, a.second);
    }
  }
}

bool NonlinearExtension::modelBasedRefinement(std::vector<Node>& mlems,
                                              std::vector<Node>& mlemsPp)
{
  // reset the model object
  // d_model.reset(d_containing.getValuation().getModel());
  // get the assertions
  std::vector<Node> assertions;
  getAssertions(assertions);

  Trace("nl-ext-mv-assert")
      << "Getting model values... check for [model-false]" << std::endl;
  // get the assertions that are false in the model
  const std::vector<Node> false_asserts = checkModelEval(assertions);

  // get the extended terms belonging to this theory
  std::vector<Node> xts;
  d_containing.getExtTheory()->getTerms(xts);

  if (Trace.isOn("nl-ext-debug"))
  {
    Trace("nl-ext-debug") << "  processing NonlinearExtension::check : "
                          << std::endl;
    Trace("nl-ext-debug") << "     " << false_asserts.size()
                          << " false assertions" << std::endl;
    Trace("nl-ext-debug") << "     " << xts.size()
                          << " extended terms: " << std::endl;
    Trace("nl-ext-debug") << "       ";
    for (unsigned j = 0; j < xts.size(); j++)
    {
      Trace("nl-ext-debug") << xts[j] << " ";
    }
    Trace("nl-ext-debug") << std::endl;
  }

  // compute whether shared terms have correct values
  unsigned num_shared_wrong_value = 0;
  std::vector<Node> shared_term_value_splits;
  // must ensure that shared terms are equal to their concrete value
  Trace("nl-ext-mv") << "Shared terms : " << std::endl;
  for (context::CDList<TNode>::const_iterator its =
           d_containing.shared_terms_begin();
       its != d_containing.shared_terms_end();
       ++its)
  {
    TNode shared_term = *its;
    // compute its value in the model, and its evaluation in the model
    Node stv0 = d_model.computeConcreteModelValue(shared_term);
    Node stv1 = d_model.computeAbstractModelValue(shared_term);
    d_model.printModelValue("nl-ext-mv", shared_term);
    if (stv0 != stv1)
    {
      num_shared_wrong_value++;
      Trace("nl-ext-mv") << "Bad shared term value : " << shared_term
                         << std::endl;
      if (shared_term != stv0)
      {
        // split on the value, this is non-terminating in general, TODO :
        // improve this
        Node eq = shared_term.eqNode(stv0);
        shared_term_value_splits.push_back(eq);
      }
      else
      {
        // this can happen for transcendental functions
        // the problem is that we cannot evaluate transcendental functions
        // (they don't have a rewriter that returns constants)
        // thus, the actual value in their model can be themselves, hence we
        // have no reference point to rule out the current model.  In this
        // case, we may set incomplete below.
      }
    }
  }
  Trace("nl-ext-debug") << "     " << num_shared_wrong_value
                        << " shared terms with wrong model value." << std::endl;
  bool needsRecheck;
  do
  {
    d_model.resetCheck();
    needsRecheck = false;
    // complete_status:
    //   1 : we may answer SAT, -1 : we may not answer SAT, 0 : unknown
    int complete_status = 1;
    // lemmas that should be sent later
    std::vector<Node> wlems;
    // We require a check either if an assertion is false or a shared term has
    // a wrong value
    if (!false_asserts.empty() || num_shared_wrong_value > 0)
    {
      complete_status = num_shared_wrong_value > 0 ? -1 : 0;
      checkLastCall(assertions, false_asserts, xts, mlems, mlemsPp, wlems);
      if (!mlems.empty() || !mlemsPp.empty())
      {
        return true;
      }
    }
    Trace("nl-ext") << "Finished check with status : " << complete_status
                    << std::endl;

    // if we did not add a lemma during check and there is a chance for SAT
    if (complete_status == 0)
    {
      Trace("nl-ext")
          << "Check model based on bounds for irrational-valued functions..."
          << std::endl;
      // check the model based on simple solving of equalities and using
      // error bounds on the Taylor approximation of transcendental functions.
      std::vector<Node> lemmas;
      std::vector<Node> gs;
      if (checkModel(assertions, false_asserts, lemmas, gs))
      {
        complete_status = 1;
      }
      for (const Node& mg : gs)
      {
        Node mgr = Rewriter::rewrite(mg);
        mgr = d_containing.getValuation().ensureLiteral(mgr);
        d_containing.getOutputChannel().requirePhase(mgr, true);
        d_builtModel = true;
      }
      filterLemmas(lemmas, mlems);
      if (!mlems.empty())
      {
        return true;
      }
    }

    // if we have not concluded SAT
    if (complete_status != 1)
    {
      // flush the waiting lemmas
      if (!wlems.empty())
      {
        mlems.insert(mlems.end(), wlems.begin(), wlems.end());
        Trace("nl-ext") << "...added " << wlems.size() << " waiting lemmas."
                        << std::endl;
        return true;
      }
      // resort to splitting on shared terms with their model value
      // if we did not add any lemmas
      if (num_shared_wrong_value > 0)
      {
        complete_status = -1;
        if (!shared_term_value_splits.empty())
        {
          std::vector<Node> stvLemmas;
          for (const Node& eq : shared_term_value_splits)
          {
            Node req = Rewriter::rewrite(eq);
            Node literal = d_containing.getValuation().ensureLiteral(req);
            d_containing.getOutputChannel().requirePhase(literal, true);
            Trace("nl-ext-debug") << "Split on : " << literal << std::endl;
            Node split = literal.orNode(literal.negate());
            filterLemma(split, stvLemmas);
          }
          if (!stvLemmas.empty())
          {
            mlems.insert(mlems.end(), stvLemmas.begin(), stvLemmas.end());
            Trace("nl-ext") << "...added " << stvLemmas.size()
                            << " shared term value split lemmas." << std::endl;
            return true;
          }
        }
        else
        {
          // this can happen if we are trying to do theory combination with
          // trancendental functions
          // since their model value cannot even be computed exactly
        }
      }

      // we are incomplete
      if (options::nlExtIncPrecision() && d_model.usedApproximate())
      {
        d_taylor_degree++;
        needsRecheck = true;
        // increase precision for PI?
        // Difficult since Taylor series is very slow to converge
        Trace("nl-ext") << "...increment Taylor degree to " << d_taylor_degree
                        << std::endl;
      }
      else
      {
        Trace("nl-ext") << "...failed to send lemma in "
                           "NonLinearExtension, set incomplete"
                        << std::endl;
        d_containing.getOutputChannel().setIncomplete();
      }
    }
  } while (needsRecheck);

  // did not add lemmas
  return false;
}

void NonlinearExtension::interceptModel(std::map<Node, Node>& arithModel)
{
  if (!needsCheckLastEffort())
  {
    // no non-linear constraints, we are done
    return;
  }
  d_model.reset(d_containing.getValuation().getModel(), arithModel);
  // run a last call effort check
  d_cmiLemmas.clear();
  d_cmiLemmasPp.clear();
  if (!d_builtModel.get())
  {
    modelBasedRefinement(d_cmiLemmas, d_cmiLemmasPp);
  }
  if (d_builtModel.get())
  {
    d_approximations.clear();
    // modify the model values
    d_model.getModelValueRepair(arithModel, d_approximations);
  }
}

void NonlinearExtension::presolve()
{
  Trace("nl-ext") << "NonlinearExtension::presolve" << std::endl;
}

void NonlinearExtension::assignOrderIds(std::vector<Node>& vars,
                                        NodeMultiset& order,
                                        bool isConcrete,
                                        bool isAbsolute)
{
  SortNlModel smv;
  smv.d_nlm = &d_model;
  smv.d_isConcrete = isConcrete;
  smv.d_isAbsolute = isAbsolute;
  smv.d_reverse_order = false;
  std::sort(vars.begin(), vars.end(), smv);

  order.clear();
  // assign ordering id's
  unsigned counter = 0;
  unsigned order_index = isConcrete ? 0 : 1;
  Node prev;
  for (unsigned j = 0; j < vars.size(); j++) {
    Node x = vars[j];
    Node v = d_model.computeModelValue(x, isConcrete);
    if( !v.isConst() ){
      Trace("nl-ext-mvo") << "..do not assign order to " << x << " : " << v << std::endl;
      //don't assign for non-constant values (transcendental function apps)
      break;
    }
    Trace("nl-ext-mvo") << "  order " << x << " : " << v << std::endl;
    if (v != prev) {
      // builtin points
      bool success;
      do {
        success = false;
        if (order_index < d_order_points.size()) {
          Node vv = d_model.computeModelValue(d_order_points[order_index],
                                              isConcrete);
          if (d_model.compareValue(v, vv, isAbsolute) <= 0)
          {
            counter++;
            Trace("nl-ext-mvo") << "O[" << d_order_points[order_index]
                                << "] = " << counter << std::endl;
            order[d_order_points[order_index]] = counter;
            prev = vv;
            order_index++;
            success = true;
          }
        }
      } while (success);
    }
    if (prev.isNull() || d_model.compareValue(v, prev, isAbsolute) != 0)
    {
      counter++;
    }
    Trace("nl-ext-mvo") << "O[" << x << "] = " << counter << std::endl;
    order[x] = counter;
    prev = v;
  }
  while (order_index < d_order_points.size()) {
    counter++;
    Trace("nl-ext-mvo") << "O[" << d_order_points[order_index]
                        << "] = " << counter << std::endl;
    order[d_order_points[order_index]] = counter;
    order_index++;
  }
}

void NonlinearExtension::mkPi(){
  if( d_pi.isNull() ){
    d_pi = NodeManager::currentNM()->mkNullaryOperator(
        NodeManager::currentNM()->realType(), PI);
    d_pi_2 = Rewriter::rewrite(NodeManager::currentNM()->mkNode(
        MULT,
        d_pi,
        NodeManager::currentNM()->mkConst(Rational(1) / Rational(2))));
    d_pi_neg_2 = Rewriter::rewrite(NodeManager::currentNM()->mkNode(
        MULT,
        d_pi,
        NodeManager::currentNM()->mkConst(Rational(-1) / Rational(2))));
    d_pi_neg = Rewriter::rewrite(NodeManager::currentNM()->mkNode(
        MULT, d_pi, NodeManager::currentNM()->mkConst(Rational(-1))));
    //initialize bounds
    d_pi_bound[0] =
        NodeManager::currentNM()->mkConst(Rational(103993) / Rational(33102));
    d_pi_bound[1] =
        NodeManager::currentNM()->mkConst(Rational(104348) / Rational(33215));
  }
}

void NonlinearExtension::getCurrentPiBounds( std::vector< Node >& lemmas ) {
  Node pi_lem = NodeManager::currentNM()->mkNode(
      AND,
      NodeManager::currentNM()->mkNode(GEQ, d_pi, d_pi_bound[0]),
      NodeManager::currentNM()->mkNode(LEQ, d_pi, d_pi_bound[1]));
  lemmas.push_back( pi_lem );
}

bool NonlinearExtension::getApproximateSqrt(Node c,
                                            Node& l,
                                            Node& u,
                                            unsigned iter) const
{
  Assert(c.isConst());
  if (c == d_one || c == d_zero)
  {
    l = c;
    u = c;
    return true;
  }
  Rational rc = c.getConst<Rational>();

  Rational rl = rc < Rational(1) ? rc : Rational(1);
  Rational ru = rc < Rational(1) ? Rational(1) : rc;
  unsigned count = 0;
  Rational half = Rational(1) / Rational(2);
  while (count < iter)
  {
    Rational curr = half * (rl + ru);
    Rational curr_sq = curr * curr;
    if (curr_sq == rc)
    {
      rl = curr_sq;
      ru = curr_sq;
      break;
    }
    else if (curr_sq < rc)
    {
      rl = curr;
    }
    else
    {
      ru = curr;
    }
    count++;
  }

  NodeManager* nm = NodeManager::currentNM();
  l = nm->mkConst(rl);
  u = nm->mkConst(ru);
  return true;
}

// show a <> 0 by inequalities between variables in monomial a w.r.t 0
int NonlinearExtension::compareSign(Node oa, Node a, unsigned a_index,
                                    int status, std::vector<Node>& exp,
                                    std::vector<Node>& lem) {
  Trace("nl-ext-debug") << "Process " << a << " at index " << a_index
                        << ", status is " << status << std::endl;
  Node mvaoa = d_model.computeAbstractModelValue(oa);
  if (a_index == d_m_vlist[a].size()) {
    if (mvaoa.getConst<Rational>().sgn() != status)
    {
      Node lemma =
          safeConstructNary(AND, exp).impNode(mkLit(oa, d_zero, status * 2));
      lem.push_back(lemma);
    }
    return status;
  } else {
    Assert(a_index < d_m_vlist[a].size());
    Node av = d_m_vlist[a][a_index];
    unsigned aexp = d_m_exp[a][av];
    // take current sign in model
    Node mvaav = d_model.computeAbstractModelValue(av);
    int sgn = mvaav.getConst<Rational>().sgn();
    Trace("nl-ext-debug") << "Process var " << av << "^" << aexp
                          << ", model sign = " << sgn << std::endl;
    if (sgn == 0) {
      if (mvaoa.getConst<Rational>().sgn() != 0)
      {
        Node lemma = av.eqNode(d_zero).impNode(oa.eqNode(d_zero));
        lem.push_back(lemma);
      }
      return 0;
    } else {
      if (aexp % 2 == 0) {
        exp.push_back(av.eqNode(d_zero).negate());
        return compareSign(oa, a, a_index + 1, status, exp, lem);
      } else {
        exp.push_back(
            NodeManager::currentNM()->mkNode(sgn == 1 ? GT : LT, av, d_zero));
        return compareSign(oa, a, a_index + 1, status * sgn, exp, lem);
      }
    }
  }
}

bool NonlinearExtension::compareMonomial(
    Node oa, Node a, NodeMultiset& a_exp_proc, Node ob, Node b,
    NodeMultiset& b_exp_proc, std::vector<Node>& exp, std::vector<Node>& lem,
    std::map<int, std::map<Node, std::map<Node, Node> > >& cmp_infers) {
  Trace("nl-ext-comp-debug")
      << "Check |" << a << "| >= |" << b << "|" << std::endl;
  unsigned pexp_size = exp.size();
  if (compareMonomial(oa, a, 0, a_exp_proc, ob, b, 0, b_exp_proc, 0, exp, lem,
                      cmp_infers)) {
    return true;
  } else {
    exp.resize(pexp_size);
    Trace("nl-ext-comp-debug")
        << "Check |" << b << "| >= |" << a << "|" << std::endl;
    if (compareMonomial(ob, b, 0, b_exp_proc, oa, a, 0, a_exp_proc, 0, exp, lem,
                        cmp_infers)) {
      return true;
    } else {
      return false;
    }
  }
}

bool NonlinearExtension::cmp_holds(
    Node x, Node y, std::map<Node, std::map<Node, Node> >& cmp_infers,
    std::vector<Node>& exp, std::map<Node, bool>& visited) {
  if (x == y) {
    return true;
  } else if (visited.find(x) == visited.end()) {
    visited[x] = true;
    std::map<Node, std::map<Node, Node> >::iterator it = cmp_infers.find(x);
    if (it != cmp_infers.end()) {
      for (std::map<Node, Node>::iterator itc = it->second.begin();
           itc != it->second.end(); ++itc) {
        exp.push_back(itc->second);
        if (cmp_holds(itc->first, y, cmp_infers, exp, visited)) {
          return true;
        }
        exp.pop_back();
      }
    }
  }
  return false;
}

// trying to show a ( >, = ) b   by inequalities between variables in
// monomials a,b
bool NonlinearExtension::compareMonomial(
    Node oa, Node a, unsigned a_index, NodeMultiset& a_exp_proc, Node ob,
    Node b, unsigned b_index, NodeMultiset& b_exp_proc, int status,
    std::vector<Node>& exp, std::vector<Node>& lem,
    std::map<int, std::map<Node, std::map<Node, Node> > >& cmp_infers) {
  Trace("nl-ext-comp-debug")
      << "compareMonomial " << oa << " and " << ob << ", indices = " << a_index
      << " " << b_index << std::endl;
  Assert(status == 0 || status == 2);
  if (a_index == d_m_vlist[a].size() && b_index == d_m_vlist[b].size()) {
    // finished, compare absolute value of abstract model values
    int modelStatus = d_model.compare(oa, ob, false, true) * -2;
    Trace("nl-ext-comp") << "...finished comparison with " << oa << " <"
                         << status << "> " << ob
                         << ", model status = " << modelStatus << std::endl;
    if (status != modelStatus) {
      Trace("nl-ext-comp-infer")
          << "infer : " << oa << " <" << status << "> " << ob << std::endl;
      if (status == 2) {
        // must state that all variables are non-zero
        for (unsigned j = 0; j < d_m_vlist[a].size(); j++) {
          exp.push_back(d_m_vlist[a][j].eqNode(d_zero).negate());
        }
      }
      Node clem = NodeManager::currentNM()->mkNode(
          IMPLIES, safeConstructNary(AND, exp), mkLit(oa, ob, status, true));
      Trace("nl-ext-comp-lemma") << "comparison lemma : " << clem << std::endl;
      lem.push_back(clem);
      cmp_infers[status][oa][ob] = clem;
    }
    return true;
  } else {
    // get a/b variable information
    Node av;
    unsigned aexp = 0;
    unsigned avo = 0;
    if (a_index < d_m_vlist[a].size()) {
      av = d_m_vlist[a][a_index];
      Assert(a_exp_proc[av] <= d_m_exp[a][av]);
      aexp = d_m_exp[a][av] - a_exp_proc[av];
      if (aexp == 0) {
        return compareMonomial(oa, a, a_index + 1, a_exp_proc, ob, b, b_index,
                               b_exp_proc, status, exp, lem, cmp_infers);
      }
      Assert(d_order_vars.find(av) != d_order_vars.end());
      avo = d_order_vars[av];
    }
    Node bv;
    unsigned bexp = 0;
    unsigned bvo = 0;
    if (b_index < d_m_vlist[b].size()) {
      bv = d_m_vlist[b][b_index];
      Assert(b_exp_proc[bv] <= d_m_exp[b][bv]);
      bexp = d_m_exp[b][bv] - b_exp_proc[bv];
      if (bexp == 0) {
        return compareMonomial(oa, a, a_index, a_exp_proc, ob, b, b_index + 1,
                               b_exp_proc, status, exp, lem, cmp_infers);
      }
      Assert(d_order_vars.find(bv) != d_order_vars.end());
      bvo = d_order_vars[bv];
    }
    // get "one" information
    Assert(d_order_vars.find(d_one) != d_order_vars.end());
    unsigned ovo = d_order_vars[d_one];
    Trace("nl-ext-comp-debug") << "....vars : " << av << "^" << aexp << " "
                               << bv << "^" << bexp << std::endl;

    //--- cases
    if (av.isNull()) {
      if (bvo <= ovo) {
        Trace("nl-ext-comp-debug") << "...take leading " << bv << std::endl;
        // can multiply b by <=1
        exp.push_back(mkLit(d_one, bv, bvo == ovo ? 0 : 2, true));
        return compareMonomial(oa, a, a_index, a_exp_proc, ob, b, b_index + 1,
                               b_exp_proc, bvo == ovo ? status : 2, exp, lem,
                               cmp_infers);
      } else {
        Trace("nl-ext-comp-debug")
            << "...failure, unmatched |b|>1 component." << std::endl;
        return false;
      }
    } else if (bv.isNull()) {
      if (avo >= ovo) {
        Trace("nl-ext-comp-debug") << "...take leading " << av << std::endl;
        // can multiply a by >=1
        exp.push_back(mkLit(av, d_one, avo == ovo ? 0 : 2, true));
        return compareMonomial(oa, a, a_index + 1, a_exp_proc, ob, b, b_index,
                               b_exp_proc, avo == ovo ? status : 2, exp, lem,
                               cmp_infers);
      } else {
        Trace("nl-ext-comp-debug")
            << "...failure, unmatched |a|<1 component." << std::endl;
        return false;
      }
    } else {
      Assert(!av.isNull() && !bv.isNull());
      if (avo >= bvo) {
        if (bvo < ovo && avo >= ovo) {
          Trace("nl-ext-comp-debug") << "...take leading " << av << std::endl;
          // do avo>=1 instead
          exp.push_back(mkLit(av, d_one, avo == ovo ? 0 : 2, true));
          return compareMonomial(oa, a, a_index + 1, a_exp_proc, ob, b, b_index,
                                 b_exp_proc, avo == ovo ? status : 2, exp, lem,
                                 cmp_infers);
        } else {
          unsigned min_exp = aexp > bexp ? bexp : aexp;
          a_exp_proc[av] += min_exp;
          b_exp_proc[bv] += min_exp;
          Trace("nl-ext-comp-debug")
              << "...take leading " << min_exp << " from " << av << " and "
              << bv << std::endl;
          exp.push_back(mkLit(av, bv, avo == bvo ? 0 : 2, true));
          bool ret = compareMonomial(oa, a, a_index, a_exp_proc, ob, b, b_index,
                                     b_exp_proc, avo == bvo ? status : 2, exp,
                                     lem, cmp_infers);
          a_exp_proc[av] -= min_exp;
          b_exp_proc[bv] -= min_exp;
          return ret;
        }
      } else {
        if (bvo <= ovo) {
          Trace("nl-ext-comp-debug") << "...take leading " << bv << std::endl;
          // try multiply b <= 1
          exp.push_back(mkLit(d_one, bv, bvo == ovo ? 0 : 2, true));
          return compareMonomial(oa, a, a_index, a_exp_proc, ob, b, b_index + 1,
                                 b_exp_proc, bvo == ovo ? status : 2, exp, lem,
                                 cmp_infers);
        } else {
          Trace("nl-ext-comp-debug")
              << "...failure, leading |b|>|a|>1 component." << std::endl;
          return false;
        }
      }
    }
  }
}

// status 0 : n equal, -1 : n superset, 1 : n subset
void NonlinearExtension::MonomialIndex::addTerm(Node n,
                                                const std::vector<Node>& reps,
                                                NonlinearExtension* nla,
                                                int status, unsigned argIndex) {
  if (status == 0) {
    if (argIndex == reps.size()) {
      d_monos.push_back(n);
    } else {
      d_data[reps[argIndex]].addTerm(n, reps, nla, status, argIndex + 1);
    }
  }
  for (std::map<Node, MonomialIndex>::iterator it = d_data.begin();
       it != d_data.end(); ++it) {
    if (status != 0 || argIndex == reps.size() || it->first != reps[argIndex]) {
      // if we do not contain this variable, then if we were a superset,
      // fail (-2), otherwise we are subset.  if we do contain this
      // variable, then if we were equal, we are superset since variables
      // are ordered, otherwise we remain the same.
      int new_status =
          std::find(reps.begin(), reps.end(), it->first) == reps.end()
              ? (status >= 0 ? 1 : -2)
              : (status == 0 ? -1 : status);
      if (new_status != -2) {
        it->second.addTerm(n, reps, nla, new_status, argIndex);
      }
    }
  }
  // compare for subsets
  for (unsigned i = 0; i < d_monos.size(); i++) {
    Node m = d_monos[i];
    if (m != n) {
      // we are superset if we are equal and haven't traversed all variables
      int cstatus = status == 0 ? (argIndex == reps.size() ? 0 : -1) : status;
      Trace("nl-ext-mindex-debug") << "  compare " << n << " and " << m
                                   << ", status = " << cstatus << std::endl;
      if (cstatus <= 0 && nla->isMonomialSubset(m, n)) {
        nla->registerMonomialSubset(m, n);
        Trace("nl-ext-mindex-debug") << "...success" << std::endl;
      } else if (cstatus >= 0 && nla->isMonomialSubset(n, m)) {
        nla->registerMonomialSubset(n, m);
        Trace("nl-ext-mindex-debug") << "...success (rev)" << std::endl;
      }
    }
  }
}

std::vector<Node> NonlinearExtension::checkMonomialSign() {
  std::vector<Node> lemmas;
  std::map<Node, int> signs;
  Trace("nl-ext") << "Get monomial sign lemmas..." << std::endl;
  for (unsigned j = 0; j < d_ms.size(); j++) {
    Node a = d_ms[j];
    if (d_ms_proc.find(a) == d_ms_proc.end()) {
      std::vector<Node> exp;
      if (Trace.isOn("nl-ext-debug"))
      {
        Node cmva = d_model.computeConcreteModelValue(a);
        Trace("nl-ext-debug")
            << "  process " << a << ", mv=" << cmva << "..." << std::endl;
      }
      if( d_m_nconst_factor.find( a )==d_m_nconst_factor.end() ){
        signs[a] = compareSign(a, a, 0, 1, exp, lemmas);
        if (signs[a] == 0) {
          d_ms_proc[a] = true;
          Trace("nl-ext-debug") << "...mark " << a
                             << " reduced since its value is 0." << std::endl;
        }
      }else{
        Trace("nl-ext-debug") << "...can't conclude sign lemma for " << a << " since model value of a factor is non-constant." << std::endl;
        //TODO
      }
    }
  }
  return lemmas;
}

std::vector<Node> NonlinearExtension::checkMonomialMagnitude( unsigned c ) {
  unsigned r = 1;
  std::vector<Node> lemmas;
// if (x,y,L) in cmp_infers, then x > y inferred as conclusion of L
  // in lemmas
  std::map<int, std::map<Node, std::map<Node, Node> > > cmp_infers;
  Trace("nl-ext") << "Get monomial comparison lemmas (order=" << r
                  << ", compare=" << c << ")..." << std::endl;
  for (unsigned j = 0; j < d_ms.size(); j++) {
    Node a = d_ms[j];
    if (d_ms_proc.find(a) == d_ms_proc.end() && 
        d_m_nconst_factor.find( a )==d_m_nconst_factor.end()) {
      if (c == 0) {
        // compare magnitude against 1
        std::vector<Node> exp;
        NodeMultiset a_exp_proc;
        NodeMultiset b_exp_proc;
        compareMonomial(a, a, a_exp_proc, d_one, d_one, b_exp_proc, exp,
                        lemmas, cmp_infers);
      } else {
        std::map<Node, NodeMultiset>::iterator itmea = d_m_exp.find(a);
        Assert(itmea != d_m_exp.end());
        if (c == 1) {
          // TODO : not just against containing variables?
          // compare magnitude against variables
          for (unsigned k = 0; k < d_ms_vars.size(); k++) {
            Node v = d_ms_vars[k];
            Node mvcv = d_model.computeConcreteModelValue(v);
            if (mvcv.isConst())
            {
              std::vector<Node> exp;
              NodeMultiset a_exp_proc;
              NodeMultiset b_exp_proc;
              if (itmea->second.find(v) != itmea->second.end()) {
                a_exp_proc[v] = 1;
                b_exp_proc[v] = 1;
                setMonomialFactor(a, v, a_exp_proc);
                setMonomialFactor(v, a, b_exp_proc);
                compareMonomial(a, a, a_exp_proc, v, v, b_exp_proc, exp,
                                lemmas, cmp_infers);
              }
            }
          }
        } else {
          // compare magnitude against other non-linear monomials
          for (unsigned k = (j + 1); k < d_ms.size(); k++) {
            Node b = d_ms[k];
            //(signs[a]==signs[b])==(r==0)
            if (d_ms_proc.find(b) == d_ms_proc.end() && 
                d_m_nconst_factor.find( b )==d_m_nconst_factor.end()) {
              std::map<Node, NodeMultiset>::iterator itmeb =
                  d_m_exp.find(b);
              Assert(itmeb != d_m_exp.end());

              std::vector<Node> exp;
              // take common factors of monomials, set minimum of
              // common exponents as processed
              NodeMultiset a_exp_proc;
              NodeMultiset b_exp_proc;
              for (NodeMultiset::iterator itmea2 = itmea->second.begin();
                   itmea2 != itmea->second.end(); ++itmea2) {
                NodeMultiset::iterator itmeb2 =
                    itmeb->second.find(itmea2->first);
                if (itmeb2 != itmeb->second.end()) {
                  unsigned min_exp = itmea2->second > itmeb2->second
                                         ? itmeb2->second
                                         : itmea2->second;
                  a_exp_proc[itmea2->first] = min_exp;
                  b_exp_proc[itmea2->first] = min_exp;
                  Trace("nl-ext-comp")
                      << "Common exponent : " << itmea2->first << " : "
                      << min_exp << std::endl;
                }
              }
              if (!a_exp_proc.empty()) {
                setMonomialFactor(a, b, a_exp_proc);
                setMonomialFactor(b, a, b_exp_proc);
              }
              /*
              if( !a_exp_proc.empty() ){
                //reduction based on common exponents a > 0 => ( a * b
              <> a * c <=> b <> c ), a < 0 => ( a * b <> a * c <=> b
              !<> c )  ? }else{ compareMonomial( a, a, a_exp_proc, b,
              b, b_exp_proc, exp, lemmas );
              }
              */
              compareMonomial(a, a, a_exp_proc, b, b, b_exp_proc, exp,
                              lemmas, cmp_infers);
            }
          }
        }
      }
    }
  }
  // remove redundant lemmas, e.g. if a > b, b > c, a > c were
  // inferred, discard lemma with conclusion a > c
  Trace("nl-ext-comp") << "Compute redundancies for " << lemmas.size()
                       << " lemmas." << std::endl;
  // naive
  std::vector<Node> r_lemmas;
  for (std::map<int, std::map<Node, std::map<Node, Node> > >::iterator itb =
           cmp_infers.begin();
       itb != cmp_infers.end(); ++itb) {
    for (std::map<Node, std::map<Node, Node> >::iterator itc =
             itb->second.begin();
         itc != itb->second.end(); ++itc) {
      for (std::map<Node, Node>::iterator itc2 = itc->second.begin();
           itc2 != itc->second.end(); ++itc2) {
        std::map<Node, bool> visited;
        for (std::map<Node, Node>::iterator itc3 = itc->second.begin();
             itc3 != itc->second.end(); ++itc3) {
          if (itc3->first != itc2->first) {
            std::vector<Node> exp;
            if (cmp_holds(itc3->first, itc2->first, itb->second, exp,
                          visited)) {
              r_lemmas.push_back(itc2->second);
              Trace("nl-ext-comp")
                  << "...inference of " << itc->first << " > "
                  << itc2->first << " was redundant." << std::endl;
              break;
            }
          }
        }
      }
    }
  }
  std::vector<Node> nr_lemmas;
  for (unsigned i = 0; i < lemmas.size(); i++) {
    if (std::find(r_lemmas.begin(), r_lemmas.end(), lemmas[i]) ==
        r_lemmas.end()) {
      nr_lemmas.push_back(lemmas[i]);
    }
  }
  // TODO: only take maximal lower/minimial lower bounds?

  Trace("nl-ext-comp") << nr_lemmas.size() << " / " << lemmas.size()
                       << " were non-redundant." << std::endl;
  return nr_lemmas;
}

std::vector<Node> NonlinearExtension::checkTangentPlanes() {
  std::vector< Node > lemmas;
  Trace("nl-ext") << "Get monomial tangent plane lemmas..." << std::endl;
  NodeManager* nm = NodeManager::currentNM();
  unsigned kstart = d_ms_vars.size();
  for (unsigned k = kstart; k < d_mterms.size(); k++) {
    Node t = d_mterms[k];
    // if this term requires a refinement
    if (d_tplane_refine.find(t) != d_tplane_refine.end())
    {
      Trace("nl-ext-tplanes")
          << "Look at monomial requiring refinement : " << t << std::endl;
      // get a decomposition
      std::map<Node, std::vector<Node> >::iterator it =
          d_m_contain_children.find(t);
      if (it != d_m_contain_children.end()) {
        std::map<Node, std::map<Node, bool> > dproc;
        for (unsigned j = 0; j < it->second.size(); j++) {
          Node tc = it->second[j];
          if (tc != d_one) {
            Node tc_diff = d_m_contain_umult[tc][t];
            Assert(!tc_diff.isNull());
            Node a = tc < tc_diff ? tc : tc_diff;
            Node b = tc < tc_diff ? tc_diff : tc;
            if (dproc[a].find(b) == dproc[a].end()) {
              dproc[a][b] = true;
              Trace("nl-ext-tplanes")
                  << "  decomposable into : " << a << " * " << b << std::endl;
              Node a_v_c = d_model.computeAbstractModelValue(a);
              Node b_v_c = d_model.computeAbstractModelValue(b);
              // points we will add tangent planes for
              std::vector< Node > pts[2];
              pts[0].push_back( a_v_c );
              pts[1].push_back( b_v_c );
              // if previously refined
              bool prevRefine = d_tangent_val_bound[0][a].find( b )!=d_tangent_val_bound[0][a].end();
              // a_min, a_max, b_min, b_max
              for( unsigned p=0; p<4; p++ ){
                Node curr_v = p<=1 ? a_v_c : b_v_c;
                if( prevRefine ){
                  Node pt_v = d_tangent_val_bound[p][a][b];
                  Assert(!pt_v.isNull());
                  if( curr_v!=pt_v ){
                    Node do_extend =
                        nm->mkNode((p == 1 || p == 3) ? GT : LT, curr_v, pt_v);
                    do_extend = Rewriter::rewrite( do_extend );
                    if( do_extend==d_true ){
                      for( unsigned q=0; q<2; q++ ){
                        pts[ p<=1 ? 0 : 1 ].push_back( curr_v );
                        pts[ p<=1 ? 1 : 0 ].push_back( d_tangent_val_bound[ p<=1 ? 2+q : q ][a][b] );
                      }
                    }
                  }
                }else{
                  d_tangent_val_bound[p][a][b] = curr_v;
                }
              }
              
              for( unsigned p=0; p<pts[0].size(); p++ ){
                Node a_v = pts[0][p];
                Node b_v = pts[1][p];
              
                // tangent plane
                Node tplane = nm->mkNode(MINUS,
                                         nm->mkNode(PLUS,
                                                    nm->mkNode(MULT, b_v, a),
                                                    nm->mkNode(MULT, a_v, b)),
                                         nm->mkNode(MULT, a_v, b_v));
                for (unsigned d = 0; d < 4; d++) {
                  Node aa = nm->mkNode(d == 0 || d == 3 ? GEQ : LEQ, a, a_v);
                  Node ab = nm->mkNode(d == 1 || d == 3 ? GEQ : LEQ, b, b_v);
                  Node conc = nm->mkNode(d <= 1 ? LEQ : GEQ, t, tplane);
                  Node tlem = nm->mkNode(OR, aa.negate(), ab.negate(), conc);
                  Trace("nl-ext-tplanes")
                      << "Tangent plane lemma : " << tlem << std::endl;
                  lemmas.push_back(tlem);
                }

                // tangent plane reverse implication

                // t <= tplane -> ( (a <= a_v ^ b >= b_v) v
                // (a >= a_v ^ b <= b_v) ).
                // in clause form, the above becomes
                // t <= tplane -> a <= a_v v b <= b_v.
                // t <= tplane -> b >= b_v v a >= a_v.
                Node a_leq_av = nm->mkNode(LEQ, a, a_v);
                Node b_leq_bv = nm->mkNode(LEQ, b, b_v);
                Node a_geq_av = nm->mkNode(GEQ, a, a_v);
                Node b_geq_bv = nm->mkNode(GEQ, b, b_v);

                Node t_leq_tplane = nm->mkNode(LEQ, t, tplane);
                Node a_leq_av_or_b_leq_bv = nm->mkNode(OR, a_leq_av, b_leq_bv);
                Node b_geq_bv_or_a_geq_av = nm->mkNode(OR, b_geq_bv, a_geq_av);
                Node ub_reverse1 =
                    nm->mkNode(OR, t_leq_tplane.negate(), a_leq_av_or_b_leq_bv);
                Trace("nl-ext-tplanes")
                    << "Tangent plane lemma (reverse) : " << ub_reverse1
                    << std::endl;
                lemmas.push_back(ub_reverse1);
                Node ub_reverse2 =
                    nm->mkNode(OR, t_leq_tplane.negate(), b_geq_bv_or_a_geq_av);
                Trace("nl-ext-tplanes")
                    << "Tangent plane lemma (reverse) : " << ub_reverse2
                    << std::endl;
                lemmas.push_back(ub_reverse2);

                // t >= tplane -> ( (a <= a_v ^ b <= b_v) v
                // (a >= a_v ^ b >= b_v) ).
                // in clause form, the above becomes
                // t >= tplane -> a <= a_v v b >= b_v.
                // t >= tplane -> b >= b_v v a <= a_v
                Node t_geq_tplane = nm->mkNode(GEQ, t, tplane);
                Node a_leq_av_or_b_geq_bv = nm->mkNode(OR, a_leq_av, b_geq_bv);
                Node a_geq_av_or_b_leq_bv = nm->mkNode(OR, a_geq_av, b_leq_bv);
                Node lb_reverse1 =
                    nm->mkNode(OR, t_geq_tplane.negate(), a_leq_av_or_b_geq_bv);
                Trace("nl-ext-tplanes")
                    << "Tangent plane lemma (reverse) : " << lb_reverse1
                    << std::endl;
                lemmas.push_back(lb_reverse1);
                Node lb_reverse2 =
                    nm->mkNode(OR, t_geq_tplane.negate(), a_geq_av_or_b_leq_bv);
                Trace("nl-ext-tplanes")
                    << "Tangent plane lemma (reverse) : " << lb_reverse2
                    << std::endl;
                lemmas.push_back(lb_reverse2);
              }
            }
          }
        }
      }
    }
  }
  Trace("nl-ext") << "...trying " << lemmas.size()
                  << " tangent plane lemmas..." << std::endl;
  return lemmas;
}

std::vector<Node> NonlinearExtension::checkMonomialInferBounds(
    std::vector<Node>& nt_lemmas,
    const std::vector<Node>& asserts,
    const std::vector<Node>& false_asserts)
{
  std::vector< Node > lemmas; 
  // register constraints
  Trace("nl-ext-debug") << "Register bound constraints..." << std::endl;
  for (const Node& lit : asserts)
  {
    bool polarity = lit.getKind() != NOT;
    Node atom = lit.getKind() == NOT ? lit[0] : lit;
    registerConstraint(atom);
    bool is_false_lit =
        std::find(false_asserts.begin(), false_asserts.end(), lit)
        != false_asserts.end();
    // add information about bounds to variables
    std::map<Node, std::map<Node, ConstraintInfo> >::iterator itc =
        d_c_info.find(atom);
    std::map<Node, std::map<Node, bool> >::iterator itcm =
        d_c_info_maxm.find(atom);
    if (itc != d_c_info.end()) {
      Assert(itcm != d_c_info_maxm.end());
      for (std::map<Node, ConstraintInfo>::iterator itcc = itc->second.begin();
           itcc != itc->second.end(); ++itcc) {
        Node x = itcc->first;
        Node coeff = itcc->second.d_coeff;
        Node rhs = itcc->second.d_rhs;
        Kind type = itcc->second.d_type;
        Node exp = lit;
        if (!polarity) {
          // reverse
          if (type == EQUAL)
          {
            // we will take the strict inequality in the direction of the
            // model
            Node lhs = ArithMSum::mkCoeffTerm(coeff, x);
            Node query = NodeManager::currentNM()->mkNode(GT, lhs, rhs);
            Node query_mv = d_model.computeAbstractModelValue(query);
            if (query_mv == d_true) {
              exp = query;
              type = GT;
            } else {
              Assert(query_mv == d_false);
              exp = NodeManager::currentNM()->mkNode(LT, lhs, rhs);
              type = LT;
            }
          } else {
            type = negateKind(type);
          }
        }
        // add to status if maximal degree
        d_ci_max[x][coeff][rhs] = itcm->second.find(x) != itcm->second.end();
        if (Trace.isOn("nl-ext-bound-debug2")) {
          Node t = ArithMSum::mkCoeffTerm(coeff, x);
          Trace("nl-ext-bound-debug2")
              << "Add Bound: " << t << " " << type << " " << rhs << " by "
              << exp << std::endl;
        }
        bool updated = true;
        std::map<Node, Kind>::iterator its = d_ci[x][coeff].find(rhs);
        if (its == d_ci[x][coeff].end()) {
          d_ci[x][coeff][rhs] = type;
          d_ci_exp[x][coeff][rhs] = exp;
        } else if (type != its->second) {
          Trace("nl-ext-bound-debug2")
              << "Joining kinds : " << type << " " << its->second << std::endl;
          Kind jk = joinKinds(type, its->second);
          if (jk == UNDEFINED_KIND)
          {
            updated = false;
          } else if (jk != its->second) {
            if (jk == type) {
              d_ci[x][coeff][rhs] = type;
              d_ci_exp[x][coeff][rhs] = exp;
            } else {
              d_ci[x][coeff][rhs] = jk;
              d_ci_exp[x][coeff][rhs] = NodeManager::currentNM()->mkNode(
                  AND, d_ci_exp[x][coeff][rhs], exp);
            }
          } else {
            updated = false;
          }
        }
        if (Trace.isOn("nl-ext-bound")) {
          if (updated) {
            Trace("nl-ext-bound") << "Bound: ";
            debugPrintBound("nl-ext-bound", coeff, x, d_ci[x][coeff][rhs], rhs);
            Trace("nl-ext-bound") << " by " << d_ci_exp[x][coeff][rhs];
            if (d_ci_max[x][coeff][rhs]) {
              Trace("nl-ext-bound") << ", is max degree";
            }
            Trace("nl-ext-bound") << std::endl;
          }
        }
        // compute if bound is not satisfied, and store what is required
        // for a possible refinement
        if (options::nlExtTangentPlanes()) {
          if (is_false_lit) {
            d_tplane_refine.insert(x);
          }
        }
      }
    }
  }
  // reflexive constraints
  Node null_coeff;
  for (unsigned j = 0; j < d_mterms.size(); j++) {
    Node n = d_mterms[j];
    d_ci[n][null_coeff][n] = EQUAL;
    d_ci_exp[n][null_coeff][n] = d_true;
    d_ci_max[n][null_coeff][n] = false;
  }

  Trace("nl-ext") << "Get inferred bound lemmas..." << std::endl;
  
  for (unsigned k = 0; k < d_mterms.size(); k++) {
    Node x = d_mterms[k];
    Trace("nl-ext-bound-debug")
        << "Process bounds for " << x << " : " << std::endl;
    std::map<Node, std::vector<Node> >::iterator itm =
        d_m_contain_parent.find(x);
    if (itm != d_m_contain_parent.end()) {
      Trace("nl-ext-bound-debug") << "...has " << itm->second.size()
                                  << " parent monomials." << std::endl;
      // check derived bounds
      std::map<Node, std::map<Node, std::map<Node, Kind> > >::iterator itc =
          d_ci.find(x);
      if (itc != d_ci.end()) {
        for (std::map<Node, std::map<Node, Kind> >::iterator itcc =
                 itc->second.begin();
             itcc != itc->second.end(); ++itcc) {
          Node coeff = itcc->first;
          Node t = ArithMSum::mkCoeffTerm(coeff, x);
          for (std::map<Node, Kind>::iterator itcr = itcc->second.begin();
               itcr != itcc->second.end(); ++itcr) {
            Node rhs = itcr->first;
            // only consider this bound if maximal degree
            if (d_ci_max[x][coeff][rhs]) {
              Kind type = itcr->second;
              for (unsigned j = 0; j < itm->second.size(); j++) {
                Node y = itm->second[j];
                Assert(d_m_contain_mult[x].find(y)
                       != d_m_contain_mult[x].end());
                Node mult = d_m_contain_mult[x][y];
                // x <k> t => m*x <k'> t  where y = m*x
                // get the sign of mult
                Node mmv = d_model.computeConcreteModelValue(mult);
                Trace("nl-ext-bound-debug2")
                    << "Model value of " << mult << " is " << mmv << std::endl;
                if(mmv.isConst()){
                  int mmv_sign = mmv.getConst<Rational>().sgn();
                  Trace("nl-ext-bound-debug2")
                      << "  sign of " << mmv << " is " << mmv_sign << std::endl;
                  if (mmv_sign != 0) {
                    Trace("nl-ext-bound-debug")
                        << "  from " << x << " * " << mult << " = " << y
                        << " and " << t << " " << type << " " << rhs
                        << ", infer : " << std::endl;
                    Kind infer_type =
                        mmv_sign == -1 ? reverseRelationKind(type) : type;
                    Node infer_lhs =
                        NodeManager::currentNM()->mkNode(MULT, mult, t);
                    Node infer_rhs =
                        NodeManager::currentNM()->mkNode(MULT, mult, rhs);
                    Node infer = NodeManager::currentNM()->mkNode(
                        infer_type, infer_lhs, infer_rhs);
                    Trace("nl-ext-bound-debug") << "     " << infer << std::endl;
                    infer = Rewriter::rewrite(infer);
                    Trace("nl-ext-bound-debug2")
                        << "     ...rewritten : " << infer << std::endl;
                    // check whether it is false in model for abstraction
                    Node infer_mv = d_model.computeAbstractModelValue(infer);
                    Trace("nl-ext-bound-debug")
                        << "       ...infer model value is " << infer_mv
                        << std::endl;
                    if (infer_mv == d_false) {
                      Node exp = NodeManager::currentNM()->mkNode(
                          AND,
                          NodeManager::currentNM()->mkNode(
                              mmv_sign == 1 ? GT : LT, mult, d_zero),
                          d_ci_exp[x][coeff][rhs]);
                      Node iblem =
                          NodeManager::currentNM()->mkNode(IMPLIES, exp, infer);
                      Node pr_iblem = iblem;
                      iblem = Rewriter::rewrite(iblem);
                      bool introNewTerms = hasNewMonomials(iblem, d_ms);
                      Trace("nl-ext-bound-lemma")
                          << "*** Bound inference lemma : " << iblem
                          << " (pre-rewrite : " << pr_iblem << ")" << std::endl;
                      // Trace("nl-ext-bound-lemma") << "       intro new
                      // monomials = " << introNewTerms << std::endl;
                      if (!introNewTerms) {
                        lemmas.push_back(iblem);
                      } else {
                        nt_lemmas.push_back(iblem);
                      }
                    }
                  } else {
                    Trace("nl-ext-bound-debug") << "     ...coefficient " << mult
                                                << " is zero." << std::endl;
                  }
                }else{
                  Trace("nl-ext-bound-debug") << "     ...coefficient " << mult
                                              << " is non-constant (probably transcendental)." << std::endl;
                }
              }
            }
          }
        }
      }
    } else {
      Trace("nl-ext-bound-debug") << "...has no parent monomials." << std::endl;
    }
  }
  return lemmas;
}

std::vector<Node> NonlinearExtension::checkFactoring(
    const std::vector<Node>& asserts, const std::vector<Node>& false_asserts)
{
  std::vector< Node > lemmas; 
  Trace("nl-ext") << "Get factoring lemmas..." << std::endl;
  for (const Node& lit : asserts)
  {
    bool polarity = lit.getKind() != NOT;
    Node atom = lit.getKind() == NOT ? lit[0] : lit;
    Node litv = d_model.computeConcreteModelValue(lit);
    bool considerLit = false;
    // Only consider literals that are in false_asserts.
    considerLit = std::find(false_asserts.begin(), false_asserts.end(), lit)
                  != false_asserts.end();

    if (considerLit)
    {
      std::map<Node, Node> msum;
      if (ArithMSum::getMonomialSumLit(atom, msum))
      {
        Trace("nl-ext-factor") << "Factoring for literal " << lit << ", monomial sum is : " << std::endl;
        if (Trace.isOn("nl-ext-factor")) {
          ArithMSum::debugPrintMonomialSum(msum, "nl-ext-factor");
        }
        std::map< Node, std::vector< Node > > factor_to_mono;
        std::map< Node, std::vector< Node > > factor_to_mono_orig;
        for( std::map<Node, Node>::iterator itm = msum.begin(); itm != msum.end(); ++itm ){
          if( !itm->first.isNull() ){
            if( itm->first.getKind()==NONLINEAR_MULT ){
              std::vector< Node > children;
              for( unsigned i=0; i<itm->first.getNumChildren(); i++ ){
                children.push_back( itm->first[i] );
              }
              std::map< Node, bool > processed;
              for( unsigned i=0; i<itm->first.getNumChildren(); i++ ){
                if( processed.find( itm->first[i] )==processed.end() ){
                  processed[itm->first[i]] = true;
                  children[i] = d_one;
                  if( !itm->second.isNull() ){
                    children.push_back( itm->second );
                  }
                  Node val = NodeManager::currentNM()->mkNode(MULT, children);
                  if( !itm->second.isNull() ){
                    children.pop_back();
                  }
                  children[i] = itm->first[i];
                  val = Rewriter::rewrite( val );
                  factor_to_mono[itm->first[i]].push_back( val );
                  factor_to_mono_orig[itm->first[i]].push_back( itm->first );
                }
              }
            }
          }
        }
        for( std::map< Node, std::vector< Node > >::iterator itf = factor_to_mono.begin(); itf != factor_to_mono.end(); ++itf ){
          Node x = itf->first;
          if (itf->second.size() == 1)
          {
            std::map<Node, Node>::iterator itm = msum.find(x);
            if (itm != msum.end())
            {
              itf->second.push_back(itm->second.isNull() ? d_one : itm->second);
              factor_to_mono_orig[x].push_back(x);
            }
          }
          if( itf->second.size()>1 ){
            Node sum = NodeManager::currentNM()->mkNode(PLUS, itf->second);
            sum = Rewriter::rewrite( sum );
            Trace("nl-ext-factor")
                << "* Factored sum for " << x << " : " << sum << std::endl;
            Node kf = getFactorSkolem(sum, lemmas);
            std::vector< Node > poly;
            poly.push_back(NodeManager::currentNM()->mkNode(MULT, x, kf));
            std::map<Node, std::vector<Node> >::iterator itfo =
                factor_to_mono_orig.find(x);
            Assert(itfo != factor_to_mono_orig.end());
            for( std::map<Node, Node>::iterator itm = msum.begin(); itm != msum.end(); ++itm ){
              if( std::find( itfo->second.begin(), itfo->second.end(), itm->first )==itfo->second.end() ){
                poly.push_back(ArithMSum::mkCoeffTerm(
                    itm->second, itm->first.isNull() ? d_one : itm->first));
              }
            }
            Node polyn = poly.size() == 1
                             ? poly[0]
                             : NodeManager::currentNM()->mkNode(PLUS, poly);
            Trace("nl-ext-factor") << "...factored polynomial : " << polyn << std::endl;
            Node conc_lit = NodeManager::currentNM()->mkNode( atom.getKind(), polyn, d_zero );
            conc_lit = Rewriter::rewrite( conc_lit );
            if( !polarity ){
              conc_lit = conc_lit.negate();
            }
            
            std::vector< Node > lemma_disj;
            lemma_disj.push_back( lit.negate() );
            lemma_disj.push_back( conc_lit );
            Node flem = NodeManager::currentNM()->mkNode(OR, lemma_disj);
            Trace("nl-ext-factor") << "...lemma is " << flem << std::endl;
            lemmas.push_back( flem ); 
          }
        }
      }
    }
  }
  return lemmas;
}

Node NonlinearExtension::getFactorSkolem( Node n, std::vector< Node >& lemmas ) {
  std::map< Node, Node >::iterator itf = d_factor_skolem.find( n );
  if( itf==d_factor_skolem.end() ){
    Node k = NodeManager::currentNM()->mkSkolem( "kf", n.getType() );
    Node k_eq = Rewriter::rewrite( k.eqNode( n ) );
    lemmas.push_back( k_eq );
    d_factor_skolem[n] = k;
    return k;
  }else{
    return itf->second;
  }  
}

std::vector<Node> NonlinearExtension::checkMonomialInferResBounds() {            
  std::vector< Node > lemmas; 
  Trace("nl-ext") << "Get monomial resolution inferred bound lemmas..." << std::endl;
  for (unsigned j = 0; j < d_mterms.size(); j++) {
    Node a = d_mterms[j];
    std::map<Node, std::map<Node, std::map<Node, Kind> > >::iterator itca =
        d_ci.find(a);
    if (itca != d_ci.end()) {
      for (unsigned k = (j + 1); k < d_mterms.size(); k++) {
        Node b = d_mterms[k];
        std::map<Node, std::map<Node, std::map<Node, Kind> > >::iterator
            itcb = d_ci.find(b);
        if (itcb != d_ci.end()) {
          Trace("nl-ext-rbound-debug") << "resolution inferences : compare "
                                       << a << " and " << b << std::endl;
          // if they have common factors
          std::map<Node, Node>::iterator ita = d_mono_diff[a].find(b);
          if (ita != d_mono_diff[a].end()) {
            std::map<Node, Node>::iterator itb = d_mono_diff[b].find(a);
            Assert(itb != d_mono_diff[b].end());
            Node mv_a = d_model.computeAbstractModelValue(ita->second);
            Assert(mv_a.isConst());
            int mv_a_sgn = mv_a.getConst<Rational>().sgn();
            Assert(mv_a_sgn != 0);
            Node mv_b = d_model.computeAbstractModelValue(itb->second);
            Assert(mv_b.isConst());
            int mv_b_sgn = mv_b.getConst<Rational>().sgn();
            Assert(mv_b_sgn != 0);
            Trace("nl-ext-rbound") << "Get resolution inferences for [a] "
                                   << a << " vs [b] " << b << std::endl;
            Trace("nl-ext-rbound")
                << "  [a] factor is " << ita->second
                << ", sign in model = " << mv_a_sgn << std::endl;
            Trace("nl-ext-rbound")
                << "  [b] factor is " << itb->second
                << ", sign in model = " << mv_b_sgn << std::endl;

            std::vector<Node> exp;
            // bounds of a
            for (std::map<Node, std::map<Node, Kind> >::iterator itcac =
                     itca->second.begin();
                 itcac != itca->second.end(); ++itcac) {
              Node coeff_a = itcac->first;
              for (std::map<Node, Kind>::iterator itcar =
                       itcac->second.begin();
                   itcar != itcac->second.end(); ++itcar) {
                Node rhs_a = itcar->first;
                Node rhs_a_res_base =
                    NodeManager::currentNM()->mkNode(MULT, itb->second, rhs_a);
                rhs_a_res_base = Rewriter::rewrite(rhs_a_res_base);
                if (!hasNewMonomials(rhs_a_res_base, d_ms)) {
                  Kind type_a = itcar->second;
                  exp.push_back(d_ci_exp[a][coeff_a][rhs_a]);

                  // bounds of b
                  for (std::map<Node, std::map<Node, Kind> >::iterator itcbc =
                           itcb->second.begin();
                       itcbc != itcb->second.end(); ++itcbc) {
                    Node coeff_b = itcbc->first;
                    Node rhs_a_res =
                        ArithMSum::mkCoeffTerm(coeff_b, rhs_a_res_base);
                    for (std::map<Node, Kind>::iterator itcbr =
                             itcbc->second.begin();
                         itcbr != itcbc->second.end(); ++itcbr) {
                      Node rhs_b = itcbr->first;
                      Node rhs_b_res = NodeManager::currentNM()->mkNode(
                          MULT, ita->second, rhs_b);
                      rhs_b_res = ArithMSum::mkCoeffTerm(coeff_a, rhs_b_res);
                      rhs_b_res = Rewriter::rewrite(rhs_b_res);
                      if (!hasNewMonomials(rhs_b_res, d_ms)) {
                        Kind type_b = itcbr->second;
                        exp.push_back(d_ci_exp[b][coeff_b][rhs_b]);
                        if (Trace.isOn("nl-ext-rbound")) {
                          Trace("nl-ext-rbound") << "* try bounds : ";
                          debugPrintBound("nl-ext-rbound", coeff_a, a, type_a,
                                          rhs_a);
                          Trace("nl-ext-rbound") << std::endl;
                          Trace("nl-ext-rbound") << "               ";
                          debugPrintBound("nl-ext-rbound", coeff_b, b, type_b,
                                          rhs_b);
                          Trace("nl-ext-rbound") << std::endl;
                        }
                        Kind types[2];
                        for (unsigned r = 0; r < 2; r++) {
                          Node pivot_factor =
                              r == 0 ? itb->second : ita->second;
                          int pivot_factor_sign =
                              r == 0 ? mv_b_sgn : mv_a_sgn;
                          types[r] = r == 0 ? type_a : type_b;
                          if (pivot_factor_sign == (r == 0 ? 1 : -1)) {
                            types[r] = reverseRelationKind(types[r]);
                          }
                          if (pivot_factor_sign == 1) {
                            exp.push_back(NodeManager::currentNM()->mkNode(
                                GT, pivot_factor, d_zero));
                          } else {
                            exp.push_back(NodeManager::currentNM()->mkNode(
                                LT, pivot_factor, d_zero));
                          }
                        }
                        Kind jk = transKinds(types[0], types[1]);
                        Trace("nl-ext-rbound-debug")
                            << "trans kind : " << types[0] << " + "
                            << types[1] << " = " << jk << std::endl;
                        if (jk != UNDEFINED_KIND)
                        {
                          Node conc = NodeManager::currentNM()->mkNode(
                              jk, rhs_a_res, rhs_b_res);
                          Node conc_mv =
                              d_model.computeAbstractModelValue(conc);
                          if (conc_mv == d_false) {
                            Node rblem = NodeManager::currentNM()->mkNode(
                                IMPLIES,
                                NodeManager::currentNM()->mkNode(AND, exp),
                                conc);
                            Trace("nl-ext-rbound-lemma-debug")
                                << "Resolution bound lemma "
                                   "(pre-rewrite) "
                                   ": "
                                << rblem << std::endl;
                            rblem = Rewriter::rewrite(rblem);
                            Trace("nl-ext-rbound-lemma")
                                << "Resolution bound lemma : " << rblem
                                << std::endl;
                            lemmas.push_back(rblem);
                          }
                        }
                        exp.pop_back();
                        exp.pop_back();
                        exp.pop_back();
                      }
                    }
                  }
                  exp.pop_back();
                }
              }
            }
          }
        }
      }
    }
  }
  return lemmas;
}
                    
std::vector<Node> NonlinearExtension::checkTranscendentalInitialRefine() {
  std::vector< Node > lemmas;
  Trace("nl-ext") << "Get initial refinement lemmas for transcendental functions..." << std::endl;
  for (std::pair<const Kind, std::vector<Node> >& tfl : d_f_map)
  {
    Kind k = tfl.first;
    for (const Node& t : tfl.second)
    {
      //initial refinements
      if( d_tf_initial_refine.find( t )==d_tf_initial_refine.end() ){
        d_tf_initial_refine[t] = true;
        Node lem;
        if (k == SINE)
        {
          Node symn = NodeManager::currentNM()->mkNode(
              SINE, NodeManager::currentNM()->mkNode(MULT, d_neg_one, t[0]));
          symn = Rewriter::rewrite( symn );
          //can assume its basis since phase is split over 0
          d_tr_is_base[symn] = true;
          Assert(d_tr_is_base.find(t) != d_tr_is_base.end());
          std::vector< Node > children;

          lem = NodeManager::currentNM()->mkNode(
              AND,
              // bounds
              NodeManager::currentNM()->mkNode(
                  AND,
                  NodeManager::currentNM()->mkNode(LEQ, t, d_one),
                  NodeManager::currentNM()->mkNode(GEQ, t, d_neg_one)),
              // symmetry
              NodeManager::currentNM()->mkNode(PLUS, t, symn).eqNode(d_zero),
              // sign
              NodeManager::currentNM()->mkNode(
                  EQUAL,
                  NodeManager::currentNM()->mkNode(LT, t[0], d_zero),
                  NodeManager::currentNM()->mkNode(LT, t, d_zero)),
              // zero val
              NodeManager::currentNM()->mkNode(
                  EQUAL,
                  NodeManager::currentNM()->mkNode(GT, t[0], d_zero),
                  NodeManager::currentNM()->mkNode(GT, t, d_zero)));
          lem = NodeManager::currentNM()->mkNode(
              AND,
              lem,
              // zero tangent
              NodeManager::currentNM()->mkNode(
                  AND,
                  NodeManager::currentNM()->mkNode(
                      IMPLIES,
                      NodeManager::currentNM()->mkNode(GT, t[0], d_zero),
                      NodeManager::currentNM()->mkNode(LT, t, t[0])),
                  NodeManager::currentNM()->mkNode(
                      IMPLIES,
                      NodeManager::currentNM()->mkNode(LT, t[0], d_zero),
                      NodeManager::currentNM()->mkNode(GT, t, t[0]))),
              // pi tangent
              NodeManager::currentNM()->mkNode(
                  AND,
                  NodeManager::currentNM()->mkNode(
                      IMPLIES,
                      NodeManager::currentNM()->mkNode(LT, t[0], d_pi),
                      NodeManager::currentNM()->mkNode(
                          LT,
                          t,
                          NodeManager::currentNM()->mkNode(MINUS, d_pi, t[0]))),
                  NodeManager::currentNM()->mkNode(
                      IMPLIES,
                      NodeManager::currentNM()->mkNode(GT, t[0], d_pi_neg),
                      NodeManager::currentNM()->mkNode(
                          GT,
                          t,
                          NodeManager::currentNM()->mkNode(
                              MINUS, d_pi_neg, t[0])))));
        }
        else if (k == EXPONENTIAL)
        {
          // ( exp(x) > 0 ) ^ ( x=0 <=> exp( x ) = 1 ) ^ ( x < 0 <=> exp( x ) <
          // 1 ) ^ ( x <= 0 V exp( x ) > x + 1 )
          lem = NodeManager::currentNM()->mkNode(
              AND,
              NodeManager::currentNM()->mkNode(GT, t, d_zero),
              NodeManager::currentNM()->mkNode(
                  EQUAL, t[0].eqNode(d_zero), t.eqNode(d_one)),
              NodeManager::currentNM()->mkNode(
                  EQUAL,
                  NodeManager::currentNM()->mkNode(LT, t[0], d_zero),
                  NodeManager::currentNM()->mkNode(LT, t, d_one)),
              NodeManager::currentNM()->mkNode(
                  OR,
                  NodeManager::currentNM()->mkNode(LEQ, t[0], d_zero),
                  NodeManager::currentNM()->mkNode(
                      GT,
                      t,
                      NodeManager::currentNM()->mkNode(PLUS, t[0], d_one))));
        }
        if( !lem.isNull() ){
          lemmas.push_back( lem );
        }
      }
    }
  }
  
  return lemmas;
}

std::vector<Node> NonlinearExtension::checkTranscendentalMonotonic() {
  std::vector< Node > lemmas;
  Trace("nl-ext") << "Get monotonicity lemmas for transcendental functions..." << std::endl;
  
  //sort arguments of all transcendentals
  std::map< Kind, std::vector< Node > > sorted_tf_args;
  std::map< Kind, std::map< Node, Node > > tf_arg_to_term;

  for (std::pair<const Kind, std::vector<Node> >& tfl : d_f_map)
  {
    Kind k = tfl.first;
    if (k == EXPONENTIAL || k == SINE)
    {
      for (const Node& tf : tfl.second)
      {
        Node a = tf[0];
        Node mvaa = d_model.computeAbstractModelValue(a);
        if (mvaa.isConst())
        {
          Trace("nl-ext-tf-mono-debug") << "...tf term : " << a << std::endl;
          sorted_tf_args[k].push_back(a);
          tf_arg_to_term[k][a] = tf;
        }
      }
    }
  }

  SortNlModel smv;
  smv.d_nlm = &d_model;
  //sort by concrete values
  smv.d_isConcrete = true;
  smv.d_reverse_order = true;
  for (std::pair<const Kind, std::vector<Node> >& tfl : d_f_map)
  {
    Kind k = tfl.first;
    if( !sorted_tf_args[k].empty() ){
      std::sort( sorted_tf_args[k].begin(), sorted_tf_args[k].end(), smv );
      Trace("nl-ext-tf-mono") << "Sorted transcendental function list for " << k << " : " << std::endl;
      for (unsigned i = 0; i < sorted_tf_args[k].size(); i++)
      {
        Node targ = sorted_tf_args[k][i];
        Node mvatarg = d_model.computeAbstractModelValue(targ);
        Trace("nl-ext-tf-mono")
            << "  " << targ << " -> " << mvatarg << std::endl;
        Node t = tf_arg_to_term[k][targ];
        Node mvat = d_model.computeAbstractModelValue(t);
        Trace("nl-ext-tf-mono") << "     f-val : " << mvat << std::endl;
      }
      std::vector< Node > mpoints;
      std::vector< Node > mpoints_vals;
      if (k == SINE)
      {
        mpoints.push_back( d_pi );
        mpoints.push_back( d_pi_2 );
        mpoints.push_back(d_zero);
        mpoints.push_back( d_pi_neg_2 );
        mpoints.push_back( d_pi_neg );
      }
      else if (k == EXPONENTIAL)
      {
        mpoints.push_back( Node::null() );
      }
      if( !mpoints.empty() ){
        //get model values for points
        for( unsigned i=0; i<mpoints.size(); i++ ){
          Node mpv;
          if( !mpoints[i].isNull() ){
            mpv = d_model.computeAbstractModelValue(mpoints[i]);
            Assert(mpv.isConst());
          }
          mpoints_vals.push_back( mpv );
        }
        
        unsigned mdir_index = 0;
        int monotonic_dir = -1;
        Node mono_bounds[2];
        Node targ, targval, t, tval;
        for (unsigned i = 0, size = sorted_tf_args[k].size(); i < size; i++)
        {
          Node sarg = sorted_tf_args[k][i];
          Node sargval = d_model.computeAbstractModelValue(sarg);
          Assert(sargval.isConst());
          Node s = tf_arg_to_term[k][ sarg ];
          Node sval = d_model.computeAbstractModelValue(s);
          Assert(sval.isConst());

          //increment to the proper monotonicity region
          bool increment = true;
          while (increment && mdir_index < mpoints.size())
          {
            increment = false;
            if( mpoints[mdir_index].isNull() ){
              increment = true;
            }else{
              Node pval = mpoints_vals[mdir_index];
              Assert(pval.isConst());
              if( sargval.getConst<Rational>() < pval.getConst<Rational>() ){
                increment = true;
                Trace("nl-ext-tf-mono") << "...increment at " << sarg << " since model value is less than " << mpoints[mdir_index] << std::endl;
              }
            }
            if( increment ){
              tval = Node::null();
              mono_bounds[1] = mpoints[mdir_index];
              mdir_index++;
              monotonic_dir = regionToMonotonicityDir(k, mdir_index);
              if (mdir_index < mpoints.size())
              {
                mono_bounds[0] = mpoints[mdir_index];
              }else{
                mono_bounds[0] = Node::null();
              }
            }
          }
          // store the concavity region
          d_tf_region[s] = mdir_index;
          Trace("nl-ext-concavity") << "Transcendental function " << s
                                    << " is in region #" << mdir_index;
          Trace("nl-ext-concavity") << ", arg model value = " << sargval
                                    << std::endl;

          if( !tval.isNull() ){
            Node mono_lem;
            if( monotonic_dir==1 && sval.getConst<Rational>() > tval.getConst<Rational>() ){
              mono_lem = NodeManager::currentNM()->mkNode(
                  IMPLIES,
                  NodeManager::currentNM()->mkNode(GEQ, targ, sarg),
                  NodeManager::currentNM()->mkNode(GEQ, t, s));
            }else if( monotonic_dir==-1 && sval.getConst<Rational>() < tval.getConst<Rational>() ){
              mono_lem = NodeManager::currentNM()->mkNode(
                  IMPLIES,
                  NodeManager::currentNM()->mkNode(LEQ, targ, sarg),
                  NodeManager::currentNM()->mkNode(LEQ, t, s));
            }
            if( !mono_lem.isNull() ){        
              if( !mono_bounds[0].isNull() ){
                Assert(!mono_bounds[1].isNull());
                mono_lem = NodeManager::currentNM()->mkNode(
                    IMPLIES,
                    NodeManager::currentNM()->mkNode(
                        AND,
                        mkBounded(mono_bounds[0], targ, mono_bounds[1]),
                        mkBounded(mono_bounds[0], sarg, mono_bounds[1])),
                    mono_lem);
              }      
              Trace("nl-ext-tf-mono") << "Monotonicity lemma : " << mono_lem << std::endl;
              lemmas.push_back( mono_lem );
            }
          }
          // store the previous values
          targ = sarg;
          targval = sargval;
          t = s;
          tval = sval;
        }
      }
    }
  }
  return lemmas;
}

std::vector<Node> NonlinearExtension::checkTranscendentalTangentPlanes()
{
  std::vector<Node> lemmas;
  Trace("nl-ext") << "Get tangent plane lemmas for transcendental functions..."
                  << std::endl;
  // this implements Figure 3 of "Satisfiaility Modulo Transcendental Functions
  // via Incremental Linearization" by Cimatti et al
  for (std::pair<const Kind, std::vector<Node> >& tfs : d_f_map)
  {
    Kind k = tfs.first;
    if (k == PI)
    {
      // We do not use Taylor approximation for PI currently.
      // This is because the convergence is extremely slow, and hence an
      // initial approximation is superior.
      continue;
    }
    Trace("nl-ext-tftp-debug2") << "Taylor variables: " << std::endl;
    Trace("nl-ext-tftp-debug2")
        << "          taylor_real_fv : " << d_taylor_real_fv << std::endl;
    Trace("nl-ext-tftp-debug2")
        << "     taylor_real_fv_base : " << d_taylor_real_fv_base << std::endl;
    Trace("nl-ext-tftp-debug2")
        << " taylor_real_fv_base_rem : " << d_taylor_real_fv_base_rem
        << std::endl;
    Trace("nl-ext-tftp-debug2") << std::endl;

    // we substitute into the Taylor sum P_{n,f(0)}( x )

    for (const Node& tf : tfs.second)
    {
      // tf is Figure 3 : tf( x )
      if (d_model.isRefineableTfFun(tf))
      {
        Trace("nl-ext-tftp") << "Compute tangent planes " << tf << std::endl;
        // go until max degree is reached, or we don't meet bound criteria
        for (unsigned d = 1; d <= d_taylor_degree; d++)
        {
          Trace("nl-ext-tftp") << "- run at degree " << d << "..." << std::endl;
          unsigned prev = lemmas.size();
          if (!checkTfTangentPlanesFun(tf, d, lemmas))
          {
            Trace("nl-ext-tftp")
                << "...fail, #lemmas = " << (lemmas.size() - prev) << std::endl;
            break;
          }
          else
          {
            Trace("nl-ext-tftp") << "...success" << std::endl;
          }
        }
      }
    }
  }

  return lemmas;
}

bool NonlinearExtension::checkTfTangentPlanesFun(Node tf,
                                                 unsigned d,
                                                 std::vector<Node>& lemmas)
{
  Assert(d_model.isRefineableTfFun(tf));

  NodeManager* nm = NodeManager::currentNM();
  Kind k = tf.getKind();
  // Figure 3: P_l, P_u
  // mapped to for signs of c
  std::map<int, Node> poly_approx_bounds[2];
  std::vector<Node> pbounds;
  getPolynomialApproximationBounds(k, d, pbounds);
  poly_approx_bounds[0][1] = pbounds[0];
  poly_approx_bounds[0][-1] = pbounds[1];
  poly_approx_bounds[1][1] = pbounds[2];
  poly_approx_bounds[1][-1] = pbounds[3];

  // Figure 3 : c
  Node c = d_model.computeAbstractModelValue(tf[0]);
  int csign = c.getConst<Rational>().sgn();
  Assert(csign == 1 || csign == -1);

  // Figure 3 : v
  Node v = d_model.computeAbstractModelValue(tf);

  // check value of tf
  Trace("nl-ext-tftp-debug") << "Process tangent plane refinement for " << tf
                             << ", degree " << d << "..." << std::endl;
  Trace("nl-ext-tftp-debug") << "  value in model : " << v << std::endl;
  Trace("nl-ext-tftp-debug") << "  arg value in model : " << c << std::endl;

  std::vector<Node> taylor_vars;
  taylor_vars.push_back(d_taylor_real_fv);

  // compute the concavity
  int region = -1;
  std::unordered_map<Node, int, NodeHashFunction>::iterator itr =
      d_tf_region.find(tf);
  if (itr != d_tf_region.end())
  {
    region = itr->second;
    Trace("nl-ext-tftp-debug") << "  region is : " << region << std::endl;
  }
  // Figure 3 : conc
  int concavity = regionToConcavity(k, itr->second);
  Trace("nl-ext-tftp-debug") << "  concavity is : " << concavity << std::endl;
  if (concavity == 0)
  {
    return false;
  }
  // bounds for which we are this concavity
  // Figure 3: < l, u >
  Node bounds[2];
  if (k == SINE)
  {
    bounds[0] = regionToLowerBound(k, region);
    Assert(!bounds[0].isNull());
    bounds[1] = regionToUpperBound(k, region);
    Assert(!bounds[1].isNull());
  }

  // Figure 3: P
  Node poly_approx;

  // compute whether this is a tangent refinement or a secant refinement
  bool is_tangent = false;
  bool is_secant = false;
  std::pair<Node, Node> mvb = getTfModelBounds(tf, d);
  for (unsigned r = 0; r < 2; r++)
  {
    Node pab = poly_approx_bounds[r][csign];
    Node v_pab = r == 0 ? mvb.first : mvb.second;
    if (!v_pab.isNull())
    {
      Trace("nl-ext-tftp-debug2") << "...model value of " << pab << " is "
                                  << v_pab << std::endl;

      Assert(v_pab.isConst());
      Node comp = nm->mkNode(r == 0 ? LT : GT, v, v_pab);
      Trace("nl-ext-tftp-debug2") << "...compare : " << comp << std::endl;
      Node compr = Rewriter::rewrite(comp);
      Trace("nl-ext-tftp-debug2") << "...got : " << compr << std::endl;
      if (compr == d_true)
      {
        // beyond the bounds
        if (r == 0)
        {
          poly_approx = poly_approx_bounds[r][csign];
          is_tangent = concavity == 1;
          is_secant = concavity == -1;
        }
        else
        {
          poly_approx = poly_approx_bounds[r][csign];
          is_tangent = concavity == -1;
          is_secant = concavity == 1;
        }
        if (Trace.isOn("nl-ext-tftp"))
        {
          Trace("nl-ext-tftp") << "*** Outside boundary point (";
          Trace("nl-ext-tftp") << (r == 0 ? "low" : "high") << ") ";
          printRationalApprox("nl-ext-tftp", v_pab);
          Trace("nl-ext-tftp") << ", will refine..." << std::endl;
          Trace("nl-ext-tftp") << "    poly_approx = " << poly_approx
                               << std::endl;
          Trace("nl-ext-tftp") << "    is_tangent = " << is_tangent
                               << std::endl;
          Trace("nl-ext-tftp") << "    is_secant = " << is_secant << std::endl;
        }
        break;
      }
      else
      {
        Trace("nl-ext-tftp") << "  ...within " << (r == 0 ? "low" : "high")
                             << " bound : ";
        printRationalApprox("nl-ext-tftp", v_pab);
        Trace("nl-ext-tftp") << std::endl;
      }
    }
  }

  // Figure 3: P( c )
  Node poly_approx_c;
  if (is_tangent || is_secant)
  {
    Assert(!poly_approx.isNull());
    std::vector<Node> taylor_subs;
    taylor_subs.push_back(c);
    Assert(taylor_vars.size() == taylor_subs.size());
    poly_approx_c = poly_approx.substitute(taylor_vars.begin(),
                                           taylor_vars.end(),
                                           taylor_subs.begin(),
                                           taylor_subs.end());
    Trace("nl-ext-tftp-debug2") << "...poly approximation at c is "
                                << poly_approx_c << std::endl;
  }
  else
  {
    // we may want to continue getting better bounds
    return true;
  }

  if (is_tangent)
  {
    // compute tangent plane
    // Figure 3: T( x )
    // We use zero slope tangent planes, since the concavity of the Taylor
    // approximation cannot be easily established.
    Node tplane = poly_approx_c;

    Node lem = nm->mkNode(concavity == 1 ? GEQ : LEQ, tf, tplane);
    std::vector<Node> antec;
    int mdir = regionToMonotonicityDir(k, region);
    for (unsigned i = 0; i < 2; i++)
    {
      // Tangent plane is valid in the interval [c,u) if the slope of the
      // function matches its concavity, and is valid in (l, c] otherwise.
      Node use_bound = (mdir == concavity) == (i == 0) ? c : bounds[i];
      if (!use_bound.isNull())
      {
        Node ant = nm->mkNode(i == 0 ? GEQ : LEQ, tf[0], use_bound);
        antec.push_back(ant);
      }
    }
    if (!antec.empty())
    {
      Node antec_n = antec.size() == 1 ? antec[0] : nm->mkNode(AND, antec);
      lem = nm->mkNode(IMPLIES, antec_n, lem);
    }
    Trace("nl-ext-tftp-debug2")
        << "*** Tangent plane lemma (pre-rewrite): " << lem << std::endl;
    lem = Rewriter::rewrite(lem);
    Trace("nl-ext-tftp-lemma") << "*** Tangent plane lemma : " << lem
                               << std::endl;
    Assert(d_model.computeAbstractModelValue(lem) == d_false);
    // Figure 3 : line 9
    lemmas.push_back(lem);
  }
  else if (is_secant)
  {
    // bounds are the minimum and maximum previous secant points
    // should not repeat secant points: secant lemmas should suffice to
    // rule out previous assignment
    Assert(std::find(
               d_secant_points[tf][d].begin(), d_secant_points[tf][d].end(), c)
           == d_secant_points[tf][d].end());
    // insert into the vector
    d_secant_points[tf][d].push_back(c);
    // sort
    SortNlModel smv;
    smv.d_nlm = &d_model;
    smv.d_isConcrete = true;
    std::sort(
        d_secant_points[tf][d].begin(), d_secant_points[tf][d].end(), smv);
    // get the resulting index of c
    unsigned index =
        std::find(
            d_secant_points[tf][d].begin(), d_secant_points[tf][d].end(), c)
        - d_secant_points[tf][d].begin();
    // bounds are the next closest upper/lower bound values
    if (index > 0)
    {
      bounds[0] = d_secant_points[tf][d][index - 1];
    }
    else
    {
      // otherwise, we use the lower boundary point for this concavity
      // region
      if (k == SINE)
      {
        Assert(!bounds[0].isNull());
      }
      else if (k == EXPONENTIAL)
      {
        // pick c-1
        bounds[0] = Rewriter::rewrite(nm->mkNode(MINUS, c, d_one));
      }
    }
    if (index < d_secant_points[tf][d].size() - 1)
    {
      bounds[1] = d_secant_points[tf][d][index + 1];
    }
    else
    {
      // otherwise, we use the upper boundary point for this concavity
      // region
      if (k == SINE)
      {
        Assert(!bounds[1].isNull());
      }
      else if (k == EXPONENTIAL)
      {
        // pick c+1
        bounds[1] = Rewriter::rewrite(nm->mkNode(PLUS, c, d_one));
      }
    }
    Trace("nl-ext-tftp-debug2") << "...secant bounds are : " << bounds[0]
                                << " ... " << bounds[1] << std::endl;

    for (unsigned s = 0; s < 2; s++)
    {
      // compute secant plane
      Assert(!poly_approx.isNull());
      Assert(!bounds[s].isNull());
      // take the model value of l or u (since may contain PI)
      Node b = d_model.computeAbstractModelValue(bounds[s]);
      Trace("nl-ext-tftp-debug2") << "...model value of bound " << bounds[s]
                                  << " is " << b << std::endl;
      Assert(b.isConst());
      if (c != b)
      {
        // Figure 3 : P(l), P(u), for s = 0,1
        Node poly_approx_b;
        std::vector<Node> taylor_subs;
        taylor_subs.push_back(b);
        Assert(taylor_vars.size() == taylor_subs.size());
        poly_approx_b = poly_approx.substitute(taylor_vars.begin(),
                                               taylor_vars.end(),
                                               taylor_subs.begin(),
                                               taylor_subs.end());
        // Figure 3: S_l( x ), S_u( x ) for s = 0,1
        Node splane;
        Node rcoeff_n = Rewriter::rewrite(nm->mkNode(MINUS, b, c));
        Assert(rcoeff_n.isConst());
        Rational rcoeff = rcoeff_n.getConst<Rational>();
        Assert(rcoeff.sgn() != 0);
        poly_approx_b = Rewriter::rewrite(poly_approx_b);
        poly_approx_c = Rewriter::rewrite(poly_approx_c);
        splane = nm->mkNode(
            PLUS,
            poly_approx_b,
            nm->mkNode(MULT,
                       nm->mkNode(MINUS, poly_approx_b, poly_approx_c),
                       nm->mkConst(Rational(1) / rcoeff),
                       nm->mkNode(MINUS, tf[0], b)));

        Node lem = nm->mkNode(concavity == 1 ? LEQ : GEQ, tf, splane);
        // With respect to Figure 3, this is slightly different.
        // In particular, we chose b to be the model value of bounds[s],
        // which is a constant although bounds[s] may not be (e.g. if it
        // contains PI).
        // To ensure that c...b does not cross an inflection point,
        // we guard with the symbolic version of bounds[s].
        // This leads to lemmas e.g. of this form:
        //   ( c <= x <= PI/2 ) => ( sin(x) < ( P( b ) - P( c ) )*( x -
        //   b ) + P( b ) )
        // where b = (PI/2)^M, the current value of PI/2 in the model.
        // This is sound since we are guarded by the symbolic
        // representation of PI/2.
        Node antec_n =
            nm->mkNode(AND,
                       nm->mkNode(GEQ, tf[0], s == 0 ? bounds[s] : c),
                       nm->mkNode(LEQ, tf[0], s == 0 ? c : bounds[s]));
        lem = nm->mkNode(IMPLIES, antec_n, lem);
        Trace("nl-ext-tftp-debug2")
            << "*** Secant plane lemma (pre-rewrite) : " << lem << std::endl;
        lem = Rewriter::rewrite(lem);
        Trace("nl-ext-tftp-lemma") << "*** Secant plane lemma : " << lem
                                   << std::endl;
        // Figure 3 : line 22
        lemmas.push_back(lem);
        Assert(d_model.computeAbstractModelValue(lem) == d_false);
      }
    }
  }
  return false;
}

int NonlinearExtension::regionToMonotonicityDir(Kind k, int region)
{
  if (k == EXPONENTIAL)
  {
    if (region == 1)
    {
      return 1;
    }
  }
  else if (k == SINE)
  {
    if (region == 1 || region == 4)
    {
      return -1;
    }
    else if (region == 2 || region == 3)
    {
      return 1;
    }
  }
  return 0;
}

int NonlinearExtension::regionToConcavity(Kind k, int region)
{
  if (k == EXPONENTIAL)
  {
    if (region == 1)
    {
      return 1;
    }
  }
  else if (k == SINE)
  {
    if (region == 1 || region == 2)
    {
      return -1;
    }
    else if (region == 3 || region == 4)
    {
      return 1;
    }
  }
  return 0;
}

Node NonlinearExtension::regionToLowerBound(Kind k, int region)
{
  if (k == SINE)
  {
    if (region == 1)
    {
      return d_pi_2;
    }
    else if (region == 2)
    {
      return d_zero;
    }
    else if (region == 3)
    {
      return d_pi_neg_2;
    }
    else if (region == 4)
    {
      return d_pi_neg;
    }
  }
  return Node::null();
}

Node NonlinearExtension::regionToUpperBound(Kind k, int region)
{
  if (k == SINE)
  {
    if (region == 1)
    {
      return d_pi;
    }
    else if (region == 2)
    {
      return d_pi_2;
    }
    else if (region == 3)
    {
      return d_zero;
    }
    else if (region == 4)
    {
      return d_pi_neg_2;
    }
  }
  return Node::null();
}

Node NonlinearExtension::getDerivative(Node n, Node x)
{
  Assert(x.isVar());
  // only handle the cases of the taylor expansion of d
  if (n.getKind() == EXPONENTIAL)
  {
    if (n[0] == x)
    {
      return n;
    }
  }
  else if (n.getKind() == SINE)
  {
    if (n[0] == x)
    {
      Node na = NodeManager::currentNM()->mkNode(MINUS, d_pi_2, n[0]);
      Node ret = NodeManager::currentNM()->mkNode(SINE, na);
      ret = Rewriter::rewrite(ret);
      return ret;
    }
  }
  else if (n.getKind() == PLUS)
  {
    std::vector<Node> dchildren;
    for (unsigned i = 0; i < n.getNumChildren(); i++)
    {
      // PLUS is flattened in rewriter, recursion depth is bounded by 1
      Node dc = getDerivative(n[i], x);
      if (dc.isNull())
      {
        return dc;
      }else{
        dchildren.push_back(dc);
      }
    }
    return NodeManager::currentNM()->mkNode(PLUS, dchildren);
  }
  else if (n.getKind() == MULT)
  {
    Assert(n[0].isConst());
    Node dc = getDerivative(n[1], x);
    if (!dc.isNull())
    {
      return NodeManager::currentNM()->mkNode(MULT, n[0], dc);
    }
  }
  else if (n.getKind() == NONLINEAR_MULT)
  {
    unsigned xcount = 0;
    std::vector<Node> children;
    unsigned xindex = 0;
    for (unsigned i = 0, size = n.getNumChildren(); i < size; i++)
    {
      if (n[i] == x)
      {
        xcount++;
        xindex = i;
      }
      children.push_back(n[i]);
    }
    if (xcount == 0)
    {
      return d_zero;
    }
    else
    {
      children[xindex] = NodeManager::currentNM()->mkConst(Rational(xcount));
    }
    return NodeManager::currentNM()->mkNode(MULT, children);
  }
  else if (n.isVar())
  {
    return n == x ? d_one : d_zero;
  }
  else if (n.isConst())
  {
    return d_zero;
  }
  Trace("nl-ext-debug") << "No derivative computed for " << n;
  Trace("nl-ext-debug") << " for d/d{" << x << "}" << std::endl;
  return Node::null();
}

std::pair<Node, Node> NonlinearExtension::getTaylor(Node fa, unsigned n)
{
  Assert(n > 0);
  Node fac;  // what term we cache for fa
  if (fa[0] == d_zero)
  {
    // optimization : simpler to compute (x-fa[0])^n if we are centered around 0
    fac = fa;
  }
  else
  {
    // otherwise we use a standard factor a in (x-a)^n
    fac = NodeManager::currentNM()->mkNode(fa.getKind(), d_taylor_real_fv_base);
  }
  Node taylor_rem;
  Node taylor_sum;
  // check if we have already computed this Taylor series
  std::unordered_map<unsigned, Node>::iterator itt = d_taylor_sum[fac].find(n);
  if (itt == d_taylor_sum[fac].end())
  {
    Node i_exp_base;
    if (fa[0] == d_zero)
    {
      i_exp_base = d_taylor_real_fv;
    }
    else
    {
      i_exp_base = Rewriter::rewrite(NodeManager::currentNM()->mkNode(
          MINUS, d_taylor_real_fv, d_taylor_real_fv_base));
    }
    Node i_derv = fac;
    Node i_fact = d_one;
    Node i_exp = d_one;
    int i_derv_status = 0;
    unsigned counter = 0;
    std::vector<Node> sum;
    do
    {
      counter++;
      if (fa.getKind() == EXPONENTIAL)
      {
        // unchanged
      }
      else if (fa.getKind() == SINE)
      {
        if (i_derv_status % 2 == 1)
        {
          Node arg = NodeManager::currentNM()->mkNode(
              PLUS, d_pi_2, d_taylor_real_fv_base);
          i_derv = NodeManager::currentNM()->mkNode(SINE, arg);
        }
        else
        {
          i_derv = fa;
        }
        if (i_derv_status >= 2)
        {
          i_derv = NodeManager::currentNM()->mkNode(MINUS, d_zero, i_derv);
        }
        i_derv = Rewriter::rewrite(i_derv);
        i_derv_status = i_derv_status == 3 ? 0 : i_derv_status + 1;
      }
      if (counter == (n + 1))
      {
        TNode x = d_taylor_real_fv_base;
        i_derv = i_derv.substitute(x, d_taylor_real_fv_base_rem);
      }
      Node curr = NodeManager::currentNM()->mkNode(
          MULT,
          NodeManager::currentNM()->mkNode(DIVISION, i_derv, i_fact),
          i_exp);
      if (counter == (n + 1))
      {
        taylor_rem = curr;
      }
      else
      {
        sum.push_back(curr);
        i_fact = Rewriter::rewrite(NodeManager::currentNM()->mkNode(
            MULT,
            NodeManager::currentNM()->mkConst(Rational(counter)),
            i_fact));
        i_exp = Rewriter::rewrite(
            NodeManager::currentNM()->mkNode(MULT, i_exp_base, i_exp));
      }
    } while (counter <= n);
    taylor_sum =
        sum.size() == 1 ? sum[0] : NodeManager::currentNM()->mkNode(PLUS, sum);

    if (fac[0] != d_taylor_real_fv_base)
    {
      TNode x = d_taylor_real_fv_base;
      taylor_sum = taylor_sum.substitute(x, fac[0]);
    }

    // cache
    d_taylor_sum[fac][n] = taylor_sum;
    d_taylor_rem[fac][n] = taylor_rem;
  }
  else
  {
    taylor_sum = itt->second;
    Assert(d_taylor_rem[fac].find(n) != d_taylor_rem[fac].end());
    taylor_rem = d_taylor_rem[fac][n];
  }

  // must substitute for the argument if we were using a different lookup
  if (fa[0] != fac[0])
  {
    TNode x = d_taylor_real_fv_base;
    taylor_sum = taylor_sum.substitute(x, fa[0]);
  }
  return std::pair<Node, Node>(taylor_sum, taylor_rem);
}

void NonlinearExtension::getPolynomialApproximationBounds(
    Kind k, unsigned d, std::vector<Node>& pbounds)
{
  if (d_poly_bounds[k][d].empty())
  {
    NodeManager* nm = NodeManager::currentNM();
    Node tft = nm->mkNode(k, d_zero);
    // n is the Taylor degree we are currently considering
    unsigned n = 2 * d;
    // n must be even
    std::pair<Node, Node> taylor = getTaylor(tft, n);
    Trace("nl-ext-tftp-debug2") << "Taylor for " << k
                                << " is : " << taylor.first << std::endl;
    Node taylor_sum = Rewriter::rewrite(taylor.first);
    Trace("nl-ext-tftp-debug2") << "Taylor for " << k
                                << " is (post-rewrite) : " << taylor_sum
                                << std::endl;
    Assert(taylor.second.getKind() == MULT);
    Assert(taylor.second.getNumChildren() == 2);
    Assert(taylor.second[0].getKind() == DIVISION);
    Trace("nl-ext-tftp-debug2") << "Taylor remainder for " << k << " is "
                                << taylor.second << std::endl;
    // ru is x^{n+1}/(n+1)!
    Node ru = nm->mkNode(DIVISION, taylor.second[1], taylor.second[0][1]);
    ru = Rewriter::rewrite(ru);
    Trace("nl-ext-tftp-debug2")
        << "Taylor remainder factor is (post-rewrite) : " << ru << std::endl;
    if (k == EXPONENTIAL)
    {
      pbounds.push_back(taylor_sum);
      pbounds.push_back(taylor_sum);
      pbounds.push_back(Rewriter::rewrite(
          nm->mkNode(MULT, taylor_sum, nm->mkNode(PLUS, d_one, ru))));
      pbounds.push_back(Rewriter::rewrite(nm->mkNode(PLUS, taylor_sum, ru)));
    }
    else
    {
      Assert(k == SINE);
      Node l = Rewriter::rewrite(nm->mkNode(MINUS, taylor_sum, ru));
      Node u = Rewriter::rewrite(nm->mkNode(PLUS, taylor_sum, ru));
      pbounds.push_back(l);
      pbounds.push_back(l);
      pbounds.push_back(u);
      pbounds.push_back(u);
    }
    Trace("nl-ext-tf-tplanes") << "Polynomial approximation for " << k
                               << " is: " << std::endl;
    Trace("nl-ext-tf-tplanes") << " Lower (pos): " << pbounds[0] << std::endl;
    Trace("nl-ext-tf-tplanes") << " Upper (pos): " << pbounds[2] << std::endl;
    Trace("nl-ext-tf-tplanes") << " Lower (neg): " << pbounds[1] << std::endl;
    Trace("nl-ext-tf-tplanes") << " Upper (neg): " << pbounds[3] << std::endl;
    d_poly_bounds[k][d].insert(
        d_poly_bounds[k][d].end(), pbounds.begin(), pbounds.end());
  }
  else
  {
    pbounds.insert(
        pbounds.end(), d_poly_bounds[k][d].begin(), d_poly_bounds[k][d].end());
  }
}

void NonlinearExtension::getPolynomialApproximationBoundForArg(
    Kind k, Node c, unsigned d, std::vector<Node>& pbounds)
{
  getPolynomialApproximationBounds(k, d, pbounds);
  Assert(c.isConst());
  if (k == EXPONENTIAL && c.getConst<Rational>().sgn() == 1)
  {
    NodeManager* nm = NodeManager::currentNM();
    Node tft = nm->mkNode(k, d_zero);
    bool success = false;
    unsigned ds = d;
    TNode ttrf = d_taylor_real_fv;
    TNode tc = c;
    do
    {
      success = true;
      unsigned n = 2 * ds;
      std::pair<Node, Node> taylor = getTaylor(tft, n);
      // check that 1-c^{n+1}/(n+1)! > 0
      Node ru = nm->mkNode(DIVISION, taylor.second[1], taylor.second[0][1]);
      Node rus = ru.substitute(ttrf, tc);
      rus = Rewriter::rewrite(rus);
      Assert(rus.isConst());
      if (rus.getConst<Rational>() > d_one.getConst<Rational>())
      {
        success = false;
        ds = ds + 1;
      }
    } while (!success);
    if (ds > d)
    {
      Trace("nl-ext-exp-taylor")
          << "*** Increase Taylor bound to " << ds << " > " << d << " for ("
          << k << " " << c << ")" << std::endl;
      // must use sound upper bound
      std::vector<Node> pboundss;
      getPolynomialApproximationBounds(k, ds, pboundss);
      pbounds[2] = pboundss[2];
    }
  }
}

std::pair<Node, Node> NonlinearExtension::getTfModelBounds(Node tf, unsigned d)
{
  // compute the model value of the argument
  Node c = d_model.computeAbstractModelValue(tf[0]);
  Assert(c.isConst());
  int csign = c.getConst<Rational>().sgn();
  Assert(csign != 0);
  bool isNeg = csign == -1;

  std::vector<Node> pbounds;
  getPolynomialApproximationBoundForArg(tf.getKind(), c, d, pbounds);

  std::vector<Node> bounds;
  TNode tfv = d_taylor_real_fv;
  TNode tfs = tf[0];
  for (unsigned d = 0; d < 2; d++)
  {
    int index = d == 0 ? (isNeg ? 1 : 0) : (isNeg ? 3 : 2);
    Node pab = pbounds[index];
    if (!pab.isNull())
    {
      // { x -> tf[0] }
      pab = pab.substitute(tfv, tfs);
      pab = Rewriter::rewrite(pab);
      Node v_pab = d_model.computeAbstractModelValue(pab);
      bounds.push_back(v_pab);
    }
    else
    {
      bounds.push_back(Node::null());
    }
  }
  return std::pair<Node, Node>(bounds[0], bounds[1]);
}

}  // namespace arith
}  // namespace theory
}  // namespace CVC4<|MERGE_RESOLUTION|>--- conflicted
+++ resolved
@@ -544,10 +544,7 @@
 {
   for (const Node& lem : out)
   {
-<<<<<<< HEAD
-=======
     Trace("nl-ext-lemma") << "NonlinearExtension::Lemma : " << lem << std::endl;
->>>>>>> 48ba9401
     d_containing.getOutputChannel().lemma(lem, false, preprocess);
     // add to cache if not preprocess
     if (!preprocess)
@@ -1277,30 +1274,9 @@
     // If we computed lemmas during collectModelInfo, send them now.
     if (!d_cmiLemmas.empty() || !d_cmiLemmasPp.empty())
     {
-<<<<<<< HEAD
       sendLemmas(d_cmiLemmas);
       sendLemmas(d_cmiLemmasPp, true);
       return;
-=======
-      // run a last call effort check
-      std::vector<Node> mlems;
-      std::vector<Node> mlemsPp;
-      if (modelBasedRefinement(mlems, mlemsPp))
-      {
-        sendLemmas(mlems);
-        sendLemmas(mlemsPp, true);
-        return;
-      }
-    }
-    // get the values that should be replaced in the model
-    d_model.getModelValueRepair(arithModel, approximations);
-    // those that are exact are written as exact approximations to the model
-    for (std::pair<const Node, Node>& r : arithModel)
-    {
-      Node eq = r.first.eqNode(r.second);
-      eq = Rewriter::rewrite(eq);
-      tm->recordApproximation(r.first, eq);
->>>>>>> 48ba9401
     }
     // Otherwise, we will answer SAT. The values that we approximated are
     // recorded as approximations here.
