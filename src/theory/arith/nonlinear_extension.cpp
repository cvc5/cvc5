/*********************                                                        */
/*! \file nonlinear_extension.cpp
 ** \verbatim
 ** Top contributors (to current version):
 **   Tim King, Andrew Reynolds, Andres Noetzli
 ** This file is part of the CVC4 project.
 ** Copyright (c) 2009-2017 by the authors listed in the file AUTHORS
 ** in the top-level source directory) and their institutional affiliations.
 ** All rights reserved.  See the file COPYING in the top-level source
 ** directory for licensing information.\endverbatim
 **
 ** \brief [[ Add one-line brief description here ]]
 **
 ** [[ Add lengthier description here ]]
 ** \todo document this file
 **/

#include "theory/arith/nonlinear_extension.h"

#include <set>

#include "expr/node_builder.h"
#include "options/arith_options.h"
#include "theory/arith/arith_msum.h"
#include "theory/arith/arith_utilities.h"
#include "theory/arith/theory_arith.h"
#include "theory/quantifiers/quant_util.h"
#include "theory/theory_model.h"

using namespace CVC4::kind;

namespace CVC4 {
namespace theory {
namespace arith {

namespace {

// Return true if a collection c contains an elem k. Compatible with map and set
// containers.
template <class Container, class Key>
bool Contains(const Container& c, const Key& k) {
  return c.find(k) != c.end();
}

// Inserts value into the set/map c if the value was not present there. Returns
// true if the value was inserted.
template <class Container, class Value>
bool InsertIfNotPresent(Container* c, const Value& value) {
  return (c->insert(value)).second;
}

// Returns true if a vector c contains an elem t.
template <class T>
bool IsInVector(const std::vector<T>& c, const T& t) {
  return std::find(c.begin(), c.end(), t) != c.end();
}

// Returns the a[key] and assertion fails in debug mode.
inline unsigned getCount(const NodeMultiset& a, Node key) {
  NodeMultiset::const_iterator it = a.find(key);
  Assert(it != a.end());
  return it->second;
}

// Returns a[key] if key is in a or value otherwise.
unsigned getCountWithDefault(const NodeMultiset& a, Node key, unsigned value) {
  NodeMultiset::const_iterator it = a.find(key);
  return (it == a.end()) ? value : it->second;
}

// Returns map[key] if key is in map or Node::null() otherwise.
Node getNodeOrNull(const std::map<Node, Node>& map, Node key) {
  std::map<Node, Node>::const_iterator it = map.find(key);
  return (it == map.end()) ? Node::null() : it->second;
}

// Returns true if for any key then a[key] <= b[key] where the value for any key
// not present is interpreted as 0.
bool isSubset(const NodeMultiset& a, const NodeMultiset& b) {
  for (NodeMultiset::const_iterator it_a = a.begin(); it_a != a.end(); ++it_a) {
    Node key = it_a->first;
    const unsigned a_value = it_a->second;
    const unsigned b_value = getCountWithDefault(b, key, 0);
    if (a_value > b_value) {
      return false;
    }
  }
  return true;
}

// Given two multisets return the multiset difference a \ b.
NodeMultiset diffMultiset(const NodeMultiset& a, const NodeMultiset& b) {
  NodeMultiset difference;
  for (NodeMultiset::const_iterator it_a = a.begin(); it_a != a.end(); ++it_a) {
    Node key = it_a->first;
    const unsigned a_value = it_a->second;
    const unsigned b_value = getCountWithDefault(b, key, 0);
    if (a_value > b_value) {
      difference[key] = a_value - b_value;
    }
  }
  return difference;
}

// Return a vector containing a[key] repetitions of key in a multiset a.
std::vector<Node> ExpandMultiset(const NodeMultiset& a) {
  std::vector<Node> expansion;
  for (NodeMultiset::const_iterator it_a = a.begin(); it_a != a.end(); ++it_a) {
    expansion.insert(expansion.end(), it_a->second, it_a->first);
  }
  return expansion;
}

void debugPrintBound(const char* c, Node coeff, Node x, Kind type, Node rhs) {
  Node t = ArithMSum::mkCoeffTerm(coeff, x);
  Trace(c) << t << " " << type << " " << rhs;
}

struct SubstitutionConstResult {
  // The resulting term of the substitution.
  Node term;

  // ?
  std::vector<Node> const_exp;

  // ??
  // A term sum[i] for which for rep_sum[i] not in rep_to_const.
  Node variable_term;
}; /* struct SubstitutionConstResult */

SubstitutionConstResult getSubstitutionConst(
    Node n, Node n_rsu, Node rsu_exp,
    const std::vector<Node>& sum, const std::vector<Node>& rep_sum,
    const std::map<Node, Node>& rep_to_const,
    const std::map<Node, Node>& rep_to_const_exp,
    const std::map<Node, Node>& rep_to_const_base) {
  Assert(sum.size() == rep_sum.size());

  SubstitutionConstResult result;

  std::vector<Node> vars;
  std::vector<Node> subs;
  std::set<Node> rep_exp_proc;
  for (unsigned i = 0; i < rep_sum.size(); i++) {
    Node cr = rep_sum[i];
    Node const_of_cr = getNodeOrNull(rep_to_const, cr);
    if (const_of_cr.isNull()) {
      result.variable_term = sum[i];
      continue;
    }
    Assert(!const_of_cr.isNull());
    Node const_base_of_cr = getNodeOrNull(rep_to_const_base, cr);
    Assert(!const_base_of_cr.isNull());
    if (const_base_of_cr != sum[i]) {
      result.const_exp.push_back(const_base_of_cr.eqNode(sum[i]));
    }
    if (rep_exp_proc.find(cr) == rep_exp_proc.end()) {
      rep_exp_proc.insert(cr);
      Node const_exp = getNodeOrNull(rep_to_const_exp, cr);
      if (!const_exp.isNull()) {
        result.const_exp.push_back(const_exp);
      }
    }
    vars.push_back(sum[i]);
    subs.push_back(const_of_cr);
  }
  if( n!=n_rsu && !rsu_exp.isNull() ){
    result.const_exp.push_back( rsu_exp );
  }
  Node substituted =
      n_rsu.substitute(vars.begin(), vars.end(), subs.begin(), subs.end());
  result.term = Rewriter::rewrite(substituted);
  return result;
}

struct SortNonlinearExtension {
  SortNonlinearExtension()
      : d_nla(NULL), d_order_type(0), d_reverse_order(false) {}
  NonlinearExtension* d_nla;
  unsigned d_order_type;
  bool d_reverse_order;
  bool operator()(Node i, Node j) {
    int cv = d_nla->compare(i, j, d_order_type);
    if (cv == 0) {
      return i < j;
    } else {
      return d_reverse_order ? cv < 0 : cv > 0;
    }
  }
};

bool hasNewMonomials(Node n, const std::vector<Node>& existing) {
  std::set<Node> visited;

  std::vector<Node> worklist;
  worklist.push_back(n);
  while (!worklist.empty()) {
    Node current = worklist.back();
    worklist.pop_back();
    if (!Contains(visited, current)) {
      visited.insert(current);
      if (current.getKind() == NONLINEAR_MULT)
      {
        if (!IsInVector(existing, current)) {
          return true;
        }
      } else {
        worklist.insert(worklist.end(), current.begin(), current.end());
      }
    }
  }
  return false;
}

}  // namespace

NonlinearExtension::NonlinearExtension(TheoryArith& containing,
                                       eq::EqualityEngine* ee)
    : d_def_lemmas(containing.getUserContext()),
      d_lemmas(containing.getUserContext()),
      d_zero_split(containing.getUserContext()),
      d_skolem_atoms(containing.getUserContext()),
      d_containing(containing),
      d_ee(ee),
      d_needsLastCall(false)
{
  d_true = NodeManager::currentNM()->mkConst(true);
  d_false = NodeManager::currentNM()->mkConst(false);
  d_zero = NodeManager::currentNM()->mkConst(Rational(0));
  d_one = NodeManager::currentNM()->mkConst(Rational(1));
  d_neg_one = NodeManager::currentNM()->mkConst(Rational(-1));
  d_order_points.push_back(d_neg_one);
  d_order_points.push_back(d_zero);
  d_order_points.push_back(d_one);
  d_taylor_real_fv = NodeManager::currentNM()->mkBoundVar(
      "x", NodeManager::currentNM()->realType());
  d_taylor_real_fv_base = NodeManager::currentNM()->mkBoundVar(
      "a", NodeManager::currentNM()->realType());
  d_taylor_real_fv_base_rem = NodeManager::currentNM()->mkBoundVar(
      "b", NodeManager::currentNM()->realType());
  d_taylor_degree = options::nlExtTfTaylorDegree();
}

NonlinearExtension::~NonlinearExtension() {}

// Returns a reference to either map[key] if it exists in the map
// or to a default value otherwise.
//
// Warning: sped_cial care must be taken if value is a temporary object.
template <class MapType, class Key, class Value>
const Value& FindWithDefault(const MapType& map, const Key& key,
                             const Value& value) {
  typename MapType::const_iterator it = map.find(key);
  if (it == map.end()) {
    return value;
  }
  return it->second;
}

const NodeMultiset& NonlinearExtension::getMonomialExponentMap(
    Node monomial) const {
  MonomialExponentMap::const_iterator it = d_m_exp.find(monomial);
  Assert(it != d_m_exp.end());
  return it->second;
}

bool NonlinearExtension::isMonomialSubset(Node a, Node b) const {
  const NodeMultiset& a_exponent_map = getMonomialExponentMap(a);
  const NodeMultiset& b_exponent_map = getMonomialExponentMap(b);

  return isSubset(a_exponent_map, b_exponent_map);
}

void NonlinearExtension::registerMonomialSubset(Node a, Node b) {
  Assert(isMonomialSubset(a, b));

  const NodeMultiset& a_exponent_map = getMonomialExponentMap(a);
  const NodeMultiset& b_exponent_map = getMonomialExponentMap(b);

  std::vector<Node> diff_children =
      ExpandMultiset(diffMultiset(b_exponent_map, a_exponent_map));
  Assert(!diff_children.empty());

  d_m_contain_parent[a].push_back(b);
  d_m_contain_children[b].push_back(a);

  Node mult_term = safeConstructNary(MULT, diff_children);
  Node nlmult_term = safeConstructNary(NONLINEAR_MULT, diff_children);
  d_m_contain_mult[a][b] = mult_term;
  d_m_contain_umult[a][b] = nlmult_term;
  Trace("nl-ext-mindex") << "..." << a << " is a subset of " << b
                         << ", difference is " << mult_term << std::endl;
}

class NonLinearExtentionSubstitutionSolver {
 public:
  NonLinearExtentionSubstitutionSolver(const eq::EqualityEngine* ee)
      : d_ee(ee) {}

  bool solve(const std::vector<Node>& vars, std::vector<Node>* subs,
             std::map<Node, std::vector<Node> >* exp,
             std::map<Node, std::vector<int> >* rep_to_subs_index);

 private:
  bool setSubstitutionConst(
      const std::vector<Node>& vars, Node r, Node r_c, Node r_cb,
      const std::vector<Node>& r_c_exp, std::vector<Node>* subs,
      std::map<Node, std::vector<Node> >* exp,
      std::map<Node, std::vector<int> >* rep_to_subs_index);

  const eq::EqualityEngine* d_ee;

  std::map<Node, Node > d_rep_sum_unique;
  std::map<Node, Node > d_rep_sum_unique_exp;

  std::map<Node, Node> d_rep_to_const;
  std::map<Node, Node> d_rep_to_const_exp;
  std::map<Node, Node> d_rep_to_const_base;

  // key in term_to_sum iff key in term_to_rep_sum.
  std::map<Node, std::vector<Node> > d_term_to_sum;
  std::map<Node, std::vector<Node> > d_term_to_rep_sum;
  std::map<Node, int> d_term_to_nconst_rep_count;

  std::map<Node, std::vector<Node> > d_reps_to_parent_terms;
  std::map<Node, std::vector<Node> > d_reps_to_terms;
};

bool NonLinearExtentionSubstitutionSolver::solve(
    const std::vector<Node>& vars, std::vector<Node>* subs,
    std::map<Node, std::vector<Node> >* exp,
    std::map<Node, std::vector<int> >* rep_to_subs_index) {
  // std::map<Node, Node> rep_to_const;
  // std::map<Node, Node> rep_to_const_exp;
  // std::map<Node, Node> rep_to_const_base;

  // std::map<Node, std::vector<Node> > term_to_sum;
  // std::map<Node, std::vector<Node> > term_to_rep_sum;
  // std::map<Node, int> term_to_nconst_rep_count;
  // std::map<Node, std::vector<Node> > reps_to_parent_terms;
  // std::map<Node, std::vector<Node> > reps_to_terms;
  eq::EqClassesIterator eqcs_i = eq::EqClassesIterator(d_ee);

  bool retVal = false;
  while (!eqcs_i.isFinished() && !rep_to_subs_index->empty()) {
    Node r = (*eqcs_i);
    if (r.getType().isReal()) {
      Trace("nl-subs-debug")
          << "Process equivalence class " << r << "..." << std::endl;
      Node r_c;
      Node r_cb;
      std::vector<Node> r_c_exp;
      if (r.isConst()) {
        r_c = r;
        r_cb = r;
      }
      // scan the class
      eq::EqClassIterator eqc_i = eq::EqClassIterator(r, d_ee);
      while (!eqc_i.isFinished()) {
        Node n = (*eqc_i);
        if (!n.isConst()) {
          Trace("nl-subs-debug") << "Look at term : " << n << std::endl;
          std::map<Node, Node> msum;
          if (ArithMSum::getMonomialSum(n, msum))
          {
            int nconst_count = 0;
            bool evaluatable = true;
            //first, collect sums of equal terms
            std::map< Node, Node > rep_to_mon;
            std::vector< Node > subs_rm;
            std::vector< Node > vars_rm;
            std::vector< Node > exp_rm;
            for (std::map<Node, Node>::iterator itm = msum.begin();
                 itm != msum.end(); ++itm) {
              if (!itm->first.isNull()) {
                if (d_ee->hasTerm(itm->first)) {
                  Node cr = d_ee->getRepresentative(itm->first);
                  std::map< Node, Node >::iterator itrm = rep_to_mon.find( cr );
                  if( itrm==rep_to_mon.end() ){
                    rep_to_mon[cr] = itm->first;
                  }else{
                    vars_rm.push_back( itm->first );
                    subs_rm.push_back( itrm->second );
                    exp_rm.push_back( itm->first.eqNode( itrm->second ) );
                  }
                }
              }else{
                Trace("nl-subs-debug")
                    << "...is not evaluatable due to monomial " << itm->first
                    << std::endl;
                evaluatable = false;
                break;
              }
            }
            if( evaluatable ){
              bool success = true;
              if( !vars_rm.empty() ){
                Node ns = n.substitute( vars_rm.begin(), vars_rm.end(), subs_rm.begin(), subs_rm.end() );
                ns = Rewriter::rewrite( ns );
                if( ns.isConst() ){
                  success = false;
                  if( r_c.isNull() ){
                    r_c = ns;
                    r_cb = n;
                    r_c_exp.insert( r_c_exp.end(), exp_rm.begin(), exp_rm.end() );
                  }
                }else{
                  //recompute the monomial
                  msum.clear();
                  if (!ArithMSum::getMonomialSum(ns, msum))
                  {
                    success = false;
                  }else{
                    d_rep_sum_unique_exp[n] =
                        exp_rm.size() == 1
                            ? exp_rm[0]
                            : NodeManager::currentNM()->mkNode(AND, exp_rm);
                    d_rep_sum_unique[n] = ns;
                  }
                }
              }else{
                d_rep_sum_unique[n] = n;
              }
              if( success ){
                for (std::map<Node, Node>::iterator itm = msum.begin();
                     itm != msum.end(); ++itm) {
                  if (!itm->first.isNull()) {
                    if (d_ee->hasTerm(itm->first)) {
                      Trace("nl-subs-debug")
                          << "      ...monomial " << itm->first << std::endl;
                      Node cr = d_ee->getRepresentative(itm->first);
                      d_term_to_sum[n].push_back(itm->first);
                      d_term_to_rep_sum[n].push_back(cr);
                      if (!Contains(d_rep_to_const, cr)) {
                        if (!IsInVector(d_reps_to_parent_terms[cr], n)) {
                          d_reps_to_parent_terms[cr].push_back(n);
                          nconst_count++;
                        }
                      }
                    } else {
                      Assert( false );
                    }
                  }
                }
                if (evaluatable) {
                  Trace("nl-subs-debug")
                      << "  ...term has " << nconst_count
                      << " unique non-constant represenative children."
                      << std::endl;
                  if (nconst_count == 0) {
                    if (r_c.isNull()) {
                      const SubstitutionConstResult result = getSubstitutionConst(
                          n, d_rep_sum_unique[n], d_rep_sum_unique_exp[n],
                          d_term_to_sum[n], d_term_to_rep_sum[n], d_rep_to_const,
                          d_rep_to_const_exp, d_rep_to_const_base);
                      r_c_exp.insert(r_c_exp.end(), result.const_exp.begin(),
                                     result.const_exp.end());
                      r_c = result.term;
                      r_cb = n;
                      Assert(result.variable_term.isNull());
                      Assert(r_c.isConst());
                    }
                  } else {
                    d_reps_to_terms[r].push_back(n);
                    d_term_to_nconst_rep_count[n] = nconst_count;
                  }
                }
              }
            }
          } else {
            Trace("nl-subs-debug")
                << "...could not get monomial sum " << std::endl;
          }
        }
        ++eqc_i;
      }
      if (!r_c.isNull()) {
        setSubstitutionConst(vars, r, r_c, r_cb, r_c_exp, subs, exp,
                             rep_to_subs_index);
      }
    }
    ++eqcs_i;
  }
  return retVal;
}

bool NonLinearExtentionSubstitutionSolver::setSubstitutionConst(
    const std::vector<Node>& vars, Node r, Node r_c, Node r_cb,
    const std::vector<Node>& r_c_exp, std::vector<Node>* subs,
    std::map<Node, std::vector<Node> >* exp,
    std::map<Node, std::vector<int> >* rep_to_subs_index) {
  Trace("nl-subs-debug") << "Set constant equivalence class : " << r << " -> "
                         << r_c << std::endl;
  bool retVal = false;

  d_rep_to_const[r] = r_c;
  Node expn;
  if (!r_c_exp.empty()) {
    expn = r_c_exp.size() == 1 ? r_c_exp[0]
                               : NodeManager::currentNM()->mkNode(AND, r_c_exp);
    Trace("nl-subs-debug") << "...explanation is " << expn << std::endl;
    d_rep_to_const_exp[r] = expn;
  }
  d_rep_to_const_base[r] = r_cb;

  std::map<Node, std::vector<int> >::const_iterator iti =
      rep_to_subs_index->find(r);
  if (iti != rep_to_subs_index->end()) {
    for (unsigned i = 0; i < iti->second.size(); i++) {
      int ii = iti->second[i];
      (*subs)[ii] = r_c;
      std::vector<Node>& exp_var_ii = (*exp)[vars[ii]];
      exp_var_ii.clear();
      if (!expn.isNull()) {
        exp_var_ii.push_back(expn);
      }
      if (vars[ii] != r_cb) {
        exp_var_ii.push_back(vars[ii].eqNode(r_cb));
      }
    }
    retVal = true;
    rep_to_subs_index->erase(r);
    if (rep_to_subs_index->empty()) {
      return retVal;
    }
  }

  // new inferred constants
  std::map<Node, Node> new_const;
  std::map<Node, std::vector<Node> > new_const_exp;

  // parent terms now evaluate to constants
  std::map<Node, std::vector<Node> >::const_iterator itrp =
      d_reps_to_parent_terms.find(r);
  if (itrp != d_reps_to_parent_terms.end()) {
    // Trace("nl-subs-debug") << "Look at " << itrp->second.size() << " parent
    // terms." << std::endl;
    for (unsigned i = 0; i < itrp->second.size(); i++) {
      Node m = itrp->second[i];
      d_term_to_nconst_rep_count[m]--;
      Node r = d_ee->getRepresentative(m);
      if (d_term_to_nconst_rep_count[m] == 0) {
        if (!Contains(d_rep_to_const, r)) {
          Trace("nl-subs-debug") << "...parent term " << m
                                 << " evaluates to constant." << std::endl;
          if (!Contains(new_const, m)) {
            const SubstitutionConstResult result = getSubstitutionConst(
                m, d_rep_sum_unique[m], d_rep_sum_unique_exp[m],
                d_term_to_sum[m], d_term_to_rep_sum[m], d_rep_to_const,
                d_rep_to_const_exp, d_rep_to_const_base);
            new_const_exp[m].insert(new_const_exp[m].end(),
                                    result.const_exp.begin(),
                                    result.const_exp.end());
            Node m_c = result.term;
            // count should be accurate
            Assert(result.variable_term.isNull());
            Assert(m_c.isConst());
            new_const[m] = m_c;
          }
        }
      } else if (d_term_to_nconst_rep_count[m] == 1) {
        // check if it is now univariate solved
        if (Contains(d_rep_to_const, r)) {
          Trace("nl-subs-debug") << "...parent term " << m
                                 << " is univariate solved." << std::endl;
          const SubstitutionConstResult result = getSubstitutionConst(
              m, d_rep_sum_unique[m], d_rep_sum_unique_exp[m],
              d_term_to_sum[m], d_term_to_rep_sum[m], d_rep_to_const,
              d_rep_to_const_exp, d_rep_to_const_base);
          Node eq = (result.term).eqNode(d_rep_to_const[r]);
          Node v_c = ArithMSum::solveEqualityFor(eq, result.variable_term);
          if (!v_c.isNull()) {
            Assert(v_c.isConst());
            if (Contains(new_const, result.variable_term)) {
              new_const[result.variable_term] = v_c;
              std::vector<Node>& explanation =
                  new_const_exp[result.variable_term];
              explanation.insert(explanation.end(), result.const_exp.begin(),
                                 result.const_exp.end());
              if (m != d_rep_to_const_base[r]) {
                explanation.push_back(m.eqNode(d_rep_to_const_base[r]));
              }
            }
          }
        }
      }
    }
  }

  // equal univariate terms now solved
  std::map<Node, std::vector<Node> >::iterator itt = d_reps_to_terms.find(r);
  if (itt != d_reps_to_terms.end()) {
    for (unsigned i = 0; i < itt->second.size(); i++) {
      Node m = itt->second[i];
      if (d_term_to_nconst_rep_count[m] == 1) {
        Trace("nl-subs-debug")
            << "...term " << m << " is univariate solved." << std::endl;
        const SubstitutionConstResult result = getSubstitutionConst(
            m, d_rep_sum_unique[m], d_rep_sum_unique_exp[m],
            d_term_to_sum[m], d_term_to_rep_sum[m], d_rep_to_const,
            d_rep_to_const_exp, d_rep_to_const_base);
        Node v = result.variable_term;
        Node m_t = result.term;
        Node eq = m_t.eqNode(r_c);
        Node v_c = ArithMSum::solveEqualityFor(eq, v);
        Trace("nl-subs-debug") << "Solved equality " << eq << " for " << v << ", got = " << v_c << std::endl;
        if (!v_c.isNull()) {
          Assert(v_c.isConst());
          if (new_const.find(v) == new_const.end()) {
            new_const[v] = v_c;
            new_const_exp[v].insert(new_const_exp[v].end(),
                                    result.const_exp.begin(),
                                    result.const_exp.end());
            if (m != r_cb) {
              new_const_exp[v].push_back(m.eqNode(r_cb));
            }
          }
        }
      }
    }
  }

  // now, process new inferred constants
  for (std::map<Node, Node>::iterator itn = new_const.begin();
       itn != new_const.end(); ++itn) {
    Node m = itn->first;
    Node r = d_ee->getRepresentative(m);
    if (!Contains(d_rep_to_const, r)) {
      if (setSubstitutionConst(vars, r, itn->second, m, new_const_exp[m], subs,
                               exp, rep_to_subs_index)) {
        retVal = true;
      }
    }
  }
  return retVal;
}

bool NonlinearExtension::getCurrentSubstitution(
    int effort, const std::vector<Node>& vars, std::vector<Node>& subs,
    std::map<Node, std::vector<Node> >& exp) {
  // get the constant equivalence classes
  std::map<Node, std::vector<int> > rep_to_subs_index;

  bool retVal = false;
  for (unsigned i = 0; i < vars.size(); i++) {
    Node n = vars[i];
    if (d_ee->hasTerm(n)) {
      Node nr = d_ee->getRepresentative(n);
      if (nr.isConst()) {
        subs.push_back(nr);
        Trace("nl-subs") << "Basic substitution : " << n << " -> " << nr
                         << std::endl;
        exp[n].push_back(n.eqNode(nr));
        retVal = true;
      } else {
        rep_to_subs_index[nr].push_back(i);
        subs.push_back(n);
      }
    } else {
      subs.push_back(n);
    }
  }

  if (options::nlExtSolveSubs()) {
    NonLinearExtentionSubstitutionSolver substitution_solver(d_ee);
    if (substitution_solver.solve(vars, &subs, &exp, &rep_to_subs_index)) {
      retVal = true;
    }
  }

  // return true if the substitution is non-trivial
  return retVal;

  // d_containing.getValuation().getModel()->getRepresentative( n );
}

std::pair<bool, Node> NonlinearExtension::isExtfReduced(
    int effort, Node n, Node on, const std::vector<Node>& exp) const {
  if (n != d_zero) {
    Kind k = n.getKind();
    return std::make_pair(k != NONLINEAR_MULT && !isTranscendentalKind(k),
                          Node::null());
  }
  Assert(n == d_zero);
  if (on.getKind() == NONLINEAR_MULT)
  {
    Trace("nl-ext-zero-exp") << "Infer zero : " << on << " == " << n
                             << std::endl;
    // minimize explanation if a substitution+rewrite results in zero
    const std::set<Node> vars(on.begin(), on.end());

    for (unsigned i = 0, size = exp.size(); i < size; i++)
    {
      Trace("nl-ext-zero-exp") << "  exp[" << i << "] = " << exp[i]
                               << std::endl;
      std::vector<Node> eqs;
      if (exp[i].getKind() == EQUAL)
      {
        eqs.push_back(exp[i]);
      }
      else if (exp[i].getKind() == AND)
      {
        for (const Node& ec : exp[i])
        {
          if (ec.getKind() == EQUAL)
          {
            eqs.push_back(ec);
          }
        }
      }

      for (unsigned j = 0; j < eqs.size(); j++)
      {
        for (unsigned r = 0; r < 2; r++)
        {
          if (eqs[j][r] == d_zero && vars.find(eqs[j][1 - r]) != vars.end())
          {
            Trace("nl-ext-zero-exp") << "...single exp : " << eqs[j]
                                     << std::endl;
            return std::make_pair(true, eqs[j]);
          }
        }
      }
    }
  }
  return std::make_pair(true, Node::null());
}

Node NonlinearExtension::computeModelValue(Node n, unsigned index) {
  std::map<Node, Node>::iterator it = d_mv[index].find(n);
  if (it != d_mv[index].end()) {
    return it->second;
  } else {
    Trace("nl-ext-mv-debug") << "computeModelValue " << n << ", index=" << index << std::endl;
    Node ret;
    if (n.isConst()) {
      ret = n;
    }
    else if (index == 1 && (n.getKind() == NONLINEAR_MULT
                            || isTranscendentalKind(n.getKind())))
    {
      if (d_containing.getValuation().getModel()->hasTerm(n)) {
        // use model value for abstraction
        ret = d_containing.getValuation().getModel()->getRepresentative(n);
      } else {
        // abstraction does not exist, use model value
        //ret = computeModelValue(n, 0);
        ret = d_containing.getValuation().getModel()->getValue(n);
      }
      //Assert( ret.isConst() );
    } else if (n.getNumChildren() == 0) {
      if (n.getKind() == PI)
      {
        // we are interested in the exact value of PI, which cannot be computed.
        // hence, we return PI itself when asked for the concrete value.
        ret = n;
      }else{
        ret = d_containing.getValuation().getModel()->getValue(n);
      }
    } else {    
      // otherwise, compute true value
      std::vector<Node> children;
      if (n.getMetaKind() == metakind::PARAMETERIZED)
      {
        children.push_back(n.getOperator());
      }
      for (unsigned i = 0; i < n.getNumChildren(); i++) {
        Node mc = computeModelValue(n[i], index);
        children.push_back(mc);
      }
      ret = NodeManager::currentNM()->mkNode(n.getKind(), children);
      if (n.getKind() == APPLY_UF)
      {
        ret = d_containing.getValuation().getModel()->getValue(ret);
      }else{
        ret = Rewriter::rewrite(ret);
      }
          /*
      if (!ret.isConst()) {
        Trace("nl-ext-debug") << "...got non-constant : " << ret << " for "
                              << n << ", ask model directly." << std::endl;
        ret = d_containing.getValuation().getModel()->getValue(ret);
      }
      */
    }
    //if (ret.getType().isReal() && !isArithKind(n.getKind())) {
      // Trace("nl-ext-mv-debug") << ( index==0 ? "M" : "M_A" ) << "[ " << n
      // << " ] -> " << ret << std::endl;
      //may involve transcendental functions
      //Assert(ret.isConst());
    //}
    Trace("nl-ext-mv-debug") << "computed " << (index == 0 ? "M" : "M_A") << "["
                             << n << "] = " << ret << std::endl;
    d_mv[index][n] = ret;
    return ret;
  }
}

void NonlinearExtension::registerMonomial(Node n) {
  if (!IsInVector(d_monomials, n)) {
    d_monomials.push_back(n);
    Trace("nl-ext-debug") << "Register monomial : " << n << std::endl;
    if (n.getKind() == NONLINEAR_MULT)
    {
      // get exponent count
      for (unsigned k = 0; k < n.getNumChildren(); k++) {
        d_m_exp[n][n[k]]++;
        if (k == 0 || n[k] != n[k - 1]) {
          d_m_vlist[n].push_back(n[k]);
        }
      }
      d_m_degree[n] = n.getNumChildren();
    } else if (n == d_one) {
      d_m_exp[n].clear();
      d_m_vlist[n].clear();
      d_m_degree[n] = 0;
    } else {
      Assert(!isArithKind(n.getKind()));
      d_m_exp[n][n] = 1;
      d_m_vlist[n].push_back(n);
      d_m_degree[n] = 1;
    }
    // TODO: sort necessary here?
    std::sort(d_m_vlist[n].begin(), d_m_vlist[n].end());
    Trace("nl-ext-mindex") << "Add monomial to index : " << n << std::endl;
    d_m_index.addTerm(n, d_m_vlist[n], this);
  }
}

void NonlinearExtension::setMonomialFactor(Node a, Node b,
                                           const NodeMultiset& common) {
  // Could not tell if this was being inserted intentionally or not.
  std::map<Node, Node>& mono_diff_a = d_mono_diff[a];
  if (!Contains(mono_diff_a, b)) {
    Trace("nl-ext-mono-factor")
        << "Set monomial factor for " << a << "/" << b << std::endl;
    mono_diff_a[b] = mkMonomialRemFactor(a, common);
  }
}

void NonlinearExtension::registerConstraint(Node atom) {
  if (!IsInVector(d_constraints, atom)) {
    d_constraints.push_back(atom);
    Trace("nl-ext-debug") << "Register constraint : " << atom << std::endl;
    std::map<Node, Node> msum;
    if (ArithMSum::getMonomialSumLit(atom, msum))
    {
      Trace("nl-ext-debug") << "got monomial sum: " << std::endl;
      if (Trace.isOn("nl-ext-debug")) {
        ArithMSum::debugPrintMonomialSum(msum, "nl-ext-debug");
      }
      unsigned max_degree = 0;
      std::vector<Node> all_m;
      std::vector<Node> max_deg_m;
      for (std::map<Node, Node>::iterator itm = msum.begin(); itm != msum.end();
           ++itm) {
        if (!itm->first.isNull()) {
          all_m.push_back(itm->first);
          registerMonomial(itm->first);
          Trace("nl-ext-debug2")
              << "...process monomial " << itm->first << std::endl;
          Assert(d_m_degree.find(itm->first) != d_m_degree.end());
          unsigned d = d_m_degree[itm->first];
          if (d > max_degree) {
            max_degree = d;
            max_deg_m.clear();
          }
          if (d >= max_degree) {
            max_deg_m.push_back(itm->first);
          }
        }
      }
      // isolate for each maximal degree monomial
      for (unsigned i = 0; i < all_m.size(); i++) {
        Node m = all_m[i];
        Node rhs, coeff;
        int res = ArithMSum::isolate(m, msum, coeff, rhs, atom.getKind());
        if (res != 0) {
          Kind type = atom.getKind();
          if (res == -1) {
            type = reverseRelationKind(type);
          }
          Trace("nl-ext-constraint") << "Constraint : " << atom << " <=> ";
          if (!coeff.isNull()) {
            Trace("nl-ext-constraint") << coeff << " * ";
          }
          Trace("nl-ext-constraint")
              << m << " " << type << " " << rhs << std::endl;
          d_c_info[atom][m].d_rhs = rhs;
          d_c_info[atom][m].d_coeff = coeff;
          d_c_info[atom][m].d_type = type;
        }
      }
      for (unsigned i = 0; i < max_deg_m.size(); i++) {
        Node m = max_deg_m[i];
        d_c_info_maxm[atom][m] = true;
      }
    } else {
      Trace("nl-ext-debug") << "...failed to get monomial sum." << std::endl;
    }
  }
}

bool NonlinearExtension::isArithKind(Kind k) {
  return k == PLUS || k == MULT || k == NONLINEAR_MULT;
}

Node NonlinearExtension::mkLit(Node a, Node b, int status, int orderType) {
  if (status == 0) {
    Node a_eq_b = a.eqNode(b);
    if (orderType == 0) {
      return a_eq_b;
    } else {
      // return mkAbs( a ).eqNode( mkAbs( b ) );
      Node negate_b = NodeManager::currentNM()->mkNode(UMINUS, b);
      return a_eq_b.orNode(a.eqNode(negate_b));
    }
  } else if (status < 0) {
    return mkLit(b, a, -status);
  } else {
    Assert(status == 1 || status == 2);
    NodeManager* nm = NodeManager::currentNM();
    Kind greater_op = status == 1 ? GEQ : GT;
    if (orderType == 0) {
      return nm->mkNode(greater_op, a, b);
    } else {
      // return nm->mkNode( greater_op, mkAbs( a ), mkAbs( b ) );
      Node zero = mkRationalNode(0);
      Node a_is_nonnegative = nm->mkNode(GEQ, a, zero);
      Node b_is_nonnegative = nm->mkNode(GEQ, b, zero);
      Node negate_a = nm->mkNode(UMINUS, a);
      Node negate_b = nm->mkNode(UMINUS, b);
      return a_is_nonnegative.iteNode(
          b_is_nonnegative.iteNode(nm->mkNode(greater_op, a, b),
                                   nm->mkNode(greater_op, a, negate_b)),
          b_is_nonnegative.iteNode(nm->mkNode(greater_op, negate_a, b),
                                   nm->mkNode(greater_op, negate_a, negate_b)));
    }
  }
}

Node NonlinearExtension::mkAbs(Node a) {
  if (a.isConst()) {
    return mkRationalNode(a.getConst<Rational>().abs());
  } else {
    NodeManager* nm = NodeManager::currentNM();
    Node a_is_nonnegative = nm->mkNode(GEQ, a, mkRationalNode(0));
    return a_is_nonnegative.iteNode(a, nm->mkNode(UMINUS, a));
  }
}

Node NonlinearExtension::mkValidPhase(Node a, Node pi) {
  return mkBounded(
      NodeManager::currentNM()->mkNode(MULT, mkRationalNode(-1), pi), a, pi);
}

Node NonlinearExtension::mkBounded( Node l, Node a, Node u ) {
  return NodeManager::currentNM()->mkNode(
      AND,
      NodeManager::currentNM()->mkNode(GEQ, a, l),
      NodeManager::currentNM()->mkNode(LEQ, a, u));
}

// by a <k1> b, a <k2> b, we know a <ret> b
Kind NonlinearExtension::joinKinds(Kind k1, Kind k2) {
  if (k2 < k1) {
    return joinKinds(k2, k1);
  } else if (k1 == k2) {
    return k1;
  } else {
    Assert(k1 == EQUAL || k1 == LT || k1 == LEQ || k1 == GT || k1 == GEQ);
    Assert(k2 == EQUAL || k2 == LT || k2 == LEQ || k2 == GT || k2 == GEQ);
    if (k1 == EQUAL)
    {
      if (k2 == LEQ || k2 == GEQ)
      {
        return k1;
      }
    }
    else if (k1 == LT)
    {
      if (k2 == LEQ)
      {
        return k1;
      }
    }
    else if (k1 == LEQ)
    {
      if (k2 == GEQ)
      {
        return EQUAL;
      }
    }
    else if (k1 == GT)
    {
      if (k2 == GEQ)
      {
        return k1;
      }
    }
    return UNDEFINED_KIND;
  }
}

// by a <k1> b, b <k2> c, we know a <ret> c
Kind NonlinearExtension::transKinds(Kind k1, Kind k2) {
  if (k2 < k1) {
    return transKinds(k2, k1);
  } else if (k1 == k2) {
    return k1;
  } else {
    Assert(k1 == EQUAL || k1 == LT || k1 == LEQ || k1 == GT || k1 == GEQ);
    Assert(k2 == EQUAL || k2 == LT || k2 == LEQ || k2 == GT || k2 == GEQ);
    if (k1 == EQUAL)
    {
      return k2;
    }
    else if (k1 == LT)
    {
      if (k2 == LEQ)
      {
        return k1;
      }
    }
    else if (k1 == GT)
    {
      if (k2 == GEQ)
      {
        return k1;
      }
    }
    return UNDEFINED_KIND;
  }
}

bool NonlinearExtension::isTranscendentalKind(Kind k) {
  // many operators are eliminated during rewriting
  Assert(k != TANGENT && k != COSINE && k != COSECANT && k != SECANT
         && k != COTANGENT);
  return k == EXPONENTIAL || k == SINE || k == PI;
}
 
Node NonlinearExtension::mkMonomialRemFactor(
    Node n, const NodeMultiset& n_exp_rem) const {
  std::vector<Node> children;
  const NodeMultiset& exponent_map = getMonomialExponentMap(n);
  for (NodeMultiset::const_iterator itme2 = exponent_map.begin();
       itme2 != exponent_map.end(); ++itme2) {
    Node v = itme2->first;
    unsigned inc = itme2->second;
    Trace("nl-ext-mono-factor")
        << "..." << inc << " factors of " << v << std::endl;
    unsigned count_in_n_exp_rem = getCountWithDefault(n_exp_rem, v, 0);
    Assert(count_in_n_exp_rem <= inc);
    inc -= count_in_n_exp_rem;
    Trace("nl-ext-mono-factor")
        << "......rem, now " << inc << " factors of " << v << std::endl;
    children.insert(children.end(), inc, v);
  }
  Node ret = safeConstructNary(MULT, children);
  ret = Rewriter::rewrite(ret);
  Trace("nl-ext-mono-factor") << "...return : " << ret << std::endl;
  return ret;
}

int NonlinearExtension::flushLemma(Node lem) {
  Trace("nl-ext-lemma-debug")
      << "NonlinearExtension::Lemma pre-rewrite : " << lem << std::endl;
  lem = Rewriter::rewrite(lem);
  if (Contains(d_lemmas, lem)) {
    Trace("nl-ext-lemma-debug")
        << "NonlinearExtension::Lemma duplicate : " << lem << std::endl;
    // should not generate duplicates
    // Assert( false );
    return 0;
  }
  d_lemmas.insert(lem);
  Trace("nl-ext-lemma") << "NonlinearExtension::Lemma : " << lem << std::endl;
  d_containing.getOutputChannel().lemma(lem);
  return 1;
}

int NonlinearExtension::flushLemmas(std::vector<Node>& lemmas) {
  if (options::nlExtEntailConflicts()) {
    // check if any are entailed to be false
    for (unsigned i = 0; i < lemmas.size(); i++) {
      Node ch_lemma = lemmas[i].negate();
      ch_lemma = Rewriter::rewrite(ch_lemma);
      Trace("nl-ext-et-debug")
          << "Check entailment of " << ch_lemma << "..." << std::endl;
      std::pair<bool, Node> et = d_containing.getValuation().entailmentCheck(
          THEORY_OF_TYPE_BASED, ch_lemma);
      Trace("nl-ext-et-debug") << "entailment test result : " << et.first << " "
                               << et.second << std::endl;
      if (et.first) {
        Trace("nl-ext-et") << "*** Lemma entailed to be in conflict : "
                           << lemmas[i] << std::endl;
        // return just this lemma
        if (flushLemma(lemmas[i])) {
          lemmas.clear();
          return 1;
        }
      }
    }
  }

  int sum = 0;
  for (unsigned i = 0; i < lemmas.size(); i++) {
    sum += flushLemma(lemmas[i]);
  }
  lemmas.clear();
  return sum;
}

std::vector<Node> NonlinearExtension::checkModel(
    const std::vector<Node>& assertions)
{
  std::vector<Node> false_asserts;
  for (size_t i = 0; i < assertions.size(); ++i) {
    Node lit = assertions[i];
    Node atom = lit.getKind()==NOT ? lit[0] : lit;
    if( d_skolem_atoms.find( atom )==d_skolem_atoms.end() ){
      Node litv = computeModelValue(lit);
      Trace("nl-ext-mv") << "M[[ " << lit << " ]] -> " << litv;
      if (litv != d_true) {
        Trace("nl-ext-mv") << " [model-false]" << std::endl;
        //Assert(litv == d_false);
        false_asserts.push_back(lit);
      } else {
        Trace("nl-ext-mv") << std::endl;
      }
    }
  }
  return false_asserts;
}

bool NonlinearExtension::checkModelTf(const std::vector<Node>& assertions)
{
  Trace("nl-ext-tf-check-model") << "check-model : Run" << std::endl;
  // add bounds for PI
  d_tf_check_model_bounds[d_pi] =
      std::pair<Node, Node>(d_pi_bound[0], d_pi_bound[1]);
  for (const std::pair<const Node, std::pair<Node, Node> >& tfb :
       d_tf_check_model_bounds)
  {
    Node tf = tfb.first;
    Trace("nl-ext-tf-check-model")
        << "check-model : satisfied approximate bound : ";
    Trace("nl-ext-tf-check-model") << tfb.second.first << " <= " << tf
                                   << " <= " << tfb.second.second << std::endl;
  }

  std::vector<Node> check_assertions;
  for (const Node& a : assertions)
  {
    Node av = computeModelValue(a);
    // simple check
    if (!simpleCheckModelTfLit(av))
    {
      check_assertions.push_back(av);
      Trace("nl-ext-tf-check-model") << "check-model : assertion : " << av
                                     << " (from " << a << ")" << std::endl;
    }
  }

  if (check_assertions.empty())
  {
    Trace("nl-ext-tf-check-model") << "...simple check succeeded." << std::endl;
    return true;
  }
  else
  {
    Trace("nl-ext-tf-check-model") << "...simple check failed." << std::endl;
    // TODO (#1450) check model for general case
    return false;
  }
}

bool NonlinearExtension::simpleCheckModelTfLit(Node lit)
{
  Trace("nl-ext-tf-check-model-simple") << "simple check-model for " << lit
                                        << "..." << std::endl;
  NodeManager* nm = NodeManager::currentNM();
  bool pol = lit.getKind() != kind::NOT;
  Node atom = lit.getKind() == kind::NOT ? lit[0] : lit;

  if (atom.getKind() == kind::GEQ)
  {
    std::map<Node, Node> msum;
    if (ArithMSum::getMonomialSumLit(atom, msum))
    {
      // map from transcendental functions to whether they were set to lower
      // bound
      std::map<Node, bool> set_bound;
      std::vector<Node> sum_bound;
      for (std::pair<const Node, Node>& m : msum)
      {
        Node v = m.first;
        if (v.isNull())
        {
          sum_bound.push_back(m.second.isNull() ? d_one : m.second);
        }
        else
        {
          std::map<Node, std::pair<Node, Node> >::iterator bit =
              d_tf_check_model_bounds.find(v);
          if (bit != d_tf_check_model_bounds.end())
          {
            bool set_lower =
                (m.second.isNull() || m.second.getConst<Rational>().sgn() == 1)
                == pol;
            std::map<Node, bool>::iterator itsb = set_bound.find(v);
            if (itsb != set_bound.end() && itsb->second != set_lower)
            {
              Trace("nl-ext-tf-check-model-simple")
                  << "  failed due to conflicting bound for " << v << std::endl;
              return false;
            }
            set_bound[v] = set_lower;
            // must over/under approximate
            Node vbound = set_lower ? bit->second.first : bit->second.second;
            sum_bound.push_back(ArithMSum::mkCoeffTerm(m.second, vbound));
          }
          else
          {
            Trace("nl-ext-tf-check-model-simple")
                << "  failed due to unknown bound for " << v << std::endl;
            return false;
          }
        }
      }
      Node bound;
      if (sum_bound.size() > 1)
      {
        bound = nm->mkNode(kind::PLUS, sum_bound);
      }
      else if (sum_bound.size() == 1)
      {
        bound = sum_bound[0];
      }
      else
      {
        bound = d_zero;
      }
      Node comp = nm->mkNode(kind::GEQ, bound, d_zero);
      if (!pol)
      {
        comp = comp.negate();
      }
      Trace("nl-ext-tf-check-model-simple") << "  comparison is : " << comp
                                            << std::endl;
      comp = Rewriter::rewrite(comp);
      Assert(comp.isConst());
      Trace("nl-ext-tf-check-model-simple") << "  returned : " << comp
                                            << std::endl;
      return comp == d_true;
    }
  }
<<<<<<< HEAD
  else if( atom.getKind()==EQUAL )
  {
    // x = a is ( x >= a ^ x <= a )
    for( unsigned i=0; i<2; i++ )
    {
      Node lit = nm->mkNode( GEQ, atom[i], atom[1-i] );
      if( !pol )
      {
        lit = lit.negate();
      }
      lit = Rewriter::rewrite( lit );
      bool success = simpleCheckModelTfLit( lit );
      if( success!=pol )
      {
        // false != true -> one conjunct of equality is false, we fail
        // true != false -> one disjunct of disequality is true, we succeed
        return success;
      }
    }
  }
  
=======
>>>>>>> bf385ca6
  Trace("nl-ext-tf-check-model-simple") << "  failed due to unknown literal."
                                        << std::endl;
  return false;
}

std::vector<Node> NonlinearExtension::checkSplitZero() {
  std::vector<Node> lemmas;
  for (unsigned i = 0; i < d_ms_vars.size(); i++) {
    Node v = d_ms_vars[i];
    if (d_zero_split.insert(v)) {
      Node eq = v.eqNode(d_zero);
      Node literal = d_containing.getValuation().ensureLiteral(eq);
      d_containing.getOutputChannel().requirePhase(literal, true);
      lemmas.push_back(literal.orNode(literal.negate()));
    }
  }
  return lemmas;
}

int NonlinearExtension::checkLastCall(const std::vector<Node>& assertions,
                                      const std::vector<Node>& false_asserts,
                                      const std::vector<Node>& xts)
{
  d_ms_vars.clear();
  d_ms_proc.clear();
  d_ms.clear();
  d_mterms.clear();
  d_m_nconst_factor.clear();
  d_tplane_refine_dir.clear();
  d_ci.clear();
  d_ci_exp.clear();
  d_ci_max.clear();
  d_tf_rep_map.clear();
  d_tf_region.clear();
  d_tf_check_model_bounds.clear();

  int lemmas_proc = 0;
  std::vector<Node> lemmas;
  NodeManager* nm = NodeManager::currentNM();

  Trace("nl-ext-mv") << "Extended terms : " << std::endl;
  // register the extended function terms
  std::map< Node, Node > mvarg_to_term;
  std::vector<Node> trig_no_base;
  for( unsigned i=0; i<xts.size(); i++ ){
    Node a = xts[i];
    computeModelValue(a, 0);
    computeModelValue(a, 1);
    Trace("nl-ext-mv") << "  " << a << " -> " << d_mv[1][a] << " [actual: "
                       << d_mv[0][a] << " ]" << std::endl;
    //Assert(d_mv[1][a].isConst());
    //Assert(d_mv[0][a].isConst());

    if (a.getKind() == NONLINEAR_MULT)
    {
      d_ms.push_back( a );
      
      //context-independent registration
      registerMonomial(a);

      std::map<Node, std::vector<Node> >::iterator itvl = d_m_vlist.find(a);
      Assert(itvl != d_m_vlist.end());
      for (unsigned k = 0; k < itvl->second.size(); k++) {
        if (!IsInVector(d_ms_vars, itvl->second[k])) {
          d_ms_vars.push_back(itvl->second[k]);
        }
        Node mvk = computeModelValue( itvl->second[k], 1 );
        if( !mvk.isConst() ){
          d_m_nconst_factor[a] = true;
        }
      }
      /*
      //mark processed if has a "one" factor (will look at reduced monomial)
      std::map< Node, std::map< Node, unsigned > >::iterator itme =
      d_m_exp.find( a ); Assert( itme!=d_m_exp.end() ); for( std::map< Node,
      unsigned >::iterator itme2 = itme->second.begin(); itme2 !=
      itme->second.end(); ++itme2 ){ Node v = itme->first; Assert(
      d_mv[0].find( v )!=d_mv[0].end() ); Node mvv = d_mv[0][ v ]; if(
      mvv==d_one || mvv==d_neg_one ){ ms_proc[ a ] = true;
      Trace("nl-ext-mv")
      << "...mark " << a << " reduced since has 1 factor." << std::endl;
          break;
        }
      }
      */
    }else if( a.getNumChildren()==1 ){
      bool consider = true;
      // get shifted version
      if (a.getKind() == SINE)
      {
        if( d_trig_is_base.find( a )==d_trig_is_base.end() ){
          consider = false;
          trig_no_base.push_back(a);
          if (d_pi.isNull())
          {
            mkPi();
            getCurrentPiBounds(lemmas);
          }
        }
      }
      if( consider ){
        Node r = d_containing.getValuation().getModel()->getRepresentative(a[0]);
        std::map< Node, Node >::iterator itrm = d_tf_rep_map[a.getKind()].find( r );
        if( itrm!=d_tf_rep_map[a.getKind()].end() ){
          //verify they have the same model value
          if( d_mv[1][a]!=d_mv[1][itrm->second] ){
            // if not, add congruence lemma
            Node cong_lemma = nm->mkNode(
                IMPLIES, a[0].eqNode(itrm->second[0]), a.eqNode(itrm->second));
            lemmas.push_back( cong_lemma );
            //Assert( false );
          }
        }else{
          d_tf_rep_map[a.getKind()][r] = a;
        }
      }
    }
    else if (a.getKind() == PI)
    {
      //TODO?
    }else{
      Assert( false );
    }
  }
  
  lemmas_proc = flushLemmas(lemmas);
  if (lemmas_proc > 0) {
    Trace("nl-ext") << "  ...finished with " << lemmas_proc << " new lemmas during registration." << std::endl;
    return lemmas_proc;
  }

  // process SINE phase shifting
  for (const Node& a : trig_no_base)
  {
    if (d_trig_base.find(a) == d_trig_base.end())
    {
      Node y =
          nm->mkSkolem("y", nm->realType(), "phase shifted trigonometric arg");
      Node new_a = nm->mkNode(a.getKind(), y);
      d_trig_is_base[new_a] = true;
      d_trig_base[a] = new_a;
      Trace("nl-ext-tf") << "Basis sine : " << new_a << " for " << a
                         << std::endl;
      Assert(!d_pi.isNull());
      Node shift = nm->mkSkolem("s", nm->integerType(), "number of shifts");
      // FIXME : do not introduce shift here, instead needs model-based
      // refinement for constant shifts (#1284)
      Node shift_lem = nm->mkNode(
          AND,
          mkValidPhase(y, d_pi),
          a[0].eqNode(nm->mkNode(
              PLUS,
              y,
              nm->mkNode(MULT, nm->mkConst(Rational(2)), shift, d_pi))),
          // particular case of above for shift=0
          nm->mkNode(IMPLIES, mkValidPhase(a[0], d_pi), a[0].eqNode(y)),
          new_a.eqNode(a));
      // must do preprocess on this one
      Trace("nl-ext-lemma")
          << "NonlinearExtension::Lemma : shift : " << shift_lem << std::endl;
      d_containing.getOutputChannel().lemma(shift_lem, false, true);
      lemmas_proc++;
    }
  }
  if (lemmas_proc > 0)
  {
    Trace("nl-ext") << "  ...finished with " << lemmas_proc
                    << " new lemmas SINE phase shifting." << std::endl;
    return lemmas_proc;
  }

  // register constants
  registerMonomial(d_one);
  for (unsigned j = 0; j < d_order_points.size(); j++) {
    Node c = d_order_points[j];
    computeModelValue(c, 0);
    computeModelValue(c, 1);
  }

  // register variables
  Trace("nl-ext-mv") << "Variables in monomials : " << std::endl;
  for (unsigned i = 0; i < d_ms_vars.size(); i++) {
    Node v = d_ms_vars[i];
    registerMonomial(v);
    computeModelValue(v, 0);
    computeModelValue(v, 1);
    Trace("nl-ext-mv") << "  " << v << " -> " << d_mv[1][v] << " [actual: " << d_mv[0][v] << " ]" << std::endl;
  }

  //----------------------------------- possibly split on zero
  if (options::nlExtSplitZero()) {
    Trace("nl-ext") << "Get zero split lemmas..." << std::endl;
    lemmas = checkSplitZero();
    lemmas_proc = flushLemmas(lemmas);
    if (lemmas_proc > 0) {
      Trace("nl-ext") << "  ...finished with " << lemmas_proc << " new lemmas." << std::endl;
      return lemmas_proc;
    }
  }

  //-----------------------------------initial lemmas for transcendental functions
  lemmas = checkTranscendentalInitialRefine();
  lemmas_proc = flushLemmas(lemmas);
  if (lemmas_proc > 0) {
    Trace("nl-ext") << "  ...finished with " << lemmas_proc << " new lemmas." << std::endl;
    return lemmas_proc;
  }
  
  //-----------------------------------lemmas based on sign (comparison to zero)
  lemmas = checkMonomialSign();
  lemmas_proc = flushLemmas(lemmas);
  if (lemmas_proc > 0) {
    Trace("nl-ext") << "  ...finished with " << lemmas_proc << " new lemmas." << std::endl;
    return lemmas_proc;
  }
  
  //-----------------------------------monotonicity of transdental functions
  lemmas = checkTranscendentalMonotonic();
  lemmas_proc = flushLemmas(lemmas);
  if (lemmas_proc > 0) {
    Trace("nl-ext") << "  ...finished with " << lemmas_proc << " new lemmas." << std::endl;
    return lemmas_proc;
  }

  //-----------------------------------lemmas based on magnitude of non-zero monomials
  Trace("nl-ext-proc") << "Assign order ids..." << std::endl;
  unsigned r = 3;
  assignOrderIds(d_ms_vars, d_order_vars, r);

  // sort individual variable lists
  Trace("nl-ext-proc") << "Assign order var lists..." << std::endl;
  SortNonlinearExtension smv;
  smv.d_nla = this;
  smv.d_order_type = r;
  smv.d_reverse_order = true;
  for (unsigned j = 0; j < d_ms.size(); j++) {
    std::sort(d_m_vlist[d_ms[j]].begin(), d_m_vlist[d_ms[j]].end(), smv);
  }
  for (unsigned c = 0; c < 3; c++) {
    // c is effort level
    lemmas = checkMonomialMagnitude( c );
    lemmas_proc = flushLemmas(lemmas);
    if (lemmas_proc > 0) {
      Trace("nl-ext") << "  ...finished with " << lemmas_proc
                      << " new lemmas (out of possible " << lemmas.size()
                      << ")." << std::endl;
      return lemmas_proc;
    }
  }

  // sort monomials by degree
  Trace("nl-ext-proc") << "Sort monomials by degree..." << std::endl;
  SortNonlinearExtension snlad;
  snlad.d_nla = this;
  snlad.d_order_type = 4;
  snlad.d_reverse_order = false;
  std::sort(d_ms.begin(), d_ms.end(), snlad);
  // all monomials
  d_mterms.insert(d_mterms.end(), d_ms_vars.begin(), d_ms_vars.end());
  d_mterms.insert(d_mterms.end(), d_ms.begin(), d_ms.end());

  //-----------------------------------inferred bounds lemmas
  //  e.g. x >= t => y*x >= y*t
  std::vector< Node > nt_lemmas;
  lemmas = checkMonomialInferBounds( nt_lemmas, false_asserts );
  // Trace("nl-ext") << "Bound lemmas : " << lemmas.size() << ", " <<
  // nt_lemmas.size() << std::endl;  prioritize lemmas that do not
  // introduce new monomials
  lemmas_proc = flushLemmas(lemmas);
  if (lemmas_proc > 0) {
    Trace("nl-ext") << "  ...finished with " << lemmas_proc << " new lemmas."
                    << std::endl;
    return lemmas_proc;
  }
  
  // from inferred bound inferences : now do ones that introduce new terms
  lemmas_proc = flushLemmas(nt_lemmas);
  if (lemmas_proc > 0) {
    Trace("nl-ext") << "  ...finished with " << lemmas_proc
                    << " new (monomial-introducing) lemmas." << std::endl;
    return lemmas_proc;
  }
  
  //------------------------------------factoring lemmas
  //   x*y + x*z >= t => exists k. k = y + z ^ x*k >= t
  if( options::nlExtFactor() ){
    lemmas = checkFactoring( false_asserts );
    lemmas_proc = flushLemmas(lemmas);
    if (lemmas_proc > 0) {
      Trace("nl-ext") << "  ...finished with " << lemmas_proc << " new lemmas." << std::endl;
      return lemmas_proc;
    }
  }

  //------------------------------------resolution bound inferences
  //  e.g. ( y>=0 ^ s <= x*z ^ x*y <= t ) => y*s <= z*t
  if (options::nlExtResBound()) {
    lemmas = checkMonomialInferResBounds();
    lemmas_proc = flushLemmas(lemmas);
    if (lemmas_proc > 0) {
      Trace("nl-ext") << "  ...finished with " << lemmas_proc << " new lemmas." << std::endl;
      return lemmas_proc;
    }
  }
  
  //------------------------------------tangent planes
  if (options::nlExtTangentPlanes() || options::nlExtTfTangentPlanes())
  {
    lemmas_proc = 0;
    if (options::nlExtTangentPlanes())
    {
      lemmas = checkTangentPlanes();
      lemmas_proc += flushLemmas(lemmas);
    }
    if (options::nlExtTfTangentPlanes())
    {
      lemmas = checkTranscendentalTangentPlanes();
      lemmas_proc += flushLemmas(lemmas);
    }
    if (lemmas_proc > 0) {
      Trace("nl-ext") << "  ...finished with " << lemmas_proc << " new lemmas." << std::endl;
      return lemmas_proc;
    }
  }

  return 0;
}

void NonlinearExtension::check(Theory::Effort e) {
  Trace("nl-ext") << std::endl;
  Trace("nl-ext") << "NonlinearExtension::check, effort = " << e << std::endl;
  if (e == Theory::EFFORT_FULL) {
    d_containing.getExtTheory()->clearCache();
    d_needsLastCall = true;
    if (options::nlExtRewrites()) {
      std::vector<Node> nred;
      if (!d_containing.getExtTheory()->doInferences(0, nred)) {
        Trace("nl-ext") << "...sent no lemmas, # extf to reduce = "
                        << nred.size() << std::endl;
        if (nred.empty()) {
          d_needsLastCall = false;
        }
      } else {
        Trace("nl-ext") << "...sent lemmas." << std::endl;
      }
    }
  } else {
    bool needsRecheck;
    do
    {
      needsRecheck = false;
      Assert(e == Theory::EFFORT_LAST_CALL);
      Trace("nl-ext-mv") << "Getting model values... check for [model-false]"
                         << std::endl;
      // reset cached information
      d_mv[0].clear();
      d_mv[1].clear();

      // get the assertions
      std::vector<Node> assertions;
      for (Theory::assertions_iterator it = d_containing.facts_begin();
           it != d_containing.facts_end();
           ++it)
      {
        const Assertion& assertion = *it;
        assertions.push_back(assertion.assertion);
      }
      // get the assertions that are false in the model
      const std::vector<Node> false_asserts = checkModel(assertions);

      // get the extended terms belonging to this theory
      std::vector<Node> xts;
      d_containing.getExtTheory()->getTerms(xts);

      if (Trace.isOn("nl-ext-debug"))
      {
        Trace("nl-ext-debug") << "  processing NonlinearExtension::check : "
                              << std::endl;
        Trace("nl-ext-debug") << "     " << false_asserts.size()
                              << " false assertions" << std::endl;
        Trace("nl-ext-debug") << "     " << xts.size()
                              << " extended terms: " << std::endl;
        Trace("nl-ext-debug") << "       ";
        for (unsigned j = 0; j < xts.size(); j++)
        {
          Trace("nl-ext-debug") << xts[j] << " ";
        }
        Trace("nl-ext-debug") << std::endl;
      }

      // compute whether shared terms have correct values
      unsigned num_shared_wrong_value = 0;
      std::vector<Node> shared_term_value_splits;
      // must ensure that shared terms are equal to their concrete value
      for (context::CDList<TNode>::const_iterator its =
               d_containing.shared_terms_begin();
           its != d_containing.shared_terms_end();
           ++its)
      {
        TNode shared_term = *its;
        // compute its value in the model, and its evaluation in the model
        Node stv0 = computeModelValue(shared_term, 0);
        Node stv1 = computeModelValue(shared_term, 1);
        if (stv0 != stv1)
        {
          num_shared_wrong_value++;
          Trace("nl-ext-mv") << "Bad shared term value : " << shared_term
                             << " : " << stv1 << ", actual is " << stv0
                             << std::endl;
          if (shared_term != stv0)
          {
            // split on the value, this is non-terminating in general, TODO :
            // improve this
            Node eq = shared_term.eqNode(stv0);
            shared_term_value_splits.push_back(eq);
          }
          else
          {
            // this can happen for transcendental functions
            // the problem is that we cannot evaluate transcendental functions
            // (they don't have a rewriter that returns constants)
            // thus, the actual value in their model can be themselves, hence we
            // have no reference
            //   point to rule out the current model.  In this case, we may set
            //   incomplete below.
          }
        }
      }
      Trace("nl-ext-debug") << "     " << num_shared_wrong_value
                            << " shared terms with wrong model value."
                            << std::endl;

      // we require a check either if an assertion is false or a shared term has
      // a wrong value
      bool isIncomplete = false;
      int num_added_lemmas = 0;
      if (!false_asserts.empty() || num_shared_wrong_value > 0)
      {
        isIncomplete = true;
        num_added_lemmas = checkLastCall(assertions, false_asserts, xts);
      }

      // if we did not add a lemma during check
      if(num_added_lemmas==0) {
        if (num_shared_wrong_value > 0)
        {
          // resort to splitting on shared terms with their model value
          isIncomplete = true;
          if (!shared_term_value_splits.empty())
          {
            std::vector<Node> shared_term_value_lemmas;
            for (const Node& eq : shared_term_value_splits)
            {
              Node literal = d_containing.getValuation().ensureLiteral(eq);
              d_containing.getOutputChannel().requirePhase(literal, true);
              shared_term_value_lemmas.push_back(
                  literal.orNode(literal.negate()));
            }
            num_added_lemmas = flushLemmas(shared_term_value_lemmas);
            Trace("nl-ext") << "...added " << num_added_lemmas
                            << " shared term value split lemmas." << std::endl;
          }
          else
          {
            // this can happen if we are trying to do theory combination with
            // trancendental functions
            // since their model value cannot even be computed exactly
          }
        }
        if (num_added_lemmas == 0)
        {
          if (isIncomplete)
          {
            // check the model using error bounds on the Taylor approximation
            if (!d_tf_rep_map.empty() && checkModelTf(false_asserts))
            {
              isIncomplete = false;
            }
          }
          if (isIncomplete)
          {
            if (options::nlExtTfIncPrecision() && !d_tf_rep_map.empty())
            {
              d_taylor_degree++;
              d_secant_points.clear();
              needsRecheck = true;
              // increase precision for PI?
              // Difficult since Taylor series is very slow to converge
              Trace("nl-ext") << "...increment Taylor degree to "
                              << d_taylor_degree << std::endl;
            }
            else
            {
              Trace("nl-ext") << "...failed to send lemma in "
                                 "NonLinearExtension, set incomplete"
                              << std::endl;
              d_containing.getOutputChannel().setIncomplete();
            }
          }
        }
      }
    } while (needsRecheck);
  }
}

void NonlinearExtension::addDefinition(Node lem)
{
  Trace("nl-ext") << "NonlinearExtension::addDefinition : " << lem << std::endl;
  d_def_lemmas.insert(lem);
}

void NonlinearExtension::presolve()
{
  Trace("nl-ext") << "NonlinearExtension::presolve, #defs = "
                  << d_def_lemmas.size() << std::endl;
  for (NodeSet::const_iterator it = d_def_lemmas.begin();
       it != d_def_lemmas.end();
       ++it)
  {
    flushLemma(*it);
  }
}

void NonlinearExtension::assignOrderIds(std::vector<Node>& vars,
                                        NodeMultiset& order,
                                        unsigned orderType) {
  SortNonlinearExtension smv;
  smv.d_nla = this;
  smv.d_order_type = orderType;
  smv.d_reverse_order = false;
  std::sort(vars.begin(), vars.end(), smv);

  order.clear();
  // assign ordering id's
  unsigned counter = 0;
  unsigned order_index = (orderType == 0 || orderType == 2) ? 0 : 1;
  Node prev;
  for (unsigned j = 0; j < vars.size(); j++) {
    Node x = vars[j];
    Node v = get_compare_value(x, orderType);
    if( !v.isConst() ){
      Trace("nl-ext-mvo") << "..do not assign order to " << x << " : " << v << std::endl;
      //don't assign for non-constant values (transcendental function apps)
      break;
    }
    Trace("nl-ext-mvo") << "  order " << x << " : " << v << std::endl;
    if (v != prev) {
      // builtin points
      bool success;
      do {
        success = false;
        if (order_index < d_order_points.size()) {
          Node vv = get_compare_value(d_order_points[order_index], orderType);
          if (compare_value(v, vv, orderType) <= 0) {
            counter++;
            Trace("nl-ext-mvo")
                << "O_" << orderType << "[" << d_order_points[order_index]
                << "] = " << counter << std::endl;
            order[d_order_points[order_index]] = counter;
            prev = vv;
            order_index++;
            success = true;
          }
        }
      } while (success);
    }
    if (prev.isNull() || compare_value(v, prev, orderType) != 0) {
      counter++;
    }
    Trace("nl-ext-mvo") << "O_" << orderType << "[" << x << "] = " << counter
                        << std::endl;
    order[x] = counter;
    prev = v;
  }
  while (order_index < d_order_points.size()) {
    counter++;
    Trace("nl-ext-mvo") << "O_" << orderType << "["
                        << d_order_points[order_index] << "] = " << counter
                        << std::endl;
    order[d_order_points[order_index]] = counter;
    order_index++;
  }
}

int NonlinearExtension::compare(Node i, Node j, unsigned orderType) const {
  Assert(orderType >= 0);
  if (orderType <= 3) {
    Node ci = get_compare_value(i, orderType);
    Node cj = get_compare_value(j, orderType);
    if( ci.isConst() ){
      if( cj.isConst() ){
        return compare_value(ci, cj, orderType);
      }else{
        return 1; 
      }
    }else{
      if( cj.isConst() ){
        return -1;
      }else{
        return 0;
      }
    }
    // minimal degree
  } else if (orderType == 4) {
    unsigned i_count = getCount(d_m_degree, i);
    unsigned j_count = getCount(d_m_degree, j);
    return i_count == j_count ? 0 : (i_count < j_count ? 1 : -1);
  } else {
    return 0;
  }
}



void NonlinearExtension::mkPi(){
  if( d_pi.isNull() ){
    d_pi = NodeManager::currentNM()->mkNullaryOperator(
        NodeManager::currentNM()->realType(), PI);
    d_pi_2 = Rewriter::rewrite(NodeManager::currentNM()->mkNode(
        MULT,
        d_pi,
        NodeManager::currentNM()->mkConst(Rational(1) / Rational(2))));
    d_pi_neg_2 = Rewriter::rewrite(NodeManager::currentNM()->mkNode(
        MULT,
        d_pi,
        NodeManager::currentNM()->mkConst(Rational(-1) / Rational(2))));
    d_pi_neg = Rewriter::rewrite(NodeManager::currentNM()->mkNode(
        MULT, d_pi, NodeManager::currentNM()->mkConst(Rational(-1))));
    //initialize bounds
    d_pi_bound[0] = NodeManager::currentNM()->mkConst( Rational(333)/Rational(106) );
    d_pi_bound[1] = NodeManager::currentNM()->mkConst( Rational(355)/Rational(113) );
  }
}

void NonlinearExtension::getCurrentPiBounds( std::vector< Node >& lemmas ) {
  Node pi_lem = NodeManager::currentNM()->mkNode(
      AND,
      NodeManager::currentNM()->mkNode(GEQ, d_pi, d_pi_bound[0]),
      NodeManager::currentNM()->mkNode(LEQ, d_pi, d_pi_bound[1]));
  lemmas.push_back( pi_lem );
}

int NonlinearExtension::compare_value(Node i, Node j,
                                      unsigned orderType) const {
  Assert(orderType >= 0 && orderType <= 3);
  Assert( i.isConst() && j.isConst() );
  Trace("nl-ext-debug") << "compare value " << i << " " << j
                        << ", o = " << orderType << std::endl;
  int ret;
  if (i == j) {
    ret = 0;
  } else if (orderType == 0 || orderType == 2) {
    ret = i.getConst<Rational>() < j.getConst<Rational>() ? 1 : -1;
  } else {
    Trace("nl-ext-debug") << "vals : " << i.getConst<Rational>() << " "
                          << j.getConst<Rational>() << std::endl;
    Trace("nl-ext-debug") << i.getConst<Rational>().abs() << " "
                          << j.getConst<Rational>().abs() << std::endl;
    ret = (i.getConst<Rational>().abs() == j.getConst<Rational>().abs()
               ? 0
               : (i.getConst<Rational>().abs() < j.getConst<Rational>().abs()
                      ? 1
                      : -1));
  }
  Trace("nl-ext-debug") << "...return " << ret << std::endl;
  return ret;
}

Node NonlinearExtension::get_compare_value(Node i, unsigned orderType) const {
  if (i.isConst())
  {
    return i;
  }
  Trace("nl-ext-debug") << "Compare variable " << i << " " << orderType
                        << std::endl;
  Assert(orderType >= 0 && orderType <= 3);
  unsigned mindex = orderType <= 1 ? 0 : 1;
  std::map<Node, Node>::const_iterator iti = d_mv[mindex].find(i);
  Assert(iti != d_mv[mindex].end());
  return iti->second;
}

// show a <> 0 by inequalities between variables in monomial a w.r.t 0
int NonlinearExtension::compareSign(Node oa, Node a, unsigned a_index,
                                    int status, std::vector<Node>& exp,
                                    std::vector<Node>& lem) {
  Trace("nl-ext-debug") << "Process " << a << " at index " << a_index
                        << ", status is " << status << std::endl;
  Assert(d_mv[1].find(oa) != d_mv[1].end());
  if (a_index == d_m_vlist[a].size()) {
    if (d_mv[1][oa].getConst<Rational>().sgn() != status) {
      Node lemma =
          safeConstructNary(AND, exp).impNode(mkLit(oa, d_zero, status * 2));
      lem.push_back(lemma);
    }
    return status;
  } else {
    Assert(a_index < d_m_vlist[a].size());
    Node av = d_m_vlist[a][a_index];
    unsigned aexp = d_m_exp[a][av];
    // take current sign in model
    Assert( d_mv[1].find(av) != d_mv[0].end() );
    Assert( d_mv[1][av].isConst() );
    int sgn = d_mv[1][av].getConst<Rational>().sgn();
    Trace("nl-ext-debug") << "Process var " << av << "^" << aexp
                          << ", model sign = " << sgn << std::endl;
    if (sgn == 0) {
      if (d_mv[1][oa].getConst<Rational>().sgn() != 0) {
        Node lemma = av.eqNode(d_zero).impNode(oa.eqNode(d_zero));
        lem.push_back(lemma);
      }
      return 0;
    } else {
      if (aexp % 2 == 0) {
        exp.push_back(av.eqNode(d_zero).negate());
        return compareSign(oa, a, a_index + 1, status, exp, lem);
      } else {
        exp.push_back(
            NodeManager::currentNM()->mkNode(sgn == 1 ? GT : LT, av, d_zero));
        return compareSign(oa, a, a_index + 1, status * sgn, exp, lem);
      }
    }
  }
}

bool NonlinearExtension::compareMonomial(
    Node oa, Node a, NodeMultiset& a_exp_proc, Node ob, Node b,
    NodeMultiset& b_exp_proc, std::vector<Node>& exp, std::vector<Node>& lem,
    std::map<int, std::map<Node, std::map<Node, Node> > >& cmp_infers) {
  Trace("nl-ext-comp-debug")
      << "Check |" << a << "| >= |" << b << "|" << std::endl;
  unsigned pexp_size = exp.size();
  if (compareMonomial(oa, a, 0, a_exp_proc, ob, b, 0, b_exp_proc, 0, exp, lem,
                      cmp_infers)) {
    return true;
  } else {
    exp.resize(pexp_size);
    Trace("nl-ext-comp-debug")
        << "Check |" << b << "| >= |" << a << "|" << std::endl;
    if (compareMonomial(ob, b, 0, b_exp_proc, oa, a, 0, a_exp_proc, 0, exp, lem,
                        cmp_infers)) {
      return true;
    } else {
      return false;
    }
  }
}

bool NonlinearExtension::cmp_holds(
    Node x, Node y, std::map<Node, std::map<Node, Node> >& cmp_infers,
    std::vector<Node>& exp, std::map<Node, bool>& visited) {
  if (x == y) {
    return true;
  } else if (visited.find(x) == visited.end()) {
    visited[x] = true;
    std::map<Node, std::map<Node, Node> >::iterator it = cmp_infers.find(x);
    if (it != cmp_infers.end()) {
      for (std::map<Node, Node>::iterator itc = it->second.begin();
           itc != it->second.end(); ++itc) {
        exp.push_back(itc->second);
        if (cmp_holds(itc->first, y, cmp_infers, exp, visited)) {
          return true;
        }
        exp.pop_back();
      }
    }
  }
  return false;
}

// trying to show a ( >, = ) b   by inequalities between variables in
// monomials a,b
bool NonlinearExtension::compareMonomial(
    Node oa, Node a, unsigned a_index, NodeMultiset& a_exp_proc, Node ob,
    Node b, unsigned b_index, NodeMultiset& b_exp_proc, int status,
    std::vector<Node>& exp, std::vector<Node>& lem,
    std::map<int, std::map<Node, std::map<Node, Node> > >& cmp_infers) {
  Trace("nl-ext-comp-debug")
      << "compareMonomial " << oa << " and " << ob << ", indices = " << a_index
      << " " << b_index << std::endl;
  Assert(status == 0 || status == 2);
  if (a_index == d_m_vlist[a].size() && b_index == d_m_vlist[b].size()) {
    // finished, compare abstract values
    int modelStatus = compare(oa, ob, 3) * -2;
    Trace("nl-ext-comp") << "...finished comparison with " << oa << " <"
                         << status << "> " << ob
                         << ", model status = " << modelStatus << std::endl;
    if (status != modelStatus) {
      Trace("nl-ext-comp-infer")
          << "infer : " << oa << " <" << status << "> " << ob << std::endl;
      if (status == 2) {
        // must state that all variables are non-zero
        for (unsigned j = 0; j < d_m_vlist[a].size(); j++) {
          exp.push_back(d_m_vlist[a][j].eqNode(d_zero).negate());
        }
      }
      Node clem = NodeManager::currentNM()->mkNode(
          IMPLIES, safeConstructNary(AND, exp), mkLit(oa, ob, status, 1));
      Trace("nl-ext-comp-lemma") << "comparison lemma : " << clem << std::endl;
      lem.push_back(clem);
      cmp_infers[status][oa][ob] = clem;
    }
    return true;
  } else {
    // get a/b variable information
    Node av;
    unsigned aexp = 0;
    unsigned avo = 0;
    if (a_index < d_m_vlist[a].size()) {
      av = d_m_vlist[a][a_index];
      Assert(a_exp_proc[av] <= d_m_exp[a][av]);
      aexp = d_m_exp[a][av] - a_exp_proc[av];
      if (aexp == 0) {
        return compareMonomial(oa, a, a_index + 1, a_exp_proc, ob, b, b_index,
                               b_exp_proc, status, exp, lem, cmp_infers);
      }
      Assert(d_order_vars.find(av) != d_order_vars.end());
      avo = d_order_vars[av];
    }
    Node bv;
    unsigned bexp = 0;
    unsigned bvo = 0;
    if (b_index < d_m_vlist[b].size()) {
      bv = d_m_vlist[b][b_index];
      Assert(b_exp_proc[bv] <= d_m_exp[b][bv]);
      bexp = d_m_exp[b][bv] - b_exp_proc[bv];
      if (bexp == 0) {
        return compareMonomial(oa, a, a_index, a_exp_proc, ob, b, b_index + 1,
                               b_exp_proc, status, exp, lem, cmp_infers);
      }
      Assert(d_order_vars.find(bv) != d_order_vars.end());
      bvo = d_order_vars[bv];
    }
    // get "one" information
    Assert(d_order_vars.find(d_one) != d_order_vars.end());
    unsigned ovo = d_order_vars[d_one];
    Trace("nl-ext-comp-debug") << "....vars : " << av << "^" << aexp << " "
                               << bv << "^" << bexp << std::endl;

    //--- cases
    if (av.isNull()) {
      if (bvo <= ovo) {
        Trace("nl-ext-comp-debug") << "...take leading " << bv << std::endl;
        // can multiply b by <=1
        exp.push_back(mkLit(d_one, bv, bvo == ovo ? 0 : 2, 1));
        return compareMonomial(oa, a, a_index, a_exp_proc, ob, b, b_index + 1,
                               b_exp_proc, bvo == ovo ? status : 2, exp, lem,
                               cmp_infers);
      } else {
        Trace("nl-ext-comp-debug")
            << "...failure, unmatched |b|>1 component." << std::endl;
        return false;
      }
    } else if (bv.isNull()) {
      if (avo >= ovo) {
        Trace("nl-ext-comp-debug") << "...take leading " << av << std::endl;
        // can multiply a by >=1
        exp.push_back(mkLit(av, d_one, avo == ovo ? 0 : 2, 1));
        return compareMonomial(oa, a, a_index + 1, a_exp_proc, ob, b, b_index,
                               b_exp_proc, avo == ovo ? status : 2, exp, lem,
                               cmp_infers);
      } else {
        Trace("nl-ext-comp-debug")
            << "...failure, unmatched |a|<1 component." << std::endl;
        return false;
      }
    } else {
      Assert(!av.isNull() && !bv.isNull());
      if (avo >= bvo) {
        if (bvo < ovo && avo >= ovo) {
          Trace("nl-ext-comp-debug") << "...take leading " << av << std::endl;
          // do avo>=1 instead
          exp.push_back(mkLit(av, d_one, avo == ovo ? 0 : 2, 1));
          return compareMonomial(oa, a, a_index + 1, a_exp_proc, ob, b, b_index,
                                 b_exp_proc, avo == ovo ? status : 2, exp, lem,
                                 cmp_infers);
        } else {
          unsigned min_exp = aexp > bexp ? bexp : aexp;
          a_exp_proc[av] += min_exp;
          b_exp_proc[bv] += min_exp;
          Trace("nl-ext-comp-debug")
              << "...take leading " << min_exp << " from " << av << " and "
              << bv << std::endl;
          exp.push_back(mkLit(av, bv, avo == bvo ? 0 : 2, 1));
          bool ret = compareMonomial(oa, a, a_index, a_exp_proc, ob, b, b_index,
                                     b_exp_proc, avo == bvo ? status : 2, exp,
                                     lem, cmp_infers);
          a_exp_proc[av] -= min_exp;
          b_exp_proc[bv] -= min_exp;
          return ret;
        }
      } else {
        if (bvo <= ovo) {
          Trace("nl-ext-comp-debug") << "...take leading " << bv << std::endl;
          // try multiply b <= 1
          exp.push_back(mkLit(d_one, bv, bvo == ovo ? 0 : 2, 1));
          return compareMonomial(oa, a, a_index, a_exp_proc, ob, b, b_index + 1,
                                 b_exp_proc, bvo == ovo ? status : 2, exp, lem,
                                 cmp_infers);
        } else {
          Trace("nl-ext-comp-debug")
              << "...failure, leading |b|>|a|>1 component." << std::endl;
          return false;
        }
      }
    }
  }
}

// status 0 : n equal, -1 : n superset, 1 : n subset
void NonlinearExtension::MonomialIndex::addTerm(Node n,
                                                const std::vector<Node>& reps,
                                                NonlinearExtension* nla,
                                                int status, unsigned argIndex) {
  if (status == 0) {
    if (argIndex == reps.size()) {
      d_monos.push_back(n);
    } else {
      d_data[reps[argIndex]].addTerm(n, reps, nla, status, argIndex + 1);
    }
  }
  for (std::map<Node, MonomialIndex>::iterator it = d_data.begin();
       it != d_data.end(); ++it) {
    if (status != 0 || argIndex == reps.size() || it->first != reps[argIndex]) {
      // if we do not contain this variable, then if we were a superset,
      // fail (-2), otherwise we are subset.  if we do contain this
      // variable, then if we were equal, we are superset since variables
      // are ordered, otherwise we remain the same.
      int new_status =
          std::find(reps.begin(), reps.end(), it->first) == reps.end()
              ? (status >= 0 ? 1 : -2)
              : (status == 0 ? -1 : status);
      if (new_status != -2) {
        it->second.addTerm(n, reps, nla, new_status, argIndex);
      }
    }
  }
  // compare for subsets
  for (unsigned i = 0; i < d_monos.size(); i++) {
    Node m = d_monos[i];
    if (m != n) {
      // we are superset if we are equal and haven't traversed all variables
      int cstatus = status == 0 ? (argIndex == reps.size() ? 0 : -1) : status;
      Trace("nl-ext-mindex-debug") << "  compare " << n << " and " << m
                                   << ", status = " << cstatus << std::endl;
      if (cstatus <= 0 && nla->isMonomialSubset(m, n)) {
        nla->registerMonomialSubset(m, n);
        Trace("nl-ext-mindex-debug") << "...success" << std::endl;
      } else if (cstatus >= 0 && nla->isMonomialSubset(n, m)) {
        nla->registerMonomialSubset(n, m);
        Trace("nl-ext-mindex-debug") << "...success (rev)" << std::endl;
      }
    }
  }
}

std::vector<Node> NonlinearExtension::checkMonomialSign() {
  std::vector<Node> lemmas;
  std::map<Node, int> signs;
  Trace("nl-ext") << "Get monomial sign lemmas..." << std::endl;
  for (unsigned j = 0; j < d_ms.size(); j++) {
    Node a = d_ms[j];
    if (d_ms_proc.find(a) == d_ms_proc.end()) {
      std::vector<Node> exp;
      Trace("nl-ext-debug") << "  process " << a << ", mv=" << d_mv[0][a] << "..." << std::endl;
      if( d_m_nconst_factor.find( a )==d_m_nconst_factor.end() ){
        signs[a] = compareSign(a, a, 0, 1, exp, lemmas);
        if (signs[a] == 0) {
          d_ms_proc[a] = true;
          Trace("nl-ext-debug") << "...mark " << a
                             << " reduced since its value is 0." << std::endl;
        }
      }else{
        Trace("nl-ext-debug") << "...can't conclude sign lemma for " << a << " since model value of a factor is non-constant." << std::endl;
        //TODO
      }
    }
  }
  return lemmas;
}

std::vector<Node> NonlinearExtension::checkMonomialMagnitude( unsigned c ) {
  unsigned r = 1;
  std::vector<Node> lemmas;
// if (x,y,L) in cmp_infers, then x > y inferred as conclusion of L
  // in lemmas
  std::map<int, std::map<Node, std::map<Node, Node> > > cmp_infers;
  Trace("nl-ext") << "Get monomial comparison lemmas (order=" << r
                  << ", compare=" << c << ")..." << std::endl;
  for (unsigned j = 0; j < d_ms.size(); j++) {
    Node a = d_ms[j];
    if (d_ms_proc.find(a) == d_ms_proc.end() && 
        d_m_nconst_factor.find( a )==d_m_nconst_factor.end()) {
      if (c == 0) {
        // compare magnitude against 1
        std::vector<Node> exp;
        NodeMultiset a_exp_proc;
        NodeMultiset b_exp_proc;
        compareMonomial(a, a, a_exp_proc, d_one, d_one, b_exp_proc, exp,
                        lemmas, cmp_infers);
      } else {
        std::map<Node, NodeMultiset>::iterator itmea = d_m_exp.find(a);
        Assert(itmea != d_m_exp.end());
        if (c == 1) {
          // TODO : not just against containing variables?
          // compare magnitude against variables
          for (unsigned k = 0; k < d_ms_vars.size(); k++) {
            Node v = d_ms_vars[k];
            Assert( d_mv[0].find( v )!=d_mv[0].end() );
            if( d_mv[0][v].isConst() ){
              std::vector<Node> exp;
              NodeMultiset a_exp_proc;
              NodeMultiset b_exp_proc;
              if (itmea->second.find(v) != itmea->second.end()) {
                a_exp_proc[v] = 1;
                b_exp_proc[v] = 1;
                setMonomialFactor(a, v, a_exp_proc);
                setMonomialFactor(v, a, b_exp_proc);
                compareMonomial(a, a, a_exp_proc, v, v, b_exp_proc, exp,
                                lemmas, cmp_infers);
              }
            }
          }
        } else {
          // compare magnitude against other non-linear monomials
          for (unsigned k = (j + 1); k < d_ms.size(); k++) {
            Node b = d_ms[k];
            //(signs[a]==signs[b])==(r==0)
            if (d_ms_proc.find(b) == d_ms_proc.end() && 
                d_m_nconst_factor.find( b )==d_m_nconst_factor.end()) {
              std::map<Node, NodeMultiset>::iterator itmeb =
                  d_m_exp.find(b);
              Assert(itmeb != d_m_exp.end());

              std::vector<Node> exp;
              // take common factors of monomials, set minimum of
              // common exponents as processed
              NodeMultiset a_exp_proc;
              NodeMultiset b_exp_proc;
              for (NodeMultiset::iterator itmea2 = itmea->second.begin();
                   itmea2 != itmea->second.end(); ++itmea2) {
                NodeMultiset::iterator itmeb2 =
                    itmeb->second.find(itmea2->first);
                if (itmeb2 != itmeb->second.end()) {
                  unsigned min_exp = itmea2->second > itmeb2->second
                                         ? itmeb2->second
                                         : itmea2->second;
                  a_exp_proc[itmea2->first] = min_exp;
                  b_exp_proc[itmea2->first] = min_exp;
                  Trace("nl-ext-comp")
                      << "Common exponent : " << itmea2->first << " : "
                      << min_exp << std::endl;
                }
              }
              if (!a_exp_proc.empty()) {
                setMonomialFactor(a, b, a_exp_proc);
                setMonomialFactor(b, a, b_exp_proc);
              }
              /*
              if( !a_exp_proc.empty() ){
                //reduction based on common exponents a > 0 => ( a * b
              <> a * c <=> b <> c ), a < 0 => ( a * b <> a * c <=> b
              !<> c )  ? }else{ compareMonomial( a, a, a_exp_proc, b,
              b, b_exp_proc, exp, lemmas );
              }
              */
              compareMonomial(a, a, a_exp_proc, b, b, b_exp_proc, exp,
                              lemmas, cmp_infers);
            }
          }
        }
      }
    }
  }
  // remove redundant lemmas, e.g. if a > b, b > c, a > c were
  // inferred, discard lemma with conclusion a > c
  Trace("nl-ext-comp") << "Compute redundand_cies for " << lemmas.size()
                       << " lemmas." << std::endl;
  // naive
  std::vector<Node> r_lemmas;
  for (std::map<int, std::map<Node, std::map<Node, Node> > >::iterator itb =
           cmp_infers.begin();
       itb != cmp_infers.end(); ++itb) {
    for (std::map<Node, std::map<Node, Node> >::iterator itc =
             itb->second.begin();
         itc != itb->second.end(); ++itc) {
      for (std::map<Node, Node>::iterator itc2 = itc->second.begin();
           itc2 != itc->second.end(); ++itc2) {
        std::map<Node, bool> visited;
        for (std::map<Node, Node>::iterator itc3 = itc->second.begin();
             itc3 != itc->second.end(); ++itc3) {
          if (itc3->first != itc2->first) {
            std::vector<Node> exp;
            if (cmp_holds(itc3->first, itc2->first, itb->second, exp,
                          visited)) {
              r_lemmas.push_back(itc2->second);
              Trace("nl-ext-comp")
                  << "...inference of " << itc->first << " > "
                  << itc2->first << " was redundant." << std::endl;
              break;
            }
          }
        }
      }
    }
  }
  std::vector<Node> nr_lemmas;
  for (unsigned i = 0; i < lemmas.size(); i++) {
    if (std::find(r_lemmas.begin(), r_lemmas.end(), lemmas[i]) ==
        r_lemmas.end()) {
      nr_lemmas.push_back(lemmas[i]);
    }
  }
  // TODO: only take maximal lower/minimial lower bounds?

  Trace("nl-ext-comp") << nr_lemmas.size() << " / " << lemmas.size()
                       << " were non-redundant." << std::endl;
  return nr_lemmas;
}

std::vector<Node> NonlinearExtension::checkTangentPlanes() {
  std::vector< Node > lemmas;
  Trace("nl-ext") << "Get monomial tangent plane lemmas..." << std::endl;
  unsigned kstart = d_ms_vars.size();
  for (unsigned k = kstart; k < d_mterms.size(); k++) {
    Node t = d_mterms[k];
    // if this term requires a refinement
    if (d_tplane_refine_dir.find(t) != d_tplane_refine_dir.end()) {
      Trace("nl-ext-tplanes")
          << "Look at monomial requiring refinement : " << t << std::endl;
      // get a decomposition
      std::map<Node, std::vector<Node> >::iterator it =
          d_m_contain_children.find(t);
      if (it != d_m_contain_children.end()) {
        std::map<Node, std::map<Node, bool> > dproc;
        for (unsigned j = 0; j < it->second.size(); j++) {
          Node tc = it->second[j];
          if (tc != d_one) {
            Node tc_diff = d_m_contain_umult[tc][t];
            Assert(!tc_diff.isNull());
            Node a = tc < tc_diff ? tc : tc_diff;
            Node b = tc < tc_diff ? tc_diff : tc;
            if (dproc[a].find(b) == dproc[a].end()) {
              dproc[a][b] = true;
              Trace("nl-ext-tplanes")
                  << "  decomposable into : " << a << " * " << b << std::endl;
              Node a_v_c = computeModelValue(a, 1);
              Node b_v_c = computeModelValue(b, 1);
              // points we will add tangent planes for
              std::vector< Node > pts[2];
              pts[0].push_back( a_v_c );
              pts[1].push_back( b_v_c );
              // if previously refined
              bool prevRefine = d_tangent_val_bound[0][a].find( b )!=d_tangent_val_bound[0][a].end();
              // a_min, a_max, b_min, b_max
              for( unsigned p=0; p<4; p++ ){
                Node curr_v = p<=1 ? a_v_c : b_v_c;
                if( prevRefine ){
                  Node pt_v = d_tangent_val_bound[p][a][b];
                  Assert( !pt_v.isNull() );
                  if( curr_v!=pt_v ){
                    Node do_extend = NodeManager::currentNM()->mkNode( ( p==1 || p==3 ) ? GT : LT, curr_v, pt_v );
                    do_extend = Rewriter::rewrite( do_extend );
                    if( do_extend==d_true ){
                      for( unsigned q=0; q<2; q++ ){
                        pts[ p<=1 ? 0 : 1 ].push_back( curr_v );
                        pts[ p<=1 ? 1 : 0 ].push_back( d_tangent_val_bound[ p<=1 ? 2+q : q ][a][b] );
                      }
                    }
                  }
                }else{
                  d_tangent_val_bound[p][a][b] = curr_v;
                }
              }
              
              for( unsigned p=0; p<pts[0].size(); p++ ){
                Node a_v = pts[0][p];
                Node b_v = pts[1][p];
              
                // tangent plane
                Node tplane = NodeManager::currentNM()->mkNode(
                    MINUS,
                    NodeManager::currentNM()->mkNode(
                        PLUS,
                        NodeManager::currentNM()->mkNode(MULT, b_v, a),
                        NodeManager::currentNM()->mkNode(MULT, a_v, b)),
                    NodeManager::currentNM()->mkNode(MULT, a_v, b_v));
                for (unsigned d = 0; d < 4; d++) {
                  Node aa = NodeManager::currentNM()->mkNode(
                      d == 0 || d == 3 ? GEQ : LEQ, a, a_v);
                  Node ab = NodeManager::currentNM()->mkNode(
                      d == 1 || d == 3 ? GEQ : LEQ, b, b_v);
                  Node conc = NodeManager::currentNM()->mkNode(
                      d <= 1 ? LEQ : GEQ, t, tplane);
                  Node tlem = NodeManager::currentNM()->mkNode(
                      OR, aa.negate(), ab.negate(), conc);
                  Trace("nl-ext-tplanes")
                      << "Tangent plane lemma : " << tlem << std::endl;
                  lemmas.push_back(tlem);
                }
              }
            }
          }
        }
      }
    }
  }
  Trace("nl-ext") << "...trying " << lemmas.size()
                  << " tangent plane lemmas..." << std::endl;
  return lemmas;
}

std::vector<Node> NonlinearExtension::checkMonomialInferBounds(
    std::vector<Node>& nt_lemmas, const std::vector<Node>& false_asserts)
{
  std::vector< Node > lemmas; 
  // register constraints
  Trace("nl-ext-debug") << "Register bound constraints..." << std::endl;
  for (context::CDList<Assertion>::const_iterator it =
           d_containing.facts_begin();
       it != d_containing.facts_end(); ++it) {
    Node lit = (*it).assertion;
    bool polarity = lit.getKind() != NOT;
    Node atom = lit.getKind() == NOT ? lit[0] : lit;
    registerConstraint(atom);
    bool is_false_lit =
        std::find(false_asserts.begin(), false_asserts.end(), lit)
        != false_asserts.end();
    // add information about bounds to variables
    std::map<Node, std::map<Node, ConstraintInfo> >::iterator itc =
        d_c_info.find(atom);
    std::map<Node, std::map<Node, bool> >::iterator itcm =
        d_c_info_maxm.find(atom);
    if (itc != d_c_info.end()) {
      Assert(itcm != d_c_info_maxm.end());
      for (std::map<Node, ConstraintInfo>::iterator itcc = itc->second.begin();
           itcc != itc->second.end(); ++itcc) {
        Node x = itcc->first;
        Node coeff = itcc->second.d_coeff;
        Node rhs = itcc->second.d_rhs;
        Kind type = itcc->second.d_type;
        Node exp = lit;
        if (!polarity) {
          // reverse
          if (type == EQUAL)
          {
            // we will take the strict inequality in the direction of the
            // model
            Node lhs = ArithMSum::mkCoeffTerm(coeff, x);
            Node query = NodeManager::currentNM()->mkNode(GT, lhs, rhs);
            Node query_mv = computeModelValue(query, 1);
            if (query_mv == d_true) {
              exp = query;
              type = GT;
            } else {
              Assert(query_mv == d_false);
              exp = NodeManager::currentNM()->mkNode(LT, lhs, rhs);
              type = LT;
            }
          } else {
            type = negateKind(type);
          }
        }
        // add to status if maximal degree
        d_ci_max[x][coeff][rhs] = itcm->second.find(x) != itcm->second.end();
        if (Trace.isOn("nl-ext-bound-debug2")) {
          Node t = ArithMSum::mkCoeffTerm(coeff, x);
          Trace("nl-ext-bound-debug2")
              << "Add Bound: " << t << " " << type << " " << rhs << " by "
              << exp << std::endl;
        }
        bool updated = true;
        std::map<Node, Kind>::iterator its = d_ci[x][coeff].find(rhs);
        if (its == d_ci[x][coeff].end()) {
          d_ci[x][coeff][rhs] = type;
          d_ci_exp[x][coeff][rhs] = exp;
        } else if (type != its->second) {
          Trace("nl-ext-bound-debug2")
              << "Joining kinds : " << type << " " << its->second << std::endl;
          Kind jk = joinKinds(type, its->second);
          if (jk == UNDEFINED_KIND)
          {
            updated = false;
          } else if (jk != its->second) {
            if (jk == type) {
              d_ci[x][coeff][rhs] = type;
              d_ci_exp[x][coeff][rhs] = exp;
            } else {
              d_ci[x][coeff][rhs] = jk;
              d_ci_exp[x][coeff][rhs] = NodeManager::currentNM()->mkNode(
                  AND, d_ci_exp[x][coeff][rhs], exp);
            }
          } else {
            updated = false;
          }
        }
        if (Trace.isOn("nl-ext-bound")) {
          if (updated) {
            Trace("nl-ext-bound") << "Bound: ";
            debugPrintBound("nl-ext-bound", coeff, x, d_ci[x][coeff][rhs], rhs);
            Trace("nl-ext-bound") << " by " << d_ci_exp[x][coeff][rhs];
            if (d_ci_max[x][coeff][rhs]) {
              Trace("nl-ext-bound") << ", is max degree";
            }
            Trace("nl-ext-bound") << std::endl;
          }
        }
        // compute if bound is not satisfied, and store what is required
        // for a possible refinement
        if (options::nlExtTangentPlanes()) {
          if (is_false_lit) {
            Node rhs_v = computeModelValue(rhs, 0);
            Node x_v = computeModelValue(x, 0);
            if( rhs_v.isConst() && x_v.isConst() ){
              bool needsRefine = false;
              bool refineDir;
              if (rhs_v == x_v) {
                if (type == GT)
                {
                  needsRefine = true;
                  refineDir = true;
                }
                else if (type == LT)
                {
                  needsRefine = true;
                  refineDir = false;
                }
              } else if (x_v.getConst<Rational>() > rhs_v.getConst<Rational>()) {
                if (type != GT && type != GEQ)
                {
                  needsRefine = true;
                  refineDir = false;
                }
              } else {
                if (type != LT && type != LEQ)
                {
                  needsRefine = true;
                  refineDir = true;
                }
              }
              Trace("nl-ext-tplanes-cons-debug")
                  << "...compute if bound corresponds to a required "
                     "refinement"
                  << std::endl;
              Trace("nl-ext-tplanes-cons-debug")
                  << "...M[" << x << "] = " << x_v << ", M[" << rhs
                  << "] = " << rhs_v << std::endl;
              Trace("nl-ext-tplanes-cons-debug") << "...refine = " << needsRefine
                                                 << "/" << refineDir << std::endl;
              if (needsRefine) {
                Trace("nl-ext-tplanes-cons")
                    << "---> By " << lit << " and since M[" << x << "] = " << x_v
                    << ", M[" << rhs << "] = " << rhs_v << ", ";
                Trace("nl-ext-tplanes-cons")
                    << "monomial " << x << " should be "
                    << (refineDir ? "larger" : "smaller") << std::endl;
                d_tplane_refine_dir[x][refineDir] = true;
              }
            }
          }
        }
      }
    }
  }
  // reflexive constraints
  Node null_coeff;
  for (unsigned j = 0; j < d_mterms.size(); j++) {
    Node n = d_mterms[j];
    d_ci[n][null_coeff][n] = EQUAL;
    d_ci_exp[n][null_coeff][n] = d_true;
    d_ci_max[n][null_coeff][n] = false;
  }

  Trace("nl-ext") << "Get inferred bound lemmas..." << std::endl;
  
  for (unsigned k = 0; k < d_mterms.size(); k++) {
    Node x = d_mterms[k];
    Trace("nl-ext-bound-debug")
        << "Process bounds for " << x << " : " << std::endl;
    std::map<Node, std::vector<Node> >::iterator itm =
        d_m_contain_parent.find(x);
    if (itm != d_m_contain_parent.end()) {
      Trace("nl-ext-bound-debug") << "...has " << itm->second.size()
                                  << " parent monomials." << std::endl;
      // check derived bounds
      std::map<Node, std::map<Node, std::map<Node, Kind> > >::iterator itc =
          d_ci.find(x);
      if (itc != d_ci.end()) {
        for (std::map<Node, std::map<Node, Kind> >::iterator itcc =
                 itc->second.begin();
             itcc != itc->second.end(); ++itcc) {
          Node coeff = itcc->first;
          Node t = ArithMSum::mkCoeffTerm(coeff, x);
          for (std::map<Node, Kind>::iterator itcr = itcc->second.begin();
               itcr != itcc->second.end(); ++itcr) {
            Node rhs = itcr->first;
            // only consider this bound if maximal degree
            if (d_ci_max[x][coeff][rhs]) {
              Kind type = itcr->second;
              for (unsigned j = 0; j < itm->second.size(); j++) {
                Node y = itm->second[j];
                Assert(d_m_contain_mult[x].find(y) !=
                       d_m_contain_mult[x].end());
                Node mult = d_m_contain_mult[x][y];
                // x <k> t => m*x <k'> t  where y = m*x
                // get the sign of mult
                Node mmv = computeModelValue(mult);
                Trace("nl-ext-bound-debug2")
                    << "Model value of " << mult << " is " << mmv << std::endl;
                if(mmv.isConst()){
                  int mmv_sign = mmv.getConst<Rational>().sgn();
                  Trace("nl-ext-bound-debug2")
                      << "  sign of " << mmv << " is " << mmv_sign << std::endl;
                  if (mmv_sign != 0) {
                    Trace("nl-ext-bound-debug")
                        << "  from " << x << " * " << mult << " = " << y
                        << " and " << t << " " << type << " " << rhs
                        << ", infer : " << std::endl;
                    Kind infer_type =
                        mmv_sign == -1 ? reverseRelationKind(type) : type;
                    Node infer_lhs =
                        NodeManager::currentNM()->mkNode(MULT, mult, t);
                    Node infer_rhs =
                        NodeManager::currentNM()->mkNode(MULT, mult, rhs);
                    Node infer = NodeManager::currentNM()->mkNode(
                        infer_type, infer_lhs, infer_rhs);
                    Trace("nl-ext-bound-debug") << "     " << infer << std::endl;
                    infer = Rewriter::rewrite(infer);
                    Trace("nl-ext-bound-debug2")
                        << "     ...rewritten : " << infer << std::endl;
                    // check whether it is false in model for abstraction
                    Node infer_mv = computeModelValue(infer, 1);
                    Trace("nl-ext-bound-debug")
                        << "       ...infer model value is " << infer_mv
                        << std::endl;
                    if (infer_mv == d_false) {
                      Node exp = NodeManager::currentNM()->mkNode(
                          AND,
                          NodeManager::currentNM()->mkNode(
                              mmv_sign == 1 ? GT : LT, mult, d_zero),
                          d_ci_exp[x][coeff][rhs]);
                      Node iblem =
                          NodeManager::currentNM()->mkNode(IMPLIES, exp, infer);
                      Node pr_iblem = iblem;
                      iblem = Rewriter::rewrite(iblem);
                      bool introNewTerms = hasNewMonomials(iblem, d_ms);
                      Trace("nl-ext-bound-lemma")
                          << "*** Bound inference lemma : " << iblem
                          << " (pre-rewrite : " << pr_iblem << ")" << std::endl;
                      // Trace("nl-ext-bound-lemma") << "       intro new
                      // monomials = " << introNewTerms << std::endl;
                      if (!introNewTerms) {
                        lemmas.push_back(iblem);
                      } else {
                        nt_lemmas.push_back(iblem);
                      }
                    }
                  } else {
                    Trace("nl-ext-bound-debug") << "     ...coefficient " << mult
                                                << " is zero." << std::endl;
                  }
                }else{
                  Trace("nl-ext-bound-debug") << "     ...coefficient " << mult
                                              << " is non-constant (probably transcendental)." << std::endl;
                }
              }
            }
          }
        }
      }
    } else {
      Trace("nl-ext-bound-debug") << "...has no parent monomials." << std::endl;
    }
  }
  return lemmas;
}

std::vector<Node> NonlinearExtension::checkFactoring(
    const std::vector<Node>& false_asserts)
{
  std::vector< Node > lemmas; 
  Trace("nl-ext") << "Get factoring lemmas..." << std::endl;
  for (context::CDList<Assertion>::const_iterator it =
           d_containing.facts_begin();
       it != d_containing.facts_end(); ++it) {
    Node lit = (*it).assertion;
    bool polarity = lit.getKind() != NOT;
    Node atom = lit.getKind() == NOT ? lit[0] : lit;
    if (std::find(false_asserts.begin(), false_asserts.end(), lit)
            != false_asserts.end()
        || d_skolem_atoms.find(atom) != d_skolem_atoms.end())
    {
      std::map<Node, Node> msum;
      if (ArithMSum::getMonomialSumLit(atom, msum))
      {
        Trace("nl-ext-factor") << "Factoring for literal " << lit << ", monomial sum is : " << std::endl;
        if (Trace.isOn("nl-ext-factor")) {
          ArithMSum::debugPrintMonomialSum(msum, "nl-ext-factor");
        }
        std::map< Node, std::vector< Node > > factor_to_mono;
        std::map< Node, std::vector< Node > > factor_to_mono_orig;
        for( std::map<Node, Node>::iterator itm = msum.begin(); itm != msum.end(); ++itm ){
          if( !itm->first.isNull() ){
            if( itm->first.getKind()==NONLINEAR_MULT ){
              std::vector< Node > children;
              for( unsigned i=0; i<itm->first.getNumChildren(); i++ ){
                children.push_back( itm->first[i] );
              }
              std::map< Node, bool > processed;
              for( unsigned i=0; i<itm->first.getNumChildren(); i++ ){
                if( processed.find( itm->first[i] )==processed.end() ){
                  processed[itm->first[i]] = true;
                  children[i] = d_one;
                  if( !itm->second.isNull() ){
                    children.push_back( itm->second );
                  }
                  Node val = NodeManager::currentNM()->mkNode(MULT, children);
                  if( !itm->second.isNull() ){
                    children.pop_back();
                  }
                  children[i] = itm->first[i];
                  val = Rewriter::rewrite( val );
                  factor_to_mono[itm->first[i]].push_back( val );
                  factor_to_mono_orig[itm->first[i]].push_back( itm->first );
                }
              }
            } /* else{
              factor_to_mono[itm->first].push_back( itm->second.isNull() ? d_one : itm->second );
              factor_to_mono_orig[itm->first].push_back( itm->first );
            }*/
          }
        }
        for( std::map< Node, std::vector< Node > >::iterator itf = factor_to_mono.begin(); itf != factor_to_mono.end(); ++itf ){
          if( itf->second.size()>1 ){
            Node sum = NodeManager::currentNM()->mkNode(PLUS, itf->second);
            sum = Rewriter::rewrite( sum );
            Trace("nl-ext-factor") << "* Factored sum for " << itf->first << " : " << sum << std::endl;
            Node kf = getFactorSkolem( sum, lemmas ); 
            std::vector< Node > poly;
            poly.push_back(
                NodeManager::currentNM()->mkNode(MULT, itf->first, kf));
            std::map< Node, std::vector< Node > >::iterator itfo = factor_to_mono_orig.find( itf->first );
            Assert( itfo!=factor_to_mono_orig.end() );
            for( std::map<Node, Node>::iterator itm = msum.begin(); itm != msum.end(); ++itm ){
              if( std::find( itfo->second.begin(), itfo->second.end(), itm->first )==itfo->second.end() ){
                poly.push_back(ArithMSum::mkCoeffTerm(
                    itm->second, itm->first.isNull() ? d_one : itm->first));
              }
            }
            Node polyn = poly.size() == 1
                             ? poly[0]
                             : NodeManager::currentNM()->mkNode(PLUS, poly);
            Trace("nl-ext-factor") << "...factored polynomial : " << polyn << std::endl;
            Node conc_lit = NodeManager::currentNM()->mkNode( atom.getKind(), polyn, d_zero );
            conc_lit = Rewriter::rewrite( conc_lit );
            d_skolem_atoms.insert( conc_lit );
            if( !polarity ){
              conc_lit = conc_lit.negate();
            }
            
            std::vector< Node > lemma_disj;
            lemma_disj.push_back( lit.negate() );
            lemma_disj.push_back( conc_lit );
            Node flem = NodeManager::currentNM()->mkNode(OR, lemma_disj);
            Trace("nl-ext-factor") << "...lemma is " << flem << std::endl;
            lemmas.push_back( flem ); 
          }
        }
      }
    }
  }
  return lemmas;
}

Node NonlinearExtension::getFactorSkolem( Node n, std::vector< Node >& lemmas ) {
  std::map< Node, Node >::iterator itf = d_factor_skolem.find( n );
  if( itf==d_factor_skolem.end() ){
    Node k = NodeManager::currentNM()->mkSkolem( "kf", n.getType() );
    Node k_eq = Rewriter::rewrite( k.eqNode( n ) );
    d_skolem_atoms.insert( k_eq );
    lemmas.push_back( k_eq );
    d_factor_skolem[n] = k;
    return k;
  }else{
    return itf->second;
  }  
}
                    
std::vector<Node> NonlinearExtension::checkMonomialInferResBounds() {            
  std::vector< Node > lemmas; 
  Trace("nl-ext") << "Get monomial resolution inferred bound lemmas..." << std::endl;
  for (unsigned j = 0; j < d_mterms.size(); j++) {
    Node a = d_mterms[j];
    std::map<Node, std::map<Node, std::map<Node, Kind> > >::iterator itca =
        d_ci.find(a);
    if (itca != d_ci.end()) {
      for (unsigned k = (j + 1); k < d_mterms.size(); k++) {
        Node b = d_mterms[k];
        std::map<Node, std::map<Node, std::map<Node, Kind> > >::iterator
            itcb = d_ci.find(b);
        if (itcb != d_ci.end()) {
          Trace("nl-ext-rbound-debug") << "resolution inferences : compare "
                                       << a << " and " << b << std::endl;
          // if they have common factors
          std::map<Node, Node>::iterator ita = d_mono_diff[a].find(b);
          if (ita != d_mono_diff[a].end()) {
            std::map<Node, Node>::iterator itb = d_mono_diff[b].find(a);
            Assert(itb != d_mono_diff[b].end());
            Node mv_a = computeModelValue(ita->second, 1);
            Assert(mv_a.isConst());
            int mv_a_sgn = mv_a.getConst<Rational>().sgn();
            Assert(mv_a_sgn != 0);
            Node mv_b = computeModelValue(itb->second, 1);
            Assert(mv_b.isConst());
            int mv_b_sgn = mv_b.getConst<Rational>().sgn();
            Assert(mv_b_sgn != 0);
            Trace("nl-ext-rbound") << "Get resolution inferences for [a] "
                                   << a << " vs [b] " << b << std::endl;
            Trace("nl-ext-rbound")
                << "  [a] factor is " << ita->second
                << ", sign in model = " << mv_a_sgn << std::endl;
            Trace("nl-ext-rbound")
                << "  [b] factor is " << itb->second
                << ", sign in model = " << mv_b_sgn << std::endl;

            std::vector<Node> exp;
            // bounds of a
            for (std::map<Node, std::map<Node, Kind> >::iterator itcac =
                     itca->second.begin();
                 itcac != itca->second.end(); ++itcac) {
              Node coeff_a = itcac->first;
              for (std::map<Node, Kind>::iterator itcar =
                       itcac->second.begin();
                   itcar != itcac->second.end(); ++itcar) {
                Node rhs_a = itcar->first;
                Node rhs_a_res_base =
                    NodeManager::currentNM()->mkNode(MULT, itb->second, rhs_a);
                rhs_a_res_base = Rewriter::rewrite(rhs_a_res_base);
                if (!hasNewMonomials(rhs_a_res_base, d_ms)) {
                  Kind type_a = itcar->second;
                  exp.push_back(d_ci_exp[a][coeff_a][rhs_a]);

                  // bounds of b
                  for (std::map<Node, std::map<Node, Kind> >::iterator itcbc =
                           itcb->second.begin();
                       itcbc != itcb->second.end(); ++itcbc) {
                    Node coeff_b = itcbc->first;
                    Node rhs_a_res =
                        ArithMSum::mkCoeffTerm(coeff_b, rhs_a_res_base);
                    for (std::map<Node, Kind>::iterator itcbr =
                             itcbc->second.begin();
                         itcbr != itcbc->second.end(); ++itcbr) {
                      Node rhs_b = itcbr->first;
                      Node rhs_b_res = NodeManager::currentNM()->mkNode(
                          MULT, ita->second, rhs_b);
                      rhs_b_res = ArithMSum::mkCoeffTerm(coeff_a, rhs_b_res);
                      rhs_b_res = Rewriter::rewrite(rhs_b_res);
                      if (!hasNewMonomials(rhs_b_res, d_ms)) {
                        Kind type_b = itcbr->second;
                        exp.push_back(d_ci_exp[b][coeff_b][rhs_b]);
                        if (Trace.isOn("nl-ext-rbound")) {
                          Trace("nl-ext-rbound") << "* try bounds : ";
                          debugPrintBound("nl-ext-rbound", coeff_a, a, type_a,
                                          rhs_a);
                          Trace("nl-ext-rbound") << std::endl;
                          Trace("nl-ext-rbound") << "               ";
                          debugPrintBound("nl-ext-rbound", coeff_b, b, type_b,
                                          rhs_b);
                          Trace("nl-ext-rbound") << std::endl;
                        }
                        Kind types[2];
                        for (unsigned r = 0; r < 2; r++) {
                          Node pivot_factor =
                              r == 0 ? itb->second : ita->second;
                          int pivot_factor_sign =
                              r == 0 ? mv_b_sgn : mv_a_sgn;
                          types[r] = r == 0 ? type_a : type_b;
                          if (pivot_factor_sign == (r == 0 ? 1 : -1)) {
                            types[r] = reverseRelationKind(types[r]);
                          }
                          if (pivot_factor_sign == 1) {
                            exp.push_back(NodeManager::currentNM()->mkNode(
                                GT, pivot_factor, d_zero));
                          } else {
                            exp.push_back(NodeManager::currentNM()->mkNode(
                                LT, pivot_factor, d_zero));
                          }
                        }
                        Kind jk = transKinds(types[0], types[1]);
                        Trace("nl-ext-rbound-debug")
                            << "trans kind : " << types[0] << " + "
                            << types[1] << " = " << jk << std::endl;
                        if (jk != UNDEFINED_KIND)
                        {
                          Node conc = NodeManager::currentNM()->mkNode(
                              jk, rhs_a_res, rhs_b_res);
                          Node conc_mv = computeModelValue(conc, 1);
                          if (conc_mv == d_false) {
                            Node rblem = NodeManager::currentNM()->mkNode(
                                IMPLIES,
                                NodeManager::currentNM()->mkNode(AND, exp),
                                conc);
                            Trace("nl-ext-rbound-lemma-debug")
                                << "Resolution bound lemma "
                                   "(pre-rewrite) "
                                   ": "
                                << rblem << std::endl;
                            rblem = Rewriter::rewrite(rblem);
                            Trace("nl-ext-rbound-lemma")
                                << "Resolution bound lemma : " << rblem
                                << std::endl;
                            lemmas.push_back(rblem);
                          }
                        }
                        exp.pop_back();
                        exp.pop_back();
                        exp.pop_back();
                      }
                    }
                  }
                  exp.pop_back();
                }
              }
            }
          }
        }
      }
    }
  }
  return lemmas;
}
                    
std::vector<Node> NonlinearExtension::checkTranscendentalInitialRefine() {
  std::vector< Node > lemmas;
  Trace("nl-ext") << "Get initial refinement lemmas for transcendental functions..." << std::endl;
  for( std::map< Kind, std::map< Node, Node > >::iterator it = d_tf_rep_map.begin(); it != d_tf_rep_map.end(); ++it ){
    for( std::map< Node, Node >::iterator itt = it->second.begin(); itt != it->second.end(); ++itt ){
      Node t = itt->second;
      Assert( d_mv[1].find( t )!=d_mv[1].end() );
      //initial refinements
      if( d_tf_initial_refine.find( t )==d_tf_initial_refine.end() ){
        d_tf_initial_refine[t] = true;
        Node lem;
        if (it->first == SINE)
        {
          Node symn = NodeManager::currentNM()->mkNode(
              SINE, NodeManager::currentNM()->mkNode(MULT, d_neg_one, t[0]));
          symn = Rewriter::rewrite( symn );
          //can assume its basis since phase is split over 0
          d_trig_is_base[symn] = true;
          Assert( d_trig_is_base.find( t ) != d_trig_is_base.end() );
          std::vector< Node > children;

          lem = NodeManager::currentNM()->mkNode(
              AND,
              // bounds
              NodeManager::currentNM()->mkNode(
                  AND,
                  NodeManager::currentNM()->mkNode(LEQ, t, d_one),
                  NodeManager::currentNM()->mkNode(GEQ, t, d_neg_one)),
              // symmetry
              NodeManager::currentNM()->mkNode(PLUS, t, symn).eqNode(d_zero),
              // sign
              NodeManager::currentNM()->mkNode(
                  EQUAL,
                  NodeManager::currentNM()->mkNode(LT, t[0], d_zero),
                  NodeManager::currentNM()->mkNode(LT, t, d_zero)),
              // zero val
              NodeManager::currentNM()->mkNode(
                  EQUAL,
                  NodeManager::currentNM()->mkNode(GT, t[0], d_zero),
                  NodeManager::currentNM()->mkNode(GT, t, d_zero)));
          lem = NodeManager::currentNM()->mkNode(
              AND,
              lem,
              // zero tangent
              NodeManager::currentNM()->mkNode(
                  AND,
                  NodeManager::currentNM()->mkNode(
                      IMPLIES,
                      NodeManager::currentNM()->mkNode(GT, t[0], d_zero),
                      NodeManager::currentNM()->mkNode(LT, t, t[0])),
                  NodeManager::currentNM()->mkNode(
                      IMPLIES,
                      NodeManager::currentNM()->mkNode(LT, t[0], d_zero),
                      NodeManager::currentNM()->mkNode(GT, t, t[0]))),
              // pi tangent
              NodeManager::currentNM()->mkNode(
                  AND,
                  NodeManager::currentNM()->mkNode(
                      IMPLIES,
                      NodeManager::currentNM()->mkNode(LT, t[0], d_pi),
                      NodeManager::currentNM()->mkNode(
                          LT,
                          t,
                          NodeManager::currentNM()->mkNode(MINUS, d_pi, t[0]))),
                  NodeManager::currentNM()->mkNode(
                      IMPLIES,
                      NodeManager::currentNM()->mkNode(GT, t[0], d_pi_neg),
                      NodeManager::currentNM()->mkNode(
                          GT,
                          t,
                          NodeManager::currentNM()->mkNode(
                              MINUS, d_pi_neg, t[0])))));
        }
        else if (it->first == EXPONENTIAL)
        {
          // ( exp(x) > 0 ) ^ ( x=0 <=> exp( x ) = 1 ) ^ ( x < 0 <=> exp( x ) <
          // 1 ) ^ ( x <= 0 V exp( x ) > x + 1 )
          lem = NodeManager::currentNM()->mkNode(
              AND,
              NodeManager::currentNM()->mkNode(GT, t, d_zero),
              NodeManager::currentNM()->mkNode(
                  EQUAL, t[0].eqNode(d_zero), t.eqNode(d_one)),
              NodeManager::currentNM()->mkNode(
                  EQUAL,
                  NodeManager::currentNM()->mkNode(LT, t[0], d_zero),
                  NodeManager::currentNM()->mkNode(LT, t, d_one)),
              NodeManager::currentNM()->mkNode(
                  OR,
                  NodeManager::currentNM()->mkNode(LEQ, t[0], d_zero),
                  NodeManager::currentNM()->mkNode(
                      GT,
                      t,
                      NodeManager::currentNM()->mkNode(PLUS, t[0], d_one))));
        }
        if( !lem.isNull() ){
          lemmas.push_back( lem );
        }
      }
    }
  }
  
  return lemmas;
}

std::vector<Node> NonlinearExtension::checkTranscendentalMonotonic() {
  std::vector< Node > lemmas;
  Trace("nl-ext") << "Get monotonicity lemmas for transcendental functions..." << std::endl;
  
  //sort arguments of all transcendentals
  std::map< Kind, std::vector< Node > > sorted_tf_args;
  std::map< Kind, std::map< Node, Node > > tf_arg_to_term;
  
  for( std::map< Kind, std::map< Node, Node > >::iterator it = d_tf_rep_map.begin(); it != d_tf_rep_map.end(); ++it ){
    for( std::map< Node, Node >::iterator itt = it->second.begin(); itt != it->second.end(); ++itt ){
      computeModelValue( itt->second[0], 1 );
      Assert( d_mv[1].find( itt->second[0] )!=d_mv[1].end() );
      if( d_mv[1][itt->second[0]].isConst() ){
        Trace("nl-ext-tf-mono-debug") << "...tf term : " << itt->second[0] << std::endl;
        sorted_tf_args[ it->first ].push_back( itt->second[0] );
        tf_arg_to_term[ it->first ][ itt->second[0] ] = itt->second;
      }
    } 
  }
  
  SortNonlinearExtension smv;
  smv.d_nla = this;
  //sort by concrete values
  smv.d_order_type = 0;
  smv.d_reverse_order = true;
  for( std::map< Kind, std::map< Node, Node > >::iterator it = d_tf_rep_map.begin(); it != d_tf_rep_map.end(); ++it ){
    Kind k = it->first;
    if( !sorted_tf_args[k].empty() ){
      std::sort( sorted_tf_args[k].begin(), sorted_tf_args[k].end(), smv );
      Trace("nl-ext-tf-mono") << "Sorted transcendental function list for " << k << " : " << std::endl;
      for( unsigned i=0; i<sorted_tf_args[it->first].size(); i++ ){
        Node targ = sorted_tf_args[k][i];
        Assert( d_mv[1].find( targ )!=d_mv[1].end() );
        Trace("nl-ext-tf-mono") << "  " << targ << " -> " << d_mv[1][targ] << std::endl;
        Node t = tf_arg_to_term[k][targ];
        Assert( d_mv[1].find( t )!=d_mv[1].end() );
        Trace("nl-ext-tf-mono") << "     f-val : " << d_mv[1][t] << std::endl;
      }
      std::vector< Node > mpoints;
      std::vector< Node > mpoints_vals;
      if (it->first == SINE)
      {
        mpoints.push_back( d_pi );
        mpoints.push_back( d_pi_2 );
        mpoints.push_back(d_zero);
        mpoints.push_back( d_pi_neg_2 );
        mpoints.push_back( d_pi_neg );
      }
      else if (it->first == EXPONENTIAL)
      {
        mpoints.push_back( Node::null() );
      }
      if( !mpoints.empty() ){
        //get model values for points
        for( unsigned i=0; i<mpoints.size(); i++ ){
          Node mpv;
          if( !mpoints[i].isNull() ){
            mpv = computeModelValue( mpoints[i], 1 );
            Assert( mpv.isConst() );
          }
          mpoints_vals.push_back( mpv );
        }
        
        unsigned mdir_index = 0;
        int monotonic_dir = -1;
        Node mono_bounds[2];
        Node targ, targval, t, tval;
        for( unsigned i=0; i<sorted_tf_args[it->first].size(); i++ ){
          Node sarg = sorted_tf_args[k][i];
          Assert( d_mv[1].find( sarg )!=d_mv[1].end() );
          Node sargval = d_mv[1][sarg];
          Assert( sargval.isConst() ); 
          Node s = tf_arg_to_term[k][ sarg ];
          Assert( d_mv[1].find( s )!=d_mv[1].end() );
          Node sval = d_mv[1][s];
          Assert( sval.isConst() ); 
        
          //increment to the proper monotonicity region
          bool increment = true;
          while (increment && mdir_index < mpoints.size())
          {
            increment = false;
            if( mpoints[mdir_index].isNull() ){
              increment = true;
            }else{
              Node pval = mpoints_vals[mdir_index];
              Assert( pval.isConst() );
              if( sargval.getConst<Rational>() < pval.getConst<Rational>() ){
                increment = true;
                Trace("nl-ext-tf-mono") << "...increment at " << sarg << " since model value is less than " << mpoints[mdir_index] << std::endl;
              }
            }
            if( increment ){
              tval = Node::null();
              mono_bounds[1] = mpoints[mdir_index];
              mdir_index++;
              monotonic_dir = regionToMonotonicityDir(it->first, mdir_index);
              if (mdir_index < mpoints.size())
              {
                mono_bounds[0] = mpoints[mdir_index];
              }else{
                mono_bounds[0] = Node::null();
              }
            }
          }
          // store the concavity region
          d_tf_region[s] = mdir_index;
          Trace("nl-ext-concavity") << "Transcendental function " << s
                                    << " is in region #" << mdir_index;
          Trace("nl-ext-concavity") << ", arg model value = " << sargval
                                    << std::endl;

          if( !tval.isNull() ){
            Node mono_lem;
            if( monotonic_dir==1 && sval.getConst<Rational>() > tval.getConst<Rational>() ){
              mono_lem = NodeManager::currentNM()->mkNode(
                  IMPLIES,
                  NodeManager::currentNM()->mkNode(GEQ, targ, sarg),
                  NodeManager::currentNM()->mkNode(GEQ, t, s));
            }else if( monotonic_dir==-1 && sval.getConst<Rational>() < tval.getConst<Rational>() ){
              mono_lem = NodeManager::currentNM()->mkNode(
                  IMPLIES,
                  NodeManager::currentNM()->mkNode(LEQ, targ, sarg),
                  NodeManager::currentNM()->mkNode(LEQ, t, s));
            }
            if( !mono_lem.isNull() ){        
              if( !mono_bounds[0].isNull() ){
                Assert( !mono_bounds[1].isNull() );
                mono_lem = NodeManager::currentNM()->mkNode(
                    IMPLIES,
                    NodeManager::currentNM()->mkNode(
                        AND,
                        mkBounded(mono_bounds[0], targ, mono_bounds[1]),
                        mkBounded(mono_bounds[0], sarg, mono_bounds[1])),
                    mono_lem);
              }      
              Trace("nl-ext-tf-mono") << "Monotonicity lemma : " << mono_lem << std::endl;
              lemmas.push_back( mono_lem );
            }
          }
          // store the previous values
          targ = sarg;
          targval = sargval;
          t = s;
          tval = sval;
        }
      }
    }
  }
  return lemmas;
}

std::vector<Node> NonlinearExtension::checkTranscendentalTangentPlanes()
{
  std::vector<Node> lemmas;
  Trace("nl-ext") << "Get tangent plane lemmas for transcendental functions..."
                  << std::endl;

  NodeManager* nm = NodeManager::currentNM();
  // this implements Figure 3 of "Satisfiaility Modulo Transcendental Functions
  // via Incremental Linearization" by Cimatti et al
  for (std::pair<const Kind, std::map<Node, Node> >& tfs : d_tf_rep_map)
  {
    Kind k = tfs.first;
    Node tft = nm->mkNode(k, d_zero);
    Trace("nl-ext-tf-tplanes-debug") << "Taylor variables: " << std::endl;
    Trace("nl-ext-tf-tplanes-debug")
        << "          taylor_real_fv : " << d_taylor_real_fv << std::endl;
    Trace("nl-ext-tf-tplanes-debug")
        << "     taylor_real_fv_base : " << d_taylor_real_fv_base << std::endl;
    Trace("nl-ext-tf-tplanes-debug")
        << " taylor_real_fv_base_rem : " << d_taylor_real_fv_base_rem
        << std::endl;
    Trace("nl-ext-tf-tplanes-debug") << std::endl;

    // we substitute into the Taylor sum P_{n,f(0)}( x )
    std::vector<Node> taylor_vars;
    taylor_vars.push_back(d_taylor_real_fv);

    // Figure 3: P_l, P_u
    // mapped to for signs of c
    std::map<int, Node> poly_approx_bounds[2];
    // n is the Taylor degree we are currently considering
    unsigned n = 2 * d_taylor_degree;
    // n must be even
    std::pair<Node, Node> taylor = getTaylor(tft, n);
    Trace("nl-ext-tf-tplanes-debug") << "Taylor for " << k
                                     << " is : " << taylor.first << std::endl;
    Node taylor_sum = Rewriter::rewrite(taylor.first);
    Trace("nl-ext-tf-tplanes-debug") << "Taylor for " << k
                                     << " is (post-rewrite) : " << taylor_sum
                                     << std::endl;
    Assert(taylor.second.getKind() == MULT);
    Assert(taylor.second.getNumChildren() == 2);
    Assert(taylor.second[0].getKind() == DIVISION);
    Trace("nl-ext-tf-tplanes-debug") << "Taylor remainder for " << k << " is "
                                     << taylor.second << std::endl;
    // ru is x^{n+1}/(n+1)!
    Node ru = nm->mkNode(DIVISION, taylor.second[1], taylor.second[0][1]);
    ru = Rewriter::rewrite(ru);
    Trace("nl-ext-tf-tplanes-debug")
        << "Taylor remainder factor is (post-rewrite) : " << ru << std::endl;
    if (k == EXPONENTIAL)
    {
      poly_approx_bounds[0][1] = taylor_sum;
      poly_approx_bounds[0][-1] = taylor_sum;
      poly_approx_bounds[1][1] = Rewriter::rewrite(
          nm->mkNode(MULT, taylor_sum, nm->mkNode(PLUS, d_one, ru)));
      poly_approx_bounds[1][-1] =
          Rewriter::rewrite(nm->mkNode(PLUS, taylor_sum, ru));
    }
    else
    {
      Assert(k == SINE);
      poly_approx_bounds[0][1] =
          Rewriter::rewrite(nm->mkNode(MINUS, taylor_sum, ru));
      poly_approx_bounds[0][-1] = poly_approx_bounds[0][1];
      poly_approx_bounds[1][1] =
          Rewriter::rewrite(nm->mkNode(PLUS, taylor_sum, ru));
      poly_approx_bounds[1][-1] = poly_approx_bounds[1][1];
    }
    Trace("nl-ext-tf-tplanes") << "Polynomial approximation for " << k
                               << " is: " << std::endl;
    Trace("nl-ext-tf-tplanes") << " Lower (pos): " << poly_approx_bounds[0][1]
                               << std::endl;
    Trace("nl-ext-tf-tplanes") << " Upper (pos): " << poly_approx_bounds[1][1]
                               << std::endl;
    Trace("nl-ext-tf-tplanes") << " Lower (neg): " << poly_approx_bounds[0][-1]
                               << std::endl;
    Trace("nl-ext-tf-tplanes") << " Upper (neg): " << poly_approx_bounds[1][-1]
                               << std::endl;

    for (std::pair<const Node, Node>& tfr : tfs.second)
    {
      // Figure 3 : tf( x )
      Node tf = tfr.second;

      bool consider = true;
      if (k == SINE)
      {
        // we do not consider e.g. sin( -1*x ), since considering sin( x ) will
        // have the same effect
        consider = tf[0].isVar();
      }
      int csign;
      Node c;
      if (consider)
      {
        // Figure 3 : c
        c = computeModelValue(tf[0], 1);
        Assert(c.isConst());
        csign = c.getConst<Rational>().sgn();
        consider = csign != 0;
      }

      if (consider)
      {
        Assert(csign == 1 || csign == -1);

        // Figure 3 : v
        Node v = computeModelValue(tf, 1);

        // check value of tf
        Trace("nl-ext-tf-tplanes") << "Process tangent plane refinement for "
                                   << tf << "..." << std::endl;
        Trace("nl-ext-tf-tplanes") << "  value in model : v = " << v
                                   << std::endl;
        Trace("nl-ext-tf-tplanes") << "  arg value in model : c = " << c
                                   << std::endl;

        // compute the concavity
        int region = -1;
        std::unordered_map<Node, int, NodeHashFunction>::iterator itr =
            d_tf_region.find(tf);
        if (itr != d_tf_region.end())
        {
          region = itr->second;
          Trace("nl-ext-tf-tplanes") << "  region is : " << region << std::endl;
        }
        // Figure 3 : conc
        int concavity = regionToConcavity(k, itr->second);
        Trace("nl-ext-tf-tplanes") << "  concavity is : " << concavity
                                   << std::endl;
        if (concavity != 0)
        {
          // bounds for which we are this concavity
          // Figure 3: < l, u >
          Node bounds[2];
          if (k == SINE)
          {
            bounds[0] = regionToLowerBound(k, region);
            Assert(!bounds[0].isNull());
            bounds[1] = regionToUpperBound(k, region);
            Assert(!bounds[1].isNull());
          }

          // Figure 3: P
          Node poly_approx;

          // compute whether this is a tangent refinement or a secant refinement
          bool is_tangent = false;
          bool is_secant = false;
          std::map<unsigned, Node> model_values;
          for (unsigned d = 0; d < 2; d++)
          {
            Node pab = poly_approx_bounds[d][csign];
            if (!pab.isNull())
            {
              // { x -> tf[0] }
              std::vector<Node> taylor_subs;
              taylor_subs.push_back(tf[0]);
              Assert(taylor_vars.size() == taylor_subs.size());
              pab = pab.substitute(taylor_vars.begin(),
                                   taylor_vars.end(),
                                   taylor_subs.begin(),
                                   taylor_subs.end());
              pab = Rewriter::rewrite(pab);
              Node v_pab = computeModelValue(pab, 1);
              model_values[d] = v_pab;
              Assert(v_pab.isConst());
              Trace("nl-ext-tf-tplanes-debug") << "...model value of " << pab
                                               << " is " << v_pab << std::endl;
              Node comp = nm->mkNode(d == 0 ? LT : GT, v, v_pab);
              Trace("nl-ext-tf-tplanes-debug") << "...compare : " << comp
                                               << std::endl;
              Node compr = Rewriter::rewrite(comp);
              Trace("nl-ext-tf-tplanes-debug") << "...got : " << compr
                                               << std::endl;
              if (compr == d_true)
              {
                // beyond the bounds
                if (d == 0)
                {
                  poly_approx = poly_approx_bounds[d][csign];
                  is_tangent = concavity == 1;
                  is_secant = concavity == -1;
                }
                else
                {
                  poly_approx = poly_approx_bounds[d][csign];
                  is_tangent = concavity == -1;
                  is_secant = concavity == 1;
                }
                Trace("nl-ext-tf-tplanes") << "*** Outside boundary point (";
                Trace("nl-ext-tf-tplanes") << (d == 0 ? "low" : "high") << ") ";
                Trace("nl-ext-tf-tplanes") << comp << ", will refine..."
                                           << std::endl;
                Trace("nl-ext-tf-tplanes")
                    << "    poly_approx = " << poly_approx << std::endl;
                Trace("nl-ext-tf-tplanes") << "    is_tangent = " << is_tangent
                                           << std::endl;
                Trace("nl-ext-tf-tplanes") << "    is_secant = " << is_secant
                                           << std::endl;
                break;
              }
              else
              {
                Trace("nl-ext-tf-tplanes") << "  ...within "
                                           << (d == 0 ? "low" : "high")
                                           << " bound : ";
                Trace("nl-ext-tf-tplanes") << comp << std::endl;
              }
            }
          }

          // Figure 3: P( c )
          Node poly_approx_c;
          if (is_tangent || is_secant)
          {
            Assert(!poly_approx.isNull());
            std::vector<Node> taylor_subs;
            taylor_subs.push_back(c);
            Assert(taylor_vars.size() == taylor_subs.size());
            poly_approx_c = poly_approx.substitute(taylor_vars.begin(),
                                                   taylor_vars.end(),
                                                   taylor_subs.begin(),
                                                   taylor_subs.end());
            Trace("nl-ext-tf-tplanes-debug") << "...poly appoximation at c is "
                                             << poly_approx_c << std::endl;
          }
          else
          {
            // store for check model bounds
            Node atf = computeModelValue(tf);
            d_tf_check_model_bounds[atf] =
                std::pair<Node, Node>(model_values[0], model_values[1]);
          }

          if (is_tangent)
          {
            // compute tangent plane
            // Figure 3: T( x )
            Node tplane;
            Node poly_approx_deriv =
                getDerivative(poly_approx, d_taylor_real_fv);
            Assert(!poly_approx_deriv.isNull());
            poly_approx_deriv = Rewriter::rewrite(poly_approx_deriv);
            Trace("nl-ext-tf-tplanes-debug") << "...derivative of "
                                             << poly_approx << " is "
                                             << poly_approx_deriv << std::endl;
            std::vector<Node> taylor_subs;
            taylor_subs.push_back(c);
            Assert(taylor_vars.size() == taylor_subs.size());
            Node poly_approx_c_deriv =
                poly_approx_deriv.substitute(taylor_vars.begin(),
                                             taylor_vars.end(),
                                             taylor_subs.begin(),
                                             taylor_subs.end());
            tplane = nm->mkNode(
                PLUS,
                poly_approx_c,
                nm->mkNode(
                    MULT, poly_approx_c_deriv, nm->mkNode(MINUS, tf[0], c)));

            Node lem = nm->mkNode(concavity == 1 ? GEQ : LEQ, tf, tplane);
            std::vector<Node> antec;
            for (unsigned i = 0; i < 2; i++)
            {
              if (!bounds[i].isNull())
              {
                antec.push_back(
                    nm->mkNode(i == 0 ? GEQ : LEQ, tf[0], bounds[i]));
              }
            }
            if (!antec.empty())
            {
              Node antec_n =
                  antec.size() == 1 ? antec[0] : nm->mkNode(AND, antec);
              lem = nm->mkNode(IMPLIES, antec_n, lem);
            }
            Trace("nl-ext-tf-tplanes-debug")
                << "*** Tangent plane lemma (pre-rewrite): " << lem
                << std::endl;
            lem = Rewriter::rewrite(lem);
            Trace("nl-ext-tf-tplanes") << "*** Tangent plane lemma : " << lem
                                       << std::endl;
            // Figure 3 : line 9
            lemmas.push_back(lem);
          }
          else if (is_secant)
          {
            // bounds are the minimum and maximum previous secant points
            Assert(std::find(d_secant_points[tf].begin(),
                             d_secant_points[tf].end(),
                             c)
                   == d_secant_points[tf].end());
            // insert into the vector
            d_secant_points[tf].push_back(c);
            // sort
            SortNonlinearExtension smv;
            smv.d_nla = this;
            smv.d_order_type = 0;
            std::sort(
                d_secant_points[tf].begin(), d_secant_points[tf].end(), smv);
            // get the resulting index of c
            unsigned index =
                std::find(
                    d_secant_points[tf].begin(), d_secant_points[tf].end(), c)
                - d_secant_points[tf].begin();
            // bounds are the next closest upper/lower bound values
            if (index > 0)
            {
              bounds[0] = d_secant_points[tf][index - 1];
            }
            else
            {
              // otherwise, we use the lower boundary point for this concavity
              // region
              if (k == SINE)
              {
                Assert(!bounds[0].isNull());
              }
              else if (k == EXPONENTIAL)
              {
                // pick c-1
                bounds[0] = Rewriter::rewrite(nm->mkNode(MINUS, c, d_one));
              }
            }
            if (index < d_secant_points[tf].size() - 1)
            {
              bounds[1] = d_secant_points[tf][index + 1];
            }
            else
            {
              // otherwise, we use the upper boundary point for this concavity
              // region
              if (k == SINE)
              {
                Assert(!bounds[1].isNull());
              }
              else if (k == EXPONENTIAL)
              {
                // pick c+1
                bounds[1] = Rewriter::rewrite(nm->mkNode(PLUS, c, d_one));
              }
            }
            Trace("nl-ext-tf-tplanes-debug")
                << "...secant bounds are : " << bounds[0] << " ... "
                << bounds[1] << std::endl;

            for (unsigned s = 0; s < 2; s++)
            {
              // compute secant plane
              Assert(!poly_approx.isNull());
              Assert(!bounds[s].isNull());
              // take the model value of l or u (since may contain PI)
              Node b = computeModelValue(bounds[s], 1);
              Trace("nl-ext-tf-tplanes-debug") << "...model value of bound "
                                               << bounds[s] << " is " << b
                                               << std::endl;
              Assert(b.isConst());
              if (c != b)
              {
                // Figure 3 : P(l), P(u), for s = 0,1
                Node poly_approx_b;
                std::vector<Node> taylor_subs;
                taylor_subs.push_back(b);
                Assert(taylor_vars.size() == taylor_subs.size());
                poly_approx_b = poly_approx.substitute(taylor_vars.begin(),
                                                       taylor_vars.end(),
                                                       taylor_subs.begin(),
                                                       taylor_subs.end());
                // Figure 3: S_l( x ), S_u( x ) for s = 0,1
                Node splane;
                Node rcoeff_n = Rewriter::rewrite(nm->mkNode(MINUS, b, c));
                Assert(rcoeff_n.isConst());
                Rational rcoeff = rcoeff_n.getConst<Rational>();
                Assert(rcoeff.sgn() != 0);
                splane = nm->mkNode(
                    PLUS,
                    poly_approx_b,
                    nm->mkNode(MULT,
                               nm->mkNode(MINUS, poly_approx_b, poly_approx_c),
                               nm->mkConst(Rational(1) / rcoeff),
                               nm->mkNode(MINUS, tf[0], b)));

                Node lem = nm->mkNode(concavity == 1 ? LEQ : GEQ, tf, splane);
                // With respect to Figure 3, this is slightly different.
                // In particular, we chose b to be the model value of bounds[s],
                // which is a constant although bounds[s] may not be (e.g. if it
                // contains PI).
                // To ensure that c...b does not cross an inflection point,
                // we guard with the symbolic version of bounds[s].
                // This leads to lemmas e.g. of this form:
                //   ( c <= x <= PI/2 ) => ( sin(x) < ( P( b ) - P( c ) )*( x -
                //   b ) + P( b ) )
                // where b = (PI/2)^M, the current value of PI/2 in the model.
                // This is sound since we are guarded by the symbolic
                // representation of PI/2.
                Node antec_n =
                    nm->mkNode(AND,
                               nm->mkNode(GEQ, tf[0], s == 0 ? bounds[s] : c),
                               nm->mkNode(LEQ, tf[0], s == 0 ? c : bounds[s]));
                lem = nm->mkNode(IMPLIES, antec_n, lem);
                Trace("nl-ext-tf-tplanes-debug")
                    << "*** Secant plane lemma (pre-rewrite) : " << lem
                    << std::endl;
                lem = Rewriter::rewrite(lem);
                Trace("nl-ext-tf-tplanes") << "*** Secant plane lemma : " << lem
                                           << std::endl;
                // Figure 3 : line 22
                lemmas.push_back(lem);
              }
            }
          }
        }
      }
    }
  }

  return lemmas;
}

int NonlinearExtension::regionToMonotonicityDir(Kind k, int region)
{
  if (k == EXPONENTIAL)
  {
    if (region == 1)
    {
      return 1;
    }
  }
  else if (k == SINE)
  {
    if (region == 1 || region == 4)
    {
      return -1;
    }
    else if (region == 2 || region == 3)
    {
      return 1;
    }
  }
  return 0;
}

int NonlinearExtension::regionToConcavity(Kind k, int region)
{
  if (k == EXPONENTIAL)
  {
    if (region == 1)
    {
      return 1;
    }
  }
  else if (k == SINE)
  {
    if (region == 1 || region == 2)
    {
      return -1;
    }
    else if (region == 3 || region == 4)
    {
      return 1;
    }
  }
  return 0;
}

Node NonlinearExtension::regionToLowerBound(Kind k, int region)
{
  if (k == SINE)
  {
    if (region == 1)
    {
      return d_pi_2;
    }
    else if (region == 2)
    {
      return d_zero;
    }
    else if (region == 3)
    {
      return d_pi_neg_2;
    }
    else if (region == 4)
    {
      return d_pi_neg;
    }
  }
  return Node::null();
}

Node NonlinearExtension::regionToUpperBound(Kind k, int region)
{
  if (k == SINE)
  {
    if (region == 1)
    {
      return d_pi;
    }
    else if (region == 2)
    {
      return d_pi_2;
    }
    else if (region == 3)
    {
      return d_zero;
    }
    else if (region == 4)
    {
      return d_pi_neg_2;
    }
  }
  return Node::null();
}

Node NonlinearExtension::getDerivative(Node n, Node x)
{
  Assert(x.isVar());
  // only handle the cases of the taylor expansion of d
  if (n.getKind() == EXPONENTIAL)
  {
    if (n[0] == x)
    {
      return n;
    }
  }
  else if (n.getKind() == SINE)
  {
    if (n[0] == x)
    {
      Node na = NodeManager::currentNM()->mkNode(MINUS, d_pi_2, n[0]);
      Node ret = NodeManager::currentNM()->mkNode(SINE, na);
      ret = Rewriter::rewrite(ret);
      return ret;
    }
  }
  else if (n.getKind() == PLUS)
  {
    std::vector<Node> dchildren;
    for (unsigned i = 0; i < n.getNumChildren(); i++)
    {
      // PLUS is flattened in rewriter, recursion depth is bounded by 1
      Node dc = getDerivative(n[i], x);
      if (dc.isNull())
      {
        return dc;
      }else{
        dchildren.push_back(dc);
      }
    }
    return NodeManager::currentNM()->mkNode(PLUS, dchildren);
  }
  else if (n.getKind() == MULT)
  {
    Assert(n[0].isConst());
    Node dc = getDerivative(n[1], x);
    if (!dc.isNull())
    {
      return NodeManager::currentNM()->mkNode(MULT, n[0], dc);
    }
  }
  else if (n.getKind() == NONLINEAR_MULT)
  {
    unsigned xcount = 0;
    std::vector<Node> children;
    unsigned xindex = 0;
    for (unsigned i = 0, size = n.getNumChildren(); i < size; i++)
    {
      if (n[i] == x)
      {
        xcount++;
        xindex = i;
      }
      children.push_back(n[i]);
    }
    if (xcount == 0)
    {
      return d_zero;
    }
    else
    {
      children[xindex] = NodeManager::currentNM()->mkConst(Rational(xcount));
    }
    return NodeManager::currentNM()->mkNode(MULT, children);
  }
  else if (n.isVar())
  {
    return n == x ? d_one : d_zero;
  }
  else if (n.isConst())
  {
    return d_zero;
  }
  Trace("nl-ext-debug") << "No derivative computed for " << n;
  Trace("nl-ext-debug") << " for d/d{" << x << "}" << std::endl;
  return Node::null();
}

std::pair<Node, Node> NonlinearExtension::getTaylor(TNode fa, unsigned n)
{
  Node fac;  // what term we cache for fa
  if (fa[0] == d_zero)
  {
    // optimization : simpler to compute (x-fa[0])^n if we are centered around
    // 0.
    fac = fa;
  }
  else
  {
    // otherwise we use a standard factor a in (x-a)^n
    fac = NodeManager::currentNM()->mkNode(fa.getKind(), d_taylor_real_fv_base);
  }
  Node taylor_rem;
  Node taylor_sum;
  // check if we have already computed this Taylor series
  std::unordered_map<unsigned, Node>::iterator itt = d_taylor_sum[fac].find(n);
  if (itt == d_taylor_sum[fac].end())
  {
    Node i_exp_base;
    if (fa[0] == d_zero)
    {
      i_exp_base = d_taylor_real_fv;
    }
    else
    {
      i_exp_base = Rewriter::rewrite(NodeManager::currentNM()->mkNode(
          MINUS, d_taylor_real_fv, d_taylor_real_fv_base));
    }
    Node i_derv = fac;
    Node i_fact = d_one;
    Node i_exp = d_one;
    int i_derv_status = 0;
    unsigned counter = 0;
    std::vector<Node> sum;
    do
    {
      counter++;
      if (fa.getKind() == EXPONENTIAL)
      {
        // unchanged
      }
      else if (fa.getKind() == SINE)
      {
        if (i_derv_status % 2 == 1)
        {
          Node arg = NodeManager::currentNM()->mkNode(
              PLUS, d_pi_2, d_taylor_real_fv_base);
          i_derv = NodeManager::currentNM()->mkNode(SINE, arg);
        }
        else
        {
          i_derv = fa;
        }
        if (i_derv_status >= 2)
        {
          i_derv = NodeManager::currentNM()->mkNode(MINUS, d_zero, i_derv);
        }
        i_derv = Rewriter::rewrite(i_derv);
        i_derv_status = i_derv_status == 3 ? 0 : i_derv_status + 1;
      }
      if (counter == (n + 1))
      {
        TNode x = d_taylor_real_fv_base;
        i_derv = i_derv.substitute(x, d_taylor_real_fv_base_rem);
      }
      Node curr = NodeManager::currentNM()->mkNode(
          MULT,
          NodeManager::currentNM()->mkNode(DIVISION, i_derv, i_fact),
          i_exp);
      if (counter == (n + 1))
      {
        taylor_rem = curr;
      }
      else
      {
        sum.push_back(curr);
        i_fact = Rewriter::rewrite(NodeManager::currentNM()->mkNode(
            MULT,
            NodeManager::currentNM()->mkConst(Rational(counter)),
            i_fact));
        i_exp = Rewriter::rewrite(
            NodeManager::currentNM()->mkNode(MULT, i_exp_base, i_exp));
      }
    } while (counter <= n);
    taylor_sum =
        sum.size() == 1 ? sum[0] : NodeManager::currentNM()->mkNode(PLUS, sum);

    if (fac[0] != d_taylor_real_fv_base)
    {
      TNode x = d_taylor_real_fv_base;
      taylor_sum = taylor_sum.substitute(x, fac[0]);
    }

    // cache
    d_taylor_sum[fac][n] = taylor_sum;
    d_taylor_rem[fac][n] = taylor_rem;
  }
  else
  {
    taylor_sum = itt->second;
    Assert(d_taylor_rem[fac].find(n) != d_taylor_rem[fac].end());
    taylor_rem = d_taylor_rem[fac][n];
  }

  // must substitute for the argument if we were using a different lookup
  if (fa[0] != fac[0])
  {
    TNode x = d_taylor_real_fv_base;
    taylor_sum = taylor_sum.substitute(x, fa[0]);
  }
  return std::pair<Node, Node>(taylor_sum, taylor_rem);
}

}  // namespace arith
}  // namespace theory
}  // namespace CVC4<|MERGE_RESOLUTION|>--- conflicted
+++ resolved
@@ -1256,7 +1256,6 @@
       return comp == d_true;
     }
   }
-<<<<<<< HEAD
   else if( atom.getKind()==EQUAL )
   {
     // x = a is ( x >= a ^ x <= a )
@@ -1277,9 +1276,7 @@
       }
     }
   }
-  
-=======
->>>>>>> bf385ca6
+
   Trace("nl-ext-tf-check-model-simple") << "  failed due to unknown literal."
                                         << std::endl;
   return false;
