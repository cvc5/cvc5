/******************************************************************************
 * Top contributors (to current version):
 *   Tim King, Aina Niemetz, Morgan Deters
 *
 * This file is part of the cvc5 project.
 *
 * Copyright (c) 2009-2021 by the authors listed in the file AUTHORS
 * in the top-level source directory and their institutional affiliations.
 * All rights reserved.  See the file COPYING in the top-level source
 * directory for licensing information.
 * ****************************************************************************
 *
 * This is an implementation of the Simplex Module for the Simplex for
 * DPLL(T) decision procedure.
 */
#include "theory/arith/soi_simplex.h"

#include <algorithm>

#include "base/output.h"
#include "options/arith_options.h"
#include "smt/smt_statistics_registry.h"
#include "theory/arith/constraint.h"
#include "theory/arith/error_set.h"
#include "theory/arith/tableau.h"
#include "util/statistics_stats.h"

using namespace std;

namespace cvc5 {
namespace theory {
namespace arith {

SumOfInfeasibilitiesSPD::SumOfInfeasibilitiesSPD(Env& env,
                                                 LinearEqualityModule& linEq,
                                                 ErrorSet& errors,
                                                 RaiseConflict conflictChannel,
                                                 TempVarMalloc tvmalloc)
    : SimplexDecisionProcedure(env, linEq, errors, conflictChannel, tvmalloc),
      d_soiVar(ARITHVAR_SENTINEL),
      d_pivotBudget(0),
      d_prevWitnessImprovement(AntiProductive),
      d_witnessImprovementInARow(0),
      d_sgnDisagreements(),
      d_statistics("theory::arith::SOI", d_pivots)
{ }

SumOfInfeasibilitiesSPD::Statistics::Statistics(const std::string& name,
                                                uint32_t& pivots)
    : d_initialSignalsTime(
        smtStatisticsRegistry().registerTimer(name + "initialProcessTime")),
      d_initialConflicts(
          smtStatisticsRegistry().registerInt(name + "UpdateConflicts")),
      d_soiFoundUnsat(smtStatisticsRegistry().registerInt(name + "FoundUnsat")),
      d_soiFoundSat(smtStatisticsRegistry().registerInt(name + "FoundSat")),
      d_soiMissed(smtStatisticsRegistry().registerInt(name + "Missed")),
      d_soiConflicts(
          smtStatisticsRegistry().registerInt(name + "ConfMin::num")),
      d_hasToBeMinimal(
          smtStatisticsRegistry().registerInt(name + "HasToBeMin")),
      d_maybeNotMinimal(
          smtStatisticsRegistry().registerInt(name + "MaybeNotMin")),
      d_soiTimer(smtStatisticsRegistry().registerTimer(name + "Time")),
      d_soiFocusConstructionTimer(
          smtStatisticsRegistry().registerTimer(name + "Construction")),
      d_soiConflictMinimization(smtStatisticsRegistry().registerTimer(
          name + "Conflict::Minimization")),
      d_selectUpdateForSOI(
          smtStatisticsRegistry().registerTimer(name + "selectSOI")),
      d_finalCheckPivotCounter(
          smtStatisticsRegistry().registerReference<uint32_t>(
              name + "lastPivots", pivots))
{
}

Result::Sat SumOfInfeasibilitiesSPD::findModel(bool exactResult){
  Assert(d_conflictVariables.empty());
  Assert(d_sgnDisagreements.empty());

  d_pivots = 0;

  if(d_errorSet.errorEmpty() && !d_errorSet.moreSignals()){
<<<<<<< HEAD
    Trace("soi::findModel") << "soiFindModel("<< instance <<") trivial" << endl;
=======
    Debug("soi::findModel") << "soiFindModel() trivial" << endl;
>>>>>>> 6ddfbe07
    Assert(d_conflictVariables.empty());
    return Result::SAT;
  }

  // We need to reduce this because of
  d_errorSet.reduceToSignals();

  // We must start tracking NOW
  d_errorSet.setSelectionRule(options::ErrorSelectionRule::SUM_METRIC);

  if(initialProcessSignals()){
    d_conflictVariables.purge();
<<<<<<< HEAD
    Trace("soi::findModel") << "fcFindModel("<< instance <<") early conflict" << endl;
    Assert(d_conflictVariables.empty());
    return Result::UNSAT;
  }else if(d_errorSet.errorEmpty()){
    Trace("soi::findModel") << "fcFindModel("<< instance <<") fixed itself" << endl;
=======
    Debug("soi::findModel") << "fcFindModel() early conflict" << endl;
    Assert(d_conflictVariables.empty());
    return Result::UNSAT;
  }else if(d_errorSet.errorEmpty()){
    Debug("soi::findModel") << "fcFindModel() fixed itself" << endl;
>>>>>>> 6ddfbe07
    Assert(!d_errorSet.moreSignals());
    Assert(d_conflictVariables.empty());
    return Result::SAT;
  }

<<<<<<< HEAD
  Trace("soi::findModel") << "fcFindModel(" << instance <<") start non-trivial" << endl;
=======
  Debug("soi::findModel") << "fcFindModel() start non-trivial" << endl;
>>>>>>> 6ddfbe07

  exactResult |= d_varOrderPivotLimit < 0;

  d_prevWitnessImprovement = HeuristicDegenerate;
  d_witnessImprovementInARow = 0;

  Result::Sat result = Result::SAT_UNKNOWN;

  if(result == Result::SAT_UNKNOWN){
    if(exactResult){
      d_pivotBudget = -1;
    }else{
      d_pivotBudget = d_varOrderPivotLimit;
    }

    result = sumOfInfeasibilities();

    if(result ==  Result::UNSAT){
      ++(d_statistics.d_soiFoundUnsat);
    }else if(d_errorSet.errorEmpty()){
      ++(d_statistics.d_soiFoundSat);
    }else{
      ++(d_statistics.d_soiMissed);
    }
  }

  Assert(!d_errorSet.moreSignals());
  if(result == Result::SAT_UNKNOWN && d_errorSet.errorEmpty()){
    result = Result::SAT;
  }

  // ensure that the conflict variable is still in the queue.
  d_conflictVariables.purge();

<<<<<<< HEAD
  Trace("soi::findModel") << "end findModel() " << instance << " " << result <<  endl;
=======
  Debug("soi::findModel") << "end findModel() " << result << endl;
>>>>>>> 6ddfbe07

  Assert(d_conflictVariables.empty());
  return result;
}


void SumOfInfeasibilitiesSPD::logPivot(WitnessImprovement w){
  if(d_pivotBudget > 0) {
    --d_pivotBudget;
  }
  Assert(w != AntiProductive);

  if(w == d_prevWitnessImprovement){
    ++d_witnessImprovementInARow;
    if(d_witnessImprovementInARow == 0){
      --d_witnessImprovementInARow;
    }
  }else{
    if(w != BlandsDegenerate){
      d_witnessImprovementInARow = 1;
    }
    d_prevWitnessImprovement = w;
  }
  if(strongImprovement(w)){
    d_leavingCountSinceImprovement.purge();
  }

  Trace("logPivot") << "logPivot " << d_prevWitnessImprovement << " "  << d_witnessImprovementInARow << endl;
}

uint32_t SumOfInfeasibilitiesSPD::degeneratePivotsInARow() const {
  switch(d_prevWitnessImprovement){
  case ConflictFound:
  case ErrorDropped:
  case FocusImproved:
    return 0;
  case HeuristicDegenerate:
  case BlandsDegenerate:
    return d_witnessImprovementInARow;
  // Degenerate is unreachable for its own reasons
  case Degenerate:
  case FocusShrank:
  case AntiProductive:
    Unreachable();
    return -1;
  }
  Unreachable();
}

void SumOfInfeasibilitiesSPD::adjustFocusAndError(const UpdateInfo& up, const AVIntPairVec& focusChanges){
  uint32_t newErrorSize = d_errorSet.errorSize();
  adjustInfeasFunc(d_statistics.d_soiFocusConstructionTimer, d_soiVar, focusChanges);
  d_errorSize = newErrorSize;
}


UpdateInfo SumOfInfeasibilitiesSPD::selectUpdate(LinearEqualityModule::UpdatePreferenceFunction upf, LinearEqualityModule::VarPreferenceFunction bpf) {
  UpdateInfo selected;

<<<<<<< HEAD
  static int instance = 0 ;
  ++instance;

  Trace("soi::selectPrimalUpdate")
    << "selectPrimalUpdate " << instance << endl
    << d_soiVar << " " << d_tableau.basicRowLength(d_soiVar)
    << " " << d_linEq.debugBasicAtBoundCount(d_soiVar) << endl;
=======
  Debug("soi::selectPrimalUpdate")
      << "selectPrimalUpdate " << endl
      << d_soiVar << " " << d_tableau.basicRowLength(d_soiVar) << " "
      << d_linEq.debugBasicAtBoundCount(d_soiVar) << endl;
>>>>>>> 6ddfbe07

  typedef std::vector<Cand> CandVector;
  CandVector candidates;

  for(Tableau::RowIterator ri = d_tableau.basicRowIterator(d_soiVar); !ri.atEnd(); ++ri){
    const Tableau::Entry& e = *ri;
    ArithVar curr = e.getColVar();
    if(curr == d_soiVar){ continue; }

    int sgn = e.getCoefficient().sgn();
    bool candidate =
      (sgn > 0 && d_variables.cmpAssignmentUpperBound(curr) < 0) ||
      (sgn < 0 && d_variables.cmpAssignmentLowerBound(curr) > 0);

    Trace("soi::selectPrimalUpdate")
      << "storing " << d_soiVar
      << " " << curr
      << " " << candidate
      << " " << e.getCoefficient()
      << " " << sgn << endl;

    if(candidate) {
      candidates.push_back(Cand(curr, 0, sgn, &e.getCoefficient()));
    }
  }

  CompPenaltyColLength colCmp(&d_linEq, options().arith.havePenalties);
  CandVector::iterator i = candidates.begin();
  CandVector::iterator end = candidates.end();
  std::make_heap(i, end, colCmp);

  // For the first 3 pivots take the best
  // After that, once an improvement is found on look at a
  // small number of pivots after finding an improvement
  // the longer the search to more willing we are to look at more candidates
  int maxCandidatesAfterImprove =
    (d_pivots <= 2) ?  std::numeric_limits<int>::max() : d_pivots/5;

  int candidatesAfterFocusImprove = 0;
  while(i != end && candidatesAfterFocusImprove <= maxCandidatesAfterImprove){
    std::pop_heap(i, end, colCmp);
    --end;
    Cand& cand = (*end);
    ArithVar curr = cand.d_nb;
    const Rational& coeff = *cand.d_coeff;

    LinearEqualityModule::UpdatePreferenceFunction leavingPrefFunc = selectLeavingFunction(curr);
    UpdateInfo currProposal = d_linEq.speculativeUpdate(curr, coeff, leavingPrefFunc);

    Trace("soi::selectPrimalUpdate")
      << "selected " << selected << endl
      << "currProp " << currProposal << endl
      << "coeff " << coeff << endl;

    Assert(!currProposal.uninitialized());

    if(candidatesAfterFocusImprove > 0){
      candidatesAfterFocusImprove++;
    }

    if(selected.uninitialized() || (d_linEq.*upf)(selected, currProposal)){
      selected = currProposal;
      WitnessImprovement w = selected.getWitness(false);
      Trace("soi::selectPrimalUpdate") << "selected " << w << endl;
      //setPenalty(curr, w);
      if(improvement(w)){
        bool exitEarly;
        switch(w){
        case ConflictFound: exitEarly = true; break;
        case FocusImproved:
          candidatesAfterFocusImprove = 1;
          exitEarly = false;
          break;
        default:
          exitEarly = false; break;
        }
        if(exitEarly){ break; }
      }
    }else{
      Trace("soi::selectPrimalUpdate") << "dropped "<< endl;
    }

  }
  return selected;
}

bool debugCheckWitness(const UpdateInfo& inf, WitnessImprovement w, bool useBlands){
  if(inf.getWitness(useBlands) == w){
    switch(w){
    case ConflictFound: return inf.foundConflict();
    case ErrorDropped: return inf.errorsChange() < 0;
    case FocusImproved: return inf.focusDirection() > 0;
    case FocusShrank: return false; // This is not a valid output
    case Degenerate: return false; // This is not a valid output
    case BlandsDegenerate: return useBlands;
    case HeuristicDegenerate: return !useBlands;
    case AntiProductive: return false;
    }
  }
  return false;
}


void SumOfInfeasibilitiesSPD::debugPrintSignal(ArithVar updated) const{
  Trace("updateAndSignal") << "updated basic " << updated;
  Trace("updateAndSignal") << " length " << d_tableau.basicRowLength(updated);
  Trace("updateAndSignal") << " consistent " << d_variables.assignmentIsConsistent(updated);
  int dir = !d_variables.assignmentIsConsistent(updated) ?
    d_errorSet.getSgn(updated) : 0;
  Trace("updateAndSignal") << " dir " << dir;
  Trace("updateAndSignal") << " debugBasicAtBoundCount " << d_linEq.debugBasicAtBoundCount(updated) << endl;
}


void SumOfInfeasibilitiesSPD::updateAndSignal(const UpdateInfo& selected, WitnessImprovement w){
  ArithVar nonbasic = selected.nonbasic();

  Trace("updateAndSignal") << "updateAndSignal " << selected << endl;

  if(selected.describesPivot()){
    ConstraintP limiting = selected.limiting();
    ArithVar basic = limiting->getVariable();
    Assert(d_linEq.basicIsTracked(basic));
    d_linEq.pivotAndUpdate(basic, nonbasic, limiting->getValue());
  }else{
    Assert(!selected.unbounded() || selected.errorsChange() < 0);

    DeltaRational newAssignment =
      d_variables.getAssignment(nonbasic) + selected.nonbasicDelta();

    d_linEq.updateTracked(nonbasic, newAssignment);
  }
  d_pivots++;

  increaseLeavingCount(nonbasic);

  vector< pair<ArithVar, int> > focusChanges;
  while(d_errorSet.moreSignals()){
    ArithVar updated = d_errorSet.topSignal();
    int prevFocusSgn = d_errorSet.popSignal();

    if(d_tableau.isBasic(updated)){
      Assert(!d_variables.assignmentIsConsistent(updated)
             == d_errorSet.inError(updated));
      if(TraceIsOn("updateAndSignal")){debugPrintSignal(updated);}
      if(!d_variables.assignmentIsConsistent(updated)){
        if(checkBasicForConflict(updated)){
          reportConflict(updated);
          //Assert(debugUpdatedBasic(selected, updated));
        }
      }
    }else{
      Trace("updateAndSignal") << "updated nonbasic " << updated << endl;
    }
    int currFocusSgn = d_errorSet.focusSgn(updated);
    if(currFocusSgn != prevFocusSgn){
      int change = currFocusSgn - prevFocusSgn;
      focusChanges.push_back(make_pair(updated, change));
    }
  }

  if(TraceIsOn("error")){ d_errorSet.debugPrint(Trace("error")); }

  //Assert(debugSelectedErrorDropped(selected, d_errorSize, d_errorSet.errorSize()));

  adjustFocusAndError(selected, focusChanges);
}

void SumOfInfeasibilitiesSPD::qeAddRange(uint32_t begin, uint32_t end){
  Assert(!d_qeInSoi.empty());
  for(uint32_t i = begin; i != end; ++i){
    ArithVar v = d_qeConflict[i];
    addToInfeasFunc(d_statistics.d_soiConflictMinimization, d_soiVar, v);
    d_qeInSoi.add(v);
  }
}

void SumOfInfeasibilitiesSPD::qeRemoveRange(uint32_t begin, uint32_t end){
  for(uint32_t i = begin; i != end; ++i){
    ArithVar v = d_qeConflict[i];
    removeFromInfeasFunc(d_statistics.d_soiConflictMinimization, d_soiVar, v);
    d_qeInSoi.remove(v);
  }
  Assert(!d_qeInSoi.empty());
}

void SumOfInfeasibilitiesSPD::qeSwapRange(uint32_t N, uint32_t r, uint32_t s){
  for(uint32_t i = 0; i < N; ++i){
    std::swap(d_qeConflict[r+i], d_qeConflict[s+i]);
  }
}

/**
 * Region notation:
 * A region is either
 *  - A single element X@i with the name X at the position i
 *  - A sequence of indices X@[i,j) with the name X and the elements between i [inclusive] and j exclusive
 *  - A concatenation of regions R1 and R2, R1;R2
 *
 * Given the fixed assumptions C @ [0,cEnd) and a set of candidate minimizations U@[cEnd, uEnd)
 * s.t. C \cup U is known to be in conflict ([0,uEnd) has a conflict), find a minimal
 * subset of U, Delta, s.t. C \cup Delta is in conflict.
 *
 * Pre:
 *  [0, uEnd) is a set and is in conflict.
 *    uEnd <= assumptions.size()
 *  [0, cEnd) is in d_inSoi.
 *
 * Invariants: [0,cEnd) is never modified
 *
 * Post:
 *  [0, cEnd); [cEnd, deltaEnd) is in conflict
 *  [0, deltaEnd) is a set
 *  [0, deltaEnd) is in d_inSoi
 */
uint32_t SumOfInfeasibilitiesSPD::quickExplainRec(uint32_t cEnd, uint32_t uEnd){
  Assert(cEnd <= uEnd);
  Assert(d_qeInUAndNotInSoi.empty());
  Assert(d_qeGreedyOrder.empty());

  const Tableau::Entry* spoiler = NULL;

  if(d_soiVar != ARITHVAR_SENTINEL && d_linEq.selectSlackEntry(d_soiVar, false) == NULL){
    // already in conflict
    return cEnd;
  }

  Assert(cEnd < uEnd);

  // Phase 1 : Construct the conflict greedily

  for(uint32_t i = cEnd; i < uEnd; ++i){
    d_qeInUAndNotInSoi.add(d_qeConflict[i]);
  }
  if(d_soiVar == ARITHVAR_SENTINEL){ // special case for d_soiVar being empty
    ArithVar first = d_qeConflict[cEnd];
    d_soiVar = constructInfeasiblityFunction(d_statistics.d_soiConflictMinimization, first);
    d_qeInSoi.add(first);
    d_qeInUAndNotInSoi.remove(first);
    d_qeGreedyOrder.push_back(first);
  }
  while((spoiler = d_linEq.selectSlackEntry(d_soiVar, false)) != NULL){
    Assert(!d_qeInUAndNotInSoi.empty());

    ArithVar nb = spoiler->getColVar();
    int oppositeSgn = -(spoiler->getCoefficient().sgn());
    Assert(oppositeSgn != 0);

    ArithVar basicWithOp = find_basic_in_sgns(d_qeSgns, nb, oppositeSgn, d_qeInUAndNotInSoi, true);
    Assert(basicWithOp != ARITHVAR_SENTINEL);

    addToInfeasFunc(d_statistics.d_soiConflictMinimization, d_soiVar, basicWithOp);
    d_qeInSoi.add(basicWithOp);
    d_qeInUAndNotInSoi.remove(basicWithOp);
    d_qeGreedyOrder.push_back(basicWithOp);
  }
  Assert(spoiler == NULL);

  // Compact the set u
  uint32_t newEnd = cEnd + d_qeGreedyOrder.size();
  std::copy(d_qeGreedyOrder.begin(), d_qeGreedyOrder.end(), d_qeConflict.begin()+cEnd);

  d_qeInUAndNotInSoi.purge();
  d_qeGreedyOrder.clear();

   // Phase 2 : Recursively determine the minimal set of rows

  uint32_t xPos = cEnd;
  std::swap(d_qeGreedyOrder[xPos], d_qeGreedyOrder[newEnd - 1]);
  uint32_t uBegin = xPos + 1;
  uint32_t split = (newEnd - uBegin)/2 + uBegin;

  //assumptions : C @ [0, cEnd); X @ xPos; U1 @ [u1Begin, split); U2 @ [split, newEnd)
  // [0, newEnd) == d_inSoi

  uint32_t compactU2;
  if(split == newEnd){ // U2 is empty
    compactU2 = newEnd;
  }else{
    // Remove U2 from Soi
    qeRemoveRange(split, newEnd);
    // [0, split) == d_inSoi

    // pre assumptions: C + X + U1 @ [0,split); U2 [split, newEnd)
    compactU2 = quickExplainRec(split, newEnd);
    // post:
    //  assumptions: C + X + U1 @ [0, split); delta2 @ [split - compactU2)
    //  d_inSoi = [0, compactU2)
  }
  uint32_t deltaSize = compactU2 - split;
  qeSwapRange(deltaSize, uBegin, split);
  uint32_t d2End = uBegin+deltaSize;
  // assumptions : C @ [0, cEnd); X @ xPos; delta2 @ [uBegin, d2End); U1 @ [d2End, compactU2)
  //  d_inSoi == [0, compactU2)

  uint32_t d1End;
  if(d2End == compactU2){ // U1 is empty
    d1End = d2End;
  }else{
    qeRemoveRange(d2End, compactU2);

    //pre assumptions : C + X + delta2 @ [0, d2End); U1 @ [d2End, compactU2);
    d1End = quickExplainRec(d2End, compactU2);
    //post:
    // assumptions : C + X + delta2 @ [0, d2End); delta1 @ [d2End, d1End);
    // d_inSoi = [0, d1End)
  }
  //After both:
  // d_inSoi == [0, d1End), C @ [0, cEnd); X + delta2 + delta 1 @ [xPos, d1End);

  Assert(d_qeInUAndNotInSoi.empty());
  Assert(d_qeGreedyOrder.empty());
  return d1End;
}

void SumOfInfeasibilitiesSPD::quickExplain(){
  Assert(d_qeInSoi.empty());
  Assert(d_qeInUAndNotInSoi.empty());
  Assert(d_qeGreedyOrder.empty());
  Assert(d_soiVar == ARITHVAR_SENTINEL);
  Assert(d_qeSgns.empty());

  d_qeConflict.clear();
  d_errorSet.pushFocusInto(d_qeConflict);

  //cout <<  d_qeConflict.size() << " ";
  uint32_t size = d_qeConflict.size();

  if(size > 2){
    for(ErrorSet::focus_iterator iter = d_errorSet.focusBegin(), end = d_errorSet.focusEnd(); iter != end; ++iter){
      ArithVar e = *iter;
      addRowSgns(d_qeSgns, e, d_errorSet.getSgn(e));
    }
    uint32_t end = quickExplainRec(0u, size);
    Assert(end <= d_qeConflict.size());
    Assert(d_soiVar != ARITHVAR_SENTINEL);
    Assert(!d_qeInSoi.empty());

    d_qeConflict.resize(end);
    tearDownInfeasiblityFunction(d_statistics.d_soiConflictMinimization, d_soiVar);
    d_soiVar = ARITHVAR_SENTINEL;
    d_qeInSoi.purge();
    d_qeSgns.clear();
  }

  //cout << d_qeConflict.size() << endl;

  Assert(d_qeInSoi.empty());
  Assert(d_qeInUAndNotInSoi.empty());
  Assert(d_qeGreedyOrder.empty());
  Assert(d_soiVar == ARITHVAR_SENTINEL);
  Assert(d_qeSgns.empty());
}

unsigned SumOfInfeasibilitiesSPD::trySet(const ArithVarVec& set){
  Assert(d_soiVar == ARITHVAR_SENTINEL);
  bool success = false;
  if(set.size() >= 2){
    d_soiVar = constructInfeasiblityFunction(d_statistics.d_soiConflictMinimization, set);
    success = d_linEq.selectSlackEntry(d_soiVar, false) == NULL;

    tearDownInfeasiblityFunction(d_statistics.d_soiConflictMinimization, d_soiVar);
    d_soiVar = ARITHVAR_SENTINEL;
  }
  return success ? set.size() : std::numeric_limits<int>::max();
}

std::vector< ArithVarVec > SumOfInfeasibilitiesSPD::greedyConflictSubsets(){
  Trace("arith::greedyConflictSubsets") << "greedyConflictSubsets start" << endl;

  std::vector< ArithVarVec > subsets;
  Assert(d_soiVar == ARITHVAR_SENTINEL);

  if(d_errorSize <= 2){
    ArithVarVec inError;
    d_errorSet.pushFocusInto(inError);

    Assert(debugIsASet(inError));
    subsets.push_back(inError);
    return subsets;
  }
  Assert(d_errorSize > 2);

  //sgns_table< <nonbasic,sgn>, [basics] >;
  // Phase 0: Construct the sgns table
  sgn_table sgns;
  DenseSet hasParticipated; //Has participated in a conflict
  for(ErrorSet::focus_iterator iter = d_errorSet.focusBegin(), end = d_errorSet.focusEnd(); iter != end; ++iter){
    ArithVar e = *iter;
    addRowSgns(sgns, e, d_errorSet.getSgn(e));

    Trace("arith::greedyConflictSubsets") << "basic error var: " << e << endl;
    if(TraceIsOn("arith::greedyConflictSubsets")){
      d_tableau.debugPrintIsBasic(e);
      d_tableau.printBasicRow(e, Trace("arith::greedyConflictSubsets"));
    }
  }

  // Phase 1: Try to find at least 1 pair for every element
  ArithVarVec tmp;
  tmp.push_back(0);
  tmp.push_back(0);
  for(ErrorSet::focus_iterator iter = d_errorSet.focusBegin(), end = d_errorSet.focusEnd(); iter != end; ++iter){
    ArithVar e = *iter;
    tmp[0] = e;

    int errSgn = d_errorSet.getSgn(e);
    bool decreasing = errSgn < 0;
    const Tableau::Entry* spoiler = d_linEq.selectSlackEntry(e, decreasing);
    Assert(spoiler != NULL);
    ArithVar nb = spoiler->getColVar();
    int oppositeSgn = -(errSgn * (spoiler->getCoefficient().sgn()));

    sgn_table::const_iterator opposites = find_sgns(sgns, nb, oppositeSgn);
    Assert(opposites != sgns.end());

    const ArithVarVec& choices = (*opposites).second;
    for(ArithVarVec::const_iterator j = choices.begin(), jend = choices.end(); j != jend; ++j){
      ArithVar b = *j;
      if(b < e){ continue; }
      tmp[0] = e;
      tmp[1] = b;
      if(trySet(tmp) == 2){
        Trace("arith::greedyConflictSubsets")  << "found a pair " << b << " " << e << endl;
        hasParticipated.softAdd(b);
        hasParticipated.softAdd(e);
        Assert(debugIsASet(tmp));
        subsets.push_back(tmp);
        ++(d_statistics.d_soiConflicts);
        ++(d_statistics.d_hasToBeMinimal);
      }
    }
  }


  // Phase 2: If there is a variable that has not participated attempt to start a conflict
  ArithVarVec possibleStarts; //List of elements that can be tried for starts.
  d_errorSet.pushFocusInto(possibleStarts);
  while(!possibleStarts.empty()){
    Assert(d_soiVar == ARITHVAR_SENTINEL);

    ArithVar v = possibleStarts.back();
    possibleStarts.pop_back();
    if(hasParticipated.isMember(v)){ continue; }

    hasParticipated.add(v);

    Assert(d_soiVar == ARITHVAR_SENTINEL);
    //d_soiVar's row =  \sumofinfeasibilites underConstruction
    ArithVarVec underConstruction;
    underConstruction.push_back(v);
    d_soiVar = constructInfeasiblityFunction(d_statistics.d_soiConflictMinimization, v);

    Trace("arith::greedyConflictSubsets") << "trying " << v << endl;

    const Tableau::Entry* spoiler = NULL;
    while( (spoiler = d_linEq.selectSlackEntry(d_soiVar, false)) != NULL){
      ArithVar nb = spoiler->getColVar();
      int oppositeSgn = -(spoiler->getCoefficient().sgn());
      Assert(oppositeSgn != 0);

      Trace("arith::greedyConflictSubsets") << "looking for " << nb << " " << oppositeSgn << endl;

      ArithVar basicWithOp = find_basic_in_sgns(sgns, nb, oppositeSgn, hasParticipated, false);

      if(basicWithOp == ARITHVAR_SENTINEL){
        Trace("arith::greedyConflictSubsets") << "search did not work  for " << nb << endl;
        // greedy construction has failed
        break;
      }else{
        Trace("arith::greedyConflictSubsets") << "found  " << basicWithOp << endl;

        addToInfeasFunc(d_statistics.d_soiConflictMinimization, d_soiVar, basicWithOp);
        hasParticipated.softAdd(basicWithOp);
        underConstruction.push_back(basicWithOp);
      }
    }
    if(spoiler == NULL){
      Trace("arith::greedyConflictSubsets") << "success" << endl;
      //then underConstruction contains a conflicting subset
      Assert(debugIsASet(underConstruction));
      subsets.push_back(underConstruction);
      ++d_statistics.d_soiConflicts;
      if(underConstruction.size() == 3){
        ++d_statistics.d_hasToBeMinimal;
      }else{
        ++d_statistics.d_maybeNotMinimal;
      }
    }else{
      Trace("arith::greedyConflictSubsets") << "failure" << endl;
    }
    tearDownInfeasiblityFunction(d_statistics.d_soiConflictMinimization, d_soiVar);
    d_soiVar = ARITHVAR_SENTINEL;
    // if(false && spoiler == NULL){
    //   ArithVarVec tmp;
    //   int smallest = tryAllSubsets(underConstruction, 0, tmp);
    //   cout << underConstruction.size() << " " << smallest << endl;
    //   Assert(smallest >= underConstruction.size());
    //   if(smallest < underConstruction.size()){
    //     exit(-1);
    //   }
    // }
  }

  Assert(d_soiVar == ARITHVAR_SENTINEL);
  Trace("arith::greedyConflictSubsets") << "greedyConflictSubsets done" << endl;
  return subsets;
}

bool SumOfInfeasibilitiesSPD::generateSOIConflict(const ArithVarVec& subset){
  Assert(d_soiVar == ARITHVAR_SENTINEL);
  d_soiVar = constructInfeasiblityFunction(d_statistics.d_soiConflictMinimization, subset);
  Assert(!subset.empty());
  Assert(!d_conflictBuilder->underConstruction());

  Trace("arith::generateSOIConflict") << "SumOfInfeasibilitiesSPD::generateSOIConflict(...) start" << endl;

  bool success = false;
    
  for(ArithVarVec::const_iterator iter = subset.begin(), end = subset.end(); iter != end; ++iter){
    ArithVar e = *iter;
    ConstraintP violated = d_errorSet.getViolated(e);
    Assert(violated != NullConstraint);

    int sgn = d_errorSet.getSgn(e);
    const Rational& violatedCoeff = sgn > 0 ? d_negOne : d_posOne;
    Trace("arith::generateSOIConflict") << "basic error var: "
                                        << "(" <<  violatedCoeff << ")"
                                        << " " << violated
                                        << endl;


    d_conflictBuilder->addConstraint(violated, violatedCoeff);
    Assert(violated->hasProof());
    if(!success && !violated->negationHasProof()){
      success = true;
      d_conflictBuilder->makeLastConsequent();
    }
  }
  
  if(!success){
    // failure
    d_conflictBuilder->reset();
  } else {
    // pick a violated constraint arbitrarily. any of them may be selected for the conflict
    Assert(d_conflictBuilder->underConstruction());
    Assert(d_conflictBuilder->consequentIsSet());

    for(Tableau::RowIterator i = d_tableau.basicRowIterator(d_soiVar); !i.atEnd(); ++i){
      const Tableau::Entry& entry = *i;
      ArithVar v = entry.getColVar();
      if(v == d_soiVar){ continue; }
      const Rational& coeff = entry.getCoefficient();

      ConstraintP c = (coeff.sgn() > 0) ?
        d_variables.getUpperBoundConstraint(v) :
        d_variables.getLowerBoundConstraint(v);
      
      Trace("arith::generateSOIConflict") << "non-basic var: "
                                          << "(" <<  coeff << ")"
                                          << " " << c
                                          << endl;
      d_conflictBuilder->addConstraint(c, coeff);
    }
    ConstraintCP conflicted = d_conflictBuilder->commitConflict();
    d_conflictChannel.raiseConflict(conflicted,
                                    InferenceId::ARITH_CONF_SOI_SIMPLEX);
  }

  tearDownInfeasiblityFunction(d_statistics.d_soiConflictMinimization, d_soiVar);
  d_soiVar = ARITHVAR_SENTINEL;
  Trace("arith::generateSOIConflict") << "SumOfInfeasibilitiesSPD::generateSOIConflict(...) done" << endl;
  Assert(d_soiVar == ARITHVAR_SENTINEL);
  Assert(!d_conflictBuilder->underConstruction());
  return success;
}


WitnessImprovement SumOfInfeasibilitiesSPD::SOIConflict(){
<<<<<<< HEAD
  static int instance = 0;
  instance++;
  
  Trace("arith::SOIConflict") << "SumOfInfeasibilitiesSPD::SOIConflict() start "
                              << instance << ": |E| = " << d_errorSize << endl;
  if(TraceIsOn("arith::SOIConflict")){
=======
  Debug("arith::SOIConflict") << "SumOfInfeasibilitiesSPD::SOIConflict() start "
                              << ": |E| = " << d_errorSize << endl;
  if(Debug.isOn("arith::SOIConflict")){
>>>>>>> 6ddfbe07
    d_errorSet.debugPrint(cout);
  }
  Trace("arith::SOIConflict") << endl;

  tearDownInfeasiblityFunction(d_statistics.d_soiConflictMinimization, d_soiVar);
  d_soiVar = ARITHVAR_SENTINEL;

  if (options().arith.soiQuickExplain)
  {
    quickExplain();
    generateSOIConflict(d_qeConflict);
  }
  else
  {
    vector<ArithVarVec> subsets = greedyConflictSubsets();
    Assert(d_soiVar == ARITHVAR_SENTINEL);
    bool anySuccess = false;
    Assert(!subsets.empty());
    for(vector<ArithVarVec>::const_iterator i = subsets.begin(), end = subsets.end(); i != end; ++i){
      const ArithVarVec& subset = *i;
      Assert(debugIsASet(subset));
      anySuccess = generateSOIConflict(subset) || anySuccess;
      //Node conflict = generateSOIConflict(subset);
      //cout << conflict << endl;

      //reportConflict(conf); do not do this. We need a custom explanations!
      //d_conflictChannel(conflict);
    }
    Assert(anySuccess);
  }
  Assert(d_soiVar == ARITHVAR_SENTINEL);
  d_soiVar = constructInfeasiblityFunction(d_statistics.d_soiConflictMinimization);

  //reportConflict(conf); do not do this. We need a custom explanations!
  d_conflictVariables.add(d_soiVar);

<<<<<<< HEAD
  Trace("arith::SOIConflict") << "SumOfInfeasibilitiesSPD::SOIConflict() done "
                              << instance << "end" << endl;
=======
  Debug("arith::SOIConflict")
      << "SumOfInfeasibilitiesSPD::SOIConflict() end" << endl;
>>>>>>> 6ddfbe07
  return ConflictFound;
}

WitnessImprovement SumOfInfeasibilitiesSPD::soiRound() {
  Assert(d_soiVar != ARITHVAR_SENTINEL);

  bool useBlands = degeneratePivotsInARow() >= s_maxDegeneratePivotsBeforeBlandsOnLeaving;
  LinearEqualityModule::UpdatePreferenceFunction upf;
  if(useBlands) {
    upf = &LinearEqualityModule::preferWitness<false>;
  } else {
    upf = &LinearEqualityModule::preferWitness<true>;
  }

  LinearEqualityModule::VarPreferenceFunction bpf = useBlands ?
    &LinearEqualityModule::minVarOrder :
    &LinearEqualityModule::minRowLength;
  bpf = &LinearEqualityModule::minVarOrder;

  UpdateInfo selected = selectUpdate(upf, bpf);

  if(selected.uninitialized()){
    Trace("selectFocusImproving") << "SOI is optimum, but we don't have sat/conflict yet" << endl;
    return SOIConflict();
  }else{
    Assert(!selected.uninitialized());
    WitnessImprovement w = selected.getWitness(false);
    Assert(debugCheckWitness(selected, w, false));

    updateAndSignal(selected, w);
    logPivot(w);
    return w;
  }
}

Result::Sat SumOfInfeasibilitiesSPD::sumOfInfeasibilities(){
  TimerStat::CodeTimer codeTimer(d_statistics.d_soiTimer);

  Assert(d_sgnDisagreements.empty());
  Assert(d_pivotBudget != 0);
  Assert(d_errorSize == d_errorSet.errorSize());
  Assert(d_errorSize > 0);
  Assert(d_conflictVariables.empty());
  Assert(d_soiVar == ARITHVAR_SENTINEL);

  //d_scores.purge();
  d_soiVar = constructInfeasiblityFunction(d_statistics.d_soiFocusConstructionTimer);


  while(d_pivotBudget != 0  && d_errorSize > 0 && d_conflictVariables.empty()){
<<<<<<< HEAD
    ++instance;
    Trace("dualLike") << "dualLike " << instance << endl;
=======
    Debug("dualLike") << "dualLike" << endl;
>>>>>>> 6ddfbe07

    Assert(d_errorSet.noSignals());
    // Possible outcomes:
    // - conflict
    // - budget was exhausted
    // - focus went down
    WitnessImprovement w = soiRound();
    Trace("dualLike") << "selectFocusImproving -> " << w << endl;

    Assert(d_errorSize == d_errorSet.errorSize());
<<<<<<< HEAD

    Assert(debugSOI(w, Trace("dualLike"), instance));
=======
>>>>>>> 6ddfbe07
  }


  if(d_soiVar != ARITHVAR_SENTINEL){
    tearDownInfeasiblityFunction(d_statistics.d_soiFocusConstructionTimer, d_soiVar);
    d_soiVar = ARITHVAR_SENTINEL;
  }

  Assert(d_soiVar == ARITHVAR_SENTINEL);
  if(!d_conflictVariables.empty()){
    return Result::UNSAT;
  }else if(d_errorSet.errorEmpty()){
    Assert(d_errorSet.noSignals());
    return Result::SAT;
  }else{
    Assert(d_pivotBudget == 0);
    return Result::SAT_UNKNOWN;
  }
}

}  // namespace arith
}  // namespace theory
}  // namespace cvc5<|MERGE_RESOLUTION|>--- conflicted
+++ resolved
@@ -80,11 +80,7 @@
   d_pivots = 0;
 
   if(d_errorSet.errorEmpty() && !d_errorSet.moreSignals()){
-<<<<<<< HEAD
-    Trace("soi::findModel") << "soiFindModel("<< instance <<") trivial" << endl;
-=======
     Debug("soi::findModel") << "soiFindModel() trivial" << endl;
->>>>>>> 6ddfbe07
     Assert(d_conflictVariables.empty());
     return Result::SAT;
   }
@@ -97,29 +93,17 @@
 
   if(initialProcessSignals()){
     d_conflictVariables.purge();
-<<<<<<< HEAD
-    Trace("soi::findModel") << "fcFindModel("<< instance <<") early conflict" << endl;
-    Assert(d_conflictVariables.empty());
-    return Result::UNSAT;
-  }else if(d_errorSet.errorEmpty()){
-    Trace("soi::findModel") << "fcFindModel("<< instance <<") fixed itself" << endl;
-=======
     Debug("soi::findModel") << "fcFindModel() early conflict" << endl;
     Assert(d_conflictVariables.empty());
     return Result::UNSAT;
   }else if(d_errorSet.errorEmpty()){
     Debug("soi::findModel") << "fcFindModel() fixed itself" << endl;
->>>>>>> 6ddfbe07
     Assert(!d_errorSet.moreSignals());
     Assert(d_conflictVariables.empty());
     return Result::SAT;
   }
 
-<<<<<<< HEAD
-  Trace("soi::findModel") << "fcFindModel(" << instance <<") start non-trivial" << endl;
-=======
   Debug("soi::findModel") << "fcFindModel() start non-trivial" << endl;
->>>>>>> 6ddfbe07
 
   exactResult |= d_varOrderPivotLimit < 0;
 
@@ -154,11 +138,7 @@
   // ensure that the conflict variable is still in the queue.
   d_conflictVariables.purge();
 
-<<<<<<< HEAD
-  Trace("soi::findModel") << "end findModel() " << instance << " " << result <<  endl;
-=======
   Debug("soi::findModel") << "end findModel() " << result << endl;
->>>>>>> 6ddfbe07
 
   Assert(d_conflictVariables.empty());
   return result;
@@ -186,7 +166,7 @@
     d_leavingCountSinceImprovement.purge();
   }
 
-  Trace("logPivot") << "logPivot " << d_prevWitnessImprovement << " "  << d_witnessImprovementInARow << endl;
+  Debug("logPivot") << "logPivot " << d_prevWitnessImprovement << " "  << d_witnessImprovementInARow << endl;
 }
 
 uint32_t SumOfInfeasibilitiesSPD::degeneratePivotsInARow() const {
@@ -218,20 +198,10 @@
 UpdateInfo SumOfInfeasibilitiesSPD::selectUpdate(LinearEqualityModule::UpdatePreferenceFunction upf, LinearEqualityModule::VarPreferenceFunction bpf) {
   UpdateInfo selected;
 
-<<<<<<< HEAD
-  static int instance = 0 ;
-  ++instance;
-
-  Trace("soi::selectPrimalUpdate")
-    << "selectPrimalUpdate " << instance << endl
-    << d_soiVar << " " << d_tableau.basicRowLength(d_soiVar)
-    << " " << d_linEq.debugBasicAtBoundCount(d_soiVar) << endl;
-=======
   Debug("soi::selectPrimalUpdate")
       << "selectPrimalUpdate " << endl
       << d_soiVar << " " << d_tableau.basicRowLength(d_soiVar) << " "
       << d_linEq.debugBasicAtBoundCount(d_soiVar) << endl;
->>>>>>> 6ddfbe07
 
   typedef std::vector<Cand> CandVector;
   CandVector candidates;
@@ -246,7 +216,7 @@
       (sgn > 0 && d_variables.cmpAssignmentUpperBound(curr) < 0) ||
       (sgn < 0 && d_variables.cmpAssignmentLowerBound(curr) > 0);
 
-    Trace("soi::selectPrimalUpdate")
+    Debug("soi::selectPrimalUpdate")
       << "storing " << d_soiVar
       << " " << curr
       << " " << candidate
@@ -281,7 +251,7 @@
     LinearEqualityModule::UpdatePreferenceFunction leavingPrefFunc = selectLeavingFunction(curr);
     UpdateInfo currProposal = d_linEq.speculativeUpdate(curr, coeff, leavingPrefFunc);
 
-    Trace("soi::selectPrimalUpdate")
+    Debug("soi::selectPrimalUpdate")
       << "selected " << selected << endl
       << "currProp " << currProposal << endl
       << "coeff " << coeff << endl;
@@ -295,7 +265,7 @@
     if(selected.uninitialized() || (d_linEq.*upf)(selected, currProposal)){
       selected = currProposal;
       WitnessImprovement w = selected.getWitness(false);
-      Trace("soi::selectPrimalUpdate") << "selected " << w << endl;
+      Debug("soi::selectPrimalUpdate") << "selected " << w << endl;
       //setPenalty(curr, w);
       if(improvement(w)){
         bool exitEarly;
@@ -311,7 +281,7 @@
         if(exitEarly){ break; }
       }
     }else{
-      Trace("soi::selectPrimalUpdate") << "dropped "<< endl;
+      Debug("soi::selectPrimalUpdate") << "dropped "<< endl;
     }
 
   }
@@ -336,20 +306,20 @@
 
 
 void SumOfInfeasibilitiesSPD::debugPrintSignal(ArithVar updated) const{
-  Trace("updateAndSignal") << "updated basic " << updated;
-  Trace("updateAndSignal") << " length " << d_tableau.basicRowLength(updated);
-  Trace("updateAndSignal") << " consistent " << d_variables.assignmentIsConsistent(updated);
+  Debug("updateAndSignal") << "updated basic " << updated;
+  Debug("updateAndSignal") << " length " << d_tableau.basicRowLength(updated);
+  Debug("updateAndSignal") << " consistent " << d_variables.assignmentIsConsistent(updated);
   int dir = !d_variables.assignmentIsConsistent(updated) ?
     d_errorSet.getSgn(updated) : 0;
-  Trace("updateAndSignal") << " dir " << dir;
-  Trace("updateAndSignal") << " debugBasicAtBoundCount " << d_linEq.debugBasicAtBoundCount(updated) << endl;
+  Debug("updateAndSignal") << " dir " << dir;
+  Debug("updateAndSignal") << " debugBasicAtBoundCount " << d_linEq.debugBasicAtBoundCount(updated) << endl;
 }
 
 
 void SumOfInfeasibilitiesSPD::updateAndSignal(const UpdateInfo& selected, WitnessImprovement w){
   ArithVar nonbasic = selected.nonbasic();
 
-  Trace("updateAndSignal") << "updateAndSignal " << selected << endl;
+  Debug("updateAndSignal") << "updateAndSignal " << selected << endl;
 
   if(selected.describesPivot()){
     ConstraintP limiting = selected.limiting();
@@ -376,7 +346,7 @@
     if(d_tableau.isBasic(updated)){
       Assert(!d_variables.assignmentIsConsistent(updated)
              == d_errorSet.inError(updated));
-      if(TraceIsOn("updateAndSignal")){debugPrintSignal(updated);}
+      if(Debug.isOn("updateAndSignal")){debugPrintSignal(updated);}
       if(!d_variables.assignmentIsConsistent(updated)){
         if(checkBasicForConflict(updated)){
           reportConflict(updated);
@@ -384,7 +354,7 @@
         }
       }
     }else{
-      Trace("updateAndSignal") << "updated nonbasic " << updated << endl;
+      Debug("updateAndSignal") << "updated nonbasic " << updated << endl;
     }
     int currFocusSgn = d_errorSet.focusSgn(updated);
     if(currFocusSgn != prevFocusSgn){
@@ -393,7 +363,7 @@
     }
   }
 
-  if(TraceIsOn("error")){ d_errorSet.debugPrint(Trace("error")); }
+  if(Debug.isOn("error")){ d_errorSet.debugPrint(Debug("error")); }
 
   //Assert(debugSelectedErrorDropped(selected, d_errorSize, d_errorSet.errorSize()));
 
@@ -600,7 +570,7 @@
 }
 
 std::vector< ArithVarVec > SumOfInfeasibilitiesSPD::greedyConflictSubsets(){
-  Trace("arith::greedyConflictSubsets") << "greedyConflictSubsets start" << endl;
+  Debug("arith::greedyConflictSubsets") << "greedyConflictSubsets start" << endl;
 
   std::vector< ArithVarVec > subsets;
   Assert(d_soiVar == ARITHVAR_SENTINEL);
@@ -623,10 +593,10 @@
     ArithVar e = *iter;
     addRowSgns(sgns, e, d_errorSet.getSgn(e));
 
-    Trace("arith::greedyConflictSubsets") << "basic error var: " << e << endl;
-    if(TraceIsOn("arith::greedyConflictSubsets")){
+    Debug("arith::greedyConflictSubsets") << "basic error var: " << e << endl;
+    if(Debug.isOn("arith::greedyConflictSubsets")){
       d_tableau.debugPrintIsBasic(e);
-      d_tableau.printBasicRow(e, Trace("arith::greedyConflictSubsets"));
+      d_tableau.printBasicRow(e, Debug("arith::greedyConflictSubsets"));
     }
   }
 
@@ -655,7 +625,7 @@
       tmp[0] = e;
       tmp[1] = b;
       if(trySet(tmp) == 2){
-        Trace("arith::greedyConflictSubsets")  << "found a pair " << b << " " << e << endl;
+        Debug("arith::greedyConflictSubsets")  << "found a pair " << b << " " << e << endl;
         hasParticipated.softAdd(b);
         hasParticipated.softAdd(e);
         Assert(debugIsASet(tmp));
@@ -685,7 +655,7 @@
     underConstruction.push_back(v);
     d_soiVar = constructInfeasiblityFunction(d_statistics.d_soiConflictMinimization, v);
 
-    Trace("arith::greedyConflictSubsets") << "trying " << v << endl;
+    Debug("arith::greedyConflictSubsets") << "trying " << v << endl;
 
     const Tableau::Entry* spoiler = NULL;
     while( (spoiler = d_linEq.selectSlackEntry(d_soiVar, false)) != NULL){
@@ -693,16 +663,16 @@
       int oppositeSgn = -(spoiler->getCoefficient().sgn());
       Assert(oppositeSgn != 0);
 
-      Trace("arith::greedyConflictSubsets") << "looking for " << nb << " " << oppositeSgn << endl;
+      Debug("arith::greedyConflictSubsets") << "looking for " << nb << " " << oppositeSgn << endl;
 
       ArithVar basicWithOp = find_basic_in_sgns(sgns, nb, oppositeSgn, hasParticipated, false);
 
       if(basicWithOp == ARITHVAR_SENTINEL){
-        Trace("arith::greedyConflictSubsets") << "search did not work  for " << nb << endl;
+        Debug("arith::greedyConflictSubsets") << "search did not work  for " << nb << endl;
         // greedy construction has failed
         break;
       }else{
-        Trace("arith::greedyConflictSubsets") << "found  " << basicWithOp << endl;
+        Debug("arith::greedyConflictSubsets") << "found  " << basicWithOp << endl;
 
         addToInfeasFunc(d_statistics.d_soiConflictMinimization, d_soiVar, basicWithOp);
         hasParticipated.softAdd(basicWithOp);
@@ -710,7 +680,7 @@
       }
     }
     if(spoiler == NULL){
-      Trace("arith::greedyConflictSubsets") << "success" << endl;
+      Debug("arith::greedyConflictSubsets") << "success" << endl;
       //then underConstruction contains a conflicting subset
       Assert(debugIsASet(underConstruction));
       subsets.push_back(underConstruction);
@@ -721,7 +691,7 @@
         ++d_statistics.d_maybeNotMinimal;
       }
     }else{
-      Trace("arith::greedyConflictSubsets") << "failure" << endl;
+      Debug("arith::greedyConflictSubsets") << "failure" << endl;
     }
     tearDownInfeasiblityFunction(d_statistics.d_soiConflictMinimization, d_soiVar);
     d_soiVar = ARITHVAR_SENTINEL;
@@ -737,7 +707,7 @@
   }
 
   Assert(d_soiVar == ARITHVAR_SENTINEL);
-  Trace("arith::greedyConflictSubsets") << "greedyConflictSubsets done" << endl;
+  Debug("arith::greedyConflictSubsets") << "greedyConflictSubsets done" << endl;
   return subsets;
 }
 
@@ -747,7 +717,7 @@
   Assert(!subset.empty());
   Assert(!d_conflictBuilder->underConstruction());
 
-  Trace("arith::generateSOIConflict") << "SumOfInfeasibilitiesSPD::generateSOIConflict(...) start" << endl;
+  Debug("arith::generateSOIConflict") << "SumOfInfeasibilitiesSPD::generateSOIConflict(...) start" << endl;
 
   bool success = false;
     
@@ -758,7 +728,7 @@
 
     int sgn = d_errorSet.getSgn(e);
     const Rational& violatedCoeff = sgn > 0 ? d_negOne : d_posOne;
-    Trace("arith::generateSOIConflict") << "basic error var: "
+    Debug("arith::generateSOIConflict") << "basic error var: "
                                         << "(" <<  violatedCoeff << ")"
                                         << " " << violated
                                         << endl;
@@ -790,7 +760,7 @@
         d_variables.getUpperBoundConstraint(v) :
         d_variables.getLowerBoundConstraint(v);
       
-      Trace("arith::generateSOIConflict") << "non-basic var: "
+      Debug("arith::generateSOIConflict") << "non-basic var: "
                                           << "(" <<  coeff << ")"
                                           << " " << c
                                           << endl;
@@ -803,7 +773,7 @@
 
   tearDownInfeasiblityFunction(d_statistics.d_soiConflictMinimization, d_soiVar);
   d_soiVar = ARITHVAR_SENTINEL;
-  Trace("arith::generateSOIConflict") << "SumOfInfeasibilitiesSPD::generateSOIConflict(...) done" << endl;
+  Debug("arith::generateSOIConflict") << "SumOfInfeasibilitiesSPD::generateSOIConflict(...) done" << endl;
   Assert(d_soiVar == ARITHVAR_SENTINEL);
   Assert(!d_conflictBuilder->underConstruction());
   return success;
@@ -811,21 +781,12 @@
 
 
 WitnessImprovement SumOfInfeasibilitiesSPD::SOIConflict(){
-<<<<<<< HEAD
-  static int instance = 0;
-  instance++;
-  
-  Trace("arith::SOIConflict") << "SumOfInfeasibilitiesSPD::SOIConflict() start "
-                              << instance << ": |E| = " << d_errorSize << endl;
-  if(TraceIsOn("arith::SOIConflict")){
-=======
   Debug("arith::SOIConflict") << "SumOfInfeasibilitiesSPD::SOIConflict() start "
                               << ": |E| = " << d_errorSize << endl;
   if(Debug.isOn("arith::SOIConflict")){
->>>>>>> 6ddfbe07
     d_errorSet.debugPrint(cout);
   }
-  Trace("arith::SOIConflict") << endl;
+  Debug("arith::SOIConflict") << endl;
 
   tearDownInfeasiblityFunction(d_statistics.d_soiConflictMinimization, d_soiVar);
   d_soiVar = ARITHVAR_SENTINEL;
@@ -859,13 +820,8 @@
   //reportConflict(conf); do not do this. We need a custom explanations!
   d_conflictVariables.add(d_soiVar);
 
-<<<<<<< HEAD
-  Trace("arith::SOIConflict") << "SumOfInfeasibilitiesSPD::SOIConflict() done "
-                              << instance << "end" << endl;
-=======
   Debug("arith::SOIConflict")
       << "SumOfInfeasibilitiesSPD::SOIConflict() end" << endl;
->>>>>>> 6ddfbe07
   return ConflictFound;
 }
 
@@ -888,7 +844,7 @@
   UpdateInfo selected = selectUpdate(upf, bpf);
 
   if(selected.uninitialized()){
-    Trace("selectFocusImproving") << "SOI is optimum, but we don't have sat/conflict yet" << endl;
+    Debug("selectFocusImproving") << "SOI is optimum, but we don't have sat/conflict yet" << endl;
     return SOIConflict();
   }else{
     Assert(!selected.uninitialized());
@@ -916,12 +872,7 @@
 
 
   while(d_pivotBudget != 0  && d_errorSize > 0 && d_conflictVariables.empty()){
-<<<<<<< HEAD
-    ++instance;
-    Trace("dualLike") << "dualLike " << instance << endl;
-=======
     Debug("dualLike") << "dualLike" << endl;
->>>>>>> 6ddfbe07
 
     Assert(d_errorSet.noSignals());
     // Possible outcomes:
@@ -929,14 +880,9 @@
     // - budget was exhausted
     // - focus went down
     WitnessImprovement w = soiRound();
-    Trace("dualLike") << "selectFocusImproving -> " << w << endl;
+    Debug("dualLike") << "selectFocusImproving -> " << w << endl;
 
     Assert(d_errorSize == d_errorSet.errorSize());
-<<<<<<< HEAD
-
-    Assert(debugSOI(w, Trace("dualLike"), instance));
-=======
->>>>>>> 6ddfbe07
   }
 
 
