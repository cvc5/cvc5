--- conflicted
+++ resolved
@@ -58,11 +58,10 @@
   /** rewrite variables */
   static RewriteResponse rewriteVariable(TNode t);
 
-<<<<<<< HEAD
   /** rewrite unary minus */
-  static RewriteResponse rewriteUMinus(TNode t, bool pre);
+  static RewriteResponse rewriteNeg(TNode t, bool pre);
   /** rewrite binary minus */
-  static RewriteResponse rewriteMinus(TNode t);
+  static RewriteResponse rewriteSub(TNode t);
   /** preRewrite addition */
   static RewriteResponse preRewritePlus(TNode t);
   /** postRewrite addition */
@@ -73,10 +72,6 @@
   static RewriteResponse postRewriteMult(TNode t);
 
   /** rewrite division */
-=======
-  static RewriteResponse rewriteSub(TNode t);
-  static RewriteResponse rewriteNeg(TNode t, bool pre);
->>>>>>> 3eb47718
   static RewriteResponse rewriteDiv(TNode t, bool pre);
   /** rewrite absolute */
   static RewriteResponse rewriteAbs(TNode t);
