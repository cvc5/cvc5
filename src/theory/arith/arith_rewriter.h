--- conflicted
+++ resolved
@@ -53,14 +53,10 @@
   static RewriteResponse postRewriteTerm(TNode t);
 
   static RewriteResponse rewriteConstant(TNode t);
-<<<<<<< HEAD
   static RewriteResponse rewriteRAN(TNode t);
   static RewriteResponse rewriteVariable(TNode t);
 
-  static RewriteResponse rewriteMinus(TNode t, bool pre);
-=======
   static RewriteResponse rewriteMinus(TNode t);
->>>>>>> e233e778
   static RewriteResponse rewriteUMinus(TNode t, bool pre);
   static RewriteResponse rewriteDiv(TNode t, bool pre);
   static RewriteResponse rewriteIntsDivMod(TNode t, bool pre);
