/******************************************************************************
 * Top contributors (to current version):
 *   Andrew Reynolds, Gereon Kremer, Tim King
 *
 * This file is part of the cvc5 project.
 *
 * Copyright (c) 2009-2025 by the authors listed in the file AUTHORS
 * in the top-level source directory and their institutional affiliations.
 * All rights reserved.  See the file COPYING in the top-level source
 * directory for licensing information.
 * ****************************************************************************
 *
 * Arithmetic theory.
 */

#include "theory/arith/theory_arith.h"

#include "options/smt_options.h"
#include "printer/smt2/smt2_printer.h"
#include "proof/proof_checker.h"
#include "cvc5/cvc5_proof_rule.h"
#include "smt/logic_exception.h"
#include "theory/arith/arith_evaluator.h"
#include "theory/arith/arith_rewriter.h"
#include "theory/arith/equality_solver.h"
#include "theory/arith/linear/theory_arith_private.h"
#include "theory/arith/nl/nonlinear_extension.h"
#include "theory/ext_theory.h"
#include "theory/rewriter.h"
#include "theory/theory_model.h"
#include "util/cocoa_globals.h"

using namespace std;
using namespace cvc5::internal::kind;

namespace cvc5::internal {
namespace theory {
namespace arith {

TheoryArith::TheoryArith(Env& env, OutputChannel& out, Valuation valuation)
    : Theory(THEORY_ARITH, env, out, valuation),
      d_ppRewriteTimer(
          statisticsRegistry().registerTimer("theory::arith::ppRewriteTimer")),
      d_astate(env, valuation),
      d_im(env, *this, d_astate),
      d_ppre(d_env),
      d_bab(env, d_astate, d_im, d_ppre),
      d_eqSolver(nullptr),
      d_internal(env, d_astate, d_im, d_bab),
      d_nonlinearExtension(nullptr),
      d_opElim(d_env),
      d_arithPreproc(env, d_im, d_opElim),
      d_rewriter(nodeManager(), d_opElim, options().arith.arithExp),
      d_arithModelCacheSet(false),
      d_checker(nodeManager())
{
#ifdef CVC5_USE_COCOA
  // must be initialized before using CoCoA.
  initCocoaGlobalManager();
#endif /* CVC5_USE_COCOA */
  // indicate we are using the theory state object and inference manager
  d_theoryState = &d_astate;
  d_inferManager = &d_im;

  // construct the equality solver
  d_eqSolver.reset(new EqualitySolver(env, d_astate, d_im));
}

TheoryArith::~TheoryArith(){
}

TheoryRewriter* TheoryArith::getTheoryRewriter() { return &d_rewriter; }

ProofRuleChecker* TheoryArith::getProofChecker() { return &d_checker; }

bool TheoryArith::needsEqualityEngine(EeSetupInfo& esi)
{
  // if the equality solver is enabled, then it is responsible for setting
  // up the equality engine
  return d_eqSolver->needsEqualityEngine(esi);
}
void TheoryArith::finishInit()
{
  const LogicInfo& logic = logicInfo();
  if (logic.isTheoryEnabled(THEORY_ARITH) && logic.areTranscendentalsUsed())
  {
    // witness is used to eliminate square root
    d_valuation.setUnevaluatedKind(Kind::WITNESS);
    // we only need to add the operators that are not syntax sugar
    d_valuation.setUnevaluatedKind(Kind::EXPONENTIAL);
    d_valuation.setUnevaluatedKind(Kind::SINE);
    d_valuation.setUnevaluatedKind(Kind::PI);
  }
  // only need to create nonlinear extension if non-linear logic
  if (logic.isTheoryEnabled(THEORY_ARITH) && !logic.isLinear())
  {
    d_nonlinearExtension.reset(new nl::NonlinearExtension(d_env, *this));
  }
  d_eqSolver->finishInit();
  // finish initialize in the old linear solver
  eq::EqualityEngine* ee = getEqualityEngine();
  d_internal.finishInit(ee);

  // Set the congruence manager on the equality solver. If the congruence
  // manager exists, it is responsible for managing the notifications from
  // the equality engine, which the equality solver forwards to it.
  d_eqSolver->setCongruenceManager(d_internal.getCongruenceManager());
}

void TheoryArith::preRegisterTerm(TNode n)
{
  // handle logic exceptions
  Kind k = n.getKind();
  bool isTransKind = isTranscendentalKind(k);
  // note that we don't throw an exception for non-linear multiplication in
  // linear logics, since this is caught in the linear solver with a more
  // informative error message
<<<<<<< HEAD
  if (isTransKind || k == Kind::IAND || k == Kind::PIAND || k == Kind::POW2 || k==Kind::POW)
=======
  if (isTransKind || isExtendedNonLinearKind(k))
>>>>>>> c07c5805
  {
    if (!options().arith.arithExp)
    {
      std::stringstream ss;
      ss << "Support for arithmetic extensions (required for " << k
         << ") not available in this configuration, try "
            "--arith-exp.";
      throw SafeLogicException(ss.str());
    }
    if (d_nonlinearExtension == nullptr)
    {
      std::stringstream ss;
      ss << "Term of kind " << k
         << " requires the logic to include non-linear arithmetic";
      throw LogicException(ss.str());
    }
    // logic exceptions based on the configuration of nl-ext: if we are a
    // transcendental function, we require nl-ext=full.
    if (isTransKind)
    {
      if (options().arith.nlExt != options::NlExtMode::FULL)
      {
        std::stringstream ss;
        ss << "Term of kind " << k
           << " requires nl-ext mode to be set to value 'full'";
        throw LogicException(ss.str());
      }
    }
    if (options().arith.nlCov && !options().arith.nlCovForce)
    {
      std::stringstream ss;
      ss << "Term of kind " << k
         << " is not compatible with using the coverings-based solver. If "
            "you know what you are doing, "
            "you can try --nl-cov-force, but expect crashes or incorrect "
            "results.";
      throw LogicException(ss.str());
    }
  }
  // if POW is allowed but was not rewritten
  if (k == Kind::POW || (k == Kind::POW2 && n[0].isConst()))
  {
    std::stringstream ss;
    ss << "The exponent of the POW(^) operator can only be a positive "
          "integral constant below "
       << (expr::NodeValue::MAX_CHILDREN + 1) << ". ";
    ss << "Exception occurred in:" << std::endl;
    ss << "  " << n;
    throw LogicException(ss.str());
  }
  if (d_nonlinearExtension != nullptr)
  {
    d_nonlinearExtension->preRegisterTerm(n);
  }
  else if (n.getKind()==Kind::NONLINEAR_MULT)
  {
    throw LogicException("A non-linear term was asserted to arithmetic in a linear logic.");
  }
  d_internal.preRegisterTerm(n);
}

void TheoryArith::notifySharedTerm(TNode n)
{
  n = n.getKind() == Kind::TO_REAL ? n[0] : n;
  d_internal.notifySharedTerm(n);
}

TrustNode TheoryArith::ppRewrite(TNode atom, std::vector<SkolemLemma>& lems)
{
  CodeTimer timer(d_ppRewriteTimer, /* allow_reentrant = */ true);
  Trace("arith::preprocess") << "arith::ppRewrite() : " << atom << endl;
  Assert(d_env.theoryOf(atom) == THEORY_ARITH);
  // Eliminate operators. Notice we must do this here since other
  // theories may generate lemmas that involve non-standard operators. For
  // example, quantifier instantiation may use TO_INTEGER terms; SyGuS may
  // introduce non-standard arithmetic terms appearing in grammars.
  // call eliminate operators. In contrast to expandDefinitions, we eliminate
  // *all* extended arithmetic operators here, including total ones.
  return d_arithPreproc.eliminate(atom, lems, false);
}

TrustNode TheoryArith::ppStaticRewrite(TNode atom)
{
  Trace("arith::preprocess") << "arith::ppStaticRewrite() : " << atom << endl;
  Kind k = atom.getKind();
  if (k == Kind::EQUAL)
  {
    return d_ppre.ppRewriteEq(atom);
  }
  else if (k == Kind::GEQ)
  {
    // try to eliminate bv2nat from inequalities
    Node atomr = d_rewriter.rewriteIneqToBv(atom);
    if (atomr != atom)
    {
      return TrustNode::mkTrustRewrite(atom, atomr);
    }
  }
  return TrustNode::null();
}

bool TheoryArith::ppAssert(TrustNode tin,
                           TrustSubstitutionMap& outSubstitutions)
{
  return d_internal.ppAssert(tin, outSubstitutions);
}

void TheoryArith::ppStaticLearn(TNode n, std::vector<TrustNode>& learned)
{
  if (options().arith.arithStaticLearning)
  {
    d_internal.ppStaticLearn(n, learned);
  }
}

bool TheoryArith::preCheck(Effort level)
{
  Trace("arith-check") << "TheoryArith::preCheck " << level << std::endl;
  bool newFacts = !done();
  return d_internal.preCheck(level, newFacts);
}

void TheoryArith::postCheck(Effort level)
{
  d_im.reset();
  Trace("arith-check") << "TheoryArith::postCheck " << level << std::endl;
  if (Theory::fullEffort(level))
  {
    // Make sure we don't have old lemmas floating around. This can happen if we
    // didn't actually reach a last call effort check, but backtracked for some
    // other reason. In such a case, these lemmas are likely to be irrelevant
    // and possibly even harmful. If we produce proofs, their proofs have most
    // likely been deallocated already as well.
    d_im.clearPending();
    d_im.clearWaitingLemmas();
  }
  // we don't check at last call
  Assert (level != Theory::EFFORT_LAST_CALL);
  // otherwise, check with the linear solver
  if (d_internal.postCheck(level))
  {
    // linear solver emitted a conflict or lemma, return
    return;
  }
  if (d_im.hasSent())
  {
    return;
  }

  if (Theory::fullEffort(level))
  {
    d_arithModelCache.clear();
    d_arithModelCacheIllTyped.clear();
    d_arithModelCacheSubs.clear();
    d_arithModelCacheSet = false;
    std::set<Node> termSet;
    if (d_nonlinearExtension != nullptr)
    {
      updateModelCache(termSet);
      // Check at full effort. This may either send lemmas or otherwise
      // buffer lemmas that we send at last call.
      d_nonlinearExtension->checkFullEffort(d_arithModelCache, termSet);
      // if we already sent a lemma, we are done
      if (d_im.hasSent())
      {
        return;
      }
    }
    else if (d_internal.foundNonlinear())
    {
      // set incomplete
      d_im.setModelUnsound(IncompleteId::ARITH_NL_DISABLED);
    }
    // If we won't be doing a last call effort check (which implies that
    // models will be computed), we must sanity check the integer model
    // from the linear solver now. We also must update the model cache
    // if we did not do so above.
    if (d_nonlinearExtension == nullptr)
    {
      updateModelCache(termSet);
    }
    sanityCheckIntegerModel();
    // Now, finalize the model cache, which constructs a substitution to be
    // used for getEqualityStatus.
    finalizeModelCache();
  }
}

bool TheoryArith::preNotifyFact(
    TNode atom, bool pol, TNode fact, bool isPrereg, bool isInternal)
{
  Trace("arith-check") << "TheoryArith::preNotifyFact: " << fact
                       << ", isPrereg=" << isPrereg
                       << ", isInternal=" << isInternal << std::endl;
  // We do not assert to the equality engine of arithmetic in the standard way,
  // hence we return "true" to indicate we are finished with this fact.
  bool ret = true;
  if (options().arith.arithEqSolver)
  {
    // the equality solver may indicate ret = false, after which the assertion
    // will be asserted to the equality engine in the default way.
    ret = d_eqSolver->preNotifyFact(atom, pol, fact, isPrereg, isInternal);
  }
  // we also always also notify the internal solver
  d_internal.preNotifyFact(fact);
  return ret;
}

bool TheoryArith::needsCheckLastEffort() {
  if (d_nonlinearExtension != nullptr)
  {
    // If we computed lemmas in the last FULL_EFFORT check, send them now.
    if (d_im.hasPendingLemma())
    {
      Trace("arith-nl-buffer") << "Send buffered lemmas..." << std::endl; 
      d_im.doPendingFacts();
      d_im.doPendingLemmas();
      d_im.doPendingPhaseRequirements();
    }
  }
  return false;
}

TrustNode TheoryArith::explain(TNode n)
{
  // if the equality solver has an explanation for it, use it
  TrustNode texp = d_eqSolver->explain(n);
  if (!texp.isNull())
  {
    return texp;
  }
  return d_internal.explain(n);
}

void TheoryArith::propagate(Effort e) { d_internal.propagate(e); }

bool TheoryArith::collectModelInfo(TheoryModel* m,
                                   const std::set<Node>& termSet)
{
  // If we have a buffered lemma (from the non-linear extension), then we
  // do not assert model values, since those values are likely incorrect.
  // Moreover, the model does not need to satisfy the assertions, so
  // arbitrary values can be used for arithmetic terms. Hence, we just return
  // false here. The buffered lemmas will be sent immediately when asking if
  // a LAST_CALL effort should be performed (see needsCheckLastEffort).
  if (d_im.hasPendingLemma())
  {
    return false;
  }
  // this overrides behavior to not assert equality engine
  return collectModelValues(m, termSet);
}

bool TheoryArith::collectModelValues(TheoryModel* m,
                                     const std::set<Node>& termSet)
{
  if (TraceIsOn("arith::model"))
  {
    Trace("arith::model") << "arithmetic model after pruning" << std::endl;
    for (const auto& p : d_arithModelCache)
    {
      Trace("arith::model") << "\t" << p.first << " -> " << p.second << std::endl;
    }
  }

  updateModelCacheInternal(termSet);

  // We are now ready to assert the model.
  for (const std::pair<const Node, Node>& p : d_arithModelCache)
  {
    if (termSet.find(p.first) == termSet.end())
    {
      continue;
    }
    // do not assert non-leafs e.g. non-linear multiplication terms,
    // transcendental functions, etc.
    if (!Theory::isLeafOf(p.first, TheoryId::THEORY_ARITH))
    {
      continue;
    }
    // maps to constant of same type
    Assert(p.first.getType() == p.second.getType())
        << "Bad type : " << p.first << " -> " << p.second;
    if (m->assertEquality(p.first, p.second, true))
    {
      continue;
    }
    else if (d_valuation.needCheck())
    {
      // If a theory solver has already sent a lemma in this context, we
      // know that theory engine will be called to recheck, so we can safely
      // return unsuccessfully here. Note that the arithmetic solver itself
      // may be the one that sent the lemma, for instance if we had buffered
      // lemmas during the call to needsCheckLastEffort.
      return false;
    }
    Assert(false) << "A model equality could not be asserted: " << p.first
                  << " == " << p.second << std::endl;
    // If we failed to assert an equality, it is likely due to theory
    // combination, namely the repaired model for non-linear changed
    // an equality status that was agreed upon by both (linear) arithmetic
    // and another theory. In this case, we must add a lemma, or otherwise
    // we would terminate with an invalid model. Thus, we add a splitting
    // lemma of the form ( x = v V x != v ) where v is the model value
    // assigned by the non-linear solver to x.
    if (d_nonlinearExtension != nullptr)
    {
      Node eq = p.first.eqNode(p.second);
      Node lem = nodeManager()->mkNode(Kind::OR, eq, eq.negate());
      bool added = d_im.lemma(lem, InferenceId::ARITH_SPLIT_FOR_NL_MODEL);
      AlwaysAssert(added) << "The lemma was already in cache. Probably there is something wrong with theory combination...";
    }
    return false;
  }
  return true;
}

void TheoryArith::notifyRestart() { d_internal.notifyRestart(); }

void TheoryArith::presolve() { d_internal.presolve(); }

EqualityStatus TheoryArith::getEqualityStatus(TNode a, TNode b) {
  Trace("arith-eq-status") << "TheoryArith::getEqualityStatus(" << a << ", " << b << ")" << std::endl;
  if (a == b)
  {
    Trace("arith-eq-status") << "...return (trivial) true" << std::endl;
    return EQUALITY_TRUE_IN_MODEL;
  }
  if (d_arithModelCache.empty())
  {
    EqualityStatus es = d_internal.getEqualityStatus(a, b);
    Trace("arith-eq-status") << "...return (from linear) " << es << std::endl;
    return es;
  }
  Trace("arith-eq-status") << "Evaluate under " << d_arithModelCacheSubs.d_vars << " / "
                 << d_arithModelCacheSubs.d_subs << std::endl;
  Node diff = nodeManager()->mkNode(Kind::SUB, a, b);
  // do not traverse non-linear multiplication here, since the value of
  // multiplication in this method should consider the value of the
  // non-linear multiplication term, and not its evaluation.
  std::optional<bool> isZero =
      isExpressionZero(d_env, diff, d_arithModelCacheSubs, false);
  if (isZero)
  {
    EqualityStatus es =
        *isZero ? EQUALITY_TRUE_IN_MODEL : EQUALITY_FALSE_IN_MODEL;
    Trace("arith-eq-status") << "...return (from evaluate) " << es << std::endl;
    return es;
  }
  Trace("arith-eq-status") << "...return unknown" << std::endl;
  return EQUALITY_UNKNOWN;
}

Node TheoryArith::getCandidateModelValue(TNode var)
{
  var = var.getKind() == Kind::TO_REAL ? var[0] : var;
  std::map<Node, Node>::iterator it = d_arithModelCache.find(var);
  if (it != d_arithModelCache.end())
  {
    return it->second;
  }
  return d_internal.getCandidateModelValue(var);
}

std::pair<bool, Node> TheoryArith::entailmentCheck(TNode lit)
{
  return d_internal.entailmentCheck(lit);
}

eq::ProofEqEngine* TheoryArith::getProofEqEngine()
{
  return d_im.getProofEqEngine();
}

void TheoryArith::updateModelCache(std::set<Node>& termSet)
{
  if (!d_arithModelCacheSet)
  {
    collectAssertedTermsForModel(termSet);
    updateModelCacheInternal(termSet);
  }
}
void TheoryArith::updateModelCacheInternal(const std::set<Node>& termSet)
{
  if (!d_arithModelCacheSet)
  {
    d_arithModelCacheSet = true;
    d_internal.collectModelValues(
        termSet, d_arithModelCache, d_arithModelCacheIllTyped);
  }
}

void TheoryArith::finalizeModelCache()
{
  // make into substitution
  for (const auto& [node, repl] : d_arithModelCache)
  {
    Assert(repl.getType().isRealOrInt());
    // we only keep the domain of the substitution that is for leafs of
    // arithmetic; otherwise we are using the value of the abstraction of
    // non-linear term from the linear solver, which can be incorrect.
    if (Theory::isLeafOf(node, TheoryId::THEORY_ARITH))
    {
      d_arithModelCacheSubs.add(node, repl);
    }
  }
}

bool TheoryArith::sanityCheckIntegerModel()
{
  // Double check that the model from the linear solver respects integer types,
  // if it does not, add a branch and bound lemma. This typically should never
  // be necessary, but is needed in rare cases.
  if (Configuration::isAssertionBuild())
  {
    for (CVC5_UNUSED const auto& p : d_arithModelCache)
    {
      Assert(p.first.getType() == p.second.getType())
          << "Bad type: " << p.first << " -> " << p.second;
    }
  }
  bool addedLemma = false;
  bool badAssignment = false;
  Trace("arith-check") << "model:" << std::endl;
  for (const auto& p : d_arithModelCacheIllTyped)
  {
    Trace("arith-check") << p.first << " -> " << p.second << std::endl;
    Assert(p.first.getType().isInteger() && !p.second.getType().isInteger());
    warning() << "TheoryArithPrivate generated a bad model value for "
                 "integer variable "
              << p.first << " : " << p.second << std::endl;
    // must branch and bound
    std::vector<TrustNode> lems =
        d_bab.branchIntegerVariable(p.first, p.second.getConst<Rational>());
    for (const TrustNode& lem : lems)
    {
      if (d_im.trustedLemma(lem, InferenceId::ARITH_BB_LEMMA))
      {
        addedLemma = true;
      }
    }
    badAssignment = true;
  }
  if (addedLemma)
  {
    // we had to add a branch and bound lemma since the linear solver assigned
    // a non-integer value to an integer variable.
    return true;
  }
  // this would imply that linear arithmetic's model failed to satisfy a branch
  // and bound lemma
  AlwaysAssert(!badAssignment)
      << "Bad assignment from TheoryArithPrivate::collectModelValues, and no "
         "branching lemma was sent";
  return false;
}

}  // namespace arith
}  // namespace theory
}  // namespace cvc5::internal<|MERGE_RESOLUTION|>--- conflicted
+++ resolved
@@ -115,11 +115,7 @@
   // note that we don't throw an exception for non-linear multiplication in
   // linear logics, since this is caught in the linear solver with a more
   // informative error message
-<<<<<<< HEAD
-  if (isTransKind || k == Kind::IAND || k == Kind::PIAND || k == Kind::POW2 || k==Kind::POW)
-=======
   if (isTransKind || isExtendedNonLinearKind(k))
->>>>>>> c07c5805
   {
     if (!options().arith.arithExp)
     {
