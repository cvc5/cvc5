/******************************************************************************
 * Top contributors (to current version):
 *   Andrew Reynolds, Tim King, Alex Ozdemir
 *
 * This file is part of the cvc5 project.
 *
 * Copyright (c) 2009-2021 by the authors listed in the file AUTHORS
 * in the top-level source directory and their institutional affiliations.
 * All rights reserved.  See the file COPYING in the top-level source
 * directory for licensing information.
 * ****************************************************************************
 *
 * Arithmetic theory.
 */

#include "theory/arith/theory_arith.h"

#include "options/smt_options.h"
#include "proof/proof_checker.h"
#include "proof/proof_rule.h"
#include "smt/smt_statistics_registry.h"
#include "theory/arith/arith_rewriter.h"
#include "theory/arith/equality_solver.h"
#include "theory/arith/infer_bounds.h"
#include "theory/arith/nl/nonlinear_extension.h"
#include "theory/arith/theory_arith_private.h"
#include "theory/ext_theory.h"
#include "theory/rewriter.h"
#include "theory/theory_model.h"
#include "theory/arith/arith_evaluator.h"

using namespace std;
using namespace cvc5::kind;

namespace cvc5 {
namespace theory {
namespace arith {

TheoryArith::TheoryArith(Env& env, OutputChannel& out, Valuation valuation)
    : Theory(THEORY_ARITH, env, out, valuation),
      d_ppRewriteTimer(
          statisticsRegistry().registerTimer("theory::arith::ppRewriteTimer")),
      d_astate(env, valuation),
      d_im(env, *this, d_astate),
      d_ppre(d_env),
      d_bab(env, d_astate, d_im, d_ppre, d_pnm),
      d_eqSolver(nullptr),
      d_internal(new TheoryArithPrivate(*this, env, d_bab)),
      d_nonlinearExtension(nullptr),
      d_opElim(d_env),
      d_arithPreproc(env, d_astate, d_im, d_pnm, d_opElim),
      d_rewriter(d_opElim)
{
  // currently a cyclic dependency to TheoryArithPrivate
  d_astate.setParent(d_internal);
  // indicate we are using the theory state object and inference manager
  d_theoryState = &d_astate;
  d_inferManager = &d_im;

  if (options().arith.arithEqSolver)
  {
    d_eqSolver.reset(new EqualitySolver(env, d_astate, d_im));
  }
}

TheoryArith::~TheoryArith(){
  delete d_internal;
}

TheoryRewriter* TheoryArith::getTheoryRewriter() { return &d_rewriter; }

ProofRuleChecker* TheoryArith::getProofChecker()
{
  return d_internal->getProofChecker();
}

bool TheoryArith::needsEqualityEngine(EeSetupInfo& esi)
{
  // if the equality solver is enabled, then it is responsible for setting
  // up the equality engine
  if (d_eqSolver != nullptr)
  {
    return d_eqSolver->needsEqualityEngine(esi);
  }
  // otherwise, the linear arithmetic solver is responsible for setting up
  // the equality engine
  return d_internal->needsEqualityEngine(esi);
}
void TheoryArith::finishInit()
{
  const LogicInfo& logic = logicInfo();
  if (logic.isTheoryEnabled(THEORY_ARITH) && logic.areTranscendentalsUsed())
  {
    // witness is used to eliminate square root
    d_valuation.setUnevaluatedKind(kind::WITNESS);
    // we only need to add the operators that are not syntax sugar
    d_valuation.setUnevaluatedKind(kind::EXPONENTIAL);
    d_valuation.setUnevaluatedKind(kind::SINE);
    d_valuation.setUnevaluatedKind(kind::PI);
  }
  // only need to create nonlinear extension if non-linear logic
  if (logic.isTheoryEnabled(THEORY_ARITH) && !logic.isLinear())
  {
    d_nonlinearExtension.reset(
        new nl::NonlinearExtension(d_env, *this, d_astate));
  }
  if (d_eqSolver != nullptr)
  {
    d_eqSolver->finishInit();
  }
  // finish initialize in the old linear solver
  d_internal->finishInit();
}

void TheoryArith::preRegisterTerm(TNode n)
{
  if (d_nonlinearExtension != nullptr)
  {
    d_nonlinearExtension->preRegisterTerm(n);
  }
  d_internal->preRegisterTerm(n);
}

void TheoryArith::notifySharedTerm(TNode n) { d_internal->notifySharedTerm(n); }

TrustNode TheoryArith::ppRewrite(TNode atom, std::vector<SkolemLemma>& lems)
{
  CodeTimer timer(d_ppRewriteTimer, /* allow_reentrant = */ true);
  Debug("arith::preprocess") << "arith::preprocess() : " << atom << endl;

  if (atom.getKind() == kind::EQUAL)
  {
    return d_ppre.ppRewriteEq(atom);
  }
  Assert(Theory::theoryOf(atom) == THEORY_ARITH);
  // Eliminate operators. Notice we must do this here since other
  // theories may generate lemmas that involve non-standard operators. For
  // example, quantifier instantiation may use TO_INTEGER terms; SyGuS may
  // introduce non-standard arithmetic terms appearing in grammars.
  // call eliminate operators. In contrast to expandDefinitions, we eliminate
  // *all* extended arithmetic operators here, including total ones.
  return d_arithPreproc.eliminate(atom, lems, false);
}

Theory::PPAssertStatus TheoryArith::ppAssert(
    TrustNode tin, TrustSubstitutionMap& outSubstitutions)
{
  return d_internal->ppAssert(tin, outSubstitutions);
}

void TheoryArith::ppStaticLearn(TNode n, NodeBuilder& learned)
{
  d_internal->ppStaticLearn(n, learned);
}

bool TheoryArith::preCheck(Effort level)
{
  Trace("arith-check") << "TheoryArith::preCheck " << level << std::endl;
  return d_internal->preCheck(level);
}

void TheoryArith::postCheck(Effort level)
{
  d_im.reset();
  Trace("arith-check") << "TheoryArith::postCheck " << level << std::endl;
  // check with the non-linear solver at last call
  if (level == Theory::EFFORT_LAST_CALL)
  {
    if (d_nonlinearExtension != nullptr)
    {
      // If we computed lemmas in the last FULL_EFFORT check, send them now.
      if (d_im.hasPendingLemma())
      {
        d_im.doPendingFacts();
        d_im.doPendingLemmas();
        d_im.doPendingPhaseRequirements();
        return;
      }
      d_nonlinearExtension->finalizeModel(getValuation().getModel());
    }
    return;
  }
  // otherwise, check with the linear solver
  if (d_internal->postCheck(level))
  {
    // linear solver emitted a conflict or lemma, return
    return;
  }
  if (d_im.hasSent())
  {
    return;
  }

  if (Theory::fullEffort(level))
  {
    d_arithModelCache.clear();
    std::set<Node> termSet;
    if (d_nonlinearExtension != nullptr)
    {
      updateModelCache(termSet);
      d_nonlinearExtension->checkFullEffort(d_arithModelCache, termSet);
    }
    else if (d_internal->foundNonlinear())
    {
      // set incomplete
      d_im.setIncomplete(IncompleteId::ARITH_NL_DISABLED);
    }
    // If we won't be doing a last call effort check (which implies that
    // models will be computed), we must sanity check the integer model
    // from the linear solver now. We also must update the model cache
    // if we did not do so above.
    if (d_nonlinearExtension == nullptr)
    {
      updateModelCache(termSet);
    }
    sanityCheckIntegerModel();
  }
}

bool TheoryArith::preNotifyFact(
    TNode atom, bool pol, TNode fact, bool isPrereg, bool isInternal)
{
  Trace("arith-check") << "TheoryArith::preNotifyFact: " << fact
                       << ", isPrereg=" << isPrereg
                       << ", isInternal=" << isInternal << std::endl;
  // We do not assert to the equality engine of arithmetic in the standard way,
  // hence we return "true" to indicate we are finished with this fact.
  bool ret = true;
  if (d_eqSolver != nullptr)
  {
    // the equality solver may indicate ret = false, after which the assertion
    // will be asserted to the equality engine in the default way.
    ret = d_eqSolver->preNotifyFact(atom, pol, fact, isPrereg, isInternal);
  }
  // we also always also notify the internal solver
  d_internal->preNotifyFact(atom, pol, fact);
  return ret;
}

bool TheoryArith::needsCheckLastEffort() {
  if (d_nonlinearExtension != nullptr)
  {
    return d_nonlinearExtension->hasNlTerms();
  }
  return false;
}

TrustNode TheoryArith::explain(TNode n)
{
  if (d_eqSolver != nullptr)
  {
    // if the equality solver has an explanation for it, use it
    TrustNode texp = d_eqSolver->explain(n);
    if (!texp.isNull())
    {
      return texp;
    }
  }
  return d_internal->explain(n);
}

void TheoryArith::propagate(Effort e) {
  d_internal->propagate(e);
}

bool TheoryArith::collectModelInfo(TheoryModel* m,
                                   const std::set<Node>& termSet)
{
  // this overrides behavior to not assert equality engine
  return collectModelValues(m, termSet);
}

bool TheoryArith::collectModelValues(TheoryModel* m,
                                     const std::set<Node>& termSet)
{
  if (Trace.isOn("arith::model"))
  {
    Trace("arith::model") << "arithmetic model after pruning" << std::endl;
    for (const auto& p : d_arithModelCache)
    {
      Trace("arith::model") << "\t" << p.first << " -> " << p.second << std::endl;
    }
  }

  updateModelCache(termSet);

  // We are now ready to assert the model.
  for (const std::pair<const Node, Node>& p : d_arithModelCache)
  {
    if (termSet.find(p.first) == termSet.end())
    {
      continue;
    }
    // maps to constant of comparable type
    Assert(p.first.getType().isComparableTo(p.second.getType()));
    if (m->assertEquality(p.first, p.second, true))
    {
      continue;
    }
    Assert(false) << "A model equality could not be asserted: " << p.first
                        << " == " << p.second << std::endl;
    // If we failed to assert an equality, it is likely due to theory
    // combination, namely the repaired model for non-linear changed
    // an equality status that was agreed upon by both (linear) arithmetic
    // and another theory. In this case, we must add a lemma, or otherwise
    // we would terminate with an invalid model. Thus, we add a splitting
    // lemma of the form ( x = v V x != v ) where v is the model value
    // assigned by the non-linear solver to x.
    if (d_nonlinearExtension != nullptr)
    {
      Node eq = p.first.eqNode(p.second);
      Node lem = NodeManager::currentNM()->mkNode(kind::OR, eq, eq.negate());
      bool added = d_im.lemma(lem, InferenceId::ARITH_SPLIT_FOR_NL_MODEL);
      AlwaysAssert(added) << "The lemma was already in cache. Probably there is something wrong with theory combination...";
    }
    return false;
  }
  return true;
}

void TheoryArith::notifyRestart(){
  d_internal->notifyRestart();
}

void TheoryArith::presolve(){
  d_internal->presolve();
}

EqualityStatus TheoryArith::getEqualityStatus(TNode a, TNode b) {
  Debug("arith") << "TheoryArith::getEqualityStatus(" << a << ", " << b << ")" << std::endl;
  if (a == b)
  {
    return EQUALITY_TRUE_IN_MODEL;
  }
  if (d_arithModelCache.empty())
  {
    return d_internal->getEqualityStatus(a,b);
  }
<<<<<<< HEAD
  Node diff = d_env.getNodeManager()->mkNode(Kind::MINUS, a, b);
  if (isExpressionZero(d_env, diff, d_arithModelCache))
=======
  Node aval =
      rewrite(a.substitute(d_arithModelCache.begin(), d_arithModelCache.end()));
  Node bval =
      rewrite(b.substitute(d_arithModelCache.begin(), d_arithModelCache.end()));
  if (aval == bval)
>>>>>>> 89dfd279
  {
    return EQUALITY_TRUE_IN_MODEL;
  }
  return EQUALITY_FALSE_IN_MODEL;
}

Node TheoryArith::getModelValue(TNode var) {
  return d_internal->getModelValue( var );
}

std::pair<bool, Node> TheoryArith::entailmentCheck(TNode lit)
{
  ArithEntailmentCheckParameters def;
  def.addLookupRowSumAlgorithms();
  ArithEntailmentCheckSideEffects ase;
  std::pair<bool, Node> res = d_internal->entailmentCheck(lit, def, ase);
  return res;
}
eq::ProofEqEngine* TheoryArith::getProofEqEngine()
{
  return d_im.getProofEqEngine();
}

void TheoryArith::updateModelCache(std::set<Node>& termSet)
{
  if (d_arithModelCache.empty())
  {
    collectAssertedTerms(termSet);
    d_internal->collectModelValues(termSet, d_arithModelCache);
  }
}
void TheoryArith::updateModelCache(const std::set<Node>& termSet)
{
  if (d_arithModelCache.empty())
  {
    d_internal->collectModelValues(termSet, d_arithModelCache);
  }
}
bool TheoryArith::sanityCheckIntegerModel()
{

    // Double check that the model from the linear solver respects integer types,
    // if it does not, add a branch and bound lemma. This typically should never
    // be necessary, but is needed in rare cases.
    bool addedLemma = false;
    bool badAssignment = false;
    Trace("arith-check") << "model:" << std::endl;
    for (const auto& p : d_arithModelCache)
    {
      Trace("arith-check") << p.first << " -> " << p.second << std::endl;
      if (p.first.getType().isInteger() && !p.second.getType().isInteger())
      {
        warning() << "TheoryArithPrivate generated a bad model value for "
                     "integer variable "
                  << p.first << " : " << p.second << std::endl;
        // must branch and bound
        TrustNode lem =
            d_bab.branchIntegerVariable(p.first, p.second.getConst<Rational>());
        if (d_im.trustedLemma(lem, InferenceId::ARITH_BB_LEMMA))
        {
          addedLemma = true;
        }
        badAssignment = true;
      }
    }
    if (addedLemma)
    {
      // we had to add a branch and bound lemma since the linear solver assigned
      // a non-integer value to an integer variable.
      return true;
    }
    // this would imply that linear arithmetic's model failed to satisfy a branch
    // and bound lemma
    AlwaysAssert(!badAssignment)
        << "Bad assignment from TheoryArithPrivate::collectModelValues, and no "
          "branching lemma was sent";
    return false;
}

}  // namespace arith
}  // namespace theory
}  // namespace cvc5<|MERGE_RESOLUTION|>--- conflicted
+++ resolved
@@ -336,16 +336,8 @@
   {
     return d_internal->getEqualityStatus(a,b);
   }
-<<<<<<< HEAD
   Node diff = d_env.getNodeManager()->mkNode(Kind::MINUS, a, b);
   if (isExpressionZero(d_env, diff, d_arithModelCache))
-=======
-  Node aval =
-      rewrite(a.substitute(d_arithModelCache.begin(), d_arithModelCache.end()));
-  Node bval =
-      rewrite(b.substitute(d_arithModelCache.begin(), d_arithModelCache.end()));
-  if (aval == bval)
->>>>>>> 89dfd279
   {
     return EQUALITY_TRUE_IN_MODEL;
   }
