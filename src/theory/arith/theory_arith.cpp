/******************************************************************************
 * Top contributors (to current version):
 *   Andrew Reynolds, Tim King, Alex Ozdemir
 *
 * This file is part of the cvc5 project.
 *
 * Copyright (c) 2009-2021 by the authors listed in the file AUTHORS
 * in the top-level source directory and their institutional affiliations.
 * All rights reserved.  See the file COPYING in the top-level source
 * directory for licensing information.
 * ****************************************************************************
 *
 * Arithmetic theory.
 */

#include "theory/arith/theory_arith.h"

#include "options/smt_options.h"
#include "proof/proof_checker.h"
#include "proof/proof_rule.h"
#include "smt/smt_statistics_registry.h"
#include "theory/arith/arith_rewriter.h"
#include "theory/arith/equality_solver.h"
#include "theory/arith/infer_bounds.h"
#include "theory/arith/nl/nonlinear_extension.h"
#include "theory/arith/theory_arith_private.h"
#include "theory/ext_theory.h"
#include "theory/rewriter.h"
#include "theory/theory_model.h"

using namespace std;
using namespace cvc5::kind;

namespace cvc5 {
namespace theory {
namespace arith {

TheoryArith::TheoryArith(context::Context* c,
                         context::UserContext* u,
                         OutputChannel& out,
                         Valuation valuation,
                         const LogicInfo& logicInfo,
                         ProofNodeManager* pnm)
    : Theory(THEORY_ARITH, c, u, out, valuation, logicInfo, pnm),
      d_ppRewriteTimer(smtStatisticsRegistry().registerTimer(
          "theory::arith::ppRewriteTimer")),
      d_astate(c, u, valuation),
      d_im(*this, d_astate, pnm),
      d_ppre(c, pnm),
      d_bab(d_astate, d_im, d_ppre, pnm),
      d_eqSolver(nullptr),
      d_internal(new TheoryArithPrivate(*this, c, u, d_bab, pnm)),
      d_nonlinearExtension(nullptr),
      d_opElim(pnm, logicInfo),
      d_arithPreproc(d_astate, d_im, pnm, d_opElim),
      d_rewriter(d_opElim)
{
  // currently a cyclic dependency to TheoryArithPrivate
  d_astate.setParent(d_internal);
  // indicate we are using the theory state object and inference manager
  d_theoryState = &d_astate;
  d_inferManager = &d_im;

  if (options::arithEqSolver())
  {
    d_eqSolver.reset(new EqualitySolver(d_astate, d_im));
  }
}

TheoryArith::~TheoryArith(){
  delete d_internal;
}

TheoryRewriter* TheoryArith::getTheoryRewriter() { return &d_rewriter; }

ProofRuleChecker* TheoryArith::getProofChecker()
{
  return d_internal->getProofChecker();
}

bool TheoryArith::needsEqualityEngine(EeSetupInfo& esi)
{
  // if the equality solver is enabled, then it is responsible for setting
  // up the equality engine
  if (d_eqSolver != nullptr)
  {
    return d_eqSolver->needsEqualityEngine(esi);
  }
  // otherwise, the linear arithmetic solver is responsible for setting up
  // the equality engine
  return d_internal->needsEqualityEngine(esi);
}
void TheoryArith::finishInit()
{
  if (getLogicInfo().isTheoryEnabled(THEORY_ARITH)
      && getLogicInfo().areTranscendentalsUsed())
  {
    // witness is used to eliminate square root
    d_valuation.setUnevaluatedKind(kind::WITNESS);
    // we only need to add the operators that are not syntax sugar
    d_valuation.setUnevaluatedKind(kind::EXPONENTIAL);
    d_valuation.setUnevaluatedKind(kind::SINE);
    d_valuation.setUnevaluatedKind(kind::PI);
  }
  // only need to create nonlinear extension if non-linear logic
  const LogicInfo& logicInfo = getLogicInfo();
  if (logicInfo.isTheoryEnabled(THEORY_ARITH) && !logicInfo.isLinear())
  {
    d_nonlinearExtension.reset(
        new nl::NonlinearExtension(*this, d_astate, d_equalityEngine, d_pnm));
  }
  if (d_eqSolver != nullptr)
  {
    d_eqSolver->finishInit();
  }
  // finish initialize in the old linear solver
  d_internal->finishInit();
}

void TheoryArith::preRegisterTerm(TNode n)
{
  if (d_nonlinearExtension != nullptr)
  {
    d_nonlinearExtension->preRegisterTerm(n);
  }
  d_internal->preRegisterTerm(n);
}

void TheoryArith::notifySharedTerm(TNode n) { d_internal->notifySharedTerm(n); }

TrustNode TheoryArith::ppRewrite(TNode atom, std::vector<SkolemLemma>& lems)
{
  CodeTimer timer(d_ppRewriteTimer, /* allow_reentrant = */ true);
  Debug("arith::preprocess") << "arith::preprocess() : " << atom << endl;

  if (atom.getKind() == kind::EQUAL)
  {
    return d_ppre.ppRewriteEq(atom);
  }
  Assert(Theory::theoryOf(atom) == THEORY_ARITH);
  // Eliminate operators. Notice we must do this here since other
  // theories may generate lemmas that involve non-standard operators. For
  // example, quantifier instantiation may use TO_INTEGER terms; SyGuS may
  // introduce non-standard arithmetic terms appearing in grammars.
  // call eliminate operators. In contrast to expandDefinitions, we eliminate
  // *all* extended arithmetic operators here, including total ones.
  return d_arithPreproc.eliminate(atom, lems, false);
}

Theory::PPAssertStatus TheoryArith::ppAssert(
    TrustNode tin, TrustSubstitutionMap& outSubstitutions)
{
  return d_internal->ppAssert(tin, outSubstitutions);
}

void TheoryArith::ppStaticLearn(TNode n, NodeBuilder& learned)
{
  d_internal->ppStaticLearn(n, learned);
}

bool TheoryArith::preCheck(Effort level)
{
  Trace("arith-check") << "TheoryArith::preCheck " << level << std::endl;
  return d_internal->preCheck(level);
}

void TheoryArith::postCheck(Effort level)
{
  Trace("arith-check") << "TheoryArith::postCheck " << level << std::endl;
  // check with the non-linear solver at last call
  if (level == Theory::EFFORT_LAST_CALL)
  {
    if (d_nonlinearExtension != nullptr)
    {
      Trace("arith-check") << "TheoryArith::nlExt regular check" << std::endl;
      d_nonlinearExtension->check(level);
    }
    return;
  }
  // otherwise, check with the linear solver
  if (d_internal->postCheck(level))
  {
    // linear solver emitted a conflict or lemma, return
    return;
  }

  d_arithModelCache.clear();
  d_internal->collectModelValues({}, d_arithModelCache, false);

  if (Theory::fullEffort(level))
  {
    if (d_nonlinearExtension != nullptr)
    {
      Trace("arith-check") << "TheoryArith::nlExt regular check" << std::endl;
      d_nonlinearExtension->check(level);

      Trace("arith-check") << "TheoryArith::nlExt intercept model" << std::endl;
      d_nonlinearExtension->interceptModel(d_arithModelCache, {});
    }
    else if (d_internal->foundNonlinear())
    {
      // set incomplete
      d_im.setIncomplete(IncompleteId::ARITH_NL_DISABLED);
    }
  }
}

bool TheoryArith::preNotifyFact(
    TNode atom, bool pol, TNode fact, bool isPrereg, bool isInternal)
{
  Trace("arith-check") << "TheoryArith::preNotifyFact: " << fact
                       << ", isPrereg=" << isPrereg
                       << ", isInternal=" << isInternal << std::endl;
  // We do not assert to the equality engine of arithmetic in the standard way,
  // hence we return "true" to indicate we are finished with this fact.
  bool ret = true;
  if (d_eqSolver != nullptr)
  {
    // the equality solver may indicate ret = false, after which the assertion
    // will be asserted to the equality engine in the default way.
    ret = d_eqSolver->preNotifyFact(atom, pol, fact, isPrereg, isInternal);
  }
  // we also always also notify the internal solver
  d_internal->preNotifyFact(atom, pol, fact);
  return ret;
}

bool TheoryArith::needsCheckLastEffort() {
  if (d_nonlinearExtension != nullptr)
  {
    return d_nonlinearExtension->needsCheckLastEffort();
  }
  return false;
}

TrustNode TheoryArith::explain(TNode n)
{
  if (d_eqSolver != nullptr)
  {
    // if the equality solver has an explanation for it, use it
    TrustNode texp = d_eqSolver->explain(n);
    if (!texp.isNull())
    {
      return texp;
    }
  }
  return d_internal->explain(n);
}

void TheoryArith::propagate(Effort e) {
  d_internal->propagate(e);
}

bool TheoryArith::collectModelInfo(TheoryModel* m,
                                   const std::set<Node>& termSet)
{
  // this overrides behavior to not assert equality engine
  return collectModelValues(m, termSet);
}

bool TheoryArith::collectModelValues(TheoryModel* m,
                                     const std::set<Node>& termSet)
{
  // get the model from the linear solver
<<<<<<< HEAD
  if (Trace.isOn("arith::model"))
=======
  std::map<Node, Node> arithModel;
  d_internal->collectModelValues(termSet, arithModel);
  // Double check that the model from the linear solver respects integer types,
  // if it does not, add a branch and bound lemma. This typically should never
  // be necessary, but is needed in rare cases.
  bool addedLemma = false;
  bool badAssignment = false;
  for (const std::pair<const Node, Node>& p : arithModel)
  {
    if (p.first.getType().isInteger() && !p.second.getType().isInteger())
    {
      Assert(false) << "TheoryArithPrivate generated a bad model value for "
                       "integer variable "
                    << p.first << " : " << p.second;
      // must branch and bound
      TrustNode lem =
          d_bab.branchIntegerVariable(p.first, p.second.getConst<Rational>());
      if (d_im.trustedLemma(lem, InferenceId::ARITH_BB_LEMMA))
      {
        addedLemma = true;
      }
      badAssignment = true;
    }
  }
  if (addedLemma)
  {
    // we had to add a branch and bound lemma since the linear solver assigned
    // a non-integer value to an integer variable.
    return false;
  }
  // this would imply that linear arithmetic's model failed to satisfy a branch
  // and bound lemma
  AlwaysAssert(!badAssignment)
      << "Bad assignment from TheoryArithPrivate::collectModelValues, and no "
         "branching lemma was sent";

  // if non-linear is enabled, intercept the model, which may repair its values
  if (d_nonlinearExtension != nullptr)
>>>>>>> 56b5ebfe
  {
    Trace("arith::model") << "arithmetic model before pruning" << std::endl;
    for (const auto& p : d_arithModelCache)
    {
      Trace("arith::model") << "\t" << p.first << " -> " << p.second << std::endl;
    }
  }

  for (auto it = d_arithModelCache.begin(); it != d_arithModelCache.end();)
  {
    if (termSet.count(it->first) > 0) {
      ++it;
    } else {
      it = d_arithModelCache.erase(it);
    }
  }
  if (Trace.isOn("arith::model"))
  {
    Trace("arith::model") << "arithmetic model after pruning" << std::endl;
    for (const auto& p : d_arithModelCache)
    {
      Trace("arith::model") << "\t" << p.first << " -> " << p.second << std::endl;
    }
  }

  // We are now ready to assert the model.
  for (const std::pair<const Node, Node>& p : d_arithModelCache)
  {
    // maps to constant of comparable type
    Assert(p.first.getType().isComparableTo(p.second.getType()));
    if (m->assertEquality(p.first, p.second, true))
    {
      continue;
    }
    AlwaysAssert(false) << "A model equality could not be asserted: " << p.first << " == " << p.second << std::endl;
    // If we failed to assert an equality, it is likely due to theory
    // combination, namely the repaired model for non-linear changed
    // an equality status that was agreed upon by both (linear) arithmetic
    // and another theory. In this case, we must add a lemma, or otherwise
    // we would terminate with an invalid model. Thus, we add a splitting
    // lemma of the form ( x = v V x != v ) where v is the model value
    // assigned by the non-linear solver to x.
    if (d_nonlinearExtension != nullptr)
    {
      Node eq = p.first.eqNode(p.second);
      Node lem = NodeManager::currentNM()->mkNode(kind::OR, eq, eq.negate());
      bool added = d_im.lemma(lem, InferenceId::ARITH_SPLIT_FOR_NL_MODEL);
      AlwaysAssert(added) << "The lemma was already in cache. Probably there is something wrong with theory combination...";
    }
    return false;
  }
  return true;
}

void TheoryArith::notifyRestart(){
  d_internal->notifyRestart();
}

void TheoryArith::presolve(){
  d_internal->presolve();
  if (d_nonlinearExtension != nullptr)
  {
    d_nonlinearExtension->presolve();
  }
}

EqualityStatus TheoryArith::getEqualityStatus(TNode a, TNode b) {
  auto ait = d_arithModelCache.find(a);
  auto bit = d_arithModelCache.find(b);
  if (ait == d_arithModelCache.end() || bit == d_arithModelCache.end())
  {
    return EQUALITY_UNKNOWN;
  }
  if (ait->second == bit->second) {
    return EQUALITY_TRUE_IN_MODEL;
  }
  return EQUALITY_FALSE_IN_MODEL;
  //return d_internal->getEqualityStatus(a,b);
}

Node TheoryArith::getModelValue(TNode var) {
  return d_internal->getModelValue( var );
}

std::pair<bool, Node> TheoryArith::entailmentCheck(TNode lit)
{
  ArithEntailmentCheckParameters def;
  def.addLookupRowSumAlgorithms();
  ArithEntailmentCheckSideEffects ase;
  std::pair<bool, Node> res = d_internal->entailmentCheck(lit, def, ase);
  return res;
}
eq::ProofEqEngine* TheoryArith::getProofEqEngine()
{
  return d_im.getProofEqEngine();
}

}  // namespace arith
}  // namespace theory
}  // namespace cvc5<|MERGE_RESOLUTION|>--- conflicted
+++ resolved
@@ -187,92 +187,12 @@
   d_arithModelCache.clear();
   d_internal->collectModelValues({}, d_arithModelCache, false);
 
-  if (Theory::fullEffort(level))
-  {
-    if (d_nonlinearExtension != nullptr)
-    {
-      Trace("arith-check") << "TheoryArith::nlExt regular check" << std::endl;
-      d_nonlinearExtension->check(level);
-
-      Trace("arith-check") << "TheoryArith::nlExt intercept model" << std::endl;
-      d_nonlinearExtension->interceptModel(d_arithModelCache, {});
-    }
-    else if (d_internal->foundNonlinear())
-    {
-      // set incomplete
-      d_im.setIncomplete(IncompleteId::ARITH_NL_DISABLED);
-    }
-  }
-}
-
-bool TheoryArith::preNotifyFact(
-    TNode atom, bool pol, TNode fact, bool isPrereg, bool isInternal)
-{
-  Trace("arith-check") << "TheoryArith::preNotifyFact: " << fact
-                       << ", isPrereg=" << isPrereg
-                       << ", isInternal=" << isInternal << std::endl;
-  // We do not assert to the equality engine of arithmetic in the standard way,
-  // hence we return "true" to indicate we are finished with this fact.
-  bool ret = true;
-  if (d_eqSolver != nullptr)
-  {
-    // the equality solver may indicate ret = false, after which the assertion
-    // will be asserted to the equality engine in the default way.
-    ret = d_eqSolver->preNotifyFact(atom, pol, fact, isPrereg, isInternal);
-  }
-  // we also always also notify the internal solver
-  d_internal->preNotifyFact(atom, pol, fact);
-  return ret;
-}
-
-bool TheoryArith::needsCheckLastEffort() {
-  if (d_nonlinearExtension != nullptr)
-  {
-    return d_nonlinearExtension->needsCheckLastEffort();
-  }
-  return false;
-}
-
-TrustNode TheoryArith::explain(TNode n)
-{
-  if (d_eqSolver != nullptr)
-  {
-    // if the equality solver has an explanation for it, use it
-    TrustNode texp = d_eqSolver->explain(n);
-    if (!texp.isNull())
-    {
-      return texp;
-    }
-  }
-  return d_internal->explain(n);
-}
-
-void TheoryArith::propagate(Effort e) {
-  d_internal->propagate(e);
-}
-
-bool TheoryArith::collectModelInfo(TheoryModel* m,
-                                   const std::set<Node>& termSet)
-{
-  // this overrides behavior to not assert equality engine
-  return collectModelValues(m, termSet);
-}
-
-bool TheoryArith::collectModelValues(TheoryModel* m,
-                                     const std::set<Node>& termSet)
-{
-  // get the model from the linear solver
-<<<<<<< HEAD
-  if (Trace.isOn("arith::model"))
-=======
-  std::map<Node, Node> arithModel;
-  d_internal->collectModelValues(termSet, arithModel);
   // Double check that the model from the linear solver respects integer types,
   // if it does not, add a branch and bound lemma. This typically should never
   // be necessary, but is needed in rare cases.
   bool addedLemma = false;
   bool badAssignment = false;
-  for (const std::pair<const Node, Node>& p : arithModel)
+  for (const auto& p : d_arithModelCache)
   {
     if (p.first.getType().isInteger() && !p.second.getType().isInteger())
     {
@@ -293,7 +213,7 @@
   {
     // we had to add a branch and bound lemma since the linear solver assigned
     // a non-integer value to an integer variable.
-    return false;
+    return;
   }
   // this would imply that linear arithmetic's model failed to satisfy a branch
   // and bound lemma
@@ -301,25 +221,80 @@
       << "Bad assignment from TheoryArithPrivate::collectModelValues, and no "
          "branching lemma was sent";
 
-  // if non-linear is enabled, intercept the model, which may repair its values
+  if (Theory::fullEffort(level))
+  {
+    if (d_nonlinearExtension != nullptr)
+    {
+      Trace("arith-check") << "TheoryArith::nlExt regular check" << std::endl;
+      d_nonlinearExtension->check(level);
+
+      Trace("arith-check") << "TheoryArith::nlExt intercept model" << std::endl;
+      d_nonlinearExtension->interceptModel(d_arithModelCache, {});
+    }
+    else if (d_internal->foundNonlinear())
+    {
+      // set incomplete
+      d_im.setIncomplete(IncompleteId::ARITH_NL_DISABLED);
+    }
+  }
+}
+
+bool TheoryArith::preNotifyFact(
+    TNode atom, bool pol, TNode fact, bool isPrereg, bool isInternal)
+{
+  Trace("arith-check") << "TheoryArith::preNotifyFact: " << fact
+                       << ", isPrereg=" << isPrereg
+                       << ", isInternal=" << isInternal << std::endl;
+  // We do not assert to the equality engine of arithmetic in the standard way,
+  // hence we return "true" to indicate we are finished with this fact.
+  bool ret = true;
+  if (d_eqSolver != nullptr)
+  {
+    // the equality solver may indicate ret = false, after which the assertion
+    // will be asserted to the equality engine in the default way.
+    ret = d_eqSolver->preNotifyFact(atom, pol, fact, isPrereg, isInternal);
+  }
+  // we also always also notify the internal solver
+  d_internal->preNotifyFact(atom, pol, fact);
+  return ret;
+}
+
+bool TheoryArith::needsCheckLastEffort() {
   if (d_nonlinearExtension != nullptr)
->>>>>>> 56b5ebfe
-  {
-    Trace("arith::model") << "arithmetic model before pruning" << std::endl;
-    for (const auto& p : d_arithModelCache)
-    {
-      Trace("arith::model") << "\t" << p.first << " -> " << p.second << std::endl;
-    }
-  }
-
-  for (auto it = d_arithModelCache.begin(); it != d_arithModelCache.end();)
-  {
-    if (termSet.count(it->first) > 0) {
-      ++it;
-    } else {
-      it = d_arithModelCache.erase(it);
-    }
-  }
+  {
+    return d_nonlinearExtension->needsCheckLastEffort();
+  }
+  return false;
+}
+
+TrustNode TheoryArith::explain(TNode n)
+{
+  if (d_eqSolver != nullptr)
+  {
+    // if the equality solver has an explanation for it, use it
+    TrustNode texp = d_eqSolver->explain(n);
+    if (!texp.isNull())
+    {
+      return texp;
+    }
+  }
+  return d_internal->explain(n);
+}
+
+void TheoryArith::propagate(Effort e) {
+  d_internal->propagate(e);
+}
+
+bool TheoryArith::collectModelInfo(TheoryModel* m,
+                                   const std::set<Node>& termSet)
+{
+  // this overrides behavior to not assert equality engine
+  return collectModelValues(m, termSet);
+}
+
+bool TheoryArith::collectModelValues(TheoryModel* m,
+                                     const std::set<Node>& termSet)
+{
   if (Trace.isOn("arith::model"))
   {
     Trace("arith::model") << "arithmetic model after pruning" << std::endl;
