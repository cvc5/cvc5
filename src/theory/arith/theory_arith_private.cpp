/*********************                                                        */
/*! \file theory_arith_private.cpp
 ** \verbatim
 ** Top contributors (to current version):
 **   Tim King, Andrew Reynolds, Morgan Deters
 ** This file is part of the CVC4 project.
 ** Copyright (c) 2009-2019 by the authors listed in the file AUTHORS
 ** in the top-level source directory) and their institutional affiliations.
 ** All rights reserved.  See the file COPYING in the top-level source
 ** directory for licensing information.\endverbatim
 **
 ** \brief [[ Add one-line brief description here ]]
 **
 ** [[ Add lengthier description here ]]
 ** \todo document this file
 **/

#include "theory/arith/theory_arith_private.h"

#include <stdint.h>

#include <map>
#include <queue>
#include <vector>

#include "base/output.h"
#include "context/cdhashset.h"
#include "context/cdinsert_hashmap.h"
#include "context/cdlist.h"
#include "context/cdqueue.h"
#include "context/context.h"
#include "expr/kind.h"
#include "expr/metakind.h"
#include "expr/node.h"
#include "expr/node_algorithm.h"
#include "expr/node_builder.h"
#include "options/arith_options.h"
#include "options/smt_options.h"  // for incrementalSolving()
#include "preprocessing/util/ite_utilities.h"
#include "smt/logic_exception.h"
#include "smt/logic_request.h"
#include "smt/smt_statistics_registry.h"
#include "smt_util/boolean_simplification.h"
#include "theory/arith/approx_simplex.h"
#include "theory/arith/arith_ite_utils.h"
#include "theory/arith/arith_rewriter.h"
#include "theory/arith/arith_static_learner.h"
#include "theory/arith/arith_utilities.h"
#include "theory/arith/arithvar.h"
#include "theory/arith/congruence_manager.h"
#include "theory/arith/constraint.h"
#include "theory/arith/cut_log.h"
#include "theory/arith/delta_rational.h"
#include "theory/arith/dio_solver.h"
#include "theory/arith/linear_equality.h"
#include "theory/arith/matrix.h"
#include "theory/arith/nonlinear_extension.h"
#include "theory/arith/normal_form.h"
#include "theory/arith/partial_model.h"
#include "theory/arith/simplex.h"
#include "theory/arith/theory_arith.h"
#include "theory/ext_theory.h"
#include "theory/quantifiers/fmf/bounded_integers.h"
#include "theory/rewriter.h"
#include "theory/theory_model.h"
#include "theory/valuation.h"
#include "util/dense_map.h"
#include "util/integer.h"
#include "util/random.h"
#include "util/rational.h"
#include "util/result.h"
#include "util/statistics_registry.h"

using namespace std;
using namespace CVC4::kind;

namespace CVC4 {
namespace theory {
namespace arith {

static Node toSumNode(const ArithVariables& vars, const DenseMap<Rational>& sum);
static bool complexityBelow(const DenseMap<Rational>& row, uint32_t cap);

TheoryArithPrivate::TheoryArithPrivate(TheoryArith& containing,
                                       context::Context* c,
                                       context::UserContext* u,
                                       OutputChannel& out,
                                       Valuation valuation,
                                       const LogicInfo& logicInfo)
    : d_containing(containing),
      d_nlIncomplete(false),
      d_rowTracking(),
      d_constraintDatabase(
          c, u, d_partialModel, d_congruenceManager, RaiseConflict(*this)),
      d_qflraStatus(Result::SAT_UNKNOWN),
      d_unknownsInARow(0),
      d_hasDoneWorkSinceCut(false),
      d_learner(u),
      d_assertionsThatDoNotMatchTheirLiterals(c),
      d_nextIntegerCheckVar(0),
      d_constantIntegerVariables(c),
      d_diseqQueue(c, false),
      d_currentPropagationList(),
      d_learnedBounds(c),
      d_partialModel(c, DeltaComputeCallback(*this)),
      d_errorSet(
          d_partialModel, TableauSizes(&d_tableau), BoundCountingLookup(*this)),
      d_tableau(),
      d_linEq(d_partialModel,
              d_tableau,
              d_rowTracking,
              BasicVarModelUpdateCallBack(*this)),
      d_diosolver(c),
      d_restartsCounter(0),
      d_tableauSizeHasBeenModified(false),
      d_tableauResetDensity(1.6),
      d_tableauResetPeriod(10),
      d_conflicts(c),
      d_blackBoxConflict(c, Node::null()),
      d_congruenceManager(c,
                          d_constraintDatabase,
                          SetupLiteralCallBack(*this),
                          d_partialModel,
                          RaiseEqualityEngineConflict(*this)),
      d_cmEnabled(c, true),

      d_dualSimplex(
          d_linEq, d_errorSet, RaiseConflict(*this), TempVarMalloc(*this)),
      d_fcSimplex(
          d_linEq, d_errorSet, RaiseConflict(*this), TempVarMalloc(*this)),
      d_soiSimplex(
          d_linEq, d_errorSet, RaiseConflict(*this), TempVarMalloc(*this)),
      d_attemptSolSimplex(
          d_linEq, d_errorSet, RaiseConflict(*this), TempVarMalloc(*this)),
      d_nonlinearExtension(NULL),
      d_pass1SDP(NULL),
      d_otherSDP(NULL),
      d_lastContextIntegerAttempted(c, -1),

      d_DELTA_ZERO(0),
      d_approxCuts(c),
      d_fullCheckCounter(0),
      d_cutCount(c, 0),
      d_cutInContext(c),
      d_likelyIntegerInfeasible(c, false),
      d_guessedCoeffSet(c, false),
      d_guessedCoeffs(),
      d_treeLog(NULL),
      d_replayVariables(),
      d_replayConstraints(),
      d_lhsTmp(),
      d_approxStats(NULL),
      d_attemptSolveIntTurnedOff(u, 0),
      d_dioSolveResources(0),
      d_solveIntMaybeHelp(0u),
      d_solveIntAttempts(0u),
      d_statistics(),
      d_to_int_skolem(u),
      d_div_skolem(u),
      d_int_div_skolem(u),
      d_nlin_inverse_skolem(u)
{
  if( options::nlExt() ){
    d_nonlinearExtension = new NonlinearExtension(
        containing, d_congruenceManager.getEqualityEngine());
  }
}

TheoryArithPrivate::~TheoryArithPrivate(){
  if(d_treeLog != NULL){ delete d_treeLog; }
  if(d_approxStats != NULL) { delete d_approxStats; }
  if(d_nonlinearExtension != NULL) { delete d_nonlinearExtension; }
}

static bool contains(const ConstraintCPVec& v, ConstraintP con){
  for(unsigned i = 0, N = v.size(); i < N; ++i){
    if(v[i] == con){
      return true;
    }
  }
  return false;
}
static void drop( ConstraintCPVec& v, ConstraintP con){
  size_t readPos, writePos, N;
  for(readPos = 0, writePos = 0, N = v.size(); readPos < N; ++readPos){
    ConstraintCP curr = v[readPos];
    if(curr != con){
      v[writePos] = curr;
      writePos++;
    }
  }
  v.resize(writePos);
}


static void resolve(ConstraintCPVec& buf, ConstraintP c, const ConstraintCPVec& pos, const ConstraintCPVec& neg){
  unsigned posPos CVC4_UNUSED = pos.size();
  for(unsigned i = 0, N = pos.size(); i < N; ++i){
    if(pos[i] == c){
      posPos = i;
    }else{
      buf.push_back(pos[i]);
    }
  }
  Assert(posPos < pos.size());
  ConstraintP negc = c->getNegation();
  unsigned negPos CVC4_UNUSED = neg.size();
  for(unsigned i = 0, N = neg.size(); i < N; ++i){
    if(neg[i] == negc){
      negPos = i;
    }else{
      buf.push_back(neg[i]);
    }
  }
  Assert(negPos < neg.size());

  // Assert(dnconf.getKind() == kind::AND);
  // Assert(upconf.getKind() == kind::AND);
  // Assert(dnpos < dnconf.getNumChildren());
  // Assert(uppos < upconf.getNumChildren());
  // Assert(equalUpToNegation(dnconf[dnpos], upconf[uppos]));

  // NodeBuilder<> nb(kind::AND);
  // dropPosition(nb, dnconf, dnpos);
  // dropPosition(nb, upconf, uppos);
  // return safeConstructNary(nb);
}

// Integer division axioms:
// These concenrate the high level constructs needed to constrain the functions:
// div, mod, div_total and mod_total.
//
// The high level constraint.
// (for all ((m Int) (n Int))
//   (=> (distinct n 0)
//       (let ((q (div m n)) (r (mod m n)))
//         (and (= m (+ (* n q) r))
//              (<= 0 r (- (abs n) 1))))))
//
// We now add division by 0 functions.
// (for all ((m Int) (n Int))
//   (let ((q (div m n)) (r (mod m n)))
//     (ite (= n 0)
//          (and (= q (div_0_func m)) (= r (mod_0_func m)))
//          (and (= m (+ (* n q) r))
//               (<= 0 r (- (abs n) 1)))))))
//
// We now express div and mod in terms of div_total and mod_total.
// (for all ((m Int) (n Int))
//   (let ((q (div m n)) (r (mod m n)))
//     (ite (= n 0)
//          (and (= q (div_0_func m)) (= r (mod_0_func m)))
//          (and (= q (div_total m n)) (= r (mod_total m n))))))
//
// Alternative div_total and mod_total without the abs function:
// (for all ((m Int) (n Int))
//   (let ((q (div_total m n)) (r (mod_total m n)))
//     (ite (= n 0)
//          (and (= q 0) (= r 0))
//          (and (r = m - n * q)
//               (ite (> n 0)
//                    (n*q <= m < n*q + n)
//                    (n*q <= m < n*q - n))))))


// Returns a formula that entails that q equals the total integer division of m
// by n.
// (for all ((m Int) (n Int))
//   (let ((q (div_total m n)))
//     (ite (= n 0)
//          (= q 0)
//          (ite (> n 0)
//               (n*q <= m < n*q + n)
//               (n*q <= m < n*q - n)))))
Node mkAxiomForTotalIntDivision(Node m, Node n, Node q) {
  NodeManager* nm = NodeManager::currentNM();
  Node zero = mkRationalNode(0);
  // (n*q <= m < n*q + n) is equivalent to (0 <= m - n*q < n).
  Node diff = nm->mkNode(kind::MINUS, m, mkMult(n, q));
  Node when_n_is_positive = mkInRange(diff, zero, n);
  Node when_n_is_negative = mkInRange(diff, zero, nm->mkNode(kind::UMINUS, n));
  return n.eqNode(zero).iteNode(
      q.eqNode(zero), nm->mkNode(kind::GT, n, zero)
                          .iteNode(when_n_is_positive, when_n_is_negative));
}

// Returns a formula that entails that r equals the integer division total of m
// by n assuming q is equal to (div_total m n).
// (for all ((m Int) (n Int))
//   (let ((q (div_total m n)) (r (mod_total m n)))
//     (ite (= n 0)
//          (= r 0)
//          (= r (- m (n * q))))))
Node mkAxiomForTotalIntMod(Node m, Node n, Node q, Node r) {
  NodeManager* nm = NodeManager::currentNM();
  Node diff = nm->mkNode(kind::MINUS, m, mkMult(n, q));
  return mkOnZeroIte(n, r, mkRationalNode(0), diff);
}

// Returns an expression that constrains a term to be the result of the
// [total] integer division of num by den. Equivalently:
// (and (=> (den > 0) (den*term <= num < den*term + den))
//      (=> (den < 0) (den*term <= num < den*term - den))
//      (=> (den = 0) (term = 0)))
// static Node mkIntegerDivisionConstraint(Node term, Node num, Node den) {
//   // We actually encode:
//   // (and (=> (den > 0) (0 <= num - den*term < den))
//   //      (=> (den < 0) (0 <= num - den*term < -den))
//   //      (=> (den = 0) (term = 0)))
//   NodeManager* nm = NodeManager::currentNM();
//   Node zero = nm->mkConst(Rational(0));
//   Node den_is_positive = nm->mkNode(kind::GT, den, zero);
//   Node den_is_negative = nm->mkNode(kind::LT, den, zero);
//   Node diff = nm->mkNode(kind::MINUS, num, mkMult(den, term));
//   Node when_den_positive = den_positive.impNode(mkInRange(diff, zero, den));
//   Node when_den_negative = den_negative.impNode(
//       mkInRange(diff, zero, nm->mkNode(kind::UMINUS, den)));
//   Node when_den_is_zero = (den.eqNode(zero)).impNode(term.eqNode(zero));
//   return mk->mkNode(kind::AND, when_den_positive, when_den_negative,
//                     when_den_is_zero);
// }

void TheoryArithPrivate::setMasterEqualityEngine(eq::EqualityEngine* eq) {
  d_congruenceManager.setMasterEqualityEngine(eq);
}

TheoryArithPrivate::ModelException::ModelException(TNode n, const char* msg)
{
  stringstream ss;
  ss << "Cannot construct a model for " << n << " as " << endl << msg;
  setMessage(ss.str());
}
TheoryArithPrivate::ModelException::~ModelException() {}

TheoryArithPrivate::Statistics::Statistics()
  : d_statAssertUpperConflicts("theory::arith::AssertUpperConflicts", 0)
  , d_statAssertLowerConflicts("theory::arith::AssertLowerConflicts", 0)
  , d_statUserVariables("theory::arith::UserVariables", 0)
  , d_statAuxiliaryVariables("theory::arith::AuxiliaryVariables", 0)
  , d_statDisequalitySplits("theory::arith::DisequalitySplits", 0)
  , d_statDisequalityConflicts("theory::arith::DisequalityConflicts", 0)
  , d_simplifyTimer("theory::arith::simplifyTimer")
  , d_staticLearningTimer("theory::arith::staticLearningTimer")
  , d_presolveTime("theory::arith::presolveTime")
  , d_newPropTime("theory::arith::newPropTimer")
  , d_externalBranchAndBounds("theory::arith::externalBranchAndBounds",0)
  , d_initialTableauSize("theory::arith::initialTableauSize", 0)
  , d_currSetToSmaller("theory::arith::currSetToSmaller", 0)
  , d_smallerSetToCurr("theory::arith::smallerSetToCurr", 0)
  , d_restartTimer("theory::arith::restartTimer")
  , d_boundComputationTime("theory::arith::bound::time")
  , d_boundComputations("theory::arith::bound::boundComputations",0)
  , d_boundPropagations("theory::arith::bound::boundPropagations",0)
  , d_unknownChecks("theory::arith::status::unknowns", 0)
  , d_maxUnknownsInARow("theory::arith::status::maxUnknownsInARow", 0)
  , d_avgUnknownsInARow("theory::arith::status::avgUnknownsInARow")
  , d_revertsOnConflicts("theory::arith::status::revertsOnConflicts",0)
  , d_commitsOnConflicts("theory::arith::status::commitsOnConflicts",0)
  , d_nontrivialSatChecks("theory::arith::status::nontrivialSatChecks",0)
  , d_replayLogRecCount("theory::arith::z::approx::replay::rec",0)
  , d_replayLogRecConflictEscalation("theory::arith::z::approx::replay::rec::escalation",0)
  , d_replayLogRecEarlyExit("theory::arith::z::approx::replay::rec::earlyexit",0)
  , d_replayBranchCloseFailures("theory::arith::z::approx::replay::rec::branch::closefailures",0)
  , d_replayLeafCloseFailures("theory::arith::z::approx::replay::rec::leaf::closefailures",0)
  , d_replayBranchSkips("theory::arith::z::approx::replay::rec::branch::skips",0)
  , d_mirCutsAttempted("theory::arith::z::approx::cuts::mir::attempted",0)
  , d_gmiCutsAttempted("theory::arith::z::approx::cuts::gmi::attempted",0)
  , d_branchCutsAttempted("theory::arith::z::approx::cuts::branch::attempted",0)
  , d_cutsReconstructed("theory::arith::z::approx::cuts::reconstructed",0)
  , d_cutsReconstructionFailed("theory::arith::z::approx::cuts::reconstructed::failed",0)
  , d_cutsProven("theory::arith::z::approx::cuts::proofs",0)
  , d_cutsProofFailed("theory::arith::z::approx::cuts::proofs::failed",0)
  , d_mipReplayLemmaCalls("theory::arith::z::approx::external::calls",0)
  , d_mipExternalCuts("theory::arith::z::approx::external::cuts",0)
  , d_mipExternalBranch("theory::arith::z::approx::external::branches",0)
  , d_inSolveInteger("theory::arith::z::approx::inSolverInteger",0)
  , d_branchesExhausted("theory::arith::z::approx::exhausted::branches",0)
  , d_execExhausted("theory::arith::z::approx::exhausted::exec",0)
  , d_pivotsExhausted("theory::arith::z::approx::exhausted::pivots",0)
  , d_panicBranches("theory::arith::z::arith::paniclemmas",0)
  , d_relaxCalls("theory::arith::z::arith::relax::calls",0)
  , d_relaxLinFeas("theory::arith::z::arith::relax::feasible::res",0)
  , d_relaxLinFeasFailures("theory::arith::z::arith::relax::feasible::failures",0)
  , d_relaxLinInfeas("theory::arith::z::arith::relax::infeasible",0)
  , d_relaxLinInfeasFailures("theory::arith::z::arith::relax::infeasible::failures",0)
  , d_relaxLinExhausted("theory::arith::z::arith::relax::exhausted",0)
  , d_relaxOthers("theory::arith::z::arith::relax::other",0)
  , d_applyRowsDeleted("theory::arith::z::arith::cuts::applyRowsDeleted",0)
  , d_replaySimplexTimer("theory::arith::z::approx::replay::simplex::timer")
  , d_replayLogTimer("theory::arith::z::approx::replay::log::timer")
  , d_solveIntTimer("theory::arith::z::solveInt::timer")
  , d_solveRealRelaxTimer("theory::arith::z::solveRealRelax::timer")
  , d_solveIntCalls("theory::arith::z::solveInt::calls", 0)
  , d_solveStandardEffort("theory::arith::z::solveInt::calls::standardEffort", 0)
  , d_approxDisabled("theory::arith::z::approxDisabled", 0)
  , d_replayAttemptFailed("theory::arith::z::replayAttemptFailed",0)
  , d_cutsRejectedDuringReplay("theory::arith::z::approx::replay::cuts::rejected", 0)
  , d_cutsRejectedDuringLemmas("theory::arith::z::approx::external::cuts::rejected", 0)
  , d_satPivots("theory::arith::pivots::sat")
  , d_unsatPivots("theory::arith::pivots::unsat")
  , d_unknownPivots("theory::arith::pivots::unknown")
  , d_solveIntModelsAttempts("theory::arith::z::solveInt::models::attempts", 0)
  , d_solveIntModelsSuccessful("theory::arith::zzz::solveInt::models::successful", 0)
  , d_mipTimer("theory::arith::z::approx::mip::timer")
  , d_lpTimer("theory::arith::z::approx::lp::timer")
  , d_mipProofsAttempted("theory::arith::z::mip::proofs::attempted", 0)
  , d_mipProofsSuccessful("theory::arith::z::mip::proofs::successful", 0)
  , d_numBranchesFailed("theory::arith::z::mip::branch::proof::failed", 0)
{
  smtStatisticsRegistry()->registerStat(&d_statAssertUpperConflicts);
  smtStatisticsRegistry()->registerStat(&d_statAssertLowerConflicts);

  smtStatisticsRegistry()->registerStat(&d_statUserVariables);
  smtStatisticsRegistry()->registerStat(&d_statAuxiliaryVariables);
  smtStatisticsRegistry()->registerStat(&d_statDisequalitySplits);
  smtStatisticsRegistry()->registerStat(&d_statDisequalityConflicts);
  smtStatisticsRegistry()->registerStat(&d_simplifyTimer);
  smtStatisticsRegistry()->registerStat(&d_staticLearningTimer);

  smtStatisticsRegistry()->registerStat(&d_presolveTime);
  smtStatisticsRegistry()->registerStat(&d_newPropTime);

  smtStatisticsRegistry()->registerStat(&d_externalBranchAndBounds);

  smtStatisticsRegistry()->registerStat(&d_initialTableauSize);
  smtStatisticsRegistry()->registerStat(&d_currSetToSmaller);
  smtStatisticsRegistry()->registerStat(&d_smallerSetToCurr);
  smtStatisticsRegistry()->registerStat(&d_restartTimer);

  smtStatisticsRegistry()->registerStat(&d_boundComputationTime);
  smtStatisticsRegistry()->registerStat(&d_boundComputations);
  smtStatisticsRegistry()->registerStat(&d_boundPropagations);

  smtStatisticsRegistry()->registerStat(&d_unknownChecks);
  smtStatisticsRegistry()->registerStat(&d_maxUnknownsInARow);
  smtStatisticsRegistry()->registerStat(&d_avgUnknownsInARow);
  smtStatisticsRegistry()->registerStat(&d_revertsOnConflicts);
  smtStatisticsRegistry()->registerStat(&d_commitsOnConflicts);
  smtStatisticsRegistry()->registerStat(&d_nontrivialSatChecks);


  smtStatisticsRegistry()->registerStat(&d_satPivots);
  smtStatisticsRegistry()->registerStat(&d_unsatPivots);
  smtStatisticsRegistry()->registerStat(&d_unknownPivots);

  smtStatisticsRegistry()->registerStat(&d_replayLogRecCount);
  smtStatisticsRegistry()->registerStat(&d_replayLogRecConflictEscalation);
  smtStatisticsRegistry()->registerStat(&d_replayLogRecEarlyExit);
  smtStatisticsRegistry()->registerStat(&d_replayBranchCloseFailures);
  smtStatisticsRegistry()->registerStat(&d_replayLeafCloseFailures);
  smtStatisticsRegistry()->registerStat(&d_replayBranchSkips);
  smtStatisticsRegistry()->registerStat(&d_mirCutsAttempted);
  smtStatisticsRegistry()->registerStat(&d_gmiCutsAttempted);
  smtStatisticsRegistry()->registerStat(&d_branchCutsAttempted);
  smtStatisticsRegistry()->registerStat(&d_cutsReconstructed);
  smtStatisticsRegistry()->registerStat(&d_cutsProven);
  smtStatisticsRegistry()->registerStat(&d_cutsProofFailed);
  smtStatisticsRegistry()->registerStat(&d_cutsReconstructionFailed);
  smtStatisticsRegistry()->registerStat(&d_mipReplayLemmaCalls);
  smtStatisticsRegistry()->registerStat(&d_mipExternalCuts);
  smtStatisticsRegistry()->registerStat(&d_mipExternalBranch);

  smtStatisticsRegistry()->registerStat(&d_inSolveInteger);
  smtStatisticsRegistry()->registerStat(&d_branchesExhausted);
  smtStatisticsRegistry()->registerStat(&d_execExhausted);
  smtStatisticsRegistry()->registerStat(&d_pivotsExhausted);
  smtStatisticsRegistry()->registerStat(&d_panicBranches);
  smtStatisticsRegistry()->registerStat(&d_relaxCalls);
  smtStatisticsRegistry()->registerStat(&d_relaxLinFeas);
  smtStatisticsRegistry()->registerStat(&d_relaxLinFeasFailures);
  smtStatisticsRegistry()->registerStat(&d_relaxLinInfeas);
  smtStatisticsRegistry()->registerStat(&d_relaxLinInfeasFailures);
  smtStatisticsRegistry()->registerStat(&d_relaxLinExhausted);
  smtStatisticsRegistry()->registerStat(&d_relaxOthers);

  smtStatisticsRegistry()->registerStat(&d_applyRowsDeleted);

  smtStatisticsRegistry()->registerStat(&d_replaySimplexTimer);
  smtStatisticsRegistry()->registerStat(&d_replayLogTimer);
  smtStatisticsRegistry()->registerStat(&d_solveIntTimer);
  smtStatisticsRegistry()->registerStat(&d_solveRealRelaxTimer);

  smtStatisticsRegistry()->registerStat(&d_solveIntCalls);
  smtStatisticsRegistry()->registerStat(&d_solveStandardEffort);

  smtStatisticsRegistry()->registerStat(&d_approxDisabled);

  smtStatisticsRegistry()->registerStat(&d_replayAttemptFailed);

  smtStatisticsRegistry()->registerStat(&d_cutsRejectedDuringReplay);
  smtStatisticsRegistry()->registerStat(&d_cutsRejectedDuringLemmas);

  smtStatisticsRegistry()->registerStat(&d_solveIntModelsAttempts);
  smtStatisticsRegistry()->registerStat(&d_solveIntModelsSuccessful);
  smtStatisticsRegistry()->registerStat(&d_mipTimer);
  smtStatisticsRegistry()->registerStat(&d_lpTimer);
  smtStatisticsRegistry()->registerStat(&d_mipProofsAttempted);
  smtStatisticsRegistry()->registerStat(&d_mipProofsSuccessful);
  smtStatisticsRegistry()->registerStat(&d_numBranchesFailed);
}

TheoryArithPrivate::Statistics::~Statistics(){
  smtStatisticsRegistry()->unregisterStat(&d_statAssertUpperConflicts);
  smtStatisticsRegistry()->unregisterStat(&d_statAssertLowerConflicts);

  smtStatisticsRegistry()->unregisterStat(&d_statUserVariables);
  smtStatisticsRegistry()->unregisterStat(&d_statAuxiliaryVariables);
  smtStatisticsRegistry()->unregisterStat(&d_statDisequalitySplits);
  smtStatisticsRegistry()->unregisterStat(&d_statDisequalityConflicts);
  smtStatisticsRegistry()->unregisterStat(&d_simplifyTimer);
  smtStatisticsRegistry()->unregisterStat(&d_staticLearningTimer);

  smtStatisticsRegistry()->unregisterStat(&d_presolveTime);
  smtStatisticsRegistry()->unregisterStat(&d_newPropTime);

  smtStatisticsRegistry()->unregisterStat(&d_externalBranchAndBounds);

  smtStatisticsRegistry()->unregisterStat(&d_initialTableauSize);
  smtStatisticsRegistry()->unregisterStat(&d_currSetToSmaller);
  smtStatisticsRegistry()->unregisterStat(&d_smallerSetToCurr);
  smtStatisticsRegistry()->unregisterStat(&d_restartTimer);

  smtStatisticsRegistry()->unregisterStat(&d_boundComputationTime);
  smtStatisticsRegistry()->unregisterStat(&d_boundComputations);
  smtStatisticsRegistry()->unregisterStat(&d_boundPropagations);

  smtStatisticsRegistry()->unregisterStat(&d_unknownChecks);
  smtStatisticsRegistry()->unregisterStat(&d_maxUnknownsInARow);
  smtStatisticsRegistry()->unregisterStat(&d_avgUnknownsInARow);
  smtStatisticsRegistry()->unregisterStat(&d_revertsOnConflicts);
  smtStatisticsRegistry()->unregisterStat(&d_commitsOnConflicts);
  smtStatisticsRegistry()->unregisterStat(&d_nontrivialSatChecks);

  smtStatisticsRegistry()->unregisterStat(&d_satPivots);
  smtStatisticsRegistry()->unregisterStat(&d_unsatPivots);
  smtStatisticsRegistry()->unregisterStat(&d_unknownPivots);

  smtStatisticsRegistry()->unregisterStat(&d_replayLogRecCount);
  smtStatisticsRegistry()->unregisterStat(&d_replayLogRecConflictEscalation);
  smtStatisticsRegistry()->unregisterStat(&d_replayLogRecEarlyExit);
  smtStatisticsRegistry()->unregisterStat(&d_replayBranchCloseFailures);
  smtStatisticsRegistry()->unregisterStat(&d_replayLeafCloseFailures);
  smtStatisticsRegistry()->unregisterStat(&d_replayBranchSkips);
  smtStatisticsRegistry()->unregisterStat(&d_mirCutsAttempted);
  smtStatisticsRegistry()->unregisterStat(&d_gmiCutsAttempted);
  smtStatisticsRegistry()->unregisterStat(&d_branchCutsAttempted);
  smtStatisticsRegistry()->unregisterStat(&d_cutsReconstructed);
  smtStatisticsRegistry()->unregisterStat(&d_cutsProven);
  smtStatisticsRegistry()->unregisterStat(&d_cutsProofFailed);
  smtStatisticsRegistry()->unregisterStat(&d_cutsReconstructionFailed);
  smtStatisticsRegistry()->unregisterStat(&d_mipReplayLemmaCalls);
  smtStatisticsRegistry()->unregisterStat(&d_mipExternalCuts);
  smtStatisticsRegistry()->unregisterStat(&d_mipExternalBranch);


  smtStatisticsRegistry()->unregisterStat(&d_inSolveInteger);
  smtStatisticsRegistry()->unregisterStat(&d_branchesExhausted);
  smtStatisticsRegistry()->unregisterStat(&d_execExhausted);
  smtStatisticsRegistry()->unregisterStat(&d_pivotsExhausted);
  smtStatisticsRegistry()->unregisterStat(&d_panicBranches);
  smtStatisticsRegistry()->unregisterStat(&d_relaxCalls);
  smtStatisticsRegistry()->unregisterStat(&d_relaxLinFeas);
  smtStatisticsRegistry()->unregisterStat(&d_relaxLinFeasFailures);
  smtStatisticsRegistry()->unregisterStat(&d_relaxLinInfeas);
  smtStatisticsRegistry()->unregisterStat(&d_relaxLinInfeasFailures);
  smtStatisticsRegistry()->unregisterStat(&d_relaxLinExhausted);
  smtStatisticsRegistry()->unregisterStat(&d_relaxOthers);

  smtStatisticsRegistry()->unregisterStat(&d_applyRowsDeleted);

  smtStatisticsRegistry()->unregisterStat(&d_replaySimplexTimer);
  smtStatisticsRegistry()->unregisterStat(&d_replayLogTimer);
  smtStatisticsRegistry()->unregisterStat(&d_solveIntTimer);
  smtStatisticsRegistry()->unregisterStat(&d_solveRealRelaxTimer);

  smtStatisticsRegistry()->unregisterStat(&d_solveIntCalls);
  smtStatisticsRegistry()->unregisterStat(&d_solveStandardEffort);

  smtStatisticsRegistry()->unregisterStat(&d_approxDisabled);

  smtStatisticsRegistry()->unregisterStat(&d_replayAttemptFailed);

  smtStatisticsRegistry()->unregisterStat(&d_cutsRejectedDuringReplay);
  smtStatisticsRegistry()->unregisterStat(&d_cutsRejectedDuringLemmas);


  smtStatisticsRegistry()->unregisterStat(&d_solveIntModelsAttempts);
  smtStatisticsRegistry()->unregisterStat(&d_solveIntModelsSuccessful);
  smtStatisticsRegistry()->unregisterStat(&d_mipTimer);
  smtStatisticsRegistry()->unregisterStat(&d_lpTimer);
  smtStatisticsRegistry()->unregisterStat(&d_mipProofsAttempted);
  smtStatisticsRegistry()->unregisterStat(&d_mipProofsSuccessful);
  smtStatisticsRegistry()->unregisterStat(&d_numBranchesFailed);
}

bool complexityBelow(const DenseMap<Rational>& row, uint32_t cap){
  DenseMap<Rational>::const_iterator riter, rend;
  for(riter=row.begin(), rend=row.end(); riter != rend; ++riter){
    ArithVar v = *riter;
    const Rational& q = row[v];
    if(q.complexity() > cap){
      return false;
    }
  }
  return true;
}

void TheoryArithPrivate::raiseConflict(ConstraintCP a){
  Assert(a->inConflict());
  d_conflicts.push_back(a);
}

void TheoryArithPrivate::raiseBlackBoxConflict(Node bb){
  if(d_blackBoxConflict.get().isNull()){
    d_blackBoxConflict = bb;
  }
}

void TheoryArithPrivate::revertOutOfConflict(){
  d_partialModel.revertAssignmentChanges();
  clearUpdates();
  d_currentPropagationList.clear();
}

void TheoryArithPrivate::clearUpdates(){
  d_updatedBounds.purge();
}

// void TheoryArithPrivate::raiseConflict(ConstraintCP a, ConstraintCP b){
//   ConstraintCPVec v;
//   v.push_back(a);
//   v.push_back(b);
//   d_conflicts.push_back(v);
// }

// void TheoryArithPrivate::raiseConflict(ConstraintCP a, ConstraintCP b, ConstraintCP c){
//   ConstraintCPVec v;
//   v.push_back(a);
//   v.push_back(b);
//   v.push_back(c);
//   d_conflicts.push_back(v);
// }

void TheoryArithPrivate::zeroDifferenceDetected(ArithVar x){
  if(d_cmEnabled){
    Assert(d_congruenceManager.isWatchedVariable(x));
    Assert(d_partialModel.upperBoundIsZero(x));
    Assert(d_partialModel.lowerBoundIsZero(x));

    ConstraintP lb = d_partialModel.getLowerBoundConstraint(x);
    ConstraintP ub = d_partialModel.getUpperBoundConstraint(x);

    if(lb->isEquality()){
      d_congruenceManager.watchedVariableIsZero(lb);
    }else if(ub->isEquality()){
      d_congruenceManager.watchedVariableIsZero(ub);
    }else{
      d_congruenceManager.watchedVariableIsZero(lb, ub);
    }
  }
}

bool TheoryArithPrivate::getSolveIntegerResource(){
  if(d_attemptSolveIntTurnedOff > 0){
    d_attemptSolveIntTurnedOff = d_attemptSolveIntTurnedOff - 1;
    return false;
  }else{
    return true;
  }
}

bool TheoryArithPrivate::getDioCuttingResource(){
  if(d_dioSolveResources > 0){
    d_dioSolveResources--;
    if(d_dioSolveResources == 0){
      d_dioSolveResources = -options::rrTurns();
    }
    return true;
  }else{
    d_dioSolveResources++;
    if(d_dioSolveResources >= 0){
      d_dioSolveResources = options::dioSolverTurns();
    }
    return false;
  }
}

/* procedure AssertLower( x_i >= c_i ) */
bool TheoryArithPrivate::AssertLower(ConstraintP constraint){
  Assert(constraint != NullConstraint);
  Assert(constraint->isLowerBound());
  Assert(constraint->isTrue());
  Assert(!constraint->negationHasProof());

  ArithVar x_i = constraint->getVariable();
  const DeltaRational& c_i = constraint->getValue();

  Debug("arith") << "AssertLower(" << x_i << " " << c_i << ")"<< std::endl;

  Assert(!isInteger(x_i) || c_i.isIntegral());

  //TODO Relax to less than?
  if(d_partialModel.lessThanLowerBound(x_i, c_i)){
    return false; //sat
  }

  int cmpToUB = d_partialModel.cmpToUpperBound(x_i, c_i);
  if(cmpToUB > 0){ //  c_i < \lowerbound(x_i)
    ConstraintP ubc = d_partialModel.getUpperBoundConstraint(x_i);
    ConstraintP negation = constraint->getNegation();
    negation->impliedByUnate(ubc, true);
    
    raiseConflict(constraint);

    ++(d_statistics.d_statAssertLowerConflicts);
    return true;
  }else if(cmpToUB == 0){
    if(isInteger(x_i)){
      d_constantIntegerVariables.push_back(x_i);
      Debug("dio::push") << "dio::push " << x_i << endl;
    }
    ConstraintP ub = d_partialModel.getUpperBoundConstraint(x_i);

    if(d_cmEnabled){
      if(!d_congruenceManager.isWatchedVariable(x_i) || c_i.sgn() != 0){
        // if it is not a watched variable report it
        // if it is is a watched variable and c_i == 0,
        // let zeroDifferenceDetected(x_i) catch this
        d_congruenceManager.equalsConstant(constraint, ub);
      }
    }

    const ValueCollection& vc = constraint->getValueCollection();
    if(vc.hasEquality()){
      Assert(vc.hasDisequality());
      ConstraintP eq = vc.getEquality();
      ConstraintP diseq = vc.getDisequality();
      // x <= b, x >= b |= x = b
      // (x > b or x < b or x = b)
      Debug("arith::eq") << "lb == ub, propagate eq" << eq << endl;
      bool triConflict = diseq->isTrue();

      if(!eq->isTrue()){
        eq->impliedByTrichotomy(constraint, ub, triConflict);
        eq->tryToPropagate();
      }
      if(triConflict){
        ++(d_statistics.d_statDisequalityConflicts);
        raiseConflict(eq);
        return true;
      }
    }
  }else{
    // l <= x <= u and l < u
    Assert(cmpToUB < 0);
    const ValueCollection& vc = constraint->getValueCollection();

    if(vc.hasDisequality()){
      const ConstraintP diseq = vc.getDisequality();
      if(diseq->isTrue()){
        const ConstraintP ub = d_constraintDatabase.ensureConstraint(const_cast<ValueCollection&>(vc), UpperBound);
        ConstraintP negUb = ub->getNegation();

        // l <= x, l != x |= l < x
        // |= not (l >= x)
        bool ubInConflict = ub->hasProof();
        bool learnNegUb = !(negUb->hasProof());
        if(learnNegUb){
          negUb->impliedByTrichotomy(constraint, diseq, ubInConflict);
          negUb->tryToPropagate();
        }
        if(ubInConflict){
          raiseConflict(ub);
          return true;
        }else if(learnNegUb){
          d_learnedBounds.push_back(negUb);
        }
      }
    }
  }

  d_currentPropagationList.push_back(constraint);
  d_currentPropagationList.push_back(d_partialModel.getLowerBoundConstraint(x_i));

  d_partialModel.setLowerBoundConstraint(constraint);

  if(d_cmEnabled){
    if(d_congruenceManager.isWatchedVariable(x_i)){
      int sgn = c_i.sgn();
      if(sgn > 0){
        d_congruenceManager.watchedVariableCannotBeZero(constraint);
      }else if(sgn == 0 && d_partialModel.upperBoundIsZero(x_i)){
        zeroDifferenceDetected(x_i);
      }
    }
  }

  d_updatedBounds.softAdd(x_i);

  if(Debug.isOn("model")) {
    Debug("model") << "before" << endl;
    d_partialModel.printModel(x_i);
    d_tableau.debugPrintIsBasic(x_i);
  }

  if(!d_tableau.isBasic(x_i)){
    if(d_partialModel.getAssignment(x_i) < c_i){
      d_linEq.update(x_i, c_i);
    }
  }else{
    d_errorSet.signalVariable(x_i);
  }

  if(Debug.isOn("model")) {
    Debug("model") << "after" << endl;
    d_partialModel.printModel(x_i);
    d_tableau.debugPrintIsBasic(x_i);
 }

  return false; //sat
}

/* procedure AssertUpper( x_i <= c_i) */
bool TheoryArithPrivate::AssertUpper(ConstraintP constraint){
  Assert(constraint != NullConstraint);
  Assert(constraint->isUpperBound());
  Assert(constraint->isTrue());
  Assert(!constraint->negationHasProof());

  ArithVar x_i = constraint->getVariable();
  const DeltaRational& c_i = constraint->getValue();

  Debug("arith") << "AssertUpper(" << x_i << " " << c_i << ")"<< std::endl;


  //Too strong because of rounding with integers
  //Assert(!constraint->hasLiteral() || original == constraint->getLiteral());
  Assert(!isInteger(x_i) || c_i.isIntegral());

  Debug("arith") << "AssertUpper(" << x_i << " " << c_i << ")"<< std::endl;

  if(d_partialModel.greaterThanUpperBound(x_i, c_i) ){ // \upperbound(x_i) <= c_i
    return false; //sat
  }
  
  // cmpToLb =  \lowerbound(x_i).cmp(c_i)
  int cmpToLB = d_partialModel.cmpToLowerBound(x_i, c_i);
  if( cmpToLB < 0 ){ //  \upperbound(x_i) < \lowerbound(x_i)
    // l_i <= x_i and c_i < l_i |= c_i < x_i
    // or ... |= not (x_i <= c_i)
    ConstraintP lbc = d_partialModel.getLowerBoundConstraint(x_i);
    ConstraintP negConstraint = constraint->getNegation();
    negConstraint->impliedByUnate(lbc, true);
    raiseConflict(constraint);
    ++(d_statistics.d_statAssertUpperConflicts);
    return true;
  }else if(cmpToLB == 0){ // \lowerBound(x_i) == \upperbound(x_i)
    if(isInteger(x_i)){
      d_constantIntegerVariables.push_back(x_i);
      Debug("dio::push") << "dio::push " << x_i << endl;
    }

    const ValueCollection& vc = constraint->getValueCollection();
    ConstraintP lb = d_partialModel.getLowerBoundConstraint(x_i);
    if(d_cmEnabled){
      if(!d_congruenceManager.isWatchedVariable(x_i) || c_i.sgn() != 0){
        // if it is not a watched variable report it
        // if it is is a watched variable and c_i == 0,
        // let zeroDifferenceDetected(x_i) catch this
        d_congruenceManager.equalsConstant(lb, constraint);
      }
    }

    if(vc.hasDisequality()){
      Assert(vc.hasDisequality());
      ConstraintP eq = vc.getEquality();
      ConstraintP diseq = vc.getDisequality();
      // x <= b, x >= b |= x = b
      // (x > b or x < b or x = b)
      Debug("arith::eq") << "lb == ub, propagate eq" << eq << endl;
      bool triConflict = diseq->isTrue();
      if(!eq->isTrue()){
        eq->impliedByTrichotomy(constraint, lb, triConflict);
        eq->tryToPropagate();
      }
      if(triConflict){
        ++(d_statistics.d_statDisequalityConflicts);
        raiseConflict(eq);
        return true;
      }      
    }
  }else if(cmpToLB > 0){
    // l <= x <= u and l < u
    Assert(cmpToLB > 0);
    const ValueCollection& vc = constraint->getValueCollection();

    if(vc.hasDisequality()){
      const ConstraintP diseq = vc.getDisequality();
      if(diseq->isTrue()){
        const ConstraintP lb = d_constraintDatabase.ensureConstraint(const_cast<ValueCollection&>(vc), LowerBound);
        ConstraintP negLb = lb->getNegation();

        // x <= u, u != x |= u < x
        // |= not (u >= x)
        bool lbInConflict = lb->hasProof();
        bool learnNegLb = !(negLb->hasProof());
        if(learnNegLb){
          negLb->impliedByTrichotomy(constraint, diseq, lbInConflict);
          negLb->tryToPropagate();
        }
        if(lbInConflict){
          raiseConflict(lb);
          return true;
        }else if(learnNegLb){
          d_learnedBounds.push_back(negLb);
        }
      }
    }
  }

  d_currentPropagationList.push_back(constraint);
  d_currentPropagationList.push_back(d_partialModel.getUpperBoundConstraint(x_i));
  //It is fine if this is NullConstraint

  d_partialModel.setUpperBoundConstraint(constraint);

  if(d_cmEnabled){
    if(d_congruenceManager.isWatchedVariable(x_i)){
      int sgn = c_i.sgn();
      if(sgn < 0){
        d_congruenceManager.watchedVariableCannotBeZero(constraint);
      }else if(sgn == 0 && d_partialModel.lowerBoundIsZero(x_i)){
        zeroDifferenceDetected(x_i);
      }
    }
  }

  d_updatedBounds.softAdd(x_i);

  if(Debug.isOn("model")) {
    Debug("model") << "before" << endl;
    d_partialModel.printModel(x_i);
    d_tableau.debugPrintIsBasic(x_i);
  }

  if(!d_tableau.isBasic(x_i)){
    if(d_partialModel.getAssignment(x_i) > c_i){
      d_linEq.update(x_i, c_i);
    }
  }else{
    d_errorSet.signalVariable(x_i);
  }

  if(Debug.isOn("model")) {
    Debug("model") << "after" << endl;
    d_partialModel.printModel(x_i);
    d_tableau.debugPrintIsBasic(x_i);
  }

  return false; //sat
}


/* procedure AssertEquality( x_i == c_i ) */
bool TheoryArithPrivate::AssertEquality(ConstraintP constraint){
  Assert(constraint != NullConstraint);
  Assert(constraint->isEquality());
  Assert(constraint->isTrue());
  Assert(!constraint->negationHasProof());

  ArithVar x_i = constraint->getVariable();
  const DeltaRational& c_i = constraint->getValue();

  Debug("arith") << "AssertEquality(" << x_i << " " << c_i << ")"<< std::endl;

  //Should be fine in integers
  Assert(!isInteger(x_i) || c_i.isIntegral());

  int cmpToLB = d_partialModel.cmpToLowerBound(x_i, c_i);
  int cmpToUB = d_partialModel.cmpToUpperBound(x_i, c_i);

  // u_i <= c_i <= l_i
  // This can happen if both c_i <= x_i and x_i <= c_i are in the system.
  if(cmpToUB >= 0 && cmpToLB <= 0){
    return false; //sat
  }

  if(cmpToUB > 0 || cmpToLB < 0){
    ConstraintP cb = (cmpToUB > 0) ?  d_partialModel.getUpperBoundConstraint(x_i) :
      d_partialModel.getLowerBoundConstraint(x_i);
    ConstraintP diseq = constraint->getNegation();
    Assert(!diseq->isTrue());
    diseq->impliedByUnate(cb, true);
    raiseConflict(constraint);
    return true;
  }

  Assert(cmpToUB <= 0);
  Assert(cmpToLB >= 0);
  Assert(cmpToUB < 0 || cmpToLB > 0);

  if(isInteger(x_i)){
    d_constantIntegerVariables.push_back(x_i);
    Debug("dio::push") << "dio::push " << x_i << endl;
  }

  // Don't bother to check whether x_i != c_i is in d_diseq
  // The a and (not a) should never be on the fact queue
  d_currentPropagationList.push_back(constraint);
  d_currentPropagationList.push_back(d_partialModel.getLowerBoundConstraint(x_i));
  d_currentPropagationList.push_back(d_partialModel.getUpperBoundConstraint(x_i));

  d_partialModel.setUpperBoundConstraint(constraint);
  d_partialModel.setLowerBoundConstraint(constraint);

  if(d_cmEnabled){
    if(d_congruenceManager.isWatchedVariable(x_i)){
      int sgn = c_i.sgn();
      if(sgn == 0){
        zeroDifferenceDetected(x_i);
      }else{
        d_congruenceManager.watchedVariableCannotBeZero(constraint);
        d_congruenceManager.equalsConstant(constraint);
      }
    }else{
      d_congruenceManager.equalsConstant(constraint);
    }
  }

  d_updatedBounds.softAdd(x_i);

  if(Debug.isOn("model")) {
    Debug("model") << "before" << endl;
    d_partialModel.printModel(x_i);
    d_tableau.debugPrintIsBasic(x_i);
  }

  if(!d_tableau.isBasic(x_i)){
    if(!(d_partialModel.getAssignment(x_i) == c_i)){
      d_linEq.update(x_i, c_i);
    }
  }else{
    d_errorSet.signalVariable(x_i);
  }

  if(Debug.isOn("model")) {
    Debug("model") << "after" << endl;
    d_partialModel.printModel(x_i);
    d_tableau.debugPrintIsBasic(x_i);
  }

  return false;
}


/* procedure AssertDisequality( x_i != c_i ) */
bool TheoryArithPrivate::AssertDisequality(ConstraintP constraint){
  Assert(constraint != NullConstraint);
  Assert(constraint->isDisequality());
  Assert(constraint->isTrue());
  Assert(!constraint->negationHasProof());

  ArithVar x_i = constraint->getVariable();
  const DeltaRational& c_i = constraint->getValue();
  Debug("arith") << "AssertDisequality(" << x_i << " " << c_i << ")"<< std::endl;

  //Should be fine in integers
  Assert(!isInteger(x_i) || c_i.isIntegral());

  if(d_cmEnabled){
    if(d_congruenceManager.isWatchedVariable(x_i)){
      int sgn = c_i.sgn();
      if(sgn == 0){
        d_congruenceManager.watchedVariableCannotBeZero(constraint);
      }
    }
  }

  const ValueCollection& vc = constraint->getValueCollection();
  if(vc.hasLowerBound() && vc.hasUpperBound()){
    const ConstraintP lb = vc.getLowerBound();
    const ConstraintP ub = vc.getUpperBound();
    if(lb->isTrue() && ub->isTrue()){
      ConstraintP eq = constraint->getNegation();
      eq->impliedByTrichotomy(lb, ub, true);
      raiseConflict(constraint);
      //in conflict
      ++(d_statistics.d_statDisequalityConflicts);
      return true;
    }
  }
  if(vc.hasLowerBound() ){
    const ConstraintP lb = vc.getLowerBound();
    if(lb->isTrue()){
      const ConstraintP ub = d_constraintDatabase.ensureConstraint(const_cast<ValueCollection&>(vc), UpperBound);
      Assert(!ub->isTrue());
      Debug("arith::eq") << "propagate UpperBound " << constraint << lb << ub << endl;
      const ConstraintP negUb = ub->getNegation();
      if(!negUb->isTrue()){
        negUb->impliedByTrichotomy(constraint, lb, false);
        negUb->tryToPropagate();
        d_learnedBounds.push_back(negUb);
      }
    }
  }
  if(vc.hasUpperBound()){
    const ConstraintP ub = vc.getUpperBound();
    if(ub->isTrue()){
      const ConstraintP lb = d_constraintDatabase.ensureConstraint(const_cast<ValueCollection&>(vc), LowerBound);
      Assert(!lb->isTrue());

      Debug("arith::eq") << "propagate LowerBound " << constraint << lb << ub << endl;
      const ConstraintP negLb = lb->getNegation();
      if(!negLb->isTrue()){
        negLb->impliedByTrichotomy(constraint, ub, false);
        negLb->tryToPropagate();
        d_learnedBounds.push_back(negLb);
      }
    }
  }

  bool split = constraint->isSplit();

  if(!split && c_i == d_partialModel.getAssignment(x_i)){
    Debug("arith::eq") << "lemma now! " << constraint << endl;
    outputLemma(constraint->split());
    return false;
  }else if(d_partialModel.strictlyLessThanLowerBound(x_i, c_i)){
    Debug("arith::eq") << "can drop as less than lb" << constraint << endl;
  }else if(d_partialModel.strictlyGreaterThanUpperBound(x_i, c_i)){
    Debug("arith::eq") << "can drop as less than ub" << constraint << endl;
  }else if(!split){
    Debug("arith::eq") << "push back" << constraint << endl;
    d_diseqQueue.push(constraint);
    d_partialModel.invalidateDelta();
  }else{
    Debug("arith::eq") << "skipping already split " << constraint << endl;
  }
  return false;
}

void TheoryArithPrivate::addSharedTerm(TNode n){
  Debug("arith::addSharedTerm") << "addSharedTerm: " << n << endl;
  if(n.isConst()){
    d_partialModel.invalidateDelta();
  }

  d_congruenceManager.addSharedTerm(n);
  if(!n.isConst() && !isSetup(n)){
    Polynomial poly = Polynomial::parsePolynomial(n);
    Polynomial::iterator it = poly.begin();
    Polynomial::iterator it_end = poly.end();
    for (; it != it_end; ++ it) {
      Monomial m = *it;
      if (!m.isConstant() && !isSetup(m.getVarList().getNode())) {
        setupVariableList(m.getVarList());
      }
    }
  }
}

Node TheoryArithPrivate::getModelValue(TNode term) {
  try{
    const DeltaRational drv = getDeltaValue(term);
    const Rational& delta = d_partialModel.getDelta();
    const Rational qmodel = drv.substituteDelta( delta );
    return mkRationalNode( qmodel );
  } catch (DeltaRationalException& dr) {
    return Node::null();
  } catch (ModelException& me) {
    return Node::null();
  }
}

Node TheoryArithPrivate::ppRewriteTerms(TNode n) {
  if(Theory::theoryOf(n) != THEORY_ARITH) {
    return n;
  }

  NodeManager* nm = NodeManager::currentNM();

  switch(Kind k = n.getKind()) {

  case kind::TO_INTEGER:
  case kind::IS_INTEGER: {
    Node toIntSkolem;
    NodeMap::const_iterator it = d_to_int_skolem.find( n[0] );
    if( it==d_to_int_skolem.end() ){
      toIntSkolem = nm->mkSkolem("toInt", nm->integerType(),
                            "a conversion of a Real term to its Integer part");
      d_to_int_skolem[n[0]] = toIntSkolem;
      // n[0] - 1 < toIntSkolem <= n[0]
      // -1 < toIntSkolem - n[0] <= 0
      // 0 <= n[0] - toIntSkolem < 1
      Node one = mkRationalNode(1);
      Node lem = mkAxiomForTotalIntDivision(n[0], one, toIntSkolem);
      outputLemma(lem);
    }else{
      toIntSkolem = (*it).second;
    }
    if(k == kind::IS_INTEGER) {
      return nm->mkNode(kind::EQUAL, n[0], toIntSkolem);
    }
    Assert(k == kind::TO_INTEGER);
    return toIntSkolem;
  }
  case kind::INTS_DIVISION:
  case kind::INTS_MODULUS:
  case kind::DIVISION:
    // these should be removed during expand definitions
    Assert(false);
    break;
  
  case kind::INTS_DIVISION_TOTAL: 
  case kind::INTS_MODULUS_TOTAL: {
    Node den = Rewriter::rewrite(n[1]);
    if(!options::rewriteDivk() && den.isConst()) {
      return n;
    }
    Node num = Rewriter::rewrite(n[0]);
    Node intVar;
    Node rw = nm->mkNode(k, num, den);
    NodeMap::const_iterator it = d_int_div_skolem.find( rw );
    if( it==d_int_div_skolem.end() ){
      intVar = nm->mkSkolem("linearIntDiv", nm->integerType(), "the result of an intdiv-by-k term");
      d_int_div_skolem[rw] = intVar;
      Node lem;
      if (den.isConst()) {
        const Rational& rat = den.getConst<Rational>();
        Assert(!num.isConst());
        if(rat != 0) {
          if(rat > 0) {
            lem = nm->mkNode(kind::AND, nm->mkNode(kind::LEQ, nm->mkNode(kind::MULT, den, intVar), num), 
                                        nm->mkNode(kind::LT, num, nm->mkNode(kind::MULT, den, nm->mkNode(kind::PLUS, intVar, nm->mkConst(Rational(1))))));
          } else {
            lem = nm->mkNode(kind::AND, nm->mkNode(kind::LEQ, nm->mkNode(kind::MULT, den, intVar), num), 
                                        nm->mkNode(kind::LT, num, nm->mkNode(kind::MULT, den, nm->mkNode(kind::PLUS, intVar, nm->mkConst(Rational(-1))))));
          }
        }
      }else{
        lem = nm->mkNode(kind::AND,
                nm->mkNode(kind::IMPLIES, NodeManager::currentNM()->mkNode( kind::GT, den, nm->mkConst(Rational(0)) ),
                  nm->mkNode(kind::AND, nm->mkNode(kind::LEQ, nm->mkNode(kind::MULT, den, intVar), num), 
                                        nm->mkNode(kind::LT, num, nm->mkNode(kind::MULT, den, nm->mkNode(kind::PLUS, intVar, nm->mkConst(Rational(1))))))),
                nm->mkNode(kind::IMPLIES, NodeManager::currentNM()->mkNode( kind::LT, den, nm->mkConst(Rational(0)) ),
                  nm->mkNode(kind::AND, nm->mkNode(kind::LEQ, nm->mkNode(kind::MULT, den, intVar), num), 
                                        nm->mkNode(kind::LT, num, nm->mkNode(kind::MULT, den, nm->mkNode(kind::PLUS, intVar, nm->mkConst(Rational(-1))))))));                
      }    
      if( !lem.isNull() ){
        outputLemma(lem);
      }
    }else{
      intVar = (*it).second;
    }
    if( k==kind::INTS_MODULUS_TOTAL ){
      Node node = nm->mkNode(kind::MINUS, num, nm->mkNode(kind::MULT, den, intVar));
      return node;
    }else{
      return intVar;
    }
    break;
  }
  case kind::DIVISION_TOTAL: {
    Node num = Rewriter::rewrite(n[0]);
    Node den = Rewriter::rewrite(n[1]);
    Assert(!den.isConst());
    Node var;
    Node rw = nm->mkNode(k, num, den);
    NodeMap::const_iterator it = d_div_skolem.find( rw );
    if( it==d_div_skolem.end() ){
      var = nm->mkSkolem("nonlinearDiv", nm->realType(), "the result of a non-linear div term");
      d_div_skolem[rw] = var;
      outputLemma(nm->mkNode(kind::IMPLIES, den.eqNode(nm->mkConst(Rational(0))).negate(), nm->mkNode(kind::MULT, den, var).eqNode(num)));
    }else{
      var = (*it).second;
    }
    return var;
    break;
  }
  default:
    break;
  }

  for(TNode::const_iterator i = n.begin(); i != n.end(); ++i) {
    Node rewritten = ppRewriteTerms(*i);
    if(rewritten != *i) {
      NodeBuilder<> b(n.getKind());
      b.append(n.begin(), i);
      b << rewritten;
      for(++i; i != n.end(); ++i) {
        b << ppRewriteTerms(*i);
      }
      rewritten = b;
      return rewritten;
    }
  }

  return n;
}

Node TheoryArithPrivate::ppRewrite(TNode atom) {
  Debug("arith::preprocess") << "arith::preprocess() : " << atom << endl;

  if (atom.getKind() == kind::EQUAL  && options::arithRewriteEq()) {
    Node leq = NodeBuilder<2>(kind::LEQ) << atom[0] << atom[1];
    Node geq = NodeBuilder<2>(kind::GEQ) << atom[0] << atom[1];
    leq = ppRewriteTerms(leq);
    geq = ppRewriteTerms(geq);
    Node rewritten = Rewriter::rewrite(leq.andNode(geq));
    Debug("arith::preprocess") << "arith::preprocess() : returning "
                               << rewritten << endl;
    return rewritten;
  } else {
    return ppRewriteTerms(atom);
  }
}

Theory::PPAssertStatus TheoryArithPrivate::ppAssert(TNode in, SubstitutionMap& outSubstitutions) {
  TimerStat::CodeTimer codeTimer(d_statistics.d_simplifyTimer);
  Debug("simplify") << "TheoryArithPrivate::solve(" << in << ")" << endl;


  // Solve equalities
  Rational minConstant = 0;
  Node minMonomial;
  Node minVar;
  if (in.getKind() == kind::EQUAL &&
      Theory::theoryOf(in[0].getType()) == THEORY_ARITH) {
    Comparison cmp = Comparison::parseNormalForm(in);

    Polynomial left = cmp.getLeft();
    Polynomial right = cmp.getRight();

    Monomial m = left.getHead();
    if (m.getVarList().singleton()){
      VarList vl = m.getVarList();
      Node var = vl.getNode();
      if (var.getKind() == kind::VARIABLE){
        // if vl.isIntegral then m.getConstant().isOne()
        if(!vl.isIntegral() || m.getConstant().isOne()){
          minVar = var;
        }
      }
    }

    // Solve for variable
    if (!minVar.isNull()) {
      Polynomial right = cmp.getRight();
      Node elim = right.getNode();
      // ax + p = c -> (ax + p) -ax - c = -ax
      // x = (p - ax - c) * -1/a
      // Add the substitution if not recursive
      Assert(elim == Rewriter::rewrite(elim));

      if (right.size() > options::ppAssertMaxSubSize())
      {
        Debug("simplify")
            << "TheoryArithPrivate::solve(): did not substitute due to the "
               "right hand side containing too many terms: "
            << minVar << ":" << elim << endl;
        Debug("simplify") << right.size() << endl;
      }
      else if (expr::hasSubterm(elim, minVar))
      {
        Debug("simplify") << "TheoryArithPrivate::solve(): can't substitute "
                             "due to recursive pattern with sharing: "
                          << minVar << ":" << elim << endl;
      }
      else if (!minVar.getType().isInteger() || right.isIntegral())
      {
        Assert(!expr::hasSubterm(elim, minVar));
        // cannot eliminate integers here unless we know the resulting
        // substitution is integral
        Debug("simplify") << "TheoryArithPrivate::solve(): substitution "
                          << minVar << " |-> " << elim << endl;

        outSubstitutions.addSubstitution(minVar, elim);
        return Theory::PP_ASSERT_STATUS_SOLVED;
      }
      else
      {
        Debug("simplify") << "TheoryArithPrivate::solve(): can't substitute "
                             "b/c it's integer: "
                          << minVar << ":" << minVar.getType() << " |-> "
                          << elim << ":" << elim.getType() << endl;
      }
    }
  }

  // If a relation, remember the bound
  switch(in.getKind()) {
  case kind::LEQ:
  case kind::LT:
  case kind::GEQ:
  case kind::GT:
    if (in[0].isVar()) {
      d_learner.addBound(in);
    }
    break;
  default:
    // Do nothing
    break;
  }

  return Theory::PP_ASSERT_STATUS_UNSOLVED;
}

void TheoryArithPrivate::ppStaticLearn(TNode n, NodeBuilder<>& learned) {
  TimerStat::CodeTimer codeTimer(d_statistics.d_staticLearningTimer);

  d_learner.staticLearning(n, learned);
}



ArithVar TheoryArithPrivate::findShortestBasicRow(ArithVar variable){
  ArithVar bestBasic = ARITHVAR_SENTINEL;
  uint64_t bestRowLength = std::numeric_limits<uint64_t>::max();

  Tableau::ColIterator basicIter = d_tableau.colIterator(variable);
  for(; !basicIter.atEnd(); ++basicIter){
    const Tableau::Entry& entry = *basicIter;
    Assert(entry.getColVar() == variable);
    RowIndex ridx = entry.getRowIndex();
    ArithVar basic = d_tableau.rowIndexToBasic(ridx);
    uint32_t rowLength = d_tableau.getRowLength(ridx);
    if((rowLength < bestRowLength) ||
       (rowLength == bestRowLength && basic < bestBasic)){
      bestBasic = basic;
      bestRowLength = rowLength;
    }
  }
  Assert(bestBasic == ARITHVAR_SENTINEL
         || bestRowLength < std::numeric_limits<uint32_t>::max());
  return bestBasic;
}

void TheoryArithPrivate::setupVariable(const Variable& x){
  Node n = x.getNode();

  Assert(!isSetup(n));

  ++(d_statistics.d_statUserVariables);
  requestArithVar(n, false,  false);
  //ArithVar varN = requestArithVar(n,false);
  //setupInitialValue(varN);

  markSetup(n);

  if(x.isDivLike()){
    setupDivLike(x);
  }

}

void TheoryArithPrivate::setupVariableList(const VarList& vl){
  Assert(!vl.empty());

  TNode vlNode = vl.getNode();
  Assert(!isSetup(vlNode));
  Assert(!d_partialModel.hasArithVar(vlNode));

  for(VarList::iterator i = vl.begin(), end = vl.end(); i != end; ++i){
    Variable var = *i;

    if(!isSetup(var.getNode())){
      setupVariable(var);
    }
  }

  if(!vl.singleton()){
    // vl is the product of at least 2 variables
    // vl : (* v1 v2 ...)
    if(getLogicInfo().isLinear()){
      throw LogicException("A non-linear fact was asserted to arithmetic in a linear logic.");
    }

    if( !options::nlExt() ){
      d_nlIncomplete = true;
    }

    ++(d_statistics.d_statUserVariables);
    requestArithVar(vlNode, false, false);
    //ArithVar av = requestArithVar(vlNode, false);
    //setupInitialValue(av);

    markSetup(vlNode);
  }else{
    if( !options::nlExt() ){
      if( vlNode.getKind()==kind::EXPONENTIAL || vlNode.getKind()==kind::SINE || 
          vlNode.getKind()==kind::COSINE || vlNode.getKind()==kind::TANGENT ){
        d_nlIncomplete = true;
      }
    }
  }

  /* Note:
   * Only call markSetup if the VarList is not a singleton.
   * See the comment in setupPolynomail for more.
   */
}

void TheoryArithPrivate::cautiousSetupPolynomial(const Polynomial& p){
  if(p.containsConstant()){
    if(!p.isConstant()){
      Polynomial noConstant = p.getTail();
      if(!isSetup(noConstant.getNode())){
        setupPolynomial(noConstant);
      }
    }
  }else if(!isSetup(p.getNode())){
    setupPolynomial(p);
  }
}

void TheoryArithPrivate::setupDivLike(const Variable& v){
  Assert(v.isDivLike());

  if(getLogicInfo().isLinear()){
    throw LogicException(
        "A non-linear fact (involving div/mod/divisibility) was asserted to "
        "arithmetic in a linear logic;\nif you only use division (or modulus) "
        "by a constant value, or if you only use the divisibility-by-k "
        "predicate, try using the --rewrite-divk option.");
  }

  Node vnode = v.getNode();
  Assert(
      isSetup(vnode));  // Otherwise there is some invariant breaking recursion
  Polynomial m = Polynomial::parsePolynomial(vnode[0]);
  Polynomial n = Polynomial::parsePolynomial(vnode[1]);

  cautiousSetupPolynomial(m);
  cautiousSetupPolynomial(n);

  Node lem;
  switch(vnode.getKind()){
  case DIVISION:
  case INTS_DIVISION:
  case INTS_MODULUS:
    // these should be removed during expand definitions
    Assert(false);
    break;
  case DIVISION_TOTAL:
    lem = axiomIteForTotalDivision(vnode);
    break;
  case INTS_DIVISION_TOTAL:
  case INTS_MODULUS_TOTAL:
    lem = axiomIteForTotalIntDivision(vnode);
    break;
  default:
    /* intentionally blank */
    break;
  }

  if(!lem.isNull()){
    Debug("arith::div") << lem << endl;
    outputLemma(lem);
  }
}

Node TheoryArithPrivate::axiomIteForTotalDivision(Node div_tot){
  Assert(div_tot.getKind() == DIVISION_TOTAL);

  // Inverse of multiplication axiom:
  //   (for all ((n Real) (d Real))
  //    (ite (= d 0)
  //     (= (DIVISION_TOTAL n d) 0)
  //     (= (* d (DIVISION_TOTAL n d)) n)))


  Polynomial n = Polynomial::parsePolynomial(div_tot[0]);
  Polynomial d = Polynomial::parsePolynomial(div_tot[1]);
  Polynomial div_tot_p = Polynomial::parsePolynomial(div_tot);

  Comparison invEq = Comparison::mkComparison(EQUAL, n, d * div_tot_p);
  Comparison zeroEq = Comparison::mkComparison(EQUAL, div_tot_p, Polynomial::mkZero());
  Node dEq0 = (d.getNode()).eqNode(mkRationalNode(0));
  Node ite = dEq0.iteNode(zeroEq.getNode(), invEq.getNode());

  return ite;
}

Node TheoryArithPrivate::axiomIteForTotalIntDivision(Node int_div_like){
  Kind k = int_div_like.getKind();
  Assert(k == INTS_DIVISION_TOTAL || k == INTS_MODULUS_TOTAL);

  // See the discussion of integer division axioms above.

  Polynomial n = Polynomial::parsePolynomial(int_div_like[0]);
  Polynomial d = Polynomial::parsePolynomial(int_div_like[1]);

  NodeManager* currNM = NodeManager::currentNM();
  Node zero = mkRationalNode(0);

  Node q = (k == INTS_DIVISION_TOTAL) ? int_div_like : currNM->mkNode(INTS_DIVISION_TOTAL, n.getNode(), d.getNode());
  Node r = (k == INTS_MODULUS_TOTAL) ? int_div_like : currNM->mkNode(INTS_MODULUS_TOTAL, n.getNode(), d.getNode());

  Node dEq0 = (d.getNode()).eqNode(zero);
  Node qEq0 = q.eqNode(zero);
  Node rEq0 = r.eqNode(zero);

  Polynomial rp = Polynomial::parsePolynomial(r);
  Polynomial qp = Polynomial::parsePolynomial(q);

  Node abs_d = (d.isConstant()) ?
    d.getHead().getConstant().abs().getNode() : mkIntSkolem("abs");

  Node eq = Comparison::mkComparison(EQUAL, n, d * qp + rp).getNode();
  Node leq0 = currNM->mkNode(LEQ, zero, r);
  Node leq1 = currNM->mkNode(LT, r, abs_d);

  Node andE = currNM->mkNode(AND, eq, leq0, leq1);
  Node defDivMode = dEq0.iteNode(qEq0.andNode(rEq0), andE);
  Node lem = abs_d.getMetaKind () == metakind::VARIABLE ?
    defDivMode.andNode(d.makeAbsCondition(Variable(abs_d))) : defDivMode;

  return lem;
}


void TheoryArithPrivate::setupPolynomial(const Polynomial& poly) {
  Assert(!poly.containsConstant());
  TNode polyNode = poly.getNode();
  Assert(!isSetup(polyNode));
  Assert(!d_partialModel.hasArithVar(polyNode));

  for(Polynomial::iterator i = poly.begin(), end = poly.end(); i != end; ++i){
    Monomial mono = *i;
    const VarList& vl = mono.getVarList();
    if(!isSetup(vl.getNode())){
      setupVariableList(vl);
    }
  }

  if(polyNode.getKind() == PLUS){
    d_tableauSizeHasBeenModified = true;

    vector<ArithVar> variables;
    vector<Rational> coefficients;
    asVectors(poly, coefficients, variables);

    ArithVar varSlack = requestArithVar(polyNode, true, false);
    d_tableau.addRow(varSlack, coefficients, variables);
    setupBasicValue(varSlack);
    d_linEq.trackRowIndex(d_tableau.basicToRowIndex(varSlack));

    //Add differences to the difference manager
    Polynomial::iterator i = poly.begin(), end = poly.end();
    if(i != end){
      Monomial first = *i;
      ++i;
      if(i != end){
        Monomial second = *i;
        ++i;
        if(i == end){
          if(first.getConstant().isOne() && second.getConstant().getValue() == -1){
            VarList vl0 = first.getVarList();
            VarList vl1 = second.getVarList();
            if(vl0.singleton() && vl1.singleton()){
              d_congruenceManager.addWatchedPair(varSlack, vl0.getNode(), vl1.getNode());
            }
          }
        }
      }
    }

    ++(d_statistics.d_statAuxiliaryVariables);
    markSetup(polyNode);
  }

  /* Note:
   * It is worth documenting that polyNode should only be marked as
   * being setup by this function if it has kind PLUS.
   * Other kinds will be marked as being setup by lower levels of setup
   * specifically setupVariableList.
   */
}

void TheoryArithPrivate::setupAtom(TNode atom) {
  Assert(isRelationOperator(atom.getKind()));
  Assert(Comparison::isNormalAtom(atom));
  Assert(!isSetup(atom));
  Assert(!d_constraintDatabase.hasLiteral(atom));

  Comparison cmp = Comparison::parseNormalForm(atom);
  Polynomial nvp = cmp.normalizedVariablePart();
  Assert(!nvp.isZero());

  if(!isSetup(nvp.getNode())){
    setupPolynomial(nvp);
  }

  d_constraintDatabase.addLiteral(atom);

  markSetup(atom);
}

void TheoryArithPrivate::preRegisterTerm(TNode n) {
  Debug("arith::preregister") <<"begin arith::preRegisterTerm("<< n <<")"<< endl;
  
  if( options::nlExt() ){
    d_containing.getExtTheory()->registerTermRec( n );
  }

  try {
    if(isRelationOperator(n.getKind())){
      if(!isSetup(n)){
        setupAtom(n);
      }
      ConstraintP c = d_constraintDatabase.lookup(n);
      Assert(c != NullConstraint);

      Debug("arith::preregister") << "setup constraint" << c << endl;
      Assert(!c->canBePropagated());
      c->setPreregistered();
    }
  } catch(LogicException& le) {
    std::stringstream ss;
    ss << le.getMessage() << endl << "The fact in question: " << n << endl;
    throw LogicException(ss.str());
  }

  Debug("arith::preregister") << "end arith::preRegisterTerm("<< n <<")" << endl;
}

void TheoryArithPrivate::releaseArithVar(ArithVar v){
  //Assert(d_partialModel.hasNode(v));

  d_constraintDatabase.removeVariable(v);
  d_partialModel.releaseArithVar(v);
}

ArithVar TheoryArithPrivate::requestArithVar(TNode x, bool aux, bool internal){
  //TODO : The VarList trick is good enough?
  Assert(isLeaf(x) || VarList::isMember(x) || x.getKind() == PLUS || internal);
  if(getLogicInfo().isLinear() && Variable::isDivMember(x)){
    stringstream ss;
    ss << "A non-linear fact (involving div/mod/divisibility) was asserted to arithmetic in a linear logic: " << x << endl
       << "if you only use division (or modulus) by a constant value, or if you only use the divisibility-by-k predicate, try using the --rewrite-divk option.";
    throw LogicException(ss.str());
  }
  Assert(!d_partialModel.hasArithVar(x));
  Assert(x.getType().isReal());  // real or integer

  ArithVar max = d_partialModel.getNumberOfVariables();
  ArithVar varX = d_partialModel.allocate(x, aux);

  bool reclaim =  max >= d_partialModel.getNumberOfVariables();;

  if(!reclaim){
    d_dualSimplex.increaseMax();

    d_tableau.increaseSize();
    d_tableauSizeHasBeenModified = true;
  }
  d_constraintDatabase.addVariable(varX);

  Debug("arith::arithvar") << "@" << getSatContext()->getLevel()
                           << " " << x << " |-> " << varX
                           << "(relaiming " << reclaim << ")" << endl;

  Assert(!d_partialModel.hasUpperBound(varX));
  Assert(!d_partialModel.hasLowerBound(varX));

  return varX;
}

void TheoryArithPrivate::asVectors(const Polynomial& p, std::vector<Rational>& coeffs, std::vector<ArithVar>& variables) {
  for(Polynomial::iterator i = p.begin(), end = p.end(); i != end; ++i){
    const Monomial& mono = *i;
    const Constant& constant = mono.getConstant();
    const VarList& variable = mono.getVarList();

    Node n = variable.getNode();

    Debug("arith::asVectors") << "should be var: " << n << endl;

    // TODO: This VarList::isMember(n) can be stronger
    Assert(isLeaf(n) || VarList::isMember(n));
    Assert(theoryOf(n) != THEORY_ARITH || d_partialModel.hasArithVar(n));

    Assert(d_partialModel.hasArithVar(n));
    ArithVar av = d_partialModel.asArithVar(n);

    coeffs.push_back(constant.getValue());
    variables.push_back(av);
  }
}

/* Requirements:
 * For basic variables the row must have been added to the tableau.
 */
void TheoryArithPrivate::setupBasicValue(ArithVar x){
  Assert(d_tableau.isBasic(x));
  //If the variable is basic, assertions may have already happened and updates
  //may have occured before setting this variable up.

  //This can go away if the tableau creation is done at preregister
  //time instead of register
  DeltaRational safeAssignment = d_linEq.computeRowValue(x, true);
  DeltaRational assignment = d_linEq.computeRowValue(x, false);
  d_partialModel.setAssignment(x,safeAssignment,assignment);

  Debug("arith") << "setupVariable("<<x<<")"<<std::endl;
}

ArithVar TheoryArithPrivate::determineArithVar(const Polynomial& p) const{
  Assert(!p.containsConstant());
  Assert(p.getHead().constantIsPositive());
  TNode n = p.getNode();
  Debug("determineArithVar") << "determineArithVar(" << n << ")" << endl;
  return d_partialModel.asArithVar(n);
}

ArithVar TheoryArithPrivate::determineArithVar(TNode assertion) const{
  Debug("determineArithVar") << "determineArithVar " << assertion << endl;
  Comparison cmp = Comparison::parseNormalForm(assertion);
  Polynomial variablePart = cmp.normalizedVariablePart();
  return determineArithVar(variablePart);
}


bool TheoryArithPrivate::canSafelyAvoidEqualitySetup(TNode equality){
  Assert(equality.getKind() == EQUAL);
  return d_partialModel.hasArithVar(equality[0]);
}

Comparison TheoryArithPrivate::mkIntegerEqualityFromAssignment(ArithVar v){
  const DeltaRational& beta = d_partialModel.getAssignment(v);

  Assert(beta.isIntegral());
  Polynomial betaAsPolynomial = Polynomial::mkPolynomial( Constant::mkConstant(beta.floor()) );

  TNode var = d_partialModel.asNode(v);
  Polynomial varAsPolynomial = Polynomial::parsePolynomial(var);
  return Comparison::mkComparison(EQUAL, varAsPolynomial, betaAsPolynomial);
}

Node TheoryArithPrivate::dioCutting(){
  context::Context::ScopedPush speculativePush(getSatContext());
  //DO NOT TOUCH THE OUTPUTSTREAM

  for(var_iterator vi = var_begin(), vend = var_end(); vi != vend; ++vi){
    ArithVar v = *vi;
    if(isInteger(v)){
      if(d_partialModel.cmpAssignmentUpperBound(v) == 0 ||
         d_partialModel.cmpAssignmentLowerBound(v) == 0){
        if(!d_partialModel.boundsAreEqual(v)){
          // If the bounds are equal this is already in the dioSolver
          //Add v = dr as a speculation.
          Comparison eq = mkIntegerEqualityFromAssignment(v);
          Debug("dio::push") << "dio::push " << v << " " <<  eq.getNode() << endl;
          Assert(!eq.isBoolean());
          d_diosolver.pushInputConstraint(eq, eq.getNode());
          // It does not matter what the explanation of eq is.
          // It cannot be used in a conflict
        }
      }
    }
  }

  SumPair plane = d_diosolver.processEquationsForCut();
  if(plane.isZero()){
    return Node::null();
  }else{
    Polynomial p = plane.getPolynomial();
    Polynomial c = Polynomial::mkPolynomial(plane.getConstant() * Constant::mkConstant(-1));
    Integer gcd = p.gcd();
    Assert(p.isIntegral());
    Assert(c.isIntegral());
    Assert(gcd > 1);
    Assert(!gcd.divides(c.asConstant().getNumerator()));
    Comparison leq = Comparison::mkComparison(LEQ, p, c);
    Comparison geq = Comparison::mkComparison(GEQ, p, c);
    Node lemma = NodeManager::currentNM()->mkNode(OR, leq.getNode(), geq.getNode());
    Node rewrittenLemma = Rewriter::rewrite(lemma);
    Debug("arith::dio::ex") << "dioCutting found the plane: " << plane.getNode() << endl;
    Debug("arith::dio::ex") << "resulting in the cut: " << lemma << endl;
    Debug("arith::dio::ex") << "rewritten " << rewrittenLemma << endl;
    Debug("arith::dio") << "dioCutting found the plane: " << plane.getNode() << endl;
    Debug("arith::dio") << "resulting in the cut: " << lemma << endl;
    Debug("arith::dio") << "rewritten " << rewrittenLemma << endl;
    return rewrittenLemma;
  }
}

Node TheoryArithPrivate::callDioSolver(){
  while(!d_constantIntegerVariables.empty()){
    ArithVar v = d_constantIntegerVariables.front();
    d_constantIntegerVariables.pop();

    Debug("arith::dio")  << "callDioSolver " << v << endl;

    Assert(isInteger(v));
    Assert(d_partialModel.boundsAreEqual(v));

    ConstraintP lb = d_partialModel.getLowerBoundConstraint(v);
    ConstraintP ub = d_partialModel.getUpperBoundConstraint(v);

    Node orig = Node::null();
    if(lb->isEquality()){
      orig = lb->externalExplainByAssertions();
    }else if(ub->isEquality()){
      orig = ub->externalExplainByAssertions();
    }else {
      orig = Constraint::externalExplainByAssertions(ub, lb);
    }

    Assert(d_partialModel.assignmentIsConsistent(v));

    Comparison eq = mkIntegerEqualityFromAssignment(v);

    if(eq.isBoolean()){
      //This can only be a conflict
      Assert(!eq.getNode().getConst<bool>());

      //This should be handled by the normal form earlier in the case of equality
      Assert(orig.getKind() != EQUAL);
      return orig;
    }else{
      Debug("dio::push") << "dio::push " << v << " " << eq.getNode() << " with reason " << orig << endl;
      d_diosolver.pushInputConstraint(eq, orig);
    }
  }

  return d_diosolver.processEquationsForConflict();
}

ConstraintP TheoryArithPrivate::constraintFromFactQueue(){
  Assert(!done());
  TNode assertion = get();

  Kind simpleKind = Comparison::comparisonKind(assertion);
  ConstraintP constraint = d_constraintDatabase.lookup(assertion);
  if(constraint == NullConstraint){
    Assert(simpleKind == EQUAL || simpleKind == DISTINCT);
    bool isDistinct = simpleKind == DISTINCT;
    Node eq = (simpleKind == DISTINCT) ? assertion[0] : assertion;
    Assert(!isSetup(eq));
    Node reEq = Rewriter::rewrite(eq);
    if(reEq.getKind() == CONST_BOOLEAN){
      if(reEq.getConst<bool>() == isDistinct){
        // if is (not true), or false
        Assert((reEq.getConst<bool>() && isDistinct)
               || (!reEq.getConst<bool>() && !isDistinct));
        raiseBlackBoxConflict(assertion);
      }
      return NullConstraint;
    }
    Assert(reEq.getKind() != CONST_BOOLEAN);
    if(!isSetup(reEq)){
      setupAtom(reEq);
    }
    Node reAssertion = isDistinct ? reEq.notNode() : reEq;
    constraint = d_constraintDatabase.lookup(reAssertion);

    if(assertion != reAssertion){
      Debug("arith::nf") << "getting non-nf assertion " << assertion << " |-> " <<  reAssertion << endl;
      Assert(constraint != NullConstraint);
      d_assertionsThatDoNotMatchTheirLiterals.insert(assertion, constraint);
    }
  }

  Assert(constraint != NullConstraint);

  if(constraint->assertedToTheTheory()){
    //Do nothing
    return NullConstraint;
  }
  Assert(!constraint->assertedToTheTheory());
  bool inConflict = constraint->negationHasProof();
  constraint->setAssertedToTheTheory(assertion, inConflict);

  if(!constraint->hasProof()){
    Debug("arith::constraint") << "marking as constraint as self explaining " << endl;
    constraint->setAssumption(inConflict);
  } else {
    Debug("arith::constraint") << "already has proof: " << constraint->externalExplainByAssertions() << endl;
  }
  

  if(Debug.isOn("arith::negatedassumption") && inConflict){
    ConstraintP negation = constraint->getNegation();
    if(Debug.isOn("arith::negatedassumption") && negation->isAssumption()){
      debugPrintFacts();
    }
    Debug("arith::eq") << "negation has proof" << endl;
    Debug("arith::eq") << constraint << endl;
    Debug("arith::eq") << negation << endl;
  }

  if(inConflict){
    ConstraintP negation = constraint->getNegation();
    if(Debug.isOn("arith::negatedassumption") && negation->isAssumption()){
      debugPrintFacts();
    }
    Debug("arith::eq") << "negation has proof" << endl;
    Debug("arith::eq") << constraint << endl;
    Debug("arith::eq") << negation << endl;
    raiseConflict(negation);
    return NullConstraint;
  }else{
    return constraint;
  }
}

bool TheoryArithPrivate::assertionCases(ConstraintP constraint){
  Assert(constraint->hasProof());
  Assert(!constraint->negationHasProof());

  ArithVar x_i = constraint->getVariable();

  switch(constraint->getType()){
  case UpperBound:
    if(isInteger(x_i) && constraint->isStrictUpperBound()){
      ConstraintP floorConstraint = constraint->getFloor();
      if(!floorConstraint->isTrue()){
        bool inConflict = floorConstraint->negationHasProof();
        if (Debug.isOn("arith::intbound")) {
          Debug("arith::intbound") << "literal, before: " << constraint->getLiteral() << std::endl;
          Debug("arith::intbound") << "constraint, after: " << floorConstraint << std::endl;
        }
        floorConstraint->impliedByIntHole(constraint, inConflict);
        floorConstraint->tryToPropagate();
        if(inConflict){
          raiseConflict(floorConstraint);
          return true;
        }
      }
      return AssertUpper(floorConstraint);
    }else{
      return AssertUpper(constraint);
    }
  case LowerBound:
    if(isInteger(x_i) && constraint->isStrictLowerBound()){
      ConstraintP ceilingConstraint = constraint->getCeiling();
      if(!ceilingConstraint->isTrue()){
        bool inConflict = ceilingConstraint->negationHasProof();
        if (Debug.isOn("arith::intbound")) {
          Debug("arith::intbound") << "literal, before: " << constraint->getLiteral() << std::endl;
          Debug("arith::intbound") << "constraint, after: " << ceilingConstraint << std::endl;
        }
        ceilingConstraint->impliedByIntHole(constraint, inConflict);
        ceilingConstraint->tryToPropagate();
        if(inConflict){
          raiseConflict(ceilingConstraint);
          return true;
        }
      }
      return AssertLower(ceilingConstraint);
    }else{
      return AssertLower(constraint);
    }
  case Equality:
    return AssertEquality(constraint);
  case Disequality:
    return AssertDisequality(constraint);
  default:
    Unreachable();
    return false;
  }
}
/**
 * Looks for through the variables starting at d_nextIntegerCheckVar
 * for the first integer variable that is between its upper and lower bounds
 * that has a non-integer assignment.
 *
 * If assumeBounds is true, skip the check that the variable is in bounds.
 *
 * If there is no such variable, returns ARITHVAR_SENTINEL;
 */
ArithVar TheoryArithPrivate::nextIntegerViolatation(bool assumeBounds) const {
  ArithVar numVars = d_partialModel.getNumberOfVariables();
  ArithVar v = d_nextIntegerCheckVar;
  if(numVars > 0){
    const ArithVar rrEnd = d_nextIntegerCheckVar;
    do {
      if(isIntegerInput(v)){
        if(!d_partialModel.integralAssignment(v)){
          if( assumeBounds || d_partialModel.assignmentIsConsistent(v) ){
            return v;
          }
        }
      }
      v= (1 + v == numVars) ? 0 : (1 + v);
    }while(v != rrEnd);
  }
  return ARITHVAR_SENTINEL;
}

/**
 * Checks the set of integer variables I to see if each variable
 * in I has an integer assignment.
 */
bool TheoryArithPrivate::hasIntegerModel(){
  ArithVar next = nextIntegerViolatation(true);
  if(next != ARITHVAR_SENTINEL){
    d_nextIntegerCheckVar = next;
    if(Debug.isOn("arith::hasIntegerModel")){
      Debug("arith::hasIntegerModel") << "has int model? " << next << endl;
      d_partialModel.printModel(next, Debug("arith::hasIntegerModel"));
    }
    return false;
  }else{
    return true;
  }
}


Node flattenAndSort(Node n){
  Kind k = n.getKind();
  switch(k){
  case kind::OR:
  case kind::AND:
  case kind::PLUS:
  case kind::MULT:
    break;
  default:
    return n;
  }

  std::vector<Node> out;
  std::vector<Node> process;
  process.push_back(n);
  while(!process.empty()){
    Node b = process.back();
    process.pop_back();
    if(b.getKind() == k){
      for(Node::iterator i=b.begin(), end=b.end(); i!=end; ++i){
        process.push_back(*i);
      }
    } else {
      out.push_back(b);
    }
  }
  Assert(out.size() >= 2);
  std::sort(out.begin(), out.end());
  return NodeManager::currentNM()->mkNode(k, out);
}



/** Outputs conflicts to the output channel. */
void TheoryArithPrivate::outputConflicts(){
  Debug("arith::conflict") << "outputting conflicts" << std::endl;
  Assert(anyConflict());
  static unsigned int conflicts = 0;
  
  if(!conflictQueueEmpty()){
    Assert(!d_conflicts.empty());
    for(size_t i = 0, i_end = d_conflicts.size(); i < i_end; ++i){
      ConstraintCP confConstraint = d_conflicts[i];
      bool hasProof = confConstraint->hasProof();
      Assert(confConstraint->inConflict());
      const ConstraintRule& pf = confConstraint->getConstraintRule();
      if (Debug.isOn("arith::conflict"))
      {
        pf.print(std::cout);
        std::cout << std::endl;
      }
      Node conflict = confConstraint->externalExplainConflict();

      ++conflicts;
      Debug("arith::conflict") << "d_conflicts[" << i << "] " << conflict
                               << " has proof: " << hasProof << endl;
      PROOF(if (d_containing.d_proofRecorder && confConstraint->hasFarkasProof()
                && pf.d_farkasCoefficients->size()
                       == conflict.getNumChildren()) {
        // The Farkas coefficients and the children of `conflict` seem to be in
        // opposite orders... There is some relevant documentation in the
        // comment for the d_farkasCoefficients field  in "constraint.h"
        //
        // Anyways, we reverse the children in `conflict` here.
        NodeBuilder<> conflictInFarkasCoefficientOrder(kind::AND);
        for (size_t i = 0, nchildren = conflict.getNumChildren(); i < nchildren;
             ++i)
        {
          conflictInFarkasCoefficientOrder
              << conflict[conflict.getNumChildren() - i - 1];
        }

        if (Debug.isOn("arith::pf::tree")) {
          confConstraint->printProofTree(Debug("arith::pf::tree"));
          confConstraint->getNegation()->printProofTree(Debug("arith::pf::tree"));
        }

        Assert(conflict.getNumChildren() == pf.d_farkasCoefficients->size());
        d_containing.d_proofRecorder->saveFarkasCoefficients(
            conflictInFarkasCoefficientOrder, pf.d_farkasCoefficients);
      })
      if(Debug.isOn("arith::normalize::external")){
        conflict = flattenAndSort(conflict);
        Debug("arith::conflict") << "(normalized to) " << conflict << endl;
      }

      outputConflict(conflict);
    }
  }
  if(!d_blackBoxConflict.get().isNull()){
    Node bb = d_blackBoxConflict.get();
    ++conflicts;
    Debug("arith::conflict") << "black box conflict" << bb
      //<< "("<<conflicts<<")"
                             << endl;
    if(Debug.isOn("arith::normalize::external")){
      bb = flattenAndSort(bb);
      Debug("arith::conflict") << "(normalized to) " << bb << endl;
    }

    outputConflict(bb);
  }
}

void TheoryArithPrivate::outputLemma(TNode lem) {
  Debug("arith::channel") << "Arith lemma: " << lem << std::endl;
  (d_containing.d_out)->lemma(lem);
}

void TheoryArithPrivate::outputConflict(TNode lit) {
  Debug("arith::channel") << "Arith conflict: " << lit << std::endl;
  (d_containing.d_out)->conflict(lit);
}

void TheoryArithPrivate::outputPropagate(TNode lit) {
  Debug("arith::channel") << "Arith propagation: " << lit << std::endl;
  (d_containing.d_out)->propagate(lit);
}

void TheoryArithPrivate::outputRestart() {
  Debug("arith::channel") << "Arith restart!" << std::endl;
  (d_containing.d_out)->demandRestart();
}

// void TheoryArithPrivate::branchVector(const std::vector<ArithVar>& lemmas){
//   //output the lemmas
//   for(vector<ArithVar>::const_iterator i = lemmas.begin(); i != lemmas.end();
//   ++i){
//     ArithVar v = *i;
//     Assert(!d_cutInContext.contains(v));
//     d_cutInContext.insert(v);
//     d_cutCount = d_cutCount + 1;
//     Node lem = branchIntegerVariable(v);
//     outputLemma(lem);
//     ++(d_statistics.d_externalBranchAndBounds);
//   }
// }

bool TheoryArithPrivate::attemptSolveInteger(Theory::Effort effortLevel, bool emmmittedLemmaOrSplit){
  int level = getSatContext()->getLevel();
  Debug("approx")
    << "attemptSolveInteger " << d_qflraStatus
    << " " << emmmittedLemmaOrSplit
    << " " << effortLevel
    << " " << d_lastContextIntegerAttempted
    << " " << level
    << " " << hasIntegerModel()
    << endl;

  if(d_qflraStatus == Result::UNSAT){ return false; }
  if(emmmittedLemmaOrSplit){ return false; }
  if(!options::useApprox()){ return false; }
  if(!ApproximateSimplex::enabled()){ return false; }

  if(Theory::fullEffort(effortLevel)){
    if(hasIntegerModel()){
      return false;
    }else{
      return getSolveIntegerResource();
    }
  }

  if(d_lastContextIntegerAttempted <= 0){
    if(hasIntegerModel()){
      d_lastContextIntegerAttempted = getSatContext()->getLevel();
      return false;
    }else{
      return getSolveIntegerResource();
    }
  }


  if(!options::trySolveIntStandardEffort()){ return false; }

  if (d_lastContextIntegerAttempted <= (level >> 2))
  {
    double d = (double)(d_solveIntMaybeHelp + 1)
               / (d_solveIntAttempts + 1 + level * level);
    if (Random::getRandom().pickWithProb(d))
    {
      return getSolveIntegerResource();
    }
  }
  return false;
}

bool TheoryArithPrivate::replayLog(ApproximateSimplex* approx){
  TimerStat::CodeTimer codeTimer(d_statistics.d_replayLogTimer);

  ++d_statistics.d_mipProofsAttempted;

  Assert(d_replayVariables.empty());
  Assert(d_replayConstraints.empty());

  size_t enteringPropN = d_currentPropagationList.size();
  Assert(conflictQueueEmpty());
  TreeLog& tl = getTreeLog();
  //tl.applySelected(); /* set row ids */

  d_replayedLemmas = false;

  /* use the try block for the purpose of pushing the sat context */
  context::Context::ScopedPush speculativePush(getSatContext());
  d_cmEnabled = false;
  std::vector<ConstraintCPVec> res =
      replayLogRec(approx, tl.getRootId(), NullConstraint, 1);

  if(res.empty()){
    ++d_statistics.d_replayAttemptFailed;
  }else{
    unsigned successes = 0;
    for(size_t i =0, N = res.size(); i < N; ++i){
      ConstraintCPVec& vec = res[i];
      Assert(vec.size() >= 2);
      for(size_t j=0, M = vec.size(); j < M; ++j){
        ConstraintCP at_j = vec[j];
        Assert(at_j->isTrue());
        if(!at_j->negationHasProof()){
          successes++;
          vec[j] = vec.back();
          vec.pop_back();
          ConstraintP neg_at_j = at_j->getNegation();

          Debug("approx::replayLog") << "Setting the proof for the replayLog conflict on:" << endl
                                     << "  (" << neg_at_j->isTrue() <<") " << neg_at_j << endl
                                     << "  (" << at_j->isTrue() <<") " << at_j << endl;
          neg_at_j->impliedByIntHole(vec, true);
          raiseConflict(at_j);
          break;
        }
      }
    }
    if(successes > 0){
      ++d_statistics.d_mipProofsSuccessful;
    }
  }

  if(d_currentPropagationList.size() > enteringPropN){
    d_currentPropagationList.resize(enteringPropN);
  }

  /* It is not clear what the d_qflraStatus is at this point */
  d_qflraStatus = Result::SAT_UNKNOWN;

  Assert(d_replayVariables.empty());
  Assert(d_replayConstraints.empty());

  return !conflictQueueEmpty();
}

std::pair<ConstraintP, ArithVar> TheoryArithPrivate::replayGetConstraint(const DenseMap<Rational>& lhs, Kind k, const Rational& rhs, bool branch)
{
  ArithVar added = ARITHVAR_SENTINEL;
  Node sum = toSumNode(d_partialModel, lhs);
  if(sum.isNull()){ return make_pair(NullConstraint, added); }

  Debug("approx::constraint") << "replayGetConstraint " << sum
                              << " " << k
                              << " " << rhs
                              << endl;

  Assert(k == kind::LEQ || k == kind::GEQ);

  Node comparison = NodeManager::currentNM()->mkNode(k, sum, mkRationalNode(rhs));
  Node rewritten = Rewriter::rewrite(comparison);
  if(!(Comparison::isNormalAtom(rewritten))){
    return make_pair(NullConstraint, added);
  }

  Comparison cmp = Comparison::parseNormalForm(rewritten);
  if(cmp.isBoolean()){ return make_pair(NullConstraint, added); }

  Polynomial nvp =  cmp.normalizedVariablePart();
  if(nvp.isZero()){ return make_pair(NullConstraint, added); }

  Node norm = nvp.getNode();

  ConstraintType t = Constraint::constraintTypeOfComparison(cmp);
  DeltaRational dr = cmp.normalizedDeltaRational();

  Debug("approx::constraint") << "rewriting " << rewritten << endl
                              << " |-> " << norm << " " << t << " " << dr << endl;

  Assert(!branch || d_partialModel.hasArithVar(norm));
  ArithVar v = ARITHVAR_SENTINEL;
  if(d_partialModel.hasArithVar(norm)){

    v = d_partialModel.asArithVar(norm);
    Debug("approx::constraint") << "replayGetConstraint found "
                                << norm << " |-> " << v << " @ " << getSatContext()->getLevel() << endl;
    Assert(!branch || d_partialModel.isIntegerInput(v));
  }else{
    v = requestArithVar(norm, true, true);
    d_replayVariables.push_back(v);

    added = v;

    Debug("approx::constraint") << "replayGetConstraint adding "
                                << norm << " |-> " << v << " @ " << getSatContext()->getLevel() << endl;

    Polynomial poly = Polynomial::parsePolynomial(norm);
    vector<ArithVar> variables;
    vector<Rational> coefficients;
    asVectors(poly, coefficients, variables);
    d_tableau.addRow(v, coefficients, variables);
    setupBasicValue(v);
    d_linEq.trackRowIndex(d_tableau.basicToRowIndex(v));
  }
  Assert(d_partialModel.hasArithVar(norm));
  Assert(d_partialModel.asArithVar(norm) == v);
  Assert(d_constraintDatabase.variableDatabaseIsSetup(v));

  ConstraintP imp = d_constraintDatabase.getBestImpliedBound(v, t, dr);
  if(imp != NullConstraint){
    if(imp->getValue() == dr){
      Assert(added == ARITHVAR_SENTINEL);
      return make_pair(imp, added);
    }
  }
  

  ConstraintP newc = d_constraintDatabase.getConstraint(v, t, dr);
  d_replayConstraints.push_back(newc);
  return make_pair(newc, added);
}

std::pair<ConstraintP, ArithVar> TheoryArithPrivate::replayGetConstraint(
    ApproximateSimplex* approx, const NodeLog& nl)
{
  Assert(nl.isBranch());
  Assert(d_lhsTmp.empty());

  ArithVar v = approx->getBranchVar(nl);
  if(v != ARITHVAR_SENTINEL && d_partialModel.isIntegerInput(v)){
    if(d_partialModel.hasNode(v)){
      d_lhsTmp.set(v, Rational(1));
      double dval = nl.branchValue();
      Maybe<Rational> maybe_value = ApproximateSimplex::estimateWithCFE(dval);
      if (!maybe_value)
      {
        return make_pair(NullConstraint, ARITHVAR_SENTINEL);
      }
      Rational fl(maybe_value.value().floor());
      pair<ConstraintP, ArithVar> p;
      p = replayGetConstraint(d_lhsTmp, kind::LEQ, fl, true);
      d_lhsTmp.purge();
      return p;
    }
  }
  return make_pair(NullConstraint, ARITHVAR_SENTINEL);
}

std::pair<ConstraintP, ArithVar> TheoryArithPrivate::replayGetConstraint(const CutInfo& ci) {
  Assert(ci.reconstructed());
  const DenseMap<Rational>& lhs = ci.getReconstruction().lhs;
  const Rational& rhs = ci.getReconstruction().rhs;
  Kind k = ci.getKind();

  return replayGetConstraint(lhs, k, rhs, ci.getKlass() == BranchCutKlass);
}

// Node denseVectorToLiteral(const ArithVariables& vars, const DenseVector& dv, Kind k){
//   NodeManager* nm = NodeManager::currentNM();
//   Node sumLhs = toSumNode(vars, dv.lhs);
//   Node ineq = nm->mkNode(k, sumLhs, mkRationalNode(dv.rhs) );
//   Node lit = Rewriter::rewrite(ineq);
//   return lit;
// }

Node toSumNode(const ArithVariables& vars, const DenseMap<Rational>& sum){
  Debug("arith::toSumNode") << "toSumNode() begin" << endl;
  NodeBuilder<> nb(kind::PLUS);
  NodeManager* nm = NodeManager::currentNM();
  DenseMap<Rational>::const_iterator iter, end;
  iter = sum.begin(), end = sum.end();
  for(; iter != end; ++iter){
    ArithVar x = *iter;
    if(!vars.hasNode(x)){ return Node::null(); }
    Node xNode = vars.asNode(x);
    const Rational& q = sum[x];
    Node mult = nm->mkNode(kind::MULT, mkRationalNode(q), xNode);
    Debug("arith::toSumNode") << "toSumNode() " << x << " " << mult << endl;
    nb << mult;
  }
  Debug("arith::toSumNode") << "toSumNode() end" << endl;
  return safeConstructNary(nb);
}

ConstraintCP TheoryArithPrivate::vectorToIntHoleConflict(const ConstraintCPVec& conflict){
  Assert(conflict.size() >= 2);
  ConstraintCPVec exp(conflict.begin(), conflict.end()-1);
  ConstraintCP back = conflict.back();
  Assert(back->hasProof());
  ConstraintP negBack = back->getNegation();
  // This can select negBack multiple times so we need to test if negBack has a proof.
  if(negBack->hasProof()){
    // back is in conflict already
  } else {
    negBack->impliedByIntHole(exp, true);
  }

  return back;
}

void TheoryArithPrivate::intHoleConflictToVector(ConstraintCP conflicting, ConstraintCPVec& conflict){
  ConstraintCP negConflicting = conflicting->getNegation();
  Assert(conflicting->hasProof());
  Assert(negConflicting->hasProof());

  conflict.push_back(conflicting);
  conflict.push_back(negConflicting);

  Constraint::assertionFringe(conflict);
}

void TheoryArithPrivate::tryBranchCut(ApproximateSimplex* approx, int nid, BranchCutInfo& bci){
  Assert(conflictQueueEmpty());
  std::vector< ConstraintCPVec > conflicts;

  approx->tryCut(nid, bci);
  Debug("approx::branch") << "tryBranchCut" << bci << endl;
  Assert(bci.reconstructed());
  Assert(!bci.proven());
  pair<ConstraintP, ArithVar> p = replayGetConstraint(bci);
  Assert(p.second == ARITHVAR_SENTINEL);
  ConstraintP bc = p.first;
  Assert(bc != NullConstraint);
  if(bc->hasProof()){
    return;
  }

  ConstraintP bcneg = bc->getNegation();
  {
    context::Context::ScopedPush speculativePush(getSatContext());
    replayAssert(bcneg);
    if(conflictQueueEmpty()){
      TimerStat::CodeTimer codeTimer(d_statistics.d_replaySimplexTimer);

      //test for linear feasibility
      d_partialModel.stopQueueingBoundCounts();
      UpdateTrackingCallback utcb(&d_linEq);
      d_partialModel.processBoundsQueue(utcb);
      d_linEq.startTrackingBoundCounts();

      SimplexDecisionProcedure& simplex = selectSimplex(true);
      simplex.findModel(false);
      // Can change d_qflraStatus

      d_linEq.stopTrackingBoundCounts();
      d_partialModel.startQueueingBoundCounts();
    }
    for(size_t i = 0, N = d_conflicts.size(); i < N; ++i){

      conflicts.push_back(ConstraintCPVec());
      intHoleConflictToVector(d_conflicts[i], conflicts.back());
      Constraint::assertionFringe(conflicts.back());

      // ConstraintCP conflicting = d_conflicts[i];
      // ConstraintCP negConflicting = conflicting->getNegation();
      // Assert(conflicting->hasProof());
      // Assert(negConflicting->hasProof());

      // conflicts.push_back(ConstraintCPVec());
      // ConstraintCPVec& back = conflicts.back();
      // back.push_back(conflicting);
      // back.push_back(negConflicting);
      
      // // remove the floor/ceiling contraint implied by bcneg
      // Constraint::assertionFringe(back);
    }

    if(Debug.isOn("approx::branch")){
      if(d_conflicts.empty()){
        entireStateIsConsistent("branchfailure");
      }
    }
  }

  Debug("approx::branch") << "branch constraint " << bc << endl;
  for(size_t i = 0, N = conflicts.size(); i < N; ++i){
    ConstraintCPVec& conf = conflicts[i];

    // make sure to be working on the assertion fringe!
    if(!contains(conf, bcneg)){
      Debug("approx::branch") << "reraise " << conf  << endl;
      ConstraintCP conflicting = vectorToIntHoleConflict(conf);
      raiseConflict(conflicting);
    }else if(!bci.proven()){
      drop(conf, bcneg);
      bci.setExplanation(conf);
      Debug("approx::branch") << "dropped " << bci  << endl;
    }
  }
}

void TheoryArithPrivate::replayAssert(ConstraintP c) {
  if(!c->assertedToTheTheory()){
    bool inConflict = c->negationHasProof();
    if(!c->hasProof()){
      c->setInternalAssumption(inConflict);
      Debug("approx::replayAssert") << "replayAssert " << c << " set internal" << endl;
    }else{
      Debug("approx::replayAssert") << "replayAssert " << c << " has explanation" << endl;
    }
    Debug("approx::replayAssert") << "replayAssertion " << c << endl;    
    if(inConflict){
      raiseConflict(c);
    }else{
      assertionCases(c);
    }
  }else{
    Debug("approx::replayAssert") << "replayAssert " << c << " already asserted" << endl;    
  }
}


void TheoryArithPrivate::resolveOutPropagated(std::vector<ConstraintCPVec>& confs, const std::set<ConstraintCP>& propagated) const {
  Debug("arith::resolveOutPropagated")
    << "starting resolveOutPropagated() " << confs.size() << endl;
  for(size_t i =0, N = confs.size(); i < N; ++i){
    ConstraintCPVec& conf = confs[i];
    size_t orig = conf.size();
    Constraint::assertionFringe(conf);
    Debug("arith::resolveOutPropagated")
      << "  conf["<<i<<"] " << orig << " to " << conf.size() << endl;
  }
  Debug("arith::resolveOutPropagated")
    << "ending resolveOutPropagated() " << confs.size() << endl;
}

struct SizeOrd {
  bool operator()(const ConstraintCPVec& a, const ConstraintCPVec& b) const{
    return a.size() < b.size();
  }
};

void TheoryArithPrivate::subsumption(
    std::vector<ConstraintCPVec> &confs) const {
  int checks CVC4_UNUSED = 0;
  int subsumed CVC4_UNUSED = 0;

  for (size_t i = 0, N = confs.size(); i < N; ++i) {
    ConstraintCPVec &conf = confs[i];
    std::sort(conf.begin(), conf.end());
  }

  std::sort(confs.begin(), confs.end(), SizeOrd());
  for (size_t i = 0; i < confs.size(); i++) {
    // i is not subsumed
    for (size_t j = i + 1; j < confs.size();) {
      ConstraintCPVec& a = confs[i];
      ConstraintCPVec& b = confs[j];
      checks++;
      bool subsumes = std::includes(a.begin(), a.end(), b.begin(), b.end());
      if (subsumes) {
        ConstraintCPVec& back = confs.back();
        b.swap(back);
        confs.pop_back();
        subsumed++;
      } else {
        j++;
      }
    }
  }
  Debug("arith::subsumption") << "subsumed " << subsumed << "/" << checks
                              << endl;
}

std::vector<ConstraintCPVec> TheoryArithPrivate::replayLogRec(ApproximateSimplex* approx, int nid, ConstraintP bc, int depth){
  ++(d_statistics.d_replayLogRecCount);
  Debug("approx::replayLogRec") << "replayLogRec()"
                                << d_statistics.d_replayLogRecCount.getData() << std::endl;

  size_t rpvars_size = d_replayVariables.size();
  size_t rpcons_size = d_replayConstraints.size();
  std::vector<ConstraintCPVec> res;

  { /* create a block for the purpose of pushing the sat context */
    context::Context::ScopedPush speculativePush(getSatContext());
    Assert(!anyConflict());
    Assert(conflictQueueEmpty());
    set<ConstraintCP> propagated;

    TreeLog& tl = getTreeLog();

    if(bc != NullConstraint){
      replayAssert(bc);
    }

    const NodeLog& nl = tl.getNode(nid);
    NodeLog::const_iterator iter = nl.begin(), end = nl.end();
    for(; conflictQueueEmpty() && iter != end; ++iter){
      CutInfo* ci = *iter;
      bool reject = false;
      //cout << "  trying " << *ci << endl;
      if(ci->getKlass() == RowsDeletedKlass){
        RowsDeleted* rd = dynamic_cast<RowsDeleted*>(ci);

        tl.applyRowsDeleted(nid, *rd);
        // The previous line modifies nl

        ++d_statistics.d_applyRowsDeleted;
      }else if(ci->getKlass() == BranchCutKlass){
        BranchCutInfo* bci = dynamic_cast<BranchCutInfo*>(ci);
        Assert(bci != NULL);
        tryBranchCut(approx, nid, *bci);

        ++d_statistics.d_branchCutsAttempted;
        if(!(conflictQueueEmpty() || ci->reconstructed())){
          ++d_statistics.d_numBranchesFailed;
        }
      }else{
        approx->tryCut(nid, *ci);
        if(ci->getKlass() == GmiCutKlass){
          ++d_statistics.d_gmiCutsAttempted;
        }else if(ci->getKlass() == MirCutKlass){
          ++d_statistics.d_mirCutsAttempted;
        }

        if(ci->reconstructed() && ci->proven()){
          const DenseMap<Rational>& row = ci->getReconstruction().lhs;
          reject = !complexityBelow(row, options::replayRejectCutSize());
        }
      }
      if(conflictQueueEmpty()){
        if(reject){
          ++d_statistics.d_cutsRejectedDuringReplay;
        }else if(ci->reconstructed()){
          // success
          ++d_statistics.d_cutsReconstructed;

          pair<ConstraintP, ArithVar> p = replayGetConstraint(*ci);
          if(p.second != ARITHVAR_SENTINEL){
            Assert(ci->getRowId() >= 1);
            tl.mapRowId(nl.getNodeId(), ci->getRowId(), p.second);
          }
          ConstraintP con = p.first;
          if(Debug.isOn("approx::replayLogRec")){
            Debug("approx::replayLogRec") << "cut was remade " << con << " " << *ci << endl;
          }

          if(ci->proven()){
            ++d_statistics.d_cutsProven;

            const ConstraintCPVec& exp = ci->getExplanation();
            // success
            if(con->isTrue()){
              Debug("approx::replayLogRec") << "not asserted?" << endl;
            }else if(!con->negationHasProof()){
              con->impliedByIntHole(exp, false);
              replayAssert(con);
              Debug("approx::replayLogRec") << "cut prop" << endl;
            }else {
              con->impliedByIntHole(exp, true);
              Debug("approx::replayLogRec") << "cut into conflict " << con << endl;
              raiseConflict(con);
            }
          }else{
            ++d_statistics.d_cutsProofFailed;
            Debug("approx::replayLogRec") << "failed to get proof " << *ci << endl;
          }
        }else if(ci->getKlass() != RowsDeletedKlass){
          ++d_statistics.d_cutsReconstructionFailed;
        }
      }
    }

    /* check if the system is feasible under with the cuts */
    if(conflictQueueEmpty()){
      Assert(options::replayEarlyCloseDepths() >= 1);
      if(!nl.isBranch() || depth % options::replayEarlyCloseDepths() == 0 ){
        TimerStat::CodeTimer codeTimer(d_statistics.d_replaySimplexTimer);
        //test for linear feasibility
        d_partialModel.stopQueueingBoundCounts();
        UpdateTrackingCallback utcb(&d_linEq);
        d_partialModel.processBoundsQueue(utcb);
        d_linEq.startTrackingBoundCounts();

        SimplexDecisionProcedure& simplex = selectSimplex(true);
        simplex.findModel(false);
	// can change d_qflraStatus

        d_linEq.stopTrackingBoundCounts();
        d_partialModel.startQueueingBoundCounts();
      }
    }else{
      ++d_statistics.d_replayLogRecConflictEscalation;
    }

    if(!conflictQueueEmpty()){
      /* if a conflict has been found stop */
      for(size_t i = 0, N = d_conflicts.size(); i < N; ++i){
        res.push_back(ConstraintCPVec());
        intHoleConflictToVector(d_conflicts[i], res.back());
      }
      ++d_statistics.d_replayLogRecEarlyExit;
    }else if(nl.isBranch()){
      /* if it is a branch try the branch */
      pair<ConstraintP, ArithVar> p = replayGetConstraint(approx, nl);
      Assert(p.second == ARITHVAR_SENTINEL);
      ConstraintP dnc = p.first;
      if(dnc != NullConstraint){
        ConstraintP upc = dnc->getNegation();

        int dnid = nl.getDownId();
        int upid = nl.getUpId();

        NodeLog& dnlog = tl.getNode(dnid);
        NodeLog& uplog = tl.getNode(upid);
        dnlog.copyParentRowIds();
        uplog.copyParentRowIds();

        std::vector<ConstraintCPVec> dnres;
        std::vector<ConstraintCPVec> upres;
        std::vector<size_t> containsdn;
        std::vector<size_t> containsup;
        if(res.empty()){
          dnres = replayLogRec(approx, dnid, dnc, depth+1);
          for(size_t i = 0, N = dnres.size(); i < N; ++i){
            ConstraintCPVec& conf = dnres[i];
            if(contains(conf, dnc)){
              containsdn.push_back(i);
            }else{
              res.push_back(conf);
            }
          }
        }else{
          Debug("approx::replayLogRec") << "replayLogRec() skipping" << dnlog << std::endl;
          ++d_statistics.d_replayBranchSkips;
        }

        if(res.empty()){
          upres = replayLogRec(approx, upid, upc, depth+1);

          for(size_t i = 0, N = upres.size(); i < N; ++i){
            ConstraintCPVec& conf = upres[i];
            if(contains(conf, upc)){
              containsup.push_back(i);
            }else{
              res.push_back(conf);
            }
          }
        }else{
          Debug("approx::replayLogRec") << "replayLogRec() skipping" << uplog << std::endl;
          ++d_statistics.d_replayBranchSkips;
        }

        if(res.empty()){
          for(size_t i = 0, N = containsdn.size(); i < N; ++i){
            ConstraintCPVec& dnconf = dnres[containsdn[i]];
            for(size_t j = 0, M = containsup.size(); j < M; ++j){
              ConstraintCPVec& upconf = upres[containsup[j]];

              res.push_back(ConstraintCPVec());
              ConstraintCPVec& back = res.back();
              resolve(back, dnc, dnconf, upconf);
            }
          }
          if(res.size() >= 2u){
            subsumption(res);

            if(res.size() > 100u){
              res.resize(100u);
            }
          }
        }else{
          Debug("approx::replayLogRec") << "replayLogRec() skipping resolving" << nl << std::endl;
        }
        Debug("approx::replayLogRec") << "found #"<<res.size()<<" conflicts on branch " << nid << endl;
        if(res.empty()){
          ++d_statistics.d_replayBranchCloseFailures;
        }

      }else{
        Debug("approx::replayLogRec") << "failed to make a branch " << nid << endl;
      }
    }else{
      ++d_statistics.d_replayLeafCloseFailures;
      Debug("approx::replayLogRec") << "failed on node " << nid << endl;
      Assert(res.empty());
    }
    resolveOutPropagated(res, propagated);
    Debug("approx::replayLogRec") << "replayLogRec() ending" << std::endl;


    if(options::replayFailureLemma()){
      // must be done inside the sat context to get things
      // propagated at this level
      if(res.empty() && nid == getTreeLog().getRootId()){
        Assert(!d_replayedLemmas);
        d_replayedLemmas = replayLemmas(approx);
        Assert(d_acTmp.empty());
        while(!d_approxCuts.empty()){
          Node lem = d_approxCuts.front();
          d_approxCuts.pop();
          d_acTmp.push_back(lem);
        }
      }
    }
  } /* pop the sat context */

  /* move into the current context. */
  while(!d_acTmp.empty()){
    Node lem = d_acTmp.back();
    d_acTmp.pop_back();
    d_approxCuts.push_back(lem);
  }
  Assert(d_acTmp.empty());

  /* Garbage collect the constraints from this call */
  while(d_replayConstraints.size() > rpcons_size){
    ConstraintP c = d_replayConstraints.back();
    d_replayConstraints.pop_back();
    d_constraintDatabase.deleteConstraintAndNegation(c);
  }

  /* Garbage collect the ArithVars made by this call */
  if(d_replayVariables.size() > rpvars_size){
    d_partialModel.stopQueueingBoundCounts();
    UpdateTrackingCallback utcb(&d_linEq);
    d_partialModel.processBoundsQueue(utcb);
    d_linEq.startTrackingBoundCounts();
    while(d_replayVariables.size() > rpvars_size){
      ArithVar v = d_replayVariables.back();
      d_replayVariables.pop_back();
      Assert(d_partialModel.canBeReleased(v));
      if(!d_tableau.isBasic(v)){
        /* if it is not basic make it basic. */
        ArithVar b = ARITHVAR_SENTINEL;
        for(Tableau::ColIterator ci = d_tableau.colIterator(v); !ci.atEnd(); ++ci){
          const Tableau::Entry& e = *ci;
          b = d_tableau.rowIndexToBasic(e.getRowIndex());
          break;
        }
        Assert(b != ARITHVAR_SENTINEL);
        DeltaRational cp = d_partialModel.getAssignment(b);
        if(d_partialModel.cmpAssignmentLowerBound(b) < 0){
          cp = d_partialModel.getLowerBound(b);
        }else if(d_partialModel.cmpAssignmentUpperBound(b) > 0){
          cp = d_partialModel.getUpperBound(b);
        }
        d_linEq.pivotAndUpdate(b, v, cp);
      }
      Assert(d_tableau.isBasic(v));
      d_linEq.stopTrackingRowIndex(d_tableau.basicToRowIndex(v));
      d_tableau.removeBasicRow(v);

      releaseArithVar(v);
      Debug("approx::vars") << "releasing " << v << endl;
    }
    d_linEq.stopTrackingBoundCounts();
    d_partialModel.startQueueingBoundCounts();
    d_partialModel.attemptToReclaimReleased();
  }
  return res;
}

TreeLog& TheoryArithPrivate::getTreeLog(){
  if(d_treeLog == NULL){
    d_treeLog = new TreeLog();
  }
  return *d_treeLog;
}

ApproximateStatistics& TheoryArithPrivate::getApproxStats(){
  if(d_approxStats == NULL){
    d_approxStats = new ApproximateStatistics();
  }
  return *d_approxStats;
}

Node TheoryArithPrivate::branchToNode(ApproximateSimplex* approx,
                                      const NodeLog& bn) const
{
  Assert(bn.isBranch());
  ArithVar v = approx->getBranchVar(bn);
  if(v != ARITHVAR_SENTINEL && d_partialModel.isIntegerInput(v)){
    if(d_partialModel.hasNode(v)){
      Node n = d_partialModel.asNode(v);
      double dval = bn.branchValue();
      Maybe<Rational> maybe_value = ApproximateSimplex::estimateWithCFE(dval);
      if (!maybe_value)
      {
        return Node::null();
      }
      Rational fl(maybe_value.value().floor());
      NodeManager* nm = NodeManager::currentNM();
      Node leq = nm->mkNode(kind::LEQ, n, mkRationalNode(fl));
      Node norm = Rewriter::rewrite(leq);
      return norm;
    }
  }
  return Node::null();
}

Node TheoryArithPrivate::cutToLiteral(ApproximateSimplex* approx, const CutInfo& ci) const{
  Assert(ci.reconstructed());

  const DenseMap<Rational>& lhs = ci.getReconstruction().lhs;
  Node sum = toSumNode(d_partialModel, lhs);
  if(!sum.isNull()){
    Kind k = ci.getKind();
    Assert(k == kind::LEQ || k == kind::GEQ);
    Node rhs = mkRationalNode(ci.getReconstruction().rhs);

    NodeManager* nm = NodeManager::currentNM();
    Node ineq = nm->mkNode(k, sum, rhs);
    return Rewriter::rewrite(ineq);
  }
  return Node::null();
}

bool TheoryArithPrivate::replayLemmas(ApproximateSimplex* approx){
    ++(d_statistics.d_mipReplayLemmaCalls);
    bool anythingnew = false;

    TreeLog& tl = getTreeLog();
    NodeLog& root = tl.getRootNode();
    root.applySelected(); /* set row ids */

    vector<const CutInfo*> cuts = approx->getValidCuts(root);
    for(size_t i =0, N =cuts.size(); i < N; ++i){
      const CutInfo* cut = cuts[i];
      Assert(cut->reconstructed());
      Assert(cut->proven());

      const DenseMap<Rational>& row =  cut->getReconstruction().lhs;
      if(!complexityBelow(row, options::lemmaRejectCutSize())){
        ++(d_statistics.d_cutsRejectedDuringLemmas);
        continue;
      }

      Node cutConstraint = cutToLiteral(approx, *cut);
      if(!cutConstraint.isNull()){
        const ConstraintCPVec& exp = cut->getExplanation();
        Node asLemma = Constraint::externalExplainByAssertions(exp);

        Node implied = Rewriter::rewrite(cutConstraint);
        anythingnew = anythingnew || !isSatLiteral(implied);

        Node implication = asLemma.impNode(implied);
        // DO NOT CALL OUTPUT LEMMA!
        d_approxCuts.push_back(implication);
        Debug("approx::lemmas") << "cut["<<i<<"] " << implication << endl;
        ++(d_statistics.d_mipExternalCuts);
      }
    }
    if(root.isBranch()){
      Node lit = branchToNode(approx, root);
      if(!lit.isNull()){
        anythingnew = anythingnew || !isSatLiteral(lit);
        Node branch = lit.orNode(lit.notNode());
        d_approxCuts.push_back(branch);
        ++(d_statistics.d_mipExternalBranch);
        Debug("approx::lemmas") << "branching "<< root <<" as " << branch << endl;
      }
    }
    return anythingnew;
}

void TheoryArithPrivate::turnOffApproxFor(int32_t rounds){
  d_attemptSolveIntTurnedOff = d_attemptSolveIntTurnedOff + rounds;
  ++(d_statistics.d_approxDisabled);
}

bool TheoryArithPrivate::safeToCallApprox() const{
  unsigned numRows = 0;
  unsigned numCols = 0;
  var_iterator vi = var_begin(), vi_end = var_end();
  // Assign each variable to a row and column variable as it appears in the input
  for(; vi != vi_end && !(numRows > 0 && numCols > 0); ++vi){
    ArithVar v = *vi;

    if(d_partialModel.isAuxiliary(v)){
      ++numRows;
    }else{
      ++numCols;
    }
  }
  return (numRows > 0 && numCols > 0);
}

// solve()
//   res = solveRealRelaxation(effortLevel);
//   switch(res){
//   case LinFeas:
//   case LinInfeas:
//     return replay()
//   case Unknown:
//   case Error
//     if()
void TheoryArithPrivate::solveInteger(Theory::Effort effortLevel){
  if(!safeToCallApprox()) { return; }

  Assert(safeToCallApprox());
  TimerStat::CodeTimer codeTimer(d_statistics.d_solveIntTimer);

  ++(d_statistics.d_solveIntCalls);
  d_statistics.d_inSolveInteger.setData(1);

  if(!Theory::fullEffort(effortLevel)){
    d_solveIntAttempts++;
    ++(d_statistics.d_solveStandardEffort);
  }

  // if integers are attempted,
  Assert(options::useApprox());
  Assert(ApproximateSimplex::enabled());

  int level = getSatContext()->getLevel();
  d_lastContextIntegerAttempted = level;


  static const int32_t mipLimit = 200000;

  TreeLog& tl = getTreeLog();
  ApproximateStatistics& stats = getApproxStats();
  ApproximateSimplex* approx =
    ApproximateSimplex::mkApproximateSimplexSolver(d_partialModel, tl, stats);

    approx->setPivotLimit(mipLimit);
    if(!d_guessedCoeffSet){
      d_guessedCoeffs = approx->heuristicOptCoeffs();
      d_guessedCoeffSet = true;
    }
    if(!d_guessedCoeffs.empty()){
      approx->setOptCoeffs(d_guessedCoeffs);
    }
    static const int32_t depthForLikelyInfeasible = 10;
    int maxDepthPass1 = d_likelyIntegerInfeasible ?
      depthForLikelyInfeasible : options::maxApproxDepth();
    approx->setBranchingDepth(maxDepthPass1);
    approx->setBranchOnVariableLimit(100);
    LinResult relaxRes = approx->solveRelaxation();
    if( relaxRes == LinFeasible ){
      MipResult mipRes = MipUnknown;
      {
        TimerStat::CodeTimer codeTimer(d_statistics.d_mipTimer);
        mipRes = approx->solveMIP(false);
      }

      Debug("arith::solveInteger") << "mipRes " << mipRes << endl;
      switch(mipRes) {
      case MipBingo:
        // attempt the solution
        {
          ++(d_statistics.d_solveIntModelsAttempts);

          d_partialModel.stopQueueingBoundCounts();
          UpdateTrackingCallback utcb(&d_linEq);
          d_partialModel.processBoundsQueue(utcb);
          d_linEq.startTrackingBoundCounts();

          ApproximateSimplex::Solution mipSolution;
          mipSolution = approx->extractMIP();
          importSolution(mipSolution);
          solveRelaxationOrPanic(effortLevel);

          if(d_qflraStatus == Result::SAT){
            if(!anyConflict()){
              if(ARITHVAR_SENTINEL == nextIntegerViolatation(false)){
                ++(d_statistics.d_solveIntModelsSuccessful);
              }
            }
          }

          // shutdown simplex
          d_linEq.stopTrackingBoundCounts();
          d_partialModel.startQueueingBoundCounts();
        }
        break;
      case MipClosed:
        /* All integer branches closed */
        approx->setPivotLimit(2*mipLimit);
        {
          TimerStat::CodeTimer codeTimer(d_statistics.d_mipTimer);
          mipRes = approx->solveMIP(true);
        }

        if(mipRes == MipClosed){
          d_likelyIntegerInfeasible = true;
          replayLog(approx);
          AlwaysAssert(anyConflict() || d_qflraStatus != Result::SAT);

          if (!anyConflict())
          {
            solveRealRelaxation(effortLevel);
          }
        }
        if(!(anyConflict() || !d_approxCuts.empty())){
          turnOffApproxFor(options::replayNumericFailurePenalty());
        }
        break;
      case BranchesExhausted:
      case ExecExhausted:
      case PivotsExhauasted:
        if(mipRes == BranchesExhausted){
          ++d_statistics.d_branchesExhausted;
        }else if(mipRes == ExecExhausted){
          ++d_statistics.d_execExhausted;
        }else if(mipRes == PivotsExhauasted){
          ++d_statistics.d_pivotsExhausted;
        }

        approx->setPivotLimit(2*mipLimit);
        approx->setBranchingDepth(2);
        {
          TimerStat::CodeTimer codeTimer(d_statistics.d_mipTimer);
          mipRes = approx->solveMIP(true);
        }
        replayLemmas(approx);
        break;
      case MipUnknown:
        break;
      }
    }
  delete approx;

  if(!Theory::fullEffort(effortLevel)){
    if(anyConflict() || !d_approxCuts.empty()){
      d_solveIntMaybeHelp++;
    }
  }

  d_statistics.d_inSolveInteger.setData(0);
}

SimplexDecisionProcedure& TheoryArithPrivate::selectSimplex(bool pass1){
  if(pass1){
    if(d_pass1SDP == NULL){
      if(options::useFC()){
        d_pass1SDP = (SimplexDecisionProcedure*)(&d_fcSimplex);
      }else if(options::useSOI()){
        d_pass1SDP = (SimplexDecisionProcedure*)(&d_soiSimplex);
      }else{
        d_pass1SDP = (SimplexDecisionProcedure*)(&d_dualSimplex);
      }
    }
    Assert(d_pass1SDP != NULL);
    return *d_pass1SDP;
  }else{
     if(d_otherSDP == NULL){
      if(options::useFC()){
        d_otherSDP  = (SimplexDecisionProcedure*)(&d_fcSimplex);
      }else if(options::useSOI()){
        d_otherSDP = (SimplexDecisionProcedure*)(&d_soiSimplex);
      }else{
        d_otherSDP = (SimplexDecisionProcedure*)(&d_soiSimplex);
      }
    }
    Assert(d_otherSDP != NULL);
    return *d_otherSDP;
  }
}

void TheoryArithPrivate::importSolution(const ApproximateSimplex::Solution& solution){
  if(Debug.isOn("arith::importSolution")){
    Debug("arith::importSolution") << "importSolution before " << d_qflraStatus << endl;
    d_partialModel.printEntireModel(Debug("arith::importSolution"));
  }

  d_qflraStatus = d_attemptSolSimplex.attempt(solution);

  if(Debug.isOn("arith::importSolution")){
    Debug("arith::importSolution") << "importSolution intermediate " << d_qflraStatus << endl;
    d_partialModel.printEntireModel(Debug("arith::importSolution"));
  }

  if(d_qflraStatus != Result::UNSAT){
    static const int32_t pass2Limit = 20;
    int16_t oldCap = options::arithStandardCheckVarOrderPivots();
    options::arithStandardCheckVarOrderPivots.set(pass2Limit);
    SimplexDecisionProcedure& simplex = selectSimplex(false);
    d_qflraStatus = simplex.findModel(false);
    options::arithStandardCheckVarOrderPivots.set(oldCap);
  }

  if(Debug.isOn("arith::importSolution")){
    Debug("arith::importSolution") << "importSolution after " << d_qflraStatus << endl;
    d_partialModel.printEntireModel(Debug("arith::importSolution"));
  }
}

bool TheoryArithPrivate::solveRelaxationOrPanic(Theory::Effort effortLevel){
  // if at this point the linear relaxation is still unknown,
  //  attempt to branch an integer variable as a last ditch effort on full check
  if(d_qflraStatus == Result::SAT_UNKNOWN){
    d_qflraStatus = selectSimplex(true).findModel(false);
  }

  if(Theory::fullEffort(effortLevel)  && d_qflraStatus == Result::SAT_UNKNOWN){
    ArithVar canBranch = nextIntegerViolatation(false);
    if(canBranch != ARITHVAR_SENTINEL){
      ++d_statistics.d_panicBranches;
      Node branch = branchIntegerVariable(canBranch);
      Assert(branch.getKind() == kind::OR);
      Node rwbranch = Rewriter::rewrite(branch[0]);
      if(!isSatLiteral(rwbranch)){
        d_approxCuts.push_back(branch);
        return true;
      }
    }
    d_qflraStatus = selectSimplex(false).findModel(true);
  }
  return false;
}

bool TheoryArithPrivate::solveRealRelaxation(Theory::Effort effortLevel){
  TimerStat::CodeTimer codeTimer(d_statistics.d_solveRealRelaxTimer);
  Assert(d_qflraStatus != Result::SAT);

  d_partialModel.stopQueueingBoundCounts();
  UpdateTrackingCallback utcb(&d_linEq);
  d_partialModel.processBoundsQueue(utcb);
  d_linEq.startTrackingBoundCounts();

  bool noPivotLimit = Theory::fullEffort(effortLevel) ||
    !options::restrictedPivots();

  SimplexDecisionProcedure& simplex = selectSimplex(true);

  bool useApprox = options::useApprox() && ApproximateSimplex::enabled() && getSolveIntegerResource();

  Debug("TheoryArithPrivate::solveRealRelaxation")
    << "solveRealRelaxation() approx"
    << " " <<  options::useApprox()
    << " " << ApproximateSimplex::enabled()
    << " " << useApprox
    << " " << safeToCallApprox()
    << endl;
  
  bool noPivotLimitPass1 = noPivotLimit && !useApprox;
  d_qflraStatus = simplex.findModel(noPivotLimitPass1);

  Debug("TheoryArithPrivate::solveRealRelaxation")
    << "solveRealRelaxation()" << " pass1 " << d_qflraStatus << endl;
  
  if(d_qflraStatus == Result::SAT_UNKNOWN && useApprox && safeToCallApprox()){
    // pass2: fancy-final
    static const int32_t relaxationLimit = 10000;
    Assert(ApproximateSimplex::enabled());

    TreeLog& tl = getTreeLog();
    ApproximateStatistics& stats = getApproxStats();
    ApproximateSimplex* approxSolver =
      ApproximateSimplex::mkApproximateSimplexSolver(d_partialModel, tl, stats);

    approxSolver->setPivotLimit(relaxationLimit);

    if(!d_guessedCoeffSet){
      d_guessedCoeffs = approxSolver->heuristicOptCoeffs();
      d_guessedCoeffSet = true;
    }
    if(!d_guessedCoeffs.empty()){
      approxSolver->setOptCoeffs(d_guessedCoeffs);
    }

    ++d_statistics.d_relaxCalls;

    ApproximateSimplex::Solution relaxSolution;
    LinResult relaxRes = LinUnknown;
    {
      TimerStat::CodeTimer codeTimer(d_statistics.d_lpTimer);
      relaxRes = approxSolver->solveRelaxation();
    }
      Debug("solveRealRelaxation") << "solve relaxation? " << endl;
      switch(relaxRes){
      case LinFeasible:
        Debug("solveRealRelaxation") << "lin feasible? " << endl;
        ++d_statistics.d_relaxLinFeas;
        relaxSolution = approxSolver->extractRelaxation();
        importSolution(relaxSolution);
        if(d_qflraStatus != Result::SAT){
          ++d_statistics.d_relaxLinFeasFailures;
        }
        break;
      case LinInfeasible:
        // todo attempt to recreate approximate conflict
        ++d_statistics.d_relaxLinInfeas;
        Debug("solveRealRelaxation") << "lin infeasible " << endl;
        relaxSolution = approxSolver->extractRelaxation();
        importSolution(relaxSolution);
        if(d_qflraStatus != Result::UNSAT){
          ++d_statistics.d_relaxLinInfeasFailures;
        }
        break;
      case LinExhausted:
        ++d_statistics.d_relaxLinExhausted;
        Debug("solveRealRelaxation") << "exhuasted " << endl;
        break;
      case LinUnknown:
      default:
        ++d_statistics.d_relaxOthers;
        break;
      }
    delete approxSolver;

  }

  bool emmittedConflictOrSplit = solveRelaxationOrPanic(effortLevel);

  // TODO Save zeroes with no conflicts
  d_linEq.stopTrackingBoundCounts();
  d_partialModel.startQueueingBoundCounts();

  return emmittedConflictOrSplit;
}

//   LinUnknown,  /* Unknown error */
//   LinFeasible, /* Relaxation is feasible */
//   LinInfeasible,   /* Relaxation is infeasible/all integer branches closed */
//   LinExhausted
//     // Fancy final tries the following strategy
//     // At final check, try the preferred simplex solver with a pivot cap
//     // If that failed, swap the the other simplex solver
//     // If that failed, check if there are integer variables to cut
//     // If that failed, do a simplex without a pivot limit

//     int16_t oldCap = options::arithStandardCheckVarOrderPivots();

//     static const int32_t pass2Limit = 10;
//     static const int32_t relaxationLimit = 10000;
//     static const int32_t mipLimit = 200000;

//     //cout << "start" << endl;
//     d_qflraStatus = simplex.findModel(false);
//     //cout << "end" << endl;
//     if(d_qflraStatus == Result::SAT_UNKNOWN ||
//        (d_qflraStatus == Result::SAT && !hasIntegerModel() && !d_likelyIntegerInfeasible)){

//       ApproximateSimplex* approxSolver = ApproximateSimplex::mkApproximateSimplexSolver(d_partialModel, *(getTreeLog()), *(getApproxStats()));
//       approxSolver->setPivotLimit(relaxationLimit);

//       if(!d_guessedCoeffSet){
//         d_guessedCoeffs = approxSolver->heuristicOptCoeffs();
//         d_guessedCoeffSet = true;
//       }
//       if(!d_guessedCoeffs.empty()){
//         approxSolver->setOptCoeffs(d_guessedCoeffs);
//       }

//       MipResult mipRes;
//       ApproximateSimplex::Solution relaxSolution, mipSolution;
//       LinResult relaxRes = approxSolver->solveRelaxation();
//       switch(relaxRes){
//       case LinFeasible:
//         {
//           relaxSolution = approxSolver->extractRelaxation();

//           /* If the approximate solver  known to be integer infeasible
//            * only redo*/
//           int maxDepth =
//             d_likelyIntegerInfeasible ? 1 : options::arithMaxBranchDepth();


//           if(d_likelyIntegerInfeasible){
//             d_qflraStatus = d_attemptSolSimplex.attempt(relaxSolution);
//           }else{
//             approxSolver->setPivotLimit(mipLimit);
//             mipRes = approxSolver->solveMIP(false);
//             if(mipRes == ApproximateSimplex::ApproxUnsat){
//               mipRes = approxSolver->solveMIP(true);
//             }
//             d_errorSet.reduceToSignals();
//             //Message() << "here" << endl;
//             if(mipRes == ApproximateSimplex::ApproxSat){
//               mipSolution = approxSolver->extractMIP();
//               d_qflraStatus = d_attemptSolSimplex.attempt(mipSolution);
//             }else{
//               if(mipRes == ApproximateSimplex::ApproxUnsat){
//                 d_likelyIntegerInfeasible = true;
//               }
//               vector<Node> lemmas = approxSolver->getValidCuts();
//               for(size_t i = 0; i < lemmas.size(); ++i){
//                 d_approxCuts.pushback(lemmas[i]);
//               }
//               d_qflraStatus = d_attemptSolSimplex.attempt(relaxSolution);
//             }
//           }
//           options::arithStandardCheckVarOrderPivots.set(pass2Limit);
//           if(d_qflraStatus != Result::UNSAT){ d_qflraStatus = simplex.findModel(false); }
//           //Message() << "done" << endl;
//         }
//         break;
//       case ApproximateSimplex::ApproxUnsat:
//         {
//           ApproximateSimplex::Solution sol = approxSolver->extractRelaxation();

//           d_qflraStatus = d_attemptSolSimplex.attempt(sol);
//           options::arithStandardCheckVarOrderPivots.set(pass2Limit);

//           if(d_qflraStatus != Result::UNSAT){ d_qflraStatus = simplex.findModel(false); }
//         }
//         break;
//       default:
//         break;
//       }
//       delete approxSolver;
//     }
//   }

//   if(!useFancyFinal){
//     d_qflraStatus = simplex.findModel(noPivotLimit);
//   }else{
    

//     if(d_qflraStatus == Result::SAT_UNKNOWN){
//       //Message() << "got sat unknown" << endl;
//       vector<ArithVar> toCut = cutAllBounded();
//       if(toCut.size() > 0){
//         //branchVector(toCut);
//         emmittedConflictOrSplit = true;
//       }else{
//         //Message() << "splitting" << endl;

//         d_qflraStatus = simplex.findModel(noPivotLimit);
//       }
//     }
//     options::arithStandardCheckVarOrderPivots.set(oldCap);
//   }

//   // TODO Save zeroes with no conflicts
//   d_linEq.stopTrackingBoundCounts();
//   d_partialModel.startQueueingBoundCounts();

//   return emmittedConflictOrSplit;
// }

bool TheoryArithPrivate::hasFreshArithLiteral(Node n) const{
  switch(n.getKind()){
  case kind::LEQ:
  case kind::GEQ:
  case kind::GT:
  case kind::LT:
    return !isSatLiteral(n);
  case kind::EQUAL:
    if(n[0].getType().isReal()){
      return !isSatLiteral(n);
    }else if(n[0].getType().isBoolean()){
      return hasFreshArithLiteral(n[0]) ||
        hasFreshArithLiteral(n[1]);
    }else{
      return false;
    }
  case kind::IMPLIES:
    // try the rhs first
    return hasFreshArithLiteral(n[1]) ||
      hasFreshArithLiteral(n[0]);
  default:
    if(n.getType().isBoolean()){
      for(Node::iterator ni=n.begin(), nend=n.end(); ni!=nend; ++ni){
        Node child = *ni;
        if(hasFreshArithLiteral(child)){
          return true;
        }
      }
    }
    return false;
  }
}

void TheoryArithPrivate::check(Theory::Effort effortLevel){
  Assert(d_currentPropagationList.empty());

  if(done() && effortLevel < Theory::EFFORT_FULL && ( d_qflraStatus == Result::SAT) ){
    return;
  }

  if(effortLevel == Theory::EFFORT_LAST_CALL){
    if( options::nlExt() ){
      d_nonlinearExtension->check(effortLevel);
    }
    return;
  }

  TimerStat::CodeTimer checkTimer(d_containing.d_checkTime);
  //cout << "TheoryArithPrivate::check " << effortLevel << std::endl;
  Debug("effortlevel") << "TheoryArithPrivate::check " << effortLevel << std::endl;
  Debug("arith") << "TheoryArithPrivate::check begun " << effortLevel << std::endl;

  if(Debug.isOn("arith::consistency")){
    Assert(unenqueuedVariablesAreConsistent());
  }

  bool newFacts = !done();
  //If previous == SAT, then reverts on conflicts are safe
  //Otherwise, they are not and must be committed.
  Result::Sat previous = d_qflraStatus;
  if(newFacts){
    d_qflraStatus = Result::SAT_UNKNOWN;
    d_hasDoneWorkSinceCut = true;
  }

  while(!done()){
    ConstraintP curr = constraintFromFactQueue();
    if(curr != NullConstraint){
      bool res CVC4_UNUSED = assertionCases(curr);
      Assert(!res || anyConflict());
    }
    if(anyConflict()){ break; }
  }
  if(!anyConflict()){
    while(!d_learnedBounds.empty()){
      // we may attempt some constraints twice.  this is okay!
      ConstraintP curr = d_learnedBounds.front();
      d_learnedBounds.pop();
      Debug("arith::learned") << curr << endl;

      bool res CVC4_UNUSED = assertionCases(curr);
      Assert(!res || anyConflict());

      if(anyConflict()){ break; }
    }
  }

  if(anyConflict()){
    d_qflraStatus = Result::UNSAT;
    if(options::revertArithModels() && previous == Result::SAT){
      ++d_statistics.d_revertsOnConflicts;
      Debug("arith::bt") << "clearing here " << " " << newFacts << " " << previous << " " << d_qflraStatus  << endl;
      revertOutOfConflict();
      d_errorSet.clear();
    }else{
      ++d_statistics.d_commitsOnConflicts;
      Debug("arith::bt") << "committing here " << " " << newFacts << " " << previous << " " << d_qflraStatus  << endl;
      d_partialModel.commitAssignmentChanges();
      revertOutOfConflict();
    }
    outputConflicts();
    //cout << "unate conflict 1 " << effortLevel << std::endl;
    return;
  }


  if(Debug.isOn("arith::print_assertions")) {
    debugPrintAssertions(Debug("arith::print_assertions"));
  }

  bool emmittedConflictOrSplit = false;
  Assert(d_conflicts.empty());

  bool useSimplex = d_qflraStatus != Result::SAT;
  Debug("arith::ems") << "ems: " << emmittedConflictOrSplit
                      << "pre realRelax" << endl;

  if(useSimplex){
    emmittedConflictOrSplit = solveRealRelaxation(effortLevel);
  }
  Debug("arith::ems") << "ems: " << emmittedConflictOrSplit
                      << "post realRelax" << endl;


  Debug("arith::ems") << "ems: " << emmittedConflictOrSplit
                      << "pre solveInteger" << endl;

  if(attemptSolveInteger(effortLevel, emmittedConflictOrSplit)){
    solveInteger(effortLevel);
    if(anyConflict()){
      ++d_statistics.d_commitsOnConflicts;
      Debug("arith::bt") << "committing here " << " " << newFacts << " " << previous << " " << d_qflraStatus  << endl;
      revertOutOfConflict();
      d_errorSet.clear();
      outputConflicts();
      return;
    }
  }

  Debug("arith::ems") << "ems: " << emmittedConflictOrSplit
                      << "post solveInteger" << endl;

  switch(d_qflraStatus){
  case Result::SAT:
    if(newFacts){
      ++d_statistics.d_nontrivialSatChecks;
    }

    Debug("arith::bt") << "committing sap inConflit"  << " " << newFacts << " " << previous << " " << d_qflraStatus  << endl;
    d_partialModel.commitAssignmentChanges();
    d_unknownsInARow = 0;
    if(Debug.isOn("arith::consistency")){
      Assert(entireStateIsConsistent("sat comit"));
    }
    if(useSimplex && options::collectPivots()){
      if(options::useFC()){
        d_statistics.d_satPivots << d_fcSimplex.getPivots();
      }else{
        d_statistics.d_satPivots << d_dualSimplex.getPivots();
      }
    }
    break;
  case Result::SAT_UNKNOWN:
    ++d_unknownsInARow;
    ++(d_statistics.d_unknownChecks);
    Assert(!Theory::fullEffort(effortLevel));
    Debug("arith::bt") << "committing unknown"  << " " << newFacts << " " << previous << " " << d_qflraStatus  << endl;
    d_partialModel.commitAssignmentChanges();
    d_statistics.d_maxUnknownsInARow.maxAssign(d_unknownsInARow);

    if(useSimplex && options::collectPivots()){
      if(options::useFC()){
        d_statistics.d_unknownPivots << d_fcSimplex.getPivots();
      }else{
        d_statistics.d_unknownPivots << d_dualSimplex.getPivots();
      }
    }
    break;
  case Result::UNSAT:
    d_unknownsInARow = 0;

    ++d_statistics.d_commitsOnConflicts;

    Debug("arith::bt") << "committing on conflict" << " " << newFacts << " " << previous << " " << d_qflraStatus  << endl;
    d_partialModel.commitAssignmentChanges();
    revertOutOfConflict();

    if(Debug.isOn("arith::consistency::comitonconflict")){
      entireStateIsConsistent("commit on conflict");
    }
    outputConflicts();
    emmittedConflictOrSplit = true;
    Debug("arith::conflict") << "simplex conflict" << endl;

    if(useSimplex && options::collectPivots()){
      if(options::useFC()){
        d_statistics.d_unsatPivots << d_fcSimplex.getPivots();
      }else{
        d_statistics.d_unsatPivots << d_dualSimplex.getPivots();
      }
    }
    break;
  default:
    Unimplemented();
  }
  d_statistics.d_avgUnknownsInARow.addEntry(d_unknownsInARow);

  Debug("arith::ems") << "ems: " << emmittedConflictOrSplit
                      << "pre approx cuts" << endl;
  if(!d_approxCuts.empty()){
    bool anyFresh = false;
    while(!d_approxCuts.empty()){
      Node lem = d_approxCuts.front();
      d_approxCuts.pop();
      Debug("arith::approx::cuts") << "approximate cut:" << lem << endl;
      anyFresh = anyFresh || hasFreshArithLiteral(lem);
      Debug("arith::lemma") << "approximate cut:" << lem << endl;
      outputLemma(lem);
    }
    if(anyFresh){
      emmittedConflictOrSplit = true;
    }
  }

  Debug("arith::ems") << "ems: " << emmittedConflictOrSplit
                      << "post approx cuts" << endl;

  // This should be fine if sat or unknown
  if (!emmittedConflictOrSplit
      && (options::arithPropagationMode()
              == options::ArithPropagationMode::UNATE_PROP
          || options::arithPropagationMode()
                 == options::ArithPropagationMode::BOTH_PROP))
  {
    TimerStat::CodeTimer codeTimer(d_statistics.d_newPropTime);
    Assert(d_qflraStatus != Result::UNSAT);

    while(!d_currentPropagationList.empty()  && !anyConflict()){
      ConstraintP curr = d_currentPropagationList.front();
      d_currentPropagationList.pop_front();

      ConstraintType t = curr->getType();
      Assert(t != Disequality)
          << "Disequalities are not allowed in d_currentPropagation";

      switch(t){
      case LowerBound:
        {
          ConstraintP prev = d_currentPropagationList.front();
          d_currentPropagationList.pop_front();
          d_constraintDatabase.unatePropLowerBound(curr, prev);
          break;
        }
      case UpperBound:
        {
          ConstraintP prev = d_currentPropagationList.front();
          d_currentPropagationList.pop_front();
          d_constraintDatabase.unatePropUpperBound(curr, prev);
          break;
        }
      case Equality:
        {
          ConstraintP prevLB = d_currentPropagationList.front();
          d_currentPropagationList.pop_front();
          ConstraintP prevUB = d_currentPropagationList.front();
          d_currentPropagationList.pop_front();
          d_constraintDatabase.unatePropEquality(curr, prevLB, prevUB);
          break;
        }
        default: Unhandled() << curr->getType();
      }
    }

    if(anyConflict()){
      Debug("arith::unate") << "unate conflict" << endl;
      revertOutOfConflict();
      d_qflraStatus = Result::UNSAT;
      outputConflicts();
      emmittedConflictOrSplit = true;
      //cout << "unate conflict " << endl;
      Debug("arith::bt") << "committing on unate conflict" << " " << newFacts << " " << previous << " " << d_qflraStatus  << endl;

      Debug("arith::conflict") << "unate arith conflict" << endl;
    }
  }
  else
  {
    TimerStat::CodeTimer codeTimer(d_statistics.d_newPropTime);
    d_currentPropagationList.clear();
  }
  Assert(d_currentPropagationList.empty());

  Debug("arith::ems") << "ems: " << emmittedConflictOrSplit
                      << "post unate" << endl;

  if(!emmittedConflictOrSplit && Theory::fullEffort(effortLevel)){
    ++d_fullCheckCounter;
  }
  if(!emmittedConflictOrSplit && Theory::fullEffort(effortLevel)){
    emmittedConflictOrSplit = splitDisequalities();
  }
  Debug("arith::ems") << "ems: " << emmittedConflictOrSplit
                      << "pos splitting" << endl;


  Debug("arith") << "integer? "
       << " conf/split " << emmittedConflictOrSplit
       << " fulleffort " << Theory::fullEffort(effortLevel)
       << " hasintmodel " << hasIntegerModel() << endl;

  if(!emmittedConflictOrSplit && Theory::fullEffort(effortLevel) && !hasIntegerModel()){
    Node possibleConflict = Node::null();
    if(!emmittedConflictOrSplit && options::arithDioSolver()){
      possibleConflict = callDioSolver();
      if(possibleConflict != Node::null()){
        revertOutOfConflict();
        Debug("arith::conflict") << "dio conflict   " << possibleConflict << endl;
        raiseBlackBoxConflict(possibleConflict);
        outputConflicts();
        emmittedConflictOrSplit = true;
      }
    }

    if(!emmittedConflictOrSplit && d_hasDoneWorkSinceCut && options::arithDioSolver()){
      if(getDioCuttingResource()){
        Node possibleLemma = dioCutting();
        if(!possibleLemma.isNull()){
          emmittedConflictOrSplit = true;
          d_hasDoneWorkSinceCut = false;
          d_cutCount = d_cutCount + 1;
          Debug("arith::lemma") << "dio cut   " << possibleLemma << endl;
          outputLemma(possibleLemma);
        }
      }
    }

    if(!emmittedConflictOrSplit) {
      Node possibleLemma = roundRobinBranch();
      if(!possibleLemma.isNull()){
        ++(d_statistics.d_externalBranchAndBounds);
        d_cutCount = d_cutCount + 1;
        emmittedConflictOrSplit = true;
        Debug("arith::lemma") << "rrbranch lemma"
                              << possibleLemma << endl;
        outputLemma(possibleLemma);

      }
    }

    if(options::maxCutsInContext() <= d_cutCount){
      if(d_diosolver.hasMoreDecompositionLemmas()){
        while(d_diosolver.hasMoreDecompositionLemmas()){
          Node decompositionLemma = d_diosolver.nextDecompositionLemma();
          Debug("arith::lemma") << "dio decomposition lemma "
                                << decompositionLemma << endl;
          outputLemma(decompositionLemma);
        }
      }else{
        Debug("arith::restart") << "arith restart!" << endl;
        outputRestart();
      }
    }
  }//if !emmittedConflictOrSplit && fullEffort(effortLevel) && !hasIntegerModel()

  if(!emmittedConflictOrSplit && effortLevel>=Theory::EFFORT_FULL){
    if( options::nlExt() ){
      d_nonlinearExtension->check( effortLevel );
    }
  }

  if(Theory::fullEffort(effortLevel) && d_nlIncomplete){
    setIncomplete();
  }

  if(Theory::fullEffort(effortLevel)){
    if(Debug.isOn("arith::consistency::final")){
      entireStateIsConsistent("arith::consistency::final");
    }
    // cout << "fulleffort" << getSatContext()->getLevel() << endl;
    // entireStateIsConsistent("arith::consistency::final");
    // cout << "emmittedConflictOrSplit" << emmittedConflictOrSplit << endl;
  }

  if(Debug.isOn("paranoid:check_tableau")){ d_linEq.debugCheckTableau(); }
  if(Debug.isOn("arith::print_model")) {
    debugPrintModel(Debug("arith::print_model"));
  }
  Debug("arith") << "TheoryArithPrivate::check end" << std::endl;
}

Node TheoryArithPrivate::branchIntegerVariable(ArithVar x) const {
  const DeltaRational& d = d_partialModel.getAssignment(x);
  Assert(!d.isIntegral());
  const Rational& r = d.getNoninfinitesimalPart();
  const Rational& i = d.getInfinitesimalPart();
  Trace("integers") << "integers: assignment to [[" << d_partialModel.asNode(x) << "]] is " << r << "[" << i << "]" << endl;

  Assert(!(r.getDenominator() == 1 && i.getNumerator() == 0));
  Assert(!d.isIntegral());
  TNode var = d_partialModel.asNode(x);
  Integer floor_d = d.floor();

<<<<<<< HEAD
  Node lem;
=======
>>>>>>> 4be015d7
  if (options::cubeTest())
  {
    Trace("integers") << "cube test enabled"  << endl;
    Integer ceil_d = d.ceiling();
    Rational f = r - floor_d;
    // Multiply by -1 to get abs value.
    Rational c = (r - ceil_d) * (-1); 
 
<<<<<<< HEAD
    Integer nearest = (c > f) ? floor_d : ceil_d;

    // Prioritize trying a simple rounding of the real solution first,
    // it that fails, fall back on original branch and bound strategy. 
    Node ub = Rewriter::rewrite(NodeManager::currentNM()->mkNode(kind::LEQ, var, mkRationalNode(nearest - 1)));
    Node lb = Rewriter::rewrite(NodeManager::currentNM()->mkNode(kind::GEQ, var, mkRationalNode(nearest + 1)));
    lem = NodeManager::currentNM()->mkNode(kind::OR, ub, lb);
    Node eq = Rewriter::rewrite(NodeManager::currentNM()->mkNode(kind::EQUAL, var, mkRationalNode(nearest)));
    Node literal = d_containing.getValuation().ensureLiteral(eq);
    d_containing.getOutputChannel().requirePhase(literal, true);
    lem = NodeManager::currentNM()->mkNode(kind::OR, literal, lem);
  }
  else
  {
    Node ub = Rewriter::rewrite(NodeManager::currentNM()->mkNode(kind::LEQ, var, mkRationalNode(floor_d)));
    Node lb = ub.notNode();
    lem = NodeManager::currentNM()->mkNode(kind::OR, ub, lb);
=======
    Integer nearest;
    (c > f) ? nearest = floor_d : nearest = ceil_d;

    Node ub = Rewriter::rewrite(NodeManager::currentNM()->mkNode(kind::LEQ, var, mkRationalNode(nearest - 1)));
    Node lb = Rewriter::rewrite(NodeManager::currentNM()->mkNode(kind::GEQ, var, mkRationalNode(nearest + 1)));
    Node lem = NodeManager::currentNM()->mkNode(kind::OR, ub, lb);
    Node eq = Rewriter::rewrite(NodeManager::currentNM()->mkNode(kind::EQUAL, var, mkRationalNode(nearest)));
    Node literal = d_containing.getValuation().ensureLiteral(eq);
    d_containing.getOutputChannel().requirePhase(literal, true);
    Node lem = NodeManager::currentNM()->mkNode(kind::OR, literal, lem);
  }
  else
  {
    //Node eq = Rewriter::rewrite(NodeManager::currentNM()->mkNode(kind::EQUAL, var, mkRationalNode(floor_d+1)));
    //Node diseq = eq.notNode();
    Node ub = Rewriter::rewrite(NodeManager::currentNM()->mkNode(kind::LEQ, var, mkRationalNode(floor_d)));
    Node lb = ub.notNode();

    //Node lem = NodeManager::currentNM()->mkNode(kind::OR, eq, diseq);
    Node lem = NodeManager::currentNM()->mkNode(kind::OR, ub, lb);
>>>>>>> 4be015d7
  }

  Trace("integers") << "integers: branch & bound: " << lem << endl;
  if(isSatLiteral(lem[0])) {
    Debug("integers") << "    " << lem[0] << " == " << getSatValue(lem[0]) << endl;
  } else {
    Debug("integers") << "    " << lem[0] << " is not assigned a SAT literal" << endl;
  }
  if(isSatLiteral(lem[1])) {
    Debug("integers") << "    " << lem[1] << " == " << getSatValue(lem[1]) << endl;
    } else {
    Debug("integers") << "    " << lem[1] << " is not assigned a SAT literal" << endl;
  }
  return lem;
}

std::vector<ArithVar> TheoryArithPrivate::cutAllBounded() const{
  vector<ArithVar> lemmas;
  ArithVar max = d_partialModel.getNumberOfVariables();

  if(options::doCutAllBounded() && max > 0){
    for(ArithVar iter = 0; iter != max; ++iter){
    //Do not include slack variables
      const DeltaRational& d = d_partialModel.getAssignment(iter);
      if(isIntegerInput(iter) &&
         !d_cutInContext.contains(iter) &&
         d_partialModel.hasUpperBound(iter) &&
         d_partialModel.hasLowerBound(iter) &&
         !d.isIntegral()){
        lemmas.push_back(iter);
      }
    }
  }
  return lemmas;
}

/** Returns true if the roundRobinBranching() issues a lemma. */
Node TheoryArithPrivate::roundRobinBranch(){
  if(hasIntegerModel()){
    return Node::null();
  }else{
    ArithVar v = d_nextIntegerCheckVar;

    Assert(isInteger(v));
    Assert(!isAuxiliaryVariable(v));
    return branchIntegerVariable(v);
  }
}

bool TheoryArithPrivate::splitDisequalities(){
  bool splitSomething = false;

  vector<ConstraintP> save;

  while(!d_diseqQueue.empty()){
    ConstraintP front = d_diseqQueue.front();
    d_diseqQueue.pop();

    if(front->isSplit()){
      Debug("arith::eq") << "split already" << endl;
    }else{
      Debug("arith::eq") << "not split already" << endl;

      ArithVar lhsVar = front->getVariable();

      const DeltaRational& lhsValue = d_partialModel.getAssignment(lhsVar);
      const DeltaRational& rhsValue = front->getValue();
      if(lhsValue == rhsValue){
        Debug("arith::lemma") << "Splitting on " << front << endl;
        Debug("arith::lemma") << "LHS value = " << lhsValue << endl;
        Debug("arith::lemma") << "RHS value = " << rhsValue << endl;
        Node lemma = front->split();
        ++(d_statistics.d_statDisequalitySplits);

        Debug("arith::lemma") << "Now " << Rewriter::rewrite(lemma) << endl;
        outputLemma(lemma);
        //cout << "Now " << Rewriter::rewrite(lemma) << endl;
        splitSomething = true;
      }else if(d_partialModel.strictlyLessThanLowerBound(lhsVar, rhsValue)){
        Debug("arith::eq") << "can drop as less than lb" << front << endl;
      }else if(d_partialModel.strictlyGreaterThanUpperBound(lhsVar, rhsValue)){
        Debug("arith::eq") << "can drop as greater than ub" << front << endl;
      }else{
        Debug("arith::eq") << "save" << front << ": " <<lhsValue << " != " << rhsValue << endl;
        save.push_back(front);
      }
    }
  }
  vector<ConstraintP>::const_iterator i=save.begin(), i_end = save.end();
  for(; i != i_end; ++i){
    d_diseqQueue.push(*i);
  }
  return splitSomething;
}

/**
 * Should be guarded by at least Debug.isOn("arith::print_assertions").
 * Prints to Debug("arith::print_assertions")
 */
void TheoryArithPrivate::debugPrintAssertions(std::ostream& out) const {
  out << "Assertions:" << endl;
  for (var_iterator vi = var_begin(), vend = var_end(); vi != vend; ++vi){
    ArithVar i = *vi;
    if (d_partialModel.hasLowerBound(i)) {
      ConstraintP lConstr = d_partialModel.getLowerBoundConstraint(i);
      out << lConstr << endl;
    }

    if (d_partialModel.hasUpperBound(i)) {
      ConstraintP uConstr = d_partialModel.getUpperBoundConstraint(i);
      out << uConstr << endl;
    }
  }
  context::CDQueue<ConstraintP>::const_iterator it = d_diseqQueue.begin();
  context::CDQueue<ConstraintP>::const_iterator it_end = d_diseqQueue.end();
  for(; it != it_end; ++ it) {
    out << *it << endl;
  }
}

void TheoryArithPrivate::debugPrintModel(std::ostream& out) const{
  out << "Model:" << endl;
  for (var_iterator vi = var_begin(), vend = var_end(); vi != vend; ++vi){
    ArithVar i = *vi;
    if(d_partialModel.hasNode(i)){
      out << d_partialModel.asNode(i) << " : " <<
        d_partialModel.getAssignment(i);
      if(d_tableau.isBasic(i)){
        out << " (basic)";
      }
      out << endl;
    }
  }
}

bool TheoryArithPrivate::needsCheckLastEffort() {
  if( options::nlExt() ){
    return d_nonlinearExtension->needsCheckLastEffort();
  }else{
    return false;
  }
}

Node TheoryArithPrivate::explain(TNode n) {

  Debug("arith::explain") << "explain @" << getSatContext()->getLevel() << ": " << n << endl;

  ConstraintP c = d_constraintDatabase.lookup(n);
  if(c != NullConstraint){
    Assert(!c->isAssumption());
    Node exp = c->externalExplainForPropagation();
    Debug("arith::explain") << "constraint explanation" << n << ":" << exp << endl;
    return exp;
  }else if(d_assertionsThatDoNotMatchTheirLiterals.find(n) != d_assertionsThatDoNotMatchTheirLiterals.end()){
    c = d_assertionsThatDoNotMatchTheirLiterals[n];
    if(!c->isAssumption()){
      Node exp = c->externalExplainForPropagation();
      Debug("arith::explain") << "assertions explanation" << n << ":" << exp << endl;
      return exp;
    }else{
      Debug("arith::explain") << "this is a strange mismatch" << n << endl;
      Assert(d_congruenceManager.canExplain(n));
      Debug("arith::explain") << "this is a strange mismatch" << n << endl;
      return d_congruenceManager.explain(n);
    }
  }else{
    Assert(d_congruenceManager.canExplain(n));
    Debug("arith::explain") << "dm explanation" << n << endl;
    return d_congruenceManager.explain(n);
  }
}

bool TheoryArithPrivate::getCurrentSubstitution( int effort, std::vector< Node >& vars, std::vector< Node >& subs, std::map< Node, std::vector< Node > >& exp ) {
  if( options::nlExt() ){
    return d_nonlinearExtension->getCurrentSubstitution( effort, vars, subs, exp );
  }else{
    return false;
  }
}

bool TheoryArithPrivate::isExtfReduced(int effort, Node n, Node on,
                                       std::vector<Node>& exp) {
  if (options::nlExt()) {
    std::pair<bool, Node> reduced =
        d_nonlinearExtension->isExtfReduced(effort, n, on, exp);
    if (!reduced.second.isNull()) {
      exp.clear();
      exp.push_back(reduced.second);
    }
    return reduced.first;
  } else {
    return false;  // d_containing.isExtfReduced( effort, n, on );
  }
}

void TheoryArithPrivate::propagate(Theory::Effort e) {
  // This uses model values for safety. Disable for now.
  if (d_qflraStatus == Result::SAT
      && (options::arithPropagationMode()
              == options::ArithPropagationMode::BOUND_INFERENCE_PROP
          || options::arithPropagationMode()
                 == options::ArithPropagationMode::BOTH_PROP)
      && hasAnyUpdates())
  {
    if(options::newProp()){
      propagateCandidatesNew();
    }else{
      propagateCandidates();
    }
  }
  else
  {
    clearUpdates();
  }

  while(d_constraintDatabase.hasMorePropagations()){
    ConstraintCP c = d_constraintDatabase.nextPropagation();
    Debug("arith::prop") << "next prop" << getSatContext()->getLevel() << ": " << c << endl;

    if(c->negationHasProof()){
      Debug("arith::prop") << "negation has proof " << c->getNegation() << endl;
      Debug("arith::prop") << c->getNegation()->externalExplainByAssertions()
                           << endl;
    }
    Assert(!c->negationHasProof())
        << "A constraint has been propagated on the constraint propagation "
           "queue, but the negation has been set to true.  Contact Tim now!";

    if(!c->assertedToTheTheory()){
      Node literal = c->getLiteral();
      Debug("arith::prop") << "propagating @" << getSatContext()->getLevel() << " " << literal << endl;

      outputPropagate(literal);
    }else{
      Debug("arith::prop") << "already asserted to the theory " <<  c->getLiteral() << endl;
    }
  }

  while(d_congruenceManager.hasMorePropagations()){
    TNode toProp = d_congruenceManager.getNextPropagation();

    //Currently if the flag is set this came from an equality detected by the
    //equality engine in the the difference manager.
    Node normalized = Rewriter::rewrite(toProp);

    ConstraintP constraint = d_constraintDatabase.lookup(normalized);
    if(constraint == NullConstraint){
      Debug("arith::prop") << "propagating on non-constraint? "  << toProp << endl;

      outputPropagate(toProp);
    }else if(constraint->negationHasProof()){
      Node exp = d_congruenceManager.explain(toProp);
      Node notNormalized = normalized.getKind() == NOT ?
        normalized[0] : normalized.notNode();
      Node lp = flattenAnd(exp.andNode(notNormalized));
      Debug("arith::prop") << "propagate conflict" <<  lp << endl;
      raiseBlackBoxConflict(lp);
      outputConflicts();
      return;
    }else{
      Debug("arith::prop") << "propagating still?" <<  toProp << endl;
      outputPropagate(toProp);
    }
  }
}

DeltaRational TheoryArithPrivate::getDeltaValue(TNode term) const
{
  AlwaysAssert(d_qflraStatus != Result::SAT_UNKNOWN);
  Debug("arith::value") << term << std::endl;

  if (d_partialModel.hasArithVar(term)) {
    ArithVar var = d_partialModel.asArithVar(term);
    return d_partialModel.getAssignment(var);
  }

  switch (Kind kind = term.getKind()) {
    case kind::CONST_RATIONAL:
      return term.getConst<Rational>();

    case kind::PLUS: {  // 2+ args
      DeltaRational value(0);
      for (TNode::iterator i = term.begin(), iend = term.end(); i != iend;
           ++i) {
        value = value + getDeltaValue(*i);
      }
      return value;
    }

    case kind::NONLINEAR_MULT:
    case kind::MULT: {  // 2+ args
      Assert(!isSetup(term));
      DeltaRational value(1);
      for (TNode::iterator i = term.begin(), iend = term.end(); i != iend;
           ++i) {
        value = value * getDeltaValue(*i);
      }
      return value;
    }
    case kind::MINUS: {  // 2 args
      return getDeltaValue(term[0]) - getDeltaValue(term[1]);
    }
    case kind::UMINUS: {  // 1 arg
      return (-getDeltaValue(term[0]));
    }

    case kind::DIVISION: {  // 2 args
      Assert(!isSetup(term));
      return getDeltaValue(term[0]) / getDeltaValue(term[1]);
    }
    case kind::DIVISION_TOTAL:
    case kind::INTS_DIVISION_TOTAL:
    case kind::INTS_MODULUS_TOTAL: {  // 2 args
      Assert(!isSetup(term));
      DeltaRational denominator = getDeltaValue(term[1]);
      if (denominator.isZero()) {
        return DeltaRational(0, 0);
      }
      DeltaRational numerator = getDeltaValue(term[0]);
      if (kind == kind::DIVISION_TOTAL) {
        return numerator / denominator;
      } else if (kind == kind::INTS_DIVISION_TOTAL) {
        return Rational(numerator.euclidianDivideQuotient(denominator));
      } else {
        Assert(kind == kind::INTS_MODULUS_TOTAL);
        return Rational(numerator.euclidianDivideRemainder(denominator));
      }
    }

    default:
      throw ModelException(term, "No model assignment.");
  }
}

Rational TheoryArithPrivate::deltaValueForTotalOrder() const{
  Rational min(2);
  std::set<DeltaRational> relevantDeltaValues;
  context::CDQueue<ConstraintP>::const_iterator qiter = d_diseqQueue.begin();
  context::CDQueue<ConstraintP>::const_iterator qiter_end = d_diseqQueue.end();

  for(; qiter != qiter_end; ++qiter){
    ConstraintP curr = *qiter;

    const DeltaRational& rhsValue = curr->getValue();
    relevantDeltaValues.insert(rhsValue);
  }

  Theory::shared_terms_iterator shared_iter = d_containing.shared_terms_begin();
  Theory::shared_terms_iterator shared_end = d_containing.shared_terms_end();
  for(; shared_iter != shared_end; ++shared_iter){
    Node sharedCurr = *shared_iter;

    // ModelException is fatal as this point. Don't catch!
    // DeltaRationalException is fatal as this point. Don't catch!
    DeltaRational val = getDeltaValue(sharedCurr);
    relevantDeltaValues.insert(val);
  }

  for(var_iterator vi = var_begin(), vend = var_end(); vi != vend; ++vi){
    ArithVar v = *vi;
    const DeltaRational& value = d_partialModel.getAssignment(v);
    relevantDeltaValues.insert(value);
    if( d_partialModel.hasLowerBound(v)){
      const DeltaRational& lb = d_partialModel.getLowerBound(v);
      relevantDeltaValues.insert(lb);
    }
    if( d_partialModel.hasUpperBound(v)){
      const DeltaRational& ub = d_partialModel.getUpperBound(v);
      relevantDeltaValues.insert(ub);
    }
  }

  if(relevantDeltaValues.size() >= 2){
    std::set<DeltaRational>::const_iterator iter = relevantDeltaValues.begin();
    std::set<DeltaRational>::const_iterator iter_end = relevantDeltaValues.end();
    DeltaRational prev = *iter;
    ++iter;
    for(; iter != iter_end; ++iter){
      const DeltaRational& curr = *iter;

      Assert(prev < curr);

      DeltaRational::seperatingDelta(min, prev, curr);
      prev = curr;
    }
  }

  Assert(min.sgn() > 0);
  Rational belowMin = min/Rational(2);
  return belowMin;
}

bool TheoryArithPrivate::collectModelInfo(TheoryModel* m)
{
  AlwaysAssert(d_qflraStatus == Result::SAT);
  //AlwaysAssert(!d_nlIncomplete, "Arithmetic solver cannot currently produce models for input with nonlinear arithmetic constraints");

  if(Debug.isOn("arith::collectModelInfo")){
    debugPrintFacts();
  }

  Debug("arith::collectModelInfo") << "collectModelInfo() begin " << endl;

  std::set<Node> termSet;
  d_containing.computeRelevantTerms(termSet);
 

  // Delta lasts at least the duration of the function call
  const Rational& delta = d_partialModel.getDelta();
  std::unordered_set<TNode, TNodeHashFunction> shared = d_containing.currentlySharedTerms();

  // TODO:
  // This is not very good for user push/pop....
  // Revisit when implementing push/pop
  // Map of terms to values, constructed when non-linear arithmetic is active.
  std::map<Node, Node> arithModel;
  for(var_iterator vi = var_begin(), vend = var_end(); vi != vend; ++vi){
    ArithVar v = *vi;

    if(!isAuxiliaryVariable(v)){
      Node term = d_partialModel.asNode(v);

      if((theoryOf(term) == THEORY_ARITH || shared.find(term) != shared.end())
         && termSet.find(term) != termSet.end()){

        const DeltaRational& mod = d_partialModel.getAssignment(v);
        Rational qmodel = mod.substituteDelta(delta);

        Node qNode = mkRationalNode(qmodel);
        Debug("arith::collectModelInfo") << "m->assertEquality(" << term << ", " << qmodel << ", true)" << endl;
        if (options::nlExt())
        {
          // Let non-linear extension inspect the values before they are sent
          // to the theory model.
          arithModel[term] = qNode;
        }
        else
        {
          if (!m->assertEquality(term, qNode, true))
          {
            return false;
          }
        }
      }else{
        Debug("arith::collectModelInfo") << "Skipping m->assertEquality(" << term << ", true)" << endl;

      }
    }
  }
  if (options::nlExt())
  {
    // Non-linear may repair values to satisfy non-linear constraints (see
    // documentation for NonlinearExtension::interceptModel).
    d_nonlinearExtension->interceptModel(arithModel);
    // We are now ready to assert the model.
    for (std::pair<const Node, Node>& p : arithModel)
    {
      if (!m->assertEquality(p.first, p.second, true))
      {
        // If we failed to assert an equality, it is likely due to theory
        // combination, namely the repaired model for non-linear changed
        // an equality status that was agreed upon by both (linear) arithmetic
        // and another theory. In this case, we must add a lemma, or otherwise
        // we would terminate with an invalid model. Thus, we add a splitting
        // lemma of the form ( x = v V x != v ) where v is the model value
        // assigned by the non-linear solver to x.
        Node eq = p.first.eqNode(p.second);
        Node lem = NodeManager::currentNM()->mkNode(kind::OR, eq, eq.negate());
        d_containing.d_out->lemma(lem);
        return false;
      }
    }
  }

  // Iterate over equivalence classes in LinearEqualityModule
  // const eq::EqualityEngine& ee = d_congruenceManager.getEqualityEngine();
  // m->assertEqualityEngine(&ee);

  Debug("arith::collectModelInfo") << "collectModelInfo() end " << endl;
  return true;
}

bool TheoryArithPrivate::safeToReset() const {
  Assert(!d_tableauSizeHasBeenModified);
  Assert(d_errorSet.noSignals());

  ErrorSet::error_iterator error_iter = d_errorSet.errorBegin();
  ErrorSet::error_iterator error_end = d_errorSet.errorEnd();
  for(; error_iter != error_end; ++error_iter){
    ArithVar basic = *error_iter;
    if(!d_smallTableauCopy.isBasic(basic)){
      return false;
    }
  }

  return true;
}

void TheoryArithPrivate::notifyRestart(){
  TimerStat::CodeTimer codeTimer(d_statistics.d_restartTimer);

  if(Debug.isOn("paranoid:check_tableau")){ d_linEq.debugCheckTableau(); }

  ++d_restartsCounter;
  d_solveIntMaybeHelp = 0;
  d_solveIntAttempts = 0;
}

bool TheoryArithPrivate::entireStateIsConsistent(const string& s){
  bool result = true;
  for(var_iterator vi = var_begin(), vend = var_end(); vi != vend; ++vi){
    ArithVar var = *vi;
    //ArithVar var = d_partialModel.asArithVar(*i);
    if(!d_partialModel.assignmentIsConsistent(var)){
      d_partialModel.printModel(var);
      Warning() << s << ":" << "Assignment is not consistent for " << var << d_partialModel.asNode(var);
      if(d_tableau.isBasic(var)){
        Warning() << " (basic)";
      }
      Warning() << endl;
      result = false;
    }else if(d_partialModel.isInteger(var) && !d_partialModel.integralAssignment(var)){
      d_partialModel.printModel(var);
      Warning() << s << ":" << "Assignment is not integer for integer variable " << var << d_partialModel.asNode(var);
      if(d_tableau.isBasic(var)){
        Warning() << " (basic)";
      }
      Warning() << endl;
      result = false;
    }
  }
  return result;
}

bool TheoryArithPrivate::unenqueuedVariablesAreConsistent(){
  bool result = true;
  for(var_iterator vi = var_begin(), vend = var_end(); vi != vend; ++vi){
    ArithVar var = *vi;
    if(!d_partialModel.assignmentIsConsistent(var)){
      if(!d_errorSet.inError(var)){

        d_partialModel.printModel(var);
        Warning() << "Unenqueued var is not consistent for " << var <<  d_partialModel.asNode(var);
        if(d_tableau.isBasic(var)){
          Warning() << " (basic)";
        }
        Warning() << endl;
        result = false;
      } else if(Debug.isOn("arith::consistency::initial")){
        d_partialModel.printModel(var);
        Warning() << "Initial var is not consistent for " << var <<  d_partialModel.asNode(var);
        if(d_tableau.isBasic(var)){
          Warning() << " (basic)";
        }
        Warning() << endl;
      }
     }
  }
  return result;
}

void TheoryArithPrivate::presolve(){
  TimerStat::CodeTimer codeTimer(d_statistics.d_presolveTime);

  d_statistics.d_initialTableauSize.setData(d_tableau.size());

  if(Debug.isOn("paranoid:check_tableau")){ d_linEq.debugCheckTableau(); }

  static thread_local unsigned callCount = 0;
  if(Debug.isOn("arith::presolve")) {
    Debug("arith::presolve") << "TheoryArithPrivate::presolve #" << callCount << endl;
    callCount = callCount + 1;
  }

  vector<Node> lemmas;
  if(!options::incrementalSolving()) {
    switch(options::arithUnateLemmaMode()){
      case options::ArithUnateLemmaMode::NO: break;
      case options::ArithUnateLemmaMode::INEQUALITY:
        d_constraintDatabase.outputUnateInequalityLemmas(lemmas);
        break;
      case options::ArithUnateLemmaMode::EQUALITY:
        d_constraintDatabase.outputUnateEqualityLemmas(lemmas);
        break;
      case options::ArithUnateLemmaMode::ALL:
        d_constraintDatabase.outputUnateInequalityLemmas(lemmas);
        d_constraintDatabase.outputUnateEqualityLemmas(lemmas);
        break;
      default: Unhandled() << options::arithUnateLemmaMode();
    }
  }

  vector<Node>::const_iterator i = lemmas.begin(), i_end = lemmas.end();
  for(; i != i_end; ++i){
    Node lem = *i;
    Debug("arith::oldprop") << " lemma lemma duck " <<lem << endl;
    outputLemma(lem);
  }

  if (options::nlExt())
  {
    d_nonlinearExtension->presolve();
  }
}

EqualityStatus TheoryArithPrivate::getEqualityStatus(TNode a, TNode b) {
  if(d_qflraStatus == Result::SAT_UNKNOWN){
    return EQUALITY_UNKNOWN;
  }else{
    try {
      if (getDeltaValue(a) == getDeltaValue(b)) {
        return EQUALITY_TRUE_IN_MODEL;
      } else {
        return EQUALITY_FALSE_IN_MODEL;
      }
    } catch (DeltaRationalException& dr) {
      return EQUALITY_UNKNOWN;
    } catch (ModelException& me) {
      return EQUALITY_UNKNOWN;
    }
  }
}

bool TheoryArithPrivate::propagateCandidateBound(ArithVar basic, bool upperBound){
  ++d_statistics.d_boundComputations;

  RowIndex ridx = d_tableau.basicToRowIndex(basic);
  DeltaRational bound = d_linEq.computeRowBound(ridx, upperBound, basic);

  if((upperBound && d_partialModel.strictlyLessThanUpperBound(basic, bound)) ||
     (!upperBound && d_partialModel.strictlyGreaterThanLowerBound(basic, bound))){

    // TODO: "Policy point"
    //We are only going to recreate the functionality for now.
    //In the future this can be improved to generate a temporary constraint
    //if none exists.
    //Experiment with doing this everytime or only when the new constraint
    //implies an unknown fact.

    ConstraintType t = upperBound ? UpperBound : LowerBound;
    ConstraintP bestImplied = d_constraintDatabase.getBestImpliedBound(basic, t, bound);

    // Node bestImplied = upperBound ?
    //   d_apm.getBestImpliedUpperBound(basic, bound):
    //   d_apm.getBestImpliedLowerBound(basic, bound);

    if(bestImplied != NullConstraint){
      //This should be stronger
      Assert(!upperBound || bound <= bestImplied->getValue());
      Assert(
          !upperBound
          || d_partialModel.lessThanUpperBound(basic, bestImplied->getValue()));

      Assert(upperBound || bound >= bestImplied->getValue());
      Assert(upperBound
             || d_partialModel.greaterThanLowerBound(basic,
                                                     bestImplied->getValue()));
      //slightly changed

      // ConstraintP c = d_constraintDatabase.lookup(bestImplied);
      // Assert(c != NullConstraint);

      bool assertedToTheTheory = bestImplied->assertedToTheTheory();
      bool canBePropagated = bestImplied->canBePropagated();
      bool hasProof = bestImplied->hasProof();

      Debug("arith::prop") << "arith::prop" << basic
                           << " " << assertedToTheTheory
                           << " " << canBePropagated
                           << " " << hasProof
                           << endl;

      if(bestImplied->negationHasProof()){
        Warning() << "the negation of " <<  bestImplied << " : " << endl
                  << "has proof " << bestImplied->getNegation() << endl
                  << bestImplied->getNegation()->externalExplainByAssertions()
                  << endl;
      }

      if(!assertedToTheTheory && canBePropagated && !hasProof ){
        d_linEq.propagateBasicFromRow(bestImplied);
        // I think this can be skipped if canBePropagated is true
        //d_learnedBounds.push(bestImplied);
        if(Debug.isOn("arith::prop")){
          Debug("arith::prop") << "success " << bestImplied << endl;
          d_partialModel.printModel(basic, Debug("arith::prop"));
        }
        return true;
      }
      if(Debug.isOn("arith::prop")){
        Debug("arith::prop") << "failed " << basic
                             << " " << bound
                             << " " << assertedToTheTheory
                             << " " << canBePropagated
                             << " " << hasProof << endl;
        d_partialModel.printModel(basic, Debug("arith::prop"));
      }
    }
  }else if(Debug.isOn("arith::prop")){
    Debug("arith::prop") << "false " << bound << " ";
    d_partialModel.printModel(basic, Debug("arith::prop"));
  }
  return false;
}

void TheoryArithPrivate::propagateCandidate(ArithVar basic){
  bool success = false;
  RowIndex ridx = d_tableau.basicToRowIndex(basic);

  bool tryLowerBound =
    d_partialModel.strictlyAboveLowerBound(basic) &&
    d_linEq.rowLacksBound(ridx, false, basic) == NULL;

  bool tryUpperBound =
    d_partialModel.strictlyBelowUpperBound(basic) &&
    d_linEq.rowLacksBound(ridx, true, basic) == NULL;

  if(tryLowerBound){
    success |= propagateCandidateLowerBound(basic);
  }
  if(tryUpperBound){
    success |= propagateCandidateUpperBound(basic);
  }
  if(success){
    ++d_statistics.d_boundPropagations;
  }
}

void TheoryArithPrivate::propagateCandidates(){
  TimerStat::CodeTimer codeTimer(d_statistics.d_boundComputationTime);

  Debug("arith::prop") << "propagateCandidates begin" << endl;

  Assert(d_candidateBasics.empty());

  if(d_updatedBounds.empty()){ return; }

  DenseSet::const_iterator i = d_updatedBounds.begin();
  DenseSet::const_iterator end = d_updatedBounds.end();
  for(; i != end; ++i){
    ArithVar var = *i;
    if(d_tableau.isBasic(var) &&
       d_tableau.basicRowLength(var) <= options::arithPropagateMaxLength()){
      d_candidateBasics.softAdd(var);
    }else{
      Tableau::ColIterator basicIter = d_tableau.colIterator(var);
      for(; !basicIter.atEnd(); ++basicIter){
        const Tableau::Entry& entry = *basicIter;
        RowIndex ridx = entry.getRowIndex();
        ArithVar rowVar = d_tableau.rowIndexToBasic(ridx);
        Assert(entry.getColVar() == var);
        Assert(d_tableau.isBasic(rowVar));
        if(d_tableau.getRowLength(ridx) <= options::arithPropagateMaxLength()){
          d_candidateBasics.softAdd(rowVar);
        }
      }
    }
  }
  d_updatedBounds.purge();

  while(!d_candidateBasics.empty()){
    ArithVar candidate = d_candidateBasics.back();
    d_candidateBasics.pop_back();
    Assert(d_tableau.isBasic(candidate));
    propagateCandidate(candidate);
  }
  Debug("arith::prop") << "propagateCandidates end" << endl << endl << endl;
}

void TheoryArithPrivate::propagateCandidatesNew(){
  /* Four criteria must be met for progagation on a variable to happen using a row:
   * 0: A new bound has to have been added to the row.
   * 1: The hasBoundsCount for the row must be "full" or be full minus one variable
   *    (This is O(1) to check, but requires book keeping.)
   * 2: The current assignment must be strictly smaller/greater than the current bound.
   *    assign(x) < upper(x)
   *    (This is O(1) to compute.)
   * 3: There is a bound that is strictly smaller/greater than the current assignment.
   *    assign(x) < c for some x <= c literal
   *    (This is O(log n) to compute.)
   * 4: The implied bound on x is strictly smaller/greater than the current bound.
   *    (This is O(n) to compute.)
   */

  TimerStat::CodeTimer codeTimer(d_statistics.d_boundComputationTime);
  Debug("arith::prop") << "propagateCandidatesNew begin" << endl;

  Assert(d_qflraStatus == Result::SAT);
  if(d_updatedBounds.empty()){ return; }
  dumpUpdatedBoundsToRows();
  Assert(d_updatedBounds.empty());

  if(!d_candidateRows.empty()){
    UpdateTrackingCallback utcb(&d_linEq);
    d_partialModel.processBoundsQueue(utcb);
  }

  while(!d_candidateRows.empty()){
    RowIndex candidate = d_candidateRows.back();
    d_candidateRows.pop_back();
    propagateCandidateRow(candidate);
  }
  Debug("arith::prop") << "propagateCandidatesNew end" << endl << endl << endl;
}

bool TheoryArithPrivate::propagateMightSucceed(ArithVar v, bool ub) const{
  int cmp = ub ? d_partialModel.cmpAssignmentUpperBound(v)
    : d_partialModel.cmpAssignmentLowerBound(v);
  bool hasSlack = ub ? cmp < 0 : cmp > 0;
  if(hasSlack){
    ConstraintType t = ub ? UpperBound : LowerBound;
    const DeltaRational& a = d_partialModel.getAssignment(v);

    if(isInteger(v) && !a.isIntegral()){
      return true;
    }

    ConstraintP strongestPossible = d_constraintDatabase.getBestImpliedBound(v, t, a);
    if(strongestPossible == NullConstraint){
      return false;
    }else{
      bool assertedToTheTheory = strongestPossible->assertedToTheTheory();
      bool canBePropagated = strongestPossible->canBePropagated();
      bool hasProof = strongestPossible->hasProof();

      return !assertedToTheTheory && canBePropagated && !hasProof;
    }
  }else{
    return false;
  }
}

bool TheoryArithPrivate::attemptSingleton(RowIndex ridx, bool rowUp){
  Debug("arith::prop") << "  attemptSingleton" << ridx;

  const Tableau::Entry* ep;
  ep = d_linEq.rowLacksBound(ridx, rowUp, ARITHVAR_SENTINEL);
  Assert(ep != NULL);

  ArithVar v = ep->getColVar();
  const Rational& coeff = ep->getCoefficient();

  // 0 = c * v + \sum rest
  // Suppose rowUp
  // - c * v = \sum rest \leq D
  // if c > 0, v \geq -D/c so !vUp
  // if c < 0, v \leq -D/c so  vUp
  // Suppose not rowUp
  // - c * v = \sum rest \geq D
  // if c > 0, v \leq -D/c so  vUp
  // if c < 0, v \geq -D/c so !vUp
  bool vUp = (rowUp == ( coeff.sgn() < 0));

  Debug("arith::prop") << "  " << rowUp << " " << v << " " << coeff << " " << vUp << endl;
  Debug("arith::prop") << "  " << propagateMightSucceed(v, vUp) << endl;

  if(propagateMightSucceed(v, vUp)){
    DeltaRational dr = d_linEq.computeRowBound(ridx, rowUp, v);
    DeltaRational bound = dr / (- coeff);
    return tryToPropagate(ridx, rowUp, v, vUp, bound);
  }
  return false;
}

bool TheoryArithPrivate::attemptFull(RowIndex ridx, bool rowUp){
  Debug("arith::prop") << "  attemptFull" << ridx << endl;

  vector<const Tableau::Entry*> candidates;

  for(Tableau::RowIterator i = d_tableau.ridRowIterator(ridx); !i.atEnd(); ++i){
    const Tableau::Entry& e =*i;
    const Rational& c = e.getCoefficient();
    ArithVar v = e.getColVar();
    bool vUp = (rowUp == (c.sgn() < 0));
    if(propagateMightSucceed(v, vUp)){
      candidates.push_back(&e);
    }
  }
  if(candidates.empty()){ return false; }

  const DeltaRational slack =
    d_linEq.computeRowBound(ridx, rowUp, ARITHVAR_SENTINEL);
  bool any = false;
  vector<const Tableau::Entry*>::const_iterator i, iend;
  for(i = candidates.begin(), iend = candidates.end(); i != iend; ++i){
    const Tableau::Entry* ep = *i;
    const Rational& c = ep->getCoefficient();
    ArithVar v = ep->getColVar();

    // See the comment for attemptSingleton()
    bool activeUp = (rowUp == (c.sgn() > 0));
    bool vUb = (rowUp == (c.sgn() < 0));

    const DeltaRational& activeBound = activeUp ?
      d_partialModel.getUpperBound(v):
      d_partialModel.getLowerBound(v);

    DeltaRational contribution = activeBound * c;
    DeltaRational impliedBound = (slack - contribution)/(-c);

    bool success = tryToPropagate(ridx, rowUp, v, vUb, impliedBound);
    any |= success;
  }
  return any;
}

bool TheoryArithPrivate::tryToPropagate(RowIndex ridx, bool rowUp, ArithVar v, bool vUb, const DeltaRational& bound){

  bool weaker = vUb ? d_partialModel.strictlyLessThanUpperBound(v, bound):
    d_partialModel.strictlyGreaterThanLowerBound(v, bound);
  if(weaker){
    ConstraintType t = vUb ? UpperBound : LowerBound;

    ConstraintP implied = d_constraintDatabase.getBestImpliedBound(v, t, bound);
    if(implied != NullConstraint){
      
      return rowImplicationCanBeApplied(ridx, rowUp, implied);
    }
  }
  return false;
}

Node flattenImplication(Node imp){
  NodeBuilder<> nb(kind::OR);
  Node left = imp[0];
  Node right = imp[1];

  if(left.getKind() == kind::AND){
    for(Node::iterator i = left.begin(), iend = left.end(); i != iend; ++i) {
      nb << (*i).negate();
    }
  }else{
    nb << left.negate();
  }

  if(right.getKind() == kind::OR){
    for(Node::iterator i = right.begin(), iend = right.end(); i != iend; ++i) {
      nb << *i;
    }
  }else{
    nb << right;
  }

  return nb;
}

bool TheoryArithPrivate::rowImplicationCanBeApplied(RowIndex ridx, bool rowUp, ConstraintP implied){
  Assert(implied != NullConstraint);
  ArithVar v = implied->getVariable();

  bool assertedToTheTheory = implied->assertedToTheTheory();
  bool canBePropagated = implied->canBePropagated();
  bool hasProof = implied->hasProof();

  Debug("arith::prop") << "arith::prop" << v
                       << " " << assertedToTheTheory
                       << " " << canBePropagated
                       << " " << hasProof
                       << endl;


  if( !assertedToTheTheory && canBePropagated && !hasProof ){
    ConstraintCPVec explain;

    PROOF(d_farkasBuffer.clear());
    RationalVectorP coeffs = NULLPROOF(&d_farkasBuffer);

    // After invoking `propegateRow`:
    //   * coeffs[0] is for implied
    //   * coeffs[i+1] is for explain[i]
    d_linEq.propagateRow(explain, ridx, rowUp, implied, coeffs);
    if(d_tableau.getRowLength(ridx) <= options::arithPropAsLemmaLength()){
      if (Debug.isOn("arith::prop::pf")) {
        for (const auto & constraint : explain) {
          Assert(constraint->hasProof());
          constraint->printProofTree(Debug("arith::prop::pf"));
        }
      }
      Node implication = implied->externalImplication(explain);
      Node clause = flattenImplication(implication);
      PROOF(if (d_containing.d_proofRecorder
                && coeffs != RationalVectorCPSentinel
                && coeffs->size() == clause.getNumChildren()) {
        Debug("arith::prop") << "implied    : " << implied << std::endl;
        Debug("arith::prop") << "implication: " << implication << std::endl;
        Debug("arith::prop") << "coeff len: " << coeffs->size() << std::endl;
        Debug("arith::prop") << "exp    : " << explain << std::endl;
        Debug("arith::prop") << "clause : " << clause << std::endl;
        Debug("arith::prop")
            << "clause len: " << clause.getNumChildren() << std::endl;
        Debug("arith::prop") << "exp len: " << explain.size() << std::endl;
        // Using the information from the above comment we assemble a conflict
        // AND in coefficient order
        NodeBuilder<> conflictInFarkasCoefficientOrder(kind::AND);
        conflictInFarkasCoefficientOrder << implication[1].negate();
        for (const Node& antecedent : implication[0])
        {
          Debug("arith::prop") << "  ante: " << antecedent << std::endl;
          conflictInFarkasCoefficientOrder << antecedent;
        }

        Assert(coeffs != RationalVectorPSentinel);
        Assert(conflictInFarkasCoefficientOrder.getNumChildren()
               == coeffs->size());
        d_containing.d_proofRecorder->saveFarkasCoefficients(
            conflictInFarkasCoefficientOrder, coeffs);
      })
      outputLemma(clause);
    }else{
      Assert(!implied->negationHasProof());
      implied->impliedByFarkas(explain, coeffs, false);
      implied->tryToPropagate();
    }
    return true;
  }

  if(Debug.isOn("arith::prop")){
    Debug("arith::prop")
      << "failed " << v << " " << assertedToTheTheory << " "
      << canBePropagated << " " << hasProof << " " << implied << endl;
    d_partialModel.printModel(v, Debug("arith::prop"));
  }
  return false;
}

bool TheoryArithPrivate::propagateCandidateRow(RowIndex ridx){
  BoundCounts hasCount = d_linEq.hasBoundCount(ridx);
  uint32_t rowLength = d_tableau.getRowLength(ridx);

  bool success = false;
  static int instance = 0;
  ++instance;

  Debug("arith::prop")
    << "propagateCandidateRow " << instance << " attempt " << rowLength << " " <<  hasCount << endl;

  if (rowLength >= options::arithPropagateMaxLength()
      && Random::getRandom().pickWithProb(
             1.0 - double(options::arithPropagateMaxLength()) / rowLength))
  {
    return false;
  }

  if(hasCount.lowerBoundCount() == rowLength){
    success |= attemptFull(ridx, false);
  }else if(hasCount.lowerBoundCount() + 1 == rowLength){
    success |= attemptSingleton(ridx, false);
  }

  if(hasCount.upperBoundCount() == rowLength){
    success |= attemptFull(ridx, true);
  }else if(hasCount.upperBoundCount() + 1 == rowLength){
    success |= attemptSingleton(ridx, true);
  }
  return success;
}

void TheoryArithPrivate::dumpUpdatedBoundsToRows(){
  Assert(d_candidateRows.empty());
  DenseSet::const_iterator i = d_updatedBounds.begin();
  DenseSet::const_iterator end = d_updatedBounds.end();
  for(; i != end; ++i){
    ArithVar var = *i;
    if(d_tableau.isBasic(var)){
      RowIndex ridx = d_tableau.basicToRowIndex(var);
      d_candidateRows.softAdd(ridx);
    }else{
      Tableau::ColIterator basicIter = d_tableau.colIterator(var);
      for(; !basicIter.atEnd(); ++basicIter){
        const Tableau::Entry& entry = *basicIter;
        RowIndex ridx = entry.getRowIndex();
        d_candidateRows.softAdd(ridx);
      }
    }
  }
  d_updatedBounds.purge();
}

const BoundsInfo& TheoryArithPrivate::boundsInfo(ArithVar basic) const{
  RowIndex ridx = d_tableau.basicToRowIndex(basic);
  return d_rowTracking[ridx];
}


Node TheoryArithPrivate::expandDefinition(LogicRequest &logicRequest, Node node) {
  NodeManager* nm = NodeManager::currentNM();

  // eliminate here since the rewritten form of these may introduce division
  Kind k = node.getKind();
  if (k == kind::TANGENT || k == kind::COSECANT || k == kind::SECANT
      || k == kind::COTANGENT)
  {
    node = Rewriter::rewrite(node);
    k = node.getKind();
  }

  switch (k)
  {
    case kind::DIVISION:
    {
      TNode num = node[0], den = node[1];
      Node ret = nm->mkNode(kind::DIVISION_TOTAL, num, den);
      if (!den.isConst() || den.getConst<Rational>().sgn() == 0)
      {
        Node divByZeroNum =
            getArithSkolemApp(logicRequest, num, ArithSkolemId::DIV_BY_ZERO);
        Node denEq0 = nm->mkNode(kind::EQUAL, den, nm->mkConst(Rational(0)));
        ret = nm->mkNode(kind::ITE, denEq0, divByZeroNum, ret);
      }
      return ret;
      break;
    }

    case kind::INTS_DIVISION:
    {
      // partial function: integer div
      TNode num = node[0], den = node[1];
      Node ret = nm->mkNode(kind::INTS_DIVISION_TOTAL, num, den);
      if (!den.isConst() || den.getConst<Rational>().sgn() == 0)
      {
        Node intDivByZeroNum = getArithSkolemApp(
            logicRequest, num, ArithSkolemId::INT_DIV_BY_ZERO);
        Node denEq0 = nm->mkNode(kind::EQUAL, den, nm->mkConst(Rational(0)));
        ret = nm->mkNode(kind::ITE, denEq0, intDivByZeroNum, ret);
      }
      return ret;
      break;
    }

    case kind::INTS_MODULUS:
    {
      // partial function: mod
      TNode num = node[0], den = node[1];
      Node ret = nm->mkNode(kind::INTS_MODULUS_TOTAL, num, den);
      if (!den.isConst() || den.getConst<Rational>().sgn() == 0)
      {
        Node modZeroNum =
            getArithSkolemApp(logicRequest, num, ArithSkolemId::MOD_BY_ZERO);
        Node denEq0 = nm->mkNode(kind::EQUAL, den, nm->mkConst(Rational(0)));
        ret = nm->mkNode(kind::ITE, denEq0, modZeroNum, ret);
      }
      return ret;
      break;
    }

    case kind::ABS:
    {
      return nm->mkNode(kind::ITE,
                        nm->mkNode(kind::LT, node[0], nm->mkConst(Rational(0))),
                        nm->mkNode(kind::UMINUS, node[0]),
                        node[0]);
      break;
    }
    case kind::SQRT:
    case kind::ARCSINE:
    case kind::ARCCOSINE:
    case kind::ARCTANGENT:
    case kind::ARCCOSECANT:
    case kind::ARCSECANT:
    case kind::ARCCOTANGENT:
    {
      // eliminate inverse functions here
      NodeMap::const_iterator it = d_nlin_inverse_skolem.find(node);
      if (it == d_nlin_inverse_skolem.end())
      {
        Node var = nm->mkBoundVar(nm->realType());
        Node lem;
        if (k == kind::SQRT)
        {
          Node skolemApp =
              getArithSkolemApp(logicRequest, node[0], ArithSkolemId::SQRT);
          Node uf = skolemApp.eqNode(var);
          Node nonNeg = nm->mkNode(
              kind::AND, nm->mkNode(kind::MULT, var, var).eqNode(node[0]), uf);

          // sqrt(x) reduces to:
          // choice y. ite(x >= 0.0, y * y = x ^ Uf(x), Uf(x))
          //
          // Uf(x) makes sure that the reduction still behaves like a function,
          // otherwise the reduction of (x = 1) ^ (sqrt(x) != sqrt(1)) would be
          // satisfiable. On the original formula, this would require that we
          // simultaneously interpret sqrt(1) as 1 and -1, which is not a valid
          // model.
          lem = nm->mkNode(
              kind::ITE,
              nm->mkNode(kind::GEQ, node[0], nm->mkConst(Rational(0))),
              nonNeg,
              uf);
        }
        else
        {
          Node pi = mkPi();

          // range of the skolem
          Node rlem;
          if (k == kind::ARCSINE || k == ARCTANGENT || k == ARCCOSECANT)
          {
            Node half = nm->mkConst(Rational(1) / Rational(2));
            Node pi2 = nm->mkNode(kind::MULT, half, pi);
            Node npi2 = nm->mkNode(kind::MULT, nm->mkConst(Rational(-1)), pi2);
            // -pi/2 < var <= pi/2
            rlem = nm->mkNode(
                AND, nm->mkNode(LT, npi2, var), nm->mkNode(LEQ, var, pi2));
          }
          else
          {
            // 0 <= var < pi
            rlem = nm->mkNode(AND,
                              nm->mkNode(LEQ, nm->mkConst(Rational(0)), var),
                              nm->mkNode(LT, var, pi));
          }

          Kind rk = k == kind::ARCSINE
                        ? kind::SINE
                        : (k == kind::ARCCOSINE
                               ? kind::COSINE
                               : (k == kind::ARCTANGENT
                                      ? kind::TANGENT
                                      : (k == kind::ARCCOSECANT
                                             ? kind::COSECANT
                                             : (k == kind::ARCSECANT
                                                    ? kind::SECANT
                                                    : kind::COTANGENT))));
          Node invTerm = nm->mkNode(rk, var);
          lem = nm->mkNode(AND, rlem, invTerm.eqNode(node[0]));
        }
        Assert(!lem.isNull());
        Node ret = nm->mkNode(CHOICE, nm->mkNode(BOUND_VAR_LIST, var), lem);
        d_nlin_inverse_skolem[node] = ret;
        return ret;
      }
      return (*it).second;
      break;
    }

    default: return node; break;
  }

  Unreachable();
}

Node TheoryArithPrivate::getArithSkolem(LogicRequest& logicRequest,
                                        ArithSkolemId asi)
{
  std::map<ArithSkolemId, Node>::iterator it = d_arith_skolem.find(asi);
  if (it == d_arith_skolem.end())
  {
    NodeManager* nm = NodeManager::currentNM();

    TypeNode tn;
    std::string name;
    std::string desc;
    switch (asi)
    {
      case ArithSkolemId::DIV_BY_ZERO:
        tn = nm->realType();
        name = std::string("divByZero");
        desc = std::string("partial real division");
        break;
      case ArithSkolemId::INT_DIV_BY_ZERO:
        tn = nm->integerType();
        name = std::string("intDivByZero");
        desc = std::string("partial int division");
        break;
      case ArithSkolemId::MOD_BY_ZERO:
        tn = nm->integerType();
        name = std::string("modZero");
        desc = std::string("partial modulus");
        break;
      case ArithSkolemId::SQRT:
        tn = nm->realType();
        name = std::string("sqrtUf");
        desc = std::string("partial sqrt");
        break;
      default: Unhandled();
    }

    Node skolem;
    if (options::arithNoPartialFun())
    {
      // partial function: division
      skolem = nm->mkSkolem(name, tn, desc, NodeManager::SKOLEM_EXACT_NAME);
    }
    else
    {
      // partial function: division
      skolem = nm->mkSkolem(name,
                            nm->mkFunctionType(tn, tn),
                            desc,
                            NodeManager::SKOLEM_EXACT_NAME);
      logicRequest.widenLogic(THEORY_UF);
    }
    d_arith_skolem[asi] = skolem;
    return skolem;
  }
  return it->second;
}

Node TheoryArithPrivate::getArithSkolemApp(LogicRequest& logicRequest,
                                           Node n,
                                           ArithSkolemId asi)
{
  Node skolem = getArithSkolem(logicRequest, asi);
  if (!options::arithNoPartialFun())
  {
    skolem = NodeManager::currentNM()->mkNode(APPLY_UF, skolem, n);
  }
  return skolem;
}

// InferBoundsResult TheoryArithPrivate::inferBound(TNode term, const
// InferBoundsParameters& param){
//   Node t = Rewriter::rewrite(term);
//   Assert(Polynomial::isMember(t));
//   Polynomial p = Polynomial::parsePolynomial(t);
//   if(p.containsConstant()){
//     Constant c = p.getHead().getConstant();
//     if(p.isConstant()){
//       InferBoundsResult res(t, param.findLowerBound());
//       res.setBound((DeltaRational)c.getValue(), mkBoolNode(true));
//       return res;
//     }else{
//       Polynomial tail = p.getTail();
//       InferBoundsResult res = inferBound(tail.getNode(), param);
//       if(res.foundBound()){
//         DeltaRational newBound = res.getValue() + c.getValue();
//         if(tail.isIntegral()){
//           Integer asInt  = (param.findLowerBound()) ? newBound.ceiling() :
//           newBound.floor(); newBound = DeltaRational(asInt);
//         }
//         res.setBound(newBound, res.getExplanation());
//       }
//       return res;
//     }
//   }else if(param.findLowerBound()){
//     InferBoundsParameters find_ub = param;
//     find_ub.setFindUpperBound();
//     if(param.useThreshold()){
//       find_ub.setThreshold(- param.getThreshold() );
//     }
//     Polynomial negP = -p;
//     InferBoundsResult res = inferBound(negP.getNode(), find_ub);
//     res.setFindLowerBound();
//     if(res.foundBound()){
//       res.setTerm(p.getNode());
//       res.setBound(-res.getValue(), res.getExplanation());
//     }
//     return res;
//   }else{
//     Assert(param.findUpperBound());
//     // does not contain a constant
//     switch(param.getEffort()){
//     case InferBoundsParameters::Lookup:
//       return inferUpperBoundLookup(t, param);
//     case InferBoundsParameters::Simplex:
//       return inferUpperBoundSimplex(t, param);
//     case InferBoundsParameters::LookupAndSimplexOnFailure:
//     case InferBoundsParameters::TryBoth:
//       {
//         InferBoundsResult lookup = inferUpperBoundLookup(t, param);
//         if(lookup.foundBound()){
//           if(param.getEffort() ==
//           InferBoundsParameters::LookupAndSimplexOnFailure ||
//              lookup.boundIsOptimal()){
//             return lookup;
//           }
//         }
//         InferBoundsResult simplex = inferUpperBoundSimplex(t, param);
//         if(lookup.foundBound() && simplex.foundBound()){
//           return (lookup.getValue() <= simplex.getValue()) ? lookup :
//           simplex;
//         }else if(lookup.foundBound()){
//           return lookup;
//         }else{
//           return simplex;
//         }
//       }
//     default:
//       Unreachable();
//       return InferBoundsResult();
//     }
//   }
// }

std::pair<bool, Node> TheoryArithPrivate::entailmentCheck(TNode lit, const ArithEntailmentCheckParameters& params, ArithEntailmentCheckSideEffects& out){
  using namespace inferbounds;

  // l k r
  // diff : (l - r) k 0
  Debug("arith::entailCheck") << "TheoryArithPrivate::entailmentCheck(" << lit << ")"<< endl;
  Kind k;
  int primDir;
  Rational lm, rm, dm;
  Node lp, rp, dp;
  DeltaRational sep;
  bool successful = decomposeLiteral(lit, k, primDir, lm, lp, rm, rp, dm, dp, sep);
  if(!successful) { return make_pair(false, Node::null()); }

  if(dp.getKind() == CONST_RATIONAL){
    Node eval = Rewriter::rewrite(lit);
    Assert(eval.getKind() == kind::CONST_BOOLEAN);
    // if true, true is an acceptable explaination
    // if false, the node is uninterpreted and eval can be forgotten
    return make_pair(eval.getConst<bool>(), eval);
  }
  Assert(dm != Rational(0));
  Assert(primDir == 1 || primDir == -1);

  int negPrim = -primDir;

  int secDir = (k == EQUAL || k == DISTINCT) ? negPrim: 0;
  int negSecDir = (k == EQUAL || k == DISTINCT) ? primDir: 0;

  // primDir*[lm*( lp )] k primDir*[ [rm*( rp )] + sep ]
  // primDir*[lm*( lp ) - rm*( rp ) ] k primDir*sep
  // primDir*[dm * dp] k primDir*sep

  std::pair<Node, DeltaRational> bestPrimLeft, bestNegPrimRight, bestPrimDiff, tmp;
  std::pair<Node, DeltaRational> bestSecLeft, bestNegSecRight, bestSecDiff;
  bestPrimLeft.first = Node::null(); bestNegPrimRight.first = Node::null(); bestPrimDiff.first = Node::null();
  bestSecLeft.first = Node::null(); bestNegSecRight.first = Node::null(); bestSecDiff.first = Node::null();



  ArithEntailmentCheckParameters::const_iterator alg, alg_end;
  for( alg = params.begin(), alg_end = params.end(); alg != alg_end; ++alg ){
    const inferbounds::InferBoundAlgorithm& ibalg = *alg;

    Debug("arith::entailCheck") << "entailmentCheck trying " << (inferbounds::Algorithms) ibalg.getAlgorithm() << endl;
    switch(ibalg.getAlgorithm()){
    case inferbounds::None:
      break;
    case inferbounds::Lookup:
    case inferbounds::RowSum:
      {
        typedef void (TheoryArithPrivate::*EntailmentCheckFunc)(std::pair<Node, DeltaRational>&, int, TNode) const;

        EntailmentCheckFunc ecfunc =
          (ibalg.getAlgorithm() == inferbounds::Lookup)
          ? (&TheoryArithPrivate::entailmentCheckBoundLookup)
          : (&TheoryArithPrivate::entailmentCheckRowSum);

        (*this.*ecfunc)(tmp, primDir * lm.sgn(), lp);
        setToMin(primDir * lm.sgn(), bestPrimLeft, tmp);

        (*this.*ecfunc)(tmp, negPrim * rm.sgn(), rp);
        setToMin(negPrim * rm.sgn(), bestNegPrimRight, tmp);

        (*this.*ecfunc)(tmp, secDir * lm.sgn(), lp);
        setToMin(secDir * lm.sgn(), bestSecLeft, tmp);

        (*this.*ecfunc)(tmp, negSecDir * rm.sgn(), rp);
        setToMin(negSecDir * rm.sgn(), bestNegSecRight, tmp);

        (*this.*ecfunc)(tmp, primDir * dm.sgn(), dp);
        setToMin(primDir * dm.sgn(), bestPrimDiff, tmp);

        (*this.*ecfunc)(tmp, secDir * dm.sgn(), dp);
        setToMin(secDir * dm.sgn(), bestSecDiff, tmp);
      }
      break;
    case inferbounds::Simplex:
      {
        // primDir * diffm * diff < c or primDir * diffm * diff > c
        tmp = entailmentCheckSimplex(primDir * dm.sgn(), dp, ibalg, out.getSimplexSideEffects());
        setToMin(primDir * dm.sgn(), bestPrimDiff, tmp);

        tmp = entailmentCheckSimplex(secDir * dm.sgn(), dp, ibalg, out.getSimplexSideEffects());
        setToMin(secDir * dm.sgn(), bestSecDiff, tmp);
      }
      break;
    default:
      Unhandled();
    }

    // turn bounds on prim * left and -prim * right into bounds on prim * diff
    if(!bestPrimLeft.first.isNull() && !bestNegPrimRight.first.isNull()){
      //  primDir*lm* lp <= primDir*lm*L
      // -primDir*rm* rp <= -primDir*rm*R
      // primDir*lm* lp -primDir*rm* rp <=  primDir*lm*L - primDir*rm*R
      // primDir [lm* lp -rm* rp] <= primDir[lm*L - *rm*R]
      // primDir [dm * dp] <= primDir[lm*L - *rm*R]
      // primDir [dm * dp] <= primDir * dm * ([lm*L - *rm*R]/dm)
      tmp.second = ((bestPrimLeft.second * lm) - (bestNegPrimRight.second * rm)) / dm;
      tmp.first = (bestPrimLeft.first).andNode(bestNegPrimRight.first);
      setToMin(primDir, bestPrimDiff, tmp);
    }

    // turn bounds on sec * left and sec * right into bounds on sec * diff
    if(secDir != 0 && !bestSecLeft.first.isNull() && !bestNegSecRight.first.isNull()){
      //  secDir*lm* lp <= secDir*lm*L
      // -secDir*rm* rp <= -secDir*rm*R
      // secDir*lm* lp -secDir*rm* rp <=  secDir*lm*L - secDir*rm*R
      // secDir [lm* lp -rm* rp] <= secDir[lm*L - *rm*R]
      // secDir [dm * dp] <= secDir[lm*L - *rm*R]
      // secDir [dm * dp] <= secDir * dm * ([lm*L - *rm*R]/dm)
      tmp.second = ((bestSecLeft.second * lm) - (bestNegSecRight.second * rm)) / dm;
      tmp.first = (bestSecLeft.first).andNode(bestNegSecRight.first);
      setToMin(secDir, bestSecDiff, tmp);
    }

    switch(k){
    case LEQ:
      if(!bestPrimDiff.first.isNull()){
        DeltaRational d = (bestPrimDiff.second * dm);
        if((primDir > 0 && d <= sep) || (primDir < 0 && d >= sep) ){
          Debug("arith::entailCheck") << "entailmentCheck found "
                                      << primDir << "*" << dm << "*(" << dp<<")"
                                      << " <= " << primDir << "*" << dm << "*" << bestPrimDiff.second
                                      << " <= " << primDir << "*" << sep << endl
                                      << " by " << bestPrimDiff.first << endl;
          Assert(bestPrimDiff.second * (Rational(primDir) * dm)
                 <= (sep * Rational(primDir)));
          return make_pair(true, bestPrimDiff.first);
        }
      }
      break;
    case EQUAL:
      if(!bestPrimDiff.first.isNull() && !bestSecDiff.first.isNull()){
        // Is primDir [dm * dp] == primDir * sep entailed?
        // Iff [dm * dp] == sep entailed?
        // Iff dp == sep / dm entailed?
        // Iff dp <= sep / dm and dp >= sep / dm entailed?

        // primDir [dm * dp] <= primDir * dm * U
        // secDir [dm * dp] <= secDir * dm * L

        // Suppose primDir * dm > 0
        // then secDir * dm < 0
        //   dp >= (secDir * L) / secDir * dm
        //   dp >= (primDir * L) / primDir * dm
        //
        //   dp <= U / dm
        //   dp >= L / dm
        //   dp == sep / dm entailed iff U == L == sep
        // Suppose primDir * dm < 0
        // then secDir * dm > 0
        //   dp >= U / dm
        //   dp <= L / dm
        //   dp == sep / dm entailed iff U == L == sep
        if(bestPrimDiff.second == bestSecDiff.second){
          if(bestPrimDiff.second == sep){
            return make_pair(true, (bestPrimDiff.first).andNode(bestSecDiff.first));
          }
        }
      }
      // intentionally fall through to DISTINCT case!
      // entailments of negations are eager exit cases for EQUAL
      CVC4_FALLTHROUGH;
    case DISTINCT:
      if(!bestPrimDiff.first.isNull()){
        // primDir [dm * dp] <= primDir * dm * U < primDir * sep
        if((primDir > 0 && (bestPrimDiff.second * dm  < sep)) ||
           (primDir < 0 && (bestPrimDiff.second * dm  > sep))){
          // entailment of negation
          if(k == DISTINCT){
            return make_pair(true, bestPrimDiff.first);
          }else{
            Assert(k == EQUAL);
            return make_pair(false, Node::null());
          }
        }
      }
      if(!bestSecDiff.first.isNull()){
        // If primDir [dm * dp] > primDir * sep, then this is not entailed.
        // If primDir [dm * dp] >= primDir * dm * L > primDir * sep
        // -primDir * dm * L < -primDir * sep
        // secDir * dm * L < secDir * sep
        if((secDir > 0 && (bestSecDiff.second * dm < sep)) ||
           (secDir < 0 && (bestSecDiff.second * dm > sep))){
          if(k == DISTINCT){
            return make_pair(true, bestSecDiff.first);
          }else{
            Assert(k == EQUAL);
            return make_pair(false, Node::null());
          }
        }
      }

      break;
    default:
      Unreachable();
      break;
    }
  }
  return make_pair(false, Node::null());
}

bool TheoryArithPrivate::decomposeTerm(Node term, Rational& m, Node& p, Rational& c){
  Node t = Rewriter::rewrite(term);
  if(!Polynomial::isMember(t)){
    return false;
  }

  // TODO Speed up
  preprocessing::util::ContainsTermITEVisitor ctv;
  if(ctv.containsTermITE(t)){
    return false;
  }

  Polynomial poly = Polynomial::parsePolynomial(t);
  if(poly.isConstant()){
    c = poly.getHead().getConstant().getValue();
    p = mkRationalNode(Rational(0));
    m = Rational(1);
    return true;
  }else if(poly.containsConstant()){
    c = poly.getHead().getConstant().getValue();
    poly = poly.getTail();
  }else{
    c = Rational(0);
  }
  Assert(!poly.isConstant());
  Assert(!poly.containsConstant());

  const bool intVars = poly.allIntegralVariables();

  if(intVars){
    m = Rational(1);
    if(!poly.isIntegral()){
      Integer denom = poly.denominatorLCM();
      m /= denom;
      poly = poly * denom;
    }
    Integer g = poly.gcd();
    m *= g;
    poly = poly * Rational(1,g);
    Assert(poly.isIntegral());
    Assert(poly.leadingCoefficientIsPositive());
  }else{
    Assert(!intVars);
    m = poly.getHead().getConstant().getValue();
    poly = poly * m.inverse();
    Assert(poly.leadingCoefficientIsAbsOne());
  }
  p = poly.getNode();
  return true;
}

void TheoryArithPrivate::setToMin(int sgn, std::pair<Node, DeltaRational>& min, const std::pair<Node, DeltaRational>& e){
  if(sgn != 0){
    if(min.first.isNull() && !e.first.isNull()){
      min = e;
    }else if(!min.first.isNull() && !e.first.isNull()){
      if(sgn > 0 && min.second > e.second){
        min = e;
      }else if(sgn < 0 &&  min.second < e.second){
        min = e;
      }
    }
  }
}

// std::pair<bool, Node> TheoryArithPrivate::entailmentUpperCheck(const Rational& lm, Node lp, const Rational& rm, Node rp, const DeltaRational& sep, const ArithEntailmentCheckParameters& params, ArithEntailmentCheckSideEffects& out){

//   Rational negRM = -rm;
//   Node diff = NodeManager::currentNM()->mkNode(MULT, mkRationalConstan(lm), lp) + (negRM * rp);

//   Rational diffm;
//   Node diffp;
//   decompose(diff, diffm, diffNode);


//   std::pair<Node, DeltaRational> bestUbLeft, bestLbRight, bestUbDiff, tmp;
//   bestUbLeft = bestLbRight = bestUbDiff = make_pair(Node::Null(), DeltaRational());

//   return make_pair(false, Node::null());
// }

/**
 * Decomposes a literal into the form:
 *   dir*[lm*( lp )] k dir*[ [rm*( rp )] + sep ]
 *   dir*[dm* dp]  k dir *sep
 *   dir is either 1 or -1
 */
bool TheoryArithPrivate::decomposeLiteral(Node lit, Kind& k, int& dir, Rational& lm,  Node& lp, Rational& rm, Node& rp, Rational& dm, Node& dp, DeltaRational& sep){
  bool negated = (lit.getKind() == kind::NOT);
  TNode atom = negated ? lit[0] : lit;

  TNode left = atom[0];
  TNode right = atom[1];

  // left : lm*( lp ) + lc
  // right: rm*( rp ) + rc
  Rational lc, rc;
  bool success = decomposeTerm(left, lm, lp, lc);
  if(!success){ return false; }
  success = decomposeTerm(right, rm, rp, rc);
  if(!success){ return false; }

  Node diff = Rewriter::rewrite(NodeManager::currentNM()->mkNode(kind::MINUS, left, right));
  Rational dc;
  success = decomposeTerm(diff, dm, dp, dc);
  Assert(success);

  // reduce the kind of the to not include literals
  // GT, NOT LEQ
  // GEQ, NOT LT
  // LT, NOT GEQ
  // LEQ, NOT LT
  Kind atomKind = atom.getKind();
  Kind normKind = negated ? negateKind(atomKind) : atomKind;

  if(normKind == GEQ || normKind == GT){
    dir = -1;
    normKind = (normKind == GEQ) ? LEQ : LT;
  }else{
    dir = 1;
  }

  Debug("arith::decomp") << "arith::decomp "
                         << lit << "(" << normKind << "*" << dir << ")"<< endl
                         << "  left:" << lc << " + " << lm << "*(" <<  lp << ") : " <<left << endl
                         << "  right:" << rc << " + " << rm << "*(" <<  rp << ") : " << right << endl
                         << "  diff: " << dc << " + " << dm << "*("<< dp <<"): " << diff << endl
                         << "  sep: " << sep << endl;


  // k in LT, LEQ, EQUAL, DISEQUAL
  // [dir*lm*( lp ) + dir*lc] k [dir*rm*( rp ) + dir*rc]
  Rational change = rc - lc;
  Assert(change == (-dc));
  // [dir*lm*( lp )] k [dir*rm*( rp ) + dir*(rc - lc)]
  if(normKind == LT){
    sep = DeltaRational(change, Rational(-1));
    k = LEQ;
  }else{
    sep = DeltaRational(change);
    k = normKind;
  }
  // k in LEQ, EQUAL, DISEQUAL
  // dir*lm*( lp ) k [dir*rm*( rp )] + dir*(sep + d * delta)
  return true;
}

/**
 *  Precondition:
 *   tp is a polynomial not containing an ite.
 *   either tp is constant or contains no constants.
 *  Post:
 *    if tmp.first is not null, then
 *      sgn * tp <= sgn * tmp.second
 */
void TheoryArithPrivate::entailmentCheckBoundLookup(std::pair<Node, DeltaRational>& tmp, int sgn, TNode tp) const {
  tmp.first = Node::null();
  if(sgn == 0){ return; }

  Assert(Polynomial::isMember(tp));
  if(tp.getKind() == CONST_RATIONAL){
    tmp.first = mkBoolNode(true);
    tmp.second = DeltaRational(tp.getConst<Rational>());
  }else if(d_partialModel.hasArithVar(tp)){
    Assert(tp.getKind() != CONST_RATIONAL);
    ArithVar v = d_partialModel.asArithVar(tp);
    Assert(v != ARITHVAR_SENTINEL);
    ConstraintP c = (sgn > 0)
      ? d_partialModel.getUpperBoundConstraint(v)
      : d_partialModel.getLowerBoundConstraint(v);
    if(c != NullConstraint){
      tmp.first = c->externalExplainByAssertions();
      tmp.second = c->getValue();
    }
  }
}

void TheoryArithPrivate::entailmentCheckRowSum(std::pair<Node, DeltaRational>& tmp, int sgn, TNode tp) const {
  tmp.first = Node::null();
  if(sgn == 0){ return; }
  if(tp.getKind() != PLUS){ return; }
  Assert(Polynomial::isMember(tp));

  tmp.second = DeltaRational(0);
  NodeBuilder<> nb(kind::AND);

  Polynomial p = Polynomial::parsePolynomial(tp);
  for(Polynomial::iterator i = p.begin(), iend = p.end(); i != iend; ++i) {
    Monomial m = *i;
    Node x = m.getVarList().getNode();
    if(d_partialModel.hasArithVar(x)){
      ArithVar v = d_partialModel.asArithVar(x);
      const Rational& coeff = m.getConstant().getValue();
      int dir = sgn * coeff.sgn();
      ConstraintP c = (dir > 0)
        ? d_partialModel.getUpperBoundConstraint(v)
        : d_partialModel.getLowerBoundConstraint(v);
      if(c != NullConstraint){
        tmp.second += c->getValue() * coeff;
        c->externalExplainByAssertions(nb);
      }else{
        //failed
        return;
      }
    }else{
      // failed
      return;
    }
  }
  // success
  tmp.first = nb;
}

std::pair<Node, DeltaRational> TheoryArithPrivate::entailmentCheckSimplex(int sgn, TNode tp, const inferbounds::InferBoundAlgorithm& param, InferBoundsResult& result){

  if((sgn == 0) || !(d_qflraStatus == Result::SAT && d_errorSet.noSignals()) || tp.getKind() == CONST_RATIONAL){
    return make_pair(Node::null(), DeltaRational());
  }

  Assert(d_qflraStatus == Result::SAT);
  Assert(d_errorSet.noSignals());
  Assert(param.getAlgorithm() == inferbounds::Simplex);

  // TODO Move me into a new file

  enum ResultState {Unset, Inferred, NoBound, ReachedThreshold, ExhaustedRounds};
  ResultState finalState = Unset;

  const int maxRounds =
      param.getSimplexRounds().just() ? param.getSimplexRounds().value() : -1;

  Maybe<DeltaRational> threshold;
  // TODO: get this from the parameters

  // setup term
  Polynomial p = Polynomial::parsePolynomial(tp);
  vector<ArithVar> variables;
  vector<Rational> coefficients;
  asVectors(p, coefficients, variables);
  if(sgn < 0){
    for(size_t i=0, N=coefficients.size(); i < N; ++i){
      coefficients[i] = -coefficients[i];
    }
  }
  // implicitly an upperbound
  Node skolem = mkRealSkolem("tmpVar$$");
  ArithVar optVar = requestArithVar(skolem, false, true);
  d_tableau.addRow(optVar, coefficients, variables);
  RowIndex ridx = d_tableau.basicToRowIndex(optVar);

  DeltaRational newAssignment = d_linEq.computeRowValue(optVar, false);
  d_partialModel.setAssignment(optVar, newAssignment);
  d_linEq.trackRowIndex(d_tableau.basicToRowIndex(optVar));

  // Setup simplex
  d_partialModel.stopQueueingBoundCounts();
  UpdateTrackingCallback utcb(&d_linEq);
  d_partialModel.processBoundsQueue(utcb);
  d_linEq.startTrackingBoundCounts();

  // maximize optVar via primal Simplex
  int rounds = 0;
  while(finalState == Unset){
    ++rounds;
    if(maxRounds >= 0 && rounds > maxRounds){
      finalState = ExhaustedRounds;
      break;
    }

    // select entering by bland's rule
    // TODO improve upon bland's
    ArithVar entering = ARITHVAR_SENTINEL;
    const Tableau::Entry* enteringEntry = NULL;
    for(Tableau::RowIterator ri = d_tableau.ridRowIterator(ridx); !ri.atEnd(); ++ri){
      const Tableau::Entry& entry = *ri;
      ArithVar v = entry.getColVar();
      if(v != optVar){
        int sgn = entry.getCoefficient().sgn();
        Assert(sgn != 0);
        bool candidate = (sgn > 0)
          ? (d_partialModel.cmpAssignmentUpperBound(v) != 0)
          : (d_partialModel.cmpAssignmentLowerBound(v) != 0);
        if(candidate && (entering == ARITHVAR_SENTINEL || entering > v)){
          entering = v;
          enteringEntry = &entry;
        }
      }
    }
    if(entering == ARITHVAR_SENTINEL){
      finalState = Inferred;
      break;
    }
    Assert(entering != ARITHVAR_SENTINEL);
    Assert(enteringEntry != NULL);

    int esgn = enteringEntry->getCoefficient().sgn();
    Assert(esgn != 0);

    // select leaving and ratio
    ArithVar leaving = ARITHVAR_SENTINEL;
    DeltaRational minRatio;
    const Tableau::Entry* pivotEntry = NULL;

    // Special case check the upper/lowerbound on entering
    ConstraintP cOnEntering = (esgn > 0)
      ? d_partialModel.getUpperBoundConstraint(entering)
      : d_partialModel.getLowerBoundConstraint(entering);
    if(cOnEntering != NullConstraint){
      leaving = entering;
      minRatio = d_partialModel.getAssignment(entering) - cOnEntering->getValue();
    }
    for(Tableau::ColIterator ci = d_tableau.colIterator(entering); !ci.atEnd(); ++ci){
      const Tableau::Entry& centry = *ci;
      ArithVar basic = d_tableau.rowIndexToBasic(centry.getRowIndex());
      int csgn = centry.getCoefficient().sgn();
      int basicDir = csgn * esgn;

      ConstraintP bound = (basicDir > 0)
        ? d_partialModel.getUpperBoundConstraint(basic)
        : d_partialModel.getLowerBoundConstraint(basic);
      if(bound != NullConstraint){
        DeltaRational diff = d_partialModel.getAssignment(basic) - bound->getValue();
        DeltaRational ratio = diff/(centry.getCoefficient());
        bool selected = false;
        if(leaving == ARITHVAR_SENTINEL){
          selected = true;
        }else{
          int cmp = ratio.compare(minRatio);
          if((csgn > 0) ? (cmp <= 0) : (cmp >= 0)){
            selected = (cmp != 0) ||
              ((leaving != entering) && (basic < leaving));
          }
        }
        if(selected){
          leaving = basic;
          minRatio = ratio;
          pivotEntry = &centry;
        }
      }
    }


    if(leaving == ARITHVAR_SENTINEL){
      finalState = NoBound;
      break;
    }else if(leaving == entering){
      d_linEq.update(entering, minRatio);
    }else{
      DeltaRational newLeaving = minRatio * (pivotEntry->getCoefficient());
      d_linEq.pivotAndUpdate(leaving, entering, newLeaving);
      // no conflicts clear signals
      Assert(d_errorSet.noSignals());
    }

    if(threshold.just()){
      if (d_partialModel.getAssignment(optVar) >= threshold.value())
      {
        finalState = ReachedThreshold;
        break;
      }
    }
  };

  result = InferBoundsResult(tp, sgn > 0);

  // tear down term
  switch(finalState){
  case Inferred:
    {
      NodeBuilder<> nb(kind::AND);
      for(Tableau::RowIterator ri = d_tableau.ridRowIterator(ridx); !ri.atEnd(); ++ri){
        const Tableau::Entry& e =*ri;
        ArithVar colVar = e.getColVar();
        if(colVar != optVar){
          const Rational& q = e.getCoefficient();
          Assert(q.sgn() != 0);
          ConstraintP c = (q.sgn() > 0)
            ? d_partialModel.getUpperBoundConstraint(colVar)
            : d_partialModel.getLowerBoundConstraint(colVar);
          c->externalExplainByAssertions(nb);
        }
      }
      Assert(nb.getNumChildren() >= 1);
      Node exp = (nb.getNumChildren() >= 2) ? (Node) nb : nb[0];
      result.setBound(d_partialModel.getAssignment(optVar), exp);
      result.setIsOptimal();
      break;
    }
  case NoBound:
    break;
  case ReachedThreshold:
    result.setReachedThreshold();
    break;
  case ExhaustedRounds:
    result.setBudgetExhausted();
    break;
  case Unset:
  default:
    Unreachable();
    break;
  };

  d_linEq.stopTrackingRowIndex(ridx);
  d_tableau.removeBasicRow(optVar);
  releaseArithVar(optVar);

  d_linEq.stopTrackingBoundCounts();
  d_partialModel.startQueueingBoundCounts();

  if(result.foundBound()){
    return make_pair(result.getExplanation(), result.getValue());
  }else{
    return make_pair(Node::null(), DeltaRational());
  }
}

// InferBoundsResult TheoryArithPrivate::inferUpperBoundSimplex(TNode t, const
// inferbounds::InferBoundAlgorithm& param){
//   Assert(param.findUpperBound());

//   if(!(d_qflraStatus == Result::SAT && d_errorSet.noSignals())){
//     InferBoundsResult inconsistent;
//     inconsistent.setInconsistent();
//     return inconsistent;
//   }

//   Assert(d_qflraStatus == Result::SAT);
//   Assert(d_errorSet.noSignals());

//   // TODO Move me into a new file

//   enum ResultState {Unset, Inferred, NoBound, ReachedThreshold, ExhaustedRounds};
//   ResultState finalState = Unset;

//   int maxRounds = 0;
//   switch(param.getParamKind()){
//   case InferBoundsParameters::Unbounded:
//     maxRounds = -1;
//     break;
//   case InferBoundsParameters::NumVars:
//     maxRounds = d_partialModel.getNumberOfVariables() * param.getSimplexRoundParameter();
//     break;
//   case InferBoundsParameters::Direct:
//     maxRounds = param.getSimplexRoundParameter();
//     break;
//   default: maxRounds = 0; break;
//   }

//   // setup term
//   Polynomial p = Polynomial::parsePolynomial(t);
//   vector<ArithVar> variables;
//   vector<Rational> coefficients;
//   asVectors(p, coefficients, variables);

//   Node skolem = mkRealSkolem("tmpVar$$");
//   ArithVar optVar = requestArithVar(skolem, false, true);
//   d_tableau.addRow(optVar, coefficients, variables);
//   RowIndex ridx = d_tableau.basicToRowIndex(optVar);

//   DeltaRational newAssignment = d_linEq.computeRowValue(optVar, false);
//   d_partialModel.setAssignment(optVar, newAssignment);
//   d_linEq.trackRowIndex(d_tableau.basicToRowIndex(optVar));

//   // Setup simplex
//   d_partialModel.stopQueueingBoundCounts();
//   UpdateTrackingCallback utcb(&d_linEq);
//   d_partialModel.processBoundsQueue(utcb);
//   d_linEq.startTrackingBoundCounts();

//   // maximize optVar via primal Simplex
//   int rounds = 0;
//   while(finalState == Unset){
//     ++rounds;
//     if(maxRounds >= 0 && rounds > maxRounds){
//       finalState = ExhaustedRounds;
//       break;
//     }

//     // select entering by bland's rule
//     // TODO improve upon bland's
//     ArithVar entering = ARITHVAR_SENTINEL;
//     const Tableau::Entry* enteringEntry = NULL;
//     for(Tableau::RowIterator ri = d_tableau.ridRowIterator(ridx);
//     !ri.atEnd(); ++ri){
//       const Tableau::Entry& entry = *ri;
//       ArithVar v = entry.getColVar();
//       if(v != optVar){
//         int sgn = entry.getCoefficient().sgn();
//         Assert(sgn != 0);
//         bool candidate = (sgn > 0)
//           ? (d_partialModel.cmpAssignmentUpperBound(v) != 0)
//           : (d_partialModel.cmpAssignmentLowerBound(v) != 0);
//         if(candidate && (entering == ARITHVAR_SENTINEL || entering > v)){
//           entering = v;
//           enteringEntry = &entry;
//         }
//       }
//     }
//     if(entering == ARITHVAR_SENTINEL){
//       finalState = Inferred;
//       break;
//     }
//     Assert(entering != ARITHVAR_SENTINEL);
//     Assert(enteringEntry != NULL);

//     int esgn = enteringEntry->getCoefficient().sgn();
//     Assert(esgn != 0);

//     // select leaving and ratio
//     ArithVar leaving = ARITHVAR_SENTINEL;
//     DeltaRational minRatio;
//     const Tableau::Entry* pivotEntry = NULL;

//     // Special case check the upper/lowerbound on entering
//     ConstraintP cOnEntering = (esgn > 0)
//       ? d_partialModel.getUpperBoundConstraint(entering)
//       : d_partialModel.getLowerBoundConstraint(entering);
//     if(cOnEntering != NullConstraint){
//       leaving = entering;
//       minRatio = d_partialModel.getAssignment(entering) - cOnEntering->getValue();
//     }
//     for(Tableau::ColIterator ci = d_tableau.colIterator(entering); !ci.atEnd(); ++ci){
//       const Tableau::Entry& centry = *ci;
//       ArithVar basic = d_tableau.rowIndexToBasic(centry.getRowIndex());
//       int csgn = centry.getCoefficient().sgn();
//       int basicDir = csgn * esgn;

//       ConstraintP bound = (basicDir > 0)
//         ? d_partialModel.getUpperBoundConstraint(basic)
//         : d_partialModel.getLowerBoundConstraint(basic);
//       if(bound != NullConstraint){
//         DeltaRational diff = d_partialModel.getAssignment(basic) - bound->getValue();
//         DeltaRational ratio = diff/(centry.getCoefficient());
//         bool selected = false;
//         if(leaving == ARITHVAR_SENTINEL){
//           selected = true;
//         }else{
//           int cmp = ratio.compare(minRatio);
//           if((csgn > 0) ? (cmp <= 0) : (cmp >= 0)){
//             selected = (cmp != 0) ||
//               ((leaving != entering) && (basic < leaving));
//           }
//         }
//         if(selected){
//           leaving = basic;
//           minRatio = ratio;
//           pivotEntry = &centry;
//         }
//       }
//     }

//     if(leaving == ARITHVAR_SENTINEL){
//       finalState = NoBound;
//       break;
//     }else if(leaving == entering){
//       d_linEq.update(entering, minRatio);
//     }else{
//       DeltaRational newLeaving = minRatio * (pivotEntry->getCoefficient());
//       d_linEq.pivotAndUpdate(leaving, entering, newLeaving);
//       // no conflicts clear signals
//       Assert(d_errorSet.noSignals());
//     }

//     if(param.useThreshold()){
//       if(d_partialModel.getAssignment(optVar) >= param.getThreshold()){
//         finalState = ReachedThreshold;
//         break;
//       }
//     }
//   };

//   InferBoundsResult result(t, param.findUpperBound());

//   // tear down term
//   switch(finalState){
//   case Inferred:
//     {
//       NodeBuilder<> nb(kind::AND);
//       for(Tableau::RowIterator ri = d_tableau.ridRowIterator(ridx);
//       !ri.atEnd(); ++ri){
//         const Tableau::Entry& e =*ri;
//         ArithVar colVar = e.getColVar();
//         if(colVar != optVar){
//           const Rational& q = e.getCoefficient();
//           Assert(q.sgn() != 0);
//           ConstraintP c = (q.sgn() > 0)
//             ? d_partialModel.getUpperBoundConstraint(colVar)
//             : d_partialModel.getLowerBoundConstraint(colVar);
//           c->externalExplainByAssertions(nb);
//         }
//       }
//       Assert(nb.getNumChildren() >= 1);
//       Node exp = (nb.getNumChildren() >= 2) ? (Node) nb : nb[0];
//       result.setBound(d_partialModel.getAssignment(optVar), exp);
//       result.setIsOptimal();
//       break;
//     }
//   case NoBound:
//     break;
//   case ReachedThreshold:
//     result.setReachedThreshold();
//     break;
//   case ExhaustedRounds:
//     result.setBudgetExhausted();
//     break;
//   case Unset:
//   default:
//     Unreachable();
//     break;
//   };

//   d_linEq.stopTrackingRowIndex(ridx);
//   d_tableau.removeBasicRow(optVar);
//   releaseArithVar(optVar);

//   d_linEq.stopTrackingBoundCounts();
//   d_partialModel.startQueueingBoundCounts();

//   return result;
// }

}/* CVC4::theory::arith namespace */
}/* CVC4::theory namespace */
}/* CVC4 namespace */<|MERGE_RESOLUTION|>--- conflicted
+++ resolved
@@ -3938,10 +3938,7 @@
   TNode var = d_partialModel.asNode(x);
   Integer floor_d = d.floor();
 
-<<<<<<< HEAD
   Node lem;
-=======
->>>>>>> 4be015d7
   if (options::cubeTest())
   {
     Trace("integers") << "cube test enabled"  << endl;
@@ -3949,8 +3946,6 @@
     Rational f = r - floor_d;
     // Multiply by -1 to get abs value.
     Rational c = (r - ceil_d) * (-1); 
- 
-<<<<<<< HEAD
     Integer nearest = (c > f) ? floor_d : ceil_d;
 
     // Prioritize trying a simple rounding of the real solution first,
@@ -3968,28 +3963,6 @@
     Node ub = Rewriter::rewrite(NodeManager::currentNM()->mkNode(kind::LEQ, var, mkRationalNode(floor_d)));
     Node lb = ub.notNode();
     lem = NodeManager::currentNM()->mkNode(kind::OR, ub, lb);
-=======
-    Integer nearest;
-    (c > f) ? nearest = floor_d : nearest = ceil_d;
-
-    Node ub = Rewriter::rewrite(NodeManager::currentNM()->mkNode(kind::LEQ, var, mkRationalNode(nearest - 1)));
-    Node lb = Rewriter::rewrite(NodeManager::currentNM()->mkNode(kind::GEQ, var, mkRationalNode(nearest + 1)));
-    Node lem = NodeManager::currentNM()->mkNode(kind::OR, ub, lb);
-    Node eq = Rewriter::rewrite(NodeManager::currentNM()->mkNode(kind::EQUAL, var, mkRationalNode(nearest)));
-    Node literal = d_containing.getValuation().ensureLiteral(eq);
-    d_containing.getOutputChannel().requirePhase(literal, true);
-    Node lem = NodeManager::currentNM()->mkNode(kind::OR, literal, lem);
-  }
-  else
-  {
-    //Node eq = Rewriter::rewrite(NodeManager::currentNM()->mkNode(kind::EQUAL, var, mkRationalNode(floor_d+1)));
-    //Node diseq = eq.notNode();
-    Node ub = Rewriter::rewrite(NodeManager::currentNM()->mkNode(kind::LEQ, var, mkRationalNode(floor_d)));
-    Node lb = ub.notNode();
-
-    //Node lem = NodeManager::currentNM()->mkNode(kind::OR, eq, diseq);
-    Node lem = NodeManager::currentNM()->mkNode(kind::OR, ub, lb);
->>>>>>> 4be015d7
   }
 
   Trace("integers") << "integers: branch & bound: " << lem << endl;
