--- conflicted
+++ resolved
@@ -64,11 +64,7 @@
   d_pivots = 0;
 
   if(d_errorSet.errorEmpty() && !d_errorSet.moreSignals()){
-<<<<<<< HEAD
-    Trace("arith::findModel") << "dualFindModel("<< instance <<") trivial" << endl;
-=======
     Debug("arith::findModel") << "dualFindModel() trivial" << endl;
->>>>>>> 6ddfbe07
     return Result::SAT;
   }
 
@@ -79,26 +75,15 @@
   if(processSignals()){
     d_conflictVariables.purge();
 
-<<<<<<< HEAD
-    Trace("arith::findModel") << "dualFindModel("<< instance <<") early conflict" << endl;
-    return Result::UNSAT;
-  }else if(d_errorSet.errorEmpty()){
-    Trace("arith::findModel") << "dualFindModel("<< instance <<") fixed itself" << endl;
-=======
     Debug("arith::findModel") << "dualFindModel() early conflict" << endl;
     return Result::UNSAT;
   }else if(d_errorSet.errorEmpty()){
     Debug("arith::findModel") << "dualFindModel() fixed itself" << endl;
->>>>>>> 6ddfbe07
     Assert(!d_errorSet.moreSignals());
     return Result::SAT;
   }
 
-<<<<<<< HEAD
-  Trace("arith::findModel") << "dualFindModel(" << instance <<") start non-trivial" << endl;
-=======
   Debug("arith::findModel") << "dualFindModel() start non-trivial" << endl;
->>>>>>> 6ddfbe07
 
   Result::Sat result = Result::SAT_UNKNOWN;
 
@@ -149,11 +134,7 @@
   // ensure that the conflict variable is still in the queue.
   d_conflictVariables.purge();
 
-<<<<<<< HEAD
-  Trace("arith::findModel") << "end findModel() " << instance << " " << result <<  endl;
-=======
   Debug("arith::findModel") << "end findModel() " << result << endl;
->>>>>>> 6ddfbe07
 
   return result;
 }
@@ -163,17 +144,17 @@
 bool DualSimplexDecisionProcedure::searchForFeasibleSolution(uint32_t remainingIterations){
   TimerStat::CodeTimer codeTimer(d_statistics.d_searchTime);
 
-  Trace("arith") << "searchForFeasibleSolution" << endl;
+  Debug("arith") << "searchForFeasibleSolution" << endl;
   Assert(remainingIterations > 0);
 
   while(remainingIterations > 0 && !d_errorSet.focusEmpty()){
-    if(TraceIsOn("paranoid:check_tableau")){ d_linEq.debugCheckTableau(); }
+    if(Debug.isOn("paranoid:check_tableau")){ d_linEq.debugCheckTableau(); }
     Assert(d_conflictVariables.empty());
     ArithVar x_i = d_errorSet.topFocusVariable();
 
-    Trace("arith::update::select") << "selectSmallestInconsistentVar()=" << x_i << endl;
+    Debug("arith::update::select") << "selectSmallestInconsistentVar()=" << x_i << endl;
     if(x_i == ARITHVAR_SENTINEL){
-      Trace("arith::update") << "No inconsistent variables" << endl;
+      Debug("arith::update") << "No inconsistent variables" << endl;
       return false; //sat
     }
 
@@ -185,7 +166,7 @@
       d_pivotsInRound.add(x_i);
     }
 
-    Trace("arith::update") << "pivots in rounds: " << d_pivotsInRound.count(x_i)
+    Debug("arith::update") << "pivots in rounds: " << d_pivotsInRound.count(x_i)
                            << " use " << useVarOrderPivot << " threshold "
                            << options().arith.arithPivotThreshold << std::endl;
 
@@ -234,8 +215,8 @@
     int32_t currErrorSize CVC5_UNUSED = d_errorSet.errorSize();
     d_pivots++;
 
-    if(TraceIsOn("arith::dual")){
-      Trace("arith::dual")
+    if(Debug.isOn("arith::dual")){
+      Debug("arith::dual")
         << "#" << d_pivots
         << " c" << conflict
         << " d" << (prevErrorSize - currErrorSize)
