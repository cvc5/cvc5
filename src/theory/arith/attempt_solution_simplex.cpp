--- conflicted
+++ resolved
@@ -83,19 +83,11 @@
   d_errorSet.setSelectionRule(options::ErrorSelectionRule::VAR_ORDER);
 
   if(processSignals()){
-<<<<<<< HEAD
-    Trace("arith::findModel") << "attemptSolution("<< instance <<") early conflict" << endl;
-    d_conflictVariables.purge();
-    return Result::UNSAT;
-  }else if(d_errorSet.errorEmpty()){
-    Trace("arith::findModel") << "attemptSolution("<< instance <<") fixed itself" << endl;
-=======
     Debug("arith::findModel") << "attemptSolution() early conflict" << endl;
     d_conflictVariables.purge();
     return Result::UNSAT;
   }else if(d_errorSet.errorEmpty()){
     Debug("arith::findModel") << "attemptSolution() fixed itself" << endl;
->>>>>>> 6ddfbe07
     return Result::SAT;
   }
 
