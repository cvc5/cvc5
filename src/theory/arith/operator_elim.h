/*********************                                                        */
/*! \file operator_elim.h
 ** \verbatim
 ** Top contributors (to current version):
 **   Andrew Reynolds
 ** This file is part of the CVC4 project.
 ** Copyright (c) 2009-2019 by the authors listed in the file AUTHORS
 ** in the top-level source directory) and their institutional affiliations.
 ** All rights reserved.  See the file COPYING in the top-level source
 ** directory for licensing information.\endverbatim
 **
 ** \brief Operator elimination for arithmetic
 **/

#pragma once

#include <map>

#include "expr/node.h"
#include "expr/term_conversion_proof_generator.h"
#include "theory/eager_proof_generator.h"
#include "theory/logic_info.h"

namespace CVC4 {
namespace theory {
namespace arith {

class OperatorElim : public EagerProofGenerator
{
 public:
  OperatorElim(ProofNodeManager* pnm, const LogicInfo& info);
  ~OperatorElim() {}
<<<<<<< HEAD
  /** eliminate */
=======
  /** Eliminate operators in this term.
    *
    * Eliminate operators in term n. If n has top symbol that is not a core
    * one (including division, int division, mod, to_int, is_int, syntactic sugar
    * transcendental functions), then we replace it by a form that eliminates
    * that operator. This may involve the introduction of witness terms.
    */
>>>>>>> b90cfb46
  TrustNode eliminate(Node n);
  /**
   * Get axiom for term n. This returns the axiom that this class uses to
   * eliminate the term n, which is determined by its top-most symbol.
   */
  static Node getAxiomFor(Node n);

 private:
  /** Logic info of the owner of this class */
  const LogicInfo& d_info;

  /**
   *  Maps for Skolems for to-integer, real/integer div-by-k, and inverse
   *  non-linear operators that are introduced during ppRewriteTerms.
   */
  std::map<Node, Node> d_to_int_skolem;
  std::map<Node, Node> d_div_skolem;
  std::map<Node, Node> d_int_div_skolem;
  std::map<Node, Node> d_nlin_inverse_skolem;

  /** Arithmetic skolem identifier */
  enum class ArithSkolemId
  {
    /* an uninterpreted function f s.t. f(x) = x / 0.0 (real division) */
    DIV_BY_ZERO,
    /* an uninterpreted function f s.t. f(x) = x / 0 (integer division) */
    INT_DIV_BY_ZERO,
    /* an uninterpreted function f s.t. f(x) = x mod 0 */
    MOD_BY_ZERO,
    /* an uninterpreted function f s.t. f(x) = sqrt(x) */
    SQRT,
  };

  /**
   * Function symbols used to implement:
   * (1) Uninterpreted division-by-zero semantics.  Needed to deal with partial
   * division function ("/"),
   * (2) Uninterpreted int-division-by-zero semantics.  Needed to deal with
   * partial function "div",
   * (3) Uninterpreted mod-zero semantics.  Needed to deal with partial
   * function "mod".
   *
   * If the option arithNoPartialFun() is enabled, then the range of this map
   * stores Skolem constants instead of Skolem functions, meaning that the
   * function-ness of e.g. division by zero is ignored.
   */
  std::map<ArithSkolemId, Node> d_arith_skolem;
  /**
   * Eliminate operators in term n. If n has top symbol that is not a core
   * one (including division, int division, mod, to_int, is_int, syntactic sugar
   * transcendental functions), then we replace it by a form that eliminates
   * that operator. This may involve the introduction of witness terms.
   *
   * One exception to the above rule is that we may leave certain applications
   * like (/ 4 1) unchanged, since replacing this by 4 changes its type from
   * real to int. This is important for some subtyping issues during
   * expandDefinition. Moreover, applications like this can be eliminated
   * trivially later by rewriting.
   *
   * This method is called both during expandDefinition and during ppRewrite.
   *
   * @param n The node to eliminate operators from.
   * @return The (single step) eliminated form of n.
   */
  Node eliminateOperators(Node n, TConvProofGenerator* tg);
  /**
   * Recursively ensure that n has no non-standard operators. This applies
   * the above method on all subterms of n.
   *
   * @param n The node to eliminate operators from.
   * @return The eliminated form of n.
   */
  Node eliminateOperatorsRec(Node n, TConvProofGenerator* tg);
  /** get arithmetic skolem
   *
   * Returns the Skolem in the above map for the given id, creating it if it
   * does not already exist.
   */
  Node getArithSkolem(ArithSkolemId asi);
  /** get arithmetic skolem application
   *
   * By default, this returns the term f( n ), where f is the Skolem function
   * for the identifier asi.
   *
   * If the option arithNoPartialFun is enabled, this returns f, where f is
   * the Skolem constant for the identifier asi.
   */
  Node getArithSkolemApp(Node n, ArithSkolemId asi);

  /**
   * Called when a non-linear term n is given to this class. Throw an exception
   * if the logic is linear.
   */
  void checkNonLinearLogic(Node term);
};

}  // namespace arith
}  // namespace theory
}  // namespace CVC4<|MERGE_RESOLUTION|>--- conflicted
+++ resolved
@@ -30,9 +30,6 @@
  public:
   OperatorElim(ProofNodeManager* pnm, const LogicInfo& info);
   ~OperatorElim() {}
-<<<<<<< HEAD
-  /** eliminate */
-=======
   /** Eliminate operators in this term.
     *
     * Eliminate operators in term n. If n has top symbol that is not a core
@@ -40,7 +37,6 @@
     * transcendental functions), then we replace it by a form that eliminates
     * that operator. This may involve the introduction of witness terms.
     */
->>>>>>> b90cfb46
   TrustNode eliminate(Node n);
   /**
    * Get axiom for term n. This returns the axiom that this class uses to
