--- conflicted
+++ resolved
@@ -74,11 +74,7 @@
   d_pivots = 0;
 
   if(d_errorSet.errorEmpty() && !d_errorSet.moreSignals()){
-<<<<<<< HEAD
-    Trace("arith::findModel") << "fcFindModel("<< instance <<") trivial" << endl;
-=======
     Debug("arith::findModel") << "fcFindModel() trivial" << endl;
->>>>>>> 6ddfbe07
     Assert(d_conflictVariables.empty());
     return Result::SAT;
   }
@@ -91,28 +87,16 @@
 
   if(initialProcessSignals()){
     d_conflictVariables.purge();
-<<<<<<< HEAD
-    Trace("arith::findModel") << "fcFindModel("<< instance <<") early conflict" << endl;
-    Assert(d_conflictVariables.empty());
-    return Result::UNSAT;
-  }else if(d_errorSet.errorEmpty()){
-    Trace("arith::findModel") << "fcFindModel("<< instance <<") fixed itself" << endl;
-=======
     Debug("arith::findModel") << "fcFindModel() early conflict" << endl;
     Assert(d_conflictVariables.empty());
     return Result::UNSAT;
   }else if(d_errorSet.errorEmpty()){
     Debug("arith::findModel") << "fcFindModel() fixed itself" << endl;
->>>>>>> 6ddfbe07
     Assert(d_conflictVariables.empty());
     return Result::SAT;
   }
 
-<<<<<<< HEAD
-  Trace("arith::findModel") << "fcFindModel(" << instance <<") start non-trivial" << endl;
-=======
   Debug("arith::findModel") << "fcFindModel() start non-trivial" << endl;
->>>>>>> 6ddfbe07
 
   exactResult |= d_varOrderPivotLimit < 0;
 
@@ -147,11 +131,7 @@
   // ensure that the conflict variable is still in the queue.
   d_conflictVariables.purge();
 
-<<<<<<< HEAD
-  Trace("arith::findModel") << "end findModel() " << instance << " " << result <<  endl;
-=======
   Debug("arith::findModel") << "end findModel() " << result << endl;
->>>>>>> 6ddfbe07
 
   Assert(d_conflictVariables.empty());
   return result;
@@ -181,7 +161,7 @@
     d_leavingCountSinceImprovement.purge();
   }
 
-  Trace("logPivot") << "logPivot " << d_prevWitnessImprovement << " "  << d_witnessImprovementInARow << endl;
+  Debug("logPivot") << "logPivot " << d_prevWitnessImprovement << " "  << d_witnessImprovementInARow << endl;
 
 }
 
@@ -269,20 +249,10 @@
 UpdateInfo FCSimplexDecisionProcedure::selectPrimalUpdate(ArithVar basic, LinearEqualityModule::UpdatePreferenceFunction upf, LinearEqualityModule::VarPreferenceFunction bpf) {
   UpdateInfo selected;
 
-<<<<<<< HEAD
-  static int instance = 0 ;
-  ++instance;
-
-  Trace("arith::selectPrimalUpdate")
-    << "selectPrimalUpdate " << instance << endl
-    << basic << " " << d_tableau.basicRowLength(basic)
-    << " " << d_linEq.debugBasicAtBoundCount(basic) << endl;
-=======
   Debug("arith::selectPrimalUpdate")
       << "selectPrimalUpdate" << endl
       << basic << " " << d_tableau.basicRowLength(basic) << " "
       << d_linEq.debugBasicAtBoundCount(basic) << endl;
->>>>>>> 6ddfbe07
 
   static constexpr int s_maxCandidatesAfterImprove = 3;
   bool isFocus = basic == d_focusErrorVar;
@@ -311,7 +281,7 @@
       (curr_movement > 0 && d_variables.cmpAssignmentUpperBound(curr) < 0) ||
       (curr_movement < 0 && d_variables.cmpAssignmentLowerBound(curr) > 0);
 
-    Trace("arith::selectPrimalUpdate")
+    Debug("arith::selectPrimalUpdate")
       << "storing " << basic
       << " " << curr
       << " " << candidate
@@ -325,7 +295,7 @@
       const Rational& focusC = focusCoefficient(curr);
       Assert(dualLike || !focusC.isZero());
       if(dualLike && curr_movement != focusC.sgn()){
-        Trace("arith::selectPrimalUpdate") << "sgn disagreement " << curr << endl;
+        Debug("arith::selectPrimalUpdate") << "sgn disagreement " << curr << endl;
         d_sgnDisagreements.push_back(curr);
         continue;
       }else{
@@ -354,7 +324,7 @@
     LinearEqualityModule::UpdatePreferenceFunction leavingPrefFunc = selectLeavingFunction(curr);
     UpdateInfo currProposal = d_linEq.speculativeUpdate(curr, coeff, leavingPrefFunc);
 
-    Trace("arith::selectPrimalUpdate")
+    Debug("arith::selectPrimalUpdate")
       << "selected " << selected << endl
       << "currProp " << currProposal << endl
       << "coeff " << coeff << endl;
@@ -369,7 +339,7 @@
 
       selected = currProposal;
       WitnessImprovement w = selected.getWitness(false);
-      Trace("arith::selectPrimalUpdate") << "selected " << w << endl;
+      Debug("arith::selectPrimalUpdate") << "selected " << w << endl;
       setPenalty(curr, w);
       if(improvement(w)){
         bool exitEarly;
@@ -378,7 +348,7 @@
         case ErrorDropped:
           if(checkEverything){
             exitEarly = d_errorSize + selected.errorsChange() == 0;
-            Trace("arith::selectPrimalUpdate")
+            Debug("arith::selectPrimalUpdate")
               << "ee " << d_errorSize << " "
               << selected.errorsChange() << " "
               << d_errorSize + selected.errorsChange() << endl;
@@ -396,7 +366,7 @@
         if(exitEarly){ break; }
       }
     }else{
-      Trace("arith::selectPrimalUpdate") << "dropped "<< endl;
+      Debug("arith::selectPrimalUpdate") << "dropped "<< endl;
     }
 
   }
@@ -440,14 +410,14 @@
   Assert(!d_sgnDisagreements.empty());
   Assert(d_errorSet.focusSize() >= 2);
 
-  if(TraceIsOn("arith::focus")){
-    d_errorSet.debugPrint(Trace("arith::focus"));
+  if(Debug.isOn("arith::focus")){
+    d_errorSet.debugPrint(Debug("arith::focus"));
   }
 
   ArithVar nb = d_linEq.minBy(d_sgnDisagreements, &LinearEqualityModule::minColLength);
   const Tableau::Entry& e_evar_nb = d_tableau.basicFindEntry(basic, nb);
   int oppositeSgn = - (e_evar_nb.getCoefficient().sgn());
-  Trace("arith::focus") << "focusUsingSignDisagreements " << basic << " " << oppositeSgn << endl;
+  Debug("arith::focus") << "focusUsingSignDisagreements " << basic << " " << oppositeSgn << endl;
 
   ArithVarVec dropped;
 
@@ -457,7 +427,7 @@
     Assert(entry.getColVar() == nb);
 
     int sgn = entry.getCoefficient().sgn();
-    Trace("arith::focus")
+    Debug("arith::focus")
       << "on row "
       << d_tableau.rowIndexToBasic(entry.getRowIndex())
       << " "
@@ -468,7 +438,7 @@
 
       if(errSgn * sgn == oppositeSgn){
         dropped.push_back(currRow);
-        Trace("arith::focus") << "dropping from focus " << currRow << endl;
+        Debug("arith::focus") << "dropping from focus " << currRow << endl;
       }
     }
   }
@@ -483,13 +453,13 @@
 }
 
 void FCSimplexDecisionProcedure::debugPrintSignal(ArithVar updated) const{
-  Trace("updateAndSignal") << "updated basic " << updated;
-  Trace("updateAndSignal") << " length " << d_tableau.basicRowLength(updated);
-  Trace("updateAndSignal") << " consistent " << d_variables.assignmentIsConsistent(updated);
+  Debug("updateAndSignal") << "updated basic " << updated;
+  Debug("updateAndSignal") << " length " << d_tableau.basicRowLength(updated);
+  Debug("updateAndSignal") << " consistent " << d_variables.assignmentIsConsistent(updated);
   int dir = !d_variables.assignmentIsConsistent(updated) ?
     d_errorSet.getSgn(updated) : 0;
-  Trace("updateAndSignal") << " dir " << dir;
-  Trace("updateAndSignal") << " debugBasicAtBoundCount " << d_linEq.debugBasicAtBoundCount(updated) << endl;
+  Debug("updateAndSignal") << " dir " << dir;
+  Debug("updateAndSignal") << " debugBasicAtBoundCount " << d_linEq.debugBasicAtBoundCount(updated) << endl;
 }
 
 bool debugUpdatedBasic(const UpdateInfo& selected, ArithVar updated){
@@ -503,7 +473,7 @@
 void FCSimplexDecisionProcedure::updateAndSignal(const UpdateInfo& selected, WitnessImprovement w){
   ArithVar nonbasic = selected.nonbasic();
 
-  Trace("updateAndSignal") << "updateAndSignal " << selected << endl;
+  Debug("updateAndSignal") << "updateAndSignal " << selected << endl;
 
   stringstream ss;
 
@@ -532,7 +502,7 @@
     if(d_tableau.isBasic(updated)){
       Assert(!d_variables.assignmentIsConsistent(updated)
              == d_errorSet.inError(updated));
-      if(TraceIsOn("updateAndSignal")){debugPrintSignal(updated);}
+      if(Debug.isOn("updateAndSignal")){debugPrintSignal(updated);}
       if(!d_variables.assignmentIsConsistent(updated)){
         if(checkBasicForConflict(updated)){
           reportConflict(updated);
@@ -540,7 +510,7 @@
         }
       }
     }else{
-      Trace("updateAndSignal") << "updated nonbasic " << updated << endl;
+      Debug("updateAndSignal") << "updated nonbasic " << updated << endl;
     }
     int currFocusSgn = d_errorSet.focusSgn(updated);
     if(currFocusSgn != prevFocusSgn){
@@ -549,7 +519,7 @@
     }
   }
 
-  if(TraceIsOn("error")){ d_errorSet.debugPrint(Trace("error")); }
+  if(Debug.isOn("error")){ d_errorSet.debugPrint(Debug("error")); }
 
   Assert(
       debugSelectedErrorDropped(selected, d_errorSize, d_errorSet.errorSize()));
@@ -582,7 +552,7 @@
      d_prevWitnessImprovement == HeuristicDegenerate &&
      d_witnessImprovementInARow >= s_focusThreshold){
 
-    Trace("focusDownToJust") << "focusDownToJust " << errorVar << endl;
+    Debug("focusDownToJust") << "focusDownToJust " << errorVar << endl;
 
     return focusDownToJust(errorVar);
   }else{
@@ -597,7 +567,7 @@
 WitnessImprovement FCSimplexDecisionProcedure::focusDownToLastHalf(){
   Assert(d_focusSize >= 2);
 
-  Trace("focusDownToLastHalf") << "focusDownToLastHalf "
+  Debug("focusDownToLastHalf") << "focusDownToLastHalf "
        << d_errorSet.errorSize()  << " "
        << d_errorSet.focusSize() << " ";
 
@@ -612,7 +582,7 @@
     }
   }
   WitnessImprovement w = adjustFocusShrank(buf);
-  Trace("focusDownToLastHalf") << "-> " << d_errorSet.focusSize() << endl;
+  Debug("focusDownToLastHalf") << "-> " << d_errorSet.focusSize() << endl;
   return w;
 }
 
@@ -629,7 +599,7 @@
   UpdateInfo selected = selectPrimalUpdate(d_focusErrorVar, upf, bpf);
 
   if(selected.uninitialized()){
-    Trace("selectFocusImproving") << "focus is optimum, but we don't have sat/conflict yet" << endl;
+    Debug("selectFocusImproving") << "focus is optimum, but we don't have sat/conflict yet" << endl;
 
     return focusDownToLastHalf();
   }
@@ -638,16 +608,16 @@
   Assert(debugCheckWitness(selected, w, false));
 
   if(degenerate(w)){
-    Trace("selectFocusImproving") << "only degenerate" << endl;
+    Debug("selectFocusImproving") << "only degenerate" << endl;
     if(d_prevWitnessImprovement == HeuristicDegenerate &&
        d_witnessImprovementInARow >= s_focusThreshold){
-      Trace("selectFocusImproving") << "focus down been degenerate too long" << endl;
+      Debug("selectFocusImproving") << "focus down been degenerate too long" << endl;
       return focusDownToLastHalf();
     }else{
-      Trace("selectFocusImproving") << "taking degenerate" << endl;
-    }
-  }
-  Trace("selectFocusImproving") << "selectFocusImproving did this " << selected << endl;
+      Debug("selectFocusImproving") << "taking degenerate" << endl;
+    }
+  }
+  Debug("selectFocusImproving") << "selectFocusImproving did this " << selected << endl;
 
   updateAndSignal(selected, w);
   logPivot(w);
@@ -706,12 +676,7 @@
 
 
   while(d_pivotBudget != 0  && d_errorSize > 0 && d_conflictVariables.empty()){
-<<<<<<< HEAD
-    ++instance;
-    Trace("dualLike") << "dualLike " << instance << endl;
-=======
     Debug("dualLike") << "dualLike " << endl;
->>>>>>> 6ddfbe07
 
     Assert(d_errorSet.noSignals());
 
@@ -732,7 +697,7 @@
 
       d_focusErrorVar = constructInfeasiblityFunction(d_statistics.d_fcFocusConstructionTimer);
 
-      Trace("dualLike") << "blur " << d_focusSize << endl;
+      Debug("dualLike") << "blur " << d_focusSize << endl;
     }else if(d_focusSize == 1){
       // Possible outcomes:
       // - errorSet size shrunk
@@ -742,7 +707,7 @@
       // - budget was exhausted
 
       ArithVar e = d_errorSet.topFocusVariable();
-      Trace("dualLike") << "primalImproveError " << e << endl;
+      Debug("dualLike") << "primalImproveError " << e << endl;
       w = primalImproveError(e);
     }else{
 
@@ -757,27 +722,20 @@
       ArithVar e = d_errorSet.topFocusVariable();
       static constexpr unsigned s_sumMetricThreshold = 1;
       if(d_errorSet.sumMetric(e) <= s_sumMetricThreshold){
-        Trace("dualLike") << "dualLikeImproveError " << e << endl;
+        Debug("dualLike") << "dualLikeImproveError " << e << endl;
         w = dualLikeImproveError(e);
       }else{
-        Trace("dualLike") << "selectFocusImproving " << endl;
+        Debug("dualLike") << "selectFocusImproving " << endl;
         w = selectFocusImproving();
       }
     }
-    Trace("dualLike") << "witnessImprovement: " << w << endl;
+    Debug("dualLike") << "witnessImprovement: " << w << endl;
     Assert(d_focusSize == d_errorSet.focusSize());
     Assert(d_errorSize == d_errorSet.errorSize());
 
-<<<<<<< HEAD
-    Assert(debugDualLike(
-        w, Trace("dualLike"), instance, prevFocusSize, prevErrorSize));
-    Trace("dualLike") << "Focus size " << d_focusSize << " (was " << prevFocusSize << ")" << endl;
-    Trace("dualLike") << "Error size " << d_errorSize << " (was " << prevErrorSize << ")" << endl;
-=======
     Assert(debugDualLike(w, Debug("dualLike"), prevFocusSize, prevErrorSize));
     Debug("dualLike") << "Focus size " << d_focusSize << " (was " << prevFocusSize << ")" << endl;
     Debug("dualLike") << "Error size " << d_errorSize << " (was " << prevErrorSize << ")" << endl;
->>>>>>> 6ddfbe07
   }
 
 
