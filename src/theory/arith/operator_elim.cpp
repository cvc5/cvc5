--- conflicted
+++ resolved
@@ -105,11 +105,7 @@
       lems.push_back(mkSkolemLemma(lem, v));
       if (k == IS_INTEGER)
       {
-<<<<<<< HEAD
-        return nm->mkNode(EQUAL, node[0], nm->mkNode(TO_REAL, v));
-=======
         return mkEquality(node[0], v);
->>>>>>> 3266c58a
       }
       Assert(k == TO_INTEGER);
       return v;
