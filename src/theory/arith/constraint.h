/*********************                                                        */
/*! \file constraint.h
 ** \verbatim
 ** Top contributors (to current version):
 **   Tim King, Alex Ozdemir, Haniel Barbosa
 ** This file is part of the CVC4 project.
 ** Copyright (c) 2009-2020 by the authors listed in the file AUTHORS
 ** in the top-level source directory and their institutional affiliations.
 ** All rights reserved.  See the file COPYING in the top-level source
 ** directory for licensing information.\endverbatim
 **
 ** \brief Defines Constraint and ConstraintDatabase which is the internal representation of variables in arithmetic
 **
 ** This file defines Constraint and ConstraintDatabase.
 ** A Constraint is the internal representation of literals in TheoryArithmetic.
 ** Constraints are fundamentally a triple:
 **  - ArithVar associated with the constraint,
 **  - a DeltaRational value,
 **  - and a ConstraintType.
 **
 ** Literals:
 **   The constraint may also keep track of a node corresponding to the
 **   Constraint.
 **   This can be accessed by getLiteral() in O(1) if it has been set.
 **   This node must be in normal form and may be used for communication with
 **   the TheoryEngine.
 **
 ** In addition, Constraints keep track of the following:
 **  - A Constraint that is the negation of the Constraint.
 **  - An iterator into a set of Constraints for the ArithVar sorted by
 **    DeltaRational value.
 **  - A context dependent internal proof of the node that can be used for
 **    explanations.
 **  - Whether an equality/disequality has been split in the user context via a
 **    lemma.
 **  - Whether a constraint, be be used in explanations sent to the context
 **
 ** Looking up constraints:
 **  - All of the Constraints with associated nodes in the ConstraintDatabase can
 **    be accessed via a single hashtable lookup until the Constraint is removed.
 **  - Nodes that have not been associated to a constraints can be
 **    inserted/associated to existing nodes in O(log n) time.
 **
 ** Implications:
 **  - A Constraint can be used to find unate implications.
 **  - A unate implication is an implication based purely on the ArithVar matching
 **    and the DeltaRational value.
 **    (implies (<= x c) (<= x d)) given c <= d
 **  - This is done using the iterator into the sorted set of constraints.
 **  - Given a tight constraint and previous tightest constraint, this will
 **    efficiently propagate internally.
 **
 ** Additing and Removing Constraints
 **  - Adding Constraints takes O(log n) time where n is the number of
 **    constraints associated with the ArithVar.
 **  - Removing Constraints takes O(1) time.
 **
 ** Internals:
 **  - Constraints are pointers to ConstraintValues.
 **  - Undefined Constraints are NullConstraint.

 **
 ** Assumption vs. Assertion:
 ** - An assertion is anything on the theory d_fact queue.
 **   This includes any thing propagated and returned to the fact queue.
 **   These can be used in external conflicts and propagations of earlier proofs.
 ** - An assumption is anything on the theory d_fact queue that has no further
 **   explanation i.e. this theory did not propagate it.
 ** - To set something an assumption, first set it as being as assertion.
 ** - Internal assumptions have no explanations and must be regressed out of the proof.
 **/

#include "cvc4_private.h"

#ifndef CVC4__THEORY__ARITH__CONSTRAINT_H
#define CVC4__THEORY__ARITH__CONSTRAINT_H

#include <list>
#include <set>
#include <unordered_map>
#include <vector>

#include "base/configuration_private.h"
#include "context/cdlist.h"
#include "context/cdqueue.h"
#include "context/context.h"
#include "expr/node.h"
#include "expr/proof_node_manager.h"
#include "theory/arith/arithvar.h"
#include "theory/arith/callbacks.h"
#include "theory/arith/congruence_manager.h"
#include "theory/arith/constraint_forward.h"
#include "theory/arith/delta_rational.h"
#include "theory/arith/proof_macros.h"
#include "theory/trust_node.h"

namespace CVC4 {
namespace theory {
namespace arith {
class Comparison;
}
}
}
namespace CVC4 {
namespace theory {
namespace arith {

/**
 * Logs the types of different proofs.
 * Current, proof types:
 * - NoAP             : This constraint is not known to be true.
 * - AssumeAP         : This is an input assertion. There is no proof.
 *                    : Something can be both asserted and have a proof.
 * - InternalAssumeAP : An internal assumption. This has no guarantee of having an external proof.
 *                    : This must be removed by regression.
 * - FarkasAP         : A proof with Farka's coefficients, i.e.
 *                    :  \sum lambda_i ( asNode(x_i) <= c_i  ) |= 0 < 0
 *                    : If proofs are on, coefficients will be logged.
 *                    : If proofs are off, coefficients will not be logged.
 *                    : A unate implication is a FarkasAP.
 * - TrichotomyAP     : This is any entailment using (x<= a and x >=a) => x = a
 *                    : Equivalently, (x > a or x < a or x = a)
 *                    : There are 3 candidate ways this can propagate:
 *                    :   !(x > a) and !(x = a) => x < a
 *                    :   !(x < a) and !(x = a) => x > a
 *                    :   !(x > a) and !(x < a) => x = a
 * - EqualityEngineAP : This is propagated by the equality engine.
 *                    : Consult this for the proof.
 * - IntTightenAP     : This is indicates that a bound involving integers was tightened.
 *                    : e.g. i < 5.5 became i <= 5, when i is an integer.
 * - IntHoleAP        : This is currently a catch-all for all integer specific reason.
 */
enum ArithProofType
  { NoAP,
    AssumeAP,
    InternalAssumeAP,
    FarkasAP,
    TrichotomyAP,
    EqualityEngineAP,
    IntTightenAP,
    IntHoleAP};

/**
 * The types of constraints.
 * The convex constraints are the constraints are LowerBound, Equality,
 * and UpperBound.
 */
enum ConstraintType {LowerBound, Equality, UpperBound, Disequality};


typedef context::CDList<ConstraintCP> CDConstraintList;

typedef std::unordered_map<Node, ConstraintP, NodeHashFunction> NodetoConstraintMap;

typedef size_t ConstraintRuleID;
static const ConstraintRuleID ConstraintRuleIdSentinel = std::numeric_limits<ConstraintRuleID>::max();

typedef size_t AntecedentId;
static const AntecedentId AntecedentIdSentinel = std::numeric_limits<AntecedentId>::max();


typedef size_t AssertionOrder;
static const AssertionOrder AssertionOrderSentinel = std::numeric_limits<AssertionOrder>::max();


/**
 * A ValueCollection binds together convex constraints that have the same
 * DeltaRational value.
 */
class ValueCollection {
private:

  ConstraintP d_lowerBound;
  ConstraintP d_upperBound;
  ConstraintP d_equality;
  ConstraintP d_disequality;

public:
  ValueCollection();

  static ValueCollection mkFromConstraint(ConstraintP c);

  bool hasLowerBound() const;
  bool hasUpperBound() const;
  bool hasEquality() const;
  bool hasDisequality() const;

  bool hasConstraintOfType(ConstraintType t) const;

  ConstraintP getLowerBound() const;
  ConstraintP getUpperBound() const;
  ConstraintP getEquality() const;
  ConstraintP getDisequality() const;

  ConstraintP getConstraintOfType(ConstraintType t) const;

  /** Returns true if any of the constraints are non-null. */
  bool empty() const;

  /**
   * Remove the constraint of the type t from the collection.
   * Returns true if the ValueCollection is now empty.
   * If true is returned, d_value is now NULL.
   */
  void remove(ConstraintType t);

  /**
   * Adds a constraint to the set.
   * The collection must not have a constraint of that type already.
   */
  void add(ConstraintP c);

  void push_into(std::vector<ConstraintP>& vec) const;

  ConstraintP nonNull() const;

  ArithVar getVariable() const;
  const DeltaRational& getValue() const;
};

/**
 * A Map of ValueCollections sorted by the associated DeltaRational values.
 *
 * Discussion:
 * While it is more natural to consider this a set, this cannot be a set as in
 * sets the type of both iterator and const_iterator in sets are
 * "constant iterators".  We require iterators that dereference to
 * ValueCollection&.
 *
 * See:
 * http://gcc.gnu.org/onlinedocs/libstdc++/ext/lwg-defects.html#103
 */
typedef std::map<DeltaRational, ValueCollection> SortedConstraintMap;
typedef SortedConstraintMap::iterator SortedConstraintMapIterator;
typedef SortedConstraintMap::const_iterator SortedConstraintMapConstIterator;

/** A Pair associating a variables and a Sorted ConstraintSet. */
struct PerVariableDatabase{
  ArithVar d_var;
  SortedConstraintMap d_constraints;

  // x ? c_1, x ? c_2, x ? c_3, ...
  // where ? is a non-empty subset of {lb, ub, eq}
  // c_1 < c_2 < c_3 < ...

  PerVariableDatabase(ArithVar v) : d_var(v), d_constraints() {}

  bool empty() const {
    return d_constraints.empty();
  }

  static bool IsEmpty(const PerVariableDatabase& p){
    return p.empty();
  }
};

/**
 * If proofs are on, there is a vector of rationals for farkas coefficients.
 * This is the owner of the memory for the vector, and calls delete upon
 * cleanup.
 *
 */
struct ConstraintRule {
  ConstraintP d_constraint;
  ArithProofType d_proofType;
  AntecedentId d_antecedentEnd;

  /**
   * In this comment, we abbreviate ConstraintDatabase::d_antecedents
   * and d_farkasCoefficients as ans and fc.
   *
   * This list is always empty if proofs are not enabled.
   *
   * If proofs are enabled, the proof of constraint c at p in ans[p] of length n
   * is (NullConstraint, ans[p-(n-1)], ... , ans[p-1], ans[p])
   *
   * Farkas' proofs show a contradiction with the negation of c, c_not =
   * c->getNegation().
   *
   * We treat the position for NullConstraint (p-n) as the position for the
   * farkas coefficient for so we pretend c_not is ans[p-n]. So this correlation
   * for the constraints we are going to use: (c_not, ans[p-n+(1)], ... ,
   * ans[p-n+(n-1)], ans[p-n+(n)]) With the coefficients at positions: (fc[0],
   * fc[1)], ... fc[n])
   *
   * The index of the constraints in the proof are {i | i <= 0 <= n] } (with
   * c_not being p-n). Partition the indices into L, U, and E, the lower bounds,
   * the upper bounds and equalities.
   *
   * We standardize the proofs to be upper bound oriented following the
   * convention: A x <= b with the proof witness of the form (lambda) Ax <=
   * (lambda) b and lambda >= 0.
   *
   * To accomplish this cleanly, the fc coefficients must be negative for lower
   * bounds. The signs of equalities can be either positive or negative.
   *
   * Thus the proof corresponds to (with multiplication over inequalities):
   *    \sum_{u in U} fc[u] ans[p-n+u] + \sum_{e in E} fc[e] ans[p-n+e]
   *  + \sum_{l in L} fc[l] ans[p-n+l]
   * |= 0 < 0
   * where fc[u] > 0, fc[l] < 0, and fc[e] != 0 (i.e. it can be either +/-).
   *
   * There is no requirement that the proof is minimal.
   * We do however use all of the constraints by requiring non-zero
   * coefficients.
   */
  RationalVectorCP d_farkasCoefficients;
  ConstraintRule()
    : d_constraint(NullConstraint)
    , d_proofType(NoAP)
    , d_antecedentEnd(AntecedentIdSentinel)
  {
    d_farkasCoefficients = RationalVectorCPSentinel;
  }

  ConstraintRule(ConstraintP con, ArithProofType pt)
    : d_constraint(con)
    , d_proofType(pt)
    , d_antecedentEnd(AntecedentIdSentinel)
  {
    d_farkasCoefficients = RationalVectorCPSentinel;
  }
  ConstraintRule(ConstraintP con, ArithProofType pt, AntecedentId antecedentEnd)
    : d_constraint(con)
    , d_proofType(pt)
    , d_antecedentEnd(antecedentEnd)
  {
    d_farkasCoefficients = RationalVectorCPSentinel;
  }

  ConstraintRule(ConstraintP con, ArithProofType pt, AntecedentId antecedentEnd, RationalVectorCP coeffs)
    : d_constraint(con)
    , d_proofType(pt)
    , d_antecedentEnd(antecedentEnd)
  {
    Assert(ARITH_PROOF_ON() || coeffs == RationalVectorCPSentinel);
    d_farkasCoefficients = coeffs;
  }

  void print(std::ostream& out) const;
  void debugPrint() const;
}; /* class ConstraintRule */

class Constraint {

  friend class ConstraintDatabase;
  friend class ArithCongruenceManager;

 public:
  /**
   * This begins construction of a minimal constraint.
   *
   * This should only be called by ConstraintDatabase.
   *
   * Because of circular dependencies a Constraint is not fully valid until
   * initialize has been called on it.
   */
  Constraint(ArithVar x,  ConstraintType t, const DeltaRational& v);

  /**
   * Destructor for a constraint.
   * This should only be called if safeToGarbageCollect() is true.
   */
  ~Constraint();

  static ConstraintType constraintTypeOfComparison(const Comparison& cmp);

  inline ConstraintType getType() const {
    return d_type;
  }

  inline ArithVar getVariable() const {
    return d_variable;
  }

  const DeltaRational& getValue() const {
    return d_value;
  }

  inline ConstraintP getNegation() const {
    return d_negation;
  }

  bool isEquality() const{
    return d_type == Equality;
  }
  bool isDisequality() const{
    return d_type == Disequality;
  }
  bool isLowerBound() const{
    return d_type == LowerBound;
  }
  bool isUpperBound() const{
    return d_type == UpperBound;
  }
  bool isStrictUpperBound() const{
    Assert(isUpperBound());
    return getValue().infinitesimalSgn() < 0;
  }

  bool isStrictLowerBound() const{
    Assert(isLowerBound());
    return getValue().infinitesimalSgn() > 0;
  }

  bool isSplit() const {
    return d_split;
  }

  /**
   * Splits the node in the user context.
   * Returns a lemma that is assumed to be true for the rest of the user context.
   * Constraint must be an equality or disequality.
   */
  TrustNode split();

  bool canBePropagated() const {
    return d_canBePropagated;
  }
  void setCanBePropagated();

  /**
   * Light wrapper for calling setCanBePropagated(),
   * on this and this->d_negation.
   */
  void setPreregistered(){
    setCanBePropagated();
    d_negation->setCanBePropagated();
  }

  bool assertedToTheTheory() const {
    Assert((d_assertionOrder < AssertionOrderSentinel) != d_witness.isNull());
    return d_assertionOrder < AssertionOrderSentinel;
  }
  TNode getWitness() const {
    Assert(assertedToTheTheory());
    return d_witness;
  }

  bool assertedBefore(AssertionOrder time) const {
    return d_assertionOrder < time;
  }

  /**
   * Sets the witness literal for a node being on the assertion stack.
   *
   * If the negation of the node is true, inConflict must be true.
   * If the negation of the node is false, inConflict must be false.
   * Hence, negationHasProof() == inConflict.
   *
   * This replaces:
   *   void setAssertedToTheTheory(TNode witness);
   *   void setAssertedToTheTheoryWithNegationTrue(TNode witness);
   */
  void setAssertedToTheTheory(TNode witness, bool inConflict);

  bool hasLiteral() const {
    return !d_literal.isNull();
  }

  void setLiteral(Node n);

  Node getLiteral() const {
    Assert(hasLiteral());
    return d_literal;
  }

  /** Gets a literal in the normal form suitable for proofs.
   * That is, (sum of non-const monomials) >< const.
   *
   * This is a sister method to `getLiteral`, which returns a normal form
   * literal, suitable for external solving use.
   */
  Node getProofLiteral() const;

  /**
   * Set the node as having a proof and being an assumption.
   * The node must be assertedToTheTheory().
   *
   * Precondition: negationHasProof() == inConflict.
   *
   * Replaces:
   *  selfExplaining().
   *  selfExplainingWithNegationTrue().
   */
  void setAssumption(bool inConflict);

  /** Returns true if the node is an assumption.*/
  bool isAssumption() const;

  /** Set the constraint to have an EqualityEngine proof. */
  void setEqualityEngineProof();
  bool hasEqualityEngineProof() const;

  /** Returns true if the node has a Farkas' proof. */
  bool hasFarkasProof() const;

  /**
   * @brief Returns whether this constraint is provable using a Farkas
   * proof applied to (possibly tightened) input assertions.
   *
   * An example of a constraint that has a simple Farkas proof:
   *    x <= 0 proven from x + y <= 0 and x - y <= 0.
   *
   * An example of another constraint that has a simple Farkas proof:
   *    x <= 0 proven from x + y <= 0 and x - y <= 0.5 for integers x, y
   *       (integer bound-tightening is applied first!).
   *
   * An example of a constraint that might be proven **without** a simple
   * Farkas proof:
   *    x < 0 proven from not(x == 0) and not(x > 0).
   *
   * This could be proven internally by the arithmetic theory using
   * `TrichotomyAP` as the proof type.
   *
   */
  bool hasSimpleFarkasProof() const;
  /**
   * Returns whether this constraint is an assumption or a tightened
   * assumption.
   */
  bool isPossiblyTightenedAssumption() const;

  /** Returns true if the node has a int bound tightening proof. */
  bool hasIntTightenProof() const;

  /** Returns true if the node has a int hole proof. */
  bool hasIntHoleProof() const;

  /** Returns true if the node has a trichotomy proof. */
  bool hasTrichotomyProof() const;

  void printProofTree(std::ostream & out, size_t depth = 0) const;

  /**
   * A sets the constraint to be an internal assumption.
   *
   * This does not need to have a witness or an associated literal.
   * This is always itself in the explanation fringe for both conflicts
   * and propagation.
   * This cannot be converted back into a Node conflict or explanation.
   *
   * This cannot have a proof or be asserted to the theory!
   *
   */
  void setInternalAssumption(bool inConflict);
  bool isInternalAssumption() const;

  /**
   * Returns a explanation of the constraint that is appropriate for conflicts.
   *
   * This is not appropriate for propagation!
   *
   * This is the minimum fringe of the implication tree s.t.
   * every constraint is assertedToTheTheory() or hasEqualityEngineProof().
   */
  TrustNode externalExplainByAssertions() const;

  /**
   * Writes an explanation of a constraint into the node builder.
   * Pushes back an explanation that is acceptable to send to the sat solver.
   * nb is assumed to be an AND.
   *
   * This is the minimum fringe of the implication tree s.t.
   * every constraint is assertedToTheTheory() or hasEqualityEngineProof().
   *
   * This is not appropriate for propagation!
   * Use explainForPropagation() instead.
   */
  std::shared_ptr<ProofNode> externalExplainByAssertions(
      NodeBuilder<>& nb) const
  {
    return externalExplain(nb, AssertionOrderSentinel);
  }

  /* Equivalent to calling externalExplainByAssertions on all constraints in b */
  static Node externalExplainByAssertions(const ConstraintCPVec& b);
  static Node externalExplainByAssertions(ConstraintCP a, ConstraintCP b);
  static Node externalExplainByAssertions(ConstraintCP a, ConstraintCP b, ConstraintCP c);

  /**
   * This is the minimum fringe of the implication tree s.t. every constraint is
   * - assertedToTheTheory(),
   * - isInternalDecision() or
   * - hasEqualityEngineProof().
   */
  static void assertionFringe(ConstraintCPVec& v);
  static void assertionFringe(ConstraintCPVec& out, const ConstraintCPVec& in);

  /** The fringe of a farkas' proof. */
  bool onFringe() const {
    return assertedToTheTheory() || isInternalAssumption() || hasEqualityEngineProof();
  }

  /**
   * Returns an explanation of a propagation by the ConstraintDatabase.
   * The constraint must have a proof.
   * The constraint cannot be an assumption.
   *
   * This is the minimum fringe of the implication tree (excluding the
   * constraint itself) s.t. every constraint is assertedToTheTheory() or
   * hasEqualityEngineProof().
   *
   * All return conjuncts were asserted before this constraint.
   */
  TrustNode externalExplainForPropagation() const;

  /**
   * Explain the constraint and its negation in terms of assertions.
   * The constraint must be in conflict.
   */
  TrustNode externalExplainConflict() const;

  /** The constraint is known to be true. */
  inline bool hasProof() const {
    return d_crid != ConstraintRuleIdSentinel;
  }

  /** The negation of the constraint is known to hold. */
  inline bool negationHasProof() const {
    return d_negation->hasProof();
  }

  /** Neither the contraint has a proof nor the negation has a proof.*/
  bool truthIsUnknown() const {
    return !hasProof() && !negationHasProof();
  }

  /** This is a synonym for hasProof(). */
  inline bool isTrue() const {
    return hasProof();
  }

  /** Both the constraint and its negation are true. */
  inline bool inConflict() const {
    return hasProof() && negationHasProof();
  }

  /**
   * Returns the constraint that corresponds to taking
   *    x r ceiling(getValue()) where r is the node's getType().
   * Esstentially this is an up branch.
   */
  ConstraintP getCeiling();

  /**
   * Returns the constraint that corresponds to taking
   *    x r floor(getValue()) where r is the node's getType().
   * Esstentially this is a down branch.
   */
  ConstraintP getFloor();

  static ConstraintP makeNegation(ArithVar v, ConstraintType t, const DeltaRational& r);

  const ValueCollection& getValueCollection() const;


  ConstraintP getStrictlyWeakerUpperBound(bool hasLiteral, bool mustBeAsserted) const;
  ConstraintP getStrictlyWeakerLowerBound(bool hasLiteral, bool mustBeAsserted) const;

  /**
   * Marks a the constraint c as being entailed by a.
   * The Farkas proof 1*(a) + -1 (c) |= 0<0
   *
   * After calling impliedByUnate(), the caller should either raise a conflict
   * or try call tryToPropagate().
   */
  void impliedByUnate(ConstraintCP a, bool inConflict);

  /**
   * Marks a the constraint c as being entailed by a.
   * The reason has to do with integer bound tightening.
   *
   * After calling impliedByIntTighten(), the caller should either raise a conflict
   * or try call tryToPropagate().
   */
  void impliedByIntTighten(ConstraintCP a, bool inConflict);

  /**
   * Marks a the constraint c as being entailed by a.
   * The reason has to do with integer reasoning.
   *
   * After calling impliedByIntHole(), the caller should either raise a conflict
   * or try call tryToPropagate().
   */
  void impliedByIntHole(ConstraintCP a, bool inConflict);

  /**
   * Marks a the constraint c as being entailed by a.
   * The reason has to do with integer reasoning.
   *
   * After calling impliedByIntHole(), the caller should either raise a conflict
   * or try call tryToPropagate().
   */
  void impliedByIntHole(const ConstraintCPVec& b, bool inConflict);

  /**
   * This is a lemma of the form:
   *   x < d or x = d or x > d
   * The current constraint c is one of the above constraints and {a,b}
   * are the negation of the other two constraints.
   *
   * Preconditions:
   * - negationHasProof() == inConflict.
   *
   * After calling impliedByTrichotomy(), the caller should either raise a conflict
   * or try call tryToPropagate().
   */
  void impliedByTrichotomy(ConstraintCP a, ConstraintCP b, bool inConflict);

  /**
   * Marks the node as having a Farkas proof.
   *
   * Preconditions:
   * - coeffs == NULL if proofs are off.
   * - See the comments for ConstraintRule for the form of coeffs when
   *   proofs are on.
   * - negationHasProof() == inConflict.
   *
   * After calling impliedByFarkas(), the caller should either raise a conflict
   * or try call tryToPropagate().
   */
  void impliedByFarkas(const ConstraintCPVec& b, RationalVectorCP coeffs, bool inConflict);

  /**
   * Generates an implication node, B => getLiteral(),
   * where B is the result of externalExplainByAssertions(b).
   * Does not guarantee b is the explanation of the constraint.
   */
  Node externalImplication(const ConstraintCPVec& b) const;

  /**
   * Returns true if the variable is assigned the value dr,
   * the constraint would be satisfied.
   */
  bool satisfiedBy(const DeltaRational& dr) const;

  /**
   * The node must have a proof already and be eligible for propagation!
   * You probably want to call tryToPropagate() instead.
   *
   * Preconditions:
   * - hasProof()
   * - canBePropagated()
   * - !assertedToTheTheory()
   */
  void propagate();

  /**
   * If the constraint
   *   canBePropagated() and
   *   !assertedToTheTheory(),
   * the constraint is added to the database's propagation queue.
   *
   * Precondition:
   * - hasProof()
   */
  void tryToPropagate();

  /**
   * Returns a reference to the containing database.
   * Precondition: the constraint must be initialized.
   */
  const ConstraintDatabase& getDatabase() const;

  /** Returns the constraint rule at the position. */
  const ConstraintRule& getConstraintRule() const;

 private:
  /**  Returns true if the constraint has been initialized. */
  bool initialized() const;

  /**
   * This initializes the fields that cannot be set in the constructor due to
   * circular dependencies.
   */
  void initialize(ConstraintDatabase* db,
                  SortedConstraintMapIterator v,
                  ConstraintP negation);

  class ConstraintRuleCleanup
  {
   public:
    inline void operator()(ConstraintRule* crp)
    {
      Assert(crp != NULL);
      ConstraintP constraint = crp->d_constraint;
      Assert(constraint->d_crid != ConstraintRuleIdSentinel);
      constraint->d_crid = ConstraintRuleIdSentinel;
      ARITH_PROOF({
        if (crp->d_farkasCoefficients != RationalVectorCPSentinel)
        {
          delete crp->d_farkasCoefficients;
        }
      });
    }
  };

  class CanBePropagatedCleanup
  {
   public:
    inline void operator()(ConstraintP* p)
    {
      ConstraintP constraint = *p;
      Assert(constraint->d_canBePropagated);
      constraint->d_canBePropagated = false;
    }
  };

  class AssertionOrderCleanup
  {
   public:
    inline void operator()(ConstraintP* p)
    {
      ConstraintP constraint = *p;
      Assert(constraint->assertedToTheTheory());
      constraint->d_assertionOrder = AssertionOrderSentinel;
      constraint->d_witness = TNode::null();
      Assert(!constraint->assertedToTheTheory());
    }
  };

  class SplitCleanup
  {
   public:
    inline void operator()(ConstraintP* p)
    {
      ConstraintP constraint = *p;
      Assert(constraint->d_split);
      constraint->d_split = false;
    }
  };

  /**
   * Returns true if the node is safe to garbage collect.
   * Both it and its negation must have no context dependent data set.
   */
  bool safeToGarbageCollect() const;

  /**
   * Returns true if the constraint has no context dependent data set.
   */
  bool contextDependentDataIsSet() const;

  /**
   * Returns true if the node correctly corresponds to the constraint that is
   * being set.
   */
  bool sanityChecking(Node n) const;

  /** Returns a reference to the map for d_variable. */
  SortedConstraintMap& constraintSet() const;

  /** Returns coefficients for the proofs for farkas cancellation. */
  static std::pair<int, int> unateFarkasSigns(ConstraintCP a, ConstraintCP b);

  /**
   * Returns an explanation of that was assertedBefore(order).
   * The constraint must have a proof.
   * The constraint cannot be selfExplaining().
   *
   * If `buildProof` is set, then proof steps are added for the explanation.
   *
   * This is the minimum fringe of the implication tree
   * s.t. every constraint is assertedBefore(order) or hasEqualityEngineProof().
   */
  std::shared_ptr<ProofNode> externalExplain(NodeBuilder<>& nb,
                                             AssertionOrder order) const;

  static Node externalExplain(const ConstraintCPVec& b, AssertionOrder order);

  inline ArithProofType getProofType() const {
    return getConstraintRule().d_proofType;
  }

  inline AntecedentId getEndAntecedent() const {
    return getConstraintRule().d_antecedentEnd;
  }

  inline RationalVectorCP getFarkasCoefficients() const
  {
    return ARITH_NULLPROOF(getConstraintRule().d_farkasCoefficients);
  }

  void debugPrint() const;

  /**
   * The proof of the node is empty.
   * The proof must be a special proof. Either
   *   isSelfExplaining() or
   *    hasEqualityEngineProof()
   */
  bool antecentListIsEmpty() const;

  bool antecedentListLengthIsOne() const;

  /** Return true if every element in b has a proof. */
  static bool allHaveProof(const ConstraintCPVec& b);

  /** Precondition: hasFarkasProof()
   * Computes the combination implied by the farkas coefficients. Sees if it is
   * a contradiction.
   */

  bool wellFormedFarkasProof() const;

  /** The ArithVar associated with the constraint. */
  const ArithVar d_variable;

  /** The type of the Constraint. */
  const ConstraintType d_type;

  /** The DeltaRational value with the constraint. */
  const DeltaRational d_value;

  /** A pointer to the associated database for the Constraint. */
  ConstraintDatabase* d_database;

  /**
   * The node to be communicated with the TheoryEngine.
   *
   * This is not context dependent, but may be set once.
   *
   * This must be set if the constraint canBePropagated().
   * This must be set if the constraint assertedToTheTheory().
   * Otherwise, this may be null().
   */
  Node d_literal;

  /** Pointer to the negation of the Constraint. */
  ConstraintP d_negation;

  /**
   * This is true if the associated node can be propagated.
   *
   * This should be enabled if the node has been preregistered.
   *
   * Sat Context Dependent.
   * This is initially false.
   */
  bool d_canBePropagated;

  /**
   * This is the order the constraint was asserted to the theory.
   * If this has been set, the node can be used in conflicts.
   * If this is c.d_assertedOrder < d.d_assertedOrder, then c can be used in the
   * explanation of d.
   *
   * This should be set after the literal is dequeued by Theory::get().
   *
   * Sat Context Dependent.
   * This is initially AssertionOrderSentinel.
   */
  AssertionOrder d_assertionOrder;

  /**
   * This is guaranteed to be on the fact queue.
   * For example if x + y = x + 1 is on the fact queue, then use this
   */
  TNode d_witness;

  /**
   * The position of the constraint in the constraint rule id.
   *
   * Sat Context Dependent.
   * This is initially
   */
  ConstraintRuleID d_crid;

  /**
   * True if the equality has been split.
   * Only meaningful if ConstraintType == Equality.
   *
   * User Context Dependent.
   * This is initially false.
   */
  bool d_split;

  /**
   * Position in sorted constraint set for the variable.
   * Unset if d_type is Disequality.
   */
  SortedConstraintMapIterator d_variablePosition;

}; /* class ConstraintValue */

std::ostream& operator<<(std::ostream& o, const Constraint& c);
std::ostream& operator<<(std::ostream& o, const ConstraintP c);
std::ostream& operator<<(std::ostream& o, const ConstraintCP c);
std::ostream& operator<<(std::ostream& o, const ConstraintType t);
std::ostream& operator<<(std::ostream& o, const ValueCollection& c);
std::ostream& operator<<(std::ostream& o, const ConstraintCPVec& v);
std::ostream& operator<<(std::ostream& o, const ArithProofType);


class ConstraintDatabase {
private:
  /**
   * The map from ArithVars to their unique databases.
   * When the vector changes size, we cannot allow the maps to move so this
   * is a vector of pointers.
   */
  std::vector<PerVariableDatabase*> d_varDatabases;

  SortedConstraintMap& getVariableSCM(ArithVar v) const;

  /** Maps literals to constraints.*/
  NodetoConstraintMap d_nodetoConstraintMap;

  /**
   * A queue of propagated constraints.
   * ConstraintCP are pointers.
   * The elements of the queue do not require destruction.
   */
  context::CDQueue<ConstraintCP> d_toPropagate;

  /**
   * Proofs are lists of valid constraints terminated by the first null
   * sentinel value in the proof list.
   * We abbreviate d_antecedents as ans in the comment.
   *
   * The proof at p in ans[p] of length n is
   *  (NullConstraint, ans[p-(n-1)], ... , ans[p-1], ans[p])
   *
   * The proof at p corresponds to the conjunction:
   *  (and x_i)
   *
   * So the proof of a Constraint c corresponds to the horn clause:
   *  (implies (and x_i) c)
   * where (and x_i) is the proof at c.d_crid d_antecedentEnd.
   *
   * Constraints are pointers so this list is designed not to require any destruction.
   */
  CDConstraintList d_antecedents;

  typedef context::CDList<ConstraintRule, Constraint::ConstraintRuleCleanup> ConstraintRuleList;
  typedef context::CDList<ConstraintP, Constraint::CanBePropagatedCleanup> CBPList;
  typedef context::CDList<ConstraintP, Constraint::AssertionOrderCleanup> AOList;
  typedef context::CDList<ConstraintP, Constraint::SplitCleanup> SplitList;



  /**
   * The watch lists are collected together as they need to be garbage collected
   * carefully.
   */
  struct Watches{

    /**
     * Contains the exact list of constraints that have a proof.
     * Upon pop, this unsets d_crid to NoAP.
     *
     * The index in this list is the proper ordering of the proofs.
     */
    ConstraintRuleList d_constraintProofs;

    /**
     * Contains the exact list of constraints that can be used for propagation.
     */
    CBPList d_canBePropagatedWatches;

    /**
     * Contains the exact list of constraints that have been asserted to the theory.
     */
    AOList d_assertionOrderWatches;


    /**
     * Contains the exact list of atoms that have been preregistered.
     * This is a pointer as it must be destroyed before the elements of
     * d_varDatabases.
     */
    SplitList d_splitWatches;
    Watches(context::Context* satContext, context::Context* userContext);
  };
  Watches* d_watches;

  void pushSplitWatch(ConstraintP c);
  void pushCanBePropagatedWatch(ConstraintP c);
  void pushAssertionOrderWatch(ConstraintP c, TNode witness);

  /** Assumes that antecedents have already been pushed. */
  void pushConstraintRule(const ConstraintRule& crp);

  /** Returns true if all of the entries of the vector are empty. */
  static bool emptyDatabase(const std::vector<PerVariableDatabase>& vec);

  /** Map from nodes to arithvars. */
  const ArithVariables& d_avariables;

  const ArithVariables& getArithVariables() const{
    return d_avariables;
  }

  ArithCongruenceManager& d_congruenceManager;

  const context::Context * const d_satContext;
  /** Owned by the TheoryArithPrivate, used here. */
  EagerProofGenerator* d_pfGen;
  /** Owned by the TheoryArithPrivate, used here. */
  ProofNodeManager* d_pnm;

  RaiseConflict d_raiseConflict;


  const Rational d_one;
  const Rational d_negOne;

  friend class Constraint;

 public:
  ConstraintDatabase(context::Context* satContext,
                     context::Context* userContext,
                     const ArithVariables& variables,
                     ArithCongruenceManager& dm,
                     RaiseConflict conflictCallBack,
                     EagerProofGenerator* pfGen,
                     ProofNodeManager* pnm);

  ~ConstraintDatabase();

  /** Adds a literal to the database. */
  ConstraintP addLiteral(TNode lit);

  /**
   * If hasLiteral() is true, returns the constraint.
   * Otherwise, returns NullConstraint.
   */
  ConstraintP lookup(TNode literal) const;

  /**
   * Returns true if the literal has been added to the database.
   * This is a hash table lookup.
   * It does not look in the database for an equivalent corresponding
   * constraint.
   */
  bool hasLiteral(TNode literal) const;

  bool hasMorePropagations() const { return !d_toPropagate.empty(); }

  ConstraintCP nextPropagation()
  {
    Assert(hasMorePropagations());

    ConstraintCP p = d_toPropagate.front();
    d_toPropagate.pop();

    return p;
  }

  void addVariable(ArithVar v);
  bool variableDatabaseIsSetup(ArithVar v) const;
  void removeVariable(ArithVar v);

  /** Get an explanation and proof for this constraint from the equality engine
   */
  TrustNode eeExplain(ConstraintCP c) const;
  /** Get an explanation for this constraint from the equality engine */
  void eeExplain(ConstraintCP c, NodeBuilder<>& nb) const;

  /**
   * Returns a constraint with the variable v, the constraint type t, and a
   * value dominated by r (explained below) if such a constraint exists in the
   * database. If no such constraint exists, NullConstraint is returned.
   *
   * t must be either UpperBound or LowerBound.
   * The returned value v is dominated:
   *  If t is UpperBound, r <= v
   *  If t is LowerBound, r >= v
   *
   * variableDatabaseIsSetup(v) must be true.
   */
  ConstraintP getBestImpliedBound(ArithVar v,
                                  ConstraintType t,
                                  const DeltaRational& r) const;

  /** Returns the constraint, if it exists */
  ConstraintP lookupConstraint(ArithVar v,
                               ConstraintType t,
                               const DeltaRational& r) const;

  /**
   * Returns a constraint with the variable v, the constraint type t and the
   * value r. If there is such a constraint in the database already, it is
   * returned. If there is no such constraint, this constraint is added to the
   * database.
   *
   */
  ConstraintP getConstraint(ArithVar v,
                            ConstraintType t,
                            const DeltaRational& r);

  /**
   * Returns a constraint of the given type for the value and variable
   * for the given ValueCollection, vc.
   * This is made if there is no such constraint.
   */
  ConstraintP ensureConstraint(ValueCollection& vc, ConstraintType t);

  void deleteConstraintAndNegation(ConstraintP c);

<<<<<<< HEAD
=======
  /** Given constraints `a` and `b` such that `a OR b` by unate reasoning,
   *  adds a TrustNode to `out` which proves `a OR b` as a lemma.
   *
   *  Example: `x <= 5` OR `5 <= x`.
   */
>>>>>>> 155e35ec
  void proveOr(std::vector<TrustNode>& out,
               ConstraintP a,
               ConstraintP b,
               bool negateSecond) const;
<<<<<<< HEAD
  void implies(std::vector<TrustNode>& out, ConstraintP a, ConstraintP b) const;
=======
  /** Given constraints `a` and `b` such that `a` implies `b` by unate
   * reasoning, adds a TrustNode to `out` which proves `-a OR b` as a lemma.
   *
   *  Example: `x >= 5` -> `x >= 4`.
   */
  void implies(std::vector<TrustNode>& out, ConstraintP a, ConstraintP b) const;
  /** Given constraints `a` and `b` such that `not(a AND b)` by unate reasoning,
   *  adds a TrustNode to `out` which proves `-a OR -b` as a lemma.
   *
   *  Example: `x >= 4` -> `x <= 3`.
   */
>>>>>>> 155e35ec
  void mutuallyExclusive(std::vector<TrustNode>& out,
                         ConstraintP a,
                         ConstraintP b) const;

  /**
   * Outputs a minimal set of unate implications onto the vector for the
   * variable. This outputs lemmas of the general forms
   *     (= p c) implies (<= p d) for c < d, or
   *     (= p c) implies (not (= p d)) for c != d.
   */
  void outputUnateEqualityLemmas(std::vector<TrustNode>& lemmas) const;
  void outputUnateEqualityLemmas(std::vector<TrustNode>& lemmas,
                                 ArithVar v) const;

  /**
   * Outputs a minimal set of unate implications onto the vector for the
   * variable.
   *
   * If ineqs is true, this outputs lemmas of the general form
   *     (<= p c) implies (<= p d) for c < d.
   */
  void outputUnateInequalityLemmas(std::vector<TrustNode>& lemmas) const;
  void outputUnateInequalityLemmas(std::vector<TrustNode>& lemmas,
                                   ArithVar v) const;

  void unatePropLowerBound(ConstraintP curr, ConstraintP prev);
  void unatePropUpperBound(ConstraintP curr, ConstraintP prev);
  void unatePropEquality(ConstraintP curr,
                         ConstraintP prevLB,
                         ConstraintP prevUB);

  /** AntecendentID must be in range. */
  ConstraintCP getAntecedent(AntecedentId p) const;

  bool isProofEnabled() const { return d_pnm != nullptr; }

 private:
  /** returns true if cons is now in conflict. */
  bool handleUnateProp(ConstraintP ant, ConstraintP cons);

  DenseSet d_reclaimable;

  class Statistics {
  public:
    IntStat d_unatePropagateCalls;
    IntStat d_unatePropagateImplications;

    Statistics();
    ~Statistics();
  } d_statistics;

}; /* ConstraintDatabase */


}/* CVC4::theory::arith namespace */
}/* CVC4::theory namespace */
}/* CVC4 namespace */

#endif /* CVC4__THEORY__ARITH__CONSTRAINT_H */<|MERGE_RESOLUTION|>--- conflicted
+++ resolved
@@ -1199,21 +1199,15 @@
 
   void deleteConstraintAndNegation(ConstraintP c);
 
-<<<<<<< HEAD
-=======
   /** Given constraints `a` and `b` such that `a OR b` by unate reasoning,
    *  adds a TrustNode to `out` which proves `a OR b` as a lemma.
    *
    *  Example: `x <= 5` OR `5 <= x`.
    */
->>>>>>> 155e35ec
   void proveOr(std::vector<TrustNode>& out,
                ConstraintP a,
                ConstraintP b,
                bool negateSecond) const;
-<<<<<<< HEAD
-  void implies(std::vector<TrustNode>& out, ConstraintP a, ConstraintP b) const;
-=======
   /** Given constraints `a` and `b` such that `a` implies `b` by unate
    * reasoning, adds a TrustNode to `out` which proves `-a OR b` as a lemma.
    *
@@ -1225,7 +1219,6 @@
    *
    *  Example: `x >= 4` -> `x <= 3`.
    */
->>>>>>> 155e35ec
   void mutuallyExclusive(std::vector<TrustNode>& out,
                          ConstraintP a,
                          ConstraintP b) const;
