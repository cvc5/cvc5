--- conflicted
+++ resolved
@@ -459,18 +459,12 @@
         if ((atom.getKind() == EQUAL && atom[0].getType().isReal())
             || atom.getKind() == LEQ)
         {
-<<<<<<< HEAD
-          // add to tautological literals if it does not contain
-          // non-linear multiplication
-          if (!hasSubtermKind(NONLINEAR_MULT, atom))
-=======
           // Add to tautological literals if it does not contain
           // non-linear multiplication. We cannot consider literals
           // with non-linear multiplication to be tautological since this
           // model object is responsible for checking whether they hold.
           // (TODO, cvc4-projects #113: revisit this).
           if (!expr::hasSubtermKind(NONLINEAR_MULT, atom))
->>>>>>> 19392f3e
           {
             Trace("nl-taut") << "Tautological literal: " << atom << std::endl;
             d_tautology.insert(cur);
