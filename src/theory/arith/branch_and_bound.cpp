/******************************************************************************
 * Top contributors (to current version):
 *   Andrew Reynolds, Gereon Kremer, Andres Noetzli
 *
 * This file is part of the cvc5 project.
 *
 * Copyright (c) 2009-2023 by the authors listed in the file AUTHORS
 * in the top-level source directory and their institutional affiliations.
 * All rights reserved.  See the file COPYING in the top-level source
 * directory for licensing information.
 * ****************************************************************************
 *
 * Branch and bound for arithmetic
 */

#include "theory/arith/branch_and_bound.h"

#include "expr/skolem_manager.h"
#include "options/arith_options.h"
#include "proof/eager_proof_generator.h"
#include "proof/proof_node.h"
#include "theory/arith/arith_utilities.h"
#include "theory/rewriter.h"
#include "theory/theory.h"

using namespace cvc5::internal::kind;

namespace cvc5::internal {
namespace theory {
namespace arith {

BranchAndBound::BranchAndBound(Env& env,
                               TheoryState& s,
                               InferenceManager& im,
                               PreprocessRewriteEq& ppre)
    : EnvObj(env),
      d_astate(s),
      d_im(im),
      d_ppre(ppre),
      d_pfGen(new EagerProofGenerator(env, userContext()))
{
}

std::vector<TrustNode> BranchAndBound::branchIntegerVariable(TNode var,
                                                             Rational value)
{
  std::vector<TrustNode> lems;
  NodeManager* nm = NodeManager::currentNM();
<<<<<<< HEAD
  if (doPurify)
  {
    Node k = nm->getSkolemManager()->mkPurifySkolem(var);
    Node eq = k.eqNode(var);
    if (proofsEnabled())
    {
      // justified trivially by predicate introduction
      lems.push_back(
          d_pfGen->mkTrustNode(eq, PfRule::MACRO_SR_PRED_INTRO, {}, {eq}));
    }
    else
    {
      lems.push_back(TrustNode::mkTrustLemma(eq, nullptr));
    }
    // now use the purification variable
    var = k;
  }
=======
>>>>>>> 55817f6e
  Integer floor = value.floor();
  if (options().arith.brabTest)
  {
    Trace("integers") << "branch-round-and-bound enabled" << std::endl;
    Integer ceil = value.ceiling();
    Rational f = value - floor;
    // Multiply by -1 to get abs value.
    Rational c = (value - ceil) * (-1);
    Integer nearest = (c > f) ? floor : ceil;

    // Prioritize trying a simple rounding of the real solution first,
    // it that fails, fall back on original branch and bound strategy.
    Node ub = rewrite(nm->mkNode(LEQ, var, nm->mkConstInt(nearest - 1)));
    // The rewritten form should be a GEQ literal, otherwise the split returned
    // by this method will not have its intended effect
    Assert(ub.getKind() == GEQ
           || (ub.getKind() == NOT && ub[0].getKind() == GEQ));
    Node ubatom = ub.getKind() == NOT ? ub[0] : ub;
    Node lb = rewrite(nm->mkNode(GEQ, var, nm->mkConstInt(nearest + 1)));
    Node right = nm->mkNode(OR, ub, lb);
    Node rawEq = nm->mkNode(EQUAL, var, nm->mkConstInt(nearest));
    Node eq = rewrite(rawEq);
    // Also preprocess it before we send it out. This is important since
    // arithmetic may prefer eliminating equalities.
    TrustNode teq;
    if (d_env.theoryOf(eq) == THEORY_ARITH)
    {
      teq = d_ppre.ppRewriteEq(eq);
      eq = teq.isNull() ? eq : teq.getNode();
    }
    Node literal = d_astate.getValuation().ensureLiteral(eq);
    Trace("integers") << "eq: " << eq << "\nto: " << literal << std::endl;
    d_im.requirePhase(literal, true);
    Node l = nm->mkNode(OR, literal, right);
    Trace("integers") << "l: " << l << std::endl;
    if (proofsEnabled())
    {
      ProofNodeManager* pnm = d_env.getProofNodeManager();
      Node less = nm->mkNode(LT, var, nm->mkConstInt(nearest));
      Node greater = nm->mkNode(GT, var, nm->mkConstInt(nearest));
      // TODO (project #37): justify. Thread proofs through *ensureLiteral*.
      Trace("integers::pf") << "less: " << less << std::endl;
      Trace("integers::pf") << "greater: " << greater << std::endl;
      Trace("integers::pf") << "literal: " << literal << std::endl;
      Trace("integers::pf") << "eq: " << eq << std::endl;
      Trace("integers::pf") << "rawEq: " << rawEq << std::endl;
      Pf pfNotLit = pnm->mkAssume(literal.negate());
      // rewrite notLiteral to notRawEq, using teq.
      Pf pfNotRawEq =
          literal == rawEq
              ? pfNotLit
              : pnm->mkNode(
                  PfRule::MACRO_SR_PRED_TRANSFORM,
                  {pfNotLit, teq.getGenerator()->getProofFor(teq.getProven())},
                  {rawEq.negate()});
      Pf pfBot =
          pnm->mkNode(PfRule::CONTRA,
                      {pnm->mkNode(PfRule::ARITH_TRICHOTOMY,
                                   {pnm->mkAssume(less.negate()), pfNotRawEq},
                                   {greater}),
                       pnm->mkAssume(greater.negate())},
                      {});
      std::vector<Node> assumptions = {
          literal.negate(), less.negate(), greater.negate()};
      // Proof of (not (and (not (= v i)) (not (< v i)) (not (> v i))))
      Pf pfNotAnd = pnm->mkScope(pfBot, assumptions);
      Pf pfL = pnm->mkNode(PfRule::MACRO_SR_PRED_TRANSFORM,
                           {pnm->mkNode(PfRule::NOT_AND, {pfNotAnd}, {})},
                           {l});
      lems.push_back(d_pfGen->mkTrustNode(l, pfL));
    }
    else
    {
      lems.push_back(TrustNode::mkTrustLemma(l, nullptr));
    }
  }
  else
  {
    Node ub = rewrite(nm->mkNode(LEQ, var, nm->mkConstInt(floor)));
    // Similar to above, the rewritten form should be a GEQ literal, otherwise
    // the split returned by this method will not have its intended effect
    Assert(ub.getKind() == GEQ
           || (ub.getKind() == NOT && ub[0].getKind() == GEQ));
    Node lb = ub.notNode();
    if (proofsEnabled())
    {
      lems.push_back(d_pfGen->mkTrustNode(
          nm->mkNode(OR, ub, lb), PfRule::SPLIT, {}, {ub}));
    }
    else
    {
      lems.push_back(TrustNode::mkTrustLemma(nm->mkNode(OR, ub, lb), nullptr));
    }
  }
  if (TraceIsOn("integers"))
  {
    Trace("integers") << "integers: branch & bound:";
    for (const TrustNode& tn : lems)
    {
      Trace("integers") << " " << tn;
    }
    Trace("integers") << std::endl;
  }
  return lems;
}

bool BranchAndBound::proofsEnabled() const
{
  return d_env.isTheoryProofProducing();
}

}  // namespace arith
}  // namespace theory
}  // namespace cvc5::internal<|MERGE_RESOLUTION|>--- conflicted
+++ resolved
@@ -46,26 +46,6 @@
 {
   std::vector<TrustNode> lems;
   NodeManager* nm = NodeManager::currentNM();
-<<<<<<< HEAD
-  if (doPurify)
-  {
-    Node k = nm->getSkolemManager()->mkPurifySkolem(var);
-    Node eq = k.eqNode(var);
-    if (proofsEnabled())
-    {
-      // justified trivially by predicate introduction
-      lems.push_back(
-          d_pfGen->mkTrustNode(eq, PfRule::MACRO_SR_PRED_INTRO, {}, {eq}));
-    }
-    else
-    {
-      lems.push_back(TrustNode::mkTrustLemma(eq, nullptr));
-    }
-    // now use the purification variable
-    var = k;
-  }
-=======
->>>>>>> 55817f6e
   Integer floor = value.floor();
   if (options().arith.brabTest)
   {
