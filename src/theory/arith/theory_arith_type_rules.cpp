/******************************************************************************
 * Top contributors (to current version):
 *   Aina Niemetz, Andrew Reynolds, Gereon Kremer
 *
 * This file is part of the cvc5 project.
 *
 * Copyright (c) 2009-2022 by the authors listed in the file AUTHORS
 * in the top-level source directory and their institutional affiliations.
 * All rights reserved.  See the file COPYING in the top-level source
 * directory for licensing information.
 * ****************************************************************************
 *
 * Typing and cardinality rules for theory arithmetic.
 */

#include "theory/arith/theory_arith_type_rules.h"

#include "util/rational.h"

namespace cvc5::internal {
namespace theory {
namespace arith {

TypeNode ArithConstantTypeRule::computeType(NodeManager* nodeManager,
                                            TNode n,
                                            bool check)
{
  if (n.getKind() == kind::CONST_RATIONAL)
  {
    // this check will be removed
    if (check)
    {
      if (n.getConst<Rational>().isIntegral())
      {
        Assert(false) << "Bad real: " << n;
        throw TypeCheckingExceptionPrivate(
            n, "making an real constant from a integral rational");
      }
    }
    return nodeManager->realType();
  }
<<<<<<< HEAD
  Assert(n.getKind() == kind::CONST_INTEGER);
  if (check)
  {
    if (!n.getConst<Rational>().isIntegral())
    {
      Assert(false) << "Bad integer: " << n;
      throw TypeCheckingExceptionPrivate(
          n, "making an integer constant from a non-integral rational");
    }
  }
  return nodeManager->integerType();
=======
  return nodeManager->realType();
>>>>>>> 6e5505c9
}

TypeNode ArithRealAlgebraicNumberOpTypeRule::computeType(
    NodeManager* nodeManager, TNode n, bool check)
{
  return nodeManager->realType();
}
TypeNode ArithRealAlgebraicNumberTypeRule::computeType(NodeManager* nodeManager,
                                                       TNode n,
                                                       bool check)
{
  return nodeManager->realType();
}

TypeNode ArithOperatorTypeRule::computeType(NodeManager* nodeManager,
                                            TNode n,
                                            bool check)
{
  TypeNode integerType = nodeManager->integerType();
  TypeNode realType = nodeManager->realType();
  TNode::iterator child_it = n.begin();
  TNode::iterator child_it_end = n.end();
  bool isInteger = true;
  Kind k = n.getKind();
  for (; child_it != child_it_end; ++child_it)
  {
    TypeNode childType = (*child_it).getType(check);
    if (!childType.isInteger())
    {
      isInteger = false;
      if (!check)
      {  // if we're not checking, nothing left to do
        break;
      }
    }
    if (check)
    {
      if (!childType.isRealOrInt())
      {
        throw TypeCheckingExceptionPrivate(n,
                                           "expecting an arithmetic subterm");
      }
      if (k == kind::TO_REAL && !childType.isInteger())
      {
        throw TypeCheckingExceptionPrivate(n, "expecting an integer subterm");
      }
    }
  }
  switch (k)
  {
    case kind::TO_REAL:
    case kind::CAST_TO_REAL: return realType;
    case kind::TO_INTEGER: return integerType;
    default:
    {
      bool isDivision = k == kind::DIVISION || k == kind::DIVISION_TOTAL;
      return (isInteger && !isDivision ? integerType : realType);
    }
  }
}

TypeNode ArithRelationTypeRule::computeType(NodeManager* nodeManager,
                                            TNode n,
                                            bool check)
{
  if (check)
  {
    Assert(n.getNumChildren() == 2);
    TypeNode t1 = n[0].getType(check);
    if (!t1.isRealOrInt())
    {
      throw TypeCheckingExceptionPrivate(
          n, "expecting an arithmetic term for arithmetic relation");
    }
    TypeNode t2 = n[1].getType(check);
    if (!t1.isComparableTo(t2))
    {
      throw TypeCheckingExceptionPrivate(
          n, "expecting arithmetic terms of comparable type");
    }
  }
  return nodeManager->booleanType();
}

TypeNode RealNullaryOperatorTypeRule::computeType(NodeManager* nodeManager,
                                                  TNode n,
                                                  bool check)
{
  // for nullary operators, we only computeType for check=true, since they are
  // given TypeAttr() on creation
  Assert(check);
  TypeNode realType = n.getType();
  if (realType != NodeManager::currentNM()->realType())
  {
    throw TypeCheckingExceptionPrivate(n, "expecting real type");
  }
  return realType;
}

TypeNode IAndOpTypeRule::computeType(NodeManager* nodeManager,
                                     TNode n,
                                     bool check)
{
  if (n.getKind() != kind::IAND_OP)
  {
    InternalError() << "IAND_OP typerule invoked for " << n << " instead of IAND_OP kind";
  }
  TypeNode iType = nodeManager->integerType();
  std::vector<TypeNode> argTypes;
  argTypes.push_back(iType);
  argTypes.push_back(iType);
  return nodeManager->mkFunctionType(argTypes, iType);
}

TypeNode IAndTypeRule::computeType(NodeManager* nodeManager,
                                   TNode n,
                                   bool check)
{
  if (n.getKind() != kind::IAND)
  {
    InternalError() << "IAND typerule invoked for " << n << " instead of IAND kind";
  }
  if (check)
  {
    TypeNode arg1 = n[0].getType(check);
    TypeNode arg2 = n[1].getType(check);
    if (!arg1.isInteger() || !arg2.isInteger())
    {
      throw TypeCheckingExceptionPrivate(n, "expecting integer terms");
    }
  }
  return nodeManager->integerType();
}

TypeNode Pow2TypeRule::computeType(NodeManager* nodeManager,
                                   TNode n,
                                   bool check)
{
  if (n.getKind() != kind::POW2)
  {
    InternalError() << "POW2 typerule invoked for " << n << " instead of POW2 kind";
  }
  if (check)
  {
    TypeNode arg1 = n[0].getType(check);
    if (!arg1.isInteger())
    {
      throw TypeCheckingExceptionPrivate(n, "expecting integer terms");
    }
  }
  return nodeManager->integerType();
}

TypeNode IndexedRootPredicateTypeRule::computeType(NodeManager* nodeManager,
                                                   TNode n,
                                                   bool check)
{
  if (check)
  {
    TypeNode t1 = n[0].getType(check);
    if (!t1.isBoolean())
    {
      throw TypeCheckingExceptionPrivate(
          n, "expecting boolean term as first argument");
    }
    TypeNode t2 = n[1].getType(check);
    if (!t2.isRealOrInt())
    {
      throw TypeCheckingExceptionPrivate(
          n, "expecting polynomial as second argument");
    }
  }
  return nodeManager->booleanType();
}

}  // namespace arith
}  // namespace theory
}  // namespace cvc5::internal<|MERGE_RESOLUTION|>--- conflicted
+++ resolved
@@ -27,19 +27,8 @@
 {
   if (n.getKind() == kind::CONST_RATIONAL)
   {
-    // this check will be removed
-    if (check)
-    {
-      if (n.getConst<Rational>().isIntegral())
-      {
-        Assert(false) << "Bad real: " << n;
-        throw TypeCheckingExceptionPrivate(
-            n, "making an real constant from a integral rational");
-      }
-    }
     return nodeManager->realType();
   }
-<<<<<<< HEAD
   Assert(n.getKind() == kind::CONST_INTEGER);
   if (check)
   {
@@ -51,9 +40,6 @@
     }
   }
   return nodeManager->integerType();
-=======
-  return nodeManager->realType();
->>>>>>> 6e5505c9
 }
 
 TypeNode ArithRealAlgebraicNumberOpTypeRule::computeType(
