--- conflicted
+++ resolved
@@ -101,9 +101,9 @@
 
     RowIndex ridx = entry.getRowIndex();
     BoundsInfo& counts = d_btracking.get(ridx);
-    Trace("includeBoundUpdate") << d_tableau.rowIndexToBasic(ridx) << " " << counts << " to " ;
+    Debug("includeBoundUpdate") << d_tableau.rowIndexToBasic(ridx) << " " << counts << " to " ;
     counts.addInChange(a_ijSgn, prev, curr);
-    Trace("includeBoundUpdate") << counts << " " << a_ijSgn << std::endl;
+    Debug("includeBoundUpdate") << counts << " " << a_ijSgn << std::endl;
   }
 }
 
@@ -182,7 +182,7 @@
   ++(d_statistics.d_statUpdates);
 
 
-  Trace("arith") <<"update " << x_i << ": "
+  Debug("arith") <<"update " << x_i << ": "
                  << assignment_x_i << "|-> " << v << endl;
   DeltaRational diff = v - assignment_x_i;
 
@@ -203,7 +203,7 @@
 
   d_variables.setAssignment(x_i, v);
 
-  if(TraceIsOn("paranoid:check_tableau")){  debugCheckTableau(); }
+  if(Debug.isOn("paranoid:check_tableau")){  debugCheckTableau(); }
 }
 
 void LinearEqualityModule::updateTracked(ArithVar x_i, const DeltaRational& v){
@@ -215,7 +215,7 @@
   ++(d_statistics.d_statUpdates);
 
   DeltaRational diff =  v - d_variables.getAssignment(x_i);
-  Trace("arith") <<"update " << x_i << ": "
+  Debug("arith") <<"update " << x_i << ": "
                  << d_variables.getAssignment(x_i) << "|-> " << v << endl;
 
 
@@ -236,7 +236,7 @@
 
     const DeltaRational& assignment = d_variables.getAssignment(x_j);
     DeltaRational  nAssignment = assignment+(diff * a_ji);
-    Trace("update") << x_j << " " << a_ji << assignment << " -> " << nAssignment << endl;
+    Debug("update") << x_j << " " << a_ji << assignment << " -> " << nAssignment << endl;
     BoundCounts xjBefore = d_variables.atBoundCounts(x_j);
     d_variables.setAssignment(x_j, nAssignment);
     BoundCounts xjAfter = d_variables.atBoundCounts(x_j);
@@ -253,7 +253,7 @@
     d_basicVariableUpdates(x_j);
   }
 
-  if(TraceIsOn("paranoid:check_tableau")){  debugCheckTableau(); }
+  if(Debug.isOn("paranoid:check_tableau")){  debugCheckTableau(); }
 }
 
 void LinearEqualityModule::pivotAndUpdate(ArithVar x_i, ArithVar x_j, const DeltaRational& x_i_value){
@@ -261,20 +261,12 @@
 
   TimerStat::CodeTimer codeTimer(d_statistics.d_pivotTime);
 
-<<<<<<< HEAD
-  static int instance = 0;
-
-  if(TraceIsOn("arith::tracking::pre")){
-    ++instance;
-    Trace("arith::tracking")  << "pre update #" << instance << endl;
-=======
   if(Debug.isOn("arith::tracking::pre")){
     Debug("arith::tracking") << "pre update" << endl;
->>>>>>> 6ddfbe07
     debugCheckTracking();
   }
 
-  if(TraceIsOn("arith::simplex:row")){ debugPivot(x_i, x_j); }
+  if(Debug.isOn("arith::simplex:row")){ debugPivot(x_i, x_j); }
 
   RowIndex ridx = d_tableau.basicToRowIndex(x_i);
   const Tableau::Entry& entry_ij =  d_tableau.findEntry(ridx, x_j);
@@ -287,13 +279,8 @@
 
   updateTracked(x_j, x_j_value);
 
-<<<<<<< HEAD
-  if(TraceIsOn("arith::tracking::mid")){
-    Trace("arith::tracking")  << "postupdate prepivot #" << instance << endl;
-=======
   if(Debug.isOn("arith::tracking::mid")){
     Debug("arith::tracking") << "postupdate prepivot" << endl;
->>>>>>> 6ddfbe07
     debugCheckTracking();
   }
 
@@ -302,19 +289,14 @@
 
   d_tableau.pivot(x_i, x_j, d_trackCallback);
 
-<<<<<<< HEAD
-  if(TraceIsOn("arith::tracking::post")){
-    Trace("arith::tracking")  << "postpivot #" << instance << endl;
-=======
   if(Debug.isOn("arith::tracking::post")){
     Debug("arith::tracking") << "postpivot" << endl;
->>>>>>> 6ddfbe07
     debugCheckTracking();
   }
 
   d_basicVariableUpdates(x_j);
 
-  if(TraceIsOn("matrix")){
+  if(Debug.isOn("matrix")){
     d_tableau.printMatrix();
   }
 }
@@ -334,30 +316,30 @@
     endIter = d_tableau.endBasic();
   for(; basicIter != endIter; ++basicIter){
     ArithVar basic = *basicIter;
-    Trace("arith::tracking") << "arith::tracking row basic: " << basic << endl;
-
-    for(Tableau::RowIterator iter = d_tableau.basicRowIterator(basic); !iter.atEnd() && TraceIsOn("arith::tracking"); ++iter){
+    Debug("arith::tracking") << "arith::tracking row basic: " << basic << endl;
+
+    for(Tableau::RowIterator iter = d_tableau.basicRowIterator(basic); !iter.atEnd() && Debug.isOn("arith::tracking"); ++iter){
       const Tableau::Entry& entry = *iter;
 
       ArithVar var = entry.getColVar();
       const Rational& coeff = entry.getCoefficient();
       DeltaRational beta = d_variables.getAssignment(var);
-      Trace("arith::tracking") << var << " " << d_variables.boundsInfo(var)
+      Debug("arith::tracking") << var << " " << d_variables.boundsInfo(var)
                                << " " << beta << coeff;
       if(d_variables.hasLowerBound(var)){
-        Trace("arith::tracking") << "(lb " << d_variables.getLowerBound(var) << ")";
+        Debug("arith::tracking") << "(lb " << d_variables.getLowerBound(var) << ")";
       }
       if(d_variables.hasUpperBound(var)){
-        Trace("arith::tracking") << "(up " << d_variables.getUpperBound(var) << ")";
+        Debug("arith::tracking") << "(up " << d_variables.getUpperBound(var) << ")";
       }
-      Trace("arith::tracking") << endl;
-    }
-    Trace("arith::tracking") << "end row"<< endl;
+      Debug("arith::tracking") << endl;
+    }
+    Debug("arith::tracking") << "end row"<< endl;
 
     if(basicIsTracked(basic)){
       RowIndex ridx = d_tableau.basicToRowIndex(basic);
       BoundsInfo computed = computeRowBoundInfo(ridx, false);
-      Trace("arith::tracking")
+      Debug("arith::tracking")
         << "computed " << computed
         << " tracking " << d_btracking[ridx] << endl;
       Assert(computed == d_btracking[ridx]);
@@ -366,7 +348,7 @@
 }
 
 void LinearEqualityModule::debugPivot(ArithVar x_i, ArithVar x_j){
-  Trace("arith::pivot") << "debugPivot("<< x_i  <<"|->"<< x_j << ")" << endl;
+  Debug("arith::pivot") << "debugPivot("<< x_i  <<"|->"<< x_j << ")" << endl;
 
   for(Tableau::RowIterator iter = d_tableau.basicRowIterator(x_i); !iter.atEnd(); ++iter){
     const Tableau::Entry& entry = *iter;
@@ -374,22 +356,22 @@
     ArithVar var = entry.getColVar();
     const Rational& coeff = entry.getCoefficient();
     DeltaRational beta = d_variables.getAssignment(var);
-    Trace("arith::pivot") << var << beta << coeff;
+    Debug("arith::pivot") << var << beta << coeff;
     if(d_variables.hasLowerBound(var)){
-      Trace("arith::pivot") << "(lb " << d_variables.getLowerBound(var) << ")";
+      Debug("arith::pivot") << "(lb " << d_variables.getLowerBound(var) << ")";
     }
     if(d_variables.hasUpperBound(var)){
-      Trace("arith::pivot") << "(up " << d_variables.getUpperBound(var) << ")";
-    }
-    Trace("arith::pivot") << endl;
-  }
-  Trace("arith::pivot") << "end row"<< endl;
+      Debug("arith::pivot") << "(up " << d_variables.getUpperBound(var) << ")";
+    }
+    Debug("arith::pivot") << endl;
+  }
+  Debug("arith::pivot") << "end row"<< endl;
 }
 
 /**
  * This check is quite expensive.
- * It should be wrapped in a TraceIsOn() guard.
- *   if(TraceIsOn("paranoid:check_tableau")){
+ * It should be wrapped in a Debug.isOn() guard.
+ *   if(Debug.isOn("paranoid:check_tableau")){
  *      checkTableau();
  *   }
  */
@@ -399,7 +381,7 @@
   for(; basicIter != endIter; ++basicIter){
     ArithVar basic = *basicIter;
     DeltaRational sum;
-    Trace("paranoid:check_tableau") << "starting row" << basic << endl;
+    Debug("paranoid:check_tableau") << "starting row" << basic << endl;
     Tableau::RowIterator nonbasicIter = d_tableau.basicRowIterator(basic);
     for(; !nonbasicIter.atEnd(); ++nonbasicIter){
       const Tableau::Entry& entry = *nonbasicIter;
@@ -408,11 +390,11 @@
 
       const Rational& coeff = entry.getCoefficient();
       DeltaRational beta = d_variables.getAssignment(nonbasic);
-      Trace("paranoid:check_tableau") << nonbasic << beta << coeff<<endl;
+      Debug("paranoid:check_tableau") << nonbasic << beta << coeff<<endl;
       sum = sum + (beta*coeff);
     }
     DeltaRational shouldBe = d_variables.getAssignment(basic);
-    Trace("paranoid:check_tableau") << "ending row" << sum
+    Debug("paranoid:check_tableau") << "ending row" << sum
                                     << "," << shouldBe << endl;
 
     Assert(sum == shouldBe);
@@ -538,12 +520,12 @@
   }
 
   ArithVar v = c->getVariable();
-  Trace("arith::propagateRow") << "LinearEqualityModule::propagateRow("
+  Debug("arith::propagateRow") << "LinearEqualityModule::propagateRow("
                                    << ridx << ", " << rowUp << ", " << v << ") start" << endl;
 
   const Rational& multiple = rowUp ? d_one : d_negOne;
 
-  Trace("arith::propagateRow") << "multiple: " << multiple << endl;
+  Debug("arith::propagateRow") << "multiple: " << multiple << endl;
 
   Tableau::RowIterator iter = d_tableau.ridRowIterator(ridx);
   for(; !iter.atEnd(); ++iter){
@@ -559,28 +541,28 @@
            || (!rowUp && a_ij.sgn() > 0 && c->isUpperBound())
            || (!rowUp && a_ij.sgn() < 0 && c->isLowerBound()));
 
-    if(TraceIsOn("arith::propagateRow")){
+    if(Debug.isOn("arith::propagateRow")){
       if(nonbasic == v){
-        Trace("arith::propagateRow") << "(target) "
+        Debug("arith::propagateRow") << "(target) "
                                      << rowUp << " "
                                      << a_ij.sgn() << " "
                                      << c->isLowerBound() << " "
                                      << c->isUpperBound() << endl;
 
-        Trace("arith::propagateRow") << "(target) ";
+        Debug("arith::propagateRow") << "(target) ";
       }
-      Trace("arith::propagateRow") << "propagateRow " << a_ij << " * " << nonbasic ;
+      Debug("arith::propagateRow") << "propagateRow " << a_ij << " * " << nonbasic ;
     }
 
     if(nonbasic == v){
       if(farkas != RationalVectorPSentinel){
         Assert(farkas->front().isZero());
         Rational multAij = multiple * a_ij;
-        Trace("arith::propagateRow") << "(" << multAij << ") ";
+        Debug("arith::propagateRow") << "(" << multAij << ") ";
         farkas->front() = multAij;
       }
 
-      Trace("arith::propagateRow") << c << endl;
+      Debug("arith::propagateRow") << c << endl;
     }else{
 
       ConstraintCP bound = selectUb
@@ -589,15 +571,15 @@
 
       if(farkas != RationalVectorPSentinel){
         Rational multAij = multiple * a_ij;
-        Trace("arith::propagateRow") << "(" << multAij << ") ";
+        Debug("arith::propagateRow") << "(" << multAij << ") ";
         farkas->push_back(multAij);
       }
       Assert(bound != NullConstraint);
-      Trace("arith::propagateRow") << bound << endl;
+      Debug("arith::propagateRow") << bound << endl;
       into.push_back(bound);
     }
   }
-  Trace("arith::propagateRow") << "LinearEqualityModule::propagateRow("
+  Debug("arith::propagateRow") << "LinearEqualityModule::propagateRow("
                                    << ridx << ", " << rowUp << ", " << v << ") done" << endl;
 
 }
@@ -635,11 +617,11 @@
         anyWeakening = true;
         surplus = surplus - diff;
 
-        Trace("arith::weak") << "found:" << endl;
+        Debug("arith::weak") << "found:" << endl;
         if(v == basic){
-          Trace("arith::weak") << "  basic: ";
+          Debug("arith::weak") << "  basic: ";
         }
-        Trace("arith::weak") << "  " << surplus << " "<< diff  << endl
+        Debug("arith::weak") << "  " << surplus << " "<< diff  << endl
                              << "  " << bound << c << endl
                              << "  " << weakerBound << weaker << endl;
 
@@ -690,7 +672,7 @@
   Assert(!fcs.underConstruction());
   TimerStat::CodeTimer codeTimer(d_statistics.d_weakenTime);
 
-  Trace("arith::weak") << "LinearEqualityModule::minimallyWeakConflict("
+  Debug("arith::weak") << "LinearEqualityModule::minimallyWeakConflict("
                        << aboveUpper <<", "<< basicVar << ", ...) start" << endl;
 
   const Rational& adjustSgn = aboveUpper ? d_negOne : d_one;
@@ -713,7 +695,7 @@
     const Rational& coeff = entry.getCoefficient();
     bool weakening = false;
     ConstraintP c = weakestExplanation(aboveUpper, surplus, v, coeff, weakening, basicVar);
-    Trace("arith::weak") << "weak : " << weakening << " "
+    Debug("arith::weak") << "weak : " << weakening << " "
                          << c->assertedToTheTheory() << " "
                          << d_variables.getAssignment(v) << " "
                          << c << endl;
@@ -733,7 +715,7 @@
   if(anyWeakenings){
     ++d_statistics.d_weakeningSuccesses;
   }
-  Trace("arith::weak") << "LinearEqualityModule::minimallyWeakConflict("
+  Debug("arith::weak") << "LinearEqualityModule::minimallyWeakConflict("
                        << aboveUpper <<", "<< basicVar << ", ...) done" << endl;
   return conflicted;
 }
@@ -840,7 +822,7 @@
 void LinearEqualityModule::startTrackingBoundCounts(){
   Assert(!d_areTracking);
   d_areTracking = true;
-  if(TraceIsOn("arith::tracking")){
+  if(Debug.isOn("arith::tracking")){
     debugCheckTracking();
   }
   Assert(d_areTracking);
@@ -849,7 +831,7 @@
 void LinearEqualityModule::stopTrackingBoundCounts(){
   Assert(d_areTracking);
   d_areTracking = false;
-  if(TraceIsOn("arith::tracking")){
+  if(Debug.isOn("arith::tracking")){
     debugCheckTracking();
   }
   Assert(!d_areTracking);
@@ -911,7 +893,7 @@
   nonb = nonb.multiplyBySgn(-coeffSgn);
 
   uint32_t length = d_tableau.basicRowLength(basic);
-  Trace("basicsAtBounds")
+  Debug("basicsAtBounds")
     << "bcs " << bcs
     << "nonb " << nonb
     << "length " << length << endl;
@@ -1037,10 +1019,10 @@
     //   else, inc
 
     if(increasing){
-      Trace("handleBorders") << "push back increasing " << border << endl;
+      Debug("handleBorders") << "push back increasing " << border << endl;
       d_increasing.push_back(border);
     }else{
-      Trace("handleBorders") << "push back decreasing " << border << endl;
+      Debug("handleBorders") << "push back decreasing " << border << endl;
       d_decreasing.push_back(border);
     }
     return false;
@@ -1133,30 +1115,22 @@
 
   int focusCoeffSgn = focusCoeff.sgn();
 
-<<<<<<< HEAD
-  static int instance = 0;
-  ++instance;
-  Trace("speculativeUpdate") << "speculativeUpdate " << instance << endl;
-  Trace("speculativeUpdate") << "nb " << nb << endl;
-  Trace("speculativeUpdate") << "focusCoeff " << focusCoeff << endl;
-=======
   Debug("speculativeUpdate") << "speculativeUpdate" << endl;
   Debug("speculativeUpdate") << "nb " << nb << endl;
   Debug("speculativeUpdate") << "focusCoeff " << focusCoeff << endl;
->>>>>>> 6ddfbe07
 
   if(d_variables.hasUpperBound(nb)){
     ConstraintP ub = d_variables.getUpperBoundConstraint(nb);
     d_upperBoundDifference = ub->getValue() - d_variables.getAssignment(nb);
     Border border(ub, *d_upperBoundDifference, false, NULL, true);
-    Trace("handleBorders") << "push back increasing " << border << endl;
+    Debug("handleBorders") << "push back increasing " << border << endl;
     d_increasing.push_back(border);
   }
   if(d_variables.hasLowerBound(nb)){
     ConstraintP lb = d_variables.getLowerBoundConstraint(nb);
     d_lowerBoundDifference = lb->getValue() - d_variables.getAssignment(nb);
     Border border(lb, *d_lowerBoundDifference, false, NULL, false);
-    Trace("handleBorders") << "push back decreasing " << border << endl;
+    Debug("handleBorders") << "push back decreasing " << border << endl;
     d_decreasing.push_back(border);
   }
 
@@ -1205,7 +1179,7 @@
 
   int fixesRemaining = heap.possibleFixes();
 
-  Trace("handleBorders")
+  Debug("handleBorders")
     << "handleBorders "
     << "nb " << nb
     << "fc " << focusCoeff
@@ -1282,7 +1256,7 @@
     DeltaRational blockChangeToFocus =  diff * effectiveCoefficient;
     totalFocusChange += blockChangeToFocus;
 
-    Trace("handleBorders")
+    Debug("handleBorders")
       << "blockValue " << (blockValue)
       << "diff " << diff
       << "blockChangeToFocus " << totalFocusChange
@@ -1296,7 +1270,7 @@
     for(BorderVec::const_iterator i = startBlock; i != endBlock; ++i){
       const Border& b = *i;
 
-      Trace("handleBorders") << b << endl;
+      Debug("handleBorders") << b << endl;
 
       bool makesImprovement = negErrorChange > 0 ||
         (negErrorChange == 0  && currFocusChangeSgn > 0);
