/******************************************************************************
 * Top contributors (to current version):
 *   Andrew Reynolds, Alex Ozdemir, Hans-Joerg Schurr
 *
 * This file is part of the cvc5 project.
 *
 * Copyright (c) 2009-2025 by the authors listed in the file AUTHORS
 * in the top-level source directory and their institutional affiliations.
 * All rights reserved.  See the file COPYING in the top-level source
 * directory for licensing information.
 * ****************************************************************************
 *
 * Common functions for dealing with proof nodes.
 */

#include "theory/arith/arith_proof_utilities.h"

#include "proof/proof_node_manager.h"
#include "util/rational.h"

namespace cvc5::internal {
namespace theory {
namespace arith {

std::vector<Node> getMacroSumUbCoeff(NodeManager* nm,
                                     const std::vector<Pf>& pfs,
                                     const std::vector<Node>& coeffs)
{
  Assert(pfs.size() == coeffs.size());
<<<<<<< HEAD
=======
  std::vector<Node> premises;
  for (const Pf& p : pfs)
  {
    premises.push_back(p->getResult());
  }
  return getMacroSumUbCoeff(premises, coeffs);
}
std::vector<Node> getMacroSumUbCoeff(const std::vector<Node>& premises,
                                     const std::vector<Node>& coeffs)
{
  Assert(premises.size() == coeffs.size());
  NodeManager* nm = NodeManager::currentNM();
>>>>>>> b38c29b5
  std::vector<Node> ret;
  TypeNode itype = nm->integerType();
  TypeNode rtype = nm->realType();
  // For each coefficient, we must use a real if the lhs or rhs of the relation
  // is a real, or if the coefficient is not integral.
  for (size_t i = 0, ncoeff = coeffs.size(); i < ncoeff; i++)
  {
    Assert(coeffs[i].isConst());
    Node res = premises[i];
    Assert(res.getType().isBoolean() && res.getNumChildren() == 2);
    const Rational& r = coeffs[i].getConst<Rational>();
    bool isReal = !r.isIntegral() || res[0].getType().isReal()
                  || res[1].getType().isReal();
    ret.push_back(nm->mkConstRealOrInt(isReal ? rtype : itype, r));
  }
  return ret;
}

Node expandMacroSumUb(NodeManager* nm,
                      const std::vector<Node>& children,
                      const std::vector<Node>& args,
                      CDProof* cdp)
{
  if (TraceIsOn("macro::arith"))
  {
    Trace("macro::arith") << "Expand MACRO_ARITH_SCALE_SUM_UB" << std::endl;
    for (const auto& child : children)
    {
      Trace("macro::arith") << "  child: " << child << std::endl;
    }
    Trace("macro::arith") << "   args: " << args << std::endl;
  }
  Assert(args.size() == children.size());
  ProofStepBuffer steps{cdp->getManager()->getChecker()};

  // Scale all children, accumulating
  std::vector<Node> scaledRels;
  Node one = nm->mkConstInt(Rational(1));
  for (size_t i = 0; i < children.size(); ++i)
  {
    TNode child = children[i];
    TNode scalar = args[i];
    if (scalar.getConst<Rational>() == 1)
    {
      // if scaled by one, just take original
      scaledRels.push_back(child);
      continue;
    }
    bool isPos = scalar.getConst<Rational>() > 0;
    Node scalarCmp =
        nm->mkNode(isPos ? Kind::GT : Kind::LT,
                   scalar,
                   nm->mkConstRealOrInt(scalar.getType(), Rational(0)));
    // (= scalarCmp true)
    Node scalarCmpOrTrue = steps.tryStep(ProofRule::EVALUATE, {}, {scalarCmp});
    Assert(!scalarCmpOrTrue.isNull());
    // scalarCmp
    steps.addStep(ProofRule::TRUE_ELIM, {scalarCmpOrTrue}, {}, scalarCmp);
    // (and scalarCmp relation)
    Node scalarCmpAndRel =
        steps.tryStep(ProofRule::AND_INTRO, {scalarCmp, child}, {});
    Assert(!scalarCmpAndRel.isNull());
    // (=> (and scalarCmp relation) scaled)
    Node impl = steps.tryStep(
        isPos ? ProofRule::ARITH_MULT_POS : ProofRule::ARITH_MULT_NEG,
        {},
        {scalar, child});
    Assert(!impl.isNull());
    // scaled
    Node scaled =
        steps.tryStep(ProofRule::MODUS_PONENS, {scalarCmpAndRel, impl}, {});
    Assert(!scaled.isNull());
    scaledRels.emplace_back(scaled);
  }

  Node sumBounds = steps.tryStep(ProofRule::ARITH_SUM_UB, scaledRels, {});
  cdp->addSteps(steps);
  Trace("macro::arith") << "Expansion done. Proved: " << sumBounds << std::endl;
  return sumBounds;
}

}  // namespace arith
}  // namespace theory
}  // namespace cvc5::internal<|MERGE_RESOLUTION|>--- conflicted
+++ resolved
@@ -27,21 +27,20 @@
                                      const std::vector<Node>& coeffs)
 {
   Assert(pfs.size() == coeffs.size());
-<<<<<<< HEAD
-=======
+
   std::vector<Node> premises;
   for (const Pf& p : pfs)
   {
     premises.push_back(p->getResult());
   }
-  return getMacroSumUbCoeff(premises, coeffs);
+  return getMacroSumUbCoeff(nm, premises, coeffs);
 }
-std::vector<Node> getMacroSumUbCoeff(const std::vector<Node>& premises,
+std::vector<Node> getMacroSumUbCoeff(NodeManager* nm,
+                                     const std::vector<Node>& premises,
                                      const std::vector<Node>& coeffs)
 {
   Assert(premises.size() == coeffs.size());
-  NodeManager* nm = NodeManager::currentNM();
->>>>>>> b38c29b5
+
   std::vector<Node> ret;
   TypeNode itype = nm->integerType();
   TypeNode rtype = nm->realType();
