/*********************                                                        */
/*! \file theory_arith.h
 ** \verbatim
 ** Top contributors (to current version):
 **   Tim King, Alex Ozdemir, Morgan Deters
 ** This file is part of the CVC4 project.
 ** Copyright (c) 2009-2020 by the authors listed in the file AUTHORS
 ** in the top-level source directory) and their institutional affiliations.
 ** All rights reserved.  See the file COPYING in the top-level source
 ** directory for licensing information.\endverbatim
 **
 ** \brief Arithmetic theory.
 ** Arithmetic theory.
 **/

#include "cvc4_private.h"

#pragma once

#include "expr/node.h"
#include "theory/arith/arith_state.h"
#include "theory/arith/inference_manager.h"
#include "theory/arith/theory_arith_private_forward.h"
#include "theory/theory.h"

namespace CVC4 {
namespace theory {

namespace arith {

/**
 * Implementation of QF_LRA.
 * Based upon:
 * http://research.microsoft.com/en-us/um/people/leonardo/cav06.pdf
 */
class TheoryArith : public Theory {
 private:
  friend class TheoryArithPrivate;

  TheoryArithPrivate* d_internal;

  TimerStat d_ppRewriteTimer;

 public:
  TheoryArith(context::Context* c,
              context::UserContext* u,
              OutputChannel& out,
              Valuation valuation,
              const LogicInfo& logicInfo,
              ProofNodeManager* pnm = nullptr);
  virtual ~TheoryArith();

  //--------------------------------- initialization
  /** get the official theory rewriter of this theory */
  TheoryRewriter* getTheoryRewriter() override;
  /**
   * Returns true if this theory needs an equality engine, which is assigned
   * to it (d_equalityEngine) by the equality engine manager during
   * TheoryEngine::finishInit, prior to calling finishInit for this theory.
   * If this method returns true, it stores instructions for the notifications
   * this Theory wishes to receive from its equality engine.
   */
  bool needsEqualityEngine(EeSetupInfo& esi) override;
  /** finish initialization */
  void finishInit() override;
  //--------------------------------- end initialization

  /**
   * Does non-context dependent setup for a node connected to a theory.
   */
  void preRegisterTerm(TNode n) override;

  TrustNode expandDefinition(Node node) override;

  void check(Effort e) override;
  bool needsCheckLastEffort() override;
  void propagate(Effort e) override;
  TrustNode explain(TNode n) override;

  bool collectModelInfo(TheoryModel* m) override;

  void shutdown() override {}

  void presolve() override;
  void notifyRestart() override;
  PPAssertStatus ppAssert(TNode in, SubstitutionMap& outSubstitutions) override;
  TrustNode ppRewrite(TNode atom) override;
  void ppStaticLearn(TNode in, NodeBuilder<>& learned) override;

  std::string identify() const override { return std::string("TheoryArith"); }

  EqualityStatus getEqualityStatus(TNode a, TNode b) override;

  void notifySharedTerm(TNode n) override;

  Node getModelValue(TNode var) override;

  std::pair<bool, Node> entailmentCheck(TNode lit) override;

  /** Return a reference to the arith::InferenceManager. */
<<<<<<< HEAD
  InferenceManager& getInferenceManager() {
=======
  InferenceManager& getInferenceManager()
  {
>>>>>>> 58733b38
    return d_inferenceManager;
  }

 private:
  /** The state object wrapping TheoryArithPrivate  */
  ArithState d_astate;

  /** The arith::InferenceManager. */
  InferenceManager d_inferenceManager;

};/* class TheoryArith */

}/* CVC4::theory::arith namespace */
}/* CVC4::theory namespace */
}/* CVC4 namespace */<|MERGE_RESOLUTION|>--- conflicted
+++ resolved
@@ -98,12 +98,8 @@
   std::pair<bool, Node> entailmentCheck(TNode lit) override;
 
   /** Return a reference to the arith::InferenceManager. */
-<<<<<<< HEAD
-  InferenceManager& getInferenceManager() {
-=======
   InferenceManager& getInferenceManager()
   {
->>>>>>> 58733b38
     return d_inferenceManager;
   }
 
