/*********************                                                        */
/*! \file arith_utilities.h
 ** \verbatim
 ** Top contributors (to current version):
 **   Tim King, Andrew Reynolds, Morgan Deters
 ** This file is part of the CVC4 project.
 ** Copyright (c) 2009-2019 by the authors listed in the file AUTHORS
 ** in the top-level source directory) and their institutional affiliations.
 ** All rights reserved.  See the file COPYING in the top-level source
 ** directory for licensing information.\endverbatim
 **
 ** \brief Common functions for dealing with nodes.
 **/

#include "cvc4_private.h"

#ifndef CVC4__THEORY__ARITH__ARITH_UTILITIES_H
#define CVC4__THEORY__ARITH__ARITH_UTILITIES_H

#include <math.h>
#include <unordered_map>
#include <unordered_set>
#include <vector>

#include "context/cdhashset.h"
#include "expr/node.h"
#include "theory/arith/arithvar.h"
#include "theory/arith/delta_rational.h"
#include "util/dense_map.h"
#include "util/integer.h"
#include "util/rational.h"

namespace CVC4 {
namespace theory {
namespace arith {

//Sets of Nodes
typedef std::unordered_set<Node, NodeHashFunction> NodeSet;
typedef std::unordered_set<TNode, TNodeHashFunction> TNodeSet;
typedef context::CDHashSet<Node, NodeHashFunction> CDNodeSet;

//Maps from Nodes -> ArithVars, and vice versa
typedef std::unordered_map<Node, ArithVar, NodeHashFunction> NodeToArithVarMap;
typedef DenseMap<Node> ArithVarToNodeMap;

inline Node mkRationalNode(const Rational& q){
  return NodeManager::currentNM()->mkConst<Rational>(q);
}

inline Node mkBoolNode(bool b){
  return NodeManager::currentNM()->mkConst<bool>(b);
}

inline Node mkIntSkolem(const std::string& name){
  return NodeManager::currentNM()->mkSkolem(name, NodeManager::currentNM()->integerType());
}

inline Node mkRealSkolem(const std::string& name){
  return NodeManager::currentNM()->mkSkolem(name, NodeManager::currentNM()->realType());
}

inline Node skolemFunction(const std::string& name, TypeNode dom, TypeNode range){
  NodeManager* currNM = NodeManager::currentNM();
  TypeNode functionType = currNM->mkFunctionType(dom, range);
  return currNM->mkSkolem(name, functionType);
}

/** \f$ k \in {LT, LEQ, EQ, GEQ, GT} \f$ */
inline bool isRelationOperator(Kind k){
  using namespace kind;

  switch(k){
  case LT:
  case LEQ:
  case EQUAL:
  case GEQ:
  case GT:
    return true;
  default:
    return false;
  }
}

/**
 * Given a relational kind, k, return the kind k' s.t.
 * swapping the lefthand and righthand side is equivalent.
 *
 * The following equivalence should hold,
 *   (k l r) <=> (k' r l)
 */
inline Kind reverseRelationKind(Kind k){
  using namespace kind;

  switch(k){
  case LT:    return GT;
  case LEQ:   return GEQ;
  case EQUAL: return EQUAL;
  case GEQ:   return LEQ;
  case GT:    return LT;

  default:
    Unreachable();
  }
}

inline bool evaluateConstantPredicate(Kind k, const Rational& left, const Rational& right){
  using namespace kind;

  switch(k){
  case LT:    return left <  right;
  case LEQ:   return left <= right;
  case EQUAL: return left == right;
  case GEQ:   return left >= right;
  case GT:    return left >  right;
  default:
    Unreachable();
    return true;
  }
}

/**
 * Returns the appropriate coefficient for the infinitesimal given the kind
 * for an arithmetic atom inorder to represent strict inequalities as inequalities.
 *   x < c  becomes  x <= c + (-1) * \f$ \delta \f$
 *   x > c  becomes  x >= x + ( 1) * \f$ \delta \f$
 * Non-strict inequalities have a coefficient of zero.
 */
inline int deltaCoeff(Kind k){
  switch(k){
  case kind::LT:
    return -1;
  case kind::GT:
    return 1;
  default:
    return 0;
  }
}

/**
 * Given a literal to TheoryArith return a single kind to
 * to indicate its underlying structure.
 * The function returns the following in each case:
 * - (K left right) -> K where is a wildcard for EQUAL, LT, GT, LEQ, or GEQ:
 * - (NOT (EQUAL left right)) -> DISTINCT
 * - (NOT (LEQ left right))   -> GT
 * - (NOT (GEQ left right))   -> LT
 * - (NOT (LT left right))    -> GEQ
 * - (NOT (GT left right))    -> LEQ
 * If none of these match, it returns UNDEFINED_KIND.
 */
inline Kind oldSimplifiedKind(TNode literal){
  switch(literal.getKind()){
  case kind::LT:
  case kind::GT:
  case kind::LEQ:
  case kind::GEQ:
  case kind::EQUAL:
    return literal.getKind();
  case  kind::NOT:
    {
      TNode atom = literal[0];
      switch(atom.getKind()){
      case  kind::LEQ: //(not (LEQ x c)) <=> (GT x c)
        return  kind::GT;
      case  kind::GEQ: //(not (GEQ x c)) <=> (LT x c)
        return  kind::LT;
      case  kind::LT: //(not (LT x c)) <=> (GEQ x c)
        return  kind::GEQ;
      case  kind::GT: //(not (GT x c) <=> (LEQ x c)
        return  kind::LEQ;
      case  kind::EQUAL:
        return  kind::DISTINCT;
      default:
        Unreachable();
        return  kind::UNDEFINED_KIND;
      }
    }
  default:
    Unreachable();
    return kind::UNDEFINED_KIND;
  }
}

inline Kind negateKind(Kind k){
  switch(k){
  case kind::LT:       return kind::GEQ;
  case kind::GT:       return kind::LEQ;
  case kind::LEQ:      return kind::GT;
  case kind::GEQ:      return kind::LT;
  case kind::EQUAL:    return kind::DISTINCT;
  case kind::DISTINCT: return kind::EQUAL;
  default:
    return kind::UNDEFINED_KIND;
  }
}

inline Node negateConjunctionAsClause(TNode conjunction){
  Assert(conjunction.getKind() == kind::AND);
  NodeBuilder<> orBuilder(kind::OR);

  for(TNode::iterator i = conjunction.begin(), end=conjunction.end(); i != end; ++i){
    TNode child = *i;
    Node negatedChild = NodeBuilder<1>(kind::NOT)<<(child);
    orBuilder << negatedChild;
  }
  return orBuilder;
}

inline Node maybeUnaryConvert(NodeBuilder<>& builder){
  Assert(builder.getKind() == kind::OR || builder.getKind() == kind::AND
         || builder.getKind() == kind::PLUS || builder.getKind() == kind::MULT);
  Assert(builder.getNumChildren() >= 1);
  if(builder.getNumChildren() == 1){
    return builder[0];
  }else{
    return builder;
  }
}

inline void flattenAnd(Node n, std::vector<TNode>& out){
  Assert(n.getKind() == kind::AND);
  for(Node::iterator i=n.begin(), i_end=n.end(); i != i_end; ++i){
    Node curr = *i;
    if(curr.getKind() == kind::AND){
      flattenAnd(curr, out);
    }else{
      out.push_back(curr);
    }
  }
}

inline Node flattenAnd(Node n){
  std::vector<TNode> out;
  flattenAnd(n, out);
  return NodeManager::currentNM()->mkNode(kind::AND, out);
}

// Returns an node that is the identity of a select few kinds.
inline Node getIdentity(Kind k){
  switch(k){
  case kind::AND:
    return mkBoolNode(true);
  case kind::PLUS:
    return mkRationalNode(0);
  case kind::MULT:
  case kind::NONLINEAR_MULT:
    return mkRationalNode(1);
  default:
    Unreachable();
  }
}

inline Node safeConstructNary(NodeBuilder<>& nb) {
  switch (nb.getNumChildren()) {
    case 0:
      return getIdentity(nb.getKind());
    case 1:
      return nb[0];
    default:
      return (Node)nb;
  }
}

inline Node safeConstructNary(Kind k, const std::vector<Node>& children) {
  switch (children.size()) {
    case 0:
      return getIdentity(k);
    case 1:
      return children[0];
    default:
      return NodeManager::currentNM()->mkNode(k, children);
  }
}

// Returns the multiplication of a and b.
inline Node mkMult(Node a, Node b) {
  return NodeManager::currentNM()->mkNode(kind::MULT, a, b);
}

// Return a constraint that is equivalent to term being is in the range
// [start, end). This includes start and excludes end.
inline Node mkInRange(Node term, Node start, Node end) {
  NodeManager* nm = NodeManager::currentNM();
  Node above_start = nm->mkNode(kind::LEQ, start, term);
  Node below_end = nm->mkNode(kind::LT, term, end);
  return nm->mkNode(kind::AND, above_start, below_end);
}

// Creates an expression that constrains q to be equal to one of two expressions
// when n is 0 or not. Useful for division by 0 logic.
//   (ite (= n 0) (= q if_zero) (= q not_zero))
inline Node mkOnZeroIte(Node n, Node q, Node if_zero, Node not_zero) {
  Node zero = mkRationalNode(0);
  return n.eqNode(zero).iteNode(q.eqNode(if_zero), q.eqNode(not_zero));
}

inline Node mkPi()
{
  return NodeManager::currentNM()->mkNullaryOperator(
      NodeManager::currentNM()->realType(), kind::PI);
}
/** Join kinds, where k1 and k2 are arithmetic relations returns an
 * arithmetic relation ret such that
 * if (a <k1> b) and (a <k2> b), then (a <ret> b).
 */
<<<<<<< HEAD
inline Kind joinKinds(Kind k1, Kind k2)
{
  if (k2 < k1)
  {
    return joinKinds(k2, k1);
  }
  else if (k1 == k2)
  {
    return k1;
  }
  Assert(k1 == kind::EQUAL || k1 == kind::LT || k1 == kind::LEQ
         || k1 == kind::GT || k1 == kind::GEQ);
  Assert(k2 == kind::EQUAL || k2 == kind::LT || k2 == kind::LEQ
         || k2 == kind::GT || k2 == kind::GEQ);
  if (k1 == kind::EQUAL)
  {
    if (k2 == kind::LEQ || k2 == kind::GEQ)
    {
      return k1;
    }
  }
  else if (k1 == kind::LT)
  {
    if (k2 == kind::LEQ)
    {
      return k1;
    }
  }
  else if (k1 == kind::LEQ)
  {
    if (k2 == kind::GEQ)
    {
      return kind::EQUAL;
    }
  }
  else if (k1 == kind::GT)
  {
    if (k2 == kind::GEQ)
    {
      return k1;
    }
  }
  return kind::UNDEFINED_KIND;
}
=======
Kind joinKinds(Kind k1, Kind k2);
>>>>>>> 43ab3f4c

/** Transitive kinds, where k1 and k2 are arithmetic relations returns an
 * arithmetic relation ret such that
 * if (a <k1> b) and (b <k2> c) then (a <ret> c).
 */
<<<<<<< HEAD
inline Kind transKinds(Kind k1, Kind k2)
{
  if (k2 < k1)
  {
    return transKinds(k2, k1);
  }
  else if (k1 == k2)
  {
    return k1;
  }
  Assert(k1 == kind::EQUAL || k1 == kind::LT || k1 == kind::LEQ
         || k1 == kind::GT || k1 == kind::GEQ);
  Assert(k2 == kind::EQUAL || k2 == kind::LT || k2 == kind::LEQ
         || k2 == kind::GT || k2 == kind::GEQ);
  if (k1 == kind::EQUAL)
  {
    return k2;
  }
  else if (k1 == kind::LT)
  {
    if (k2 == kind::LEQ)
    {
      return k1;
    }
  }
  else if (k1 == kind::GT)
  {
    if (k2 == kind::GEQ)
    {
      return k1;
    }
  }
  return kind::UNDEFINED_KIND;
}

/** Is k a transcendental function kind? */
inline bool isTranscendentalKind(Kind k)
{
  // many operators are eliminated during rewriting
  Assert(k != kind::TANGENT && k != kind::COSINE && k != kind::COSECANT
         && k != kind::SECANT && k != kind::COTANGENT);
  return k == kind::EXPONENTIAL || k == kind::SINE || k == kind::PI;
}

=======
Kind transKinds(Kind k1, Kind k2);

/** Is k a transcendental function kind? */
bool isTranscendentalKind(Kind k);
>>>>>>> 43ab3f4c
/**
 * Get a lower/upper approximation of the constant r within the given
 * level of precision. In other words, this returns a constant c' such that
 *   c' <= c <= c' + 1/(10^prec) if isLower is true, or
 *   c' + 1/(10^prec) <= c <= c' if isLower is false.
 * where c' is a rational of the form n/d for some n and d <= 10^prec.
 */
<<<<<<< HEAD
inline Node getApproximateConstant(Node c, bool isLower, unsigned prec)
{
  Assert(c.isConst());
  Rational cr = c.getConst<Rational>();

  unsigned lower = 0;
  unsigned upper = pow(10, prec);

  Rational den = Rational(upper);
  if (cr.getDenominator() < den.getNumerator())
  {
    // denominator is not more than precision, we return it
    return c;
  }

  int csign = cr.sgn();
  Assert(csign != 0);
  if (csign == -1)
  {
    cr = -cr;
  }
  Rational one = Rational(1);
  Rational ten = Rational(10);
  Rational pow_ten = Rational(1);
  // inefficient for large numbers
  while (cr >= one)
  {
    cr = cr / ten;
    pow_ten = pow_ten * ten;
  }
  Rational allow_err = one / den;

  Trace("nl-ext-approx") << "Compute approximation for " << c << ", precision "
                         << prec << "..." << std::endl;
  // now do binary search
  Rational two = Rational(2);
  NodeManager* nm = NodeManager::currentNM();
  Node cret;
  do
  {
    unsigned curr = (lower + upper) / 2;
    Rational curr_r = Rational(curr) / den;
    Rational err = cr - curr_r;
    int esign = err.sgn();
    if (err.abs() <= allow_err)
    {
      if (esign == 1 && !isLower)
      {
        curr_r = Rational(curr + 1) / den;
      }
      else if (esign == -1 && isLower)
      {
        curr_r = Rational(curr - 1) / den;
      }
      curr_r = curr_r * pow_ten;
      cret = nm->mkConst(csign == 1 ? curr_r : -curr_r);
    }
    else
    {
      Assert(esign != 0);
      // update lower/upper
      if (esign == -1)
      {
        upper = curr;
      }
      else if (esign == 1)
      {
        lower = curr;
      }
    }
  } while (cret.isNull());
  Trace("nl-ext-approx") << "Approximation for " << c << " for precision "
                         << prec << " is " << cret << std::endl;
  return cret;
}

/** print rational approximation of cr with precision prec on trace c */
inline void printRationalApprox(const char* c, Node cr, unsigned prec = 5)
{
  Assert(cr.isConst());
  Node ca = getApproximateConstant(cr, true, prec);
  if (ca != cr)
  {
    Trace(c) << "(+ ";
  }
  Trace(c) << ca;
  if (ca != cr)
  {
    Trace(c) << " [0,10^" << prec << "])";
  }
}
=======
Node getApproximateConstant(Node c, bool isLower, unsigned prec);

/** print rational approximation of cr with precision prec on trace c */
void printRationalApprox(const char* c, Node cr, unsigned prec = 5);
>>>>>>> 43ab3f4c

}/* CVC4::theory::arith namespace */
}/* CVC4::theory namespace */
}/* CVC4 namespace */

#endif /* CVC4__THEORY__ARITH__ARITH_UTILITIES_H */<|MERGE_RESOLUTION|>--- conflicted
+++ resolved
@@ -303,110 +303,16 @@
  * arithmetic relation ret such that
  * if (a <k1> b) and (a <k2> b), then (a <ret> b).
  */
-<<<<<<< HEAD
-inline Kind joinKinds(Kind k1, Kind k2)
-{
-  if (k2 < k1)
-  {
-    return joinKinds(k2, k1);
-  }
-  else if (k1 == k2)
-  {
-    return k1;
-  }
-  Assert(k1 == kind::EQUAL || k1 == kind::LT || k1 == kind::LEQ
-         || k1 == kind::GT || k1 == kind::GEQ);
-  Assert(k2 == kind::EQUAL || k2 == kind::LT || k2 == kind::LEQ
-         || k2 == kind::GT || k2 == kind::GEQ);
-  if (k1 == kind::EQUAL)
-  {
-    if (k2 == kind::LEQ || k2 == kind::GEQ)
-    {
-      return k1;
-    }
-  }
-  else if (k1 == kind::LT)
-  {
-    if (k2 == kind::LEQ)
-    {
-      return k1;
-    }
-  }
-  else if (k1 == kind::LEQ)
-  {
-    if (k2 == kind::GEQ)
-    {
-      return kind::EQUAL;
-    }
-  }
-  else if (k1 == kind::GT)
-  {
-    if (k2 == kind::GEQ)
-    {
-      return k1;
-    }
-  }
-  return kind::UNDEFINED_KIND;
-}
-=======
 Kind joinKinds(Kind k1, Kind k2);
->>>>>>> 43ab3f4c
 
 /** Transitive kinds, where k1 and k2 are arithmetic relations returns an
  * arithmetic relation ret such that
  * if (a <k1> b) and (b <k2> c) then (a <ret> c).
  */
-<<<<<<< HEAD
-inline Kind transKinds(Kind k1, Kind k2)
-{
-  if (k2 < k1)
-  {
-    return transKinds(k2, k1);
-  }
-  else if (k1 == k2)
-  {
-    return k1;
-  }
-  Assert(k1 == kind::EQUAL || k1 == kind::LT || k1 == kind::LEQ
-         || k1 == kind::GT || k1 == kind::GEQ);
-  Assert(k2 == kind::EQUAL || k2 == kind::LT || k2 == kind::LEQ
-         || k2 == kind::GT || k2 == kind::GEQ);
-  if (k1 == kind::EQUAL)
-  {
-    return k2;
-  }
-  else if (k1 == kind::LT)
-  {
-    if (k2 == kind::LEQ)
-    {
-      return k1;
-    }
-  }
-  else if (k1 == kind::GT)
-  {
-    if (k2 == kind::GEQ)
-    {
-      return k1;
-    }
-  }
-  return kind::UNDEFINED_KIND;
-}
-
-/** Is k a transcendental function kind? */
-inline bool isTranscendentalKind(Kind k)
-{
-  // many operators are eliminated during rewriting
-  Assert(k != kind::TANGENT && k != kind::COSINE && k != kind::COSECANT
-         && k != kind::SECANT && k != kind::COTANGENT);
-  return k == kind::EXPONENTIAL || k == kind::SINE || k == kind::PI;
-}
-
-=======
 Kind transKinds(Kind k1, Kind k2);
 
 /** Is k a transcendental function kind? */
 bool isTranscendentalKind(Kind k);
->>>>>>> 43ab3f4c
 /**
  * Get a lower/upper approximation of the constant r within the given
  * level of precision. In other words, this returns a constant c' such that
@@ -414,104 +320,10 @@
  *   c' + 1/(10^prec) <= c <= c' if isLower is false.
  * where c' is a rational of the form n/d for some n and d <= 10^prec.
  */
-<<<<<<< HEAD
-inline Node getApproximateConstant(Node c, bool isLower, unsigned prec)
-{
-  Assert(c.isConst());
-  Rational cr = c.getConst<Rational>();
-
-  unsigned lower = 0;
-  unsigned upper = pow(10, prec);
-
-  Rational den = Rational(upper);
-  if (cr.getDenominator() < den.getNumerator())
-  {
-    // denominator is not more than precision, we return it
-    return c;
-  }
-
-  int csign = cr.sgn();
-  Assert(csign != 0);
-  if (csign == -1)
-  {
-    cr = -cr;
-  }
-  Rational one = Rational(1);
-  Rational ten = Rational(10);
-  Rational pow_ten = Rational(1);
-  // inefficient for large numbers
-  while (cr >= one)
-  {
-    cr = cr / ten;
-    pow_ten = pow_ten * ten;
-  }
-  Rational allow_err = one / den;
-
-  Trace("nl-ext-approx") << "Compute approximation for " << c << ", precision "
-                         << prec << "..." << std::endl;
-  // now do binary search
-  Rational two = Rational(2);
-  NodeManager* nm = NodeManager::currentNM();
-  Node cret;
-  do
-  {
-    unsigned curr = (lower + upper) / 2;
-    Rational curr_r = Rational(curr) / den;
-    Rational err = cr - curr_r;
-    int esign = err.sgn();
-    if (err.abs() <= allow_err)
-    {
-      if (esign == 1 && !isLower)
-      {
-        curr_r = Rational(curr + 1) / den;
-      }
-      else if (esign == -1 && isLower)
-      {
-        curr_r = Rational(curr - 1) / den;
-      }
-      curr_r = curr_r * pow_ten;
-      cret = nm->mkConst(csign == 1 ? curr_r : -curr_r);
-    }
-    else
-    {
-      Assert(esign != 0);
-      // update lower/upper
-      if (esign == -1)
-      {
-        upper = curr;
-      }
-      else if (esign == 1)
-      {
-        lower = curr;
-      }
-    }
-  } while (cret.isNull());
-  Trace("nl-ext-approx") << "Approximation for " << c << " for precision "
-                         << prec << " is " << cret << std::endl;
-  return cret;
-}
-
-/** print rational approximation of cr with precision prec on trace c */
-inline void printRationalApprox(const char* c, Node cr, unsigned prec = 5)
-{
-  Assert(cr.isConst());
-  Node ca = getApproximateConstant(cr, true, prec);
-  if (ca != cr)
-  {
-    Trace(c) << "(+ ";
-  }
-  Trace(c) << ca;
-  if (ca != cr)
-  {
-    Trace(c) << " [0,10^" << prec << "])";
-  }
-}
-=======
 Node getApproximateConstant(Node c, bool isLower, unsigned prec);
 
 /** print rational approximation of cr with precision prec on trace c */
 void printRationalApprox(const char* c, Node cr, unsigned prec = 5);
->>>>>>> 43ab3f4c
 
 }/* CVC4::theory::arith namespace */
 }/* CVC4::theory namespace */
