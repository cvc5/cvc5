--- conflicted
+++ resolved
@@ -138,12 +138,6 @@
                                      TNode n,
                                      bool check)
   {
-<<<<<<< HEAD
-    IndexedRootPredicate info =
-        n.getOperator().getConst<IndexedRootPredicate>();
-
-=======
->>>>>>> 1700089e
     if (check)
     {
       TypeNode t1 = n[0].getType(check);
