/******************************************************************************
 * Top contributors (to current version):
 *   Gereon Kremer, Andrew Reynolds, Tim King
 *
 * This file is part of the cvc5 project.
 *
 * Copyright (c) 2009-2023 by the authors listed in the file AUTHORS
 * in the top-level source directory and their institutional affiliations.
 * All rights reserved.  See the file COPYING in the top-level source
 * directory for licensing information.
 * ****************************************************************************
 *
 * Typing and cardinality rules for theory arithmetic.
 */

#include "cvc5_private.h"

#ifndef CVC5__THEORY__ARITH__THEORY_ARITH_TYPE_RULES_H
#define CVC5__THEORY__ARITH__THEORY_ARITH_TYPE_RULES_H

#include "expr/node.h"
#include "expr/type_node.h"

namespace cvc5::internal {
namespace theory {
namespace arith {

/**
 * Type rule for arithmetic values.
 * Returns `integerType` or `realType` depending on the value.
 */
class ArithConstantTypeRule
{
 public:
  static TypeNode preComputeType(NodeManager* nm, TNode n);
  static TypeNode computeType(NodeManager* nodeManager,
                              TNode n,
                              bool check,
                              std::ostream* errOut);
};

/**
 * Type rule for real algebraic numbers.
 * Returns `realType`.
 */
class ArithRealAlgebraicNumberOpTypeRule
{
 public:
  static TypeNode preComputeType(NodeManager* nm, TNode n);
  static TypeNode computeType(NodeManager* nodeManager,
                              TNode n,
                              bool check,
                              std::ostream* errOut);
};

/**
 * Type rule for real algebraic numbers.
 * Returns `realType`.
 */
class ArithRealAlgebraicNumberTypeRule
{
 public:
  static TypeNode preComputeType(NodeManager* nm, TNode n);
  static TypeNode computeType(NodeManager* nodeManager,
                              TNode n,
                              bool check,
                              std::ostream* errOut);
};

/**
 * Type rule for arithmetic relations. Returns Boolean. Throws a type error
 * if the types of the children are not arithmetic or not comparable.
 */
class ArithRelationTypeRule
{
 public:
  static TypeNode preComputeType(NodeManager* nm, TNode n);
  static TypeNode computeType(NodeManager* nodeManager,
                              TNode n,
                              bool check,
                              std::ostream* errOut);
};

/**
 * Type rule for arithmetic operators.
 * Takes care of mixed-integer operators, cases and (total) division.
 */
class ArithOperatorTypeRule
{
 public:
  static TypeNode preComputeType(NodeManager* nm, TNode n);
  static TypeNode computeType(NodeManager* nodeManager,
                              TNode n,
                              bool check,
                              std::ostream* errOut);
};

/** Type rule for nullary real operators. */
class RealNullaryOperatorTypeRule
{
 public:
  static TypeNode preComputeType(NodeManager* nm, TNode n);
<<<<<<< HEAD
  static TypeNode computeType(NodeManager* nodeManager,
                              TNode n,
                              bool check,
                              std::ostream* errOut);
};

/**
 * Type rule for the IAND operator kind.
 * Always returns (integerType, integerType) -> integerType.
 */
class IAndOpTypeRule
{
 public:
  static TypeNode preComputeType(NodeManager* nm, TNode n);
=======
>>>>>>> 5e453424
  static TypeNode computeType(NodeManager* nodeManager,
                              TNode n,
                              bool check,
                              std::ostream* errOut);
};

/**
 * Type rule for the IAND kind.
 * Always returns integerType.
 */
class IAndTypeRule
{
 public:
  static TypeNode preComputeType(NodeManager* nm, TNode n);
  static TypeNode computeType(NodeManager* nodeManager,
                              TNode n,
                              bool check,
                              std::ostream* errOut);
};

/**
 * Type rule for the POW2 operator.
 * Always returns integerType.
 */
class Pow2TypeRule
{
 public:
  static TypeNode preComputeType(NodeManager* nm, TNode n);
  static TypeNode computeType(NodeManager* nodeManager,
                              TNode n,
                              bool check,
                              std::ostream* errOut);
};

/**
 * Type rule for the IndexedRootPredicate operator.
 * Checks that the two arguments are booleanType and realType, always returns
 * booleanType.
 */
class IndexedRootPredicateTypeRule
{
 public:
  static TypeNode preComputeType(NodeManager* nm, TNode n);
  static TypeNode computeType(NodeManager* nodeManager,
                              TNode n,
                              bool check,
                              std::ostream* errOut);
};

}  // namespace arith
}  // namespace theory
}  // namespace cvc5::internal

#endif /* CVC5__THEORY__ARITH__THEORY_ARITH_TYPE_RULES_H */<|MERGE_RESOLUTION|>--- conflicted
+++ resolved
@@ -100,23 +100,6 @@
 {
  public:
   static TypeNode preComputeType(NodeManager* nm, TNode n);
-<<<<<<< HEAD
-  static TypeNode computeType(NodeManager* nodeManager,
-                              TNode n,
-                              bool check,
-                              std::ostream* errOut);
-};
-
-/**
- * Type rule for the IAND operator kind.
- * Always returns (integerType, integerType) -> integerType.
- */
-class IAndOpTypeRule
-{
- public:
-  static TypeNode preComputeType(NodeManager* nm, TNode n);
-=======
->>>>>>> 5e453424
   static TypeNode computeType(NodeManager* nodeManager,
                               TNode n,
                               bool check,
