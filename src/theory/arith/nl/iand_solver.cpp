--- conflicted
+++ resolved
@@ -258,13 +258,8 @@
   Node x = i[0];
   Node y = i[1];
 
-<<<<<<< HEAD
-  uint64_t bvsize = i.getOperator().getConst<IntAnd>().d_size;
-  uint64_t granularity = options::BVAndIntegerGranularity();
-=======
   unsigned bvsize = i.getOperator().getConst<IntAnd>().d_size;
   uint64_t granularity = d_astate.options().smt.BVAndIntegerGranularity;
->>>>>>> d3df62e6
 
   Rational absI = d_model.computeAbstractModelValue(i).getConst<Rational>();
   Rational concI = d_model.computeConcreteModelValue(i).getConst<Rational>();
