/*********************                                                        */
/*! \file iand_solver.cpp
 ** \verbatim
 ** Top contributors (to current version):
 **   Andrew Reynolds, Gereon Kremer, Tim King
 ** This file is part of the CVC4 project.
 ** Copyright (c) 2009-2020 by the authors listed in the file AUTHORS
 ** in the top-level source directory and their institutional affiliations.
 ** All rights reserved.  See the file COPYING in the top-level source
 ** directory for licensing information.\endverbatim
 **
 ** \brief Implementation of integer and (IAND) solver
 **/

#include "theory/arith/nl/iand_solver.h"

#include "options/arith_options.h"
#include "options/smt_options.h"
#include "preprocessing/passes/bv_to_int.h"
#include "theory/arith/arith_msum.h"
#include "theory/arith/arith_utilities.h"
#include "util/iand.h"

using namespace CVC4::kind;

namespace CVC4 {
namespace theory {
namespace arith {
namespace nl {

<<<<<<< HEAD
IAndSolver::IAndSolver(TheoryArith& containing, NlModel& model)
    : d_model(model), d_initRefine(containing.getUserContext())
=======
IAndSolver::IAndSolver(InferenceManager& im, ArithState& state, NlModel& model)
    : d_im(im),
      d_model(model),
      d_initRefine(state.getUserContext())
>>>>>>> 36af0952
{
  NodeManager* nm = NodeManager::currentNM();
  d_true = nm->mkConst(true);
  d_false = nm->mkConst(false);
  d_zero = nm->mkConst(Rational(0));
  d_one = nm->mkConst(Rational(1));
  d_two = nm->mkConst(Rational(2));
  d_neg_one = nm->mkConst(Rational(-1));
}

IAndSolver::~IAndSolver() {}

void IAndSolver::initLastCall(const std::vector<Node>& assertions,
                              const std::vector<Node>& false_asserts,
                              const std::vector<Node>& xts)
{
  d_iands.clear();

  Trace("iand-mv") << "IAND terms : " << std::endl;
  for (const Node& a : xts)
  {
    Kind ak = a.getKind();
    if (ak != IAND)
    {
      // don't care about other terms
      continue;
    }
    size_t bsize = a.getOperator().getConst<IntAnd>().d_size;
    d_iands[bsize].push_back(a);
  }

  Trace("iand") << "We have " << d_iands.size() << " IAND terms." << std::endl;
}

void IAndSolver::checkInitialRefine()
{
  Trace("iand-check") << "IAndSolver::checkInitialRefine" << std::endl;
  NodeManager* nm = NodeManager::currentNM();
  for (const std::pair<const unsigned, std::vector<Node> >& is : d_iands)
  {
    // the reference bitwidth
    unsigned k = is.first;
    for (const Node& i : is.second)
    {
      if (d_initRefine.find(i) != d_initRefine.end())
      {
        // already sent initial axioms for i in this user context
        continue;
      }
      d_initRefine.insert(i);
      Node op = i.getOperator();
      // initial refinement lemmas
      std::vector<Node> conj;
      // iand(x,y)=iand(y,x) is guaranteed by rewriting
      Assert(i[0] <= i[1]);
      // conj.push_back(i.eqNode(nm->mkNode(IAND, op, i[1], i[0])));
      // 0 <= iand(x,y) < 2^k
      conj.push_back(nm->mkNode(LEQ, d_zero, i));
      conj.push_back(nm->mkNode(LT, i, twoToK(k)));
      // iand(x,y)<=x
      conj.push_back(nm->mkNode(LEQ, i, i[0]));
      // iand(x,y)<=y
      conj.push_back(nm->mkNode(LEQ, i, i[1]));
      // x=y => iand(x,y)=x
      conj.push_back(nm->mkNode(IMPLIES, i[0].eqNode(i[1]), i.eqNode(i[0])));
      Node lem = conj.size() == 1 ? conj[0] : nm->mkNode(AND, conj);
      Trace("iand-lemma") << "IAndSolver::Lemma: " << lem << " ; INIT_REFINE"
                          << std::endl;
      d_im.addPendingArithLemma(lem, InferenceId::NL_IAND_INIT_REFINE);
    }
  }
}

void IAndSolver::checkFullRefine()
{
  Trace("iand-check") << "IAndSolver::checkFullRefine";
  Trace("iand-check") << "IAND terms: " << std::endl;
  for (const std::pair<const unsigned, std::vector<Node> >& is : d_iands)
  {
    // the reference bitwidth
    unsigned k = is.first;
    for (const Node& i : is.second)
    {
      Node valAndXY = d_model.computeAbstractModelValue(i);
      Node valAndXYC = d_model.computeConcreteModelValue(i);
      if (Trace.isOn("iand-check"))
      {
        Node x = i[0];
        Node y = i[1];

        Node valX = d_model.computeConcreteModelValue(x);
        Node valY = d_model.computeConcreteModelValue(y);

        Trace("iand-check")
            << "* " << i << ", value = " << valAndXY << std::endl;
        Trace("iand-check") << "  actual (" << valX << ", " << valY
                            << ") = " << valAndXYC << std::endl;
        // print the bit-vector versions
        Node bvalX = convertToBvK(k, valX);
        Node bvalY = convertToBvK(k, valY);
        Node bvalAndXY = convertToBvK(k, valAndXY);
        Node bvalAndXYC = convertToBvK(k, valAndXYC);

        Trace("iand-check") << "  bv-value = " << bvalAndXY << std::endl;
        Trace("iand-check") << "  bv-actual (" << bvalX << ", " << bvalY
                            << ") = " << bvalAndXYC << std::endl;
      }
      if (valAndXY == valAndXYC)
      {
        Trace("iand-check") << "...already correct" << std::endl;
        continue;
      }

      // ************* additional lemma schemas go here
      if (options::iandMode() == options::IandMode::SUM)
      {
        Node lem = sumBasedLemma(i);  // add lemmas based on sum mode
        Trace("iand-lemma")
            << "IAndSolver::Lemma: " << lem << " ; SUM_REFINE" << std::endl;
        d_im.addPendingArithLemma(
            lem, InferenceId::NL_IAND_SUM_REFINE, nullptr, true);
      }
      else if (options::iandMode() == options::IandMode::BITWISE)
      {
        // add lemmas based on sum mode
      }
      else
      {
        // this is the most naive model-based schema based on model values
        Node lem = valueBasedLemma(i);
        Trace("iand-lemma")
            << "IAndSolver::Lemma: " << lem << " ; VALUE_REFINE" << std::endl;
        d_im.addPendingArithLemma(
            lem, InferenceId::NL_IAND_VALUE_REFINE, nullptr, true);
      }
    }
  }
}

Node IAndSolver::convertToBvK(unsigned k, Node n) const
{
  Assert(n.isConst() && n.getType().isInteger());
  NodeManager* nm = NodeManager::currentNM();
  Node iToBvOp = nm->mkConst(IntToBitVector(k));
  Node bn = nm->mkNode(kind::INT_TO_BITVECTOR, iToBvOp, n);
  return Rewriter::rewrite(bn);
}

Node IAndSolver::twoToK(unsigned k) const
{
  // could be faster
  NodeManager* nm = NodeManager::currentNM();
  Node ret = nm->mkNode(POW, d_two, nm->mkConst(Rational(k)));
  ret = Rewriter::rewrite(ret);
  return ret;
}

Node IAndSolver::twoToKMinusOne(unsigned k) const
{
  // could be faster
  NodeManager* nm = NodeManager::currentNM();
  Node ret = nm->mkNode(MINUS, twoToK(k), d_one);
  ret = Rewriter::rewrite(ret);
  return ret;
}

Node IAndSolver::mkIAnd(unsigned k, Node x, Node y) const
{
  NodeManager* nm = NodeManager::currentNM();
  Node iAndOp = nm->mkConst(IntAnd(k));
  Node ret = nm->mkNode(IAND, iAndOp, x, y);
  ret = Rewriter::rewrite(ret);
  return ret;
}

Node IAndSolver::mkIOr(unsigned k, Node x, Node y) const
{
  Node ret = mkINot(k, mkIAnd(k, mkINot(k, x), mkINot(k, y)));
  ret = Rewriter::rewrite(ret);
  return ret;
}

Node IAndSolver::mkINot(unsigned k, Node x) const
{
  NodeManager* nm = NodeManager::currentNM();
  Node ret = nm->mkNode(MINUS, twoToKMinusOne(k), x);
  ret = Rewriter::rewrite(ret);
  return ret;
}

Node IAndSolver::iextract(unsigned i, unsigned j, Node n) const
{
  NodeManager* nm = NodeManager::currentNM();
  //  ((_ extract i j) n) is n / 2^j mod 2^{i-j+1}
  Node n2j = nm->mkNode(INTS_DIVISION_TOTAL, n, twoToK(j));
  Node ret = nm->mkNode(INTS_MODULUS_TOTAL, n2j, twoToK(i - j + 1));
  ret = Rewriter::rewrite(ret);
  return ret;
}

Node IAndSolver::valueBasedLemma(Node i)
{
  Assert(i.getKind() == IAND);
  Node x = i[0];
  Node y = i[1];

  Node valX = d_model.computeConcreteModelValue(x);
  Node valY = d_model.computeConcreteModelValue(y);

  NodeManager* nm = NodeManager::currentNM();
  Node valC = nm->mkNode(IAND, i.getOperator(), valX, valY);
  valC = Rewriter::rewrite(valC);

  Node lem = nm->mkNode(
      IMPLIES, nm->mkNode(AND, x.eqNode(valX), y.eqNode(valY)), i.eqNode(valC));
  return lem;
}

Node IAndSolver::sumBasedLemma(Node i)
{
  Assert(i.getKind() == IAND);
  Node x = i[0];
  Node y = i[1];
  size_t bvsize = i.getOperator().getConst<IntAnd>().d_size;
  uint64_t granularity = options::BVAndIntegerGranularity();
  NodeManager* nm = NodeManager::currentNM();
  Node lem = nm->mkNode(
      EQUAL, i, d_iandTable.createBitwiseNode(x, y, bvsize, granularity));
  return lem;
}

}  // namespace nl
}  // namespace arith
}  // namespace theory
}  // namespace CVC4<|MERGE_RESOLUTION|>--- conflicted
+++ resolved
@@ -28,15 +28,10 @@
 namespace arith {
 namespace nl {
 
-<<<<<<< HEAD
-IAndSolver::IAndSolver(TheoryArith& containing, NlModel& model)
-    : d_model(model), d_initRefine(containing.getUserContext())
-=======
 IAndSolver::IAndSolver(InferenceManager& im, ArithState& state, NlModel& model)
     : d_im(im),
       d_model(model),
       d_initRefine(state.getUserContext())
->>>>>>> 36af0952
 {
   NodeManager* nm = NodeManager::currentNM();
   d_true = nm->mkConst(true);
