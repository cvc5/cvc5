--- conflicted
+++ resolved
@@ -18,11 +18,7 @@
 #include <poly/polyxx.h>
 #endif
 
-<<<<<<< HEAD
-#include "theory/arith/inference.h"
-=======
 #include "theory/arith/inference_id.h"
->>>>>>> 58733b38
 #include "theory/arith/nl/cad/cdcac.h"
 #include "theory/arith/nl/poly_conversion.h"
 #include "util/poly_util.h"
@@ -93,20 +89,12 @@
     Trace("nl-cad") << "UNSAT with MIS: " << mis << std::endl;
     if (mis.size() == 1)
     {
-<<<<<<< HEAD
-      d_im.addPendingArithLemma(mis.front(), Inference::CAD_CONFLICT);
+      d_im.addPendingArithLemma(mis.front(), InferenceId::NL_CAD_CONFLICT);
     }
     else
     {
       d_im.addPendingArithLemma(nm->mkNode(Kind::OR, mis),
-                                Inference::CAD_CONFLICT);
-=======
-      lems.emplace_back(mis.front(), InferenceId::NL_CAD_CONFLICT);
-    }
-    else
-    {
-      lems.emplace_back(nm->mkNode(Kind::OR, mis), InferenceId::NL_CAD_CONFLICT);
->>>>>>> 58733b38
+                                InferenceId::NL_CAD_CONFLICT);
     }
   }
 #else
@@ -145,15 +133,14 @@
       }
       Node conclusion =
           excluding_interval_to_lemma(first_var, interval.d_interval, false);
-      if (!conclusion.isNull()) {
+      if (!conclusion.isNull())
+      {
         Node lemma = nm->mkNode(Kind::IMPLIES, premise, conclusion);
-        Trace("nl-cad") << "Excluding " << first_var << " -> " << interval.d_interval << " using " << lemma << std::endl;
-<<<<<<< HEAD
-        d_im.addPendingArithLemma(lemma, Inference::CAD_EXCLUDED_INTERVAL);
-=======
-        lems.emplace_back(lemma, InferenceId::NL_CAD_EXCLUDED_INTERVAL);
->>>>>>> 58733b38
-       }
+        Trace("nl-cad") << "Excluding " << first_var << " -> "
+                        << interval.d_interval << " using " << lemma
+                        << std::endl;
+        d_im.addPendingArithLemma(lemma, InferenceId::NL_CAD_EXCLUDED_INTERVAL);
+      }
     }
   }
 #else
