/*********************                                                        */
/*! \file proof_checker.cpp
 ** \verbatim
 ** Top contributors (to current version):
 **   Gereon Kremer
 ** This file is part of the CVC4 project.
 ** Copyright (c) 2009-2020 by the authors listed in the file AUTHORS
 ** in the top-level source directory and their institutional affiliations.
 ** All rights reserved.  See the file COPYING in the top-level source
 ** directory for licensing information.\endverbatim
 **
 ** \brief Implementation of proof checker for transcendentals
 **/

#include "theory/arith/nl/transcendental/proof_checker.h"

#include "expr/sequence.h"
#include "theory/arith/arith_utilities.h"
#include "theory/arith/nl/transcendental/taylor_generator.h"
#include "theory/rewriter.h"

using namespace CVC4::kind;

namespace CVC4 {
namespace theory {
namespace arith {
namespace nl {
namespace transcendental {

void TranscendentalProofRuleChecker::registerTo(ProofChecker* pc)
{
<<<<<<< HEAD
  pc->registerChecker(PfRule::ARITH_TRANS_PI, this);
=======
  pc->registerChecker(PfRule::ARITH_TRANS_SINE_SHIFT, this);
>>>>>>> ccda071a
}

Node TranscendentalProofRuleChecker::checkInternal(
    PfRule id, const std::vector<Node>& children, const std::vector<Node>& args)
{
  NodeManager* nm = NodeManager::currentNM();
  auto zero = nm->mkConst<Rational>(0);
  auto one = nm->mkConst<Rational>(1);
  auto mone = nm->mkConst<Rational>(-1);
  auto pi = nm->mkNullaryOperator(nm->realType(), Kind::PI);
  auto mpi = nm->mkNode(Kind::MULT, mone, pi);
  Trace("nl-trans-checker") << "Checking " << id << std::endl;
  for (const auto& c : children)
  {
    Trace("nl-trans-checker") << "\t" << c << std::endl;
  }
<<<<<<< HEAD
  if (id == PfRule::ARITH_TRANS_PI)
  {
    Assert(children.empty());
    Assert(args.size() == 2);
    return nm->mkAnd(std::vector<Node>{nm->mkNode(Kind::GEQ, pi, args[0]),
                                       nm->mkNode(Kind::LEQ, pi, args[1])});
=======
  if (id == PfRule::ARITH_TRANS_SINE_SHIFT)
  {
    Assert(children.empty());
    Assert(args.size() == 3);
    const auto& x = args[0];
    const auto& y = args[1];
    const auto& s = args[2];
    return nm->mkAnd(std::vector<Node>{
        nm->mkAnd(std::vector<Node>{
            nm->mkNode(Kind::GEQ, y, nm->mkNode(Kind::MULT, mone, pi)),
            nm->mkNode(Kind::LEQ, y, pi)}),
        nm->mkNode(
            Kind::ITE,
            nm->mkAnd(std::vector<Node>{
                nm->mkNode(Kind::GEQ, x, nm->mkNode(Kind::MULT, mone, pi)),
                nm->mkNode(Kind::LEQ, x, pi),
            }),
            x.eqNode(y),
            x.eqNode(nm->mkNode(
                Kind::PLUS,
                y,
                nm->mkNode(Kind::MULT, nm->mkConst<Rational>(2), s, pi)))),
        nm->mkNode(Kind::SINE, y).eqNode(nm->mkNode(Kind::SINE, x))});
>>>>>>> ccda071a
  }
  return Node::null();
}

}  // namespace transcendental
}  // namespace nl
}  // namespace arith
}  // namespace theory
}  // namespace CVC4<|MERGE_RESOLUTION|>--- conflicted
+++ resolved
@@ -29,11 +29,8 @@
 
 void TranscendentalProofRuleChecker::registerTo(ProofChecker* pc)
 {
-<<<<<<< HEAD
   pc->registerChecker(PfRule::ARITH_TRANS_PI, this);
-=======
   pc->registerChecker(PfRule::ARITH_TRANS_SINE_SHIFT, this);
->>>>>>> ccda071a
 }
 
 Node TranscendentalProofRuleChecker::checkInternal(
@@ -50,15 +47,13 @@
   {
     Trace("nl-trans-checker") << "\t" << c << std::endl;
   }
-<<<<<<< HEAD
   if (id == PfRule::ARITH_TRANS_PI)
   {
     Assert(children.empty());
     Assert(args.size() == 2);
     return nm->mkAnd(std::vector<Node>{nm->mkNode(Kind::GEQ, pi, args[0]),
                                        nm->mkNode(Kind::LEQ, pi, args[1])});
-=======
-  if (id == PfRule::ARITH_TRANS_SINE_SHIFT)
+  } else if (id == PfRule::ARITH_TRANS_SINE_SHIFT)
   {
     Assert(children.empty());
     Assert(args.size() == 3);
@@ -81,7 +76,6 @@
                 y,
                 nm->mkNode(Kind::MULT, nm->mkConst<Rational>(2), s, pi)))),
         nm->mkNode(Kind::SINE, y).eqNode(nm->mkNode(Kind::SINE, x))});
->>>>>>> ccda071a
   }
   return Node::null();
 }
