--- conflicted
+++ resolved
@@ -100,8 +100,6 @@
    */
   void ensureCongruence(TNode a, std::map<Kind, ArgTrie>& argTrie);
 
-  /** Initialize members for pi-related values */
-  void mkPi();
   /** Get current bounds for pi as a lemma */
   void getCurrentPiBounds();
 
@@ -274,19 +272,9 @@
    * concrete lower and upper bounds approximated by d_pi_approx below.
    */
   Node d_pi;
-<<<<<<< HEAD
-  /** PI/2 */
-  Node d_pi_2;
-  /** -PI/2 */
-  Node d_pi_neg_2;
-  /** -PI */
-  Node d_pi_neg;
+
   /** refinable approximation for pi */
   ApproximatePi d_pi_approx;
-=======
-  /** the concrete lower and upper bounds for PI */
-  Node d_pi_bound[2];
->>>>>>> 030cea72
 };
 
 }  // namespace transcendental
