--- conflicted
+++ resolved
@@ -79,12 +79,7 @@
   // note we must do preprocess on this lemma
   Trace("nl-ext-lemma") << "NonlinearExtension::Lemma : purify : " << lem
                         << std::endl;
-<<<<<<< HEAD
-  d_data->d_im.addPendingArithLemma(
-      lem, InferenceId::ARITH_NL_T_PURIFY_ARG, proof);
-=======
   d_data->d_im.addPendingLemma(lem, InferenceId::ARITH_NL_T_PURIFY_ARG, proof);
->>>>>>> 00479d03
 }
 
 void SineSolver::checkInitialRefine()
