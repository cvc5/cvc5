/*********************                                                        */
/*! \file exponential_solver.cpp
 ** \verbatim
 ** Top contributors (to current version):
 **   Gereon Kremer, Andrew Reynolds, Tim King
 ** This file is part of the CVC4 project.
 ** Copyright (c) 2009-2020 by the authors listed in the file AUTHORS
 ** in the top-level source directory and their institutional affiliations.
 ** All rights reserved.  See the file COPYING in the top-level source
 ** directory for licensing information.\endverbatim
 **
 ** \brief Implementation of solver for handling transcendental functions.
 **/

#include "theory/arith/nl/transcendental/exponential_solver.h"

#include <cmath>
#include <set>

#include "expr/node_algorithm.h"
#include "expr/node_builder.h"
#include "options/arith_options.h"
#include "theory/arith/arith_msum.h"
#include "theory/arith/arith_utilities.h"
#include "theory/rewriter.h"

namespace CVC4 {
namespace theory {
namespace arith {
namespace nl {
namespace transcendental {

ExponentialSolver::ExponentialSolver(TranscendentalState* tstate)
    : d_data(tstate)
{
}

ExponentialSolver::~ExponentialSolver() {}

void ExponentialSolver::doPurification(TNode a, TNode new_a, TNode y)
{
  NodeManager* nm = NodeManager::currentNM();
  // do both equalities to ensure that new_a becomes a preregistered term
  Node lem = nm->mkNode(Kind::AND, a.eqNode(new_a), a[0].eqNode(y));
  // note we must do preprocess on this lemma
  Trace("nl-ext-lemma") << "NonlinearExtension::Lemma : purify : " << lem
                        << std::endl;
<<<<<<< HEAD
  d_data->d_im.addPendingArithLemma(lem, InferenceId::ARITH_NL_T_PURIFY_ARG);
=======
  d_data->d_im.addPendingLemma(lem, InferenceId::ARITH_NL_T_PURIFY_ARG);
>>>>>>> 00479d03
}

void ExponentialSolver::checkInitialRefine()
{
  NodeManager* nm = NodeManager::currentNM();
  for (std::pair<const Kind, std::vector<Node> >& tfl : d_data->d_funcMap)
  {
    if (tfl.first != Kind::EXPONENTIAL)
    {
      continue;
    }
    Trace("nl-ext")
        << "Get initial (exp) refinement lemmas for transcendental functions..."
        << std::endl;
    Assert(tfl.first == Kind::EXPONENTIAL);
    for (const Node& t : tfl.second)
    {
      // initial refinements
      if (d_tf_initial_refine.find(t) == d_tf_initial_refine.end())
      {
        d_tf_initial_refine[t] = true;
        {
          // exp is always positive: exp(t) > 0
          Node lem = nm->mkNode(Kind::GT, t, d_data->d_zero);
          d_data->d_im.addPendingLemma(
              lem, InferenceId::ARITH_NL_T_INIT_REFINE, nullptr);
        }
        {
          // exp at zero: (t = 0) <=> (exp(t) = 1)
          Node lem = nm->mkNode(Kind::EQUAL,
                                t[0].eqNode(d_data->d_zero),
                                t.eqNode(d_data->d_one));
          d_data->d_im.addPendingLemma(
              lem, InferenceId::ARITH_NL_T_INIT_REFINE, nullptr);
        }
        {
          // exp on negative values: (t < 0) <=> (exp(t) < 1)
          Node lem = nm->mkNode(Kind::EQUAL,
                                nm->mkNode(Kind::LT, t[0], d_data->d_zero),
                                nm->mkNode(Kind::LT, t, d_data->d_one));
          d_data->d_im.addPendingLemma(
              lem, InferenceId::ARITH_NL_T_INIT_REFINE, nullptr);
        }
        {
          // exp on positive values: (t <= 0) or (exp(t) > t+1)
          Node lem = nm->mkNode(
              Kind::OR,
              nm->mkNode(Kind::LEQ, t[0], d_data->d_zero),
              nm->mkNode(
                  Kind::GT, t, nm->mkNode(Kind::PLUS, t[0], d_data->d_one)));
          d_data->d_im.addPendingLemma(
              lem, InferenceId::ARITH_NL_T_INIT_REFINE, nullptr);
        }
      }
    }
  }
}

void ExponentialSolver::checkMonotonic()
{
  auto it = d_data->d_funcMap.find(Kind::EXPONENTIAL);
  if (it == d_data->d_funcMap.end())
  {
    Trace("nl-ext-exp") << "No exponential terms" << std::endl;
    return;
  }

  Trace("nl-ext")
      << "Get monotonicity lemmas for (exp) transcendental functions..."
      << std::endl;
  // sort arguments of all transcendentals
  std::vector<Node> tf_args;
  std::map<Node, Node> tf_arg_to_term;

  for (const Node& tf : it->second)
  {
    Node a = tf[0];
    Node mvaa = d_data->d_model.computeAbstractModelValue(a);
    if (mvaa.isConst())
    {
      Trace("nl-ext-exp") << "...tf term : " << a << std::endl;
      tf_args.push_back(a);
      tf_arg_to_term[a] = tf;
    }
  }

  if (tf_args.empty())
  {
    return;
  }

  sortByNlModel(
      tf_args.begin(), tf_args.end(), &d_data->d_model, true, false, true);

  Node targ, targval, t, tval;
  for (const auto& sarg : tf_args)
  {
    Node sargval = d_data->d_model.computeAbstractModelValue(sarg);
    Assert(sargval.isConst());
    Node s = tf_arg_to_term[sarg];
    Node sval = d_data->d_model.computeAbstractModelValue(s);
    Assert(sval.isConst());

    // store the concavity region
    d_data->d_tf_region[s] = 1;
    Trace("nl-ext-concavity") << ", arg model value = " << sargval << std::endl;

    if (!tval.isNull() && sval.getConst<Rational>() > tval.getConst<Rational>())
    {
      NodeManager* nm = NodeManager::currentNM();
      Node mono_lem = nm->mkNode(Kind::IMPLIES,
                                 nm->mkNode(Kind::GEQ, targ, sarg),
                                 nm->mkNode(Kind::GEQ, t, s));
      Trace("nl-ext-exp") << "Monotonicity lemma : " << mono_lem << std::endl;

      d_data->d_im.addPendingLemma(mono_lem,
                                   InferenceId::ARITH_NL_T_MONOTONICITY);
    }
    // store the previous values
    targ = sarg;
    targval = sargval;
    t = s;
    tval = sval;
  }
}

void ExponentialSolver::doTangentLemma(TNode e, TNode c, TNode poly_approx)
{
  NodeManager* nm = NodeManager::currentNM();
  // compute tangent plane
  // Figure 3: T( x )
  // We use zero slope tangent planes, since the concavity of the Taylor
  // approximation cannot be easily established.
  // Tangent plane is valid in the interval [c,u).
  Node lem = nm->mkNode(Kind::IMPLIES,
                        nm->mkNode(Kind::GEQ, e[0], c),
                        nm->mkNode(Kind::GEQ, e, poly_approx));
  Trace("nl-ext-exp") << "*** Tangent plane lemma (pre-rewrite): " << lem
                      << std::endl;
  lem = Rewriter::rewrite(lem);
  Trace("nl-ext-exp") << "*** Tangent plane lemma : " << lem << std::endl;
  Assert(d_data->d_model.computeAbstractModelValue(lem) == d_data->d_false);
  // Figure 3 : line 9
  d_data->d_im.addPendingLemma(
      lem, InferenceId::ARITH_NL_T_TANGENT, nullptr, true);
}

void ExponentialSolver::doSecantLemmas(TNode e,
                                       TNode poly_approx,
                                       TNode center,
                                       TNode cval,
                                       unsigned d,
                                       unsigned actual_d)
{
  d_data->doSecantLemmas(getSecantBounds(e, center, d),
                         poly_approx,
                         center,
                         cval,
                         e,
                         Convexity::CONVEX,
                         d,
                         actual_d);
}

std::pair<Node, Node> ExponentialSolver::getSecantBounds(TNode e,
                                                         TNode center,
                                                         unsigned d)
{
  std::pair<Node, Node> bounds = d_data->getClosestSecantPoints(e, center, d);

  // Check if we already have neighboring secant points
  if (bounds.first.isNull())
  {
    // pick c-1
    bounds.first = Rewriter::rewrite(
        NodeManager::currentNM()->mkNode(Kind::MINUS, center, d_data->d_one));
  }
  if (bounds.second.isNull())
  {
    // pick c+1
    bounds.second = Rewriter::rewrite(
        NodeManager::currentNM()->mkNode(Kind::PLUS, center, d_data->d_one));
  }
  return bounds;
}

}  // namespace transcendental
}  // namespace nl
}  // namespace arith
}  // namespace theory
}  // namespace CVC4<|MERGE_RESOLUTION|>--- conflicted
+++ resolved
@@ -45,11 +45,7 @@
   // note we must do preprocess on this lemma
   Trace("nl-ext-lemma") << "NonlinearExtension::Lemma : purify : " << lem
                         << std::endl;
-<<<<<<< HEAD
-  d_data->d_im.addPendingArithLemma(lem, InferenceId::ARITH_NL_T_PURIFY_ARG);
-=======
   d_data->d_im.addPendingLemma(lem, InferenceId::ARITH_NL_T_PURIFY_ARG);
->>>>>>> 00479d03
 }
 
 void ExponentialSolver::checkInitialRefine()
