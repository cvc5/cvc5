--- conflicted
+++ resolved
@@ -41,11 +41,13 @@
       d_trPurifies(userContext()),
       d_trPurifyVars(userContext())
 {
-  d_true = NodeManager::currentNM()->mkConst(true);
-  d_false = NodeManager::currentNM()->mkConst(false);
-  d_zero = NodeManager::currentNM()->mkConstReal(Rational(0));
-  d_one = NodeManager::currentNM()->mkConstReal(Rational(1));
-  d_neg_one = NodeManager::currentNM()->mkConstReal(Rational(-1));
+  auto* nm = NodeManager::currentNM();
+  d_true = nm->mkConst(true);
+  d_false = nm->mkConst(false);
+  d_zero = nm->mkConstReal(Rational(0));
+  d_one = nm->mkConstReal(Rational(1));
+  d_neg_one = nm->mkConstReal(Rational(-1));
+  d_pi = nm->mkNullaryOperator(nm->realType(), Kind::PI);
   if (d_env.isTheoryProofProducing())
   {
     d_proof.reset(new CDProofSet<CDProof>(
@@ -144,13 +146,6 @@
   // initialize pi if necessary
   if (needPi)
   {
-<<<<<<< HEAD
-=======
-    if (d_pi.isNull())
-    {
-      mkPi();
-    }
->>>>>>> 030cea72
     getCurrentPiBounds();
   }
 
@@ -216,31 +211,8 @@
   d_funcCongClass[aa].push_back(a);
 }
 
-void TranscendentalState::mkPi()
-{
-  NodeManager* nm = NodeManager::currentNM();
-  if (d_pi.isNull())
-  {
-    d_pi = nm->mkNullaryOperator(nm->realType(), Kind::PI);
-<<<<<<< HEAD
-    d_pi_2 = rewrite(nm->mkNode(
-        Kind::MULT, d_pi, nm->mkConstReal(Rational(1) / Rational(2))));
-    d_pi_neg_2 = rewrite(nm->mkNode(
-        Kind::MULT, d_pi, nm->mkConstReal(Rational(-1) / Rational(2))));
-    d_pi_neg =
-        rewrite(nm->mkNode(Kind::MULT, d_pi, nm->mkConstReal(Rational(-1))));
-=======
-    // initialize bounds
-    d_pi_bound[0] = nm->mkConstReal(Rational(103993) / Rational(33102));
-    d_pi_bound[1] = nm->mkConstReal(Rational(104348) / Rational(33215));
->>>>>>> 030cea72
-  }
-}
-
 void TranscendentalState::getCurrentPiBounds()
 {
-<<<<<<< HEAD
-  mkPi();
   NodeManager* nm = NodeManager::currentNM();
   Node pi_lem =
       nm->mkNode(Kind::AND,
@@ -254,30 +226,8 @@
                    PfRule::ARITH_TRANS_PI,
                    {},
                    {d_pi_approx.getLowerNode(), d_pi_approx.getUpperNode()});
-=======
-  Assert(!d_pi.isNull());
-  Node piv = d_model.computeAbstractModelValue(d_pi);
-  // If the current value of PI is not initialized, or not within bounds, add
-  // the lemma. Notice that this preempts the need to explicitly track which
-  // lemmas regarding the bound of PI have been added.
-  if (!piv.isConst()
-      || piv.getConst<Rational>() < d_pi_bound[0].getConst<Rational>()
-      || piv.getConst<Rational>() > d_pi_bound[1].getConst<Rational>())
-  {
-    NodeManager* nm = NodeManager::currentNM();
-    Node pi_lem = nm->mkNode(Kind::AND,
-                             nm->mkNode(Kind::GEQ, d_pi, d_pi_bound[0]),
-                             nm->mkNode(Kind::LEQ, d_pi, d_pi_bound[1]));
-    CDProof* proof = nullptr;
-    if (isProofEnabled())
-    {
-      proof = getProof();
-      proof->addStep(
-          pi_lem, PfRule::ARITH_TRANS_PI, {}, {d_pi_bound[0], d_pi_bound[1]});
-    }
-    d_im.addPendingLemma(pi_lem, InferenceId::ARITH_NL_T_PI_BOUND, proof);
->>>>>>> 030cea72
-  }
+  }
+  d_im.addPendingLemma(pi_lem, InferenceId::ARITH_NL_T_PI_BOUND, proof);
 }
 
 std::pair<Node, Node> TranscendentalState::getClosestSecantPoints(TNode e,
