--- conflicted
+++ resolved
@@ -260,13 +260,7 @@
 {
   // could be faster
   NodeManager* nm = NodeManager::currentNM();
-<<<<<<< HEAD
-  Node ret = nm->mkNode(kind::POW, d_two, nm->mkConstInt(Rational(k)));
-  ret = Rewriter::rewrite(ret);
-  return ret;
-=======
-  return nm->mkNode(kind::POW, d_two, nm->mkConst(CONST_RATIONAL, Rational(k)));
->>>>>>> 93e71ff0
+  return nm->mkNode(kind::POW, d_two, nm->mkConstInt(Rational(k)));
 }
 
 Node IAndUtils::twoToKMinusOne(unsigned k) const
