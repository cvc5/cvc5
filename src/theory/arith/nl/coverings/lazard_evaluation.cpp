--- conflicted
+++ resolved
@@ -707,17 +707,6 @@
     }
   }
   // now postprocess roots: sort, remove duplicates and spurious roots.
-<<<<<<< HEAD
-  // the reduction to a univariate polynomial that happens within reducePolynomial() may introduce new (spurious) real roots that correspond to complex (non-real) roots in the original input.
-  // we need to remove such spurious roots, i.e., roots where the input polynomial does not actually vanish.
-  std::sort(roots.begin(), roots.end());
-  auto endit = std::unique(roots.begin(), roots.end());
-  endit = std::remove_if(roots.begin(), endit, [this, &q](const auto& v)
-  {
-    // evaluate q != 0 over the assignment
-    d_state->d_assignment.set(d_state->d_variables.back(), v);
-    bool res = poly::evaluate_constraint(q, d_state->d_assignment, poly::SignCondition::NE);
-=======
   // the reduction to a univariate polynomial that happens within
   // reducePolynomial() may introduce new (spurious) real roots that correspond
   // to complex (non-real) roots in the original input. we need to remove such
@@ -730,7 +719,6 @@
     d_state->d_assignment.set(d_state->d_variables.back(), v);
     bool res = poly::evaluate_constraint(
         q, d_state->d_assignment, poly::SignCondition::NE);
->>>>>>> 38776462
     // make sure the assignment is properly reset
     d_state->d_assignment.unset(d_state->d_variables.back());
     return res;
