--- conflicted
+++ resolved
@@ -47,19 +47,11 @@
   NlLemma(Node n,
           LemmaProperty p,
           ProofGenerator* pg,
-<<<<<<< HEAD
-          Inference inf = Inference::UNKNOWN)
-      : ArithLemma(n, p, pg, inf)
-  {
-  }
-  NlLemma(Node n, Inference inf = Inference::UNKNOWN)
-=======
           InferenceId inf = InferenceId::UNKNOWN)
       : ArithLemma(n, p, pg, inf)
   {
   }
   NlLemma(Node n, InferenceId inf = InferenceId::UNKNOWN)
->>>>>>> 58733b38
       : ArithLemma(n, LemmaProperty::NONE, nullptr, inf)
   {
   }
