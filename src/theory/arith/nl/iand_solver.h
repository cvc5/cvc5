--- conflicted
+++ resolved
@@ -78,11 +78,8 @@
 
   //-------------------------------------------- end lemma schemas
  private:
-<<<<<<< HEAD
-=======
   // The inference manager that we push conflicts and lemmas to.
   InferenceManager& d_im;
->>>>>>> 36af0952
   /** Reference to the non-linear model object */
   NlModel& d_model;
   /** commonly used terms */
