/*********************                                                        */
/*! \file nonlinear_extension.cpp
 ** \verbatim
 ** Top contributors (to current version):
 **   Andrew Reynolds, Gereon Kremer, Tim King
 ** This file is part of the CVC4 project.
 ** Copyright (c) 2009-2020 by the authors listed in the file AUTHORS
 ** in the top-level source directory and their institutional affiliations.
 ** All rights reserved.  See the file COPYING in the top-level source
 ** directory for licensing information.\endverbatim
 **
 ** \brief [[ Add one-line brief description here ]]
 **
 ** [[ Add lengthier description here ]]
 ** \todo document this file
 **/

#include "theory/arith/nl/nonlinear_extension.h"

#include "options/arith_options.h"
#include "options/theory_options.h"
#include "theory/arith/arith_state.h"
#include "theory/arith/arith_utilities.h"
#include "theory/arith/theory_arith.h"
#include "theory/ext_theory.h"
#include "theory/theory_model.h"

using namespace CVC4::kind;

namespace CVC4 {
namespace theory {
namespace arith {
namespace nl {

NonlinearExtension::NonlinearExtension(TheoryArith& containing,
                                       ArithState& state,
                                       eq::EqualityEngine* ee,
                                       ProofNodeManager* pnm)
    : d_containing(containing),
      d_im(containing.getInferenceManager()),
      d_ee(ee),
      d_needsLastCall(false),
      d_checkCounter(0),
      d_extTheoryCb(ee),
      d_extTheory(d_extTheoryCb,
                  containing.getSatContext(),
                  containing.getUserContext(),
                  containing.getOutputChannel()),
      d_model(containing.getSatContext()),
      d_trSlv(d_im, d_model),
<<<<<<< HEAD
      d_nlSlv(d_im, state, d_model),
      d_cadSlv(d_im, d_model, pnm),
=======
      d_extState(d_im, d_model, containing.getSatContext()),
      d_factoringSlv(d_im, d_model),
      d_monomialBoundsSlv(&d_extState),
      d_monomialSlv(&d_extState),
      d_splitZeroSlv(&d_extState, state.getUserContext()),
      d_tangentPlaneSlv(&d_extState),
      d_cadSlv(d_im, d_model),
>>>>>>> a61f77fd
      d_icpSlv(d_im),
      d_iandSlv(d_im, state, d_model),
      d_builtModel(containing.getSatContext(), false)
{
  d_extTheory.addFunctionKind(kind::NONLINEAR_MULT);
  d_extTheory.addFunctionKind(kind::EXPONENTIAL);
  d_extTheory.addFunctionKind(kind::SINE);
  d_extTheory.addFunctionKind(kind::PI);
  d_extTheory.addFunctionKind(kind::IAND);
  d_true = NodeManager::currentNM()->mkConst(true);
  d_zero = NodeManager::currentNM()->mkConst(Rational(0));
  d_one = NodeManager::currentNM()->mkConst(Rational(1));
  d_neg_one = NodeManager::currentNM()->mkConst(Rational(-1));
}

NonlinearExtension::~NonlinearExtension() {}

void NonlinearExtension::preRegisterTerm(TNode n)
{
  // register terms with extended theory, to find extended terms that can be
  // eliminated by context-depedendent simplification.
  d_extTheory.registerTermRec(n);
}

void NonlinearExtension::sendLemmas(const std::vector<NlLemma>& out)
{
  for (const NlLemma& nlem : out)
  {
    Trace("nl-ext-lemma") << "NonlinearExtension::Lemma : " << nlem.d_inference
                          << " : " << nlem.d_node << std::endl;
    d_im.addPendingArithLemma(nlem);
    d_stats.d_inferences << nlem.d_inference;
  }
}

void NonlinearExtension::processSideEffect(const NlLemma& se)
{
  d_trSlv.processSideEffect(se);
}

void NonlinearExtension::computeRelevantAssertions(
    const std::vector<Node>& assertions, std::vector<Node>& keep)
{
  Trace("nl-ext-rlv") << "Compute relevant assertions..." << std::endl;
  Valuation v = d_containing.getValuation();
  for (const Node& a : assertions)
  {
    if (v.isRelevant(a))
    {
      keep.push_back(a);
    }
  }
  Trace("nl-ext-rlv") << "...keep " << keep.size() << "/" << assertions.size()
                      << " assertions" << std::endl;
}

unsigned NonlinearExtension::filterLemma(NlLemma lem, std::vector<NlLemma>& out)
{
  Trace("nl-ext-lemma-debug")
      << "NonlinearExtension::Lemma pre-rewrite : " << lem.d_node << std::endl;
  lem.d_node = Rewriter::rewrite(lem.d_node);

  if (d_im.hasCachedLemma(lem.d_node, lem.d_property))
  {
    Trace("nl-ext-lemma-debug")
        << "NonlinearExtension::Lemma duplicate : " << lem.d_node << std::endl;
    return 0;
  }
  out.emplace_back(lem);
  return 1;
}

unsigned NonlinearExtension::filterLemmas(std::vector<NlLemma>& lemmas,
                                          std::vector<NlLemma>& out)
{
  if (options::nlExtEntailConflicts())
  {
    // check if any are entailed to be false
    for (const NlLemma& lem : lemmas)
    {
      Node ch_lemma = lem.d_node.negate();
      ch_lemma = Rewriter::rewrite(ch_lemma);
      Trace("nl-ext-et-debug")
          << "Check entailment of " << ch_lemma << "..." << std::endl;
      std::pair<bool, Node> et = d_containing.getValuation().entailmentCheck(
          options::TheoryOfMode::THEORY_OF_TYPE_BASED, ch_lemma);
      Trace("nl-ext-et-debug") << "entailment test result : " << et.first << " "
                               << et.second << std::endl;
      if (et.first)
      {
        Trace("nl-ext-et") << "*** Lemma entailed to be in conflict : "
                           << lem.d_node << std::endl;
        // return just this lemma
        if (filterLemma(lem, out) > 0)
        {
          lemmas.clear();
          return 1;
        }
      }
    }
  }

  unsigned sum = 0;
  for (const NlLemma& lem : lemmas)
  {
    sum += filterLemma(lem, out);
  }
  lemmas.clear();
  return sum;
}

void NonlinearExtension::getAssertions(std::vector<Node>& assertions)
{
  Trace("nl-ext") << "Getting assertions..." << std::endl;
  bool useRelevance = false;
  if (options::nlRlvMode() == options::NlRlvMode::INTERLEAVE)
  {
    useRelevance = (d_checkCounter % 2);
  }
  else if (options::nlRlvMode() == options::NlRlvMode::ALWAYS)
  {
    useRelevance = true;
  }
  Valuation v = d_containing.getValuation();
  NodeManager* nm = NodeManager::currentNM();
  // get the assertions
  std::map<Node, Rational> init_bounds[2];
  std::map<Node, Node> init_bounds_lit[2];
  unsigned nassertions = 0;
  std::unordered_set<Node, NodeHashFunction> init_assertions;
  for (Theory::assertions_iterator it = d_containing.facts_begin();
       it != d_containing.facts_end();
       ++it)
  {
    nassertions++;
    const Assertion& assertion = *it;
    Trace("nl-ext") << "Loaded " << assertion.d_assertion << " from theory"
                    << std::endl;
    Node lit = assertion.d_assertion;
    if (useRelevance && !v.isRelevant(lit))
    {
      // not relevant, skip
      continue;
    }
    init_assertions.insert(lit);
    // check for concrete bounds
    bool pol = lit.getKind() != NOT;
    Node atom_orig = lit.getKind() == NOT ? lit[0] : lit;

    std::vector<Node> atoms;
    if (atom_orig.getKind() == EQUAL)
    {
      if (pol)
      {
        // t = s  is ( t >= s ^ t <= s )
        for (unsigned i = 0; i < 2; i++)
        {
          Node atom_new = nm->mkNode(GEQ, atom_orig[i], atom_orig[1 - i]);
          atom_new = Rewriter::rewrite(atom_new);
          atoms.push_back(atom_new);
        }
      }
    }
    else
    {
      atoms.push_back(atom_orig);
    }

    for (const Node& atom : atoms)
    {
      // non-strict bounds only
      if (atom.getKind() == GEQ || (!pol && atom.getKind() == GT))
      {
        Node p = atom[0];
        Assert(atom[1].isConst());
        Rational bound = atom[1].getConst<Rational>();
        if (!pol)
        {
          if (atom[0].getType().isInteger())
          {
            // ~( p >= c ) ---> ( p <= c-1 )
            bound = bound - Rational(1);
          }
        }
        unsigned bindex = pol ? 0 : 1;
        bool setBound = true;
        std::map<Node, Rational>::iterator itb = init_bounds[bindex].find(p);
        if (itb != init_bounds[bindex].end())
        {
          if (itb->second == bound)
          {
            setBound = atom_orig.getKind() == EQUAL;
          }
          else
          {
            setBound = pol ? itb->second < bound : itb->second > bound;
          }
          if (setBound)
          {
            // the bound is subsumed
            init_assertions.erase(init_bounds_lit[bindex][p]);
          }
        }
        if (setBound)
        {
          Trace("nl-ext-init") << (pol ? "Lower" : "Upper") << " bound for "
                               << p << " : " << bound << std::endl;
          init_bounds[bindex][p] = bound;
          init_bounds_lit[bindex][p] = lit;
        }
      }
    }
  }
  // for each bound that is the same, ensure we've inferred the equality
  for (std::pair<const Node, Rational>& ib : init_bounds[0])
  {
    Node p = ib.first;
    Node lit1 = init_bounds_lit[0][p];
    if (lit1.getKind() != EQUAL)
    {
      std::map<Node, Rational>::iterator itb = init_bounds[1].find(p);
      if (itb != init_bounds[1].end())
      {
        if (ib.second == itb->second)
        {
          Node eq = p.eqNode(nm->mkConst(ib.second));
          eq = Rewriter::rewrite(eq);
          Node lit2 = init_bounds_lit[1][p];
          Assert(lit2.getKind() != EQUAL);
          // use the equality instead, thus these are redundant
          init_assertions.erase(lit1);
          init_assertions.erase(lit2);
          init_assertions.insert(eq);
        }
      }
    }
  }

  // Try to be "more deterministic" by adding assertions in the order they were
  // given
  for (auto it = d_containing.facts_begin(); it != d_containing.facts_end();
       ++it)
  {
    Node lit = (*it).d_assertion;
    auto iait = init_assertions.find(lit);
    if (iait != init_assertions.end())
    {
      assertions.push_back(lit);
      init_assertions.erase(iait);
    }
  }
  // Now add left over assertions that have been newly created within this
  // function by the code above.
  for (const Node& a : init_assertions)
  {
    assertions.push_back(a);
  }
  Trace("nl-ext") << "...keep " << assertions.size() << " / " << nassertions
                  << " assertions." << std::endl;
}

std::vector<Node> NonlinearExtension::checkModelEval(
    const std::vector<Node>& assertions)
{
  std::vector<Node> false_asserts;
  for (size_t i = 0; i < assertions.size(); ++i)
  {
    Node lit = assertions[i];
    Node atom = lit.getKind() == NOT ? lit[0] : lit;
    Node litv = d_model.computeConcreteModelValue(lit);
    Trace("nl-ext-mv-assert") << "M[[ " << lit << " ]] -> " << litv;
    if (litv != d_true)
    {
      Trace("nl-ext-mv-assert") << " [model-false]" << std::endl;
      false_asserts.push_back(lit);
    }
    else
    {
      Trace("nl-ext-mv-assert") << std::endl;
    }
  }
  return false_asserts;
}

bool NonlinearExtension::checkModel(const std::vector<Node>& assertions,
                                    std::vector<Node>& gs)
{
  Trace("nl-ext-cm") << "--- check-model ---" << std::endl;

  // get the presubstitution
  Trace("nl-ext-cm-debug") << "  apply pre-substitution..." << std::endl;
  // Notice that we do not consider relevance here, since assertions were
  // already filtered based on relevance. It is incorrect to filter based on
  // relevance here, since we may have discarded literals that are relevant
  // that are entailed based on the techniques in getAssertions.
  std::vector<Node> passertions = assertions;
  if (options::nlExt())
  {
    // preprocess the assertions with the trancendental solver
    if (!d_trSlv.preprocessAssertionsCheckModel(passertions))
    {
      return false;
    }
  }
  if (options::nlCad())
  {
    d_cadSlv.constructModelIfAvailable(passertions);
  }

  Trace("nl-ext-cm") << "-----" << std::endl;
  unsigned tdegree = d_trSlv.getTaylorDegree();
  std::vector<NlLemma> lemmas;
  bool ret = d_model.checkModel(passertions, tdegree, lemmas, gs);
  for (const auto& al: lemmas)
  {
    d_im.addPendingArithLemma(al);
  }
  return ret;
}

void NonlinearExtension::check(Theory::Effort e)
{
  Trace("nl-ext") << std::endl;
  Trace("nl-ext") << "NonlinearExtension::check, effort = " << e
                  << ", built model = " << d_builtModel.get() << std::endl;
  if (e == Theory::EFFORT_FULL)
  {
    d_extTheory.clearCache();
    d_needsLastCall = true;
    if (options::nlExtRewrites())
    {
      std::vector<Node> nred;
      if (!d_extTheory.doInferences(0, nred))
      {
        Trace("nl-ext") << "...sent no lemmas, # extf to reduce = "
                        << nred.size() << std::endl;
        if (nred.empty())
        {
          d_needsLastCall = false;
        }
      }
      else
      {
        Trace("nl-ext") << "...sent lemmas." << std::endl;
      }
    }
  }
  else
  {
    // If we computed lemmas during collectModelInfo, send them now.
    if (d_im.hasPendingLemma())
    {
      d_im.doPendingFacts();
      d_im.doPendingLemmas();
      d_im.doPendingPhaseRequirements();
      d_im.reset();
      return;
    }
    // Otherwise, we will answer SAT. The values that we approximated are
    // recorded as approximations here.
    TheoryModel* tm = d_containing.getValuation().getModel();
    for (std::pair<const Node, std::pair<Node, Node>>& a : d_approximations)
    {
      if (a.second.second.isNull())
      {
        tm->recordApproximation(a.first, a.second.first);
      }
      else
      {
        tm->recordApproximation(a.first, a.second.first, a.second.second);
      }
    }
    for (const auto& vw : d_witnesses)
    {
      tm->recordApproximation(vw.first, vw.second);
    }
  }
}

bool NonlinearExtension::modelBasedRefinement()
{
  ++(d_stats.d_mbrRuns);
  d_checkCounter++;

  // get the assertions
  std::vector<Node> assertions;
  getAssertions(assertions);

  Trace("nl-ext-mv-assert")
      << "Getting model values... check for [model-false]" << std::endl;
  // get the assertions that are false in the model
  const std::vector<Node> false_asserts = checkModelEval(assertions);
  Trace("nl-ext") << "# false asserts = " << false_asserts.size() << std::endl;

  // get the extended terms belonging to this theory
  std::vector<Node> xts;
  d_extTheory.getTerms(xts);

  if (Trace.isOn("nl-ext-debug"))
  {
    Trace("nl-ext-debug") << "  processing NonlinearExtension::check : "
                          << std::endl;
    Trace("nl-ext-debug") << "     " << false_asserts.size()
                          << " false assertions" << std::endl;
    Trace("nl-ext-debug") << "     " << xts.size()
                          << " extended terms: " << std::endl;
    Trace("nl-ext-debug") << "       ";
    for (unsigned j = 0; j < xts.size(); j++)
    {
      Trace("nl-ext-debug") << xts[j] << " ";
    }
    Trace("nl-ext-debug") << std::endl;
  }

  // compute whether shared terms have correct values
  unsigned num_shared_wrong_value = 0;
  std::vector<Node> shared_term_value_splits;
  // must ensure that shared terms are equal to their concrete value
  Trace("nl-ext-mv") << "Shared terms : " << std::endl;
  for (context::CDList<TNode>::const_iterator its =
           d_containing.shared_terms_begin();
       its != d_containing.shared_terms_end();
       ++its)
  {
    TNode shared_term = *its;
    // compute its value in the model, and its evaluation in the model
    Node stv0 = d_model.computeConcreteModelValue(shared_term);
    Node stv1 = d_model.computeAbstractModelValue(shared_term);
    d_model.printModelValue("nl-ext-mv", shared_term);
    if (stv0 != stv1)
    {
      num_shared_wrong_value++;
      Trace("nl-ext-mv") << "Bad shared term value : " << shared_term
                         << std::endl;
      if (shared_term != stv0)
      {
        // split on the value, this is non-terminating in general, TODO :
        // improve this
        Node eq = shared_term.eqNode(stv0);
        shared_term_value_splits.push_back(eq);
      }
      else
      {
        // this can happen for transcendental functions
        // the problem is that we cannot evaluate transcendental functions
        // (they don't have a rewriter that returns constants)
        // thus, the actual value in their model can be themselves, hence we
        // have no reference point to rule out the current model.  In this
        // case, we may set incomplete below.
      }
    }
  }
  Trace("nl-ext-debug") << "     " << num_shared_wrong_value
                        << " shared terms with wrong model value." << std::endl;
  bool needsRecheck;
  do
  {
    d_model.resetCheck();
    needsRecheck = false;
    // complete_status:
    //   1 : we may answer SAT, -1 : we may not answer SAT, 0 : unknown
    int complete_status = 1;
    // We require a check either if an assertion is false or a shared term has
    // a wrong value
    if (!false_asserts.empty() || num_shared_wrong_value > 0)
    {
      complete_status = num_shared_wrong_value > 0 ? -1 : 0;
      runStrategy(Theory::Effort::EFFORT_FULL, assertions, false_asserts, xts);
      if (d_im.hasSentLemma() || d_im.hasPendingLemma())
      {
        d_im.clearWaitingLemmas();
        return true;
      }
    }
    Trace("nl-ext") << "Finished check with status : " << complete_status
                    << std::endl;

    // if we did not add a lemma during check and there is a chance for SAT
    if (complete_status == 0)
    {
      Trace("nl-ext")
          << "Check model based on bounds for irrational-valued functions..."
          << std::endl;
      // check the model based on simple solving of equalities and using
      // error bounds on the Taylor approximation of transcendental functions.
      std::vector<Node> gs;
      if (checkModel(assertions, gs))
      {
        complete_status = 1;
      }
      for (const Node& mg : gs)
      {
        Node mgr = Rewriter::rewrite(mg);
        mgr = d_containing.getValuation().ensureLiteral(mgr);
        d_containing.getOutputChannel().requirePhase(mgr, true);
        d_builtModel = true;
      }
      if (d_im.hasUsed())
      {
        d_im.clearWaitingLemmas();
        return true;
      }
    }

    // if we have not concluded SAT
    if (complete_status != 1)
    {
      // flush the waiting lemmas
      if (d_im.hasWaitingLemma())
      {
        std::size_t count = d_im.numWaitingLemmas();
        d_im.flushWaitingLemmas();
        Trace("nl-ext") << "...added " << count << " waiting lemmas."
                        << std::endl;
        return true;
      }
      // resort to splitting on shared terms with their model value
      // if we did not add any lemmas
      if (num_shared_wrong_value > 0)
      {
        complete_status = -1;
        if (!shared_term_value_splits.empty())
        {
          for (const Node& eq : shared_term_value_splits)
          {
            Node req = Rewriter::rewrite(eq);
            Node literal = d_containing.getValuation().ensureLiteral(req);
            d_containing.getOutputChannel().requirePhase(literal, true);
            Trace("nl-ext-debug") << "Split on : " << literal << std::endl;
            Node split = literal.orNode(literal.negate());
            NlLemma nsplit(split, InferenceId::NL_SHARED_TERM_VALUE_SPLIT);
            d_im.addPendingArithLemma(nsplit, true);
          }
          if (d_im.hasWaitingLemma())
          {
            d_im.flushWaitingLemmas();
            Trace("nl-ext") << "...added " << d_im.numPendingLemmas()
                            << " shared term value split lemmas." << std::endl;
            return true;
          }
        }
        else
        {
          // this can happen if we are trying to do theory combination with
          // trancendental functions
          // since their model value cannot even be computed exactly
        }
      }

      // we are incomplete
      if (options::nlExt() && options::nlExtIncPrecision()
          && d_model.usedApproximate())
      {
        d_trSlv.incrementTaylorDegree();
        needsRecheck = true;
        // increase precision for PI?
        // Difficult since Taylor series is very slow to converge
        Trace("nl-ext") << "...increment Taylor degree to "
                        << d_trSlv.getTaylorDegree() << std::endl;
      }
      else
      {
        Trace("nl-ext") << "...failed to send lemma in "
                           "NonLinearExtension, set incomplete"
                        << std::endl;
        d_containing.getOutputChannel().setIncomplete();
      }
    }
    d_im.clearWaitingLemmas();
  } while (needsRecheck);

  // did not add lemmas
  return false;
}

void NonlinearExtension::interceptModel(std::map<Node, Node>& arithModel)
{
  if (!needsCheckLastEffort())
  {
    // no non-linear constraints, we are done
    return;
  }
  Trace("nl-ext") << "NonlinearExtension::interceptModel begin" << std::endl;
  d_model.reset(d_containing.getValuation().getModel(), arithModel);
  // run a last call effort check
  if (!d_builtModel.get())
  {
    Trace("nl-ext") << "interceptModel: do model-based refinement" << std::endl;
    modelBasedRefinement();
  }
  if (d_builtModel.get())
  {
    Trace("nl-ext") << "interceptModel: do model repair" << std::endl;
    d_approximations.clear();
    d_witnesses.clear();
    // modify the model values
    d_model.getModelValueRepair(arithModel, d_approximations, d_witnesses);
  }
}

void NonlinearExtension::presolve()
{
  Trace("nl-ext") << "NonlinearExtension::presolve" << std::endl;
}

void NonlinearExtension::runStrategy(Theory::Effort effort,
                                     const std::vector<Node>& assertions,
                                     const std::vector<Node>& false_asserts,
                                     const std::vector<Node>& xts)
{
  ++(d_stats.d_checkRuns);

  if (Trace.isOn("nl-ext"))
  {
    for (const auto& a : assertions)
    {
      Trace("nl-ext") << "Input assertion: " << a << std::endl;
    }
  }
  if (!d_strategy.isStrategyInit())
  {
    d_strategy.initializeStrategy();
  }

  auto steps = d_strategy.getStrategy();
  bool stop = false;
  while (!stop && steps.hasNext())
  {
    InferStep step = steps.next();
    Trace("nl-ext") << "Step " << step << std::endl;
    switch (step)
    {
      case InferStep::BREAK: stop = d_im.hasPendingLemma(); break;
      case InferStep::FLUSH_WAITING_LEMMAS: d_im.flushWaitingLemmas(); break;
      case InferStep::CAD_FULL: d_cadSlv.checkFull(); break;
      case InferStep::CAD_INIT: d_cadSlv.initLastCall(assertions); break;
      case InferStep::NL_FACTORING:
        d_factoringSlv.check(assertions, false_asserts);
        break;
      case InferStep::IAND_INIT:
        d_iandSlv.initLastCall(assertions, false_asserts, xts);
        break;
      case InferStep::IAND_FULL: d_iandSlv.checkFullRefine(); break;
      case InferStep::IAND_INITIAL: d_iandSlv.checkInitialRefine(); break;
      case InferStep::ICP:
        d_icpSlv.reset(assertions);
        d_icpSlv.check();
        break;
      case InferStep::NL_INIT:
        d_extState.init(xts);
        d_monomialBoundsSlv.init();
        d_monomialSlv.init(xts);
        break;
      case InferStep::NL_MONOMIAL_INFER_BOUNDS:
        d_monomialBoundsSlv.checkBounds(assertions, false_asserts);
        break;
      case InferStep::NL_MONOMIAL_MAGNITUDE0:
        d_monomialSlv.checkMagnitude(0);
        break;
      case InferStep::NL_MONOMIAL_MAGNITUDE1:
        d_monomialSlv.checkMagnitude(1);
        break;
      case InferStep::NL_MONOMIAL_MAGNITUDE2:
        d_monomialSlv.checkMagnitude(2);
        break;
      case InferStep::NL_MONOMIAL_SIGN: d_monomialSlv.checkSign(); break;
      case InferStep::NL_RESOLUTION_BOUNDS:
        d_monomialBoundsSlv.checkResBounds();
        break;
      case InferStep::NL_SPLIT_ZERO: d_splitZeroSlv.check(); break;
      case InferStep::NL_TANGENT_PLANES: d_tangentPlaneSlv.check(false); break;
      case InferStep::NL_TANGENT_PLANES_WAITING:
        d_tangentPlaneSlv.check(true);
        break;
      case InferStep::TRANS_INIT:
        d_trSlv.initLastCall(assertions, false_asserts, xts);
        break;
      case InferStep::TRANS_INITIAL:
        d_trSlv.checkTranscendentalInitialRefine();
        break;
      case InferStep::TRANS_MONOTONIC:
        d_trSlv.checkTranscendentalMonotonic();
        break;
      case InferStep::TRANS_TANGENT_PLANES:
        d_trSlv.checkTranscendentalTangentPlanes();
        break;
    }
  }

  Trace("nl-ext") << "  ...finished with " << d_im.numWaitingLemmas()
                  << " waiting lemmas." << std::endl;
  Trace("nl-ext") << "  ...finished with " << d_im.numPendingLemmas()
                  << " pending lemmas." << std::endl;
}

}  // namespace nl
}  // namespace arith
}  // namespace theory
}  // namespace CVC4<|MERGE_RESOLUTION|>--- conflicted
+++ resolved
@@ -48,18 +48,13 @@
                   containing.getOutputChannel()),
       d_model(containing.getSatContext()),
       d_trSlv(d_im, d_model),
-<<<<<<< HEAD
-      d_nlSlv(d_im, state, d_model),
-      d_cadSlv(d_im, d_model, pnm),
-=======
       d_extState(d_im, d_model, containing.getSatContext()),
       d_factoringSlv(d_im, d_model),
       d_monomialBoundsSlv(&d_extState),
       d_monomialSlv(&d_extState),
       d_splitZeroSlv(&d_extState, state.getUserContext()),
       d_tangentPlaneSlv(&d_extState),
-      d_cadSlv(d_im, d_model),
->>>>>>> a61f77fd
+      d_cadSlv(d_im, d_model, pnm),
       d_icpSlv(d_im),
       d_iandSlv(d_im, state, d_model),
       d_builtModel(containing.getSatContext(), false)
