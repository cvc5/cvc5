--- conflicted
+++ resolved
@@ -48,10 +48,6 @@
       d_extTheory(d_extTheoryCb,
                   containing.getSatContext(),
                   containing.getUserContext(),
-<<<<<<< HEAD
-                  containing.getOutputChannel(),
-=======
->>>>>>> 11b6d67d
                   d_im),
       d_model(containing.getSatContext()),
       d_trSlv(d_im, d_model, pnm, containing.getUserContext()),
