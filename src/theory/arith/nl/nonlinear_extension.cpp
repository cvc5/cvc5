--- conflicted
+++ resolved
@@ -746,11 +746,7 @@
     {
       complete_status = num_shared_wrong_value > 0 ? -1 : 0;
       checkLastCall(assertions, false_asserts, xts, mlems, wlems);
-<<<<<<< HEAD
-      if (!mlems.empty() || d_im.hasPendingLemma())
-=======
       if (!mlems.empty() || d_im.hasSentLemma() || d_im.hasPendingLemma())
->>>>>>> 6cc837f9
       {
         return true;
       }
@@ -795,11 +791,7 @@
         std::size_t count = wlems.size() + d_im.numWaitingLemmas();
         mlems.insert(mlems.end(), wlems.begin(), wlems.end());
         d_im.flushWaitingLemmas();
-<<<<<<< HEAD
-        Trace("nl-ext") << "...added " << wlems.size() << " waiting lemmas."
-=======
         Trace("nl-ext") << "...added " << count << " waiting lemmas."
->>>>>>> 6cc837f9
                         << std::endl;
         return true;
       }
