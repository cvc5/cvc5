/*********************                                                        */
/*! \file cdcac.cpp
 ** \verbatim
 ** Top contributors (to current version):
 **   Gereon Kremer
 ** This file is part of the CVC4 project.
 ** Copyright (c) 2009-2021 by the authors listed in the file AUTHORS
 ** in the top-level source directory and their institutional affiliations.
 ** All rights reserved.  See the file COPYING in the top-level source
 ** directory for licensing information.\endverbatim
 **
 ** \brief Implements the CDCAC approach.
 **
 ** Implements the CDCAC approach as described in
 ** https://arxiv.org/pdf/2003.05633.pdf.
 **/

#include "theory/arith/nl/cad/cdcac.h"

#ifdef CVC4_POLY_IMP

#include "options/arith_options.h"
#include "theory/arith/nl/cad/projections.h"
#include "theory/arith/nl/cad/variable_ordering.h"
#include "theory/arith/nl/nl_model.h"

namespace std {
/** Generic streaming operator for std::vector. */
template <typename T>
std::ostream& operator<<(std::ostream& os, const std::vector<T>& v)
{
  CVC4::container_to_stream(os, v);
  return os;
}
}  // namespace std

namespace CVC4 {
namespace theory {
namespace arith {
namespace nl {
namespace cad {

CDCAC::CDCAC(context::Context* ctx,
             ProofNodeManager* pnm,
             const std::vector<poly::Variable>& ordering)
    : d_variableOrdering(ordering)
{
  if (pnm != nullptr)
  {
    d_proof.reset(new CADProofGenerator(ctx, pnm));
  }
}

void CDCAC::reset()
{
  d_constraints.reset();
  d_assignment.clear();
}

void CDCAC::computeVariableOrdering()
{
  // Actually compute the variable ordering
  d_variableOrdering = d_varOrder(d_constraints.getConstraints(),
                                  VariableOrderingStrategy::BROWN);
  Trace("cdcac") << "Variable ordering is now " << d_variableOrdering
                 << std::endl;

  // Write variable ordering back to libpoly.
  lp_variable_order_t* vo = poly::Context::get_context().get_variable_order();
  lp_variable_order_clear(vo);
  for (const auto& v : d_variableOrdering)
  {
    lp_variable_order_push(vo, v.get_internal());
  }
}

void CDCAC::retrieveInitialAssignment(NlModel& model, const Node& ran_variable)
{
  if (!options::nlCadUseInitial()) return;
  d_initialAssignment.clear();
  Trace("cdcac") << "Retrieving initial assignment:" << std::endl;
  for (const auto& var : d_variableOrdering)
  {
    Node v = getConstraints().varMapper()(var);
    Node val = model.computeConcreteModelValue(v);
    poly::Value value = node_to_value(val, ran_variable);
    Trace("cdcac") << "\t" << var << " = " << value << std::endl;
    d_initialAssignment.emplace_back(value);
  }
}
Constraints& CDCAC::getConstraints() { return d_constraints; }
const Constraints& CDCAC::getConstraints() const { return d_constraints; }

const poly::Assignment& CDCAC::getModel() const { return d_assignment; }

const std::vector<poly::Variable>& CDCAC::getVariableOrdering() const
{
  return d_variableOrdering;
}

std::vector<CACInterval> CDCAC::getUnsatIntervals(std::size_t cur_variable)
{
  std::vector<CACInterval> res;
  for (const auto& c : d_constraints.getConstraints())
  {
    const poly::Polynomial& p = std::get<0>(c);
    poly::SignCondition sc = std::get<1>(c);
    const Node& n = std::get<2>(c);

    if (main_variable(p) != d_variableOrdering[cur_variable])
    {
      // Constraint is in another variable, ignore it.
      continue;
    }

    Trace("cdcac") << "Infeasible intervals for " << p << " " << sc
                   << " 0 over " << d_assignment << std::endl;
    auto intervals = infeasible_regions(p, d_assignment, sc);
    for (const auto& i : intervals)
    {
      Trace("cdcac") << "-> " << i << std::endl;
      PolyVector l, u, m, d;
      m.add(p);
      m.pushDownPolys(d, d_variableOrdering[cur_variable]);
      if (!is_minus_infinity(get_lower(i))) l = m;
      if (!is_plus_infinity(get_upper(i))) u = m;
      res.emplace_back(CACInterval{i, l, u, m, d, {n}});
      if (isProofEnabled())
      {
        d_proof->addDirect(
            d_constraints.varMapper()(d_variableOrdering[cur_variable]),
            d_constraints.varMapper(),
            p,
            d_assignment,
            sc,
            i,
            n);
      }
    }
  }
  pruneRedundantIntervals(res);
  return res;
}

bool CDCAC::sampleOutsideWithInitial(const std::vector<CACInterval>& infeasible,
                                     poly::Value& sample,
                                     std::size_t cur_variable)
{
  if (options::nlCadUseInitial() && cur_variable < d_initialAssignment.size())
  {
    const poly::Value& suggested = d_initialAssignment[cur_variable];
    for (const auto& i : infeasible)
    {
      if (poly::contains(i.d_interval, suggested))
      {
        d_initialAssignment.clear();
        return sampleOutside(infeasible, sample);
      }
    }
    Trace("cdcac") << "Using suggested initial value" << std::endl;
    sample = suggested;
    return true;
  }
  return sampleOutside(infeasible, sample);
}

PolyVector CDCAC::requiredCoefficients(const poly::Polynomial& p) const
{
<<<<<<< HEAD
  switch (d_projection) {
    case Projection::MCCALLUM:
      return poly::coefficients(p);
    case Projection::MCCALLUM_PARTIAL:
=======
  PolyVector res;
  for (long deg = degree(p); deg >= 0; --deg)
  {
    auto coeff = coefficient(p, deg);
    if (lp_polynomial_is_constant(coeff.get_internal())) break;
    res.add(coeff);
    if (evaluate_constraint(coeff, d_assignment, poly::SignCondition::NE))
>>>>>>> dc679ed3
    {
      std::vector<poly::Polynomial> res;
      for (long deg = degree(p); deg >= 0; --deg)
      {
        auto coeff = coefficient(p, deg);
        if (lp_polynomial_is_constant(coeff.get_internal())) break;
        res.emplace_back(coeff);
        if (evaluate_constraint(coeff, d_assignment, poly::SignCondition::NE))
        {
          break;
        }
      }
      return res;
    }
    case Projection::LAZARD:
      return { poly::leading_coefficient(p), coefficient(p, 0) };
    default:
      Unreachable();
      return {};
  }
}

PolyVector CDCAC::constructCharacterization(std::vector<CACInterval>& intervals)
{
  Assert(!intervals.empty()) << "A covering can not be empty";
  Trace("cdcac") << "Constructing characterization now" << std::endl;
  PolyVector res;

  for (std::size_t i = 0, n = intervals.size(); i < n - 1; ++i)
  {
    cad::makeFinestSquareFreeBasis(intervals[i], intervals[i + 1]);
  }

  for (const auto& i : intervals)
  {
    Trace("cdcac") << "Considering " << i.d_interval << std::endl;
    Trace("cdcac") << "-> " << i.d_lowerPolys << " / " << i.d_upperPolys
                   << " and " << i.d_mainPolys << " / " << i.d_downPolys
                   << std::endl;
    Trace("cdcac") << "-> " << i.d_origins << std::endl;
    for (const auto& p : i.d_downPolys)
    {
      // Add all polynomial from lower levels.
      res.add(p);
    }
    for (const auto& p : i.d_mainPolys)
    {
      Trace("cdcac") << "Discriminant of " << p << " -> " << discriminant(p)
                     << std::endl;
      // Add all discriminants
      res.add(discriminant(p));

      for (const auto& q : requiredCoefficients(p))
      {
        // Add all required coefficients
        Trace("cdcac") << "Coeff of " << p << " -> " << q << std::endl;
        res.add(q);
      }
      for (const auto& q : i.d_lowerPolys)
      {
        if (p == q) continue;
        // Check whether p(s \times a) = 0 for some a <= l
        if (!hasRootBelow(q, get_lower(i.d_interval))) continue;
        Trace("cdcac") << "Resultant of " << p << " and " << q << " -> "
                       << resultant(p, q) << std::endl;
        res.add(resultant(p, q));
      }
      for (const auto& q : i.d_upperPolys)
      {
        if (p == q) continue;
        // Check whether p(s \times a) = 0 for some a >= u
        if (!hasRootAbove(q, get_upper(i.d_interval))) continue;
        Trace("cdcac") << "Resultant of " << p << " and " << q << " -> "
                       << resultant(p, q) << std::endl;
        res.add(resultant(p, q));
      }
    }
  }

  for (std::size_t i = 0, n = intervals.size(); i < n - 1; ++i)
  {
    // Add resultants of consecutive intervals.
    for (const auto& p : intervals[i].d_upperPolys)
    {
      for (const auto& q : intervals[i + 1].d_lowerPolys)
      {
        Trace("cdcac") << "Resultant of " << p << " and " << q << " -> "
                       << resultant(p, q) << std::endl;
        res.add(resultant(p, q));
      }
    }
  }

  res.reduce();
  res.makeFinestSquareFreeBasis();

  return res;
}

CACInterval CDCAC::intervalFromCharacterization(
    const PolyVector& characterization,
    std::size_t cur_variable,
    const poly::Value& sample)
{
  PolyVector l;
  PolyVector u;
  PolyVector m;
  PolyVector d;

  for (const auto& p : characterization)
  {
    // Add polynomials to main
    m.add(p);
  }
  // Push lower-dimensional polys to down
  m.pushDownPolys(d, d_variableOrdering[cur_variable]);

  // Collect -oo, all roots, oo
  std::vector<poly::Value> roots;
  roots.emplace_back(poly::Value::minus_infty());
  for (const auto& p : m)
  {
    auto tmp = isolate_real_roots(p, d_assignment);
    roots.insert(roots.end(), tmp.begin(), tmp.end());
  }
  roots.emplace_back(poly::Value::plus_infty());
  std::sort(roots.begin(), roots.end());

  // Now find the interval bounds
  poly::Value lower;
  poly::Value upper;
  for (std::size_t i = 0, n = roots.size(); i < n; ++i)
  {
    if (sample < roots[i])
    {
      lower = roots[i - 1];
      upper = roots[i];
      break;
    }
    if (roots[i] == sample)
    {
      lower = sample;
      upper = sample;
      break;
    }
  }
  Assert(!is_none(lower) && !is_none(upper));

  if (!is_minus_infinity(lower))
  {
    // Identify polynomials that have a root at the lower bound
    d_assignment.set(d_variableOrdering[cur_variable], lower);
    for (const auto& p : m)
    {
      if (evaluate_constraint(p, d_assignment, poly::SignCondition::EQ))
      {
        l.add(p, true);
      }
    }
    d_assignment.unset(d_variableOrdering[cur_variable]);
  }
  if (!is_plus_infinity(upper))
  {
    // Identify polynomials that have a root at the upper bound
    d_assignment.set(d_variableOrdering[cur_variable], upper);
    for (const auto& p : m)
    {
      if (evaluate_constraint(p, d_assignment, poly::SignCondition::EQ))
      {
        u.add(p, true);
      }
    }
    d_assignment.unset(d_variableOrdering[cur_variable]);
  }

  if (lower == upper)
  {
    // construct a point interval
    return CACInterval{
        poly::Interval(lower, false, upper, false), l, u, m, d, {}};
  }
  else
  {
    // construct an open interval
    Assert(lower < upper);
    return CACInterval{
        poly::Interval(lower, true, upper, true), l, u, m, d, {}};
  }
}

std::vector<CACInterval> CDCAC::getUnsatCover(std::size_t curVariable,
                                              bool returnFirstInterval)
{
  if (isProofEnabled())
  {
    d_proof->startRecursive();
  }
  Trace("cdcac") << "Looking for unsat cover for "
                 << d_variableOrdering[curVariable] << std::endl;
  std::vector<CACInterval> intervals = getUnsatIntervals(curVariable);

  if (Trace.isOn("cdcac"))
  {
    Trace("cdcac") << "Unsat intervals for " << d_variableOrdering[curVariable]
                   << ":" << std::endl;
    for (const auto& i : intervals)
    {
      Trace("cdcac") << "-> " << i.d_interval << " from " << i.d_origins
                     << std::endl;
    }
  }
  poly::Value sample;

  while (sampleOutsideWithInitial(intervals, sample, curVariable))
  {
    if (!checkIntegrality(curVariable, sample))
    {
      // the variable is integral, but the sample is not.
      Trace("cdcac") << "Used " << sample << " for integer variable "
                     << d_variableOrdering[curVariable] << std::endl;
      auto newInterval = buildIntegralityInterval(curVariable, sample);
      Trace("cdcac") << "Adding integrality interval " << newInterval.d_interval
                     << std::endl;
      intervals.emplace_back(newInterval);
      pruneRedundantIntervals(intervals);
      continue;
    }
    d_assignment.set(d_variableOrdering[curVariable], sample);
    Trace("cdcac") << "Sample: " << d_assignment << std::endl;
    if (curVariable == d_variableOrdering.size() - 1)
    {
      // We have a full assignment. SAT!
      Trace("cdcac") << "Found full assignment: " << d_assignment << std::endl;
      return {};
    }
    if (isProofEnabled())
    {
      d_proof->startScope();
    }
    // Recurse to next variable
    auto cov = getUnsatCover(curVariable + 1);
    if (cov.empty())
    {
      // Found SAT!
      Trace("cdcac") << "SAT!" << std::endl;
      return {};
    }
    Trace("cdcac") << "Refuting Sample: " << d_assignment << std::endl;
    auto characterization = constructCharacterization(cov);
    Trace("cdcac") << "Characterization: " << characterization << std::endl;

    d_assignment.unset(d_variableOrdering[curVariable]);

    auto newInterval =
        intervalFromCharacterization(characterization, curVariable, sample);
    newInterval.d_origins = collectConstraints(cov);
    intervals.emplace_back(newInterval);
    if (isProofEnabled())
    {
      auto cell = d_proof->constructCell(
          d_constraints.varMapper()(d_variableOrdering[curVariable]),
          newInterval,
          d_assignment,
          sample,
          d_constraints.varMapper());
      d_proof->endScope(cell);
    }

    if (returnFirstInterval)
    {
      return intervals;
    }

    Trace("cdcac") << "Added " << intervals.back().d_interval << std::endl;
    Trace("cdcac") << "\tlower:   " << intervals.back().d_lowerPolys
                   << std::endl;
    Trace("cdcac") << "\tupper:   " << intervals.back().d_upperPolys
                   << std::endl;
    Trace("cdcac") << "\tmain:    " << intervals.back().d_mainPolys
                   << std::endl;
    Trace("cdcac") << "\tdown:    " << intervals.back().d_downPolys
                   << std::endl;
    Trace("cdcac") << "\torigins: " << intervals.back().d_origins << std::endl;

    // Remove redundant intervals
    pruneRedundantIntervals(intervals);
  }

  if (Trace.isOn("cdcac"))
  {
    Trace("cdcac") << "Returning intervals for "
                   << d_variableOrdering[curVariable] << ":" << std::endl;
    for (const auto& i : intervals)
    {
      Trace("cdcac") << "-> " << i.d_interval << std::endl;
    }
  }
  if (isProofEnabled())
  {
    d_proof->endRecursive();
  }
  return intervals;
}

void CDCAC::startNewProof()
{
  if (isProofEnabled())
  {
    d_proof->startNewProof();
  }
}

ProofGenerator* CDCAC::closeProof(const std::vector<Node>& assertions)
{
  if (isProofEnabled())
  {
    d_proof->endScope(assertions);
    return d_proof->getProofGenerator();
  }
  return nullptr;
}

bool CDCAC::checkIntegrality(std::size_t cur_variable, const poly::Value& value)
{
  Node var = d_constraints.varMapper()(d_variableOrdering[cur_variable]);
  if (var.getType() != NodeManager::currentNM()->integerType())
  {
    // variable is not integral
    return true;
  }
  return poly::represents_integer(value);
}

CACInterval CDCAC::buildIntegralityInterval(std::size_t cur_variable,
                                            const poly::Value& value)
{
  poly::Variable var = d_variableOrdering[cur_variable];
  poly::Integer below = poly::floor(value);
  poly::Integer above = poly::ceil(value);
  // construct var \in (below, above)
  return CACInterval{poly::Interval(below, above),
                     {var - below},
                     {var - above},
                     {var - below, var - above},
                     {},
                     {}};
}

bool CDCAC::hasRootAbove(const poly::Polynomial& p,
                         const poly::Value& val) const
{
  auto roots = poly::isolate_real_roots(p, d_assignment);
  return std::any_of(roots.begin(), roots.end(), [&val](const poly::Value& r) {
    return r >= val;
  });
}

bool CDCAC::hasRootBelow(const poly::Polynomial& p,
                         const poly::Value& val) const
{
  auto roots = poly::isolate_real_roots(p, d_assignment);
  return std::any_of(roots.begin(), roots.end(), [&val](const poly::Value& r) {
    return r <= val;
  });
}

void CDCAC::pruneRedundantIntervals(std::vector<CACInterval>& intervals)
{
  if (isProofEnabled())
  {
    std::vector<CACInterval> allIntervals = intervals;
    cleanIntervals(intervals);
    d_proof->pruneChildren([&allIntervals, &intervals](std::size_t i) {
      return std::find(intervals.begin(), intervals.end(), allIntervals[i])
             != intervals.end();
    });
  }
  else
  {
    cleanIntervals(intervals);
  }
}

}  // namespace cad
}  // namespace nl
}  // namespace arith
}  // namespace theory
}  // namespace CVC4

#endif<|MERGE_RESOLUTION|>--- conflicted
+++ resolved
@@ -166,27 +166,17 @@
 
 PolyVector CDCAC::requiredCoefficients(const poly::Polynomial& p) const
 {
-<<<<<<< HEAD
   switch (d_projection) {
     case Projection::MCCALLUM:
       return poly::coefficients(p);
     case Projection::MCCALLUM_PARTIAL:
-=======
-  PolyVector res;
-  for (long deg = degree(p); deg >= 0; --deg)
-  {
-    auto coeff = coefficient(p, deg);
-    if (lp_polynomial_is_constant(coeff.get_internal())) break;
-    res.add(coeff);
-    if (evaluate_constraint(coeff, d_assignment, poly::SignCondition::NE))
->>>>>>> dc679ed3
-    {
-      std::vector<poly::Polynomial> res;
+    {
+      PolyVector res;
       for (long deg = degree(p); deg >= 0; --deg)
       {
         auto coeff = coefficient(p, deg);
         if (lp_polynomial_is_constant(coeff.get_internal())) break;
-        res.emplace_back(coeff);
+        res.add(coeff);
         if (evaluate_constraint(coeff, d_assignment, poly::SignCondition::NE))
         {
           break;
