/******************************************************************************
 * Top contributors (to current version):
 *   Andrew Reynolds, Gereon Kremer, Tim King
 *
 * This file is part of the cvc5 project.
 *
 * Copyright (c) 2009-2021 by the authors listed in the file AUTHORS
 * in the top-level source directory and their institutional affiliations.
 * All rights reserved.  See the file COPYING in the top-level source
 * directory for licensing information.
 * ****************************************************************************
 *
 * Extensions to the theory of arithmetic incomplete handling of nonlinear
 * multiplication via axiom instantiations.
 */

#ifndef CVC5__THEORY__ARITH__NL__NONLINEAR_EXTENSION_H
#define CVC5__THEORY__ARITH__NL__NONLINEAR_EXTENSION_H

#include <map>
#include <vector>

#include "expr/node.h"
#include "smt/env_obj.h"
#include "theory/arith/nl/cad_solver.h"
#include "theory/arith/nl/ext/ext_state.h"
#include "theory/arith/nl/ext/factoring_check.h"
#include "theory/arith/nl/ext/monomial_bounds_check.h"
#include "theory/arith/nl/ext/monomial_check.h"
#include "theory/arith/nl/ext/proof_checker.h"
#include "theory/arith/nl/ext/split_zero_check.h"
#include "theory/arith/nl/ext/tangent_plane_check.h"
#include "theory/arith/nl/ext_theory_callback.h"
#include "theory/arith/nl/iand_solver.h"
#include "theory/arith/nl/icp/icp_solver.h"
#include "theory/arith/nl/nl_model.h"
#include "theory/arith/nl/pow2_solver.h"
#include "theory/arith/nl/stats.h"
#include "theory/arith/nl/strategy.h"
#include "theory/arith/nl/transcendental/transcendental_solver.h"
#include "theory/ext_theory.h"
#include "theory/theory.h"
#include "util/result.h"

namespace cvc5 {
namespace theory {
namespace eq {
  class EqualityEngine;
}
namespace arith {

class InferenceManager;
class TheoryArith;

namespace nl {

class NlLemma;

/** Non-linear extension class
 *
 * This class implements model-based refinement schemes
 * for non-linear arithmetic, described in:
 *
 * - "Invariant Checking of NRA Transition Systems
 * via Incremental Reduction to LRA with EUF" by
 * Cimatti et al., TACAS 2017.
 *
 * - Section 5 of "Desiging Theory Solvers with
 * Extensions" by Reynolds et al., FroCoS 2017.
 *
 * - "Satisfiability Modulo Transcendental
 * Functions via Incremental Linearization" by Cimatti
 * et al., CADE 2017.
 *
 * It's main functionality is a check(...) method,
 * which is called by TheoryArithPrivate either:
 * (1) at full effort with no conflicts or lemmas emitted, or
 * (2) at last call effort.
 * In this method, this class calls d_im.lemma(...)
 * for valid arithmetic theory lemmas, based on the current set of assertions,
 * where d_im is the inference manager of TheoryArith.
 */
class NonlinearExtension : EnvObj
{
  typedef context::CDHashSet<Node> NodeSet;

 public:
  NonlinearExtension(Env& env, TheoryArith& containing, ArithState& state);
  ~NonlinearExtension();
  /**
   * Does non-context dependent setup for a node connected to a theory.
   */
  void preRegisterTerm(TNode n);

  /**
   * Performs the main checks for nonlinear arithmetic, based on the current
   * (linear) arithmetic model from `arithModel`. This method may already send
   * lemmas, but most lemmas are stored and only sent when finalizeModel
   * is called.
<<<<<<< HEAD
   */
  void checkFullEffort(std::map<Node, Node>& arithModel,
                       const std::set<Node>& termSet);

  /**
   * Finalize the given model by adding approximations and witnesses.
   */
=======
   *
   * The argument arithModel is a map of the form { v1 -> c1, ..., vn -> cn }
   * which represents the linear arithmetic theory solver's contribution to the
   * current candidate model where v1, ..., vn are arithmetic variables and
   * c1, ..., cn are constants. Note, that arithmetic variables may be
   * real-valued terms belonging to other theories, or abstractions of
   * applications of multiplication (kind NONLINEAR_MULT).
   *
   * The argument termSet is the set of terms that is currently appearing in the
   * assertions.
   */
  void checkFullEffort(std::map<Node, Node>& arithModel,
                       const std::set<Node>& termSet);

  /**
   * Finalize the given model by adding approximations and witnesses.
   */
>>>>>>> 7179be03
  void finalizeModel(TheoryModel* tm);

  /** Does this class need a call to check(...) at last call effort? */
  bool hasNlTerms() const { return d_hasNlTerms; }

  /** Process side effect se */
  void processSideEffect(const NlLemma& se);

 private:
  /** Model-based refinement
   *
   * This is the main entry point of this class for generating lemmas on the
   * output channel of the theory of arithmetic.
   *
   * It is currently run at last call effort. It applies lemma schemas
   * described in Reynolds et al. FroCoS 2017 that are based on ruling out
   * the current candidate model.
   *
   * This function returns whether we found a satisfying assignment
   * (Result::Sat::SAT), or not (Result::Sat::UNSAT). Note that UNSAT does not
   * necessarily means the whole query is UNSAT, but that the linear model was
   * refuted by a lemma.
   */
  Result::Sat modelBasedRefinement(const std::set<Node>& termSet);

  /** get assertions
   *
   * Let M be the set of assertions known by THEORY_ARITH. This function adds a
   * set of literals M' to assertions such that M' and M are equivalent.
   *
   * Examples of how M' differs with M:
   * (1) M' may not include t < c (in M) if t < c' is in M' for c' < c, where
   * c and c' are constants,
   * (2) M' may contain t = c if both t >= c and t <= c are in M.
   */
  void getAssertions(std::vector<Node>& assertions);
  /** check model
   *
   * Returns the subset of assertions whose concrete values we cannot show are
   * true in the current model. Notice that we typically cannot compute concrete
   * values for assertions involving transcendental functions. Any assertion
   * whose model value cannot be computed is included in the return value of
   * this function.
   */
  std::vector<Node> getUnsatisfiedAssertions(
      const std::vector<Node>& assertions);

  //---------------------------check model
  /** Check model
   *
   * Checks the current model based on solving for equalities, and using error
   * bounds on the Taylor approximation.
   *
   * If this function returns true, then all assertions in the input argument
   * "assertions" are satisfied for all interpretations of variables within
   * their computed bounds (as stored in d_check_model_bounds).
   *
   * For details, see Section 3 of Cimatti et al CADE 2017 under the heading
   * "Detecting Satisfiable Formulas".
   */
  bool checkModel(const std::vector<Node>& assertions);
  //---------------------------end check model
  /** compute relevant assertions */
  void computeRelevantAssertions(const std::vector<Node>& assertions,
                                 std::vector<Node>& keep);

  /** run check strategy
   *
   * Check assertions for consistency in the effort LAST_CALL with a subset of
   * the assertions, false_asserts, that evaluate to false in the current model.
   *
   * xts : the list of (non-reduced) extended terms in the current context.
   *
   * This method adds lemmas to d_im directly.
   */
  void runStrategy(Theory::Effort effort,
                   const std::vector<Node>& assertions,
                   const std::vector<Node>& false_asserts,
                   const std::vector<Node>& xts);

  /** commonly used terms */
  Node d_zero;
  Node d_one;
  Node d_neg_one;
  Node d_true;
  // The theory of arithmetic containing this extension.
  TheoryArith& d_containing;
  /** A reference to the arithmetic state object */
  ArithState& d_astate;
  InferenceManager& d_im;
  /** The statistics class */
  NlStats d_stats;
  // needs last call effort
  bool d_hasNlTerms;
  /**
   * The number of times we have the called main check method
   * (modelBasedRefinement). This counter is used for interleaving strategies.
   */
  unsigned d_checkCounter;
  /** The callback for the extended theory below */
  NlExtTheoryCallback d_extTheoryCb;
  /** Extended theory, responsible for context-dependent simplification. */
  ExtTheory d_extTheory;
  /** The non-linear model object
   *
   * This class is responsible for computing model values for arithmetic terms
   * and for establishing when we are able to answer "SAT".
   */
  NlModel d_model;

  /** The transcendental extension object
   *
   * This is the subsolver responsible for running the procedure for
   * transcendental functions.
   */
  transcendental::TranscendentalSolver d_trSlv;
  /** The proof checker for proofs of the nlext. */
  ExtProofRuleChecker d_proofChecker;
  /**
   * Holds common lookup data for the checks implemented in the "nl-ext"
   * solvers (from Cimatti et al., TACAS 2017).
   */
  ExtState d_extState;
  /** Solver for factoring lemmas. */
  FactoringCheck d_factoringSlv;
  /** Solver for lemmas about monomial bounds. */
  MonomialBoundsCheck d_monomialBoundsSlv;
  /** Solver for lemmas about monomials. */
  MonomialCheck d_monomialSlv;
  /** Solver for lemmas that split multiplication at zero. */
  SplitZeroCheck d_splitZeroSlv;
  /** Solver for tangent plane lemmas. */
  TangentPlaneCheck d_tangentPlaneSlv;
  /** The CAD-based solver */
  CadSolver d_cadSlv;
  /** The ICP-based solver */
  icp::ICPSolver d_icpSlv;
  /** The integer and solver
   *
   * This is the subsolver responsible for running the procedure for
   * constraints involving integer and.
   */
  IAndSolver d_iandSlv;

  /** The pow2 solver
   *
   * This is the subsolver responsible for running the procedure for
   * constraints involving powers of 2.
   */
  Pow2Solver d_pow2Slv;

  /** The strategy for the nonlinear extension. */
  Strategy d_strategy;

  /**
   * The approximations computed during collectModelInfo. For details, see
   * NlModel::getModelValueRepair.
   */
  std::map<Node, std::pair<Node, Node>> d_approximations;
  /**
   * The witnesses computed during collectModelInfo. For details, see
   * NlModel::getModelValueRepair.
   */
  std::map<Node, Node> d_witnesses;
}; /* class NonlinearExtension */

}  // namespace nl
}  // namespace arith
}  // namespace theory
}  // namespace cvc5

#endif /* CVC5__THEORY__ARITH__NONLINEAR_EXTENSION_H */<|MERGE_RESOLUTION|>--- conflicted
+++ resolved
@@ -97,15 +97,6 @@
    * (linear) arithmetic model from `arithModel`. This method may already send
    * lemmas, but most lemmas are stored and only sent when finalizeModel
    * is called.
-<<<<<<< HEAD
-   */
-  void checkFullEffort(std::map<Node, Node>& arithModel,
-                       const std::set<Node>& termSet);
-
-  /**
-   * Finalize the given model by adding approximations and witnesses.
-   */
-=======
    *
    * The argument arithModel is a map of the form { v1 -> c1, ..., vn -> cn }
    * which represents the linear arithmetic theory solver's contribution to the
@@ -123,7 +114,6 @@
   /**
    * Finalize the given model by adding approximations and witnesses.
    */
->>>>>>> 7179be03
   void finalizeModel(TheoryModel* tm);
 
   /** Does this class need a call to check(...) at last call effort? */
