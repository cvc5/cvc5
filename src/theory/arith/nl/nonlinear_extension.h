--- conflicted
+++ resolved
@@ -257,13 +257,9 @@
    * This is the subsolver responsible for running the procedure for
    * transcendental functions.
    */
-<<<<<<< HEAD
-  TranscendentalSolver d_trSlv;
+  transcendental::TranscendentalSolver d_trSlv;
   /** The proof checker for proofs of the nlext. */
   ExtProofRuleChecker d_proofChecker;
-=======
-  transcendental::TranscendentalSolver d_trSlv;
->>>>>>> 03979b02
   /**
    * Holds common lookup data for the checks implemented in the "nl-ext"
    * solvers (from Cimatti et al., TACAS 2017).
