--- conflicted
+++ resolved
@@ -115,124 +115,6 @@
                                                 nm->mkNode(Kind::MULT, b_v, a),
                                                 nm->mkNode(Kind::MULT, a_v, b)),
                                      nm->mkNode(Kind::MULT, a_v, b_v));
-<<<<<<< HEAD
-            for (unsigned d = 0; d < 4; d++)
-            {
-              Node aa =
-                  nm->mkNode(d == 0 || d == 3 ? Kind::GEQ : Kind::LEQ, a, a_v);
-              Node ab =
-                  nm->mkNode(d == 1 || d == 3 ? Kind::GEQ : Kind::LEQ, b, b_v);
-              Node conc = nm->mkNode(d <= 1 ? Kind::LEQ : Kind::GEQ,
-                                     nm->mkNode(Kind::NONLINEAR_MULT, a, b),
-                                     tplane);
-              Node tlem = nm->mkNode(Kind::OR, aa.negate(), ab.negate(), conc);
-              Trace("nl-ext-tplanes")
-                  << "Tangent plane lemma : " << tlem << std::endl;
-              if (d_data->isProofEnabled())
-              {
-                proof = d_data->getProof();
-                proof->addStep(tlem,
-                               PfRule::ARITH_MULT_TANGENT,
-                               {},
-                               {a, b, a_v, b_v, nm->mkConst<Rational>(d)});
-              }
-              d_data->d_im.addPendingArithLemma(
-                  tlem, InferenceId::NL_TANGENT_PLANE, proof, asWaitingLemmas);
-            }
-
-            // tangent plane reverse implication
-
-            // t <= tplane -> ( (a <= a_v ^ b >= b_v) v
-            // (a >= a_v ^ b <= b_v) ).
-            // in clause form, the above becomes
-            // t <= tplane -> a <= a_v v b <= b_v.
-            // t <= tplane -> a >= a_v v b >= b_v.
-            Node a_leq_av = nm->mkNode(Kind::LEQ, a, a_v);
-            Node b_leq_bv = nm->mkNode(Kind::LEQ, b, b_v);
-            Node a_geq_av = nm->mkNode(Kind::GEQ, a, a_v);
-            Node b_geq_bv = nm->mkNode(Kind::GEQ, b, b_v);
-
-            Node t_leq_tplane = nm->mkNode(
-                Kind::LEQ, nm->mkNode(Kind::NONLINEAR_MULT, a, b), tplane);
-            Node ub_reverse1 =
-                nm->mkNode(Kind::OR, t_leq_tplane.negate(), a_leq_av, b_leq_bv);
-            Trace("nl-ext-tplanes")
-                << "Tangent plane lemma (reverse) : " << ub_reverse1
-                << std::endl;
-            if (d_data->isProofEnabled())
-            {
-              proof = d_data->getProof();
-              proof->addStep(ub_reverse1,
-                             PfRule::ARITH_MULT_TANGENT_INV,
-                             {},
-                             {a, b, a_v, b_v, nm->mkConst<Rational>(1)});
-            }
-            d_data->d_im.addPendingArithLemma(ub_reverse1,
-                                              InferenceId::NL_TANGENT_PLANE,
-                                              proof,
-                                              asWaitingLemmas);
-
-            Node ub_reverse2 =
-                nm->mkNode(Kind::OR, t_leq_tplane.negate(), a_geq_av, b_geq_bv);
-            Trace("nl-ext-tplanes")
-                << "Tangent plane lemma (reverse) : " << ub_reverse2
-                << std::endl;
-            if (d_data->isProofEnabled())
-            {
-              proof = d_data->getProof();
-              proof->addStep(ub_reverse2,
-                             PfRule::ARITH_MULT_TANGENT_INV,
-                             {},
-                             {a, b, a_v, b_v, nm->mkConst<Rational>(0)});
-            }
-            d_data->d_im.addPendingArithLemma(ub_reverse2,
-                                              InferenceId::NL_TANGENT_PLANE,
-                                              proof,
-                                              asWaitingLemmas);
-
-            // t >= tplane -> ( (a <= a_v ^ b <= b_v) v
-            // (a >= a_v ^ b >= b_v) ).
-            // in clause form, the above becomes
-            // t >= tplane -> a <= a_v v b >= b_v.
-            // t >= tplane -> a >= a_v v b <= b_v
-            Node t_geq_tplane = nm->mkNode(
-                Kind::GEQ, nm->mkNode(Kind::NONLINEAR_MULT, a, b), tplane);
-            Node lb_reverse1 =
-                nm->mkNode(Kind::OR, t_geq_tplane.negate(), a_leq_av, b_geq_bv);
-            Trace("nl-ext-tplanes")
-                << "Tangent plane lemma (reverse) : " << lb_reverse1
-                << std::endl;
-            if (d_data->isProofEnabled())
-            {
-              proof = d_data->getProof();
-              proof->addStep(lb_reverse1,
-                             PfRule::ARITH_MULT_TANGENT_INV,
-                             {},
-                             {a, b, a_v, b_v, nm->mkConst<Rational>(2)});
-            }
-            d_data->d_im.addPendingArithLemma(lb_reverse1,
-                                              InferenceId::NL_TANGENT_PLANE,
-                                              proof,
-                                              asWaitingLemmas);
-
-            Node lb_reverse2 =
-                nm->mkNode(Kind::OR, t_geq_tplane.negate(), a_geq_av, b_leq_bv);
-            Trace("nl-ext-tplanes")
-                << "Tangent plane lemma (reverse) : " << lb_reverse2
-                << std::endl;
-            if (d_data->isProofEnabled())
-            {
-              proof = d_data->getProof();
-              proof->addStep(lb_reverse2,
-                             PfRule::ARITH_MULT_TANGENT_INV,
-                             {},
-                             {a, b, a_v, b_v, nm->mkConst<Rational>(3)});
-            }
-            d_data->d_im.addPendingArithLemma(lb_reverse2,
-                                              InferenceId::NL_TANGENT_PLANE,
-                                              proof,
-                                              asWaitingLemmas);
-=======
             // construct the following lemmas:
             // t <= tplane  <=>  ((a <= a_v ^ b >= b_v) v (a >= a_v ^ b <= b_v))
             // t >= tplane  <=>  ((a <= a_v ^ b <= b_v) v (a >= a_v ^ b >= b_v))
@@ -251,10 +133,18 @@
                           Kind::AND, nm->mkNode(Kind::GEQ, a, a_v), b2)));
               Trace("nl-ext-tplanes")
                   << "Tangent plane lemma : " << tlem << std::endl;
+              LazyCDProof* proof = nullptr;
+              if (d_data->isProofEnabled())
+              {
+                proof = d_data->getProof();
+                proof->addStep(
+                    tlem,
+                    PfRule::ARITH_MULT_TANGENT,
+                    {a, b, a_v, b_v, nm->mkConst(Rational(d == 0 ? -1 : 1))});
+              }
               d_data->d_im.addPendingArithLemma(
-                  tlem, InferenceId::NL_TANGENT_PLANE, asWaitingLemmas);
+                  tlem, InferenceId::NL_TANGENT_PLANE, proof, asWaitingLemmas);
             }
->>>>>>> da4db29e
           }
         }
       }
