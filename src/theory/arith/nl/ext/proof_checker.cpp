/*********************                                                        */
/*! \file proof_checker.cpp
 ** \verbatim
 ** Top contributors (to current version):
 **   Gereon Kremer
 ** This file is part of the CVC4 project.
 ** Copyright (c) 2009-2020 by the authors listed in the file AUTHORS
 ** in the top-level source directory and their institutional affiliations.
 ** All rights reserved.  See the file COPYING in the top-level source
 ** directory for licensing information.\endverbatim
 **
 ** \brief Implementation of NlExt proof checker
 **/

#include "theory/arith/nl/ext/proof_checker.h"

#include "expr/sequence.h"
#include "theory/arith/arith_utilities.h"
#include "theory/rewriter.h"

using namespace CVC4::kind;

namespace CVC4 {
namespace theory {
namespace arith {
namespace nl {

<<<<<<< HEAD
void ExtProofRuleChecker::registerTo(ProofChecker* pc)
{
  pc->registerChecker(PfRule::ARITH_MULT_TANGENT, this);
  pc->registerChecker(PfRule::ARITH_MULT_TANGENT_INV, this);
}
=======
void ExtProofRuleChecker::registerTo(ProofChecker* pc) {}
>>>>>>> da4db29e

Node ExtProofRuleChecker::checkInternal(PfRule id,
                                        const std::vector<Node>& children,
                                        const std::vector<Node>& args)
{
  NodeManager* nm = NodeManager::currentNM();
  auto zero = nm->mkConst<Rational>(0);
  auto one = nm->mkConst<Rational>(1);
  auto mone = nm->mkConst<Rational>(-1);
  auto pi = nm->mkNullaryOperator(nm->realType(), Kind::PI);
  auto mpi = nm->mkNode(Kind::MULT, mone, pi);
  Trace("nl-ext-checker") << "Checking " << id << std::endl;
  for (const auto& c : children)
  {
    Trace("nl-ext-checker") << "\t" << c << std::endl;
  }
  if (id == PfRule::ARITH_MULT_TANGENT)
  {
    Assert(children.empty());
    Assert(args.size() == 5);
    Assert(args[0].getType().isReal());
    Assert(args[1].getType().isReal());
    Assert(args[2].getType().isReal());
    Assert(args[3].getType().isReal());
    Assert(args[4].isConst() && args[4].getKind() == Kind::CONST_RATIONAL
           && args[4].getConst<Rational>().isIntegral());
    Node x = args[0];
    Node y = args[1];
    Node a = args[2];
    Node b = args[3];
    std::uint64_t i =
        args[4].getConst<Rational>().getNumerator().toUnsignedInt();
    Node tplane = nm->mkNode(Kind::MINUS,
                             nm->mkNode(Kind::PLUS,
                                        nm->mkNode(Kind::MULT, b, x),
                                        nm->mkNode(Kind::MULT, a, y)),
                             nm->mkNode(Kind::MULT, a, b));
    return nm->mkOr(std::vector<Node>{
        nm->mkNode(i == 0 || i == 3 ? Kind::GEQ : Kind::LEQ, x, a).negate(),
        nm->mkNode(i == 1 || i == 3 ? Kind::GEQ : Kind::LEQ, y, b).negate(),
        nm->mkNode(i == 2 || i == 3 ? Kind::GEQ : Kind::LEQ,
                   nm->mkNode(Kind::NONLINEAR_MULT, x, y),
                   tplane)
    });
  }
  else if (id == PfRule::ARITH_MULT_TANGENT_INV)
  {
    Assert(children.empty());
    Assert(args.size() == 5);
    Assert(args[0].getType().isReal());
    Assert(args[1].getType().isReal());
    Assert(args[2].getType().isReal());
    Assert(args[3].getType().isReal());
    Assert(args[4].isConst() && args[4].getKind() == Kind::CONST_RATIONAL
           && args[4].getConst<Rational>().isIntegral());
    Node x = args[0];
    Node y = args[1];
    Node a = args[2];
    Node b = args[3];
    std::uint64_t i =
        args[4].getConst<Rational>().getNumerator().toUnsignedInt();
    Node tplane = nm->mkNode(Kind::MINUS,
                             nm->mkNode(Kind::PLUS,
                                        nm->mkNode(Kind::MULT, b, x),
                                        nm->mkNode(Kind::MULT, a, y)),
                             nm->mkNode(Kind::MULT, a, b));
    return nm->mkOr(std::vector<Node>{
        nm->mkNode(i == 2 || i == 3 ? Kind::GEQ : Kind::LEQ,
                   nm->mkNode(Kind::NONLINEAR_MULT, x, y),
                   tplane).negate(),
        nm->mkNode(i == 0 || i == 3 ? Kind::GEQ : Kind::LEQ, x, a),
        nm->mkNode(i == 0 || i == 2 ? Kind::GEQ : Kind::LEQ, y, b)
    });
  }
  return Node::null();
}

}  // namespace nl
}  // namespace arith
}  // namespace theory
}  // namespace CVC4<|MERGE_RESOLUTION|>--- conflicted
+++ resolved
@@ -25,15 +25,10 @@
 namespace arith {
 namespace nl {
 
-<<<<<<< HEAD
 void ExtProofRuleChecker::registerTo(ProofChecker* pc)
 {
   pc->registerChecker(PfRule::ARITH_MULT_TANGENT, this);
-  pc->registerChecker(PfRule::ARITH_MULT_TANGENT_INV, this);
 }
-=======
-void ExtProofRuleChecker::registerTo(ProofChecker* pc) {}
->>>>>>> da4db29e
 
 Node ExtProofRuleChecker::checkInternal(PfRule id,
                                         const std::vector<Node>& children,
@@ -79,35 +74,6 @@
                    tplane)
     });
   }
-  else if (id == PfRule::ARITH_MULT_TANGENT_INV)
-  {
-    Assert(children.empty());
-    Assert(args.size() == 5);
-    Assert(args[0].getType().isReal());
-    Assert(args[1].getType().isReal());
-    Assert(args[2].getType().isReal());
-    Assert(args[3].getType().isReal());
-    Assert(args[4].isConst() && args[4].getKind() == Kind::CONST_RATIONAL
-           && args[4].getConst<Rational>().isIntegral());
-    Node x = args[0];
-    Node y = args[1];
-    Node a = args[2];
-    Node b = args[3];
-    std::uint64_t i =
-        args[4].getConst<Rational>().getNumerator().toUnsignedInt();
-    Node tplane = nm->mkNode(Kind::MINUS,
-                             nm->mkNode(Kind::PLUS,
-                                        nm->mkNode(Kind::MULT, b, x),
-                                        nm->mkNode(Kind::MULT, a, y)),
-                             nm->mkNode(Kind::MULT, a, b));
-    return nm->mkOr(std::vector<Node>{
-        nm->mkNode(i == 2 || i == 3 ? Kind::GEQ : Kind::LEQ,
-                   nm->mkNode(Kind::NONLINEAR_MULT, x, y),
-                   tplane).negate(),
-        nm->mkNode(i == 0 || i == 3 ? Kind::GEQ : Kind::LEQ, x, a),
-        nm->mkNode(i == 0 || i == 2 ? Kind::GEQ : Kind::LEQ, y, b)
-    });
-  }
   return Node::null();
 }
 
