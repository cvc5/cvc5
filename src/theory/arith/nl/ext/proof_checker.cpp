/*********************                                                        */
/*! \file proof_checker.cpp
 ** \verbatim
 ** Top contributors (to current version):
 **   Gereon Kremer
 ** This file is part of the CVC4 project.
 ** Copyright (c) 2009-2020 by the authors listed in the file AUTHORS
 ** in the top-level source directory and their institutional affiliations.
 ** All rights reserved.  See the file COPYING in the top-level source
 ** directory for licensing information.\endverbatim
 **
 ** \brief Implementation of NlExt proof checker
 **/

#include "theory/arith/nl/ext/proof_checker.h"

#include "expr/sequence.h"
#include "theory/arith/arith_utilities.h"
#include "theory/rewriter.h"

using namespace CVC4::kind;

namespace CVC4 {
namespace theory {
namespace arith {
namespace nl {

void ExtProofRuleChecker::registerTo(ProofChecker* pc)
{
<<<<<<< HEAD
  pc->registerChecker(PfRule::ARITH_MULT_SIGN, this);
  pc->registerChecker(PfRule::ARITH_MULT_POS, this);
  pc->registerChecker(PfRule::ARITH_MULT_NEG, this);
=======
  pc->registerChecker(PfRule::ARITH_MULT_TANGENT, this);
>>>>>>> 18be966d
}

Node ExtProofRuleChecker::checkInternal(PfRule id,
                                        const std::vector<Node>& children,
                                        const std::vector<Node>& args)
{
  NodeManager* nm = NodeManager::currentNM();
  auto zero = nm->mkConst<Rational>(0);
  auto one = nm->mkConst<Rational>(1);
  auto mone = nm->mkConst<Rational>(-1);
  auto pi = nm->mkNullaryOperator(nm->realType(), Kind::PI);
  auto mpi = nm->mkNode(Kind::MULT, mone, pi);
  Trace("nl-ext-checker") << "Checking " << id << std::endl;
  for (const auto& c : children)
  {
    Trace("nl-ext-checker") << "\t" << c << std::endl;
  }
<<<<<<< HEAD
  if (id == PfRule::ARITH_MULT_SIGN)
  {
    Assert(children.empty());
    Assert(args.size() > 1);
    Node mon = args.back();
    std::map<Node, int> exps;
    std::vector<Node> premise = args;
    premise.pop_back();
    Assert(mon.getKind() == Kind::MULT
           || mon.getKind() == Kind::NONLINEAR_MULT);
    for (const auto& v : mon)
    {
      auto it = exps.find(v);
      if (it == exps.end())
      {
        exps.emplace(v, 1);
      }
      else
      {
        ++it->second;
      }
    }
    std::map<Node, int> signs;
    for (const auto& f : premise)
    {
      if (f.getKind() == Kind::NOT)
      {
        Assert(f[0].getKind() == Kind::EQUAL);
        Assert(f[0][1].isConst() && f[0][1].getConst<Rational>().isZero());
        Assert(signs.find(f[0][0]) == signs.end());
        signs.emplace(f[0][0], 0);
        continue;
      }
      Assert(f.getKind() == Kind::LT || f.getKind() == Kind::GT);
      Assert(f[1].isConst() && f[1].getConst<Rational>().isZero());
      Assert(signs.find(f[0]) == signs.end());
      signs.emplace(f[0], f.getKind() == Kind::LT ? -1 : 1);
    }
    int sign = 0;
    for (const auto& ve : exps)
    {
      auto sit = signs.find(ve.first);
      Assert(sit != signs.end());
      if (ve.second % 2 == 0)
      {
        Assert(sit->second == 0);
        if (sign == 0)
        {
          sign = 1;
        }
      }
      else
      {
        Assert(sit->second != 0);
        if (sign == 0)
        {
          sign = sit->second;
        }
        else
        {
          sign *= sit->second;
        }
      }
    }
    switch (sign)
    {
      case -1:
        return nm->mkNode(
            Kind::IMPLIES, nm->mkAnd(premise), nm->mkNode(Kind::GT, zero, mon));
      case 0:
        return nm->mkNode(Kind::IMPLIES,
                          nm->mkAnd(premise),
                          nm->mkNode(Kind::DISTINCT, mon, zero));
      case 1:
        return nm->mkNode(
            Kind::IMPLIES, nm->mkAnd(premise), nm->mkNode(Kind::GT, mon, zero));
      default: Assert(false); return Node();
    }
  }
  else if (id == PfRule::ARITH_MULT_POS)
  {
    Assert(children.empty());
    Assert(args.size() == 3);
    Node mult = args[0];
    Node orig = args[1];
    Kind rel = args[2].getKind();
    Assert(rel == Kind::EQUAL || rel == Kind::DISTINCT || rel == Kind::LT
           || rel == Kind::LEQ || rel == Kind::GT || rel == Kind::GEQ);
    Node lhs = args[2][0];
    Node rhs = args[2][1];
    return Rewriter::rewrite(nm->mkNode(
        Kind::IMPLIES,
        nm->mkAnd(std::vector<Node>{nm->mkNode(Kind::GT, mult, zero), orig}),
        nm->mkNode(rel,
                   nm->mkNode(Kind::MULT, mult, lhs),
                   nm->mkNode(Kind::MULT, mult, rhs))));
  }
  else if (id == PfRule::ARITH_MULT_NEG)
  {
    Assert(children.empty());
    Assert(args.size() == 3);
    Node mult = args[0];
    Node orig = args[1];
    Kind rel = args[2].getKind();
    Assert(rel == Kind::EQUAL || rel == Kind::DISTINCT || rel == Kind::LT
           || rel == Kind::LEQ || rel == Kind::GT || rel == Kind::GEQ);
    Kind rel_inv = reverseRelationKind(rel);
    Node lhs = args[2][0];
    Node rhs = args[2][1];
    return Rewriter::rewrite(nm->mkNode(
        Kind::IMPLIES,
        nm->mkAnd(std::vector<Node>{nm->mkNode(Kind::LT, mult, zero), orig}),
        nm->mkNode(rel_inv,
                   nm->mkNode(Kind::MULT, mult, lhs),
                   nm->mkNode(Kind::MULT, mult, rhs))));
=======
  if (id == PfRule::ARITH_MULT_TANGENT)
  {
    Assert(children.empty());
    Assert(args.size() == 6);
    Assert(args[0].getType().isReal());
    Assert(args[1].getType().isReal());
    Assert(args[2].getType().isReal());
    Assert(args[3].getType().isReal());
    Assert(args[4].getType().isReal());
    Assert(args[5].isConst() && args[5].getKind() == Kind::CONST_RATIONAL
           && args[5].getConst<Rational>().isIntegral());
    Node t = args[0];
    Node x = args[1];
    Node y = args[2];
    Node a = args[3];
    Node b = args[4];
    int sgn = args[5].getConst<Rational>().getNumerator().sgn();
    Assert(sgn == -1 || sgn == 1);
    Node tplane = nm->mkNode(Kind::MINUS,
                             nm->mkNode(Kind::PLUS,
                                        nm->mkNode(Kind::MULT, b, x),
                                        nm->mkNode(Kind::MULT, a, y)),
                             nm->mkNode(Kind::MULT, a, b));
    return nm->mkNode(
        Kind::EQUAL,
        nm->mkNode(sgn == -1 ? Kind::LEQ : Kind::GEQ, t, tplane),
        nm->mkNode(
            Kind::OR,
            nm->mkNode(Kind::AND,
                       nm->mkNode(Kind::LEQ, x, a),
                       nm->mkNode(sgn == -1 ? Kind::GEQ : Kind::LEQ, y, b)),
            nm->mkNode(Kind::AND,
                       nm->mkNode(Kind::GEQ, x, a),
                       nm->mkNode(sgn == -1 ? Kind::LEQ : Kind::GEQ, y, b))));
>>>>>>> 18be966d
  }
  return Node::null();
}

}  // namespace nl
}  // namespace arith
}  // namespace theory
}  // namespace CVC4<|MERGE_RESOLUTION|>--- conflicted
+++ resolved
@@ -27,13 +27,10 @@
 
 void ExtProofRuleChecker::registerTo(ProofChecker* pc)
 {
-<<<<<<< HEAD
   pc->registerChecker(PfRule::ARITH_MULT_SIGN, this);
   pc->registerChecker(PfRule::ARITH_MULT_POS, this);
   pc->registerChecker(PfRule::ARITH_MULT_NEG, this);
-=======
   pc->registerChecker(PfRule::ARITH_MULT_TANGENT, this);
->>>>>>> 18be966d
 }
 
 Node ExtProofRuleChecker::checkInternal(PfRule id,
@@ -51,7 +48,6 @@
   {
     Trace("nl-ext-checker") << "\t" << c << std::endl;
   }
-<<<<<<< HEAD
   if (id == PfRule::ARITH_MULT_SIGN)
   {
     Assert(children.empty());
@@ -167,8 +163,8 @@
         nm->mkNode(rel_inv,
                    nm->mkNode(Kind::MULT, mult, lhs),
                    nm->mkNode(Kind::MULT, mult, rhs))));
-=======
-  if (id == PfRule::ARITH_MULT_TANGENT)
+  }
+  else if (id == PfRule::ARITH_MULT_TANGENT)
   {
     Assert(children.empty());
     Assert(args.size() == 6);
@@ -202,7 +198,6 @@
             nm->mkNode(Kind::AND,
                        nm->mkNode(Kind::GEQ, x, a),
                        nm->mkNode(sgn == -1 ? Kind::LEQ : Kind::GEQ, y, b))));
->>>>>>> 18be966d
   }
   return Node::null();
 }
