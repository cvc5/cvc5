/*********************                                                        */
/*! \file monomial_check.cpp
 ** \verbatim
 ** Top contributors (to current version):
 **   Andrew Reynolds, Gereon Kremer, Tim King
 ** This file is part of the CVC4 project.
 ** Copyright (c) 2009-2020 by the authors listed in the file AUTHORS
 ** in the top-level source directory and their institutional affiliations.
 ** All rights reserved.  See the file COPYING in the top-level source
 ** directory for licensing information.\endverbatim
 **
 ** \brief Check for some monomial lemmas
 **/

#include "theory/arith/nl/ext/monomial_check.h"

#include "expr/node.h"
#include "theory/arith/arith_msum.h"
#include "theory/arith/inference_manager.h"
#include "theory/arith/nl/nl_model.h"

namespace CVC4 {
namespace theory {
namespace arith {
namespace nl {

MonomialCheck::MonomialCheck(ExtState* data) : d_data(data)
{
  d_order_points.push_back(d_data->d_neg_one);
  d_order_points.push_back(d_data->d_zero);
  d_order_points.push_back(d_data->d_one);
}

void MonomialCheck::init(const std::vector<Node>& xts)
{
  d_ms_proc.clear();
  d_m_nconst_factor.clear();

  for (unsigned i = 0, xsize = xts.size(); i < xsize; i++)
  {
    Node a = xts[i];
    if (a.getKind() == Kind::NONLINEAR_MULT)
    {
      const std::vector<Node>& varList = d_data->d_mdb.getVariableList(a);
      for (const Node& v : varList)
      {
        Node mvk = d_data->d_model.computeAbstractModelValue(v);
        if (!mvk.isConst())
        {
          d_m_nconst_factor[a] = true;
        }
      }
    }
  }

  for (unsigned j = 0; j < d_order_points.size(); j++)
  {
    Node c = d_order_points[j];
    d_data->d_model.computeConcreteModelValue(c);
    d_data->d_model.computeAbstractModelValue(c);
  }
}

void MonomialCheck::checkSign()
{
  std::map<Node, int> signs;
  Trace("nl-ext") << "Get monomial sign lemmas..." << std::endl;
  for (unsigned j = 0; j < d_data->d_ms.size(); j++)
  {
    Node a = d_data->d_ms[j];
    if (d_ms_proc.find(a) == d_ms_proc.end())
    {
      std::vector<Node> exp;
      if (Trace.isOn("nl-ext-debug"))
      {
        Node cmva = d_data->d_model.computeConcreteModelValue(a);
        Trace("nl-ext-debug")
            << "  process " << a << ", mv=" << cmva << "..." << std::endl;
      }
      if (d_m_nconst_factor.find(a) == d_m_nconst_factor.end())
      {
        signs[a] = compareSign(a, a, 0, 1, exp);
        if (signs[a] == 0)
        {
          d_ms_proc[a] = true;
          Trace("nl-ext-debug")
              << "...mark " << a << " reduced since its value is 0."
              << std::endl;
        }
      }
      else
      {
        Trace("nl-ext-debug")
            << "...can't conclude sign lemma for " << a
            << " since model value of a factor is non-constant." << std::endl;
      }
    }
  }
}

void MonomialCheck::checkMagnitude(unsigned c)
{
  // ensure information is setup
  if (c == 0)
  {
    // sort by absolute values of abstract model values
    assignOrderIds(d_data->d_ms_vars, d_order_vars, false, true);

    // sort individual variable lists
    Trace("nl-ext-proc") << "Assign order var lists..." << std::endl;
    d_data->d_mdb.sortVariablesByModel(d_data->d_ms, d_data->d_model);
  }

  unsigned r = 1;
  std::vector<ArithLemma> lemmas;
  // if (x,y,L) in cmp_infers, then x > y inferred as conclusion of L
  // in lemmas
  std::map<int, std::map<Node, std::map<Node, Node> > > cmp_infers;
  Trace("nl-ext") << "Get monomial comparison lemmas (order=" << r
                  << ", compare=" << c << ")..." << std::endl;
  for (unsigned j = 0; j < d_data->d_ms.size(); j++)
  {
    Node a = d_data->d_ms[j];
    if (d_ms_proc.find(a) == d_ms_proc.end()
        && d_m_nconst_factor.find(a) == d_m_nconst_factor.end())
    {
      if (c == 0)
      {
        // compare magnitude against 1
        std::vector<Node> exp;
        NodeMultiset a_exp_proc;
        NodeMultiset b_exp_proc;
        compareMonomial(a,
                        a,
                        a_exp_proc,
                        d_data->d_one,
                        d_data->d_one,
                        b_exp_proc,
                        exp,
                        lemmas,
                        cmp_infers);
      }
      else
      {
        const NodeMultiset& mea = d_data->d_mdb.getMonomialExponentMap(a);
        if (c == 1)
        {
          // could compare not just against containing variables?
          // compare magnitude against variables
          for (unsigned k = 0; k < d_data->d_ms_vars.size(); k++)
          {
            Node v = d_data->d_ms_vars[k];
            Node mvcv = d_data->d_model.computeConcreteModelValue(v);
            if (mvcv.isConst())
            {
              std::vector<Node> exp;
              NodeMultiset a_exp_proc;
              NodeMultiset b_exp_proc;
              if (mea.find(v) != mea.end())
              {
                a_exp_proc[v] = 1;
                b_exp_proc[v] = 1;
                setMonomialFactor(a, v, a_exp_proc);
                setMonomialFactor(v, a, b_exp_proc);
                compareMonomial(a,
                                a,
                                a_exp_proc,
                                v,
                                v,
                                b_exp_proc,
                                exp,
                                lemmas,
                                cmp_infers);
              }
            }
          }
        }
        else
        {
          // compare magnitude against other non-linear monomials
          for (unsigned k = (j + 1); k < d_data->d_ms.size(); k++)
          {
            Node b = d_data->d_ms[k];
            //(signs[a]==signs[b])==(r==0)
            if (d_ms_proc.find(b) == d_ms_proc.end()
                && d_m_nconst_factor.find(b) == d_m_nconst_factor.end())
            {
              const NodeMultiset& meb = d_data->d_mdb.getMonomialExponentMap(b);

              std::vector<Node> exp;
              // take common factors of monomials, set minimum of
              // common exponents as processed
              NodeMultiset a_exp_proc;
              NodeMultiset b_exp_proc;
              for (NodeMultiset::const_iterator itmea2 = mea.begin();
                   itmea2 != mea.end();
                   ++itmea2)
              {
                NodeMultiset::const_iterator itmeb2 = meb.find(itmea2->first);
                if (itmeb2 != meb.end())
                {
                  unsigned min_exp = itmea2->second > itmeb2->second
                                         ? itmeb2->second
                                         : itmea2->second;
                  a_exp_proc[itmea2->first] = min_exp;
                  b_exp_proc[itmea2->first] = min_exp;
                  Trace("nl-ext-comp") << "Common exponent : " << itmea2->first
                                       << " : " << min_exp << std::endl;
                }
              }
              if (!a_exp_proc.empty())
              {
                setMonomialFactor(a, b, a_exp_proc);
                setMonomialFactor(b, a, b_exp_proc);
              }
              /*
              if( !a_exp_proc.empty() ){
                //reduction based on common exponents a > 0 => ( a * b
              <> a * c <=> b <> c ), a < 0 => ( a * b <> a * c <=> b
              !<> c )  ? }else{ compareMonomial( a, a, a_exp_proc, b,
              b, b_exp_proc, exp, lemmas );
              }
              */
              compareMonomial(
                  a, a, a_exp_proc, b, b, b_exp_proc, exp, lemmas, cmp_infers);
            }
          }
        }
      }
    }
  }
  // remove redundant lemmas, e.g. if a > b, b > c, a > c were
  // inferred, discard lemma with conclusion a > c
  Trace("nl-ext-comp") << "Compute redundancies for " << lemmas.size()
                       << " lemmas." << std::endl;
  // naive
  std::unordered_set<Node, NodeHashFunction> r_lemmas;
  for (std::map<int, std::map<Node, std::map<Node, Node> > >::iterator itb =
           cmp_infers.begin();
       itb != cmp_infers.end();
       ++itb)
  {
    for (std::map<Node, std::map<Node, Node> >::iterator itc =
             itb->second.begin();
         itc != itb->second.end();
         ++itc)
    {
      for (std::map<Node, Node>::iterator itc2 = itc->second.begin();
           itc2 != itc->second.end();
           ++itc2)
      {
        std::map<Node, bool> visited;
        for (std::map<Node, Node>::iterator itc3 = itc->second.begin();
             itc3 != itc->second.end();
             ++itc3)
        {
          if (itc3->first != itc2->first)
          {
            std::vector<Node> exp;
            if (cmp_holds(itc3->first, itc2->first, itb->second, exp, visited))
            {
              r_lemmas.insert(itc2->second);
              Trace("nl-ext-comp")
                  << "...inference of " << itc->first << " > " << itc2->first
                  << " was redundant." << std::endl;
              break;
            }
          }
        }
      }
    }
  }
  for (unsigned i = 0; i < lemmas.size(); i++)
  {
    if (r_lemmas.find(lemmas[i].d_node) == r_lemmas.end())
    {
      d_data->d_im.addPendingArithLemma(lemmas[i]);
    }
  }
  // could only take maximal lower/minimial lower bounds?
}

// show a <> 0 by inequalities between variables in monomial a w.r.t 0
int MonomialCheck::compareSign(
    Node oa, Node a, unsigned a_index, int status, std::vector<Node>& exp)
{
  Trace("nl-ext-debug") << "Process " << a << " at index " << a_index
                        << ", status is " << status << std::endl;
  NodeManager* nm = NodeManager::currentNM();
  Node mvaoa = d_data->d_model.computeAbstractModelValue(oa);
  const std::vector<Node>& vla = d_data->d_mdb.getVariableList(a);
  if (a_index == vla.size())
  {
    if (mvaoa.getConst<Rational>().sgn() != status)
    {
      Node lemma =
          nm->mkAnd(exp).impNode(mkLit(oa, d_data->d_zero, status * 2));
<<<<<<< HEAD
      CDProof* proof = nullptr;
      if (d_data->isProofEnabled())
      {
        proof = d_data->getProof();
        std::vector<Node> args = exp;
        args.emplace_back(oa);
        proof->addStep(lemma, PfRule::ARITH_MULT_SIGN, {}, args);
      }
      d_data->d_im.addPendingArithLemma(lemma, InferenceId::NL_SIGN, proof);
=======
      d_data->d_im.addPendingArithLemma(lemma, InferenceId::ARITH_NL_SIGN);
>>>>>>> 1d049210
    }
    return status;
  }
  Assert(a_index < vla.size());
  Node av = vla[a_index];
  unsigned aexp = d_data->d_mdb.getExponent(a, av);
  // take current sign in model
  Node mvaav = d_data->d_model.computeAbstractModelValue(av);
  int sgn = mvaav.getConst<Rational>().sgn();
  Trace("nl-ext-debug") << "Process var " << av << "^" << aexp
                        << ", model sign = " << sgn << std::endl;
  if (sgn == 0)
  {
    if (mvaoa.getConst<Rational>().sgn() != 0)
    {
      Node prem = av.eqNode(d_data->d_zero);
      Node conc = oa.eqNode(d_data->d_zero);
      Node lemma = prem.impNode(conc);
      CDProof* proof = nullptr;
      if (d_data->isProofEnabled())
      {
        proof = d_data->getProof();
        proof->addStep(conc, PfRule::MACRO_SR_PRED_INTRO, {prem}, {conc});
        proof->addStep(lemma, PfRule::SCOPE, {conc}, {prem});
      }
      d_data->d_im.addPendingArithLemma(lemma, InferenceId::ARITH_NL_SIGN, proof);
    }
    return 0;
  }
  if (aexp % 2 == 0)
  {
    exp.push_back(av.eqNode(d_data->d_zero).negate());
    return compareSign(oa, a, a_index + 1, status, exp);
  }
  exp.push_back(nm->mkNode(sgn == 1 ? Kind::GT : Kind::LT, av, d_data->d_zero));
  return compareSign(oa, a, a_index + 1, status * sgn, exp);
}

bool MonomialCheck::compareMonomial(
    Node oa,
    Node a,
    NodeMultiset& a_exp_proc,
    Node ob,
    Node b,
    NodeMultiset& b_exp_proc,
    std::vector<Node>& exp,
    std::vector<ArithLemma>& lem,
    std::map<int, std::map<Node, std::map<Node, Node> > >& cmp_infers)
{
  Trace("nl-ext-comp-debug")
      << "Check |" << a << "| >= |" << b << "|" << std::endl;
  unsigned pexp_size = exp.size();
  if (compareMonomial(
          oa, a, 0, a_exp_proc, ob, b, 0, b_exp_proc, 0, exp, lem, cmp_infers))
  {
    return true;
  }
  exp.resize(pexp_size);
  Trace("nl-ext-comp-debug")
      << "Check |" << b << "| >= |" << a << "|" << std::endl;
  if (compareMonomial(
          ob, b, 0, b_exp_proc, oa, a, 0, a_exp_proc, 0, exp, lem, cmp_infers))
  {
    return true;
  }
  return false;
}

// trying to show a ( >, = ) b   by inequalities between variables in
// monomials a,b
bool MonomialCheck::compareMonomial(
    Node oa,
    Node a,
    unsigned a_index,
    NodeMultiset& a_exp_proc,
    Node ob,
    Node b,
    unsigned b_index,
    NodeMultiset& b_exp_proc,
    int status,
    std::vector<Node>& exp,
    std::vector<ArithLemma>& lem,
    std::map<int, std::map<Node, std::map<Node, Node> > >& cmp_infers)
{
  Trace("nl-ext-comp-debug")
      << "compareMonomial " << oa << " and " << ob << ", indices = " << a_index
      << " " << b_index << std::endl;
  Assert(status == 0 || status == 2);
  const std::vector<Node>& vla = d_data->d_mdb.getVariableList(a);
  const std::vector<Node>& vlb = d_data->d_mdb.getVariableList(b);
  if (a_index == vla.size() && b_index == vlb.size())
  {
    // finished, compare absolute value of abstract model values
    int modelStatus = d_data->d_model.compare(oa, ob, false, true) * -2;
    Trace("nl-ext-comp") << "...finished comparison with " << oa << " <"
                         << status << "> " << ob
                         << ", model status = " << modelStatus << std::endl;
    if (status != modelStatus)
    {
      Trace("nl-ext-comp-infer")
          << "infer : " << oa << " <" << status << "> " << ob << std::endl;
      if (status == 2)
      {
        // must state that all variables are non-zero
        for (unsigned j = 0; j < vla.size(); j++)
        {
          exp.push_back(vla[j].eqNode(d_data->d_zero).negate());
        }
      }
      NodeManager* nm = NodeManager::currentNM();
      Node clem = nm->mkNode(
          Kind::IMPLIES, nm->mkAnd(exp), mkLit(oa, ob, status, true));
      Trace("nl-ext-comp-lemma") << "comparison lemma : " << clem << std::endl;
      lem.emplace_back(
          clem, LemmaProperty::NONE, nullptr, InferenceId::ARITH_NL_COMPARISON);
      cmp_infers[status][oa][ob] = clem;
    }
    return true;
  }
  // get a/b variable information
  Node av;
  unsigned aexp = 0;
  unsigned avo = 0;
  if (a_index < vla.size())
  {
    av = vla[a_index];
    unsigned aexpTotal = d_data->d_mdb.getExponent(a, av);
    Assert(a_exp_proc[av] <= aexpTotal);
    aexp = aexpTotal - a_exp_proc[av];
    if (aexp == 0)
    {
      return compareMonomial(oa,
                             a,
                             a_index + 1,
                             a_exp_proc,
                             ob,
                             b,
                             b_index,
                             b_exp_proc,
                             status,
                             exp,
                             lem,
                             cmp_infers);
    }
    Assert(d_order_vars.find(av) != d_order_vars.end());
    avo = d_order_vars[av];
  }
  Node bv;
  unsigned bexp = 0;
  unsigned bvo = 0;
  if (b_index < vlb.size())
  {
    bv = vlb[b_index];
    unsigned bexpTotal = d_data->d_mdb.getExponent(b, bv);
    Assert(b_exp_proc[bv] <= bexpTotal);
    bexp = bexpTotal - b_exp_proc[bv];
    if (bexp == 0)
    {
      return compareMonomial(oa,
                             a,
                             a_index,
                             a_exp_proc,
                             ob,
                             b,
                             b_index + 1,
                             b_exp_proc,
                             status,
                             exp,
                             lem,
                             cmp_infers);
    }
    Assert(d_order_vars.find(bv) != d_order_vars.end());
    bvo = d_order_vars[bv];
  }
  // get "one" information
  Assert(d_order_vars.find(d_data->d_one) != d_order_vars.end());
  unsigned ovo = d_order_vars[d_data->d_one];
  Trace("nl-ext-comp-debug") << "....vars : " << av << "^" << aexp << " " << bv
                             << "^" << bexp << std::endl;

  //--- cases
  if (av.isNull())
  {
    if (bvo <= ovo)
    {
      Trace("nl-ext-comp-debug") << "...take leading " << bv << std::endl;
      // can multiply b by <=1
      exp.push_back(mkLit(d_data->d_one, bv, bvo == ovo ? 0 : 2, true));
      return compareMonomial(oa,
                             a,
                             a_index,
                             a_exp_proc,
                             ob,
                             b,
                             b_index + 1,
                             b_exp_proc,
                             bvo == ovo ? status : 2,
                             exp,
                             lem,
                             cmp_infers);
    }
    Trace("nl-ext-comp-debug")
        << "...failure, unmatched |b|>1 component." << std::endl;
    return false;
  }
  else if (bv.isNull())
  {
    if (avo >= ovo)
    {
      Trace("nl-ext-comp-debug") << "...take leading " << av << std::endl;
      // can multiply a by >=1
      exp.push_back(mkLit(av, d_data->d_one, avo == ovo ? 0 : 2, true));
      return compareMonomial(oa,
                             a,
                             a_index + 1,
                             a_exp_proc,
                             ob,
                             b,
                             b_index,
                             b_exp_proc,
                             avo == ovo ? status : 2,
                             exp,
                             lem,
                             cmp_infers);
    }
    Trace("nl-ext-comp-debug")
        << "...failure, unmatched |a|<1 component." << std::endl;
    return false;
  }
  Assert(!av.isNull() && !bv.isNull());
  if (avo >= bvo)
  {
    if (bvo < ovo && avo >= ovo)
    {
      Trace("nl-ext-comp-debug") << "...take leading " << av << std::endl;
      // do avo>=1 instead
      exp.push_back(mkLit(av, d_data->d_one, avo == ovo ? 0 : 2, true));
      return compareMonomial(oa,
                             a,
                             a_index + 1,
                             a_exp_proc,
                             ob,
                             b,
                             b_index,
                             b_exp_proc,
                             avo == ovo ? status : 2,
                             exp,
                             lem,
                             cmp_infers);
    }
    unsigned min_exp = aexp > bexp ? bexp : aexp;
    a_exp_proc[av] += min_exp;
    b_exp_proc[bv] += min_exp;
    Trace("nl-ext-comp-debug") << "...take leading " << min_exp << " from "
                               << av << " and " << bv << std::endl;
    exp.push_back(mkLit(av, bv, avo == bvo ? 0 : 2, true));
    bool ret = compareMonomial(oa,
                               a,
                               a_index,
                               a_exp_proc,
                               ob,
                               b,
                               b_index,
                               b_exp_proc,
                               avo == bvo ? status : 2,
                               exp,
                               lem,
                               cmp_infers);
    a_exp_proc[av] -= min_exp;
    b_exp_proc[bv] -= min_exp;
    return ret;
  }
  if (bvo <= ovo)
  {
    Trace("nl-ext-comp-debug") << "...take leading " << bv << std::endl;
    // try multiply b <= 1
    exp.push_back(mkLit(d_data->d_one, bv, bvo == ovo ? 0 : 2, true));
    return compareMonomial(oa,
                           a,
                           a_index,
                           a_exp_proc,
                           ob,
                           b,
                           b_index + 1,
                           b_exp_proc,
                           bvo == ovo ? status : 2,
                           exp,
                           lem,
                           cmp_infers);
  }
  Trace("nl-ext-comp-debug")
      << "...failure, leading |b|>|a|>1 component." << std::endl;
  return false;
}

bool MonomialCheck::cmp_holds(
    Node x,
    Node y,
    const std::map<Node, std::map<Node, Node> >& cmp_infers,
    std::vector<Node>& exp,
    std::map<Node, bool>& visited)
{
  if (x == y)
  {
    return true;
  }
  else if (visited.find(x) != visited.end())
  {
    return false;
  }
  visited[x] = true;
  std::map<Node, std::map<Node, Node> >::const_iterator it = cmp_infers.find(x);
  if (it != cmp_infers.end())
  {
    for (std::map<Node, Node>::const_iterator itc = it->second.begin();
         itc != it->second.end();
         ++itc)
    {
      exp.push_back(itc->second);
      if (cmp_holds(itc->first, y, cmp_infers, exp, visited))
      {
        return true;
      }
      exp.pop_back();
    }
  }
  return false;
}

void MonomialCheck::assignOrderIds(std::vector<Node>& vars,
                                   NodeMultiset& order,
                                   bool isConcrete,
                                   bool isAbsolute)
{
  SortNlModel smv;
  smv.d_nlm = &d_data->d_model;
  smv.d_isConcrete = isConcrete;
  smv.d_isAbsolute = isAbsolute;
  smv.d_reverse_order = false;
  std::sort(vars.begin(), vars.end(), smv);

  order.clear();
  // assign ordering id's
  unsigned counter = 0;
  unsigned order_index = isConcrete ? 0 : 1;
  Node prev;
  for (unsigned j = 0; j < vars.size(); j++)
  {
    Node x = vars[j];
    Node v = d_data->d_model.computeModelValue(x, isConcrete);
    if (!v.isConst())
    {
      Trace("nl-ext-mvo") << "..do not assign order to " << x << " : " << v
                          << std::endl;
      // don't assign for non-constant values (transcendental function apps)
      break;
    }
    Trace("nl-ext-mvo") << "  order " << x << " : " << v << std::endl;
    if (v != prev)
    {
      // builtin points
      bool success;
      do
      {
        success = false;
        if (order_index < d_order_points.size())
        {
          Node vv = d_data->d_model.computeModelValue(
              d_order_points[order_index], isConcrete);
          if (d_data->d_model.compareValue(v, vv, isAbsolute) <= 0)
          {
            counter++;
            Trace("nl-ext-mvo") << "O[" << d_order_points[order_index]
                                << "] = " << counter << std::endl;
            order[d_order_points[order_index]] = counter;
            prev = vv;
            order_index++;
            success = true;
          }
        }
      } while (success);
    }
    if (prev.isNull() || d_data->d_model.compareValue(v, prev, isAbsolute) != 0)
    {
      counter++;
    }
    Trace("nl-ext-mvo") << "O[" << x << "] = " << counter << std::endl;
    order[x] = counter;
    prev = v;
  }
  while (order_index < d_order_points.size())
  {
    counter++;
    Trace("nl-ext-mvo") << "O[" << d_order_points[order_index]
                        << "] = " << counter << std::endl;
    order[d_order_points[order_index]] = counter;
    order_index++;
  }
}
Node MonomialCheck::mkLit(Node a, Node b, int status, bool isAbsolute) const
{
  if (status == 0)
  {
    Node a_eq_b = a.eqNode(b);
    if (!isAbsolute)
    {
      return a_eq_b;
    }
    Node negate_b = NodeManager::currentNM()->mkNode(Kind::UMINUS, b);
    return a_eq_b.orNode(a.eqNode(negate_b));
  }
  else if (status < 0)
  {
    return mkLit(b, a, -status);
  }
  Assert(status == 1 || status == 2);
  NodeManager* nm = NodeManager::currentNM();
  Kind greater_op = status == 1 ? Kind::GEQ : Kind::GT;
  if (!isAbsolute)
  {
    return nm->mkNode(greater_op, a, b);
  }
  // return nm->mkNode( greater_op, mkAbs( a ), mkAbs( b ) );
  Node a_is_nonnegative = nm->mkNode(Kind::GEQ, a, d_data->d_zero);
  Node b_is_nonnegative = nm->mkNode(Kind::GEQ, b, d_data->d_zero);
  Node negate_a = nm->mkNode(Kind::UMINUS, a);
  Node negate_b = nm->mkNode(Kind::UMINUS, b);
  return a_is_nonnegative.iteNode(
      b_is_nonnegative.iteNode(nm->mkNode(greater_op, a, b),
                               nm->mkNode(greater_op, a, negate_b)),
      b_is_nonnegative.iteNode(nm->mkNode(greater_op, negate_a, b),
                               nm->mkNode(greater_op, negate_a, negate_b)));
}

void MonomialCheck::setMonomialFactor(Node a,
                                      Node b,
                                      const NodeMultiset& common)
{
  // Could not tell if this was being inserted intentionally or not.
  std::map<Node, Node>& mono_diff_a = d_data->d_mono_diff[a];
  if (mono_diff_a.find(b) == mono_diff_a.end())
  {
    Trace("nl-ext-mono-factor")
        << "Set monomial factor for " << a << "/" << b << std::endl;
    mono_diff_a[b] = d_data->d_mdb.mkMonomialRemFactor(a, common);
  }
}

}  // namespace nl
}  // namespace arith
}  // namespace theory
}  // namespace CVC4<|MERGE_RESOLUTION|>--- conflicted
+++ resolved
@@ -295,7 +295,6 @@
     {
       Node lemma =
           nm->mkAnd(exp).impNode(mkLit(oa, d_data->d_zero, status * 2));
-<<<<<<< HEAD
       CDProof* proof = nullptr;
       if (d_data->isProofEnabled())
       {
@@ -304,10 +303,7 @@
         args.emplace_back(oa);
         proof->addStep(lemma, PfRule::ARITH_MULT_SIGN, {}, args);
       }
-      d_data->d_im.addPendingArithLemma(lemma, InferenceId::NL_SIGN, proof);
-=======
-      d_data->d_im.addPendingArithLemma(lemma, InferenceId::ARITH_NL_SIGN);
->>>>>>> 1d049210
+      d_data->d_im.addPendingArithLemma(lemma, InferenceId::ARITH_NL_SIGN, proof);
     }
     return status;
   }
