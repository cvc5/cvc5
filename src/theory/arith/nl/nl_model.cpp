--- conflicted
+++ resolved
@@ -315,29 +315,6 @@
     return false;
   }
   Trace("nl-ext-cm") << "...simple check succeeded!" << std::endl;
-<<<<<<< HEAD
-
-  // must assert and re-check if produce models is true
-  if (options::produceModels())
-  {
-    NodeManager* nm = NodeManager::currentNM();
-    // model guard whose semantics is "the model we constructed holds"
-    Node mg = nm->mkSkolem("model", nm->booleanType());
-    gs.push_back(mg);
-    // assert the constructed model as assertions
-    for (const std::pair<const Node, std::pair<Node, Node>>& cb :
-         d_check_model_bounds)
-    {
-      Node l = cb.second.first;
-      Node u = cb.second.second;
-      Node v = cb.first;
-      Node pred = nm->mkNode(AND, nm->mkNode(GEQ, v, l), nm->mkNode(GEQ, u, v));
-      pred = nm->mkNode(OR, mg.negate(), pred);
-      lemmas.push_back(pred);
-    }
-  }
-=======
->>>>>>> 36af0952
   return true;
 }
 
