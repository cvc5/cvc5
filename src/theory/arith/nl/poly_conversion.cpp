--- conflicted
+++ resolved
@@ -805,16 +805,14 @@
 Node PolyConverter::ran_to_node(const RealAlgebraicNumber& ran,
                                 const Node& ran_variable)
 {
-<<<<<<< HEAD
+  // if the ran is represented by a poly, run the conversion routine
   if (ran.d_isPoly)
   {
     return theory::arith::nl::ran_to_node(ran.getValue(), ran_variable);
   }
+  // otherwise, just make the real from the rational value
   NodeManager * nm = NodeManager::currentNM();
   return nm->mkConstReal(ran.getRationalValue());
-=======
-  return theory::arith::nl::ran_to_node(ran.getValue(), ran_variable);
->>>>>>> a60c3ce0
 }
 
 RealAlgebraicNumber PolyConverter::node_to_ran(const Node& n,
