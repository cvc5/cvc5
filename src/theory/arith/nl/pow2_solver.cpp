--- conflicted
+++ resolved
@@ -70,83 +70,6 @@
 {
   Trace("pow2-check") << "Pow2Solver::checkInitialRefine" << std::endl;
   NodeManager* nm = NodeManager::currentNM();
-<<<<<<< HEAD
-  for (const Node& i :  d_pow2s)
-  {
-      if (d_initRefine.find(i) != d_initRefine.end())
-      {
-        // already sent initial axioms for i in this user context
-        continue;
-      }
-      d_initRefine.insert(i);
-      Node op = i.getOperator();
-      // initial refinement lemmas
-      std::vector<Node> conj;
-      // x>=0 -> x < pow2(x)
-      Node xgeq0 = nm->mkNode(LEQ, d_zero, i[0]);
-      Node xltpow2x = nm->mkNode(LT, i[0], i);
-      conj.push_back(nm->mkNode(IMPLIES, xgeq0, xltpow2x));
-      Node lem = conj.size() == 1 ? conj[0] : nm->mkNode(AND, conj);
-      Trace("pow2-lemma") << "Pow2Solver::Lemma: " << lem << " ; INIT_REFINE"
-                          << std::endl;
-      d_im.addPendingLemma(lem, InferenceId::ARITH_NL_POW2_INIT_REFINE);
-  }
-}
-
-void Pow2Solver::checkFullRefine()
-{
-  Trace("pow2-check") << "Pow2Solver::checkFullRefine";
-  Trace("pow2-check") << "pow2 terms: " << std::endl;
-  for (const Node& i : d_pow2s)
-  {
-    // the reference bitwidth
-      Node valPow2x = d_model.computeAbstractModelValue(i);
-      Node valPow2xC = d_model.computeConcreteModelValue(i);
-      if (Trace.isOn("pow2-check"))
-      {
-        Node x = i[0];
-        Node valX = d_model.computeConcreteModelValue(x);
-
-        Trace("pow2-check")
-            << "* " << i << ", value = " << valPow2x << std::endl;
-        Trace("pow2-check") << "  actual (" << valX << ", "
-                            << ") = " << valPow2xC << std::endl;
-      if (valPow2x == valPow2xC)
-      {
-        Trace("pow2-check") << "...already correct" << std::endl;
-        continue;
-      }
-
-      // ************* additional lemma schemas go here
-      else
-      {
-        // this is the most naive model-based schema based on model values
-        Node lem = valueBasedLemma(i);
-        Trace("pow2-lemma")
-            << "Pow2Solver::Lemma: " << lem << " ; VALUE_REFINE" << std::endl;
-        // send the value lemma
-        d_im.addPendingLemma(lem,
-                             InferenceId::ARITH_NL_POW2_VALUE_REFINE,
-                             nullptr,
-                             true);
-      }
-    }
-  }
-}
-Node Pow2Solver::valueBasedLemma(Node i)
-{
-  Assert(i.getKind() == POW2);
-  Node x = i[0];
-
-  Node valX = d_model.computeConcreteModelValue(x);
-
-  NodeManager* nm = NodeManager::currentNM();
-  Node valC = nm->mkNode(POW2, valX);
-  valC = Rewriter::rewrite(valC);
-
-  Node lem = nm->mkNode(
-      IMPLIES,x.eqNode(valX), i.eqNode(valC));
-=======
   for (const Node& i : d_pow2s)
   {
     if (d_initRefine.find(i) != d_initRefine.end())
@@ -216,7 +139,6 @@
   valC = Rewriter::rewrite(valC);
 
   Node lem = nm->mkNode(IMPLIES, x.eqNode(valX), i.eqNode(valC));
->>>>>>> ffc6e5c0
   return lem;
 }
 
