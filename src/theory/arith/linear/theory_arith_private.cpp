/******************************************************************************
 * Top contributors (to current version):
 *   Tim King, Gereon Kremer, Andrew Reynolds
 *
 * This file is part of the cvc5 project.
 *
 * Copyright (c) 2009-2023 by the authors listed in the file AUTHORS
 * in the top-level source directory and their institutional affiliations.
 * All rights reserved.  See the file COPYING in the top-level source
 * directory for licensing information.
 * ****************************************************************************
 *
 * [[ Add one-line brief description here ]]
 *
 * [[ Add lengthier description here ]]
 * \todo document this file
 */

#include "theory/arith/linear/theory_arith_private.h"

#include <map>
#include <optional>
#include <queue>
#include <vector>

#include "base/output.h"
#include "context/cdhashset.h"
#include "context/cdinsert_hashmap.h"
#include "context/cdlist.h"
#include "context/cdqueue.h"
#include "context/context.h"
#include "cvc5/cvc5_proof_rule.h"
#include "expr/kind.h"
#include "expr/metakind.h"
#include "expr/node.h"
#include "expr/node_algorithm.h"
#include "expr/node_builder.h"
#include "expr/skolem_manager.h"
#include "options/arith_options.h"
#include "options/base_options.h"
#include "options/smt_options.h"
#include "preprocessing/util/ite_utilities.h"
#include "proof/proof_generator.h"
#include "proof/proof_node_manager.h"
#include "smt/logic_exception.h"
#include "theory/arith/arith_proof_utilities.h"
#include "theory/arith/arith_rewriter.h"
#include "theory/arith/arith_utilities.h"
#include "theory/arith/delta_rational.h"
#include "theory/arith/linear/approx_simplex.h"
#include "theory/arith/linear/arith_static_learner.h"
#include "theory/arith/linear/arithvar.h"
#include "theory/arith/linear/congruence_manager.h"
#include "theory/arith/linear/constraint.h"
#include "theory/arith/linear/cut_log.h"
#include "theory/arith/linear/dio_solver.h"
#include "theory/arith/linear/linear_equality.h"
#include "theory/arith/linear/matrix.h"
#include "theory/arith/linear/normal_form.h"
#include "theory/arith/linear/partial_model.h"
#include "theory/arith/linear/simplex.h"
#include "theory/arith/nl/nonlinear_extension.h"
#include "theory/arith/theory_arith.h"
#include "theory/ext_theory.h"
#include "theory/quantifiers/fmf/bounded_integers.h"
#include "theory/rewriter.h"
#include "theory/theory_model.h"
#include "theory/trust_substitutions.h"
#include "theory/valuation.h"
#include "util/dense_map.h"
#include "util/integer.h"
#include "util/random.h"
#include "util/rational.h"
#include "util/result.h"
#include "util/statistics_stats.h"

using namespace std;
using namespace cvc5::internal::kind;

namespace cvc5::internal {
namespace theory {
namespace arith::linear {

static Node toSumNode(const ArithVariables& vars, const DenseMap<Rational>& sum);
static bool complexityBelow(const DenseMap<Rational>& row, uint32_t cap);

TheoryArithPrivate::TheoryArithPrivate(TheoryArith& containing,
                                       Env& env,
                                       BranchAndBound& bab)
    : EnvObj(env),
      d_containing(containing),
      d_foundNl(false),
      d_rowTracking(),
      d_bab(bab),
      d_pnm(d_env.isTheoryProofProducing() ? d_env.getProofNodeManager()
                                           : nullptr),
      d_pfGen(new EagerProofGenerator(env, userContext())),
      d_constraintDatabase(d_env,
                           d_partialModel,
                           d_congruenceManager,
                           RaiseConflict(*this),
                           d_pfGen.get()),
      d_qflraStatus(Result::UNKNOWN),
      d_unknownsInARow(0),
      d_hasDoneWorkSinceCut(false),
      d_learner(statisticsRegistry(), userContext()),
      d_assertionsThatDoNotMatchTheirLiterals(context()),
      d_nextIntegerCheckVar(0),
      d_constantIntegerVariables(context()),
      d_diseqQueue(context(), false),
      d_currentPropagationList(),
      d_learnedBounds(context()),
      d_preregisteredNodes(context()),
      d_partialModel(context(), DeltaComputeCallback(*this)),
      d_errorSet(statisticsRegistry(),
                 d_partialModel,
                 TableauSizes(&d_tableau),
                 BoundCountingLookup(*this)),
      d_tableau(),
      d_linEq(statisticsRegistry(),
              d_partialModel,
              d_tableau,
              d_rowTracking,
              BasicVarModelUpdateCallBack(*this)),
      d_diosolver(env),
      d_restartsCounter(0),
      d_tableauSizeHasBeenModified(false),
      d_tableauResetDensity(1.6),
      d_tableauResetPeriod(10),
      d_conflicts(context()),
      d_blackBoxConflict(context(), Node::null()),
      d_blackBoxConflictPf(context(), std::shared_ptr<ProofNode>(nullptr)),
      d_congruenceManager(d_env,
                          d_constraintDatabase,
                          SetupLiteralCallBack(*this),
                          d_partialModel,
                          RaiseEqualityEngineConflict(*this)),
      d_cmEnabled(context(), !options().arith.arithEqSolver),

      d_dualSimplex(
          env, d_linEq, d_errorSet, RaiseConflict(*this), TempVarMalloc(*this)),
      d_fcSimplex(
          env, d_linEq, d_errorSet, RaiseConflict(*this), TempVarMalloc(*this)),
      d_soiSimplex(
          env, d_linEq, d_errorSet, RaiseConflict(*this), TempVarMalloc(*this)),
      d_attemptSolSimplex(
          env, d_linEq, d_errorSet, RaiseConflict(*this), TempVarMalloc(*this)),
      d_pass1SDP(NULL),
      d_otherSDP(NULL),
      d_lastContextIntegerAttempted(context(), -1),

      d_DELTA_ZERO(0),
      d_approxCuts(context()),
      d_fullCheckCounter(0),
      d_cutCount(context(), 0),
      d_cutInContext(context()),
      d_likelyIntegerInfeasible(context(), false),
      d_guessedCoeffSet(context(), false),
      d_guessedCoeffs(),
      d_treeLog(NULL),
      d_replayVariables(),
      d_replayConstraints(),
      d_lhsTmp(),
      d_approxStats(NULL),
      d_attemptSolveIntTurnedOff(userContext(), 0),
      d_dioSolveResources(0),
      d_solveIntMaybeHelp(0u),
      d_solveIntAttempts(0u),
      d_newFacts(false),
      d_previousStatus(Result::UNKNOWN),
      d_statistics(statisticsRegistry(), "theory::arith::")
{
}

TheoryArithPrivate::~TheoryArithPrivate(){
  if(d_treeLog != NULL){ delete d_treeLog; }
  if(d_approxStats != NULL) { delete d_approxStats; }
}

void TheoryArithPrivate::finishInit()
{
  if (d_cmEnabled)
  {
    eq::EqualityEngine* ee = d_containing.getEqualityEngine();
    Assert(ee != nullptr);
    d_congruenceManager.finishInit(ee);
  }
}

static bool contains(const ConstraintCPVec& v, ConstraintP con){
  for(unsigned i = 0, N = v.size(); i < N; ++i){
    if(v[i] == con){
      return true;
    }
  }
  return false;
}
static void drop( ConstraintCPVec& v, ConstraintP con){
  size_t readPos, writePos, N;
  for(readPos = 0, writePos = 0, N = v.size(); readPos < N; ++readPos){
    ConstraintCP curr = v[readPos];
    if(curr != con){
      v[writePos] = curr;
      writePos++;
    }
  }
  v.resize(writePos);
}


static void resolve(ConstraintCPVec& buf, ConstraintP c, const ConstraintCPVec& pos, const ConstraintCPVec& neg){
  unsigned posPos CVC5_UNUSED = pos.size();
  for(unsigned i = 0, N = pos.size(); i < N; ++i){
    if(pos[i] == c){
      posPos = i;
    }else{
      buf.push_back(pos[i]);
    }
  }
  Assert(posPos < pos.size());
  ConstraintP negc = c->getNegation();
  unsigned negPos CVC5_UNUSED = neg.size();
  for(unsigned i = 0, N = neg.size(); i < N; ++i){
    if(neg[i] == negc){
      negPos = i;
    }else{
      buf.push_back(neg[i]);
    }
  }
  Assert(negPos < neg.size());
}

TheoryArithPrivate::ModelException::ModelException(TNode n, const char* msg)
{
  stringstream ss;
  ss << "Cannot construct a model for " << n << " as " << endl << msg;
  setMessage(ss.str());
}
TheoryArithPrivate::ModelException::~ModelException() {}

TheoryArithPrivate::Statistics::Statistics(StatisticsRegistry& reg,
                                           const std::string& name)
    : d_statAssertUpperConflicts(
        reg.registerInt(name + "AssertUpperConflicts")),
      d_statAssertLowerConflicts(
          reg.registerInt(name + "AssertLowerConflicts")),
      d_statUserVariables(reg.registerInt(name + "UserVariables")),
      d_statAuxiliaryVariables(reg.registerInt(name + "AuxiliaryVariables")),
      d_statDisequalitySplits(reg.registerInt(name + "DisequalitySplits")),
      d_statDisequalityConflicts(
          reg.registerInt(name + "DisequalityConflicts")),
      d_simplifyTimer(reg.registerTimer(name + "simplifyTimer")),
      d_staticLearningTimer(reg.registerTimer(name + "staticLearningTimer")),
      d_presolveTime(reg.registerTimer(name + "presolveTime")),
      d_newPropTime(reg.registerTimer(name + "newPropTimer")),
      d_externalBranchAndBounds(
          reg.registerInt(name + "externalBranchAndBounds")),
      d_initialTableauSize(reg.registerInt(name + "initialTableauSize")),
      d_currSetToSmaller(reg.registerInt(name + "currSetToSmaller")),
      d_smallerSetToCurr(reg.registerInt(name + "smallerSetToCurr")),
      d_restartTimer(reg.registerTimer(name + "restartTimer")),
      d_boundComputationTime(reg.registerTimer(name + "bound::time")),
      d_boundComputations(reg.registerInt(name + "bound::boundComputations")),
      d_boundPropagations(reg.registerInt(name + "bound::boundPropagations")),
      d_unknownChecks(reg.registerInt(name + "status::unknowns")),
      d_maxUnknownsInARow(reg.registerInt(name + "status::maxUnknownsInARow")),
      d_avgUnknownsInARow(
          reg.registerAverage(name + "status::avgUnknownsInARow")),
      d_revertsOnConflicts(
          reg.registerInt(name + "status::revertsOnConflicts")),
      d_commitsOnConflicts(
          reg.registerInt(name + "status::commitsOnConflicts")),
      d_nontrivialSatChecks(
          reg.registerInt(name + "status::nontrivialSatChecks")),
      d_replayLogRecCount(reg.registerInt(name + "z::approx::replay::rec")),
      d_replayLogRecConflictEscalation(
          reg.registerInt(name + "z::approx::replay::rec::escalation")),
      d_replayLogRecEarlyExit(
          reg.registerInt(name + "z::approx::replay::rec::earlyexit")),
      d_replayBranchCloseFailures(reg.registerInt(
          name + "z::approx::replay::rec::branch::closefailures")),
      d_replayLeafCloseFailures(reg.registerInt(
          name + "z::approx::replay::rec::leaf::closefailures")),
      d_replayBranchSkips(
          reg.registerInt(name + "z::approx::replay::rec::branch::skips")),
      d_mirCutsAttempted(
          reg.registerInt(name + "z::approx::cuts::mir::attempted")),
      d_gmiCutsAttempted(
          reg.registerInt(name + "z::approx::cuts::gmi::attempted")),
      d_branchCutsAttempted(
          reg.registerInt(name + "z::approx::cuts::branch::attempted")),
      d_cutsReconstructed(
          reg.registerInt(name + "z::approx::cuts::reconstructed")),
      d_cutsReconstructionFailed(
          reg.registerInt(name + "z::approx::cuts::reconstructed::failed")),
      d_cutsProven(reg.registerInt(name + "z::approx::cuts::proofs")),
      d_cutsProofFailed(
          reg.registerInt(name + "z::approx::cuts::proofs::failed")),
      d_mipReplayLemmaCalls(
          reg.registerInt(name + "z::approx::external::calls")),
      d_mipExternalCuts(reg.registerInt(name + "z::approx::external::cuts")),
      d_mipExternalBranch(
          reg.registerInt(name + "z::approx::external::branches")),
      d_inSolveInteger(reg.registerInt(name + "z::approx::inSolverInteger")),
      d_branchesExhausted(
          reg.registerInt(name + "z::approx::exhausted::branches")),
      d_execExhausted(reg.registerInt(name + "z::approx::exhausted::exec")),
      d_pivotsExhausted(reg.registerInt(name + "z::approx::exhausted::pivots")),
      d_panicBranches(reg.registerInt(name + "z::arith::paniclemmas")),
      d_relaxCalls(reg.registerInt(name + "z::arith::relax::calls")),
      d_relaxLinFeas(reg.registerInt(name + "z::arith::relax::feasible::res")),
      d_relaxLinFeasFailures(
          reg.registerInt(name + "z::arith::relax::feasible::failures")),
      d_relaxLinInfeas(reg.registerInt(name + "z::arith::relax::infeasible")),
      d_relaxLinInfeasFailures(
          reg.registerInt(name + "z::arith::relax::infeasible::failures")),
      d_relaxLinExhausted(reg.registerInt(name + "z::arith::relax::exhausted")),
      d_relaxOthers(reg.registerInt(name + "z::arith::relax::other")),
      d_applyRowsDeleted(
          reg.registerInt(name + "z::arith::cuts::applyRowsDeleted")),
      d_replaySimplexTimer(
          reg.registerTimer(name + "z::approx::replay::simplex::timer")),
      d_replayLogTimer(
          reg.registerTimer(name + "z::approx::replay::log::timer")),
      d_solveIntTimer(reg.registerTimer(name + "z::solveInt::timer")),
      d_solveRealRelaxTimer(
          reg.registerTimer(name + "z::solveRealRelax::timer")),
      d_solveIntCalls(reg.registerInt(name + "z::solveInt::calls")),
      d_solveStandardEffort(
          reg.registerInt(name + "z::solveInt::calls::standardEffort")),
      d_approxDisabled(reg.registerInt(name + "z::approxDisabled")),
      d_replayAttemptFailed(reg.registerInt(name + "z::replayAttemptFailed")),
      d_cutsRejectedDuringReplay(
          reg.registerInt(name + "z::approx::replay::cuts::rejected")),
      d_cutsRejectedDuringLemmas(
          reg.registerInt(name + "z::approx::external::cuts::rejected")),
      d_satPivots(reg.registerHistogram<uint32_t>(name + "pivots::sat")),
      d_unsatPivots(reg.registerHistogram<uint32_t>(name + "pivots::unsat")),
      d_unknownPivots(
          reg.registerHistogram<uint32_t>(name + "pivots::unknown")),
      d_solveIntModelsAttempts(
          reg.registerInt(name + "z::solveInt::models::attempts")),
      d_solveIntModelsSuccessful(
          reg.registerInt(name + "zzz::solveInt::models::successful")),
      d_mipTimer(reg.registerTimer(name + "z::approx::mip::timer")),
      d_lpTimer(reg.registerTimer(name + "z::approx::lp::timer")),
      d_mipProofsAttempted(reg.registerInt(name + "z::mip::proofs::attempted")),
      d_mipProofsSuccessful(
          reg.registerInt(name + "z::mip::proofs::successful")),
      d_numBranchesFailed(
          reg.registerInt(name + "z::mip::branch::proof::failed"))
{
}

bool complexityBelow(const DenseMap<Rational>& row, uint32_t cap){
  DenseMap<Rational>::const_iterator riter, rend;
  for(riter=row.begin(), rend=row.end(); riter != rend; ++riter){
    ArithVar v = *riter;
    const Rational& q = row[v];
    if(q.complexity() > cap){
      return false;
    }
  }
  return true;
}

bool TheoryArithPrivate::isProofEnabled() const
{
  return d_pnm != nullptr;
}

void TheoryArithPrivate::raiseConflict(ConstraintCP a, InferenceId id){
  Assert(a->inConflict());
  Assert(id != InferenceId::UNKNOWN)
      << "Must provide an inference id in TheoryArithPrivate::raiseConflict";
  d_conflicts.push_back(std::make_pair(a, id));
  // notify we are in conflict in this SAT context
  d_containing.getTheoryState()->notifyInConflict();
}

void TheoryArithPrivate::raiseBlackBoxConflict(Node bb,
                                               std::shared_ptr<ProofNode> pf)
{
  Trace("arith::bb") << "raiseBlackBoxConflict: " << bb << std::endl;
  if (d_blackBoxConflict.get().isNull())
  {
    if (isProofEnabled())
    {
      Trace("arith::bb") << "  with proof " << pf << std::endl;
      d_blackBoxConflictPf.set(pf);
    }
    d_blackBoxConflict = bb;
    // notify we are in conflict in this SAT context
    d_containing.getTheoryState()->notifyInConflict();
  }
}

bool TheoryArithPrivate::anyConflict() const
{
  return !conflictQueueEmpty() || !d_blackBoxConflict.get().isNull();
}

void TheoryArithPrivate::revertOutOfConflict(){
  d_partialModel.revertAssignmentChanges();
  clearUpdates();
  d_currentPropagationList.clear();
}

void TheoryArithPrivate::clearUpdates(){
  d_updatedBounds.purge();
}

void TheoryArithPrivate::zeroDifferenceDetected(ArithVar x){
  if(d_cmEnabled){
    Assert(d_congruenceManager.isWatchedVariable(x));
    Assert(d_partialModel.upperBoundIsZero(x));
    Assert(d_partialModel.lowerBoundIsZero(x));

    ConstraintP lb = d_partialModel.getLowerBoundConstraint(x);
    ConstraintP ub = d_partialModel.getUpperBoundConstraint(x);

    if(lb->isEquality()){
      d_congruenceManager.watchedVariableIsZero(lb);
    }else if(ub->isEquality()){
      d_congruenceManager.watchedVariableIsZero(ub);
    }else{
      d_congruenceManager.watchedVariableIsZero(lb, ub);
    }
  }
}

bool TheoryArithPrivate::getSolveIntegerResource(){
  if(d_attemptSolveIntTurnedOff > 0){
    d_attemptSolveIntTurnedOff = d_attemptSolveIntTurnedOff - 1;
    return false;
  }else{
    return true;
  }
}

bool TheoryArithPrivate::getDioCuttingResource(){
  if(d_dioSolveResources > 0){
    d_dioSolveResources--;
    if(d_dioSolveResources == 0){
      d_dioSolveResources = -options().arith.rrTurns;
    }
    return true;
  }else{
    d_dioSolveResources++;
    if(d_dioSolveResources >= 0){
      d_dioSolveResources = options().arith.dioSolverTurns;
    }
    return false;
  }
}

/* procedure AssertLower( x_i >= c_i ) */
bool TheoryArithPrivate::AssertLower(ConstraintP constraint){
  Assert(constraint != NullConstraint);
  Assert(constraint->isLowerBound());
  Assert(constraint->isTrue());
  Assert(!constraint->negationHasProof());

  ArithVar x_i = constraint->getVariable();
  const DeltaRational& c_i = constraint->getValue();

  Trace("arith") << "AssertLower(" << x_i << " " << c_i << ")"<< std::endl;

  Assert(!isInteger(x_i) || c_i.isIntegral());

  //TODO Relax to less than?
  if(d_partialModel.lessThanLowerBound(x_i, c_i)){
    return false; //sat
  }

  int cmpToUB = d_partialModel.cmpToUpperBound(x_i, c_i);
  if(cmpToUB > 0){ //  c_i < \lowerbound(x_i)
    ConstraintP ubc = d_partialModel.getUpperBoundConstraint(x_i);
    ConstraintP negation = constraint->getNegation();
    negation->impliedByUnate(ubc, true);

    raiseConflict(constraint, InferenceId::ARITH_CONF_LOWER);

    ++(d_statistics.d_statAssertLowerConflicts);
    return true;
  }else if(cmpToUB == 0){
    if(isInteger(x_i)){
      d_constantIntegerVariables.push_back(x_i);
      Trace("dio::push") << "dio::push " << x_i << endl;
    }
    ConstraintP ub = d_partialModel.getUpperBoundConstraint(x_i);

    if(d_cmEnabled){
      if(!d_congruenceManager.isWatchedVariable(x_i) || c_i.sgn() != 0){
        // if it is not a watched variable report it
        // if it is is a watched variable and c_i == 0,
        // let zeroDifferenceDetected(x_i) catch this
        d_congruenceManager.equalsConstant(constraint, ub);
      }
    }

    const ValueCollection& vc = constraint->getValueCollection();
    if(vc.hasEquality()){
      Assert(vc.hasDisequality());
      ConstraintP eq = vc.getEquality();
      ConstraintP diseq = vc.getDisequality();
      // x <= b, x >= b |= x = b
      // (x > b or x < b or x = b)
      Trace("arith::eq") << "lb == ub, propagate eq" << eq << endl;
      bool triConflict = diseq->isTrue();

      if(!eq->isTrue()){
        eq->impliedByTrichotomy(constraint, ub, triConflict);
        eq->tryToPropagate();
      }
      if(triConflict){
        ++(d_statistics.d_statDisequalityConflicts);
        raiseConflict(eq, InferenceId::ARITH_CONF_TRICHOTOMY);
        return true;
      }
    }
  }else{
    // l <= x <= u and l < u
    Assert(cmpToUB < 0);
    const ValueCollection& vc = constraint->getValueCollection();

    if(vc.hasDisequality()){
      const ConstraintP diseq = vc.getDisequality();
      if(diseq->isTrue()){
        const ConstraintP ub = d_constraintDatabase.ensureConstraint(const_cast<ValueCollection&>(vc), UpperBound);
        ConstraintP negUb = ub->getNegation();

        // l <= x, l != x |= l < x
        // |= not (l >= x)
        bool ubInConflict = ub->hasProof();
        bool learnNegUb = !(negUb->hasProof());
        if(learnNegUb){
          negUb->impliedByTrichotomy(constraint, diseq, ubInConflict);
          negUb->tryToPropagate();
        }
        if(ubInConflict){
          raiseConflict(ub, InferenceId::ARITH_CONF_TRICHOTOMY);
          return true;
        }else if(learnNegUb){
          d_learnedBounds.push_back(negUb);
        }
      }
    }
  }

  d_currentPropagationList.push_back(constraint);
  d_currentPropagationList.push_back(d_partialModel.getLowerBoundConstraint(x_i));

  d_partialModel.setLowerBoundConstraint(constraint);

  if(d_cmEnabled){
    if(d_congruenceManager.isWatchedVariable(x_i)){
      int sgn = c_i.sgn();
      if(sgn > 0){
        d_congruenceManager.watchedVariableCannotBeZero(constraint);
      }else if(sgn == 0 && d_partialModel.upperBoundIsZero(x_i)){
        zeroDifferenceDetected(x_i);
      }
    }
  }

  d_updatedBounds.softAdd(x_i);

  if(TraceIsOn("model")) {
    Trace("model") << "before" << endl;
    d_partialModel.printModel(x_i);
    d_tableau.debugPrintIsBasic(x_i);
  }

  if(!d_tableau.isBasic(x_i)){
    if(d_partialModel.getAssignment(x_i) < c_i){
      d_linEq.update(x_i, c_i);
    }
  }else{
    d_errorSet.signalVariable(x_i);
  }

  if(TraceIsOn("model")) {
    Trace("model") << "after" << endl;
    d_partialModel.printModel(x_i);
    d_tableau.debugPrintIsBasic(x_i);
 }

  return false; //sat
}

/* procedure AssertUpper( x_i <= c_i) */
bool TheoryArithPrivate::AssertUpper(ConstraintP constraint){
  Assert(constraint != NullConstraint);
  Assert(constraint->isUpperBound());
  Assert(constraint->isTrue());
  Assert(!constraint->negationHasProof());

  ArithVar x_i = constraint->getVariable();
  const DeltaRational& c_i = constraint->getValue();

  Trace("arith") << "AssertUpper(" << x_i << " " << c_i << ")"<< std::endl;


  //Too strong because of rounding with integers
  //Assert(!constraint->hasLiteral() || original == constraint->getLiteral());
  Assert(!isInteger(x_i) || c_i.isIntegral());

  Trace("arith") << "AssertUpper(" << x_i << " " << c_i << ")"<< std::endl;

  if(d_partialModel.greaterThanUpperBound(x_i, c_i) ){ // \upperbound(x_i) <= c_i
    return false; //sat
  }

  // cmpToLb =  \lowerbound(x_i).cmp(c_i)
  int cmpToLB = d_partialModel.cmpToLowerBound(x_i, c_i);
  if( cmpToLB < 0 ){ //  \upperbound(x_i) < \lowerbound(x_i)
    // l_i <= x_i and c_i < l_i |= c_i < x_i
    // or ... |= not (x_i <= c_i)
    ConstraintP lbc = d_partialModel.getLowerBoundConstraint(x_i);
    ConstraintP negConstraint = constraint->getNegation();
    negConstraint->impliedByUnate(lbc, true);
    raiseConflict(constraint, InferenceId::ARITH_CONF_UPPER);
    ++(d_statistics.d_statAssertUpperConflicts);
    return true;
  }else if(cmpToLB == 0){ // \lowerBound(x_i) == \upperbound(x_i)
    if(isInteger(x_i)){
      d_constantIntegerVariables.push_back(x_i);
      Trace("dio::push") << "dio::push " << x_i << endl;
    }

    const ValueCollection& vc = constraint->getValueCollection();
    ConstraintP lb = d_partialModel.getLowerBoundConstraint(x_i);
    if(d_cmEnabled){
      if(!d_congruenceManager.isWatchedVariable(x_i) || c_i.sgn() != 0){
        // if it is not a watched variable report it
        // if it is is a watched variable and c_i == 0,
        // let zeroDifferenceDetected(x_i) catch this
        d_congruenceManager.equalsConstant(lb, constraint);
      }
    }

    if(vc.hasDisequality()){
      Assert(vc.hasDisequality());
      ConstraintP eq = vc.getEquality();
      ConstraintP diseq = vc.getDisequality();
      // x <= b, x >= b |= x = b
      // (x > b or x < b or x = b)
      Trace("arith::eq") << "lb == ub, propagate eq" << eq << endl;
      bool triConflict = diseq->isTrue();
      if(!eq->isTrue()){
        eq->impliedByTrichotomy(constraint, lb, triConflict);
        eq->tryToPropagate();
      }
      if(triConflict){
        ++(d_statistics.d_statDisequalityConflicts);
        raiseConflict(eq, InferenceId::ARITH_CONF_TRICHOTOMY);
        return true;
      }
    }
  }else if(cmpToLB > 0){
    // l <= x <= u and l < u
    Assert(cmpToLB > 0);
    const ValueCollection& vc = constraint->getValueCollection();

    if(vc.hasDisequality()){
      const ConstraintP diseq = vc.getDisequality();
      if(diseq->isTrue()){
        const ConstraintP lb = d_constraintDatabase.ensureConstraint(const_cast<ValueCollection&>(vc), LowerBound);
        ConstraintP negLb = lb->getNegation();

        // x <= u, u != x |= u < x
        // |= not (u >= x)
        bool lbInConflict = lb->hasProof();
        bool learnNegLb = !(negLb->hasProof());
        if(learnNegLb){
          negLb->impliedByTrichotomy(constraint, diseq, lbInConflict);
          negLb->tryToPropagate();
        }
        if(lbInConflict){
          raiseConflict(lb, InferenceId::ARITH_CONF_TRICHOTOMY);
          return true;
        }else if(learnNegLb){
          d_learnedBounds.push_back(negLb);
        }
      }
    }
  }

  d_currentPropagationList.push_back(constraint);
  d_currentPropagationList.push_back(d_partialModel.getUpperBoundConstraint(x_i));
  //It is fine if this is NullConstraint

  d_partialModel.setUpperBoundConstraint(constraint);

  if(d_cmEnabled){
    if(d_congruenceManager.isWatchedVariable(x_i)){
      int sgn = c_i.sgn();
      if(sgn < 0){
        d_congruenceManager.watchedVariableCannotBeZero(constraint);
      }else if(sgn == 0 && d_partialModel.lowerBoundIsZero(x_i)){
        zeroDifferenceDetected(x_i);
      }
    }
  }

  d_updatedBounds.softAdd(x_i);

  if(TraceIsOn("model")) {
    Trace("model") << "before" << endl;
    d_partialModel.printModel(x_i);
    d_tableau.debugPrintIsBasic(x_i);
  }

  if(!d_tableau.isBasic(x_i)){
    if(d_partialModel.getAssignment(x_i) > c_i){
      d_linEq.update(x_i, c_i);
    }
  }else{
    d_errorSet.signalVariable(x_i);
  }

  if(TraceIsOn("model")) {
    Trace("model") << "after" << endl;
    d_partialModel.printModel(x_i);
    d_tableau.debugPrintIsBasic(x_i);
  }

  return false; //sat
}


/* procedure AssertEquality( x_i == c_i ) */
bool TheoryArithPrivate::AssertEquality(ConstraintP constraint){
  Assert(constraint != NullConstraint);
  Assert(constraint->isEquality());
  Assert(constraint->isTrue());
  Assert(!constraint->negationHasProof());

  ArithVar x_i = constraint->getVariable();
  const DeltaRational& c_i = constraint->getValue();

  Trace("arith") << "AssertEquality(" << x_i << " " << c_i << ")"<< std::endl;

  //Should be fine in integers
  Assert(!isInteger(x_i) || c_i.isIntegral());

  int cmpToLB = d_partialModel.cmpToLowerBound(x_i, c_i);
  int cmpToUB = d_partialModel.cmpToUpperBound(x_i, c_i);

  // u_i <= c_i <= l_i
  // This can happen if both c_i <= x_i and x_i <= c_i are in the system.
  if(cmpToUB >= 0 && cmpToLB <= 0){
    return false; //sat
  }

  if(cmpToUB > 0 || cmpToLB < 0){
    ConstraintP cb = (cmpToUB > 0) ?  d_partialModel.getUpperBoundConstraint(x_i) :
      d_partialModel.getLowerBoundConstraint(x_i);
    ConstraintP diseq = constraint->getNegation();
    Assert(!diseq->isTrue());
    diseq->impliedByUnate(cb, true);
    raiseConflict(constraint, InferenceId::ARITH_CONF_EQ);
    return true;
  }

  Assert(cmpToUB <= 0);
  Assert(cmpToLB >= 0);
  Assert(cmpToUB < 0 || cmpToLB > 0);

  if(isInteger(x_i)){
    d_constantIntegerVariables.push_back(x_i);
    Trace("dio::push") << "dio::push " << x_i << endl;
  }

  // Don't bother to check whether x_i != c_i is in d_diseq
  // The a and (not a) should never be on the fact queue
  d_currentPropagationList.push_back(constraint);
  d_currentPropagationList.push_back(d_partialModel.getLowerBoundConstraint(x_i));
  d_currentPropagationList.push_back(d_partialModel.getUpperBoundConstraint(x_i));

  d_partialModel.setUpperBoundConstraint(constraint);
  d_partialModel.setLowerBoundConstraint(constraint);

  if(d_cmEnabled){
    if(d_congruenceManager.isWatchedVariable(x_i)){
      int sgn = c_i.sgn();
      if(sgn == 0){
        zeroDifferenceDetected(x_i);
      }else{
        d_congruenceManager.watchedVariableCannotBeZero(constraint);
        d_congruenceManager.equalsConstant(constraint);
      }
    }else{
      d_congruenceManager.equalsConstant(constraint);
    }
  }

  d_updatedBounds.softAdd(x_i);

  if(TraceIsOn("model")) {
    Trace("model") << "before" << endl;
    d_partialModel.printModel(x_i);
    d_tableau.debugPrintIsBasic(x_i);
  }

  if(!d_tableau.isBasic(x_i)){
    if(!(d_partialModel.getAssignment(x_i) == c_i)){
      d_linEq.update(x_i, c_i);
    }
  }else{
    d_errorSet.signalVariable(x_i);
  }

  if(TraceIsOn("model")) {
    Trace("model") << "after" << endl;
    d_partialModel.printModel(x_i);
    d_tableau.debugPrintIsBasic(x_i);
  }

  return false;
}


/* procedure AssertDisequality( x_i != c_i ) */
bool TheoryArithPrivate::AssertDisequality(ConstraintP constraint){
  Assert(constraint != NullConstraint);
  Assert(constraint->isDisequality());
  Assert(constraint->isTrue());
  Assert(!constraint->negationHasProof());

  ArithVar x_i = constraint->getVariable();
  const DeltaRational& c_i = constraint->getValue();
  Trace("arith") << "AssertDisequality(" << x_i << " " << c_i << ")"<< std::endl;

  //Should be fine in integers
  Assert(!isInteger(x_i) || c_i.isIntegral());

  if(d_cmEnabled){
    if(d_congruenceManager.isWatchedVariable(x_i)){
      int sgn = c_i.sgn();
      if(sgn == 0){
        d_congruenceManager.watchedVariableCannotBeZero(constraint);
      }
    }
  }

  const ValueCollection& vc = constraint->getValueCollection();
  if(vc.hasLowerBound() && vc.hasUpperBound()){
    const ConstraintP lb = vc.getLowerBound();
    const ConstraintP ub = vc.getUpperBound();
    if(lb->isTrue() && ub->isTrue()){
      ConstraintP eq = constraint->getNegation();
      eq->impliedByTrichotomy(lb, ub, true);
      raiseConflict(constraint, InferenceId::ARITH_CONF_TRICHOTOMY);
      //in conflict
      ++(d_statistics.d_statDisequalityConflicts);
      return true;
    }
  }
  if(vc.hasLowerBound() ){
    const ConstraintP lb = vc.getLowerBound();
    if(lb->isTrue()){
      const ConstraintP ub = d_constraintDatabase.ensureConstraint(const_cast<ValueCollection&>(vc), UpperBound);
      Assert(!ub->isTrue());
      Trace("arith::eq") << "propagate UpperBound " << constraint << lb << ub << endl;
      const ConstraintP negUb = ub->getNegation();
      if(!negUb->isTrue()){
        negUb->impliedByTrichotomy(constraint, lb, false);
        negUb->tryToPropagate();
        d_learnedBounds.push_back(negUb);
      }
    }
  }
  if(vc.hasUpperBound()){
    const ConstraintP ub = vc.getUpperBound();
    if(ub->isTrue()){
      const ConstraintP lb = d_constraintDatabase.ensureConstraint(const_cast<ValueCollection&>(vc), LowerBound);
      Assert(!lb->isTrue());

      Trace("arith::eq") << "propagate LowerBound " << constraint << lb << ub << endl;
      const ConstraintP negLb = lb->getNegation();
      if(!negLb->isTrue()){
        negLb->impliedByTrichotomy(constraint, ub, false);
        negLb->tryToPropagate();
        d_learnedBounds.push_back(negLb);
      }
    }
  }

  bool split = constraint->isSplit();

  if(!split && c_i == d_partialModel.getAssignment(x_i)){
    Trace("arith::eq") << "lemma now! " << constraint << endl;
    outputTrustedLemma(constraint->split(), InferenceId::ARITH_SPLIT_DEQ);
    return false;
  }else if(d_partialModel.strictlyLessThanLowerBound(x_i, c_i)){
    Trace("arith::eq") << "can drop as less than lb" << constraint << endl;
  }else if(d_partialModel.strictlyGreaterThanUpperBound(x_i, c_i)){
    Trace("arith::eq") << "can drop as less than ub" << constraint << endl;
  }else if(!split){
    Trace("arith::eq") << "push back" << constraint << endl;
    d_diseqQueue.push(constraint);
    d_partialModel.invalidateDelta();
  }else{
    Trace("arith::eq") << "skipping already split " << constraint << endl;
  }
  return false;
}

void TheoryArithPrivate::notifySharedTerm(TNode n)
{
  Trace("arith::notifySharedTerm") << "notifySharedTerm: " << n << endl;
  if(n.isConst()){
    d_partialModel.invalidateDelta();
  }
  if(!n.isConst() && !isSetup(n)){
    Polynomial poly = Polynomial::parsePolynomial(n);
    Polynomial::iterator it = poly.begin();
    Polynomial::iterator it_end = poly.end();
    for (; it != it_end; ++ it) {
      Monomial m = *it;
      if (!m.isConstant() && !isSetup(m.getVarList().getNode())) {
        setupVariableList(m.getVarList());
      }
    }
  }
}

Node TheoryArithPrivate::getCandidateModelValue(TNode term)
{
  try{
    const DeltaRational drv = getDeltaValue(term);
    const Rational& delta = d_partialModel.getDelta();
    const Rational qmodel = drv.substituteDelta( delta );
    return NodeManager::currentNM()->mkConstRealOrInt(term.getType(), qmodel);
  } catch (DeltaRationalException& dr) {
    return Node::null();
  } catch (ModelException& me) {
    return Node::null();
  }
}

Theory::PPAssertStatus TheoryArithPrivate::ppAssert(
    TrustNode tin, TrustSubstitutionMap& outSubstitutions)
{
  TimerStat::CodeTimer codeTimer(d_statistics.d_simplifyTimer);
  TNode in = tin.getNode();
  Trace("simplify") << "TheoryArithPrivate::solve(" << in << ")" << endl;


  // Solve equalities
  Rational minConstant = 0;
  Node minMonomial;
  Node minVar;
  if (in.getKind() == Kind::EQUAL
      && Theory::theoryOf(in[0].getType()) == THEORY_ARITH)
  {
    Comparison cmp = Comparison::parseNormalForm(in);

    Polynomial left = cmp.getLeft();

    Monomial m = left.getHead();
    if (m.getVarList().singleton()){
      VarList vl = m.getVarList();
      Node var = vl.getNode();
      if (var.isVar())
      {
        // if vl.isIntegral then m.getConstant().isOne()
        if(!vl.isIntegral() || m.getConstant().isOne()){
          minVar = var;
        }
      }
    }

    // Solve for variable
    if (!minVar.isNull()) {
      Polynomial right = cmp.getRight();
      Node elim = right.getNode();
      // ax + p = c -> (ax + p) -ax - c = -ax
      // x = (p - ax - c) * -1/a
      // Add the substitution if not recursive
      Assert(elim == rewrite(elim));
      if (elim.getType().isInteger() && !minVar.getType().isInteger())
      {
        elim = NodeManager::currentNM()->mkNode(Kind::TO_REAL, elim);
      }
      if (right.size() > options().arith.ppAssertMaxSubSize)
      {
        Trace("simplify")
            << "TheoryArithPrivate::solve(): did not substitute due to the "
               "right hand side containing too many terms: "
            << minVar << ":" << elim << endl;
        Trace("simplify") << right.size() << endl;
      }
      else if (d_containing.isLegalElimination(minVar, elim))
      {
        // cannot eliminate integers here unless we know the resulting
        // substitution is integral
        Trace("simplify") << "TheoryArithPrivate::solve(): substitution "
                          << minVar << " |-> " << elim << endl;
        Assert(elim.getType() == minVar.getType());
        outSubstitutions.addSubstitutionSolved(minVar, elim, tin);
        return Theory::PP_ASSERT_STATUS_SOLVED;
      }
      else
      {
        Trace("simplify") << "TheoryArithPrivate::solve(): can't substitute "
                          << minVar << ":" << minVar.getType() << " |-> "
                          << elim << ":" << elim.getType() << endl;
      }
    }
  }

  // If a relation, remember the bound
  switch(in.getKind()) {
    case Kind::LEQ:
    case Kind::LT:
    case Kind::GEQ:
    case Kind::GT:
      if (in[0].isVar())
      {
        d_learner.addBound(in);
      }
      break;
    default:
      // Do nothing
      break;
  }

  return Theory::PP_ASSERT_STATUS_UNSOLVED;
}

void TheoryArithPrivate::ppStaticLearn(TNode n, NodeBuilder& learned)
{
  TimerStat::CodeTimer codeTimer(d_statistics.d_staticLearningTimer);

  d_learner.staticLearning(n, learned);
}

ArithVar TheoryArithPrivate::findShortestBasicRow(ArithVar variable){
  ArithVar bestBasic = ARITHVAR_SENTINEL;
  uint64_t bestRowLength = std::numeric_limits<uint64_t>::max();

  Tableau::ColIterator basicIter = d_tableau.colIterator(variable);
  for(; !basicIter.atEnd(); ++basicIter){
    const Tableau::Entry& entry = *basicIter;
    Assert(entry.getColVar() == variable);
    RowIndex ridx = entry.getRowIndex();
    ArithVar basic = d_tableau.rowIndexToBasic(ridx);
    uint32_t rowLength = d_tableau.getRowLength(ridx);
    if((rowLength < bestRowLength) ||
       (rowLength == bestRowLength && basic < bestBasic)){
      bestBasic = basic;
      bestRowLength = rowLength;
    }
  }
  Assert(bestBasic == ARITHVAR_SENTINEL
         || bestRowLength < std::numeric_limits<uint32_t>::max());
  return bestBasic;
}

void TheoryArithPrivate::setupVariable(const Variable& x){
  Node n = x.getNode();

  Assert(!isSetup(n));

  ++(d_statistics.d_statUserVariables);
  requestArithVar(n, false,  false);
  //ArithVar varN = requestArithVar(n,false);
  //setupInitialValue(varN);

  markSetup(n);
}

void TheoryArithPrivate::setupVariableList(const VarList& vl){
  Assert(!vl.empty());

  TNode vlNode = vl.getNode();
  Assert(!isSetup(vlNode));
  Assert(!d_partialModel.hasArithVar(vlNode));

  for(VarList::iterator i = vl.begin(), end = vl.end(); i != end; ++i){
    Variable var = *i;

    if(!isSetup(var.getNode())){
      setupVariable(var);
    }
  }

  if(!vl.singleton()){
    // vl is the product of at least 2 variables
    // vl : (* v1 v2 ...)
    if (logicInfo().isLinear())
    {
      throw LogicException("A non-linear fact was asserted to arithmetic in a linear logic.");
    }
    d_foundNl = true;

    ++(d_statistics.d_statUserVariables);
    requestArithVar(vlNode, false, false);
    //ArithVar av = requestArithVar(vlNode, false);
    //setupInitialValue(av);

    markSetup(vlNode);
  }
  else if (vlNode.getKind() == Kind::EXPONENTIAL
           || vlNode.getKind() == Kind::SINE || vlNode.getKind() == Kind::COSINE
           || vlNode.getKind() == Kind::TANGENT)
  {
    d_foundNl = true;
  }

  /* Note:
   * Only call markSetup if the VarList is not a singleton.
   * See the comment in setupPolynomail for more.
   */
}

void TheoryArithPrivate::cautiousSetupPolynomial(const Polynomial& p){
  if(p.containsConstant()){
    if(!p.isConstant()){
      Polynomial noConstant = p.getTail();
      if(!isSetup(noConstant.getNode())){
        setupPolynomial(noConstant);
      }
    }
  }else if(!isSetup(p.getNode())){
    setupPolynomial(p);
  }
}


void TheoryArithPrivate::setupPolynomial(const Polynomial& poly) {
  Assert(!poly.containsConstant());
  TNode polyNode = poly.getNode();
  Assert(!isSetup(polyNode));
  Assert(!d_partialModel.hasArithVar(polyNode));

  for(Polynomial::iterator i = poly.begin(), end = poly.end(); i != end; ++i){
    Monomial mono = *i;
    const VarList& vl = mono.getVarList();
    if(!isSetup(vl.getNode())){
      setupVariableList(vl);
    }
  }

  if (polyNode.getKind() == Kind::ADD)
  {
    d_tableauSizeHasBeenModified = true;

    vector<ArithVar> variables;
    vector<Rational> coefficients;
    asVectors(poly, coefficients, variables);

    ArithVar varSlack = requestArithVar(polyNode, true, false);
    d_tableau.addRow(varSlack, coefficients, variables);
    setupBasicValue(varSlack);
    d_linEq.trackRowIndex(d_tableau.basicToRowIndex(varSlack));

    //Add differences to the difference manager
    Polynomial::iterator i = poly.begin(), end = poly.end();
    if(i != end){
      Monomial first = *i;
      ++i;
      if(i != end){
        Monomial second = *i;
        ++i;
        if(i == end){
          if(first.getConstant().isOne() && second.getConstant().getValue() == -1){
            VarList vl0 = first.getVarList();
            VarList vl1 = second.getVarList();
            if(vl0.singleton() && vl1.singleton()){
              d_congruenceManager.addWatchedPair(varSlack, vl0.getNode(), vl1.getNode());
            }
          }
        }
      }
    }

    ++(d_statistics.d_statAuxiliaryVariables);
    markSetup(polyNode);
  }

  /* Note:
   * It is worth documenting that polyNode should only be marked as
   * being setup by this function if it has kind ADD.
   * Other kinds will be marked as being setup by lower levels of setup
   * specifically setupVariableList.
   */
}

void TheoryArithPrivate::setupAtom(TNode atom) {
  Assert(isRelationOperator(atom.getKind())) << atom;
  Assert(Comparison::isNormalAtom(atom));
  Assert(!isSetup(atom));
  Assert(!d_constraintDatabase.hasLiteral(atom));

  Comparison cmp = Comparison::parseNormalForm(atom);
  Polynomial nvp = cmp.normalizedVariablePart();
  Assert(!nvp.isZero());

  if(!isSetup(nvp.getNode())){
    setupPolynomial(nvp);
  }

  d_constraintDatabase.addLiteral(atom);

  markSetup(atom);
}

void TheoryArithPrivate::preRegisterTerm(TNode n) {
  Trace("arith::preregister") <<"begin arith::preRegisterTerm("<< n <<")"<< endl;

  d_preregisteredNodes.insert(n);

  try {
    if(isRelationOperator(n.getKind())){
      if(!isSetup(n)){
        setupAtom(n);
      }
      ConstraintP c = d_constraintDatabase.lookup(n);
      Assert(c != NullConstraint);

      Trace("arith::preregister") << "setup constraint" << c << endl;
      Assert(!c->canBePropagated());
      c->setPreregistered();
    }
  } catch(LogicException& le) {
    std::stringstream ss;
    ss << le.getMessage() << endl << "The fact in question: " << n << endl;
    throw LogicException(ss.str());
  }

  Trace("arith::preregister") << "end arith::preRegisterTerm("<< n <<")" << endl;
}

void TheoryArithPrivate::releaseArithVar(ArithVar v){
  //Assert(d_partialModel.hasNode(v));

  d_constraintDatabase.removeVariable(v);
  d_partialModel.releaseArithVar(v);
}

ArithVar TheoryArithPrivate::requestArithVar(TNode x, bool aux, bool internal){
  //TODO : The VarList trick is good enough?
  Kind xk = x.getKind();
  Assert(isLeaf(x) || VarList::isMember(x) || xk == Kind::ADD || internal);
  if (logicInfo().isLinear()
      && (Variable::isDivMember(x) || xk == Kind::IAND
          || isTranscendentalKind(xk)))
  {
    stringstream ss;
    ss << "A non-linear fact was asserted to "
          "arithmetic in a linear logic: "
       << x << std::endl;
    throw LogicException(ss.str());
  }
  Assert(!d_partialModel.hasArithVar(x));
  Assert(x.getType().isRealOrInt());  // real or integer

  ArithVar max = d_partialModel.getNumberOfVariables();
  ArithVar varX = d_partialModel.allocate(x, aux);

  bool reclaim =  max >= d_partialModel.getNumberOfVariables();;

  if(!reclaim){
    d_dualSimplex.increaseMax();

    d_tableau.increaseSize();
    d_tableauSizeHasBeenModified = true;
  }
  d_constraintDatabase.addVariable(varX);

  Trace("arith::arithvar") << "@" << context()->getLevel() << " " << x
                           << " |-> " << varX << "(relaiming " << reclaim << ")"
                           << endl;

  Assert(!d_partialModel.hasUpperBound(varX));
  Assert(!d_partialModel.hasLowerBound(varX));

  return varX;
}

void TheoryArithPrivate::asVectors(const Polynomial& p, std::vector<Rational>& coeffs, std::vector<ArithVar>& variables) {
  for(Polynomial::iterator i = p.begin(), end = p.end(); i != end; ++i){
    const Monomial& mono = *i;
    const Constant& constant = mono.getConstant();
    const VarList& variable = mono.getVarList();

    Node n = variable.getNode();

    Trace("arith::asVectors") << "should be var: " << n << endl;

    // TODO: This VarList::isMember(n) can be stronger
    Assert(isLeaf(n) || VarList::isMember(n));
    Assert(theoryOf(n) != THEORY_ARITH || d_partialModel.hasArithVar(n));

    Assert(d_partialModel.hasArithVar(n));
    ArithVar av = d_partialModel.asArithVar(n);

    coeffs.push_back(constant.getValue());
    variables.push_back(av);
  }
}

/* Requirements:
 * For basic variables the row must have been added to the tableau.
 */
void TheoryArithPrivate::setupBasicValue(ArithVar x){
  Assert(d_tableau.isBasic(x));
  //If the variable is basic, assertions may have already happened and updates
  //may have occured before setting this variable up.

  //This can go away if the tableau creation is done at preregister
  //time instead of register
  DeltaRational safeAssignment = d_linEq.computeRowValue(x, true);
  DeltaRational assignment = d_linEq.computeRowValue(x, false);
  d_partialModel.setAssignment(x,safeAssignment,assignment);

  Trace("arith") << "setupVariable("<<x<<")"<<std::endl;
}

ArithVar TheoryArithPrivate::determineArithVar(const Polynomial& p) const{
  Assert(!p.containsConstant());
  Assert(p.getHead().constantIsPositive());
  TNode n = p.getNode();
  Trace("determineArithVar") << "determineArithVar(" << n << ")" << endl;
  return d_partialModel.asArithVar(n);
}

ArithVar TheoryArithPrivate::determineArithVar(TNode assertion) const{
  Trace("determineArithVar") << "determineArithVar " << assertion << endl;
  Comparison cmp = Comparison::parseNormalForm(assertion);
  Polynomial variablePart = cmp.normalizedVariablePart();
  return determineArithVar(variablePart);
}


bool TheoryArithPrivate::canSafelyAvoidEqualitySetup(TNode equality){
  Assert(equality.getKind() == Kind::EQUAL);
  return d_partialModel.hasArithVar(equality[0]);
}

Comparison TheoryArithPrivate::mkIntegerEqualityFromAssignment(ArithVar v){
  const DeltaRational& beta = d_partialModel.getAssignment(v);

  Assert(beta.isIntegral());
  Polynomial betaAsPolynomial = Polynomial::mkPolynomial( Constant::mkConstant(beta.floor()) );

  TNode var = d_partialModel.asNode(v);
  Polynomial varAsPolynomial = Polynomial::parsePolynomial(var);
  return Comparison::mkComparison(
      Kind::EQUAL, varAsPolynomial, betaAsPolynomial);
}

TrustNode TheoryArithPrivate::dioCutting()
{
  context::Context::ScopedPush speculativePush(context());
  //DO NOT TOUCH THE OUTPUTSTREAM

  for(var_iterator vi = var_begin(), vend = var_end(); vi != vend; ++vi){
    ArithVar v = *vi;
    if(isInteger(v)){
      if(d_partialModel.cmpAssignmentUpperBound(v) == 0 ||
         d_partialModel.cmpAssignmentLowerBound(v) == 0){
        if(!d_partialModel.boundsAreEqual(v)){
          // If the bounds are equal this is already in the dioSolver
          //Add v = dr as a speculation.
          Comparison eq = mkIntegerEqualityFromAssignment(v);
          Trace("dio::push") << "dio::push " << v << " " <<  eq.getNode() << endl;
          Assert(!eq.isBoolean());
          d_diosolver.pushInputConstraint(eq, eq.getNode());
          // It does not matter what the explanation of eq is.
          // It cannot be used in a conflict
        }
      }
    }
  }

  SumPair plane = d_diosolver.processEquationsForCut();
  if(plane.isZero()){
    return TrustNode::null();
  }else{
    Polynomial p = plane.getPolynomial();
    Polynomial c = Polynomial::mkPolynomial(plane.getConstant() * Constant::mkConstant(-1));
    Integer gcd = p.gcd();
    Assert(p.isIntegral());
    Assert(c.isIntegral());
    Assert(gcd > 1);
    Assert(!gcd.divides(c.asConstant().getNumerator()));
    Comparison leq = Comparison::mkComparison(Kind::LEQ, p, c);
    Comparison geq = Comparison::mkComparison(Kind::GEQ, p, c);
    Node lemma = NodeManager::currentNM()->mkNode(
        Kind::OR, leq.getNode(), geq.getNode());
    Node rewrittenLemma = rewrite(lemma);
    Trace("arith::dio::ex") << "dioCutting found the plane: " << plane.getNode() << endl;
    Trace("arith::dio::ex") << "resulting in the cut: " << lemma << endl;
    Trace("arith::dio::ex") << "rewritten " << rewrittenLemma << endl;
    Trace("arith::dio") << "dioCutting found the plane: " << plane.getNode() << endl;
    Trace("arith::dio") << "resulting in the cut: " << lemma << endl;
    Trace("arith::dio") << "rewritten " << rewrittenLemma << endl;
    if (proofsEnabled())
    {
      NodeManager* nm = NodeManager::currentNM();
      Node gt = nm->mkNode(Kind::GT, p.getNode(), c.getNode());
      Node lt = nm->mkNode(Kind::LT, p.getNode(), c.getNode());
      TypeNode type = gt[0].getType();

      Pf pfNotLeq = d_pnm->mkAssume(leq.getNode().negate());
      Pf pfGt =
          d_pnm->mkNode(ProofRule::MACRO_SR_PRED_TRANSFORM, {pfNotLeq}, {gt}, gt);
      Pf pfNotGeq = d_pnm->mkAssume(geq.getNode().negate());
      Pf pfLt =
          d_pnm->mkNode(ProofRule::MACRO_SR_PRED_TRANSFORM, {pfNotGeq}, {lt}, lt);
      std::vector<Pf> args{pfGt, pfLt};
<<<<<<< HEAD
      std::vector<Node> coeffsPre{nm->mkConstReal(-1), nm->mkConstReal(1)};
      std::vector<Node> coeffs = getMacroSumUbCoeff(args, coeffsPre);
      Pf pfSum =
          d_pnm->mkNode(ProofRule::MACRO_ARITH_SCALE_SUM_UB, args, coeffs);
=======
      std::vector<Node> coeffs{nm->mkConstReal(-1), nm->mkConstReal(1)};
      std::vector<Node> coeffsUse = getMacroSumUbCoeff(args, coeffs);
      Pf pfSum =
          d_pnm->mkNode(ProofRule::MACRO_ARITH_SCALE_SUM_UB, args, coeffsUse);
>>>>>>> 8730888b
      Node falsen = nm->mkConst(false);
      Pf pfBot = d_pnm->mkNode(ProofRule::MACRO_SR_PRED_TRANSFORM,
                               {pfSum},
                               {falsen}, falsen);
      std::vector<Node> assumptions = {leq.getNode().negate(),
                                       geq.getNode().negate()};
      Pf pfNotAndNot = d_pnm->mkScope(pfBot, assumptions);
      Pf pfOr = d_pnm->mkNode(ProofRule::NOT_AND, {pfNotAndNot}, {});
      Pf pfRewritten = d_pnm->mkNode(
          ProofRule::MACRO_SR_PRED_TRANSFORM, {pfOr}, {rewrittenLemma}, rewrittenLemma);
      return d_pfGen->mkTrustNode(rewrittenLemma, pfRewritten);
    }
    else
    {
      return TrustNode::mkTrustLemma(rewrittenLemma, nullptr);
    }
  }
}

Node TheoryArithPrivate::callDioSolver(){
  while(!d_constantIntegerVariables.empty()){
    ArithVar v = d_constantIntegerVariables.front();
    d_constantIntegerVariables.pop();

    Trace("arith::dio")  << "callDioSolver " << v << endl;

    Assert(isInteger(v));
    Assert(d_partialModel.boundsAreEqual(v));

    ConstraintP lb = d_partialModel.getLowerBoundConstraint(v);
    ConstraintP ub = d_partialModel.getUpperBoundConstraint(v);

    Node orig = Node::null();
    if(lb->isEquality()){
      orig = Constraint::externalExplainByAssertions({lb});
    }else if(ub->isEquality()){
      orig = Constraint::externalExplainByAssertions({ub});
    }else {
      orig = Constraint::externalExplainByAssertions(ub, lb);
    }

    Assert(d_partialModel.assignmentIsConsistent(v));

    Comparison eq = mkIntegerEqualityFromAssignment(v);

    if(eq.isBoolean()){
      //This can only be a conflict
      Assert(!eq.getNode().getConst<bool>());

      //This should be handled by the normal form earlier in the case of equality
      Assert(orig.getKind() != Kind::EQUAL);
      return orig;
    }else{
      Trace("dio::push") << "dio::push " << v << " " << eq.getNode() << " with reason " << orig << endl;
      d_diosolver.pushInputConstraint(eq, orig);
    }
  }

  return d_diosolver.processEquationsForConflict();
}

ConstraintP TheoryArithPrivate::constraintFromFactQueue(TNode assertion)
{
  Kind simpleKind = Comparison::comparisonKind(assertion);
  ConstraintP constraint = d_constraintDatabase.lookup(assertion);
  if(constraint == NullConstraint){
    Assert(simpleKind == Kind::EQUAL || simpleKind == Kind::DISTINCT);
    bool isDistinct = simpleKind == Kind::DISTINCT;
    Node eq = (simpleKind == Kind::DISTINCT) ? assertion[0] : assertion;
    Assert(!isSetup(eq));
    Node reEq = rewrite(eq);
    Trace("arith::distinct::const") << "Assertion: " << assertion << std::endl;
    Trace("arith::distinct::const") << "Eq       : " << eq << std::endl;
    Trace("arith::distinct::const") << "reEq     : " << reEq << std::endl;
    if (reEq.getKind() == Kind::CONST_BOOLEAN)
    {
      if(reEq.getConst<bool>() == isDistinct){
        // if is (not true), or false
        Assert((reEq.getConst<bool>() && isDistinct)
               || (!reEq.getConst<bool>() && !isDistinct));
        if (proofsEnabled())
        {
          Pf assume = d_pnm->mkAssume(assertion);
          std::vector<Node> assumptions = {assertion};
          Pf pf =
              d_pnm->mkScope(d_pnm->mkNode(ProofRule::MACRO_SR_PRED_TRANSFORM,
                                           {d_pnm->mkAssume(assertion)},
                                           {}),
                             assumptions);
          raiseBlackBoxConflict(assertion, pf);
        }
        else
        {
          raiseBlackBoxConflict(assertion);
        }
      }
      return NullConstraint;
    }
    Assert(reEq.getKind() != Kind::CONST_BOOLEAN);
    if(!isSetup(reEq)){
      setupAtom(reEq);
    }
    Node reAssertion = isDistinct ? reEq.notNode() : reEq;
    constraint = d_constraintDatabase.lookup(reAssertion);

    if(assertion != reAssertion){
      Trace("arith::nf") << "getting non-nf assertion " << assertion << " |-> " <<  reAssertion << endl;
      Assert(constraint != NullConstraint);
      d_assertionsThatDoNotMatchTheirLiterals.insert(assertion, constraint);
    }
  }

  Assert(constraint != NullConstraint);

  if(constraint->assertedToTheTheory()){
    //Do nothing
    return NullConstraint;
  }
  Assert(!constraint->assertedToTheTheory());
  bool inConflict = constraint->negationHasProof();
  constraint->setAssertedToTheTheory(assertion, inConflict);

  if(!constraint->hasProof()){
    Trace("arith::constraint") << "marking as constraint as self explaining " << endl;
    constraint->setAssumption(inConflict);
  } else {
    Trace("arith::constraint")
        << "already has proof: "
        << Constraint::externalExplainByAssertions({constraint});
  }

  if(TraceIsOn("arith::negatedassumption") && inConflict){
    ConstraintP negation = constraint->getNegation();
    if(TraceIsOn("arith::negatedassumption") && negation->isAssumption()){
      debugPrintFacts();
    }
    Trace("arith::eq") << "negation has proof" << endl;
    Trace("arith::eq") << constraint << endl;
    Trace("arith::eq") << negation << endl;
  }

  if(inConflict){
    ConstraintP negation = constraint->getNegation();
    if(TraceIsOn("arith::negatedassumption") && negation->isAssumption()){
      debugPrintFacts();
    }
    Trace("arith::eq") << "negation has proof" << endl;
    Trace("arith::eq") << constraint << endl;
    Trace("arith::eq") << negation << endl;
    raiseConflict(negation, InferenceId::ARITH_CONF_FACT_QUEUE);
    return NullConstraint;
  }else{
    return constraint;
  }
}

bool TheoryArithPrivate::assertionCases(ConstraintP constraint){
  Assert(constraint->hasProof());
  Assert(!constraint->negationHasProof());

  ArithVar x_i = constraint->getVariable();

  switch(constraint->getType()){
  case UpperBound:
    if(isInteger(x_i) && constraint->isStrictUpperBound()){
      ConstraintP floorConstraint = constraint->getFloor();
      if(!floorConstraint->isTrue()){
        bool inConflict = floorConstraint->negationHasProof();
        if (TraceIsOn("arith::intbound")) {
          Trace("arith::intbound") << "literal, before: " << constraint->getLiteral() << std::endl;
          Trace("arith::intbound") << "constraint, after: " << floorConstraint << std::endl;
        }
        floorConstraint->impliedByIntTighten(constraint, inConflict);
        floorConstraint->tryToPropagate();
        if(inConflict){
          raiseConflict(floorConstraint, InferenceId::ARITH_TIGHTEN_FLOOR);
          return true;
        }
      }
      return AssertUpper(floorConstraint);
    }else{
      return AssertUpper(constraint);
    }
  case LowerBound:
    if(isInteger(x_i) && constraint->isStrictLowerBound()){
      ConstraintP ceilingConstraint = constraint->getCeiling();
      if(!ceilingConstraint->isTrue()){
        bool inConflict = ceilingConstraint->negationHasProof();
        if (TraceIsOn("arith::intbound")) {
          Trace("arith::intbound") << "literal, before: " << constraint->getLiteral() << std::endl;
          Trace("arith::intbound") << "constraint, after: " << ceilingConstraint << std::endl;
        }
        ceilingConstraint->impliedByIntTighten(constraint, inConflict);
        ceilingConstraint->tryToPropagate();
        if(inConflict){
          raiseConflict(ceilingConstraint, InferenceId::ARITH_TIGHTEN_CEIL);
          return true;
        }
      }
      return AssertLower(ceilingConstraint);
    }else{
      return AssertLower(constraint);
    }
  case Equality:
    return AssertEquality(constraint);
  case Disequality:
    return AssertDisequality(constraint);
  default:
    Unreachable();
    return false;
  }
}
/**
 * Looks for through the variables starting at d_nextIntegerCheckVar
 * for the first integer variable that is between its upper and lower bounds
 * that has a non-integer assignment.
 *
 * If assumeBounds is true, skip the check that the variable is in bounds.
 *
 * If there is no such variable, returns ARITHVAR_SENTINEL;
 */
ArithVar TheoryArithPrivate::nextIntegerViolation(bool assumeBounds) const
{
  ArithVar numVars = d_partialModel.getNumberOfVariables();
  ArithVar v = d_nextIntegerCheckVar;
  if (numVars > 0)
  {
    const ArithVar rrEnd = d_nextIntegerCheckVar;
    do
    {
      if (isIntegerInput(v))
      {
        if (!d_partialModel.integralAssignment(v))
        {
          if (assumeBounds || d_partialModel.assignmentIsConsistent(v))
          {
            return v;
          }
        }
      }
      v = (1 + v == numVars) ? 0 : (1 + v);
    } while (v != rrEnd);
  }
  return ARITHVAR_SENTINEL;
}

/**
 * Checks the set of integer variables I to see if each variable
 * in I has an integer assignment.
 */
bool TheoryArithPrivate::hasIntegerModel()
{
  ArithVar next = nextIntegerViolation(true);
  if (next != ARITHVAR_SENTINEL)
  {
    d_nextIntegerCheckVar = next;
    if (TraceIsOn("arith::hasIntegerModel"))
    {
      Trace("arith::hasIntegerModel") << "has int model? " << next << endl;
      d_partialModel.printModel(next, Trace("arith::hasIntegerModel"));
    }
    return false;
  }
  else
  {
    return true;
  }
}

Node flattenAndSort(Node n){
  Kind k = n.getKind();
  switch(k){
    case Kind::OR:
    case Kind::AND:
    case Kind::ADD:
    case Kind::MULT: break;
    default: return n;
  }

  std::vector<Node> out;
  std::vector<Node> process;
  process.push_back(n);
  while(!process.empty()){
    Node b = process.back();
    process.pop_back();
    if(b.getKind() == k){
      for(Node::iterator i=b.begin(), end=b.end(); i!=end; ++i){
        process.push_back(*i);
      }
    } else {
      out.push_back(b);
    }
  }
  Assert(out.size() >= 2);
  std::sort(out.begin(), out.end());
  return NodeManager::currentNM()->mkNode(k, out);
}



/** Outputs conflicts to the output channel. */
void TheoryArithPrivate::outputConflicts(){
  Trace("arith::conflict") << "outputting conflicts" << std::endl;
  Assert(anyConflict());

  if(!conflictQueueEmpty()){
    Assert(!d_conflicts.empty());
    for(size_t i = 0, i_end = d_conflicts.size(); i < i_end; ++i){
      const std::pair<ConstraintCP, InferenceId>& conf = d_conflicts[i];
      const ConstraintCP& confConstraint = conf.first;
      bool hasProof = confConstraint->hasProof();
      Assert(confConstraint->inConflict());
      const ConstraintRule& pf = confConstraint->getConstraintRule();
      if (TraceIsOn("arith::conflict"))
      {
        pf.print(std::cout, options().smt.produceProofs);
        std::cout << std::endl;
      }
      if (TraceIsOn("arith::pf::tree"))
      {
        Trace("arith::pf::tree") << "\n\nTree:\n";
        confConstraint->printProofTree(Trace("arith::pf::tree"));
        confConstraint->getNegation()->printProofTree(Trace("arith::pf::tree"));
      }

      TrustNode trustedConflict = confConstraint->externalExplainConflict();
      Node conflict = trustedConflict.getNode();

      Trace("arith::conflict")
          << "d_conflicts[" << i << "] " << conflict
          << " has proof: " << hasProof << ", id = " << conf.second << endl;
      if(TraceIsOn("arith::normalize::external")){
        conflict = flattenAndSort(conflict);
        Trace("arith::conflict") << "(normalized to) " << conflict << endl;
      }

      if (isProofEnabled())
      {
        outputTrustedConflict(trustedConflict, conf.second);
      }
      else
      {
        outputConflict(conflict, conf.second);
      }
    }
  }
  if(!d_blackBoxConflict.get().isNull()){
    Node bb = d_blackBoxConflict.get();
    Trace("arith::conflict") << "black box conflict" << bb
                             << endl;
    if(TraceIsOn("arith::normalize::external")){
      bb = flattenAndSort(bb);
      Trace("arith::conflict") << "(normalized to) " << bb << endl;
    }
    if (isProofEnabled() && d_blackBoxConflictPf.get())
    {
      auto confPf = d_blackBoxConflictPf.get();
      outputTrustedConflict(d_pfGen->mkTrustNode(bb, confPf, true), InferenceId::ARITH_BLACK_BOX);
    }
    else
    {
      outputConflict(bb, InferenceId::ARITH_BLACK_BOX);
    }
  }
}

bool TheoryArithPrivate::outputTrustedLemma(TrustNode lemma, InferenceId id)
{
  Trace("arith::channel") << "Arith trusted lemma: " << lemma << std::endl;
  return d_containing.d_im.trustedLemma(lemma, id);
}

bool TheoryArithPrivate::outputLemma(TNode lem, InferenceId id) {
  Trace("arith::channel") << "Arith lemma: " << lem << std::endl;
  return d_containing.d_im.lemma(lem, id);
}

void TheoryArithPrivate::outputTrustedConflict(TrustNode conf, InferenceId id)
{
  Trace("arith::channel") << "Arith trusted conflict: " << conf << std::endl;
  d_containing.d_im.trustedConflict(conf, id);
}

void TheoryArithPrivate::outputConflict(TNode lit, InferenceId id) {
  Trace("arith::channel") << "Arith conflict: " << lit << std::endl;
  d_containing.d_im.conflict(lit, id);
}

void TheoryArithPrivate::outputPropagate(TNode lit) {
  Trace("arith::channel") << "Arith propagation: " << lit << std::endl;
  // call the propagate lit method of the
  d_containing.d_im.propagateLit(lit);
}

void TheoryArithPrivate::outputRestart() {
  Trace("arith::channel") << "Arith restart!" << std::endl;
  NodeManager* nm = NodeManager::currentNM();
  SkolemManager* sm = nm->getSkolemManager();
  Node restartVar = sm->mkDummySkolem(
      "restartVar",
      nm->booleanType(),
      "A boolean variable asserted to be true to force a restart");
  d_containing.d_im.lemma(
      restartVar, InferenceId::ARITH_DEMAND_RESTART, LemmaProperty::REMOVABLE);
}

bool TheoryArithPrivate::attemptSolveInteger(Theory::Effort effortLevel, bool emmmittedLemmaOrSplit){
  uint32_t level = context()->getLevel();
  Trace("approx")
    << "attemptSolveInteger " << d_qflraStatus
    << " " << emmmittedLemmaOrSplit
    << " " << effortLevel
    << " " << d_lastContextIntegerAttempted
    << " " << level
    << endl;

  if(d_qflraStatus == Result::UNSAT){ return false; }
  if(emmmittedLemmaOrSplit){ return false; }
  if (!options().arith.useApprox)
  {
    return false;
  }
  if(!ApproximateSimplex::enabled()){ return false; }

  if(Theory::fullEffort(effortLevel)){
    if(hasIntegerModel()){
      return false;
    }else{
      return getSolveIntegerResource();
    }
  }

  if(d_lastContextIntegerAttempted <= 0){
    if(hasIntegerModel()){
      d_lastContextIntegerAttempted = context()->getLevel();
      return false;
    }else{
      return getSolveIntegerResource();
    }
  }

  if (!options().arith.trySolveIntStandardEffort)
  {
    return false;
  }

  if (d_lastContextIntegerAttempted < 0
      || static_cast<uint32_t>(d_lastContextIntegerAttempted) <= (level >> 2))
  {
    double d = (double)(d_solveIntMaybeHelp + 1)
               / (d_solveIntAttempts + 1 + level * level);
    if (Random::getRandom().pickWithProb(d))
    {
      return getSolveIntegerResource();
    }
  }
  return false;
}

bool TheoryArithPrivate::replayLog(ApproximateSimplex* approx){
  TimerStat::CodeTimer codeTimer(d_statistics.d_replayLogTimer);

  ++d_statistics.d_mipProofsAttempted;

  Assert(d_replayVariables.empty());
  Assert(d_replayConstraints.empty());

  size_t enteringPropN = d_currentPropagationList.size();
  Assert(conflictQueueEmpty());
  TreeLog& tl = getTreeLog();
  //tl.applySelected(); /* set row ids */

  d_replayedLemmas = false;

  /* use the try block for the purpose of pushing the sat context */
  context::Context::ScopedPush speculativePush(context());
  d_cmEnabled = false;
  std::vector<ConstraintCPVec> res =
      replayLogRec(approx, tl.getRootId(), NullConstraint, 1);

  if(res.empty()){
    ++d_statistics.d_replayAttemptFailed;
  }else{
    unsigned successes = 0;
    for(size_t i =0, N = res.size(); i < N; ++i){
      ConstraintCPVec& vec = res[i];
      Assert(vec.size() >= 2);
      for(size_t j=0, M = vec.size(); j < M; ++j){
        ConstraintCP at_j = vec[j];
        Assert(at_j->isTrue());
        if(!at_j->negationHasProof()){
          successes++;
          vec[j] = vec.back();
          vec.pop_back();
          ConstraintP neg_at_j = at_j->getNegation();

          Trace("approx::replayLog") << "Setting the proof for the replayLog conflict on:" << endl
                                     << "  (" << neg_at_j->isTrue() <<") " << neg_at_j << endl
                                     << "  (" << at_j->isTrue() <<") " << at_j << endl;
          neg_at_j->impliedByIntHole(vec, true);
          raiseConflict(at_j, InferenceId::ARITH_CONF_REPLAY_LOG);
          break;
        }
      }
    }
    if(successes > 0){
      ++d_statistics.d_mipProofsSuccessful;
    }
  }

  if(d_currentPropagationList.size() > enteringPropN){
    d_currentPropagationList.resize(enteringPropN);
  }

  /* It is not clear what the d_qflraStatus is at this point */
  d_qflraStatus = Result::UNKNOWN;

  Assert(d_replayVariables.empty());
  Assert(d_replayConstraints.empty());

  return !conflictQueueEmpty();
}

std::pair<ConstraintP, ArithVar> TheoryArithPrivate::replayGetConstraint(const DenseMap<Rational>& lhs, Kind k, const Rational& rhs, bool branch)
{
  ArithVar added = ARITHVAR_SENTINEL;
  Node sum = toSumNode(d_partialModel, lhs);
  if(sum.isNull()){ return make_pair(NullConstraint, added); }

  Trace("approx::constraint") << "replayGetConstraint " << sum
                              << " " << k
                              << " " << rhs
                              << endl;

  Assert(k == Kind::LEQ || k == Kind::GEQ);

  NodeManager* nm = NodeManager::currentNM();
  Node comparison =
      nm->mkNode(k, sum, nm->mkConstRealOrInt(sum.getType(), rhs));
  Node rewritten = rewrite(comparison);
  if(!(Comparison::isNormalAtom(rewritten))){
    return make_pair(NullConstraint, added);
  }

  Comparison cmp = Comparison::parseNormalForm(rewritten);
  if(cmp.isBoolean()){ return make_pair(NullConstraint, added); }

  Polynomial nvp =  cmp.normalizedVariablePart();
  if(nvp.isZero()){ return make_pair(NullConstraint, added); }

  Node norm = nvp.getNode();

  ConstraintType t = Constraint::constraintTypeOfComparison(cmp);
  DeltaRational dr = cmp.normalizedDeltaRational();

  Trace("approx::constraint") << "rewriting " << rewritten << endl
                              << " |-> " << norm << " " << t << " " << dr << endl;

  Assert(!branch || d_partialModel.hasArithVar(norm));
  ArithVar v = ARITHVAR_SENTINEL;
  if(d_partialModel.hasArithVar(norm)){

    v = d_partialModel.asArithVar(norm);
    Trace("approx::constraint")
        << "replayGetConstraint found " << norm << " |-> " << v << " @ "
        << context()->getLevel() << endl;
    Assert(!branch || d_partialModel.isIntegerInput(v));
  }else{
    v = requestArithVar(norm, true, true);
    d_replayVariables.push_back(v);

    added = v;

    Trace("approx::constraint")
        << "replayGetConstraint adding " << norm << " |-> " << v << " @ "
        << context()->getLevel() << endl;

    Polynomial poly = Polynomial::parsePolynomial(norm);
    vector<ArithVar> variables;
    vector<Rational> coefficients;
    asVectors(poly, coefficients, variables);
    d_tableau.addRow(v, coefficients, variables);
    setupBasicValue(v);
    d_linEq.trackRowIndex(d_tableau.basicToRowIndex(v));
  }
  Assert(d_partialModel.hasArithVar(norm));
  Assert(d_partialModel.asArithVar(norm) == v);
  Assert(d_constraintDatabase.variableDatabaseIsSetup(v));

  ConstraintP imp = d_constraintDatabase.getBestImpliedBound(v, t, dr);
  if(imp != NullConstraint){
    if(imp->getValue() == dr){
      Assert(added == ARITHVAR_SENTINEL);
      return make_pair(imp, added);
    }
  }

  ConstraintP newc = d_constraintDatabase.getConstraint(v, t, dr);
  d_replayConstraints.push_back(newc);
  return make_pair(newc, added);
}

std::pair<ConstraintP, ArithVar> TheoryArithPrivate::replayGetConstraint(
    ApproximateSimplex* approx, const NodeLog& nl)
{
  Assert(nl.isBranch());
  Assert(d_lhsTmp.empty());

  ArithVar v = approx->getBranchVar(nl);
  if(v != ARITHVAR_SENTINEL && d_partialModel.isIntegerInput(v)){
    if(d_partialModel.hasNode(v)){
      d_lhsTmp.set(v, Rational(1));
      double dval = nl.branchValue();
      std::optional<Rational> maybe_value = approx->estimateWithCFE(dval);
      if (!maybe_value)
      {
        return make_pair(NullConstraint, ARITHVAR_SENTINEL);
      }
      Rational fl(maybe_value.value().floor());
      pair<ConstraintP, ArithVar> p;
      p = replayGetConstraint(d_lhsTmp, Kind::LEQ, fl, true);
      d_lhsTmp.purge();
      return p;
    }
  }
  return make_pair(NullConstraint, ARITHVAR_SENTINEL);
}

std::pair<ConstraintP, ArithVar> TheoryArithPrivate::replayGetConstraint(const CutInfo& ci) {
  Assert(ci.reconstructed());
  const DenseMap<Rational>& lhs = ci.getReconstruction().lhs;
  const Rational& rhs = ci.getReconstruction().rhs;
  Kind k = ci.getKind();

  return replayGetConstraint(lhs, k, rhs, ci.getKlass() == BranchCutKlass);
}

Node toSumNode(const ArithVariables& vars, const DenseMap<Rational>& sum){
  Trace("arith::toSumNode") << "toSumNode() begin" << endl;
  NodeManager* nm = NodeManager::currentNM();
  DenseMap<Rational>::const_iterator iter, end;
  iter = sum.begin(), end = sum.end();
  std::vector<Node> children;
  for(; iter != end; ++iter){
    ArithVar x = *iter;
    if(!vars.hasNode(x)){ return Node::null(); }
    Node xNode = vars.asNode(x);
    const Rational& q = sum[x];
    Node mult = nm->mkNode(Kind::MULT, nm->mkConstReal(q), xNode);
    Trace("arith::toSumNode") << "toSumNode() " << x << " " << mult << endl;
    children.push_back(mult);
  }
  Trace("arith::toSumNode") << "toSumNode() end" << endl;
  if (children.empty())
  {
    // NOTE: real type assumed here
    return nm->mkConstReal(Rational(0));
  }
  else if (children.size() == 1)
  {
    return children[0];
  }
  return nm->mkNode(Kind::ADD, children);
}

ConstraintCP TheoryArithPrivate::vectorToIntHoleConflict(const ConstraintCPVec& conflict){
  Assert(conflict.size() >= 2);
  ConstraintCPVec exp(conflict.begin(), conflict.end()-1);
  ConstraintCP back = conflict.back();
  Assert(back->hasProof());
  ConstraintP negBack = back->getNegation();
  // This can select negBack multiple times so we need to test if negBack has a proof.
  if(negBack->hasProof()){
    // back is in conflict already
  } else {
    negBack->impliedByIntHole(exp, true);
  }

  return back;
}

void TheoryArithPrivate::intHoleConflictToVector(ConstraintCP conflicting, ConstraintCPVec& conflict){
  ConstraintCP negConflicting = conflicting->getNegation();
  Assert(conflicting->hasProof());
  Assert(negConflicting->hasProof());

  conflict.push_back(conflicting);
  conflict.push_back(negConflicting);

  Constraint::assertionFringe(conflict);
}

void TheoryArithPrivate::tryBranchCut(ApproximateSimplex* approx, int nid, BranchCutInfo& bci){
  Assert(conflictQueueEmpty());
  std::vector< ConstraintCPVec > conflicts;

  approx->tryCut(nid, bci);
  Trace("approx::branch") << "tryBranchCut" << bci << endl;
  Assert(bci.reconstructed());
  Assert(!bci.proven());
  pair<ConstraintP, ArithVar> p = replayGetConstraint(bci);
  Assert(p.second == ARITHVAR_SENTINEL);
  ConstraintP bc = p.first;
  Assert(bc != NullConstraint);
  if(bc->hasProof()){
    return;
  }

  ConstraintP bcneg = bc->getNegation();
  {
    context::Context::ScopedPush speculativePush(context());
    replayAssert(bcneg);
    if(conflictQueueEmpty()){
      TimerStat::CodeTimer codeTimer(d_statistics.d_replaySimplexTimer);

      //test for linear feasibility
      d_partialModel.stopQueueingBoundCounts();
      UpdateTrackingCallback utcb(&d_linEq);
      d_partialModel.processBoundsQueue(utcb);
      d_linEq.startTrackingBoundCounts();

      SimplexDecisionProcedure& simplex = selectSimplex(true);
      simplex.findModel(false);
      // Can change d_qflraStatus

      d_linEq.stopTrackingBoundCounts();
      d_partialModel.startQueueingBoundCounts();
    }
    for(size_t i = 0, N = d_conflicts.size(); i < N; ++i){

      conflicts.push_back(ConstraintCPVec());
      intHoleConflictToVector(d_conflicts[i].first, conflicts.back());
      Constraint::assertionFringe(conflicts.back());

      // ConstraintCP conflicting = d_conflicts[i];
      // ConstraintCP negConflicting = conflicting->getNegation();
      // Assert(conflicting->hasProof());
      // Assert(negConflicting->hasProof());

      // conflicts.push_back(ConstraintCPVec());
      // ConstraintCPVec& back = conflicts.back();
      // back.push_back(conflicting);
      // back.push_back(negConflicting);

      // // remove the floor/ceiling contraint implied by bcneg
      // Constraint::assertionFringe(back);
    }

    if(TraceIsOn("approx::branch")){
      if(d_conflicts.empty()){
        entireStateIsConsistent("branchfailure");
      }
    }
  }

  Trace("approx::branch") << "branch constraint " << bc << endl;
  for(size_t i = 0, N = conflicts.size(); i < N; ++i){
    ConstraintCPVec& conf = conflicts[i];

    // make sure to be working on the assertion fringe!
    if(!contains(conf, bcneg)){
      Trace("approx::branch") << "reraise " << conf  << endl;
      ConstraintCP conflicting = vectorToIntHoleConflict(conf);
      raiseConflict(conflicting, InferenceId::ARITH_CONF_BRANCH_CUT);
    }else if(!bci.proven()){
      drop(conf, bcneg);
      bci.setExplanation(conf);
      Trace("approx::branch") << "dropped " << bci  << endl;
    }
  }
}

void TheoryArithPrivate::replayAssert(ConstraintP c) {
  if(!c->assertedToTheTheory()){
    bool inConflict = c->negationHasProof();
    if(!c->hasProof()){
      c->setInternalAssumption(inConflict);
      Trace("approx::replayAssert") << "replayAssert " << c << " set internal" << endl;
    }else{
      Trace("approx::replayAssert") << "replayAssert " << c << " has explanation" << endl;
    }
    Trace("approx::replayAssert") << "replayAssertion " << c << endl;
    if(inConflict){
      raiseConflict(c, InferenceId::ARITH_CONF_REPLAY_ASSERT);
    }else{
      assertionCases(c);
    }
  }else{
    Trace("approx::replayAssert")
        << "replayAssert " << c << " already asserted" << endl;
  }
}


void TheoryArithPrivate::resolveOutPropagated(std::vector<ConstraintCPVec>& confs, const std::set<ConstraintCP>& propagated) const {
  Trace("arith::resolveOutPropagated")
    << "starting resolveOutPropagated() " << confs.size() << endl;
  for(size_t i =0, N = confs.size(); i < N; ++i){
    ConstraintCPVec& conf = confs[i];
    size_t orig = conf.size();
    Constraint::assertionFringe(conf);
    Trace("arith::resolveOutPropagated")
      << "  conf["<<i<<"] " << orig << " to " << conf.size() << endl;
  }
  Trace("arith::resolveOutPropagated")
    << "ending resolveOutPropagated() " << confs.size() << endl;
}

struct SizeOrd {
  bool operator()(const ConstraintCPVec& a, const ConstraintCPVec& b) const{
    return a.size() < b.size();
  }
};

void TheoryArithPrivate::subsumption(
    std::vector<ConstraintCPVec> &confs) const {
  int checks CVC5_UNUSED = 0;
  int subsumed CVC5_UNUSED = 0;

  for (size_t i = 0, N = confs.size(); i < N; ++i) {
    ConstraintCPVec &conf = confs[i];
    std::sort(conf.begin(), conf.end());
  }

  std::sort(confs.begin(), confs.end(), SizeOrd());
  for (size_t i = 0; i < confs.size(); i++) {
    // i is not subsumed
    for (size_t j = i + 1; j < confs.size();) {
      ConstraintCPVec& a = confs[i];
      ConstraintCPVec& b = confs[j];
      checks++;
      bool subsumes = std::includes(a.begin(), a.end(), b.begin(), b.end());
      if (subsumes) {
        ConstraintCPVec& back = confs.back();
        b.swap(back);
        confs.pop_back();
        subsumed++;
      } else {
        j++;
      }
    }
  }
  Trace("arith::subsumption") << "subsumed " << subsumed << "/" << checks
                              << endl;
}

std::vector<ConstraintCPVec> TheoryArithPrivate::replayLogRec(ApproximateSimplex* approx, int nid, ConstraintP bc, int depth){
  ++(d_statistics.d_replayLogRecCount);
  Trace("approx::replayLogRec") << "replayLogRec()" << std::endl;

  size_t rpvars_size = d_replayVariables.size();
  size_t rpcons_size = d_replayConstraints.size();
  std::vector<ConstraintCPVec> res;

  { /* create a block for the purpose of pushing the sat context */
    context::Context::ScopedPush speculativePush(context());
    Assert(!anyConflict());
    Assert(conflictQueueEmpty());
    set<ConstraintCP> propagated;

    TreeLog& tl = getTreeLog();

    if(bc != NullConstraint){
      replayAssert(bc);
    }

    const NodeLog& nl = tl.getNode(nid);
    NodeLog::const_iterator iter = nl.begin(), end = nl.end();
    for(; conflictQueueEmpty() && iter != end; ++iter){
      CutInfo* ci = *iter;
      bool reject = false;
      //cout << "  trying " << *ci << endl;
      if(ci->getKlass() == RowsDeletedKlass){
        RowsDeleted* rd = dynamic_cast<RowsDeleted*>(ci);

        tl.applyRowsDeleted(nid, *rd);
        // The previous line modifies nl

        ++d_statistics.d_applyRowsDeleted;
      }else if(ci->getKlass() == BranchCutKlass){
        BranchCutInfo* bci = dynamic_cast<BranchCutInfo*>(ci);
        Assert(bci != NULL);
        tryBranchCut(approx, nid, *bci);

        ++d_statistics.d_branchCutsAttempted;
        if(!(conflictQueueEmpty() || ci->reconstructed())){
          ++d_statistics.d_numBranchesFailed;
        }
      }else{
        approx->tryCut(nid, *ci);
        if(ci->getKlass() == GmiCutKlass){
          ++d_statistics.d_gmiCutsAttempted;
        }else if(ci->getKlass() == MirCutKlass){
          ++d_statistics.d_mirCutsAttempted;
        }

        if(ci->reconstructed() && ci->proven()){
          const DenseMap<Rational>& row = ci->getReconstruction().lhs;
          reject = !complexityBelow(row, options().arith.replayRejectCutSize);
        }
      }
      if(conflictQueueEmpty()){
        if(reject){
          ++d_statistics.d_cutsRejectedDuringReplay;
        }else if(ci->reconstructed()){
          // success
          ++d_statistics.d_cutsReconstructed;

          pair<ConstraintP, ArithVar> p = replayGetConstraint(*ci);
          if(p.second != ARITHVAR_SENTINEL){
            Assert(ci->getRowId() >= 1);
            tl.mapRowId(nl.getNodeId(), ci->getRowId(), p.second);
          }
          ConstraintP con = p.first;
          if(TraceIsOn("approx::replayLogRec")){
            Trace("approx::replayLogRec") << "cut was remade " << con << " " << *ci << endl;
          }

          if(ci->proven()){
            ++d_statistics.d_cutsProven;

            const ConstraintCPVec& exp = ci->getExplanation();
            // success
            if(con->isTrue()){
              Trace("approx::replayLogRec") << "not asserted?" << endl;
            }else if(!con->negationHasProof()){
              con->impliedByIntHole(exp, false);
              replayAssert(con);
              Trace("approx::replayLogRec") << "cut prop" << endl;
            }else {
              con->impliedByIntHole(exp, true);
              Trace("approx::replayLogRec") << "cut into conflict " << con << endl;
              raiseConflict(con, InferenceId::ARITH_CONF_REPLAY_LOG_REC);
            }
          }else{
            ++d_statistics.d_cutsProofFailed;
            Trace("approx::replayLogRec") << "failed to get proof " << *ci << endl;
          }
        }else if(ci->getKlass() != RowsDeletedKlass){
          ++d_statistics.d_cutsReconstructionFailed;
        }
      }
    }

    /* check if the system is feasible under with the cuts */
    if(conflictQueueEmpty()){
      Assert(options().arith.replayEarlyCloseDepths >= 1);
      if (!nl.isBranch() || depth % options().arith.replayEarlyCloseDepths == 0)
      {
        TimerStat::CodeTimer codeTimer(d_statistics.d_replaySimplexTimer);
        //test for linear feasibility
        d_partialModel.stopQueueingBoundCounts();
        UpdateTrackingCallback utcb(&d_linEq);
        d_partialModel.processBoundsQueue(utcb);
        d_linEq.startTrackingBoundCounts();

        SimplexDecisionProcedure& simplex = selectSimplex(true);
        simplex.findModel(false);
        // can change d_qflraStatus

        d_linEq.stopTrackingBoundCounts();
        d_partialModel.startQueueingBoundCounts();
      }
    }else{
      ++d_statistics.d_replayLogRecConflictEscalation;
    }

    if(!conflictQueueEmpty()){
      /* if a conflict has been found stop */
      for(size_t i = 0, N = d_conflicts.size(); i < N; ++i){
        res.push_back(ConstraintCPVec());
        intHoleConflictToVector(d_conflicts[i].first, res.back());
      }
      ++d_statistics.d_replayLogRecEarlyExit;
    }else if(nl.isBranch()){
      /* if it is a branch try the branch */
      pair<ConstraintP, ArithVar> p = replayGetConstraint(approx, nl);
      Assert(p.second == ARITHVAR_SENTINEL);
      ConstraintP dnc = p.first;
      if(dnc != NullConstraint){
        ConstraintP upc = dnc->getNegation();

        int dnid = nl.getDownId();
        int upid = nl.getUpId();

        NodeLog& dnlog = tl.getNode(dnid);
        NodeLog& uplog = tl.getNode(upid);
        dnlog.copyParentRowIds();
        uplog.copyParentRowIds();

        std::vector<ConstraintCPVec> dnres;
        std::vector<ConstraintCPVec> upres;
        std::vector<size_t> containsdn;
        std::vector<size_t> containsup;
        if(res.empty()){
          dnres = replayLogRec(approx, dnid, dnc, depth+1);
          for(size_t i = 0, N = dnres.size(); i < N; ++i){
            ConstraintCPVec& conf = dnres[i];
            if(contains(conf, dnc)){
              containsdn.push_back(i);
            }else{
              res.push_back(conf);
            }
          }
        }else{
          Trace("approx::replayLogRec") << "replayLogRec() skipping" << dnlog << std::endl;
          ++d_statistics.d_replayBranchSkips;
        }

        if(res.empty()){
          upres = replayLogRec(approx, upid, upc, depth+1);

          for(size_t i = 0, N = upres.size(); i < N; ++i){
            ConstraintCPVec& conf = upres[i];
            if(contains(conf, upc)){
              containsup.push_back(i);
            }else{
              res.push_back(conf);
            }
          }
        }else{
          Trace("approx::replayLogRec") << "replayLogRec() skipping" << uplog << std::endl;
          ++d_statistics.d_replayBranchSkips;
        }

        if(res.empty()){
          for(size_t i = 0, N = containsdn.size(); i < N; ++i){
            ConstraintCPVec& dnconf = dnres[containsdn[i]];
            for(size_t j = 0, M = containsup.size(); j < M; ++j){
              ConstraintCPVec& upconf = upres[containsup[j]];

              res.push_back(ConstraintCPVec());
              ConstraintCPVec& back = res.back();
              resolve(back, dnc, dnconf, upconf);
            }
          }
          if(res.size() >= 2u){
            subsumption(res);

            if(res.size() > 100u){
              res.resize(100u);
            }
          }
        }else{
          Trace("approx::replayLogRec") << "replayLogRec() skipping resolving" << nl << std::endl;
        }
        Trace("approx::replayLogRec") << "found #"<<res.size()<<" conflicts on branch " << nid << endl;
        if(res.empty()){
          ++d_statistics.d_replayBranchCloseFailures;
        }

      }else{
        Trace("approx::replayLogRec") << "failed to make a branch " << nid << endl;
      }
    }else{
      ++d_statistics.d_replayLeafCloseFailures;
      Trace("approx::replayLogRec") << "failed on node " << nid << endl;
      Assert(res.empty());
    }
    resolveOutPropagated(res, propagated);
    Trace("approx::replayLogRec") << "replayLogRec() ending" << std::endl;

    if (options().arith.replayFailureLemma)
    {
      // must be done inside the sat context to get things
      // propagated at this level
      if(res.empty() && nid == getTreeLog().getRootId()){
        Assert(!d_replayedLemmas);
        d_replayedLemmas = replayLemmas(approx);
        Assert(d_acTmp.empty());
        while(!d_approxCuts.empty()){
          TrustNode lem = d_approxCuts.front();
          d_approxCuts.pop();
          d_acTmp.push_back(lem);
        }
      }
    }
  } /* pop the sat context */

  /* move into the current context. */
  while(!d_acTmp.empty()){
    TrustNode lem = d_acTmp.back();
    d_acTmp.pop_back();
    d_approxCuts.push_back(lem);
  }
  Assert(d_acTmp.empty());

  /* Garbage collect the constraints from this call */
  while(d_replayConstraints.size() > rpcons_size){
    ConstraintP c = d_replayConstraints.back();
    d_replayConstraints.pop_back();
    d_constraintDatabase.deleteConstraintAndNegation(c);
  }

  /* Garbage collect the ArithVars made by this call */
  if(d_replayVariables.size() > rpvars_size){
    d_partialModel.stopQueueingBoundCounts();
    UpdateTrackingCallback utcb(&d_linEq);
    d_partialModel.processBoundsQueue(utcb);
    d_linEq.startTrackingBoundCounts();
    while(d_replayVariables.size() > rpvars_size){
      ArithVar v = d_replayVariables.back();
      d_replayVariables.pop_back();
      Assert(d_partialModel.canBeReleased(v));
      if(!d_tableau.isBasic(v)){
        /* if it is not basic make it basic. */
        auto ci = d_tableau.colIterator(v);
        Assert(!ci.atEnd());
        ArithVar b = d_tableau.rowIndexToBasic((*ci).getRowIndex());
        Assert(b != ARITHVAR_SENTINEL);
        DeltaRational cp = d_partialModel.getAssignment(b);
        if(d_partialModel.cmpAssignmentLowerBound(b) < 0){
          cp = d_partialModel.getLowerBound(b);
        }else if(d_partialModel.cmpAssignmentUpperBound(b) > 0){
          cp = d_partialModel.getUpperBound(b);
        }
        d_linEq.pivotAndUpdate(b, v, cp);
      }
      Assert(d_tableau.isBasic(v));
      d_linEq.stopTrackingRowIndex(d_tableau.basicToRowIndex(v));
      d_tableau.removeBasicRow(v);

      releaseArithVar(v);
      Trace("approx::vars") << "releasing " << v << endl;
    }
    d_linEq.stopTrackingBoundCounts();
    d_partialModel.startQueueingBoundCounts();
    d_partialModel.attemptToReclaimReleased();
  }
  return res;
}

TreeLog& TheoryArithPrivate::getTreeLog(){
  if(d_treeLog == NULL){
    d_treeLog = new TreeLog();
  }
  return *d_treeLog;
}

ApproximateStatistics& TheoryArithPrivate::getApproxStats(){
  if(d_approxStats == NULL){
    d_approxStats = new ApproximateStatistics(statisticsRegistry());
  }
  return *d_approxStats;
}

Node TheoryArithPrivate::branchToNode(ApproximateSimplex* approx,
                                      const NodeLog& bn) const
{
  Assert(bn.isBranch());
  ArithVar v = approx->getBranchVar(bn);
  if(v != ARITHVAR_SENTINEL && d_partialModel.isIntegerInput(v)){
    if(d_partialModel.hasNode(v)){
      Node n = d_partialModel.asNode(v);
      double dval = bn.branchValue();
      std::optional<Rational> maybe_value = approx->estimateWithCFE(dval);
      if (!maybe_value)
      {
        return Node::null();
      }
      Rational fl(maybe_value.value().floor());
      NodeManager* nm = NodeManager::currentNM();
      Node leq =
          nm->mkNode(Kind::LEQ, n, nm->mkConstRealOrInt(n.getType(), fl));
      Node norm = rewrite(leq);
      return norm;
    }
  }
  return Node::null();
}

Node TheoryArithPrivate::cutToLiteral(ApproximateSimplex* approx, const CutInfo& ci) const{
  Assert(ci.reconstructed());

  const DenseMap<Rational>& lhs = ci.getReconstruction().lhs;
  Node sum = toSumNode(d_partialModel, lhs);
  if(!sum.isNull()){
    NodeManager* nm = NodeManager::currentNM();
    Kind k = ci.getKind();
    Assert(k == Kind::LEQ || k == Kind::GEQ);
    Node rhs = nm->mkConstRealOrInt(sum.getType(), ci.getReconstruction().rhs);
    Node ineq = nm->mkNode(k, sum, rhs);
    return rewrite(ineq);
  }
  return Node::null();
}

bool TheoryArithPrivate::replayLemmas(ApproximateSimplex* approx){
    ++(d_statistics.d_mipReplayLemmaCalls);
    bool anythingnew = false;

    TreeLog& tl = getTreeLog();
    NodeLog& root = tl.getRootNode();
    root.applySelected(); /* set row ids */

    vector<const CutInfo*> cuts = approx->getValidCuts(root);
    for(size_t i =0, N =cuts.size(); i < N; ++i){
      const CutInfo* cut = cuts[i];
      Assert(cut->reconstructed());
      Assert(cut->proven());

      const DenseMap<Rational>& row =  cut->getReconstruction().lhs;
      if (!complexityBelow(row, options().arith.lemmaRejectCutSize))
      {
        ++(d_statistics.d_cutsRejectedDuringLemmas);
        continue;
      }

      Node cutConstraint = cutToLiteral(approx, *cut);
      if(!cutConstraint.isNull()){
        const ConstraintCPVec& exp = cut->getExplanation();
        Node asLemma = Constraint::externalExplainByAssertions(exp);

        Node implied = rewrite(cutConstraint);
        anythingnew = anythingnew || !isSatLiteral(implied);

        Node implication = asLemma.impNode(implied);
        // DO NOT CALL OUTPUT LEMMA!
        // TODO (project #37): justify
        d_approxCuts.push_back(TrustNode::mkTrustLemma(implication, nullptr));
        Trace("approx::lemmas") << "cut["<<i<<"] " << implication << endl;
        ++(d_statistics.d_mipExternalCuts);
      }
    }
    if(root.isBranch()){
      Node lit = branchToNode(approx, root);
      if(!lit.isNull()){
        anythingnew = anythingnew || !isSatLiteral(lit);
        Node branch = lit.orNode(lit.notNode());
        if (proofsEnabled())
        {
        d_pfGen->mkTrustNode(branch, ProofRule::SPLIT, {}, {lit});
        }
        else
        {
          d_approxCuts.push_back(TrustNode::mkTrustLemma(branch, nullptr));
        }
        ++(d_statistics.d_mipExternalBranch);
        Trace("approx::lemmas") << "branching "<< root <<" as " << branch << endl;
      }
    }
    return anythingnew;
}

void TheoryArithPrivate::turnOffApproxFor(int32_t rounds){
  d_attemptSolveIntTurnedOff = d_attemptSolveIntTurnedOff + rounds;
  ++(d_statistics.d_approxDisabled);
}

bool TheoryArithPrivate::safeToCallApprox() const{
  unsigned numRows = 0;
  unsigned numCols = 0;
  var_iterator vi = var_begin(), vi_end = var_end();
  // Assign each variable to a row and column variable as it appears in the input
  for(; vi != vi_end && !(numRows > 0 && numCols > 0); ++vi){
    ArithVar v = *vi;

    if(d_partialModel.isAuxiliary(v)){
      ++numRows;
    }else{
      ++numCols;
    }
  }
  return (numRows > 0 && numCols > 0);
}

// solve()
//   res = solveRealRelaxation(effortLevel);
//   switch(res){
//   case LinFeas:
//   case LinInfeas:
//     return replay()
//   case Unknown:
//   case Error
//     if()
void TheoryArithPrivate::solveInteger(Theory::Effort effortLevel){
  if(!safeToCallApprox()) { return; }

  Assert(safeToCallApprox());
  TimerStat::CodeTimer codeTimer0(d_statistics.d_solveIntTimer);

  ++(d_statistics.d_solveIntCalls);
  d_statistics.d_inSolveInteger = 1;

  if(!Theory::fullEffort(effortLevel)){
    d_solveIntAttempts++;
    ++(d_statistics.d_solveStandardEffort);
  }

  // if integers are attempted,
  Assert(options().arith.useApprox);
  Assert(ApproximateSimplex::enabled());

  uint32_t level = context()->getLevel();
  d_lastContextIntegerAttempted = level;

  static constexpr int32_t mipLimit = 200000;

  TreeLog& tl = getTreeLog();
  ApproximateStatistics& stats = getApproxStats();
  ApproximateSimplex* approx =
    ApproximateSimplex::mkApproximateSimplexSolver(d_partialModel, tl, stats);

    approx->setPivotLimit(mipLimit);
    if(!d_guessedCoeffSet){
      d_guessedCoeffs = approx->heuristicOptCoeffs();
      d_guessedCoeffSet = true;
    }
    if(!d_guessedCoeffs.empty()){
      approx->setOptCoeffs(d_guessedCoeffs);
    }
    static constexpr int32_t depthForLikelyInfeasible = 10;
    int maxDepthPass1 = d_likelyIntegerInfeasible
                            ? depthForLikelyInfeasible
                            : options().arith.maxApproxDepth;
    approx->setBranchingDepth(maxDepthPass1);
    approx->setBranchOnVariableLimit(100);
    LinResult relaxRes = approx->solveRelaxation();
    if( relaxRes == LinFeasible ){
      MipResult mipRes = MipUnknown;
      {
        TimerStat::CodeTimer codeTimer1(d_statistics.d_mipTimer);
        mipRes = approx->solveMIP(false);
      }

      Trace("arith::solveInteger") << "mipRes " << mipRes << endl;
      switch(mipRes) {
      case MipBingo:
        // attempt the solution
        {
          ++(d_statistics.d_solveIntModelsAttempts);

          d_partialModel.stopQueueingBoundCounts();
          UpdateTrackingCallback utcb(&d_linEq);
          d_partialModel.processBoundsQueue(utcb);
          d_linEq.startTrackingBoundCounts();

          ApproximateSimplex::Solution mipSolution;
          mipSolution = approx->extractMIP();
          importSolution(mipSolution);
          solveRelaxationOrPanic(effortLevel);

          if (d_qflraStatus == Result::SAT)
          {
            if (!anyConflict())
            {
              if (ARITHVAR_SENTINEL == nextIntegerViolation(false))
              {
                ++(d_statistics.d_solveIntModelsSuccessful);
              }
            }
          }

          // shutdown simplex
          d_linEq.stopTrackingBoundCounts();
          d_partialModel.startQueueingBoundCounts();
        }
        break;
      case MipClosed:
        /* All integer branches closed */
        approx->setPivotLimit(2*mipLimit);
        {
          TimerStat::CodeTimer codeTimer2(d_statistics.d_mipTimer);
          mipRes = approx->solveMIP(true);
        }

        if(mipRes == MipClosed){
          d_likelyIntegerInfeasible = true;
          replayLog(approx);
          AlwaysAssert(anyConflict() || d_qflraStatus != Result::SAT);

          if (!anyConflict())
          {
            solveRealRelaxation(effortLevel);
          }
        }
        if(!(anyConflict() || !d_approxCuts.empty())){
          turnOffApproxFor(options().arith.replayNumericFailurePenalty);
        }
        break;
      case BranchesExhausted:
      case ExecExhausted:
      case PivotsExhauasted:
        if(mipRes == BranchesExhausted){
          ++d_statistics.d_branchesExhausted;
        }else if(mipRes == ExecExhausted){
          ++d_statistics.d_execExhausted;
        }else if(mipRes == PivotsExhauasted){
          ++d_statistics.d_pivotsExhausted;
        }

        approx->setPivotLimit(2*mipLimit);
        approx->setBranchingDepth(2);
        {
          TimerStat::CodeTimer codeTimer3(d_statistics.d_mipTimer);
          mipRes = approx->solveMIP(true);
        }
        replayLemmas(approx);
        break;
      case MipUnknown:
        break;
      }
    }
  delete approx;

  if(!Theory::fullEffort(effortLevel)){
    if(anyConflict() || !d_approxCuts.empty()){
      d_solveIntMaybeHelp++;
    }
  }

  d_statistics.d_inSolveInteger = 0;
}

SimplexDecisionProcedure& TheoryArithPrivate::selectSimplex(bool pass1){
  if(pass1){
    if(d_pass1SDP == NULL){
      if (options().arith.useFC)
      {
        d_pass1SDP = (SimplexDecisionProcedure*)(&d_fcSimplex);
      }
      else if (options().arith.useSOI)
      {
        d_pass1SDP = (SimplexDecisionProcedure*)(&d_soiSimplex);
      }
      else
      {
        d_pass1SDP = (SimplexDecisionProcedure*)(&d_dualSimplex);
      }
    }
    Assert(d_pass1SDP != NULL);
    return *d_pass1SDP;
  }else{
     if(d_otherSDP == NULL){
       if (options().arith.useFC)
       {
         d_otherSDP = (SimplexDecisionProcedure*)(&d_fcSimplex);
       }
       else if (options().arith.useSOI)
       {
         d_otherSDP = (SimplexDecisionProcedure*)(&d_soiSimplex);
       }
       else
       {
         d_otherSDP = (SimplexDecisionProcedure*)(&d_soiSimplex);
       }
    }
    Assert(d_otherSDP != NULL);
    return *d_otherSDP;
  }
}

void TheoryArithPrivate::importSolution(const ApproximateSimplex::Solution& solution){
  if(TraceIsOn("arith::importSolution")){
    Trace("arith::importSolution") << "importSolution before " << d_qflraStatus << endl;
    d_partialModel.printEntireModel(Trace("arith::importSolution"));
  }

  d_qflraStatus = d_attemptSolSimplex.attempt(solution);

  if(TraceIsOn("arith::importSolution")){
    Trace("arith::importSolution") << "importSolution intermediate " << d_qflraStatus << endl;
    d_partialModel.printEntireModel(Trace("arith::importSolution"));
  }

  if(d_qflraStatus != Result::UNSAT){
    static constexpr int64_t pass2Limit = 20;
    SimplexDecisionProcedure& simplex = selectSimplex(false);
    simplex.setVarOrderPivotLimit(pass2Limit);
    d_qflraStatus = simplex.findModel(false);
  }

  if(TraceIsOn("arith::importSolution")){
    Trace("arith::importSolution") << "importSolution after " << d_qflraStatus << endl;
    d_partialModel.printEntireModel(Trace("arith::importSolution"));
  }
}

bool TheoryArithPrivate::solveRelaxationOrPanic(Theory::Effort effortLevel)
{
  // if at this point the linear relaxation is still unknown,
  //  attempt to branch an integer variable as a last ditch effort on full check
  if (d_qflraStatus == Result::UNKNOWN)
  {
    d_qflraStatus = selectSimplex(true).findModel(false);
  }

  if (Theory::fullEffort(effortLevel) && d_qflraStatus == Result::UNKNOWN)
  {
    ArithVar canBranch = nextIntegerViolation(false);
    if (canBranch != ARITHVAR_SENTINEL)
    {
      ++d_statistics.d_panicBranches;
      std::vector<TrustNode> branches = branchIntegerVariable(canBranch);
      Assert(!branches.empty());
      TrustNode branch = branches.back();
      Assert(branch.getNode().getKind() == Kind::OR);
      Node rwbranch = rewrite(branch.getNode()[0]);
      if (!isSatLiteral(rwbranch))
      {
        d_approxCuts.push_back(branch);
        return true;
      }
    }
    d_qflraStatus = selectSimplex(false).findModel(true);
  }
  return false;
}

bool TheoryArithPrivate::solveRealRelaxation(Theory::Effort effortLevel){
  TimerStat::CodeTimer codeTimer0(d_statistics.d_solveRealRelaxTimer);
  Assert(d_qflraStatus != Result::SAT);

  d_partialModel.stopQueueingBoundCounts();
  UpdateTrackingCallback utcb(&d_linEq);
  d_partialModel.processBoundsQueue(utcb);
  d_linEq.startTrackingBoundCounts();

  bool noPivotLimit =
      Theory::fullEffort(effortLevel) || !options().arith.restrictedPivots;

  SimplexDecisionProcedure& simplex = selectSimplex(true);

  bool useApprox = options().arith.useApprox && ApproximateSimplex::enabled()
                   && getSolveIntegerResource();

  Trace("TheoryArithPrivate::solveRealRelaxation")
      << "solveRealRelaxation() approx"
      << " " << options().arith.useApprox << " "
      << ApproximateSimplex::enabled() << " " << useApprox << " "
      << safeToCallApprox() << endl;

  bool noPivotLimitPass1 = noPivotLimit && !useApprox;
  d_qflraStatus = simplex.findModel(noPivotLimitPass1);

  Trace("TheoryArithPrivate::solveRealRelaxation")
    << "solveRealRelaxation()" << " pass1 " << d_qflraStatus << endl;

  if (d_qflraStatus == Result::UNKNOWN && useApprox && safeToCallApprox())
  {
    // pass2: fancy-final
    static constexpr int32_t relaxationLimit = 10000;
    Assert(ApproximateSimplex::enabled());

    TreeLog& tl = getTreeLog();
    ApproximateStatistics& stats = getApproxStats();
    ApproximateSimplex* approxSolver =
      ApproximateSimplex::mkApproximateSimplexSolver(d_partialModel, tl, stats);

    approxSolver->setPivotLimit(relaxationLimit);

    if(!d_guessedCoeffSet){
      d_guessedCoeffs = approxSolver->heuristicOptCoeffs();
      d_guessedCoeffSet = true;
    }
    if(!d_guessedCoeffs.empty()){
      approxSolver->setOptCoeffs(d_guessedCoeffs);
    }

    ++d_statistics.d_relaxCalls;

    ApproximateSimplex::Solution relaxSolution;
    LinResult relaxRes = LinUnknown;
    {
      TimerStat::CodeTimer codeTimer1(d_statistics.d_lpTimer);
      relaxRes = approxSolver->solveRelaxation();
    }
      Trace("solveRealRelaxation") << "solve relaxation? " << endl;
      switch(relaxRes){
      case LinFeasible:
        Trace("solveRealRelaxation") << "lin feasible? " << endl;
        ++d_statistics.d_relaxLinFeas;
        relaxSolution = approxSolver->extractRelaxation();
        importSolution(relaxSolution);
        if(d_qflraStatus != Result::SAT){
          ++d_statistics.d_relaxLinFeasFailures;
        }
        break;
      case LinInfeasible:
        // todo attempt to recreate approximate conflict
        ++d_statistics.d_relaxLinInfeas;
        Trace("solveRealRelaxation") << "lin infeasible " << endl;
        relaxSolution = approxSolver->extractRelaxation();
        importSolution(relaxSolution);
        if(d_qflraStatus != Result::UNSAT){
          ++d_statistics.d_relaxLinInfeasFailures;
        }
        break;
      case LinExhausted:
        ++d_statistics.d_relaxLinExhausted;
        Trace("solveRealRelaxation") << "exhuasted " << endl;
        break;
      case LinUnknown:
      default:
        ++d_statistics.d_relaxOthers;
        break;
      }
    delete approxSolver;

  }

  bool emmittedConflictOrSplit = solveRelaxationOrPanic(effortLevel);

  // TODO Save zeroes with no conflicts
  d_linEq.stopTrackingBoundCounts();
  d_partialModel.startQueueingBoundCounts();

  return emmittedConflictOrSplit;
}

bool TheoryArithPrivate::hasFreshArithLiteral(Node n) const{
  switch(n.getKind()){
    case Kind::LEQ:
    case Kind::GEQ:
    case Kind::GT:
    case Kind::LT: return !isSatLiteral(n);
    case Kind::EQUAL:
      if (n[0].getType().isRealOrInt())
      {
        return !isSatLiteral(n);
      }
      else if (n[0].getType().isBoolean())
      {
        return hasFreshArithLiteral(n[0]) || hasFreshArithLiteral(n[1]);
      }
      else
      {
        return false;
      }
    case Kind::IMPLIES:
      // try the rhs first
      return hasFreshArithLiteral(n[1]) || hasFreshArithLiteral(n[0]);
    default:
      if (n.getType().isBoolean())
      {
        for (Node::iterator ni = n.begin(), nend = n.end(); ni != nend; ++ni)
        {
          Node child = *ni;
          if (hasFreshArithLiteral(child))
          {
            return true;
          }
        }
      }
      return false;
  }
}

bool TheoryArithPrivate::preCheck(Theory::Effort level)
{
  Assert(d_currentPropagationList.empty());
  if(TraceIsOn("arith::consistency")){
    Assert(unenqueuedVariablesAreConsistent());
  }

  d_newFacts = !done();
  // If d_previousStatus == SAT, then reverts on conflicts are safe
  // Otherwise, they are not and must be committed.
  d_previousStatus = d_qflraStatus;
  if (d_newFacts)
  {
    d_qflraStatus = Result::UNKNOWN;
    d_hasDoneWorkSinceCut = true;
  }
  return false;
}

void TheoryArithPrivate::preNotifyFact(TNode atom, bool pol, TNode fact)
{
  ConstraintP curr = constraintFromFactQueue(fact);
  if (curr != NullConstraint)
  {
    bool res CVC5_UNUSED = assertionCases(curr);
    Assert(!res || anyConflict());
  }
}

bool TheoryArithPrivate::postCheck(Theory::Effort effortLevel)
{
  if(!anyConflict()){
    while(!d_learnedBounds.empty()){
      // we may attempt some constraints twice.  this is okay!
      ConstraintP curr = d_learnedBounds.front();
      d_learnedBounds.pop();
      Trace("arith::learned") << curr << endl;

      bool res CVC5_UNUSED = assertionCases(curr);
      Assert(!res || anyConflict());

      if(anyConflict()){ break; }
    }
  }

  if(anyConflict()){
    d_qflraStatus = Result::UNSAT;
    if (options().arith.revertArithModels && d_previousStatus == Result::SAT)
    {
      ++d_statistics.d_revertsOnConflicts;
      Trace("arith::bt") << "clearing here "
                         << " " << d_newFacts << " " << d_previousStatus << " "
                         << d_qflraStatus << endl;
      revertOutOfConflict();
      d_errorSet.clear();
    }else{
      ++d_statistics.d_commitsOnConflicts;
      Trace("arith::bt") << "committing here "
                         << " " << d_newFacts << " " << d_previousStatus << " "
                         << d_qflraStatus << endl;
      d_partialModel.commitAssignmentChanges();
      revertOutOfConflict();
    }
    outputConflicts();
    //cout << "unate conflict 1 " << effortLevel << std::endl;
    return true;
  }


  if(TraceIsOn("arith::print_assertions")) {
    debugPrintAssertions(Trace("arith::print_assertions"));
  }

  bool emmittedConflictOrSplit = false;
  Assert(d_conflicts.empty());

  bool useSimplex = d_qflraStatus != Result::SAT;
  Trace("arith::ems") << "ems: " << emmittedConflictOrSplit
                      << "pre realRelax" << endl;

  if(useSimplex){
    emmittedConflictOrSplit = solveRealRelaxation(effortLevel);
  }
  Trace("arith::ems") << "ems: " << emmittedConflictOrSplit
                      << "post realRelax" << endl;


  Trace("arith::ems") << "ems: " << emmittedConflictOrSplit
                      << "pre solveInteger" << endl;

  if(attemptSolveInteger(effortLevel, emmittedConflictOrSplit)){
    solveInteger(effortLevel);
    if(anyConflict()){
      ++d_statistics.d_commitsOnConflicts;
      Trace("arith::bt") << "committing here "
                         << " " << d_newFacts << " " << d_previousStatus << " "
                         << d_qflraStatus << endl;
      revertOutOfConflict();
      d_errorSet.clear();
      outputConflicts();
      return true;
    }
  }

  Trace("arith::ems") << "ems: " << emmittedConflictOrSplit
                      << "post solveInteger" << endl;

  switch(d_qflraStatus){
  case Result::SAT:
    if (d_newFacts)
    {
      ++d_statistics.d_nontrivialSatChecks;
    }

    Trace("arith::bt") << "committing sap inConflit"
                       << " " << d_newFacts << " " << d_previousStatus << " "
                       << d_qflraStatus << endl;
    d_partialModel.commitAssignmentChanges();
    d_unknownsInARow = 0;
    if(TraceIsOn("arith::consistency")){
      Assert(entireStateIsConsistent("sat comit"));
    }
    if (useSimplex && options().arith.collectPivots)
    {
      if (options().arith.useFC)
      {
        d_statistics.d_satPivots << d_fcSimplex.getPivots();
      }
      else
      {
        d_statistics.d_satPivots << d_dualSimplex.getPivots();
      }
    }
    break;
  case Result::UNKNOWN:
    ++d_unknownsInARow;
    ++(d_statistics.d_unknownChecks);
    Assert(!Theory::fullEffort(effortLevel));
    Trace("arith::bt") << "committing unknown"
                       << " " << d_newFacts << " " << d_previousStatus << " "
                       << d_qflraStatus << endl;
    d_partialModel.commitAssignmentChanges();
    d_statistics.d_maxUnknownsInARow.maxAssign(d_unknownsInARow);

    if (useSimplex && options().arith.collectPivots)
    {
      if (options().arith.useFC)
      {
        d_statistics.d_unknownPivots << d_fcSimplex.getPivots();
      }
      else
      {
        d_statistics.d_unknownPivots << d_dualSimplex.getPivots();
      }
    }
    break;
  case Result::UNSAT:
    d_unknownsInARow = 0;

    ++d_statistics.d_commitsOnConflicts;

    Trace("arith::bt") << "committing on conflict"
                       << " " << d_newFacts << " " << d_previousStatus << " "
                       << d_qflraStatus << endl;
    d_partialModel.commitAssignmentChanges();
    revertOutOfConflict();

    if(TraceIsOn("arith::consistency::comitonconflict")){
      entireStateIsConsistent("commit on conflict");
    }
    outputConflicts();
    emmittedConflictOrSplit = true;
    Trace("arith::conflict") << "simplex conflict" << endl;

    if (useSimplex && options().arith.collectPivots)
    {
      if (options().arith.useFC)
      {
        d_statistics.d_unsatPivots << d_fcSimplex.getPivots();
      }
      else
      {
        d_statistics.d_unsatPivots << d_dualSimplex.getPivots();
      }
    }
    break;
  default:
    Unimplemented();
  }
  d_statistics.d_avgUnknownsInARow << d_unknownsInARow;

  size_t nPivots = options().arith.useFC ? d_fcSimplex.getPivots()
                                         : d_dualSimplex.getPivots();
  for (std::size_t i = 0; i < nPivots; ++i)
  {
    d_containing.d_out->spendResource(
        Resource::ArithPivotStep);
  }

  Trace("arith::ems") << "ems: " << emmittedConflictOrSplit
                      << "pre approx cuts" << endl;
  if(!d_approxCuts.empty()){
    bool anyFresh = false;
    while(!d_approxCuts.empty()){
      TrustNode lem = d_approxCuts.front();
      d_approxCuts.pop();
      Trace("arith::approx::cuts") << "approximate cut:" << lem << endl;
      anyFresh = anyFresh || hasFreshArithLiteral(lem.getNode());
      Trace("arith::lemma") << "approximate cut:" << lem << endl;
      outputTrustedLemma(lem, InferenceId::ARITH_APPROX_CUT);
    }
    if(anyFresh){
      emmittedConflictOrSplit = true;
    }
  }

  Trace("arith::ems") << "ems: " << emmittedConflictOrSplit
                      << "post approx cuts" << endl;

  // This should be fine if sat or unknown
  if (!emmittedConflictOrSplit
      && (options().arith.arithPropagationMode
              == options::ArithPropagationMode::UNATE_PROP
          || options().arith.arithPropagationMode
                 == options::ArithPropagationMode::BOTH_PROP))
  {
    TimerStat::CodeTimer codeTimer0(d_statistics.d_newPropTime);
    Assert(d_qflraStatus != Result::UNSAT);

    while(!d_currentPropagationList.empty()  && !anyConflict()){
      ConstraintP curr = d_currentPropagationList.front();
      d_currentPropagationList.pop_front();

      ConstraintType t = curr->getType();
      Assert(t != Disequality)
          << "Disequalities are not allowed in d_currentPropagation";

      switch(t){
      case LowerBound:
        {
          ConstraintP prev = d_currentPropagationList.front();
          d_currentPropagationList.pop_front();
          d_constraintDatabase.unatePropLowerBound(curr, prev);
          break;
        }
      case UpperBound:
        {
          ConstraintP prev = d_currentPropagationList.front();
          d_currentPropagationList.pop_front();
          d_constraintDatabase.unatePropUpperBound(curr, prev);
          break;
        }
      case Equality:
        {
          ConstraintP prevLB = d_currentPropagationList.front();
          d_currentPropagationList.pop_front();
          ConstraintP prevUB = d_currentPropagationList.front();
          d_currentPropagationList.pop_front();
          d_constraintDatabase.unatePropEquality(curr, prevLB, prevUB);
          break;
        }
        default: Unhandled() << curr->getType();
      }
    }

    if(anyConflict()){
      Trace("arith::unate") << "unate conflict" << endl;
      revertOutOfConflict();
      d_qflraStatus = Result::UNSAT;
      outputConflicts();
      emmittedConflictOrSplit = true;
      //cout << "unate conflict " << endl;
      Trace("arith::bt") << "committing on unate conflict"
                         << " " << d_newFacts << " " << d_previousStatus << " "
                         << d_qflraStatus << endl;

      Trace("arith::conflict") << "unate arith conflict" << endl;
    }
  }
  else
  {
    TimerStat::CodeTimer codeTimer1(d_statistics.d_newPropTime);
    d_currentPropagationList.clear();
  }
  Assert(d_currentPropagationList.empty());

  Trace("arith::ems") << "ems: " << emmittedConflictOrSplit
                      << "post unate" << endl;

  if(!emmittedConflictOrSplit && Theory::fullEffort(effortLevel)){
    ++d_fullCheckCounter;
  }
  if(!emmittedConflictOrSplit && Theory::fullEffort(effortLevel)){
    emmittedConflictOrSplit = splitDisequalities();
  }
  Trace("arith::ems") << "ems: " << emmittedConflictOrSplit
                      << "pos splitting" << endl;


  Trace("arith") << "integer? "
       << " conf/split " << emmittedConflictOrSplit
       << " fulleffort " << Theory::fullEffort(effortLevel) << endl;

  if(!emmittedConflictOrSplit && Theory::fullEffort(effortLevel) && !hasIntegerModel()){
    Node possibleConflict = Node::null();
    if (!emmittedConflictOrSplit && options().arith.arithDioSolver)
    {
      possibleConflict = callDioSolver();
      if(possibleConflict != Node::null()){
        revertOutOfConflict();
        Trace("arith::conflict") << "dio conflict   " << possibleConflict << endl;
        // TODO (project #37): justify (proofs in the DIO solver)
        raiseBlackBoxConflict(possibleConflict);
        outputConflicts();
        emmittedConflictOrSplit = true;
      }
    }

    if (!emmittedConflictOrSplit && d_hasDoneWorkSinceCut
        && options().arith.arithDioSolver)
    {
      if(getDioCuttingResource()){
        TrustNode possibleLemma = dioCutting();
        if(!possibleLemma.isNull()){
          d_hasDoneWorkSinceCut = false;
          d_cutCount = d_cutCount + 1;
          Trace("arith::lemma") << "dio cut   " << possibleLemma << endl;
          if (outputTrustedLemma(possibleLemma, InferenceId::ARITH_DIO_CUT))
          {
            emmittedConflictOrSplit = true;
          }
        }
      }
    }

    if(!emmittedConflictOrSplit) {
      std::vector<TrustNode> possibleLemmas = roundRobinBranch();
      if (!possibleLemmas.empty())
      {
        ++(d_statistics.d_externalBranchAndBounds);
        d_cutCount = d_cutCount + 1;
        for (const TrustNode& possibleLemma : possibleLemmas)
        {
          Trace("arith::lemma") << "rrbranch lemma" << possibleLemma << endl;
          if (outputTrustedLemma(possibleLemma, InferenceId::ARITH_BB_LEMMA))
          {
            emmittedConflictOrSplit = true;
          }
        }
      }
    }

    if (options().arith.maxCutsInContext <= d_cutCount)
    {
      if(d_diosolver.hasMoreDecompositionLemmas()){
        while(d_diosolver.hasMoreDecompositionLemmas()){
          Node decompositionLemma = d_diosolver.nextDecompositionLemma();
          Trace("arith::lemma") << "dio decomposition lemma "
                                << decompositionLemma << endl;
          outputLemma(decompositionLemma, InferenceId::ARITH_DIO_DECOMPOSITION);
        }
      }else{
        Trace("arith::restart") << "arith restart!" << endl;
        outputRestart();
      }
    }
  }//if !emmittedConflictOrSplit && fullEffort(effortLevel) && !hasIntegerModel()

  if(Theory::fullEffort(effortLevel)){
    if(TraceIsOn("arith::consistency::final")){
      entireStateIsConsistent("arith::consistency::final");
    }
  }

  if(TraceIsOn("paranoid:check_tableau")){ d_linEq.debugCheckTableau(); }
  if(TraceIsOn("arith::print_model")) {
    debugPrintModel(Trace("arith::print_model"));
  }
  Trace("arith") << "TheoryArithPrivate::check end" << std::endl;
  return emmittedConflictOrSplit;
}

bool TheoryArithPrivate::foundNonlinear() const { return d_foundNl; }

std::vector<TrustNode> TheoryArithPrivate::branchIntegerVariable(
    ArithVar x) const
{
  const DeltaRational& d = d_partialModel.getAssignment(x);
  Assert(!d.isIntegral());
  const Rational& r = d.getNoninfinitesimalPart();
  const Rational& i = d.getInfinitesimalPart();
  Trace("integers") << "integers: assignment to [[" << d_partialModel.asNode(x) << "]] is " << r << "[" << i << "]" << endl;
  Assert(!(r.getDenominator() == 1 && i.getNumerator() == 0));
  TNode var = d_partialModel.asNode(x);
  std::vector<TrustNode> lems = d_bab.branchIntegerVariable(var, r);
  Assert(!lems.empty());
  if (TraceIsOn("integers"))
  {
    TrustNode lem = lems.back();
    Node l = lem.getNode();
    if (isSatLiteral(l[0]))
    {
      Trace("integers") << "    " << l[0] << " == " << getSatValue(l[0])
                        << endl;
    }
    else
    {
      Trace("integers") << "    " << l[0] << " is not assigned a SAT literal"
                        << endl;
    }
    if (isSatLiteral(l[1]))
    {
      Trace("integers") << "    " << l[1] << " == " << getSatValue(l[1])
                        << endl;
    }
    else
    {
      Trace("integers") << "    " << l[1] << " is not assigned a SAT literal"
                        << endl;
    }
  }
  return lems;
}

std::vector<ArithVar> TheoryArithPrivate::cutAllBounded() const{
  vector<ArithVar> lemmas;
  ArithVar max = d_partialModel.getNumberOfVariables();

  if (options().arith.doCutAllBounded && max > 0)
  {
    for(ArithVar iter = 0; iter != max; ++iter){
    //Do not include slack variables
      const DeltaRational& d = d_partialModel.getAssignment(iter);
      if(isIntegerInput(iter) &&
         !d_cutInContext.contains(iter) &&
         d_partialModel.hasUpperBound(iter) &&
         d_partialModel.hasLowerBound(iter) &&
         !d.isIntegral()){
        lemmas.push_back(iter);
      }
    }
  }
  return lemmas;
}

/** Returns true if the roundRobinBranching() issues a lemma. */
std::vector<TrustNode> TheoryArithPrivate::roundRobinBranch()
{
  if(hasIntegerModel()){
    return std::vector<TrustNode>();
  }else{
    ArithVar v = d_nextIntegerCheckVar;

    Assert(isInteger(v));
    Assert(!isAuxiliaryVariable(v));
    return branchIntegerVariable(v);
  }
}

bool TheoryArithPrivate::splitDisequalities(){
  bool splitSomething = false;

  vector<ConstraintP> save;

  while(!d_diseqQueue.empty()){
    ConstraintP front = d_diseqQueue.front();
    d_diseqQueue.pop();

    if(front->isSplit()){
      Trace("arith::eq") << "split already" << endl;
    }else{
      Trace("arith::eq") << "not split already" << endl;

      ArithVar lhsVar = front->getVariable();

      const DeltaRational& lhsValue = d_partialModel.getAssignment(lhsVar);
      const DeltaRational& rhsValue = front->getValue();
      if(lhsValue == rhsValue){
        Trace("arith::lemma") << "Splitting on " << front << endl;
        Trace("arith::lemma") << "LHS value = " << lhsValue << endl;
        Trace("arith::lemma") << "RHS value = " << rhsValue << endl;
        TrustNode lemma = front->split();
        ++(d_statistics.d_statDisequalitySplits);

        Trace("arith::lemma") << "Now " << lemma.getNode() << endl;
        outputTrustedLemma(lemma, InferenceId::ARITH_SPLIT_DEQ);
        splitSomething = true;
      }else if(d_partialModel.strictlyLessThanLowerBound(lhsVar, rhsValue)){
        Trace("arith::eq") << "can drop as less than lb" << front << endl;
      }else if(d_partialModel.strictlyGreaterThanUpperBound(lhsVar, rhsValue)){
        Trace("arith::eq") << "can drop as greater than ub" << front << endl;
      }else{
        Trace("arith::eq") << "save" << front << ": " <<lhsValue << " != " << rhsValue << endl;
        save.push_back(front);
      }
    }
  }
  vector<ConstraintP>::const_iterator i=save.begin(), i_end = save.end();
  for(; i != i_end; ++i){
    d_diseqQueue.push(*i);
  }
  return splitSomething;
}

/**
 * Should be guarded by at least TraceIsOn("arith::print_assertions").
 * Prints to Trace("arith::print_assertions")
 */
void TheoryArithPrivate::debugPrintAssertions(std::ostream& out) const {
  out << "Assertions:" << endl;
  for (var_iterator vi = var_begin(), vend = var_end(); vi != vend; ++vi){
    ArithVar i = *vi;
    if (d_partialModel.hasLowerBound(i)) {
      ConstraintP lConstr = d_partialModel.getLowerBoundConstraint(i);
      out << lConstr << endl;
    }

    if (d_partialModel.hasUpperBound(i)) {
      ConstraintP uConstr = d_partialModel.getUpperBoundConstraint(i);
      out << uConstr << endl;
    }
  }
  context::CDQueue<ConstraintP>::const_iterator it = d_diseqQueue.begin();
  context::CDQueue<ConstraintP>::const_iterator it_end = d_diseqQueue.end();
  for(; it != it_end; ++ it) {
    out << *it << endl;
  }
}

void TheoryArithPrivate::debugPrintModel(std::ostream& out) const{
  out << "Model:" << endl;
  for (var_iterator vi = var_begin(), vend = var_end(); vi != vend; ++vi){
    ArithVar i = *vi;
    if(d_partialModel.hasNode(i)){
      out << d_partialModel.asNode(i) << " : " <<
        d_partialModel.getAssignment(i);
      if(d_tableau.isBasic(i)){
        out << " (basic)";
      }
      out << endl;
    }
  }
}

TrustNode TheoryArithPrivate::explain(TNode n)
{
  Trace("arith::explain") << "explain @" << context()->getLevel() << ": " << n
                          << endl;

  ConstraintP c = d_constraintDatabase.lookup(n);
  TrustNode exp;
  // explanations that involve the congruence manager are handled in the
  // main theory class.
  Assert(!d_congruenceManager.canExplain(n));
  if (c != NullConstraint)
  {
    Assert(!c->isAssumption());
    exp = c->externalExplainForPropagation(n);
    Trace("arith::explain") << "constraint explanation" << n << ":" << exp << endl;
  }
  else if (d_assertionsThatDoNotMatchTheirLiterals.find(n)
           != d_assertionsThatDoNotMatchTheirLiterals.end())
  {
    c = d_assertionsThatDoNotMatchTheirLiterals[n];
    if(!c->isAssumption()){
      exp = c->externalExplainForPropagation(n);
      Trace("arith::explain") << "assertions explanation" << n << ":" << exp << endl;
    }
  }
  return exp;
}

void TheoryArithPrivate::propagate(Theory::Effort e) {
  // This uses model values for safety. Disable for now.
  if (d_qflraStatus == Result::SAT
      && (options().arith.arithPropagationMode
              == options::ArithPropagationMode::BOUND_INFERENCE_PROP
          || options().arith.arithPropagationMode
                 == options::ArithPropagationMode::BOTH_PROP)
      && hasAnyUpdates())
  {
    if (options().arith.newProp)
    {
      propagateCandidatesNew();
    }
    else
    {
      propagateCandidates();
    }
  }
  else
  {
    clearUpdates();
  }

  while(d_constraintDatabase.hasMorePropagations()){
    ConstraintCP c = d_constraintDatabase.nextPropagation();
    Trace("arith::prop") << "next prop" << context()->getLevel() << ": " << c
                         << endl;

    if(c->negationHasProof()){
      Trace("arith::prop") << "negation has proof " << c->getNegation() << endl;
      Trace("arith::prop") << c->getNegation()->externalExplainByAssertions()
                           << endl;
    }
    Assert(!c->negationHasProof())
        << "A constraint has been propagated on the constraint propagation "
           "queue, but the negation has been set to true.  Contact Tim now!";

    if(!c->assertedToTheTheory()){
      Node literal = c->getLiteral();
      Trace("arith::prop") << "propagating @" << context()->getLevel() << " "
                           << literal << endl;

      outputPropagate(literal);
    }else{
      Trace("arith::prop") << "already asserted to the theory " <<  c->getLiteral() << endl;
    }
  }

  NodeManager* nm = NodeManager::currentNM();
  while(d_congruenceManager.hasMorePropagations()){
    TNode toProp = d_congruenceManager.getNextPropagation();

    //Currently if the flag is set this came from an equality detected by the
    //equality engine in the the difference manager.
    Node normalized = rewrite(toProp);

    ConstraintP constraint = d_constraintDatabase.lookup(normalized);
    if(constraint == NullConstraint){
      Trace("arith::prop") << "propagating on non-constraint? "  << toProp << endl;

      outputPropagate(toProp);
    }else if(constraint->negationHasProof()){
      // The congruence manager can prove: antecedents => toProp,
      // ergo. antecedents ^ ~toProp is a conflict.
      TrustNode exp = d_congruenceManager.explain(toProp);
      Node notNormalized = normalized.negate();
      std::vector<Node> ants(exp.getNode().begin(), exp.getNode().end());
      ants.push_back(notNormalized);
      Node lp = nm->mkAnd(ants);
      Trace("arith::prop") << "propagate conflict" <<  lp << endl;
      if (proofsEnabled())
      {
        // Assume all of antecedents and ~toProp (rewritten)
        std::vector<Pf> pfAntList;
        for (size_t i = 0; i < ants.size(); ++i)
        {
          pfAntList.push_back(d_pnm->mkAssume(ants[i]));
        }
        Pf pfAnt = pfAntList.size() > 1
                       ? d_pnm->mkNode(ProofRule::AND_INTRO, pfAntList, {})
                       : pfAntList[0];
        // Use modus ponens to get toProp (un rewritten)
        Pf pfConc = d_pnm->mkNode(
            ProofRule::MODUS_PONENS,
            {pfAnt, exp.getGenerator()->getProofFor(exp.getProven())},
            {});
        // prove toProp (rewritten)
        Pf pfConcRewritten = d_pnm->mkNode(
            ProofRule::MACRO_SR_PRED_TRANSFORM, {pfConc}, {normalized});
        Pf pfNotNormalized = d_pnm->mkAssume(notNormalized);
        // prove bottom from toProp and ~toProp
        Pf pfBot;
        if (normalized.getKind() == Kind::NOT)
        {
          pfBot = d_pnm->mkNode(
              ProofRule::CONTRA, {pfNotNormalized, pfConcRewritten}, {});
        }
        else
        {
          pfBot = d_pnm->mkNode(
              ProofRule::CONTRA, {pfConcRewritten, pfNotNormalized}, {});
        }
        // close scope
        Pf pfNotAnd = d_pnm->mkScope(pfBot, ants);
        raiseBlackBoxConflict(lp, pfNotAnd);
      }
      else
      {
        raiseBlackBoxConflict(lp);
      }
      outputConflicts();
      return;
    }else{
      Trace("arith::prop") << "propagating still?" <<  toProp << endl;
      outputPropagate(toProp);
    }
  }
}

DeltaRational TheoryArithPrivate::getDeltaValue(TNode term) const
{
  AlwaysAssert(d_qflraStatus != Result::UNKNOWN);
  Trace("arith::value") << term << std::endl;

  if (d_partialModel.hasArithVar(term)) {
    ArithVar var = d_partialModel.asArithVar(term);
    return d_partialModel.getAssignment(var);
  }

  switch (Kind kind = term.getKind()) {
    case Kind::CONST_RATIONAL:
    case Kind::CONST_INTEGER: return term.getConst<Rational>();

    case Kind::ADD:
    {  // 2+ args
      DeltaRational value(0);
      for (TNode::iterator i = term.begin(), iend = term.end(); i != iend;
           ++i) {
        value = value + getDeltaValue(*i);
      }
      return value;
    }

    case Kind::NONLINEAR_MULT:
    case Kind::MULT:
    {  // 2+ args
      Assert(!isSetup(term));
      DeltaRational value(1);
      for (TNode::iterator i = term.begin(), iend = term.end(); i != iend;
           ++i) {
        value = value * getDeltaValue(*i);
      }
      return value;
    }
    case Kind::SUB:
    {  // 2 args
      return getDeltaValue(term[0]) - getDeltaValue(term[1]);
    }
    case Kind::NEG:
    {  // 1 arg
      return (-getDeltaValue(term[0]));
    }

    case Kind::DIVISION:
    {  // 2 args
      Assert(!isSetup(term));
      return getDeltaValue(term[0]) / getDeltaValue(term[1]);
    }
    case Kind::DIVISION_TOTAL:
    case Kind::INTS_DIVISION_TOTAL:
    case Kind::INTS_MODULUS_TOTAL:
    {  // 2 args
      Assert(!isSetup(term));
      DeltaRational denominator = getDeltaValue(term[1]);
      if (denominator.isZero()) {
        return DeltaRational(0, 0);
      }
      DeltaRational numerator = getDeltaValue(term[0]);
      if (kind == Kind::DIVISION_TOTAL)
      {
        return numerator / denominator;
      }
      else if (kind == Kind::INTS_DIVISION_TOTAL)
      {
        return Rational(numerator.euclidianDivideQuotient(denominator));
      }
      else
      {
        Assert(kind == Kind::INTS_MODULUS_TOTAL);
        return Rational(numerator.euclidianDivideRemainder(denominator));
      }
    }

    default:
      throw ModelException(term, "No model assignment.");
  }
}

Rational TheoryArithPrivate::deltaValueForTotalOrder() const{
  Rational min(2);
  std::set<DeltaRational> relevantDeltaValues;
  context::CDQueue<ConstraintP>::const_iterator qiter = d_diseqQueue.begin();
  context::CDQueue<ConstraintP>::const_iterator qiter_end = d_diseqQueue.end();

  for(; qiter != qiter_end; ++qiter){
    ConstraintP curr = *qiter;

    const DeltaRational& rhsValue = curr->getValue();
    relevantDeltaValues.insert(rhsValue);
  }

  Theory::shared_terms_iterator shared_iter = d_containing.shared_terms_begin();
  Theory::shared_terms_iterator shared_end = d_containing.shared_terms_end();
  for(; shared_iter != shared_end; ++shared_iter){
    Node sharedCurr = *shared_iter;
    sharedCurr =
        sharedCurr.getKind() == Kind::TO_REAL ? sharedCurr[0] : sharedCurr;

    // ModelException is fatal as this point. Don't catch!
    // DeltaRationalException is fatal as this point. Don't catch!
    DeltaRational val = getDeltaValue(sharedCurr);
    relevantDeltaValues.insert(val);
  }

  for(var_iterator vi = var_begin(), vend = var_end(); vi != vend; ++vi){
    ArithVar v = *vi;
    const DeltaRational& value = d_partialModel.getAssignment(v);
    relevantDeltaValues.insert(value);
    if( d_partialModel.hasLowerBound(v)){
      const DeltaRational& lb = d_partialModel.getLowerBound(v);
      relevantDeltaValues.insert(lb);
    }
    if( d_partialModel.hasUpperBound(v)){
      const DeltaRational& ub = d_partialModel.getUpperBound(v);
      relevantDeltaValues.insert(ub);
    }
  }

  if(relevantDeltaValues.size() >= 2){
    std::set<DeltaRational>::const_iterator iter = relevantDeltaValues.begin();
    std::set<DeltaRational>::const_iterator iter_end = relevantDeltaValues.end();
    DeltaRational prev = *iter;
    ++iter;
    for(; iter != iter_end; ++iter){
      const DeltaRational& curr = *iter;

      Assert(prev < curr);

      DeltaRational::seperatingDelta(min, prev, curr);
      prev = curr;
    }
  }

  Assert(min.sgn() > 0);
  Rational belowMin = min/Rational(2);
  return belowMin;
}

void TheoryArithPrivate::collectModelValues(
    const std::set<Node>& termSet,
    std::map<Node, Node>& arithModel,
    std::map<Node, Node>& arithModelIllTyped)
{
  AlwaysAssert(d_qflraStatus == Result::SAT);

  if(TraceIsOn("arith::collectModelInfo")){
    debugPrintFacts();
  }

  Trace("arith::collectModelInfo") << "collectModelInfo() begin " << endl;

  // Delta lasts at least the duration of the function call
  const Rational& delta = d_partialModel.getDelta();
  std::unordered_set<TNode> shared = d_containing.currentlySharedTerms();

  // TODO:
  // This is not very good for user push/pop....
  // Revisit when implementing push/pop
  NodeManager* nm = NodeManager::currentNM();
  for(var_iterator vi = var_begin(), vend = var_end(); vi != vend; ++vi){
    ArithVar v = *vi;

    if(!isAuxiliaryVariable(v)){
      Node term = d_partialModel.asNode(v);

      if((theoryOf(term) == THEORY_ARITH || shared.find(term) != shared.end())
         && termSet.find(term) != termSet.end()){

        const DeltaRational& mod = d_partialModel.getAssignment(v);
        Rational qmodel = mod.substituteDelta(delta);

        Node qNode;
        if (!qmodel.isIntegral())
        {
          // Note that the linear solver may generate non-integer values for
          // integer variables in rare cases. We construct real in this case;
          // this will be corrected in TheoryArith::sanityCheckIntegerModel.
          qNode = nm->mkConstReal(qmodel);
          if (term.getType().isInteger())
          {
            Trace("arith::collectModelInfo")
                << "add to arithModelIllTyped " << term << " -> " << qNode
                << std::endl;
            // in this case, we add to the ill-typed map instead of the main map
            arithModelIllTyped[term] = qNode;
            continue;
          }
        }
        else
        {
          qNode = nm->mkConstRealOrInt(term.getType(), qmodel);
        }
        Trace("arith::collectModelInfo")
            << "add to arithModel " << term << " -> " << qNode << std::endl;
        // Add to the map
        arithModel[term] = qNode;
      }else{
        Trace("arith::collectModelInfo") << "Skipping m->assertEquality(" << term << ", true)" << endl;

      }
    }
  }

  // Iterate over equivalence classes in LinearEqualityModule
  // const eq::EqualityEngine& ee = d_congruenceManager.getEqualityEngine();
  // m->assertEqualityEngine(&ee);

  Trace("arith::collectModelInfo") << "collectModelInfo() end " << endl;
}

bool TheoryArithPrivate::safeToReset() const {
  Assert(!d_tableauSizeHasBeenModified);
  Assert(d_errorSet.noSignals());

  ErrorSet::error_iterator error_iter = d_errorSet.errorBegin();
  ErrorSet::error_iterator error_end = d_errorSet.errorEnd();
  for(; error_iter != error_end; ++error_iter){
    ArithVar basic = *error_iter;
    if(!d_smallTableauCopy.isBasic(basic)){
      return false;
    }
  }

  return true;
}

void TheoryArithPrivate::notifyRestart(){
  TimerStat::CodeTimer codeTimer(d_statistics.d_restartTimer);

  if(TraceIsOn("paranoid:check_tableau")){ d_linEq.debugCheckTableau(); }

  ++d_restartsCounter;
  d_solveIntMaybeHelp = 0;
  d_solveIntAttempts = 0;
}

bool TheoryArithPrivate::entireStateIsConsistent(const string& s){
  bool result = true;
  for(var_iterator vi = var_begin(), vend = var_end(); vi != vend; ++vi){
    ArithVar var = *vi;
    //ArithVar var = d_partialModel.asArithVar(*i);
    if(!d_partialModel.assignmentIsConsistent(var)){
      d_partialModel.printModel(var);
      warning() << s << ":" << "Assignment is not consistent for " << var << d_partialModel.asNode(var);
      if(d_tableau.isBasic(var)){
        warning() << " (basic)";
      }
      warning() << std::endl;
      result = false;
    }else if(d_partialModel.isInteger(var) && !d_partialModel.integralAssignment(var)){
      d_partialModel.printModel(var);
      warning() << s << ":" << "Assignment is not integer for integer variable " << var << d_partialModel.asNode(var);
      if(d_tableau.isBasic(var)){
        warning() << " (basic)";
      }
      warning() << std::endl;
      result = false;
    }
  }
  return result;
}

bool TheoryArithPrivate::unenqueuedVariablesAreConsistent(){
  bool result = true;
  for(var_iterator vi = var_begin(), vend = var_end(); vi != vend; ++vi){
    ArithVar var = *vi;
    if(!d_partialModel.assignmentIsConsistent(var)){
      if(!d_errorSet.inError(var)){

        d_partialModel.printModel(var);
        warning() << "Unenqueued var is not consistent for " << var <<  d_partialModel.asNode(var);
        if(d_tableau.isBasic(var)){
          warning() << " (basic)";
        }
        warning() << std::endl;
        result = false;
      } else if(TraceIsOn("arith::consistency::initial")){
        d_partialModel.printModel(var);
        warning() << "Initial var is not consistent for " << var <<  d_partialModel.asNode(var);
        if(d_tableau.isBasic(var)){
          warning() << " (basic)";
        }
        warning() << std::endl;
      }
     }
  }
  return result;
}

void TheoryArithPrivate::presolve(){
  TimerStat::CodeTimer codeTimer(d_statistics.d_presolveTime);

  d_statistics.d_initialTableauSize = d_tableau.size();

  if(TraceIsOn("paranoid:check_tableau")){ d_linEq.debugCheckTableau(); }

  if(TraceIsOn("arith::presolve")) {
    Trace("arith::presolve") << "TheoryArithPrivate::presolve" << endl;
  }

  vector<TrustNode> lemmas;
  if (!options().base.incrementalSolving)
  {
    switch (options().arith.arithUnateLemmaMode)
    {
      case options::ArithUnateLemmaMode::NO: break;
      case options::ArithUnateLemmaMode::INEQUALITY:
        d_constraintDatabase.outputUnateInequalityLemmas(lemmas);
        break;
      case options::ArithUnateLemmaMode::EQUALITY:
        d_constraintDatabase.outputUnateEqualityLemmas(lemmas);
        break;
      case options::ArithUnateLemmaMode::ALL:
        d_constraintDatabase.outputUnateInequalityLemmas(lemmas);
        d_constraintDatabase.outputUnateEqualityLemmas(lemmas);
        break;
      default: Unhandled() << options().arith.arithUnateLemmaMode;
    }
  }

  vector<TrustNode>::const_iterator i = lemmas.begin(), i_end = lemmas.end();
  for(; i != i_end; ++i){
    TrustNode lem = *i;
    Trace("arith::oldprop") << " lemma lemma duck " <<lem << endl;
    outputTrustedLemma(lem, InferenceId::ARITH_UNATE);
  }
}

EqualityStatus TheoryArithPrivate::getEqualityStatus(TNode a, TNode b) {
  if (d_qflraStatus == Result::UNKNOWN)
  {
    return EQUALITY_UNKNOWN;
  }else{
    try {
      if (getDeltaValue(a) == getDeltaValue(b)) {
        return EQUALITY_TRUE_IN_MODEL;
      } else {
        return EQUALITY_FALSE_IN_MODEL;
      }
    } catch (DeltaRationalException& dr) {
      return EQUALITY_UNKNOWN;
    } catch (ModelException& me) {
      return EQUALITY_UNKNOWN;
    }
  }
}

bool TheoryArithPrivate::propagateCandidateBound(ArithVar basic, bool upperBound){
  ++d_statistics.d_boundComputations;

  RowIndex ridx = d_tableau.basicToRowIndex(basic);
  DeltaRational bound = d_linEq.computeRowBound(ridx, upperBound, basic);

  if((upperBound && d_partialModel.strictlyLessThanUpperBound(basic, bound)) ||
     (!upperBound && d_partialModel.strictlyGreaterThanLowerBound(basic, bound))){

    // TODO: "Policy point"
    //We are only going to recreate the functionality for now.
    //In the future this can be improved to generate a temporary constraint
    //if none exists.
    //Experiment with doing this every time or only when the new constraint
    //implies an unknown fact.

    ConstraintType t = upperBound ? UpperBound : LowerBound;
    ConstraintP bestImplied = d_constraintDatabase.getBestImpliedBound(basic, t, bound);

    // Node bestImplied = upperBound ?
    //   d_apm.getBestImpliedUpperBound(basic, bound):
    //   d_apm.getBestImpliedLowerBound(basic, bound);

    if(bestImplied != NullConstraint){
      //This should be stronger
      Assert(!upperBound || bound <= bestImplied->getValue());
      Assert(
          !upperBound
          || d_partialModel.lessThanUpperBound(basic, bestImplied->getValue()));

      Assert(upperBound || bound >= bestImplied->getValue());
      Assert(upperBound
             || d_partialModel.greaterThanLowerBound(basic,
                                                     bestImplied->getValue()));
      //slightly changed

      // ConstraintP c = d_constraintDatabase.lookup(bestImplied);
      // Assert(c != NullConstraint);

      bool assertedToTheTheory = bestImplied->assertedToTheTheory();
      bool canBePropagated = bestImplied->canBePropagated();
      bool hasProof = bestImplied->hasProof();

      Trace("arith::prop") << "arith::prop" << basic
                           << " " << assertedToTheTheory
                           << " " << canBePropagated
                           << " " << hasProof
                           << endl;

      if(bestImplied->negationHasProof()){
        warning() << "the negation of " <<  bestImplied << " : " << std::endl
                  << "has proof " << bestImplied->getNegation() << std::endl
                  << bestImplied->getNegation()->externalExplainByAssertions()
                  << std::endl;
      }

      if(!assertedToTheTheory && canBePropagated && !hasProof ){
        d_linEq.propagateBasicFromRow(bestImplied, options().smt.produceProofs);
        // I think this can be skipped if canBePropagated is true
        //d_learnedBounds.push(bestImplied);
        if(TraceIsOn("arith::prop")){
          Trace("arith::prop") << "success " << bestImplied << endl;
          d_partialModel.printModel(basic, Trace("arith::prop"));
        }
        return true;
      }
      if(TraceIsOn("arith::prop")){
        Trace("arith::prop") << "failed " << basic
                             << " " << bound
                             << " " << assertedToTheTheory
                             << " " << canBePropagated
                             << " " << hasProof << endl;
        d_partialModel.printModel(basic, Trace("arith::prop"));
      }
    }
  }else if(TraceIsOn("arith::prop")){
    Trace("arith::prop") << "false " << bound << " ";
    d_partialModel.printModel(basic, Trace("arith::prop"));
  }
  return false;
}

void TheoryArithPrivate::propagateCandidate(ArithVar basic){
  bool success = false;
  RowIndex ridx = d_tableau.basicToRowIndex(basic);

  bool tryLowerBound =
    d_partialModel.strictlyAboveLowerBound(basic) &&
    d_linEq.rowLacksBound(ridx, false, basic) == NULL;

  bool tryUpperBound =
    d_partialModel.strictlyBelowUpperBound(basic) &&
    d_linEq.rowLacksBound(ridx, true, basic) == NULL;

  if(tryLowerBound){
    success |= propagateCandidateLowerBound(basic);
  }
  if(tryUpperBound){
    success |= propagateCandidateUpperBound(basic);
  }
  if(success){
    ++d_statistics.d_boundPropagations;
  }
}

void TheoryArithPrivate::propagateCandidates(){
  TimerStat::CodeTimer codeTimer(d_statistics.d_boundComputationTime);

  Trace("arith::prop") << "propagateCandidates begin" << endl;

  Assert(d_candidateBasics.empty());

  if(d_updatedBounds.empty()){ return; }

  DenseSet::const_iterator i = d_updatedBounds.begin();
  DenseSet::const_iterator end = d_updatedBounds.end();
  for(; i != end; ++i){
    ArithVar var = *i;
    if (d_tableau.isBasic(var)
        && d_tableau.basicRowLength(var)
               <= options().arith.arithPropagateMaxLength)
    {
      d_candidateBasics.softAdd(var);
    }
    else
    {
      Tableau::ColIterator basicIter = d_tableau.colIterator(var);
      for(; !basicIter.atEnd(); ++basicIter){
        const Tableau::Entry& entry = *basicIter;
        RowIndex ridx = entry.getRowIndex();
        ArithVar rowVar = d_tableau.rowIndexToBasic(ridx);
        Assert(entry.getColVar() == var);
        Assert(d_tableau.isBasic(rowVar));
        if (d_tableau.getRowLength(ridx)
            <= options().arith.arithPropagateMaxLength)
        {
          d_candidateBasics.softAdd(rowVar);
        }
      }
    }
  }
  d_updatedBounds.purge();

  while(!d_candidateBasics.empty()){
    ArithVar candidate = d_candidateBasics.back();
    d_candidateBasics.pop_back();
    Assert(d_tableau.isBasic(candidate));
    propagateCandidate(candidate);
  }
  Trace("arith::prop") << "propagateCandidates end" << endl << endl << endl;
}

void TheoryArithPrivate::propagateCandidatesNew(){
  /* Four criteria must be met for progagation on a variable to happen using a row:
   * 0: A new bound has to have been added to the row.
   * 1: The hasBoundsCount for the row must be "full" or be full minus one variable
   *    (This is O(1) to check, but requires book keeping.)
   * 2: The current assignment must be strictly smaller/greater than the current bound.
   *    assign(x) < upper(x)
   *    (This is O(1) to compute.)
   * 3: There is a bound that is strictly smaller/greater than the current assignment.
   *    assign(x) < c for some x <= c literal
   *    (This is O(log n) to compute.)
   * 4: The implied bound on x is strictly smaller/greater than the current bound.
   *    (This is O(n) to compute.)
   */

  TimerStat::CodeTimer codeTimer(d_statistics.d_boundComputationTime);
  Trace("arith::prop") << "propagateCandidatesNew begin" << endl;

  Assert(d_qflraStatus == Result::SAT);
  if(d_updatedBounds.empty()){ return; }
  dumpUpdatedBoundsToRows();
  Assert(d_updatedBounds.empty());

  if(!d_candidateRows.empty()){
    UpdateTrackingCallback utcb(&d_linEq);
    d_partialModel.processBoundsQueue(utcb);
  }

  while(!d_candidateRows.empty()){
    RowIndex candidate = d_candidateRows.back();
    d_candidateRows.pop_back();
    propagateCandidateRow(candidate);
  }
  Trace("arith::prop") << "propagateCandidatesNew end" << endl << endl << endl;
}

bool TheoryArithPrivate::propagateMightSucceed(ArithVar v, bool ub) const{
  int cmp = ub ? d_partialModel.cmpAssignmentUpperBound(v)
    : d_partialModel.cmpAssignmentLowerBound(v);
  bool hasSlack = ub ? cmp < 0 : cmp > 0;
  if(hasSlack){
    ConstraintType t = ub ? UpperBound : LowerBound;
    const DeltaRational& a = d_partialModel.getAssignment(v);

    if(isInteger(v) && !a.isIntegral()){
      return true;
    }

    ConstraintP strongestPossible = d_constraintDatabase.getBestImpliedBound(v, t, a);
    if(strongestPossible == NullConstraint){
      return false;
    }else{
      bool assertedToTheTheory = strongestPossible->assertedToTheTheory();
      bool canBePropagated = strongestPossible->canBePropagated();
      bool hasProof = strongestPossible->hasProof();

      return !assertedToTheTheory && canBePropagated && !hasProof;
    }
  }else{
    return false;
  }
}

bool TheoryArithPrivate::attemptSingleton(RowIndex ridx, bool rowUp){
  Trace("arith::prop") << "  attemptSingleton" << ridx;

  const Tableau::Entry* ep;
  ep = d_linEq.rowLacksBound(ridx, rowUp, ARITHVAR_SENTINEL);
  Assert(ep != NULL);

  ArithVar v = ep->getColVar();
  const Rational& coeff = ep->getCoefficient();

  // 0 = c * v + \sum rest
  // Suppose rowUp
  // - c * v = \sum rest \leq D
  // if c > 0, v \geq -D/c so !vUp
  // if c < 0, v \leq -D/c so  vUp
  // Suppose not rowUp
  // - c * v = \sum rest \geq D
  // if c > 0, v \leq -D/c so  vUp
  // if c < 0, v \geq -D/c so !vUp
  bool vUp = (rowUp == ( coeff.sgn() < 0));

  Trace("arith::prop") << "  " << rowUp << " " << v << " " << coeff << " " << vUp << endl;
  Trace("arith::prop") << "  " << propagateMightSucceed(v, vUp) << endl;

  if(propagateMightSucceed(v, vUp)){
    DeltaRational dr = d_linEq.computeRowBound(ridx, rowUp, v);
    DeltaRational bound = dr / (- coeff);
    return tryToPropagate(ridx, rowUp, v, vUp, bound);
  }
  return false;
}

bool TheoryArithPrivate::attemptFull(RowIndex ridx, bool rowUp){
  Trace("arith::prop") << "  attemptFull" << ridx << endl;

  vector<const Tableau::Entry*> candidates;

  for(Tableau::RowIterator i = d_tableau.ridRowIterator(ridx); !i.atEnd(); ++i){
    const Tableau::Entry& e =*i;
    const Rational& c = e.getCoefficient();
    ArithVar v = e.getColVar();
    bool vUp = (rowUp == (c.sgn() < 0));
    if(propagateMightSucceed(v, vUp)){
      candidates.push_back(&e);
    }
  }
  if(candidates.empty()){ return false; }

  const DeltaRational slack =
    d_linEq.computeRowBound(ridx, rowUp, ARITHVAR_SENTINEL);
  bool any = false;
  vector<const Tableau::Entry*>::const_iterator i, iend;
  for(i = candidates.begin(), iend = candidates.end(); i != iend; ++i){
    const Tableau::Entry* ep = *i;
    const Rational& c = ep->getCoefficient();
    ArithVar v = ep->getColVar();

    // See the comment for attemptSingleton()
    bool activeUp = (rowUp == (c.sgn() > 0));
    bool vUb = (rowUp == (c.sgn() < 0));

    const DeltaRational& activeBound = activeUp ?
      d_partialModel.getUpperBound(v):
      d_partialModel.getLowerBound(v);

    DeltaRational contribution = activeBound * c;
    DeltaRational impliedBound = (slack - contribution)/(-c);

    bool success = tryToPropagate(ridx, rowUp, v, vUb, impliedBound);
    any |= success;
  }
  return any;
}

bool TheoryArithPrivate::tryToPropagate(RowIndex ridx, bool rowUp, ArithVar v, bool vUb, const DeltaRational& bound){

  bool weaker = vUb ? d_partialModel.strictlyLessThanUpperBound(v, bound):
    d_partialModel.strictlyGreaterThanLowerBound(v, bound);
  if(weaker){
    ConstraintType t = vUb ? UpperBound : LowerBound;

    ConstraintP implied = d_constraintDatabase.getBestImpliedBound(v, t, bound);
    if(implied != NullConstraint){
      return rowImplicationCanBeApplied(ridx, rowUp, implied);
    }
  }
  return false;
}

Node flattenImplication(Node imp){
  NodeBuilder nb(Kind::OR);
  std::unordered_set<Node> included;
  Node left = imp[0];
  Node right = imp[1];

  if (left.getKind() == Kind::AND)
  {
    for(Node::iterator i = left.begin(), iend = left.end(); i != iend; ++i) {
      if (!included.count((*i).negate()))
      {
        nb << (*i).negate();
        included.insert((*i).negate());
      }
    }
  }
  else
  {
    if (!included.count(left.negate()))
    {
      nb << left.negate();
      included.insert(left.negate());
    }
  }

  if (right.getKind() == Kind::OR)
  {
    for(Node::iterator i = right.begin(), iend = right.end(); i != iend; ++i) {
      if (!included.count(*i))
      {
        nb << *i;
        included.insert(*i);
      }
    }
  }
  else
  {
    if (!included.count(right))
    {
      nb << right;
      included.insert(right);
    }
  }

  return nb;
}

bool TheoryArithPrivate::rowImplicationCanBeApplied(RowIndex ridx, bool rowUp, ConstraintP implied){
  Assert(implied != NullConstraint);
  ArithVar v = implied->getVariable();

  bool assertedToTheTheory = implied->assertedToTheTheory();
  bool canBePropagated = implied->canBePropagated();
  bool hasProof = implied->hasProof();

  Trace("arith::prop") << "arith::prop" << v
                       << " " << assertedToTheTheory
                       << " " << canBePropagated
                       << " " << hasProof
                       << endl;


  if( !assertedToTheTheory && canBePropagated && !hasProof ){
    ConstraintCPVec explain;
    if (options().smt.produceProofs)
    {
      d_farkasBuffer.clear();
    }
    RationalVectorP coeffs =
        options().smt.produceProofs ? &d_farkasBuffer : nullptr;

    // After invoking `propegateRow`:
    //   * coeffs[0] is for implied
    //   * coeffs[i+1] is for explain[i]
    d_linEq.propagateRow(explain, ridx, rowUp, implied, coeffs);
    if (d_tableau.getRowLength(ridx) <= options().arith.arithPropAsLemmaLength)
    {
      if (TraceIsOn("arith::prop::pf")) {
        for (const auto & constraint : explain) {
          Assert(constraint->hasProof());
          constraint->printProofTree(Trace("arith::prop::pf"));
        }
      }
      Node implication = implied->externalImplication(explain);
      Node clause = flattenImplication(implication);
      std::shared_ptr<ProofNode> clausePf{nullptr};

      if (isProofEnabled())
      {
        // We can prove this lemma from Farkas...
        std::vector<std::shared_ptr<ProofNode>> conflictPfs;
        Node pfLit = implied->getNegation()->getProofLiteral();
        TypeNode type = pfLit[0].getType();
        // Assume the negated getLiteral version of the implied constaint
        // then rewrite it into proof normal form.
        conflictPfs.push_back(
            d_pnm->mkNode(ProofRule::MACRO_SR_PRED_TRANSFORM,
                          {d_pnm->mkAssume(implied->getLiteral().negate())},
                          {pfLit},
                          pfLit));
        // Add the explaination proofs.
        for (const auto constraint : explain)
        {
          NodeBuilder nb;
          conflictPfs.push_back(constraint->externalExplainByAssertions(nb));
        }
        // Collect the farkas coefficients, as nodes.
        std::vector<Node> farkasCoefficientsPre;
        farkasCoefficientsPre.reserve(coeffs->size());
        auto nm = NodeManager::currentNM();
        std::transform(
            coeffs->begin(),
            coeffs->end(),
<<<<<<< HEAD
            std::back_inserter(farkasCoefficientsPre),
            [nm](const Rational& r) { return nm->mkConstRealOrInt(r); });
        // ensure correct types
        std::vector<Node> farkasCoefficients =
            getMacroSumUbCoeff(conflictPfs, farkasCoefficientsPre);
=======
            std::back_inserter(farkasCoefficients),
            [nm](const Rational& r) { return nm->mkConstRealOrInt(r); });
        // ensure correct types
        std::vector<Node> farkasCoefficientsUse =
            getMacroSumUbCoeff(conflictPfs, farkasCoefficients);
>>>>>>> 8730888b

        // Prove bottom.
        auto sumPf = d_pnm->mkNode(ProofRule::MACRO_ARITH_SCALE_SUM_UB,
                                   conflictPfs,
                                   farkasCoefficientsUse);
        Node falsen = nm->mkConst(false);
        auto botPf = d_pnm->mkNode(
            ProofRule::MACRO_SR_PRED_TRANSFORM, {sumPf}, {falsen}, falsen);

        // Prove the conflict
        std::vector<Node> assumptions;
        assumptions.reserve(clause.getNumChildren());
        std::transform(clause.begin(),
                       clause.end(),
                       std::back_inserter(assumptions),
                       [](TNode r) { return r.negate(); });
        auto notAndNotPf = d_pnm->mkScope(botPf, assumptions);

        // Convert it to a clause
        auto orNotNotPf = d_pnm->mkNode(ProofRule::NOT_AND, {notAndNotPf}, {});
        clausePf = d_pnm->mkNode(
            ProofRule::MACRO_SR_PRED_TRANSFORM, {orNotNotPf}, {clause}, clause);

        // Output it
        TrustNode trustedClause = d_pfGen->mkTrustNode(clause, clausePf);
        outputTrustedLemma(trustedClause, InferenceId::ARITH_ROW_IMPL);
      }
      else
      {
        outputLemma(clause, InferenceId::ARITH_ROW_IMPL);
      }
    }
    else
    {
      Assert(!implied->negationHasProof());
      implied->impliedByFarkas(explain, coeffs, false);
      implied->tryToPropagate();
    }
    return true;
  }

  if(TraceIsOn("arith::prop")){
    Trace("arith::prop")
      << "failed " << v << " " << assertedToTheTheory << " "
      << canBePropagated << " " << hasProof << " " << implied << endl;
    d_partialModel.printModel(v, Trace("arith::prop"));
  }
  return false;
}

bool TheoryArithPrivate::propagateCandidateRow(RowIndex ridx){
  BoundCounts hasCount = d_linEq.hasBoundCount(ridx);
  uint32_t rowLength = d_tableau.getRowLength(ridx);

  bool success = false;

  Trace("arith::prop") << "propagateCandidateRow attempt " << rowLength << " "
                       << hasCount << endl;

  if (rowLength >= options().arith.arithPropagateMaxLength
      && Random::getRandom().pickWithProb(
          1.0 - double(options().arith.arithPropagateMaxLength) / rowLength))
  {
    return false;
  }

  if(hasCount.lowerBoundCount() == rowLength){
    success |= attemptFull(ridx, false);
  }else if(hasCount.lowerBoundCount() + 1 == rowLength){
    success |= attemptSingleton(ridx, false);
  }

  if(hasCount.upperBoundCount() == rowLength){
    success |= attemptFull(ridx, true);
  }else if(hasCount.upperBoundCount() + 1 == rowLength){
    success |= attemptSingleton(ridx, true);
  }
  return success;
}

void TheoryArithPrivate::dumpUpdatedBoundsToRows(){
  Assert(d_candidateRows.empty());
  DenseSet::const_iterator i = d_updatedBounds.begin();
  DenseSet::const_iterator end = d_updatedBounds.end();
  for(; i != end; ++i){
    ArithVar var = *i;
    if(d_tableau.isBasic(var)){
      RowIndex ridx = d_tableau.basicToRowIndex(var);
      d_candidateRows.softAdd(ridx);
    }else{
      Tableau::ColIterator basicIter = d_tableau.colIterator(var);
      for(; !basicIter.atEnd(); ++basicIter){
        const Tableau::Entry& entry = *basicIter;
        RowIndex ridx = entry.getRowIndex();
        d_candidateRows.softAdd(ridx);
      }
    }
  }
  d_updatedBounds.purge();
}

const BoundsInfo& TheoryArithPrivate::boundsInfo(ArithVar basic) const{
  RowIndex ridx = d_tableau.basicToRowIndex(basic);
  return d_rowTracking[ridx];
}

std::pair<bool, Node> TheoryArithPrivate::entailmentCheck(TNode lit)
{
  ArithEntailmentCheckParameters params;
  params.addLookupRowSumAlgorithms();
  ArithEntailmentCheckSideEffects out;

  using namespace inferbounds;

  // l k r
  // diff : (l - r) k 0
  Trace("arith::entailCheck") << "TheoryArithPrivate::entailmentCheck(" << lit << ")"<< endl;
  Kind k = Kind::UNDEFINED_KIND;
  int primDir = 0;
  Rational lm, rm, dm;
  Node lp, rp, dp;
  DeltaRational sep;
  bool successful = decomposeLiteral(lit, k, primDir, lm, lp, rm, rp, dm, dp, sep);
  if(!successful) { return make_pair(false, Node::null()); }

  if (dp.isConst())
  {
    Node eval = rewrite(lit);
    Assert(eval.getKind() == Kind::CONST_BOOLEAN);
    // if true, true is an acceptable explaination
    // if false, the node is uninterpreted and eval can be forgotten
    return make_pair(eval.getConst<bool>(), eval);
  }
  Assert(dm != Rational(0));
  Assert(primDir == 1 || primDir == -1);

  int negPrim = -primDir;

  int secDir = (k == Kind::EQUAL || k == Kind::DISTINCT) ? negPrim : 0;
  int negSecDir = (k == Kind::EQUAL || k == Kind::DISTINCT) ? primDir : 0;

  // primDir*[lm*( lp )] k primDir*[ [rm*( rp )] + sep ]
  // primDir*[lm*( lp ) - rm*( rp ) ] k primDir*sep
  // primDir*[dm * dp] k primDir*sep

  std::pair<Node, DeltaRational> bestPrimLeft, bestNegPrimRight, bestPrimDiff, tmp;
  std::pair<Node, DeltaRational> bestSecLeft, bestNegSecRight, bestSecDiff;
  bestPrimLeft.first = Node::null(); bestNegPrimRight.first = Node::null(); bestPrimDiff.first = Node::null();
  bestSecLeft.first = Node::null(); bestNegSecRight.first = Node::null(); bestSecDiff.first = Node::null();



  ArithEntailmentCheckParameters::const_iterator alg, alg_end;
  for( alg = params.begin(), alg_end = params.end(); alg != alg_end; ++alg ){
    const inferbounds::InferBoundAlgorithm& ibalg = *alg;

    Trace("arith::entailCheck") << "entailmentCheck trying " << (inferbounds::Algorithms) ibalg.getAlgorithm() << endl;
    switch(ibalg.getAlgorithm()){
    case inferbounds::None:
      break;
    case inferbounds::Lookup:
    case inferbounds::RowSum:
      {
        typedef void (TheoryArithPrivate::*EntailmentCheckFunc)(std::pair<Node, DeltaRational>&, int, TNode) const;

        EntailmentCheckFunc ecfunc =
          (ibalg.getAlgorithm() == inferbounds::Lookup)
          ? (&TheoryArithPrivate::entailmentCheckBoundLookup)
          : (&TheoryArithPrivate::entailmentCheckRowSum);

        (*this.*ecfunc)(tmp, primDir * lm.sgn(), lp);
        setToMin(primDir * lm.sgn(), bestPrimLeft, tmp);

        (*this.*ecfunc)(tmp, negPrim * rm.sgn(), rp);
        setToMin(negPrim * rm.sgn(), bestNegPrimRight, tmp);

        (*this.*ecfunc)(tmp, secDir * lm.sgn(), lp);
        setToMin(secDir * lm.sgn(), bestSecLeft, tmp);

        (*this.*ecfunc)(tmp, negSecDir * rm.sgn(), rp);
        setToMin(negSecDir * rm.sgn(), bestNegSecRight, tmp);

        (*this.*ecfunc)(tmp, primDir * dm.sgn(), dp);
        setToMin(primDir * dm.sgn(), bestPrimDiff, tmp);

        (*this.*ecfunc)(tmp, secDir * dm.sgn(), dp);
        setToMin(secDir * dm.sgn(), bestSecDiff, tmp);
      }
      break;
    default:
      Unhandled();
    }

    // turn bounds on prim * left and -prim * right into bounds on prim * diff
    if(!bestPrimLeft.first.isNull() && !bestNegPrimRight.first.isNull()){
      //  primDir*lm* lp <= primDir*lm*L
      // -primDir*rm* rp <= -primDir*rm*R
      // primDir*lm* lp -primDir*rm* rp <=  primDir*lm*L - primDir*rm*R
      // primDir [lm* lp -rm* rp] <= primDir[lm*L - *rm*R]
      // primDir [dm * dp] <= primDir[lm*L - *rm*R]
      // primDir [dm * dp] <= primDir * dm * ([lm*L - *rm*R]/dm)
      tmp.second = ((bestPrimLeft.second * lm) - (bestNegPrimRight.second * rm)) / dm;
      tmp.first = (bestPrimLeft.first).andNode(bestNegPrimRight.first);
      setToMin(primDir, bestPrimDiff, tmp);
    }

    // turn bounds on sec * left and sec * right into bounds on sec * diff
    if(secDir != 0 && !bestSecLeft.first.isNull() && !bestNegSecRight.first.isNull()){
      //  secDir*lm* lp <= secDir*lm*L
      // -secDir*rm* rp <= -secDir*rm*R
      // secDir*lm* lp -secDir*rm* rp <=  secDir*lm*L - secDir*rm*R
      // secDir [lm* lp -rm* rp] <= secDir[lm*L - *rm*R]
      // secDir [dm * dp] <= secDir[lm*L - *rm*R]
      // secDir [dm * dp] <= secDir * dm * ([lm*L - *rm*R]/dm)
      tmp.second = ((bestSecLeft.second * lm) - (bestNegSecRight.second * rm)) / dm;
      tmp.first = (bestSecLeft.first).andNode(bestNegSecRight.first);
      setToMin(secDir, bestSecDiff, tmp);
    }

    switch(k){
      case Kind::LEQ:
        if (!bestPrimDiff.first.isNull())
        {
          DeltaRational d = (bestPrimDiff.second * dm);
          if ((primDir > 0 && d <= sep) || (primDir < 0 && d >= sep))
          {
            Trace("arith::entailCheck")
                << "entailmentCheck found " << primDir << "*" << dm << "*("
                << dp << ")"
                << " <= " << primDir << "*" << dm << "*" << bestPrimDiff.second
                << " <= " << primDir << "*" << sep << endl
                << " by " << bestPrimDiff.first << endl;
            Assert(bestPrimDiff.second * (Rational(primDir) * dm)
                   <= (sep * Rational(primDir)));
            return make_pair(true, bestPrimDiff.first);
          }
        }
        break;
      case Kind::EQUAL:
        if (!bestPrimDiff.first.isNull() && !bestSecDiff.first.isNull())
        {
          // Is primDir [dm * dp] == primDir * sep entailed?
          // Iff [dm * dp] == sep entailed?
          // Iff dp == sep / dm entailed?
          // Iff dp <= sep / dm and dp >= sep / dm entailed?

          // primDir [dm * dp] <= primDir * dm * U
          // secDir [dm * dp] <= secDir * dm * L

          // Suppose primDir * dm > 0
          // then secDir * dm < 0
          //   dp >= (secDir * L) / secDir * dm
          //   dp >= (primDir * L) / primDir * dm
          //
          //   dp <= U / dm
          //   dp >= L / dm
          //   dp == sep / dm entailed iff U == L == sep
          // Suppose primDir * dm < 0
          // then secDir * dm > 0
          //   dp >= U / dm
          //   dp <= L / dm
          //   dp == sep / dm entailed iff U == L == sep
          if (bestPrimDiff.second == bestSecDiff.second)
          {
            if (bestPrimDiff.second == sep)
            {
              return make_pair(true,
                               (bestPrimDiff.first).andNode(bestSecDiff.first));
            }
          }
        }
        // intentionally fall through to DISTINCT case!
        // entailments of negations are eager exit cases for EQUAL
        CVC5_FALLTHROUGH;
      case Kind::DISTINCT:
        if (!bestPrimDiff.first.isNull())
        {
          // primDir [dm * dp] <= primDir * dm * U < primDir * sep
          if ((primDir > 0 && (bestPrimDiff.second * dm < sep))
              || (primDir < 0 && (bestPrimDiff.second * dm > sep)))
          {
            // entailment of negation
            if (k == Kind::DISTINCT)
            {
              return make_pair(true, bestPrimDiff.first);
            }
            else
            {
              Assert(k == Kind::EQUAL);
              return make_pair(false, Node::null());
            }
          }
        }
        if (!bestSecDiff.first.isNull())
        {
          // If primDir [dm * dp] > primDir * sep, then this is not entailed.
          // If primDir [dm * dp] >= primDir * dm * L > primDir * sep
          // -primDir * dm * L < -primDir * sep
          // secDir * dm * L < secDir * sep
          if ((secDir > 0 && (bestSecDiff.second * dm < sep))
              || (secDir < 0 && (bestSecDiff.second * dm > sep)))
          {
            if (k == Kind::DISTINCT)
            {
              return make_pair(true, bestSecDiff.first);
            }
            else
            {
              Assert(k == Kind::EQUAL);
              return make_pair(false, Node::null());
            }
          }
        }

        break;
      default: Unreachable(); break;
    }
  }
  return make_pair(false, Node::null());
}

bool TheoryArithPrivate::decomposeTerm(Node t,
                                       Rational& m,
                                       Node& p,
                                       Rational& c)
{
  if(!Polynomial::isMember(t)){
    return false;
  }

  // TODO Speed up
  preprocessing::util::ContainsTermITEVisitor ctv;
  if(ctv.containsTermITE(t)){
    return false;
  }

  Polynomial poly = Polynomial::parsePolynomial(t);
  if(poly.isConstant()){
    c = poly.getHead().getConstant().getValue();
    p = NodeManager::currentNM()->mkConstReal(Rational(0));
    m = Rational(1);
    return true;
  }else if(poly.containsConstant()){
    c = poly.getHead().getConstant().getValue();
    poly = poly.getTail();
  }else{
    c = Rational(0);
  }
  Assert(!poly.isConstant());
  Assert(!poly.containsConstant());

  const bool intVars = poly.allIntegralVariables();

  if(intVars){
    m = Rational(1);
    if(!poly.isIntegral()){
      Integer denom = poly.denominatorLCM();
      m /= denom;
      poly = poly * denom;
    }
    Integer g = poly.gcd();
    m *= g;
    poly = poly * Rational(1,g);
    Assert(poly.isIntegral());
  }else{
    Assert(!intVars);
    m = poly.getHead().getConstant().getValue();
    poly = poly * m.inverse();
    Assert(poly.leadingCoefficientIsAbsOne());
  }
  p = poly.getNode();
  return true;
}

void TheoryArithPrivate::setToMin(int sgn, std::pair<Node, DeltaRational>& min, const std::pair<Node, DeltaRational>& e){
  if(sgn != 0){
    if(min.first.isNull() && !e.first.isNull()){
      min = e;
    }else if(!min.first.isNull() && !e.first.isNull()){
      if(sgn > 0 && min.second > e.second){
        min = e;
      }else if(sgn < 0 &&  min.second < e.second){
        min = e;
      }
    }
  }
}

/**
 * Decomposes a literal into the form:
 *   dir*[lm*( lp )] k dir*[ [rm*( rp )] + sep ]
 *   dir*[dm* dp]  k dir *sep
 *   dir is either 1 or -1
 */
bool TheoryArithPrivate::decomposeLiteral(Node lit, Kind& k, int& dir, Rational& lm,  Node& lp, Rational& rm, Node& rp, Rational& dm, Node& dp, DeltaRational& sep){
  bool negated = (lit.getKind() == Kind::NOT);
  TNode atom = negated ? lit[0] : lit;

  TNode left = atom[0];
  TNode right = atom[1];

  // left : lm*( lp ) + lc
  // right: rm*( rp ) + rc
  Rational lc, rc;
  bool success = decomposeTerm(rewrite(left), lm, lp, lc);
  if(!success){ return false; }
  success = decomposeTerm(rewrite(right), rm, rp, rc);
  if(!success){ return false; }

  Node diff = rewrite(NodeManager::currentNM()->mkNode(Kind::SUB, left, right));
  Rational dc;
  success = decomposeTerm(diff, dm, dp, dc);
  // can occur in entailment tests involving ITE terms
  if (!success)
  {
    return false;
  }

  // reduce the kind of the to not include literals
  // GT, NOT LEQ
  // GEQ, NOT LT
  // LT, NOT GEQ
  // LEQ, NOT LT
  Kind atomKind = atom.getKind();
  Kind normKind = negated ? negateKind(atomKind) : atomKind;

  if (normKind == Kind::GEQ || normKind == Kind::GT)
  {
    dir = -1;
    normKind = (normKind == Kind::GEQ) ? Kind::LEQ : Kind::LT;
  }
  else
  {
    dir = 1;
  }

  Trace("arith::decomp") << "arith::decomp "
                         << lit << "(" << normKind << "*" << dir << ")"<< endl
                         << "  left:" << lc << " + " << lm << "*(" <<  lp << ") : " <<left << endl
                         << "  right:" << rc << " + " << rm << "*(" <<  rp << ") : " << right << endl
                         << "  diff: " << dc << " + " << dm << "*("<< dp <<"): " << diff << endl
                         << "  sep: " << sep << endl;


  // k in LT, LEQ, EQUAL, DISEQUAL
  // [dir*lm*( lp ) + dir*lc] k [dir*rm*( rp ) + dir*rc]
  Rational change = rc - lc;
  Assert(change == (-dc));
  // [dir*lm*( lp )] k [dir*rm*( rp ) + dir*(rc - lc)]
  if (normKind == Kind::LT)
  {
    sep = DeltaRational(change, Rational(-1));
    k = Kind::LEQ;
  }
  else
  {
    sep = DeltaRational(change);
    k = normKind;
  }
  // k in LEQ, EQUAL, DISEQUAL
  // dir*lm*( lp ) k [dir*rm*( rp )] + dir*(sep + d * delta)
  return true;
}

/**
 *  Precondition:
 *   tp is a polynomial not containing an ite.
 *   either tp is constant or contains no constants.
 *  Post:
 *    if tmp.first is not null, then
 *      sgn * tp <= sgn * tmp.second
 */
void TheoryArithPrivate::entailmentCheckBoundLookup(std::pair<Node, DeltaRational>& tmp, int sgn, TNode tp) const {
  tmp.first = Node::null();
  if(sgn == 0){ return; }

  Assert(Polynomial::isMember(tp));
  if (tp.isConst())
  {
    tmp.first = mkBoolNode(true);
    tmp.second = DeltaRational(tp.getConst<Rational>());
  }
  else if (d_partialModel.hasArithVar(tp))
  {
    Assert(!tp.isConst());
    ArithVar v = d_partialModel.asArithVar(tp);
    Assert(v != ARITHVAR_SENTINEL);
    ConstraintP c = (sgn > 0)
      ? d_partialModel.getUpperBoundConstraint(v)
      : d_partialModel.getLowerBoundConstraint(v);
    if(c != NullConstraint){
      tmp.first = Constraint::externalExplainByAssertions({c});
      tmp.second = c->getValue();
    }
  }
}

void TheoryArithPrivate::entailmentCheckRowSum(std::pair<Node, DeltaRational>& tmp, int sgn, TNode tp) const {
  tmp.first = Node::null();
  if(sgn == 0){ return; }
  if (tp.getKind() != Kind::ADD)
  {
    return;
  }
  Assert(Polynomial::isMember(tp));

  tmp.second = DeltaRational(0);
  NodeBuilder nb(Kind::AND);

  Polynomial p = Polynomial::parsePolynomial(tp);
  for(Polynomial::iterator i = p.begin(), iend = p.end(); i != iend; ++i) {
    Monomial m = *i;
    Node x = m.getVarList().getNode();
    if(d_partialModel.hasArithVar(x)){
      ArithVar v = d_partialModel.asArithVar(x);
      const Rational& coeff = m.getConstant().getValue();
      int dir = sgn * coeff.sgn();
      ConstraintP c = (dir > 0)
        ? d_partialModel.getUpperBoundConstraint(v)
        : d_partialModel.getLowerBoundConstraint(v);
      if(c != NullConstraint){
        tmp.second += c->getValue() * coeff;
        c->externalExplainByAssertions(nb);
      }else{
        //failed
        return;
      }
    }else{
      // failed
      return;
    }
  }
  // success
  tmp.first = nb;
}

ArithCongruenceManager* TheoryArithPrivate::getCongruenceManager()
{
  return d_cmEnabled.get() ? &d_congruenceManager : nullptr;
}

}  // namespace arith
}  // namespace theory
}  // namespace cvc5::internal<|MERGE_RESOLUTION|>--- conflicted
+++ resolved
@@ -1414,17 +1414,10 @@
       Pf pfLt =
           d_pnm->mkNode(ProofRule::MACRO_SR_PRED_TRANSFORM, {pfNotGeq}, {lt}, lt);
       std::vector<Pf> args{pfGt, pfLt};
-<<<<<<< HEAD
-      std::vector<Node> coeffsPre{nm->mkConstReal(-1), nm->mkConstReal(1)};
-      std::vector<Node> coeffs = getMacroSumUbCoeff(args, coeffsPre);
-      Pf pfSum =
-          d_pnm->mkNode(ProofRule::MACRO_ARITH_SCALE_SUM_UB, args, coeffs);
-=======
       std::vector<Node> coeffs{nm->mkConstReal(-1), nm->mkConstReal(1)};
       std::vector<Node> coeffsUse = getMacroSumUbCoeff(args, coeffs);
       Pf pfSum =
           d_pnm->mkNode(ProofRule::MACRO_ARITH_SCALE_SUM_UB, args, coeffsUse);
->>>>>>> 8730888b
       Node falsen = nm->mkConst(false);
       Pf pfBot = d_pnm->mkNode(ProofRule::MACRO_SR_PRED_TRANSFORM,
                                {pfSum},
@@ -4529,19 +4522,11 @@
         std::transform(
             coeffs->begin(),
             coeffs->end(),
-<<<<<<< HEAD
-            std::back_inserter(farkasCoefficientsPre),
-            [nm](const Rational& r) { return nm->mkConstRealOrInt(r); });
-        // ensure correct types
-        std::vector<Node> farkasCoefficients =
-            getMacroSumUbCoeff(conflictPfs, farkasCoefficientsPre);
-=======
             std::back_inserter(farkasCoefficients),
             [nm](const Rational& r) { return nm->mkConstRealOrInt(r); });
         // ensure correct types
         std::vector<Node> farkasCoefficientsUse =
             getMacroSumUbCoeff(conflictPfs, farkasCoefficients);
->>>>>>> 8730888b
 
         // Prove bottom.
         auto sumPf = d_pnm->mkNode(ProofRule::MACRO_ARITH_SCALE_SUM_UB,
