--- conflicted
+++ resolved
@@ -3456,29 +3456,8 @@
           Node lem = possibleLemma.getProven();
           if (lemmas.find(lem) != lemmas.end())
           {
-<<<<<<< HEAD
-            Trace("arith-round-robin") << "..already fail lemma" << std::endl;
+            Trace("arith-round-robin") << "..already failed lemma" << std::endl;
             continue;
-=======
-            Node lem = possibleLemma.getProven();
-            if (lemmas.find(lem) != lemmas.end())
-            {
-              Trace("arith-round-robin") << "..already failed lemma" << std::endl;
-              continue;
-            }
-            lemmas.insert(lem);
-            tryNew = true;
-            Trace("arith::lemma") << "rrbranch lemma" << possibleLemma << endl;
-            if (outputTrustedLemma(possibleLemma, InferenceId::ARITH_BB_LEMMA))
-            {
-              emmittedConflictOrSplit = true;
-              Trace("arith-round-robin") << "..success lemma" << std::endl;
-            }
-            else
-            {
-              Trace("arith-round-robin") << "..failed lemma" << std::endl;
-            }
->>>>>>> 2bbb6f6d
           }
           lemmas.insert(lem);
           tryNew = true;
