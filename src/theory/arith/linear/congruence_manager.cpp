--- conflicted
+++ resolved
@@ -278,16 +278,6 @@
       TypeNode type = isZero[0].getType();
       const auto isZeroPf = d_pnm->mkAssume(isZero);
       const auto nm = NodeManager::currentNM();
-<<<<<<< HEAD
-      const auto sumPf = d_pnm->mkNode(
-          ProofRule::MACRO_ARITH_SCALE_SUM_UB,
-          {isZeroPf, pf},
-          // Trick for getting correct, opposing signs.
-          {nm->mkConstRealOrInt(isZeroPf->getResult()[0].getType(),
-                                Rational(-1 * cSign)),
-           nm->mkConstRealOrInt(pf->getResult()[0].getType(),
-                                Rational(cSign))});
-=======
       std::vector<std::shared_ptr<ProofNode>> pfs{isZeroPf, pf};
       // Trick for getting correct, opposing signs.
       std::vector<Node> coeff{nm->mkConstInt(Rational(-1 * cSign)),
@@ -295,7 +285,6 @@
       std::vector<Node> coeffUse = getMacroSumUbCoeff(pfs, coeff);
       const auto sumPf =
           d_pnm->mkNode(ProofRule::MACRO_ARITH_SCALE_SUM_UB, pfs, coeffUse);
->>>>>>> 8730888b
       const auto botPf = d_pnm->mkNode(
           ProofRule::MACRO_SR_PRED_TRANSFORM, {sumPf}, {nm->mkConst(false)});
       std::vector<Node> assumption = {isZero};
