/******************************************************************************
 * Top contributors (to current version):
 *   Tim King, Alex Ozdemir, Andrew Reynolds
 *
 * This file is part of the cvc5 project.
 *
 * Copyright (c) 2009-2022 by the authors listed in the file AUTHORS
 * in the top-level source directory and their institutional affiliations.
 * All rights reserved.  See the file COPYING in the top-level source
 * directory for licensing information.
 * ****************************************************************************
 *
 * [[ Add one-line brief description here ]]
 *
 * [[ Add lengthier description here ]]
 * \todo document this file
 */

#include "theory/arith/linear/congruence_manager.h"

#include "base/output.h"
#include "options/arith_options.h"
#include "proof/proof_node.h"
#include "proof/proof_node_manager.h"
#include "smt/env.h"
#include "smt/smt_statistics_registry.h"
#include "theory/arith/arith_utilities.h"
#include "theory/arith/linear/constraint.h"
#include "theory/arith/linear/partial_model.h"
#include "theory/ee_setup_info.h"
#include "theory/rewriter.h"
#include "theory/uf/equality_engine.h"
#include "theory/uf/proof_equality_engine.h"

using namespace cvc5::internal::kind;

namespace cvc5::internal {
namespace theory {
namespace arith::linear {

ArithCongruenceManager::ArithCongruenceManager(
    Env& env,
    ConstraintDatabase& cd,
    SetupLiteralCallBack setup,
    const ArithVariables& avars,
    RaiseEqualityEngineConflict raiseConflict)
    : EnvObj(env),
      d_inConflict(context()),
      d_raiseConflict(raiseConflict),
      d_keepAlive(context()),
      d_propagatations(context()),
      d_explanationMap(context()),
      d_constraintDatabase(cd),
      d_setupLiteral(setup),
      d_avariables(avars),
      d_ee(nullptr),
      d_pnm(d_env.isTheoryProofProducing() ? d_env.getProofNodeManager()
                                           : nullptr),
      // Construct d_pfGenEe with the SAT context, since its proof include
      // unclosed assumptions of theory literals.
      d_pfGenEe(new EagerProofGenerator(
          d_pnm, context(), "ArithCongruenceManager::pfGenEe")),
      // Construct d_pfGenEe with the USER context, since its proofs are closed.
      d_pfGenExplain(new EagerProofGenerator(
          d_pnm, userContext(), "ArithCongruenceManager::pfGenExplain")),
      d_pfee(nullptr)
{
}

ArithCongruenceManager::~ArithCongruenceManager() {}

void ArithCongruenceManager::finishInit(eq::EqualityEngine* ee)
{
  Assert(ee != nullptr);
  // otherwise, we use the official one
  d_ee = ee;
  // the congruence kinds are already set up
  // the proof equality engine is the one from the equality engine
  d_pfee = d_ee->getProofEqualityEngine();
  // have proof equality engine only if proofs are enabled
  Assert(isProofEnabled() == (d_pfee != nullptr));
}

ArithCongruenceManager::Statistics::Statistics()
    : d_watchedVariables(smtStatisticsRegistry().registerInt(
        "theory::arith::congruence::watchedVariables")),
      d_watchedVariableIsZero(smtStatisticsRegistry().registerInt(
          "theory::arith::congruence::watchedVariableIsZero")),
      d_watchedVariableIsNotZero(smtStatisticsRegistry().registerInt(
          "theory::arith::congruence::watchedVariableIsNotZero")),
      d_equalsConstantCalls(smtStatisticsRegistry().registerInt(
          "theory::arith::congruence::equalsConstantCalls")),
      d_propagations(smtStatisticsRegistry().registerInt(
          "theory::arith::congruence::propagations")),
      d_propagateConstraints(smtStatisticsRegistry().registerInt(
          "theory::arith::congruence::propagateConstraints")),
      d_conflicts(smtStatisticsRegistry().registerInt(
          "theory::arith::congruence::conflicts"))
{
}

void ArithCongruenceManager::raiseConflict(Node conflict,
                                           std::shared_ptr<ProofNode> pf)
{
  Assert(!inConflict());
  Trace("arith::conflict") << "difference manager conflict   " << conflict << std::endl;
  d_inConflict.raise();
  d_raiseConflict.raiseEEConflict(conflict, pf);
}
bool ArithCongruenceManager::inConflict() const{
  return d_inConflict.isRaised();
}

bool ArithCongruenceManager::hasMorePropagations() const {
  return !d_propagatations.empty();
}
const Node ArithCongruenceManager::getNextPropagation() {
  Assert(hasMorePropagations());
  Node prop = d_propagatations.front();
  d_propagatations.dequeue();
  return prop;
}

bool ArithCongruenceManager::canExplain(TNode n) const {
  return d_explanationMap.find(n) != d_explanationMap.end();
}

Node ArithCongruenceManager::externalToInternal(TNode n) const{
  Assert(canExplain(n));
  ExplainMap::const_iterator iter = d_explanationMap.find(n);
  size_t pos = (*iter).second;
  return d_propagatations[pos];
}

void ArithCongruenceManager::pushBack(TNode n){
  d_explanationMap.insert(n, d_propagatations.size());
  d_propagatations.enqueue(n);

  ++(d_statistics.d_propagations);
}
void ArithCongruenceManager::pushBack(TNode n, TNode r){
  d_explanationMap.insert(r, d_propagatations.size());
  d_explanationMap.insert(n, d_propagatations.size());
  d_propagatations.enqueue(n);

  ++(d_statistics.d_propagations);
}
void ArithCongruenceManager::pushBack(TNode n, TNode r, TNode w){
  d_explanationMap.insert(w, d_propagatations.size());
  d_explanationMap.insert(r, d_propagatations.size());
  d_explanationMap.insert(n, d_propagatations.size());
  d_propagatations.enqueue(n);

  ++(d_statistics.d_propagations);
}

void ArithCongruenceManager::watchedVariableIsZero(ConstraintCP lb, ConstraintCP ub){
  Assert(lb->isLowerBound());
  Assert(ub->isUpperBound());
  Assert(lb->getVariable() == ub->getVariable());
  Assert(lb->getValue().sgn() == 0);
  Assert(ub->getValue().sgn() == 0);

  ++(d_statistics.d_watchedVariableIsZero);

  ArithVar s = lb->getVariable();
  TNode eq = d_watchedEqualities[s];
  ConstraintCP eqC = d_constraintDatabase.getConstraint(
      s, ConstraintType::Equality, lb->getValue());
  NodeBuilder reasonBuilder(Kind::AND);
  auto pfLb = lb->externalExplainByAssertions(reasonBuilder);
  auto pfUb = ub->externalExplainByAssertions(reasonBuilder);
  Node reason = mkAndFromBuilder(reasonBuilder);
  std::shared_ptr<ProofNode> pf{};
  if (isProofEnabled())
  {
    pf = d_pnm->mkNode(
        PfRule::ARITH_TRICHOTOMY, {pfLb, pfUb}, {eqC->getProofLiteral()});
    pf = d_pnm->mkNode(PfRule::MACRO_SR_PRED_TRANSFORM, {pf}, {eq});
  }

  d_keepAlive.push_back(reason);
  Trace("arith-ee") << "Asserting an equality on " << s << ", on trichotomy"
                    << std::endl;
  Trace("arith-ee") << "  based on " << lb << std::endl;
  Trace("arith-ee") << "  based on " << ub << std::endl;
  assertionToEqualityEngine(true, s, reason, pf);
}

void ArithCongruenceManager::watchedVariableIsZero(ConstraintCP eq){
  Trace("arith::cong") << "Cong::watchedVariableIsZero: " << *eq << std::endl;

  Assert(eq->isEquality());
  Assert(eq->getValue().sgn() == 0);

  ++(d_statistics.d_watchedVariableIsZero);

  ArithVar s = eq->getVariable();

  //Explain for conflict is correct as these proofs are generated
  //and stored eagerly
  //These will be safe for propagation later as well
  NodeBuilder nb(Kind::AND);
  // An open proof of eq from literals now in reason.
  if (TraceIsOn("arith::cong"))
  {
    eq->printProofTree(Trace("arith::cong"));
  }
  auto pf = eq->externalExplainByAssertions(nb);
  if (isProofEnabled())
  {
    pf = d_pnm->mkNode(
        PfRule::MACRO_SR_PRED_TRANSFORM, {pf}, {d_watchedEqualities[s]});
  }
  Node reason = mkAndFromBuilder(nb);

  d_keepAlive.push_back(reason);
  assertionToEqualityEngine(true, s, reason, pf);
}

void ArithCongruenceManager::watchedVariableCannotBeZero(ConstraintCP c){
  Trace("arith::cong::notzero")
      << "Cong::watchedVariableCannotBeZero " << *c << std::endl;
  ++(d_statistics.d_watchedVariableIsNotZero);

  ArithVar s = c->getVariable();
  Node disEq = d_watchedEqualities[s].negate();

  //Explain for conflict is correct as these proofs are generated and stored eagerly
  //These will be safe for propagation later as well
  NodeBuilder nb(Kind::AND);
  // An open proof of eq from literals now in reason.
  auto pf = c->externalExplainByAssertions(nb);
  if (TraceIsOn("arith::cong::notzero"))
  {
    Trace("arith::cong::notzero") << "  original proof ";
    pf->printDebug(Trace("arith::cong::notzero"));
    Trace("arith::cong::notzero") << std::endl;
  }
  Node reason = mkAndFromBuilder(nb);
  if (isProofEnabled())
  {
    if (c->getType() == ConstraintType::Disequality)
    {
      Assert(c->getLiteral() == d_watchedEqualities[s].negate());
      // We have to prove equivalence to the watched disequality.
      pf = d_pnm->mkNode(PfRule::MACRO_SR_PRED_TRANSFORM, {pf}, {disEq});
    }
    else
    {
      Trace("arith::cong::notzero")
          << "  proof modification needed" << std::endl;

      // Four cases:
      //   c has form x_i = d, d > 0     => multiply c by -1 in Farkas proof
      //   c has form x_i = d, d > 0     => multiply c by 1 in Farkas proof
      //   c has form x_i <= d, d < 0     => multiply c by 1 in Farkas proof
      //   c has form x_i >= d, d > 0     => multiply c by -1 in Farkas proof
      const bool scaleCNegatively = c->getType() == ConstraintType::LowerBound
                                    || (c->getType() == ConstraintType::Equality
                                        && c->getValue().sgn() > 0);
      const int cSign = scaleCNegatively ? -1 : 1;
      TNode isZero = d_watchedEqualities[s];
      TypeNode type = isZero[0].getType();
      const auto isZeroPf = d_pnm->mkAssume(isZero);
      const auto nm = NodeManager::currentNM();
      const auto sumPf =
          d_pnm->mkNode(PfRule::MACRO_ARITH_SCALE_SUM_UB,
                        {isZeroPf, pf},
                        // Trick for getting correct, opposing signs.
                        {nm->mkConstRealOrInt(type, Rational(-1 * cSign)),
                         nm->mkConstRealOrInt(type, Rational(cSign))});
      const auto botPf = d_pnm->mkNode(
          PfRule::MACRO_SR_PRED_TRANSFORM, {sumPf}, {nm->mkConst(false)});
      std::vector<Node> assumption = {isZero};
      pf = d_pnm->mkScope(botPf, assumption, false);
      Trace("arith::cong::notzero") << "  new proof ";
      pf->printDebug(Trace("arith::cong::notzero"));
      Trace("arith::cong::notzero") << std::endl;
    }
    Assert(pf->getResult() == disEq);
  }
  d_keepAlive.push_back(reason);
  assertionToEqualityEngine(false, s, reason, pf);
}


bool ArithCongruenceManager::propagate(TNode x){
  Trace("arith::congruenceManager")<< "ArithCongruenceManager::propagate("<<x<<")"<<std::endl;
  if(inConflict()){
    return true;
  }

  Node rewritten = rewrite(x);

  //Need to still propagate this!
  if(rewritten.getKind() == kind::CONST_BOOLEAN){
    pushBack(x);

    if(rewritten.getConst<bool>()){
      return true;
    }else{
      // x rewrites to false.
      ++(d_statistics.d_conflicts);
      TrustNode trn = explainInternal(x);
      Node conf = flattenAnd(trn.getNode());
      Trace("arith::congruenceManager") << "rewritten to false "<<x<<" with explanation "<< conf << std::endl;
      if (isProofEnabled())
      {
        auto pf = trn.getGenerator()->getProofFor(trn.getProven());
        auto confPf = d_pnm->mkNode(
            PfRule::MACRO_SR_PRED_TRANSFORM, {pf}, {conf.negate()});
        raiseConflict(conf, confPf);
      }
      else
      {
        raiseConflict(conf);
      }
      return false;
    }
  }

  Assert(rewritten.getKind() != kind::CONST_BOOLEAN);

  ConstraintP c = d_constraintDatabase.lookup(rewritten);
  if(c == NullConstraint){
    //using setup as there may not be a corresponding congruence literal yet
    d_setupLiteral(rewritten);
    c = d_constraintDatabase.lookup(rewritten);
    Assert(c != NullConstraint);
  }

  Trace("arith::congruenceManager")<< "x is "
                                   <<  c->hasProof() << " "
                                   << (x == rewritten) << " "
                                   << c->canBePropagated() << " "
                                   << c->negationHasProof() << std::endl;

  if(c->negationHasProof()){
    TrustNode texpC = explainInternal(x);
    Node expC = texpC.getNode();
    ConstraintCP negC = c->getNegation();
    Node neg = Constraint::externalExplainByAssertions({negC});
    Node conf = expC.andNode(neg);
    Node final = flattenAnd(conf);

    ++(d_statistics.d_conflicts);
    raiseConflict(final);
    Trace("arith::congruenceManager") << "congruenceManager found a conflict " << final << std::endl;
    return false;
  }

  // Cases for propagation
  // C : c has a proof
  // S : x == rewritten
  // P : c can be propagated
  //
  // CSP
  // 000 : propagate x, and mark C it as being explained
  // 001 : propagate x, and propagate c after marking it as being explained
  // 01* : propagate x, mark c but do not propagate c
  // 10* : propagate x, do not mark c and do not propagate c
  // 11* : drop the constraint, do not propagate x or c

  if(!c->hasProof() && x != rewritten){
    if(c->assertedToTheTheory()){
      pushBack(x, rewritten, c->getWitness());
    }else{
      pushBack(x, rewritten);
    }

    c->setEqualityEngineProof();
    if(c->canBePropagated() && !c->assertedToTheTheory()){

      ++(d_statistics.d_propagateConstraints);
      c->propagate();
    }
  }else if(!c->hasProof() && x == rewritten){
    if(c->assertedToTheTheory()){
      pushBack(x, c->getWitness());
    }else{
      pushBack(x);
    }
    c->setEqualityEngineProof();
  }else if(c->hasProof() && x != rewritten){
    if(c->assertedToTheTheory()){
      pushBack(x);
    }else{
      pushBack(x);
    }
  }else{
    Assert(c->hasProof() && x == rewritten);
  }
  return true;
}

<<<<<<< HEAD
void ArithCongruenceManager::enqueueIntoNB(const std::set<TNode> s,
                                           NodeBuilder& nb)
{
  std::set<TNode>::const_iterator it = s.begin();
  std::set<TNode>::const_iterator it_end = s.end();
  for (; it != it_end; ++it)
  {
    nb << *it;
  }
}

=======
>>>>>>> ae61d9b6
TrustNode ArithCongruenceManager::explainInternal(TNode internal)
{
  if (isProofEnabled())
  {
    return d_pfee->explain(internal);
  }
  // otherwise, explain without proof generator
  Node exp = d_ee->mkExplainLit(internal);
  return TrustNode::mkTrustPropExp(internal, exp, nullptr);
}

TrustNode ArithCongruenceManager::explain(TNode external)
{
  Trace("arith-ee") << "Ask for explanation of " << external << std::endl;
  Node internal = externalToInternal(external);
  Trace("arith-ee") << "...internal = " << internal << std::endl;
  TrustNode trn = explainInternal(internal);
  if (isProofEnabled() && trn.getProven()[1] != external)
  {
    Assert(trn.getKind() == TrustNodeKind::PROP_EXP);
    Assert(trn.getProven().getKind() == Kind::IMPLIES);
    Assert(trn.getGenerator() != nullptr);
    Trace("arith-ee") << "tweaking proof to prove " << external << " not "
                      << trn.getProven()[1] << std::endl;
    std::vector<std::shared_ptr<ProofNode>> assumptionPfs;
    std::vector<Node> assumptions = andComponents(trn.getNode());
    assumptionPfs.push_back(trn.toProofNode());
    for (const auto& a : assumptions)
    {
      assumptionPfs.push_back(
          d_pnm->mkNode(PfRule::TRUE_INTRO, {d_pnm->mkAssume(a)}, {}));
    }
    auto litPf = d_pnm->mkNode(
        PfRule::MACRO_SR_PRED_TRANSFORM, {assumptionPfs}, {external});
    auto extPf = d_pnm->mkScope(litPf, assumptions);
    return d_pfGenExplain->mkTrustedPropagation(external, trn.getNode(), extPf);
  }
  return trn;
}

void ArithCongruenceManager::addWatchedPair(ArithVar s, TNode x, TNode y){
  Assert(!isWatchedVariable(s));

  Trace("arith::congruenceManager")
    << "addWatchedPair(" << s << ", " << x << ", " << y << ")" << std::endl;


  ++(d_statistics.d_watchedVariables);

  d_watchedVariables.add(s);
  Assert(x.getType() == y.getType());
  Node eq = x.eqNode(y);
  d_watchedEqualities.set(s, eq);
}

void ArithCongruenceManager::assertLitToEqualityEngine(
    Node lit, TNode reason, std::shared_ptr<ProofNode> pf)
{
  bool isEquality = lit.getKind() != Kind::NOT;
  Node eq = isEquality ? lit : lit[0];
  Assert(eq.getKind() == Kind::EQUAL);

  Trace("arith-ee") << "Assert to Eq " << lit << ", reason " << reason
                    << std::endl;
  if (isProofEnabled())
  {
    if (CDProof::isSame(lit, reason))
    {
      Trace("arith-pfee") << "Asserting only, b/c implied by symm" << std::endl;
      // The equality engine doesn't ref-count for us...
      d_keepAlive.push_back(eq);
      d_keepAlive.push_back(reason);
      d_ee->assertEquality(eq, isEquality, reason);
    }
    else if (hasProofFor(lit))
    {
      Trace("arith-pfee") << "Skipping b/c already done" << std::endl;
    }
    else
    {
      setProofFor(lit, pf);
      Trace("arith-pfee") << "Actually asserting" << std::endl;
      if (TraceIsOn("arith-pfee"))
      {
        Trace("arith-pfee") << "Proof: ";
        pf->printDebug(Trace("arith-pfee"));
        Trace("arith-pfee") << std::endl;
      }
      // The proof equality engine *does* ref-count for us...
      d_pfee->assertFact(lit, reason, d_pfGenEe.get());
    }
  }
  else
  {
    // The equality engine doesn't ref-count for us...
    d_keepAlive.push_back(eq);
    d_keepAlive.push_back(reason);
    d_ee->assertEquality(eq, isEquality, reason);
  }
}

void ArithCongruenceManager::assertionToEqualityEngine(
    bool isEquality, ArithVar s, TNode reason, std::shared_ptr<ProofNode> pf)
{
  Assert(isWatchedVariable(s));

  TNode eq = d_watchedEqualities[s];
  Assert(eq.getKind() == kind::EQUAL);

  Node lit = isEquality ? Node(eq) : eq.notNode();
  Trace("arith-ee") << "Assert to Eq " << eq << ", pol " << isEquality
                    << ", reason " << reason << std::endl;
  assertLitToEqualityEngine(lit, reason, pf);
}

bool ArithCongruenceManager::hasProofFor(TNode f) const
{
  Assert(isProofEnabled());
  if (d_pfGenEe->hasProofFor(f))
  {
    return true;
  }
  Node sym = CDProof::getSymmFact(f);
  Assert(!sym.isNull());
  return d_pfGenEe->hasProofFor(sym);
}

void ArithCongruenceManager::setProofFor(TNode f,
                                         std::shared_ptr<ProofNode> pf) const
{
  Assert(!hasProofFor(f));
  d_pfGenEe->mkTrustNode(f, pf);
  Node symF = CDProof::getSymmFact(f);
  auto symPf = d_pnm->mkNode(PfRule::SYMM, {pf}, {});
  d_pfGenEe->mkTrustNode(symF, symPf);
}

void ArithCongruenceManager::equalsConstant(ConstraintCP c){
  Assert(c->isEquality());

  ++(d_statistics.d_equalsConstantCalls);
  Trace("equalsConstant") << "equals constant " << c << std::endl;

  ArithVar x = c->getVariable();
  Node xAsNode = d_avariables.asNode(x);
  NodeManager* nm = NodeManager::currentNM();
  Node asRational = nm->mkConstRealOrInt(
      xAsNode.getType(), c->getValue().getNoninfinitesimalPart());

  // No guarentee this is in normal form!
  // Note though, that it happens to be in proof normal form!
  Node eq = xAsNode.eqNode(asRational);
  d_keepAlive.push_back(eq);

  NodeBuilder nb(Kind::AND);
  auto pf = c->externalExplainByAssertions(nb);
  Node reason = mkAndFromBuilder(nb);
  d_keepAlive.push_back(reason);

  Trace("arith-ee") << "Assert equalsConstant " << eq << ", reason " << reason << std::endl;
  assertLitToEqualityEngine(eq, reason, pf);
}

void ArithCongruenceManager::equalsConstant(ConstraintCP lb, ConstraintCP ub){
  Assert(lb->isLowerBound());
  Assert(ub->isUpperBound());
  Assert(lb->getVariable() == ub->getVariable());

  ++(d_statistics.d_equalsConstantCalls);
  Trace("equalsConstant") << "equals constant " << lb << std::endl
                          << ub << std::endl;

  ArithVar x = lb->getVariable();
  NodeBuilder nb(Kind::AND);
  auto pfLb = lb->externalExplainByAssertions(nb);
  auto pfUb = ub->externalExplainByAssertions(nb);
  Node reason = mkAndFromBuilder(nb);

  Node xAsNode = d_avariables.asNode(x);
  NodeManager* nm = NodeManager::currentNM();
  Node asRational = nm->mkConstRealOrInt(
      xAsNode.getType(), lb->getValue().getNoninfinitesimalPart());

  // No guarentee this is in normal form!
  // Note though, that it happens to be in proof normal form!
  Node eq = xAsNode.eqNode(asRational);
  std::shared_ptr<ProofNode> pf;
  if (isProofEnabled())
  {
    pf = d_pnm->mkNode(PfRule::ARITH_TRICHOTOMY, {pfLb, pfUb}, {eq});
  }
  d_keepAlive.push_back(eq);
  d_keepAlive.push_back(reason);

  Trace("arith-ee") << "Assert equalsConstant2 " << eq << ", reason " << reason << std::endl;

  assertLitToEqualityEngine(eq, reason, pf);
}

bool ArithCongruenceManager::isProofEnabled() const { return d_pnm != nullptr; }

std::vector<Node> andComponents(TNode an)
{
  auto nm = NodeManager::currentNM();
  if (an == nm->mkConst(true))
  {
    return {};
  }
  else if (an.getKind() != Kind::AND)
  {
    return {an};
  }
  std::vector<Node> a{};
  a.reserve(an.getNumChildren());
  a.insert(a.end(), an.begin(), an.end());
  return a;
}

}  // namespace arith
}  // namespace theory
}  // namespace cvc5::internal<|MERGE_RESOLUTION|>--- conflicted
+++ resolved
@@ -394,20 +394,6 @@
   return true;
 }
 
-<<<<<<< HEAD
-void ArithCongruenceManager::enqueueIntoNB(const std::set<TNode> s,
-                                           NodeBuilder& nb)
-{
-  std::set<TNode>::const_iterator it = s.begin();
-  std::set<TNode>::const_iterator it_end = s.end();
-  for (; it != it_end; ++it)
-  {
-    nb << *it;
-  }
-}
-
-=======
->>>>>>> ae61d9b6
 TrustNode ArithCongruenceManager::explainInternal(TNode internal)
 {
   if (isProofEnabled())
