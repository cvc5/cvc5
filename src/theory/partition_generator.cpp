/******************************************************************************
 * Top contributors (to current version):
 *   Amalee Wilson, Andrew Reynolds, Aina Niemetz
 *
 * This file is part of the cvc5 project.
 *
 * Copyright (c) 2009-2025 by the authors listed in the file AUTHORS
 * in the top-level source directory and their institutional affiliations.
 * All rights reserved.  See the file COPYING in the top-level source
 * directory for licensing information.
 * ****************************************************************************
 *
 * PartitionGenerator for creating partitions.
 */

#include "theory/partition_generator.h"

#include <math.h>

#include <algorithm>
#include <random>

#include "expr/node_algorithm.h"
#include "expr/node_builder.h"
#include "options/parallel_options.h"
#include "prop/prop_engine.h"
#include "prop/theory_proxy.h"
#include "prop/zero_level_learner.h"
#include "theory/theory_engine.h"
#include "theory/theory_id.h"
#include "theory/theory_traits.h"

using namespace std;

namespace cvc5::internal {

namespace theory {
PartitionGenerator::PartitionGenerator(Env& env,
                                       TheoryEngine* theoryEngine,
                                       prop::PropEngine* propEngine)
    : TheoryEngineModule(env, theoryEngine, "PartitionGenerator"),
      d_numPartitions(options().parallel.computePartitions),
      d_numChecks(0),
      d_betweenChecks(0),
      d_numPartitionsSoFar(0),
      d_createdAnyPartitions(false),
      d_emittedAllPartitions(false)
{
  d_startTime = std::chrono::steady_clock::now();
  d_startTimeOfPreviousPartition = std::chrono::steady_clock::now();
  d_valuation = std::make_unique<Valuation>(theoryEngine);
  d_propEngine = propEngine;

  d_conflictSize = options().parallel.partitionConflictSize;
  if (!d_conflictSize)
  {
    d_conflictSize = static_cast<uint64_t>(log2(d_numPartitions));
  }
}

void PartitionGenerator::incrementOrInsertLemmaAtom(Node& node)
{
  if (d_lemmaMap.count(node) == 0)
  {
    d_lemmaMap.insert({node, 1});
    d_lemmaLiterals.insert(node);
  }
  else
  {
    int new_count = d_lemmaMap[node] + 1;
    d_lemmaMap.erase(node);
    d_lemmaMap.insert({node, new_count});
  }
}

void PartitionGenerator::notifyLemma(TNode n,
                                     InferenceId id,
                                     LemmaProperty p,
                                     const std::vector<Node>& skAsserts,
                                     const std::vector<Node>& sks)
{
  if (options().parallel.partitionStrategy == options::PartitionMode::LEMMA_CUBE
      || options().parallel.partitionStrategy
             == options::PartitionMode::LEMMA_SCATTER)
  {
    std::vector<Node> toVisit;
    toVisit.push_back(n);

    for (unsigned i = 0; i < toVisit.size(); ++i)
    {
      Node current = toVisit[i];
      // If current node is theory bool, visit the children.
      if (Theory::theoryOf(current) == THEORY_BOOL)
      {
        for (unsigned child = 0, childEnd = current.getNumChildren();
             child < childEnd;
             ++child)
        {
          auto childNode = current[child];
          // If we haven't seen the child, we should visit it.
          if (d_lemmaMap.count(childNode) == 0)
          {
            toVisit.push_back(childNode);
          }
          else
          {
            // If we have already seen this chld node, then it is not theory
            // bool, so we update its entry. No need to visit again.
            incrementOrInsertLemmaAtom(childNode);
          }
        }
      }
      else
      {
        incrementOrInsertLemmaAtom(current);
      }
    }
  }
}

// Some of this function may be redundant, but I was trying to be
// complete.
bool PartitionGenerator::isUnusable(Node n)
{
  const std::unordered_set<Kind, kind::KindHashFunction> unusableKinds = {
      Kind::INST_CONSTANT, Kind::SKOLEM};

  // Check if n is constant or contains unusable kinds.
  if (n.isConst())
  {
    return true;
  }

  // Check if original has unusable kinds or contains skolems.
  Node originalN = SkolemManager::getOriginalForm(n);
  if (expr::hasSubtermKinds(unusableKinds, originalN))
  {
    return true;
  }

  // Get non negated versions before testing for bool expr.
  Node nonNegatedOriginal =
      originalN.getKind() == Kind::NOT ? originalN[0] : originalN;

  // Check if this is a boolean expression
  if (Theory::theoryOf(nonNegatedOriginal) == THEORY_BOOL)
  {
    return true;
  }

  return false;
}

std::vector<Node> PartitionGenerator::collectLiterals(LiteralListType litType)
{
  std::vector<Node> filteredLiterals;
  std::vector<Node> unfilteredLiterals;

  switch (litType)
  {
    case DECISION:
    {
      unfilteredLiterals = d_propEngine->getPropDecisions();
      break;
    }
    case HEAP:
    { 
      unfilteredLiterals = d_propEngine->getPropOrderHeap(); 
      break;
    }
    case LEMMA:
    {
<<<<<<< HEAD
      std::vector<Node> lemmaNodes(d_lemmaLiterals.begin(), d_lemmaLiterals.end());
=======
      std::vector<Node> lemmaNodes(d_lemmaLiterals.begin(),
                                   d_lemmaLiterals.end());
>>>>>>> b38958d3
      unfilteredLiterals = lemmaNodes;
      break;
    }
    case ZLL:
    {
      unfilteredLiterals = d_propEngine->getLearnedZeroLevelLiterals(
          modes::LearnedLitType::INPUT);
      break;
    }
    default: return filteredLiterals;
  }

  if (litType == LEMMA)
  {
    // Sort by frequency of the literal.
    std::sort(unfilteredLiterals.begin(),
              unfilteredLiterals.end(),
              [this](Node a, Node b) -> bool {
                return d_lemmaMap[a] > d_lemmaMap[b];
              });
  }

  // These checks may be unnecessary for ZLL.
  for (const Node& n : unfilteredLiterals)
  {
    if (isUnusable(n)
        || (litType == LEMMA && d_usedLemmaLiterals.count(n) != 0))
    {
      continue;
    }
    filteredLiterals.push_back(SkolemManager::getOriginalForm(n));
  }

  return filteredLiterals;
}

void PartitionGenerator::emitPartition(Node toEmit)
{
  *options().parallel.partitionsOut << toEmit << std::endl;
  ++d_numPartitionsSoFar;
  d_createdAnyPartitions = true;
}

Node PartitionGenerator::blockPath(TNode toBlock)
{
  // Now block the path in the search.
  Node lemma = toBlock.notNode();
  d_assertedLemmas.push_back(lemma);
  return lemma;
}

// Send lemma that is the negation of all previously asserted lemmas.
Node PartitionGenerator::stopPartitioning()
{
  d_emittedAllPartitions = true;
  return nodeManager()->mkConst(false);
}

// For the scatter strategy, we make the following kinds of partitions:
// P1 =              C1 = l1_{1} & ... & l1_{d_conflictSize}
// P2 = !C1 &        C2 = l2_{1} & ... & l2_{d_conflictSize}
// P3 = !C1 & !C2 &  C3 = l3_{1} & ... & l3_{d_conflictSize}
// P4 = !C1 & !C2 & !C3
// Note that we want to simply collect the partitions until we get to the
// timeout or total number of requested partitions.
// Once we reach that point, we dump all the partitions.
Node PartitionGenerator::makeScatterPartitions(LiteralListType litType,
                                               bool emitZLL,
                                               bool timedOut,
                                               bool randomize)
{
  // If we're not at the last cube
  if (d_numPartitionsSoFar < d_numPartitions - 1)
  {
    std::vector<Node> literals = collectLiterals(litType);

    // Make sure we have enough literals.
    // Conflict size can be set through options, but the default is log base
    // 2 of the requested number of partitions.
    if (literals.size() < d_conflictSize)
    {
      return Node::null();
    }

    if (randomize)
    {
      std::shuffle(literals.begin(),
                   literals.end(),
                   std::mt19937(std::random_device()()));
    }

    literals.resize(d_conflictSize);

    // Add literals to the seen list if we are using lemmas
    if (litType == LEMMA)
    {
      for (auto l : literals)
      {
        d_usedLemmaLiterals.insert(l);
      }
    }

    // Make a cube from the literals
    Node conj = nodeManager()->mkAnd(literals);

    // For the scatter strategy, partitions look like the following:
    // P1 =              C1 = l1_{1} & .... & l1_{d_conflictSize}
    // P2 = !C1 &        C2 = l2_{1} & .... & l2_{d_conflictSize}
    // P3 = !C1 & !C2 &  C3 = l3_{1} & .... & l3_{d_conflictSize}
    // P4 = !C1 & !C2 & !C3
    vector<Node> toEmit;

    // Collect negation of the previously used cubes.
    for (const Node& c : d_cubes)
    {
      toEmit.push_back(c.notNode());
    }

    // Add the conjunction to the list of cubesThis needs to happen after
    // collecting the negations of the previously used cubes.
    d_cubes.push_back(conj);

    // Add the current cube.
    toEmit.push_back(conj);

    // Now make the scatter partition and add it to the list of partitions.
    Node scatterPartition = nodeManager()->mkAnd(toEmit);
    d_scatterPartitions.push_back(scatterPartition);

    // Just increment and don't actually output the partition yet
    d_numPartitionsSoFar++;

    // Track that we have created at least one partition
    d_createdAnyPartitions = true;

    if (timedOut)
    {
      emitRemainingPartitions(/*solved=*/false);
      return stopPartitioning();
    }

    return blockPath(conj);
  }

  // Otherwise, we are at the last partition, and we should emit all
  // partitions now.
  emitRemainingPartitions(/*solved=*/false);
  return stopPartitioning();
}

Node PartitionGenerator::makeCubePartitions(LiteralListType litType,
                                            bool emitZLL,
                                            bool randomize)
{
  std::vector<Node> literals = collectLiterals(litType);
  uint64_t numVar = static_cast<uint64_t>(log2(d_numPartitions));
  if (literals.size() >= numVar)
  {
    if (randomize)
    {
      std::shuffle(literals.begin(),
                   literals.end(),
                   std::mt19937(std::random_device()()));
    }
    literals.resize(numVar);

    // This complicated thing is basically making a truth table
    // of with 2^numVar variable so that each row can be emitted as a
    // partition later. Each entry in resultNodeLists is a row corresponding
    // to a cube: resultNodeLists = {
    //   { l1,  l2}
    //   { l1, !l2}
    //   {!l1,  l2}
    //   {!l1, !l2} }

    // total number of cubes/rows
    size_t total = pow(2, numVar);

    // resultNodeLists is built column by column.
    std::vector<std::vector<Node> > resultNodeLists(total);

    // t is used to determine whether to push the node or its not_node.
    bool t = false;

    // numConsecutiveTF tracks how many times the node should be
    // consectuively true or false in a column.
    // clang-format off
    // For example, if numVar=3:
    // x y z
    // T T T
    // T T F
    // T F T
    // T F F
    // F T T
    // F T F
    // F F T
    // F F F
    // clang-format on
    // For the first column, numConsecutiveTF = 4, then 2 for the
    //  second column, and 1 for the third column.
    size_t numConsecutiveTF = total / 2;
    for (Node n : literals)
    {
      Node not_n = n.notNode();

      // loc tracks which row/cube we're on
      size_t loc = 0;
      for (size_t z = 0; z < total / numConsecutiveTF; ++z)
      {
        t = !t;
        for (size_t j = 0; j < numConsecutiveTF; ++j)
        {
          resultNodeLists[loc].push_back(t ? n : not_n);
          ++loc;
        }
      }

      numConsecutiveTF = numConsecutiveTF / 2;
    }
    for (const std::vector<Node>& row : resultNodeLists)
    {
      Node conj = nodeManager()->mkAnd(row);
      if (emitZLL)
      {
        std::vector<Node> zllLiterals = collectLiterals(ZLL);
        zllLiterals.push_back(conj);
        Node zllConj = nodeManager()->mkAnd(zllLiterals);
        emitPartition(zllConj);
      }
      else
      {
        emitPartition(conj);
      }
    }
    return stopPartitioning();
  }
  return Node::null();
}

void PartitionGenerator::emitRemainingPartitions(bool solved)
{
  if (d_emittedAllPartitions)
  {
    return;
  }

  bool emitZLL = options().parallel.appendLearnedLiteralsToCubes;
  std::vector<Node> zllLiterals;

  if (emitZLL)
  {
    zllLiterals =
        d_propEngine->getLearnedZeroLevelLiterals(modes::LearnedLitType::INPUT);
  }

  for (const auto& partition : d_scatterPartitions)
  {
    Node lemma = partition;

    if (emitZLL)
    {
      zllLiterals.push_back(partition);
      lemma = nodeManager()->mkAnd(zllLiterals);
      zllLiterals.pop_back();
    }

    emitPartition(lemma);
  }

  // If the problem has been solved, then there is no need to emit
  // the final partition because it was solved by the partitioning solver.
  // However, if the problem has not been solved by this solver, then
  // we must emit the final partition.
  if (!solved)
  {
    std::vector<Node> nots;
    for (const Node& cube : d_cubes)
    {
      nots.push_back(cube.notNode());
    }

    Node finalPartition = nodeManager()->mkAnd(nots);

    if (emitZLL)
    {
      zllLiterals.push_back(finalPartition);
      finalPartition = nodeManager()->mkAnd(zllLiterals);
    }

    emitPartition(finalPartition);
  }
}

void PartitionGenerator::check(Theory::Effort e)
{
  if ((options().parallel.partitionCheck == options::CheckMode::FULL
       && !Theory::fullEffort(e))
      || (options().parallel.computePartitions < 2))
  {
    return;
  }

  // This timing handles when the partitionTimeLimit is set. By default, it is
  // set to 60 seconds. The partitionTimeLimit is used to force the partition
  // generator to finish within a certain number of seconds.
  auto now = std::chrono::steady_clock::now();
  std::chrono::duration<double> totalElapsedTime = now - d_startTime;
  bool timeOutExceeded =
      totalElapsedTime.count() >= options().parallel.partitionTimeLimit;

  // This timing code handles the partition timing when the partition-when flag
  // is used to specify that, for example, the first partition should be made
  // after 3 seconds (partition-start-time=3) while the subsequent partitions
  // should be made at 1 second intervals (partition-time-interval=1.0).
  if (options().parallel.partitionWhen == options::PartitionWhenMode::TLIMIT)
  {
    std::chrono::duration<double> interElapsedTime =
        now - d_startTimeOfPreviousPartition;
    bool startTimeExceeded =
        totalElapsedTime.count() >= options().parallel.partitionStartTime;
    bool interTimeExceeded =
        interElapsedTime.count() >= options().parallel.partitionTimeInterval;

    // When using time limits, we partition if the partition start time is
    // exceeded and no partitions have been made, or when at least one partition
    // has been created and the inter-partition time limit has been exceeded
    bool timeLimitExceeded =
        ((d_createdAnyPartitions && interTimeExceeded)
         || (!d_createdAnyPartitions && startTimeExceeded));

    if (!timeLimitExceeded)
    {
      return;
    }
    // Reset start time of previous partition
    d_startTimeOfPreviousPartition = std::chrono::steady_clock::now();
  }
  else
  {
    d_numChecks = d_numChecks + 1;
    d_betweenChecks = d_betweenChecks + 1;

    bool checkLimitExceeded =
        ((d_createdAnyPartitions
          && d_betweenChecks >= options().parallel.checksBetweenPartitions)
         || (!d_createdAnyPartitions
             && d_numChecks >= options().parallel.checksBeforePartitioning));
    if (!checkLimitExceeded)
    {
      return;
    }
    // Reset betweenChecks
    d_betweenChecks = 0;
  }

  Node lem;
  bool emitZLL = options().parallel.appendLearnedLiteralsToCubes;
  bool randomize = options().parallel.randomPartitioning;
  switch (options().parallel.partitionStrategy)
  {
    case options::PartitionMode::HEAP_CUBE:
      lem = makeCubePartitions(/*litType=*/HEAP, emitZLL, randomize);
      break;
    case options::PartitionMode::DECISION_CUBE:
      lem = makeCubePartitions(/*litType=*/DECISION, emitZLL, randomize);
      break;
    case options::PartitionMode::LEMMA_CUBE:
      lem = makeCubePartitions(/*litType=*/LEMMA, emitZLL, randomize);
      break;
    case options::PartitionMode::HEAP_SCATTER:
      lem = makeScatterPartitions(
          /*litType=*/HEAP, emitZLL, timeOutExceeded, randomize);
      break;
    case options::PartitionMode::DECISION_SCATTER:
      lem = makeScatterPartitions(
          /*litType=*/DECISION, emitZLL, timeOutExceeded, randomize);
      break;
    case options::PartitionMode::LEMMA_SCATTER:
      lem = makeScatterPartitions(
          /*litType=*/LEMMA, emitZLL, timeOutExceeded, randomize);
      break;
    default: return;
  }
  // send the lemma if it exists
  if (!lem.isNull())
  {
    d_out.lemma(lem, InferenceId::PARTITION_GENERATOR_PARTITION);
  }
}

void PartitionGenerator::postsolve(prop::SatValue result)
{
  // Handle emitting pending partitions.
  // This can be triggered by a scatter strategy that produces
  // fewer than the requested number of partitions before solving
  // the remainder of the problem.
  if (result != prop::SatValue::SAT_VALUE_TRUE)
  {
    emitRemainingPartitions(/*solved=*/true);
  }
}

}  // namespace theory
}  // namespace cvc5::internal<|MERGE_RESOLUTION|>--- conflicted
+++ resolved
@@ -170,12 +170,8 @@
     }
     case LEMMA:
     {
-<<<<<<< HEAD
-      std::vector<Node> lemmaNodes(d_lemmaLiterals.begin(), d_lemmaLiterals.end());
-=======
       std::vector<Node> lemmaNodes(d_lemmaLiterals.begin(),
                                    d_lemmaLiterals.end());
->>>>>>> b38958d3
       unfilteredLiterals = lemmaNodes;
       break;
     }
