--- conflicted
+++ resolved
@@ -93,13 +93,10 @@
 	proof/bitvector_proof.cpp \
 	proof/proof_manager.h \
 	proof/proof_manager.cpp \
-<<<<<<< HEAD
 	proof/proof_utils.h \
 	proof/proof_utils.cpp \
-=======
 	proof/unsat_core.cpp \
 	proof/unsat_core.h \
->>>>>>> 541c88a3
 	prop/registrar.h \
 	prop/prop_engine.cpp \
 	prop/prop_engine.h \
