# LIBCVC4_VERSION (-version-info) is in the form current:revision:age
#
# current -
#   increment if interfaces have been added, removed or changed
# revision -
#   increment if source code has changed
#   set to zero if current is incremented
# age -
#   increment if interfaces have been added
#   set to zero if interfaces have been removed
#   or changed
#
LIBCVC4_VERSION = @CVC4_LIBRARY_VERSION@

AM_CPPFLAGS = \
	-D__BUILDING_CVC4LIB \
	-D __STDC_LIMIT_MACROS \
	-D __STDC_FORMAT_MACROS \
	-I@builddir@ -I@srcdir@/include -I@srcdir@ -I@top_srcdir@/proofs/lfsc_checker
AM_CXXFLAGS = -Wall -Wno-unknown-pragmas -Wno-parentheses $(FLAG_VISIBILITY_HIDDEN)

SUBDIRS = lib base options util expr smt_util prop/minisat prop/bvminisat . parser compat bindings main
# The THEORIES list has been moved to Makefile.theories
include @top_srcdir@/src/Makefile.theories

lib_LTLIBRARIES = libcvc4.la

libcvc4_la_LDFLAGS = -version-info $(LIBCVC4_VERSION)

# This "tricks" automake into linking us as a C++ library (rather than
# as a C library, which messes up exception handling support)
nodist_EXTRA_libcvc4_la_SOURCES = dummy.cpp
libcvc4_la_SOURCES = \
	git_versioninfo.cpp \
	svn_versioninfo.cpp \
	context/backtrackable.h \
	context/context.cpp \
	context/context.h \
	context/context_mm.cpp \
	context/context_mm.h \
	context/cdo.h \
	context/cdlist.h \
	context/cdchunk_list.h \
	context/cdlist_forward.h \
	context/cdqueue.h \
	context/cdtrail_queue.h \
	context/cdtrail_hashmap.h \
	context/cdtrail_hashmap_forward.h \
	context/cdinsert_hashmap.h \
	context/cdinsert_hashmap_forward.h \
	context/cdhashmap.h \
	context/cdhashmap_forward.h \
	context/cdhashset.h \
	context/cdhashset_forward.h \
	context/cdvector.h \
	context/cdmaybe.h \
	context/stacking_vector.h \
	context/cddense_set.h \
	decision/decision_attributes.h \
	decision/decision_engine.h \
	decision/decision_engine.cpp \
	decision/decision_strategy.h \
	decision/justification_heuristic.h \
	decision/justification_heuristic.cpp \
	printer/printer.h \
	printer/printer.cpp \
	printer/dagification_visitor.h \
	printer/dagification_visitor.cpp \
	printer/ast/ast_printer.h \
	printer/ast/ast_printer.cpp \
	printer/smt1/smt1_printer.h \
	printer/smt1/smt1_printer.cpp \
	printer/smt2/smt2_printer.h \
	printer/smt2/smt2_printer.cpp \
	printer/cvc/cvc_printer.h \
	printer/cvc/cvc_printer.cpp \
	printer/tptp/tptp_printer.h \
	printer/tptp/tptp_printer.cpp \
	proof/arith_proof.cpp \
	proof/arith_proof.h \
	proof/array_proof.cpp \
	proof/array_proof.h \
	proof/bitvector_proof.cpp \
	proof/bitvector_proof.h \
	proof/clause_id.h \
	proof/cnf_proof.cpp \
	proof/cnf_proof.h \
	proof/proof.h \
	proof/proof_manager.cpp \
	proof/proof_manager.h \
	proof/proof_utils.cpp \
	proof/proof_utils.h \
	proof/sat_proof.h \
	proof/sat_proof_implementation.h \
	proof/skolemization_manager.cpp \
	proof/skolemization_manager.h \
	proof/theory_proof.cpp \
	proof/theory_proof.h \
<<<<<<< HEAD
=======
	proof/lemma_proof.cpp \
	proof/lemma_proof.h \
>>>>>>> a58abbe7
	proof/uf_proof.cpp \
	proof/uf_proof.h \
	proof/unsat_core.cpp \
	proof/unsat_core.h \
<<<<<<< HEAD
=======
	proof/proof_output_channel.cpp \
	proof/proof_output_channel.h \
>>>>>>> a58abbe7
	prop/cnf_stream.cpp \
	prop/cnf_stream.h \
	prop/prop_engine.cpp \
	prop/prop_engine.h \
	prop/registrar.h \
	prop/sat_solver.h \
	prop/sat_solver_factory.cpp \
	prop/sat_solver_factory.h \
	prop/sat_solver_types.h \
<<<<<<< HEAD
=======
	prop/cryptominisat.h \
	prop/cryptominisat.cpp \
>>>>>>> a58abbe7
	prop/theory_proxy.cpp \
	prop/theory_proxy.h \
	smt/boolean_terms.cpp \
	smt/boolean_terms.h \
	smt/command.cpp \
	smt/command.h \
	smt/command_list.cpp \
	smt/command_list.h \
	smt/dump.cpp \
	smt/dump.h \
	smt/ite_removal.cpp \
	smt/ite_removal.h \
	smt/logic_exception.h \
	smt/logic_request.cpp \
	smt/logic_request.h \
	smt/managed_ostreams.cpp \
	smt/managed_ostreams.h \
	smt/model.cpp \
	smt/model.h \
	smt/model_postprocessor.cpp \
	smt/model_postprocessor.h \
	smt/smt_engine.cpp \
	smt/smt_engine.h \
	smt/smt_engine_check_proof.cpp \
	smt/smt_engine_scope.cpp \
	smt/smt_engine_scope.h \
	smt/smt_statistics_registry.cpp \
	smt/smt_statistics_registry.h \
	smt/update_ostream.h \
	theory/logic_info.h \
	theory/logic_info.cpp \
	theory/output_channel.h \
	theory/interrupted.h \
	theory/sort_inference.cpp \
	theory/sort_inference.h \
	theory/type_enumerator.h \
	theory/theory_engine.h \
	theory/theory_engine.cpp \
	theory/theory_test_utils.h \
	theory/theory.h \
	theory/theory.cpp \
	theory/theory_registrar.h \
	theory/rewriter.h \
	theory/rewriter_attributes.h \
	theory/rewriter.cpp \
	theory/substitutions.h \
	theory/substitutions.cpp \
	theory/valuation.h \
	theory/valuation.cpp \
	theory/shared_terms_database.h \
	theory/shared_terms_database.cpp \
	theory/term_registration_visitor.h \
	theory/term_registration_visitor.cpp \
	theory/ite_utilities.h \
	theory/ite_utilities.cpp \
	theory/unconstrained_simplifier.h \
	theory/unconstrained_simplifier.cpp \
	theory/quantifiers_engine.h \
	theory/quantifiers_engine.cpp \
	theory/theory_model.h \
	theory/theory_model.cpp \
	theory/rep_set.h \
	theory/rep_set.cpp \
	theory/atom_requests.h \
	theory/atom_requests.cpp \
	theory/uf/theory_uf.h \
	theory/uf/theory_uf.cpp \
	theory/uf/theory_uf_type_rules.h \
	theory/uf/theory_uf_rewriter.h \
	theory/uf/equality_engine.h \
	theory/uf/equality_engine_types.h \
	theory/uf/equality_engine.cpp \
	theory/uf/symmetry_breaker.h \
	theory/uf/symmetry_breaker.cpp \
	theory/uf/theory_uf_strong_solver.h \
	theory/uf/theory_uf_strong_solver.cpp \
	theory/uf/theory_uf_model.h \
	theory/uf/theory_uf_model.cpp \
	theory/bv/theory_bv_utils.h \
	theory/bv/theory_bv_utils.cpp \
	theory/bv/type_enumerator.h \
	theory/bv/bv_to_bool.h \
	theory/bv/bv_to_bool.cpp \
	theory/bv/bv_subtheory.h \
	theory/bv/bv_subtheory_core.h \
	theory/bv/bv_subtheory_core.cpp \
	theory/bv/bv_subtheory_bitblast.h \
	theory/bv/bv_subtheory_bitblast.cpp \
	theory/bv/bv_subtheory_inequality.h \
	theory/bv/bv_subtheory_inequality.cpp \
	theory/bv/bv_inequality_graph.h \
	theory/bv/bv_inequality_graph.cpp \
	theory/bv/bitblast_strategies_template.h \
	theory/bv/bitblaster_template.h \
	theory/bv/lazy_bitblaster.cpp \
	theory/bv/eager_bitblaster.cpp \
	theory/bv/aig_bitblaster.cpp \
	theory/bv/bv_eager_solver.h \
	theory/bv/bv_eager_solver.cpp \
	theory/bv/slicer.h \
	theory/bv/slicer.cpp \
	theory/bv/theory_bv.h \
	theory/bv/theory_bv.cpp \
	theory/bv/theory_bv_rewrite_rules.h \
	theory/bv/theory_bv_rewrite_rules_core.h \
	theory/bv/theory_bv_rewrite_rules_operator_elimination.h \
	theory/bv/theory_bv_rewrite_rules_constant_evaluation.h \
	theory/bv/theory_bv_rewrite_rules_normalization.h \
	theory/bv/theory_bv_rewrite_rules_simplification.h \
	theory/bv/theory_bv_type_rules.h \
	theory/bv/theory_bv_rewriter.h \
	theory/bv/theory_bv_rewriter.cpp \
	theory/bv/cd_set_collection.h \
	theory/bv/abstraction.h \
	theory/bv/abstraction.cpp \
	theory/bv/bv_quick_check.h \
	theory/bv/bv_quick_check.cpp \
	theory/bv/bv_subtheory_algebraic.h \
	theory/bv/bv_subtheory_algebraic.cpp \
	theory/bv/bitblast_utils.h \
	theory/bv/bvintropow2.h \
	theory/bv/bvintropow2.cpp \
	theory/idl/idl_model.h \
	theory/idl/idl_model.cpp \
	theory/idl/idl_assertion.h \
	theory/idl/idl_assertion.cpp \
	theory/idl/idl_assertion_db.h \
	theory/idl/idl_assertion_db.cpp \
	theory/idl/theory_idl.h \
	theory/idl/theory_idl.cpp \
	theory/builtin/theory_builtin_type_rules.h \
	theory/builtin/type_enumerator.h \
	theory/builtin/theory_builtin_rewriter.h \
	theory/builtin/theory_builtin_rewriter.cpp \
	theory/builtin/theory_builtin.h \
	theory/builtin/theory_builtin.cpp \
	theory/datatypes/theory_datatypes_type_rules.h \
	theory/datatypes/type_enumerator.h \
	theory/datatypes/type_enumerator.cpp \
	theory/datatypes/theory_datatypes.h \
	theory/datatypes/datatypes_rewriter.h \
	theory/datatypes/theory_datatypes.cpp \
	theory/datatypes/datatypes_sygus.h \
	theory/datatypes/datatypes_sygus.cpp \
	theory/sets/expr_patterns.h \
	theory/sets/normal_form.h \
	theory/sets/scrutinize.h \
	theory/sets/term_info.h \
	theory/sets/theory_sets.cpp \
	theory/sets/theory_sets.h \
	theory/sets/theory_sets_private.cpp \
	theory/sets/theory_sets_private.h \
	theory/sets/theory_sets_rels.cpp \
	theory/sets/theory_sets_rels.h \
	theory/sets/rels_utils.h \
	theory/sets/theory_sets_rewriter.cpp \
	theory/sets/theory_sets_rewriter.h \
	theory/sets/theory_sets_type_enumerator.h \
	theory/sets/theory_sets_type_rules.h \
	theory/strings/theory_strings.h \
	theory/strings/theory_strings.cpp \
	theory/strings/theory_strings_rewriter.h \
	theory/strings/theory_strings_rewriter.cpp \
	theory/strings/theory_strings_type_rules.h \
	theory/strings/type_enumerator.h \
	theory/strings/theory_strings_preprocess.h \
	theory/strings/theory_strings_preprocess.cpp \
	theory/strings/regexp_operation.cpp \
	theory/strings/regexp_operation.h \
	theory/arrays/theory_arrays_type_rules.h \
	theory/arrays/type_enumerator.h \
	theory/arrays/theory_arrays_rewriter.h \
	theory/arrays/theory_arrays_rewriter.cpp \
	theory/arrays/theory_arrays.h \
	theory/arrays/theory_arrays.cpp \
	theory/arrays/union_find.h \
	theory/arrays/union_find.cpp \
	theory/arrays/array_info.h \
	theory/arrays/array_info.cpp \
	theory/arrays/static_fact_manager.h \
	theory/arrays/static_fact_manager.cpp \
	theory/arrays/array_proof_reconstruction.cpp \
	theory/arrays/array_proof_reconstruction.h \
	theory/quantifiers/theory_quantifiers_type_rules.h \
	theory/quantifiers/theory_quantifiers.h \
	theory/quantifiers/quantifiers_rewriter.h \
	theory/quantifiers/quantifiers_rewriter.cpp \
	theory/quantifiers/theory_quantifiers.cpp \
	theory/quantifiers/instantiation_engine.h \
	theory/quantifiers/instantiation_engine.cpp \
	theory/quantifiers/trigger.h \
	theory/quantifiers/trigger.cpp \
	theory/quantifiers/candidate_generator.h \
	theory/quantifiers/candidate_generator.cpp \
	theory/quantifiers/inst_match.h \
	theory/quantifiers/inst_match.cpp \
	theory/quantifiers/model_engine.h \
	theory/quantifiers/model_engine.cpp \
	theory/quantifiers/term_database.h \
	theory/quantifiers/term_database.cpp \
	theory/quantifiers/first_order_model.h \
	theory/quantifiers/first_order_model.cpp \
	theory/quantifiers/model_builder.h \
	theory/quantifiers/model_builder.cpp \
	theory/quantifiers/quantifiers_attributes.h \
	theory/quantifiers/quantifiers_attributes.cpp \
	theory/quantifiers/quant_util.h \
	theory/quantifiers/quant_util.cpp \
	theory/quantifiers/inst_match_generator.h \
	theory/quantifiers/inst_match_generator.cpp \
	theory/quantifiers/macros.h \
	theory/quantifiers/macros.cpp \
	theory/quantifiers/inst_strategy_e_matching.h \
	theory/quantifiers/inst_strategy_e_matching.cpp \
	theory/quantifiers/inst_strategy_cbqi.h \
	theory/quantifiers/inst_strategy_cbqi.cpp \
	theory/quantifiers/full_model_check.h \
	theory/quantifiers/full_model_check.cpp \
	theory/quantifiers/bounded_integers.h \
	theory/quantifiers/bounded_integers.cpp \
	theory/quantifiers/alpha_equivalence.h \
	theory/quantifiers/alpha_equivalence.cpp \
	theory/quantifiers/rewrite_engine.h \
	theory/quantifiers/rewrite_engine.cpp \
	theory/quantifiers/relevant_domain.h \
	theory/quantifiers/relevant_domain.cpp \
	theory/quantifiers/symmetry_breaking.h \
	theory/quantifiers/symmetry_breaking.cpp \
	theory/quantifiers/ambqi_builder.h \
	theory/quantifiers/ambqi_builder.cpp \
	theory/quantifiers/quant_conflict_find.h \
	theory/quantifiers/quant_conflict_find.cpp \
	theory/quantifiers/conjecture_generator.h \
	theory/quantifiers/conjecture_generator.cpp \
	theory/quantifiers/ce_guided_instantiation.h \
	theory/quantifiers/ce_guided_instantiation.cpp \
	theory/quantifiers/ce_guided_single_inv.h \
	theory/quantifiers/ce_guided_single_inv.cpp \
	theory/quantifiers/ce_guided_single_inv_sol.h \
	theory/quantifiers/ce_guided_single_inv_sol.cpp \
	theory/quantifiers/ce_guided_single_inv_ei.h \
	theory/quantifiers/ce_guided_single_inv_ei.cpp \
	theory/quantifiers/local_theory_ext.h \
	theory/quantifiers/local_theory_ext.cpp \
	theory/quantifiers/fun_def_process.h \
	theory/quantifiers/fun_def_process.cpp \
	theory/quantifiers/fun_def_engine.h \
	theory/quantifiers/fun_def_engine.cpp \
	theory/quantifiers/quant_equality_engine.h \
	theory/quantifiers/quant_equality_engine.cpp \
	theory/quantifiers/ceg_instantiator.h \
	theory/quantifiers/ceg_instantiator.cpp \
	theory/quantifiers/quant_split.h \
	theory/quantifiers/quant_split.cpp \
	theory/quantifiers/anti_skolem.h \
	theory/quantifiers/anti_skolem.cpp \
	theory/quantifiers/equality_infer.h \
	theory/quantifiers/equality_infer.cpp \
	theory/quantifiers/inst_propagator.h \
	theory/quantifiers/inst_propagator.cpp \
	theory/arith/theory_arith_type_rules.h \
	theory/arith/type_enumerator.h \
	theory/arith/arithvar.h \
	theory/arith/arithvar.cpp \
	theory/arith/bound_counts.h \
	theory/arith/arith_ite_utils.h \
	theory/arith/arith_ite_utils.cpp \
	theory/arith/arith_rewriter.h \
	theory/arith/arith_rewriter.cpp \
	theory/arith/arith_static_learner.h \
	theory/arith/arith_static_learner.cpp \
	theory/arith/constraint_forward.h \
	theory/arith/constraint.h \
	theory/arith/constraint.cpp \
	theory/arith/congruence_manager.h \
	theory/arith/congruence_manager.cpp \
	theory/arith/normal_form.h\
	theory/arith/normal_form.cpp \
	theory/arith/arith_utilities.h \
	theory/arith/delta_rational.h \
	theory/arith/delta_rational.cpp \
	theory/arith/partial_model.h \
	theory/arith/partial_model.cpp \
	theory/arith/linear_equality.h \
	theory/arith/linear_equality.cpp \
	theory/arith/simplex_update.h \
	theory/arith/simplex_update.cpp \
	theory/arith/callbacks.h \
	theory/arith/callbacks.cpp \
	theory/arith/matrix.h \
	theory/arith/matrix.cpp \
	theory/arith/tableau.h \
	theory/arith/tableau.cpp \
	theory/arith/tableau_sizes.h \
	theory/arith/tableau_sizes.cpp \
	theory/arith/error_set.h \
	theory/arith/error_set.cpp \
	theory/arith/simplex.h \
	theory/arith/simplex.cpp \
	theory/arith/dual_simplex.h \
	theory/arith/dual_simplex.cpp \
	theory/arith/fc_simplex.h \
	theory/arith/fc_simplex.cpp \
	theory/arith/soi_simplex.h \
	theory/arith/soi_simplex.cpp \
	theory/arith/infer_bounds.h \
	theory/arith/infer_bounds.cpp \
	theory/arith/approx_simplex.h \
	theory/arith/approx_simplex.cpp \
	theory/arith/attempt_solution_simplex.h \
	theory/arith/attempt_solution_simplex.cpp \
	theory/arith/theory_arith.h \
	theory/arith/theory_arith.cpp \
	theory/arith/theory_arith_private_forward.h \
	theory/arith/theory_arith_private.h \
	theory/arith/theory_arith_private.cpp \
	theory/arith/dio_solver.h \
	theory/arith/dio_solver.cpp \
	theory/arith/pseudoboolean_proc.h \
	theory/arith/pseudoboolean_proc.cpp \
	theory/arith/cut_log.h \
	theory/arith/cut_log.cpp \
	theory/booleans/type_enumerator.h \
	theory/booleans/theory_bool.h \
	theory/booleans/theory_bool.cpp \
	theory/booleans/theory_bool_type_rules.h \
	theory/booleans/theory_bool_rewriter.h \
	theory/booleans/theory_bool_rewriter.cpp \
	theory/booleans/circuit_propagator.h \
	theory/booleans/circuit_propagator.cpp \
	theory/fp/theory_fp.h \
	theory/fp/theory_fp.cpp \
	theory/fp/theory_fp_rewriter.h \
	theory/fp/theory_fp_rewriter.cpp \
	theory/fp/theory_fp_type_rules.h \
	theory/sep/theory_sep.h \
	theory/sep/theory_sep.cpp \
	theory/sep/theory_sep_rewriter.h \
	theory/sep/theory_sep_rewriter.cpp \
	theory/sep/theory_sep_type_rules.h

nodist_libcvc4_la_SOURCES = \
	theory/rewriter_tables.h \
	theory/theory_traits.h \
	theory/type_enumerator.cpp

libcvc4_la_LIBADD = \
	@builddir@/base/libbase.la \
	@builddir@/options/liboptions.la \
	@builddir@/util/libutil.la \
	@builddir@/expr/libexpr.la \
	@builddir@/smt_util/libsmtutil.la \
	@builddir@/prop/minisat/libminisat.la \
	@builddir@/prop/bvminisat/libbvminisat.la
if CVC4_PROOF
libcvc4_la_LIBADD += \
	@top_builddir@/proofs/lfsc_checker/liblfsc_checker.la \
	@top_builddir@/proofs/signatures/libsignatures.la
endif

libcvc4_la_LIBADD += \
	@builddir@/lib/libreplacements.la

if CVC4_USE_GLPK
libcvc4_la_LIBADD += $(GLPK_LIBS)
libcvc4_la_LDFLAGS += $(GLPK_LDFLAGS)
endif

if CVC4_USE_ABC
libcvc4_la_LIBADD += $(ABC_LIBS)
libcvc4_la_LDFLAGS += $(ABC_LDFLAGS)
endif

if CVC4_USE_CRYPTOMINISAT
libcvc4_la_LIBADD += $(CRYPTOMINISAT_LIBS)
libcvc4_la_LDFLAGS += $(CRYPTOMINISAT_LDFLAGS)
endif


BUILT_SOURCES = \
	theory/rewriter_tables.h \
	theory/theory_traits.h \
	theory/type_enumerator.cpp \
	$(top_builddir)/src/.subdirs

CLEANFILES = \
	svn_versioninfo.cpp \
	svninfo.tmp \
	svninfo \
	git_versioninfo.cpp \
	gitinfo.tmp \
	gitinfo \
	theory/rewriter_tables.h \
	theory/theory_traits.h \
	theory/type_enumerator.cpp \
	$(top_builddir)/src/.subdirs

EXTRA_DIST = \
	Makefile.theories \
	cvc4.i \
	include/cvc4.h \
	include/cvc4_private.h \
	include/cvc4_private_library.h \
	include/cvc4_public.h \
	include/cvc4parser_private.h \
	include/cvc4parser_public.h \
	mksubdirs \
	smt/command.i \
	smt/logic_exception.i \
	smt/smt_engine.i \
	proof/unsat_core.i \
	theory/arith/kinds \
	theory/arrays/kinds \
	theory/booleans/kinds \
	theory/builtin/kinds \
	theory/bv/kinds \
	theory/datatypes/kinds \
	theory/example/ecdata.cpp \
	theory/example/ecdata.h \
	theory/example/theory_uf_tim.cpp \
	theory/example/theory_uf_tim.h \
	theory/fp/kinds \
	theory/idl/kinds \
	theory/logic_info.i \
	theory/mkrewriter \
	theory/mktheorytraits \
	theory/quantifiers/kinds \
	theory/rewriter_tables_template.h \
	theory/sep/kinds \
	theory/sets/kinds \
	theory/strings/kinds \
	theory/theory_traits_template.h \
	theory/type_enumerator_template.cpp \
	theory/uf/kinds

svn_versioninfo.cpp: svninfo
	$(AM_V_GEN)( \
	  if test -s svninfo; then \
	    issvn=true; \
	    branch=`grep '^URL: ' svninfo | sed 's,.*/cvc4/,,'`; \
	    rev=`grep '^Revision: ' svninfo | awk '{print$$2}'`; \
	    mods=`grep '^Modifications: ' svninfo | awk '{print$$2} END { if(!NR) print "false" }'`; \
	  else \
	    issvn=false; \
	    branch=unknown; \
	    rev=0; \
	    mods=false; \
	  fi; \
	  echo "#include \"base/configuration.h\""; \
	  echo "const bool ::CVC4::Configuration::IS_SUBVERSION_BUILD = $$issvn;"; \
	  echo "const char* const ::CVC4::Configuration::SUBVERSION_BRANCH_NAME = \"$$branch\";"; \
	  echo "const unsigned ::CVC4::Configuration::SUBVERSION_REVISION = $$rev;"; \
	  echo "const bool ::CVC4::Configuration::SUBVERSION_HAS_MODIFICATIONS = $$mods;"; \
	) >"$@"
# This .tmp business is to keep from having to re-compile options.cpp
# (and then re-link the libraries) if nothing has changed.
svninfo: svninfo.tmp
	$(AM_V_GEN)if diff -q svninfo.tmp svninfo &>/dev/null; then rm -f svninfo.tmp; else mv svninfo.tmp svninfo; fi
# .PHONY ensures the .tmp version is always rebuilt (to check for any changes)
.PHONY: svninfo.tmp
svninfo.tmp:
	$(AM_V_GEN)(cd "$(top_srcdir)" && svn info && echo "Modifications: `test -z \"\`svn status -q\`\" && echo false || echo true`") >"$@" 2>/dev/null || true

git_versioninfo.cpp: gitinfo
	$(AM_V_GEN)( \
	  if test -s gitinfo; then \
	    isgit=true; \
	    branch=`head -1 gitinfo`; \
	    rev=`head -2 gitinfo | tail -1 | awk '{print$$1}'`; \
	    mods=`grep '^Modifications: ' gitinfo | awk '{print$$2} END { if(!NR) print "false" }'`; \
	  else \
	    isgit=false; \
	    branch=unknown; \
	    rev=unknown; \
	    mods=false; \
	  fi; \
	  echo "#include \"base/configuration.h\""; \
	  echo "const bool ::CVC4::Configuration::IS_GIT_BUILD = $$isgit;"; \
	  echo "const char* const ::CVC4::Configuration::GIT_BRANCH_NAME = \"$$branch\";"; \
	  echo "const char* const ::CVC4::Configuration::GIT_COMMIT = \"$$rev\";"; \
	  echo "const bool ::CVC4::Configuration::GIT_HAS_MODIFICATIONS = $$mods;"; \
	) >"$@"
# This .tmp business is to keep from having to re-compile options.cpp
# (and then re-link the libraries) if nothing has changed.
gitinfo: gitinfo.tmp
	$(AM_V_GEN)if diff -q gitinfo.tmp gitinfo &>/dev/null; then rm -f gitinfo.tmp; else mv gitinfo.tmp gitinfo; fi || true
# .PHONY ensures the .tmp version is always rebuilt (to check for any changes)
.PHONY: gitinfo.tmp
gitinfo.tmp:
	$(AM_V_GEN)(cd "$(top_srcdir)"; if test -e .git/HEAD; then if ! grep -q '^ref: refs/heads/' .git/HEAD; then echo; fi; sed 's,^ref: refs/heads/,,' .git/HEAD; git show-ref refs/heads/`sed 's,^ref: refs/heads/,,' .git/HEAD`; echo "Modifications: `test -z \"\`git status -s -uno\`\" && echo false || echo true`"; fi) >"$@" 2>/dev/null || true

install-data-local:
	(echo include/cvc4.h; \
	 echo include/cvc4_public.h; \
	 echo include/cvc4parser_public.h; \
	 echo base/tls.h; \
	 echo util/integer.h; \
	 echo util/rational.h; \
	 find * -name '*.h' | \
		xargs grep -l '^# *include  *"cvc4.*_public\.h"'; \
	(cd "$(srcdir)" && find * -name '*.h' | \
		xargs grep -l '^# *include  *"cvc4.*_public\.h"')) | \
	while read f; do \
		if expr "$$f" : ".*_\(template\|private\|private_library\|test_utils\)\.h$$" &>/dev/null; then \
			continue; \
		fi; \
		d="$$(echo "$$f" | sed 's,^include/,,')"; \
		$(mkinstalldirs) "$$(dirname "$(DESTDIR)$(includedir)/cvc4/$$d")"; \
		if [ -e "$$f" ]; then \
			path="$$f"; \
		else \
			path="$(srcdir)/$$f"; \
		fi; \
		fixpath="$(top_builddir)/header_install.fix"; \
		sed 's,^\([ \t]*#[ \t]*include[ \t*]\)"\(.*\)"\([ \t]*\)$$,\1<cvc4/\2>\3,' "$$path" > "$$fixpath" || exit 1; \
		echo $(INSTALL_DATA) "$$fixpath" "$(DESTDIR)$(includedir)/cvc4/$$d"; \
		if $(INSTALL_DATA) "$$fixpath" "$(DESTDIR)$(includedir)/cvc4/$$d"; then \
			rm -f "$$fixpath"; \
		else \
			rm -f "$$fixpath"; \
			exit 1; \
		fi; \
	done

uninstall-local:
	-(echo include/cvc4.h; \
	  echo include/cvc4_public.h; \
	  echo include/cvc4parser_public.h; \
	  echo base/tls.h; \
	  echo util/integer.h; \
	  echo util/rational.h; \
	  find * -name '*.h' | \
		xargs grep -l '^# *include  *"cvc4.*_public\.h"'; \
	(cd "$(srcdir)" && find * -name '*.h' | \
		xargs grep -l '^# *include  *"cvc4.*_public\.h"')) | \
	while read f; do \
		if expr "$$f" : ".*_\(template\|private\|private_library\|test_utils\)\.h$$" &>/dev/null; then \
			continue; \
		fi; \
		d="$$(echo "$$f" | sed 's,^include/,,')"; \
		rm -f "$(DESTDIR)$(includedir)/cvc4/$$d"; \
	done
	-rmdir "$(DESTDIR)$(includedir)/cvc4/bindings/compat"
	-rmdir "$(DESTDIR)$(includedir)/cvc4/bindings"
	-rmdir "$(DESTDIR)$(includedir)/cvc4"
	-rmdir "$(DESTDIR)$(libdir)/ocaml/cvc4"

# This rule is ugly.  It's needed to ensure that automake's dependence
# includes are available during distclean, even though they come from
# directories that are cleaned first.  Without this rule, "distclean"
# fails.
%.Plo:; $(MKDIR_P) "$(dir $@)" && : > "$@"

#include @top_srcdir@/src/theory/Makefile.subdirs
$(top_builddir)/src/.subdirs: $(top_srcdir)/src/Makefile.theories  @top_srcdir@/src/mksubdirs
	$(AM_V_at)test -d $(top_builddir)/src || mkdir $(top_builddir)/src
	$(AM_V_at)chmod +x @top_srcdir@/src/mksubdirs
	$(AM_V_at)( @top_srcdir@/src/mksubdirs "$(top_srcdir)" ) > $(top_builddir)/src/.subdirs.tmp
	@if ! diff -q $(top_builddir)/src/.subdirs $(top_builddir)/src/.subdirs.tmp &>/dev/null; then \
		echo "  GEN   " $@; \
		$(am__mv) $(top_builddir)/src/.subdirs.tmp $(top_builddir)/src/.subdirs; \
	fi

theory/rewriter_tables.h: theory/rewriter_tables_template.h theory/mkrewriter @top_builddir@/src/.subdirs @top_srcdir@/src/theory/*/kinds
	$(AM_V_at)test -d $(top_builddir)/src/theory || mkdir -p @top_builddir@/src/theory
	$(AM_V_at)chmod +x @srcdir@/theory/mkrewriter
	$(AM_V_at)$(am__mv) $@ $@~ 2>/dev/null || true
	$(AM_V_GEN)(@srcdir@/theory/mkrewriter \
		$< \
		`cat @top_builddir@/src/.subdirs` \
	> $@) || (rm -f $@ && exit 1)

theory/theory_traits.h: theory/theory_traits_template.h theory/mktheorytraits @top_builddir@/src/.subdirs @top_srcdir@/src/theory/*/kinds
	$(AM_V_at)test -d $(top_builddir)/src/theory || mkdir -p @top_builddir@/src/theory
	$(AM_V_at)chmod +x @srcdir@/theory/mktheorytraits
	$(AM_V_at)$(am__mv) $@ $@~ 2>/dev/null || true
	$(AM_V_GEN)(@srcdir@/theory/mktheorytraits \
		$< \
		`cat @top_builddir@/src/.subdirs` \
	> $@) || (rm -f $@ && exit 1)

theory/type_enumerator.cpp: theory/type_enumerator_template.cpp theory/mktheorytraits @top_builddir@/src/.subdirs @top_srcdir@/src/theory/*/kinds
	$(AM_V_at)test -d $(top_builddir)/src/theory || mkdir -p @top_builddir@/src/theory
	$(AM_V_at)chmod +x @srcdir@/theory/mktheorytraits
	$(AM_V_at)$(am__mv) $@ $@~ 2>/dev/null || true
	$(AM_V_GEN)(@srcdir@/theory/mktheorytraits \
		$< \
		`cat @top_builddir@/src/.subdirs` \
	> $@) || (rm -f $@ && exit 1)<|MERGE_RESOLUTION|>--- conflicted
+++ resolved
@@ -96,20 +96,14 @@
 	proof/skolemization_manager.h \
 	proof/theory_proof.cpp \
 	proof/theory_proof.h \
-<<<<<<< HEAD
-=======
 	proof/lemma_proof.cpp \
 	proof/lemma_proof.h \
->>>>>>> a58abbe7
 	proof/uf_proof.cpp \
 	proof/uf_proof.h \
 	proof/unsat_core.cpp \
 	proof/unsat_core.h \
-<<<<<<< HEAD
-=======
 	proof/proof_output_channel.cpp \
 	proof/proof_output_channel.h \
->>>>>>> a58abbe7
 	prop/cnf_stream.cpp \
 	prop/cnf_stream.h \
 	prop/prop_engine.cpp \
@@ -119,11 +113,8 @@
 	prop/sat_solver_factory.cpp \
 	prop/sat_solver_factory.h \
 	prop/sat_solver_types.h \
-<<<<<<< HEAD
-=======
 	prop/cryptominisat.h \
 	prop/cryptominisat.cpp \
->>>>>>> a58abbe7
 	prop/theory_proxy.cpp \
 	prop/theory_proxy.h \
 	smt/boolean_terms.cpp \
