# LIBCVC4_VERSION (-version-info) is in the form current:revision:age
#
# current -
#   increment if interfaces have been added, removed or changed
# revision -
#   increment if source code has changed
#   set to zero if current is incremented
# age -
#   increment if interfaces have been added
#   set to zero if interfaces have been removed
#   or changed
#
LIBCVC4_VERSION = @CVC4_LIBRARY_VERSION@

AM_CPPFLAGS = \
	-D__BUILDING_CVC4LIB \
	-D __STDC_LIMIT_MACROS \
	-D __STDC_FORMAT_MACROS \
	-I@builddir@ -I@srcdir@/include -I@srcdir@ -I@top_srcdir@/proofs/lfsc_checker
AM_CXXFLAGS = -Wall -Wno-unknown-pragmas -Wno-parentheses $(FLAG_VISIBILITY_HIDDEN)

SUBDIRS = lib base options util expr smt_util prop/minisat prop/bvminisat . parser compat bindings main
# The THEORIES list has been moved to Makefile.theories
include @top_srcdir@/src/Makefile.theories

lib_LTLIBRARIES = libcvc4.la

libcvc4_la_LDFLAGS = -version-info $(LIBCVC4_VERSION)

# This "tricks" automake into linking us as a C++ library (rather than
# as a C library, which messes up exception handling support)
nodist_EXTRA_libcvc4_la_SOURCES = dummy.cpp
libcvc4_la_SOURCES = \
	git_versioninfo.cpp \
	svn_versioninfo.cpp \
	context/backtrackable.h \
	context/context.cpp \
	context/context.h \
	context/context_mm.cpp \
	context/context_mm.h \
	context/cdo.h \
	context/cdlist.h \
	context/cdchunk_list.h \
	context/cdlist_forward.h \
	context/cdqueue.h \
	context/cdtrail_queue.h \
	context/cdtrail_hashmap.h \
	context/cdtrail_hashmap_forward.h \
	context/cdinsert_hashmap.h \
	context/cdinsert_hashmap_forward.h \
	context/cdhashmap.h \
	context/cdhashmap_forward.h \
	context/cdhashset.h \
	context/cdhashset_forward.h \
	context/cdvector.h \
	context/cdmaybe.h \
	context/stacking_vector.h \
	context/cddense_set.h \
	decision/decision_attributes.h \
	decision/decision_engine.h \
	decision/decision_engine.cpp \
	decision/decision_strategy.h \
	decision/justification_heuristic.h \
	decision/justification_heuristic.cpp \
	printer/printer.h \
	printer/printer.cpp \
	printer/dagification_visitor.h \
	printer/dagification_visitor.cpp \
	printer/ast/ast_printer.h \
	printer/ast/ast_printer.cpp \
	printer/smt1/smt1_printer.h \
	printer/smt1/smt1_printer.cpp \
	printer/smt2/smt2_printer.h \
	printer/smt2/smt2_printer.cpp \
	printer/cvc/cvc_printer.h \
	printer/cvc/cvc_printer.cpp \
	printer/tptp/tptp_printer.h \
	printer/tptp/tptp_printer.cpp \
	proof/proof.h \
	proof/sat_proof.h \
	proof/sat_proof_implementation.h \
	proof/cnf_proof.h \
	proof/cnf_proof.cpp \
	proof/theory_proof.h \
	proof/theory_proof.cpp \
	proof/uf_proof.h \
	proof/uf_proof.cpp \
	proof/array_proof.h \
<<<<<<< HEAD
	proof/array_proof.cpp \
=======
>>>>>>> 3c4c4420
	proof/bitvector_proof.h \
	proof/bitvector_proof.cpp \
	proof/proof_manager.h \
	proof/proof_manager.cpp \
<<<<<<< HEAD
	proof/skolemization_manager.h \
	proof/skolemization_manager.cpp \
=======
>>>>>>> 3c4c4420
	proof/proof_utils.h \
	proof/proof_utils.cpp \
	proof/unsat_core.cpp \
	proof/unsat_core.h \
	prop/registrar.h \
	prop/prop_engine.cpp \
	prop/prop_engine.h \
	prop/theory_proxy.h \
	prop/theory_proxy.cpp \
	prop/cnf_stream.h \
	prop/cnf_stream.cpp \
	prop/sat_solver.h \
	prop/sat_solver_types.h \
	prop/sat_solver_factory.h \
	prop/sat_solver_factory.cpp \
	smt/boolean_terms.cpp \
	smt/boolean_terms.h \
	smt/command.cpp \
	smt/command.h \
	smt/command_list.cpp \
	smt/command_list.h \
	smt/dump.cpp \
	smt/dump.h \
	smt/ite_removal.cpp \
	smt/ite_removal.h \
	smt/logic_exception.h \
	smt/logic_request.cpp \
	smt/logic_request.h \
	smt/managed_ostreams.cpp \
	smt/managed_ostreams.h \
	smt/model.cpp \
	smt/model.h \
	smt/model_postprocessor.cpp \
	smt/model_postprocessor.h \
	smt/smt_engine.cpp \
	smt/smt_engine.h \
	smt/smt_engine_check_proof.cpp \
	smt/smt_engine_scope.cpp \
	smt/smt_engine_scope.h \
	smt/smt_statistics_registry.cpp \
	smt/smt_statistics_registry.h \
	smt/update_ostream.h \
	theory/logic_info.h \
	theory/logic_info.cpp \
	theory/output_channel.h \
	theory/interrupted.h \
	theory/sort_inference.cpp \
	theory/sort_inference.h \
	theory/type_enumerator.h \
	theory/theory_engine.h \
	theory/theory_engine.cpp \
	theory/theory_test_utils.h \
	theory/theory.h \
	theory/theory.cpp \
	theory/theory_registrar.h \
	theory/rewriter.h \
	theory/rewriter_attributes.h \
	theory/rewriter.cpp \
	theory/substitutions.h \
	theory/substitutions.cpp \
	theory/valuation.h \
	theory/valuation.cpp \
	theory/shared_terms_database.h \
	theory/shared_terms_database.cpp \
	theory/term_registration_visitor.h \
	theory/term_registration_visitor.cpp \
	theory/ite_utilities.h \
	theory/ite_utilities.cpp \
	theory/unconstrained_simplifier.h \
	theory/unconstrained_simplifier.cpp \
	theory/quantifiers_engine.h \
	theory/quantifiers_engine.cpp \
	theory/theory_model.h \
	theory/theory_model.cpp \
	theory/rep_set.h \
	theory/rep_set.cpp \
	theory/atom_requests.h \
	theory/atom_requests.cpp \
	theory/uf/theory_uf.h \
	theory/uf/theory_uf.cpp \
	theory/uf/theory_uf_type_rules.h \
	theory/uf/theory_uf_rewriter.h \
	theory/uf/equality_engine.h \
	theory/uf/equality_engine_types.h \
	theory/uf/equality_engine.cpp \
	theory/uf/symmetry_breaker.h \
	theory/uf/symmetry_breaker.cpp \
	theory/uf/theory_uf_strong_solver.h \
	theory/uf/theory_uf_strong_solver.cpp \
	theory/uf/theory_uf_model.h \
	theory/uf/theory_uf_model.cpp \
	theory/bv/theory_bv_utils.h \
	theory/bv/theory_bv_utils.cpp \
	theory/bv/type_enumerator.h \
	theory/bv/bv_to_bool.h \
	theory/bv/bv_to_bool.cpp \
	theory/bv/bv_subtheory.h \
	theory/bv/bv_subtheory_core.h \
	theory/bv/bv_subtheory_core.cpp \
	theory/bv/bv_subtheory_bitblast.h \
	theory/bv/bv_subtheory_bitblast.cpp \
	theory/bv/bv_subtheory_inequality.h \
	theory/bv/bv_subtheory_inequality.cpp \
	theory/bv/bv_inequality_graph.h \
	theory/bv/bv_inequality_graph.cpp \
	theory/bv/bitblast_strategies_template.h \
	theory/bv/bitblaster_template.h \
	theory/bv/lazy_bitblaster.cpp \
	theory/bv/eager_bitblaster.cpp \
	theory/bv/aig_bitblaster.cpp \
	theory/bv/bv_eager_solver.h \
	theory/bv/bv_eager_solver.cpp \
	theory/bv/slicer.h \
	theory/bv/slicer.cpp \
	theory/bv/theory_bv.h \
	theory/bv/theory_bv.cpp \
	theory/bv/theory_bv_rewrite_rules.h \
	theory/bv/theory_bv_rewrite_rules_core.h \
	theory/bv/theory_bv_rewrite_rules_operator_elimination.h \
	theory/bv/theory_bv_rewrite_rules_constant_evaluation.h \
	theory/bv/theory_bv_rewrite_rules_normalization.h \
	theory/bv/theory_bv_rewrite_rules_simplification.h \
	theory/bv/theory_bv_type_rules.h \
	theory/bv/theory_bv_rewriter.h \
	theory/bv/theory_bv_rewriter.cpp \
	theory/bv/cd_set_collection.h \
	theory/bv/abstraction.h \
	theory/bv/abstraction.cpp \
	theory/bv/bv_quick_check.h \
	theory/bv/bv_quick_check.cpp \
	theory/bv/bv_subtheory_algebraic.h \
	theory/bv/bv_subtheory_algebraic.cpp \
	theory/bv/bitblast_utils.h \
	theory/bv/bvintropow2.h \
	theory/bv/bvintropow2.cpp \
	theory/idl/idl_model.h \
	theory/idl/idl_model.cpp \
	theory/idl/idl_assertion.h \
	theory/idl/idl_assertion.cpp \
	theory/idl/idl_assertion_db.h \
	theory/idl/idl_assertion_db.cpp \
	theory/idl/theory_idl.h \
	theory/idl/theory_idl.cpp \
	theory/builtin/theory_builtin_type_rules.h \
	theory/builtin/type_enumerator.h \
	theory/builtin/theory_builtin_rewriter.h \
	theory/builtin/theory_builtin_rewriter.cpp \
	theory/builtin/theory_builtin.h \
	theory/builtin/theory_builtin.cpp \
	theory/datatypes/theory_datatypes_type_rules.h \
	theory/datatypes/type_enumerator.h \
	theory/datatypes/type_enumerator.cpp \
	theory/datatypes/theory_datatypes.h \
	theory/datatypes/datatypes_rewriter.h \
	theory/datatypes/theory_datatypes.cpp \
	theory/datatypes/datatypes_sygus.h \
	theory/datatypes/datatypes_sygus.cpp \
	theory/sets/expr_patterns.h \
	theory/sets/normal_form.h \
	theory/sets/scrutinize.h \
	theory/sets/term_info.h \
	theory/sets/theory_sets.cpp \
	theory/sets/theory_sets.h \
	theory/sets/theory_sets_private.cpp \
	theory/sets/theory_sets_private.h \
	theory/sets/theory_sets_rewriter.cpp \
	theory/sets/theory_sets_rewriter.h \
	theory/sets/theory_sets_type_enumerator.h \
	theory/sets/theory_sets_type_rules.h \
	theory/strings/theory_strings.h \
	theory/strings/theory_strings.cpp \
	theory/strings/theory_strings_rewriter.h \
	theory/strings/theory_strings_rewriter.cpp \
	theory/strings/theory_strings_type_rules.h \
	theory/strings/type_enumerator.h \
	theory/strings/theory_strings_preprocess.h \
	theory/strings/theory_strings_preprocess.cpp \
	theory/strings/regexp_operation.cpp \
	theory/strings/regexp_operation.h \
	theory/arrays/theory_arrays_type_rules.h \
	theory/arrays/type_enumerator.h \
	theory/arrays/theory_arrays_rewriter.h \
	theory/arrays/theory_arrays_rewriter.cpp \
	theory/arrays/theory_arrays.h \
	theory/arrays/theory_arrays.cpp \
	theory/arrays/union_find.h \
	theory/arrays/union_find.cpp \
	theory/arrays/array_info.h \
	theory/arrays/array_info.cpp \
	theory/arrays/static_fact_manager.h \
	theory/arrays/static_fact_manager.cpp \
	theory/quantifiers/theory_quantifiers_type_rules.h \
	theory/quantifiers/theory_quantifiers.h \
	theory/quantifiers/quantifiers_rewriter.h \
	theory/quantifiers/quantifiers_rewriter.cpp \
	theory/quantifiers/theory_quantifiers.cpp \
	theory/quantifiers/instantiation_engine.h \
	theory/quantifiers/instantiation_engine.cpp \
	theory/quantifiers/trigger.h \
	theory/quantifiers/trigger.cpp \
	theory/quantifiers/candidate_generator.h \
	theory/quantifiers/candidate_generator.cpp \
	theory/quantifiers/inst_match.h \
	theory/quantifiers/inst_match.cpp \
	theory/quantifiers/model_engine.h \
	theory/quantifiers/model_engine.cpp \
	theory/quantifiers/term_database.h \
	theory/quantifiers/term_database.cpp \
	theory/quantifiers/first_order_model.h \
	theory/quantifiers/first_order_model.cpp \
	theory/quantifiers/model_builder.h \
	theory/quantifiers/model_builder.cpp \
	theory/quantifiers/quantifiers_attributes.h \
	theory/quantifiers/quantifiers_attributes.cpp \
	theory/quantifiers/quant_util.h \
	theory/quantifiers/quant_util.cpp \
	theory/quantifiers/inst_match_generator.h \
	theory/quantifiers/inst_match_generator.cpp \
	theory/quantifiers/macros.h \
	theory/quantifiers/macros.cpp \
	theory/quantifiers/inst_strategy_e_matching.h \
	theory/quantifiers/inst_strategy_e_matching.cpp \
	theory/quantifiers/inst_strategy_cbqi.h \
	theory/quantifiers/inst_strategy_cbqi.cpp \
	theory/quantifiers/full_model_check.h \
	theory/quantifiers/full_model_check.cpp \
	theory/quantifiers/bounded_integers.h \
	theory/quantifiers/bounded_integers.cpp \
	theory/quantifiers/alpha_equivalence.h \
	theory/quantifiers/alpha_equivalence.cpp \
	theory/quantifiers/rewrite_engine.h \
	theory/quantifiers/rewrite_engine.cpp \
	theory/quantifiers/relevant_domain.h \
	theory/quantifiers/relevant_domain.cpp \
	theory/quantifiers/symmetry_breaking.h \
	theory/quantifiers/symmetry_breaking.cpp \
	theory/quantifiers/ambqi_builder.h \
	theory/quantifiers/ambqi_builder.cpp \
	theory/quantifiers/quant_conflict_find.h \
	theory/quantifiers/quant_conflict_find.cpp \
	theory/quantifiers/conjecture_generator.h \
	theory/quantifiers/conjecture_generator.cpp \
	theory/quantifiers/ce_guided_instantiation.h \
	theory/quantifiers/ce_guided_instantiation.cpp \
	theory/quantifiers/ce_guided_single_inv.h \
	theory/quantifiers/ce_guided_single_inv.cpp \
	theory/quantifiers/ce_guided_single_inv_sol.h \
	theory/quantifiers/ce_guided_single_inv_sol.cpp \
	theory/quantifiers/ce_guided_single_inv_ei.h \
	theory/quantifiers/ce_guided_single_inv_ei.cpp \
	theory/quantifiers/local_theory_ext.h \
	theory/quantifiers/local_theory_ext.cpp \
	theory/quantifiers/fun_def_process.h \
	theory/quantifiers/fun_def_process.cpp \
	theory/quantifiers/fun_def_engine.h \
	theory/quantifiers/fun_def_engine.cpp \
	theory/quantifiers/quant_equality_engine.h \
	theory/quantifiers/quant_equality_engine.cpp \
	theory/quantifiers/ceg_instantiator.h \
	theory/quantifiers/ceg_instantiator.cpp \
	theory/arith/theory_arith_type_rules.h \
	theory/arith/type_enumerator.h \
	theory/arith/arithvar.h \
	theory/arith/arithvar.cpp \
	theory/arith/bound_counts.h \
	theory/arith/arith_ite_utils.h \
	theory/arith/arith_ite_utils.cpp \
	theory/arith/arith_rewriter.h \
	theory/arith/arith_rewriter.cpp \
	theory/arith/arith_static_learner.h \
	theory/arith/arith_static_learner.cpp \
	theory/arith/constraint_forward.h \
	theory/arith/constraint.h \
	theory/arith/constraint.cpp \
	theory/arith/congruence_manager.h \
	theory/arith/congruence_manager.cpp \
	theory/arith/normal_form.h\
	theory/arith/normal_form.cpp \
	theory/arith/arith_utilities.h \
	theory/arith/delta_rational.h \
	theory/arith/delta_rational.cpp \
	theory/arith/partial_model.h \
	theory/arith/partial_model.cpp \
	theory/arith/linear_equality.h \
	theory/arith/linear_equality.cpp \
	theory/arith/simplex_update.h \
	theory/arith/simplex_update.cpp \
	theory/arith/callbacks.h \
	theory/arith/callbacks.cpp \
	theory/arith/matrix.h \
	theory/arith/matrix.cpp \
	theory/arith/tableau.h \
	theory/arith/tableau.cpp \
	theory/arith/tableau_sizes.h \
	theory/arith/tableau_sizes.cpp \
	theory/arith/error_set.h \
	theory/arith/error_set.cpp \
	theory/arith/simplex.h \
	theory/arith/simplex.cpp \
	theory/arith/dual_simplex.h \
	theory/arith/dual_simplex.cpp \
	theory/arith/fc_simplex.h \
	theory/arith/fc_simplex.cpp \
	theory/arith/soi_simplex.h \
	theory/arith/soi_simplex.cpp \
	theory/arith/infer_bounds.h \
	theory/arith/infer_bounds.cpp \
	theory/arith/approx_simplex.h \
	theory/arith/approx_simplex.cpp \
	theory/arith/attempt_solution_simplex.h \
	theory/arith/attempt_solution_simplex.cpp \
	theory/arith/theory_arith.h \
	theory/arith/theory_arith.cpp \
	theory/arith/theory_arith_private_forward.h \
	theory/arith/theory_arith_private.h \
	theory/arith/theory_arith_private.cpp \
	theory/arith/dio_solver.h \
	theory/arith/dio_solver.cpp \
	theory/arith/pseudoboolean_proc.h \
	theory/arith/pseudoboolean_proc.cpp \
	theory/arith/cut_log.h \
	theory/arith/cut_log.cpp \
	theory/booleans/type_enumerator.h \
	theory/booleans/theory_bool.h \
	theory/booleans/theory_bool.cpp \
	theory/booleans/theory_bool_type_rules.h \
	theory/booleans/theory_bool_rewriter.h \
	theory/booleans/theory_bool_rewriter.cpp \
	theory/booleans/circuit_propagator.h \
	theory/booleans/circuit_propagator.cpp \
	theory/fp/theory_fp.h \
	theory/fp/theory_fp.cpp \
	theory/fp/theory_fp_rewriter.h \
	theory/fp/theory_fp_rewriter.cpp \
	theory/fp/theory_fp_type_rules.h

nodist_libcvc4_la_SOURCES = \
	theory/rewriter_tables.h \
	theory/theory_traits.h \
	theory/type_enumerator.cpp

libcvc4_la_LIBADD = \
	@builddir@/base/libbase.la \
	@builddir@/options/liboptions.la \
	@builddir@/util/libutil.la \
	@builddir@/expr/libexpr.la \
	@builddir@/smt_util/libsmtutil.la \
	@builddir@/prop/minisat/libminisat.la \
	@builddir@/prop/bvminisat/libbvminisat.la
if CVC4_PROOF
libcvc4_la_LIBADD += \
	@top_builddir@/proofs/lfsc_checker/liblfsc_checker.la \
	@top_builddir@/proofs/signatures/libsignatures.la
endif

libcvc4_la_LIBADD += \
	@builddir@/lib/libreplacements.la

if CVC4_USE_GLPK
libcvc4_la_LIBADD += $(GLPK_LIBS)
libcvc4_la_LDFLAGS += $(GLPK_LDFLAGS)
endif

if CVC4_USE_ABC
libcvc4_la_LIBADD += $(ABC_LIBS)
libcvc4_la_LDFLAGS += $(ABC_LDFLAGS)
endif

BUILT_SOURCES = \
	theory/rewriter_tables.h \
	theory/theory_traits.h \
	theory/type_enumerator.cpp \
	$(top_builddir)/src/.subdirs

CLEANFILES = \
	svn_versioninfo.cpp \
	svninfo.tmp \
	svninfo \
	git_versioninfo.cpp \
	gitinfo.tmp \
	gitinfo \
	theory/rewriter_tables.h \
	theory/theory_traits.h \
	theory/type_enumerator.cpp \
	$(top_builddir)/src/.subdirs

EXTRA_DIST = \
	Makefile.theories \
	cvc4.i \
	include/cvc4.h \
	include/cvc4_private.h \
	include/cvc4_private_library.h \
	include/cvc4_public.h \
	include/cvc4parser_private.h \
	include/cvc4parser_public.h \
	mksubdirs \
	smt/command.i \
	smt/logic_exception.i \
	smt/smt_engine.i \
	proof/unsat_core.i \
	theory/arith/kinds \
	theory/arrays/kinds \
	theory/booleans/kinds \
	theory/builtin/kinds \
	theory/bv/kinds \
	theory/datatypes/kinds \
	theory/example/ecdata.cpp \
	theory/example/ecdata.h \
	theory/example/theory_uf_tim.cpp \
	theory/example/theory_uf_tim.h \
	theory/fp/kinds \
	theory/idl/kinds \
	theory/logic_info.i \
	theory/mkrewriter \
	theory/mktheorytraits \
	theory/quantifiers/kinds \
	theory/rewriter_tables_template.h \
	theory/sets/kinds \
	theory/strings/kinds \
	theory/theory_traits_template.h \
	theory/type_enumerator_template.cpp \
	theory/uf/kinds

svn_versioninfo.cpp: svninfo
	$(AM_V_GEN)( \
	  if test -s svninfo; then \
	    issvn=true; \
	    branch=`grep '^URL: ' svninfo | sed 's,.*/cvc4/,,'`; \
	    rev=`grep '^Revision: ' svninfo | awk '{print$$2}'`; \
	    mods=`grep '^Modifications: ' svninfo | awk '{print$$2} END { if(!NR) print "false" }'`; \
	  else \
	    issvn=false; \
	    branch=unknown; \
	    rev=0; \
	    mods=false; \
	  fi; \
	  echo "#include \"base/configuration.h\""; \
	  echo "const bool ::CVC4::Configuration::IS_SUBVERSION_BUILD = $$issvn;"; \
	  echo "const char* const ::CVC4::Configuration::SUBVERSION_BRANCH_NAME = \"$$branch\";"; \
	  echo "const unsigned ::CVC4::Configuration::SUBVERSION_REVISION = $$rev;"; \
	  echo "const bool ::CVC4::Configuration::SUBVERSION_HAS_MODIFICATIONS = $$mods;"; \
	) >"$@"
# This .tmp business is to keep from having to re-compile options.cpp
# (and then re-link the libraries) if nothing has changed.
svninfo: svninfo.tmp
	$(AM_V_GEN)if diff -q svninfo.tmp svninfo &>/dev/null; then rm -f svninfo.tmp; else mv svninfo.tmp svninfo; fi
# .PHONY ensures the .tmp version is always rebuilt (to check for any changes)
.PHONY: svninfo.tmp
svninfo.tmp:
	$(AM_V_GEN)(cd "$(top_srcdir)" && svn info && echo "Modifications: `test -z \"\`svn status -q\`\" && echo false || echo true`") >"$@" 2>/dev/null || true

git_versioninfo.cpp: gitinfo
	$(AM_V_GEN)( \
	  if test -s gitinfo; then \
	    isgit=true; \
	    branch=`head -1 gitinfo`; \
	    rev=`head -2 gitinfo | tail -1 | awk '{print$$1}'`; \
	    mods=`grep '^Modifications: ' gitinfo | awk '{print$$2} END { if(!NR) print "false" }'`; \
	  else \
	    isgit=false; \
	    branch=unknown; \
	    rev=unknown; \
	    mods=false; \
	  fi; \
	  echo "#include \"base/configuration.h\""; \
	  echo "const bool ::CVC4::Configuration::IS_GIT_BUILD = $$isgit;"; \
	  echo "const char* const ::CVC4::Configuration::GIT_BRANCH_NAME = \"$$branch\";"; \
	  echo "const char* const ::CVC4::Configuration::GIT_COMMIT = \"$$rev\";"; \
	  echo "const bool ::CVC4::Configuration::GIT_HAS_MODIFICATIONS = $$mods;"; \
	) >"$@"
# This .tmp business is to keep from having to re-compile options.cpp
# (and then re-link the libraries) if nothing has changed.
gitinfo: gitinfo.tmp
	$(AM_V_GEN)if diff -q gitinfo.tmp gitinfo &>/dev/null; then rm -f gitinfo.tmp; else mv gitinfo.tmp gitinfo; fi || true
# .PHONY ensures the .tmp version is always rebuilt (to check for any changes)
.PHONY: gitinfo.tmp
gitinfo.tmp:
	$(AM_V_GEN)(cd "$(top_srcdir)"; if test -e .git/HEAD; then if ! grep -q '^ref: refs/heads/' .git/HEAD; then echo; fi; sed 's,^ref: refs/heads/,,' .git/HEAD; git show-ref refs/heads/`sed 's,^ref: refs/heads/,,' .git/HEAD`; echo "Modifications: `test -z \"\`git status -s -uno\`\" && echo false || echo true`"; fi) >"$@" 2>/dev/null || true

install-data-local:
	(echo include/cvc4.h; \
	 echo include/cvc4_public.h; \
	 echo include/cvc4parser_public.h; \
	 echo base/tls.h; \
	 echo util/integer.h; \
	 echo util/rational.h; \
	 find * -name '*.h' | \
		xargs grep -l '^# *include  *"cvc4.*_public\.h"'; \
	(cd "$(srcdir)" && find * -name '*.h' | \
		xargs grep -l '^# *include  *"cvc4.*_public\.h"')) | \
	while read f; do \
		if expr "$$f" : ".*_\(template\|private\|private_library\|test_utils\)\.h$$" &>/dev/null; then \
			continue; \
		fi; \
		d="$$(echo "$$f" | sed 's,^include/,,')"; \
		$(mkinstalldirs) "$$(dirname "$(DESTDIR)$(includedir)/cvc4/$$d")"; \
		if [ -e "$$f" ]; then \
			path="$$f"; \
		else \
			path="$(srcdir)/$$f"; \
		fi; \
		fixpath="$(top_builddir)/header_install.fix"; \
		sed 's,^\([ \t]*#[ \t]*include[ \t*]\)"\(.*\)"\([ \t]*\)$$,\1<cvc4/\2>\3,' "$$path" > "$$fixpath" || exit 1; \
		echo $(INSTALL_DATA) "$$fixpath" "$(DESTDIR)$(includedir)/cvc4/$$d"; \
		if $(INSTALL_DATA) "$$fixpath" "$(DESTDIR)$(includedir)/cvc4/$$d"; then \
			rm -f "$$fixpath"; \
		else \
			rm -f "$$fixpath"; \
			exit 1; \
		fi; \
	done

uninstall-local:
	-(echo include/cvc4.h; \
	  echo include/cvc4_public.h; \
	  echo include/cvc4parser_public.h; \
	  echo base/tls.h; \
	  echo util/integer.h; \
	  echo util/rational.h; \
	  find * -name '*.h' | \
		xargs grep -l '^# *include  *"cvc4.*_public\.h"'; \
	(cd "$(srcdir)" && find * -name '*.h' | \
		xargs grep -l '^# *include  *"cvc4.*_public\.h"')) | \
	while read f; do \
		if expr "$$f" : ".*_\(template\|private\|private_library\|test_utils\)\.h$$" &>/dev/null; then \
			continue; \
		fi; \
		d="$$(echo "$$f" | sed 's,^include/,,')"; \
		rm -f "$(DESTDIR)$(includedir)/cvc4/$$d"; \
	done
	-rmdir "$(DESTDIR)$(includedir)/cvc4/bindings/compat"
	-rmdir "$(DESTDIR)$(includedir)/cvc4/bindings"
	-rmdir "$(DESTDIR)$(includedir)/cvc4"
	-rmdir "$(DESTDIR)$(libdir)/ocaml/cvc4"

# This rule is ugly.  It's needed to ensure that automake's dependence
# includes are available during distclean, even though they come from
# directories that are cleaned first.  Without this rule, "distclean"
# fails.
%.Plo:; $(MKDIR_P) "$(dir $@)" && : > "$@"

#include @top_srcdir@/src/theory/Makefile.subdirs
$(top_builddir)/src/.subdirs: $(top_srcdir)/src/Makefile.theories  @top_srcdir@/src/mksubdirs
	$(AM_V_at)test -d $(top_builddir)/src || mkdir $(top_builddir)/src
	$(AM_V_at)chmod +x @top_srcdir@/src/mksubdirs
	$(AM_V_at)( @top_srcdir@/src/mksubdirs "$(top_srcdir)" ) > $(top_builddir)/src/.subdirs.tmp
	@if ! diff -q $(top_builddir)/src/.subdirs $(top_builddir)/src/.subdirs.tmp &>/dev/null; then \
		echo "  GEN   " $@; \
		$(am__mv) $(top_builddir)/src/.subdirs.tmp $(top_builddir)/src/.subdirs; \
	fi

theory/rewriter_tables.h: theory/rewriter_tables_template.h theory/mkrewriter @top_builddir@/src/.subdirs @top_srcdir@/src/theory/*/kinds
	$(AM_V_at)test -d $(top_builddir)/src/theory || mkdir -p @top_builddir@/src/theory
	$(AM_V_at)chmod +x @srcdir@/theory/mkrewriter
	$(AM_V_at)$(am__mv) $@ $@~ 2>/dev/null || true
	$(AM_V_GEN)(@srcdir@/theory/mkrewriter \
		$< \
		`cat @top_builddir@/src/.subdirs` \
	> $@) || (rm -f $@ && exit 1)

theory/theory_traits.h: theory/theory_traits_template.h theory/mktheorytraits @top_builddir@/src/.subdirs @top_srcdir@/src/theory/*/kinds
	$(AM_V_at)test -d $(top_builddir)/src/theory || mkdir -p @top_builddir@/src/theory
	$(AM_V_at)chmod +x @srcdir@/theory/mktheorytraits
	$(AM_V_at)$(am__mv) $@ $@~ 2>/dev/null || true
	$(AM_V_GEN)(@srcdir@/theory/mktheorytraits \
		$< \
		`cat @top_builddir@/src/.subdirs` \
	> $@) || (rm -f $@ && exit 1)

theory/type_enumerator.cpp: theory/type_enumerator_template.cpp theory/mktheorytraits @top_builddir@/src/.subdirs @top_srcdir@/src/theory/*/kinds
	$(AM_V_at)test -d $(top_builddir)/src/theory || mkdir -p @top_builddir@/src/theory
	$(AM_V_at)chmod +x @srcdir@/theory/mktheorytraits
	$(AM_V_at)$(am__mv) $@ $@~ 2>/dev/null || true
	$(AM_V_GEN)(@srcdir@/theory/mktheorytraits \
		$< \
		`cat @top_builddir@/src/.subdirs` \
	> $@) || (rm -f $@ && exit 1)<|MERGE_RESOLUTION|>--- conflicted
+++ resolved
@@ -86,19 +86,13 @@
 	proof/uf_proof.h \
 	proof/uf_proof.cpp \
 	proof/array_proof.h \
-<<<<<<< HEAD
 	proof/array_proof.cpp \
-=======
->>>>>>> 3c4c4420
 	proof/bitvector_proof.h \
 	proof/bitvector_proof.cpp \
 	proof/proof_manager.h \
 	proof/proof_manager.cpp \
-<<<<<<< HEAD
 	proof/skolemization_manager.h \
 	proof/skolemization_manager.cpp \
-=======
->>>>>>> 3c4c4420
 	proof/proof_utils.h \
 	proof/proof_utils.cpp \
 	proof/unsat_core.cpp \
