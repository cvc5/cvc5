--- conflicted
+++ resolved
@@ -26,18 +26,11 @@
 #include <string>
 #include <vector>
 
-<<<<<<< HEAD
-#include "base/cvc4_assert.h"
+#include "base/check.h"
 #include "context/cdlist_forward.h"
 #include "context/context.h"
 #include "context/context_mm.h"
 #include "context/default_clean_up.h"
-=======
-#include "base/check.h"
-#include "context/cdlist_forward.h"
-#include "context/context.h"
-#include "context/context_mm.h"
->>>>>>> 865d1ee4
 
 namespace CVC4 {
 namespace context {
@@ -59,135 +52,7 @@
   typedef CleanUpT CleanUp;
 
   /**
-<<<<<<< HEAD
    * Main constructor: d_list starts with size 0
-=======
-   * Whether to call the destructor when items are popped from the
-   * list.  True by default, but can be set to false by setting the
-   * second argument in the constructor to false.
-   */
-  bool d_callDestructor;
-
-  /**
-   * Allocated size of d_list.
-   */
-  size_t d_sizeAlloc;
-
-  /**
-   * The CleanUp functor.
-   */
-  CleanUp d_cleanUp;
-
-  /**
-   * Our allocator.
-   */
-  Allocator d_allocator;
-
-protected:
-  /**
-   * Private copy constructor used only by save().  d_list and
-   * d_sizeAlloc are not copied: only the base class information and
-   * d_size are needed in restore.
-   */
-  CDList(const CDList& l) :
-    ContextObj(l),
-    d_list(NULL),
-    d_size(l.d_size),
-    d_callDestructor(false),
-    d_sizeAlloc(0),
-    d_cleanUp(l.d_cleanUp),
-    d_allocator(l.d_allocator) {
-    Debug("cdlist") << "copy ctor: " << this
-                    << " from " << &l
-                    << " size " << d_size << std::endl;
-  }
-  CDList& operator=(const CDList& l) = delete;
-
-private:
-  /**
-   * Reallocate the array with more space.
-   * Throws bad_alloc if memory allocation fails.
-   */
-  void grow() {
-    if(d_list == NULL) {
-      // Allocate an initial list if one does not yet exist
-      d_sizeAlloc = INITIAL_SIZE;
-      Debug("cdlist") << "initial grow of cdlist " << this
-                      << " level " << getContext()->getLevel()
-                      << " to " << d_sizeAlloc << std::endl;
-      if(d_sizeAlloc > d_allocator.max_size()) {
-        d_sizeAlloc = d_allocator.max_size();
-      }
-      d_list = d_allocator.allocate(d_sizeAlloc);
-      if(d_list == NULL) {
-        throw std::bad_alloc();
-      }
-    } else {
-      // Allocate a new array with double the size
-      size_t newSize = GROWTH_FACTOR * d_sizeAlloc;
-      if(newSize > d_allocator.max_size()) {
-        newSize = d_allocator.max_size();
-        Assert(newSize > d_sizeAlloc)
-            << "cannot request larger list due to allocator limits";
-      }
-      T* newList = d_allocator.allocate(newSize);
-      Debug("cdlist") << "2x grow of cdlist " << this
-                      << " level " << getContext()->getLevel()
-                      << " to " << newSize
-                      << " (from " << d_list
-                      << " to " << newList << ")" << std::endl;
-      if(newList == NULL) {
-        throw std::bad_alloc();
-      }
-      std::memcpy(newList, d_list, sizeof(T) * d_sizeAlloc);
-      d_allocator.deallocate(d_list, d_sizeAlloc);
-      d_list = newList;
-      d_sizeAlloc = newSize;
-    }
-  }
-
-  /**
-   * Implementation of mandatory ContextObj method save: simply copies
-   * the current size to a copy using the copy constructor (the
-   * pointer and the allocated size are *not* copied as they are not
-   * restored on a pop).  The saved information is allocated using the
-   * ContextMemoryManager.
-   */
-  ContextObj* save(ContextMemoryManager* pCMM) override
-  {
-    ContextObj* data = new(pCMM) CDList<T, CleanUp, Allocator>(*this);
-    Debug("cdlist") << "save " << this
-                    << " at level " << this->getContext()->getLevel()
-                    << " size at " << this->d_size
-                    << " sizeAlloc at " << this->d_sizeAlloc
-                    << " d_list is " << this->d_list
-                    << " data:" << data << std::endl;
-    return data;
-  }
-
-protected:
-  /**
-   * Implementation of mandatory ContextObj method restore: simply
-   * restores the previous size.  Note that the list pointer and the
-   * allocated size are not changed.
-   */
- void restore(ContextObj* data) override
- {
-   Debug("cdlist") << "restore " << this << " level "
-                   << this->getContext()->getLevel() << " data == " << data
-                   << " call dtor == " << this->d_callDestructor
-                   << " d_list == " << this->d_list << std::endl;
-   truncateList(((CDList<T, CleanUp, Allocator>*)data)->d_size);
-   Debug("cdlist") << "restore " << this << " level "
-                   << this->getContext()->getLevel() << " size back to "
-                   << this->d_size << " sizeAlloc at " << this->d_sizeAlloc
-                   << std::endl;
-  }
-
-  /**
-   * Given a size parameter smaller than d_size, truncateList()
-   * removes the elements from the end of the list until d_size equals size.
->>>>>>> 865d1ee4
    *
    * Optionally, a cleanup callback can be specified, which is called on every
    * element that gets removed during a pop. The callback is only used when
@@ -282,21 +147,18 @@
     {
     }
 
-    inline bool operator==(const const_iterator& other) const
+    bool operator==(const const_iterator& other) const
     {
       return d_list == other.d_list && d_pos == other.d_pos;
     }
 
-    inline bool operator!=(const const_iterator& other) const
+    bool operator!=(const const_iterator& other) const
     {
       return d_list != other.d_list || d_pos != other.d_pos;
     }
 
-<<<<<<< HEAD
-    inline const T& operator*() const { return (*d_list)[d_pos]; }
-=======
-    inline const T* operator->() const { return d_it; }
->>>>>>> 865d1ee4
+    const T& operator*() const { return (*d_list)[d_pos]; }
+    const T* operator->() const { return &(*d_list)[d_pos]; }
 
     /** Prefix increment */
     const_iterator& operator++() {
@@ -346,7 +208,7 @@
     Debug("cdlist") << "copy ctor: " << this << " from " << &l << " size "
                     << d_size << std::endl;
   }
-  CDList& operator=(const CDList& l) CVC4_UNDEFINED;
+  CDList& operator=(const CDList& l) = delete;
   /**
    * Implementation of mandatory ContextObj method restore: simply
    * restores the previous size.  Note that the list pointer and the
