--- conflicted
+++ resolved
@@ -39,15 +39,6 @@
 
 namespace cvc5::context {
 
-<<<<<<< HEAD
-=======
-template <class T>
-class DefaultCleanUp {
-public:
- inline void operator()(T* t CVC5_UNUSED) const {}
-};
-
->>>>>>> 270b81b4
 template <class T, class CleanUp = DefaultCleanUp<T>, class Allocator = std::allocator<T> >
 class CDList;
 
