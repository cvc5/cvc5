--- conflicted
+++ resolved
@@ -47,12 +47,8 @@
   }
   else
   {
-<<<<<<< HEAD
-    Unimplemented() << "Target type does not support optimization";
-=======
     Unimplemented() << "Target type " << objectiveType
                     << " does not support optimization";
->>>>>>> 255aa437
   }
 }
 
