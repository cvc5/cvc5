--- conflicted
+++ resolved
@@ -34,26 +34,6 @@
 namespace parser {
 
 class Command;
-
-class ParserStateCallback
-{
- public:
-  ParserStateCallback() {}
-  virtual ~ParserStateCallback() {}
-  /** Issue a warning to the user. */
-  virtual void warning(const std::string& msg) = 0;
-  /** Raise a parse error with the given message. */
-  virtual void parseError(const std::string& msg) = 0;
-  /** Unexpectedly encountered an EOF */
-  virtual void unexpectedEOF(const std::string& msg) = 0;
-  /**
-   * Preempt the next returned command with other ones; used to
-   * support the :named attribute in SMT-LIBv2, which implicitly
-   * inserts a new command before the current one. Also used in TPTP
-   * because function and predicate symbols are implicitly declared.
-   */
-  virtual void preemptCommand(Command* cmd) = 0;
-};
 
 /**
  * Callback from the parser state to the parser, for command preemption
@@ -86,7 +66,6 @@
  */
 class CVC5_EXPORT ParserState
 {
-<<<<<<< HEAD
  public:
   /**
    * Create a parser state.
@@ -110,104 +89,20 @@
   /** Get the associated solver. */
   Solver* getSolver() const;
 
-  /** Deletes and replaces the current parser input. */
-  void setInput() { d_done = false; }
-
-  /**
-   * Check if we are done -- either the end of input has been reached, or some
-   * error has been encountered.
-   * @return true if parser is done
-   */
-  bool done() const { return d_done; }
-
-  /** Sets the done flag */
-  void setDone(bool done = true) { d_done = done; }
-=======
-private:
- /** The callback */
- ParserStateCallback* d_psc;
- /**
-  * Reference to the symbol manager, which manages the symbol table used by
-  * this parser.
-  */
- SymbolManager* d_symman;
-
- /**
-  * This current symbol table used by this parser, from symbol manager.
-  */
- internal::parser::SymbolTable* d_symtab;
-
- /** Are semantic checks enabled during parsing? */
- bool d_checksEnabled;
-
- /** Are we parsing in strict mode? */
- bool d_strictMode;
-
- /** The set of operators available in the current logic. */
- std::set<cvc5::Kind> d_logicOperators;
-
- /** The set of attributes already warned about. */
- std::set<std::string> d_attributesWarnedAbout;
-
- /** Lookup a symbol in the given namespace (as specified by the type).
-  * Only returns a symbol if it is not overloaded, returns null otherwise.
-  */
- cvc5::Term getSymbol(const std::string& var_name, SymbolType type);
-
-protected:
- /** The API Solver object. */
- cvc5::Solver* d_solver;
-
-public:
- /**
-  * Create a parser state.
-  *
-  * @attention The parser takes "ownership" of the given
-  * input and will delete it on destruction.
-  *
-  * @param psc the callback to the parser
-  * @param solver solver API object
-  * @param symm reference to the symbol manager
-  * @param input the parser input
-  * @param strictMode whether to incorporate strict(er) compliance checks
-  */
- ParserState(ParserStateCallback* psc,
-             cvc5::Solver* solver,
-             SymbolManager* sm,
-             bool strictMode = false);
-
- virtual ~ParserState();
-
- /** Get the associated solver. */
- cvc5::Solver* getSolver() const;
-
- /** Enable semantic checks during parsing. */
- void enableChecks() { d_checksEnabled = true; }
-
- /** Disable semantic checks during parsing. Disabling checks may lead to
-  * crashes on bad inputs. */
- void disableChecks() { d_checksEnabled = false; }
->>>>>>> ee97e826
-
- /** Enable strict parsing, according to the language standards. */
- void enableStrictMode() { d_strictMode = true; }
-
-<<<<<<< HEAD
+  /** Enable semantic checks during parsing. */
+  void enableChecks() { d_checksEnabled = true; }
+
   /** Disable semantic checks during parsing. Disabling checks may lead to
    * crashes on bad inputs. */
   void disableChecks() { d_checksEnabled = false; }
-=======
- /** Disable strict parsing. Allows certain syntactic infelicities to
-     pass without comment. */
- void disableStrictMode() { d_strictMode = false; }
->>>>>>> ee97e826
-
- bool strictModeEnabled() { return d_strictMode; }
-
- const std::string& getForcedLogic() const;
- bool logicIsForced() const;
-
-<<<<<<< HEAD
+
+  /** Enable strict parsing, according to the language standards. */
+  void enableStrictMode() { d_strictMode = true; }
+
+  /** Disable strict parsing. Allows certain syntactic infelicities to
+      pass without comment. */
+  void disableStrictMode() { d_strictMode = false; }
+
   bool strictModeEnabled() { return d_strictMode; }
 
   const std::string& getForcedLogic() const;
@@ -291,86 +186,6 @@
    * @param sort_name the name to look up
    */
   Sort getSort(const std::string& sort_name);
-=======
- /** Expose the functionality from SMT/SMT2 parsers, while making
-     implementation optional by returning false by default. */
- virtual bool logicIsSet() { return false; }
-
- /**
-  * Gets the variable currently bound to name.
-  *
-  * @param name the name of the variable
-  * @return the variable expression
-  * Only returns a variable if its name is not overloaded, returns null
-  * otherwise.
-  */
- cvc5::Term getVariable(const std::string& name);
-
- /**
-  * Gets the function currently bound to name.
-  *
-  * @param name the name of the variable
-  * @return the variable expression
-  * Only returns a function if its name is not overloaded, returns null
-  * otherwise.
-  */
- cvc5::Term getFunction(const std::string& name);
-
- /**
-  * Returns the expression that name should be interpreted as, based on the
-  * current binding.
-  *
-  * The symbol name should be declared.
-  * This creates the expression that the string "name" should be interpreted as.
-  * Typically this corresponds to a variable, but it may also correspond to
-  * a nullary constructor or a defined function.
-  * Only returns an expression if its name is not overloaded, returns null
-  * otherwise.
-  */
- virtual cvc5::Term getExpressionForName(const std::string& name);
-
- /**
-  * Returns the expression that name should be interpreted as, based on the
-  * current binding.
-  *
-  * This is the same as above but where the name has been type cast to t.
-  */
- virtual cvc5::Term getExpressionForNameAndType(const std::string& name,
-                                                cvc5::Sort t);
-
- /**
-  * If this method returns true, then name is updated with the tester name
-  * for constructor cons.
-  *
-  * In detail, notice that (user-defined) datatypes associate a unary predicate
-  * for each constructor, called its "tester". This symbol is automatically
-  * defined when a datatype is defined. The tester name for a constructor
-  * (e.g. "cons") depends on the language:
-  * - In smt versions < 2.6, the (non-standard) syntax is "is-cons",
-  * - In smt versions >= 2.6, the indexed symbol "(_ is cons)" is used. Thus,
-  * no tester symbol is necessary, since "is" is a builtin symbol. We still use
-  * the above syntax if strict mode is disabled.
-  * - In cvc, the syntax for testers is "is_cons".
-  */
- virtual bool getTesterName(cvc5::Term cons, std::string& name);
- /**
-  * Returns the kind that should be used for applications of expression fun.
-  * This is a generalization of ExprManager::operatorToKind that also
-  * handles variables whose types are "function-like", i.e. where
-  * checkFunctionLike(fun) returns true.
-  *
-  * For examples of the latter, this function returns
-  *   APPLY_UF if fun has function type,
-  *   APPLY_CONSTRUCTOR if fun has constructor type.
-  */
- cvc5::Kind getKindForFunction(cvc5::Term fun);
-
- /**
-  * Returns a sort, given a name.
-  * @param sort_name the name to look up
-  */
- cvc5::Sort getSort(const std::string& sort_name);
->>>>>>> ee97e826
 
   /**
    * Returns a (parameterized) sort, given a name and args.
@@ -378,295 +193,6 @@
   virtual Sort getParametricSort(const std::string& sort_name,
                                  const std::vector<Sort>& params);
 
-<<<<<<< HEAD
-  /**
-   * Checks if a symbol has been declared.
-   * @param name the symbol name
-   * @param type the symbol type
-   * @return true iff the symbol has been declared with the given type
-   */
-  bool isDeclared(const std::string& name, SymbolType type = SYM_VARIABLE);
-
-  /**
-   * Checks if the declaration policy we want to enforce holds
-   * for the given symbol.
-   * @param name the symbol to check
-   * @param check the kind of check to perform
-   * @param type the type of the symbol
-   * @param notes notes to add to a parse error (if one is generated)
-   * @throws ParserException if checks are enabled and the check fails
-   */
-  void checkDeclaration(const std::string& name,
-                        DeclarationCheck check,
-                        SymbolType type = SYM_VARIABLE,
-                        std::string notes = "");
-
-  /**
-   * Checks whether the given expression is function-like, i.e.
-   * it expects arguments. This is checked by looking at the type
-   * of fun. Examples of function types are function, constructor,
-   * selector, tester.
-   * @param fun the expression to check
-   * @throws ParserException if checks are enabled and fun is not
-   * a function
-   */
-  void checkFunctionLike(Term fun);
-
-  /** Create a new cvc5 variable expression of the given type.
-   *
-   * If a symbol with name already exists,
-   *  then if doOverload is true, we create overloaded operators.
-   *  else if doOverload is false, the existing expression is shadowed by the
-   * new expression.
-   */
-  Term bindVar(const std::string& name,
-               const Sort& type,
-               bool doOverload = false);
-
-  /**
-   * Create a new cvc5 bound variable expression of the given type. This binds
-   * the symbol name to that variable in the current scope.
-   */
-  Term bindBoundVar(const std::string& name, const Sort& type);
-  /**
-   * Create a new cvc5 bound variable expressions of the given names and types.
-   * Like the method above, this binds these names to those variables in the
-   * current scope.
-   */
-  std::vector<Term> bindBoundVars(
-      std::vector<std::pair<std::string, Sort> >& sortedVarNames);
-
-  /**
-   * Create a set of new cvc5 bound variable expressions of the given type.
-   *
-   * For each name, if a symbol with name already exists,
-   *  then if doOverload is true, we create overloaded operators.
-   *  else if doOverload is false, the existing expression is shadowed by the
-   * new expression.
-   */
-  std::vector<Term> bindBoundVars(const std::vector<std::string> names,
-                                  const Sort& type);
-
-  /** Create a new variable definition (e.g., from a let binding).
-   * If a symbol with name already exists,
-   *  then if doOverload is true, we create overloaded operators.
-   *  else if doOverload is false, the existing expression is shadowed by the
-   * new expression.
-   */
-  void defineVar(const std::string& name,
-                 const Term& val,
-                 bool doOverload = false);
-
-  /**
-   * Create a new type definition.
-   *
-   * @param name The name of the type
-   * @param type The type that should be associated with the name
-   * @param skipExisting If true, the type definition is ignored if the same
-   *                     symbol has already been defined. It is assumed that
-   *                     the definition is the exact same as the existing one.
-   */
-  void defineType(const std::string& name,
-                  const Sort& type,
-                  bool skipExisting = false);
-
-  /**
-   * Create a new (parameterized) type definition.
-   *
-   * @param name The name of the type
-   * @param params The type parameters
-   * @param type The type that should be associated with the name
-   */
-  void defineType(const std::string& name,
-                  const std::vector<Sort>& params,
-                  const Sort& type);
-
-  /** Create a new type definition (e.g., from an SMT-LIBv2 define-sort). */
-  void defineParameterizedType(const std::string& name,
-                               const std::vector<Sort>& params,
-                               const Sort& type);
-
-  /**
-   * Creates a new sort with the given name.
-   */
-  Sort mkSort(const std::string& name);
-
-  /**
-   * Creates a new sort constructor with the given name and arity.
-   */
-  Sort mkSortConstructor(const std::string& name, size_t arity);
-
-  /**
-   * Creates a new "unresolved type," used only during parsing.
-   */
-  Sort mkUnresolvedType(const std::string& name);
-
-  /**
-   * Creates a new unresolved (parameterized) type constructor of the given
-   * arity.
-   */
-  Sort mkUnresolvedTypeConstructor(const std::string& name, size_t arity);
-  /**
-   * Creates a new unresolved (parameterized) type constructor given the type
-   * parameters.
-   */
-  Sort mkUnresolvedTypeConstructor(const std::string& name,
-                                   const std::vector<Sort>& params);
-
-  /**
-   * Creates a new unresolved (parameterized) type constructor of the given
-   * arity. Calls either mkUnresolvedType or mkUnresolvedTypeConstructor
-   * depending on the arity.
-   */
-  Sort mkUnresolvedType(const std::string& name, size_t arity);
-
-  /**
-   * Creates and binds sorts of a list of mutually-recursive datatype
-   * declarations.
-   *
-   * For each symbol defined by the datatype, if a symbol with name already
-   * exists, then if doOverload is true, we create overloaded operators. Else,
-   * if doOverload is false, the existing expression is shadowed by the new
-   * expression.
-   */
-  std::vector<Sort> bindMutualDatatypeTypes(
-      std::vector<DatatypeDecl>& datatypes, bool doOverload = false);
-
-  /** make flat function type
-   *
-   * Returns the "flat" function type corresponding to the function taking
-   * argument types "sorts" and range type "range".  A flat function type is
-   * one whose range is not a function. Notice that if sorts is empty and range
-   * is not a function, then this function returns range itself.
-   *
-   * If range is a function type, we add its function argument sorts to sorts
-   * and consider its function range as the new range. For each sort S added
-   * to sorts in this process, we add a new bound variable of sort S to
-   * flattenVars.
-   *
-   * For example:
-   * mkFlattenFunctionType( { Int, (-> Real Real) }, (-> Int Bool), {} ):
-   * - returns the the function type (-> Int (-> Real Real) Int Bool)
-   * - updates sorts to { Int, (-> Real Real), Int },
-   * - updates flattenVars to { x }, where x is bound variable of type Int.
-   *
-   * Notice that this method performs only one level of flattening, for example,
-   * mkFlattenFunctionType({ Int, (-> Real Real) }, (-> Int (-> Int Bool)), {}):
-   * - returns the the function type (-> Int (-> Real Real) Int (-> Int Bool))
-   * - updates sorts to { Int, (-> Real Real), Int },
-   * - updates flattenVars to { x }, where x is bound variable of type Int.
-   *
-   * This method is required so that we do not return functions
-   * that have function return type (these give an unhandled exception
-   * in the ExprManager). For examples of the equivalence between function
-   * definitions in the proposed higher-order extension of the smt2 language,
-   * see page 3 of http://matryoshka.gforge.inria.fr/pubs/PxTP2017.pdf.
-   *
-   * The argument flattenVars is needed in the case of defined functions
-   * with function return type. These have implicit arguments, for instance:
-   *    (define-fun Q ((x Int)) (-> Int Int) (lambda y (P x)))
-   * is equivalent to the command:
-   *    (define-fun Q ((x Int) (z Int)) Int (@ (lambda y (P x)) z))
-   * where @ is (higher-order) application. In this example, z is added to
-   * flattenVars.
-   */
-  Sort mkFlatFunctionType(std::vector<Sort>& sorts,
-                          Sort range,
-                          std::vector<Term>& flattenVars);
-
-  /** make flat function type
-   *
-   * Same as above, but does not take argument flattenVars.
-   * This is used when the arguments of the function are not important (for
-   * instance, if we are only using this type in a declare-fun).
-   */
-  Sort mkFlatFunctionType(std::vector<Sort>& sorts, Sort range);
-
-  /** make higher-order apply
-   *
-   * This returns the left-associative curried application of (function) expr to
-   * the arguments in args.
-   *
-   * For example, mkHoApply( f, { a, b }, 0 ) returns
-   *  (HO_APPLY (HO_APPLY f a) b)
-   *
-   * If args is non-empty, the expected type of expr is (-> T0 ... Tn T), where
-   *    args[i].getType() = Ti
-   * for each i where 0 <= i < args.size(). If expr is not of this
-   * type, the expression returned by this method will not be well typed.
-   */
-  Term mkHoApply(Term expr, const std::vector<Term>& args);
-
-  /** Apply type ascription
-   *
-   * Return term t with a type ascription applied to it. This is used for
-   * syntax like (as t T) in smt2 and t::T in the CVC language. This includes:
-   * - (as set.empty (Set T))
-   * - (as emptybag (Bag T))
-   * - (as univset (Set T))
-   * - (as sep.nil T)
-   * - (cons T)
-   * - ((as cons T) t1 ... tn) where cons is a parametric datatype constructor.
-   *
-   * The term to ascribe t is a term whose kind and children (but not type)
-   * are equivalent to that of the term returned by this method.
-   *
-   * Notice that method is not necessarily a cast. In actuality, the above terms
-   * should be understood as symbols indexed by types. However, SMT-LIB does not
-   * permit types as indices, so we must use, e.g. (as set.empty (Set T))
-   * instead of (_ set.empty (Set T)).
-   *
-   * @param t The term to ascribe a type
-   * @param s The sort to ascribe
-   * @return Term t with sort s ascribed.
-   */
-  Term applyTypeAscription(Term t, Sort s);
-
-  /**
-   * Add an operator to the current legal set.
-   *
-   * @param kind the built-in operator to add
-   */
-  void addOperator(Kind kind);
-
-  /** Is fun a function (or function-like thing)?
-   * Currently this means its type is either a function, constructor, tester, or
-   * selector.
-   */
-  bool isFunctionLike(Term fun);
-
-  //-------------------- callbacks to parser
-  /** Issue a warning to the user. */
-  void warning(const std::string& msg);
-  /** Raise a parse error with the given message. */
-  void parseError(const std::string& msg);
-  /** Unexpectedly encountered an EOF */
-  void unexpectedEOF(const std::string& msg);
-  /** Preempt command */
-  void preemptCommand(Command* cmd);
-  //-------------------- end callbacks to parser
-  /** Issue a warning to the user, but only once per attribute. */
-  void attributeNotSupported(const std::string& attr);
-
-  /**
-   * If we are parsing only, don't raise an exception; if we are not,
-   * raise a parse error with the given message.  There is no actual
-   * parse error, everything is as expected, but we cannot create the
-   * Expr, Type, or other requested thing yet due to internal
-   * limitations.  Even though it's not a parse error, we throw a
-   * parse error so that the input line and column information is
-   * available.
-   *
-   * Think quantifiers.  We don't have a TheoryQuantifiers yet, so we
-   * have no kind::FORALL or kind::EXISTS.  But we might want to
-   * support parsing quantifiers (just not doing anything with them).
-   * So this mechanism gives you a way to do it with --parse-only.
-   */
-  void unimplementedFeature(const std::string& msg)
-  {
-    parseError("Unimplemented feature: " + msg);
-  }
-=======
  /**
   * Checks if a symbol has been declared.
   * @param name the symbol name
@@ -689,272 +215,271 @@
                        SymbolType type = SYM_VARIABLE,
                        std::string notes = "");
 
- /**
-  * Checks whether the given expression is function-like, i.e.
-  * it expects arguments. This is checked by looking at the type
-  * of fun. Examples of function types are function, constructor,
-  * selector, tester.
-  * @param fun the expression to check
-  * @throws ParserException if checks are enabled and fun is not
-  * a function
-  */
- void checkFunctionLike(cvc5::Term fun);
-
- /** Create a new cvc5 variable expression of the given type.
-  *
-  * If a symbol with name already exists,
-  *  then if doOverload is true, we create overloaded operators.
-  *  else if doOverload is false, the existing expression is shadowed by the
-  * new expression.
-  */
- cvc5::Term bindVar(const std::string& name,
-                    const cvc5::Sort& type,
-                    bool doOverload = false);
-
- /**
-  * Create a new cvc5 bound variable expression of the given type. This binds
-  * the symbol name to that variable in the current scope.
-  */
- cvc5::Term bindBoundVar(const std::string& name, const cvc5::Sort& type);
- /**
-  * Create a new cvc5 bound variable expressions of the given names and types.
-  * Like the method above, this binds these names to those variables in the
-  * current scope.
-  */
- std::vector<cvc5::Term> bindBoundVars(
-     std::vector<std::pair<std::string, cvc5::Sort> >& sortedVarNames);
-
- /**
-  * Create a set of new cvc5 bound variable expressions of the given type.
-  *
-  * For each name, if a symbol with name already exists,
-  *  then if doOverload is true, we create overloaded operators.
-  *  else if doOverload is false, the existing expression is shadowed by the
-  * new expression.
-  */
- std::vector<cvc5::Term> bindBoundVars(const std::vector<std::string> names,
-                                       const cvc5::Sort& type);
-
- /**
-  * Create a new variable definition (e.g., from a let binding).
-  *
-  * If a symbol with name already exists,
-  *  then if doOverload is true, we create overloaded operators.
-  *  else if doOverload is false, the existing expression is shadowed by the
-  * new expression.
-  */
- void defineVar(const std::string& name,
-                const cvc5::Term& val,
-                bool doOverload = false);
-
- /**
-  * Create a new type definition.
-  *
-  * @param name The name of the type
-  * @param type The type that should be associated with the name
-  * @param skipExisting If true, the type definition is ignored if the same
-  *                     symbol has already been defined. It is assumed that
-  *                     the definition is the exact same as the existing one.
-  */
- void defineType(const std::string& name,
-                 const cvc5::Sort& type,
-                 bool skipExisting = false);
-
- /**
-  * Create a new (parameterized) type definition.
-  *
-  * @param name The name of the type
-  * @param params The type parameters
-  * @param type The type that should be associated with the name
-  */
- void defineType(const std::string& name,
-                 const std::vector<cvc5::Sort>& params,
-                 const cvc5::Sort& type);
-
- /** Create a new type definition (e.g., from an SMT-LIBv2 define-sort). */
- void defineParameterizedType(const std::string& name,
-                              const std::vector<cvc5::Sort>& params,
-                              const cvc5::Sort& type);
-
- /**
-  * Creates a new sort with the given name.
-  */
- cvc5::Sort mkSort(const std::string& name);
-
- /**
-  * Creates a new sort constructor with the given name and arity.
-  */
- cvc5::Sort mkSortConstructor(const std::string& name, size_t arity);
-
- /**
-  * Creates a new "unresolved type," used only during parsing.
-  */
- cvc5::Sort mkUnresolvedType(const std::string& name);
-
- /**
-  * Creates a new unresolved (parameterized) type constructor of the given
-  * arity.
-  */
- cvc5::Sort mkUnresolvedTypeConstructor(const std::string& name, size_t arity);
- /**
-  * Creates a new unresolved (parameterized) type constructor given the type
-  * parameters.
-  */
- cvc5::Sort mkUnresolvedTypeConstructor(const std::string& name,
-                                        const std::vector<cvc5::Sort>& params);
-
- /**
-  * Creates a new unresolved (parameterized) type constructor of the given
-  * arity. Calls either mkUnresolvedType or mkUnresolvedTypeConstructor
-  * depending on the arity.
-  */
- cvc5::Sort mkUnresolvedType(const std::string& name, size_t arity);
-
- /**
-  * Creates and binds sorts of a list of mutually-recursive datatype
-  * declarations.
-  *
-  * For each symbol defined by the datatype, if a symbol with name already
-  * exists, then if doOverload is true, we create overloaded operators. Else, if
-  * doOverload is false, the existing expression is shadowed by the new
-  * expression.
-  */
- std::vector<cvc5::Sort> bindMutualDatatypeTypes(
-     std::vector<cvc5::DatatypeDecl>& datatypes, bool doOverload = false);
-
- /**
-  * Make flat function type.
-  *
-  * Returns the "flat" function type corresponding to the function taking
-  * argument types "sorts" and range type "range".  A flat function type is
-  * one whose range is not a function. Notice that if sorts is empty and range
-  * is not a function, then this function returns range itself.
-  *
-  * If range is a function type, we add its function argument sorts to sorts
-  * and consider its function range as the new range. For each sort S added
-  * to sorts in this process, we add a new bound variable of sort S to
-  * flattenVars.
-  *
-  * For example:
-  * mkFlattenFunctionType( { Int, (-> Real Real) }, (-> Int Bool), {} ):
-  * - returns the the function type (-> Int (-> Real Real) Int Bool)
-  * - updates sorts to { Int, (-> Real Real), Int },
-  * - updates flattenVars to { x }, where x is bound variable of type Int.
-  *
-  * Notice that this method performs only one level of flattening, for example,
-  * mkFlattenFunctionType({ Int, (-> Real Real) }, (-> Int (-> Int Bool)), {}):
-  * - returns the the function type (-> Int (-> Real Real) Int (-> Int Bool))
-  * - updates sorts to { Int, (-> Real Real), Int },
-  * - updates flattenVars to { x }, where x is bound variable of type Int.
-  *
-  * This method is required so that we do not return functions
-  * that have function return type (these give an unhandled exception
-  * in the ExprManager). For examples of the equivalence between function
-  * definitions in the proposed higher-order extension of the smt2 language,
-  * see page 3 of http://matryoshka.gforge.inria.fr/pubs/PxTP2017.pdf.
-  *
-  * The argument flattenVars is needed in the case of defined functions
-  * with function return type. These have implicit arguments, for instance:
-  *    (define-fun Q ((x Int)) (-> Int Int) (lambda y (P x)))
-  * is equivalent to the command:
-  *    (define-fun Q ((x Int) (z Int)) Int (@ (lambda y (P x)) z))
-  * where @ is (higher-order) application. In this example, z is added to
-  * flattenVars.
-  */
- cvc5::Sort mkFlatFunctionType(std::vector<cvc5::Sort>& sorts,
-                               cvc5::Sort range,
-                               std::vector<cvc5::Term>& flattenVars);
-
- /**
-  * Make flat function type.
-  *
-  * Same as above, but does not take argument flattenVars.
-  * This is used when the arguments of the function are not important (for
-  * instance, if we are only using this type in a declare-fun).
-  */
- cvc5::Sort mkFlatFunctionType(std::vector<cvc5::Sort>& sorts,
-                               cvc5::Sort range);
-
- /**
-  * Make higher-order apply.
-  *
-  * This returns the left-associative curried application of (function) expr to
-  * the arguments in args.
-  *
-  * For example, mkHoApply( f, { a, b }, 0 ) returns
-  *  (HO_APPLY (HO_APPLY f a) b)
-  *
-  * If args is non-empty, the expected type of expr is (-> T0 ... Tn T), where
-  *    args[i].getType() = Ti
-  * for each i where 0 <= i < args.size(). If expr is not of this
-  * type, the expression returned by this method will not be well typed.
-  */
- cvc5::Term mkHoApply(cvc5::Term expr, const std::vector<cvc5::Term>& args);
-
- /**
-  * Apply type ascription.
-  *
-  * Return term t with a type ascription applied to it. This is used for
-  * syntax like (as t T) in smt2 and t::T in the CVC language. This includes:
-  * - (as set.empty (Set T))
-  * - (as emptybag (Bag T))
-  * - (as univset (Set T))
-  * - (as sep.nil T)
-  * - (cons T)
-  * - ((as cons T) t1 ... tn) where cons is a parametric datatype constructor.
-  *
-  * The term to ascribe t is a term whose kind and children (but not type)
-  * are equivalent to that of the term returned by this method.
-  *
-  * Notice that method is not necessarily a cast. In actuality, the above terms
-  * should be understood as symbols indexed by types. However, SMT-LIB does not
-  * permit types as indices, so we must use, e.g. (as set.empty (Set T))
-  * instead of (_ set.empty (Set T)).
-  *
-  * @param t The term to ascribe a type
-  * @param s The sort to ascribe
-  * @return Term t with sort s ascribed.
-  */
- cvc5::Term applyTypeAscription(cvc5::Term t, cvc5::Sort s);
-
- /**
-  * Add an operator to the current legal set.
-  *
-  * @param kind the built-in operator to add
-  */
- void addOperator(cvc5::Kind kind);
-
- /** Is fun a function (or function-like thing)?
-  * Currently this means its type is either a function, constructor, tester, or
-  * selector.
-  */
- bool isFunctionLike(cvc5::Term fun);
-
- /** Issue a warning to the user, but only once per attribute. */
- void attributeNotSupported(const std::string& attr);
-
- /** Issue a warning to the user. */
- void warning(const std::string& msg);
- /** Raise a parse error with the given message. */
- void parseError(const std::string& msg);
- /** Unexpectedly encountered an EOF */
- void unexpectedEOF(const std::string& msg);
- /**
-  * Preempt the next returned command with other ones; used to
-  * support the :named attribute in SMT-LIBv2, which implicitly
-  * inserts a new command before the current one. Also used in TPTP
-  * because function and predicate symbols are implicitly declared.
-  */
- void preemptCommand(Command* cmd);
-
- /**
-  * Raise a parse error with the given message.
-  */
- void unimplementedFeature(const std::string& msg)
- {
-   parseError("Unimplemented feature: " + msg);
- }
->>>>>>> ee97e826
+  /**
+   * Checks whether the given expression is function-like, i.e.
+   * it expects arguments. This is checked by looking at the type
+   * of fun. Examples of function types are function, constructor,
+   * selector, tester.
+   * @param fun the expression to check
+   * @throws ParserException if checks are enabled and fun is not
+   * a function
+   */
+  void checkFunctionLike(Term fun);
+
+  /** Create a new cvc5 variable expression of the given type.
+   *
+   * If a symbol with name already exists,
+   *  then if doOverload is true, we create overloaded operators.
+   *  else if doOverload is false, the existing expression is shadowed by the
+   * new expression.
+   */
+  Term bindVar(const std::string& name,
+               const Sort& type,
+               bool doOverload = false);
+
+  /**
+   * Create a new cvc5 bound variable expression of the given type. This binds
+   * the symbol name to that variable in the current scope.
+   */
+  Term bindBoundVar(const std::string& name, const Sort& type);
+  /**
+   * Create a new cvc5 bound variable expressions of the given names and types.
+   * Like the method above, this binds these names to those variables in the
+   * current scope.
+   */
+  std::vector<Term> bindBoundVars(
+      std::vector<std::pair<std::string, Sort> >& sortedVarNames);
+
+  /**
+   * Create a set of new cvc5 bound variable expressions of the given type.
+   *
+   * For each name, if a symbol with name already exists,
+   *  then if doOverload is true, we create overloaded operators.
+   *  else if doOverload is false, the existing expression is shadowed by the
+   * new expression.
+   */
+  std::vector<Term> bindBoundVars(const std::vector<std::string> names,
+                                  const Sort& type);
+
+  /** Create a new variable definition (e.g., from a let binding).
+   * If a symbol with name already exists,
+   *  then if doOverload is true, we create overloaded operators.
+   *  else if doOverload is false, the existing expression is shadowed by the
+   * new expression.
+   */
+  void defineVar(const std::string& name,
+                 const Term& val,
+                 bool doOverload = false);
+
+  /**
+   * Create a new type definition.
+   *
+   * @param name The name of the type
+   * @param type The type that should be associated with the name
+   * @param skipExisting If true, the type definition is ignored if the same
+   *                     symbol has already been defined. It is assumed that
+   *                     the definition is the exact same as the existing one.
+   */
+  void defineType(const std::string& name,
+                  const Sort& type,
+                  bool skipExisting = false);
+
+  /**
+   * Create a new (parameterized) type definition.
+   *
+   * @param name The name of the type
+   * @param params The type parameters
+   * @param type The type that should be associated with the name
+   */
+  void defineType(const std::string& name,
+                  const std::vector<Sort>& params,
+                  const Sort& type);
+
+  /** Create a new type definition (e.g., from an SMT-LIBv2 define-sort). */
+  void defineParameterizedType(const std::string& name,
+                               const std::vector<Sort>& params,
+                               const Sort& type);
+
+  /**
+   * Creates a new sort with the given name.
+   */
+  Sort mkSort(const std::string& name);
+
+  /**
+   * Creates a new sort constructor with the given name and arity.
+   */
+  Sort mkSortConstructor(const std::string& name, size_t arity);
+
+  /**
+   * Creates a new "unresolved type," used only during parsing.
+   */
+  Sort mkUnresolvedType(const std::string& name);
+
+  /**
+   * Creates a new unresolved (parameterized) type constructor of the given
+   * arity.
+   */
+  Sort mkUnresolvedTypeConstructor(const std::string& name, size_t arity);
+  /**
+   * Creates a new unresolved (parameterized) type constructor given the type
+   * parameters.
+   */
+  Sort mkUnresolvedTypeConstructor(const std::string& name,
+                                   const std::vector<Sort>& params);
+
+  /**
+   * Creates a new unresolved (parameterized) type constructor of the given
+   * arity. Calls either mkUnresolvedType or mkUnresolvedTypeConstructor
+   * depending on the arity.
+   */
+  Sort mkUnresolvedType(const std::string& name, size_t arity);
+
+  /**
+   * Creates and binds sorts of a list of mutually-recursive datatype
+   * declarations.
+   *
+   * For each symbol defined by the datatype, if a symbol with name already
+   * exists, then if doOverload is true, we create overloaded operators. Else,
+   * if doOverload is false, the existing expression is shadowed by the new
+   * expression.
+   */
+  std::vector<Sort> bindMutualDatatypeTypes(
+      std::vector<DatatypeDecl>& datatypes, bool doOverload = false);
+
+  /** make flat function type
+   *
+   * Returns the "flat" function type corresponding to the function taking
+   * argument types "sorts" and range type "range".  A flat function type is
+   * one whose range is not a function. Notice that if sorts is empty and range
+   * is not a function, then this function returns range itself.
+   *
+   * If range is a function type, we add its function argument sorts to sorts
+   * and consider its function range as the new range. For each sort S added
+   * to sorts in this process, we add a new bound variable of sort S to
+   * flattenVars.
+   *
+   * For example:
+   * mkFlattenFunctionType( { Int, (-> Real Real) }, (-> Int Bool), {} ):
+   * - returns the the function type (-> Int (-> Real Real) Int Bool)
+   * - updates sorts to { Int, (-> Real Real), Int },
+   * - updates flattenVars to { x }, where x is bound variable of type Int.
+   *
+   * Notice that this method performs only one level of flattening, for example,
+   * mkFlattenFunctionType({ Int, (-> Real Real) }, (-> Int (-> Int Bool)), {}):
+   * - returns the the function type (-> Int (-> Real Real) Int (-> Int Bool))
+   * - updates sorts to { Int, (-> Real Real), Int },
+   * - updates flattenVars to { x }, where x is bound variable of type Int.
+   *
+   * This method is required so that we do not return functions
+   * that have function return type (these give an unhandled exception
+   * in the ExprManager). For examples of the equivalence between function
+   * definitions in the proposed higher-order extension of the smt2 language,
+   * see page 3 of http://matryoshka.gforge.inria.fr/pubs/PxTP2017.pdf.
+   *
+   * The argument flattenVars is needed in the case of defined functions
+   * with function return type. These have implicit arguments, for instance:
+   *    (define-fun Q ((x Int)) (-> Int Int) (lambda y (P x)))
+   * is equivalent to the command:
+   *    (define-fun Q ((x Int) (z Int)) Int (@ (lambda y (P x)) z))
+   * where @ is (higher-order) application. In this example, z is added to
+   * flattenVars.
+   */
+  Sort mkFlatFunctionType(std::vector<Sort>& sorts,
+                          Sort range,
+                          std::vector<Term>& flattenVars);
+
+  /** make flat function type
+   *
+   * Same as above, but does not take argument flattenVars.
+   * This is used when the arguments of the function are not important (for
+   * instance, if we are only using this type in a declare-fun).
+   */
+  Sort mkFlatFunctionType(std::vector<Sort>& sorts, Sort range);
+
+  /** make higher-order apply
+   *
+   * This returns the left-associative curried application of (function) expr to
+   * the arguments in args.
+   *
+   * For example, mkHoApply( f, { a, b }, 0 ) returns
+   *  (HO_APPLY (HO_APPLY f a) b)
+   *
+   * If args is non-empty, the expected type of expr is (-> T0 ... Tn T), where
+   *    args[i].getType() = Ti
+   * for each i where 0 <= i < args.size(). If expr is not of this
+   * type, the expression returned by this method will not be well typed.
+   */
+  Term mkHoApply(Term expr, const std::vector<Term>& args);
+
+  /** Apply type ascription
+   *
+   * Return term t with a type ascription applied to it. This is used for
+   * syntax like (as t T) in smt2 and t::T in the CVC language. This includes:
+   * - (as set.empty (Set T))
+   * - (as emptybag (Bag T))
+   * - (as univset (Set T))
+   * - (as sep.nil T)
+   * - (cons T)
+   * - ((as cons T) t1 ... tn) where cons is a parametric datatype constructor.
+   *
+   * The term to ascribe t is a term whose kind and children (but not type)
+   * are equivalent to that of the term returned by this method.
+   *
+   * Notice that method is not necessarily a cast. In actuality, the above terms
+   * should be understood as symbols indexed by types. However, SMT-LIB does not
+   * permit types as indices, so we must use, e.g. (as set.empty (Set T))
+   * instead of (_ set.empty (Set T)).
+   *
+   * @param t The term to ascribe a type
+   * @param s The sort to ascribe
+   * @return Term t with sort s ascribed.
+   */
+  Term applyTypeAscription(Term t, Sort s);
+
+  /**
+   * Add an operator to the current legal set.
+   *
+   * @param kind the built-in operator to add
+   */
+  void addOperator(Kind kind);
+
+  /** Is fun a function (or function-like thing)?
+   * Currently this means its type is either a function, constructor, tester, or
+   * selector.
+   */
+  bool isFunctionLike(Term fun);
+
+  //-------------------- callbacks to parser
+  /** Issue a warning to the user. */
+  void warning(const std::string& msg);
+  /** Raise a parse error with the given message. */
+  void parseError(const std::string& msg);
+  /** Unexpectedly encountered an EOF */
+  void unexpectedEOF(const std::string& msg);
+  /** Preempt command */
+  void preemptCommand(Command* cmd);
+  //-------------------- end callbacks to parser
+  /** Issue a warning to the user, but only once per attribute. */
+  void attributeNotSupported(const std::string& attr);
+
+  /**
+   * If we are parsing only, don't raise an exception; if we are not,
+   * raise a parse error with the given message.  There is no actual
+   * parse error, everything is as expected, but we cannot create the
+   * Expr, Type, or other requested thing yet due to internal
+   * limitations.  Even though it's not a parse error, we throw a
+   * parse error so that the input line and column information is
+   * available.
+   *
+   * Think quantifiers.  We don't have a TheoryQuantifiers yet, so we
+   * have no kind::FORALL or kind::EXISTS.  But we might want to
+   * support parsing quantifiers (just not doing anything with them).
+   * So this mechanism gives you a way to do it with --parse-only.
+   */
+  void unimplementedFeature(const std::string& msg)
+  {
+    parseError("Unimplemented feature: " + msg);
+  }
 
   /**
    * Gets the current declaration level.
@@ -1063,9 +588,6 @@
    */
   internal::parser::SymbolTable* d_symtab;
 
-  /** Are we done */
-  bool d_done;
-
   /** Are semantic checks enabled during parsing? */
   bool d_checksEnabled;
 
