/******************************************************************************
 * Top contributors (to current version):
 *   Andrew Reynolds, Morgan Deters, Christopher L. Conway
 *
 * This file is part of the cvc5 project.
 *
 * Copyright (c) 2009-2022 by the authors listed in the file AUTHORS
 * in the top-level source directory and their institutional affiliations.
 * All rights reserved.  See the file COPYING in the top-level source
 * directory for licensing information.
 * ****************************************************************************
 *
 * A collection of state for use by parser implementations.
 */

#include "cvc5parser_public.h"

#ifndef CVC5__PARSER__PARSER_H
#define CVC5__PARSER__PARSER_H

#include <list>
#include <memory>
#include <set>
#include <string>

#include "api/cpp/cvc5.h"
#include "cvc5_export.h"
#include "parser/api/cpp/symbol_manager.h"
#include "parser/input.h"
#include "parser/parse_op.h"
#include "parser/parser_exception.h"
#include "parser/parser_utils.h"
#include "symbol_table.h"

namespace cvc5 {
namespace parser {

class Command;
class Input;

/**
 * Callback from the parser state to the parser, for command preemption
 * and error handling.
 */
class ParserStateCallback
{
 public:
  ParserStateCallback() {}
  virtual ~ParserStateCallback() {}
  /** Issue a warning to the user. */
  virtual void warning(const std::string& msg) = 0;
  /** Raise a parse error with the given message. */
  virtual void parseError(const std::string& msg) = 0;
  /** Unexpectedly encountered an EOF */
  virtual void unexpectedEOF(const std::string& msg) = 0;
  /**
   * Preempt the next returned command with other ones; used to
   * support the :named attribute in SMT-LIBv2, which implicitly
   * inserts a new command before the current one. Also used in TPTP
   * because function and predicate symbols are implicitly declared.
   */
  virtual void preemptCommand(Command* cmd) = 0;
};

/**
 * This class encapsulates all of the state of a parser, including the
 * name of the file, line number and column information, and in-scope
 * declarations.
 */
class CVC5_EXPORT ParserState
{
private:
 /** The callback */
 ParserStateCallback* d_psc;
 /**
  * Reference to the symbol manager, which manages the symbol table used by
  * this parser.
  */
 SymbolManager* d_symman;

 /**
  * This current symbol table used by this parser, from symbol manager.
  */
 internal::parser::SymbolTable* d_symtab;

 /** Are semantic checks enabled during parsing? */
 bool d_checksEnabled;

 /** Are we parsing in strict mode? */
 bool d_strictMode;

 /** The set of operators available in the current logic. */
 std::set<cvc5::Kind> d_logicOperators;

 /** The set of attributes already warned about. */
 std::set<std::string> d_attributesWarnedAbout;

 /** Lookup a symbol in the given namespace (as specified by the type).
  * Only returns a symbol if it is not overloaded, returns null otherwise.
  */
 cvc5::Term getSymbol(const std::string& var_name, SymbolType type);

protected:
 /** The API Solver object. */
 cvc5::Solver* d_solver;

public:
 /**
  * Create a parser state.
  *
  * @attention The parser takes "ownership" of the given
  * input and will delete it on destruction.
  *
  * @param psc the callback to the parser
  * @param solver solver API object
  * @param symm reference to the symbol manager
  * @param input the parser input
  * @param strictMode whether to incorporate strict(er) compliance checks
  */
 ParserState(ParserStateCallback* psc,
             cvc5::Solver* solver,
             SymbolManager* sm,
             bool strictMode = false);

 virtual ~ParserState();

 /** Get the associated solver. */
 cvc5::Solver* getSolver() const;

 /** Enable semantic checks during parsing. */
 void enableChecks() { d_checksEnabled = true; }

 /** Disable semantic checks during parsing. Disabling checks may lead to
  * crashes on bad inputs. */
 void disableChecks() { d_checksEnabled = false; }

 /** Enable strict parsing, according to the language standards. */
 void enableStrictMode() { d_strictMode = true; }

 /** Disable strict parsing. Allows certain syntactic infelicities to
     pass without comment. */
 void disableStrictMode() { d_strictMode = false; }

 bool strictModeEnabled() { return d_strictMode; }

 const std::string& getForcedLogic() const;
 bool logicIsForced() const;

 /** Expose the functionality from SMT/SMT2 parsers, while making
     implementation optional by returning false by default. */
 virtual bool logicIsSet() { return false; }

 /**
  * Gets the variable currently bound to name.
  *
  * @param name the name of the variable
  * @return the variable expression
  * Only returns a variable if its name is not overloaded, returns null
  * otherwise.
  */
 cvc5::Term getVariable(const std::string& name);

 /**
  * Gets the function currently bound to name.
  *
  * @param name the name of the variable
  * @return the variable expression
  * Only returns a function if its name is not overloaded, returns null
  * otherwise.
  */
 cvc5::Term getFunction(const std::string& name);

 /**
  * Returns the expression that name should be interpreted as, based on the
  * current binding.
  *
  * The symbol name should be declared.
  * This creates the expression that the string "name" should be interpreted as.
  * Typically this corresponds to a variable, but it may also correspond to
  * a nullary constructor or a defined function.
  * Only returns an expression if its name is not overloaded, returns null
  * otherwise.
  */
 virtual cvc5::Term getExpressionForName(const std::string& name);

<<<<<<< HEAD
 /**
  * Returns the expression that name should be interpreted as, based on the
  * current binding.
  *
  * This is the same as above but where the name has been type cast to t.
  */
 virtual cvc5::Term getExpressionForNameAndType(const std::string& name,
                                                cvc5::Sort t);

 /**
  * If this method returns true, then name is updated with the tester name
  * for constructor cons.
  *
  * In detail, notice that (user-defined) datatypes associate a unary predicate
  * for each constructor, called its "tester". This symbol is automatically
  * defined when a datatype is defined. The tester name for a constructor
  * (e.g. "cons") depends on the language:
  * - In smt versions < 2.6, the (non-standard) syntax is "is-cons",
  * - In smt versions >= 2.6, the indexed symbol "(_ is cons)" is used. Thus,
  * no tester symbol is necessary, since "is" is a builtin symbol. We still use
  * the above syntax if strict mode is disabled.
  * - In cvc, the syntax for testers is "is_cons".
  */
 virtual bool getTesterName(cvc5::Term cons, std::string& name);
=======
  /**
   * Returns a sort, given a name.
   * @param sort_name the name to look up
   */
  virtual cvc5::Sort getSort(const std::string& sort_name);

  /**
   * Returns a (parameterized) sort, given a name and args.
   */
  virtual cvc5::Sort getParametricSort(const std::string& sort_name,
                                       const std::vector<cvc5::Sort>& params);
>>>>>>> 40f1137e

 /**
  * Returns the kind that should be used for applications of expression fun.
  * This is a generalization of ExprManager::operatorToKind that also
  * handles variables whose types are "function-like", i.e. where
  * checkFunctionLike(fun) returns true.
  *
  * For examples of the latter, this function returns
  *   APPLY_UF if fun has function type,
  *   APPLY_CONSTRUCTOR if fun has constructor type.
  */
 cvc5::Kind getKindForFunction(cvc5::Term fun);

 /**
  * Returns a sort, given a name.
  * @param sort_name the name to look up
  */
 cvc5::Sort getSort(const std::string& sort_name);

 /**
  * Returns a (parameterized) sort, given a name and args.
  */
 cvc5::Sort getSort(const std::string& sort_name,
                    const std::vector<cvc5::Sort>& params);

 /**
  * Checks if a symbol has been declared.
  * @param name the symbol name
  * @param type the symbol type
  * @return true iff the symbol has been declared with the given type
  */
 bool isDeclared(const std::string& name, SymbolType type = SYM_VARIABLE);

 /**
  * Checks if the declaration policy we want to enforce holds
  * for the given symbol.
  * @param name the symbol to check
  * @param check the kind of check to perform
  * @param type the type of the symbol
  * @param notes notes to add to a parse error (if one is generated)
  * @throws ParserException if checks are enabled and the check fails
  */
 void checkDeclaration(const std::string& name,
                       DeclarationCheck check,
                       SymbolType type = SYM_VARIABLE,
                       std::string notes = "");

 /**
  * Checks whether the given expression is function-like, i.e.
  * it expects arguments. This is checked by looking at the type
  * of fun. Examples of function types are function, constructor,
  * selector, tester.
  * @param fun the expression to check
  * @throws ParserException if checks are enabled and fun is not
  * a function
  */
 void checkFunctionLike(cvc5::Term fun);

 /** Create a new cvc5 variable expression of the given type.
  *
  * If a symbol with name already exists,
  *  then if doOverload is true, we create overloaded operators.
  *  else if doOverload is false, the existing expression is shadowed by the
  * new expression.
  */
 cvc5::Term bindVar(const std::string& name,
                    const cvc5::Sort& type,
                    bool doOverload = false);

 /**
  * Create a new cvc5 bound variable expression of the given type. This binds
  * the symbol name to that variable in the current scope.
  */
 cvc5::Term bindBoundVar(const std::string& name, const cvc5::Sort& type);
 /**
  * Create a new cvc5 bound variable expressions of the given names and types.
  * Like the method above, this binds these names to those variables in the
  * current scope.
  */
 std::vector<cvc5::Term> bindBoundVars(
     std::vector<std::pair<std::string, cvc5::Sort> >& sortedVarNames);

 /**
  * Create a set of new cvc5 bound variable expressions of the given type.
  *
  * For each name, if a symbol with name already exists,
  *  then if doOverload is true, we create overloaded operators.
  *  else if doOverload is false, the existing expression is shadowed by the
  * new expression.
  */
 std::vector<cvc5::Term> bindBoundVars(const std::vector<std::string> names,
                                       const cvc5::Sort& type);

 /** Create a new variable definition (e.g., from a let binding).
  * If a symbol with name already exists,
  *  then if doOverload is true, we create overloaded operators.
  *  else if doOverload is false, the existing expression is shadowed by the
  * new expression.
  */
 void defineVar(const std::string& name,
                const cvc5::Term& val,
                bool doOverload = false);

 /**
  * Create a new type definition.
  *
  * @param name The name of the type
  * @param type The type that should be associated with the name
  * @param skipExisting If true, the type definition is ignored if the same
  *                     symbol has already been defined. It is assumed that
  *                     the definition is the exact same as the existing one.
  */
 void defineType(const std::string& name,
                 const cvc5::Sort& type,
                 bool skipExisting = false);

 /**
  * Create a new (parameterized) type definition.
  *
  * @param name The name of the type
  * @param params The type parameters
  * @param type The type that should be associated with the name
  */
 void defineType(const std::string& name,
                 const std::vector<cvc5::Sort>& params,
                 const cvc5::Sort& type);

 /** Create a new type definition (e.g., from an SMT-LIBv2 define-sort). */
 void defineParameterizedType(const std::string& name,
                              const std::vector<cvc5::Sort>& params,
                              const cvc5::Sort& type);

 /**
  * Creates a new sort with the given name.
  */
 cvc5::Sort mkSort(const std::string& name);

 /**
  * Creates a new sort constructor with the given name and arity.
  */
 cvc5::Sort mkSortConstructor(const std::string& name, size_t arity);

 /**
  * Creates a new "unresolved type," used only during parsing.
  */
 cvc5::Sort mkUnresolvedType(const std::string& name);

 /**
  * Creates a new unresolved (parameterized) type constructor of the given
  * arity.
  */
 cvc5::Sort mkUnresolvedTypeConstructor(const std::string& name, size_t arity);
 /**
  * Creates a new unresolved (parameterized) type constructor given the type
  * parameters.
  */
 cvc5::Sort mkUnresolvedTypeConstructor(const std::string& name,
                                        const std::vector<cvc5::Sort>& params);

 /**
  * Creates a new unresolved (parameterized) type constructor of the given
  * arity. Calls either mkUnresolvedType or mkUnresolvedTypeConstructor
  * depending on the arity.
  */
 cvc5::Sort mkUnresolvedType(const std::string& name, size_t arity);

 /**
  * Creates and binds sorts of a list of mutually-recursive datatype
  * declarations.
  *
  * For each symbol defined by the datatype, if a symbol with name already
  * exists, then if doOverload is true, we create overloaded operators. Else, if
  * doOverload is false, the existing expression is shadowed by the new
  * expression.
  */
 std::vector<cvc5::Sort> bindMutualDatatypeTypes(
     std::vector<cvc5::DatatypeDecl>& datatypes, bool doOverload = false);

 /** make flat function type
  *
  * Returns the "flat" function type corresponding to the function taking
  * argument types "sorts" and range type "range".  A flat function type is
  * one whose range is not a function. Notice that if sorts is empty and range
  * is not a function, then this function returns range itself.
  *
  * If range is a function type, we add its function argument sorts to sorts
  * and consider its function range as the new range. For each sort S added
  * to sorts in this process, we add a new bound variable of sort S to
  * flattenVars.
  *
  * For example:
  * mkFlattenFunctionType( { Int, (-> Real Real) }, (-> Int Bool), {} ):
  * - returns the the function type (-> Int (-> Real Real) Int Bool)
  * - updates sorts to { Int, (-> Real Real), Int },
  * - updates flattenVars to { x }, where x is bound variable of type Int.
  *
  * Notice that this method performs only one level of flattening, for example,
  * mkFlattenFunctionType({ Int, (-> Real Real) }, (-> Int (-> Int Bool)), {}):
  * - returns the the function type (-> Int (-> Real Real) Int (-> Int Bool))
  * - updates sorts to { Int, (-> Real Real), Int },
  * - updates flattenVars to { x }, where x is bound variable of type Int.
  *
  * This method is required so that we do not return functions
  * that have function return type (these give an unhandled exception
  * in the ExprManager). For examples of the equivalence between function
  * definitions in the proposed higher-order extension of the smt2 language,
  * see page 3 of http://matryoshka.gforge.inria.fr/pubs/PxTP2017.pdf.
  *
  * The argument flattenVars is needed in the case of defined functions
  * with function return type. These have implicit arguments, for instance:
  *    (define-fun Q ((x Int)) (-> Int Int) (lambda y (P x)))
  * is equivalent to the command:
  *    (define-fun Q ((x Int) (z Int)) Int (@ (lambda y (P x)) z))
  * where @ is (higher-order) application. In this example, z is added to
  * flattenVars.
  */
 cvc5::Sort mkFlatFunctionType(std::vector<cvc5::Sort>& sorts,
                               cvc5::Sort range,
                               std::vector<cvc5::Term>& flattenVars);

 /** make flat function type
  *
  * Same as above, but does not take argument flattenVars.
  * This is used when the arguments of the function are not important (for
  * instance, if we are only using this type in a declare-fun).
  */
 cvc5::Sort mkFlatFunctionType(std::vector<cvc5::Sort>& sorts,
                               cvc5::Sort range);

 /** make higher-order apply
  *
  * This returns the left-associative curried application of (function) expr to
  * the arguments in args.
  *
  * For example, mkHoApply( f, { a, b }, 0 ) returns
  *  (HO_APPLY (HO_APPLY f a) b)
  *
  * If args is non-empty, the expected type of expr is (-> T0 ... Tn T), where
  *    args[i].getType() = Ti
  * for each i where 0 <= i < args.size(). If expr is not of this
  * type, the expression returned by this method will not be well typed.
  */
 cvc5::Term mkHoApply(cvc5::Term expr, const std::vector<cvc5::Term>& args);

 /** Apply type ascription
  *
  * Return term t with a type ascription applied to it. This is used for
  * syntax like (as t T) in smt2 and t::T in the CVC language. This includes:
  * - (as set.empty (Set T))
  * - (as emptybag (Bag T))
  * - (as univset (Set T))
  * - (as sep.nil T)
  * - (cons T)
  * - ((as cons T) t1 ... tn) where cons is a parametric datatype constructor.
  *
  * The term to ascribe t is a term whose kind and children (but not type)
  * are equivalent to that of the term returned by this method.
  *
  * Notice that method is not necessarily a cast. In actuality, the above terms
  * should be understood as symbols indexed by types. However, SMT-LIB does not
  * permit types as indices, so we must use, e.g. (as set.empty (Set T))
  * instead of (_ set.empty (Set T)).
  *
  * @param t The term to ascribe a type
  * @param s The sort to ascribe
  * @return Term t with sort s ascribed.
  */
 cvc5::Term applyTypeAscription(cvc5::Term t, cvc5::Sort s);

 /**
  * Add an operator to the current legal set.
  *
  * @param kind the built-in operator to add
  */
 void addOperator(cvc5::Kind kind);

 /** Is fun a function (or function-like thing)?
  * Currently this means its type is either a function, constructor, tester, or
  * selector.
  */
 bool isFunctionLike(cvc5::Term fun);

 /** Issue a warning to the user, but only once per attribute. */
 void attributeNotSupported(const std::string& attr);

 /** Issue a warning to the user. */
 void warning(const std::string& msg);
 /** Raise a parse error with the given message. */
 void parseError(const std::string& msg);
 /** Unexpectedly encountered an EOF */
 void unexpectedEOF(const std::string& msg);
 /**
  * Preempt the next returned command with other ones; used to
  * support the :named attribute in SMT-LIBv2, which implicitly
  * inserts a new command before the current one. Also used in TPTP
  * because function and predicate symbols are implicitly declared.
  */
 void preemptCommand(Command* cmd);

 /**
  * Raise a parse error with the given message.
  */
 void unimplementedFeature(const std::string& msg)
 {
   parseError("Unimplemented feature: " + msg);
 }

  /**
   * Gets the current declaration level.
   */
  size_t scopeLevel() const;

  /**
   * Pushes a scope. All subsequent symbol declarations made are only valid in
   * this scope, i.e. they are deleted on the next call to popScope.
   *
   * The argument isUserContext is true, when we are pushing a user context
   * e.g. via the smt2 command (push n). This may also include one initial
   * pushScope when the parser is initialized. User-context pushes and pops
   * have an impact on both expression names and the symbol table, whereas
   * other pushes and pops only have an impact on the symbol table.
   */
  void pushScope(bool isUserContext = false);

  /** Push scope for get-value
   *
   * This pushes a scope by a call to pushScope that binds all relevant bindings
   * required for parsing the SMT-LIB command `get-value`. This includes
   * all uninterpreted constant values in user-defined uninterpreted sorts.
   */
  void pushGetValueScope();

  void popScope();

  virtual void reset();

  /** Return the symbol manager used by this parser. */
  SymbolManager* getSymbolManager();

  //------------------------ operator overloading
  /** is this function overloaded? */
  bool isOverloadedFunction(cvc5::Term fun)
  {
    return d_symtab->isOverloadedFunction(fun);
  }

  /** Get overloaded constant for type.
   * If possible, it returns a defined symbol with name
   * that has type t. Otherwise returns null expression.
  */
  cvc5::Term getOverloadedConstantForType(const std::string& name, cvc5::Sort t)
  {
    return d_symtab->getOverloadedConstantForType(name, t);
  }

  /**
   * If possible, returns a defined function for a name
   * and a vector of expected argument types. Otherwise returns
   * null expression.
   */
  cvc5::Term getOverloadedFunctionForTypes(const std::string& name,
                                           std::vector<cvc5::Sort>& argTypes)
  {
    return d_symtab->getOverloadedFunctionForTypes(name, argTypes);
  }
  //------------------------ end operator overloading

  /**
   * Make string constant from a single character in hex representation
   *
   * This makes the string constant based on the character from the strings,
   * represented as a hexadecimal code point.
   */
  cvc5::Term mkCharConstant(const std::string& s);

  /** ad-hoc string escaping
   *
   * Returns the (internal) vector of code points corresponding to processing
   * the escape sequences in string s. This is to support string inputs that
   * do no comply with the SMT-LIB standard.
   *
   * This method handles escape sequences, including \n, \t, \v, \b, \r, \f, \a,
   * \\, \x[N] and octal escape sequences of the form \[c1]([c2]([c3])?)? where
   * c1, c2, c3 are digits from 0 to 7.
   */
  std::wstring processAdHocStringEsc(const std::string& s);

  /**
   * Include smt2 file
   */
  void includeSmt2File(const std::string& filename);
  /**
   * Include tptp file
   */
  void includeTptpFile(const std::string& filename, const std::string& tptpDir);

}; /* class Parser */

}  // namespace parser
}  // namespace cvc5

#endif /* CVC5__PARSER__PARSER_STATE_H */<|MERGE_RESOLUTION|>--- conflicted
+++ resolved
@@ -183,7 +183,6 @@
   */
  virtual cvc5::Term getExpressionForName(const std::string& name);
 
-<<<<<<< HEAD
  /**
   * Returns the expression that name should be interpreted as, based on the
   * current binding.
@@ -208,20 +207,6 @@
   * - In cvc, the syntax for testers is "is_cons".
   */
  virtual bool getTesterName(cvc5::Term cons, std::string& name);
-=======
-  /**
-   * Returns a sort, given a name.
-   * @param sort_name the name to look up
-   */
-  virtual cvc5::Sort getSort(const std::string& sort_name);
-
-  /**
-   * Returns a (parameterized) sort, given a name and args.
-   */
-  virtual cvc5::Sort getParametricSort(const std::string& sort_name,
-                                       const std::vector<cvc5::Sort>& params);
->>>>>>> 40f1137e
-
  /**
   * Returns the kind that should be used for applications of expression fun.
   * This is a generalization of ExprManager::operatorToKind that also
@@ -240,11 +225,11 @@
   */
  cvc5::Sort getSort(const std::string& sort_name);
 
- /**
-  * Returns a (parameterized) sort, given a name and args.
-  */
- cvc5::Sort getSort(const std::string& sort_name,
-                    const std::vector<cvc5::Sort>& params);
+  /**
+   * Returns a (parameterized) sort, given a name and args.
+   */
+  virtual cvc5::Sort getParametricSort(const std::string& sort_name,
+                                       const std::vector<cvc5::Sort>& params);
 
  /**
   * Checks if a symbol has been declared.
