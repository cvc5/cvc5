--- conflicted
+++ resolved
@@ -56,11 +56,7 @@
  */
 struct CVC4_PUBLIC ParseOp
 {
-<<<<<<< HEAD
-  ParseOp() : d_kind(api::NULL_EXPR) {}
-=======
-  ParseOp(Kind k = kind::NULL_EXPR) : d_kind(k) {}
->>>>>>> 27e1a583
+  ParseOp(api::Kind k = api::NULL_EXPR) : d_kind(k) {}
   /** The kind associated with the parsed operator, if it exists */
   api::Kind d_kind;
   /** The name associated with the parsed operator, if it exists */
