--- conflicted
+++ resolved
@@ -76,11 +76,7 @@
    * String corresponding to the last token (old top of stack). This is only
    * valid if no tokens are currently peeked.
    */
-<<<<<<< HEAD
   virtual const char* tokenStr() const = 0;
-=======
-  virtual const char* tokenStr() const;
->>>>>>> c7a7c863
   /** Advance to the next token (pop from stack) */
   Token nextToken();
   /** Add a token back into the stream (push to stack) */
@@ -103,12 +99,8 @@
 
  protected:
   // -----------------
-<<<<<<< HEAD
+  /** Compute the next token by reading from the stream */
   virtual Token nextTokenInternal() = 0;
-=======
-  /** Compute the next token by reading from the stream */
-  virtual Token nextTokenInternal();
->>>>>>> c7a7c863
   /** Get the next character */
   char readNextChar()
   {
@@ -152,11 +144,7 @@
   void addLines(uint32_t lines)
   {
     d_span.d_end.d_line += lines;
-<<<<<<< HEAD
     d_span.d_end.d_column = 0;
-=======
-    d_span.d_end.d_column = 1;
->>>>>>> c7a7c863
   }
   /** Span of last token pulled from underlying lexer (old top of stack) */
   Span d_span;
