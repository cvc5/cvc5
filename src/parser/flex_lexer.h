/******************************************************************************
 * Top contributors (to current version):
 *   Andrew Reynolds
 *
 * This file is part of the cvc5 project.
 *
 * Copyright (c) 2009-2023 by the authors listed in the file AUTHORS
 * in the top-level source directory and their institutional affiliations.
 * All rights reserved.  See the file COPYING in the top-level source
 * directory for licensing information.
 * ****************************************************************************
 *
 * Base class lexer
 */

#include "cvc5parser_public.h"

#ifndef CVC5__PARSER__LEXER_H
#define CVC5__PARSER__LEXER_H

#include <fstream>
#include <iosfwd>
#include <string>

// https://stackoverflow.com/a/40665154/4917890
#if !defined(yyFlexLexerOnce)
#include <FlexLexer.h>
#endif

#include <vector>

#include "parser/flex_input.h"
#include "parser/tokens.h"

namespace cvc5 {
namespace parser {

/** A location for tracking parse errors */
struct Location
{
  Location() : d_line(1), d_column(1) {}
  uint32_t d_line;
  uint32_t d_column;
};
std::ostream& operator<<(std::ostream& o, const Location& l);

/** A span for tracking parse errors */
struct Span
{
  Location d_start;
  Location d_end;
};
std::ostream& operator<<(std::ostream& o, const Span& l);

#define INPUT_BUFFER_SIZE 32768

/**
 * A Flex lexer. This class inherits from yyFlexLexer, which is generated
 * by Flex's C++ code generation.
 *
 * Custom lexers (e.g. for smt2) override the yylex method of the base
 * class.
 */
class FlexLexer : public yyFlexLexer
{
 public:
  FlexLexer();
  virtual ~FlexLexer() {}
  /**
   * Initialize the lexer to generate tokens from stream input.
   * @param input The input stream
   * @param inputName The name for debugging
   */
<<<<<<< HEAD
  void initialize(std::istream& input, const std::string& inputName);
=======
  virtual void initialize(FlexInput* input, const std::string& inputName);
>>>>>>> c7a7c863
  /**
   * String corresponding to the last token (old top of stack). This is only
   * valid if no tokens are currently peeked.
   */
  virtual const char* tokenStr() const;
  /** Advance to the next token (pop from stack) */
  Token nextToken();
  /** Add a token back into the stream (push to stack) */
  Token peekToken();
  /** Expect a token `t` as the next one. Error o.w. */
  void eatToken(Token t);
  /**
   * Expect a token `t` or `f` as the next one, or throw a parse error
   * otherwise. Return true if `t`.
   */
  bool eatTokenChoice(Token t, Token f);
  /** reinsert token, read back first in, last out */
  void reinsertToken(Token t);
  /** Used to report warnings, with the current source location attached. */
  void warning(const std::string&);
  /** Used to report errors, with the current source location attached. */
  void parseError(const std::string&, bool eofException = false);
  /** Error. Got `t`, expected `info`. */
  void unexpectedTokenError(Token t, const std::string& info);

 protected:
  // -----------------
<<<<<<< HEAD
  virtual Token nextTokenInternal();
  /** Get the next character */
  char readNextChar();
=======
  /** Compute the next token by reading from the stream */
  virtual Token nextTokenInternal();
  /** Get the next character */
  char readNextChar()
  {
    if (d_bufferPos < d_bufferEnd)
    {
      d_ch = d_buffer[d_bufferPos];
      d_bufferPos++;
    }
    else if (d_isInteractive)
    {
      d_ch = d_istream->get();
    }
    else
    {
      d_istream->read(d_buffer, INPUT_BUFFER_SIZE);
      d_bufferEnd = static_cast<size_t>(d_istream->gcount());
      if (d_bufferEnd == 0)
      {
        d_ch = EOF;
        d_bufferPos = 0;
      }
      else
      {
        d_ch = d_buffer[0];
        d_bufferPos = 1;
      }
    }
    return d_ch;
  }
>>>>>>> c7a7c863
  // -----------------
  /** Used to initialize d_span. */
  void initSpan();
  /** Sets the spans start to its current end. */
  void bumpSpan()
  {
    d_span.d_start.d_line = d_span.d_end.d_line;
    d_span.d_start.d_column = d_span.d_end.d_column;
  }
  /** Add columns or lines to the end location of the span. */
  void addColumns(uint32_t columns) { d_span.d_end.d_column += columns; }
  void addLines(uint32_t lines)
  {
    d_span.d_end.d_line += lines;
    d_span.d_end.d_column = 1;
  }
  /** Span of last token pulled from underlying lexer (old top of stack) */
  Span d_span;
  /** Name of current input, for debugging */
  std::string d_inputName;
  /**
   * The peeked stack. When we peek at the next token, it is added to this
   * vector. When we read a token, if this vector is non-empty, we return the
   * back of it and pop.
   */
  std::vector<Token> d_peeked;

 private:
  /** The input */
  std::istream* d_istream;
  /** True if the input stream is interactive */
  bool d_isInteractive;
  /** The current buffer */
  char d_buffer[INPUT_BUFFER_SIZE];
  /** The position in the current buffer we are reading from */
  size_t d_bufferPos;
  /** The size of characters in the current buffer */
  size_t d_bufferEnd;
  /** The current character we read. */
  char d_ch;
};

}  // namespace parser
}  // namespace cvc5

#endif<|MERGE_RESOLUTION|>--- conflicted
+++ resolved
@@ -71,11 +71,7 @@
    * @param input The input stream
    * @param inputName The name for debugging
    */
-<<<<<<< HEAD
-  void initialize(std::istream& input, const std::string& inputName);
-=======
   virtual void initialize(FlexInput* input, const std::string& inputName);
->>>>>>> c7a7c863
   /**
    * String corresponding to the last token (old top of stack). This is only
    * valid if no tokens are currently peeked.
@@ -103,11 +99,6 @@
 
  protected:
   // -----------------
-<<<<<<< HEAD
-  virtual Token nextTokenInternal();
-  /** Get the next character */
-  char readNextChar();
-=======
   /** Compute the next token by reading from the stream */
   virtual Token nextTokenInternal();
   /** Get the next character */
@@ -139,7 +130,6 @@
     }
     return d_ch;
   }
->>>>>>> c7a7c863
   // -----------------
   /** Used to initialize d_span. */
   void initSpan();
