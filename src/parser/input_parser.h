--- conflicted
+++ resolved
@@ -67,11 +67,7 @@
                       const std::string& name);
 
   /**
-<<<<<<< HEAD
-   * Set that we will be feeding strings to this parser via 
-=======
    * Set that we will be feeding strings to this parser via
->>>>>>> 0b595d94
    * appendIncrementalStringInput below.
    *
    * @param lang the input language
@@ -104,15 +100,12 @@
   SymbolManager* d_sm;
   /** use options */
   bool d_useOptions;
-<<<<<<< HEAD
   /** whether to use flex */
   bool d_useFlex;
-=======
   /** Incremental string input language */
   std::string d_istringLang;
   /** Incremental string name */
   std::string d_istringName;
->>>>>>> 0b595d94
   //!!!!!!!!!!!!!! TODO: this implementation is deprecated and should be
   // replaced (wishue #142).
   /**  The parser state. */
@@ -120,10 +113,6 @@
   /** The underlying input */
   std::unique_ptr<Input> d_input;
   //!!!!!!!!!!!!!!
-  /** Incremental string input language */
-  std::string d_istringLang;
-  /** Incremental string name */
-  std::string d_istringName;
   //!!!!!!!!!!!!!! new implementation
   std::unique_ptr<FlexParser> d_fparser;
   //!!!!!!!!!!!!!!
