###############################################################################
# Top contributors (to current version):
#   Andrew Reynolds, Mathias Preiner, Andres Noetzli
#
# This file is part of the cvc5 project.
#
# Copyright (c) 2009-2023 by the authors listed in the file AUTHORS
# in the top-level source directory and their institutional affiliations.
# All rights reserved.  See the file COPYING in the top-level source
# directory for licensing information.
# #############################################################################
#
# The build system configuration.
##

#-----------------------------------------------------------------------------#
# libcvc5parser source files

set(libcvc5parserapi_src_files
  api/cpp/command.cpp
  api/cpp/command.h
  api/cpp/symbol_manager.cpp
  api/cpp/symbol_manager.h
  api/cpp/input_parser.cpp
  api/cpp/input_parser.h
)

set(libcvc5parser_src_files
<<<<<<< HEAD
  commands.h
  command_status.h
  flex_input.cpp
  flex_input.h
  flex_lexer.cpp
  flex_lexer.h
  flex_parser.cpp
  flex_parser.h
  parse_op.cpp
  parse_op.h
=======
  input.cpp
  input.h
  lexer.cpp
  lexer.h
>>>>>>> 50e0ae53
  parser.cpp
  parser.h
  parse_op.cpp
  parse_op.h
  parser_state.cpp
  parser_state.h
  parser_exception.h
  parser_utils.cpp
  parser_utils.h
  smt2/smt2_state.cpp
  smt2/smt2_state.h
  smt2/smt2_cmd_parser.cpp
  smt2/smt2_cmd_parser.h
  smt2/smt2_lexer.cpp
  smt2/smt2_lexer.h
  smt2/smt2_cmd_parser.cpp
  smt2/smt2_cmd_parser.h
  smt2/smt2_parser.cpp
  smt2/smt2_parser.h
  smt2/smt2_term_parser.cpp
  smt2/smt2_term_parser.h
  symbol_table.cpp
  symbol_table.h
  tokens.cpp
  tokens.h
)

#-----------------------------------------------------------------------------#
# libcvc5parser configuration

add_library(cvc5parser-objs OBJECT ${libcvc5parser_src_files})
set_target_properties(cvc5parser-objs PROPERTIES POSITION_INDEPENDENT_CODE ON)
target_compile_definitions(cvc5parser-objs PUBLIC -D__BUILDING_CVC5PARSERLIB -Dcvc5_obj_EXPORTS)

add_library(cvc5parserapi-objs OBJECT ${libcvc5parserapi_src_files})
set_target_properties(cvc5parserapi-objs PROPERTIES POSITION_INDEPENDENT_CODE ON)
target_compile_definitions(cvc5parserapi-objs PUBLIC -D__BUILDING_CVC5LIB -Dcvc5_obj_EXPORTS)

add_dependencies(cvc5parserapi-objs cvc5parser-objs gen-expr)

add_library(cvc5parser
  $<TARGET_OBJECTS:cvc5parser-objs>
  $<TARGET_OBJECTS:cvc5parserapi-objs>
)
if(BUILD_SHARED_LIBS)
  set_target_properties(cvc5parser PROPERTIES SOVERSION ${CVC5_SOVERSION})
endif()

set_target_properties(cvc5parser PROPERTIES OUTPUT_NAME cvc5parser)
target_link_libraries(cvc5parser PRIVATE cvc5)

install(TARGETS cvc5parser
  EXPORT cvc5-targets
  DESTINATION ${CMAKE_INSTALL_LIBDIR})

# The generated lexer/parser files define some functions as
# __declspec(dllexport) via the ANTLR3_API macro, which leads to lots of
# unresolved symbols when linking against libcvc5parser.
# -Wl,--export-all-symbols makes sure that all symbols are exported when
# building a DLL.
if(CMAKE_SYSTEM_NAME STREQUAL "Windows")
  set_target_properties(cvc5parser-objs
    PROPERTIES LINK_FLAGS "-Wl,--export-all-symbols")
endif()<|MERGE_RESOLUTION|>--- conflicted
+++ resolved
@@ -26,23 +26,12 @@
 )
 
 set(libcvc5parser_src_files
-<<<<<<< HEAD
   commands.h
   command_status.h
-  flex_input.cpp
-  flex_input.h
-  flex_lexer.cpp
-  flex_lexer.h
-  flex_parser.cpp
-  flex_parser.h
-  parse_op.cpp
-  parse_op.h
-=======
   input.cpp
   input.h
   lexer.cpp
   lexer.h
->>>>>>> 50e0ae53
   parser.cpp
   parser.h
   parse_op.cpp
