--- conflicted
+++ resolved
@@ -41,11 +41,8 @@
   bounded_token_factory.h
   flex_input.cpp
   flex_input.h
-<<<<<<< HEAD
-=======
   flex_lexer.cpp
   flex_lexer.h
->>>>>>> e105dd1c
   flex_parser.cpp
   flex_parser.h
   input.cpp
