/******************************************************************************
 * Top contributors (to current version):
 *   Andrew Reynolds
 *
 * This file is part of the cvc5 project.
 *
 * Copyright (c) 2009-2022 by the authors listed in the file AUTHORS
 * in the top-level source directory and their institutional affiliations.
 * All rights reserved.  See the file COPYING in the top-level source
 * directory for licensing information.
 * ****************************************************************************
 *
 * Term parser for smt2
 */

#include "parser/smt2/smt2_term_parser.h"

#include <string.h>

#include "base/check.h"
#include "base/output.h"

namespace cvc5 {
namespace parser {

/**
 * Definition of state identifiers when parsing terms
 *
 * This is required for non-recursive parsing of terms. Note that in SMT-LIB,
 * terms generally are of the form (...anything not involving terms... <term>*)
 * However, let-terms, match-terms, and terms appearing within attributes
 * for term annotations (e.g. quantifier patterns) are exceptions to this.
 * Thus, in the main parsing loop in parseTerm below, we require tracking
 * the context we are in, which dictates how to setup parsing the term after
 * the current one.
 *
 * In each state, the stack contains a topmost ParseOp `op` and a list of
 * arguments `args`, which give a recipe for the term we are parsing. The data
 * in these depend on the context we are in, as documented below.
 */
enum class ParseCtx : uint32_t
{
  /**
   * NEXT_ARG: in context (<op> <term>* <term>
   * `op` specifies the operator we parsed.
   * `args` contain the accumulated list of arguments.
   */
  NEXT_ARG,
  /**
   * CLOSURE_NEXT_ARG: in context (<closure> <variable_list> <term>* <term>
   * `op` specifies the (closure) operator we parsed.
   * `args` contain the variable list and the accumulated list of arguments.
   */
  CLOSURE_NEXT_ARG,
  /**
   * Let bindings
   *
   * LET_NEXT_BIND: in context (let (<binding>* (<symbol> <term>
   * `op` contains:
   * - d_name: the name of last bound variable.
   *
   * LET_BODY: in context (let (<binding>*) <term>
   */
  LET_NEXT_BIND,
  LET_BODY,
  /**
   * Match terms
   *
   * MATCH_HEAD: in context (match <term>
   *
   * MATCH_NEXT_CASE: in context (match <term> (<case>* (<pattern> <term>
   * `op` contains:
   * - d_type: set to the type of the head.
   * `args` contain the head term and the accumulated list of case terms.
   */
  MATCH_HEAD,
  MATCH_NEXT_CASE,
  /**
   * Term annotations
   *
   * TERM_ANNOTATE_BODY: in context (! <term>
   *
   * TERM_ANNOTATE_NEXT_ATTR: in context (! <term> <attr>* <keyword> <term_spec>
   * where notice that <term_spec> may be a term or a list of terms.
   * `op` contains:
   * - d_expr: the body of the term annotation.
   * - d_kind: the kind to apply to the current <term_spec> (if any).
   * `args` contain the accumulated patterns or quantifier attributes.
   */
  TERM_ANNOTATE_BODY,
  TERM_ANNOTATE_NEXT_ATTR
};

Smt2TermParser::Smt2TermParser(Smt2Lexer& lex, Smt2State& state)
    : d_lex(lex), d_state(state)
{
}

<<<<<<< HEAD
Term Smt2TermParser::parseTerm()
{
  // the last parsed term
  Term ret;
  // a request was made to update the current parse context
  bool needsUpdateCtx = false;
  // the last token we read
  Token tok;
  // The stack(s) containing the parse context, and the recipe for the
  // current we are building.
  std::vector<ParseCtx> xstack;
  std::vector<std::pair<ParseOp, std::vector<Term>>> tstack;
  // Let bindings, dynamically allocated for each let in scope.
  std::vector<std::vector<std::pair<std::string, Term>>> letBinders;
  Solver* slv = d_state.getSolver();
  do
  {
    Assert(tstack.size() == xstack.size());
    // At this point, we are ready to parse the next term
    tok = d_lex.nextToken();
    Term currTerm;
    switch (tok)
    {
      // ------------------- open paren
      case Token::LPAREN_TOK:
      {
        tok = d_lex.nextToken();
        switch (tok)
        {
          case Token::AS_TOK:
          {
            // a standalone qualified identifier
            ParseOp op = continueParseQualifiedIdentifier(false);
            ret = op.d_expr;
            Assert(!ret.isNull());
          }
          break;
          case Token::INDEX_TOK:
          {
            // a standalone indexed symbol
            ParseOp op = continueParseIndexedIdentifier(false);
            ret = op.d_expr;
            Assert(!ret.isNull());
          }
          break;
          case Token::LPAREN_TOK:
          {
            tok = d_lex.nextToken();
            switch (tok)
            {
              case Token::AS_TOK:
              {
                // a qualified identifier operator
                ParseOp op = continueParseQualifiedIdentifier(true);
                xstack.emplace_back(ParseCtx::NEXT_ARG);
                tstack.emplace_back(op, std::vector<Term>());
              }
              break;
              case Token::INDEX_TOK:
              {
                // an indexed identifier operator
                ParseOp op = continueParseIndexedIdentifier(true);
                xstack.emplace_back(ParseCtx::NEXT_ARG);
                tstack.emplace_back(op, std::vector<Term>());
              }
              break;
              default:
                d_lex.unexpectedTokenError(
                    tok, "Expected SMT-LIBv2 qualified indentifier");
                break;
            }
          }
          break;
          case Token::LET_TOK:
          {
            xstack.emplace_back(ParseCtx::LET_NEXT_BIND);
            tstack.emplace_back(ParseOp(), std::vector<Term>());
            needsUpdateCtx = true;
            letBinders.emplace_back();
          }
          break;
          case Token::MATCH_TOK:
          {
            xstack.emplace_back(ParseCtx::MATCH_HEAD);
            tstack.emplace_back();
          }
          break;
          case Token::ATTRIBUTE_TOK:
          {
            xstack.emplace_back(ParseCtx::TERM_ANNOTATE_BODY);
            tstack.emplace_back();
          }
          break;
          case Token::SYMBOL:
          case Token::QUOTED_SYMBOL:
          {
            // function identifier
            ParseOp op;
            op.d_name = tokenStrToSymbol(tok);
            std::vector<Term> args;
            if (d_state.isClosure(op.d_name))
            {
              // if it is a closure, immediate read the bound variable list
              d_state.pushScope();
              std::vector<std::pair<std::string, Sort>> sortedVarNames =
                  parseSortedVarList();
              if (sortedVarNames.empty())
              {
                d_lex.parseError("Expected non-empty sorted variable list");
              }
              std::vector<Term> vs = d_state.bindBoundVars(sortedVarNames);
              Term vl = slv->mkTerm(VARIABLE_LIST, vs);
              args.push_back(vl);
              xstack.emplace_back(ParseCtx::CLOSURE_NEXT_ARG);
            }
            else
            {
              xstack.emplace_back(ParseCtx::NEXT_ARG);
            }
            tstack.emplace_back(op, args);
          }
          break;
          case Token::UNTERMINATED_QUOTED_SYMBOL:
            d_lex.parseError("Expected SMT-LIBv2 operator", true);
            break;
          default:
            d_lex.unexpectedTokenError(tok, "Expected SMT-LIBv2 operator");
            break;
        }
      }
      break;
      // ------------------- close paren
      case Token::RPAREN_TOK:
      {
        if (tstack.empty())
        {
          d_lex.unexpectedTokenError(
              tok, "Mismatched parentheses in SMT-LIBv2 term");
        }
        // should only be here if we are expecting arguments
        Assert(xstack.back() == ParseCtx::NEXT_ARG
               || xstack.back() == ParseCtx::CLOSURE_NEXT_ARG);
        // Construct the application term specified by tstack.back()
        ParseOp& op = tstack.back().first;
        ret = d_state.applyParseOp(op, tstack.back().second);
        // process the scope change if a closure
        if (xstack.back() == ParseCtx::CLOSURE_NEXT_ARG)
        {
          // if we were a closure, pop a scope
          d_state.popScope();
        }
        // pop the stack
        tstack.pop_back();
        xstack.pop_back();
      }
      break;
      // ------------------- base cases
      case Token::SYMBOL:
      case Token::QUOTED_SYMBOL:
      {
        std::string name = tokenStrToSymbol(tok);
        ret = d_state.getExpressionForName(name);
      }
      break;
      case Token::UNTERMINATED_QUOTED_SYMBOL:
        d_lex.parseError("Expected SMT-LIBv2 term", true);
        break;
      case Token::INTEGER_LITERAL:
      {
        ret = d_state.mkRealOrIntFromNumeral(d_lex.tokenStr());
      }
      break;
      case Token::DECIMAL_LITERAL:
      {
        ret = d_state.getSolver()->mkReal(d_lex.tokenStr());
      }
      break;
      case Token::HEX_LITERAL:
      {
        std::string hexStr = d_lex.tokenStr();
        hexStr = hexStr.substr(2);
        ret = d_state.getSolver()->mkBitVector(hexStr.size() * 4, hexStr, 16);
      }
      break;
      case Token::BINARY_LITERAL:
      {
        std::string binStr = d_lex.tokenStr();
        binStr = binStr.substr(2);
        ret = d_state.getSolver()->mkBitVector(binStr.size(), binStr, 2);
      }
      break;
      case Token::FIELD_LITERAL:
      {
        std::string ffStr = d_lex.tokenStr();
        Assert(ffStr.find("#f") == 0);
        size_t mPos = ffStr.find("m");
        Assert(mPos > 2);
        std::string ffValStr = ffStr.substr(2, mPos - 2);
        std::string ffModStr = ffStr.substr(mPos + 1);
        Sort ffSort = d_state.getSolver()->mkFiniteFieldSort(ffModStr);
        ret = d_state.getSolver()->mkFiniteFieldElem(ffValStr, ffSort);
      }
      break;
      case Token::STRING_LITERAL:
      {
        std::string s = d_lex.tokenStr();
        unescapeString(s);
        ret = d_state.getSolver()->mkString(s, true);
      }
      break;
      default:
        d_lex.unexpectedTokenError(tok, "Expected SMT-LIBv2 term");
        break;
    }

    // Based on the current context, setup next parsed term.
    // We do this only if a context is allocated (!tstack.empty()) and we
    // either just finished parsing a term (!ret.isNull()), or otherwise have
    // indicated that we need to update the context (needsUpdateCtx).
    while (!tstack.empty() && (!ret.isNull() || needsUpdateCtx))
    {
      needsUpdateCtx = false;
      switch (xstack.back())
      {
        // ------------------------- argument lists
        case ParseCtx::NEXT_ARG:
        case ParseCtx::CLOSURE_NEXT_ARG:
        {
          Assert(!ret.isNull());
          // add it to the list of arguments and clear
          tstack.back().second.push_back(ret);
          ret = Term();
        }
        break;
        // ------------------------- let terms
        case ParseCtx::LET_NEXT_BIND:
        {
          // if we parsed a term, process it as a binding
          if (!ret.isNull())
          {
            Assert(!letBinders.empty());
            std::vector<std::pair<std::string, Term>>& bs = letBinders.back();
            // add binding from the symbol to ret
            bs.emplace_back(tstack.back().first.d_name, ret);
            ret = Term();
            // close the current binding
            d_lex.eatToken(Token::RPAREN_TOK);
          }
          else
          {
            // eat the opening left parenthesis of the binding list
            d_lex.eatToken(Token::LPAREN_TOK);
          }
          // see if there is another binding
          if (d_lex.eatTokenChoice(Token::LPAREN_TOK, Token::RPAREN_TOK))
          {
            // (, another binding: setup parsing the next term
            // get the symbol and store in the ParseOp
            tstack.back().first.d_name = parseSymbol(CHECK_NONE, SYM_VARIABLE);
          }
          else
          {
            // ), we are now looking for the body of the let
            xstack[xstack.size() - 1] = ParseCtx::LET_BODY;
            // push scope
            d_state.pushScope();
            // implement the bindings
            Assert(!letBinders.empty());
            const std::vector<std::pair<std::string, Term>>& bs =
                letBinders.back();
            std::unordered_set<std::string> names;
            for (const std::pair<std::string, Term>& b : bs)
            {
              d_state.defineVar(b.first, b.second);
              names.insert(b.first);
            }
            // done with the binders
            letBinders.pop_back();
          }
        }
        break;
        case ParseCtx::LET_BODY:
        {
          // the let body is the returned term
          d_lex.eatToken(Token::RPAREN_TOK);
          xstack.pop_back();
          tstack.pop_back();
          // pop scope
          d_state.popScope();
        }
        break;
        // ------------------------- match terms
        case ParseCtx::MATCH_HEAD:
        {
          Assert(!ret.isNull());
          // add the head
          tstack.back().second.push_back(ret);
          Sort retSort = ret.getSort();
          // eagerly check if datatype
          if (!retSort.isDatatype())
          {
            d_lex.parseError("Cannot match on non-datatype term.");
          }
          tstack.back().first.d_type = retSort;
          ret = Term();
          xstack[xstack.size() - 1] = ParseCtx::MATCH_NEXT_CASE;
          needsUpdateCtx = true;
        }
        break;
        case ParseCtx::MATCH_NEXT_CASE:
        {
          if (!ret.isNull())
          {
            // add it to the list of arguments and clear
            tstack.back().second.push_back(ret);
            ret = Term();
            // pop the scope
            d_state.popScope();
          }
          else
          {
            // eat the opening left parenthesis of the case list
            d_lex.eatToken(Token::LPAREN_TOK);
          }
          // see if there is another case
          if (d_lex.eatTokenChoice(Token::LPAREN_TOK, Token::RPAREN_TOK))
          {
            // push the scope
            d_state.pushScope();
            // parse the pattern, which also does the binding
            Assert(!tstack.back().first.d_type.isNull());
            std::vector<Term> boundVars;
            Term pattern =
                parseMatchCasePattern(tstack.back().first.d_type, boundVars);
            // If we bound variables when parsing the pattern, we will construct
            // a match bind case
            ParseOp op;
            std::vector<Term> args;
            if (!boundVars.empty())
            {
              op.d_kind = MATCH_BIND_CASE;
              Term vl = slv->mkTerm(VARIABLE_LIST, boundVars);
              args.push_back(slv->mkTerm(VARIABLE_LIST, boundVars));
            }
            else
            {
              op.d_kind = MATCH_CASE;
            }
            args.push_back(pattern);
            // we now look for the body of the case + closing right parenthesis
            xstack.emplace_back(ParseCtx::NEXT_ARG);
            tstack.emplace_back(op, args);
          }
          else
          {
            // Finished with match, now just wait for the closing right
            // parenthesis. Set the kind to construct as MATCH and clear the
            // head sort.
            ParseOp& op = tstack.back().first;
            op.d_kind = MATCH;
            op.d_type = Sort();
            xstack[xstack.size() - 1] = ParseCtx::NEXT_ARG;
          }
        }
        break;
        // ------------------------- annotated terms
        case ParseCtx::TERM_ANNOTATE_BODY:
        {
          // save ret as the expression and clear
          tstack.back().first.d_expr = ret;
          ret = Term();
          // now parse attribute list
          xstack[xstack.size() - 1] = ParseCtx::TERM_ANNOTATE_NEXT_ATTR;
          needsUpdateCtx = true;
          // ensure there is at least one attribute
          tok = d_lex.peekToken();
          if (tok == Token::RPAREN_TOK)
          {
            d_lex.parseError(
                "Expecting at least one attribute for term annotation.");
          }
        }
        break;
        case ParseCtx::TERM_ANNOTATE_NEXT_ATTR:
        {
          if (!ret.isNull())
          {
            // if we got here, we either:
            // (1) parsed a single term (the current ParseOp::d_kind was set)
            // (2) a list of terms in a nested context.
            if (tstack.back().first.d_kind != NULL_TERM)
            {
              // if (1), apply d_kind to the argument and reset d_kind
              ret = slv->mkTerm(tstack.back().first.d_kind, {ret});
              tstack.back().first.d_kind = NULL_TERM;
            }
            tstack.back().second.push_back(ret);
            ret = Term();
          }
          // see if there is another keyword
          if (d_lex.eatTokenChoice(Token::KEYWORD, Token::RPAREN_TOK))
          {
            std::string key = d_lex.tokenStr();
            // Based on the keyword, determine the context.
            // Set needsUpdateCtx to true if we are finished parsing the
            // current attribute.
            Kind attrKind = NULL_TERM;
            Term attrValue;
            if (key == ":inst-add-to-pool")
            {
              attrKind = INST_ADD_TO_POOL;
            }
            else if (key == ":quant-inst-max-level")
            {
              // a numeral
              d_lex.eatToken(Token::INTEGER_LITERAL);
              attrValue = slv->mkInteger(d_lex.tokenStr());
            }
            else if (key == ":named")
            {
              Assert(!tstack.back().first.d_expr.isNull());
              // expression is the body of the term annotation
              std::string sym = parseSymbol(CHECK_UNDECLARED, SYM_VARIABLE);
              d_state.notifyNamedExpression(tstack.back().first.d_expr, sym);
              needsUpdateCtx = true;
            }
            else if (key == ":no-pattern")
            {
              // a single term, set the current kind
              tstack.back().first.d_kind = INST_NO_PATTERN;
            }
            else if (key == ":pattern")
            {
              attrKind = INST_PATTERN;
            }
            else if (key == ":pool")
            {
              attrKind = INST_POOL;
            }
            else if (key == ":qid")
            {
              std::string sym = parseSymbol(CHECK_UNDECLARED, SYM_VARIABLE);
              // must create a variable whose name is the name of the quantified
              // formula, not a string.
              attrValue = slv->mkConst(slv->getBooleanSort(), sym);
            }
            else if (key == ":skolem-add-to-pool")
            {
              attrKind = SKOLEM_ADD_TO_POOL;
            }
            else
            {
              // warn that the attribute is not supported
              d_state.attributeNotSupported(d_lex.tokenStr());
              tok = d_lex.nextToken();
              // We don't know whether to expect an attribute value. Thus,
              // we will either see keyword (the next attribute), rparen
              // (the term annotation is finished), or else parse as generic
              // symbolic expression for the current attribute.
              switch (tok)
              {
                case Token::KEYWORD:
                case Token::RPAREN_TOK:
                  // finished with this attribute, go to the next one if it
                  // exists.
                  d_lex.reinsertToken(tok);
                  break;
                default:
                  // ignore the symbolic expression that follows
                  d_lex.reinsertToken(tok);
                  parseSymbolicExpr();
                  // will parse another attribute
                  break;
              }
              needsUpdateCtx = true;
            }
            if (attrKind != NULL_TERM)
            {
              // e.g. `:pattern (t1 ... tn)`, where we have parsed `:pattern (`
              d_lex.eatToken(Token::LPAREN_TOK);
              // Will parse list as arguments to the kind + closing parenthesis.
              ParseOp op;
              op.d_kind = attrKind;
              tstack.emplace_back(op, std::vector<Term>());
              xstack.emplace_back(ParseCtx::NEXT_ARG);
            }
            else if (!attrValue.isNull())
            {
              // if we constructed a term as the attribute value, make into
              // an INST_ATTRIBUTE and add it to args
              std::string keyName = key.substr(1);
              Term keyword = slv->mkString(keyName);
              Term iattr = slv->mkTerm(INST_ATTRIBUTE, {keyword, attrValue});
              tstack.back().second.push_back(iattr);
              needsUpdateCtx = true;
            }
          }
          // if we instead saw a RPAREN_TOK, we are finished
          else
          {
            Assert(!tstack.back().first.d_expr.isNull());
            // finished parsing attributes, we will return the original term
            ret = tstack.back().first.d_expr;
            Term ipl;
            // if args non-empty, construct an instantiation pattern list
            if (!tstack.back().second.empty())
            {
              ipl = slv->mkTerm(INST_PATTERN_LIST, tstack.back().second);
            }
            xstack.pop_back();
            tstack.pop_back();
            // If we constructed an instantiation pattern list, it should have
            // been a quantified formula body. Check the next scope up.
            if (!ipl.isNull())
            {
              if (tstack.empty() || xstack.back() != ParseCtx::CLOSURE_NEXT_ARG
                  || tstack.back().second.size() != 1)
              {
                d_lex.parseError(
                    "Patterns and quantifier attributes should be applied to "
                    "quantified formula bodies only.");
              }
              // Push ret and the instantiation pattern list and clear. We
              // wait for the closing parenthesis, which should follow.
              tstack.back().second.push_back(ret);
              tstack.back().second.push_back(ipl);
              ret = Term();
            }
          }
        }
        break;
        default: break;
      }
    }
    // otherwise ret will be returned
  } while (!tstack.empty());
  return ret;
}
std::vector<Term> Smt2TermParser::parseTermList()
{
  d_lex.eatToken(Token::LPAREN_TOK);
  std::vector<Term> terms;
  Token tok = d_lex.nextToken();
  while (tok != Token::RPAREN_TOK)
  {
    d_lex.reinsertToken(tok);
    Term t = parseTerm();
    terms.push_back(t);
    tok = d_lex.nextToken();
  }
  return terms;
}

=======
>>>>>>> f670ed65
Term Smt2TermParser::parseSymbolicExpr()
{
  Term ret;
  Token tok;
  std::vector<std::vector<Term>> sstack;
  Solver* slv = d_state.getSolver();
  do
  {
    tok = d_lex.nextToken();
    switch (tok)
    {
      // ------------------- open paren
      case Token::LPAREN_TOK:
      {
        sstack.emplace_back(std::vector<Term>());
      }
      break;
      // ------------------- close paren
      case Token::RPAREN_TOK:
      {
        if (sstack.empty())
        {
          d_lex.unexpectedTokenError(
              tok, "Mismatched parentheses in SMT-LIBv2 s-expression");
        }
        ret = slv->mkTerm(SEXPR, sstack.back());
        // pop the stack
        sstack.pop_back();
      }
      break;
      // ------------------- base case
      default:
      {
        // note that there are no tokens that are forbidden here
        std::string str = d_lex.tokenStr();
        ret = slv->mkString(d_state.processAdHocStringEsc(str));
      }
      break;
    }
    if (!ret.isNull())
    {
      // add it to the list and reset ret
      if (!sstack.empty())
      {
        sstack.back().push_back(ret);
        ret = Term();
      }
      // otherwise it will be returned
    }
  } while (!sstack.empty());
  Assert(!ret.isNull());
  return ret;
}

Sort Smt2TermParser::parseSort()
{
  Sort ret;
  Token tok;
  std::vector<std::pair<std::string, std::vector<Sort>>> sstack;
  do
  {
    tok = d_lex.nextToken();
    switch (tok)
    {
      // ------------------- open paren
      case Token::LPAREN_TOK:
      {
        tok = d_lex.nextToken();
        switch (tok)
        {
          case Token::INDEX_TOK:
          {
            // a standalone indexed symbol
            std::string name = parseSymbol(CHECK_NONE, SYM_SORT);
            std::vector<std::string> numerals = parseNumeralList();
            d_lex.eatToken(Token::RPAREN_TOK);
            ret = d_state.getIndexedSort(name, numerals);
          }
          break;
          case Token::SYMBOL:
          case Token::QUOTED_SYMBOL:
          {
            // sort constructor identifier
            std::string name = tokenStrToSymbol(tok);
            // open a new stack frame
            std::vector<Sort> emptyArgs;
            sstack.emplace_back(name, emptyArgs);
          }
          break;
          default:
            // NOTE: it is possible to have sorts e.g.
            // ((_ FixedSizeList 4) Real) where tok would be LPAREN_TOK here.
            // However, we have no such examples in cvc5 currently.
            d_lex.unexpectedTokenError(tok,
                                       "Expected SMT-LIBv2 sort constructor");
            break;
        }
      }
      break;
      // ------------------- close paren
      case Token::RPAREN_TOK:
      {
        if (sstack.empty())
        {
          d_lex.unexpectedTokenError(
              tok, "Mismatched parentheses in SMT-LIBv2 sort");
        }
        // Construct the (parametric) sort specified by sstack.back()
        ret = d_state.getParametricSort(sstack.back().first,
                                        sstack.back().second);
        // pop the stack
        sstack.pop_back();
      }
      break;
      // ------------------- a simple (defined or builtin) sort
      case Token::SYMBOL:
      case Token::QUOTED_SYMBOL:
      {
        std::string name = tokenStrToSymbol(tok);
        ret = d_state.getSort(name);
      }
      break;
      default:
        d_lex.unexpectedTokenError(tok, "Expected SMT-LIBv2 sort");
        break;
    }
    if (!ret.isNull())
    {
      // add it to the list and reset ret
      if (!sstack.empty())
      {
        sstack.back().second.push_back(ret);
        ret = Sort();
      }
      // otherwise it will be returned
    }
  } while (!sstack.empty());
  Assert(!ret.isNull());
  return ret;
}

std::vector<Sort> Smt2TermParser::parseSortList()
{
  d_lex.eatToken(Token::LPAREN_TOK);
  std::vector<Sort> sorts;
  Token tok = d_lex.nextToken();
  while (tok != Token::RPAREN_TOK)
  {
    d_lex.reinsertToken(tok);
    Sort s = parseSort();
    sorts.push_back(s);
    tok = d_lex.nextToken();
  }
  return sorts;
}

std::vector<std::pair<std::string, Sort>> Smt2TermParser::parseSortedVarList()
{
  std::vector<std::pair<std::string, Sort>> varList;
  d_lex.eatToken(Token::LPAREN_TOK);
  std::string name;
  Sort t;
  // while the next token is LPAREN, exit if RPAREN
  while (d_lex.eatTokenChoice(Token::LPAREN_TOK, Token::RPAREN_TOK))
  {
    name = parseSymbol(CHECK_NONE, SYM_VARIABLE);
    t = parseSort();
    varList.emplace_back(name, t);
    d_lex.eatToken(Token::RPAREN_TOK);
  }
  return varList;
}

std::string Smt2TermParser::parseSymbol(DeclarationCheck check, SymbolType type)
{
  Token tok = d_lex.nextToken();
  std::string id = tokenStrToSymbol(tok);
  // run the check
  if (!d_state.isAbstractValue(id))
  {
    // if an abstract value, SolverEngine handles declaration
    d_state.checkDeclaration(id, check, type);
  }
  return id;
}

std::vector<std::string> Smt2TermParser::parseSymbolList(DeclarationCheck check,
                                                         SymbolType type)
{
  d_lex.eatToken(Token::LPAREN_TOK);
  std::vector<std::string> symbols;
  Token tok = d_lex.nextToken();
  while (tok != Token::RPAREN_TOK)
  {
    d_lex.reinsertToken(tok);
    std::string sym = parseSymbol(check, type);
    symbols.push_back(sym);
    tok = d_lex.nextToken();
  }
  return symbols;
}

std::string Smt2TermParser::parseKeyword()
{
  d_lex.eatToken(Token::KEYWORD);
  std::string s = d_lex.tokenStr();
  // strip off the initial colon
  return s.erase(0, 1);
}

Grammar* Smt2TermParser::parseGrammar(const std::vector<Term>& sygusVars,
                                      const std::string& fun)
{
  // We read a sorted variable list.
  std::vector<std::pair<std::string, Sort>> sortedVarNames =
      parseSortedVarList();
  // non-terminal symbols in the pre-declaration are locally scoped
  d_state.pushScope();
  std::vector<Term> ntSyms;
  for (std::pair<std::string, Sort>& i : sortedVarNames)
  {
    d_state.checkDeclaration(i.first, CHECK_UNDECLARED, SYM_SORT);
    // make the non-terminal symbol, which will be parsed as an ordinary
    // free variable.
    Term nts = d_state.bindBoundVar(i.first, i.second);
    ntSyms.push_back(nts);
  }
  Grammar* ret = d_state.mkGrammar(sygusVars, ntSyms);
  d_lex.eatToken(Token::LPAREN_TOK);
  for (size_t i = 0, nnts = ntSyms.size(); i < nnts; i++)
  {
    // start the non-terminal definition
    d_lex.eatToken(Token::LPAREN_TOK);
    std::string name = parseSymbol(CHECK_DECLARED, SYM_VARIABLE);
    Sort t = parseSort();
    // check that it matches sortedVarNames
    if (sortedVarNames[i].first != name)
    {
      std::stringstream sse;
      sse << "Grouped rule listing " << name
          << " does not match the name (in order) from the predeclaration ("
          << sortedVarNames[i].first << ")." << std::endl;
      d_lex.parseError(sse.str().c_str());
    }
    if (sortedVarNames[i].second != t)
    {
      std::stringstream sse;
      sse << "Type for grouped rule listing " << name
          << " does not match the type (in order) from the predeclaration ("
          << sortedVarNames[i].second << ")." << std::endl;
      d_lex.parseError(sse.str().c_str());
    }
    // read the grouped rule listing
    d_lex.eatToken(Token::LPAREN_TOK);
    Token tok = d_lex.nextToken();
    while (tok != Token::RPAREN_TOK)
    {
      // Lookahead for Constant/Variable.
      bool parsedGTerm = false;
      if (tok == Token::LPAREN_TOK)
      {
        Token tok2 = d_lex.nextToken();
        switch (tok2)
        {
          case Token::SYGUS_CONSTANT_TOK:
          {
            t = parseSort();
            ret->addAnyConstant(ntSyms[i]);
            d_lex.eatToken(Token::RPAREN_TOK);
            parsedGTerm = true;
          }
          break;
          case Token::SYGUS_VARIABLE_TOK:
          {
            t = parseSort();
            ret->addAnyVariable(ntSyms[i]);
            d_lex.eatToken(Token::RPAREN_TOK);
            parsedGTerm = true;
          }
          break;
          default:
            // Did not process tok2.
            d_lex.reinsertToken(tok2);
            break;
        }
      }
      if (!parsedGTerm)
      {
        // We did not process tok. Note that Lex::d_peeked may contain
        // {tok2, LPAREN_TOK} or {tok}.
        d_lex.reinsertToken(tok);
        // parse ordinary term
        Term e = parseTerm();
        ret->addRule(ntSyms[i], e);
      }
      tok = d_lex.nextToken();
    }
    // finish the non-terminal
    d_lex.eatToken(Token::RPAREN_TOK);
  }
  d_lex.eatToken(Token::RPAREN_TOK);
  // pop scope from the pre-declaration
  d_state.popScope();
  return ret;
}

Grammar* Smt2TermParser::parseGrammarOrNull(const std::vector<Term>& sygusVars,
                                            const std::string& fun)
{
  Token t = d_lex.peekToken();
  if (t != Token::LPAREN_TOK)
  {
    return nullptr;
  }
  return parseGrammar(sygusVars, fun);
}

uint32_t Smt2TermParser::parseIntegerNumeral()
{
  d_lex.eatToken(Token::INTEGER_LITERAL);
  return tokenStrToUnsigned();
}

uint32_t Smt2TermParser::tokenStrToUnsigned()
{
  // forbid leading zeroes if in strict mode
  if (d_lex.isStrict())
  {
    if (d_lex.tokenStr()[0] == '0')
    {
      d_lex.parseError("Numeral with leading zeroes are forbidden");
    }
  }
  uint32_t result;
  std::stringstream ss;
  ss << d_lex.tokenStr();
  ss >> result;
  return result;
}

std::string Smt2TermParser::tokenStrToSymbol(Token tok)
{
  std::string id;
  switch (tok)
  {
    case Token::SYMBOL: id = d_lex.tokenStr(); break;
    case Token::QUOTED_SYMBOL:
      id = d_lex.tokenStr();
      // strip off the quotes
      id = id.erase(0, 1);
      id = id.erase(id.size() - 1, 1);
      break;
    case Token::UNTERMINATED_QUOTED_SYMBOL:
      d_lex.parseError("Expected SMT-LIBv2 symbol", true);
      break;
    default:
      d_lex.unexpectedTokenError(tok, "Expected SMT-LIBv2 symbol");
      break;
  }
  return id;
}

std::vector<std::string> Smt2TermParser::parseNumeralList()
{
  std::vector<std::string> numerals;
  Token tok = d_lex.nextToken();
  while (tok == Token::INTEGER_LITERAL)
  {
    numerals.emplace_back(d_lex.tokenStr());
    tok = d_lex.nextToken();
  }
  d_lex.reinsertToken(tok);
  return numerals;
}

std::vector<DatatypeDecl> Smt2TermParser::parseDatatypesDef(
    bool isCo,
    const std::vector<std::string>& dnames,
    const std::vector<size_t>& arities)
{
  Assert(dnames.size() == arities.size()
         || (dnames.size() == 1 && arities.empty()));
  std::vector<DatatypeDecl> dts;
  d_state.pushScope();
  // Declare the datatypes that are currently being defined as unresolved
  // types. If we do not know the arity of the datatype yet, we wait to
  // define it until parsing the preamble of its body, which may optionally
  // involve `par`. This is limited to the case of single datatypes defined
  // via declare-datatype, and hence no datatype body is parsed without
  // having all types declared. This ensures we can parse datatypes with
  // nested recursion, e.g. datatypes D having a subfield type
  // (Array Int D).
  for (unsigned i = 0, dsize = dnames.size(); i < dsize; i++)
  {
    if (i >= arities.size())
    {
      // do not know the arity yet
      continue;
    }
    d_state.mkUnresolvedType(dnames[i], arities[i]);
  }
  // while we get another datatype declaration, or close the list
  Token tok = d_lex.nextToken();
  while (tok == Token::LPAREN_TOK)
  {
    std::vector<Sort> params;
    size_t i = dts.size();
    Trace("parser-dt") << "Processing datatype #" << i << std::endl;
    if (i >= dnames.size())
    {
      d_lex.parseError("Too many datatypes defined in this block.");
    }
    tok = d_lex.nextToken();
    bool pushedScope = false;
    if (tok == Token::PAR_TOK)
    {
      pushedScope = true;
      d_state.pushScope();
      std::vector<std::string> symList =
          parseSymbolList(CHECK_UNDECLARED, SYM_SORT);
      if (symList.empty())
      {
        d_lex.parseError("Expected non-empty parameter list");
      }
      for (const std::string& sym : symList)
      {
        params.push_back(d_state.mkSort(sym));
      }
      Trace("parser-dt") << params.size() << " parameters for " << dnames[i]
                         << std::endl;
      dts.push_back(
          d_state.getSolver()->mkDatatypeDecl(dnames[i], params, isCo));
    }
    else
    {
      d_lex.reinsertToken(tok);
      // we will parse the parentheses-enclosed construct list below
      d_lex.reinsertToken(Token::LPAREN_TOK);
      dts.push_back(
          d_state.getSolver()->mkDatatypeDecl(dnames[i], params, isCo));
    }
    if (i >= arities.size())
    {
      // if the arity is not yet fixed, declare it as an unresolved type
      d_state.mkUnresolvedType(dnames[i], params.size());
    }
    else if (arities[i] >= 0 && params.size() != arities[i])
    {
      // if the arity was fixed by prelude and is not equal to the number of
      // parameters
      d_lex.parseError("Wrong number of parameters for datatype.");
    }
    // read constructor definition list, populate into the current datatype
    parseConstructorDefinitionList(dts.back());
    if (pushedScope)
    {
      d_lex.eatToken(Token::RPAREN_TOK);
      d_state.popScope();
    }
    tok = d_lex.nextToken();
  }
  d_lex.reinsertToken(tok);
  if (dts.size() != dnames.size())
  {
    d_lex.parseError("Wrong number of datatypes provided.");
  }
  d_state.popScope();
  return dts;
}

void Smt2TermParser::parseConstructorDefinitionList(DatatypeDecl& type)
{
  d_lex.eatToken(Token::LPAREN_TOK);
  // parse another constructor or close the list
  while (d_lex.eatTokenChoice(Token::LPAREN_TOK, Token::RPAREN_TOK))
  {
    std::string name = parseSymbol(CHECK_NONE, SYM_VARIABLE);
    DatatypeConstructorDecl ctor(
        d_state.getSolver()->mkDatatypeConstructorDecl(name));
    // parse another selector or close the current constructor
    while (d_lex.eatTokenChoice(Token::LPAREN_TOK, Token::RPAREN_TOK))
    {
      std::string id = parseSymbol(CHECK_NONE, SYM_SORT);
      Sort t = parseSort();
      ctor.addSelector(id, t);
      Trace("parser-idt") << "selector: " << id << " of type " << t
                          << std::endl;
      d_lex.eatToken(Token::RPAREN_TOK);
    }
    // make the constructor
    type.addConstructor(ctor);
    Trace("parser-idt") << "constructor: " << name << std::endl;
  }
}

std::string Smt2TermParser::parseStr(bool unescape)
{
  d_lex.eatToken(Token::STRING_LITERAL);
  std::string s = d_lex.tokenStr();
  if (unescape)
  {
    unescapeString(s);
  }
  return s;
}

void Smt2TermParser::unescapeString(std::string& s)
{
  // strip off the quotes
  s = s.erase(0, 1);
  s = s.erase(s.size() - 1, 1);
  for (size_t i = 0, ssize = s.size(); i < ssize; i++)
  {
    if ((unsigned)s[i] > 127 && !isprint(s[i]))
    {
      d_lex.parseError(
          "Extended/unprintable characters are not "
          "part of SMT-LIB, and they must be encoded "
          "as escape sequences");
    }
  }
  size_t dst = 0;
  for (size_t src = 0; src<s.size(); ++src, ++dst)
  {
    s[dst] = s[src];
    if (s[src]=='"')
    {
      ++src;
    }
  }
  s.erase(dst);
}

ParseOp Smt2TermParser::continueParseIndexedIdentifier(bool isOperator)
{
  ParseOp p;
  std::string name = parseSymbol(CHECK_NONE, SYM_VARIABLE);
  // parse the list of numerals or symbols
  std::vector<std::string> symbols;
  std::vector<uint32_t> numerals;
  // we currently only have symbols that are indexed by only numerals, or
  // are indexed by a symbol, followed by combinations of symbols/numerals.
  Token tok = d_lex.nextToken();
  while (tok != Token::RPAREN_TOK)
  {
    switch (tok)
    {
      case Token::INTEGER_LITERAL:
        if (symbols.empty())
        {
          numerals.push_back(tokenStrToUnsigned());
        }
        else
        {
          // If we parsed a symbol, treat the remaining indices as symbols
          // This is required for parsing fmf.card.
          symbols.push_back(d_lex.tokenStr());
        }
        break;
      case Token::SYMBOL:
      case Token::HEX_LITERAL:
        // (_ char <hex_literal>) expects a hex literal
        symbols.push_back(d_lex.tokenStr());
        break;
      default: break;
    }
    tok = d_lex.nextToken();
  }
  if (numerals.empty() && symbols.empty())
  {
    d_lex.parseError(std::string("No indices provided for symbol " + name));
  }
  // if indexed by numerals
  if (!numerals.empty())
  {
    if (!isOperator)
    {
      // resolve the index constant
      p.d_expr = d_state.mkIndexedConstant(name, numerals);
    }
    else
    {
      Kind k = d_state.getIndexedOpKind(name);
      if (k == UNDEFINED_KIND)
      {
        // We don't know which kind to use until we know the type of the
        // arguments, which is the case for:
        // - to_fp
        // - (_ tuple.select n) and (_ tuple.update n)
        p.d_name = name;
        p.d_indices = numerals;
        p.d_kind = UNDEFINED_KIND;
      }
      else
      {
        // otherwise, we are ready to make the operator
        p.d_op = d_state.getSolver()->mkOp(k, numerals);
      }
    }
  }
  // otherwise, indexed by symbols
  else if (!isOperator)
  {
    // handles:
    // - fmf.card indexed by Type symbol + numeral
    // - char indexed by HEX
    p.d_expr = d_state.mkIndexedConstant(name, symbols);
  }
  else
  {
    // handles:
    // - testers and updaters indexed by constructor names
    Kind k = d_state.getIndexedOpKind(name);
    Assert(k == APPLY_UPDATER || k == APPLY_TESTER);
    if (symbols.size() != 1)
    {
      d_lex.parseError(std::string("Unexpected number of indices for " + name));
    }
    p.d_kind = k;
    p.d_name = symbols[0];
  }
  return p;
}

ParseOp Smt2TermParser::continueParseQualifiedIdentifier(bool isOperator)
{
  ParseOp op;
  Token tok = d_lex.nextToken();
  switch (tok)
  {
    case Token::LPAREN_TOK:
      tok = d_lex.nextToken();
      switch (tok)
      {
        case Token::INDEX_TOK:
          op = continueParseIndexedIdentifier(isOperator);
          break;
        default:
          d_lex.unexpectedTokenError(tok,
                                     "Expected (indexed) identifier while "
                                     "parsing qualified identifier");
          break;
      }
      break;
    case Token::SYMBOL:
    case Token::QUOTED_SYMBOL: op.d_name = tokenStrToSymbol(tok); break;
    case Token::UNTERMINATED_QUOTED_SYMBOL:
      d_lex.parseError("Expected identifier while parsing qualified identifier",
                       true);
      break;
    default:
      d_lex.unexpectedTokenError(
          tok, "Expected identifier while parsing qualified identifier");
      break;
  }
  // parse a sort
  Sort type = parseSort();
  // close parentheses
  d_lex.eatToken(Token::RPAREN_TOK);
  // apply the type ascription to the parsed op
  d_state.parseOpApplyTypeAscription(op, type);
  return op;
}

Term Smt2TermParser::parseMatchCasePattern(Sort headSort,
                                           std::vector<Term>& boundVars)
{
  if (d_lex.eatTokenChoice(Token::SYMBOL, Token::LPAREN_TOK))
  {
    // a nullary constructor or variable, depending on if the symbol is declared
    std::string name = d_lex.tokenStr();
    if (d_state.isDeclared(name, SYM_VARIABLE))
    {
      Term pat = d_state.getVariable(name);
      Sort type = pat.getSort();
      if (!type.isDatatypeConstructor()
          || !type.getDatatypeConstructorDomainSorts().empty())
      {
        d_lex.parseError(
            "Must apply constructors of arity greater than 0 to arguments in "
            "pattern.");
      }
      // make nullary constructor application
      return d_state.getSolver()->mkTerm(APPLY_CONSTRUCTOR, {pat});
    }
    // it has the type of the head expr
    Term pat = d_state.bindBoundVar(name, headSort);
    boundVars.push_back(pat);
    return pat;
  }
  // a non-nullary constructor
  // We parse a constructor name
  const Datatype& dt = headSort.getDatatype();
  std::string cname = parseSymbol(CHECK_DECLARED, SYM_VARIABLE);
  const DatatypeConstructor& dc = dt.getConstructor(cname);
  // get the constructor, which could be instantiated based on the head type
  // if we are a parametric datatype
  Term f = dt.isParametric() ? dc.getInstantiatedTerm(headSort) : dc.getTerm();
  // f should be a constructor
  Sort type = f.getSort();
  Assert(type.isDatatypeConstructor());
  Trace("parser-dt") << "Pattern head : " << f << " " << type << std::endl;
  std::vector<Sort> argTypes = type.getDatatypeConstructorDomainSorts();
  // now, parse symbols that are interpreted as bindings for the argument
  // types
  while (d_lex.eatTokenChoice(Token::SYMBOL, Token::RPAREN_TOK))
  {
    if (boundVars.size() >= argTypes.size())
    {
      d_state.parseError("Too many arguments for pattern.");
    }
    // make of proper type
    Term arg =
        d_state.bindBoundVar(d_lex.tokenStr(), argTypes[boundVars.size()]);
    boundVars.push_back(arg);
  }
  std::vector<Term> cargs;
  cargs.push_back(f);
  cargs.insert(cargs.end(), boundVars.begin(), boundVars.end());
  // make the pattern term
  return d_state.getSolver()->mkTerm(APPLY_CONSTRUCTOR, cargs);
}

}  // namespace parser
}  // namespace cvc5<|MERGE_RESOLUTION|>--- conflicted
+++ resolved
@@ -96,7 +96,6 @@
 {
 }
 
-<<<<<<< HEAD
 Term Smt2TermParser::parseTerm()
 {
   // the last parsed term
@@ -650,8 +649,6 @@
   return terms;
 }
 
-=======
->>>>>>> f670ed65
 Term Smt2TermParser::parseSymbolicExpr()
 {
   Term ret;
