--- conflicted
+++ resolved
@@ -28,21 +28,65 @@
 {
 }
 
-<<<<<<< HEAD
 Term Smt2TermParser::parseSymbolicExpr()
 {
   Term ret;
   Token tok;
   std::vector<std::vector<Term>> sstack;
   Solver* slv = d_state.getSolver();
-=======
+  do
+  {
+    tok = d_lex.nextToken();
+    switch (tok)
+    {
+      // ------------------- open paren
+      case Token::LPAREN_TOK:
+      {
+        sstack.emplace_back(std::vector<Term>());
+      }
+      break;
+      // ------------------- close paren
+      case Token::RPAREN_TOK:
+      {
+        if (sstack.empty())
+        {
+          d_lex.unexpectedTokenError(
+              tok, "Mismatched parentheses in SMT-LIBv2 s-expression");
+        }
+        ret = slv->mkTerm(SEXPR, sstack.back());
+        // pop the stack
+        sstack.pop_back();
+      }
+      break;
+      // ------------------- base case
+      default:
+      {
+        // note that there are no tokens that are forbidden here
+        std::string str = d_lex.tokenStr();
+        ret = slv->mkString(d_state.processAdHocStringEsc(str));
+      }
+      break;
+    }
+    if (!ret.isNull())
+    {
+      // add it to the list and reset ret
+      if (!sstack.empty())
+      {
+        sstack.back().push_back(ret);
+        ret = Term();
+      }
+      // otherwise it will be returned
+    }
+  } while (!sstack.empty());
+  Assert(!ret.isNull());
+  return ret;
+}
 
 Sort Smt2TermParser::parseSort()
 {
   Sort ret;
   Token tok;
   std::vector<std::pair<std::string, std::vector<Sort>>> sstack;
->>>>>>> 21e3f411
   do
   {
     tok = d_lex.nextToken();
@@ -51,9 +95,6 @@
       // ------------------- open paren
       case Token::LPAREN_TOK:
       {
-<<<<<<< HEAD
-        sstack.emplace_back(std::vector<Term>());
-=======
         tok = d_lex.nextToken();
         switch (tok)
         {
@@ -84,7 +125,6 @@
                                        "Expected SMT-LIBv2 sort constructor");
             break;
         }
->>>>>>> 21e3f411
       }
       break;
       // ------------------- close paren
@@ -93,31 +133,15 @@
         if (sstack.empty())
         {
           d_lex.unexpectedTokenError(
-<<<<<<< HEAD
-              tok, "Mismatched parentheses in SMT-LIBv2 s-expression");
-        }
-        ret = slv->mkTerm(SEXPR, sstack.back());
-=======
               tok, "Mismatched parentheses in SMT-LIBv2 sort");
         }
         // Construct the (parametric) sort specified by sstack.back()
         ret = d_state.getParametricSort(sstack.back().first,
                                         sstack.back().second);
->>>>>>> 21e3f411
         // pop the stack
         sstack.pop_back();
       }
       break;
-<<<<<<< HEAD
-      // ------------------- base case
-      default:
-      {
-        // note that there are no tokens that are forbidden here
-        std::string str = d_lex.tokenStr();
-        ret = slv->mkString(d_state.processAdHocStringEsc(str));
-      }
-      break;
-=======
       // ------------------- a simple (defined or builtin) sort
       case Token::SYMBOL:
       case Token::QUOTED_SYMBOL:
@@ -129,20 +153,14 @@
       default:
         d_lex.unexpectedTokenError(tok, "Expected SMT-LIBv2 sort");
         break;
->>>>>>> 21e3f411
     }
     if (!ret.isNull())
     {
       // add it to the list and reset ret
       if (!sstack.empty())
       {
-<<<<<<< HEAD
-        sstack.back().push_back(ret);
-        ret = Term();
-=======
         sstack.back().second.push_back(ret);
         ret = Sort();
->>>>>>> 21e3f411
       }
       // otherwise it will be returned
     }
@@ -151,8 +169,6 @@
   return ret;
 }
 
-<<<<<<< HEAD
-=======
 std::vector<Sort> Smt2TermParser::parseSortList()
 {
   d_lex.eatToken(Token::LPAREN_TOK);
@@ -185,7 +201,6 @@
   return varList;
 }
 
->>>>>>> 21e3f411
 std::string Smt2TermParser::parseSymbol(DeclarationCheck check, SymbolType type)
 {
   Token tok = d_lex.nextToken();
