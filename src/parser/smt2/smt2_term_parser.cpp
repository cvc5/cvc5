--- conflicted
+++ resolved
@@ -38,11 +38,7 @@
  * arguments `args`, which give a recipe for the term we are parsing. The data
  * in these depend on the context we are in, as documented below.
  */
-<<<<<<< HEAD
-enum class ParseCtx : uint32_t
-=======
 enum class ParseCtx
->>>>>>> 2f5a2a5a
 {
   /**
    * NEXT_ARG: in context (<op> <term>* <term>
@@ -202,11 +198,7 @@
             std::vector<Term> args;
             if (d_state.isClosure(op.d_name))
             {
-<<<<<<< HEAD
-              // if it is a closure, immediate read the bound variable list
-=======
               // if it is a closure, immediately read the bound variable list
->>>>>>> 2f5a2a5a
               d_state.pushScope();
               std::vector<std::pair<std::string, Sort>> sortedVarNames =
                   parseSortedVarList();
@@ -374,17 +366,9 @@
             Assert(!letBinders.empty());
             const std::vector<std::pair<std::string, Term>>& bs =
                 letBinders.back();
-<<<<<<< HEAD
-            std::unordered_set<std::string> names;
             for (const std::pair<std::string, Term>& b : bs)
             {
               d_state.defineVar(b.first, b.second);
-              names.insert(b.first);
-=======
-            for (const std::pair<std::string, Term>& b : bs)
-            {
-              d_state.defineVar(b.first, b.second);
->>>>>>> 2f5a2a5a
             }
             // done with the binders
             letBinders.pop_back();
