/******************************************************************************
 * Top contributors (to current version):
 *   Andrew Reynolds
 *
 * This file is part of the cvc5 project.
 *
 * Copyright (c) 2009-2023 by the authors listed in the file AUTHORS
 * in the top-level source directory and their institutional affiliations.
 * All rights reserved.  See the file COPYING in the top-level source
 * directory for licensing information.
 * ****************************************************************************
 *
 * The smt2 command parser.
 */

#include "parser/smt2/smt2_cmd_parser.h"

#include "base/check.h"
#include "base/output.h"
#include "parser/api/cpp/command.h"

namespace cvc5 {
namespace parser {

Smt2CmdParser::Smt2CmdParser(Smt2LexerNew& lex,
                             Smt2State& state,
                             Smt2TermParser& tparser)
    : d_lex(lex), d_state(state), d_tparser(tparser)
{
  // initialize the command tokens
  d_table["assert"] = Token::ASSERT_TOK;
  d_table["check-sat-assuming"] = Token::CHECK_SAT_ASSUMING_TOK;
  d_table["check-sat"] = Token::CHECK_SAT_TOK;
  d_table["declare-codatatypes"] = Token::DECLARE_CODATATYPES_TOK;
  d_table["declare-codatatype"] = Token::DECLARE_CODATATYPE_TOK;
  d_table["declare-const"] = Token::DECLARE_CONST_TOK;
  d_table["declare-datatypes"] = Token::DECLARE_DATATYPES_TOK;
  d_table["declare-datatype"] = Token::DECLARE_DATATYPE_TOK;
  d_table["declare-fun"] = Token::DECLARE_FUN_TOK;
  d_table["declare-sort"] = Token::DECLARE_SORT_TOK;
  d_table["define-const"] = Token::DEFINE_CONST_TOK;
  d_table["define-funs-rec"] = Token::DEFINE_FUNS_REC_TOK;
  d_table["define-fun-rec"] = Token::DEFINE_FUN_REC_TOK;
  d_table["define-fun"] = Token::DEFINE_FUN_TOK;
  d_table["define-sort"] = Token::DEFINE_SORT_TOK;
  d_table["echo"] = Token::ECHO_TOK;
  d_table["exit"] = Token::EXIT_TOK;
  d_table["get-assertions"] = Token::GET_ASSERTIONS_TOK;
  d_table["get-assignment"] = Token::GET_ASSIGNMENT_TOK;
  d_table["get-info"] = Token::GET_INFO_TOK;
  d_table["get-model"] = Token::GET_MODEL_TOK;
  d_table["get-option"] = Token::GET_OPTION_TOK;
  d_table["get-proof"] = Token::GET_PROOF_TOK;
  d_table["get-timeout-core"] = Token::GET_TIMEOUT_CORE_TOK;
  d_table["get-unsat-assumptions"] = Token::GET_UNSAT_ASSUMPTIONS_TOK;
  d_table["get-unsat-core"] = Token::GET_UNSAT_CORE_TOK;
  d_table["get-value"] = Token::GET_VALUE_TOK;
  d_table["pop"] = Token::POP_TOK;
  d_table["push"] = Token::PUSH_TOK;
  d_table["reset-assertions"] = Token::RESET_ASSERTIONS_TOK;
  d_table["reset"] = Token::RESET_TOK;
  d_table["set-info"] = Token::SET_INFO_TOK;
  d_table["set-logic"] = Token::SET_LOGIC_TOK;
  d_table["set-option"] = Token::SET_OPTION_TOK;
  if (!d_lex.isStrict())
  {
    d_table["block-model"] = Token::BLOCK_MODEL_TOK;
    d_table["block-model-values"] = Token::BLOCK_MODEL_VALUES_TOK;
<<<<<<< HEAD
    d_table["declare-heap"] = Token::DECLARE_HEAP;
    d_table["declare-pool"] = Token::DECLARE_POOL;
    d_table["find-synth"] = Token::FIND_SYNTH_TOK;
=======
    d_table["declare-heap"] = Token::DECLARE_HEAP_TOK;
    d_table["declare-oracle-fun"] = Token::DECLARE_ORACLE_FUN_TOK;
    d_table["declare-pool"] = Token::DECLARE_POOL_TOK;
>>>>>>> 7df1dee5
    d_table["get-abduct-next"] = Token::GET_ABDUCT_NEXT_TOK;
    d_table["get-abduct"] = Token::GET_ABDUCT_TOK;
    d_table["get-difficulty"] = Token::GET_DIFFICULTY_TOK;
    d_table["get-interpolant-next"] = Token::GET_INTERPOL_NEXT_TOK;
    d_table["get-interpolant"] = Token::GET_INTERPOL_TOK;
    d_table["get-learned-literals"] = Token::GET_LEARNED_LITERALS_TOK;
    d_table["get-qe-disjunct"] = Token::GET_QE_DISJUNCT_TOK;
    d_table["get-qe"] = Token::GET_QE_TOK;
    d_table["include"] = Token::INCLUDE_TOK;
    d_table["simplify"] = Token::SIMPLIFY_TOK;
  }
  if (d_lex.isSygus())
  {
    d_table["assume"] = Token::ASSUME_TOK;
    d_table["check-synth-next"] = Token::CHECK_SYNTH_NEXT_TOK;
    d_table["check-synth"] = Token::CHECK_SYNTH_TOK;
    d_table["constraint"] = Token::CONSTRAINT_TOK;
    d_table["declare-var"] = Token::DECLARE_VAR_TOK;
    d_table["inv-constraint"] = Token::INV_CONSTRAINT_TOK;
    d_table["set-feature"] = Token::SET_FEATURE_TOK;
    d_table["synth-fun"] = Token::SYNTH_FUN_TOK;
    d_table["synth-inv"] = Token::SYNTH_INV_TOK;
  }
}

Token Smt2CmdParser::nextCommandToken()
{
  Token tok = d_lex.nextToken();
  // symbols as commands
  if (tok == Token::SYMBOL)
  {
    std::string str(d_lex.tokenStr());
    std::map<std::string, Token>::iterator it = d_table.find(str);
    if (it != d_table.end())
    {
      return it->second;
    }
  }
  return tok;
}

std::unique_ptr<Command> Smt2CmdParser::parseNextCommand()
{
  // if we are at the end of file, return the null command
  if (d_lex.eatTokenChoice(Token::EOF_TOK, Token::LPAREN_TOK))
  {
    return nullptr;
  }
  std::unique_ptr<Command> cmd;
  Token tok = nextCommandToken();
  switch (tok)
  {
    // (assert <term>)
    case Token::ASSERT_TOK:
    {
      d_state.checkThatLogicIsSet();
      d_state.clearLastNamedTerm();
      Term t = d_tparser.parseTerm();
      cmd.reset(new AssertCommand(t));
      if (d_state.lastNamedTerm().first == t)
      {
        Trace("parser") << "Process top-level name: " << t << std::endl;
        // set the expression name, if there was a named term
        std::pair<Term, std::string> namedTerm = d_state.lastNamedTerm();
        d_state.getSymbolManager()->setExpressionName(
            namedTerm.first, namedTerm.second, true);
        Trace("parser") << "finished process top-level name" << std::endl;
      }
    }
    break;
    // sygus assume/constraint
    // (assume <term>)
    // (constraint <term>)
    case Token::ASSUME_TOK:
    case Token::CONSTRAINT_TOK:
    {
      bool isAssume = (tok == Token::ASSUME_TOK);
      d_state.checkThatLogicIsSet();
      Term t = d_tparser.parseTerm();
      cmd.reset(new SygusConstraintCommand(t, isAssume));
    }
    break;
    // (block-model <keyword>)
    case Token::BLOCK_MODEL_TOK:
    {
      std::string key = d_tparser.parseKeyword();
      d_state.checkThatLogicIsSet();
      modes::BlockModelsMode mode = d_state.getBlockModelsMode(key);
      cmd.reset(new BlockModelCommand(mode));
    }
    break;
    // (block-model-values (<term>*))
    case Token::BLOCK_MODEL_VALUES_TOK:
    {
      d_state.checkThatLogicIsSet();
      std::vector<Term> terms = d_tparser.parseTermList();
      cmd.reset(new BlockModelValuesCommand(terms));
    }
    break;
    // (check-sat)
    case Token::CHECK_SAT_TOK:
    {
      d_state.checkThatLogicIsSet();
      if (d_state.sygus())
      {
        d_lex.parseError("Sygus does not support check-sat command.");
      }
      cmd.reset(new CheckSatCommand());
    }
    break;
    // (check-sat-assuming (<term>*))
    case Token::CHECK_SAT_ASSUMING_TOK:
    {
      d_state.checkThatLogicIsSet();
      std::vector<Term> terms = d_tparser.parseTermList();
      cmd.reset(new CheckSatAssumingCommand(terms));
    }
    break;
    // (check-synth)
    case Token::CHECK_SYNTH_TOK:
    {
      d_state.checkThatLogicIsSet();
      cmd.reset(new CheckSynthCommand());
    }
    break;
    // (check-synth-next)
    case Token::CHECK_SYNTH_NEXT_TOK:
    {
      d_state.checkThatLogicIsSet();
      cmd.reset(new CheckSynthCommand(true));
    }
    break;
    // single datatype
    // (declare-datatype <symbol> <datatype_dec>)
    // (declare-codatatype <symbol> <datatype_dec>)
    case Token::DECLARE_CODATATYPE_TOK:
    case Token::DECLARE_DATATYPE_TOK:
    {
      d_state.checkThatLogicIsSet();
      std::vector<std::string> dnames;
      std::vector<size_t> arities;
      std::string name = d_tparser.parseSymbol(CHECK_UNDECLARED, SYM_SORT);
      dnames.push_back(name);
      bool isCo = (tok == Token::DECLARE_CODATATYPE_TOK);
      // parse <datatype_dec>
      std::vector<DatatypeDecl> dts =
          d_tparser.parseDatatypesDef(isCo, dnames, arities);
      cmd.reset(
          new DatatypeDeclarationCommand(d_state.mkMutualDatatypeTypes(dts)));
    }
    break;
    // multiple datatype
    // (declare-datatypes (<sort_dec>^{n+1}) (<datatype_dec>^{n+1}) )
    // (declare-codatatypes (<sort_dec>^{n+1}) (<datatype_dec>^{n+1}) )
    case Token::DECLARE_CODATATYPES_TOK:
    case Token::DECLARE_DATATYPES_TOK:
    {
      d_state.checkThatLogicIsSet();
      d_lex.eatToken(Token::LPAREN_TOK);
      std::vector<std::string> dnames;
      std::vector<size_t> arities;
      // parse (<sort_dec>^{n+1})
      // while the next token is LPAREN, exit if RPAREN
      while (d_lex.eatTokenChoice(Token::LPAREN_TOK, Token::RPAREN_TOK))
      {
        std::string name = d_tparser.parseSymbol(CHECK_UNDECLARED, SYM_SORT);
        size_t arity = d_tparser.parseIntegerNumeral();
        dnames.push_back(name);
        arities.push_back(arity);
        d_lex.eatToken(Token::RPAREN_TOK);
      }
      if (dnames.empty())
      {
        d_lex.parseError("Empty list of datatypes");
      }
      bool isCo = (tok == Token::DECLARE_CODATATYPES_TOK);
      // parse (<datatype_dec>^{n+1})
      d_lex.eatToken(Token::LPAREN_TOK);
      std::vector<DatatypeDecl> dts =
          d_tparser.parseDatatypesDef(isCo, dnames, arities);
      d_lex.eatToken(Token::RPAREN_TOK);
      cmd.reset(
          new DatatypeDeclarationCommand(d_state.mkMutualDatatypeTypes(dts)));
    }
    break;
    // (declare-fun <symbol> (<sort>∗) <sort>)
    // (declare-const <symbol> <sort>)
    case Token::DECLARE_CONST_TOK:
    case Token::DECLARE_FUN_TOK:
    {
      d_state.checkThatLogicIsSet();
      std::string name = d_tparser.parseSymbol(CHECK_NONE, SYM_VARIABLE);
      d_state.checkUserSymbol(name);
      std::vector<Sort> sorts;
      if (tok == Token::DECLARE_FUN_TOK)
      {
        sorts = d_tparser.parseSortList();
      }
      Sort t = d_tparser.parseSort();
      Trace("parser") << "declare fun: '" << name << "'" << std::endl;
      if (!sorts.empty())
      {
        t = d_state.mkFlatFunctionType(sorts, t);
      }
      if (t.isFunction())
      {
        d_state.checkLogicAllowsFunctions();
      }
      // we allow overloading for function declarations
      if (d_state.sygus())
      {
        d_lex.parseError("declare-fun are not allowed in sygus version 2.0");
      }
      else
      {
        Term func = d_state.getSolver()->mkConst(t, name);
        cmd.reset(new DeclareFunctionCommand(name, func, t));
      }
    }
    break;
    // (declare-heap (<sort> <sort>))
    case Token::DECLARE_HEAP_TOK:
    {
      d_lex.eatToken(Token::LPAREN_TOK);
      Sort t = d_tparser.parseSort();
      Sort s = d_tparser.parseSort();
      cmd.reset(new DeclareHeapCommand(t, s));
      d_lex.eatToken(Token::RPAREN_TOK);
    }
    break;
    // (declare-oracle-fun <symbol> (<sort>∗) <sort> <symbol>)
    case Token::DECLARE_ORACLE_FUN_TOK:
    {
      d_state.checkThatLogicIsSet();
      std::string name = d_tparser.parseSymbol(CHECK_NONE, SYM_VARIABLE);
      d_state.checkUserSymbol(name);
      std::vector<Sort> sorts;
      sorts = d_tparser.parseSortList();
      Sort t = d_tparser.parseSort();
      if (!sorts.empty())
      {
        t = d_state.mkFlatFunctionType(sorts, t);
      }
      tok = d_lex.peekToken();
      std::string binName;
      if (tok != Token::RPAREN_TOK)
      {
        binName = d_tparser.parseSymbol(CHECK_NONE, SYM_VARIABLE);
      }
      // not supported
      d_state.warning("Oracles not supported via the text interface in this version");
      cmd.reset(new EmptyCommand());
    }
    break;
    // (declare-pool <symbol> <sort> (<term>∗))
    case Token::DECLARE_POOL_TOK:
    {
      d_state.checkThatLogicIsSet();
      std::string name = d_tparser.parseSymbol(CHECK_NONE, SYM_VARIABLE);
      d_state.checkUserSymbol(name);
      Sort t = d_tparser.parseSort();
      std::vector<Term> terms = d_tparser.parseTermList();
      Trace("parser") << "declare pool: '" << name << "'" << std::endl;
      Term pool = d_state.getSolver()->declarePool(name, t, terms);
      cmd.reset(new DeclarePoolCommand(name, pool, t, terms));
    }
    break;
    // (declare-sort <symbol> <numeral>)
    case Token::DECLARE_SORT_TOK:
    {
      d_state.checkThatLogicIsSet();
      d_state.checkLogicAllowsFreeSorts();
      std::string name = d_tparser.parseSymbol(CHECK_UNDECLARED, SYM_SORT);
      d_state.checkUserSymbol(name);
      size_t arity = d_tparser.parseIntegerNumeral();
      Trace("parser") << "declare sort: '" << name << "' arity=" << arity
                      << std::endl;
      if (arity == 0)
      {
        Sort type = d_state.getSolver()->mkUninterpretedSort(name);
        cmd.reset(new DeclareSortCommand(name, 0, type));
      }
      else
      {
        Sort type = d_state.getSolver()->mkUninterpretedSortConstructorSort(
            arity, name);
        cmd.reset(new DeclareSortCommand(name, arity, type));
      }
    }
    break;
    // (declare-var <symbol> <sort>)
    case Token::DECLARE_VAR_TOK:
    {
      d_state.checkThatLogicIsSet();
      std::string name = d_tparser.parseSymbol(CHECK_UNDECLARED, SYM_VARIABLE);
      d_state.checkUserSymbol(name);
      Sort t = d_tparser.parseSort();
      Term var = d_state.getSolver()->declareSygusVar(name, t);
      cmd.reset(new DeclareSygusVarCommand(name, var, t));
    }
    break;
    // (define-const <symbol> <sort> <term>)
    case Token::DEFINE_CONST_TOK:
    {
      d_state.checkThatLogicIsSet();
      std::string name = d_tparser.parseSymbol(CHECK_UNDECLARED, SYM_VARIABLE);
      d_state.checkUserSymbol(name);
      Sort t = d_tparser.parseSort();
      Term e = d_tparser.parseTerm();

      // declare the name down here (while parsing term, signature
      // must not be extended with the name itself; no recursion
      // permitted)
      cmd.reset(new DefineFunctionCommand(name, t, e));
    }
    break;
    // (define-fun <symbol> (<sorted_var>*) <sort> <term>)
    case Token::DEFINE_FUN_TOK:
    {
      d_state.checkThatLogicIsSet();
      std::string name = d_tparser.parseSymbol(CHECK_UNDECLARED, SYM_VARIABLE);
      d_state.checkUserSymbol(name);
      std::vector<std::pair<std::string, Sort>> sortedVarNames =
          d_tparser.parseSortedVarList();
      Sort t = d_tparser.parseSort();
      /* add variables to parser state before parsing term */
      Trace("parser") << "define fun: '" << name << "'" << std::endl;
      std::vector<Sort> sorts;
      if (sortedVarNames.size() > 0)
      {
        sorts.reserve(sortedVarNames.size());
        for (const std::pair<std::string, Sort>& i : sortedVarNames)
        {
          sorts.push_back(i.second);
        }
      }
      std::vector<Term> flattenVars;
      t = d_state.mkFlatFunctionType(sorts, t, flattenVars);
      if (t.isFunction())
      {
        t = t.getFunctionCodomainSort();
      }
      if (sortedVarNames.size() > 0)
      {
        d_state.pushScope();
      }
      std::vector<Term> terms = d_state.bindBoundVars(sortedVarNames);
      Term expr = d_tparser.parseTerm();
      if (!flattenVars.empty())
      {
        // if this function has any implicit variables flattenVars,
        // we apply the body of the definition to the flatten vars
        expr = d_state.mkHoApply(expr, flattenVars);
        terms.insert(terms.end(), flattenVars.begin(), flattenVars.end());
      }
      if (sortedVarNames.size() > 0)
      {
        d_state.popScope();
      }
      cmd.reset(new DefineFunctionCommand(name, terms, t, expr));
    }
    break;
    // (define-fun-rec <symbol> (<sorted_var>*) <sort> <term>)
    case Token::DEFINE_FUN_REC_TOK:
    {
      d_state.checkThatLogicIsSet();
      std::string fname = d_tparser.parseSymbol(CHECK_NONE, SYM_VARIABLE);
      d_state.checkUserSymbol(fname);
      std::vector<std::pair<std::string, Sort>> sortedVarNames =
          d_tparser.parseSortedVarList();
      Sort t = d_tparser.parseSort();
      std::vector<Term> flattenVars;
      std::vector<Term> bvs;
      Term func =
          d_state.bindDefineFunRec(fname, sortedVarNames, t, flattenVars);
      d_state.pushDefineFunRecScope(sortedVarNames, func, flattenVars, bvs);
      Term expr = d_tparser.parseTerm();
      d_state.popScope();
      if (!flattenVars.empty())
      {
        expr = d_state.mkHoApply(expr, flattenVars);
      }
      cmd.reset(new DefineFunctionRecCommand(func, bvs, expr));
    }
    break;
    // (define-funs-rec (<function_dec>^{n+1}) (<term>^{n+1}))
    // where
    // <function_dec> := (<symbol> (<sorted_var>*) <sort>)
    case Token::DEFINE_FUNS_REC_TOK:
    {
      d_state.checkThatLogicIsSet();
      d_lex.eatToken(Token::LPAREN_TOK);
      std::vector<Term> funcs;
      std::vector<std::vector<std::pair<std::string, Sort>>> sortedVarNamesList;
      std::vector<std::vector<Term>> flattenVarsList;
      // while the next token is LPAREN, exit if RPAREN
      // parse <function_dec>^{n+1}
      while (d_lex.eatTokenChoice(Token::LPAREN_TOK, Token::RPAREN_TOK))
      {
        std::string fname =
            d_tparser.parseSymbol(CHECK_UNDECLARED, SYM_VARIABLE);
        d_state.checkUserSymbol(fname);
        std::vector<std::pair<std::string, Sort>> sortedVarNames =
            d_tparser.parseSortedVarList();
        Sort t = d_tparser.parseSort();
        std::vector<Term> flattenVars;
        Term func =
            d_state.bindDefineFunRec(fname, sortedVarNames, t, flattenVars);
        funcs.push_back(func);

        // add to lists (need to remember for when parsing the bodies)
        sortedVarNamesList.push_back(sortedVarNames);
        flattenVarsList.push_back(flattenVars);
        d_lex.eatToken(Token::RPAREN_TOK);
      }

      // parse the bodies
      d_lex.eatToken(Token::LPAREN_TOK);
      std::vector<Term> funcDefs;
      std::vector<std::vector<Term>> formals;
      // parse <term>^{n+1}
      for (size_t j = 0, nfuncs = funcs.size(); j < nfuncs; j++)
      {
        std::vector<Term> bvs;
        d_state.pushDefineFunRecScope(
            sortedVarNamesList[j], funcs[j], flattenVarsList[j], bvs);
        Term expr = d_tparser.parseTerm();
        d_state.popScope();
        funcDefs.push_back(expr);
        formals.push_back(bvs);
      }
      d_lex.eatToken(Token::RPAREN_TOK);
      Assert(funcs.size() == funcDefs.size());
      cmd.reset(new DefineFunctionRecCommand(funcs, formals, funcDefs));
    }
    break;
    // (define-sort <symbol> (<symbol>*) <sort>)
    case Token::DEFINE_SORT_TOK:
    {
      d_state.checkThatLogicIsSet();
      std::string name = d_tparser.parseSymbol(CHECK_UNDECLARED, SYM_SORT);
      d_state.checkUserSymbol(name);
      std::vector<std::string> snames =
          d_tparser.parseSymbolList(CHECK_UNDECLARED, SYM_SORT);
      d_state.pushScope();
      std::vector<Sort> sorts;
      for (const std::string& sname : snames)
      {
        sorts.push_back(d_state.mkSort(sname));
      }
      Sort t = d_tparser.parseSort();
      d_state.popScope();
      cmd.reset(new DefineSortCommand(name, sorts, t));
    }
    break;
    // (echo <string>)
    case Token::ECHO_TOK:
    {
      // optional string literal
      tok = d_lex.peekToken();
      if (tok == Token::STRING_LITERAL)
      {
        std::string msg = d_tparser.parseStr(true);
        cmd.reset(new EchoCommand(msg));
      }
      else
      {
        cmd.reset(new EchoCommand());
      }
    }
    break;
    // (exit)
    case Token::EXIT_TOK:
    {
      cmd.reset(new QuitCommand());
    }
    break;
    case Token::FIND_SYNTH_TOK:
    {
      d_state.checkThatLogicIsSet();
      std::string key = d_tparser.parseKeyword();
      modes::FindSynthTarget fst = d_state.getFindSynthTarget(key);
      std::vector<Term> emptyVarList;
      Grammar* g = d_tparser.parseGrammarOrNull(emptyVarList, "g_find-synth");
      cmd.reset(new FindSynthCommand(fst, g));
    }
    break;
    // (get-abduct <symbol> <term> <grammar>?)
    case Token::GET_ABDUCT_TOK:
    {
      d_state.checkThatLogicIsSet();
      std::string name = d_tparser.parseSymbol(CHECK_UNDECLARED, SYM_VARIABLE);
      Term t = d_tparser.parseTerm();
      // parse optional grammar
      std::vector<Term> emptyVarList;
      Grammar* g = d_tparser.parseGrammarOrNull(emptyVarList, name);
      cmd.reset(new GetAbductCommand(name, t, g));
    }
    break;
    // (get-abduct-next)
    case Token::GET_ABDUCT_NEXT_TOK:
    {
      d_state.checkThatLogicIsSet();
      cmd.reset(new GetAbductNextCommand);
    }
    break;
    // (get-assertions)
    case Token::GET_ASSERTIONS_TOK:
    {
      d_state.checkThatLogicIsSet();
      cmd.reset(new GetAssertionsCommand());
    }
    break;
    // (get-assignment)
    case Token::GET_ASSIGNMENT_TOK:
    {
      d_state.checkThatLogicIsSet();
      cmd.reset(new GetAssignmentCommand());
    }
    break;
    // (get-difficulty)
    case Token::GET_DIFFICULTY_TOK:
    {
      d_state.checkThatLogicIsSet();
      cmd.reset(new GetDifficultyCommand);
    }
    break;
    // (get-info <keyword>)
    case Token::GET_INFO_TOK:
    {
      std::string key = d_tparser.parseKeyword();
      cmd.reset(new GetInfoCommand(key));
    }
    break;
    // (get-interpolant <symbol> <term> <grammar>?)
    case Token::GET_INTERPOL_TOK:
    {
      d_state.checkThatLogicIsSet();
      std::string name = d_tparser.parseSymbol(CHECK_UNDECLARED, SYM_VARIABLE);
      Term t = d_tparser.parseTerm();
      std::vector<Term> emptyVarList;
      Grammar* g = d_tparser.parseGrammarOrNull(emptyVarList, name);
      cmd.reset(new GetInterpolantCommand(name, t, g));
    }
    break;
    // (get-interpolant-next)
    case Token::GET_INTERPOL_NEXT_TOK:
    {
      d_state.checkThatLogicIsSet();
      cmd.reset(new GetInterpolantNextCommand);
    }
    break;
    // (get-learned-literals <keyword>?)
    case Token::GET_LEARNED_LITERALS_TOK:
    {
      // optional keyword
      tok = d_lex.peekToken();
      modes::LearnedLitType llt = modes::LEARNED_LIT_INPUT;
      if (tok == Token::KEYWORD)
      {
        std::string key = d_tparser.parseKeyword();
        llt = d_state.getLearnedLitType(key);
      }
      d_state.checkThatLogicIsSet();
      cmd.reset(new GetLearnedLiteralsCommand(llt));
    }
    break;
    // (get-model)
    case Token::GET_MODEL_TOK:
    {
      d_state.checkThatLogicIsSet();
      cmd.reset(new GetModelCommand());
    }
    break;
    // (get-option <keyword>)
    case Token::GET_OPTION_TOK:
    {
      std::string key = d_tparser.parseKeyword();
      cmd.reset(new GetOptionCommand(key));
    }
    break;
    // (get-proof <keyword>?)
    case Token::GET_PROOF_TOK:
    {
      // optional keyword
      tok = d_lex.peekToken();
      modes::ProofComponent pc = modes::PROOF_COMPONENT_FULL;
      if (tok == Token::KEYWORD)
      {
        std::string key = d_tparser.parseKeyword();
        pc = d_state.getProofComponent(key);
      }
      d_state.checkThatLogicIsSet();
      cmd.reset(new GetProofCommand(pc));
    }
    break;
    // quantifier elimination commands
    // (get-qe <term>)
    // (get-qe-disjunct <term>)
    case Token::GET_QE_TOK:
    case Token::GET_QE_DISJUNCT_TOK:
    {
      d_state.checkThatLogicIsSet();
      Term t = d_tparser.parseTerm();
      bool isFull = (tok == Token::GET_QE_TOK);
      cmd.reset(new GetQuantifierEliminationCommand(t, isFull));
    }
    break;
    // (get-timeout-core)
    case Token::GET_TIMEOUT_CORE_TOK:
    {
      d_state.checkThatLogicIsSet();
      cmd.reset(new GetTimeoutCoreCommand);
    }
    break;
    // (get-unsat-assumptions)
    case Token::GET_UNSAT_ASSUMPTIONS_TOK:
    {
      d_state.checkThatLogicIsSet();
      cmd.reset(new GetUnsatAssumptionsCommand);
    }
    break;
    // (get-unsat-core)
    case Token::GET_UNSAT_CORE_TOK:
    {
      d_state.checkThatLogicIsSet();
      cmd.reset(new GetUnsatCoreCommand);
    }
    break;
    // (get-value (<term>+))
    case Token::GET_VALUE_TOK:
    {
      d_state.checkThatLogicIsSet();
      // bind all symbols specific to the model, e.g. uninterpreted constant
      // values
      d_state.pushGetValueScope();
      std::vector<Term> terms = d_tparser.parseTermList();
      if (terms.empty())
      {
        d_lex.parseError("Expected non-empty list of terms for get-value");
      }
      cmd.reset(new GetValueCommand(terms));
      d_state.popScope();
    }
    break;
    // (inv-constraint <symbol> <symbol> <symbol> <symbol>)
    case Token::INV_CONSTRAINT_TOK:
    {
      std::vector<std::string> names;
      for (size_t i = 0; i < 4; i++)
      {
        std::string name = d_tparser.parseSymbol(CHECK_NONE, SYM_VARIABLE);
        names.push_back(name);
      }
      d_state.checkThatLogicIsSet();
      cmd = d_state.invConstraint(names);
    }
    break;
    // (pop <numeral>?)
    case Token::POP_TOK:
    {
      // optional integer
      tok = d_lex.peekToken();
      if (tok == Token::INTEGER_LITERAL)
      {
        size_t num = d_tparser.parseIntegerNumeral();
        cmd = d_state.handlePop(num);
      }
      else
      {
        cmd = d_state.handlePop(std::nullopt);
      }
    }
    break;
    // (push <numeral>?)
    case Token::PUSH_TOK:
    {
      // optional integer
      tok = d_lex.peekToken();
      if (tok == Token::INTEGER_LITERAL)
      {
        size_t num = d_tparser.parseIntegerNumeral();
        cmd = d_state.handlePush(num);
      }
      else
      {
        cmd = d_state.handlePush(std::nullopt);
      }
    }
    break;
    // (reset)
    case Token::RESET_TOK:
    {
      cmd.reset(new ResetCommand());
      // reset the state of the parser, which is independent of the symbol
      // manager
      d_state.reset();
    }
    break;
    // (reset-assertions)
    case Token::RESET_ASSERTIONS_TOK:
    {
      cmd.reset(new ResetAssertionsCommand());
    }
    break;
    // (set-feature <attribute>)
    case Token::SET_FEATURE_TOK:
    {
      std::string key = d_tparser.parseKeyword();
      Term s = d_tparser.parseSymbolicExpr();
      d_state.checkThatLogicIsSet();
      // ":grammars" is defined in the SyGuS version 2.1 standard and is by
      // default supported, all other features are not.
      if (key != "grammars")
      {
        std::stringstream ss;
        ss << "SyGuS feature " << key << " not currently supported";
        d_state.warning(ss.str());
      }
      cmd.reset(new EmptyCommand());
    }
    break;
    // (set-info <attribute>)
    case Token::SET_INFO_TOK:
    {
      std::string key = d_tparser.parseKeyword();
      Term sexpr = d_tparser.parseSymbolicExpr();
      cmd.reset(new SetInfoCommand(key, sexprToString(sexpr)));
    }
    break;
    // (set-logic <symbol>)
    case Token::SET_LOGIC_TOK:
    {
      SymbolManager* sm = d_state.getSymbolManager();
      std::string name = d_tparser.parseSymbol(CHECK_NONE, SYM_SORT);
      // replace the logic with the forced logic, if applicable.
      std::string lname = sm->isLogicForced() ? sm->getLogic() : name;
      d_state.setLogic(lname);
      cmd.reset(new SetBenchmarkLogicCommand(lname));
    }
    break;
    // (set-option <option>)
    case Token::SET_OPTION_TOK:
    {
      std::string key = d_tparser.parseKeyword();
      Term sexpr = d_tparser.parseSymbolicExpr();
      std::string ss = sexprToString(sexpr);
      // special case: for channel settings, we are expected to parse e.g.
      // `"stdin"` which should be treated as `stdin`
      // Note we could consider a more general solution where knowing whether
      // this special case holds can be queried via OptionInfo.
      if (key == "diagnostic-output-channel" || key == "regular-output-channel"
          || key == "in" || key == "out")
      {
        ss = d_state.stripQuotes(ss);
      }
      cmd.reset(new SetOptionCommand(key, ss));
      // Ugly that this changes the state of the parser; but
      // global-declarations affects parsing, so we can't hold off
      // on this until some SolverEngine eventually (if ever) executes it.
      if (key == "global-declarations")
      {
        d_state.getSymbolManager()->setGlobalDeclarations(ss == "true");
      }
    }
    break;
    // (simplify <term>)
    case Token::SIMPLIFY_TOK:
    {
      d_state.checkThatLogicIsSet();
      Term t = d_tparser.parseTerm();
      cmd.reset(new SimplifyCommand(t));
    }
    break;
    // (synth-fun <symbol> (<sorted_var>*) <sort> <grammar>?)
    // (synth-inv <symbol> (<sorted_var>*) <grammar>?)
    case Token::SYNTH_FUN_TOK:
    case Token::SYNTH_INV_TOK:
    {
      d_state.checkThatLogicIsSet();
      std::string name = d_tparser.parseSymbol(CHECK_UNDECLARED, SYM_VARIABLE);
      std::vector<std::pair<std::string, Sort>> sortedVarNames =
          d_tparser.parseSortedVarList();
      Sort range;
      bool isInv = (tok == Token::SYNTH_INV_TOK);
      if (isInv)
      {
        range = d_state.getSolver()->getBooleanSort();
      }
      else
      {
        range = d_tparser.parseSort();
      }
      d_state.pushScope();
      std::vector<cvc5::Term> sygusVars = d_state.bindBoundVars(sortedVarNames);
      Grammar* g = d_tparser.parseGrammarOrNull(sygusVars, name);

      Trace("parser-sygus") << "Define synth fun : " << name << std::endl;
      Solver* slv = d_state.getSolver();
      // FIXME
      Term fun =
          isInv ? (g == nullptr ? slv->synthInv(name, sygusVars)
                                : slv->synthInv(name, sygusVars, *g))
                : (g == nullptr ? slv->synthFun(name, sygusVars, range)
                                : slv->synthFun(name, sygusVars, range, *g));

      Trace("parser-sygus") << "...read synth fun " << name << std::endl;
      d_state.popScope();
      cmd.reset(new SynthFunCommand(name, fun, sygusVars, range, isInv, g));
    }
    break;
    case Token::EOF_TOK:
      d_lex.parseError("Expected SMT-LIBv2 command", true);
      break;
    default:
      d_lex.unexpectedTokenError(tok, "Expected SMT-LIBv2 command");
      break;
  }
  d_lex.eatToken(Token::RPAREN_TOK);
  return cmd;
}

}  // namespace parser
}  // namespace cvc5<|MERGE_RESOLUTION|>--- conflicted
+++ resolved
@@ -66,15 +66,10 @@
   {
     d_table["block-model"] = Token::BLOCK_MODEL_TOK;
     d_table["block-model-values"] = Token::BLOCK_MODEL_VALUES_TOK;
-<<<<<<< HEAD
-    d_table["declare-heap"] = Token::DECLARE_HEAP;
-    d_table["declare-pool"] = Token::DECLARE_POOL;
-    d_table["find-synth"] = Token::FIND_SYNTH_TOK;
-=======
     d_table["declare-heap"] = Token::DECLARE_HEAP_TOK;
     d_table["declare-oracle-fun"] = Token::DECLARE_ORACLE_FUN_TOK;
     d_table["declare-pool"] = Token::DECLARE_POOL_TOK;
->>>>>>> 7df1dee5
+    d_table["find-synth"] = Token::FIND_SYNTH_TOK;
     d_table["get-abduct-next"] = Token::GET_ABDUCT_NEXT_TOK;
     d_table["get-abduct"] = Token::GET_ABDUCT_TOK;
     d_table["get-difficulty"] = Token::GET_DIFFICULTY_TOK;
