/******************************************************************************
 * Top contributors (to current version):
 *   Andrew Reynolds
 *
 * This file is part of the cvc5 project.
 *
 * Copyright (c) 2009-2022 by the authors listed in the file AUTHORS
 * in the top-level source directory and their institutional affiliations.
 * All rights reserved.  See the file COPYING in the top-level source
 * directory for licensing information.
 * ****************************************************************************
 *
 * Term parser for smt2
 */

#include "cvc5parser_public.h"

#ifndef CVC5__PARSER__SMT2__SMT2_TERM_PARSER_H
#define CVC5__PARSER__SMT2__SMT2_TERM_PARSER_H

#include "api/cpp/cvc5.h"
#include "parser/smt2/smt2.h"
#include "parser/smt2/smt2_lexer.h"

namespace cvc5 {
namespace parser {

/**
 * The smt2 term parser, which parses terms, sorts, symbol expressions
 * and other miscellaneous expressions from the SMT2 language. It reads
 * from the given lexer.
 */
class Smt2TermParser
{
 public:
  Smt2TermParser(Smt2Lexer& lex, Smt2State& state);
  virtual ~Smt2TermParser() {}

  /** Parses an SMT-LIB term <term> */
  Term parseTerm();
  /** Parses parentheses-enclosed term list (<term>*) */
  std::vector<Term> parseTermList();
  /** Parse an SMT-LIB sort <sort> */
  Sort parseSort();
  /** Parses parentheses-enclosed sort list (<sort>*) */
  std::vector<Sort> parseSortList();
  /**
   * Parse parentheses-enclosed sorted variable list of the form:
   * ((<symbol> <sort>)*)
   */
  std::vector<std::pair<std::string, Sort>> parseSortedVarList();
  /**
   * Parses an SMT-LIB symbolic expr. A symbolic expression has the syntax:
   * <sexpr> := (<sexpr>*) | <symbol> | <spec_constant>
   * The returned term has AST that consists of applications of SEXPR (for the
   * first case of the BNF) and constant strings (for the latter two cases).
   */
  Term parseSymbolicExpr();
  /**
   * Parse symbol, which returns the string of the parsed symbol if the next
   * token is a valid smt2 symbol.
   *
   * @param check Specifies whether to check if the symbol is already declared
   * or not declared,
   * @param type The type of symbol we are expecting (variable or sort).
   */
  std::string parseSymbol(DeclarationCheck check = CHECK_NONE,
                          SymbolType type = SYM_VARIABLE);
  /**
   * Parse parentheses-enclosed symbol list.
   * Expects to parse '(<symbol>*)', where '<symbol>' is parsed by the above
   * method.
   */
  std::vector<std::string> parseSymbolList(DeclarationCheck check = CHECK_NONE,
                                           SymbolType type = SYM_VARIABLE);
  /**
   * Parses ':X', returns 'X'
   */
  std::string parseKeyword();
  /**
   * Parse grammar, SyGuS 2.1 <GrammarDef>, which has syntax:
   *
   * <GrammarDef> := ((<symbol> <sort>)^n+1) (<GroupedRuleList>^n+1)
   * <GroupedRuleList> := (<symbol> <Sort> (<GTerm>+))
   * where <GTerm> is a term that additionally allows the SyGuS-specific
   * grammar rules for Constant and Variable.
   */
  Grammar* parseGrammar(const std::vector<Term>& sygusVars,
                        const std::string& fun);
  /**
   * Parse optional grammar <GrammarDef>?, return null if a grammar was not
   * parsed.
   */
  Grammar* parseGrammarOrNull(const std::vector<Term>& sygusVars,
                              const std::string& fun);
  /** Parse integer numeral */
  uint32_t parseIntegerNumeral();
  /**
   * Parse numeral list without parentheses
   */
  std::vector<std::string> parseNumeralList();
  /**
   * Parse datatype def '<datatype_dec>', not parentheses enclosed. The syntax
   * for datatype declarations is:
   *
   * datatype_dec :=
   *   (<constructor_dec>+) | (par (<symbol>+) (<constructor_dec>+))
   * constructor_dec := (<symbol> (<symbol> <sort>)∗)
   */
  std::vector<DatatypeDecl> parseDatatypesDef(
      bool isCo,
      const std::vector<std::string>& dnames,
      const std::vector<size_t>& arities);
  /**
   * Matches a string, and (optionally) strips off the quotes/unescapes the
   * string when `unescape` is set to true.
   */
  std::string parseStr(bool unescape);

 protected:
  /** Return the unsigned for the current token string. */
  uint32_t tokenStrToUnsigned();
  /**
   * Return the string content of the current token string when interpreted
   * as the given token, e.g. return`abc` for token string `|abc|` where
   * tok is QUOTED_SYMBOL.
   */
  std::string tokenStrToSymbol(Token tok);
  /**
   * Unescape string, which updates s based on processing escape sequences
   * as defined in SMT2.
   */
  void unescapeString(std::string& s);
  /**
   * Parse constructor definition list, add to declaration type. The expected
   * syntax is '(<constructor_dec>+)'.
   */
  void parseConstructorDefinitionList(DatatypeDecl& type);
  /**
   * Continue parse indexed identifier, we've parsed '(_ ', now parse
   * remainder '<symbol> <index>+)' and return the result.
   */
  ParseOp continueParseIndexedIdentifier(bool isOperator);
  /**
<<<<<<< HEAD
   * Continue parse indexed identifier, we've parsed '(as ', now parse
=======
   * Continue parse qualified identifier, we've parsed '(as ', now parse
>>>>>>> 2f5a2a5a
   * remainder '<identifier> <type>)' and return the result.
   */
  ParseOp continueParseQualifiedIdentifier(bool isOperator);
  /**
   * Parse match case pattern
   */
  Term parseMatchCasePattern(Sort headSort, std::vector<Term>& boundVars);
  /** The lexer */
  Smt2Lexer& d_lex;
  /** The state */
  Smt2State& d_state;
};

}  // namespace parser
}  // namespace cvc5

#endif /* CVC5__PARSER__SMT2_TERM_PARSER_H */<|MERGE_RESOLUTION|>--- conflicted
+++ resolved
@@ -142,11 +142,7 @@
    */
   ParseOp continueParseIndexedIdentifier(bool isOperator);
   /**
-<<<<<<< HEAD
-   * Continue parse indexed identifier, we've parsed '(as ', now parse
-=======
    * Continue parse qualified identifier, we've parsed '(as ', now parse
->>>>>>> 2f5a2a5a
    * remainder '<identifier> <type>)' and return the result.
    */
   ParseOp continueParseQualifiedIdentifier(bool isOperator);
