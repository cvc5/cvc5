--- conflicted
+++ resolved
@@ -36,11 +36,19 @@
   Smt2TermParser(Smt2Lexer& lex, Smt2State& state);
   virtual ~Smt2TermParser() {}
 
-<<<<<<< HEAD
   /** Parses an SMT-LIB term <term> */
   Term parseTerm();
   /** Parses parentheses-enclosed term list (<term>*) */
   std::vector<Term> parseTermList();
+  /** Parse an SMT-LIB sort <sort> */
+  Sort parseSort();
+  /** Parses parentheses-enclosed sort list (<sort>*) */
+  std::vector<Sort> parseSortList();
+  /**
+   * Parse parentheses-enclosed sorted variable list of the form:
+   * ((<symbol> <sort>)*)
+   */
+  std::vector<std::pair<std::string, Sort>> parseSortedVarList();
   /**
    * Parses an SMT-LIB symbolic expr. A symbolic expression has the syntax:
    * <sexpr> := (<sexpr>*) | <symbol> | <spec_constant>
@@ -48,30 +56,6 @@
    * first case of the BNF) and constant strings (for the latter two cases).
    */
   Term parseSymbolicExpr();
-  /** Parse an SMT-LIB sort <sort> */
-  Sort parseSort();
-  /** Parses parentheses-enclosed sort list (<sort>)*) */
-=======
-  /** Parse an SMT-LIB sort <sort> */
-  Sort parseSort();
-  /** Parses parentheses-enclosed sort list (<sort>*) */
->>>>>>> f670ed65
-  std::vector<Sort> parseSortList();
-  /**
-   * Parse parentheses-enclosed sorted variable list of the form:
-   * ((<symbol> <sort>)*)
-   */
-  std::vector<std::pair<std::string, Sort>> parseSortedVarList();
-<<<<<<< HEAD
-=======
-  /**
-   * Parses an SMT-LIB symbolic expr. A symbolic expression has the syntax:
-   * <sexpr> := (<sexpr>*) | <symbol> | <spec_constant>
-   * The returned term has AST that consists of applications of SEXPR (for the
-   * first case of the BNF) and constant strings (for the latter two cases).
-   */
-  Term parseSymbolicExpr();
->>>>>>> f670ed65
   /**
    * Parse symbol, which returns the string of the parsed symbol if the next
    * token is a valid smt2 symbol.
