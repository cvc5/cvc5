--- conflicted
+++ resolved
@@ -1667,8 +1667,6 @@
         // get the updater term
         p.d_expr = ds.getUpdaterTerm();
       }
-<<<<<<< HEAD
-=======
     | TUPLE_PROJECT_TOK nonemptyNumeralList[numerals]
       {
         // we adopt a special syntax (_ tuple_project i_1 ... i_n) where
@@ -1682,7 +1680,6 @@
         }
         p.d_op = SOLVER->mkOp(api::TUPLE_PROJECT, indices);
       }
->>>>>>> 215519d0
     | sym=SIMPLE_SYMBOL nonemptyNumeralList[numerals]
       {
         std::string opName = AntlrInput::tokenText($sym);
@@ -2313,11 +2310,8 @@
 FORALL_TOK        : 'forall';
 
 CHAR_TOK : { PARSER_STATE->isTheoryEnabled(theory::THEORY_STRINGS) }? 'char';
-<<<<<<< HEAD
-=======
 TUPLE_CONST_TOK: { PARSER_STATE->isTheoryEnabled(theory::THEORY_DATATYPES) }? 'tuple';
 TUPLE_PROJECT_TOK: { PARSER_STATE->isTheoryEnabled(theory::THEORY_DATATYPES) }? 'tuple_project';
->>>>>>> 215519d0
 
 HO_ARROW_TOK : { PARSER_STATE->isHoEnabled() }? '->';
 HO_LAMBDA_TOK : { PARSER_STATE->isHoEnabled() }? 'lambda';
