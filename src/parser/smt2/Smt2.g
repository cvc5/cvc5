--- conflicted
+++ resolved
@@ -725,40 +725,6 @@
   )+
   RPAREN_TOK
   {
-<<<<<<< HEAD
-    if (dtProcessed != sortedVarNames.size())
-    {
-      PARSER_STATE->parseError(
-          "Number of grouped rule listings does not match "
-          "number of symbols in predeclaration.");
-    }
-    api::Term bvl;
-    if (!sygusVars.empty())
-    {
-      bvl = MK_TERM(api::BOUND_VAR_LIST, sygusVars);
-    }
-    Trace("parser-sygus2") << "Process " << dtProcessed << " sygus datatypes..." << std::endl;
-    for (unsigned i = 0; i < dtProcessed; i++)
-    {
-      bool aci = allowConst.find(i)!=allowConst.end();
-      api::Sort btt = sortedVarNames[i].second;
-      datatypes[i].setSygus(btt, bvl, aci, false);
-      Trace("parser-sygus2") << "- " << datatypes[i].getName()
-                             << ", #cons= " << datatypes[i].getNumConstructors()
-                             << ", aci= " << aci << std::endl;
-      // We can be in a case where the only rule specified was (Variable T)
-      // and there are no variables of type T, in which case this is a bogus
-      // grammar. This results in the error below.
-      if (datatypes[i].getNumConstructors() == 0)
-      {
-        std::stringstream se;
-        se << "Grouped rule listing for " << datatypes[i].getName()
-           << " produced an empty rule list.";
-        PARSER_STATE->parseError(se.str());
-      }
-    }
-=======
->>>>>>> 24a40040
     // pop scope from the pre-declaration
     PARSER_STATE->popScope();
   }
