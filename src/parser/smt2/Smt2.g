--- conflicted
+++ resolved
@@ -1753,11 +1753,7 @@
 /**
  * Read attribute
  */
-<<<<<<< HEAD
-attribute[CVC4::api::Term& expr, CVC4::api::Term& retExpr]
-=======
-attribute[CVC5::api::Term& expr, CVC5::api::Term& retExpr, std::string& attr]
->>>>>>> a1466978
+attribute[CVC5::api::Term& expr, CVC5::api::Term& retExpr]
 @init {
   api::Term sexpr;
   std::string s;
