--- conflicted
+++ resolved
@@ -88,26 +88,7 @@
     class Term;
     class Sort;
   }
-<<<<<<< HEAD
-
-  namespace parser {
-    namespace smt2 {
-      /**
-       * Just exists to provide the uintptr_t constructor that ANTLR
-       * requires.
-       */
-      struct myExpr : public CVC4::api::Term {
-        myExpr() : CVC4::api::Term() {}
-        myExpr(void*) : CVC4::api::Term() {}
-        myExpr(const Expr& e) : CVC4::api::Term(nullptr, e) {}
-        myExpr(const myExpr& e) : CVC4::api::Term(e) {}
-      };/* struct myExpr */
-    }/* CVC4::parser::smt2 namespace */
-  }/* CVC4::parser namespace */
-
-=======
-  
->>>>>>> 36af0952
+
 }/* CVC4 namespace */
 
 }/* @parser::includes */
