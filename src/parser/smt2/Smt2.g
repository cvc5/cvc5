--- conflicted
+++ resolved
@@ -661,13 +661,8 @@
   unsigned startIndex = 0;
   std::vector<std::vector<CVC4::SygusGTerm>> sgts;
   std::vector<CVC4::Datatype> datatypes;
-<<<<<<< HEAD
   std::vector<api::Sort> sorts;
-  std::vector<std::vector<CVC4::api::Term>> ops;
-=======
-  std::vector<Type> sorts;
   std::vector<std::vector<ParseOp>> ops;
->>>>>>> 08289dd9
   std::vector<std::vector<std::string>> cnames;
   std::vector<std::vector<std::vector<CVC4::api::Sort>>> cargs;
   std::vector<bool> allow_const;
@@ -842,11 +837,7 @@
           k = PARSER_STATE->getOperatorKind(name);
           sgt.d_name = api::kindToString(k);
           sgt.d_gterm_type = SygusGTerm::gterm_op;
-<<<<<<< HEAD
-          sgt.d_expr = api::Term(EXPR_MANAGER->operatorOf(extToIntKind(k)));
-=======
           sgt.d_op.d_kind = k;
->>>>>>> 08289dd9
         }else{
           // what is this sygus term trying to accomplish here, if the
           // symbol isn't yet declared?!  probably the following line will
@@ -897,11 +888,7 @@
         Debug("parser-sygus") << "Sygus grammar " << fun
                               << " : unary minus integer literal " << name
                               << std::endl;
-<<<<<<< HEAD
-        sgt.d_expr = SOLVER->mkReal(name);
-=======
-        sgt.d_op.d_expr = MK_CONST(Rational(name));
->>>>>>> 08289dd9
+        sgt.d_op.d_expr = SOLVER->mkReal(name);
         sgt.d_name = name;
         sgt.d_gterm_type = SygusGTerm::gterm_op;
       }else if( PARSER_STATE->isDeclared(name,SYM_VARIABLE) ){
