/* *******************                                                        */
/*! \file Smt2.g
 ** \verbatim
 ** Top contributors (to current version):
 **   Morgan Deters, Andrew Reynolds, Tim King
 ** This file is part of the CVC4 project.
 ** Copyright (c) 2009-2019 by the authors listed in the file AUTHORS
 ** in the top-level source directory) and their institutional affiliations.
 ** All rights reserved.  See the file COPYING in the top-level source
 ** directory for licensing information.\endverbatim
 **
 ** \brief Parser for SMT-LIB v2 input language
 **
 ** Parser for SMT-LIB v2 input language.
 **/

grammar Smt2;

options {
  // C output for antlr
  language = 'C';

  // Skip the default error handling, just break with exceptions
  // defaultErrorHandler = false;

  // Only lookahead of <= k requested (disable for LL* parsing)
  // Note that CVC4's BoundedTokenBuffer requires a fixed k !
  // If you change this k, change it also in smt2_input.cpp !
  k = 2;
}/* options */

@header {
/**
 ** This file is part of the CVC4 project.
 ** Copyright (c) 2009-2016 by the authors listed in the file AUTHORS
 ** in the top-level source directory) and their institutional affiliations.
 ** All rights reserved.  See the file COPYING in the top-level source
 ** directory for licensing information.
 **/
}/* @header */

@lexer::includes {

/** This suppresses warnings about the redefinition of token symbols between
  * different parsers. The redefinitions should be harmless as long as no
  * client: (a) #include's the lexer headers for two grammars AND (b) uses the
  * token symbol definitions.
  */
#pragma GCC system_header

#if defined(CVC4_COMPETITION_MODE) && !defined(CVC4_SMTCOMP_APPLICATION_TRACK)
/* This improves performance by ~10 percent on big inputs.
 * This option is only valid if we know the input is ASCII (or some 8-bit encoding).
 * If we know the input is UTF-16, we can use ANTLR3_INLINE_INPUT_UTF16.
 * Otherwise, we have to let the lexer detect the encoding at runtime.
 */
#  define ANTLR3_INLINE_INPUT_ASCII
#  define ANTLR3_INLINE_INPUT_8BIT
#endif /* CVC4_COMPETITION_MODE && !CVC4_SMTCOMP_APPLICATION_TRACK */

#include "parser/antlr_tracing.h"

}/* @lexer::includes */

@lexer::postinclude {
#include <stdint.h>

#include "parser/smt2/smt2.h"
#include "parser/antlr_input.h"

using namespace CVC4;
using namespace CVC4::parser;

#undef PARSER_STATE
#define PARSER_STATE ((Smt2*)LEXER->super)
}/* @lexer::postinclude */

@parser::includes {

#include <memory>

#include "parser/parser.h"
#include "parser/antlr_tracing.h"
#include "smt/command.h"

namespace CVC4 {
  class Expr;

  namespace parser {
    namespace smt2 {
      /**
       * Just exists to provide the uintptr_t constructor that ANTLR
       * requires.
       */
      struct myExpr : public CVC4::Expr {
        myExpr() : CVC4::Expr() {}
        myExpr(void*) : CVC4::Expr() {}
        myExpr(const Expr& e) : CVC4::Expr(e) {}
        myExpr(const myExpr& e) : CVC4::Expr(e) {}
      };/* struct myExpr */
    }/* CVC4::parser::smt2 namespace */
  }/* CVC4::parser namespace */

  namespace api {
    class Term;
  }
}/* CVC4 namespace */

}/* @parser::includes */

@parser::postinclude {

#include <set>
#include <sstream>
#include <string>
#include <unordered_set>
#include <vector>

#include "api/cvc4cpp.h"
#include "base/output.h"
#include "expr/expr.h"
#include "expr/kind.h"
#include "expr/type.h"
#include "options/set_language.h"
#include "parser/antlr_input.h"
#include "parser/parser.h"
#include "parser/smt2/smt2.h"
#include "util/floatingpoint.h"
#include "util/hash.h"
#include "util/integer.h"
#include "util/rational.h"
// \todo Review the need for this header
#include "math.h"

using namespace CVC4;
using namespace CVC4::parser;

/* These need to be macros so they can refer to the PARSER macro, which
 * will be defined by ANTLR *after* this section. (If they were functions,
 * PARSER would be undefined.) */
#undef PARSER_STATE
#define PARSER_STATE ((Smt2*)PARSER->super)
#undef EXPR_MANAGER
#define EXPR_MANAGER PARSER_STATE->getExprManager()
#undef MK_EXPR
#define MK_EXPR EXPR_MANAGER->mkExpr
#undef MK_CONST
#define MK_CONST EXPR_MANAGER->mkConst
#undef SOLVER
#define SOLVER PARSER_STATE->getSolver()
#define UNSUPPORTED PARSER_STATE->unimplementedFeature

static bool isClosed(const Expr& e, std::set<Expr>& free, std::unordered_set<Expr, ExprHashFunction>& closedCache) {
  if(closedCache.find(e) != closedCache.end()) {
    return true;
  }

  if(e.getKind() == kind::FORALL || e.getKind() == kind::EXISTS || e.getKind() == kind::LAMBDA) {
    isClosed(e[1], free, closedCache);
    for(Expr::const_iterator i = e[0].begin(); i != e[0].end(); ++i) {
      free.erase(*i);
    }
  } else if(e.getKind() == kind::BOUND_VARIABLE) {
    free.insert(e);
    return false;
  } else {
    if(e.hasOperator()) {
      isClosed(e.getOperator(), free, closedCache);
    }
    for(Expr::const_iterator i = e.begin(); i != e.end(); ++i) {
      isClosed(*i, free, closedCache);
    }
  }

  if(free.empty()) {
    closedCache.insert(e);
    return true;
  } else {
    return false;
  }
}

static inline bool isClosed(const Expr& e, std::set<Expr>& free) {
  std::unordered_set<Expr, ExprHashFunction> cache;
  return isClosed(e, free, cache);
}

}/* parser::postinclude */

/**
 * Parses an expression.
 * @return the parsed expression, or the Null Expr if we've reached the
 * end of the input
 */
parseExpr returns [CVC4::parser::smt2::myExpr expr]
@declarations {
  Expr expr2;
}
  : term[expr, expr2]
  | EOF
  ;

/**
 * Parses a command
 * @return the parsed command, or NULL if we've reached the end of the input
 */
parseCommand returns [CVC4::Command* cmd_return = NULL]
@declarations {
  std::unique_ptr<CVC4::Command> cmd;
  std::string name;
}
@after {
  cmd_return = cmd.release();
}
  : LPAREN_TOK command[&cmd] RPAREN_TOK

    /* This extended command has to be in the outermost production so that
     * the RPAREN_TOK is properly eaten and we are in a good state to read
     * the included file's tokens. */
  | LPAREN_TOK INCLUDE_TOK str[name,true] RPAREN_TOK
    { if(!PARSER_STATE->canIncludeFile()) {
        PARSER_STATE->parseError("include-file feature was disabled for this "
                                 "run.");
      }
      if(PARSER_STATE->strictModeEnabled()) {
        PARSER_STATE->parseError("Extended commands are not permitted while "
                                 "operating in strict compliance mode.");
      }
      PARSER_STATE->includeFile(name);
      // The command of the included file will be produced at the next
      // parseCommand() call
      cmd.reset(new EmptyCommand("include::" + name));
    }

  | EOF
  ;

/**
 * Parses a SyGuS command.
 * @return the parsed SyGuS command, or NULL if we've reached the end of the
 * input
 */
parseSygus returns [CVC4::Command* cmd_return = NULL]
@declarations {
  std::unique_ptr<CVC4::Command> cmd;
  std::string name;
}
@after {
  cmd_return = cmd.release();
}
  : LPAREN_TOK sygusCommand[&cmd] RPAREN_TOK
  | EOF
  ;

/**
 * Parse the internal portion of the command, ignoring the surrounding
 * parentheses.
 */
command [std::unique_ptr<CVC4::Command>* cmd]
@declarations {
  std::string name;
  std::vector<std::string> names;
  Expr expr, expr2;
  Type t;
  std::vector<Expr> terms;
  std::vector<Type> sorts;
  std::vector<std::pair<std::string, Type> > sortedVarNames;
  std::vector<Expr> flattenVars;
}
  : /* set the logic */
    SET_LOGIC_TOK symbol[name,CHECK_NONE,SYM_SORT]
    {
      cmd->reset(PARSER_STATE->setLogic(name));
    }
  | /* set-info */
    SET_INFO_TOK metaInfoInternal[cmd]
  | /* get-info */
    GET_INFO_TOK KEYWORD
    { cmd->reset(new GetInfoCommand(
          AntlrInput::tokenText($KEYWORD).c_str() + 1));
    }
  | /* set-option */
    SET_OPTION_TOK setOptionInternal[cmd]
  | /* get-option */
    GET_OPTION_TOK KEYWORD
    { cmd->reset(new GetOptionCommand(
          AntlrInput::tokenText($KEYWORD).c_str() + 1));
    }
  | /* sort declaration */
    DECLARE_SORT_TOK { PARSER_STATE->checkThatLogicIsSet(); }
    { if(!PARSER_STATE->isTheoryEnabled(Smt2::THEORY_UF) &&
         !PARSER_STATE->isTheoryEnabled(Smt2::THEORY_ARRAYS) &&
         !PARSER_STATE->isTheoryEnabled(Smt2::THEORY_DATATYPES) &&
         !PARSER_STATE->isTheoryEnabled(Smt2::THEORY_SETS)) {
          PARSER_STATE->parseErrorLogic("Free sort symbols not allowed in ");
      }
    }
    symbol[name,CHECK_UNDECLARED,SYM_SORT]
    { PARSER_STATE->checkUserSymbol(name); }
    n=INTEGER_LITERAL
    { Debug("parser") << "declare sort: '" << name
                      << "' arity=" << n << std::endl;
      unsigned arity = AntlrInput::tokenToUnsigned(n);
      if(arity == 0) {
        Type type = PARSER_STATE->mkSort(name);
        cmd->reset(new DeclareTypeCommand(name, 0, type));
      } else {
        Type type = PARSER_STATE->mkSortConstructor(name, arity);
        cmd->reset(new DeclareTypeCommand(name, arity, type));
      }
    }
  | /* sort definition */
    DEFINE_SORT_TOK { PARSER_STATE->checkThatLogicIsSet(); }
    symbol[name,CHECK_UNDECLARED,SYM_SORT]
    { PARSER_STATE->checkUserSymbol(name); }
    LPAREN_TOK symbolList[names,CHECK_NONE,SYM_SORT] RPAREN_TOK
    { PARSER_STATE->pushScope(true);
      for(std::vector<std::string>::const_iterator i = names.begin(),
            iend = names.end();
          i != iend;
          ++i) {
        sorts.push_back(PARSER_STATE->mkSort(*i));
      }
    }
    sortSymbol[t,CHECK_DECLARED]
    { PARSER_STATE->popScope();
      // Do NOT call mkSort, since that creates a new sort!
      // This name is not its own distinct sort, it's an alias.
      PARSER_STATE->defineParameterizedType(name, sorts, t);
      cmd->reset(new DefineTypeCommand(name, sorts, t));
    }
  | /* function declaration */
    DECLARE_FUN_TOK { PARSER_STATE->checkThatLogicIsSet(); }
    symbol[name,CHECK_NONE,SYM_VARIABLE]
    { PARSER_STATE->checkUserSymbol(name); }
    LPAREN_TOK sortList[sorts] RPAREN_TOK
    sortSymbol[t,CHECK_DECLARED]
    { Debug("parser") << "declare fun: '" << name << "'" << std::endl;
      if( !sorts.empty() ) {
        t = PARSER_STATE->mkFlatFunctionType(sorts, t);
      }
      if(t.isFunction() && !PARSER_STATE->isTheoryEnabled(Smt2::THEORY_UF)) {
        PARSER_STATE->parseErrorLogic("Functions (of non-zero arity) cannot "
                                      "be declared in logic ");
      }
      // we allow overloading for function declarations
      if (PARSER_STATE->sygus_v1())
      {
        // it is a higher-order universal variable
        Expr func = PARSER_STATE->mkBoundVar(name, t);
        cmd->reset(new DeclareSygusFunctionCommand(name, func, t));
      }
      else if( PARSER_STATE->sygus() )
      {
        PARSER_STATE->parseErrorLogic("declare-fun are not allowed in sygus "
                                      "version 2.0");
      }
      else
      {
        Expr func = PARSER_STATE->mkVar(name, t, ExprManager::VAR_FLAG_NONE, true);
        cmd->reset(new DeclareFunctionCommand(name, func, t));
      }
    }
  | /* function definition */
    DEFINE_FUN_TOK { PARSER_STATE->checkThatLogicIsSet(); }
    symbol[name,CHECK_UNDECLARED,SYM_VARIABLE]
    { PARSER_STATE->checkUserSymbol(name); }
    LPAREN_TOK sortedVarList[sortedVarNames] RPAREN_TOK
    sortSymbol[t,CHECK_DECLARED]
    { /* add variables to parser state before parsing term */
      Debug("parser") << "define fun: '" << name << "'" << std::endl;
      if( sortedVarNames.size() > 0 ) {
        sorts.reserve(sortedVarNames.size());
        for(std::vector<std::pair<std::string, CVC4::Type> >::const_iterator i =
              sortedVarNames.begin(), iend = sortedVarNames.end();
            i != iend;
            ++i) {
          sorts.push_back((*i).second);
        }
        t = PARSER_STATE->mkFlatFunctionType(sorts, t, flattenVars);
      }
      PARSER_STATE->pushScope(true);
      for(std::vector<std::pair<std::string, CVC4::Type> >::const_iterator i =
            sortedVarNames.begin(), iend = sortedVarNames.end();
          i != iend;
          ++i) {
        terms.push_back(PARSER_STATE->mkBoundVar((*i).first, (*i).second));
      }
    }
    term[expr, expr2]
    {
      if( !flattenVars.empty() ){
        // if this function has any implicit variables flattenVars,
        // we apply the body of the definition to the flatten vars
        expr = PARSER_STATE->mkHoApply(expr, flattenVars);
        terms.insert(terms.end(), flattenVars.begin(), flattenVars.end());
      }
      PARSER_STATE->popScope();
      // declare the name down here (while parsing term, signature
      // must not be extended with the name itself; no recursion
      // permitted)
      // we allow overloading for function definitions
      Expr func = PARSER_STATE->mkFunction(name, t,
                                           ExprManager::VAR_FLAG_DEFINED, true);
      cmd->reset(new DefineFunctionCommand(name, func, terms, expr));
    }
  | DECLARE_DATATYPE_TOK datatypeDefCommand[false, cmd]
  | DECLARE_DATATYPES_TOK datatypesDefCommand[false, cmd]
  | /* value query */
    GET_VALUE_TOK { PARSER_STATE->checkThatLogicIsSet(); }
    ( LPAREN_TOK termList[terms,expr] RPAREN_TOK
      { cmd->reset(new GetValueCommand(terms)); }
    | ~LPAREN_TOK
      { PARSER_STATE->parseError("The get-value command expects a list of "
                                 "terms.  Perhaps you forgot a pair of "
                                 "parentheses?");
      }
    )
  | /* get-assignment */
    GET_ASSIGNMENT_TOK { PARSER_STATE->checkThatLogicIsSet(); }
    { cmd->reset(new GetAssignmentCommand()); }
  | /* assertion */
    ASSERT_TOK { PARSER_STATE->checkThatLogicIsSet(); }
    { PARSER_STATE->clearLastNamedTerm(); }
    term[expr, expr2]
    { bool inUnsatCore = PARSER_STATE->lastNamedTerm().first == expr;
      cmd->reset(new AssertCommand(expr, inUnsatCore));
      if(inUnsatCore) {
        // set the expression name, if there was a named term
        std::pair<Expr, std::string> namedTerm = PARSER_STATE->lastNamedTerm();
        Command* csen = new SetExpressionNameCommand(namedTerm.first, namedTerm.second);
        csen->setMuted(true);
        PARSER_STATE->preemptCommand(csen);
      }
      // if sygus, check whether it has a free variable
      // this is because, due to the sygus format, one can write assertions
      // that have free function variables in them
      if (PARSER_STATE->sygus())
      {
        if (expr.hasFreeVariable())
        {
          PARSER_STATE->parseError("Assertion has free variable. Perhaps you "
                                   "meant constraint instead of assert?");
        }
      }
    }
  | /* check-sat */
    CHECK_SAT_TOK { PARSER_STATE->checkThatLogicIsSet(); }
    { if( PARSER_STATE->sygus() ){
        PARSER_STATE->parseError("Sygus does not support check-sat command.");
      }
    }
    ( term[expr, expr2]
      { if(PARSER_STATE->strictModeEnabled()) {
          PARSER_STATE->parseError(
              "Extended commands (such as check-sat with an argument) are not "
              "permitted while operating in strict compliance mode.");
        }
      }
    | { expr = Expr(); }
    )
    { cmd->reset(new CheckSatCommand(expr)); }
  | /* check-sat-assuming */
    CHECK_SAT_ASSUMING_TOK { PARSER_STATE->checkThatLogicIsSet(); }
    ( LPAREN_TOK termList[terms,expr] RPAREN_TOK
      { cmd->reset(new CheckSatAssumingCommand(terms)); }
    | ~LPAREN_TOK
      { PARSER_STATE->parseError("The check-sat-assuming command expects a "
                                 "list of terms.  Perhaps you forgot a pair of "
                                 "parentheses?");
      }
    )
  | /* get-assertions */
    GET_ASSERTIONS_TOK { PARSER_STATE->checkThatLogicIsSet(); }
    { cmd->reset(new GetAssertionsCommand()); }
  | /* get-proof */
    GET_PROOF_TOK { PARSER_STATE->checkThatLogicIsSet(); }
    { cmd->reset(new GetProofCommand()); }
  | /* get-unsat-assumptions */
    GET_UNSAT_ASSUMPTIONS_TOK { PARSER_STATE->checkThatLogicIsSet(); }
    { cmd->reset(new GetUnsatAssumptionsCommand); }
  | /* get-unsat-core */
    GET_UNSAT_CORE_TOK { PARSER_STATE->checkThatLogicIsSet(); }
    { cmd->reset(new GetUnsatCoreCommand); }
  | /* push */
    PUSH_TOK { PARSER_STATE->checkThatLogicIsSet(); }
    { if( PARSER_STATE->sygus() ){
        PARSER_STATE->parseError("Sygus does not support push command.");
      }
    }
    ( k=INTEGER_LITERAL
      { unsigned n = AntlrInput::tokenToUnsigned(k);
        if(n == 0) {
          cmd->reset(new EmptyCommand());
        } else if(n == 1) {
          PARSER_STATE->pushScope();
          cmd->reset(new PushCommand());
        } else {
          std::unique_ptr<CommandSequence> seq(new CommandSequence());
          do {
            PARSER_STATE->pushScope();
            Command* push_cmd = new PushCommand();
            push_cmd->setMuted(n > 1);
            seq->addCommand(push_cmd);
            --n;
            } while(n > 0);
          cmd->reset(seq.release());
        }
      }
    | { if(PARSER_STATE->strictModeEnabled()) {
          PARSER_STATE->parseError(
              "Strict compliance mode demands an integer to be provided to "
              "PUSH.  Maybe you want (push 1)?");
        } else {
          PARSER_STATE->pushScope();
          cmd->reset(new PushCommand());
        }
      } )
  | POP_TOK { PARSER_STATE->checkThatLogicIsSet(); }
    { if( PARSER_STATE->sygus() ){
        PARSER_STATE->parseError("Sygus does not support pop command.");
      }
    }
    ( k=INTEGER_LITERAL
      { unsigned n = AntlrInput::tokenToUnsigned(k);
        if(n > PARSER_STATE->scopeLevel()) {
          PARSER_STATE->parseError("Attempted to pop above the top stack "
                                   "frame.");
        }
        if(n == 0) {
          cmd->reset(new EmptyCommand());
        } else if(n == 1) {
          PARSER_STATE->popScope();
          cmd->reset(new PopCommand());
        } else {
          std::unique_ptr<CommandSequence> seq(new CommandSequence());
          do {
            PARSER_STATE->popScope();
            Command* pop_command = new PopCommand();
            pop_command->setMuted(n > 1);
            seq->addCommand(pop_command);
            --n;
          } while(n > 0);
          cmd->reset(seq.release());
        }
      }
    | { if(PARSER_STATE->strictModeEnabled()) {
          PARSER_STATE->parseError(
              "Strict compliance mode demands an integer to be provided to POP."
              "Maybe you want (pop 1)?");
        } else {
          PARSER_STATE->popScope();
          cmd->reset(new PopCommand());
        }
      }
    )
    /* exit */
  | EXIT_TOK
    { cmd->reset(new QuitCommand()); }

    /* New SMT-LIB 2.5 command set */
  | smt25Command[cmd]
    { if(PARSER_STATE->v2_0() && PARSER_STATE->strictModeEnabled()) {
        PARSER_STATE->parseError(
            "SMT-LIB 2.5 commands are not permitted while operating in strict "
            "compliance mode and in SMT-LIB 2.0 mode.");
      }
    }

    /* CVC4-extended SMT-LIB commands */
  | extendedCommand[cmd]
    { if(PARSER_STATE->strictModeEnabled()) {
        PARSER_STATE->parseError(
            "Extended commands are not permitted while operating in strict "
            "compliance mode.");
      }
    }

    /* error handling */
  | SIMPLE_SYMBOL
    { std::string id = AntlrInput::tokenText($SIMPLE_SYMBOL);
      if(id == "benchmark") {
        PARSER_STATE->parseError(
            "In SMT-LIBv2 mode, but got something that looks like SMT-LIBv1. "
            "Use --lang smt1 for SMT-LIBv1.");
      } else {
        PARSER_STATE->parseError("expected SMT-LIBv2 command, got `" + id +
                                 "'.");
      }
    }
  ;

sygusCommand [std::unique_ptr<CVC4::Command>* cmd]
@declarations {
  std::string name, fun;
  std::vector<std::string> names;
  Expr expr, expr2;
  Type t, range;
  std::vector<Expr> terms;
  std::vector<Expr> sygus_vars;
  std::vector<std::pair<std::string, Type> > sortedVarNames;
  Type sygus_ret;
  Expr synth_fun;
  Type sygus_type;
  bool isInv;
}
  : /* declare-var */
    DECLARE_VAR_TOK { PARSER_STATE->checkThatLogicIsSet(); }
    symbol[name,CHECK_UNDECLARED,SYM_VARIABLE]
    { PARSER_STATE->checkUserSymbol(name); }
    sortSymbol[t,CHECK_DECLARED]
    {
      Expr var = PARSER_STATE->mkBoundVar(name, t);
      cmd->reset(new DeclareSygusVarCommand(name, var, t));
    }
  | /* declare-primed-var */
    DECLARE_PRIMED_VAR_TOK { PARSER_STATE->checkThatLogicIsSet(); }
    symbol[name,CHECK_UNDECLARED,SYM_VARIABLE]
    { PARSER_STATE->checkUserSymbol(name); }
    sortSymbol[t,CHECK_DECLARED]
    {
      // spurious command, we do not need to create a variable. We only keep
      // track of the command for sanity checking / dumping
      cmd->reset(new DeclareSygusPrimedVarCommand(name, t));
    }

  | /* synth-fun */
    ( SYNTH_FUN_V1_TOK { isInv = false; }
      | SYNTH_INV_V1_TOK { isInv = true; range = EXPR_MANAGER->booleanType(); }
    )
    { PARSER_STATE->checkThatLogicIsSet(); }
    symbol[fun,CHECK_UNDECLARED,SYM_VARIABLE]
    LPAREN_TOK sortedVarList[sortedVarNames] RPAREN_TOK
    ( sortSymbol[range,CHECK_DECLARED] )?
    {
      if (range.isNull())
      {
        PARSER_STATE->parseError("Must supply return type for synth-fun.");
      }
      if (range.isFunction())
      {
        PARSER_STATE->parseError(
            "Cannot use synth-fun with function return type.");
      }
      std::vector<Type> var_sorts;
      for (const std::pair<std::string, CVC4::Type>& p : sortedVarNames)
      {
        var_sorts.push_back(p.second);
      }
      Debug("parser-sygus") << "Define synth fun : " << fun << std::endl;
      Type synth_fun_type = var_sorts.size() > 0
                                ? EXPR_MANAGER->mkFunctionType(var_sorts, range)
                                : range;
      // we do not allow overloading for synth fun
      synth_fun = PARSER_STATE->mkBoundVar(fun, synth_fun_type);
      // set the sygus type to be range by default, which is overwritten below
      // if a grammar is provided
      sygus_type = range;
      // create new scope for parsing the grammar, if any
      PARSER_STATE->pushScope(true);
      for (const std::pair<std::string, CVC4::Type>& p : sortedVarNames)
      {
        sygus_vars.push_back(PARSER_STATE->mkBoundVar(p.first, p.second));
      }
    }
    (
      // optionally, read the sygus grammar
      //
      // the sygus type specifies the required grammar for synth_fun, expressed
      // as a type
      sygusGrammarV1[sygus_type, sygus_vars, fun]
    )?
    {
      PARSER_STATE->popScope();
      Debug("parser-sygus") << "...read synth fun " << fun << std::endl;
      cmd->reset(
          new SynthFunCommand(fun, synth_fun, sygus_type, isInv, sygus_vars));
    }
  | /* synth-fun */
    ( SYNTH_FUN_TOK { isInv = false; }
      | SYNTH_INV_TOK { isInv = true; range = EXPR_MANAGER->booleanType(); }
    )
    { PARSER_STATE->checkThatLogicIsSet(); }
    symbol[fun,CHECK_UNDECLARED,SYM_VARIABLE]
    LPAREN_TOK sortedVarList[sortedVarNames] RPAREN_TOK
    ( sortSymbol[range,CHECK_DECLARED] )?
    {
      if (range.isNull())
      {
        PARSER_STATE->parseError("Must supply return type for synth-fun.");
      }
      if (range.isFunction())
      {
        PARSER_STATE->parseError(
            "Cannot use synth-fun with function return type.");
      }
      std::vector<Type> var_sorts;
      for (const std::pair<std::string, CVC4::Type>& p : sortedVarNames)
      {
        var_sorts.push_back(p.second);
      }
      Debug("parser-sygus") << "Define synth fun : " << fun << std::endl;
      Type synth_fun_type = var_sorts.size() > 0
                                ? EXPR_MANAGER->mkFunctionType(var_sorts, range)
                                : range;
      // we do not allow overloading for synth fun
      synth_fun = PARSER_STATE->mkBoundVar(fun, synth_fun_type);
      // set the sygus type to be range by default, which is overwritten below
      // if a grammar is provided
      sygus_type = range;
      // create new scope for parsing the grammar, if any
      PARSER_STATE->pushScope(true);
      for (const std::pair<std::string, CVC4::Type>& p : sortedVarNames)
      {
        sygus_vars.push_back(PARSER_STATE->mkBoundVar(p.first, p.second));
      }
    }
    (
      // optionally, read the sygus grammar
      //
      // the sygus type specifies the required grammar for synth_fun, expressed
      // as a type
      sygusGrammar[sygus_type, sygus_vars, fun]
    )?
    {
      PARSER_STATE->popScope();
      Debug("parser-sygus") << "...read synth fun " << fun << std::endl;
      cmd->reset(
          new SynthFunCommand(fun, synth_fun, sygus_type, isInv, sygus_vars));
    }
  | /* constraint */
    CONSTRAINT_TOK {
      PARSER_STATE->checkThatLogicIsSet();
      Debug("parser-sygus") << "Sygus : define sygus funs..." << std::endl;
      Debug("parser-sygus") << "Sygus : read constraint..." << std::endl;
    }
    term[expr, expr2]
    { Debug("parser-sygus") << "...read constraint " << expr << std::endl;
      cmd->reset(new SygusConstraintCommand(expr));
    }
  | INV_CONSTRAINT_TOK {
      PARSER_STATE->checkThatLogicIsSet();
      Debug("parser-sygus") << "Sygus : define sygus funs..." << std::endl;
      Debug("parser-sygus") << "Sygus : read inv-constraint..." << std::endl;
    }
    ( symbol[name,CHECK_NONE,SYM_VARIABLE] {
        if( !terms.empty() ){
          if( !PARSER_STATE->isDefinedFunction(name) ){
            std::stringstream ss;
            ss << "Function " << name << " in inv-constraint is not defined.";
            PARSER_STATE->parseError(ss.str());
          }
        }
        terms.push_back( PARSER_STATE->getVariable(name) );
      }
    )+ {
      if( terms.size()!=4 ){
        PARSER_STATE->parseError("Bad syntax for inv-constraint: expected 4 "
                                 "arguments.");
      }

      cmd->reset(new SygusInvConstraintCommand(terms));
    }
  | /* check-synth */
    CHECK_SYNTH_TOK
    { PARSER_STATE->checkThatLogicIsSet(); }
    {
      cmd->reset(new CheckSynthCommand());
    }
  | command[cmd]
  ;

/** Reads a sygus grammar
 *
 * The resulting sygus datatype encoding the grammar is stored in ret.
 * The argument sygus_vars indicates the sygus bound variable list, which is
 * the argument list of the function-to-synthesize (or null if the grammar
 * has bound variables).
 * The argument fun is a unique identifier to avoid naming clashes for the
 * datatypes constructed by this call.
 */
sygusGrammarV1[CVC4::Type & ret,
             std::vector<CVC4::Expr>& sygus_vars,
             std::string& fun]
@declarations
{
  Type t;
  std::string name;
  unsigned startIndex = 0;
  std::vector<std::vector<CVC4::SygusGTerm>> sgts;
  std::vector<CVC4::Datatype> datatypes;
  std::vector<Type> sorts;
  std::vector<std::vector<Expr>> ops;
  std::vector<std::vector<std::string>> cnames;
  std::vector<std::vector<std::vector<CVC4::Type>>> cargs;
  std::vector<bool> allow_const;
  std::vector<std::vector<std::string>> unresolved_gterm_sym;
  std::map<CVC4::Type, CVC4::Type> sygus_to_builtin;
  std::map<CVC4::Type, CVC4::Expr> sygus_to_builtin_expr;
}
  : LPAREN_TOK { PARSER_STATE->pushScope(); }
  (LPAREN_TOK
       symbol[name, CHECK_NONE, SYM_VARIABLE] sortSymbol[t, CHECK_DECLARED] {
         std::stringstream ss;
         ss << fun << "_" << name;
         if (name == "Start")
         {
           startIndex = datatypes.size();
         }
         std::string dname = ss.str();
         sgts.push_back(std::vector<CVC4::SygusGTerm>());
         sgts.back().push_back(CVC4::SygusGTerm());
         PARSER_STATE->pushSygusDatatypeDef(t,
                                            dname,
                                            datatypes,
                                            sorts,
                                            ops,
                                            cnames,
                                            cargs,
                                            allow_const,
                                            unresolved_gterm_sym);
         Type unres_t;
         if (!PARSER_STATE->isUnresolvedType(dname))
         {
           // if not unresolved, must be undeclared
           Debug("parser-sygus") << "Make unresolved type : " << dname
                                 << std::endl;
           PARSER_STATE->checkDeclaration(dname, CHECK_UNDECLARED, SYM_SORT);
           unres_t = PARSER_STATE->mkUnresolvedType(dname);
         }
         else
         {
           Debug("parser-sygus") << "Get sort : " << dname << std::endl;
           unres_t = PARSER_STATE->getSort(dname);
         }
         sygus_to_builtin[unres_t] = t;
         Debug("parser-sygus") << "--- Read sygus grammar " << name
                               << " under function " << fun << "..."
                               << std::endl
                               << "    type to resolve " << unres_t << std::endl
                               << "    builtin type " << t << std::endl;
       }
   // Note the official spec for NTDef is missing the ( parens )
   // but they are necessary to parse SyGuS examples
   LPAREN_TOK(sygusGTerm[sgts.back().back(), fun] {
     sgts.back().push_back(CVC4::SygusGTerm());
   })
   + RPAREN_TOK { sgts.back().pop_back(); } RPAREN_TOK)
      + RPAREN_TOK
  {
    unsigned numSTerms = sgts.size();
    Debug("parser-sygus") << "--- Process " << numSTerms << " sygus gterms..."
                          << std::endl;
    for (unsigned i = 0; i < numSTerms; i++)
    {
      for (unsigned j = 0, size = sgts[i].size(); j < size; j++)
      {
        Type sub_ret;
        PARSER_STATE->processSygusGTerm(sgts[i][j],
                                        i,
                                        datatypes,
                                        sorts,
                                        ops,
                                        cnames,
                                        cargs,
                                        allow_const,
                                        unresolved_gterm_sym,
                                        sygus_vars,
                                        sygus_to_builtin,
                                        sygus_to_builtin_expr,
                                        sub_ret);
      }
    }
    // swap index if necessary
    Debug("parser-sygus") << "--- Making sygus datatypes..." << std::endl;
    unsigned ndatatypes = datatypes.size();
    for (unsigned i = 0; i < ndatatypes; i++)
    {
      Debug("parser-sygus") << "..." << datatypes[i].getName()
                            << " has builtin sort " << sorts[i] << std::endl;
    }
    Expr bvl;
    if (!sygus_vars.empty())
    {
      bvl = MK_EXPR(kind::BOUND_VAR_LIST, sygus_vars);
    }
    for (unsigned i = 0; i < ndatatypes; i++)
    {
      Debug("parser-sygus") << "...make " << datatypes[i].getName()
                            << " with builtin sort " << sorts[i] << std::endl;
      if (sorts[i].isNull())
      {
        PARSER_STATE->parseError(
            "Internal error : could not infer "
            "builtin sort for nested gterm.");
      }
      datatypes[i].setSygus(sorts[i], bvl, allow_const[i], false);
      PARSER_STATE->mkSygusDatatype(datatypes[i],
                                    ops[i],
                                    cnames[i],
                                    cargs[i],
                                    unresolved_gterm_sym[i],
                                    sygus_to_builtin);
    }
    PARSER_STATE->setSygusStartIndex(fun, startIndex, datatypes, sorts, ops);
    PARSER_STATE->popScope();
    Debug("parser-sygus") << "--- Make " << ndatatypes
                          << " mutual datatypes..." << std::endl;
    for (unsigned i = 0; i < ndatatypes; i++)
    {
      Debug("parser-sygus") << "  " << i << " : " << datatypes[i].getName()
                            << std::endl;
    }
    std::vector<DatatypeType> datatypeTypes =
        PARSER_STATE->mkMutualDatatypeTypes(datatypes);
    ret = datatypeTypes[0];
  };

// SyGuS grammar term.
//
// fun is the name of the synth-fun this grammar term is for.
// This method adds N operators to ops[index], N names to cnames[index] and N
// type argument vectors to cargs[index] (where typically N=1)
// This method may also add new elements pairwise into
// datatypes/sorts/ops/cnames/cargs in the case of non-flat gterms.
sygusGTerm[CVC4::SygusGTerm& sgt, std::string& fun]
@declarations {
  std::string name, name2;
  Kind k;
  Type t;
  std::string sname;
  std::vector< Expr > let_vars;
  bool readingLet = false;
  std::string s;
  CVC4::api::Term atomTerm;
}
  : LPAREN_TOK
    //read operator
    ( SYGUS_LET_TOK LPAREN_TOK {
         sgt.d_name = std::string("let");
         sgt.d_gterm_type = SygusGTerm::gterm_let;
         PARSER_STATE->pushScope(true);
         readingLet = true;
       }
       ( LPAREN_TOK
        symbol[sname,CHECK_NONE,SYM_VARIABLE]
        sortSymbol[t,CHECK_DECLARED] {
          Expr v = PARSER_STATE->mkBoundVar(sname,t);
          sgt.d_let_vars.push_back( v );
          sgt.addChild();
        }
        sygusGTerm[sgt.d_children.back(), fun]
        RPAREN_TOK )+ RPAREN_TOK
    | SYGUS_CONSTANT_TOK sortSymbol[t,CHECK_DECLARED]
      { sgt.d_gterm_type = SygusGTerm::gterm_constant;
        sgt.d_type = t;
        Debug("parser-sygus") << "Sygus grammar constant." << std::endl;
      }
    | SYGUS_VARIABLE_TOK sortSymbol[t,CHECK_DECLARED]
      { sgt.d_gterm_type = SygusGTerm::gterm_variable;
        sgt.d_type = t;
        Debug("parser-sygus") << "Sygus grammar variable." << std::endl;
      }
    | SYGUS_LOCAL_VARIABLE_TOK sortSymbol[t,CHECK_DECLARED]
      { sgt.d_gterm_type = SygusGTerm::gterm_local_variable;
        sgt.d_type = t;
        Debug("parser-sygus") << "Sygus grammar local variable...ignore."
                              << std::endl;
      }
    | SYGUS_INPUT_VARIABLE_TOK sortSymbol[t,CHECK_DECLARED]
      { sgt.d_gterm_type = SygusGTerm::gterm_input_variable;
        sgt.d_type = t;
        Debug("parser-sygus") << "Sygus grammar (input) variable."
                              << std::endl;
      }
    | symbol[name,CHECK_NONE,SYM_VARIABLE] {
        bool isBuiltinOperator = PARSER_STATE->isOperatorEnabled(name);
        if(isBuiltinOperator) {
          Debug("parser-sygus") << "Sygus grammar " << fun << " : builtin op : "
                                << name << std::endl;
          k = PARSER_STATE->getOperatorKind(name);
          sgt.d_name = kind::kindToString(k);
          sgt.d_gterm_type = SygusGTerm::gterm_op;
          sgt.d_expr = EXPR_MANAGER->operatorOf(k);
        }else{
          // what is this sygus term trying to accomplish here, if the
          // symbol isn't yet declared?!  probably the following line will
          // fail, but we need an operator to continue here..
          Debug("parser-sygus")
              << "Sygus grammar " << fun << " : op (declare="
              << PARSER_STATE->isDeclared(name) << ", define="
              << PARSER_STATE->isDefinedFunction(name) << ") : " << name
              << std::endl;
          if(!PARSER_STATE->isDeclared(name) &&
             !PARSER_STATE->isDefinedFunction(name) ){
            PARSER_STATE->parseError("Functions in sygus grammars must be "
                                     "defined.");
          }
          sgt.d_name = name;
          sgt.d_gterm_type = SygusGTerm::gterm_op;
          sgt.d_expr = PARSER_STATE->getVariable(name) ;
        }
      }
    )
    //read arguments
    { Debug("parser-sygus") << "Read arguments under " << sgt.d_name
                            << std::endl;
      sgt.addChild();
    }
    ( sygusGTerm[sgt.d_children.back(), fun]
      { Debug("parser-sygus") << "Finished read argument #"
                              << sgt.d_children.size() << "..." << std::endl;
        sgt.addChild();
      }
    )*
    RPAREN_TOK {
      //pop last child index
      sgt.d_children.pop_back();
      if( readingLet ){
        PARSER_STATE->popScope();
      }
    }
    | termAtomic[atomTerm]
      {
        Debug("parser-sygus") << "Sygus grammar " << fun << " : atomic "
                              << "expression " << atomTerm << std::endl;
        std::stringstream ss;
        ss << atomTerm;
        sgt.d_expr = atomTerm.getExpr();
        sgt.d_name = ss.str();
        sgt.d_gterm_type = SygusGTerm::gterm_op;
      }
  | symbol[name,CHECK_NONE,SYM_VARIABLE]
    {
      if( name[0] == '-' ){  //hack for unary minus
        Debug("parser-sygus") << "Sygus grammar " << fun
                              << " : unary minus integer literal " << name
                              << std::endl;
        sgt.d_expr = MK_CONST(Rational(name));
        sgt.d_name = name;
        sgt.d_gterm_type = SygusGTerm::gterm_op;
      }else if( PARSER_STATE->isDeclared(name,SYM_VARIABLE) ){
        Debug("parser-sygus") << "Sygus grammar " << fun << " : symbol "
                              << name << std::endl;
        sgt.d_expr = PARSER_STATE->getExpressionForName(name);
        sgt.d_name = name;
        sgt.d_gterm_type = SygusGTerm::gterm_op;
      }else{
        //prepend function name to base sorts when reading an operator
        std::stringstream ss;
        ss << fun << "_" << name;
        name = ss.str();
        if( PARSER_STATE->isDeclared(name, SYM_SORT) ){
          Debug("parser-sygus") << "Sygus grammar " << fun
                                << " : nested sort " << name << std::endl;
          sgt.d_type = PARSER_STATE->getSort(name);
          sgt.d_gterm_type = SygusGTerm::gterm_nested_sort;
        }else{
          Debug("parser-sygus") << "Sygus grammar " << fun
                                << " : unresolved symbol " << name
                                << std::endl;
          sgt.d_gterm_type = SygusGTerm::gterm_unresolved;
          sgt.d_name = name;
        }
      }
    }
  ;


/** Reads a sygus grammar in the sygus version 2 format
 *
 * The resulting sygus datatype encoding the grammar is stored in ret.
 * The argument sygusVars indicates the sygus bound variable list, which is
 * the argument list of the function-to-synthesize (or null if the grammar
 * has bound variables).
 * The argument fun is a unique identifier to avoid naming clashes for the
 * datatypes constructed by this call.
 */
sygusGrammar[CVC4::Type & ret,
             std::vector<CVC4::Expr>& sygusVars,
             std::string& fun]
@declarations
{
  // the pre-declaration
  std::vector<std::pair<std::string, Type> > sortedVarNames;
  // non-terminal symbols of the grammar
  std::vector<Expr> ntSyms;
  Type t;
  std::string name;
  Expr e, e2;
  std::vector<CVC4::Datatype> datatypes;
  std::vector<Type> unresTypes;
  std::map<Expr, CVC4::Type> ntsToUnres;
  unsigned dtProcessed = 0;
  std::unordered_set<unsigned> allowConst;
}
  :
  // predeclaration
  LPAREN_TOK sortedVarList[sortedVarNames] RPAREN_TOK
  {
    // non-terminal symbols in the pre-declaration are locally scoped
    PARSER_STATE->pushScope(true);
    for (std::pair<std::string, CVC4::Type>& i : sortedVarNames)
    {
      Trace("parser-sygus2") << "Declare datatype " << i.first << std::endl;
      // make the datatype, which encodes terms generated by this non-terminal
      std::stringstream ss;
      ss << "dt_" << fun << "_" << i.first;
      std::string dname = ss.str();
      datatypes.push_back(Datatype(dname));
      // make its unresolved type, used for referencing the final version of
      // the datatype
      PARSER_STATE->checkDeclaration(dname, CHECK_UNDECLARED, SYM_SORT);
      Type urt = PARSER_STATE->mkUnresolvedType(dname);
      unresTypes.push_back(urt);
      // make the non-terminal symbol, which will be parsed as an ordinary
      // free variable.
      Expr nts = PARSER_STATE->mkBoundVar(i.first, i.second);
      ntSyms.push_back(nts);
      ntsToUnres[nts] = urt;
    }
  }
  // the grouped rule listing
  LPAREN_TOK
  (
    LPAREN_TOK
    symbol[name, CHECK_DECLARED, SYM_VARIABLE] sortSymbol[t, CHECK_DECLARED]
    {
      // check that it matches sortedVarNames
      if (sortedVarNames[dtProcessed].first != name)
      {
        std::stringstream sse;
        sse << "Grouped rule listing " << name
            << " does not match the name (in order) from the predeclaration ("
            << sortedVarNames[dtProcessed].first << ")." << std::endl;
        PARSER_STATE->parseError(sse.str().c_str());
      }
      if (sortedVarNames[dtProcessed].second != t)
      {
        std::stringstream sse;
        sse << "Type for grouped rule listing " << name
            << " does not match the type (in order) from the predeclaration ("
            << sortedVarNames[dtProcessed].second << ")." << std::endl;
        PARSER_STATE->parseError(sse.str().c_str());
      }
    }
    LPAREN_TOK
    (
      term[e,e2] {
        // add term as constructor to datatype
        PARSER_STATE->addSygusConstructorTerm(
            datatypes[dtProcessed], e, ntsToUnres);
      }
      | LPAREN_TOK SYGUS_CONSTANT_TOK sortSymbol[t, CHECK_DECLARED] RPAREN_TOK {
        // allow constants in datatypes[dtProcessed]
        allowConst.insert(dtProcessed);
      }
      | LPAREN_TOK SYGUS_VARIABLE_TOK sortSymbol[t, CHECK_DECLARED] RPAREN_TOK {
        // add variable constructors to datatype
        PARSER_STATE->addSygusConstructorVariables(
            datatypes[dtProcessed], sygusVars, t);
      }
    )*
    RPAREN_TOK
    RPAREN_TOK
    {
      dtProcessed++;
    }
  )*
  RPAREN_TOK
  {
    if (dtProcessed != sortedVarNames.size())
    {
      PARSER_STATE->parseError(
          "Number of grouped rule listings does not match "
          "number of symbols in predeclaration.");
    }
    Expr bvl;
    if (!sygusVars.empty())
    {
      bvl = MK_EXPR(kind::BOUND_VAR_LIST, sygusVars);
    }
    Trace("parser-sygus2") << "Process " << dtProcessed << " sygus datatypes..." << std::endl;
    for (unsigned i = 0; i < dtProcessed; i++)
    {
      bool aci = allowConst.find(i)!=allowConst.end();
      Type btt = sortedVarNames[i].second;
      datatypes[i].setSygus(btt, bvl, aci, false);
    }
    // pop scope from the pre-declaration
    PARSER_STATE->popScope();
    // now, make the sygus datatype
    Trace("parser-sygus2") << "Make the sygus datatypes..." << std::endl;
    std::vector<DatatypeType> datatypeTypes =
        PARSER_STATE->mkMutualDatatypeTypes(datatypes);
    // return is the first datatype
    ret = datatypeTypes[0];
  }
;

// Separate this into its own rule (can be invoked by set-info or meta-info)
metaInfoInternal[std::unique_ptr<CVC4::Command>* cmd]
@declarations {
  std::string name;
  SExpr sexpr;
}
  : KEYWORD symbolicExpr[sexpr]
    { name = AntlrInput::tokenText($KEYWORD);
      PARSER_STATE->setInfo(name.c_str() + 1, sexpr);
      cmd->reset(new SetInfoCommand(name.c_str() + 1, sexpr));
    }
  ;

setOptionInternal[std::unique_ptr<CVC4::Command>* cmd]
@init {
  std::string name;
  SExpr sexpr;
}
  : keyword[name] symbolicExpr[sexpr]
    { PARSER_STATE->setOption(name.c_str() + 1, sexpr);
      cmd->reset(new SetOptionCommand(name.c_str() + 1, sexpr));
      // Ugly that this changes the state of the parser; but
      // global-declarations affects parsing, so we can't hold off
      // on this until some SmtEngine eventually (if ever) executes it.
      if(name == ":global-declarations") {
        PARSER_STATE->setGlobalDeclarations(sexpr.getValue() == "true");
      }
    }
  ;

smt25Command[std::unique_ptr<CVC4::Command>* cmd]
@declarations {
  std::string name;
  std::string fname;
  Expr expr, expr2;
  std::vector<std::pair<std::string, Type> > sortedVarNames;
  SExpr sexpr;
  Type t;
  Expr func;
  std::vector<Expr> bvs;
  std::vector< std::vector<std::pair<std::string, Type> > > sortedVarNamesList;
  std::vector<std::vector<Expr>> flattenVarsList;
  std::vector<std::vector<Expr>> formals;
  std::vector<Expr> funcs;
  std::vector<Expr> func_defs;
  Expr aexpr;
  std::unique_ptr<CVC4::CommandSequence> seq;
  std::vector<Type> sorts;
  std::vector<Expr> flattenVars;
}
    /* meta-info */
  : META_INFO_TOK metaInfoInternal[cmd]

    /* declare-const */
  | DECLARE_CONST_TOK { PARSER_STATE->checkThatLogicIsSet(); }
    symbol[name,CHECK_NONE,SYM_VARIABLE]
    { PARSER_STATE->checkUserSymbol(name); }
    sortSymbol[t,CHECK_DECLARED]
    { // allow overloading here
      Expr c = PARSER_STATE->mkVar(name, t, ExprManager::VAR_FLAG_NONE, true);
      cmd->reset(new DeclareFunctionCommand(name, c, t)); }

    /* get model */
  | GET_MODEL_TOK { PARSER_STATE->checkThatLogicIsSet(); }
    { cmd->reset(new GetModelCommand()); }

    /* echo */
  | ECHO_TOK
    ( simpleSymbolicExpr[sexpr]
      { cmd->reset(new EchoCommand(sexpr.toString())); }
    | { cmd->reset(new EchoCommand()); }
    )

    /* reset: reset everything, returning solver to initial state.
     * Logic and options must be set again. */
  | RESET_TOK
    { cmd->reset(new ResetCommand());
      PARSER_STATE->reset();
    }
    /* reset-assertions: reset assertions, assertion stack, declarations,
     * etc., but the logic and options remain as they were. */
  | RESET_ASSERTIONS_TOK
    { cmd->reset(new ResetAssertionsCommand());
      PARSER_STATE->resetAssertions();
    }
  | DEFINE_FUN_REC_TOK
    { PARSER_STATE->checkThatLogicIsSet(); }
    symbol[fname,CHECK_NONE,SYM_VARIABLE]
    { PARSER_STATE->checkUserSymbol(fname); }
    LPAREN_TOK sortedVarList[sortedVarNames] RPAREN_TOK
    sortSymbol[t,CHECK_DECLARED]
    {
      func = PARSER_STATE->mkDefineFunRec(fname, sortedVarNames, t, flattenVars);
      PARSER_STATE->pushDefineFunRecScope(sortedVarNames, func, flattenVars, bvs, true );
    }
    term[expr, expr2]
    { PARSER_STATE->popScope();
      if( !flattenVars.empty() ){
        expr = PARSER_STATE->mkHoApply( expr, flattenVars );
      }
      cmd->reset(new DefineFunctionRecCommand(func,bvs,expr));
    }
  | DEFINE_FUNS_REC_TOK
    { PARSER_STATE->checkThatLogicIsSet();}
    LPAREN_TOK
    ( LPAREN_TOK
      symbol[fname,CHECK_UNDECLARED,SYM_VARIABLE]
      { PARSER_STATE->checkUserSymbol(fname); }
      LPAREN_TOK sortedVarList[sortedVarNames] RPAREN_TOK
      sortSymbol[t,CHECK_DECLARED]
      {
        flattenVars.clear();
        func = PARSER_STATE->mkDefineFunRec( fname, sortedVarNames, t, flattenVars );
        funcs.push_back( func );

        // add to lists (need to remember for when parsing the bodies)
        sortedVarNamesList.push_back( sortedVarNames );
        flattenVarsList.push_back( flattenVars );

        // set up parsing the next variable list block
        sortedVarNames.clear();
        flattenVars.clear();
      }
      RPAREN_TOK
    )+
    RPAREN_TOK
    LPAREN_TOK
    {
      //set up the first scope
      if( sortedVarNamesList.empty() ){
        PARSER_STATE->parseError("Must define at least one function in "
                                 "define-funs-rec");
      }
      bvs.clear();
      PARSER_STATE->pushDefineFunRecScope( sortedVarNamesList[0], funcs[0],
                                           flattenVarsList[0], bvs, true);
    }
    (
    term[expr,expr2]
    {
      unsigned j = func_defs.size();
      if( !flattenVarsList[j].empty() ){
        expr = PARSER_STATE->mkHoApply( expr, flattenVarsList[j] );
      }
      func_defs.push_back( expr );
      formals.push_back(bvs);
      j++;
      //set up the next scope
      PARSER_STATE->popScope();
      if( func_defs.size()<funcs.size() ){
        bvs.clear();
        PARSER_STATE->pushDefineFunRecScope( sortedVarNamesList[j], funcs[j],
                                             flattenVarsList[j], bvs, true);
      }
    }
    )+
    RPAREN_TOK
    { if( funcs.size()!=func_defs.size() ){
        PARSER_STATE->parseError(std::string(
            "Number of functions defined does not match number listed in "
            "define-funs-rec"));
      }
      cmd->reset( new DefineFunctionRecCommand(funcs,formals,func_defs));
    }
  ;

extendedCommand[std::unique_ptr<CVC4::Command>* cmd]
@declarations {
  std::vector<CVC4::Datatype> dts;
  Expr e, e2;
  Type t;
  std::string name;
  std::vector<std::string> names;
  std::vector<Expr> terms;
  std::vector<Type> sorts;
  std::vector<std::pair<std::string, Type> > sortedVarNames;
  std::unique_ptr<CVC4::CommandSequence> seq;
}
    /* Extended SMT-LIB set of commands syntax, not permitted in
     * --smtlib2 compliance mode. */
  : DECLARE_DATATYPES_2_5_TOK datatypes_2_5_DefCommand[false, cmd]
  | DECLARE_CODATATYPES_2_5_TOK datatypes_2_5_DefCommand[true, cmd]
  | DECLARE_CODATATYPE_TOK datatypeDefCommand[true, cmd]
  | DECLARE_CODATATYPES_TOK datatypesDefCommand[true, cmd]
  | rewriterulesCommand[cmd]

    /* Support some of Z3's extended SMT-LIB commands */

  | DECLARE_SORTS_TOK { PARSER_STATE->checkThatLogicIsSet(); }
    { if(!PARSER_STATE->isTheoryEnabled(Smt2::THEORY_UF) &&
         !PARSER_STATE->isTheoryEnabled(Smt2::THEORY_ARRAYS) &&
         !PARSER_STATE->isTheoryEnabled(Smt2::THEORY_DATATYPES) &&
         !PARSER_STATE->isTheoryEnabled(Smt2::THEORY_SETS)) {
        PARSER_STATE->parseErrorLogic("Free sort symbols not allowed in ");
      }
    }
    { seq.reset(new CVC4::CommandSequence()); }
    LPAREN_TOK
    ( symbol[name,CHECK_UNDECLARED,SYM_SORT]
      { PARSER_STATE->checkUserSymbol(name);
        Type type = PARSER_STATE->mkSort(name);
        seq->addCommand(new DeclareTypeCommand(name, 0, type));
      }
    )+
    RPAREN_TOK
    { cmd->reset(seq.release()); }

  | DECLARE_FUNS_TOK { PARSER_STATE->checkThatLogicIsSet(); }
    { seq.reset(new CVC4::CommandSequence()); }
    LPAREN_TOK
    ( LPAREN_TOK symbol[name,CHECK_UNDECLARED,SYM_VARIABLE]
      { PARSER_STATE->checkUserSymbol(name); }
      nonemptySortList[sorts] RPAREN_TOK
      { Type t;
        if(sorts.size() > 1) {
          if(!PARSER_STATE->isTheoryEnabled(Smt2::THEORY_UF)) {
            PARSER_STATE->parseErrorLogic("Functions (of non-zero arity) "
                                          "cannot be declared in logic ");
          }
          // must flatten
          Type range = sorts.back();
          sorts.pop_back();
          t = PARSER_STATE->mkFlatFunctionType(sorts, range);
        } else {
          t = sorts[0];
        }
        // allow overloading
        Expr func = PARSER_STATE->mkVar(name, t, ExprManager::VAR_FLAG_NONE, true);
        seq->addCommand(new DeclareFunctionCommand(name, func, t));
        sorts.clear();
      }
    )+
    RPAREN_TOK
    { cmd->reset(seq.release()); }
  | DECLARE_PREDS_TOK { PARSER_STATE->checkThatLogicIsSet(); }
    { seq.reset(new CVC4::CommandSequence()); }
    LPAREN_TOK
    ( LPAREN_TOK symbol[name,CHECK_UNDECLARED,SYM_VARIABLE]
      { PARSER_STATE->checkUserSymbol(name); }
      sortList[sorts] RPAREN_TOK
      { Type t = EXPR_MANAGER->booleanType();
        if(sorts.size() > 0) {
          if(!PARSER_STATE->isTheoryEnabled(Smt2::THEORY_UF)) {
            PARSER_STATE->parseErrorLogic("Predicates (of non-zero arity) "
                                          "cannot be declared in logic ");
          }
          t = EXPR_MANAGER->mkFunctionType(sorts, t);
        }
        // allow overloading
        Expr func = PARSER_STATE->mkVar(name, t, ExprManager::VAR_FLAG_NONE, true);
        seq->addCommand(new DeclareFunctionCommand(name, func, t));
        sorts.clear();
      }
    )+
    RPAREN_TOK
    { cmd->reset(seq.release()); }

  | DEFINE_TOK { PARSER_STATE->checkThatLogicIsSet(); }
    ( symbol[name,CHECK_UNDECLARED,SYM_VARIABLE]
      { PARSER_STATE->checkUserSymbol(name); }
      term[e,e2]
      { Expr func = PARSER_STATE->mkFunction(name, e.getType(),
                                             ExprManager::VAR_FLAG_DEFINED);
        cmd->reset(new DefineFunctionCommand(name, func, e));
      }
    | LPAREN_TOK
      symbol[name,CHECK_UNDECLARED,SYM_VARIABLE]
      { PARSER_STATE->checkUserSymbol(name); }
      sortedVarList[sortedVarNames] RPAREN_TOK
      { /* add variables to parser state before parsing term */
        Debug("parser") << "define fun: '" << name << "'" << std::endl;
        PARSER_STATE->pushScope(true);
        for(std::vector<std::pair<std::string, CVC4::Type> >::const_iterator i =
              sortedVarNames.begin(), iend = sortedVarNames.end(); i != iend;
            ++i) {
          terms.push_back(PARSER_STATE->mkBoundVar((*i).first, (*i).second));
        }
      }
      term[e,e2]
      { PARSER_STATE->popScope();
        // declare the name down here (while parsing term, signature
        // must not be extended with the name itself; no recursion
        // permitted)
        Type t = e.getType();
        if( sortedVarNames.size() > 0 ) {
          std::vector<CVC4::Type> sorts;
          sorts.reserve(sortedVarNames.size());
          for(std::vector<std::pair<std::string, CVC4::Type> >::const_iterator
                i = sortedVarNames.begin(), iend = sortedVarNames.end();
              i != iend; ++i) {
            sorts.push_back((*i).second);
          }
          t = EXPR_MANAGER->mkFunctionType(sorts, t);
        }
        Expr func = PARSER_STATE->mkFunction(name, t,
                                             ExprManager::VAR_FLAG_DEFINED);
        cmd->reset(new DefineFunctionCommand(name, func, terms, e));
      }
    )
  | DEFINE_CONST_TOK { PARSER_STATE->checkThatLogicIsSet(); }
    symbol[name,CHECK_UNDECLARED,SYM_VARIABLE]
    { PARSER_STATE->checkUserSymbol(name); }
    sortSymbol[t,CHECK_DECLARED]
    { /* add variables to parser state before parsing term */
      Debug("parser") << "define const: '" << name << "'" << std::endl;
      PARSER_STATE->pushScope(true);
      for(std::vector<std::pair<std::string, CVC4::Type> >::const_iterator i =
            sortedVarNames.begin(), iend = sortedVarNames.end(); i != iend;
          ++i) {
        terms.push_back(PARSER_STATE->mkBoundVar((*i).first, (*i).second));
      }
    }
    term[e, e2]
    { PARSER_STATE->popScope();
      // declare the name down here (while parsing term, signature
      // must not be extended with the name itself; no recursion
      // permitted)
      Expr func = PARSER_STATE->mkFunction(name, t,
                                           ExprManager::VAR_FLAG_DEFINED);
      cmd->reset(new DefineFunctionCommand(name, func, terms, e));
    }

  | SIMPLIFY_TOK { PARSER_STATE->checkThatLogicIsSet(); }
    term[e,e2]
    { cmd->reset(new SimplifyCommand(e)); }
  | GET_QE_TOK { PARSER_STATE->checkThatLogicIsSet(); }
    term[e,e2]
    { cmd->reset(new GetQuantifierEliminationCommand(e, true)); }
  | GET_QE_DISJUNCT_TOK { PARSER_STATE->checkThatLogicIsSet(); }
    term[e,e2]
    { cmd->reset(new GetQuantifierEliminationCommand(e, false)); }
  | DECLARE_HEAP LPAREN_TOK
    sortSymbol[t,CHECK_DECLARED]
    sortSymbol[t, CHECK_DECLARED]
    // We currently do nothing with the type information declared for the heap.
    { cmd->reset(new EmptyCommand()); }
    RPAREN_TOK
  ;


datatypes_2_5_DefCommand[bool isCo, std::unique_ptr<CVC4::Command>* cmd]
@declarations {
  std::vector<CVC4::Datatype> dts;
  std::string name;
  std::vector<Type> sorts;
  std::vector<std::string> dnames;
  std::vector<unsigned> arities;
}
  : { PARSER_STATE->checkThatLogicIsSet();
    /* open a scope to keep the UnresolvedTypes contained */
    PARSER_STATE->pushScope(true); }
  LPAREN_TOK /* parametric sorts */
  ( symbol[name,CHECK_UNDECLARED,SYM_SORT]
    { sorts.push_back( PARSER_STATE->mkSort(name, ExprManager::SORT_FLAG_PLACEHOLDER) ); }
  )*
  RPAREN_TOK
  LPAREN_TOK ( LPAREN_TOK datatypeDef[isCo, dts, sorts] RPAREN_TOK )+ RPAREN_TOK
  { PARSER_STATE->popScope();
    cmd->reset(new DatatypeDeclarationCommand(PARSER_STATE->mkMutualDatatypeTypes(dts, true)));
  }
  ;

datatypeDefCommand[bool isCo, std::unique_ptr<CVC4::Command>* cmd]
@declarations {
  std::vector<CVC4::Datatype> dts;
  std::string name;
  std::vector<std::string> dnames;
  std::vector<int> arities;
}
 : { PARSER_STATE->checkThatLogicIsSet(); }
 symbol[name,CHECK_UNDECLARED,SYM_SORT]
 {
   dnames.push_back(name);
   arities.push_back(-1);
 }
 datatypesDef[isCo, dnames, arities, cmd]
 ;

datatypesDefCommand[bool isCo, std::unique_ptr<CVC4::Command>* cmd]
@declarations {
  std::vector<CVC4::Datatype> dts;
  std::string name;
  std::vector<std::string> dnames;
  std::vector<int> arities;
}
  : { PARSER_STATE->checkThatLogicIsSet(); }
  LPAREN_TOK /* datatype definition prelude */
  ( LPAREN_TOK symbol[name,CHECK_UNDECLARED,SYM_SORT] n=INTEGER_LITERAL RPAREN_TOK
    { unsigned arity = AntlrInput::tokenToUnsigned(n);
      Debug("parser-dt") << "Datatype : " << name << ", arity = " << arity << std::endl;
      dnames.push_back(name);
      arities.push_back( static_cast<int>(arity) );
    }
  )*
  RPAREN_TOK
  LPAREN_TOK
  datatypesDef[isCo, dnames, arities, cmd]
  RPAREN_TOK
  ;

/**
 * Read a list of datatype definitions for datatypes with names dnames and
 * parametric arities arities. A negative value in arities indicates that the
 * arity for the corresponding datatype has not been fixed.
 */
datatypesDef[bool isCo,
             const std::vector<std::string>& dnames,
             const std::vector<int>& arities,
             std::unique_ptr<CVC4::Command>* cmd]
@declarations {
  std::vector<CVC4::Datatype> dts;
  std::string name;
  std::vector<Type> params;
}
  : { PARSER_STATE->pushScope(true); }
    ( LPAREN_TOK {
      params.clear();
      Debug("parser-dt") << "Processing datatype #" << dts.size() << std::endl;
      if( dts.size()>=dnames.size() ){
        PARSER_STATE->parseError("Too many datatypes defined in this block.");
      }
    }
    ( PAR_TOK { PARSER_STATE->pushScope(true); } LPAREN_TOK
      ( symbol[name,CHECK_UNDECLARED,SYM_SORT]
        { params.push_back( PARSER_STATE->mkSort(name, ExprManager::SORT_FLAG_PLACEHOLDER) ); }
      )*
      RPAREN_TOK {
        // if the arity was fixed by prelude and is not equal to the number of parameters
        if( arities[dts.size()]>=0 && static_cast<int>(params.size())!=arities[dts.size()] ){
          PARSER_STATE->parseError("Wrong number of parameters for datatype.");
        }
        Debug("parser-dt") << params.size() << " parameters for " << dnames[dts.size()] << std::endl;
        dts.push_back(Datatype(dnames[dts.size()],params,isCo));
      }
      LPAREN_TOK
      ( LPAREN_TOK constructorDef[dts.back()] RPAREN_TOK )+
      RPAREN_TOK { PARSER_STATE->popScope(); }
    | { // if the arity was fixed by prelude and is not equal to 0
        if( arities[dts.size()]>0 ){
          PARSER_STATE->parseError("No parameters given for datatype.");
        }
        Debug("parser-dt") << params.size() << " parameters for " << dnames[dts.size()] << std::endl;
        dts.push_back(Datatype(dnames[dts.size()],params,isCo));
      }
      ( LPAREN_TOK constructorDef[dts.back()] RPAREN_TOK )+
    )
    RPAREN_TOK
    )+
  {
    PARSER_STATE->popScope();
    cmd->reset(new DatatypeDeclarationCommand(PARSER_STATE->mkMutualDatatypeTypes(dts, true)));
  }
  ;

rewriterulesCommand[std::unique_ptr<CVC4::Command>* cmd]
@declarations {
  std::vector<std::pair<std::string, Type> > sortedVarNames;
  std::vector<Expr> args, guards, heads, triggers;
  Expr head, body, expr, expr2, bvl;
  Kind kind;
}
  : /* rewrite rules */
    REWRITE_RULE_TOK
    LPAREN_TOK sortedVarList[sortedVarNames] RPAREN_TOK
    {
      kind = CVC4::kind::RR_REWRITE;
      PARSER_STATE->pushScope(true);
      for(std::vector<std::pair<std::string, CVC4::Type> >::const_iterator i =
            sortedVarNames.begin(), iend = sortedVarNames.end();
          i != iend;
          ++i) {
        args.push_back(PARSER_STATE->mkBoundVar((*i).first, (*i).second));
      }
      bvl = MK_EXPR(kind::BOUND_VAR_LIST, args);
    }
    LPAREN_TOK ( pattern[expr] { triggers.push_back( expr ); } )* RPAREN_TOK
    LPAREN_TOK (termList[guards,expr])? RPAREN_TOK
    term[head, expr2] term[body, expr2]
    {
      args.clear();
      args.push_back(head);
      args.push_back(body);
      /* triggers */
      if( !triggers.empty() ){
        expr2 = MK_EXPR(kind::INST_PATTERN_LIST, triggers);
        args.push_back(expr2);
      };
      expr = MK_EXPR(kind, args);
      args.clear();
      args.push_back(bvl);
      /* guards */
      switch( guards.size() ){
      case 0:
        args.push_back(MK_CONST(bool(true))); break;
      case 1:
        args.push_back(guards[0]); break;
      default:
        expr2 = MK_EXPR(kind::AND, guards);
        args.push_back(expr2); break;
      };
      args.push_back(expr);
      expr = MK_EXPR(CVC4::kind::REWRITE_RULE, args);
      cmd->reset(new AssertCommand(expr, false)); }
    /* propagation rule */
  | rewritePropaKind[kind]
    LPAREN_TOK sortedVarList[sortedVarNames] RPAREN_TOK
    {
      PARSER_STATE->pushScope(true);
      for(std::vector<std::pair<std::string, CVC4::Type> >::const_iterator i =
            sortedVarNames.begin(), iend = sortedVarNames.end();
          i != iend;
          ++i) {
        args.push_back(PARSER_STATE->mkBoundVar((*i).first, (*i).second));
      }
      bvl = MK_EXPR(kind::BOUND_VAR_LIST, args);
    }
    LPAREN_TOK ( pattern[expr] { triggers.push_back( expr ); } )* RPAREN_TOK
    LPAREN_TOK (termList[guards,expr])? RPAREN_TOK
    LPAREN_TOK (termList[heads,expr])? RPAREN_TOK
    term[body, expr2]
    {
      args.clear();
      /* heads */
      switch( heads.size() ){
      case 0:
        args.push_back(MK_CONST(bool(true))); break;
      case 1:
        args.push_back(heads[0]); break;
      default:
        expr2 = MK_EXPR(kind::AND, heads);
        args.push_back(expr2); break;
      };
      args.push_back(body);
      /* triggers */
      if( !triggers.empty() ){
        expr2 = MK_EXPR(kind::INST_PATTERN_LIST, triggers);
        args.push_back(expr2);
      };
      expr = MK_EXPR(kind, args);
      args.clear();
      args.push_back(bvl);
      /* guards */
      switch( guards.size() ){
      case 0:
        args.push_back(MK_CONST(bool(true))); break;
      case 1:
        args.push_back(guards[0]); break;
      default:
        expr2 = MK_EXPR(kind::AND, guards);
        args.push_back(expr2); break;
      };
      args.push_back(expr);
      expr = MK_EXPR(CVC4::kind::REWRITE_RULE, args);
      cmd->reset(new AssertCommand(expr, false));
    }
  ;

rewritePropaKind[CVC4::Kind& kind]
  : REDUCTION_RULE_TOK    { $kind = CVC4::kind::RR_REDUCTION; }
  | PROPAGATION_RULE_TOK  { $kind = CVC4::kind::RR_DEDUCTION; }
  ;

pattern[CVC4::Expr& expr]
@declarations {
  std::vector<Expr> patexpr;
}
  : LPAREN_TOK termList[patexpr,expr] RPAREN_TOK
    {
      expr = MK_EXPR(kind::INST_PATTERN, patexpr);
    }
  ;

simpleSymbolicExprNoKeyword[CVC4::SExpr& sexpr]
@declarations {
  CVC4::Kind k;
  std::string s;
  std::vector<unsigned int> s_vec;
}
  : INTEGER_LITERAL
    { sexpr = SExpr(Integer(AntlrInput::tokenText($INTEGER_LITERAL))); }
  | DECIMAL_LITERAL
    { sexpr = SExpr(AntlrInput::tokenToRational($DECIMAL_LITERAL)); }
  | HEX_LITERAL
    { assert( AntlrInput::tokenText($HEX_LITERAL).find("#x") == 0 );
      std::string hexString = AntlrInput::tokenTextSubstr($HEX_LITERAL, 2);
      sexpr = SExpr(Integer(hexString, 16));
    }
  | BINARY_LITERAL
    { assert( AntlrInput::tokenText($BINARY_LITERAL).find("#b") == 0 );
      std::string binString = AntlrInput::tokenTextSubstr($BINARY_LITERAL, 2);
      sexpr = SExpr(Integer(binString, 2));
    }
  | str[s,false]
    { sexpr = SExpr(s); }
//  | LPAREN_TOK STRCST_TOK
//      ( INTEGER_LITERAL {
//      s_vec.push_back( atoi( AntlrInput::tokenText($INTEGER_LITERAL) ) + 65 );
//    } )* RPAREN_TOK
//   {
//  sexpr = SExpr( MK_CONST( ::CVC4::String(s_vec) ) );
//  }
  | symbol[s,CHECK_NONE,SYM_SORT]
    { sexpr = SExpr(SExpr::Keyword(s)); }
  | tok=(ASSERT_TOK | CHECK_SAT_TOK | CHECK_SAT_ASSUMING_TOK | DECLARE_FUN_TOK
        | DECLARE_SORT_TOK
        | DEFINE_FUN_TOK | DEFINE_FUN_REC_TOK | DEFINE_FUNS_REC_TOK
        | DEFINE_SORT_TOK | GET_VALUE_TOK | GET_ASSIGNMENT_TOK
        | GET_ASSERTIONS_TOK | GET_PROOF_TOK | GET_UNSAT_ASSUMPTIONS_TOK
        | GET_UNSAT_CORE_TOK | EXIT_TOK
        | RESET_TOK | RESET_ASSERTIONS_TOK | SET_LOGIC_TOK | SET_INFO_TOK
        | GET_INFO_TOK | SET_OPTION_TOK | GET_OPTION_TOK | PUSH_TOK | POP_TOK
        | DECLARE_DATATYPES_TOK | GET_MODEL_TOK | ECHO_TOK | REWRITE_RULE_TOK
        | REDUCTION_RULE_TOK | PROPAGATION_RULE_TOK | SIMPLIFY_TOK)
    { sexpr = SExpr(SExpr::Keyword(AntlrInput::tokenText($tok))); }
  ;

keyword[std::string& s]
  : KEYWORD
    { s = AntlrInput::tokenText($KEYWORD); }
  ;

simpleSymbolicExpr[CVC4::SExpr& sexpr]
  : simpleSymbolicExprNoKeyword[sexpr]
  | KEYWORD
    { sexpr = SExpr(AntlrInput::tokenText($KEYWORD)); }
  ;

symbolicExpr[CVC4::SExpr& sexpr]
@declarations {
  std::vector<SExpr> children;
}
  : simpleSymbolicExpr[sexpr]
  | LPAREN_TOK
    ( symbolicExpr[sexpr] { children.push_back(sexpr); } )* RPAREN_TOK
    { sexpr = SExpr(children); }
  ;

/**
 * Matches a term.
 * @return the expression representing the formula
 */
term[CVC4::Expr& expr, CVC4::Expr& expr2]
: termNonVariable[expr, expr2]
    /* a variable */
<<<<<<< HEAD
  | qualIdentifier[expr]
=======
  | symbol[name,CHECK_DECLARED,SYM_VARIABLE]
    { expr = PARSER_STATE->getExpressionForName(name);
      assert( !expr.isNull() );
    }
>>>>>>> 74fd30f3
  ;

/**
 * Matches a non-variable term.
 * @return the expression expr representing the term or formula, and expr2, an
 * optional annotation for expr (for instance, for attributed expressions).
 */
termNonVariable[CVC4::Expr& expr, CVC4::Expr& expr2]
@init {
  Debug("parser") << "term: " << AntlrInput::tokenText(LT(1)) << std::endl;
  Kind kind = kind::NULL_EXPR;
  Expr op;
  std::string name;
  std::vector<Expr> args;
  std::vector< std::pair<std::string, Type> > sortedVarNames;
  Expr f, f2, f3;
  std::string attr;
  Expr attexpr;
  std::vector<Expr> patexprs;
  std::vector<Expr> patconds;
  std::unordered_set<std::string> names;
  std::vector< std::pair<std::string, Expr> > binders;
  bool isBuiltinOperator = false;
  bool isOverloadedFunction = false;
  int match_vindex = -1;
  std::vector<Type> match_ptypes;
  Type type;
  Type type2;
  api::Term atomTerm;
}
<<<<<<< HEAD
  : LPAREN_TOK quantOp[kind]
=======
  : LPAREN_TOK AS_TOK ( termNonVariable[f, f2] | symbol[name,CHECK_DECLARED,SYM_VARIABLE] { readVariable = true; } )
    sortSymbol[type, CHECK_DECLARED] RPAREN_TOK
    {
      if(readVariable) {
        Trace("parser-overloading") << "Getting variable expression of type " << name << " with type " << type << std::endl;
        // get the variable expression for the type
        f = PARSER_STATE->getExpressionForNameAndType(name, type);
        assert( !f.isNull() );
      }
      if(f.getKind() == CVC4::kind::APPLY_CONSTRUCTOR && type.isDatatype()) {
        // could be a parametric type constructor or just an overloaded constructor
        if(((DatatypeType)type).isParametric()) {
          std::vector<CVC4::Expr> v;
          Expr e = f.getOperator();
          const DatatypeConstructor& dtc =
              Datatype::datatypeOf(e)[Datatype::indexOf(e)];
          v.push_back(MK_EXPR( CVC4::kind::APPLY_TYPE_ASCRIPTION,
                               MK_CONST(AscriptionType(dtc.getSpecializedConstructorType(type))), f.getOperator() ));
          v.insert(v.end(), f.begin(), f.end());
          expr = MK_EXPR(CVC4::kind::APPLY_CONSTRUCTOR, v);
        }else{
          expr = f;
        }
      } else if(f.getKind() == CVC4::kind::EMPTYSET) {
        Debug("parser") << "Empty set encountered: " << f << " "
                          << f2 << " " << type <<  std::endl;
        expr = MK_CONST( ::CVC4::EmptySet(type) );
      } else if(f.getKind() == CVC4::kind::UNIVERSE_SET) {
        expr = EXPR_MANAGER->mkNullaryOperator(type, kind::UNIVERSE_SET);
      } else if(f.getKind() == CVC4::kind::SEP_NIL) {
        //We don't want the nil reference to be a constant: for instance, it
        //could be of type Int but is not a const rational. However, the
        //expression has 0 children. So we convert to a SEP_NIL variable.
        expr = EXPR_MANAGER->mkNullaryOperator(type, kind::SEP_NIL);
      } else {
        if(f.getType() != type) {
          PARSER_STATE->parseError("Type ascription not satisfied.");
        }else{
          expr = f;
        }
      }
    }
  | LPAREN_TOK quantOp[kind]
>>>>>>> 74fd30f3
    LPAREN_TOK sortedVarList[sortedVarNames] RPAREN_TOK
    {
      PARSER_STATE->pushScope(true);
      for(std::vector<std::pair<std::string, CVC4::Type> >::const_iterator i =
            sortedVarNames.begin(), iend = sortedVarNames.end();
          i != iend;
          ++i) {
        args.push_back(PARSER_STATE->mkBoundVar((*i).first, (*i).second));
      }
      Expr bvl = MK_EXPR(kind::BOUND_VAR_LIST, args);
      args.clear();
      args.push_back(bvl);
    }
    term[f, f2] RPAREN_TOK
    {
      PARSER_STATE->popScope();
      switch(f.getKind()) {
      case CVC4::kind::RR_REWRITE:
      case CVC4::kind::RR_REDUCTION:
      case CVC4::kind::RR_DEDUCTION:
        if(kind == CVC4::kind::EXISTS) {
          PARSER_STATE->parseError("Use Exists instead of Forall for a rewrite "
                                   "rule.");
        }
        args.push_back(f2); // guards
        args.push_back(f); // rule
        expr = MK_EXPR(CVC4::kind::REWRITE_RULE, args);
        break;
      default:
        args.push_back(f);
        if(! f2.isNull()){
          args.push_back(f2);
        }
        expr = MK_EXPR(kind, args);
      }
    }
  | LPAREN_TOK functionName[name, CHECK_NONE]
    { isBuiltinOperator = PARSER_STATE->isOperatorEnabled(name);
      if(isBuiltinOperator) {
        /* A built-in operator */
        kind = PARSER_STATE->getOperatorKind(name);
      } else {
        /* A non-built-in function application */
        PARSER_STATE->checkDeclaration(name, CHECK_DECLARED, SYM_VARIABLE);
        expr = PARSER_STATE->getVariable(name);
        if(!expr.isNull()) {
          PARSER_STATE->checkFunctionLike(expr);
          kind = PARSER_STATE->getKindForFunction(expr);
          args.push_back(expr);
        }else{
          isOverloadedFunction = true;
        }
      }
    }
    termList[args,expr] RPAREN_TOK
    { Debug("parser") << "args has size " << args.size() << std::endl
                      << "expr is " << expr << std::endl;
      for(std::vector<Expr>::iterator i = args.begin(); i != args.end(); ++i) {
        Debug("parser") << "++ " << *i << std::endl;
      }
      if(isOverloadedFunction) {
        std::vector< Type > argTypes;
        for(std::vector<Expr>::iterator i = args.begin(); i != args.end(); ++i) {
          argTypes.push_back( (*i).getType() );
        }
        expr = PARSER_STATE->getOverloadedFunctionForTypes(name, argTypes);
        if(!expr.isNull()) {
          PARSER_STATE->checkFunctionLike(expr);
          kind = PARSER_STATE->getKindForFunction(expr);
          args.insert(args.begin(),expr);
        }else{
          PARSER_STATE->parseError("Cannot find unambiguous overloaded function for argument types.");
        }
      }

      bool done = false;
      if (isBuiltinOperator)
      {
        if (args.size() > 2)
        {
          if (kind == CVC4::kind::INTS_DIVISION || kind == CVC4::kind::XOR
              || kind == CVC4::kind::MINUS || kind == CVC4::kind::DIVISION
              || (kind == CVC4::kind::BITVECTOR_XNOR && PARSER_STATE->v2_6()))
          {
            // Builtin operators that are not tokenized, are left associative,
            // but not internally variadic must set this.
            expr =
                EXPR_MANAGER->mkLeftAssociative(kind, args);
            done = true;
          }
          else if (kind == CVC4::kind::IMPLIES)
          {
            /* right-associative, but CVC4 internally only supports 2 args */
            expr = EXPR_MANAGER->mkRightAssociative(kind, args);
            done = true;
          }
          else if (kind == CVC4::kind::EQUAL || kind == CVC4::kind::LT
                   || kind == CVC4::kind::GT || kind == CVC4::kind::LEQ
                   || kind == CVC4::kind::GEQ)
          {
            /* "chainable", but CVC4 internally only supports 2 args */
            expr = MK_EXPR(MK_CONST(Chain(kind)), args);
            done = true;
          }
        }

        if (!done)
        {
          if (CVC4::kind::isAssociative(kind)
              && args.size() > EXPR_MANAGER->maxArity(kind))
          {
            /* Special treatment for associative operators with lots of children
             */
            expr = EXPR_MANAGER->mkAssociative(kind, args);
          }
          else if (!PARSER_STATE->strictModeEnabled()
                   && (kind == CVC4::kind::AND || kind == CVC4::kind::OR)
                   && args.size() == 1)
          {
            /* Unary AND/OR can be replaced with the argument.
             * It just so happens expr should already be the only argument. */
            assert(expr == args[0]);
          }
          else if (kind == CVC4::kind::MINUS && args.size() == 1)
          {
            expr = MK_EXPR(CVC4::kind::UMINUS, args[0]);
          }
          else
          {
            PARSER_STATE->checkOperator(kind, args.size());
            expr = MK_EXPR(kind, args);
          }
        }
      }
      else
      {
        if (args.size() >= 2)
        {
          // may be partially applied function, in this case we use HO_APPLY
          Type argt = args[0].getType();
          if (argt.isFunction())
          {
            unsigned arity = static_cast<FunctionType>(argt).getArity();
            if (args.size() - 1 < arity)
            {
              Debug("parser") << "Partial application of " << args[0];
              Debug("parser") << " : #argTypes = " << arity;
              Debug("parser") << ", #args = " << args.size() - 1 << std::endl;
              // must curry the partial application
              expr =
                  EXPR_MANAGER->mkLeftAssociative(CVC4::kind::HO_APPLY, args);
              done = true;
            }
          }
        }

        if (!done)
        {
          expr = MK_EXPR(kind, args);
        }
      }
    }
  | LPAREN_TOK
    ( /* An indexed function application */
      indexedFunctionName[op, kind] termList[args,expr] RPAREN_TOK {
        if(kind==CVC4::kind::APPLY_SELECTOR) {
          //tuple selector case
          Integer x = op.getConst<CVC4::Rational>().getNumerator();
          if (!x.fitsUnsignedInt()) {
            PARSER_STATE->parseError("index of tupSel is larger than size of unsigned int");
          }
          unsigned int n = x.toUnsignedInt();
          if (args.size()>1) {
            PARSER_STATE->parseError("tupSel applied to more than one tuple argument");
          }
          Type t = args[0].getType();
          if (!t.isTuple()) {
            PARSER_STATE->parseError("tupSel applied to non-tuple");
          }
          size_t length = ((DatatypeType)t).getTupleLength();
          if (n >= length) {
            std::stringstream ss;
            ss << "tuple is of length " << length << "; cannot access index " << n;
            PARSER_STATE->parseError(ss.str());
          }
          const Datatype & dt = ((DatatypeType)t).getDatatype();
          op = dt[0][n].getSelector();
        }
        if (kind!=kind::NULL_EXPR) {
          expr = MK_EXPR( kind, op, args );
        } else {
          expr = MK_EXPR(op, args);
        }
        PARSER_STATE->checkOperator(expr.getKind(), args.size());
      }
    | /* Array constant (in Z3 syntax) */
      LPAREN_TOK AS_TOK CONST_TOK sortSymbol[type, CHECK_DECLARED]
      RPAREN_TOK term[f, f2] RPAREN_TOK
      {
        if(!type.isArray()) {
          std::stringstream ss;
          ss << "expected array constant term, but cast is not of array type"
             << std::endl
             << "cast type: " << type;
          PARSER_STATE->parseError(ss.str());
        }
        if(!f.isConst()) {
          std::stringstream ss;
          ss << "expected constant term inside array constant, but found "
             << "nonconstant term:" << std::endl
             << "the term: " << f;
          PARSER_STATE->parseError(ss.str());
        }
        if(!ArrayType(type).getConstituentType().isComparableTo(f.getType())) {
          std::stringstream ss;
          ss << "type mismatch inside array constant term:" << std::endl
             << "array type:          " << type << std::endl
             << "expected const type: " << ArrayType(type).getConstituentType()
             << std::endl
             << "computed const type: " << f.getType();
          PARSER_STATE->parseError(ss.str());
        }
        expr = MK_CONST( ::CVC4::ArrayStoreAll(type, f) );
      }
    )
  | /* a let or sygus let binding */
    LPAREN_TOK (
      LET_TOK LPAREN_TOK
      { PARSER_STATE->pushScope(true); }
      ( LPAREN_TOK symbol[name,CHECK_NONE,SYM_VARIABLE]
        term[expr, f2]
        RPAREN_TOK
        // this is a parallel let, so we have to save up all the contributions
        // of the let and define them only later on
        { if(names.count(name) == 1) {
            std::stringstream ss;
            ss << "warning: symbol `" << name << "' bound multiple times by let;"
               << " the last binding will be used, shadowing earlier ones";
            PARSER_STATE->warning(ss.str());
          } else {
            names.insert(name);
          }
          binders.push_back(std::make_pair(name, expr)); } )+ |
      SYGUS_LET_TOK LPAREN_TOK
      { PARSER_STATE->pushScope(true); }
      ( LPAREN_TOK symbol[name,CHECK_NONE,SYM_VARIABLE]
        sortSymbol[type,CHECK_DECLARED]
        term[expr, f2]
        RPAREN_TOK
        // this is a parallel let, so we have to save up all the contributions
        // of the let and define them only later on
        { if(names.count(name) == 1) {
            std::stringstream ss;
            ss << "warning: symbol `" << name << "' bound multiple times by let;"
               << " the last binding will be used, shadowing earlier ones";
            PARSER_STATE->warning(ss.str());
          } else {
            names.insert(name);
          }
          binders.push_back(std::make_pair(name, expr)); } )+ )
    { // now implement these bindings
      for (const std::pair<std::string, Expr>& binder : binders)
      {
        {
          PARSER_STATE->defineVar(binder.first, binder.second);
        }
      }
    }
    RPAREN_TOK
    term[expr, f2]
    RPAREN_TOK
    { PARSER_STATE->popScope(); }
  | /* match expression */
    LPAREN_TOK MATCH_TOK term[expr, f2] {
      if( !expr.getType().isDatatype() ){
        PARSER_STATE->parseError("Cannot match on non-datatype term.");
      }
    }
    LPAREN_TOK
    (
      /* match cases */
       LPAREN_TOK INDEX_TOK term[f, f2] {
          if( match_vindex==-1 ){
            match_vindex = (int)patexprs.size();
          }
          patexprs.push_back( f );
          patconds.push_back(MK_CONST(bool(true)));
        }
        RPAREN_TOK
      | LPAREN_TOK LPAREN_TOK term[f, f2] {
           args.clear();
           PARSER_STATE->pushScope(true);
           //f should be a constructor
           type = f.getType();
           Debug("parser-dt") << "Pattern head : " << f << " " << f.getType() << std::endl;
           if( !type.isConstructor() ){
             PARSER_STATE->parseError("Pattern must be application of a constructor or a variable.");
           }
           if( Datatype::datatypeOf(f).isParametric() ){
             type = Datatype::datatypeOf(f)[Datatype::indexOf(f)].getSpecializedConstructorType(expr.getType());
           }
           match_ptypes = ((ConstructorType)type).getArgTypes();
         }
         //arguments
         ( symbol[name,CHECK_NONE,SYM_VARIABLE] {
             if( args.size()>=match_ptypes.size() ){
               PARSER_STATE->parseError("Too many arguments for pattern.");
             }
             //make of proper type
             Expr arg = PARSER_STATE->mkBoundVar(name, match_ptypes[args.size()]);
             args.push_back( arg );
           }
         )*
         RPAREN_TOK
         term[f3, f2] {
           const DatatypeConstructor& dtc = Datatype::datatypeOf(f)[Datatype::indexOf(f)];
           if( args.size()!=dtc.getNumArgs() ){
             PARSER_STATE->parseError("Bad number of arguments for application of constructor in pattern.");
           }
           //FIXME: make MATCH a kind and make this a rewrite
           // build a lambda
           std::vector<Expr> largs;
           largs.push_back( MK_EXPR( CVC4::kind::BOUND_VAR_LIST, args ) );
           largs.push_back( f3 );
           std::vector< Expr > aargs;
           aargs.push_back( MK_EXPR( CVC4::kind::LAMBDA, largs ) );
           for( unsigned i=0; i<dtc.getNumArgs(); i++ ){
             //can apply total version since we will be guarded by ITE condition
             // however, we need to apply partial version since we don't have the internal selector available
             aargs.push_back( MK_EXPR( CVC4::kind::APPLY_SELECTOR, dtc[i].getSelector(), expr ) );
           }
           patexprs.push_back( MK_EXPR( CVC4::kind::APPLY_UF, aargs ) );
           patconds.push_back( MK_EXPR( CVC4::kind::APPLY_TESTER, dtc.getTester(), expr ) );
         }
         RPAREN_TOK
         { PARSER_STATE->popScope(); }
       | LPAREN_TOK symbol[name,CHECK_DECLARED,SYM_VARIABLE] {
           f = PARSER_STATE->getVariable(name);
           type = f.getType();
           if( !type.isConstructor() || !((ConstructorType)type).getArgTypes().empty() ){
             PARSER_STATE->parseError("Must apply constructors of arity greater than 0 to arguments in pattern.");
           }
         }
         term[f3, f2] {
           const DatatypeConstructor& dtc = Datatype::datatypeOf(f)[Datatype::indexOf(f)];
           patexprs.push_back( f3 );
           patconds.push_back( MK_EXPR( CVC4::kind::APPLY_TESTER, dtc.getTester(), expr ) );
         }
         RPAREN_TOK
    )+
    RPAREN_TOK RPAREN_TOK  {
      if( match_vindex==-1 ){
        const Datatype& dt = ((DatatypeType)expr.getType()).getDatatype();
        std::map< unsigned, bool > processed;
        unsigned count = 0;
        //ensure that all datatype constructors are matched (to ensure exhaustiveness)
        for( unsigned i=0; i<patconds.size(); i++ ){
          unsigned curr_index = Datatype::indexOf(patconds[i].getOperator());
          if( curr_index<0 && curr_index>=dt.getNumConstructors() ){
            PARSER_STATE->parseError("Pattern is not legal for the head of a match.");
          }
          if( processed.find( curr_index )==processed.end() ){
            processed[curr_index] = true;
            count++;
          }
        }
        if( count!=dt.getNumConstructors() ){
          PARSER_STATE->parseError("Patterns are not exhaustive in a match construct.");
        }
      }
      //now, make the ITE
      int end_index = match_vindex==-1 ? patexprs.size()-1 : match_vindex;
      bool first_time = true;
      for( int index = end_index; index>=0; index-- ){
        if( first_time ){
          expr = patexprs[index];
          first_time = false;
        }else{
          expr = MK_EXPR( CVC4::kind::ITE, patconds[index], patexprs[index], expr );
        }
      }
    }

    /* attributed expressions */
  | LPAREN_TOK ATTRIBUTE_TOK term[expr, f2]
    ( attribute[expr, attexpr, attr]
      { if( ! attexpr.isNull()) {
          patexprs.push_back( attexpr );
        }
      }
    )+ RPAREN_TOK
    {
      if(attr == ":rewrite-rule") {
        Expr guard;
        Expr body;
        if(expr[1].getKind() == kind::IMPLIES ||
           expr[1].getKind() == kind::EQUAL) {
          guard = expr[0];
          body = expr[1];
        } else {
          guard = MK_CONST(bool(true));
          body = expr;
        }
        expr2 = guard;
        args.push_back(body[0]);
        args.push_back(body[1]);
        if(!f2.isNull()) {
          args.push_back(f2);
        }

        if( body.getKind()==kind::IMPLIES ){
          kind = kind::RR_DEDUCTION;
        }else if( body.getKind()==kind::EQUAL ){
          kind = body[0].getType().isBoolean() ? kind::RR_REDUCTION : kind::RR_REWRITE;
        }else{
          PARSER_STATE->parseError("Error parsing rewrite rule.");
        }
        expr = MK_EXPR( kind, args );
      } else if(! patexprs.empty()) {
        if( !f2.isNull() && f2.getKind()==kind::INST_PATTERN_LIST ){
          for( size_t i=0; i<f2.getNumChildren(); i++ ){
            if( f2[i].getKind()==kind::INST_PATTERN ){
              patexprs.push_back( f2[i] );
            }else{
              std::stringstream ss;
              ss << "warning: rewrite rules do not support " << f2[i]
                 << " within instantiation pattern list";
              PARSER_STATE->warning(ss.str());
            }
          }
        }
        expr2 = MK_EXPR(kind::INST_PATTERN_LIST, patexprs);
      } else {
        expr2 = f2;
      }
    }
  | /* lambda */
    LPAREN_TOK HO_LAMBDA_TOK
    LPAREN_TOK sortedVarList[sortedVarNames] RPAREN_TOK
    {
      PARSER_STATE->pushScope(true);
      for(const std::pair<std::string, CVC4::Type>& svn : sortedVarNames){
        args.push_back(PARSER_STATE->mkBoundVar(svn.first, svn.second));
      }
      Expr bvl = MK_EXPR(kind::BOUND_VAR_LIST, args);
      args.clear();
      args.push_back(bvl);
    }
    term[f, f2] RPAREN_TOK
    {
      args.push_back( f );
      PARSER_STATE->popScope();
      expr = MK_EXPR( CVC4::kind::LAMBDA, args );
    }

  | LPAREN_TOK TUPLE_CONST_TOK termList[args,expr] RPAREN_TOK
  {
    std::vector<api::Sort> sorts;
    std::vector<api::Term> terms;
    for (const Expr& arg : args)
    {
      sorts.emplace_back(arg.getType());
      terms.emplace_back(arg);
    }
    expr = SOLVER->mkTuple(sorts, terms).getExpr();
  }
  ;

/**
 * Matches a qualified indentifier.
 */
qualIdentifier[CVC4::Expr& expr]
@init {
  Expr f;
  std::string name;
}
: qualIdentifierInternal[name,f]
  {
    if( f.isNull() )
    {
      f = PARSER_STATE->getExpressionForName(name);
    }
    expr = f;
    assert( !expr.isNull() );
  }
  ;

qualIdentifierInternal[std::string& name, CVC4::Expr& expr]
@init {
  Expr f, f2;
  Type type;
  api::Term atomTerm;
}
: symbol[name,CHECK_DECLARED,SYM_VARIABLE]
  | /* an atomic term (a term with no subterms) */
    termAtomic[atomTerm] { expr = atomTerm.getExpr(); }
  | LPAREN_TOK AS_TOK qualIdentifierInternal[name,f] sortSymbol[type, CHECK_DECLARED] RPAREN_TOK
    {
      if(f.isNull()) {
        Trace("parser-overloading") << "Getting variable expression of type " << name << " with type " << type << std::endl;
        // get the variable expression for the type
        f = PARSER_STATE->getExpressionForNameAndType(name, type);
        assert( !f.isNull() );
      }
      if(f.getKind() == CVC4::kind::APPLY_CONSTRUCTOR && type.isDatatype()) {
        // could be a parametric type constructor or just an overloaded constructor
        if(((DatatypeType)type).isParametric()) {
          std::vector<CVC4::Expr> v;
          Expr e = f.getOperator();
          const DatatypeConstructor& dtc =
              Datatype::datatypeOf(e)[Datatype::indexOf(e)];
          v.push_back(MK_EXPR( CVC4::kind::APPLY_TYPE_ASCRIPTION,
                               MK_CONST(AscriptionType(dtc.getSpecializedConstructorType(type))), f.getOperator() ));
          v.insert(v.end(), f.begin(), f.end());
          expr = MK_EXPR(CVC4::kind::APPLY_CONSTRUCTOR, v);
        }else{
          expr = f;
        }
      } else if(f.getKind() == CVC4::kind::EMPTYSET) {
        Debug("parser") << "Empty set encountered: " << f << " "
                          << f2 << " " << type <<  std::endl;
        expr = MK_CONST( ::CVC4::EmptySet(type) );
      } else if(f.getKind() == CVC4::kind::UNIVERSE_SET) {
        expr = EXPR_MANAGER->mkNullaryOperator(type, kind::UNIVERSE_SET);
      } else if(f.getKind() == CVC4::kind::SEP_NIL) {
        //We don't want the nil reference to be a constant: for instance, it
        //could be of type Int but is not a const rational. However, the
        //expression has 0 children. So we convert to a SEP_NIL variable.
        expr = EXPR_MANAGER->mkNullaryOperator(type, kind::SEP_NIL);
      } else {
        if(f.getType() != type) {
          PARSER_STATE->parseError("Type ascription not satisfied.");
        }else{
          expr = f;
        }
      }
    }
  ;

/**
 * Matches an atomic term (a term with no subterms).
 * @return the expression expr representing the term or formula.
 */
termAtomic[CVC4::api::Term& atomTerm]
@init {
  Type type;
  Type type2;
  std::string s;
  std::vector<uint64_t> numerals;
}
    /* constants */
  : INTEGER_LITERAL
    {
      std::string intStr = AntlrInput::tokenText($INTEGER_LITERAL);
      atomTerm = SOLVER->mkReal(intStr);
    }
  | DECIMAL_LITERAL
    {
      std::string realStr = AntlrInput::tokenText($DECIMAL_LITERAL);
      atomTerm = SOLVER->ensureTermSort(SOLVER->mkReal(realStr),
                                        SOLVER->getRealSort());
    }

  // Constants using indexed identifiers, e.g. (_ +oo 8 24) (positive infinity
  // as a 32-bit floating-point constant)
  | LPAREN_TOK INDEX_TOK
    ( EMP_TOK
      sortSymbol[type,CHECK_DECLARED]
      sortSymbol[type2,CHECK_DECLARED]
      {
        // Empty heap constant in seperation logic
        api::Term v1 = SOLVER->mkConst(api::Sort(type), "_emp1");
        api::Term v2 = SOLVER->mkConst(api::Sort(type2), "_emp2");
        atomTerm = SOLVER->mkTerm(api::SEP_EMP, v1, v2);
      }
    | sym=SIMPLE_SYMBOL nonemptyNumeralList[numerals]
      {
        atomTerm =
          PARSER_STATE->mkIndexedConstant(AntlrInput::tokenText($sym),
                                          numerals);
      }
    )
    RPAREN_TOK

  // Bit-vector constants
  | HEX_LITERAL
  {
    assert(AntlrInput::tokenText($HEX_LITERAL).find("#x") == 0);
    std::string hexStr = AntlrInput::tokenTextSubstr($HEX_LITERAL, 2);
    atomTerm = SOLVER->mkBitVector(hexStr, 16);
    }
  | BINARY_LITERAL
    {
      assert(AntlrInput::tokenText($BINARY_LITERAL).find("#b") == 0);
      std::string binStr = AntlrInput::tokenTextSubstr($BINARY_LITERAL, 2);
      atomTerm = SOLVER->mkBitVector(binStr, 2);
    }

  // String constant
  | str[s,false] { atomTerm = SOLVER->mkString(s, true); }

  // NOTE: Theory constants go here

  // Empty tuple constant
  | TUPLE_CONST_TOK
    {
      atomTerm = SOLVER->mkTuple(std::vector<api::Sort>(),
                                 std::vector<api::Term>());
    }
  ;

/**
 * Read attribute
 */
attribute[CVC4::Expr& expr, CVC4::Expr& retExpr, std::string& attr]
@init {
  SExpr sexpr;
  Expr patexpr;
  std::vector<Expr> patexprs;
  Expr e2;
  bool hasValue = false;
}
  : KEYWORD ( simpleSymbolicExprNoKeyword[sexpr] { hasValue = true; } )?
  {
    attr = AntlrInput::tokenText($KEYWORD);
    // EXPR_MANAGER->setNamedAttribute( expr, attr );
    if(attr == ":rewrite-rule") {
      if(hasValue) {
        std::stringstream ss;
        ss << "warning: Attribute " << attr
           << " does not take a value (ignoring)";
        PARSER_STATE->warning(ss.str());
      }
      // do nothing
    }
    else if (attr==":axiom" || attr==":conjecture" || attr==":fun-def")
    {
      if(hasValue) {
        std::stringstream ss;
        ss << "warning: Attribute " << attr
           << " does not take a value (ignoring)";
        PARSER_STATE->warning(ss.str());
      }
      Expr avar;
      bool success = true;
      std::string attr_name = attr;
      attr_name.erase( attr_name.begin() );
      if( attr==":fun-def" ){
        if( expr.getKind()!=kind::EQUAL || expr[0].getKind()!=kind::APPLY_UF ){
          success = false;
        }else{
          FunctionType t = (FunctionType)expr[0].getOperator().getType();
          for( unsigned i=0; i<expr[0].getNumChildren(); i++ ){
            if( expr[0][i].getKind() != kind::BOUND_VARIABLE ||
                expr[0][i].getType() != t.getArgTypes()[i] ){
              success = false;
              break;
            }else{
              for( unsigned j=0; j<i; j++ ){
                if( expr[0][j]==expr[0][i] ){
                  success = false;
                  break;
                }
              }
            }
          }
        }
        if( !success ){
          std::stringstream ss;
          ss << "warning: Function definition should be an equality whose LHS "
             << "is an uninterpreted function applied to unique variables.";
          PARSER_STATE->warning(ss.str());
        }else{
          avar = expr[0];
        }
      }else{
        Type t = EXPR_MANAGER->booleanType();
        avar = PARSER_STATE->mkVar(attr_name, t);
      }
      if( success ){
        //Will set the attribute on auxiliary var (preserves attribute on
        //formula through rewriting).
        retExpr = MK_EXPR(kind::INST_ATTRIBUTE, avar);
        Command* c = new SetUserAttributeCommand( attr_name, avar );
        c->setMuted(true);
        PARSER_STATE->preemptCommand(c);
      }
    } else {
      PARSER_STATE->attributeNotSupported(attr);
    }
  }
  | ATTRIBUTE_PATTERN_TOK LPAREN_TOK
    ( term[patexpr, e2]
      { patexprs.push_back( patexpr ); }
    )+ RPAREN_TOK
    {
      attr = std::string(":pattern");
      retExpr = MK_EXPR(kind::INST_PATTERN, patexprs);
    }
  | ATTRIBUTE_NO_PATTERN_TOK term[patexpr, e2]
    {
      attr = std::string(":no-pattern");
      retExpr = MK_EXPR(kind::INST_NO_PATTERN, patexpr);
    }
  | tok=( ATTRIBUTE_INST_LEVEL | ATTRIBUTE_RR_PRIORITY ) INTEGER_LITERAL
    {
      Expr n = MK_CONST( AntlrInput::tokenToInteger($INTEGER_LITERAL) );
      std::vector<Expr> values;
      values.push_back( n );
      std::string attr_name(AntlrInput::tokenText($tok));
      attr_name.erase( attr_name.begin() );
      Type t = EXPR_MANAGER->booleanType();
      Expr avar = PARSER_STATE->mkVar(attr_name, t);
      retExpr = MK_EXPR(kind::INST_ATTRIBUTE, avar);
      Command* c = new SetUserAttributeCommand( attr_name, avar, values );
      c->setMuted(true);
      PARSER_STATE->preemptCommand(c);
    }
  | ATTRIBUTE_NAMED_TOK symbolicExpr[sexpr]
    {
      attr = std::string(":named");
      if(!sexpr.isKeyword()) {
        PARSER_STATE->parseError("improperly formed :named annotation");
      }
      std::string name = sexpr.getValue();
      PARSER_STATE->checkUserSymbol(name);
      // ensure expr is a closed subterm
      std::set<Expr> freeVars;
      if(!isClosed(expr, freeVars)) {
        assert(!freeVars.empty());
        std::stringstream ss;
        ss << ":named annotations can only name terms that are closed; this "
           << "one contains free variables:";
        for(std::set<Expr>::const_iterator i = freeVars.begin();
            i != freeVars.end(); ++i) {
          ss << " " << *i;
        }
        PARSER_STATE->parseError(ss.str());
      }
      // check that sexpr is a fresh function symbol, and reserve it
      PARSER_STATE->reserveSymbolAtAssertionLevel(name);
      // define it
      Expr func = PARSER_STATE->mkFunction(name, expr.getType());
      // remember the last term to have been given a :named attribute
      PARSER_STATE->setLastNamedTerm(expr, name);
      // bind name to expr with define-fun
      Command* c =
        new DefineNamedFunctionCommand(name, func, std::vector<Expr>(), expr);
      c->setMuted(true);
      PARSER_STATE->preemptCommand(c);
    }
  ;

/**
 * Matches a bit-vector operator (the ones parametrized by numbers)
 */
indexedFunctionName[CVC4::Expr& op, CVC4::Kind& kind]
@init {
  Expr expr;
  Expr expr2;
  std::vector<uint64_t> numerals;
}
  : LPAREN_TOK INDEX_TOK
    ( TESTER_TOK term[expr, expr2] {
        if( expr.getKind()==kind::APPLY_CONSTRUCTOR && expr.getNumChildren()==0 ){
          //for nullary constructors, must get the operator
          expr = expr.getOperator();
        }
        if( !expr.getType().isConstructor() ){
          PARSER_STATE->parseError("Bad syntax for test (_ is X), X must be a constructor.");
        }
        op = Datatype::datatypeOf(expr)[Datatype::indexOf(expr)].getTester();
        kind = CVC4::kind::APPLY_TESTER;
      }
    | TUPLE_SEL_TOK m=INTEGER_LITERAL {
        kind = CVC4::kind::APPLY_SELECTOR;
        //put m in op so that the caller (termNonVariable) can deal with this case
        op = MK_CONST(Rational(AntlrInput::tokenToUnsigned($m)));
      }
    | sym=SIMPLE_SYMBOL nonemptyNumeralList[numerals]
      {
        op = PARSER_STATE->mkIndexedOp(AntlrInput::tokenText($sym), numerals)
                 .getExpr();
      }
    )
    RPAREN_TOK
  ;

/**
 * Matches a sequence of terms and puts them into the formulas
 * vector.
 * @param formulas the vector to fill with terms
 * @param expr an Expr reference for the elements of the sequence
 */
/* NOTE: We pass an Expr in here just to avoid allocating a fresh Expr every
 * time through this rule. */
termList[std::vector<CVC4::Expr>& formulas, CVC4::Expr& expr]
@declarations {
  Expr expr2;
}
  : ( term[expr, expr2] { formulas.push_back(expr); } )+
  ;

/**
 * Matches a string, and strips off the quotes.
 */
str[std::string& s, bool fsmtlib]
  : STRING_LITERAL
    {
      s = AntlrInput::tokenText($STRING_LITERAL);
      /* strip off the quotes */
      s = s.substr(1, s.size() - 2);
      for (size_t i = 0; i < s.size(); i++)
      {
        if ((unsigned)s[i] > 127 && !isprint(s[i]))
        {
          PARSER_STATE->parseError(
              "Extended/unprintable characters are not "
              "part of SMT-LIB, and they must be encoded "
              "as escape sequences");
        }
      }
      if (fsmtlib || PARSER_STATE->escapeDupDblQuote())
      {
        char* p_orig = strdup(s.c_str());
        char *p = p_orig, *q = p_orig;
        while (*q != '\0')
        {
          if (PARSER_STATE->escapeDupDblQuote() && *q == '"')
          {
            // Handle SMT-LIB >=2.5 standard escape '""'.
            ++q;
            assert(*q == '"');
          }
          else if (!PARSER_STATE->escapeDupDblQuote() && *q == '\\')
          {
            ++q;
            // Handle SMT-LIB 2.0 standard escapes '\\' and '\"'.
            if (*q != '\\' && *q != '"')
            {
              assert(*q != '\0');
              *p++ = '\\';
            }
          }
          *p++ = *q++;
        }
        *p = '\0';
        s = p_orig;
        free(p_orig);
      }
    }
  ;

quantOp[CVC4::Kind& kind]
@init {
  Debug("parser") << "quant: " << AntlrInput::tokenText(LT(1)) << std::endl;
}
  : EXISTS_TOK    { $kind = CVC4::kind::EXISTS; }
  | FORALL_TOK    { $kind = CVC4::kind::FORALL; }
  ;

/**
 * Matches a (possibly undeclared) function symbol (returning the string)
 * @param check what kind of check to do with the symbol
 */
functionName[std::string& name, CVC4::parser::DeclarationCheck check]
  : symbol[name,check,SYM_VARIABLE]
  ;

/**
 * Matches a sequence of sort symbols and fills them into the given
 * vector.
 */
sortList[std::vector<CVC4::Type>& sorts]
@declarations {
  Type t;
}
  : ( sortSymbol[t,CHECK_DECLARED] { sorts.push_back(t); } )*
  ;

nonemptySortList[std::vector<CVC4::Type>& sorts]
@declarations {
  Type t;
}
  : ( sortSymbol[t,CHECK_DECLARED] { sorts.push_back(t); } )+
  ;

/**
 * Matches a sequence of (variable,sort) symbol pairs and fills them
 * into the given vector.
 */
sortedVarList[std::vector<std::pair<std::string, CVC4::Type> >& sortedVars]
@declarations {
  std::string name;
  Type t;
}
  : ( LPAREN_TOK symbol[name,CHECK_NONE,SYM_VARIABLE]
      sortSymbol[t,CHECK_DECLARED] RPAREN_TOK
      { sortedVars.push_back(make_pair(name, t)); }
    )*
  ;

/**
 * Matches the sort symbol, which can be an arbitrary symbol.
 * @param check the check to perform on the name
 */
sortName[std::string& name, CVC4::parser::DeclarationCheck check]
  : symbol[name,check,SYM_SORT]
  ;

sortSymbol[CVC4::Type& t, CVC4::parser::DeclarationCheck check]
@declarations {
  std::string name;
  std::vector<CVC4::Type> args;
  std::vector<uint64_t> numerals;
  bool indexed = false;
}
  : sortName[name,CHECK_NONE]
    {
      if(check == CHECK_DECLARED || PARSER_STATE->isDeclared(name, SYM_SORT)) {
        t = PARSER_STATE->getSort(name);
      } else {
        t = PARSER_STATE->mkUnresolvedType(name);
      }
    }
  | LPAREN_TOK (INDEX_TOK {indexed = true;} | {indexed = false;})
    symbol[name,CHECK_NONE,SYM_SORT]
    ( nonemptyNumeralList[numerals]
      { // allow sygus inputs to elide the `_'
        if( !indexed && !PARSER_STATE->sygus_v1() ) {
          std::stringstream ss;
          ss << "SMT-LIB requires use of an indexed sort here, e.g. (_ " << name
             << " ...)";
          PARSER_STATE->parseError(ss.str());
        }
        if( name == "BitVec" ) {
          if( numerals.size() != 1 ) {
            PARSER_STATE->parseError("Illegal bitvector type.");
          }
          if(numerals.front() == 0) {
            PARSER_STATE->parseError("Illegal bitvector size: 0");
          }
          t = EXPR_MANAGER->mkBitVectorType(numerals.front());
        } else if ( name == "FloatingPoint" ) {
          if( numerals.size() != 2 ) {
            PARSER_STATE->parseError("Illegal floating-point type.");
          }
          if(!validExponentSize(numerals[0])) {
            PARSER_STATE->parseError("Illegal floating-point exponent size");
          }
          if(!validSignificandSize(numerals[1])) {
            PARSER_STATE->parseError("Illegal floating-point significand size");
          }
          t = EXPR_MANAGER->mkFloatingPointType(numerals[0],numerals[1]);
        } else {
          std::stringstream ss;
          ss << "unknown indexed sort symbol `" << name << "'";
          PARSER_STATE->parseError(ss.str());
        }
      }
    | sortList[args]
      { if( indexed ) {
          std::stringstream ss;
          ss << "Unexpected use of indexing operator `_' before `" << name
             << "', try leaving it out";
          PARSER_STATE->parseError(ss.str());
        }
        if(args.empty()) {
          PARSER_STATE->parseError("Extra parentheses around sort name not "
                                   "permitted in SMT-LIB");
        } else if(name == "Array" &&
           PARSER_STATE->isTheoryEnabled(Smt2::THEORY_ARRAYS) ) {
          if(args.size() != 2) {
            PARSER_STATE->parseError("Illegal array type.");
          }
          t = EXPR_MANAGER->mkArrayType( args[0], args[1] );
        } else if(name == "Set" &&
                  PARSER_STATE->isTheoryEnabled(Smt2::THEORY_SETS) ) {
          if(args.size() != 1) {
            PARSER_STATE->parseError("Illegal set type.");
          }
          t = EXPR_MANAGER->mkSetType( args[0] );
        } else if(name == "Tuple") {
          t = EXPR_MANAGER->mkTupleType(args);
        } else if(check == CHECK_DECLARED ||
                  PARSER_STATE->isDeclared(name, SYM_SORT)) {
          t = PARSER_STATE->getSort(name, args);
        } else {
          // make unresolved type
          if(args.empty()) {
            t = PARSER_STATE->mkUnresolvedType(name);
            Debug("parser-param") << "param: make unres type " << name
                                  << std::endl;
          } else {
            t = PARSER_STATE->mkUnresolvedTypeConstructor(name,args);
            t = SortConstructorType(t).instantiate( args );
            Debug("parser-param")
                << "param: make unres param type " << name << " " << args.size()
                << " " << PARSER_STATE->getArity( name ) << std::endl;
          }
        }
      }
    ) RPAREN_TOK
  | LPAREN_TOK HO_ARROW_TOK sortList[args] RPAREN_TOK
    {
      if(args.size()<2) {
        PARSER_STATE->parseError("Arrow types must have at least 2 arguments");
      }
      //flatten the type
      Type rangeType = args.back();
      args.pop_back();
      t = PARSER_STATE->mkFlatFunctionType( args, rangeType );
    }
  ;

/**
 * Matches a list of symbols, with check and type arguments as for the
 * symbol[] rule below.
 */
symbolList[std::vector<std::string>& names,
           CVC4::parser::DeclarationCheck check,
           CVC4::parser::SymbolType type]
@declarations {
  std::string id;
}
  : ( symbol[id,check,type] { names.push_back(id); } )*
  ;

/**
 * Matches an symbol and sets the string reference parameter id.
 * @param id string to hold the symbol
 * @param check what kinds of check to do on the symbol
 * @param type the intended namespace for the symbol
 */
symbol[std::string& id,
       CVC4::parser::DeclarationCheck check,
       CVC4::parser::SymbolType type]
  : SIMPLE_SYMBOL
    { id = AntlrInput::tokenText($SIMPLE_SYMBOL);
      if(!PARSER_STATE->isAbstractValue(id)) {
        // if an abstract value, SmtEngine handles declaration
        PARSER_STATE->checkDeclaration(id, check, type);
      }
    }
  | QUOTED_SYMBOL
    { id = AntlrInput::tokenText($QUOTED_SYMBOL);
      /* strip off the quotes */
      id = id.substr(1, id.size() - 2);
      if(!PARSER_STATE->isAbstractValue(id)) {
        // if an abstract value, SmtEngine handles declaration
        PARSER_STATE->checkDeclaration(id, check, type);
      }
    }
  | UNTERMINATED_QUOTED_SYMBOL
    ( EOF
      { PARSER_STATE->unexpectedEOF("unterminated |quoted| symbol"); }
    | '\\'
      { PARSER_STATE->unexpectedEOF("backslash not permitted in |quoted| "
                                    "symbol"); }
    )
  ;

/**
 * Matches a nonempty list of numerals.
 * @param numerals the (empty) vector to house the numerals.
 */
nonemptyNumeralList[std::vector<uint64_t>& numerals]
  : ( INTEGER_LITERAL
      { numerals.push_back(AntlrInput::tokenToUnsigned($INTEGER_LITERAL)); }
    )+
  ;

/**
 * Parses a datatype definition
 */
datatypeDef[bool isCo, std::vector<CVC4::Datatype>& datatypes,
            std::vector< CVC4::Type >& params]
@init {
  std::string id;
}
    /* This really needs to be CHECK_NONE, or mutually-recursive
     * datatypes won't work, because this type will already be
     * "defined" as an unresolved type; don't worry, we check
     * below. */
  : symbol[id,CHECK_NONE,SYM_SORT] { PARSER_STATE->pushScope(true); }
   /* ( '[' symbol[id2,CHECK_UNDECLARED,SYM_SORT] {
        t = PARSER_STATE->mkSort(id2);
        params.push_back( t );
      }
      ( symbol[id2,CHECK_UNDECLARED,SYM_SORT] {
        t = PARSER_STATE->mkSort(id2);
        params.push_back( t ); }
      )* ']'
    )?*/ //AJR: this isn't necessary if we use z3's style
    { datatypes.push_back(Datatype(id,params,isCo));
      if(!PARSER_STATE->isUnresolvedType(id)) {
        // if not unresolved, must be undeclared
        PARSER_STATE->checkDeclaration(id, CHECK_UNDECLARED, SYM_SORT);
      }
    }
    ( LPAREN_TOK constructorDef[datatypes.back()] RPAREN_TOK )+
    { PARSER_STATE->popScope(); }
  ;

/**
 * Parses a constructor defintion for type
 */
constructorDef[CVC4::Datatype& type]
@init {
  std::string id;
  CVC4::DatatypeConstructor* ctor = NULL;
}
  : symbol[id,CHECK_NONE,SYM_VARIABLE]
    { // make the tester
      std::string testerId("is-");
      testerId.append(id);
      ctor = new CVC4::DatatypeConstructor(id, testerId);
    }
    ( LPAREN_TOK selector[*ctor] RPAREN_TOK )*
    { // make the constructor
      type.addConstructor(*ctor);
      Debug("parser-idt") << "constructor: " << id.c_str() << std::endl;
      delete ctor;
    }
  ;

selector[CVC4::DatatypeConstructor& ctor]
@init {
  std::string id;
  Type t, t2;
}
  : symbol[id,CHECK_NONE,SYM_SORT] sortSymbol[t,CHECK_NONE]
    { ctor.addArg(id, t);
      Debug("parser-idt") << "selector: " << id.c_str()
                          << " of type " << t << std::endl;
    }
  ;

// Base SMT-LIB tokens
ASSERT_TOK : 'assert';
CHECK_SAT_TOK : 'check-sat';
CHECK_SAT_ASSUMING_TOK : 'check-sat-assuming';
DECLARE_FUN_TOK : 'declare-fun';
DECLARE_SORT_TOK : 'declare-sort';
DEFINE_FUN_TOK : 'define-fun';
DEFINE_FUN_REC_TOK : 'define-fun-rec';
DEFINE_FUNS_REC_TOK : 'define-funs-rec';
DEFINE_SORT_TOK : 'define-sort';
GET_VALUE_TOK : 'get-value';
GET_ASSIGNMENT_TOK : 'get-assignment';
GET_ASSERTIONS_TOK : 'get-assertions';
GET_PROOF_TOK : 'get-proof';
GET_UNSAT_ASSUMPTIONS_TOK : 'get-unsat-assumptions';
GET_UNSAT_CORE_TOK : 'get-unsat-core';
EXIT_TOK : 'exit';
RESET_TOK : { PARSER_STATE->v2_5() }? 'reset';
RESET_ASSERTIONS_TOK : 'reset-assertions';
LET_TOK : { !PARSER_STATE->sygus_v1() }? 'let';
SYGUS_LET_TOK : { PARSER_STATE->sygus_v1() }? 'let';
ATTRIBUTE_TOK : '!';
LPAREN_TOK : '(';
RPAREN_TOK : ')';
INDEX_TOK : '_';
SET_LOGIC_TOK : 'set-logic';
SET_INFO_TOK : 'set-info';
META_INFO_TOK : 'meta-info';
GET_INFO_TOK : 'get-info';
SET_OPTION_TOK : 'set-option';
GET_OPTION_TOK : 'get-option';
PUSH_TOK : 'push';
POP_TOK : 'pop';
AS_TOK : 'as';
CONST_TOK : { !PARSER_STATE->strictModeEnabled() }? 'const';

// extended commands
DECLARE_CODATATYPE_TOK : { PARSER_STATE->v2_6() || PARSER_STATE->sygus() }? 'declare-codatatype';
DECLARE_DATATYPE_TOK : { PARSER_STATE->v2_6() || PARSER_STATE->sygus() }? 'declare-datatype';
DECLARE_DATATYPES_2_5_TOK : { !( PARSER_STATE->v2_6() || PARSER_STATE->sygus() ) }?'declare-datatypes';
DECLARE_DATATYPES_TOK : { PARSER_STATE->v2_6() || PARSER_STATE->sygus() }?'declare-datatypes';
DECLARE_CODATATYPES_2_5_TOK : { !( PARSER_STATE->v2_6() || PARSER_STATE->sygus() ) }?'declare-codatatypes';
DECLARE_CODATATYPES_TOK : { PARSER_STATE->v2_6() || PARSER_STATE->sygus() }?'declare-codatatypes';
PAR_TOK : { PARSER_STATE->v2_6() }?'par';
TESTER_TOK : { ( PARSER_STATE->v2_6() || PARSER_STATE->sygus() ) && PARSER_STATE->isTheoryEnabled(Smt2::THEORY_DATATYPES) }?'is';
MATCH_TOK : { ( PARSER_STATE->v2_6() || PARSER_STATE->sygus() ) && PARSER_STATE->isTheoryEnabled(Smt2::THEORY_DATATYPES) }?'match';
GET_MODEL_TOK : 'get-model';
ECHO_TOK : 'echo';
REWRITE_RULE_TOK : 'assert-rewrite';
REDUCTION_RULE_TOK : 'assert-reduction';
PROPAGATION_RULE_TOK : 'assert-propagation';
DECLARE_SORTS_TOK : 'declare-sorts';
DECLARE_FUNS_TOK : 'declare-funs';
DECLARE_PREDS_TOK : 'declare-preds';
DEFINE_TOK : 'define';
DECLARE_CONST_TOK : 'declare-const';
DEFINE_CONST_TOK : 'define-const';
SIMPLIFY_TOK : 'simplify';
INCLUDE_TOK : 'include';
GET_QE_TOK : 'get-qe';
GET_QE_DISJUNCT_TOK : 'get-qe-disjunct';
DECLARE_HEAP : 'declare-heap';

// SyGuS commands
SYNTH_FUN_V1_TOK : { PARSER_STATE->sygus_v1() }?'synth-fun';
SYNTH_FUN_TOK : { PARSER_STATE->sygus() && !PARSER_STATE->sygus_v1() }?'synth-fun';
SYNTH_INV_V1_TOK : { PARSER_STATE->sygus_v1()}?'synth-inv';
SYNTH_INV_TOK : { PARSER_STATE->sygus() && !PARSER_STATE->sygus_v1()}?'synth-inv';
CHECK_SYNTH_TOK : { PARSER_STATE->sygus()}?'check-synth';
DECLARE_VAR_TOK : { PARSER_STATE->sygus()}?'declare-var';
DECLARE_PRIMED_VAR_TOK : { PARSER_STATE->sygus_v1() }?'declare-primed-var';
CONSTRAINT_TOK : { PARSER_STATE->sygus()}?'constraint';
INV_CONSTRAINT_TOK : { PARSER_STATE->sygus()}?'inv-constraint';
SET_OPTIONS_TOK : { PARSER_STATE->sygus() }? 'set-options';
SYGUS_CONSTANT_TOK : { PARSER_STATE->sygus() }? 'Constant';
SYGUS_VARIABLE_TOK : { PARSER_STATE->sygus() }? 'Variable';
SYGUS_INPUT_VARIABLE_TOK : { PARSER_STATE->sygus_v1() }? 'InputVariable';
SYGUS_LOCAL_VARIABLE_TOK : { PARSER_STATE->sygus_v1() }? 'LocalVariable';

// attributes
ATTRIBUTE_PATTERN_TOK : ':pattern';
ATTRIBUTE_NO_PATTERN_TOK : ':no-pattern';
ATTRIBUTE_NAMED_TOK : ':named';
ATTRIBUTE_INST_LEVEL : ':quant-inst-max-level';
ATTRIBUTE_RR_PRIORITY : ':rr-priority';

// operators (NOTE: theory symbols go here)
EXISTS_TOK        : 'exists';
FORALL_TOK        : 'forall';

EMP_TOK : { PARSER_STATE->isTheoryEnabled(Smt2::THEORY_SEP) }? 'emp';
TUPLE_CONST_TOK: { PARSER_STATE->isTheoryEnabled(Smt2::THEORY_DATATYPES) }? 'mkTuple';
TUPLE_SEL_TOK: { PARSER_STATE->isTheoryEnabled(Smt2::THEORY_DATATYPES) }? 'tupSel';

HO_ARROW_TOK : { PARSER_STATE->getLogic().isHigherOrder() }? '->';
HO_LAMBDA_TOK : { PARSER_STATE->getLogic().isHigherOrder() }? 'lambda';

/**
 * A sequence of printable ASCII characters (except backslash) that starts
 * and ends with | and does not otherwise contain |.
 *
 * You shouldn't generally use this in parser rules, as the |quoting|
 * will be part of the token text.  Use the symbol[] parser rule instead.
 */
QUOTED_SYMBOL
  : '|' ~('|' | '\\')* '|'
  ;
UNTERMINATED_QUOTED_SYMBOL
  : '|' ~('|' | '\\')*
  ;

/**
 * Matches a keyword from the input. A keyword is a simple symbol prefixed
 * with a colon.
 */
KEYWORD
  : ':' (ALPHA | DIGIT | SYMBOL_CHAR)+
  ;

/**
 * Matches a "simple" symbol: a non-empty sequence of letters, digits and
 * the characters + - / * = % ? ! . $ ~ & ^ < > @ that does not start with a
 * digit, and is not the special reserved symbols '!' or '_'.
 */
SIMPLE_SYMBOL
  : ALPHA (ALPHA | DIGIT | SYMBOL_CHAR)*
  | SYMBOL_CHAR (ALPHA | DIGIT | SYMBOL_CHAR)+
  | SYMBOL_CHAR_NOUNDERSCORE_NOATTRIBUTE
  ;

/**
 * Matches and skips whitespace in the input.
 */
WHITESPACE
  : (' ' | '\t' | '\f' | '\r' | '\n')+ { SKIP(); }
  ;

/**
 * Matches an integer constant from the input (non-empty sequence of
 * digits, with no leading zeroes).
 */
INTEGER_LITERAL
  : NUMERAL
  ;

/**
 * Match an integer constant. In non-strict mode, this is any sequence
 * of digits. In strict mode, non-zero integers can't have leading
 * zeroes.
 */
fragment NUMERAL
@init {
  char *start = (char*) GETCHARINDEX();
}
  : DIGIT+
    { Debug("parser-extra") << "NUMERAL: "
       << (uintptr_t)start << ".." << GETCHARINDEX()
       << " strict? " << (bool)(PARSER_STATE->strictModeEnabled())
       << " ^0? " << (bool)(*start == '0')
       << " len>1? " << (bool)(start < (char*)(GETCHARINDEX() - 1))
       << std::endl; }
    { !PARSER_STATE->strictModeEnabled() ||
      *start != '0' ||
      start == (char*)(GETCHARINDEX() - 1) }?
  ;

/**
 * Matches a decimal constant from the input.
 */
DECIMAL_LITERAL
  : NUMERAL '.' DIGIT+
  ;

/**
 * Matches a hexadecimal constant.
 */
HEX_LITERAL
  : '#x' HEX_DIGIT+
  ;

/**
 * Matches a binary constant.
 */
BINARY_LITERAL
  : '#b' ('0' | '1')+
  ;

/**
 * Matches a double-quoted string literal. Depending on the language that is
 * being parsed, different escape sequences are supported:
 *
 * For SMT-LIB 2.0 the sequence \" is interpreted as a double quote (") and the
 * sequence \\ is interpreted as a backslash (\).
 *
 * For SMT-LIB >=2.5 and SyGuS a double-quote inside a string is escaped with
 * "", e.g., "This is a string literal with "" a single, embedded double
 * quote."
 *
 * You shouldn't generally use this in parser rules, as the quotes
 * will be part of the token text.  Use the str[] parser rule instead.
 */
STRING_LITERAL
  : { !PARSER_STATE->escapeDupDblQuote() }?=>
    '"' ('\\' . | ~('\\' | '"'))* '"'
  | { PARSER_STATE->escapeDupDblQuote() }?=>
    '"' (~('"') | '""')* '"'
  ;

/**
 * Matches the comments and ignores them
 */
COMMENT
  : ';' (~('\n' | '\r'))* { SKIP(); }
  ;

/**
 * Matches any letter ('a'-'z' and 'A'-'Z').
 */
fragment
ALPHA
  : 'a'..'z'
  | 'A'..'Z'
  ;

/**
 * Matches the digits (0-9)
 */
fragment DIGIT : '0'..'9';

fragment HEX_DIGIT : DIGIT | 'a'..'f' | 'A'..'F';

/**
 * Matches the characters that may appear as a one-character "symbol"
 * (which excludes _ and !, which are reserved words in SMT-LIB).
 */
fragment SYMBOL_CHAR_NOUNDERSCORE_NOATTRIBUTE
  : '+' | '-' | '/' | '*' | '=' | '%' | '?' | '.' | '$' | '~'
  | '&' | '^' | '<' | '>' | '@'
  ;

/**
 * Matches the characters that may appear in a "symbol" (i.e., an identifier)
 */
fragment SYMBOL_CHAR
  : SYMBOL_CHAR_NOUNDERSCORE_NOATTRIBUTE | '_' | '!'
  ;<|MERGE_RESOLUTION|>--- conflicted
+++ resolved
@@ -1842,14 +1842,7 @@
 term[CVC4::Expr& expr, CVC4::Expr& expr2]
 : termNonVariable[expr, expr2]
     /* a variable */
-<<<<<<< HEAD
   | qualIdentifier[expr]
-=======
-  | symbol[name,CHECK_DECLARED,SYM_VARIABLE]
-    { expr = PARSER_STATE->getExpressionForName(name);
-      assert( !expr.isNull() );
-    }
->>>>>>> 74fd30f3
   ;
 
 /**
@@ -1880,53 +1873,7 @@
   Type type2;
   api::Term atomTerm;
 }
-<<<<<<< HEAD
   : LPAREN_TOK quantOp[kind]
-=======
-  : LPAREN_TOK AS_TOK ( termNonVariable[f, f2] | symbol[name,CHECK_DECLARED,SYM_VARIABLE] { readVariable = true; } )
-    sortSymbol[type, CHECK_DECLARED] RPAREN_TOK
-    {
-      if(readVariable) {
-        Trace("parser-overloading") << "Getting variable expression of type " << name << " with type " << type << std::endl;
-        // get the variable expression for the type
-        f = PARSER_STATE->getExpressionForNameAndType(name, type);
-        assert( !f.isNull() );
-      }
-      if(f.getKind() == CVC4::kind::APPLY_CONSTRUCTOR && type.isDatatype()) {
-        // could be a parametric type constructor or just an overloaded constructor
-        if(((DatatypeType)type).isParametric()) {
-          std::vector<CVC4::Expr> v;
-          Expr e = f.getOperator();
-          const DatatypeConstructor& dtc =
-              Datatype::datatypeOf(e)[Datatype::indexOf(e)];
-          v.push_back(MK_EXPR( CVC4::kind::APPLY_TYPE_ASCRIPTION,
-                               MK_CONST(AscriptionType(dtc.getSpecializedConstructorType(type))), f.getOperator() ));
-          v.insert(v.end(), f.begin(), f.end());
-          expr = MK_EXPR(CVC4::kind::APPLY_CONSTRUCTOR, v);
-        }else{
-          expr = f;
-        }
-      } else if(f.getKind() == CVC4::kind::EMPTYSET) {
-        Debug("parser") << "Empty set encountered: " << f << " "
-                          << f2 << " " << type <<  std::endl;
-        expr = MK_CONST( ::CVC4::EmptySet(type) );
-      } else if(f.getKind() == CVC4::kind::UNIVERSE_SET) {
-        expr = EXPR_MANAGER->mkNullaryOperator(type, kind::UNIVERSE_SET);
-      } else if(f.getKind() == CVC4::kind::SEP_NIL) {
-        //We don't want the nil reference to be a constant: for instance, it
-        //could be of type Int but is not a const rational. However, the
-        //expression has 0 children. So we convert to a SEP_NIL variable.
-        expr = EXPR_MANAGER->mkNullaryOperator(type, kind::SEP_NIL);
-      } else {
-        if(f.getType() != type) {
-          PARSER_STATE->parseError("Type ascription not satisfied.");
-        }else{
-          expr = f;
-        }
-      }
-    }
-  | LPAREN_TOK quantOp[kind]
->>>>>>> 74fd30f3
     LPAREN_TOK sortedVarList[sortedVarNames] RPAREN_TOK
     {
       PARSER_STATE->pushScope(true);
