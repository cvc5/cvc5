--- conflicted
+++ resolved
@@ -1207,12 +1207,8 @@
       if( !flattenVars.empty() ){
         expr = PARSER_STATE->mkHoApply( expr, flattenVars );
       }
-<<<<<<< HEAD
-      cmd->reset(new DefineFunctionRecCommand(SOLVER, func, bvs, expr));
-=======
       cmd->reset(new DefineFunctionRecCommand(
-          func.getExpr(), api::termVectorToExprs(bvs), expr.getExpr(), PARSER_STATE->getGlobalDeclarations()));
->>>>>>> 7d16d25d
+          SOLVER, func, bvs, expr, PARSER_STATE->getGlobalDeclarations()));
     }
   | DEFINE_FUNS_REC_TOK
     { PARSER_STATE->checkThatLogicIsSet();}
@@ -1276,13 +1272,11 @@
             "define-funs-rec"));
       }
       cmd->reset(
-<<<<<<< HEAD
-          new DefineFunctionRecCommand(SOLVER, funcs, formals, func_defs));
-=======
-          new DefineFunctionRecCommand(api::termVectorToExprs(funcs),
-                                       eformals,
-                                       api::termVectorToExprs(func_defs), PARSER_STATE->getGlobalDeclarations()));
->>>>>>> 7d16d25d
+          new DefineFunctionRecCommand(SOLVER,
+                                       funcs,
+                                       formals,
+                                       func_defs,
+                                       PARSER_STATE->getGlobalDeclarations()));
     }
   ;
 
