--- conflicted
+++ resolved
@@ -2809,29 +2809,6 @@
       attr = std::string(":named");
       Expr func = PARSER_STATE->setNamedAttribute(expr, sexpr);
       std::string name = sexpr.getValue();
-<<<<<<< HEAD
-=======
-      PARSER_STATE->checkUserSymbol(name);
-      // ensure expr is a closed subterm
-      std::set<Expr> freeVars;
-      if(!isClosed(expr, freeVars)) {
-        assert(!freeVars.empty());
-        std::stringstream ss;
-        ss << ":named annotations can only name terms that are closed; this "
-           << "one contains free variables:";
-        for(std::set<Expr>::const_iterator i = freeVars.begin();
-            i != freeVars.end(); ++i) {
-          ss << " " << *i;
-        }
-        PARSER_STATE->parseError(ss.str());
-      }
-      // check that sexpr is a fresh function symbol, and reserve it
-      PARSER_STATE->reserveSymbolAtAssertionLevel(name);
-      // define it
-      Expr func = PARSER_STATE->mkVar(name, expr.getType());
-      // remember the last term to have been given a :named attribute
-      PARSER_STATE->setLastNamedTerm(expr, name);
->>>>>>> 75d70649
       // bind name to expr with define-fun
       Command* c =
         new DefineNamedFunctionCommand(name, func, std::vector<Expr>(), expr);
