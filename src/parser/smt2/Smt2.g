/* *******************                                                        */
/*! \file Smt2.g
 ** \verbatim
 ** Top contributors (to current version):
 **   Morgan Deters, Andrew Reynolds, Tim King
 ** This file is part of the CVC4 project.
 ** Copyright (c) 2009-2019 by the authors listed in the file AUTHORS
 ** in the top-level source directory) and their institutional affiliations.
 ** All rights reserved.  See the file COPYING in the top-level source
 ** directory for licensing information.\endverbatim
 **
 ** \brief Parser for SMT-LIB v2 input language
 **
 ** Parser for SMT-LIB v2 input language.
 **/

grammar Smt2;

options {
  // C output for antlr
  language = 'C';

  // Skip the default error handling, just break with exceptions
  // defaultErrorHandler = false;

  // Only lookahead of <= k requested (disable for LL* parsing)
  // Note that CVC4's BoundedTokenBuffer requires a fixed k !
  // If you change this k, change it also in smt2_input.cpp !
  k = 2;
}/* options */

@header {
/**
 ** This file is part of the CVC4 project.
 ** Copyright (c) 2009-2016 by the authors listed in the file AUTHORS
 ** in the top-level source directory) and their institutional affiliations.
 ** All rights reserved.  See the file COPYING in the top-level source
 ** directory for licensing information.
 **/
}/* @header */

@lexer::includes {

/** This suppresses warnings about the redefinition of token symbols between
  * different parsers. The redefinitions should be harmless as long as no
  * client: (a) #include's the lexer headers for two grammars AND (b) uses the
  * token symbol definitions.
  */
#pragma GCC system_header

#if defined(CVC4_COMPETITION_MODE) && !defined(CVC4_SMTCOMP_APPLICATION_TRACK)
/* This improves performance by ~10 percent on big inputs.
 * This option is only valid if we know the input is ASCII (or some 8-bit encoding).
 * If we know the input is UTF-16, we can use ANTLR3_INLINE_INPUT_UTF16.
 * Otherwise, we have to let the lexer detect the encoding at runtime.
 */
#  define ANTLR3_INLINE_INPUT_ASCII
#  define ANTLR3_INLINE_INPUT_8BIT
#endif /* CVC4_COMPETITION_MODE && !CVC4_SMTCOMP_APPLICATION_TRACK */

#include "parser/antlr_tracing.h"

}/* @lexer::includes */

@lexer::postinclude {
#include <stdint.h>

#include "parser/smt2/smt2.h"
#include "parser/antlr_input.h"

using namespace CVC4;
using namespace CVC4::parser;

#undef PARSER_STATE
#define PARSER_STATE ((Smt2*)LEXER->super)
}/* @lexer::postinclude */

@parser::includes {

#include <memory>

#include "parser/antlr_tracing.h"
#include "parser/parser.h"
#include "parser/smt2/parse_op.h"
#include "smt/command.h"

namespace CVC4 {
  class Expr;

  namespace parser {
    namespace smt2 {
      /**
       * Just exists to provide the uintptr_t constructor that ANTLR
       * requires.
       */
      struct myExpr : public CVC4::Expr {
        myExpr() : CVC4::Expr() {}
        myExpr(void*) : CVC4::Expr() {}
        myExpr(const Expr& e) : CVC4::Expr(e) {}
        myExpr(const myExpr& e) : CVC4::Expr(e) {}
      };/* struct myExpr */
    }/* CVC4::parser::smt2 namespace */
  }/* CVC4::parser namespace */

  namespace api {
    class Term;
  }
}/* CVC4 namespace */

}/* @parser::includes */

@parser::postinclude {

#include <set>
#include <sstream>
#include <string>
#include <unordered_set>
#include <vector>

#include "api/cvc4cpp.h"
#include "base/output.h"
#include "expr/expr.h"
#include "expr/kind.h"
#include "expr/type.h"
#include "options/set_language.h"
#include "parser/antlr_input.h"
#include "parser/parser.h"
#include "parser/smt2/smt2.h"
#include "util/floatingpoint.h"
#include "util/hash.h"
#include "util/integer.h"
#include "util/rational.h"
// \todo Review the need for this header
#include "math.h"

using namespace CVC4;
using namespace CVC4::parser;

/* These need to be macros so they can refer to the PARSER macro, which
 * will be defined by ANTLR *after* this section. (If they were functions,
 * PARSER would be undefined.) */
#undef PARSER_STATE
#define PARSER_STATE ((Smt2*)PARSER->super)
#undef EXPR_MANAGER
#define EXPR_MANAGER PARSER_STATE->getExprManager()
#undef MK_EXPR
#define MK_EXPR EXPR_MANAGER->mkExpr
#undef MK_CONST
#define MK_CONST EXPR_MANAGER->mkConst
#undef SOLVER
#define SOLVER PARSER_STATE->getSolver()
#define UNSUPPORTED PARSER_STATE->unimplementedFeature

}/* parser::postinclude */

/**
 * Parses an expression.
 * @return the parsed expression, or the Null Expr if we've reached the
 * end of the input
 */
parseExpr returns [CVC4::parser::smt2::myExpr expr]
@declarations {
  Expr expr2;
}
  : term[expr, expr2]
  | EOF
  ;

/**
 * Parses a command
 * @return the parsed command, or NULL if we've reached the end of the input
 */
parseCommand returns [CVC4::Command* cmd_return = NULL]
@declarations {
  std::unique_ptr<CVC4::Command> cmd;
  std::string name;
}
@after {
  cmd_return = cmd.release();
}
  : LPAREN_TOK command[&cmd] RPAREN_TOK

    /* This extended command has to be in the outermost production so that
     * the RPAREN_TOK is properly eaten and we are in a good state to read
     * the included file's tokens. */
  | LPAREN_TOK INCLUDE_TOK str[name,true] RPAREN_TOK
    { if(!PARSER_STATE->canIncludeFile()) {
        PARSER_STATE->parseError("include-file feature was disabled for this "
                                 "run.");
      }
      if(PARSER_STATE->strictModeEnabled()) {
        PARSER_STATE->parseError("Extended commands are not permitted while "
                                 "operating in strict compliance mode.");
      }
      PARSER_STATE->includeFile(name);
      // The command of the included file will be produced at the next
      // parseCommand() call
      cmd.reset(new EmptyCommand("include::" + name));
    }

  | EOF
  ;

/**
 * Parses a SyGuS command.
 * @return the parsed SyGuS command, or NULL if we've reached the end of the
 * input
 */
parseSygus returns [CVC4::Command* cmd_return = NULL]
@declarations {
  std::string name;
}
@after {
  cmd_return = cmd.release();
}
  : LPAREN_TOK cmd=sygusCommand RPAREN_TOK
  | EOF
  ;

/**
 * Parse the internal portion of the command, ignoring the surrounding
 * parentheses.
 */
command [std::unique_ptr<CVC4::Command>* cmd]
@declarations {
  std::string name;
  std::vector<std::string> names;
  Expr expr, expr2;
  Type t;
  std::vector<Expr> terms;
  std::vector<Type> sorts;
  std::vector<std::pair<std::string, Type> > sortedVarNames;
  std::vector<Expr> flattenVars;
}
  : /* set the logic */
    SET_LOGIC_TOK symbol[name,CHECK_NONE,SYM_SORT]
    {
      cmd->reset(PARSER_STATE->setLogic(name));
    }
  | /* set-info */
    SET_INFO_TOK setInfoInternal[cmd]
  | /* get-info */
    GET_INFO_TOK KEYWORD
    { cmd->reset(new GetInfoCommand(
          AntlrInput::tokenText($KEYWORD).c_str() + 1));
    }
  | /* set-option */
    SET_OPTION_TOK setOptionInternal[cmd]
  | /* get-option */
    GET_OPTION_TOK KEYWORD
    { cmd->reset(new GetOptionCommand(
          AntlrInput::tokenText($KEYWORD).c_str() + 1));
    }
  | /* sort declaration */
    DECLARE_SORT_TOK { PARSER_STATE->checkThatLogicIsSet(); }
    { if(!PARSER_STATE->isTheoryEnabled(Smt2::THEORY_UF) &&
         !PARSER_STATE->isTheoryEnabled(Smt2::THEORY_ARRAYS) &&
         !PARSER_STATE->isTheoryEnabled(Smt2::THEORY_DATATYPES) &&
         !PARSER_STATE->isTheoryEnabled(Smt2::THEORY_SETS)) {
          PARSER_STATE->parseErrorLogic("Free sort symbols not allowed in ");
      }
    }
    symbol[name,CHECK_UNDECLARED,SYM_SORT]
    { PARSER_STATE->checkUserSymbol(name); }
    n=INTEGER_LITERAL
    { Debug("parser") << "declare sort: '" << name
                      << "' arity=" << n << std::endl;
      unsigned arity = AntlrInput::tokenToUnsigned(n);
      if(arity == 0) {
        Type type = PARSER_STATE->mkSort(name);
        cmd->reset(new DeclareTypeCommand(name, 0, type));
      } else {
        Type type = PARSER_STATE->mkSortConstructor(name, arity);
        cmd->reset(new DeclareTypeCommand(name, arity, type));
      }
    }
  | /* sort definition */
    DEFINE_SORT_TOK { PARSER_STATE->checkThatLogicIsSet(); }
    symbol[name,CHECK_UNDECLARED,SYM_SORT]
    { PARSER_STATE->checkUserSymbol(name); }
    LPAREN_TOK symbolList[names,CHECK_NONE,SYM_SORT] RPAREN_TOK
    { PARSER_STATE->pushScope(true);
      for(std::vector<std::string>::const_iterator i = names.begin(),
            iend = names.end();
          i != iend;
          ++i) {
        sorts.push_back(PARSER_STATE->mkSort(*i));
      }
    }
    sortSymbol[t,CHECK_DECLARED]
    { PARSER_STATE->popScope();
      // Do NOT call mkSort, since that creates a new sort!
      // This name is not its own distinct sort, it's an alias.
      PARSER_STATE->defineParameterizedType(name, sorts, t);
      cmd->reset(new DefineTypeCommand(name, sorts, t));
    }
  | /* function declaration */
    DECLARE_FUN_TOK { PARSER_STATE->checkThatLogicIsSet(); }
    symbol[name,CHECK_NONE,SYM_VARIABLE]
    { PARSER_STATE->checkUserSymbol(name); }
    LPAREN_TOK sortList[sorts] RPAREN_TOK
    sortSymbol[t,CHECK_DECLARED]
    { Debug("parser") << "declare fun: '" << name << "'" << std::endl;
      if( !sorts.empty() ) {
        t = PARSER_STATE->mkFlatFunctionType(sorts, t);
      }
      if(t.isFunction() && !PARSER_STATE->isTheoryEnabled(Smt2::THEORY_UF)) {
        PARSER_STATE->parseError(
            "Functions (of non-zero arity) cannot "
            "be declared in logic "
            + PARSER_STATE->getLogic().getLogicString()
            + " unless option --uf-ho is used.");
      }
      // we allow overloading for function declarations
      if (PARSER_STATE->sygus_v1())
      {
        // it is a higher-order universal variable
        Expr func = PARSER_STATE->mkBoundVar(name, t);
        cmd->reset(new DeclareSygusFunctionCommand(name, func, t));
      }
      else if( PARSER_STATE->sygus() )
      {
        PARSER_STATE->parseErrorLogic("declare-fun are not allowed in sygus "
                                      "version 2.0");
      }
      else
      {
        Expr func = PARSER_STATE->mkVar(name, t, ExprManager::VAR_FLAG_NONE, true);
        cmd->reset(new DeclareFunctionCommand(name, func, t));
      }
    }
  | /* function definition */
    DEFINE_FUN_TOK { PARSER_STATE->checkThatLogicIsSet(); }
    symbol[name,CHECK_UNDECLARED,SYM_VARIABLE]
    { PARSER_STATE->checkUserSymbol(name); }
    LPAREN_TOK sortedVarList[sortedVarNames] RPAREN_TOK
    sortSymbol[t,CHECK_DECLARED]
    { /* add variables to parser state before parsing term */
      Debug("parser") << "define fun: '" << name << "'" << std::endl;
      if( sortedVarNames.size() > 0 ) {
        sorts.reserve(sortedVarNames.size());
        for(std::vector<std::pair<std::string, CVC4::Type> >::const_iterator i =
              sortedVarNames.begin(), iend = sortedVarNames.end();
            i != iend;
            ++i) {
          sorts.push_back((*i).second);
        }
        t = PARSER_STATE->mkFlatFunctionType(sorts, t, flattenVars);
      }
      PARSER_STATE->pushScope(true);
      terms = PARSER_STATE->mkBoundVars(sortedVarNames);
    }
    term[expr, expr2]
    {
      if( !flattenVars.empty() ){
        // if this function has any implicit variables flattenVars,
        // we apply the body of the definition to the flatten vars
        expr = PARSER_STATE->mkHoApply(expr, flattenVars);
        terms.insert(terms.end(), flattenVars.begin(), flattenVars.end());
      }
      PARSER_STATE->popScope();
      // declare the name down here (while parsing term, signature
      // must not be extended with the name itself; no recursion
      // permitted)
      // we allow overloading for function definitions
      Expr func = PARSER_STATE->mkVar(name, t,
                                      ExprManager::VAR_FLAG_DEFINED, true);
      cmd->reset(new DefineFunctionCommand(name, func, terms, expr));
    }
  | DECLARE_DATATYPE_TOK datatypeDefCommand[false, cmd]
  | DECLARE_DATATYPES_TOK datatypesDefCommand[false, cmd]
  | /* value query */
    GET_VALUE_TOK { PARSER_STATE->checkThatLogicIsSet(); }
    ( LPAREN_TOK termList[terms,expr] RPAREN_TOK
      { cmd->reset(new GetValueCommand(terms)); }
    | ~LPAREN_TOK
      { PARSER_STATE->parseError("The get-value command expects a list of "
                                 "terms.  Perhaps you forgot a pair of "
                                 "parentheses?");
      }
    )
  | /* get-assignment */
    GET_ASSIGNMENT_TOK { PARSER_STATE->checkThatLogicIsSet(); }
    { cmd->reset(new GetAssignmentCommand()); }
  | /* assertion */
    ASSERT_TOK { PARSER_STATE->checkThatLogicIsSet(); }
    { PARSER_STATE->clearLastNamedTerm(); }
    term[expr, expr2]
    { bool inUnsatCore = PARSER_STATE->lastNamedTerm().first == expr;
      cmd->reset(new AssertCommand(expr, inUnsatCore));
      if(inUnsatCore) {
        // set the expression name, if there was a named term
        std::pair<Expr, std::string> namedTerm = PARSER_STATE->lastNamedTerm();
        Command* csen = new SetExpressionNameCommand(namedTerm.first, namedTerm.second);
        csen->setMuted(true);
        PARSER_STATE->preemptCommand(csen);
      }
    }
  | /* check-sat */
    CHECK_SAT_TOK { PARSER_STATE->checkThatLogicIsSet(); }
    { if( PARSER_STATE->sygus() ){
        PARSER_STATE->parseError("Sygus does not support check-sat command.");
      }
    }
    ( term[expr, expr2]
      { if(PARSER_STATE->strictModeEnabled()) {
          PARSER_STATE->parseError(
              "Extended commands (such as check-sat with an argument) are not "
              "permitted while operating in strict compliance mode.");
        }
      }
    | { expr = Expr(); }
    )
    { cmd->reset(new CheckSatCommand(expr)); }
  | /* check-sat-assuming */
    CHECK_SAT_ASSUMING_TOK { PARSER_STATE->checkThatLogicIsSet(); }
    ( LPAREN_TOK termList[terms,expr] RPAREN_TOK
      { cmd->reset(new CheckSatAssumingCommand(terms)); }
    | ~LPAREN_TOK
      { PARSER_STATE->parseError("The check-sat-assuming command expects a "
                                 "list of terms.  Perhaps you forgot a pair of "
                                 "parentheses?");
      }
    )
  | /* get-assertions */
    GET_ASSERTIONS_TOK { PARSER_STATE->checkThatLogicIsSet(); }
    { cmd->reset(new GetAssertionsCommand()); }
  | /* get-proof */
    GET_PROOF_TOK { PARSER_STATE->checkThatLogicIsSet(); }
    { cmd->reset(new GetProofCommand()); }
  | /* get-unsat-assumptions */
    GET_UNSAT_ASSUMPTIONS_TOK { PARSER_STATE->checkThatLogicIsSet(); }
    { cmd->reset(new GetUnsatAssumptionsCommand); }
  | /* get-unsat-core */
    GET_UNSAT_CORE_TOK { PARSER_STATE->checkThatLogicIsSet(); }
    { cmd->reset(new GetUnsatCoreCommand); }
  | /* push */
    PUSH_TOK { PARSER_STATE->checkThatLogicIsSet(); }
    { if( PARSER_STATE->sygus() ){
        PARSER_STATE->parseError("Sygus does not support push command.");
      }
    }
    ( k=INTEGER_LITERAL
      { unsigned n = AntlrInput::tokenToUnsigned(k);
        if(n == 0) {
          cmd->reset(new EmptyCommand());
        } else if(n == 1) {
          PARSER_STATE->pushScope();
          cmd->reset(new PushCommand());
        } else {
          std::unique_ptr<CommandSequence> seq(new CommandSequence());
          do {
            PARSER_STATE->pushScope();
            Command* push_cmd = new PushCommand();
            push_cmd->setMuted(n > 1);
            seq->addCommand(push_cmd);
            --n;
            } while(n > 0);
          cmd->reset(seq.release());
        }
      }
    | { if(PARSER_STATE->strictModeEnabled()) {
          PARSER_STATE->parseError(
              "Strict compliance mode demands an integer to be provided to "
              "PUSH.  Maybe you want (push 1)?");
        } else {
          PARSER_STATE->pushScope();
          cmd->reset(new PushCommand());
        }
      } )
  | POP_TOK { PARSER_STATE->checkThatLogicIsSet(); }
    { if( PARSER_STATE->sygus() ){
        PARSER_STATE->parseError("Sygus does not support pop command.");
      }
    }
    ( k=INTEGER_LITERAL
      { unsigned n = AntlrInput::tokenToUnsigned(k);
        if(n > PARSER_STATE->scopeLevel()) {
          PARSER_STATE->parseError("Attempted to pop above the top stack "
                                   "frame.");
        }
        if(n == 0) {
          cmd->reset(new EmptyCommand());
        } else if(n == 1) {
          PARSER_STATE->popScope();
          cmd->reset(new PopCommand());
        } else {
          std::unique_ptr<CommandSequence> seq(new CommandSequence());
          do {
            PARSER_STATE->popScope();
            Command* pop_command = new PopCommand();
            pop_command->setMuted(n > 1);
            seq->addCommand(pop_command);
            --n;
          } while(n > 0);
          cmd->reset(seq.release());
        }
      }
    | { if(PARSER_STATE->strictModeEnabled()) {
          PARSER_STATE->parseError(
              "Strict compliance mode demands an integer to be provided to POP."
              "Maybe you want (pop 1)?");
        } else {
          PARSER_STATE->popScope();
          cmd->reset(new PopCommand());
        }
      }
    )
    /* exit */
  | EXIT_TOK
    { cmd->reset(new QuitCommand()); }

    /* New SMT-LIB 2.5 command set */
  | smt25Command[cmd]
    { if(PARSER_STATE->v2_0() && PARSER_STATE->strictModeEnabled()) {
        PARSER_STATE->parseError(
            "SMT-LIB 2.5 commands are not permitted while operating in strict "
            "compliance mode and in SMT-LIB 2.0 mode.");
      }
    }

    /* CVC4-extended SMT-LIB commands */
  | extendedCommand[cmd]
    { if(PARSER_STATE->strictModeEnabled()) {
        PARSER_STATE->parseError(
            "Extended commands are not permitted while operating in strict "
            "compliance mode.");
      }
    }

    /* error handling */
  | SIMPLE_SYMBOL
    { std::string id = AntlrInput::tokenText($SIMPLE_SYMBOL);
      if(id == "benchmark") {
        PARSER_STATE->parseError(
            "In SMT-LIBv2 mode, but got something that looks like SMT-LIBv1, "
            "which is not supported anymore.");
      } else {
        PARSER_STATE->parseError("expected SMT-LIBv2 command, got `" + id +
                                 "'.");
      }
    }
  ;

sygusCommand returns [std::unique_ptr<CVC4::Command> cmd]
@declarations {
  Expr expr, expr2;
  Type t, range;
  std::vector<std::string> names;
  std::vector<std::pair<std::string, Type> > sortedVarNames;
  std::unique_ptr<Smt2::SynthFunFactory> synthFunFactory;
  std::string name, fun;
  bool isInv;
  Type grammar;
}
  : /* declare-var */
    DECLARE_VAR_TOK { PARSER_STATE->checkThatLogicIsSet(); }
    symbol[name,CHECK_UNDECLARED,SYM_VARIABLE]
    { PARSER_STATE->checkUserSymbol(name); }
    sortSymbol[t,CHECK_DECLARED]
    {
      Expr var = PARSER_STATE->mkBoundVar(name, t);
      cmd.reset(new DeclareSygusVarCommand(name, var, t));
    }
  | /* declare-primed-var */
    DECLARE_PRIMED_VAR_TOK { PARSER_STATE->checkThatLogicIsSet(); }
    symbol[name,CHECK_UNDECLARED,SYM_VARIABLE]
    { PARSER_STATE->checkUserSymbol(name); }
    sortSymbol[t,CHECK_DECLARED]
    {
      // spurious command, we do not need to create a variable. We only keep
      // track of the command for sanity checking / dumping
      cmd.reset(new DeclareSygusPrimedVarCommand(name, t));
    }

  | /* synth-fun */
    ( SYNTH_FUN_V1_TOK { isInv = false; }
      | SYNTH_INV_V1_TOK { isInv = true; range = EXPR_MANAGER->booleanType(); }
    )
    { PARSER_STATE->checkThatLogicIsSet(); }
    symbol[fun,CHECK_UNDECLARED,SYM_VARIABLE]
    LPAREN_TOK sortedVarList[sortedVarNames] RPAREN_TOK
    ( sortSymbol[range,CHECK_DECLARED] )?
    {
      synthFunFactory.reset(new Smt2::SynthFunFactory(
          PARSER_STATE, fun, isInv, range, sortedVarNames));
    }
    (
      // optionally, read the sygus grammar
      //
      // `grammar` specifies the required grammar for the function to
      // synthesize, expressed as a type
      sygusGrammarV1[grammar, synthFunFactory->getSygusVars(), fun]
    )?
    {
      cmd = synthFunFactory->mkCommand(grammar);
    }
  | /* synth-fun */
    ( SYNTH_FUN_TOK { isInv = false; }
      | SYNTH_INV_TOK { isInv = true; range = EXPR_MANAGER->booleanType(); }
    )
    { PARSER_STATE->checkThatLogicIsSet(); }
    symbol[fun,CHECK_UNDECLARED,SYM_VARIABLE]
    LPAREN_TOK sortedVarList[sortedVarNames] RPAREN_TOK
    ( sortSymbol[range,CHECK_DECLARED] )?
    {
      synthFunFactory.reset(new Smt2::SynthFunFactory(
          PARSER_STATE, fun, isInv, range, sortedVarNames));
    }
    (
      // optionally, read the sygus grammar
      //
      // `grammar` specifies the required grammar for the function to
      // synthesize, expressed as a type
      sygusGrammar[grammar, synthFunFactory->getSygusVars(), fun]
    )?
    {
      cmd = synthFunFactory->mkCommand(grammar);
    }
  | /* constraint */
    CONSTRAINT_TOK {
      PARSER_STATE->checkThatLogicIsSet();
      Debug("parser-sygus") << "Sygus : define sygus funs..." << std::endl;
      Debug("parser-sygus") << "Sygus : read constraint..." << std::endl;
    }
    term[expr, expr2]
    { Debug("parser-sygus") << "...read constraint " << expr << std::endl;
      cmd.reset(new SygusConstraintCommand(expr));
    }
  | /* inv-constraint */
    INV_CONSTRAINT_TOK
    ( symbol[name,CHECK_NONE,SYM_VARIABLE] { names.push_back(name); } )+
    {
      cmd = PARSER_STATE->invConstraint(names);
    }
  | /* check-synth */
    CHECK_SYNTH_TOK
    { PARSER_STATE->checkThatLogicIsSet(); }
    {
      cmd.reset(new CheckSynthCommand());
    }
  | command[&cmd]
  ;

/** Reads a sygus grammar
 *
 * The resulting sygus datatype encoding the grammar is stored in ret.
 * The argument sygus_vars indicates the sygus bound variable list, which is
 * the argument list of the function-to-synthesize (or null if the grammar
 * has bound variables).
 * The argument fun is a unique identifier to avoid naming clashes for the
 * datatypes constructed by this call.
 */
sygusGrammarV1[CVC4::Type & ret,
               const std::vector<CVC4::Expr>& sygus_vars,
               const std::string& fun]
@declarations
{
  Type t;
  std::string name;
  unsigned startIndex = 0;
  std::vector<std::vector<CVC4::SygusGTerm>> sgts;
  std::vector<CVC4::Datatype> datatypes;
  std::vector<Type> sorts;
  std::vector<std::vector<Expr>> ops;
  std::vector<std::vector<std::string>> cnames;
  std::vector<std::vector<std::vector<CVC4::Type>>> cargs;
  std::vector<bool> allow_const;
  std::vector<std::vector<std::string>> unresolved_gterm_sym;
  std::map<CVC4::Type, CVC4::Type> sygus_to_builtin;
  std::map<CVC4::Type, CVC4::Expr> sygus_to_builtin_expr;
}
  : LPAREN_TOK { PARSER_STATE->pushScope(); }
  (LPAREN_TOK
       symbol[name, CHECK_NONE, SYM_VARIABLE] sortSymbol[t, CHECK_DECLARED] {
         std::stringstream ss;
         ss << fun << "_" << name;
         if (name == "Start")
         {
           startIndex = datatypes.size();
         }
         std::string dname = ss.str();
         sgts.push_back(std::vector<CVC4::SygusGTerm>());
         sgts.back().push_back(CVC4::SygusGTerm());
         PARSER_STATE->pushSygusDatatypeDef(t,
                                            dname,
                                            datatypes,
                                            sorts,
                                            ops,
                                            cnames,
                                            cargs,
                                            allow_const,
                                            unresolved_gterm_sym);
         Type unres_t;
         if (!PARSER_STATE->isUnresolvedType(dname))
         {
           // if not unresolved, must be undeclared
           Debug("parser-sygus") << "Make unresolved type : " << dname
                                 << std::endl;
           PARSER_STATE->checkDeclaration(dname, CHECK_UNDECLARED, SYM_SORT);
           unres_t = PARSER_STATE->mkUnresolvedType(dname);
         }
         else
         {
           Debug("parser-sygus") << "Get sort : " << dname << std::endl;
           unres_t = PARSER_STATE->getSort(dname);
         }
         sygus_to_builtin[unres_t] = t;
         Debug("parser-sygus") << "--- Read sygus grammar " << name
                               << " under function " << fun << "..."
                               << std::endl
                               << "    type to resolve " << unres_t << std::endl
                               << "    builtin type " << t << std::endl;
       }
   // Note the official spec for NTDef is missing the ( parens )
   // but they are necessary to parse SyGuS examples
   LPAREN_TOK(sygusGTerm[sgts.back().back(), fun] {
     sgts.back().push_back(CVC4::SygusGTerm());
   })
   + RPAREN_TOK { sgts.back().pop_back(); } RPAREN_TOK)
      + RPAREN_TOK
  {
    unsigned numSTerms = sgts.size();
    Debug("parser-sygus") << "--- Process " << numSTerms << " sygus gterms..."
                          << std::endl;
    for (unsigned i = 0; i < numSTerms; i++)
    {
      for (unsigned j = 0, size = sgts[i].size(); j < size; j++)
      {
        Type sub_ret;
        PARSER_STATE->processSygusGTerm(sgts[i][j],
                                        i,
                                        datatypes,
                                        sorts,
                                        ops,
                                        cnames,
                                        cargs,
                                        allow_const,
                                        unresolved_gterm_sym,
                                        sygus_vars,
                                        sygus_to_builtin,
                                        sygus_to_builtin_expr,
                                        sub_ret);
      }
    }
    // swap index if necessary
    Debug("parser-sygus") << "--- Making sygus datatypes..." << std::endl;
    unsigned ndatatypes = datatypes.size();
    for (unsigned i = 0; i < ndatatypes; i++)
    {
      Debug("parser-sygus") << "..." << datatypes[i].getName()
                            << " has builtin sort " << sorts[i] << std::endl;
    }
    Expr bvl;
    if (!sygus_vars.empty())
    {
      bvl = MK_EXPR(kind::BOUND_VAR_LIST, sygus_vars);
    }
    for (unsigned i = 0; i < ndatatypes; i++)
    {
      Debug("parser-sygus") << "...make " << datatypes[i].getName()
                            << " with builtin sort " << sorts[i] << std::endl;
      if (sorts[i].isNull())
      {
        PARSER_STATE->parseError(
            "Internal error : could not infer "
            "builtin sort for nested gterm.");
      }
      datatypes[i].setSygus(sorts[i], bvl, allow_const[i], false);
      PARSER_STATE->mkSygusDatatype(datatypes[i],
                                    ops[i],
                                    cnames[i],
                                    cargs[i],
                                    unresolved_gterm_sym[i],
                                    sygus_to_builtin);
    }
    PARSER_STATE->setSygusStartIndex(fun, startIndex, datatypes, sorts, ops);
    PARSER_STATE->popScope();
    Debug("parser-sygus") << "--- Make " << ndatatypes
                          << " mutual datatypes..." << std::endl;
    for (unsigned i = 0; i < ndatatypes; i++)
    {
      Debug("parser-sygus") << "  " << i << " : " << datatypes[i].getName()
                            << std::endl;
    }
    std::vector<DatatypeType> datatypeTypes =
        PARSER_STATE->mkMutualDatatypeTypes(datatypes);
    ret = datatypeTypes[0];
  };

// SyGuS grammar term.
//
// fun is the name of the synth-fun this grammar term is for.
// This method adds N operators to ops[index], N names to cnames[index] and N
// type argument vectors to cargs[index] (where typically N=1)
// This method may also add new elements pairwise into
// datatypes/sorts/ops/cnames/cargs in the case of non-flat gterms.
sygusGTerm[CVC4::SygusGTerm& sgt, const std::string& fun]
@declarations {
  std::string name, name2;
  Kind k;
  Type t;
  std::string sname;
  std::vector< Expr > let_vars;
  std::string s;
  CVC4::api::Term atomTerm;
}
  : LPAREN_TOK
    //read operator
    ( SYGUS_CONSTANT_TOK sortSymbol[t,CHECK_DECLARED]
      { sgt.d_gterm_type = SygusGTerm::gterm_constant;
        sgt.d_type = t;
        Debug("parser-sygus") << "Sygus grammar constant." << std::endl;
      }
    | SYGUS_VARIABLE_TOK sortSymbol[t,CHECK_DECLARED]
      { sgt.d_gterm_type = SygusGTerm::gterm_variable;
        sgt.d_type = t;
        Debug("parser-sygus") << "Sygus grammar variable." << std::endl;
      }
    | SYGUS_LOCAL_VARIABLE_TOK sortSymbol[t,CHECK_DECLARED]
      { sgt.d_gterm_type = SygusGTerm::gterm_local_variable;
        sgt.d_type = t;
        Debug("parser-sygus") << "Sygus grammar local variable...ignore."
                              << std::endl;
      }
    | SYGUS_INPUT_VARIABLE_TOK sortSymbol[t,CHECK_DECLARED]
      { sgt.d_gterm_type = SygusGTerm::gterm_input_variable;
        sgt.d_type = t;
        Debug("parser-sygus") << "Sygus grammar (input) variable."
                              << std::endl;
      }
    | symbol[name,CHECK_NONE,SYM_VARIABLE] {
        bool isBuiltinOperator = PARSER_STATE->isOperatorEnabled(name);
        if(isBuiltinOperator) {
          Debug("parser-sygus") << "Sygus grammar " << fun << " : builtin op : "
                                << name << std::endl;
          k = PARSER_STATE->getOperatorKind(name);
          sgt.d_name = kind::kindToString(k);
          sgt.d_gterm_type = SygusGTerm::gterm_op;
          sgt.d_expr = EXPR_MANAGER->operatorOf(k);
        }else{
          // what is this sygus term trying to accomplish here, if the
          // symbol isn't yet declared?!  probably the following line will
          // fail, but we need an operator to continue here..
          Debug("parser-sygus")
              << "Sygus grammar " << fun << " : op (declare="
              << PARSER_STATE->isDeclared(name) << ") : " << name
              << std::endl;
          if (!PARSER_STATE->isDeclared(name))
          {
            PARSER_STATE->parseError("Functions in sygus grammars must be "
                                     "defined.");
          }
          sgt.d_name = name;
          sgt.d_gterm_type = SygusGTerm::gterm_op;
          sgt.d_expr = PARSER_STATE->getVariable(name) ;
        }
      }
    )
    //read arguments
    { Debug("parser-sygus") << "Read arguments under " << sgt.d_name
                            << std::endl;
      sgt.addChild();
    }
    ( sygusGTerm[sgt.d_children.back(), fun]
      { Debug("parser-sygus") << "Finished read argument #"
                              << sgt.d_children.size() << "..." << std::endl;
        sgt.addChild();
      }
    )*
    RPAREN_TOK {
      //pop last child index
      sgt.d_children.pop_back();
    }
    | termAtomic[atomTerm]
      {
        Debug("parser-sygus") << "Sygus grammar " << fun << " : atomic "
                              << "expression " << atomTerm << std::endl;
        std::stringstream ss;
        ss << atomTerm;
        sgt.d_expr = atomTerm.getExpr();
        sgt.d_name = ss.str();
        sgt.d_gterm_type = SygusGTerm::gterm_op;
      }
  | symbol[name,CHECK_NONE,SYM_VARIABLE]
    {
      if( name[0] == '-' ){  //hack for unary minus
        Debug("parser-sygus") << "Sygus grammar " << fun
                              << " : unary minus integer literal " << name
                              << std::endl;
        sgt.d_expr = MK_CONST(Rational(name));
        sgt.d_name = name;
        sgt.d_gterm_type = SygusGTerm::gterm_op;
      }else if( PARSER_STATE->isDeclared(name,SYM_VARIABLE) ){
        Debug("parser-sygus") << "Sygus grammar " << fun << " : symbol "
                              << name << std::endl;
        sgt.d_expr = PARSER_STATE->getExpressionForName(name);
        sgt.d_name = name;
        sgt.d_gterm_type = SygusGTerm::gterm_op;
      }else{
        //prepend function name to base sorts when reading an operator
        std::stringstream ss;
        ss << fun << "_" << name;
        name = ss.str();
        if( PARSER_STATE->isDeclared(name, SYM_SORT) ){
          Debug("parser-sygus") << "Sygus grammar " << fun
                                << " : nested sort " << name << std::endl;
          sgt.d_type = PARSER_STATE->getSort(name);
          sgt.d_gterm_type = SygusGTerm::gterm_nested_sort;
        }else{
          Debug("parser-sygus") << "Sygus grammar " << fun
                                << " : unresolved symbol " << name
                                << std::endl;
          sgt.d_gterm_type = SygusGTerm::gterm_unresolved;
          sgt.d_name = name;
        }
      }
    }
  ;


/** Reads a sygus grammar in the sygus version 2 format
 *
 * The resulting sygus datatype encoding the grammar is stored in ret.
 * The argument sygusVars indicates the sygus bound variable list, which is
 * the argument list of the function-to-synthesize (or null if the grammar
 * has bound variables).
 * The argument fun is a unique identifier to avoid naming clashes for the
 * datatypes constructed by this call.
 */
sygusGrammar[CVC4::Type & ret,
             const std::vector<CVC4::Expr>& sygusVars,
             const std::string& fun]
@declarations
{
  // the pre-declaration
  std::vector<std::pair<std::string, Type> > sortedVarNames;
  // non-terminal symbols of the grammar
  std::vector<Expr> ntSyms;
  Type t;
  std::string name;
  Expr e, e2;
  std::vector<CVC4::Datatype> datatypes;
  std::vector<Type> unresTypes;
  std::map<Expr, CVC4::Type> ntsToUnres;
  unsigned dtProcessed = 0;
  std::unordered_set<unsigned> allowConst;
}
  :
  // predeclaration
  LPAREN_TOK sortedVarList[sortedVarNames] RPAREN_TOK
  {
    // non-terminal symbols in the pre-declaration are locally scoped
    PARSER_STATE->pushScope(true);
    for (std::pair<std::string, CVC4::Type>& i : sortedVarNames)
    {
      Trace("parser-sygus2") << "Declare datatype " << i.first << std::endl;
      // make the datatype, which encodes terms generated by this non-terminal
      std::stringstream ss;
      ss << "dt_" << fun << "_" << i.first;
      std::string dname = ss.str();
      datatypes.push_back(Datatype(EXPR_MANAGER, dname));
      // make its unresolved type, used for referencing the final version of
      // the datatype
      PARSER_STATE->checkDeclaration(dname, CHECK_UNDECLARED, SYM_SORT);
      Type urt = PARSER_STATE->mkUnresolvedType(dname);
      unresTypes.push_back(urt);
      // make the non-terminal symbol, which will be parsed as an ordinary
      // free variable.
      Expr nts = PARSER_STATE->mkBoundVar(i.first, i.second);
      ntSyms.push_back(nts);
      ntsToUnres[nts] = urt;
    }
  }
  // the grouped rule listing
  LPAREN_TOK
  (
    LPAREN_TOK
    symbol[name, CHECK_DECLARED, SYM_VARIABLE] sortSymbol[t, CHECK_DECLARED]
    {
      // check that it matches sortedVarNames
      if (sortedVarNames[dtProcessed].first != name)
      {
        std::stringstream sse;
        sse << "Grouped rule listing " << name
            << " does not match the name (in order) from the predeclaration ("
            << sortedVarNames[dtProcessed].first << ")." << std::endl;
        PARSER_STATE->parseError(sse.str().c_str());
      }
      if (sortedVarNames[dtProcessed].second != t)
      {
        std::stringstream sse;
        sse << "Type for grouped rule listing " << name
            << " does not match the type (in order) from the predeclaration ("
            << sortedVarNames[dtProcessed].second << ")." << std::endl;
        PARSER_STATE->parseError(sse.str().c_str());
      }
    }
    LPAREN_TOK
    (
      term[e,e2] {
        // add term as constructor to datatype
        PARSER_STATE->addSygusConstructorTerm(
            datatypes[dtProcessed], e, ntsToUnres);
      }
      | LPAREN_TOK SYGUS_CONSTANT_TOK sortSymbol[t, CHECK_DECLARED] RPAREN_TOK {
        // allow constants in datatypes[dtProcessed]
        allowConst.insert(dtProcessed);
      }
      | LPAREN_TOK SYGUS_VARIABLE_TOK sortSymbol[t, CHECK_DECLARED] RPAREN_TOK {
        // add variable constructors to datatype
        PARSER_STATE->addSygusConstructorVariables(
            datatypes[dtProcessed], sygusVars, t);
      }
    )+
    RPAREN_TOK
    RPAREN_TOK
    {
      dtProcessed++;
    }
  )+
  RPAREN_TOK
  {
    if (dtProcessed != sortedVarNames.size())
    {
      PARSER_STATE->parseError(
          "Number of grouped rule listings does not match "
          "number of symbols in predeclaration.");
    }
    Expr bvl;
    if (!sygusVars.empty())
    {
      bvl = MK_EXPR(kind::BOUND_VAR_LIST, sygusVars);
    }
    Trace("parser-sygus2") << "Process " << dtProcessed << " sygus datatypes..." << std::endl;
    for (unsigned i = 0; i < dtProcessed; i++)
    {
      bool aci = allowConst.find(i)!=allowConst.end();
      Type btt = sortedVarNames[i].second;
      datatypes[i].setSygus(btt, bvl, aci, false);
      Trace("parser-sygus2") << "- " << datatypes[i].getName()
                             << ", #cons= " << datatypes[i].getNumConstructors()
                             << ", aci= " << aci << std::endl;
      // We can be in a case where the only rule specified was (Variable T)
      // and there are no variables of type T, in which case this is a bogus
      // grammar. This results in the error below.
      // We can also be in a case where the only rule specified was
      // (Constant T), in which case we have not yet added a constructor. We
      // ensure an arbitrary constant is added in this case. We additionally
      // add a constant if the grammar allows it regardless of whether the
      // datatype has other constructors, since this ensures the datatype is
      // well-founded (see 3423).
      if (aci)
      {
        Expr c = btt.mkGroundTerm();
        PARSER_STATE->addSygusConstructorTerm(datatypes[i], c, ntsToUnres);
      }
      else if (datatypes[i].getNumConstructors() == 0)
      {
        std::stringstream se;
        se << "Grouped rule listing for " << datatypes[i].getName()
           << " produced an empty rule list.";
        PARSER_STATE->parseError(se.str());
      }
    }
    // pop scope from the pre-declaration
    PARSER_STATE->popScope();
    // now, make the sygus datatype
    Trace("parser-sygus2") << "Make the sygus datatypes..." << std::endl;
    std::vector<DatatypeType> datatypeTypes =
        PARSER_STATE->mkMutualDatatypeTypes(datatypes);
    // return is the first datatype
    ret = datatypeTypes[0];
  }
;

setInfoInternal[std::unique_ptr<CVC4::Command>* cmd]
@declarations {
  std::string name;
  SExpr sexpr;
}
  : KEYWORD symbolicExpr[sexpr]
    { name = AntlrInput::tokenText($KEYWORD);
      PARSER_STATE->setInfo(name.c_str() + 1, sexpr);
      cmd->reset(new SetInfoCommand(name.c_str() + 1, sexpr));
    }
  ;

setOptionInternal[std::unique_ptr<CVC4::Command>* cmd]
@init {
  std::string name;
  SExpr sexpr;
}
  : keyword[name] symbolicExpr[sexpr]
    { PARSER_STATE->setOption(name.c_str() + 1, sexpr);
      cmd->reset(new SetOptionCommand(name.c_str() + 1, sexpr));
      // Ugly that this changes the state of the parser; but
      // global-declarations affects parsing, so we can't hold off
      // on this until some SmtEngine eventually (if ever) executes it.
      if(name == ":global-declarations") {
        PARSER_STATE->setGlobalDeclarations(sexpr.getValue() == "true");
      }
    }
  ;

smt25Command[std::unique_ptr<CVC4::Command>* cmd]
@declarations {
  std::string name;
  std::string fname;
  Expr expr, expr2;
  std::vector<std::pair<std::string, Type> > sortedVarNames;
  SExpr sexpr;
  Type t;
  Expr func;
  std::vector<Expr> bvs;
  std::vector< std::vector<std::pair<std::string, Type> > > sortedVarNamesList;
  std::vector<std::vector<Expr>> flattenVarsList;
  std::vector<std::vector<Expr>> formals;
  std::vector<Expr> funcs;
  std::vector<Expr> func_defs;
  Expr aexpr;
  std::unique_ptr<CVC4::CommandSequence> seq;
  std::vector<Type> sorts;
  std::vector<Expr> flattenVars;
}
    /* declare-const */
  : DECLARE_CONST_TOK { PARSER_STATE->checkThatLogicIsSet(); }
    symbol[name,CHECK_NONE,SYM_VARIABLE]
    { PARSER_STATE->checkUserSymbol(name); }
    sortSymbol[t,CHECK_DECLARED]
    { // allow overloading here
      Expr c = PARSER_STATE->mkVar(name, t, ExprManager::VAR_FLAG_NONE, true);
      cmd->reset(new DeclareFunctionCommand(name, c, t)); }

    /* get model */
  | GET_MODEL_TOK { PARSER_STATE->checkThatLogicIsSet(); }
    { cmd->reset(new GetModelCommand()); }

    /* echo */
  | ECHO_TOK
    ( simpleSymbolicExpr[sexpr]
      { cmd->reset(new EchoCommand(sexpr.toString())); }
    | { cmd->reset(new EchoCommand()); }
    )

    /* reset: reset everything, returning solver to initial state.
     * Logic and options must be set again. */
  | RESET_TOK
    { cmd->reset(new ResetCommand());
      PARSER_STATE->reset();
    }
    /* reset-assertions: reset assertions, assertion stack, declarations,
     * etc., but the logic and options remain as they were. */
  | RESET_ASSERTIONS_TOK
    { cmd->reset(new ResetAssertionsCommand());
      PARSER_STATE->resetAssertions();
    }
  | DEFINE_FUN_REC_TOK
    { PARSER_STATE->checkThatLogicIsSet(); }
    symbol[fname,CHECK_NONE,SYM_VARIABLE]
    { PARSER_STATE->checkUserSymbol(fname); }
    LPAREN_TOK sortedVarList[sortedVarNames] RPAREN_TOK
    sortSymbol[t,CHECK_DECLARED]
    {
      func = PARSER_STATE->mkDefineFunRec(fname, sortedVarNames, t, flattenVars);
      PARSER_STATE->pushDefineFunRecScope(sortedVarNames, func, flattenVars, bvs, true );
    }
    term[expr, expr2]
    { PARSER_STATE->popScope();
      if( !flattenVars.empty() ){
        expr = PARSER_STATE->mkHoApply( expr, flattenVars );
      }
      cmd->reset(new DefineFunctionRecCommand(func,bvs,expr));
    }
  | DEFINE_FUNS_REC_TOK
    { PARSER_STATE->checkThatLogicIsSet();}
    LPAREN_TOK
    ( LPAREN_TOK
      symbol[fname,CHECK_UNDECLARED,SYM_VARIABLE]
      { PARSER_STATE->checkUserSymbol(fname); }
      LPAREN_TOK sortedVarList[sortedVarNames] RPAREN_TOK
      sortSymbol[t,CHECK_DECLARED]
      {
        flattenVars.clear();
        func = PARSER_STATE->mkDefineFunRec( fname, sortedVarNames, t, flattenVars );
        funcs.push_back( func );

        // add to lists (need to remember for when parsing the bodies)
        sortedVarNamesList.push_back( sortedVarNames );
        flattenVarsList.push_back( flattenVars );

        // set up parsing the next variable list block
        sortedVarNames.clear();
        flattenVars.clear();
      }
      RPAREN_TOK
    )+
    RPAREN_TOK
    LPAREN_TOK
    {
      //set up the first scope
      if( sortedVarNamesList.empty() ){
        PARSER_STATE->parseError("Must define at least one function in "
                                 "define-funs-rec");
      }
      bvs.clear();
      PARSER_STATE->pushDefineFunRecScope( sortedVarNamesList[0], funcs[0],
                                           flattenVarsList[0], bvs, true);
    }
    (
    term[expr,expr2]
    {
      unsigned j = func_defs.size();
      if( !flattenVarsList[j].empty() ){
        expr = PARSER_STATE->mkHoApply( expr, flattenVarsList[j] );
      }
      func_defs.push_back( expr );
      formals.push_back(bvs);
      j++;
      //set up the next scope
      PARSER_STATE->popScope();
      if( func_defs.size()<funcs.size() ){
        bvs.clear();
        PARSER_STATE->pushDefineFunRecScope( sortedVarNamesList[j], funcs[j],
                                             flattenVarsList[j], bvs, true);
      }
    }
    )+
    RPAREN_TOK
    { if( funcs.size()!=func_defs.size() ){
        PARSER_STATE->parseError(std::string(
            "Number of functions defined does not match number listed in "
            "define-funs-rec"));
      }
      cmd->reset( new DefineFunctionRecCommand(funcs,formals,func_defs));
    }
  ;

extendedCommand[std::unique_ptr<CVC4::Command>* cmd]
@declarations {
  std::vector<CVC4::Datatype> dts;
  Expr e, e2;
  Type t;
  std::string name;
  std::vector<std::string> names;
  std::vector<Expr> terms;
  std::vector<Type> sorts;
  std::vector<std::pair<std::string, Type> > sortedVarNames;
  std::unique_ptr<CVC4::CommandSequence> seq;
}
    /* Extended SMT-LIB set of commands syntax, not permitted in
     * --smtlib2 compliance mode. */
  : DECLARE_DATATYPES_2_5_TOK datatypes_2_5_DefCommand[false, cmd]
  | DECLARE_CODATATYPES_2_5_TOK datatypes_2_5_DefCommand[true, cmd]
  | DECLARE_CODATATYPE_TOK datatypeDefCommand[true, cmd]
  | DECLARE_CODATATYPES_TOK datatypesDefCommand[true, cmd]
  | rewriterulesCommand[cmd]

    /* Support some of Z3's extended SMT-LIB commands */

  | DECLARE_SORTS_TOK { PARSER_STATE->checkThatLogicIsSet(); }
    { if(!PARSER_STATE->isTheoryEnabled(Smt2::THEORY_UF) &&
         !PARSER_STATE->isTheoryEnabled(Smt2::THEORY_ARRAYS) &&
         !PARSER_STATE->isTheoryEnabled(Smt2::THEORY_DATATYPES) &&
         !PARSER_STATE->isTheoryEnabled(Smt2::THEORY_SETS)) {
        PARSER_STATE->parseErrorLogic("Free sort symbols not allowed in ");
      }
    }
    { seq.reset(new CVC4::CommandSequence()); }
    LPAREN_TOK
    ( symbol[name,CHECK_UNDECLARED,SYM_SORT]
      { PARSER_STATE->checkUserSymbol(name);
        Type type = PARSER_STATE->mkSort(name);
        seq->addCommand(new DeclareTypeCommand(name, 0, type));
      }
    )+
    RPAREN_TOK
    { cmd->reset(seq.release()); }

  | DECLARE_FUNS_TOK { PARSER_STATE->checkThatLogicIsSet(); }
    { seq.reset(new CVC4::CommandSequence()); }
    LPAREN_TOK
    ( LPAREN_TOK symbol[name,CHECK_UNDECLARED,SYM_VARIABLE]
      { PARSER_STATE->checkUserSymbol(name); }
      nonemptySortList[sorts] RPAREN_TOK
      { Type t;
        if(sorts.size() > 1) {
          if(!PARSER_STATE->isTheoryEnabled(Smt2::THEORY_UF)) {
            PARSER_STATE->parseError(
                "Functions (of non-zero arity) cannot "
                "be declared in logic "
                + PARSER_STATE->getLogic().getLogicString()
                + " unless option --uf-ho is used");
          }
          // must flatten
          Type range = sorts.back();
          sorts.pop_back();
          t = PARSER_STATE->mkFlatFunctionType(sorts, range);
        } else {
          t = sorts[0];
        }
        // allow overloading
        Expr func = PARSER_STATE->mkVar(name, t, ExprManager::VAR_FLAG_NONE, true);
        seq->addCommand(new DeclareFunctionCommand(name, func, t));
        sorts.clear();
      }
    )+
    RPAREN_TOK
    { cmd->reset(seq.release()); }
  | DECLARE_PREDS_TOK { PARSER_STATE->checkThatLogicIsSet(); }
    { seq.reset(new CVC4::CommandSequence()); }
    LPAREN_TOK
    ( LPAREN_TOK symbol[name,CHECK_UNDECLARED,SYM_VARIABLE]
      { PARSER_STATE->checkUserSymbol(name); }
      sortList[sorts] RPAREN_TOK
      { Type t = EXPR_MANAGER->booleanType();
        if(sorts.size() > 0) {
          if(!PARSER_STATE->isTheoryEnabled(Smt2::THEORY_UF)) {
            PARSER_STATE->parseError(
                "Functions (of non-zero arity) cannot "
                "be declared in logic "
                + PARSER_STATE->getLogic().getLogicString()
                + " unless option --uf-ho is used");
          }
          t = EXPR_MANAGER->mkFunctionType(sorts, t);
        }
        // allow overloading
        Expr func = PARSER_STATE->mkVar(name, t, ExprManager::VAR_FLAG_NONE, true);
        seq->addCommand(new DeclareFunctionCommand(name, func, t));
        sorts.clear();
      }
    )+
    RPAREN_TOK
    { cmd->reset(seq.release()); }

  | DEFINE_TOK { PARSER_STATE->checkThatLogicIsSet(); }
    ( symbol[name,CHECK_UNDECLARED,SYM_VARIABLE]
      { PARSER_STATE->checkUserSymbol(name); }
      term[e,e2]
      { Expr func = PARSER_STATE->mkVar(name, e.getType(),
                                        ExprManager::VAR_FLAG_DEFINED);
        cmd->reset(new DefineFunctionCommand(name, func, e));
      }
    | LPAREN_TOK
      symbol[name,CHECK_UNDECLARED,SYM_VARIABLE]
      { PARSER_STATE->checkUserSymbol(name); }
      sortedVarList[sortedVarNames] RPAREN_TOK
      { /* add variables to parser state before parsing term */
        Debug("parser") << "define fun: '" << name << "'" << std::endl;
        PARSER_STATE->pushScope(true);
        terms = PARSER_STATE->mkBoundVars(sortedVarNames);
      }
      term[e,e2]
      { PARSER_STATE->popScope();
        // declare the name down here (while parsing term, signature
        // must not be extended with the name itself; no recursion
        // permitted)
        Type t = e.getType();
        if( sortedVarNames.size() > 0 ) {
          std::vector<CVC4::Type> sorts;
          sorts.reserve(sortedVarNames.size());
          for(std::vector<std::pair<std::string, CVC4::Type> >::const_iterator
                i = sortedVarNames.begin(), iend = sortedVarNames.end();
              i != iend; ++i) {
            sorts.push_back((*i).second);
          }
          t = EXPR_MANAGER->mkFunctionType(sorts, t);
        }
        Expr func = PARSER_STATE->mkVar(name, t,
                                        ExprManager::VAR_FLAG_DEFINED);
        cmd->reset(new DefineFunctionCommand(name, func, terms, e));
      }
    )
  | DEFINE_CONST_TOK { PARSER_STATE->checkThatLogicIsSet(); }
    symbol[name,CHECK_UNDECLARED,SYM_VARIABLE]
    { PARSER_STATE->checkUserSymbol(name); }
    sortSymbol[t,CHECK_DECLARED]
    { /* add variables to parser state before parsing term */
      Debug("parser") << "define const: '" << name << "'" << std::endl;
      PARSER_STATE->pushScope(true);
      terms = PARSER_STATE->mkBoundVars(sortedVarNames);
    }
    term[e, e2]
    { PARSER_STATE->popScope();
      // declare the name down here (while parsing term, signature
      // must not be extended with the name itself; no recursion
      // permitted)
      Expr func = PARSER_STATE->mkVar(name, t,
                                      ExprManager::VAR_FLAG_DEFINED);
      cmd->reset(new DefineFunctionCommand(name, func, terms, e));
    }

  | SIMPLIFY_TOK { PARSER_STATE->checkThatLogicIsSet(); }
    term[e,e2]
    { cmd->reset(new SimplifyCommand(e)); }
  | GET_QE_TOK { PARSER_STATE->checkThatLogicIsSet(); }
    term[e,e2]
    { cmd->reset(new GetQuantifierEliminationCommand(e, true)); }
  | GET_QE_DISJUNCT_TOK { PARSER_STATE->checkThatLogicIsSet(); }
    term[e,e2]
    { cmd->reset(new GetQuantifierEliminationCommand(e, false)); }
  | GET_ABDUCT_TOK { 
      PARSER_STATE->checkThatLogicIsSet();
    }
    symbol[name,CHECK_UNDECLARED,SYM_VARIABLE]
    term[e,e2]
    (
      sygusGrammar[t, terms, name]
    )? 
    {
      cmd->reset(new GetAbductCommand(name,e, t));
    }
  | DECLARE_HEAP LPAREN_TOK 
    sortSymbol[t,CHECK_DECLARED] 
    sortSymbol[t, CHECK_DECLARED]
    // We currently do nothing with the type information declared for the heap.
    { cmd->reset(new EmptyCommand()); }
    RPAREN_TOK
  | BLOCK_MODEL_TOK { PARSER_STATE->checkThatLogicIsSet(); }
    { cmd->reset(new BlockModelCommand()); }

  | BLOCK_MODEL_VALUES_TOK { PARSER_STATE->checkThatLogicIsSet(); }
    ( LPAREN_TOK termList[terms,e] RPAREN_TOK
      { cmd->reset(new BlockModelValuesCommand(terms)); }
    | ~LPAREN_TOK
      { PARSER_STATE->parseError("The block-model-value command expects a list "
                                 "of terms.  Perhaps you forgot a pair of "
                                 "parentheses?");
      }
    )
  ;


datatypes_2_5_DefCommand[bool isCo, std::unique_ptr<CVC4::Command>* cmd]
@declarations {
  std::vector<CVC4::Datatype> dts;
  std::string name;
  std::vector<Type> sorts;
  std::vector<std::string> dnames;
  std::vector<unsigned> arities;
}
  : { PARSER_STATE->checkThatLogicIsSet();
    /* open a scope to keep the UnresolvedTypes contained */
    PARSER_STATE->pushScope(true); }
  LPAREN_TOK /* parametric sorts */
  ( symbol[name,CHECK_UNDECLARED,SYM_SORT]
    { sorts.push_back( PARSER_STATE->mkSort(name, ExprManager::SORT_FLAG_PLACEHOLDER) ); }
  )*
  RPAREN_TOK
  LPAREN_TOK ( LPAREN_TOK datatypeDef[isCo, dts, sorts] RPAREN_TOK )+ RPAREN_TOK
  { PARSER_STATE->popScope();
    cmd->reset(new DatatypeDeclarationCommand(PARSER_STATE->mkMutualDatatypeTypes(dts, true)));
  }
  ;

datatypeDefCommand[bool isCo, std::unique_ptr<CVC4::Command>* cmd]
@declarations {
  std::vector<CVC4::Datatype> dts;
  std::string name;
  std::vector<std::string> dnames;
  std::vector<int> arities;
}
 : { PARSER_STATE->checkThatLogicIsSet(); }
 symbol[name,CHECK_UNDECLARED,SYM_SORT]
 {
   dnames.push_back(name);
   arities.push_back(-1);
 }
 datatypesDef[isCo, dnames, arities, cmd]
 ;

datatypesDefCommand[bool isCo, std::unique_ptr<CVC4::Command>* cmd]
@declarations {
  std::vector<CVC4::Datatype> dts;
  std::string name;
  std::vector<std::string> dnames;
  std::vector<int> arities;
}
  : { PARSER_STATE->checkThatLogicIsSet(); }
  LPAREN_TOK /* datatype definition prelude */
  ( LPAREN_TOK symbol[name,CHECK_UNDECLARED,SYM_SORT] n=INTEGER_LITERAL RPAREN_TOK
    { unsigned arity = AntlrInput::tokenToUnsigned(n);
      Debug("parser-dt") << "Datatype : " << name << ", arity = " << arity << std::endl;
      dnames.push_back(name);
      arities.push_back( static_cast<int>(arity) );
    }
  )*
  RPAREN_TOK
  LPAREN_TOK
  datatypesDef[isCo, dnames, arities, cmd]
  RPAREN_TOK
  ;

/**
 * Read a list of datatype definitions for datatypes with names dnames and
 * parametric arities arities. A negative value in arities indicates that the
 * arity for the corresponding datatype has not been fixed: notice that we do
 * not know the arity of datatypes in the declare-datatype command prior to
 * parsing their body, whereas the arity of datatypes in declare-datatypes is
 * given in the preamble of that command and thus is known prior to this call.
 */
datatypesDef[bool isCo,
             const std::vector<std::string>& dnames,
             const std::vector<int>& arities,
             std::unique_ptr<CVC4::Command>* cmd]
@declarations {
  std::vector<CVC4::Datatype> dts;
  std::string name;
  std::vector<Type> params;
}
  : { PARSER_STATE->pushScope(true);
      // Declare the datatypes that are currently being defined as unresolved
      // types. If we do not know the arity of the datatype yet, we wait to
      // define it until parsing the preamble of its body, which may optionally
      // involve `par`. This is limited to the case of single datatypes defined
      // via declare-datatype, and hence no datatype body is parsed without
      // having all types declared. This ensures we can parse datatypes with
      // non-simple recursion, e.g. datatypes D having a subfield type
      // (Array Int D).
      for (unsigned i=0, dsize=dnames.size(); i<dsize; i++)
      {
        if( arities[i]<0 )
        {
          // do not know the arity yet
          continue;
        }
        unsigned arity = static_cast<unsigned>(arities[i]);
        PARSER_STATE->mkUnresolvedType(dnames[i], arity);
      }
    }
    ( LPAREN_TOK {
      params.clear();
      Debug("parser-dt") << "Processing datatype #" << dts.size() << std::endl;
      if( dts.size()>=dnames.size() ){
        PARSER_STATE->parseError("Too many datatypes defined in this block.");
      }
    }
    ( PAR_TOK { PARSER_STATE->pushScope(true); } LPAREN_TOK
      ( symbol[name,CHECK_UNDECLARED,SYM_SORT]
        { params.push_back( PARSER_STATE->mkSort(name, ExprManager::SORT_FLAG_PLACEHOLDER) ); }
      )*
      RPAREN_TOK {
        // if the arity was fixed by prelude and is not equal to the number of parameters
        if( arities[dts.size()]>=0 && static_cast<int>(params.size())!=arities[dts.size()] ){
          PARSER_STATE->parseError("Wrong number of parameters for datatype.");
        }
        if (arities[dts.size()]<0)
        {
          // now declare it as an unresolved type
          PARSER_STATE->mkUnresolvedType(dnames[dts.size()], params.size());
        }
        Debug("parser-dt") << params.size() << " parameters for " << dnames[dts.size()] << std::endl;
        dts.push_back(Datatype(EXPR_MANAGER, dnames[dts.size()],params,isCo));
      }
      LPAREN_TOK
      ( LPAREN_TOK constructorDef[dts.back()] RPAREN_TOK )+
      RPAREN_TOK { PARSER_STATE->popScope(); }
    | { // if the arity was fixed by prelude and is not equal to 0
        if( arities[dts.size()]>0 ){
          PARSER_STATE->parseError("No parameters given for datatype.");
        }
<<<<<<< HEAD
        else if (arities[dts.size()]<0)
        {
          // now declare it as an unresolved type
          PARSER_STATE->mkUnresolvedType(dnames[dts.size()], 0);
        }
        Debug("parser-dt") << "no parameters for " << dnames[dts.size()]
                           << std::endl;
        dts.push_back(Datatype(dnames[dts.size()],params,isCo));
=======
        Debug("parser-dt") << params.size() << " parameters for " << dnames[dts.size()] << std::endl;
        dts.push_back(Datatype(EXPR_MANAGER, dnames[dts.size()],params,isCo));
>>>>>>> c099abeb
      }
      ( LPAREN_TOK constructorDef[dts.back()] RPAREN_TOK )+
    )
    RPAREN_TOK
    )+
  {
    PARSER_STATE->popScope();
    cmd->reset(new DatatypeDeclarationCommand(PARSER_STATE->mkMutualDatatypeTypes(dts, true)));
  }
  ;

rewriterulesCommand[std::unique_ptr<CVC4::Command>* cmd]
@declarations {
  std::vector<Expr> guards, heads, triggers;
  Expr head, body, bvl, expr, expr2;
  Kind kind;
}
  : /* rewrite rules */
    REWRITE_RULE_TOK { kind = CVC4::kind::RR_REWRITE; }
    { PARSER_STATE->pushScope(true); }
    boundVarList[bvl]
    LPAREN_TOK ( pattern[expr] { triggers.push_back( expr ); } )* RPAREN_TOK
    LPAREN_TOK (termList[guards,expr])? RPAREN_TOK
    term[head, expr2]
    term[body, expr2]
    {
      *cmd = PARSER_STATE->assertRewriteRule(
          kind, bvl, triggers, guards, {head}, body);
    }
    /* propagation rule */
  | rewritePropaKind[kind]
    { PARSER_STATE->pushScope(true); }
    boundVarList[bvl]
    LPAREN_TOK ( pattern[expr] { triggers.push_back( expr ); } )* RPAREN_TOK
    LPAREN_TOK (termList[guards,expr])? RPAREN_TOK
    LPAREN_TOK (termList[heads,expr])? RPAREN_TOK
    term[body, expr2]
    {
      *cmd = PARSER_STATE->assertRewriteRule(
          kind, bvl, triggers, guards, heads, body);
    }
  ;

rewritePropaKind[CVC4::Kind& kind]
  : REDUCTION_RULE_TOK    { $kind = CVC4::kind::RR_REDUCTION; }
  | PROPAGATION_RULE_TOK  { $kind = CVC4::kind::RR_DEDUCTION; }
  ;

pattern[CVC4::Expr& expr]
@declarations {
  std::vector<Expr> patexpr;
}
  : LPAREN_TOK termList[patexpr,expr] RPAREN_TOK
    {
      expr = MK_EXPR(kind::INST_PATTERN, patexpr);
    }
  ;

simpleSymbolicExprNoKeyword[CVC4::SExpr& sexpr]
@declarations {
  CVC4::Kind k;
  std::string s;
  std::vector<unsigned int> s_vec;
}
  : INTEGER_LITERAL
    { sexpr = SExpr(Integer(AntlrInput::tokenText($INTEGER_LITERAL))); }
  | DECIMAL_LITERAL
    { sexpr = SExpr(AntlrInput::tokenToRational($DECIMAL_LITERAL)); }
  | HEX_LITERAL
    { assert( AntlrInput::tokenText($HEX_LITERAL).find("#x") == 0 );
      std::string hexString = AntlrInput::tokenTextSubstr($HEX_LITERAL, 2);
      sexpr = SExpr(Integer(hexString, 16));
    }
  | BINARY_LITERAL
    { assert( AntlrInput::tokenText($BINARY_LITERAL).find("#b") == 0 );
      std::string binString = AntlrInput::tokenTextSubstr($BINARY_LITERAL, 2);
      sexpr = SExpr(Integer(binString, 2));
    }
  | str[s,false]
    { sexpr = SExpr(s); }
//  | LPAREN_TOK STRCST_TOK
//      ( INTEGER_LITERAL {
//      s_vec.push_back( atoi( AntlrInput::tokenText($INTEGER_LITERAL) ) + 65 );
//    } )* RPAREN_TOK
//   {
//  sexpr = SExpr( MK_CONST( ::CVC4::String(s_vec) ) );
//  }
  | symbol[s,CHECK_NONE,SYM_SORT]
    { sexpr = SExpr(SExpr::Keyword(s)); }
  | tok=(ASSERT_TOK | CHECK_SAT_TOK | CHECK_SAT_ASSUMING_TOK | DECLARE_FUN_TOK
        | DECLARE_SORT_TOK
        | DEFINE_FUN_TOK | DEFINE_FUN_REC_TOK | DEFINE_FUNS_REC_TOK
        | DEFINE_SORT_TOK | GET_VALUE_TOK | GET_ASSIGNMENT_TOK
        | GET_ASSERTIONS_TOK | GET_PROOF_TOK | GET_UNSAT_ASSUMPTIONS_TOK
        | GET_UNSAT_CORE_TOK | EXIT_TOK
        | RESET_TOK | RESET_ASSERTIONS_TOK | SET_LOGIC_TOK | SET_INFO_TOK
        | GET_INFO_TOK | SET_OPTION_TOK | GET_OPTION_TOK | PUSH_TOK | POP_TOK
        | DECLARE_DATATYPES_TOK | GET_MODEL_TOK | ECHO_TOK | REWRITE_RULE_TOK
        | REDUCTION_RULE_TOK | PROPAGATION_RULE_TOK | SIMPLIFY_TOK)
    { sexpr = SExpr(SExpr::Keyword(AntlrInput::tokenText($tok))); }
  ;

keyword[std::string& s]
  : KEYWORD
    { s = AntlrInput::tokenText($KEYWORD); }
  ;

simpleSymbolicExpr[CVC4::SExpr& sexpr]
  : simpleSymbolicExprNoKeyword[sexpr]
  | KEYWORD
    { sexpr = SExpr(AntlrInput::tokenText($KEYWORD)); }
  ;

symbolicExpr[CVC4::SExpr& sexpr]
@declarations {
  std::vector<SExpr> children;
}
  : simpleSymbolicExpr[sexpr]
  | LPAREN_TOK
    ( symbolicExpr[sexpr] { children.push_back(sexpr); } )* RPAREN_TOK
    { sexpr = SExpr(children); }
  ;

/**
 * Matches a term.
 * @return the expression representing the term.
 */
term[CVC4::Expr& expr, CVC4::Expr& expr2]
@init {
  Kind kind = kind::NULL_EXPR;
  Expr f;
  std::string name;
  Type type;
  ParseOp p;
}
: termNonVariable[expr, expr2]

  // a qualified identifier (section 3.6 of SMT-LIB version 2.6)

  | qualIdentifier[p]
    {
      expr = PARSER_STATE->parseOpToExpr(p);
    }
  ;

/**
 * Matches a non-variable term.
 * @return the expression expr representing the term or formula, and expr2, an
 * optional annotation for expr (for instance, for attributed expressions).
 */
termNonVariable[CVC4::Expr& expr, CVC4::Expr& expr2]
@init {
  Debug("parser") << "term: " << AntlrInput::tokenText(LT(1)) << std::endl;
  Kind kind = kind::NULL_EXPR;
  std::string name;
  std::vector<Expr> args;
  std::vector< std::pair<std::string, Type> > sortedVarNames;
  Expr bvl;
  Expr f, f2, f3;
  std::string attr;
  Expr attexpr;
  std::vector<Expr> patexprs;
  std::vector<Expr> matchcases;
  std::unordered_set<std::string> names;
  std::vector< std::pair<std::string, Expr> > binders;
  Type type;
  Type type2;
  api::Term atomTerm;
  ParseOp p;
  std::vector<Type> argTypes;
}
  : LPAREN_TOK quantOp[kind]
    { PARSER_STATE->pushScope(true); }
    boundVarList[bvl]
    term[f, f2] RPAREN_TOK
    {
      args.push_back(bvl);

      PARSER_STATE->popScope();
      switch(f.getKind()) {
      case CVC4::kind::RR_REWRITE:
      case CVC4::kind::RR_REDUCTION:
      case CVC4::kind::RR_DEDUCTION:
        if(kind == CVC4::kind::EXISTS) {
          PARSER_STATE->parseError("Use Exists instead of Forall for a rewrite "
                                   "rule.");
        }
        args.push_back(f2); // guards
        args.push_back(f); // rule
        expr = MK_EXPR(CVC4::kind::REWRITE_RULE, args);
        break;
      default:
        args.push_back(f);
        if(! f2.isNull()){
          args.push_back(f2);
        }
        expr = MK_EXPR(kind, args);
      }
    }
  | LPAREN_TOK COMPREHENSION_TOK
    { PARSER_STATE->pushScope(true); }
    boundVarList[bvl]
    {
      args.push_back(bvl);
    }
    term[f, f2] { args.push_back(f); }
    term[f, f2] { 
      args.push_back(f); 
      expr = MK_EXPR(CVC4::kind::COMPREHENSION, args);
    }
    RPAREN_TOK
  | LPAREN_TOK qualIdentifier[p]
    termList[args,expr] RPAREN_TOK
    { 
      expr = PARSER_STATE->applyParseOp(p,args);
    }
  | /* a let or sygus let binding */
    LPAREN_TOK (
      LET_TOK LPAREN_TOK
      { PARSER_STATE->pushScope(true); }
      ( LPAREN_TOK symbol[name,CHECK_NONE,SYM_VARIABLE]
        term[expr, f2]
        RPAREN_TOK
        // this is a parallel let, so we have to save up all the contributions
        // of the let and define them only later on
        { if(names.count(name) == 1) {
            std::stringstream ss;
            ss << "warning: symbol `" << name << "' bound multiple times by let;"
               << " the last binding will be used, shadowing earlier ones";
            PARSER_STATE->warning(ss.str());
          } else {
            names.insert(name);
          }
          binders.push_back(std::make_pair(name, expr)); } )+ |
      SYGUS_LET_TOK LPAREN_TOK
      { PARSER_STATE->pushScope(true); }
      ( LPAREN_TOK symbol[name,CHECK_NONE,SYM_VARIABLE]
        sortSymbol[type,CHECK_DECLARED]
        term[expr, f2]
        RPAREN_TOK
        // this is a parallel let, so we have to save up all the contributions
        // of the let and define them only later on
        { if(names.count(name) == 1) {
            std::stringstream ss;
            ss << "warning: symbol `" << name << "' bound multiple times by let;"
               << " the last binding will be used, shadowing earlier ones";
            PARSER_STATE->warning(ss.str());
          } else {
            names.insert(name);
          }
          binders.push_back(std::make_pair(name, expr)); } )+ )
    { // now implement these bindings
      for (const std::pair<std::string, Expr>& binder : binders)
      {
        {
          PARSER_STATE->defineVar(binder.first, binder.second);
        }
      }
    }
    RPAREN_TOK
    term[expr, f2]
    RPAREN_TOK
    { PARSER_STATE->popScope(); }
  | /* match expression */
    LPAREN_TOK MATCH_TOK term[expr, f2] {
      if( !expr.getType().isDatatype() ){
        PARSER_STATE->parseError("Cannot match on non-datatype term.");
      }
    }
    LPAREN_TOK
    (
      // case with non-nullary pattern
      LPAREN_TOK LPAREN_TOK term[f, f2] {
          args.clear();
          PARSER_STATE->pushScope(true);
          // f should be a constructor
          type = f.getType();
          Debug("parser-dt") << "Pattern head : " << f << " " << type << std::endl;
          if (!type.isConstructor())
          {
            PARSER_STATE->parseError("Pattern must be application of a constructor or a variable.");
          }
          if (Datatype::datatypeOf(f).isParametric())
          {
            type = Datatype::datatypeOf(f)[Datatype::indexOf(f)].getSpecializedConstructorType(expr.getType());
          }
          argTypes = static_cast<ConstructorType>(type).getArgTypes();
        }
        // arguments of the pattern
        ( symbol[name,CHECK_NONE,SYM_VARIABLE] {
            if (args.size() >= argTypes.size())
            {
              PARSER_STATE->parseError("Too many arguments for pattern.");
            }
            //make of proper type
            Expr arg = PARSER_STATE->mkBoundVar(name, argTypes[args.size()]);
            args.push_back( arg );
          }
        )*
        RPAREN_TOK term[f3, f2] {
          // make the match case
          std::vector<Expr> cargs;
          cargs.push_back(f);
          cargs.insert(cargs.end(),args.begin(),args.end());
          Expr c = MK_EXPR(kind::APPLY_CONSTRUCTOR,cargs);
          Expr bvl = MK_EXPR(kind::BOUND_VAR_LIST,args);
          Expr mc = MK_EXPR(kind::MATCH_BIND_CASE, bvl, c, f3);
          matchcases.push_back(mc);
          // now, pop the scope
          PARSER_STATE->popScope();
        }
        RPAREN_TOK
      // case with nullary or variable pattern
      | LPAREN_TOK symbol[name,CHECK_NONE,SYM_VARIABLE] {
          if (PARSER_STATE->isDeclared(name,SYM_VARIABLE))
          {
            f = PARSER_STATE->getVariable(name);
            type = f.getType();
            if (!type.isConstructor() || 
                !((ConstructorType)type).getArgTypes().empty())
            {
              PARSER_STATE->parseError("Must apply constructors of arity greater than 0 to arguments in pattern.");
            }
            // make nullary constructor application
            f = MK_EXPR(kind::APPLY_CONSTRUCTOR, f);
          }
          else
          {
            // it has the type of the head expr
            f = PARSER_STATE->mkBoundVar(name, expr.getType());
          }
        }
        term[f3, f2] {
          Expr mc;
          if (f.getKind() == kind::BOUND_VARIABLE)
          {
            Expr bvl = MK_EXPR(kind::BOUND_VAR_LIST, f);
            mc = MK_EXPR(kind::MATCH_BIND_CASE, bvl, f, f3);
          }
          else
          {
            mc = MK_EXPR(kind::MATCH_CASE, f, f3);
          }
          matchcases.push_back(mc);
        }
        RPAREN_TOK
    )+
    RPAREN_TOK RPAREN_TOK  {
      //now, make the match
      if (matchcases.empty())
      {
        PARSER_STATE->parseError("Must have at least one case in match.");
      }
      std::vector<Expr> mchildren;
      mchildren.push_back(expr);
      mchildren.insert(mchildren.end(), matchcases.begin(), matchcases.end());
      expr = MK_EXPR(kind::MATCH, mchildren);
    }

    /* attributed expressions */
  | LPAREN_TOK ATTRIBUTE_TOK term[expr, f2]
    ( attribute[expr, attexpr, attr]
      { if( ! attexpr.isNull()) {
          patexprs.push_back( attexpr );
        }
      }
    )+ RPAREN_TOK
    {
      if(attr == ":rewrite-rule") {
        Expr guard;
        Expr body;
        if(expr[1].getKind() == kind::IMPLIES ||
           expr[1].getKind() == kind::EQUAL) {
          guard = expr[0];
          body = expr[1];
        } else {
          guard = MK_CONST(bool(true));
          body = expr;
        }
        expr2 = guard;
        args.push_back(body[0]);
        args.push_back(body[1]);
        if(!f2.isNull()) {
          args.push_back(f2);
        }

        if( body.getKind()==kind::IMPLIES ){
          kind = kind::RR_DEDUCTION;
        }else if( body.getKind()==kind::EQUAL ){
          kind = body[0].getType().isBoolean() ? kind::RR_REDUCTION : kind::RR_REWRITE;
        }else{
          PARSER_STATE->parseError("Error parsing rewrite rule.");
        }
        expr = MK_EXPR( kind, args );
      } else if(! patexprs.empty()) {
        if( !f2.isNull() && f2.getKind()==kind::INST_PATTERN_LIST ){
          for( size_t i=0; i<f2.getNumChildren(); i++ ){
            if( f2[i].getKind()==kind::INST_PATTERN ){
              patexprs.push_back( f2[i] );
            }else{
              std::stringstream ss;
              ss << "warning: rewrite rules do not support " << f2[i]
                 << " within instantiation pattern list";
              PARSER_STATE->warning(ss.str());
            }
          }
        }
        expr2 = MK_EXPR(kind::INST_PATTERN_LIST, patexprs);
      } else {
        expr2 = f2;
      }
    }
  | /* lambda */
    LPAREN_TOK HO_LAMBDA_TOK
    { PARSER_STATE->pushScope(true); }
    boundVarList[bvl]
    term[f, f2] RPAREN_TOK
    {
      args.push_back(bvl);
      args.push_back(f);
      PARSER_STATE->popScope();
      expr = MK_EXPR(CVC4::kind::LAMBDA, args);
    }
  | LPAREN_TOK TUPLE_CONST_TOK termList[args,expr] RPAREN_TOK
  {
    std::vector<api::Sort> sorts;
    std::vector<api::Term> terms;
    for (const Expr& arg : args)
    {
      sorts.emplace_back(arg.getType());
      terms.emplace_back(arg);
    }
    expr = SOLVER->mkTuple(sorts, terms).getExpr();
  }
  | /* an atomic term (a term with no subterms) */
    termAtomic[atomTerm] { expr = atomTerm.getExpr(); }
  ;


/**
 * Matches a qualified identifier, which can be a combination of one or more of
 * the following, stored in the ParseOp utility class:
 * (1) A kind.
 * (2) A string name.
 * (3) An expression expr.
 * (4) A type t.
 *
 * A qualified identifier is the generic case of function heads.
 * With respect to the standard definition (Section 3.6 of SMT-LIB version 2.6)
 * of qualified identifiers, we additionally parse:
 * - "Array constant specifications" of the form (as const (Array T1 T2)),
 * which notice are used as function heads e.g. ((as const (Array Int Int)) 0)
 * specifies the constant array over integers consisting of constant 0. This
 * is handled as if it were a special case of an operator here.
 *
 * Examples:
 *
 * (Identifiers)
 *
 * - For declared functions f, we return (2).
 * - For indexed functions like testers (_ is C) and bitvector extract
 * (_ extract n m), we return (3) for the appropriate operator.
 * - For tuple selectors (_ tupSel n), we return (1) and (3). Kind is set to
 * APPLY_SELECTOR, and expr is set to n, which is to be interpreted by the
 * caller as the n^th generic tuple selector. We do this since there is no
 * AST expression representing generic tuple select, and we do not have enough
 * type information at this point to know the type of the tuple we will be
 * selecting from.
 *
 * (Ascripted Identifiers)
 *
 * - For ascripted nullary parametric datatype constructors like
 * (as nil (List Int)), we return (APPLY_CONSTRUCTOR C) for the appropriate
 * specialized constructor C as (3).
 * - For ascripted non-nullary parametric datatype constructors like
 * (as cons (List Int)), we return the appropriate specialized constructor C
 * as (3).
 * - Overloaded non-parametric constructors (as C T) return the appropriate
 * expression, analogous to the parametric cases above.
 * - For other ascripted nullary constants like (as emptyset (Set T)),
 * (as sep.nil T), we return the appropriate expression (3).
 * - For array constant specifications (as const (Array T1 T2)), we return (1)
 * and (4), where kind is set to STORE_ALL and type is set to (Array T1 T2),
 * where this is to be interpreted by the caller as converting the next parsed
 * constant of type T2 to an Array of type (Array T1 T2) over that constant.
 * - For ascriptions on normal symbols (as f T), we return the appropriate
 * expression (3), which may involve disambiguating f based on type T if it is
 * overloaded.
 */
qualIdentifier[CVC4::ParseOp& p]
@init {
  Kind k;
  std::string baseName;
  Expr f;
  Type type;
}
: identifier[p]
  | LPAREN_TOK AS_TOK
    ( CONST_TOK sortSymbol[type, CHECK_DECLARED]
      {
        p.d_kind = kind::STORE_ALL;
        PARSER_STATE->applyTypeAscription(p, type);
      }
    | identifier[p]
      sortSymbol[type, CHECK_DECLARED]
      {
        PARSER_STATE->applyTypeAscription(p, type);
      }
    )
    RPAREN_TOK
  ;

/**
 * Matches an identifier, which can be a combination of one or more of the
 * following, stored in the ParseOp utility class:
 * (1) A kind.
 * (2) A string name.
 * (3) An expression expr.
 * For examples, see documentation of qualIdentifier.
 */
identifier[CVC4::ParseOp& p]
@init {
  Expr f;
  Expr f2;
  std::vector<uint64_t> numerals;
}
: functionName[p.d_name, CHECK_NONE]

  // indexed functions

  | LPAREN_TOK INDEX_TOK
    ( TESTER_TOK term[f, f2]
      {
        if (f.getKind() == kind::APPLY_CONSTRUCTOR && f.getNumChildren() == 0)
        {
          // for nullary constructors, must get the operator
          f = f.getOperator();
        }
        if (!f.getType().isConstructor())
        {
          PARSER_STATE->parseError(
              "Bad syntax for test (_ is X), X must be a constructor.");
        }
        p.d_expr = Datatype::datatypeOf(f)[Datatype::indexOf(f)].getTester();
      }
    | TUPLE_SEL_TOK m=INTEGER_LITERAL
      {
        // we adopt a special syntax (_ tupSel n)
        p.d_kind = CVC4::kind::APPLY_SELECTOR;
        // put m in expr so that the caller can deal with this case
        p.d_expr = MK_CONST(Rational(AntlrInput::tokenToUnsigned($m)));
      }
    | sym=SIMPLE_SYMBOL nonemptyNumeralList[numerals]
      {
        p.d_expr = PARSER_STATE->mkIndexedOp(AntlrInput::tokenText($sym), numerals)
                   .getExpr();
      }
    )
    RPAREN_TOK
  ;

/**
 * Matches an atomic term (a term with no subterms).
 * @return the expression expr representing the term or formula.
 */
termAtomic[CVC4::api::Term& atomTerm]
@init {
  Type type;
  Type type2;
  std::string s;
  std::vector<uint64_t> numerals;
}
    /* constants */
  : INTEGER_LITERAL
    {
      std::string intStr = AntlrInput::tokenText($INTEGER_LITERAL);
      atomTerm = SOLVER->mkReal(intStr);
    }
  | DECIMAL_LITERAL
    {
      std::string realStr = AntlrInput::tokenText($DECIMAL_LITERAL);
      atomTerm = SOLVER->ensureTermSort(SOLVER->mkReal(realStr),
                                        SOLVER->getRealSort());
    }

  // Constants using indexed identifiers, e.g. (_ +oo 8 24) (positive infinity
  // as a 32-bit floating-point constant)
  | LPAREN_TOK INDEX_TOK
    ( EMP_TOK
      sortSymbol[type,CHECK_DECLARED]
      sortSymbol[type2,CHECK_DECLARED]
      {
        // Empty heap constant in seperation logic
        api::Term v1 = SOLVER->mkConst(api::Sort(type), "_emp1");
        api::Term v2 = SOLVER->mkConst(api::Sort(type2), "_emp2");
        atomTerm = SOLVER->mkTerm(api::SEP_EMP, v1, v2);
      }
    | sym=SIMPLE_SYMBOL nonemptyNumeralList[numerals]
      {
        atomTerm =
          PARSER_STATE->mkIndexedConstant(AntlrInput::tokenText($sym),
                                          numerals);
      }
    )
    RPAREN_TOK

  // Bit-vector constants
  | HEX_LITERAL
  {
    assert(AntlrInput::tokenText($HEX_LITERAL).find("#x") == 0);
    std::string hexStr = AntlrInput::tokenTextSubstr($HEX_LITERAL, 2);
    atomTerm = SOLVER->mkBitVector(hexStr, 16);
    }
  | BINARY_LITERAL
    {
      assert(AntlrInput::tokenText($BINARY_LITERAL).find("#b") == 0);
      std::string binStr = AntlrInput::tokenTextSubstr($BINARY_LITERAL, 2);
      atomTerm = SOLVER->mkBitVector(binStr, 2);
    }

  // String constant
  | str[s,false] { atomTerm = SOLVER->mkString(s, true); }

  // NOTE: Theory constants go here

  // Empty tuple constant
  | TUPLE_CONST_TOK
    {
      atomTerm = SOLVER->mkTuple(std::vector<api::Sort>(),
                                 std::vector<api::Term>());
    }
  ;

/**
 * Read attribute
 */
attribute[CVC4::Expr& expr, CVC4::Expr& retExpr, std::string& attr]
@init {
  SExpr sexpr;
  Expr patexpr;
  std::vector<Expr> patexprs;
  Expr e2;
  bool hasValue = false;
}
  : KEYWORD ( simpleSymbolicExprNoKeyword[sexpr] { hasValue = true; } )?
  {
    attr = AntlrInput::tokenText($KEYWORD);
    // EXPR_MANAGER->setNamedAttribute( expr, attr );
    if(attr == ":rewrite-rule") {
      if(hasValue) {
        std::stringstream ss;
        ss << "warning: Attribute " << attr
           << " does not take a value (ignoring)";
        PARSER_STATE->warning(ss.str());
      }
      // do nothing
    }
    else if (attr==":axiom" || attr==":conjecture" || attr==":fun-def")
    {
      if(hasValue) {
        std::stringstream ss;
        ss << "warning: Attribute " << attr
           << " does not take a value (ignoring)";
        PARSER_STATE->warning(ss.str());
      }
      Expr avar;
      bool success = true;
      std::string attr_name = attr;
      attr_name.erase( attr_name.begin() );
      if( attr==":fun-def" ){
        if( expr.getKind()!=kind::EQUAL || expr[0].getKind()!=kind::APPLY_UF ){
          success = false;
        }else{
          FunctionType t = (FunctionType)expr[0].getOperator().getType();
          for( unsigned i=0; i<expr[0].getNumChildren(); i++ ){
            if( expr[0][i].getKind() != kind::BOUND_VARIABLE ||
                expr[0][i].getType() != t.getArgTypes()[i] ){
              success = false;
              break;
            }else{
              for( unsigned j=0; j<i; j++ ){
                if( expr[0][j]==expr[0][i] ){
                  success = false;
                  break;
                }
              }
            }
          }
        }
        if( !success ){
          std::stringstream ss;
          ss << "warning: Function definition should be an equality whose LHS "
             << "is an uninterpreted function applied to unique variables.";
          PARSER_STATE->warning(ss.str());
        }else{
          avar = expr[0];
        }
      }else{
        Type t = EXPR_MANAGER->booleanType();
        avar = PARSER_STATE->mkVar(attr_name, t);
      }
      if( success ){
        //Will set the attribute on auxiliary var (preserves attribute on
        //formula through rewriting).
        retExpr = MK_EXPR(kind::INST_ATTRIBUTE, avar);
        Command* c = new SetUserAttributeCommand( attr_name, avar );
        c->setMuted(true);
        PARSER_STATE->preemptCommand(c);
      }
    } else {
      PARSER_STATE->attributeNotSupported(attr);
    }
  }
  | ATTRIBUTE_PATTERN_TOK LPAREN_TOK
    ( term[patexpr, e2]
      { patexprs.push_back( patexpr ); }
    )+ RPAREN_TOK
    {
      attr = std::string(":pattern");
      retExpr = MK_EXPR(kind::INST_PATTERN, patexprs);
    }
  | ATTRIBUTE_NO_PATTERN_TOK term[patexpr, e2]
    {
      attr = std::string(":no-pattern");
      retExpr = MK_EXPR(kind::INST_NO_PATTERN, patexpr);
    }
  | tok=( ATTRIBUTE_INST_LEVEL | ATTRIBUTE_RR_PRIORITY ) INTEGER_LITERAL
    {
      Expr n = MK_CONST( AntlrInput::tokenToInteger($INTEGER_LITERAL) );
      std::vector<Expr> values;
      values.push_back( n );
      std::string attr_name(AntlrInput::tokenText($tok));
      attr_name.erase( attr_name.begin() );
      Type t = EXPR_MANAGER->booleanType();
      Expr avar = PARSER_STATE->mkVar(attr_name, t);
      retExpr = MK_EXPR(kind::INST_ATTRIBUTE, avar);
      Command* c = new SetUserAttributeCommand( attr_name, avar, values );
      c->setMuted(true);
      PARSER_STATE->preemptCommand(c);
    }
  | ATTRIBUTE_NAMED_TOK symbolicExpr[sexpr]
    {
      attr = std::string(":named");
      Expr func = PARSER_STATE->setNamedAttribute(expr, sexpr);
      std::string name = sexpr.getValue();
      // bind name to expr with define-fun
      Command* c =
        new DefineNamedFunctionCommand(name, func, std::vector<Expr>(), expr);
      c->setMuted(true);
      PARSER_STATE->preemptCommand(c);
    }
  ;

/**
 * Matches a sequence of terms and puts them into the formulas
 * vector.
 * @param formulas the vector to fill with terms
 * @param expr an Expr reference for the elements of the sequence
 */
/* NOTE: We pass an Expr in here just to avoid allocating a fresh Expr every
 * time through this rule. */
termList[std::vector<CVC4::Expr>& formulas, CVC4::Expr& expr]
@declarations {
  Expr expr2;
}
  : ( term[expr, expr2] { formulas.push_back(expr); } )+
  ;

/**
 * Matches a string, and strips off the quotes.
 */
str[std::string& s, bool fsmtlib]
  : STRING_LITERAL
    {
      s = AntlrInput::tokenText($STRING_LITERAL);
      /* strip off the quotes */
      s = s.substr(1, s.size() - 2);
      for (size_t i = 0; i < s.size(); i++)
      {
        if ((unsigned)s[i] > 127 && !isprint(s[i]))
        {
          PARSER_STATE->parseError(
              "Extended/unprintable characters are not "
              "part of SMT-LIB, and they must be encoded "
              "as escape sequences");
        }
      }
      if (fsmtlib || PARSER_STATE->escapeDupDblQuote())
      {
        char* p_orig = strdup(s.c_str());
        char *p = p_orig, *q = p_orig;
        while (*q != '\0')
        {
          if (PARSER_STATE->escapeDupDblQuote() && *q == '"')
          {
            // Handle SMT-LIB >=2.5 standard escape '""'.
            ++q;
            assert(*q == '"');
          }
          else if (!PARSER_STATE->escapeDupDblQuote() && *q == '\\')
          {
            ++q;
            // Handle SMT-LIB 2.0 standard escapes '\\' and '\"'.
            if (*q != '\\' && *q != '"')
            {
              assert(*q != '\0');
              *p++ = '\\';
            }
          }
          *p++ = *q++;
        }
        *p = '\0';
        s = p_orig;
        free(p_orig);
      }
    }
  ;

quantOp[CVC4::Kind& kind]
@init {
  Debug("parser") << "quant: " << AntlrInput::tokenText(LT(1)) << std::endl;
}
  : EXISTS_TOK    { $kind = CVC4::kind::EXISTS; }
  | FORALL_TOK    { $kind = CVC4::kind::FORALL; }
  ;

/**
 * Matches a (possibly undeclared) function symbol (returning the string)
 * @param check what kind of check to do with the symbol
 */
functionName[std::string& name, CVC4::parser::DeclarationCheck check]
  : symbol[name,check,SYM_VARIABLE]
  ;

/**
 * Matches a sequence of sort symbols and fills them into the given
 * vector.
 */
sortList[std::vector<CVC4::Type>& sorts]
@declarations {
  Type t;
}
  : ( sortSymbol[t,CHECK_DECLARED] { sorts.push_back(t); } )*
  ;

nonemptySortList[std::vector<CVC4::Type>& sorts]
@declarations {
  Type t;
}
  : ( sortSymbol[t,CHECK_DECLARED] { sorts.push_back(t); } )+
  ;

/**
 * Matches a sequence of (variable,sort) symbol pairs and fills them
 * into the given vector.
 */
sortedVarList[std::vector<std::pair<std::string, CVC4::Type> >& sortedVars]
@declarations {
  std::string name;
  Type t;
}
  : ( LPAREN_TOK symbol[name,CHECK_NONE,SYM_VARIABLE]
      sortSymbol[t,CHECK_DECLARED] RPAREN_TOK
      { sortedVars.push_back(make_pair(name, t)); }
    )*
  ;

/**
 * Matches a sequence of (variable, sort) symbol pairs, registers them as bound
 * variables, and returns a term corresponding to the list of pairs.
 */
boundVarList[CVC4::Expr& expr]
@declarations {
  std::vector<std::pair<std::string, CVC4::Type>> sortedVarNames;
}
 : LPAREN_TOK sortedVarList[sortedVarNames] RPAREN_TOK
   {
     std::vector<CVC4::Expr> args = PARSER_STATE->mkBoundVars(sortedVarNames);
     expr = MK_EXPR(kind::BOUND_VAR_LIST, args);
   }
 ;

/**
 * Matches the sort symbol, which can be an arbitrary symbol.
 * @param check the check to perform on the name
 */
sortName[std::string& name, CVC4::parser::DeclarationCheck check]
  : symbol[name,check,SYM_SORT]
  ;

sortSymbol[CVC4::Type& t, CVC4::parser::DeclarationCheck check]
@declarations {
  std::string name;
  std::vector<CVC4::Type> args;
  std::vector<uint64_t> numerals;
  bool indexed = false;
}
  : sortName[name,CHECK_NONE]
    {
      if(check == CHECK_DECLARED || PARSER_STATE->isDeclared(name, SYM_SORT)) {
        t = PARSER_STATE->getSort(name);
      } else {
        t = PARSER_STATE->mkUnresolvedType(name);
      }
    }
  | LPAREN_TOK (INDEX_TOK {indexed = true;} | {indexed = false;})
    symbol[name,CHECK_NONE,SYM_SORT]
    ( nonemptyNumeralList[numerals]
      { // allow sygus inputs to elide the `_'
        if( !indexed && !PARSER_STATE->sygus_v1() ) {
          std::stringstream ss;
          ss << "SMT-LIB requires use of an indexed sort here, e.g. (_ " << name
             << " ...)";
          PARSER_STATE->parseError(ss.str());
        }
        if( name == "BitVec" ) {
          if( numerals.size() != 1 ) {
            PARSER_STATE->parseError("Illegal bitvector type.");
          }
          if(numerals.front() == 0) {
            PARSER_STATE->parseError("Illegal bitvector size: 0");
          }
          t = EXPR_MANAGER->mkBitVectorType(numerals.front());
        } else if ( name == "FloatingPoint" ) {
          if( numerals.size() != 2 ) {
            PARSER_STATE->parseError("Illegal floating-point type.");
          }
          if(!validExponentSize(numerals[0])) {
            PARSER_STATE->parseError("Illegal floating-point exponent size");
          }
          if(!validSignificandSize(numerals[1])) {
            PARSER_STATE->parseError("Illegal floating-point significand size");
          }
          t = EXPR_MANAGER->mkFloatingPointType(numerals[0],numerals[1]);
        } else {
          std::stringstream ss;
          ss << "unknown indexed sort symbol `" << name << "'";
          PARSER_STATE->parseError(ss.str());
        }
      }
    | sortList[args]
      { if( indexed ) {
          std::stringstream ss;
          ss << "Unexpected use of indexing operator `_' before `" << name
             << "', try leaving it out";
          PARSER_STATE->parseError(ss.str());
        }
        if(args.empty()) {
          PARSER_STATE->parseError("Extra parentheses around sort name not "
                                   "permitted in SMT-LIB");
        } else if(name == "Array" &&
           PARSER_STATE->isTheoryEnabled(Smt2::THEORY_ARRAYS) ) {
          if(args.size() != 2) {
            PARSER_STATE->parseError("Illegal array type.");
          }
          t = EXPR_MANAGER->mkArrayType( args[0], args[1] );
        } else if(name == "Set" &&
                  PARSER_STATE->isTheoryEnabled(Smt2::THEORY_SETS) ) {
          if(args.size() != 1) {
            PARSER_STATE->parseError("Illegal set type.");
          }
          t = EXPR_MANAGER->mkSetType( args[0] );
        } else if(name == "Tuple") {
          t = EXPR_MANAGER->mkTupleType(args);
        } else if(check == CHECK_DECLARED ||
                  PARSER_STATE->isDeclared(name, SYM_SORT)) {
          t = PARSER_STATE->getSort(name, args);
        } else {
          // make unresolved type
          if(args.empty()) {
            t = PARSER_STATE->mkUnresolvedType(name);
            Debug("parser-param") << "param: make unres type " << name
                                  << std::endl;
          } else {
            t = PARSER_STATE->mkUnresolvedTypeConstructor(name,args);
            t = SortConstructorType(t).instantiate( args );
            Debug("parser-param")
                << "param: make unres param type " << name << " " << args.size()
                << " " << PARSER_STATE->getArity( name ) << std::endl;
          }
        }
      }
    ) RPAREN_TOK
  | LPAREN_TOK HO_ARROW_TOK sortList[args] RPAREN_TOK
    {
      if(args.size()<2) {
        PARSER_STATE->parseError("Arrow types must have at least 2 arguments");
      }
      //flatten the type
      Type rangeType = args.back();
      args.pop_back();
      t = PARSER_STATE->mkFlatFunctionType( args, rangeType );
    }
  ;

/**
 * Matches a list of symbols, with check and type arguments as for the
 * symbol[] rule below.
 */
symbolList[std::vector<std::string>& names,
           CVC4::parser::DeclarationCheck check,
           CVC4::parser::SymbolType type]
@declarations {
  std::string id;
}
  : ( symbol[id,check,type] { names.push_back(id); } )*
  ;

/**
 * Matches an symbol and sets the string reference parameter id.
 * @param id string to hold the symbol
 * @param check what kinds of check to do on the symbol
 * @param type the intended namespace for the symbol
 */
symbol[std::string& id,
       CVC4::parser::DeclarationCheck check,
       CVC4::parser::SymbolType type]
  : SIMPLE_SYMBOL
    { id = AntlrInput::tokenText($SIMPLE_SYMBOL);
      if(!PARSER_STATE->isAbstractValue(id)) {
        // if an abstract value, SmtEngine handles declaration
        PARSER_STATE->checkDeclaration(id, check, type);
      }
    }
  | QUOTED_SYMBOL
    { id = AntlrInput::tokenText($QUOTED_SYMBOL);
      /* strip off the quotes */
      id = id.substr(1, id.size() - 2);
      if(!PARSER_STATE->isAbstractValue(id)) {
        // if an abstract value, SmtEngine handles declaration
        PARSER_STATE->checkDeclaration(id, check, type);
      }
    }
  | UNTERMINATED_QUOTED_SYMBOL
    ( EOF
      { PARSER_STATE->unexpectedEOF("unterminated |quoted| symbol"); }
    | '\\'
      { PARSER_STATE->unexpectedEOF("backslash not permitted in |quoted| "
                                    "symbol"); }
    )
  ;

/**
 * Matches a nonempty list of numerals.
 * @param numerals the (empty) vector to house the numerals.
 */
nonemptyNumeralList[std::vector<uint64_t>& numerals]
  : ( INTEGER_LITERAL
      { numerals.push_back(AntlrInput::tokenToUnsigned($INTEGER_LITERAL)); }
    )+
  ;

/**
 * Parses a datatype definition
 */
datatypeDef[bool isCo, std::vector<CVC4::Datatype>& datatypes,
            std::vector< CVC4::Type >& params]
@init {
  std::string id;
}
    /* This really needs to be CHECK_NONE, or mutually-recursive
     * datatypes won't work, because this type will already be
     * "defined" as an unresolved type; don't worry, we check
     * below. */
  : symbol[id,CHECK_NONE,SYM_SORT] { PARSER_STATE->pushScope(true); }
   /* ( '[' symbol[id2,CHECK_UNDECLARED,SYM_SORT] {
        t = PARSER_STATE->mkSort(id2);
        params.push_back( t );
      }
      ( symbol[id2,CHECK_UNDECLARED,SYM_SORT] {
        t = PARSER_STATE->mkSort(id2);
        params.push_back( t ); }
      )* ']'
    )?*/ //AJR: this isn't necessary if we use z3's style
    { datatypes.push_back(Datatype(EXPR_MANAGER, id, params, isCo));
      if(!PARSER_STATE->isUnresolvedType(id)) {
        // if not unresolved, must be undeclared
        PARSER_STATE->checkDeclaration(id, CHECK_UNDECLARED, SYM_SORT);
      }
    }
    ( LPAREN_TOK constructorDef[datatypes.back()] RPAREN_TOK )+
    { PARSER_STATE->popScope(); }
  ;

/**
 * Parses a constructor defintion for type
 */
constructorDef[CVC4::Datatype& type]
@init {
  std::string id;
  CVC4::DatatypeConstructor* ctor = NULL;
}
  : symbol[id,CHECK_NONE,SYM_VARIABLE]
    { // make the tester
      std::string testerId("is-");
      testerId.append(id);
      ctor = new CVC4::DatatypeConstructor(id, testerId);
    }
    ( LPAREN_TOK selector[*ctor] RPAREN_TOK )*
    { // make the constructor
      type.addConstructor(*ctor);
      Debug("parser-idt") << "constructor: " << id.c_str() << std::endl;
      delete ctor;
    }
  ;

selector[CVC4::DatatypeConstructor& ctor]
@init {
  std::string id;
  Type t, t2;
}
  : symbol[id,CHECK_NONE,SYM_SORT] sortSymbol[t,CHECK_NONE]
    { ctor.addArg(id, t);
      Debug("parser-idt") << "selector: " << id.c_str()
                          << " of type " << t << std::endl;
    }
  ;

// Base SMT-LIB tokens
ASSERT_TOK : 'assert';
CHECK_SAT_TOK : 'check-sat';
CHECK_SAT_ASSUMING_TOK : 'check-sat-assuming';
DECLARE_FUN_TOK : 'declare-fun';
DECLARE_SORT_TOK : 'declare-sort';
DEFINE_FUN_TOK : 'define-fun';
DEFINE_FUN_REC_TOK : 'define-fun-rec';
DEFINE_FUNS_REC_TOK : 'define-funs-rec';
DEFINE_SORT_TOK : 'define-sort';
GET_VALUE_TOK : 'get-value';
GET_ASSIGNMENT_TOK : 'get-assignment';
GET_ASSERTIONS_TOK : 'get-assertions';
GET_PROOF_TOK : 'get-proof';
GET_UNSAT_ASSUMPTIONS_TOK : 'get-unsat-assumptions';
GET_UNSAT_CORE_TOK : 'get-unsat-core';
EXIT_TOK : 'exit';
RESET_TOK : { PARSER_STATE->v2_5() }? 'reset';
RESET_ASSERTIONS_TOK : 'reset-assertions';
LET_TOK : { !PARSER_STATE->sygus_v1() }? 'let';
SYGUS_LET_TOK : { PARSER_STATE->sygus_v1() }? 'let';
ATTRIBUTE_TOK : '!';
LPAREN_TOK : '(';
RPAREN_TOK : ')';
INDEX_TOK : '_';
SET_LOGIC_TOK : 'set-logic';
SET_INFO_TOK : 'set-info';
GET_INFO_TOK : 'get-info';
SET_OPTION_TOK : 'set-option';
GET_OPTION_TOK : 'get-option';
PUSH_TOK : 'push';
POP_TOK : 'pop';
AS_TOK : 'as';
CONST_TOK : { !PARSER_STATE->strictModeEnabled() }? 'const';

// extended commands
DECLARE_CODATATYPE_TOK : { PARSER_STATE->v2_6() || PARSER_STATE->sygus() }? 'declare-codatatype';
DECLARE_DATATYPE_TOK : { PARSER_STATE->v2_6() || PARSER_STATE->sygus() }? 'declare-datatype';
DECLARE_DATATYPES_2_5_TOK : { !( PARSER_STATE->v2_6() || PARSER_STATE->sygus() ) }?'declare-datatypes';
DECLARE_DATATYPES_TOK : { PARSER_STATE->v2_6() || PARSER_STATE->sygus() }?'declare-datatypes';
DECLARE_CODATATYPES_2_5_TOK : { !( PARSER_STATE->v2_6() || PARSER_STATE->sygus() ) }?'declare-codatatypes';
DECLARE_CODATATYPES_TOK : { PARSER_STATE->v2_6() || PARSER_STATE->sygus() }?'declare-codatatypes';
PAR_TOK : { PARSER_STATE->v2_6() }?'par';
COMPREHENSION_TOK : { PARSER_STATE->isTheoryEnabled(Smt2::THEORY_SETS) }?'comprehension';
TESTER_TOK : { ( PARSER_STATE->v2_6() || PARSER_STATE->sygus() ) && PARSER_STATE->isTheoryEnabled(Smt2::THEORY_DATATYPES) }?'is';
MATCH_TOK : { ( PARSER_STATE->v2_6() || PARSER_STATE->sygus() ) && PARSER_STATE->isTheoryEnabled(Smt2::THEORY_DATATYPES) }?'match';
GET_MODEL_TOK : 'get-model';
BLOCK_MODEL_TOK : 'block-model';
BLOCK_MODEL_VALUES_TOK : 'block-model-values';
ECHO_TOK : 'echo';
REWRITE_RULE_TOK : 'assert-rewrite';
REDUCTION_RULE_TOK : 'assert-reduction';
PROPAGATION_RULE_TOK : 'assert-propagation';
DECLARE_SORTS_TOK : 'declare-sorts';
DECLARE_FUNS_TOK : 'declare-funs';
DECLARE_PREDS_TOK : 'declare-preds';
DEFINE_TOK : 'define';
DECLARE_CONST_TOK : 'declare-const';
DEFINE_CONST_TOK : 'define-const';
SIMPLIFY_TOK : 'simplify';
INCLUDE_TOK : 'include';
GET_QE_TOK : 'get-qe';
GET_QE_DISJUNCT_TOK : 'get-qe-disjunct';
GET_ABDUCT_TOK : 'get-abduct';
DECLARE_HEAP : 'declare-heap';

// SyGuS commands
SYNTH_FUN_V1_TOK : { PARSER_STATE->sygus_v1() }?'synth-fun';
SYNTH_FUN_TOK : { PARSER_STATE->sygus() && !PARSER_STATE->sygus_v1() }?'synth-fun';
SYNTH_INV_V1_TOK : { PARSER_STATE->sygus_v1()}?'synth-inv';
SYNTH_INV_TOK : { PARSER_STATE->sygus() && !PARSER_STATE->sygus_v1()}?'synth-inv';
CHECK_SYNTH_TOK : { PARSER_STATE->sygus()}?'check-synth';
DECLARE_VAR_TOK : { PARSER_STATE->sygus()}?'declare-var';
DECLARE_PRIMED_VAR_TOK : { PARSER_STATE->sygus_v1() }?'declare-primed-var';
CONSTRAINT_TOK : { PARSER_STATE->sygus()}?'constraint';
INV_CONSTRAINT_TOK : { PARSER_STATE->sygus()}?'inv-constraint';
SET_OPTIONS_TOK : { PARSER_STATE->sygus() }? 'set-options';
SYGUS_CONSTANT_TOK : { PARSER_STATE->sygus() }? 'Constant';
SYGUS_VARIABLE_TOK : { PARSER_STATE->sygus() }? 'Variable';
SYGUS_INPUT_VARIABLE_TOK : { PARSER_STATE->sygus_v1() }? 'InputVariable';
SYGUS_LOCAL_VARIABLE_TOK : { PARSER_STATE->sygus_v1() }? 'LocalVariable';

// attributes
ATTRIBUTE_PATTERN_TOK : ':pattern';
ATTRIBUTE_NO_PATTERN_TOK : ':no-pattern';
ATTRIBUTE_NAMED_TOK : ':named';
ATTRIBUTE_INST_LEVEL : ':quant-inst-max-level';
ATTRIBUTE_RR_PRIORITY : ':rr-priority';

// operators (NOTE: theory symbols go here)
EXISTS_TOK        : 'exists';
FORALL_TOK        : 'forall';

EMP_TOK : { PARSER_STATE->isTheoryEnabled(Smt2::THEORY_SEP) }? 'emp';
TUPLE_CONST_TOK: { PARSER_STATE->isTheoryEnabled(Smt2::THEORY_DATATYPES) }? 'mkTuple';
TUPLE_SEL_TOK: { PARSER_STATE->isTheoryEnabled(Smt2::THEORY_DATATYPES) }? 'tupSel';

HO_ARROW_TOK : { PARSER_STATE->getLogic().isHigherOrder() }? '->';
HO_LAMBDA_TOK : { PARSER_STATE->getLogic().isHigherOrder() }? 'lambda';

/**
 * A sequence of printable ASCII characters (except backslash) that starts
 * and ends with | and does not otherwise contain |.
 *
 * You shouldn't generally use this in parser rules, as the |quoting|
 * will be part of the token text.  Use the symbol[] parser rule instead.
 */
QUOTED_SYMBOL
  : '|' ~('|' | '\\')* '|'
  ;
UNTERMINATED_QUOTED_SYMBOL
  : '|' ~('|' | '\\')*
  ;

/**
 * Matches a keyword from the input. A keyword is a simple symbol prefixed
 * with a colon.
 */
KEYWORD
  : ':' (ALPHA | DIGIT | SYMBOL_CHAR)+
  ;

/**
 * Matches a "simple" symbol: a non-empty sequence of letters, digits and
 * the characters + - / * = % ? ! . $ ~ & ^ < > @ that does not start with a
 * digit, and is not the special reserved symbols '!' or '_'.
 */
SIMPLE_SYMBOL
  : ALPHA (ALPHA | DIGIT | SYMBOL_CHAR)*
  | SYMBOL_CHAR (ALPHA | DIGIT | SYMBOL_CHAR)+
  | SYMBOL_CHAR_NOUNDERSCORE_NOATTRIBUTE
  ;

/**
 * Matches and skips whitespace in the input.
 */
WHITESPACE
  : (' ' | '\t' | '\f' | '\r' | '\n')+ { SKIP(); }
  ;

/**
 * Matches an integer constant from the input (non-empty sequence of
 * digits, with no leading zeroes).
 */
INTEGER_LITERAL
  : NUMERAL
  ;

/**
 * Match an integer constant. In non-strict mode, this is any sequence
 * of digits. In strict mode, non-zero integers can't have leading
 * zeroes.
 */
fragment NUMERAL
@init {
  char *start = (char*) GETCHARINDEX();
}
  : DIGIT+
    { Debug("parser-extra") << "NUMERAL: "
       << (uintptr_t)start << ".." << GETCHARINDEX()
       << " strict? " << (bool)(PARSER_STATE->strictModeEnabled())
       << " ^0? " << (bool)(*start == '0')
       << " len>1? " << (bool)(start < (char*)(GETCHARINDEX() - 1))
       << std::endl; }
    { !PARSER_STATE->strictModeEnabled() ||
      *start != '0' ||
      start == (char*)(GETCHARINDEX() - 1) }?
  ;

/**
 * Matches a decimal constant from the input.
 */
DECIMAL_LITERAL
  : NUMERAL '.' DIGIT+
  ;

/**
 * Matches a hexadecimal constant.
 */
HEX_LITERAL
  : '#x' HEX_DIGIT+
  ;

/**
 * Matches a binary constant.
 */
BINARY_LITERAL
  : '#b' ('0' | '1')+
  ;

/**
 * Matches a double-quoted string literal. Depending on the language that is
 * being parsed, different escape sequences are supported:
 *
 * For SMT-LIB 2.0 the sequence \" is interpreted as a double quote (") and the
 * sequence \\ is interpreted as a backslash (\).
 *
 * For SMT-LIB >=2.5 and SyGuS a double-quote inside a string is escaped with
 * "", e.g., "This is a string literal with "" a single, embedded double
 * quote."
 *
 * You shouldn't generally use this in parser rules, as the quotes
 * will be part of the token text.  Use the str[] parser rule instead.
 */
STRING_LITERAL
  : { !PARSER_STATE->escapeDupDblQuote() }?=>
    '"' ('\\' . | ~('\\' | '"'))* '"'
  | { PARSER_STATE->escapeDupDblQuote() }?=>
    '"' (~('"') | '""')* '"'
  ;

/**
 * Matches the comments and ignores them
 */
COMMENT
  : ';' (~('\n' | '\r'))* { SKIP(); }
  ;

/**
 * Matches any letter ('a'-'z' and 'A'-'Z').
 */
fragment
ALPHA
  : 'a'..'z'
  | 'A'..'Z'
  ;

/**
 * Matches the digits (0-9)
 */
fragment DIGIT : '0'..'9';

fragment HEX_DIGIT : DIGIT | 'a'..'f' | 'A'..'F';

/**
 * Matches the characters that may appear as a one-character "symbol"
 * (which excludes _ and !, which are reserved words in SMT-LIB).
 */
fragment SYMBOL_CHAR_NOUNDERSCORE_NOATTRIBUTE
  : '+' | '-' | '/' | '*' | '=' | '%' | '?' | '.' | '$' | '~'
  | '&' | '^' | '<' | '>' | '@'
  ;

/**
 * Matches the characters that may appear in a "symbol" (i.e., an identifier)
 */
fragment SYMBOL_CHAR
  : SYMBOL_CHAR_NOUNDERSCORE_NOATTRIBUTE | '_' | '!'
  ;<|MERGE_RESOLUTION|>--- conflicted
+++ resolved
@@ -1559,7 +1559,6 @@
         if( arities[dts.size()]>0 ){
           PARSER_STATE->parseError("No parameters given for datatype.");
         }
-<<<<<<< HEAD
         else if (arities[dts.size()]<0)
         {
           // now declare it as an unresolved type
@@ -1567,11 +1566,7 @@
         }
         Debug("parser-dt") << "no parameters for " << dnames[dts.size()]
                            << std::endl;
-        dts.push_back(Datatype(dnames[dts.size()],params,isCo));
-=======
-        Debug("parser-dt") << params.size() << " parameters for " << dnames[dts.size()] << std::endl;
         dts.push_back(Datatype(EXPR_MANAGER, dnames[dts.size()],params,isCo));
->>>>>>> c099abeb
       }
       ( LPAREN_TOK constructorDef[dts.back()] RPAREN_TOK )+
     )
