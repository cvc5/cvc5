/* ****************************************************************************
 * Top contributors (to current version):
 *   Andrew Reynolds, Morgan Deters, Mathias Preiner
 *
 * This file is part of the cvc5 project.
 *
 * Copyright (c) 2009-2022 by the authors listed in the file AUTHORS
 * in the top-level source directory and their institutional affiliations.
 * All rights reserved.  See the file COPYING in the top-level source
 * directory for licensing information.
 * ****************************************************************************
 *
 * Parser for SMT-LIB v2 input language.
 */

grammar Smt2;

options {
  // C output for antlr
  language = 'C';

  // Skip the default error handling, just break with exceptions
  // defaultErrorHandler = false;

  // Only lookahead of <= k requested (disable for LL* parsing)
  // Note that cvc5's BoundedTokenBuffer requires a fixed k !
  // If you change this k, change it also in smt2_input.cpp !
  k = 2;
}/* options */

@header {
/* ****************************************************************************
 * This file is part of the cvc5 project.
 *
 * Copyright (c) 2009-2022 by the authors listed in the file AUTHORS
 * in the top-level source directory and their institutional affiliations.
 * All rights reserved.  See the file COPYING in the top-level source
 * directory for licensing information.
 * ****************************************************************************
 */
}/* @header */

@lexer::includes {

/** This suppresses warnings about the redefinition of token symbols between
  * different parsers. The redefinitions should be harmless as long as no
  * client: (a) #include's the lexer headers for two grammars AND (b) uses the
  * token symbol definitions.
  */
#pragma GCC system_header

#if defined(CVC5_COMPETITION_MODE) && !defined(CVC5_SMTCOMP_APPLICATION_TRACK)
/* This improves performance by ~10 percent on big inputs.
 * This option is only valid if we know the input is ASCII (or some 8-bit encoding).
 * If we know the input is UTF-16, we can use ANTLR3_INLINE_INPUT_UTF16.
 * Otherwise, we have to let the lexer detect the encoding at runtime.
 */
#  define ANTLR3_INLINE_INPUT_ASCII
#  define ANTLR3_INLINE_INPUT_8BIT
#endif /* CVC5_COMPETITION_MODE && !CVC5_SMTCOMP_APPLICATION_TRACK */

}/* @lexer::includes */

@lexer::postinclude {
#include "parser/smt2/smt2.h"
#include "parser/antlr_input.h"

using namespace cvc5;
using namespace cvc5::parser;

#undef PARSER_STATE
#define PARSER_STATE ((Smt2*)LEXER->super)
}/* @lexer::postinclude */

@parser::includes {

#include <memory>

#include "base/check.h"
#include "parser/parse_op.h"
#include "parser/parser.h"
#include "parser/api/cpp/command.h"

namespace cvc5 {

class Term;
class Sort;

}/* cvc5 namespace */

}/* @parser::includes */

@parser::postinclude {

#include <set>
#include <sstream>
#include <string>
#include <unordered_set>
#include <vector>

#include "api/cpp/cvc5.h"
#include "base/output.h"
#include "parser/antlr_input.h"
#include "parser/parser.h"
#include "parser/smt2/smt2.h"
#include "util/floatingpoint_size.h"
#include "util/hash.h"

using namespace cvc5;
using namespace cvc5::parser;

/* These need to be macros so they can refer to the PARSER macro, which
 * will be defined by ANTLR *after* this section. (If they were functions,
 * PARSER would be undefined.) */
#undef PARSER_STATE
#define PARSER_STATE ((Smt2*)PARSER->super)
#undef SOLVER
#define SOLVER PARSER_STATE->getSolver()
#undef SYM_MAN
#define SYM_MAN PARSER_STATE->getSymbolManager()
#undef MK_TERM
#define MK_TERM(KIND, ...) SOLVER->mkTerm(KIND, {__VA_ARGS__})
#define UNSUPPORTED PARSER_STATE->unimplementedFeature

}/* parser::postinclude */

/**
 * Parses an expression.
 * @return the parsed expression, or the Null Expr if we've reached the
 * end of the input
 */
parseExpr returns [cvc5::Term expr = cvc5::Term()]
@declarations {
  cvc5::Term expr2;
}
  : term[expr, expr2]
  | EOF
  ;

/**
 * Parses a command
 * @return the parsed command, or NULL if we've reached the end of the input
 */
parseCommand returns [cvc5::parser::Command* cmd_return = NULL]
@declarations {
  std::unique_ptr<cvc5::parser::Command> cmd;
  std::string name;
}
@after {
  cmd_return = cmd.release();
}
  : LPAREN_TOK command[&cmd] RPAREN_TOK

    /* This extended command has to be in the outermost production so that
     * the RPAREN_TOK is properly eaten and we are in a good state to read
     * the included file's tokens. */
  | LPAREN_TOK INCLUDE_TOK str[name, true] RPAREN_TOK
    { if(!PARSER_STATE->canIncludeFile()) {
        PARSER_STATE->parseError("include-file feature was disabled for this "
                                 "run.");
      }
      if(PARSER_STATE->strictModeEnabled()) {
        PARSER_STATE->parseError("Extended commands are not permitted while "
                                 "operating in strict compliance mode.");
      }
      PARSER_STATE->includeFile(name);
      // The command of the included file will be produced at the next
      // parseCommand() call
      cmd.reset(new EmptyCommand("include::" + name));
    }

  | EOF
  ;

/**
 * Parses a SyGuS command.
 * @return the parsed SyGuS command, or NULL if we've reached the end of the
 * input
 */
parseSygus returns [cvc5::parser::Command* cmd_return = NULL]
@declarations {
  std::string name;
}
@after {
  cmd_return = cmd.release();
}
  : LPAREN_TOK cmd=sygusCommand RPAREN_TOK
  | EOF
  ;

/**
 * Parse the internal portion of the command, ignoring the surrounding
 * parentheses.
 */
command [std::unique_ptr<cvc5::parser::Command>* cmd]
@declarations {
  std::string name;
  std::vector<std::string> names;
  cvc5::Term expr, expr2;
  cvc5::Sort t;
  std::vector<cvc5::Term> terms;
  std::vector<cvc5::Sort> sorts;
  std::vector<std::pair<std::string, cvc5::Sort> > sortedVarNames;
  std::vector<cvc5::Term> flattenVars;
  bool readKeyword = false;
}
  : /* set the logic */
    SET_LOGIC_TOK symbol[name,CHECK_NONE,SYM_SORT]
    {
      cmd->reset(PARSER_STATE->setLogic(name));
    }
  | /* set-info */
    SET_INFO_TOK setInfoInternal[cmd]
  | /* get-info */
    GET_INFO_TOK KEYWORD
    { cmd->reset(new GetInfoCommand(
          AntlrInput::tokenText($KEYWORD).c_str() + 1));
    }
  | /* set-option */
    SET_OPTION_TOK setOptionInternal[cmd]
  | /* get-option */
    GET_OPTION_TOK KEYWORD
    { cmd->reset(new GetOptionCommand(
          AntlrInput::tokenText($KEYWORD).c_str() + 1));
    }
  | /* sort declaration */
    DECLARE_SORT_TOK
    {
      PARSER_STATE->checkThatLogicIsSet();
      PARSER_STATE->checkLogicAllowsFreeSorts();
    }
    symbol[name,CHECK_UNDECLARED,SYM_SORT]
    { PARSER_STATE->checkUserSymbol(name); }
    n=INTEGER_LITERAL
    { Trace("parser") << "declare sort: '" << name
                      << "' arity=" << n << std::endl;
      unsigned arity = AntlrInput::tokenToUnsigned(n);
      if(arity == 0) {
        cvc5::Sort type = PARSER_STATE->mkSort(name);
        cmd->reset(new DeclareSortCommand(name, 0, type));
      } else {
        cvc5::Sort type = PARSER_STATE->mkSortConstructor(name, arity);
        cmd->reset(new DeclareSortCommand(name, arity, type));
      }
    }
  | /* sort definition */
    DEFINE_SORT_TOK { PARSER_STATE->checkThatLogicIsSet(); }
    symbol[name,CHECK_UNDECLARED,SYM_SORT]
    { PARSER_STATE->checkUserSymbol(name); }
    LPAREN_TOK symbolList[names,CHECK_UNDECLARED,SYM_SORT] RPAREN_TOK
    { PARSER_STATE->pushScope();
      for(std::vector<std::string>::const_iterator i = names.begin(),
            iend = names.end();
          i != iend;
          ++i) {
        sorts.push_back(PARSER_STATE->mkSort(*i));
      }
    }
    sortSymbol[t]
    { PARSER_STATE->popScope();
      // Do NOT call mkSort, since that creates a new sort!
      // This name is not its own distinct sort, it's an alias.
      PARSER_STATE->defineParameterizedType(name, sorts, t);
      cmd->reset(new DefineSortCommand(name, sorts, t));
    }
  | /* function declaration */
    DECLARE_FUN_TOK { PARSER_STATE->checkThatLogicIsSet(); }
    symbol[name,CHECK_NONE,SYM_VARIABLE]
    { PARSER_STATE->checkUserSymbol(name); }
    LPAREN_TOK sortList[sorts] RPAREN_TOK
    sortSymbol[t]
    { Trace("parser") << "declare fun: '" << name << "'" << std::endl;
      if( !sorts.empty() ) {
        t = PARSER_STATE->mkFlatFunctionType(sorts, t);
      }
      if(t.isFunction())
      {
        PARSER_STATE->checkLogicAllowsFunctions();
      }
      // we allow overloading for function declarations
      if( PARSER_STATE->sygus() )
      {
        PARSER_STATE->parseError("declare-fun are not allowed in sygus "
                                 "version 2.0");
      }
      else
      {
        cvc5::Term func =
            PARSER_STATE->bindVar(name, t, true);
        cmd->reset(new DeclareFunctionCommand(name, func, t));
      }
    }
  | /* function definition */
    DEFINE_FUN_TOK { PARSER_STATE->checkThatLogicIsSet(); }
    symbol[name,CHECK_UNDECLARED,SYM_VARIABLE]
    { PARSER_STATE->checkUserSymbol(name); }
    LPAREN_TOK sortedVarList[sortedVarNames] RPAREN_TOK
    sortSymbol[t]
    { /* add variables to parser state before parsing term */
      Trace("parser") << "define fun: '" << name << "'" << std::endl;
      if( sortedVarNames.size() > 0 ) {
        sorts.reserve(sortedVarNames.size());
        for(std::vector<std::pair<std::string, cvc5::Sort> >::const_iterator i =
              sortedVarNames.begin(), iend = sortedVarNames.end();
            i != iend;
            ++i) {
          sorts.push_back((*i).second);
        }
      }

      t = PARSER_STATE->mkFlatFunctionType(sorts, t, flattenVars);
      if (t.isFunction())
      {
        t = t.getFunctionCodomainSort();
      }
      if (sortedVarNames.size() > 0)
      {
        PARSER_STATE->pushScope();
      }
      terms = PARSER_STATE->bindBoundVars(sortedVarNames);
    }
    term[expr, expr2]
    {
      if( !flattenVars.empty() ){
        // if this function has any implicit variables flattenVars,
        // we apply the body of the definition to the flatten vars
        expr = PARSER_STATE->mkHoApply(expr, flattenVars);
        terms.insert(terms.end(), flattenVars.begin(), flattenVars.end());
      }
      if (sortedVarNames.size() > 0)
      {
        PARSER_STATE->popScope();
      }
      cmd->reset(new DefineFunctionCommand(name, terms, t, expr));
    }
  | DECLARE_DATATYPE_TOK datatypeDefCommand[false, cmd]
  | DECLARE_DATATYPES_TOK datatypesDefCommand[false, cmd]
  | /* value query */
    GET_VALUE_TOK
    {
      PARSER_STATE->checkThatLogicIsSet();
      // bind all symbols specific to the model, e.g. uninterpreted constant
      // values
      PARSER_STATE->pushGetValueScope();
    }
    ( LPAREN_TOK termList[terms,expr] RPAREN_TOK
      { cmd->reset(new GetValueCommand(terms)); }
    | ~LPAREN_TOK
      { PARSER_STATE->parseError("The get-value command expects a list of "
                                 "terms.  Perhaps you forgot a pair of "
                                 "parentheses?");
      }
    )
    { PARSER_STATE->popScope(); }
  | /* get-assignment */
    GET_ASSIGNMENT_TOK { PARSER_STATE->checkThatLogicIsSet(); }
    { cmd->reset(new GetAssignmentCommand()); }
  | /* assertion */
    ASSERT_TOK { PARSER_STATE->checkThatLogicIsSet(); }
    { PARSER_STATE->clearLastNamedTerm(); }
    term[expr, expr2]
    { cmd->reset(new AssertCommand(expr));
      if (PARSER_STATE->lastNamedTerm().first == expr)
      {
        Trace("parser") << "Process top-level name: " << expr << std::endl;
        // set the expression name, if there was a named term
        std::pair<cvc5::Term, std::string> namedTerm =
            PARSER_STATE->lastNamedTerm();
        SYM_MAN->setExpressionName(namedTerm.first, namedTerm.second, true);
        Trace("parser") << "finished process top-level name" << std::endl;
      }
    }
  | /* check-sat */
    CHECK_SAT_TOK { PARSER_STATE->checkThatLogicIsSet(); }
    {
      if (PARSER_STATE->sygus()) {
        PARSER_STATE->parseError("Sygus does not support check-sat command.");
      }
      cmd->reset(new CheckSatCommand());
    }
  | /* check-sat-assuming */
    CHECK_SAT_ASSUMING_TOK { PARSER_STATE->checkThatLogicIsSet(); }
    ( LPAREN_TOK termList[terms,expr] RPAREN_TOK
      {
        cmd->reset(new CheckSatAssumingCommand(terms));
      }
    | ~LPAREN_TOK
      { PARSER_STATE->parseError("The check-sat-assuming command expects a "
                                 "list of terms.  Perhaps you forgot a pair of "
                                 "parentheses?");
      }
    )
  | /* get-assertions */
    GET_ASSERTIONS_TOK { PARSER_STATE->checkThatLogicIsSet(); }
    { cmd->reset(new GetAssertionsCommand()); }
  | /* get-proof */
    GET_PROOF_TOK ( KEYWORD { readKeyword = true; }  )? {
      PARSER_STATE->checkThatLogicIsSet();
      modes::ProofComponent pc = modes::PROOF_COMPONENT_FULL;
      if (readKeyword)
      {
        pc = PARSER_STATE->getProofComponent(
               AntlrInput::tokenText($KEYWORD).c_str() + 1);
      }
      cmd->reset(new GetProofCommand(pc));
    }
  | /* get-unsat-assumptions */
    GET_UNSAT_ASSUMPTIONS_TOK { PARSER_STATE->checkThatLogicIsSet(); }
    { cmd->reset(new GetUnsatAssumptionsCommand); }
  | /* get-unsat-core */
    GET_UNSAT_CORE_TOK { PARSER_STATE->checkThatLogicIsSet(); }
    { cmd->reset(new GetUnsatCoreCommand); }
  | /* get-difficulty */
    GET_DIFFICULTY_TOK { PARSER_STATE->checkThatLogicIsSet(); }
    { cmd->reset(new GetDifficultyCommand); }
  | /* get-learned-literals */
    GET_LEARNED_LITERALS_TOK ( KEYWORD { readKeyword = true; } )? {
      PARSER_STATE->checkThatLogicIsSet();
      modes::LearnedLitType llt = modes::LEARNED_LIT_INPUT;
      if (readKeyword)
      {
        llt = PARSER_STATE->getLearnedLitType(
                AntlrInput::tokenText($KEYWORD).c_str() + 1);
      }
      cmd->reset(new GetLearnedLiteralsCommand(llt)); }
  | /* push */
    PUSH_TOK
    ( k=INTEGER_LITERAL
      {
        uint32_t num = AntlrInput::tokenToUnsigned(k);
        *cmd = PARSER_STATE->handlePush(num);
      }
    | {
        *cmd = PARSER_STATE->handlePush(std::nullopt);
      }
    )
  | /* pop */
    POP_TOK
    ( k=INTEGER_LITERAL
      {
        uint32_t num = AntlrInput::tokenToUnsigned(k);
        *cmd = PARSER_STATE->handlePop(num);
      }
    | {
        *cmd = PARSER_STATE->handlePop(std::nullopt);
      }
    )
    /* exit */
  | EXIT_TOK
    { cmd->reset(new QuitCommand()); }

    /* New SMT-LIB 2.5 command set */
  | smt25Command[cmd]

    /* cvc5-extended SMT-LIB commands */
  | extendedCommand[cmd]
    { if(PARSER_STATE->strictModeEnabled()) {
        PARSER_STATE->parseError(
            "Extended commands are not permitted while operating in strict "
            "compliance mode.");
      }
    }

    /* error handling */
  | SIMPLE_SYMBOL
    { std::string id = AntlrInput::tokenText($SIMPLE_SYMBOL);
      if(id == "benchmark") {
        PARSER_STATE->parseError(
            "In SMT-LIBv2 mode, but got something that looks like SMT-LIBv1, "
            "which is not supported anymore.");
      } else {
        PARSER_STATE->parseError("expected SMT-LIBv2 command, got `" + id +
                                 "'.");
      }
    }
  ;

sygusCommand returns [std::unique_ptr<cvc5::parser::Command> cmd]
@declarations {
  cvc5::Term expr, expr2, fun;
  cvc5::Sort t, range;
  std::vector<std::string> names;
  std::vector<std::pair<std::string, cvc5::Sort> > sortedVarNames;
  std::vector<cvc5::Term> sygusVars;
  std::string name;
  bool isAssume;
  bool isInv;
  cvc5::Grammar* grammar = nullptr;
}
  : /* declare-var */
    DECLARE_VAR_TOK { PARSER_STATE->checkThatLogicIsSet(); }
    symbol[name,CHECK_UNDECLARED,SYM_VARIABLE]
    { PARSER_STATE->checkUserSymbol(name); }
    sortSymbol[t]
    {
      cvc5::Term var = SOLVER->declareSygusVar(name, t);
      PARSER_STATE->defineVar(name, var);
      cmd.reset(new DeclareSygusVarCommand(name, var, t));
    }
  | /* synth-fun */
    ( SYNTH_FUN_TOK { isInv = false; }
      | SYNTH_INV_TOK { isInv = true; range = SOLVER->getBooleanSort(); }
    )
    { PARSER_STATE->checkThatLogicIsSet(); }
    symbol[name,CHECK_UNDECLARED,SYM_VARIABLE]
    LPAREN_TOK sortedVarList[sortedVarNames] RPAREN_TOK
    ( sortSymbol[range] )?
    {
      PARSER_STATE->pushScope();
      sygusVars = PARSER_STATE->bindBoundVars(sortedVarNames);
    }
    (
      // optionally, read the sygus grammar
      //
      // `grammar` specifies the required grammar for the function to
      // synthesize, expressed as a type
      sygusGrammar[grammar, sygusVars, name]
    )?
    {
      Trace("parser-sygus") << "Define synth fun : " << name << std::endl;

      fun = isInv ? (grammar == nullptr
                         ? SOLVER->synthInv(name, sygusVars)
                         : SOLVER->synthInv(name, sygusVars, *grammar))
                  : (grammar == nullptr
                         ? SOLVER->synthFun(name, sygusVars, range)
                         : SOLVER->synthFun(name, sygusVars, range, *grammar));

      Trace("parser-sygus") << "...read synth fun " << name << std::endl;
      PARSER_STATE->popScope();
      // we do not allow overloading for synth fun
      PARSER_STATE->defineVar(name, fun);
      cmd = std::unique_ptr<cvc5::parser::Command>(
          new SynthFunCommand(name, fun, sygusVars, range, isInv, grammar));
    }
  | /* constraint */
    ( CONSTRAINT_TOK { isAssume = false; } | ASSUME_TOK { isAssume = true; } )
    {
      PARSER_STATE->checkThatLogicIsSet();
    }
    term[expr, expr2]
    { Trace("parser-sygus") << "...read constraint " << expr << std::endl;
      cmd.reset(new SygusConstraintCommand(expr, isAssume));
    }
  | /* inv-constraint */
    INV_CONSTRAINT_TOK
    ( symbol[name,CHECK_NONE,SYM_VARIABLE] { names.push_back(name); } )+
    {
      cmd = PARSER_STATE->invConstraint(names);
    }
  | /* check-synth */
    CHECK_SYNTH_TOK
    {
      PARSER_STATE->checkThatLogicIsSet();
      cmd.reset(new CheckSynthCommand());
    }
  | /* check-synth-next */
    CHECK_SYNTH_NEXT_TOK
    {
      PARSER_STATE->checkThatLogicIsSet();
      cmd.reset(new CheckSynthCommand(true));
    }
  | /* set-feature */
    SET_FEATURE_TOK keyword[name] symbolicExpr[expr]
    {
      PARSER_STATE->checkThatLogicIsSet();
      // ":grammars" is defined in the SyGuS version 2.1 standard and is by
      // default supported, all other features are not.
      if (name != ":grammars")
      {
        std::stringstream ss;
        ss << "SyGuS feature " << name << " not currently supported";
        PARSER_STATE->warning(ss.str());
      }
      cmd.reset(new EmptyCommand());
    }
  | command[&cmd]
  ;


/** Reads a sygus grammar in the sygus version 2 format
 *
 * The resulting sygus datatype encoding the grammar is stored in ret.
 * The argument sygusVars indicates the sygus bound variable list, which is
 * the argument list of the function-to-synthesize (or null if the grammar
 * has bound variables).
 * The argument fun is a unique identifier to avoid naming clashes for the
 * datatypes constructed by this call.
 */
sygusGrammar[cvc5::Grammar*& ret,
             const std::vector<cvc5::Term>& sygusVars,
             const std::string& fun]
@declarations
{
  // the pre-declaration
  std::vector<std::pair<std::string, cvc5::Sort>> sortedVarNames;
  // non-terminal symbols of the grammar
  std::vector<cvc5::Term> ntSyms;
  cvc5::Sort t;
  std::string name;
  cvc5::Term e, e2;
  unsigned dtProcessed = 0;
}
  :
  // predeclaration
  LPAREN_TOK
  // We read a sorted variable list here in a custom way that throws an
  // error to recognize if the user is using the (deprecated) version 1.0
  // sygus syntax.
  ( LPAREN_TOK symbol[name,CHECK_NONE,SYM_VARIABLE]
    sortSymbol[t] (
      // SyGuS version 1.0 expects a grammar ((Start Int ( ...
      // SyGuS version 2.0 expects a predeclaration ((Start Int) ...
      LPAREN_TOK
      {
        std::stringstream sse;
        if (sortedVarNames.empty())
        {
          sse << "The expected SyGuS language is version 2.0, whereas the "
              << "input appears to be SyGuS version 1.0 format. The version "
              << "2.0 format requires a predeclaration of the non-terminal "
              << "symbols of the grammar to be given prior to the definition "
              << "of the grammar. See https://sygus.org/language/ for details "
              << "and examples. cvc5 versions past 1.8 do not support SyGuS "
              << "version 1.0.";
        }
        else
        {
          // an unknown syntax error
          sse << "Unexpected syntax for SyGuS predeclaration.";
        }
        PARSER_STATE->parseError(sse.str().c_str());
      }
    | RPAREN_TOK )
    { sortedVarNames.push_back(make_pair(name, t)); }
  )*
  RPAREN_TOK
  {
    // non-terminal symbols in the pre-declaration are locally scoped
    PARSER_STATE->pushScope();
    for (std::pair<std::string, cvc5::Sort>& i : sortedVarNames)
    {
      PARSER_STATE->checkDeclaration(name, CHECK_UNDECLARED, SYM_SORT);
      // make the non-terminal symbol, which will be parsed as an ordinary
      // free variable.
      cvc5::Term nts = PARSER_STATE->bindBoundVar(i.first, i.second);
      ntSyms.push_back(nts);
    }
    ret = PARSER_STATE->mkGrammar(sygusVars, ntSyms);
  }
  // the grouped rule listing
  LPAREN_TOK
  (
    LPAREN_TOK
    symbol[name, CHECK_DECLARED, SYM_VARIABLE] sortSymbol[t]
    {
      // check that it matches sortedVarNames
      if (sortedVarNames[dtProcessed].first != name)
      {
        std::stringstream sse;
        sse << "Grouped rule listing " << name
            << " does not match the name (in order) from the predeclaration ("
            << sortedVarNames[dtProcessed].first << ")." << std::endl;
        PARSER_STATE->parseError(sse.str().c_str());
      }
      if (sortedVarNames[dtProcessed].second != t)
      {
        std::stringstream sse;
        sse << "Type for grouped rule listing " << name
            << " does not match the type (in order) from the predeclaration ("
            << sortedVarNames[dtProcessed].second << ")." << std::endl;
        PARSER_STATE->parseError(sse.str().c_str());
      }
    }
    LPAREN_TOK
    (
      term[e,e2] {
        // add term as constructor to datatype
        ret->addRule(ntSyms[dtProcessed], e);
      }
      | LPAREN_TOK SYGUS_CONSTANT_TOK sortSymbol[t] RPAREN_TOK {
        // allow constants in datatype for ntSyms[dtProcessed]
        ret->addAnyConstant(ntSyms[dtProcessed]);
      }
      | LPAREN_TOK SYGUS_VARIABLE_TOK sortSymbol[t] RPAREN_TOK {
        // add variable constructors to datatype
        ret->addAnyVariable(ntSyms[dtProcessed]);
      }
    )+
    RPAREN_TOK
    RPAREN_TOK
    {
      dtProcessed++;
    }
  )+
  RPAREN_TOK
  {
    // pop scope from the pre-declaration
    PARSER_STATE->popScope();
  }
;

setInfoInternal[std::unique_ptr<cvc5::parser::Command>* cmd]
@declarations {
  std::string name;
  cvc5::Term sexpr;
}
  : keyword[name] symbolicExpr[sexpr]
    { cmd->reset(new SetInfoCommand(name.c_str() + 1, sexprToString(sexpr))); }
  ;

setOptionInternal[std::unique_ptr<cvc5::parser::Command>* cmd]
@init {
  std::string name;
  cvc5::Term sexpr;
}
  : keyword[name] symbolicExpr[sexpr]
    { cmd->reset(new SetOptionCommand(name.c_str() + 1, sexprToString(sexpr)));
      // Ugly that this changes the state of the parser; but
      // global-declarations affects parsing, so we can't hold off
      // on this until some SolverEngine eventually (if ever) executes it.
      if(name == ":global-declarations")
      {
        SYM_MAN->setGlobalDeclarations(sexprToString(sexpr) == "true");
      }
    }
  ;

smt25Command[std::unique_ptr<cvc5::parser::Command>* cmd]
@declarations {
  std::string name;
  std::string fname;
  cvc5::Term expr, expr2;
  std::vector<std::pair<std::string, cvc5::Sort> > sortedVarNames;
  std::string s;
  cvc5::Sort t;
  cvc5::Term func;
  std::vector<cvc5::Term> bvs;
  std::vector<std::vector<std::pair<std::string, cvc5::Sort>>>
      sortedVarNamesList;
  std::vector<std::vector<cvc5::Term>> flattenVarsList;
  std::vector<std::vector<cvc5::Term>> formals;
  std::vector<cvc5::Term> funcs;
  std::vector<cvc5::Term> func_defs;
  cvc5::Term aexpr;
  std::vector<cvc5::Sort> sorts;
  std::vector<cvc5::Term> flattenVars;
}
    /* declare-const */
  : DECLARE_CONST_TOK { PARSER_STATE->checkThatLogicIsSet(); }
    symbol[name,CHECK_NONE,SYM_VARIABLE]
    { PARSER_STATE->checkUserSymbol(name); }
    sortSymbol[t]
    { // allow overloading here
      if( PARSER_STATE->sygus() )
      {
        PARSER_STATE->parseError("declare-const is not allowed in sygus "
                                 "version 2.0");
      }
      cvc5::Term c =
          PARSER_STATE->bindVar(name, t, true);
      cmd->reset(new DeclareFunctionCommand(name, c, t)); }

    /* get model */
  | GET_MODEL_TOK { PARSER_STATE->checkThatLogicIsSet(); }
    { cmd->reset(new GetModelCommand()); }

    /* echo */
  | ECHO_TOK
    ( str[s, true]
      { cmd->reset(new EchoCommand(s)); }
    | { cmd->reset(new EchoCommand()); }
    )

    /* reset: reset everything, returning solver to initial state.
     * Logic and options must be set again. */
  | RESET_TOK
    {
      cmd->reset(new ResetCommand());
      // reset the state of the parser, which is independent of the symbol
      // manager
      PARSER_STATE->reset();
    }
    /* reset-assertions: reset assertions, assertion stack, declarations,
     * etc., but the logic and options remain as they were. */
  | RESET_ASSERTIONS_TOK
    { cmd->reset(new ResetAssertionsCommand());
    }
  | DEFINE_FUN_REC_TOK
    { PARSER_STATE->checkThatLogicIsSet(); }
    symbol[fname,CHECK_NONE,SYM_VARIABLE]
    { PARSER_STATE->checkUserSymbol(fname); }
    LPAREN_TOK sortedVarList[sortedVarNames] RPAREN_TOK
    sortSymbol[t]
    {
      func =
          PARSER_STATE->bindDefineFunRec(fname, sortedVarNames, t, flattenVars);
      PARSER_STATE->pushDefineFunRecScope(
          sortedVarNames, func, flattenVars, bvs);
    }
    term[expr, expr2]
    { PARSER_STATE->popScope();
      if( !flattenVars.empty() ){
        expr = PARSER_STATE->mkHoApply( expr, flattenVars );
      }
      cmd->reset(new DefineFunctionRecCommand(func, bvs, expr));
    }
  | DEFINE_FUNS_REC_TOK
    { PARSER_STATE->checkThatLogicIsSet();}
    LPAREN_TOK
    ( LPAREN_TOK
      symbol[fname,CHECK_UNDECLARED,SYM_VARIABLE]
      { PARSER_STATE->checkUserSymbol(fname); }
      LPAREN_TOK sortedVarList[sortedVarNames] RPAREN_TOK
      sortSymbol[t]
      {
        flattenVars.clear();
        func = PARSER_STATE->bindDefineFunRec(
            fname, sortedVarNames, t, flattenVars);
        funcs.push_back( func );

        // add to lists (need to remember for when parsing the bodies)
        sortedVarNamesList.push_back( sortedVarNames );
        flattenVarsList.push_back( flattenVars );

        // set up parsing the next variable list block
        sortedVarNames.clear();
        flattenVars.clear();
      }
      RPAREN_TOK
    )+
    RPAREN_TOK
    LPAREN_TOK
    {
      //set up the first scope
      if( sortedVarNamesList.empty() ){
        PARSER_STATE->parseError("Must define at least one function in "
                                 "define-funs-rec");
      }
      bvs.clear();
      PARSER_STATE->pushDefineFunRecScope( sortedVarNamesList[0], funcs[0],
                                           flattenVarsList[0], bvs);
    }
    (
    term[expr,expr2]
    {
      unsigned j = func_defs.size();
      if( !flattenVarsList[j].empty() ){
        expr = PARSER_STATE->mkHoApply( expr, flattenVarsList[j] );
      }
      func_defs.push_back( expr );
      formals.push_back(bvs);
      j++;
      //set up the next scope
      PARSER_STATE->popScope();
      if( func_defs.size()<funcs.size() ){
        bvs.clear();
        PARSER_STATE->pushDefineFunRecScope( sortedVarNamesList[j], funcs[j],
                                             flattenVarsList[j], bvs);
      }
    }
    )+
    RPAREN_TOK
    { if( funcs.size()!=func_defs.size() ){
        PARSER_STATE->parseError(std::string(
            "Number of functions defined does not match number listed in "
            "define-funs-rec"));
      }
      cmd->reset(new DefineFunctionRecCommand(funcs, formals, func_defs));
    }
  ;

extendedCommand[std::unique_ptr<cvc5::parser::Command>* cmd]
@declarations {
  std::vector<cvc5::DatatypeDecl> dts;
  cvc5::Term e, e2;
  cvc5::Sort t, s;
  std::string name;
  std::vector<std::string> names;
  std::vector<cvc5::Term> terms;
  std::vector<cvc5::Sort> sorts;
  std::vector<std::pair<std::string, cvc5::Sort> > sortedVarNames;
  cvc5::Grammar* g = nullptr;
}
    /* Extended SMT-LIB set of commands syntax, not permitted in
     * --smtlib2 compliance mode. */
  : DECLARE_CODATATYPE_TOK datatypeDefCommand[true, cmd]
  | DECLARE_CODATATYPES_TOK datatypesDefCommand[true, cmd]

    /* Support some of Z3's extended SMT-LIB commands */

  | // (define-const x U t)
    DEFINE_CONST_TOK { PARSER_STATE->checkThatLogicIsSet(); }
    symbol[name,CHECK_UNDECLARED,SYM_VARIABLE]
    { PARSER_STATE->checkUserSymbol(name); }
    sortSymbol[t]
    term[e, e2]
    {
      // declare the name down here (while parsing term, signature
      // must not be extended with the name itself; no recursion
      // permitted)
      cmd->reset(new DefineFunctionCommand(name, t, e));
    }

  | SIMPLIFY_TOK { PARSER_STATE->checkThatLogicIsSet(); }
    term[e,e2]
    { cmd->reset(new SimplifyCommand(e)); }
  | GET_QE_TOK { PARSER_STATE->checkThatLogicIsSet(); }
    term[e,e2]
    { cmd->reset(new GetQuantifierEliminationCommand(e, true)); }
  | GET_QE_DISJUNCT_TOK { PARSER_STATE->checkThatLogicIsSet(); }
    term[e,e2]
    { cmd->reset(new GetQuantifierEliminationCommand(e, false)); }
  | GET_ABDUCT_TOK {
      PARSER_STATE->checkThatLogicIsSet();
    }
    symbol[name,CHECK_UNDECLARED,SYM_VARIABLE]
    term[e,e2]
    (
      sygusGrammar[g, terms, name]
    )?
    {
      cmd->reset(new GetAbductCommand(name, e, g));
    }
  | GET_ABDUCT_NEXT_TOK {
      PARSER_STATE->checkThatLogicIsSet();
      cmd->reset(new GetAbductNextCommand);
    }
  | GET_INTERPOL_TOK {
      PARSER_STATE->checkThatLogicIsSet();
    }
    symbol[name,CHECK_UNDECLARED,SYM_VARIABLE]
    term[e,e2]
    (
      sygusGrammar[g, terms, name]
    )?
    {
      cmd->reset(new GetInterpolantCommand(name, e, g));
    }
  | GET_INTERPOL_NEXT_TOK {
      PARSER_STATE->checkThatLogicIsSet();
      cmd->reset(new GetInterpolantNextCommand);
    }
  | DECLARE_HEAP LPAREN_TOK
    sortSymbol[t]
    sortSymbol[s]
    { cmd->reset(new DeclareHeapCommand(t, s)); }
    RPAREN_TOK
  | DECLARE_POOL { PARSER_STATE->checkThatLogicIsSet(); }
    symbol[name,CHECK_NONE,SYM_VARIABLE]
    { PARSER_STATE->checkUserSymbol(name); }
    sortSymbol[t]
    LPAREN_TOK
    ( term[e, e2]
      { terms.push_back( e ); }
    )* RPAREN_TOK
    { Trace("parser") << "declare pool: '" << name << "'" << std::endl;
      cvc5::Term pool = SOLVER->declarePool(name, t, terms);
      PARSER_STATE->defineVar(name, pool);
      cmd->reset(new DeclarePoolCommand(name, pool, t, terms));
    }
  | BLOCK_MODEL_TOK KEYWORD { PARSER_STATE->checkThatLogicIsSet(); }
    {
      modes::BlockModelsMode mode =
        PARSER_STATE->getBlockModelsMode(
          AntlrInput::tokenText($KEYWORD).c_str() + 1);
      cmd->reset(new BlockModelCommand(mode));
    }
  | BLOCK_MODEL_VALUES_TOK { PARSER_STATE->checkThatLogicIsSet(); }
    ( LPAREN_TOK termList[terms,e] RPAREN_TOK
      { cmd->reset(new BlockModelValuesCommand(terms)); }
    | ~LPAREN_TOK
      { PARSER_STATE->parseError("The block-model-value command expects a list "
                                 "of terms.  Perhaps you forgot a pair of "
                                 "parentheses?");
      }
    )
  ;

datatypeDefCommand[bool isCo, std::unique_ptr<cvc5::parser::Command>* cmd]
@declarations {
  std::vector<cvc5::DatatypeDecl> dts;
  std::string name;
  std::vector<std::string> dnames;
  std::vector<int> arities;
}
 : { PARSER_STATE->checkThatLogicIsSet(); }
 symbol[name,CHECK_UNDECLARED,SYM_SORT]
 {
   dnames.push_back(name);
   arities.push_back(-1);
 }
 datatypesDef[isCo, dnames, arities, cmd]
 ;

datatypesDefCommand[bool isCo, std::unique_ptr<cvc5::parser::Command>* cmd]
@declarations {
  std::vector<cvc5::DatatypeDecl> dts;
  std::string name;
  std::vector<std::string> dnames;
  std::vector<int> arities;
}
  : { PARSER_STATE->checkThatLogicIsSet(); }
  LPAREN_TOK /* datatype definition prelude */
  ( LPAREN_TOK symbol[name,CHECK_UNDECLARED,SYM_SORT] n=INTEGER_LITERAL RPAREN_TOK
    { unsigned arity = AntlrInput::tokenToUnsigned(n);
      Trace("parser-dt") << "Datatype : " << name << ", arity = " << arity << std::endl;
      dnames.push_back(name);
      arities.push_back( static_cast<int>(arity) );
    }
  )*
  RPAREN_TOK
  LPAREN_TOK
  datatypesDef[isCo, dnames, arities, cmd]
  RPAREN_TOK
  ;

/**
 * Read a list of datatype definitions for datatypes with names dnames and
 * parametric arities arities. A negative value in arities indicates that the
 * arity for the corresponding datatype has not been fixed: notice that we do
 * not know the arity of datatypes in the declare-datatype command prior to
 * parsing their body, whereas the arity of datatypes in declare-datatypes is
 * given in the preamble of that command and thus is known prior to this call.
 */
datatypesDef[bool isCo,
             const std::vector<std::string>& dnames,
             const std::vector<int>& arities,
             std::unique_ptr<cvc5::parser::Command>* cmd]
@declarations {
  std::vector<cvc5::DatatypeDecl> dts;
  std::string name;
  std::vector<cvc5::Sort> params;
}
  : { PARSER_STATE->pushScope();
      // Declare the datatypes that are currently being defined as unresolved
      // types. If we do not know the arity of the datatype yet, we wait to
      // define it until parsing the preamble of its body, which may optionally
      // involve `par`. This is limited to the case of single datatypes defined
      // via declare-datatype, and hence no datatype body is parsed without
      // having all types declared. This ensures we can parse datatypes with
      // nested recursion, e.g. datatypes D having a subfield type
      // (Array Int D).
      for (unsigned i=0, dsize=dnames.size(); i<dsize; i++)
      {
        if( arities[i]<0 )
        {
          // do not know the arity yet
          continue;
        }
        unsigned arity = static_cast<unsigned>(arities[i]);
        PARSER_STATE->mkUnresolvedType(dnames[i], arity);
      }
    }
    ( LPAREN_TOK {
      params.clear();
      Trace("parser-dt") << "Processing datatype #" << dts.size() << std::endl;
      if( dts.size()>=dnames.size() ){
        PARSER_STATE->parseError("Too many datatypes defined in this block.");
      }
    }
    ( PAR_TOK { PARSER_STATE->pushScope(); } LPAREN_TOK
      ( symbol[name,CHECK_UNDECLARED,SYM_SORT]
        {
          params.push_back( PARSER_STATE->mkSort(name)); }
      )*
      RPAREN_TOK {
        // if the arity was fixed by prelude and is not equal to the number of parameters
        if( arities[dts.size()]>=0 && static_cast<int>(params.size())!=arities[dts.size()] ){
          PARSER_STATE->parseError("Wrong number of parameters for datatype.");
        }
        if (arities[dts.size()]<0)
        {
          // now declare it as an unresolved type
          PARSER_STATE->mkUnresolvedType(dnames[dts.size()], params.size());
        }
        Trace("parser-dt") << params.size() << " parameters for " << dnames[dts.size()] << std::endl;
        dts.push_back(SOLVER->mkDatatypeDecl(dnames[dts.size()], params, isCo));
      }
      LPAREN_TOK
      ( LPAREN_TOK constructorDef[dts.back()] RPAREN_TOK )+
      RPAREN_TOK { PARSER_STATE->popScope(); }
    | { // if the arity was fixed by prelude and is not equal to 0
        if( arities[dts.size()]>0 ){
          PARSER_STATE->parseError("No parameters given for datatype.");
        }
        else if (arities[dts.size()]<0)
        {
          // now declare it as an unresolved type
          PARSER_STATE->mkUnresolvedType(dnames[dts.size()], 0);
        }
        Trace("parser-dt") << params.size() << " parameters for " << dnames[dts.size()] << std::endl;
        dts.push_back(SOLVER->mkDatatypeDecl(dnames[dts.size()],
                                             params,
                                             isCo));
      }
      ( LPAREN_TOK constructorDef[dts.back()] RPAREN_TOK )+
    )
    RPAREN_TOK
    )+
  {
    if (dts.size() != dnames.size())
    {
      PARSER_STATE->parseError("Wrong number of datatypes provided.");
    }
    PARSER_STATE->popScope();
    cmd->reset(new DatatypeDeclarationCommand(
        PARSER_STATE->bindMutualDatatypeTypes(dts, true)));
  }
  ;

simpleSymbolicExprNoKeyword[std::string& s]
  : INTEGER_LITERAL
    { s = AntlrInput::tokenText($INTEGER_LITERAL); }
  | DECIMAL_LITERAL
    { s = AntlrInput::tokenText($DECIMAL_LITERAL); }
  | HEX_LITERAL
    { s = AntlrInput::tokenText($HEX_LITERAL); }
  | BINARY_LITERAL
    { s = AntlrInput::tokenText($BINARY_LITERAL); }
  | symbol[s, CHECK_NONE, SYM_VERBATIM]
  | str[s, false]
  | tok=(ASSERT_TOK | CHECK_SAT_TOK | CHECK_SAT_ASSUMING_TOK | DECLARE_FUN_TOK
        | DECLARE_SORT_TOK
        | DEFINE_FUN_TOK | DEFINE_FUN_REC_TOK | DEFINE_FUNS_REC_TOK
        | DEFINE_SORT_TOK | GET_VALUE_TOK | GET_ASSIGNMENT_TOK
        | GET_ASSERTIONS_TOK | GET_PROOF_TOK | GET_UNSAT_ASSUMPTIONS_TOK
        | GET_UNSAT_CORE_TOK | GET_DIFFICULTY_TOK | EXIT_TOK
        | RESET_TOK | RESET_ASSERTIONS_TOK | SET_LOGIC_TOK | SET_INFO_TOK
        | GET_INFO_TOK | SET_OPTION_TOK | GET_OPTION_TOK | PUSH_TOK | POP_TOK
        | DECLARE_DATATYPES_TOK | GET_MODEL_TOK | ECHO_TOK | SIMPLIFY_TOK)
    { s = AntlrInput::tokenText($tok); }
  ;

keyword[std::string& s]
  : KEYWORD
    { s = AntlrInput::tokenText($KEYWORD); }
  ;

simpleSymbolicExpr[std::string& s]
  : simpleSymbolicExprNoKeyword[s]
  | KEYWORD { s = AntlrInput::tokenText($KEYWORD); }
  ;

symbolicExpr[cvc5::Term& sexpr]
@declarations {
  std::string s;
  std::vector<cvc5::Term> children;
}
  : simpleSymbolicExpr[s]
    { sexpr = SOLVER->mkString(PARSER_STATE->processAdHocStringEsc(s)); }
  | LPAREN_TOK
    ( symbolicExpr[sexpr] { children.push_back(sexpr); } )* RPAREN_TOK
    { sexpr = SOLVER->mkTerm(cvc5::SEXPR, children); }
  ;

/**
 * Matches a term.
 * @return the expression representing the term.
 */
term[cvc5::Term& expr, cvc5::Term& expr2]
@init {
  cvc5::Kind kind = cvc5::NULL_TERM;
  cvc5::Term f;
  std::string name;
  cvc5::Sort type;
  ParseOp p;
}
: termNonVariable[expr, expr2]

  // a qualified identifier (section 3.6 of SMT-LIB version 2.6)

  | qualIdentifier[p]
    {
      expr = PARSER_STATE->parseOpToExpr(p);
    }
  ;

/**
 * Matches a non-variable term.
 * @return the expression expr representing the term or formula, and expr2, an
 * optional annotation for expr (for instance, for attributed expressions).
 */
termNonVariable[cvc5::Term& expr, cvc5::Term& expr2]
@init {
  Trace("parser") << "term: " << AntlrInput::tokenText(LT(1)) << std::endl;
  cvc5::Kind kind = cvc5::NULL_TERM;
  std::string name;
  std::vector<cvc5::Term> args;
  std::vector< std::pair<std::string, cvc5::Sort> > sortedVarNames;
  cvc5::Term bvl;
  cvc5::Term f, f2, f3;
  std::string attr;
  cvc5::Term attexpr;
  std::vector<cvc5::Term> patexprs;
  std::vector<cvc5::Term> matchcases;
  std::unordered_set<std::string> names;
  std::vector< std::pair<std::string, cvc5::Term> > binders;
  cvc5::Sort type;
  cvc5::Sort type2;
  cvc5::Term atomTerm;
  ParseOp p;
  std::vector<cvc5::Sort> argTypes;
}
  : LPAREN_TOK quantOp[kind]
    {
      if (!PARSER_STATE->isTheoryEnabled(internal::theory::THEORY_QUANTIFIERS))
      {
        PARSER_STATE->parseError("Quantifier used in non-quantified logic.");
      }
      PARSER_STATE->pushScope();
    }
    boundVarList[bvl]
    term[f, f2] RPAREN_TOK
    {
      args.push_back(bvl);

      PARSER_STATE->popScope();
      args.push_back(f);
      if(! f2.isNull()){
        args.push_back(f2);
      }
      expr = MK_TERM(kind, args);
    }
  | LPAREN_TOK SET_COMPREHENSION_TOK
    { PARSER_STATE->pushScope(); }
    boundVarList[bvl]
    {
      args.push_back(bvl);
    }
    term[f, f2] { args.push_back(f); }
    term[f, f2] {
      args.push_back(f);
      expr = MK_TERM(cvc5::SET_COMPREHENSION, args);
    }
    RPAREN_TOK
  | LPAREN_TOK qualIdentifier[p]
    termList[args,expr] RPAREN_TOK
    {
      expr = PARSER_STATE->applyParseOp(p, args);
    }
  | /* a let or sygus let binding */
    LPAREN_TOK
      LET_TOK LPAREN_TOK
      { PARSER_STATE->pushScope(); }
      ( LPAREN_TOK symbol[name,CHECK_NONE,SYM_VARIABLE]
        term[expr, f2]
        RPAREN_TOK
        // this is a parallel let, so we have to save up all the contributions
        // of the let and define them only later on
        { if(names.count(name) == 1) {
            std::stringstream ss;
            ss << "warning: symbol `" << name << "' bound multiple times by let;"
               << " the last binding will be used, shadowing earlier ones";
            PARSER_STATE->warning(ss.str());
          } else {
            names.insert(name);
          }
          binders.push_back(std::make_pair(name, expr)); } )+
    { // now implement these bindings
      for (const std::pair<std::string, cvc5::Term>& binder : binders)
      {
        {
          PARSER_STATE->defineVar(binder.first, binder.second);
        }
      }
    }
    RPAREN_TOK
    term[expr, f2]
    RPAREN_TOK
    { PARSER_STATE->popScope(); }
  | /* match expression */
    LPAREN_TOK MATCH_TOK term[expr, f2] {
      if( !expr.getSort().isDatatype() ){
        PARSER_STATE->parseError("Cannot match on non-datatype term.");
      }
    }
    LPAREN_TOK
    (
      // case with non-nullary pattern
      LPAREN_TOK LPAREN_TOK term[f, f2] {
          args.clear();
          PARSER_STATE->pushScope();
          // f should be a constructor
          type = f.getSort();
          Trace("parser-dt") << "Pattern head : " << f << " " << type << std::endl;
          if (!type.isDatatypeConstructor())
          {
            PARSER_STATE->parseError("Pattern must be application of a constructor or a variable.");
          }
          cvc5::Datatype dt =
              type.getDatatypeConstructorCodomainSort().getDatatype();
          if (dt.isParametric())
          {
            // lookup constructor by name
            cvc5::DatatypeConstructor dc = dt.getConstructor(f.toString());
            cvc5::Term scons = dc.getInstantiatedTerm(expr.getSort());
            // take the type of the specialized constructor instead
            type = scons.getSort();
          }
          argTypes = type.getDatatypeConstructorDomainSorts();
        }
        // arguments of the pattern
        ( symbol[name,CHECK_NONE,SYM_VARIABLE] {
            if (args.size() >= argTypes.size())
            {
              PARSER_STATE->parseError("Too many arguments for pattern.");
            }
            //make of proper type
            cvc5::Term arg = PARSER_STATE->bindBoundVar(name, argTypes[args.size()]);
            args.push_back( arg );
          }
        )*
        RPAREN_TOK term[f3, f2] {
          // make the match case
          std::vector<cvc5::Term> cargs;
          cargs.push_back(f);
          cargs.insert(cargs.end(),args.begin(),args.end());
          cvc5::Term c = MK_TERM(cvc5::APPLY_CONSTRUCTOR,cargs);
          cvc5::Term bvla = MK_TERM(cvc5::VARIABLE_LIST,args);
          cvc5::Term mc = MK_TERM(cvc5::MATCH_BIND_CASE, bvla, c, f3);
          matchcases.push_back(mc);
          // now, pop the scope
          PARSER_STATE->popScope();
        }
        RPAREN_TOK
      // case with nullary or variable pattern
      | LPAREN_TOK symbol[name,CHECK_NONE,SYM_VARIABLE] {
          if (PARSER_STATE->isDeclared(name,SYM_VARIABLE))
          {
            f = PARSER_STATE->getVariable(name);
            type = f.getSort();
            if (!type.isDatatypeConstructor() ||
                !type.getDatatypeConstructorDomainSorts().empty())
            {
              PARSER_STATE->parseError("Must apply constructors of arity greater than 0 to arguments in pattern.");
            }
            // make nullary constructor application
            f = MK_TERM(cvc5::APPLY_CONSTRUCTOR, f);
          }
          else
          {
            // it has the type of the head expr
            f = PARSER_STATE->bindBoundVar(name, expr.getSort());
          }
        }
        term[f3, f2] {
          cvc5::Term mc;
          if (f.getKind() == cvc5::VARIABLE)
          {
            cvc5::Term bvlf = MK_TERM(cvc5::VARIABLE_LIST, f);
            mc = MK_TERM(cvc5::MATCH_BIND_CASE, bvlf, f, f3);
          }
          else
          {
            mc = MK_TERM(cvc5::MATCH_CASE, f, f3);
          }
          matchcases.push_back(mc);
        }
        RPAREN_TOK
    )+
    RPAREN_TOK RPAREN_TOK  {
      //now, make the match
      if (matchcases.empty())
      {
        PARSER_STATE->parseError("Must have at least one case in match.");
      }
      std::vector<cvc5::Term> mchildren;
      mchildren.push_back(expr);
      mchildren.insert(mchildren.end(), matchcases.begin(), matchcases.end());
      expr = MK_TERM(cvc5::MATCH, mchildren);
    }

    /* attributed expressions */
  | LPAREN_TOK ATTRIBUTE_TOK term[expr, f2]
    ( attribute[expr, attexpr]
      { if( ! attexpr.isNull()) {
          patexprs.push_back( attexpr );
        }
      }
    )+ RPAREN_TOK
    {
      if(! patexprs.empty()) {
        if( !f2.isNull() && f2.getKind()==cvc5::INST_PATTERN_LIST ){
          for( size_t i=0; i<f2.getNumChildren(); i++ ){
            patexprs.push_back( f2[i] );
          }
        }
        expr2 = MK_TERM(cvc5::INST_PATTERN_LIST, patexprs);
      } else {
        expr2 = f2;
      }
    }
  | /* lambda */
    LPAREN_TOK HO_LAMBDA_TOK
    { PARSER_STATE->pushScope(); }
    boundVarList[bvl]
    term[f, f2] RPAREN_TOK
    {
      args.push_back(bvl);
      args.push_back(f);
      PARSER_STATE->popScope();
      expr = MK_TERM(cvc5::LAMBDA, args);
    }
  | LPAREN_TOK TUPLE_CONST_TOK termList[args,expr] RPAREN_TOK
  {
    std::vector<cvc5::Sort> sorts;
    std::vector<cvc5::Term> terms;
    for (const cvc5::Term& arg : args)
    {
      sorts.emplace_back(arg.getSort());
      terms.emplace_back(arg);
    }
    expr = SOLVER->mkTuple(sorts, terms);
  }
<<<<<<< HEAD
=======
  | LPAREN_TOK TUPLE_PROJECT_TOK term[expr,expr2] RPAREN_TOK
  {
    std::vector<uint32_t> indices;
    cvc5::Op op = SOLVER->mkOp(cvc5::TUPLE_PROJECT, indices);
    expr = SOLVER->mkTerm(op, {expr});
  }
  | LPAREN_TOK TABLE_PROJECT_TOK term[expr,expr2] RPAREN_TOK
  {
    std::vector<uint32_t> indices;
    cvc5::Op op = SOLVER->mkOp(cvc5::TABLE_PROJECT, indices);
    expr = SOLVER->mkTerm(op, {expr});
  }
  | LPAREN_TOK TABLE_AGGREGATE_TOK term[expr,expr2] RPAREN_TOK
  {
    std::vector<uint32_t> indices;
    cvc5::Op op = SOLVER->mkOp(cvc5::TABLE_AGGREGATE, indices);
    expr = SOLVER->mkTerm(op, {expr});
  }
  | LPAREN_TOK TABLE_JOIN_TOK term[expr,expr2] RPAREN_TOK
  {
    std::vector<uint32_t> indices;
    cvc5::Op op = SOLVER->mkOp(cvc5::TABLE_JOIN, indices);
    expr = SOLVER->mkTerm(op, {expr});
  }
  | LPAREN_TOK TABLE_GROUP_TOK term[expr,expr2] RPAREN_TOK
  {
    std::vector<uint32_t> indices;
    cvc5::Op op = SOLVER->mkOp(cvc5::TABLE_GROUP, indices);
    expr = SOLVER->mkTerm(op, {expr});
  }
  | LPAREN_TOK RELATION_GROUP_TOK term[expr,expr2] RPAREN_TOK
  {
    std::vector<uint32_t> indices;
    cvc5::Op op = SOLVER->mkOp(cvc5::RELATION_GROUP, indices);
    expr = SOLVER->mkTerm(op, {expr});
  }
  | LPAREN_TOK RELATION_AGGREGATE_TOK term[expr,expr2] RPAREN_TOK
  {
    std::vector<uint32_t> indices;
    cvc5::Op op = SOLVER->mkOp(cvc5::RELATION_AGGREGATE, indices);
    expr = SOLVER->mkTerm(op, {expr});
  }
  | LPAREN_TOK RELATION_PROJECT_TOK term[expr,expr2] RPAREN_TOK
  {
    std::vector<uint32_t> indices;
    cvc5::Op op = SOLVER->mkOp(cvc5::RELATION_PROJECT, indices);
    expr = SOLVER->mkTerm(op, {expr});
  }
>>>>>>> e5d4fe00
  | /* an atomic term (a term with no subterms) */
    termAtomic[atomTerm] { expr = atomTerm; }
  ;


/**
 * Matches a qualified identifier, which can be a combination of one or more of
 * the following, stored in the ParseOp utility class:
 * (1) A kind.
 * (2) A string name.
 * (3) An expression expr.
 * (4) A type t.
 *
 * A qualified identifier is the generic case of function heads.
 * With respect to the standard definition (Section 3.6 of SMT-LIB version 2.6)
 * of qualified identifiers, we additionally parse:
 * - "Array constant specifications" of the form (as const (Array T1 T2)),
 * which notice are used as function heads e.g. ((as const (Array Int Int)) 0)
 * specifies the constant array over integers consisting of constant 0. This
 * is handled as if it were a special case of an operator here.
 *
 * Examples:
 *
 * (Identifiers)
 *
 * - For declared functions f, we return (2).
 * - For indexed functions like testers (_ is C) and bitvector extract
 * (_ extract n m), we return (3) for the appropriate operator.
 * - For tuple selectors (_ tuple_select n) and updaters (_ tuple_update n), we
 * return (1) and (3). cvc5::Kind is set to APPLY_SELECTOR or APPLY_UPDATER
 * respectively, and expr is set to n, which is to be interpreted by the
 * caller as the n^th generic tuple selector or updater. We do this since there
 * is no AST expression representing generic tuple select, and we do not have
 * enough type information at this point to know the type of the tuple we will
 * be selecting from.
 *
 * (Ascripted Identifiers)
 *
 * - For ascripted nullary parametric datatype constructors like
 * (as nil (List Int)), we return (APPLY_CONSTRUCTOR C) for the appropriate
 * specialized constructor C as (3).
 * - For ascripted non-nullary parametric datatype constructors like
 * (as cons (List Int)), we return the appropriate specialized constructor C
 * as (3).
 * - Overloaded non-parametric constructors (as C T) return the appropriate
 * expression, analogous to the parametric cases above.
 * - For other ascripted nullary constants like (as set.empty (Set T)),
 * (as sep.nil T), we return the appropriate expression (3).
 * - For array constant specifications (as const (Array T1 T2)), we return (1)
 * and (4), where kind is set to STORE_ALL and type is set to (Array T1 T2),
 * where this is to be interpreted by the caller as converting the next parsed
 * constant of type T2 to an Array of type (Array T1 T2) over that constant.
 * - For ascriptions on normal symbols (as f T), we return the appropriate
 * expression (3), which may involve disambiguating f based on type T if it is
 * overloaded.
 */
qualIdentifier[cvc5::ParseOp& p]
@init {
  cvc5::Kind k;
  std::string baseName;
  cvc5::Term f;
  cvc5::Sort type;
}
: identifier[p]
  | LPAREN_TOK AS_TOK
    ( CONST_TOK sortSymbol[type]
      {
        p.d_kind = cvc5::CONST_ARRAY;
        PARSER_STATE->parseOpApplyTypeAscription(p, type);
      }
    | identifier[p]
      sortSymbol[type]
      {
        PARSER_STATE->parseOpApplyTypeAscription(p, type);
      }
    )
    RPAREN_TOK
  ;

/**
 * Matches an identifier, which can be a combination of one or more of the
 * following, stored in the ParseOp utility class:
 * (1) A kind.
 * (2) A string name.
 * (3) An expression expr.
 * For examples, see documentation of qualIdentifier.
 */
identifier[cvc5::ParseOp& p]
@init {
  cvc5::Term f;
  cvc5::Term f2;
  std::vector<uint32_t> numerals;
  std::string opName;
}
: functionName[p.d_name, CHECK_NONE]

  // indexed functions

  | LPAREN_TOK INDEX_TOK
    ( TESTER_TOK term[f, f2]
      {
        if (f.getKind() == cvc5::APPLY_CONSTRUCTOR && f.getNumChildren() == 1)
        {
          // for nullary constructors, must get the operator
          f = f[0];
        }
        if (!f.getSort().isDatatypeConstructor())
        {
          PARSER_STATE->parseError(
              "Bad syntax for (_ is X), X must be a constructor.");
        }
        // get the datatype that f belongs to
        cvc5::Sort sf = f.getSort().getDatatypeConstructorCodomainSort();
        cvc5::Datatype d = sf.getDatatype();
        // lookup by name
        cvc5::DatatypeConstructor dc = d.getConstructor(f.toString());
        p.d_expr = dc.getTesterTerm();
      }
    | UPDATE_TOK term[f, f2]
      {
        if (!f.getSort().isDatatypeSelector())
        {
          PARSER_STATE->parseError(
              "Bad syntax for (_ update X), X must be a selector.");
        }
        std::string sname = f.toString();
        // get the datatype that f belongs to
        cvc5::Sort sf = f.getSort().getDatatypeSelectorDomainSort();
        cvc5::Datatype d = sf.getDatatype();
        // find the selector
        cvc5::DatatypeSelector ds = d.getSelector(f.toString());
        // get the updater term
        p.d_expr = ds.getUpdaterTerm();
      }
    | TUPLE_PROJECT_TOK nonemptyNumeralList[numerals]
      {
        // we adopt a special syntax (_ tuple.project i_1 ... i_n) where
        // i_1, ..., i_n are numerals
        p.d_kind = cvc5::TUPLE_PROJECT;
        p.d_op = SOLVER->mkOp(cvc5::TUPLE_PROJECT, numerals);
      }
    | TABLE_PROJECT_TOK nonemptyNumeralList[numerals]
      {
        // we adopt a special syntax (_ table.project i_1 ... i_n) where
        // i_1, ..., i_n are numerals
        p.d_kind = cvc5::TABLE_PROJECT;
        p.d_op = SOLVER->mkOp(cvc5::TABLE_PROJECT, numerals);
       }
    | TABLE_AGGREGATE_TOK nonemptyNumeralList[numerals]
      {
        // we adopt a special syntax (_ table.aggr i_1 ... i_n) where
        // i_1, ..., i_n are numerals
        p.d_kind = cvc5::TABLE_AGGREGATE;
        p.d_op = SOLVER->mkOp(cvc5::TABLE_AGGREGATE, numerals);
      }
    | TABLE_JOIN_TOK nonemptyNumeralList[numerals]
      {
        // we adopt a special syntax (_ table.join i_1 j_1 ... i_n j_n) where
        // i_1, ..., i_n, j_1, ..., j_n are numerals
        p.d_kind = cvc5::TABLE_JOIN;
        p.d_op = SOLVER->mkOp(cvc5::TABLE_JOIN, numerals);
      }
     | TABLE_GROUP_TOK nonemptyNumeralList[numerals]
      {
        // we adopt a special syntax (_ table.group i_1 ... i_n) where
        // i_1, ..., j_n are numerals
        p.d_kind = cvc5::TABLE_GROUP;
        p.d_op = SOLVER->mkOp(cvc5::TABLE_GROUP, numerals);
      }
     | RELATION_GROUP_TOK nonemptyNumeralList[numerals]
      {
        // we adopt a special syntax (_ rel.group i_1 ... i_n) where
        // i_1, ..., j_n are numerals
        p.d_kind = cvc5::RELATION_GROUP;
        p.d_op = SOLVER->mkOp(cvc5::RELATION_GROUP, numerals);
      }
     | RELATION_AGGREGATE_TOK nonemptyNumeralList[numerals]
      {
        // we adopt a special syntax (_ rel.aggr i_1 ... i_n) where
        // i_1, ..., i_n are numerals
        p.d_kind = cvc5::RELATION_AGGREGATE;
        p.d_op = SOLVER->mkOp(cvc5::RELATION_AGGREGATE, numerals);
      }
     | RELATION_PROJECT_TOK nonemptyNumeralList[numerals]
      {
       // we adopt a special syntax (_ rel.project i_1 ... i_n) where
       // i_1, ..., i_n are numerals
       p.d_kind = cvc5::RELATION_PROJECT;
       p.d_op = SOLVER->mkOp(cvc5::RELATION_PROJECT, numerals);
      }
    | functionName[opName, CHECK_NONE] nonemptyNumeralList[numerals]
      {
        cvc5::Kind k = PARSER_STATE->getIndexedOpKind(opName);
        if (k == cvc5::UNDEFINED_KIND)
        {
          // We don't know which kind to use until we know the type of the
          // arguments
          p.d_name = opName;
          p.d_indices = numerals;
          p.d_kind = cvc5::UNDEFINED_KIND;
        }
        else if (k == cvc5::APPLY_SELECTOR || k == cvc5::APPLY_UPDATER)
        {
          // we adopt a special syntax (_ tuple_select n) and (_ tuple_update n)
          // for tuple selectors and updaters
          if (numerals.size() != 1)
          {
            PARSER_STATE->parseError(
                "Unexpected syntax for tuple selector or updater.");
          }
          // The operator is dependent upon inferring the type of the arguments,
          // and hence the type is not available yet. Hence, we remember the
          // index as a numeral in the parse operator.
          p.d_kind = k;
          p.d_expr = SOLVER->mkInteger(numerals[0]);
        }
<<<<<<< HEAD
        else if (k == api::TUPLE_PROJECT)
        {
          std::vector<uint32_t> nums;
          for (uint64_t i : numerals)
          {
            nums.push_back(static_cast<uint32_t>(i));
          }
          p.d_op = SOLVER->mkOp(k, nums);
        }
        else if (numerals.size() == 1)
=======
        else if (numerals.size() == 1 || numerals.size() == 2)
>>>>>>> e5d4fe00
        {
          p.d_op = SOLVER->mkOp(k, numerals);
        }
        else
        {
          PARSER_STATE->parseError(
              "Unexpected number of numerals for indexed symbol.");
        }
      }
    )
    RPAREN_TOK
  ;

/**
 * Matches an atomic term (a term with no subterms).
 * @return the expression expr representing the term or formula.
 */
termAtomic[cvc5::Term& atomTerm]
@init {
  cvc5::Sort t;
  std::string s;
  std::vector<uint32_t> numerals;
}
    /* constants */
  : INTEGER_LITERAL
    {
      std::string intStr = AntlrInput::tokenText($INTEGER_LITERAL);
      atomTerm = PARSER_STATE->mkRealOrIntFromNumeral(intStr);
    }
  | DECIMAL_LITERAL
    {
      std::string realStr = AntlrInput::tokenText($DECIMAL_LITERAL);
      atomTerm = SOLVER->mkReal(realStr);
    }

  // Constants using indexed identifiers, e.g. (_ +oo 8 24) (positive infinity
  // as a 32-bit floating-point constant)
  | LPAREN_TOK INDEX_TOK
    ( CHAR_TOK HEX_LITERAL
      {
        std::string hexStr = AntlrInput::tokenTextSubstr($HEX_LITERAL, 2);
        atomTerm = PARSER_STATE->mkCharConstant(hexStr);
      }
    | FMF_CARD_TOK sortSymbol[t] INTEGER_LITERAL
      {
        uint32_t ubound = AntlrInput::tokenToUnsigned($INTEGER_LITERAL);
        atomTerm = SOLVER->mkCardinalityConstraint(t, ubound);
      }
    | sym=SIMPLE_SYMBOL nonemptyNumeralList[numerals]
      {
        atomTerm =
          PARSER_STATE->mkIndexedConstant(AntlrInput::tokenText($sym),
                                          numerals);
      }
    )
    RPAREN_TOK

  // Bit-vector constants
  | HEX_LITERAL
    {
      Assert(AntlrInput::tokenText($HEX_LITERAL).find("#x") == 0);
      std::string hexStr = AntlrInput::tokenTextSubstr($HEX_LITERAL, 2);
      atomTerm = SOLVER->mkBitVector(hexStr.size() * 4, hexStr, 16);
    }
  | BINARY_LITERAL
    {
      Assert(AntlrInput::tokenText($BINARY_LITERAL).find("#b") == 0);
      std::string binStr = AntlrInput::tokenTextSubstr($BINARY_LITERAL, 2);
      atomTerm = SOLVER->mkBitVector(binStr.size(), binStr, 2);
    }

  // String constant
  | str[s, true] { atomTerm = SOLVER->mkString(s, true); }

  // NOTE: Theory constants go here

  // Empty tuple constant
  | TUPLE_CONST_TOK
    {
      atomTerm = SOLVER->mkTuple(std::vector<cvc5::Sort>(),
                                 std::vector<cvc5::Term>());
    }
  ;

/**
 * Read attribute
 */
attribute[cvc5::Term& expr, cvc5::Term& retExpr]
@init {
  cvc5::Term sexpr;
  std::string s;
  cvc5::Term patexpr;
  std::vector<cvc5::Term> patexprs;
  cvc5::Term e2;
  bool hasValue = false;
  cvc5::Kind k;
}
  : KEYWORD ( simpleSymbolicExprNoKeyword[s] { hasValue = true; } )?
  {
    PARSER_STATE->attributeNotSupported(AntlrInput::tokenText($KEYWORD));
  }
  | ( ATTRIBUTE_PATTERN_TOK { k = cvc5::INST_PATTERN; } |
      ATTRIBUTE_POOL_TOK { k = cvc5::INST_POOL; }  |
      ATTRIBUTE_INST_ADD_TO_POOL_TOK { k = cvc5::INST_ADD_TO_POOL; }  |
      ATTRIBUTE_SKOLEM_ADD_TO_POOL_TOK{ k = cvc5::SKOLEM_ADD_TO_POOL; }
    )
    LPAREN_TOK
    ( term[patexpr, e2]
      { patexprs.push_back( patexpr ); }
    )+ RPAREN_TOK
    {
      retExpr = MK_TERM(k, patexprs);
    }
  | ATTRIBUTE_NO_PATTERN_TOK term[patexpr, e2]
    {
      retExpr = MK_TERM(cvc5::INST_NO_PATTERN, patexpr);
    }
  | tok=( ATTRIBUTE_INST_LEVEL ) INTEGER_LITERAL
    {
      std::stringstream sIntLit;
      sIntLit << $INTEGER_LITERAL;
      cvc5::Term keyword = SOLVER->mkString("quant-inst-max-level");
      cvc5::Term n = SOLVER->mkInteger(sIntLit.str());
      retExpr = MK_TERM(cvc5::INST_ATTRIBUTE, keyword, n);
    }
  | tok=( ATTRIBUTE_QUANTIFIER_ID_TOK ) symbol[s,CHECK_UNDECLARED,SYM_VARIABLE]
    {
      cvc5::Term keyword = SOLVER->mkString("qid");
      // must create a variable whose name is the name of the quantified
      // formula, not a string.
      cvc5::Term name = SOLVER->mkConst(SOLVER->getBooleanSort(), s);
      retExpr = MK_TERM(cvc5::INST_ATTRIBUTE, keyword, name);
    }
  | ATTRIBUTE_NAMED_TOK symbol[s,CHECK_UNDECLARED,SYM_VARIABLE]
    {
      Trace("parser") << "Named: " << s << " for " << expr << std::endl;
      PARSER_STATE->notifyNamedExpression(expr, s);
    }
  ;

/**
 * Matches a sequence of terms and puts them into the formulas
 * vector.
 * @param formulas the vector to fill with terms
 * @param expr an cvc5::Term reference for the elements of the sequence
 */
/* NOTE: We pass an cvc5::Term in here just to avoid allocating a fresh cvc5::Term every
 * time through this rule. */
termList[std::vector<cvc5::Term>& formulas, cvc5::Term& expr]
@declarations {
  cvc5::Term expr2;
}
  : ( term[expr, expr2] { formulas.push_back(expr); } )+
  ;

/**
 * Matches a string, and (optionally) strips off the quotes/unescapes the
 * string when `unescape` is set to true.
 */
str[std::string& s, bool unescape]
  : STRING_LITERAL
    {
      s = AntlrInput::tokenText($STRING_LITERAL);
      if (unescape)
      {
        /* strip off the quotes */
        s = s.substr(1, s.size() - 2);
        for (size_t i = 0; i < s.size(); i++)
        {
          if ((unsigned)s[i] > 127 && !isprint(s[i]))
          {
            PARSER_STATE->parseError(
                "Extended/unprintable characters are not "
                "part of SMT-LIB, and they must be encoded "
                "as escape sequences");
          }
        }
        char* p_orig = strdup(s.c_str());
        char *p = p_orig, *q = p_orig;
        while (*q != '\0')
        {
          if (*q == '"')
          {
            // Handle SMT-LIB >=2.5 standard escape '""'.
            ++q;
            Assert(*q == '"');
          }
          *p++ = *q++;
        }
        *p = '\0';
        s = p_orig;
        free(p_orig);
      }
    }
  | UNTERMINATED_STRING_LITERAL EOF
    { PARSER_STATE->unexpectedEOF("unterminated string literal"); }
  ;

quantOp[cvc5::Kind& kind]
@init {
  Trace("parser") << "quant: " << AntlrInput::tokenText(LT(1)) << std::endl;
}
  : EXISTS_TOK    { $kind = cvc5::EXISTS; }
  | FORALL_TOK    { $kind = cvc5::FORALL; }
  ;

/**
 * Matches a (possibly undeclared) function symbol (returning the string)
 * @param check what kind of check to do with the symbol
 */
functionName[std::string& name, cvc5::parser::DeclarationCheck check]
  : symbol[name,check,SYM_VARIABLE]
  ;

/**
 * Matches a sequence of sort symbols and fills them into the given
 * vector.
 */
sortList[std::vector<cvc5::Sort>& sorts]
@declarations {
  cvc5::Sort t;
}
  : ( sortSymbol[t] { sorts.push_back(t); } )*
  ;

nonemptySortList[std::vector<cvc5::Sort>& sorts]
@declarations {
  cvc5::Sort t;
}
  : ( sortSymbol[t] { sorts.push_back(t); } )+
  ;

/**
 * Matches a sequence of (variable,sort) symbol pairs and fills them
 * into the given vector.
 */
sortedVarList[std::vector<std::pair<std::string, cvc5::Sort> >& sortedVars]
@declarations {
  std::string name;
  cvc5::Sort t;
}
  : ( LPAREN_TOK symbol[name,CHECK_NONE,SYM_VARIABLE]
      sortSymbol[t] RPAREN_TOK
      { sortedVars.push_back(make_pair(name, t)); }
    )*
  ;

/**
 * Matches a sequence of (variable, sort) symbol pairs, registers them as bound
 * variables, and returns a term corresponding to the list of pairs.
 */
boundVarList[cvc5::Term& expr]
@declarations {
  std::vector<std::pair<std::string, cvc5::Sort>> sortedVarNames;
}
 : LPAREN_TOK sortedVarList[sortedVarNames] RPAREN_TOK
   {
     std::vector<cvc5::Term> args =
         PARSER_STATE->bindBoundVars(sortedVarNames);
     expr = MK_TERM(cvc5::VARIABLE_LIST, args);
   }
 ;

/**
 * Matches the sort symbol, which can be an arbitrary symbol.
 * @param check the check to perform on the name
 */
sortName[std::string& name, cvc5::parser::DeclarationCheck check]
  : symbol[name,check,SYM_SORT]
  ;

sortSymbol[cvc5::Sort& t]
@declarations {
  std::string name;
  std::vector<cvc5::Sort> args;
  std::vector<uint32_t> numerals;
  bool indexed = false;
}
  : sortName[name,CHECK_NONE]
    {
      t = PARSER_STATE->getSort(name);
    }
  | LPAREN_TOK (INDEX_TOK {indexed = true;} | {indexed = false;})
    symbol[name,CHECK_NONE,SYM_SORT]
    ( nonemptyNumeralList[numerals]
      {
        if (!indexed)
        {
          std::stringstream ss;
          ss << "SMT-LIB requires use of an indexed sort here, e.g. (_ " << name
             << " ...)";
          PARSER_STATE->parseError(ss.str());
        }
        if( name == "BitVec" ) {
          if( numerals.size() != 1 ) {
            PARSER_STATE->parseError("Illegal bitvector type.");
          }
          if(numerals.front() == 0) {
            PARSER_STATE->parseError("Illegal bitvector size: 0");
          }
          t = SOLVER->mkBitVectorSort(numerals.front());
        } else if ( name == "FloatingPoint" ) {
          if( numerals.size() != 2 ) {
            PARSER_STATE->parseError("Illegal floating-point type.");
          }
          if(!internal::validExponentSize(numerals[0])) {
            PARSER_STATE->parseError("Illegal floating-point exponent size");
          }
          if(!internal::validSignificandSize(numerals[1])) {
            PARSER_STATE->parseError("Illegal floating-point significand size");
          }
          t = SOLVER->mkFloatingPointSort(numerals[0],numerals[1]);
        } else {
          std::stringstream ss;
          ss << "unknown indexed sort symbol `" << name << "'";
          PARSER_STATE->parseError(ss.str());
        }
      }
    | sortList[args]
      { if( indexed ) {
          std::stringstream ss;
          ss << "Unexpected use of indexing operator `_' before `" << name
             << "', try leaving it out";
          PARSER_STATE->parseError(ss.str());
        }
        if(args.empty()) {
          PARSER_STATE->parseError("Extra parentheses around sort name not "
                                   "permitted in SMT-LIB");
        } else if(name == "Array" &&
           PARSER_STATE->isTheoryEnabled(internal::theory::THEORY_ARRAYS) ) {
          if(args.size() != 2) {
            PARSER_STATE->parseError("Illegal array type.");
          }
          t = SOLVER->mkArraySort( args[0], args[1] );
        } else if(name == "Set" &&
                  PARSER_STATE->isTheoryEnabled(internal::theory::THEORY_SETS) ) {
          if(args.size() != 1) {
            PARSER_STATE->parseError("Illegal set type.");
          }
          t = SOLVER->mkSetSort( args[0] );
        }
        else if(name == "Bag" &&
                  PARSER_STATE->isTheoryEnabled(internal::theory::THEORY_BAGS) ) {
          if(args.size() != 1) {
            PARSER_STATE->parseError("Illegal bag type.");
          }
          t = SOLVER->mkBagSort( args[0] );
        }
        else if(name == "Seq" && !PARSER_STATE->strictModeEnabled() &&
                  PARSER_STATE->isTheoryEnabled(internal::theory::THEORY_STRINGS) ) {
          if(args.size() != 1) {
            PARSER_STATE->parseError("Illegal sequence type.");
          }
          t = SOLVER->mkSequenceSort( args[0] );
        } else if (name == "Tuple" && !PARSER_STATE->strictModeEnabled()) {
          t = SOLVER->mkTupleSort(args);
        } else if (name == "Relation" && !PARSER_STATE->strictModeEnabled()) {
          cvc5::Sort tupleSort = SOLVER->mkTupleSort(args);
          t = SOLVER->mkSetSort(tupleSort);
        } else if (name == "Table" && !PARSER_STATE->strictModeEnabled()) {
          cvc5::Sort tupleSort = SOLVER->mkTupleSort(args);
          t = SOLVER->mkBagSort(tupleSort);
        } else {
          t = PARSER_STATE->getSort(name, args);
        }
      }
    ) RPAREN_TOK
  | LPAREN_TOK HO_ARROW_TOK sortList[args] RPAREN_TOK
    {
      if(args.size()<2) {
        PARSER_STATE->parseError("Arrow types must have at least 2 arguments");
      }
      //flatten the type
      cvc5::Sort rangeType = args.back();
      args.pop_back();
      t = PARSER_STATE->mkFlatFunctionType( args, rangeType );
    }
  ;

/**
 * Matches a list of symbols, with check and type arguments as for the
 * symbol[] rule below.
 */
symbolList[std::vector<std::string>& names,
           cvc5::parser::DeclarationCheck check,
           cvc5::parser::SymbolType type]
@declarations {
  std::string id;
}
  : ( symbol[id,check,type] { names.push_back(id); } )*
  ;

/**
 * Matches an symbol and sets the string reference parameter id.
 * @param id string to hold the symbol
 * @param check what kinds of check to do on the symbol
 * @param type the intended namespace for the symbol
 */
symbol[std::string& id,
       cvc5::parser::DeclarationCheck check,
       cvc5::parser::SymbolType type]
  : SIMPLE_SYMBOL
    { id = AntlrInput::tokenText($SIMPLE_SYMBOL);
      if(!PARSER_STATE->isAbstractValue(id)) {
        // if an abstract value, SolverEngine handles declaration
        PARSER_STATE->checkDeclaration(id, check, type);
      }
    }
  | QUOTED_SYMBOL
    { id = AntlrInput::tokenText($QUOTED_SYMBOL);
      if (type != SymbolType::SYM_VERBATIM)
      {
        /* strip off the quotes */
        id = id.substr(1, id.size() - 2);
      }
      if(!PARSER_STATE->isAbstractValue(id)) {
        // if an abstract value, SolverEngine handles declaration
        PARSER_STATE->checkDeclaration(id, check, type);
      }
    }
  | UNTERMINATED_QUOTED_SYMBOL
    ( EOF
      { PARSER_STATE->unexpectedEOF("unterminated |quoted| symbol"); }
    | '\\'
      { PARSER_STATE->unexpectedEOF("backslash not permitted in |quoted| "
                                    "symbol"); }
    )
  ;

/**
 * Matches a nonempty list of numerals.
 * @param numerals the (empty) vector to house the numerals.
 */
nonemptyNumeralList[std::vector<uint32_t>& numerals]
  : ( INTEGER_LITERAL
      { numerals.push_back(AntlrInput::tokenToUnsigned($INTEGER_LITERAL)); }
    )+
  ;

/**
 * Parses a datatype definition
 */
datatypeDef[bool isCo, std::vector<cvc5::DatatypeDecl>& datatypes,
            std::vector< cvc5::Sort >& params]
@init {
  std::string id;
}
    /* This really needs to be CHECK_NONE, or mutually-recursive
     * datatypes won't work, because this type will already be
     * "defined" as an unresolved type; don't worry, we check
     * below. */
  : symbol[id,CHECK_NONE,SYM_SORT] { PARSER_STATE->pushScope(); }
    {
      datatypes.push_back(SOLVER->mkDatatypeDecl(id, params, isCo));
    }
    ( LPAREN_TOK constructorDef[datatypes.back()] RPAREN_TOK )+
    { PARSER_STATE->popScope(); }
  ;

/**
 * Parses a constructor defintion for type
 */
constructorDef[cvc5::DatatypeDecl& type]
@init {
  std::string id;
  cvc5::DatatypeConstructorDecl* ctor = NULL;
}
  : symbol[id,CHECK_NONE,SYM_VARIABLE]
    {
      ctor = new cvc5::DatatypeConstructorDecl(
          SOLVER->mkDatatypeConstructorDecl(id));
    }
    ( LPAREN_TOK selector[*ctor] RPAREN_TOK )*
    { // make the constructor
      type.addConstructor(*ctor);
      Trace("parser-idt") << "constructor: " << id.c_str() << std::endl;
      delete ctor;
    }
  ;

selector[cvc5::DatatypeConstructorDecl& ctor]
@init {
  std::string id;
  cvc5::Sort t, t2;
}
  : symbol[id,CHECK_NONE,SYM_SORT] sortSymbol[t]
    {
      ctor.addSelector(id, t);
      Trace("parser-idt") << "selector: " << id.c_str()
                          << " of type " << t << std::endl;
    }
  ;

// Base SMT-LIB tokens
ASSERT_TOK : 'assert';
CHECK_SAT_TOK : 'check-sat';
CHECK_SAT_ASSUMING_TOK : 'check-sat-assuming';
DECLARE_FUN_TOK : 'declare-fun';
DECLARE_SORT_TOK : 'declare-sort';
DEFINE_FUN_TOK : 'define-fun';
DEFINE_FUN_REC_TOK : 'define-fun-rec';
DEFINE_FUNS_REC_TOK : 'define-funs-rec';
DEFINE_SORT_TOK : 'define-sort';
GET_VALUE_TOK : 'get-value';
GET_ASSIGNMENT_TOK : 'get-assignment';
GET_ASSERTIONS_TOK : 'get-assertions';
GET_PROOF_TOK : 'get-proof';
GET_UNSAT_ASSUMPTIONS_TOK : 'get-unsat-assumptions';
GET_UNSAT_CORE_TOK : 'get-unsat-core';
GET_DIFFICULTY_TOK : 'get-difficulty';
GET_LEARNED_LITERALS_TOK : { !PARSER_STATE->strictModeEnabled() }? 'get-learned-literals';
EXIT_TOK : 'exit';
RESET_TOK : 'reset';
RESET_ASSERTIONS_TOK : 'reset-assertions';
LET_TOK : 'let';
ATTRIBUTE_TOK : '!';
LPAREN_TOK : '(';
RPAREN_TOK : ')';
INDEX_TOK : '_';
SET_LOGIC_TOK : 'set-logic';
SET_INFO_TOK : 'set-info';
GET_INFO_TOK : 'get-info';
SET_OPTION_TOK : 'set-option';
GET_OPTION_TOK : 'get-option';
PUSH_TOK : 'push';
POP_TOK : 'pop';
AS_TOK : 'as';
CONST_TOK : { !PARSER_STATE->strictModeEnabled() }? 'const';

// extended commands
DECLARE_CODATATYPE_TOK : 'declare-codatatype';
DECLARE_DATATYPE_TOK : 'declare-datatype';
DECLARE_DATATYPES_TOK : 'declare-datatypes';
DECLARE_CODATATYPES_TOK : 'declare-codatatypes';
PAR_TOK : 'par';
SET_COMPREHENSION_TOK : { PARSER_STATE->isTheoryEnabled(internal::theory::THEORY_SETS) }?'set.comprehension';
TESTER_TOK : { PARSER_STATE->isTheoryEnabled(internal::theory::THEORY_DATATYPES) }?'is';
UPDATE_TOK : { PARSER_STATE->isTheoryEnabled(internal::theory::THEORY_DATATYPES) }?'update';
MATCH_TOK : { PARSER_STATE->isTheoryEnabled(internal::theory::THEORY_DATATYPES) }?'match';
GET_MODEL_TOK : 'get-model';
BLOCK_MODEL_TOK : 'block-model';
BLOCK_MODEL_VALUES_TOK : 'block-model-values';
ECHO_TOK : 'echo';
DECLARE_CONST_TOK : 'declare-const';
DEFINE_CONST_TOK : 'define-const';
SIMPLIFY_TOK : 'simplify';
INCLUDE_TOK : 'include';
GET_QE_TOK : 'get-qe';
GET_QE_DISJUNCT_TOK : 'get-qe-disjunct';
GET_ABDUCT_TOK : 'get-abduct';
GET_ABDUCT_NEXT_TOK : 'get-abduct-next';
GET_INTERPOL_TOK : 'get-interpolant';
GET_INTERPOL_NEXT_TOK : 'get-interpolant-next';
DECLARE_HEAP : 'declare-heap';
DECLARE_POOL : 'declare-pool';

// SyGuS commands
SYNTH_FUN_TOK : { PARSER_STATE->sygus() }?'synth-fun';
SYNTH_INV_TOK : { PARSER_STATE->sygus()}?'synth-inv';
CHECK_SYNTH_TOK : { PARSER_STATE->sygus()}?'check-synth';
CHECK_SYNTH_NEXT_TOK : { PARSER_STATE->sygus()}?'check-synth-next';
DECLARE_VAR_TOK : { PARSER_STATE->sygus()}?'declare-var';
CONSTRAINT_TOK : { PARSER_STATE->sygus()}?'constraint';
ASSUME_TOK : { PARSER_STATE->sygus()}?'assume';
INV_CONSTRAINT_TOK : { PARSER_STATE->sygus()}?'inv-constraint';
SET_FEATURE_TOK : { PARSER_STATE->sygus() }? 'set-feature';
SYGUS_CONSTANT_TOK : { PARSER_STATE->hasGrammars() }? 'Constant';
SYGUS_VARIABLE_TOK : { PARSER_STATE->sygus() }? 'Variable';

// attributes
ATTRIBUTE_PATTERN_TOK : ':pattern';
ATTRIBUTE_NO_PATTERN_TOK : ':no-pattern';
ATTRIBUTE_POOL_TOK : ':pool';
ATTRIBUTE_INST_ADD_TO_POOL_TOK : ':inst-add-to-pool';
ATTRIBUTE_SKOLEM_ADD_TO_POOL_TOK : ':skolem-add-to-pool';
ATTRIBUTE_NAMED_TOK : ':named';
ATTRIBUTE_INST_LEVEL : ':quant-inst-max-level';
ATTRIBUTE_QUANTIFIER_ID_TOK : ':qid';

// operators (NOTE: theory symbols go here)
EXISTS_TOK        : 'exists';
FORALL_TOK        : 'forall';

<<<<<<< HEAD
CHAR_TOK : { PARSER_STATE->isTheoryEnabled(theory::THEORY_STRINGS) }? 'char';
TUPLE_CONST_TOK: { PARSER_STATE->isTheoryEnabled(theory::THEORY_DATATYPES) }? 'tuple';
=======
CHAR_TOK : { PARSER_STATE->isTheoryEnabled(internal::theory::THEORY_STRINGS) }? 'char';
TUPLE_CONST_TOK: { PARSER_STATE->isTheoryEnabled(internal::theory::THEORY_DATATYPES) }? 'tuple';
TUPLE_PROJECT_TOK: { PARSER_STATE->isTheoryEnabled(internal::theory::THEORY_DATATYPES) }? 'tuple.project';
TABLE_PROJECT_TOK: { PARSER_STATE->isTheoryEnabled(internal::theory::THEORY_BAGS) }? 'table.project';
TABLE_AGGREGATE_TOK: { PARSER_STATE->isTheoryEnabled(internal::theory::THEORY_BAGS) }? 'table.aggr';
TABLE_JOIN_TOK: { PARSER_STATE->isTheoryEnabled(internal::theory::THEORY_BAGS) }? 'table.join';
TABLE_GROUP_TOK: { PARSER_STATE->isTheoryEnabled(internal::theory::THEORY_BAGS) }? 'table.group';
RELATION_GROUP_TOK: { PARSER_STATE->isTheoryEnabled(internal::theory::THEORY_SETS) }? 'rel.group';
RELATION_AGGREGATE_TOK: { PARSER_STATE->isTheoryEnabled(internal::theory::THEORY_SETS) }? 'rel.aggr';
RELATION_PROJECT_TOK: { PARSER_STATE->isTheoryEnabled(internal::theory::THEORY_SETS) }? 'rel.project';
FMF_CARD_TOK: { !PARSER_STATE->strictModeEnabled() && PARSER_STATE->hasCardinalityConstraints() }? 'fmf.card';
>>>>>>> e5d4fe00

HO_ARROW_TOK : { PARSER_STATE->isHoEnabled() }? '->';
HO_LAMBDA_TOK : { PARSER_STATE->isHoEnabled() }? 'lambda';

/**
 * A sequence of printable ASCII characters (except backslash) that starts
 * and ends with | and does not otherwise contain |.
 *
 * You shouldn't generally use this in parser rules, as the |quoting|
 * will be part of the token text.  Use the symbol[] parser rule instead.
 */
QUOTED_SYMBOL
  : '|' ~('|' | '\\')* '|'
  ;
UNTERMINATED_QUOTED_SYMBOL
  : '|' ~('|' | '\\')*
  ;

/**
 * Matches a keyword from the input. A keyword is a simple symbol prefixed
 * with a colon.
 */
KEYWORD
  : ':' (ALPHA | DIGIT | SYMBOL_CHAR)+
  ;

/**
 * Matches a "simple" symbol: a non-empty sequence of letters, digits and
 * the characters + - / * = % ? ! . $ ~ & ^ < > @ that does not start with a
 * digit, and is not the special reserved symbols '!' or '_'.
 */
SIMPLE_SYMBOL
  : ALPHA (ALPHA | DIGIT | SYMBOL_CHAR)*
  | SYMBOL_CHAR (ALPHA | DIGIT | SYMBOL_CHAR)+
  | SYMBOL_CHAR_NOUNDERSCORE_NOATTRIBUTE
  ;

/**
 * Matches and skips whitespace in the input.
 */
WHITESPACE
  : (' ' | '\t' | '\f' | '\r' | '\n')+ { SKIP(); }
  ;

/**
 * Matches an integer constant from the input (non-empty sequence of
 * digits, with no leading zeroes).
 */
INTEGER_LITERAL
  : NUMERAL
  ;

/**
 * Match an integer constant. In non-strict mode, this is any sequence
 * of digits. In strict mode, non-zero integers can't have leading
 * zeroes.
 */
fragment NUMERAL
@init {
  char *start = (char*) GETCHARINDEX();
}
  : DIGIT+
    { Trace("parser-extra") << "NUMERAL: "
       << (uintptr_t)start << ".." << GETCHARINDEX()
       << " strict? " << (bool)(PARSER_STATE->strictModeEnabled())
       << " ^0? " << (bool)(*start == '0')
       << " len>1? " << (bool)(start < (char*)(GETCHARINDEX() - 1))
       << std::endl; }
    { !PARSER_STATE->strictModeEnabled() ||
      *start != '0' ||
      start == (char*)(GETCHARINDEX() - 1) }?
  ;

/**
 * Matches a decimal constant from the input.
 */
DECIMAL_LITERAL
  : NUMERAL '.' DIGIT+
  ;

/**
 * Matches a hexadecimal constant.
 */
HEX_LITERAL
  : '#x' HEX_DIGIT+
  ;

/**
 * Matches a binary constant.
 */
BINARY_LITERAL
  : '#b' ('0' | '1')+
  ;

/**
 * Matches a double-quoted string literal. A double-quote inside a string is
 * escaped with "", e.g., "This is a string literal with "" a single, embedded
 * double quote."
 *
 * You shouldn't generally use this in parser rules, as the quotes will be part
 * of the token text.  Use the str[] parser rule instead.
 */
STRING_LITERAL
  : '"' (~('"') | '""')* '"'
  ;

UNTERMINATED_STRING_LITERAL
  : '"' (~('"') | '""')*
  ;

/**
 * Matches the comments and ignores them
 */
COMMENT
  : ';' (~('\n' | '\r'))* { SKIP(); }
  ;

/**
 * Matches any letter ('a'-'z' and 'A'-'Z').
 */
fragment
ALPHA
  : 'a'..'z'
  | 'A'..'Z'
  ;

/**
 * Matches the digits (0-9)
 */
fragment DIGIT : '0'..'9';

fragment HEX_DIGIT : DIGIT | 'a'..'f' | 'A'..'F';

/**
 * Matches the characters that may appear as a one-character "symbol"
 * (which excludes _ and !, which are reserved words in SMT-LIB).
 */
fragment SYMBOL_CHAR_NOUNDERSCORE_NOATTRIBUTE
  : '+' | '-' | '/' | '*' | '=' | '%' | '?' | '.' | '$' | '~'
  | '&' | '^' | '<' | '>' | '@'
  ;

/**
 * Matches the characters that may appear in a "symbol" (i.e., an identifier)
 */
fragment SYMBOL_CHAR
  : SYMBOL_CHAR_NOUNDERSCORE_NOATTRIBUTE | '_' | '!'
  ;<|MERGE_RESOLUTION|>--- conflicted
+++ resolved
@@ -1413,8 +1413,6 @@
     }
     expr = SOLVER->mkTuple(sorts, terms);
   }
-<<<<<<< HEAD
-=======
   | LPAREN_TOK TUPLE_PROJECT_TOK term[expr,expr2] RPAREN_TOK
   {
     std::vector<uint32_t> indices;
@@ -1463,7 +1461,6 @@
     cvc5::Op op = SOLVER->mkOp(cvc5::RELATION_PROJECT, indices);
     expr = SOLVER->mkTerm(op, {expr});
   }
->>>>>>> e5d4fe00
   | /* an atomic term (a term with no subterms) */
     termAtomic[atomTerm] { expr = atomTerm; }
   ;
@@ -1680,27 +1677,9 @@
           p.d_kind = k;
           p.d_expr = SOLVER->mkInteger(numerals[0]);
         }
-<<<<<<< HEAD
-        else if (k == api::TUPLE_PROJECT)
-        {
-          std::vector<uint32_t> nums;
-          for (uint64_t i : numerals)
-          {
-            nums.push_back(static_cast<uint32_t>(i));
-          }
-          p.d_op = SOLVER->mkOp(k, nums);
-        }
-        else if (numerals.size() == 1)
-=======
-        else if (numerals.size() == 1 || numerals.size() == 2)
->>>>>>> e5d4fe00
+        else
         {
           p.d_op = SOLVER->mkOp(k, numerals);
-        }
-        else
-        {
-          PARSER_STATE->parseError(
-              "Unexpected number of numerals for indexed symbol.");
         }
       }
     )
@@ -2277,10 +2256,6 @@
 EXISTS_TOK        : 'exists';
 FORALL_TOK        : 'forall';
 
-<<<<<<< HEAD
-CHAR_TOK : { PARSER_STATE->isTheoryEnabled(theory::THEORY_STRINGS) }? 'char';
-TUPLE_CONST_TOK: { PARSER_STATE->isTheoryEnabled(theory::THEORY_DATATYPES) }? 'tuple';
-=======
 CHAR_TOK : { PARSER_STATE->isTheoryEnabled(internal::theory::THEORY_STRINGS) }? 'char';
 TUPLE_CONST_TOK: { PARSER_STATE->isTheoryEnabled(internal::theory::THEORY_DATATYPES) }? 'tuple';
 TUPLE_PROJECT_TOK: { PARSER_STATE->isTheoryEnabled(internal::theory::THEORY_DATATYPES) }? 'tuple.project';
@@ -2292,7 +2267,6 @@
 RELATION_AGGREGATE_TOK: { PARSER_STATE->isTheoryEnabled(internal::theory::THEORY_SETS) }? 'rel.aggr';
 RELATION_PROJECT_TOK: { PARSER_STATE->isTheoryEnabled(internal::theory::THEORY_SETS) }? 'rel.project';
 FMF_CARD_TOK: { !PARSER_STATE->strictModeEnabled() && PARSER_STATE->hasCardinalityConstraints() }? 'fmf.card';
->>>>>>> e5d4fe00
 
 HO_ARROW_TOK : { PARSER_STATE->isHoEnabled() }? '->';
 HO_LAMBDA_TOK : { PARSER_STATE->isHoEnabled() }? 'lambda';
