/* *******************                                                        */
/*! \file Smt2.g
 ** \verbatim
 ** Top contributors (to current version):
 **   Morgan Deters, Andrew Reynolds, Tim King
 ** This file is part of the CVC4 project.
 ** Copyright (c) 2009-2019 by the authors listed in the file AUTHORS
 ** in the top-level source directory) and their institutional affiliations.
 ** All rights reserved.  See the file COPYING in the top-level source
 ** directory for licensing information.\endverbatim
 **
 ** \brief Parser for SMT-LIB v2 input language
 **
 ** Parser for SMT-LIB v2 input language.
 **/

grammar Smt2;

options {
  // C output for antlr
  language = 'C';

  // Skip the default error handling, just break with exceptions
  // defaultErrorHandler = false;

  // Only lookahead of <= k requested (disable for LL* parsing)
  // Note that CVC4's BoundedTokenBuffer requires a fixed k !
  // If you change this k, change it also in smt2_input.cpp !
  k = 2;
}/* options */

@header {
/**
 ** This file is part of the CVC4 project.
 ** Copyright (c) 2009-2016 by the authors listed in the file AUTHORS
 ** in the top-level source directory) and their institutional affiliations.
 ** All rights reserved.  See the file COPYING in the top-level source
 ** directory for licensing information.
 **/
}/* @header */

@lexer::includes {

/** This suppresses warnings about the redefinition of token symbols between
  * different parsers. The redefinitions should be harmless as long as no
  * client: (a) #include's the lexer headers for two grammars AND (b) uses the
  * token symbol definitions.
  */
#pragma GCC system_header

#if defined(CVC4_COMPETITION_MODE) && !defined(CVC4_SMTCOMP_APPLICATION_TRACK)
/* This improves performance by ~10 percent on big inputs.
 * This option is only valid if we know the input is ASCII (or some 8-bit encoding).
 * If we know the input is UTF-16, we can use ANTLR3_INLINE_INPUT_UTF16.
 * Otherwise, we have to let the lexer detect the encoding at runtime.
 */
#  define ANTLR3_INLINE_INPUT_ASCII
#  define ANTLR3_INLINE_INPUT_8BIT
#endif /* CVC4_COMPETITION_MODE && !CVC4_SMTCOMP_APPLICATION_TRACK */

#include "parser/antlr_tracing.h"

}/* @lexer::includes */

@lexer::postinclude {
#include <stdint.h>

#include "parser/smt2/smt2.h"
#include "parser/antlr_input.h"

using namespace CVC4;
using namespace CVC4::parser;

#undef PARSER_STATE
#define PARSER_STATE ((Smt2*)LEXER->super)
}/* @lexer::postinclude */

@parser::includes {

#include <memory>

#include "parser/antlr_tracing.h"
#include "parser/parse_op.h"
#include "parser/parser.h"
#include "smt/command.h"

namespace CVC4 {
  class Expr;

  namespace api {
    class Term;
    class Sort;
  }

  namespace parser {
    namespace smt2 {
      /**
       * Just exists to provide the uintptr_t constructor that ANTLR
       * requires.
       */
      struct myExpr : public CVC4::api::Term {
        myExpr() : CVC4::api::Term() {}
        myExpr(void*) : CVC4::api::Term() {}
        myExpr(const Expr& e) : CVC4::api::Term(e) {}
        myExpr(const myExpr& e) : CVC4::api::Term(e) {}
      };/* struct myExpr */
    }/* CVC4::parser::smt2 namespace */
  }/* CVC4::parser namespace */

}/* CVC4 namespace */

}/* @parser::includes */

@parser::postinclude {

#include <set>
#include <sstream>
#include <string>
#include <unordered_set>
#include <vector>

#include "api/cvc4cpp.h"
#include "base/output.h"
#include "expr/expr.h"
#include "expr/kind.h"
#include "expr/type.h"
#include "options/set_language.h"
#include "parser/antlr_input.h"
#include "parser/parser.h"
#include "parser/smt2/smt2.h"
#include "util/floatingpoint.h"
#include "util/hash.h"
#include "util/integer.h"
#include "util/rational.h"
// \todo Review the need for this header
#include "math.h"

using namespace CVC4;
using namespace CVC4::parser;

/* These need to be macros so they can refer to the PARSER macro, which
 * will be defined by ANTLR *after* this section. (If they were functions,
 * PARSER would be undefined.) */
#undef PARSER_STATE
#define PARSER_STATE ((Smt2*)PARSER->super)
#undef SOLVER
#define SOLVER PARSER_STATE->getSolver()
#undef MK_TERM
#define MK_TERM SOLVER->mkTerm
#define UNSUPPORTED PARSER_STATE->unimplementedFeature

}/* parser::postinclude */

/**
 * Parses an expression.
 * @return the parsed expression, or the Null Expr if we've reached the
 * end of the input
 */
parseExpr returns [CVC4::parser::smt2::myExpr expr]
@declarations {
  CVC4::api::Term expr2;
}
  : term[expr, expr2]
  | EOF
  ;

/**
 * Parses a command
 * @return the parsed command, or NULL if we've reached the end of the input
 */
parseCommand returns [CVC4::Command* cmd_return = NULL]
@declarations {
  std::unique_ptr<CVC4::Command> cmd;
  std::string name;
}
@after {
  cmd_return = cmd.release();
}
  : LPAREN_TOK command[&cmd] RPAREN_TOK

    /* This extended command has to be in the outermost production so that
     * the RPAREN_TOK is properly eaten and we are in a good state to read
     * the included file's tokens. */
  | LPAREN_TOK INCLUDE_TOK str[name,true] RPAREN_TOK
    { if(!PARSER_STATE->canIncludeFile()) {
        PARSER_STATE->parseError("include-file feature was disabled for this "
                                 "run.");
      }
      if(PARSER_STATE->strictModeEnabled()) {
        PARSER_STATE->parseError("Extended commands are not permitted while "
                                 "operating in strict compliance mode.");
      }
      PARSER_STATE->includeFile(name);
      // The command of the included file will be produced at the next
      // parseCommand() call
      cmd.reset(new EmptyCommand("include::" + name));
    }

  | EOF
  ;

/**
 * Parses a SyGuS command.
 * @return the parsed SyGuS command, or NULL if we've reached the end of the
 * input
 */
parseSygus returns [CVC4::Command* cmd_return = NULL]
@declarations {
  std::string name;
}
@after {
  cmd_return = cmd.release();
}
  : LPAREN_TOK cmd=sygusCommand RPAREN_TOK
  | EOF
  ;

/**
 * Parse the internal portion of the command, ignoring the surrounding
 * parentheses.
 */
command [std::unique_ptr<CVC4::Command>* cmd]
@declarations {
  std::string name;
  std::vector<std::string> names;
  CVC4::api::Term expr, expr2;
  CVC4::api::Sort t;
  std::vector<CVC4::api::Term> terms;
  std::vector<api::Sort> sorts;
  std::vector<std::pair<std::string, CVC4::api::Sort> > sortedVarNames;
  std::vector<CVC4::api::Term> flattenVars;
}
  : /* set the logic */
    SET_LOGIC_TOK symbol[name,CHECK_NONE,SYM_SORT]
    {
      cmd->reset(PARSER_STATE->setLogic(name));
    }
  | /* set-info */
    SET_INFO_TOK setInfoInternal[cmd]
  | /* get-info */
    GET_INFO_TOK KEYWORD
    { cmd->reset(new GetInfoCommand(
          AntlrInput::tokenText($KEYWORD).c_str() + 1));
    }
  | /* set-option */
    SET_OPTION_TOK setOptionInternal[cmd]
  | /* get-option */
    GET_OPTION_TOK KEYWORD
    { cmd->reset(new GetOptionCommand(
          AntlrInput::tokenText($KEYWORD).c_str() + 1));
    }
  | /* sort declaration */
    DECLARE_SORT_TOK { PARSER_STATE->checkThatLogicIsSet(); }
    { if(!PARSER_STATE->isTheoryEnabled(Smt2::THEORY_UF) &&
         !PARSER_STATE->isTheoryEnabled(Smt2::THEORY_ARRAYS) &&
         !PARSER_STATE->isTheoryEnabled(Smt2::THEORY_DATATYPES) &&
         !PARSER_STATE->isTheoryEnabled(Smt2::THEORY_SETS)) {
          PARSER_STATE->parseErrorLogic("Free sort symbols not allowed in ");
      }
    }
    symbol[name,CHECK_UNDECLARED,SYM_SORT]
    { PARSER_STATE->checkUserSymbol(name); }
    n=INTEGER_LITERAL
    { Debug("parser") << "declare sort: '" << name
                      << "' arity=" << n << std::endl;
      unsigned arity = AntlrInput::tokenToUnsigned(n);
      if(arity == 0) {
        api::Sort type = PARSER_STATE->mkSort(name);
        cmd->reset(new DeclareTypeCommand(name, 0, type.getType()));
      } else {
        api::Sort type = PARSER_STATE->mkSortConstructor(name, arity);
        cmd->reset(new DeclareTypeCommand(name, arity, type.getType()));
      }
    }
  | /* sort definition */
    DEFINE_SORT_TOK { PARSER_STATE->checkThatLogicIsSet(); }
    symbol[name,CHECK_UNDECLARED,SYM_SORT]
    { PARSER_STATE->checkUserSymbol(name); }
    LPAREN_TOK symbolList[names,CHECK_NONE,SYM_SORT] RPAREN_TOK
    { PARSER_STATE->pushScope(true);
      for(std::vector<std::string>::const_iterator i = names.begin(),
            iend = names.end();
          i != iend;
          ++i) {
        sorts.push_back(PARSER_STATE->mkSort(*i));
      }
    }
    sortSymbol[t,CHECK_DECLARED]
    { PARSER_STATE->popScope();
      // Do NOT call mkSort, since that creates a new sort!
      // This name is not its own distinct sort, it's an alias.
      PARSER_STATE->defineParameterizedType(name, sorts, t.getType());
      cmd->reset(new DefineTypeCommand(
          name, api::sortVectorToTypes(sorts), t.getType()));
    }
  | /* function declaration */
    DECLARE_FUN_TOK { PARSER_STATE->checkThatLogicIsSet(); }
    symbol[name,CHECK_NONE,SYM_VARIABLE]
    { PARSER_STATE->checkUserSymbol(name); }
    LPAREN_TOK sortList[sorts] RPAREN_TOK
    sortSymbol[t,CHECK_DECLARED]
    { Debug("parser") << "declare fun: '" << name << "'" << std::endl;
      if( !sorts.empty() ) {
        t = PARSER_STATE->mkFlatFunctionType(sorts, t);
      }
      if(t.isFunction() && !PARSER_STATE->isTheoryEnabled(Smt2::THEORY_UF)) {
        PARSER_STATE->parseError(
            "Functions (of non-zero arity) cannot "
            "be declared in logic "
            + PARSER_STATE->getLogic().getLogicString()
            + " unless option --uf-ho is used.");
      }
      // we allow overloading for function declarations
      if (PARSER_STATE->sygus_v1())
      {
        // it is a higher-order universal variable
        api::Term func = PARSER_STATE->bindBoundVar(name, t);
        cmd->reset(
            new DeclareSygusFunctionCommand(name, func.getExpr(), t.getType()));
      }
      else if( PARSER_STATE->sygus() )
      {
        PARSER_STATE->parseErrorLogic("declare-fun are not allowed in sygus "
                                      "version 2.0");
      }
      else
      {
        api::Term func =
            PARSER_STATE->bindVar(name, t, ExprManager::VAR_FLAG_NONE, true);
        cmd->reset(
            new DeclareFunctionCommand(name, func.getExpr(), t.getType()));
      }
    }
  | /* function definition */
    DEFINE_FUN_TOK { PARSER_STATE->checkThatLogicIsSet(); }
    symbol[name,CHECK_UNDECLARED,SYM_VARIABLE]
    { PARSER_STATE->checkUserSymbol(name); }
    LPAREN_TOK sortedVarList[sortedVarNames] RPAREN_TOK
    sortSymbol[t,CHECK_DECLARED]
    { /* add variables to parser state before parsing term */
      Debug("parser") << "define fun: '" << name << "'" << std::endl;
      if( sortedVarNames.size() > 0 ) {
        sorts.reserve(sortedVarNames.size());
        for(std::vector<std::pair<std::string, api::Sort> >::const_iterator i =
              sortedVarNames.begin(), iend = sortedVarNames.end();
            i != iend;
            ++i) {
          sorts.push_back((*i).second);
        }
        t = PARSER_STATE->mkFlatFunctionType(sorts, t, flattenVars);
      }
      PARSER_STATE->pushScope(true);
      terms = PARSER_STATE->bindBoundVars(sortedVarNames);
    }
    term[expr, expr2]
    {
      if( !flattenVars.empty() ){
        // if this function has any implicit variables flattenVars,
        // we apply the body of the definition to the flatten vars
        expr = PARSER_STATE->mkHoApply(expr, flattenVars);
        terms.insert(terms.end(), flattenVars.begin(), flattenVars.end());
      }
      PARSER_STATE->popScope();
      // declare the name down here (while parsing term, signature
      // must not be extended with the name itself; no recursion
      // permitted)
      // we allow overloading for function definitions
      api::Term func = PARSER_STATE->bindVar(name, t,
                                      ExprManager::VAR_FLAG_DEFINED, true);
      cmd->reset(new DefineFunctionCommand(
          name, func.getExpr(), api::termVectorToExprs(terms), expr.getExpr()));
    }
  | DECLARE_DATATYPE_TOK datatypeDefCommand[false, cmd]
  | DECLARE_DATATYPES_TOK datatypesDefCommand[false, cmd]
  | /* value query */
    GET_VALUE_TOK { PARSER_STATE->checkThatLogicIsSet(); }
    ( LPAREN_TOK termList[terms,expr] RPAREN_TOK
      { cmd->reset(new GetValueCommand(api::termVectorToExprs(terms))); }
    | ~LPAREN_TOK
      { PARSER_STATE->parseError("The get-value command expects a list of "
                                 "terms.  Perhaps you forgot a pair of "
                                 "parentheses?");
      }
    )
  | /* get-assignment */
    GET_ASSIGNMENT_TOK { PARSER_STATE->checkThatLogicIsSet(); }
    { cmd->reset(new GetAssignmentCommand()); }
  | /* assertion */
    ASSERT_TOK { PARSER_STATE->checkThatLogicIsSet(); }
    { PARSER_STATE->clearLastNamedTerm(); }
    term[expr, expr2]
    { bool inUnsatCore = PARSER_STATE->lastNamedTerm().first == expr;
      cmd->reset(new AssertCommand(expr.getExpr(), inUnsatCore));
      if(inUnsatCore) {
        // set the expression name, if there was a named term
        std::pair<api::Term, std::string> namedTerm =
            PARSER_STATE->lastNamedTerm();
        Command* csen = new SetExpressionNameCommand(namedTerm.first.getExpr(),
                                                     namedTerm.second);
        csen->setMuted(true);
        PARSER_STATE->preemptCommand(csen);
      }
    }
  | /* check-sat */
    CHECK_SAT_TOK { PARSER_STATE->checkThatLogicIsSet(); }
    { if( PARSER_STATE->sygus() ){
        PARSER_STATE->parseError("Sygus does not support check-sat command.");
      }
    }
    ( term[expr, expr2]
      { if(PARSER_STATE->strictModeEnabled()) {
          PARSER_STATE->parseError(
              "Extended commands (such as check-sat with an argument) are not "
              "permitted while operating in strict compliance mode.");
        }
      }
    | { expr = api::Term(); }
    )
    { cmd->reset(new CheckSatCommand(expr.getExpr())); }
  | /* check-sat-assuming */
    CHECK_SAT_ASSUMING_TOK { PARSER_STATE->checkThatLogicIsSet(); }
    ( LPAREN_TOK termList[terms,expr] RPAREN_TOK
      {
        cmd->reset(new CheckSatAssumingCommand(api::termVectorToExprs(terms)));
      }
    | ~LPAREN_TOK
      { PARSER_STATE->parseError("The check-sat-assuming command expects a "
                                 "list of terms.  Perhaps you forgot a pair of "
                                 "parentheses?");
      }
    )
  | /* get-assertions */
    GET_ASSERTIONS_TOK { PARSER_STATE->checkThatLogicIsSet(); }
    { cmd->reset(new GetAssertionsCommand()); }
  | /* get-proof */
    GET_PROOF_TOK { PARSER_STATE->checkThatLogicIsSet(); }
    { cmd->reset(new GetProofCommand()); }
  | /* get-unsat-assumptions */
    GET_UNSAT_ASSUMPTIONS_TOK { PARSER_STATE->checkThatLogicIsSet(); }
    { cmd->reset(new GetUnsatAssumptionsCommand); }
  | /* get-unsat-core */
    GET_UNSAT_CORE_TOK { PARSER_STATE->checkThatLogicIsSet(); }
    { cmd->reset(new GetUnsatCoreCommand); }
  | /* push */
    PUSH_TOK { PARSER_STATE->checkThatLogicIsSet(); }
    { if( PARSER_STATE->sygus() ){
        PARSER_STATE->parseError("Sygus does not support push command.");
      }
    }
    ( k=INTEGER_LITERAL
      { unsigned num = AntlrInput::tokenToUnsigned(k);
        if(num == 0) {
          cmd->reset(new EmptyCommand());
        } else if(num == 1) {
          PARSER_STATE->pushScope();
          cmd->reset(new PushCommand());
        } else {
          std::unique_ptr<CommandSequence> seq(new CommandSequence());
          do {
            PARSER_STATE->pushScope();
            Command* push_cmd = new PushCommand();
            push_cmd->setMuted(num > 1);
            seq->addCommand(push_cmd);
            --num;
            } while(num > 0);
          cmd->reset(seq.release());
        }
      }
    | { if(PARSER_STATE->strictModeEnabled()) {
          PARSER_STATE->parseError(
              "Strict compliance mode demands an integer to be provided to "
              "PUSH.  Maybe you want (push 1)?");
        } else {
          PARSER_STATE->pushScope();
          cmd->reset(new PushCommand());
        }
      } )
  | POP_TOK { PARSER_STATE->checkThatLogicIsSet(); }
    { if( PARSER_STATE->sygus() ){
        PARSER_STATE->parseError("Sygus does not support pop command.");
      }
    }
    ( k=INTEGER_LITERAL
      { unsigned num = AntlrInput::tokenToUnsigned(k);
        if(num > PARSER_STATE->scopeLevel()) {
          PARSER_STATE->parseError("Attempted to pop above the top stack "
                                   "frame.");
        }
        if(num == 0) {
          cmd->reset(new EmptyCommand());
        } else if(num == 1) {
          PARSER_STATE->popScope();
          cmd->reset(new PopCommand());
        } else {
          std::unique_ptr<CommandSequence> seq(new CommandSequence());
          do {
            PARSER_STATE->popScope();
            Command* pop_command = new PopCommand();
            pop_command->setMuted(num > 1);
            seq->addCommand(pop_command);
            --num;
          } while(num > 0);
          cmd->reset(seq.release());
        }
      }
    | { if(PARSER_STATE->strictModeEnabled()) {
          PARSER_STATE->parseError(
              "Strict compliance mode demands an integer to be provided to POP."
              "Maybe you want (pop 1)?");
        } else {
          PARSER_STATE->popScope();
          cmd->reset(new PopCommand());
        }
      }
    )
    /* exit */
  | EXIT_TOK
    { cmd->reset(new QuitCommand()); }

    /* New SMT-LIB 2.5 command set */
  | smt25Command[cmd]
    { if(PARSER_STATE->v2_0() && PARSER_STATE->strictModeEnabled()) {
        PARSER_STATE->parseError(
            "SMT-LIB 2.5 commands are not permitted while operating in strict "
            "compliance mode and in SMT-LIB 2.0 mode.");
      }
    }

    /* CVC4-extended SMT-LIB commands */
  | extendedCommand[cmd]
    { if(PARSER_STATE->strictModeEnabled()) {
        PARSER_STATE->parseError(
            "Extended commands are not permitted while operating in strict "
            "compliance mode.");
      }
    }

    /* error handling */
  | SIMPLE_SYMBOL
    { std::string id = AntlrInput::tokenText($SIMPLE_SYMBOL);
      if(id == "benchmark") {
        PARSER_STATE->parseError(
            "In SMT-LIBv2 mode, but got something that looks like SMT-LIBv1, "
            "which is not supported anymore.");
      } else {
        PARSER_STATE->parseError("expected SMT-LIBv2 command, got `" + id +
                                 "'.");
      }
    }
  ;

sygusCommand returns [std::unique_ptr<CVC4::Command> cmd]
@declarations {
  CVC4::api::Term expr, expr2;
  CVC4::api::Sort t, range;
  std::vector<std::string> names;
  std::vector<std::pair<std::string, CVC4::api::Sort> > sortedVarNames;
  std::unique_ptr<Smt2::SynthFunFactory> synthFunFactory;
  std::string name, fun;
  bool isInv;
  CVC4::api::Sort grammar;
}
  : /* declare-var */
    DECLARE_VAR_TOK { PARSER_STATE->checkThatLogicIsSet(); }
    symbol[name,CHECK_UNDECLARED,SYM_VARIABLE]
    { PARSER_STATE->checkUserSymbol(name); }
    sortSymbol[t,CHECK_DECLARED]
    {
      api::Term var = PARSER_STATE->bindBoundVar(name, t);
      cmd.reset(new DeclareSygusVarCommand(name, var.getExpr(), t.getType()));
    }
  | /* declare-primed-var */
    DECLARE_PRIMED_VAR_TOK { PARSER_STATE->checkThatLogicIsSet(); }
    symbol[name,CHECK_UNDECLARED,SYM_VARIABLE]
    { PARSER_STATE->checkUserSymbol(name); }
    sortSymbol[t,CHECK_DECLARED]
    {
      // spurious command, we do not need to create a variable. We only keep
      // track of the command for sanity checking / dumping
      cmd.reset(new DeclareSygusPrimedVarCommand(name, t.getType()));
    }

  | /* synth-fun */
    ( SYNTH_FUN_V1_TOK { isInv = false; }
      | SYNTH_INV_V1_TOK { isInv = true; range = SOLVER->getBooleanSort(); }
    )
    { PARSER_STATE->checkThatLogicIsSet(); }
    symbol[fun,CHECK_UNDECLARED,SYM_VARIABLE]
    LPAREN_TOK sortedVarList[sortedVarNames] RPAREN_TOK
    ( sortSymbol[range,CHECK_DECLARED] )?
    {
      synthFunFactory.reset(new Smt2::SynthFunFactory(
          PARSER_STATE, fun, isInv, range, sortedVarNames));
    }
    (
      // optionally, read the sygus grammar
      //
      // `grammar` specifies the required grammar for the function to
      // synthesize, expressed as a type
      sygusGrammarV1[grammar, synthFunFactory->getSygusVars(), fun]
    )?
    {
      cmd = synthFunFactory->mkCommand(grammar);
    }
  | /* synth-fun */
    ( SYNTH_FUN_TOK { isInv = false; }
      | SYNTH_INV_TOK { isInv = true; range = SOLVER->getBooleanSort(); }
    )
    { PARSER_STATE->checkThatLogicIsSet(); }
    symbol[fun,CHECK_UNDECLARED,SYM_VARIABLE]
    LPAREN_TOK sortedVarList[sortedVarNames] RPAREN_TOK
    ( sortSymbol[range,CHECK_DECLARED] )?
    {
      synthFunFactory.reset(new Smt2::SynthFunFactory(
          PARSER_STATE, fun, isInv, range, sortedVarNames));
    }
    (
      // optionally, read the sygus grammar
      //
      // `grammar` specifies the required grammar for the function to
      // synthesize, expressed as a type
      sygusGrammar[grammar, synthFunFactory->getSygusVars(), fun]
    )?
    {
      cmd = synthFunFactory->mkCommand(grammar);
    }
  | /* constraint */
    CONSTRAINT_TOK {
      PARSER_STATE->checkThatLogicIsSet();
      Debug("parser-sygus") << "Sygus : define sygus funs..." << std::endl;
      Debug("parser-sygus") << "Sygus : read constraint..." << std::endl;
    }
    term[expr, expr2]
    { Debug("parser-sygus") << "...read constraint " << expr << std::endl;
      cmd.reset(new SygusConstraintCommand(expr.getExpr()));
    }
  | /* inv-constraint */
    INV_CONSTRAINT_TOK
    ( symbol[name,CHECK_NONE,SYM_VARIABLE] { names.push_back(name); } )+
    {
      cmd = PARSER_STATE->invConstraint(names);
    }
  | /* check-synth */
    CHECK_SYNTH_TOK
    { PARSER_STATE->checkThatLogicIsSet(); }
    {
      cmd.reset(new CheckSynthCommand());
    }
  | command[&cmd]
  ;

/** Reads a sygus grammar
 *
 * The resulting sygus datatype encoding the grammar is stored in ret.
 * The argument sygus_vars indicates the sygus bound variable list, which is
 * the argument list of the function-to-synthesize (or null if the grammar
 * has bound variables).
 * The argument fun is a unique identifier to avoid naming clashes for the
 * datatypes constructed by this call.
 */
sygusGrammarV1[CVC4::api::Sort & ret,
               const std::vector<CVC4::api::Term>& sygus_vars,
               const std::string& fun]
@declarations
{
  CVC4::api::Sort t;
  std::string name;
  unsigned startIndex = 0;
  std::vector<std::vector<CVC4::SygusGTerm>> sgts;
  std::vector<CVC4::Datatype> datatypes;
  std::vector<api::Sort> sorts;
  std::vector<std::vector<ParseOp>> ops;
  std::vector<std::vector<std::string>> cnames;
  std::vector<std::vector<std::vector<CVC4::api::Sort>>> cargs;
  std::vector<bool> allow_const;
  std::vector<std::vector<std::string>> unresolved_gterm_sym;
  std::map<CVC4::api::Sort, CVC4::api::Sort> sygus_to_builtin;
  std::map<CVC4::api::Sort, CVC4::api::Term> sygus_to_builtin_expr;
}
  : LPAREN_TOK { PARSER_STATE->pushScope(); }
  (LPAREN_TOK
       symbol[name, CHECK_NONE, SYM_VARIABLE] sortSymbol[t, CHECK_DECLARED] {
         if (name == "Start")
         {
           startIndex = datatypes.size();
         }
         sgts.push_back(std::vector<CVC4::SygusGTerm>());
         sgts.back().push_back(CVC4::SygusGTerm());
         PARSER_STATE->pushSygusDatatypeDef(t,
                                            name,
                                            datatypes,
                                            sorts,
                                            ops,
                                            cnames,
                                            cargs,
                                            allow_const,
                                            unresolved_gterm_sym);
         api::Sort unres_t;
         if (!PARSER_STATE->isUnresolvedType(name))
         {
           // if not unresolved, must be undeclared
           Debug("parser-sygus") << "Make unresolved type : " << name
                                 << std::endl;
           PARSER_STATE->checkDeclaration(name, CHECK_UNDECLARED, SYM_SORT);
           unres_t = PARSER_STATE->mkUnresolvedType(name);
         }
         else
         {
           Debug("parser-sygus") << "Get sort : " << name << std::endl;
           unres_t = PARSER_STATE->getSort(name);
         }
         sygus_to_builtin[unres_t] = t;
         Debug("parser-sygus") << "--- Read sygus grammar " << name
                               << " under function " << fun << "..."
                               << std::endl
                               << "    type to resolve " << unres_t << std::endl
                               << "    builtin type " << t << std::endl;
       }
   // Note the official spec for NTDef is missing the ( parens )
   // but they are necessary to parse SyGuS examples
   LPAREN_TOK(sygusGTerm[sgts.back().back(), fun] {
     sgts.back().push_back(CVC4::SygusGTerm());
   })
   + RPAREN_TOK { sgts.back().pop_back(); } RPAREN_TOK)
      + RPAREN_TOK
  {
    unsigned numSTerms = sgts.size();
    Debug("parser-sygus") << "--- Process " << numSTerms << " sygus gterms..."
                          << std::endl;
    for (unsigned i = 0; i < numSTerms; i++)
    {
      for (unsigned j = 0, size = sgts[i].size(); j < size; j++)
      {
        api::Sort sub_ret;
        PARSER_STATE->processSygusGTerm(sgts[i][j],
                                        i,
                                        datatypes,
                                        sorts,
                                        ops,
                                        cnames,
                                        cargs,
                                        allow_const,
                                        unresolved_gterm_sym,
                                        sygus_vars,
                                        sygus_to_builtin,
                                        sygus_to_builtin_expr,
                                        sub_ret);
      }
    }
    // swap index if necessary
    Debug("parser-sygus") << "--- Making sygus datatypes..." << std::endl;
    unsigned ndatatypes = datatypes.size();
    for (unsigned i = 0; i < ndatatypes; i++)
    {
      Debug("parser-sygus") << "..." << datatypes[i].getName()
                            << " has builtin sort " << sorts[i] << std::endl;
    }
    api::Term bvl;
    if (!sygus_vars.empty())
    {
      bvl = MK_TERM(api::BOUND_VAR_LIST, sygus_vars);
    }
    for (unsigned i = 0; i < ndatatypes; i++)
    {
      Debug("parser-sygus") << "...make " << datatypes[i].getName()
                            << " with builtin sort " << sorts[i] << std::endl;
      if (sorts[i].isNull())
      {
        PARSER_STATE->parseError(
            "Internal error : could not infer "
            "builtin sort for nested gterm.");
      }
      datatypes[i].setSygus(
          sorts[i].getType(), bvl.getExpr(), allow_const[i], false);
      PARSER_STATE->mkSygusDatatype(datatypes[i],
                                    ops[i],
                                    cnames[i],
                                    cargs[i],
                                    unresolved_gterm_sym[i],
                                    sygus_to_builtin);
    }
    PARSER_STATE->setSygusStartIndex(fun, startIndex, datatypes, sorts, ops);
    PARSER_STATE->popScope();
    Debug("parser-sygus") << "--- Make " << ndatatypes
                          << " mutual datatypes..." << std::endl;
    for (unsigned i = 0; i < ndatatypes; i++)
    {
      Debug("parser-sygus") << "  " << i << " : " << datatypes[i].getName()
                            << std::endl;
    }
    std::vector<DatatypeType> datatypeTypes =
        PARSER_STATE->mkMutualDatatypeTypes(
            datatypes, false, ExprManager::DATATYPE_FLAG_PLACEHOLDER);
    ret = datatypeTypes[0];
  };

// SyGuS grammar term.
//
// fun is the name of the synth-fun this grammar term is for.
// This method adds N operators to ops[index], N names to cnames[index] and N
// type argument vectors to cargs[index] (where typically N=1)
// This method may also add new elements pairwise into
// datatypes/sorts/ops/cnames/cargs in the case of non-flat gterms.
sygusGTerm[CVC4::SygusGTerm& sgt, const std::string& fun]
@declarations {
  std::string name, name2;
  CVC4::api::Kind k;
  CVC4::api::Sort t;
  std::string sname;
  std::vector< CVC4::api::Term > let_vars;
  std::string s;
  CVC4::api::Term atomTerm;
}
  : LPAREN_TOK
    //read operator
    ( SYGUS_CONSTANT_TOK sortSymbol[t,CHECK_DECLARED]
      { sgt.d_gterm_type = SygusGTerm::gterm_constant;
        sgt.d_type = t;
        Debug("parser-sygus") << "Sygus grammar constant." << std::endl;
      }
    | SYGUS_VARIABLE_TOK sortSymbol[t,CHECK_DECLARED]
      { sgt.d_gterm_type = SygusGTerm::gterm_variable;
        sgt.d_type = t;
        Debug("parser-sygus") << "Sygus grammar variable." << std::endl;
      }
    | SYGUS_LOCAL_VARIABLE_TOK sortSymbol[t,CHECK_DECLARED]
      { sgt.d_gterm_type = SygusGTerm::gterm_local_variable;
        sgt.d_type = t;
        Debug("parser-sygus") << "Sygus grammar local variable...ignore."
                              << std::endl;
      }
    | SYGUS_INPUT_VARIABLE_TOK sortSymbol[t,CHECK_DECLARED]
      { sgt.d_gterm_type = SygusGTerm::gterm_input_variable;
        sgt.d_type = t;
        Debug("parser-sygus") << "Sygus grammar (input) variable."
                              << std::endl;
      }
    | symbol[name,CHECK_NONE,SYM_VARIABLE] {
        bool isBuiltinOperator = PARSER_STATE->isOperatorEnabled(name);
        if(isBuiltinOperator) {
          Debug("parser-sygus") << "Sygus grammar " << fun << " : builtin op : "
                                << name << std::endl;
          k = PARSER_STATE->getOperatorKind(name);
          sgt.d_name = api::kindToString(k);
          sgt.d_gterm_type = SygusGTerm::gterm_op;
          sgt.d_op.d_kind = k;
        }else{
          // what is this sygus term trying to accomplish here, if the
          // symbol isn't yet declared?!  probably the following line will
          // fail, but we need an operator to continue here..
          Debug("parser-sygus")
              << "Sygus grammar " << fun << " : op (declare="
              << PARSER_STATE->isDeclared(name) << ") : " << name
              << std::endl;
          if (!PARSER_STATE->isDeclared(name))
          {
            PARSER_STATE->parseError("Functions in sygus grammars must be "
                                     "defined.");
          }
          sgt.d_name = name;
          sgt.d_gterm_type = SygusGTerm::gterm_op;
          sgt.d_op.d_expr = PARSER_STATE->getVariable(name) ;
        }
      }
    )
    //read arguments
    { Debug("parser-sygus") << "Read arguments under " << sgt.d_name
                            << std::endl;
      sgt.addChild();
    }
    ( sygusGTerm[sgt.d_children.back(), fun]
      { Debug("parser-sygus") << "Finished read argument #"
                              << sgt.d_children.size() << "..." << std::endl;
        sgt.addChild();
      }
    )*
    RPAREN_TOK {
      //pop last child index
      sgt.d_children.pop_back();
    }
    | termAtomic[atomTerm]
      {
        Debug("parser-sygus") << "Sygus grammar " << fun << " : atomic "
                              << "expression " << atomTerm << std::endl;
        std::stringstream ss;
        ss << atomTerm;
        sgt.d_op.d_expr = atomTerm.getExpr();
        sgt.d_name = ss.str();
        sgt.d_gterm_type = SygusGTerm::gterm_op;
      }
  | symbol[name,CHECK_NONE,SYM_VARIABLE]
    {
      if( name[0] == '-' ){  //hack for unary minus
        Debug("parser-sygus") << "Sygus grammar " << fun
                              << " : unary minus integer literal " << name
                              << std::endl;
        sgt.d_op.d_expr = SOLVER->mkReal(name);
        sgt.d_name = name;
        sgt.d_gterm_type = SygusGTerm::gterm_op;
      }else if( PARSER_STATE->isDeclared(name,SYM_VARIABLE) ){
        Debug("parser-sygus") << "Sygus grammar " << fun << " : symbol "
                              << name << std::endl;
        sgt.d_op.d_expr = PARSER_STATE->getExpressionForName(name);
        sgt.d_name = name;
        sgt.d_gterm_type = SygusGTerm::gterm_op;
      }else{
        if( PARSER_STATE->isDeclared(name, SYM_SORT) ){
          Debug("parser-sygus") << "Sygus grammar " << fun
                                << " : nested sort " << name << std::endl;
          sgt.d_type = PARSER_STATE->getSort(name);
          sgt.d_gterm_type = SygusGTerm::gterm_nested_sort;
        }else{
          Debug("parser-sygus") << "Sygus grammar " << fun
                                << " : unresolved symbol " << name
                                << std::endl;
          sgt.d_gterm_type = SygusGTerm::gterm_unresolved;
          sgt.d_name = name;
        }
      }
    }
  ;


/** Reads a sygus grammar in the sygus version 2 format
 *
 * The resulting sygus datatype encoding the grammar is stored in ret.
 * The argument sygusVars indicates the sygus bound variable list, which is
 * the argument list of the function-to-synthesize (or null if the grammar
 * has bound variables).
 * The argument fun is a unique identifier to avoid naming clashes for the
 * datatypes constructed by this call.
 */
sygusGrammar[CVC4::api::Sort & ret,
             const std::vector<CVC4::api::Term>& sygusVars,
             const std::string& fun]
@declarations
{
  // the pre-declaration
  std::vector<std::pair<std::string, CVC4::api::Sort> > sortedVarNames;
  // non-terminal symbols of the grammar
  std::vector<CVC4::api::Term> ntSyms;
  CVC4::api::Sort t;
  std::string name;
  CVC4::api::Term e, e2;
  std::vector<CVC4::Datatype> datatypes;
<<<<<<< HEAD
  std::set<Type> unresTypes;
  std::map<Expr, CVC4::Type> ntsToUnres;
=======
  std::vector<api::Sort> unresTypes;
  std::map<CVC4::api::Term, CVC4::api::Sort> ntsToUnres;
>>>>>>> 500f85f9
  unsigned dtProcessed = 0;
  std::unordered_set<unsigned> allowConst;
}
  :
  // predeclaration
  LPAREN_TOK sortedVarList[sortedVarNames] RPAREN_TOK
  {
    // non-terminal symbols in the pre-declaration are locally scoped
    PARSER_STATE->pushScope(true);
    for (std::pair<std::string, api::Sort>& i : sortedVarNames)
    {
      Trace("parser-sygus2") << "Declare datatype " << i.first << std::endl;
      // make the datatype, which encodes terms generated by this non-terminal
      std::string dname = i.first;
      datatypes.push_back(Datatype(PARSER_STATE->getExprManager(), dname));
      // make its unresolved type, used for referencing the final version of
      // the datatype
      PARSER_STATE->checkDeclaration(dname, CHECK_UNDECLARED, SYM_SORT);
<<<<<<< HEAD
      Type urt = PARSER_STATE->mkUnresolvedType(dname);
      unresTypes.insert(urt);
=======
      api::Sort urt = PARSER_STATE->mkUnresolvedType(dname);
      unresTypes.push_back(urt);
>>>>>>> 500f85f9
      // make the non-terminal symbol, which will be parsed as an ordinary
      // free variable.
      api::Term nts = PARSER_STATE->bindBoundVar(i.first, i.second);
      ntSyms.push_back(nts);
      ntsToUnres[nts] = urt;
    }
  }
  // the grouped rule listing
  LPAREN_TOK
  (
    LPAREN_TOK
    symbol[name, CHECK_DECLARED, SYM_VARIABLE] sortSymbol[t, CHECK_DECLARED]
    {
      // check that it matches sortedVarNames
      if (sortedVarNames[dtProcessed].first != name)
      {
        std::stringstream sse;
        sse << "Grouped rule listing " << name
            << " does not match the name (in order) from the predeclaration ("
            << sortedVarNames[dtProcessed].first << ")." << std::endl;
        PARSER_STATE->parseError(sse.str().c_str());
      }
      if (sortedVarNames[dtProcessed].second != t)
      {
        std::stringstream sse;
        sse << "Type for grouped rule listing " << name
            << " does not match the type (in order) from the predeclaration ("
            << sortedVarNames[dtProcessed].second << ")." << std::endl;
        PARSER_STATE->parseError(sse.str().c_str());
      }
    }
    LPAREN_TOK
    (
      term[e,e2] {
        // add term as constructor to datatype
        PARSER_STATE->addSygusConstructorTerm(
            datatypes[dtProcessed], e, ntsToUnres);
      }
      | LPAREN_TOK SYGUS_CONSTANT_TOK sortSymbol[t, CHECK_DECLARED] RPAREN_TOK {
        // allow constants in datatypes[dtProcessed]
        allowConst.insert(dtProcessed);
      }
      | LPAREN_TOK SYGUS_VARIABLE_TOK sortSymbol[t, CHECK_DECLARED] RPAREN_TOK {
        // add variable constructors to datatype
        PARSER_STATE->addSygusConstructorVariables(
            datatypes[dtProcessed], sygusVars, t);
      }
    )+
    RPAREN_TOK
    RPAREN_TOK
    {
      dtProcessed++;
    }
  )+
  RPAREN_TOK
  {
    if (dtProcessed != sortedVarNames.size())
    {
      PARSER_STATE->parseError(
          "Number of grouped rule listings does not match "
          "number of symbols in predeclaration.");
    }
    api::Term bvl;
    if (!sygusVars.empty())
    {
      bvl = MK_TERM(api::BOUND_VAR_LIST, sygusVars);
    }
    Trace("parser-sygus2") << "Process " << dtProcessed << " sygus datatypes..." << std::endl;
    for (unsigned i = 0; i < dtProcessed; i++)
    {
      bool aci = allowConst.find(i)!=allowConst.end();
      api::Sort btt = sortedVarNames[i].second;
      datatypes[i].setSygus(btt.getType(), bvl.getExpr(), aci, false);
      Trace("parser-sygus2") << "- " << datatypes[i].getName()
                             << ", #cons= " << datatypes[i].getNumConstructors()
                             << ", aci= " << aci << std::endl;
      // We can be in a case where the only rule specified was (Variable T)
      // and there are no variables of type T, in which case this is a bogus
      // grammar. This results in the error below.
      if (datatypes[i].getNumConstructors() == 0)
      {
        std::stringstream se;
        se << "Grouped rule listing for " << datatypes[i].getName()
           << " produced an empty rule list.";
        PARSER_STATE->parseError(se.str());
      }
    }
    // pop scope from the pre-declaration
    PARSER_STATE->popScope();
    // now, make the sygus datatype
    Trace("parser-sygus2") << "Make the sygus datatypes..." << std::endl;
    std::vector<DatatypeType> datatypeTypes =
        EXPR_MANAGER->mkMutualDatatypeTypes(
            datatypes, unresTypes, ExprManager::DATATYPE_FLAG_PLACEHOLDER);
    // return is the first datatype
    ret = datatypeTypes[0];
  }
;

setInfoInternal[std::unique_ptr<CVC4::Command>* cmd]
@declarations {
  std::string name;
  SExpr sexpr;
}
  : KEYWORD symbolicExpr[sexpr]
    { name = AntlrInput::tokenText($KEYWORD);
      PARSER_STATE->setInfo(name.c_str() + 1, sexpr);
      cmd->reset(new SetInfoCommand(name.c_str() + 1, sexpr));
    }
  ;

setOptionInternal[std::unique_ptr<CVC4::Command>* cmd]
@init {
  std::string name;
  SExpr sexpr;
}
  : keyword[name] symbolicExpr[sexpr]
    { PARSER_STATE->setOption(name.c_str() + 1, sexpr);
      cmd->reset(new SetOptionCommand(name.c_str() + 1, sexpr));
      // Ugly that this changes the state of the parser; but
      // global-declarations affects parsing, so we can't hold off
      // on this until some SmtEngine eventually (if ever) executes it.
      if(name == ":global-declarations") {
        PARSER_STATE->setGlobalDeclarations(sexpr.getValue() == "true");
      }
    }
  ;

smt25Command[std::unique_ptr<CVC4::Command>* cmd]
@declarations {
  std::string name;
  std::string fname;
  CVC4::api::Term expr, expr2;
  std::vector<std::pair<std::string, CVC4::api::Sort> > sortedVarNames;
  SExpr sexpr;
  CVC4::api::Sort t;
  CVC4::api::Term func;
  std::vector<CVC4::api::Term> bvs;
  std::vector<std::vector<std::pair<std::string, CVC4::api::Sort>>>
      sortedVarNamesList;
  std::vector<std::vector<CVC4::api::Term>> flattenVarsList;
  std::vector<std::vector<CVC4::api::Term>> formals;
  std::vector<CVC4::api::Term> funcs;
  std::vector<CVC4::api::Term> func_defs;
  CVC4::api::Term aexpr;
  std::unique_ptr<CVC4::CommandSequence> seq;
  std::vector<api::Sort> sorts;
  std::vector<CVC4::api::Term> flattenVars;
}
    /* declare-const */
  : DECLARE_CONST_TOK { PARSER_STATE->checkThatLogicIsSet(); }
    symbol[name,CHECK_NONE,SYM_VARIABLE]
    { PARSER_STATE->checkUserSymbol(name); }
    sortSymbol[t,CHECK_DECLARED]
    { // allow overloading here
      api::Term c =
          PARSER_STATE->bindVar(name, t, ExprManager::VAR_FLAG_NONE, true);
      cmd->reset(new DeclareFunctionCommand(name, c.getExpr(), t.getType())); }

    /* get model */
  | GET_MODEL_TOK { PARSER_STATE->checkThatLogicIsSet(); }
    { cmd->reset(new GetModelCommand()); }

    /* echo */
  | ECHO_TOK
    ( simpleSymbolicExpr[sexpr]
      { cmd->reset(new EchoCommand(sexpr.toString())); }
    | { cmd->reset(new EchoCommand()); }
    )

    /* reset: reset everything, returning solver to initial state.
     * Logic and options must be set again. */
  | RESET_TOK
    { cmd->reset(new ResetCommand());
      PARSER_STATE->reset();
    }
    /* reset-assertions: reset assertions, assertion stack, declarations,
     * etc., but the logic and options remain as they were. */
  | RESET_ASSERTIONS_TOK
    { cmd->reset(new ResetAssertionsCommand());
      PARSER_STATE->resetAssertions();
    }
  | DEFINE_FUN_REC_TOK
    { PARSER_STATE->checkThatLogicIsSet(); }
    symbol[fname,CHECK_NONE,SYM_VARIABLE]
    { PARSER_STATE->checkUserSymbol(fname); }
    LPAREN_TOK sortedVarList[sortedVarNames] RPAREN_TOK
    sortSymbol[t,CHECK_DECLARED]
    {
      func =
          PARSER_STATE->bindDefineFunRec(fname, sortedVarNames, t, flattenVars);
      PARSER_STATE->pushDefineFunRecScope(
          sortedVarNames, func, flattenVars, bvs, true);
    }
    term[expr, expr2]
    { PARSER_STATE->popScope();
      if( !flattenVars.empty() ){
        expr = PARSER_STATE->mkHoApply( expr, flattenVars );
      }
      cmd->reset(new DefineFunctionRecCommand(
          func.getExpr(), api::termVectorToExprs(bvs), expr.getExpr()));
    }
  | DEFINE_FUNS_REC_TOK
    { PARSER_STATE->checkThatLogicIsSet();}
    LPAREN_TOK
    ( LPAREN_TOK
      symbol[fname,CHECK_UNDECLARED,SYM_VARIABLE]
      { PARSER_STATE->checkUserSymbol(fname); }
      LPAREN_TOK sortedVarList[sortedVarNames] RPAREN_TOK
      sortSymbol[t,CHECK_DECLARED]
      {
        flattenVars.clear();
        func = PARSER_STATE->bindDefineFunRec(
            fname, sortedVarNames, t, flattenVars);
        funcs.push_back( func );

        // add to lists (need to remember for when parsing the bodies)
        sortedVarNamesList.push_back( sortedVarNames );
        flattenVarsList.push_back( flattenVars );

        // set up parsing the next variable list block
        sortedVarNames.clear();
        flattenVars.clear();
      }
      RPAREN_TOK
    )+
    RPAREN_TOK
    LPAREN_TOK
    {
      //set up the first scope
      if( sortedVarNamesList.empty() ){
        PARSER_STATE->parseError("Must define at least one function in "
                                 "define-funs-rec");
      }
      bvs.clear();
      PARSER_STATE->pushDefineFunRecScope( sortedVarNamesList[0], funcs[0],
                                           flattenVarsList[0], bvs, true);
    }
    (
    term[expr,expr2]
    {
      unsigned j = func_defs.size();
      if( !flattenVarsList[j].empty() ){
        expr = PARSER_STATE->mkHoApply( expr, flattenVarsList[j] );
      }
      func_defs.push_back( expr );
      formals.push_back(bvs);
      j++;
      //set up the next scope
      PARSER_STATE->popScope();
      if( func_defs.size()<funcs.size() ){
        bvs.clear();
        PARSER_STATE->pushDefineFunRecScope( sortedVarNamesList[j], funcs[j],
                                             flattenVarsList[j], bvs, true);
      }
    }
    )+
    RPAREN_TOK
    { if( funcs.size()!=func_defs.size() ){
        PARSER_STATE->parseError(std::string(
            "Number of functions defined does not match number listed in "
            "define-funs-rec"));
      }
      std::vector<std::vector<Expr>> eformals;
      for (unsigned i=0, fsize = formals.size(); i<fsize; i++)
      {
        eformals.push_back(api::termVectorToExprs(formals[i]));
      }
      cmd->reset(
          new DefineFunctionRecCommand(api::termVectorToExprs(funcs),
                                       eformals,
                                       api::termVectorToExprs(func_defs)));
    }
  ;

extendedCommand[std::unique_ptr<CVC4::Command>* cmd]
@declarations {
  std::vector<CVC4::Datatype> dts;
  CVC4::api::Term e, e2;
  CVC4::api::Sort t;
  std::string name;
  std::vector<std::string> names;
  std::vector<CVC4::api::Term> terms;
  std::vector<api::Sort> sorts;
  std::vector<std::pair<std::string, CVC4::api::Sort> > sortedVarNames;
  std::unique_ptr<CVC4::CommandSequence> seq;
}
    /* Extended SMT-LIB set of commands syntax, not permitted in
     * --smtlib2 compliance mode. */
  : DECLARE_DATATYPES_2_5_TOK datatypes_2_5_DefCommand[false, cmd]
  | DECLARE_CODATATYPES_2_5_TOK datatypes_2_5_DefCommand[true, cmd]
  | DECLARE_CODATATYPE_TOK datatypeDefCommand[true, cmd]
  | DECLARE_CODATATYPES_TOK datatypesDefCommand[true, cmd]

    /* Support some of Z3's extended SMT-LIB commands */

  | DECLARE_SORTS_TOK { PARSER_STATE->checkThatLogicIsSet(); }
    { if(!PARSER_STATE->isTheoryEnabled(Smt2::THEORY_UF) &&
         !PARSER_STATE->isTheoryEnabled(Smt2::THEORY_ARRAYS) &&
         !PARSER_STATE->isTheoryEnabled(Smt2::THEORY_DATATYPES) &&
         !PARSER_STATE->isTheoryEnabled(Smt2::THEORY_SETS)) {
        PARSER_STATE->parseErrorLogic("Free sort symbols not allowed in ");
      }
    }
    { seq.reset(new CVC4::CommandSequence()); }
    LPAREN_TOK
    ( symbol[name,CHECK_UNDECLARED,SYM_SORT]
      { PARSER_STATE->checkUserSymbol(name);
        api::Sort type = PARSER_STATE->mkSort(name);
        seq->addCommand(new DeclareTypeCommand(name, 0, type.getType()));
      }
    )+
    RPAREN_TOK
    { cmd->reset(seq.release()); }

  | DECLARE_FUNS_TOK { PARSER_STATE->checkThatLogicIsSet(); }
    { seq.reset(new CVC4::CommandSequence()); }
    LPAREN_TOK
    ( LPAREN_TOK symbol[name,CHECK_UNDECLARED,SYM_VARIABLE]
      { PARSER_STATE->checkUserSymbol(name); }
      nonemptySortList[sorts] RPAREN_TOK
      { api::Sort tt;
        if(sorts.size() > 1) {
          if(!PARSER_STATE->isTheoryEnabled(Smt2::THEORY_UF)) {
            PARSER_STATE->parseError(
                "Functions (of non-zero arity) cannot "
                "be declared in logic "
                + PARSER_STATE->getLogic().getLogicString()
                + " unless option --uf-ho is used");
          }
          // must flatten
          api::Sort range = sorts.back();
          sorts.pop_back();
          tt = PARSER_STATE->mkFlatFunctionType(sorts, range);
        } else {
          tt = sorts[0];
        }
        // allow overloading
        api::Term func =
            PARSER_STATE->bindVar(name, tt, ExprManager::VAR_FLAG_NONE, true);
        seq->addCommand(
            new DeclareFunctionCommand(name, func.getExpr(), tt.getType()));
        sorts.clear();
      }
    )+
    RPAREN_TOK
    { cmd->reset(seq.release()); }
  | DECLARE_PREDS_TOK { PARSER_STATE->checkThatLogicIsSet(); }
    { seq.reset(new CVC4::CommandSequence()); }
    LPAREN_TOK
    ( LPAREN_TOK symbol[name,CHECK_UNDECLARED,SYM_VARIABLE]
      { PARSER_STATE->checkUserSymbol(name); }
      sortList[sorts] RPAREN_TOK
      { t = SOLVER->getBooleanSort();
        if(sorts.size() > 0) {
          if(!PARSER_STATE->isTheoryEnabled(Smt2::THEORY_UF)) {
            PARSER_STATE->parseError(
                "Functions (of non-zero arity) cannot "
                "be declared in logic "
                + PARSER_STATE->getLogic().getLogicString()
                + " unless option --uf-ho is used");
          }
          t = SOLVER->mkFunctionSort(sorts, t);
        }
        // allow overloading
        api::Term func =
            PARSER_STATE->bindVar(name, t, ExprManager::VAR_FLAG_NONE, true);
        seq->addCommand(
            new DeclareFunctionCommand(name, func.getExpr(), t.getType()));
        sorts.clear();
      }
    )+
    RPAREN_TOK
    { cmd->reset(seq.release()); }

  | DEFINE_TOK { PARSER_STATE->checkThatLogicIsSet(); }
    ( symbol[name,CHECK_UNDECLARED,SYM_VARIABLE]
      { PARSER_STATE->checkUserSymbol(name); }
      term[e,e2]
      { api::Term func = PARSER_STATE->bindVar(name, e.getSort(),
                                        ExprManager::VAR_FLAG_DEFINED);
        cmd->reset(new DefineFunctionCommand(name, func.getExpr(), e.getExpr()));
      }
    | LPAREN_TOK
      symbol[name,CHECK_UNDECLARED,SYM_VARIABLE]
      { PARSER_STATE->checkUserSymbol(name); }
      sortedVarList[sortedVarNames] RPAREN_TOK
      { /* add variables to parser state before parsing term */
        Debug("parser") << "define fun: '" << name << "'" << std::endl;
        PARSER_STATE->pushScope(true);
        terms = PARSER_STATE->bindBoundVars(sortedVarNames);
      }
      term[e,e2]
      { PARSER_STATE->popScope();
        // declare the name down here (while parsing term, signature
        // must not be extended with the name itself; no recursion
        // permitted)
        api::Sort tt = e.getSort();
        if( sortedVarNames.size() > 0 ) {
          sorts.reserve(sortedVarNames.size());
          for(std::vector<std::pair<std::string, api::Sort> >::const_iterator
                i = sortedVarNames.begin(), iend = sortedVarNames.end();
              i != iend; ++i) {
            sorts.push_back((*i).second);
          }
          tt = SOLVER->mkFunctionSort(sorts, tt);
        }
        api::Term func = PARSER_STATE->bindVar(name, tt,
                                        ExprManager::VAR_FLAG_DEFINED);
        cmd->reset(new DefineFunctionCommand(
            name, func.getExpr(), api::termVectorToExprs(terms), e.getExpr()));
      }
    )
  | DEFINE_CONST_TOK { PARSER_STATE->checkThatLogicIsSet(); }
    symbol[name,CHECK_UNDECLARED,SYM_VARIABLE]
    { PARSER_STATE->checkUserSymbol(name); }
    sortSymbol[t,CHECK_DECLARED]
    { /* add variables to parser state before parsing term */
      Debug("parser") << "define const: '" << name << "'" << std::endl;
      PARSER_STATE->pushScope(true);
      terms = PARSER_STATE->bindBoundVars(sortedVarNames);
    }
    term[e, e2]
    { PARSER_STATE->popScope();
      // declare the name down here (while parsing term, signature
      // must not be extended with the name itself; no recursion
      // permitted)
      api::Term func = PARSER_STATE->bindVar(name, t,
                                      ExprManager::VAR_FLAG_DEFINED);
      cmd->reset(new DefineFunctionCommand(
          name, func.getExpr(), api::termVectorToExprs(terms), e.getExpr()));
    }

  | SIMPLIFY_TOK { PARSER_STATE->checkThatLogicIsSet(); }
    term[e,e2]
    { cmd->reset(new SimplifyCommand(e.getExpr())); }
  | GET_QE_TOK { PARSER_STATE->checkThatLogicIsSet(); }
    term[e,e2]
    { cmd->reset(new GetQuantifierEliminationCommand(e.getExpr(), true)); }
  | GET_QE_DISJUNCT_TOK { PARSER_STATE->checkThatLogicIsSet(); }
    term[e,e2]
    { cmd->reset(new GetQuantifierEliminationCommand(e.getExpr(), false)); }
  | GET_ABDUCT_TOK {
      PARSER_STATE->checkThatLogicIsSet();
    }
    symbol[name,CHECK_UNDECLARED,SYM_VARIABLE]
    term[e,e2]
    (
      sygusGrammar[t, terms, name]
    )?
    {
      cmd->reset(new GetAbductCommand(name,e.getExpr(), t.getType()));
    }
  | DECLARE_HEAP LPAREN_TOK
    sortSymbol[t, CHECK_DECLARED]
    sortSymbol[t, CHECK_DECLARED]
    // We currently do nothing with the type information declared for the heap.
    { cmd->reset(new EmptyCommand()); }
    RPAREN_TOK
  | BLOCK_MODEL_TOK { PARSER_STATE->checkThatLogicIsSet(); }
    { cmd->reset(new BlockModelCommand()); }

  | BLOCK_MODEL_VALUES_TOK { PARSER_STATE->checkThatLogicIsSet(); }
    ( LPAREN_TOK termList[terms,e] RPAREN_TOK
      { cmd->reset(new BlockModelValuesCommand(api::termVectorToExprs(terms))); }
    | ~LPAREN_TOK
      { PARSER_STATE->parseError("The block-model-value command expects a list "
                                 "of terms.  Perhaps you forgot a pair of "
                                 "parentheses?");
      }
    )
  ;


datatypes_2_5_DefCommand[bool isCo, std::unique_ptr<CVC4::Command>* cmd]
@declarations {
  std::vector<CVC4::Datatype> dts;
  std::string name;
  std::vector<api::Sort> sorts;
  std::vector<std::string> dnames;
  std::vector<unsigned> arities;
}
  : { PARSER_STATE->checkThatLogicIsSet();
    /* open a scope to keep the UnresolvedTypes contained */
    PARSER_STATE->pushScope(true); }
  LPAREN_TOK /* parametric sorts */
  ( symbol[name,CHECK_UNDECLARED,SYM_SORT]
    {
      sorts.push_back(PARSER_STATE->mkSort(name, ExprManager::SORT_FLAG_PLACEHOLDER));
    }
  )*
  RPAREN_TOK
  LPAREN_TOK ( LPAREN_TOK datatypeDef[isCo, dts, sorts] RPAREN_TOK )+ RPAREN_TOK
  { PARSER_STATE->popScope();
    cmd->reset(new DatatypeDeclarationCommand(PARSER_STATE->mkMutualDatatypeTypes(dts, true)));
  }
  ;

datatypeDefCommand[bool isCo, std::unique_ptr<CVC4::Command>* cmd]
@declarations {
  std::vector<CVC4::Datatype> dts;
  std::string name;
  std::vector<std::string> dnames;
  std::vector<int> arities;
}
 : { PARSER_STATE->checkThatLogicIsSet(); }
 symbol[name,CHECK_UNDECLARED,SYM_SORT]
 {
   dnames.push_back(name);
   arities.push_back(-1);
 }
 datatypesDef[isCo, dnames, arities, cmd]
 ;

datatypesDefCommand[bool isCo, std::unique_ptr<CVC4::Command>* cmd]
@declarations {
  std::vector<CVC4::Datatype> dts;
  std::string name;
  std::vector<std::string> dnames;
  std::vector<int> arities;
}
  : { PARSER_STATE->checkThatLogicIsSet(); }
  LPAREN_TOK /* datatype definition prelude */
  ( LPAREN_TOK symbol[name,CHECK_UNDECLARED,SYM_SORT] n=INTEGER_LITERAL RPAREN_TOK
    { unsigned arity = AntlrInput::tokenToUnsigned(n);
      Debug("parser-dt") << "Datatype : " << name << ", arity = " << arity << std::endl;
      dnames.push_back(name);
      arities.push_back( static_cast<int>(arity) );
    }
  )*
  RPAREN_TOK
  LPAREN_TOK
  datatypesDef[isCo, dnames, arities, cmd]
  RPAREN_TOK
  ;

/**
 * Read a list of datatype definitions for datatypes with names dnames and
 * parametric arities arities. A negative value in arities indicates that the
 * arity for the corresponding datatype has not been fixed.
 */
datatypesDef[bool isCo,
             const std::vector<std::string>& dnames,
             const std::vector<int>& arities,
             std::unique_ptr<CVC4::Command>* cmd]
@declarations {
  std::vector<CVC4::Datatype> dts;
  std::string name;
  std::vector<api::Sort> params;
}
  : { PARSER_STATE->pushScope(true); }
    ( LPAREN_TOK {
      params.clear();
      Debug("parser-dt") << "Processing datatype #" << dts.size() << std::endl;
      if( dts.size()>=dnames.size() ){
        PARSER_STATE->parseError("Too many datatypes defined in this block.");
      }
    }
    ( PAR_TOK { PARSER_STATE->pushScope(true); } LPAREN_TOK
      ( symbol[name,CHECK_UNDECLARED,SYM_SORT]
        {
          params.push_back( PARSER_STATE->mkSort(name, ExprManager::SORT_FLAG_PLACEHOLDER)); }
      )*
      RPAREN_TOK {
        // if the arity was fixed by prelude and is not equal to the number of parameters
        if( arities[dts.size()]>=0 && static_cast<int>(params.size())!=arities[dts.size()] ){
          PARSER_STATE->parseError("Wrong number of parameters for datatype.");
        }
        Debug("parser-dt") << params.size() << " parameters for " << dnames[dts.size()] << std::endl;
        dts.push_back(Datatype(PARSER_STATE->getExprManager(), dnames[dts.size()],api::sortVectorToTypes(params),isCo));
      }
      LPAREN_TOK
      ( LPAREN_TOK constructorDef[dts.back()] RPAREN_TOK )+
      RPAREN_TOK { PARSER_STATE->popScope(); }
    | { // if the arity was fixed by prelude and is not equal to 0
        if( arities[dts.size()]>0 ){
          PARSER_STATE->parseError("No parameters given for datatype.");
        }
        Debug("parser-dt") << params.size() << " parameters for " << dnames[dts.size()] << std::endl;
        dts.push_back(Datatype(PARSER_STATE->getExprManager(),
                               dnames[dts.size()],
                               api::sortVectorToTypes(params),
                               isCo));
      }
      ( LPAREN_TOK constructorDef[dts.back()] RPAREN_TOK )+
    )
    RPAREN_TOK
    )+
  {
    PARSER_STATE->popScope();
    cmd->reset(new DatatypeDeclarationCommand(PARSER_STATE->mkMutualDatatypeTypes(dts, true)));
  }
  ;

simpleSymbolicExprNoKeyword[CVC4::SExpr& sexpr]
@declarations {
  CVC4::Kind k;
  std::string s;
  std::vector<unsigned int> s_vec;
}
  : INTEGER_LITERAL
    { sexpr = SExpr(Integer(AntlrInput::tokenText($INTEGER_LITERAL))); }
  | DECIMAL_LITERAL
    { sexpr = SExpr(AntlrInput::tokenToRational($DECIMAL_LITERAL)); }
  | HEX_LITERAL
    { assert( AntlrInput::tokenText($HEX_LITERAL).find("#x") == 0 );
      std::string hexString = AntlrInput::tokenTextSubstr($HEX_LITERAL, 2);
      sexpr = SExpr(Integer(hexString, 16));
    }
  | BINARY_LITERAL
    { assert( AntlrInput::tokenText($BINARY_LITERAL).find("#b") == 0 );
      std::string binString = AntlrInput::tokenTextSubstr($BINARY_LITERAL, 2);
      sexpr = SExpr(Integer(binString, 2));
    }
  | str[s,false]
    { sexpr = SExpr(s); }
  | symbol[s,CHECK_NONE,SYM_SORT]
    { sexpr = SExpr(SExpr::Keyword(s)); }
  | tok=(ASSERT_TOK | CHECK_SAT_TOK | CHECK_SAT_ASSUMING_TOK | DECLARE_FUN_TOK
        | DECLARE_SORT_TOK
        | DEFINE_FUN_TOK | DEFINE_FUN_REC_TOK | DEFINE_FUNS_REC_TOK
        | DEFINE_SORT_TOK | GET_VALUE_TOK | GET_ASSIGNMENT_TOK
        | GET_ASSERTIONS_TOK | GET_PROOF_TOK | GET_UNSAT_ASSUMPTIONS_TOK
        | GET_UNSAT_CORE_TOK | EXIT_TOK
        | RESET_TOK | RESET_ASSERTIONS_TOK | SET_LOGIC_TOK | SET_INFO_TOK
        | GET_INFO_TOK | SET_OPTION_TOK | GET_OPTION_TOK | PUSH_TOK | POP_TOK
        | DECLARE_DATATYPES_TOK | GET_MODEL_TOK | ECHO_TOK | SIMPLIFY_TOK)
    { sexpr = SExpr(SExpr::Keyword(AntlrInput::tokenText($tok))); }
  ;

keyword[std::string& s]
  : KEYWORD
    { s = AntlrInput::tokenText($KEYWORD); }
  ;

simpleSymbolicExpr[CVC4::SExpr& sexpr]
  : simpleSymbolicExprNoKeyword[sexpr]
  | KEYWORD
    { sexpr = SExpr(AntlrInput::tokenText($KEYWORD)); }
  ;

symbolicExpr[CVC4::SExpr& sexpr]
@declarations {
  std::vector<SExpr> children;
}
  : simpleSymbolicExpr[sexpr]
  | LPAREN_TOK
    ( symbolicExpr[sexpr] { children.push_back(sexpr); } )* RPAREN_TOK
    { sexpr = SExpr(children); }
  ;

/**
 * Matches a term.
 * @return the expression representing the term.
 */
term[CVC4::api::Term& expr, CVC4::api::Term& expr2]
@init {
  api::Kind kind = api::NULL_EXPR;
  CVC4::api::Term f;
  std::string name;
  CVC4::api::Sort type;
  ParseOp p;
}
: termNonVariable[expr, expr2]

  // a qualified identifier (section 3.6 of SMT-LIB version 2.6)

  | qualIdentifier[p]
    {
      expr = PARSER_STATE->parseOpToExpr(p);
    }
  ;

/**
 * Matches a non-variable term.
 * @return the expression expr representing the term or formula, and expr2, an
 * optional annotation for expr (for instance, for attributed expressions).
 */
termNonVariable[CVC4::api::Term& expr, CVC4::api::Term& expr2]
@init {
  Debug("parser") << "term: " << AntlrInput::tokenText(LT(1)) << std::endl;
  api::Kind kind = api::NULL_EXPR;
  std::string name;
  std::vector<CVC4::api::Term> args;
  std::vector< std::pair<std::string, CVC4::api::Sort> > sortedVarNames;
  CVC4::api::Term bvl;
  CVC4::api::Term f, f2, f3;
  std::string attr;
  CVC4::api::Term attexpr;
  std::vector<CVC4::api::Term> patexprs;
  std::vector<CVC4::api::Term> matchcases;
  std::unordered_set<std::string> names;
  std::vector< std::pair<std::string, CVC4::api::Term> > binders;
  CVC4::api::Sort type;
  CVC4::api::Sort type2;
  api::Term atomTerm;
  ParseOp p;
  std::vector<api::Sort> argTypes;
}
  : LPAREN_TOK quantOp[kind]
    { PARSER_STATE->pushScope(true); }
    boundVarList[bvl]
    term[f, f2] RPAREN_TOK
    {
      args.push_back(bvl);

      PARSER_STATE->popScope();
      args.push_back(f);
      if(! f2.isNull()){
        args.push_back(f2);
      }
      expr = MK_TERM(kind, args);
    }
  | LPAREN_TOK COMPREHENSION_TOK
    { PARSER_STATE->pushScope(true); }
    boundVarList[bvl]
    {
      args.push_back(bvl);
    }
    term[f, f2] { args.push_back(f); }
    term[f, f2] {
      args.push_back(f);
      expr = MK_TERM(api::COMPREHENSION, args);
    }
    RPAREN_TOK
  | LPAREN_TOK qualIdentifier[p]
    termList[args,expr] RPAREN_TOK
    {
      expr = PARSER_STATE->applyParseOp(p, args);
    }
  | /* a let or sygus let binding */
    LPAREN_TOK (
      LET_TOK LPAREN_TOK
      { PARSER_STATE->pushScope(true); }
      ( LPAREN_TOK symbol[name,CHECK_NONE,SYM_VARIABLE]
        term[expr, f2]
        RPAREN_TOK
        // this is a parallel let, so we have to save up all the contributions
        // of the let and define them only later on
        { if(names.count(name) == 1) {
            std::stringstream ss;
            ss << "warning: symbol `" << name << "' bound multiple times by let;"
               << " the last binding will be used, shadowing earlier ones";
            PARSER_STATE->warning(ss.str());
          } else {
            names.insert(name);
          }
          binders.push_back(std::make_pair(name, expr)); } )+ |
      SYGUS_LET_TOK LPAREN_TOK
      { PARSER_STATE->pushScope(true); }
      ( LPAREN_TOK symbol[name,CHECK_NONE,SYM_VARIABLE]
        sortSymbol[type,CHECK_DECLARED]
        term[expr, f2]
        RPAREN_TOK
        // this is a parallel let, so we have to save up all the contributions
        // of the let and define them only later on
        { if(names.count(name) == 1) {
            std::stringstream ss;
            ss << "warning: symbol `" << name << "' bound multiple times by let;"
               << " the last binding will be used, shadowing earlier ones";
            PARSER_STATE->warning(ss.str());
          } else {
            names.insert(name);
          }
          binders.push_back(std::make_pair(name, expr)); } )+ )
    { // now implement these bindings
      for (const std::pair<std::string, api::Term>& binder : binders)
      {
        {
          PARSER_STATE->defineVar(binder.first, binder.second);
        }
      }
    }
    RPAREN_TOK
    term[expr, f2]
    RPAREN_TOK
    { PARSER_STATE->popScope(); }
  | /* match expression */
    LPAREN_TOK MATCH_TOK term[expr, f2] {
      if( !expr.getSort().isDatatype() ){
        PARSER_STATE->parseError("Cannot match on non-datatype term.");
      }
    }
    LPAREN_TOK
    (
      // case with non-nullary pattern
      LPAREN_TOK LPAREN_TOK term[f, f2] {
          args.clear();
          PARSER_STATE->pushScope(true);
          // f should be a constructor
          type = f.getSort();
          Debug("parser-dt") << "Pattern head : " << f << " " << type << std::endl;
          if (!type.isConstructor())
          {
            PARSER_STATE->parseError("Pattern must be application of a constructor or a variable.");
          }
          Expr ef = f.getExpr();
          if (Datatype::datatypeOf(ef).isParametric())
          {
            type = Datatype::datatypeOf(ef)[Datatype::indexOf(ef)]
                       .getSpecializedConstructorType(expr.getSort().getType());
          }
          argTypes = type.getConstructorDomainSorts();
        }
        // arguments of the pattern
        ( symbol[name,CHECK_NONE,SYM_VARIABLE] {
            if (args.size() >= argTypes.size())
            {
              PARSER_STATE->parseError("Too many arguments for pattern.");
            }
            //make of proper type
            api::Term arg = PARSER_STATE->bindBoundVar(name, argTypes[args.size()]);
            args.push_back( arg );
          }
        )*
        RPAREN_TOK term[f3, f2] {
          // make the match case
          std::vector<CVC4::api::Term> cargs;
          cargs.push_back(f);
          cargs.insert(cargs.end(),args.begin(),args.end());
          api::Term c = MK_TERM(api::APPLY_CONSTRUCTOR,cargs);
          api::Term bvla = MK_TERM(api::BOUND_VAR_LIST,args);
          api::Term mc = MK_TERM(api::MATCH_BIND_CASE, bvla, c, f3);
          matchcases.push_back(mc);
          // now, pop the scope
          PARSER_STATE->popScope();
        }
        RPAREN_TOK
      // case with nullary or variable pattern
      | LPAREN_TOK symbol[name,CHECK_NONE,SYM_VARIABLE] {
          if (PARSER_STATE->isDeclared(name,SYM_VARIABLE))
          {
            f = PARSER_STATE->getVariable(name);
            type = f.getSort();
            if (!type.isConstructor() ||
                !type.getConstructorDomainSorts().empty())
            {
              PARSER_STATE->parseError("Must apply constructors of arity greater than 0 to arguments in pattern.");
            }
            // make nullary constructor application
            f = MK_TERM(api::APPLY_CONSTRUCTOR, f);
          }
          else
          {
            // it has the type of the head expr
            f = PARSER_STATE->bindBoundVar(name, expr.getSort());
          }
        }
        term[f3, f2] {
          api::Term mc;
          if (f.getKind() == api::VARIABLE)
          {
            api::Term bvlf = MK_TERM(api::BOUND_VAR_LIST, f);
            mc = MK_TERM(api::MATCH_BIND_CASE, bvlf, f, f3);
          }
          else
          {
            mc = MK_TERM(api::MATCH_CASE, f, f3);
          }
          matchcases.push_back(mc);
        }
        RPAREN_TOK
    )+
    RPAREN_TOK RPAREN_TOK  {
      //now, make the match
      if (matchcases.empty())
      {
        PARSER_STATE->parseError("Must have at least one case in match.");
      }
      std::vector<api::Term> mchildren;
      mchildren.push_back(expr);
      mchildren.insert(mchildren.end(), matchcases.begin(), matchcases.end());
      expr = MK_TERM(api::MATCH, mchildren);
    }

    /* attributed expressions */
  | LPAREN_TOK ATTRIBUTE_TOK term[expr, f2]
    ( attribute[expr, attexpr, attr]
      { if( ! attexpr.isNull()) {
          patexprs.push_back( attexpr );
        }
      }
    )+ RPAREN_TOK
    {
      if(! patexprs.empty()) {
        if( !f2.isNull() && f2.getKind()==api::INST_PATTERN_LIST ){
          for( size_t i=0; i<f2.getNumChildren(); i++ ){
            if( f2[i].getKind()==api::INST_PATTERN ){
              patexprs.push_back( f2[i] );
            }else{
              std::stringstream ss;
              ss << "warning: rewrite rules do not support " << f2[i]
                 << " within instantiation pattern list";
              PARSER_STATE->warning(ss.str());
            }
          }
        }
        expr2 = MK_TERM(api::INST_PATTERN_LIST, patexprs);
      } else {
        expr2 = f2;
      }
    }
  | /* lambda */
    LPAREN_TOK HO_LAMBDA_TOK
    { PARSER_STATE->pushScope(true); }
    boundVarList[bvl]
    term[f, f2] RPAREN_TOK
    {
      args.push_back(bvl);
      args.push_back(f);
      PARSER_STATE->popScope();
      expr = MK_TERM(api::LAMBDA, args);
    }
  | LPAREN_TOK TUPLE_CONST_TOK termList[args,expr] RPAREN_TOK
  {
    std::vector<api::Sort> sorts;
    std::vector<api::Term> terms;
    for (const api::Term& arg : args)
    {
      sorts.emplace_back(arg.getSort());
      terms.emplace_back(arg);
    }
    expr = SOLVER->mkTuple(sorts, terms).getExpr();
  }
  | /* an atomic term (a term with no subterms) */
    termAtomic[atomTerm] { expr = atomTerm.getExpr(); }
  ;


/**
 * Matches a qualified identifier, which can be a combination of one or more of
 * the following, stored in the ParseOp utility class:
 * (1) A kind.
 * (2) A string name.
 * (3) An expression expr.
 * (4) A type t.
 *
 * A qualified identifier is the generic case of function heads.
 * With respect to the standard definition (Section 3.6 of SMT-LIB version 2.6)
 * of qualified identifiers, we additionally parse:
 * - "Array constant specifications" of the form (as const (Array T1 T2)),
 * which notice are used as function heads e.g. ((as const (Array Int Int)) 0)
 * specifies the constant array over integers consisting of constant 0. This
 * is handled as if it were a special case of an operator here.
 *
 * Examples:
 *
 * (Identifiers)
 *
 * - For declared functions f, we return (2).
 * - For indexed functions like testers (_ is C) and bitvector extract
 * (_ extract n m), we return (3) for the appropriate operator.
 * - For tuple selectors (_ tupSel n), we return (1) and (3). api::Kind is set to
 * APPLY_SELECTOR, and expr is set to n, which is to be interpreted by the
 * caller as the n^th generic tuple selector. We do this since there is no
 * AST expression representing generic tuple select, and we do not have enough
 * type information at this point to know the type of the tuple we will be
 * selecting from.
 *
 * (Ascripted Identifiers)
 *
 * - For ascripted nullary parametric datatype constructors like
 * (as nil (List Int)), we return (APPLY_CONSTRUCTOR C) for the appropriate
 * specialized constructor C as (3).
 * - For ascripted non-nullary parametric datatype constructors like
 * (as cons (List Int)), we return the appropriate specialized constructor C
 * as (3).
 * - Overloaded non-parametric constructors (as C T) return the appropriate
 * expression, analogous to the parametric cases above.
 * - For other ascripted nullary constants like (as emptyset (Set T)),
 * (as sep.nil T), we return the appropriate expression (3).
 * - For array constant specifications (as const (Array T1 T2)), we return (1)
 * and (4), where kind is set to STORE_ALL and type is set to (Array T1 T2),
 * where this is to be interpreted by the caller as converting the next parsed
 * constant of type T2 to an Array of type (Array T1 T2) over that constant.
 * - For ascriptions on normal symbols (as f T), we return the appropriate
 * expression (3), which may involve disambiguating f based on type T if it is
 * overloaded.
 */
qualIdentifier[CVC4::ParseOp& p]
@init {
  api::Kind k;
  std::string baseName;
  CVC4::api::Term f;
  CVC4::api::Sort type;
}
: identifier[p]
  | LPAREN_TOK AS_TOK
    ( CONST_TOK sortSymbol[type, CHECK_DECLARED]
      {
        p.d_kind = api::STORE_ALL;
        PARSER_STATE->parseOpApplyTypeAscription(p, type);
      }
    | identifier[p]
      sortSymbol[type, CHECK_DECLARED]
      {
        PARSER_STATE->parseOpApplyTypeAscription(p, type);
      }
    )
    RPAREN_TOK
  ;

/**
 * Matches an identifier, which can be a combination of one or more of the
 * following, stored in the ParseOp utility class:
 * (1) A kind.
 * (2) A string name.
 * (3) An expression expr.
 * For examples, see documentation of qualIdentifier.
 */
identifier[CVC4::ParseOp& p]
@init {
  CVC4::api::Term f;
  CVC4::api::Term f2;
  std::vector<uint64_t> numerals;
}
: functionName[p.d_name, CHECK_NONE]

  // indexed functions

  | LPAREN_TOK INDEX_TOK
    ( TESTER_TOK term[f, f2]
      {
        if (f.getKind() == api::APPLY_CONSTRUCTOR && f.getNumChildren() == 1)
        {
          // for nullary constructors, must get the operator
          f = f[0];
        }
        if (!f.getSort().isConstructor())
        {
          PARSER_STATE->parseError(
              "Bad syntax for test (_ is X), X must be a constructor.");
        }
        // get the datatype that f belongs to
        api::Sort sf = f.getSort().getConstructorCodomainSort();
        api::Datatype d = sf.getDatatype();
        // lookup by name
        api::DatatypeConstructor dc = d.getConstructor(f.toString());
        p.d_expr = dc.getTesterTerm();
      }
    | TUPLE_SEL_TOK m=INTEGER_LITERAL
      {
        // we adopt a special syntax (_ tupSel n)
        p.d_kind = api::APPLY_SELECTOR;
        // put m in expr so that the caller can deal with this case
        p.d_expr = SOLVER->mkReal(AntlrInput::tokenToUnsigned($m));
      }
    | sym=SIMPLE_SYMBOL nonemptyNumeralList[numerals]
      {
        p.d_op = PARSER_STATE->mkIndexedOp(AntlrInput::tokenText($sym), numerals);
      }
    )
    RPAREN_TOK
  ;

/**
 * Matches an atomic term (a term with no subterms).
 * @return the expression expr representing the term or formula.
 */
termAtomic[CVC4::api::Term& atomTerm]
@init {
  CVC4::api::Sort type;
  CVC4::api::Sort type2;
  std::string s;
  std::vector<uint64_t> numerals;
}
    /* constants */
  : INTEGER_LITERAL
    {
      std::string intStr = AntlrInput::tokenText($INTEGER_LITERAL);
      atomTerm = SOLVER->mkReal(intStr);
    }
  | DECIMAL_LITERAL
    {
      std::string realStr = AntlrInput::tokenText($DECIMAL_LITERAL);
      atomTerm = SOLVER->ensureTermSort(SOLVER->mkReal(realStr),
                                        SOLVER->getRealSort());
    }

  // Constants using indexed identifiers, e.g. (_ +oo 8 24) (positive infinity
  // as a 32-bit floating-point constant)
  | LPAREN_TOK INDEX_TOK
    ( EMP_TOK
      sortSymbol[type,CHECK_DECLARED]
      sortSymbol[type2,CHECK_DECLARED]
      {
        // Empty heap constant in seperation logic
        api::Term v1 = SOLVER->mkConst(api::Sort(type), "_emp1");
        api::Term v2 = SOLVER->mkConst(api::Sort(type2), "_emp2");
        atomTerm = SOLVER->mkTerm(api::SEP_EMP, v1, v2);
      }
    | sym=SIMPLE_SYMBOL nonemptyNumeralList[numerals]
      {
        atomTerm =
          PARSER_STATE->mkIndexedConstant(AntlrInput::tokenText($sym),
                                          numerals);
      }
    )
    RPAREN_TOK

  // Bit-vector constants
  | HEX_LITERAL
  {
    assert(AntlrInput::tokenText($HEX_LITERAL).find("#x") == 0);
    std::string hexStr = AntlrInput::tokenTextSubstr($HEX_LITERAL, 2);
    atomTerm = SOLVER->mkBitVector(hexStr, 16);
    }
  | BINARY_LITERAL
    {
      assert(AntlrInput::tokenText($BINARY_LITERAL).find("#b") == 0);
      std::string binStr = AntlrInput::tokenTextSubstr($BINARY_LITERAL, 2);
      atomTerm = SOLVER->mkBitVector(binStr, 2);
    }

  // String constant
  | str[s,false] { atomTerm = SOLVER->mkString(s, true); }

  // NOTE: Theory constants go here

  // Empty tuple constant
  | TUPLE_CONST_TOK
    {
      atomTerm = SOLVER->mkTuple(std::vector<api::Sort>(),
                                 std::vector<api::Term>());
    }
  ;

/**
 * Read attribute
 */
attribute[CVC4::api::Term& expr, CVC4::api::Term& retExpr, std::string& attr]
@init {
  SExpr sexpr;
  CVC4::api::Term patexpr;
  std::vector<CVC4::api::Term> patexprs;
  CVC4::api::Term e2;
  bool hasValue = false;
}
  : KEYWORD ( simpleSymbolicExprNoKeyword[sexpr] { hasValue = true; } )?
  {
    attr = AntlrInput::tokenText($KEYWORD);
    if(attr == ":rewrite-rule") {
      if(hasValue) {
        std::stringstream ss;
        ss << "warning: Attribute " << attr
           << " does not take a value (ignoring)";
        PARSER_STATE->warning(ss.str());
      }
      // do nothing
    }
    else if (attr==":axiom" || attr==":conjecture" || attr==":fun-def")
    {
      if(hasValue) {
        std::stringstream ss;
        ss << "warning: Attribute " << attr
           << " does not take a value (ignoring)";
        PARSER_STATE->warning(ss.str());
      }
      api::Term avar;
      bool success = true;
      std::string attr_name = attr;
      attr_name.erase( attr_name.begin() );
      if( attr==":fun-def" ){
        if( expr.getKind()!=api::EQUAL || expr[0].getKind()!=api::APPLY_UF ){
          success = false;
        }else{
          api::Sort t = expr[0].getOp().getSort();
          for( unsigned i=0; i<expr[0].getNumChildren(); i++ ){
            if( expr[0][i].getKind() != api::VARIABLE ||
                expr[0][i].getSort() != t.getFunctionDomainSorts()[i] ){
              success = false;
              break;
            }else{
              for( unsigned j=0; j<i; j++ ){
                if( expr[0][j]==expr[0][i] ){
                  success = false;
                  break;
                }
              }
            }
          }
        }
        if( !success ){
          std::stringstream ss;
          ss << "warning: Function definition should be an equality whose LHS "
             << "is an uninterpreted function applied to unique variables.";
          PARSER_STATE->warning(ss.str());
        }else{
          avar = expr[0];
        }
      }else{
        api::Sort boolType = SOLVER->getBooleanSort();
        avar = PARSER_STATE->bindVar(attr_name, boolType);
      }
      if( success ){
        //Will set the attribute on auxiliary var (preserves attribute on
        //formula through rewriting).
        retExpr = MK_TERM(api::INST_ATTRIBUTE, avar);
        Command* c = new SetUserAttributeCommand( attr_name, avar.getExpr() );
        c->setMuted(true);
        PARSER_STATE->preemptCommand(c);
      }
    } else {
      PARSER_STATE->attributeNotSupported(attr);
    }
  }
  | ATTRIBUTE_PATTERN_TOK LPAREN_TOK
    ( term[patexpr, e2]
      { patexprs.push_back( patexpr ); }
    )+ RPAREN_TOK
    {
      attr = std::string(":pattern");
      retExpr = MK_TERM(api::INST_PATTERN, patexprs);
    }
  | ATTRIBUTE_NO_PATTERN_TOK term[patexpr, e2]
    {
      attr = std::string(":no-pattern");
      retExpr = MK_TERM(api::INST_NO_PATTERN, patexpr);
    }
  | tok=( ATTRIBUTE_INST_LEVEL ) INTEGER_LITERAL
    {
      std::stringstream sIntLit;
      sIntLit << $INTEGER_LITERAL;
      api::Term n = SOLVER->mkReal(sIntLit.str());
      std::vector<api::Term> values;
      values.push_back( n );
      std::string attr_name(AntlrInput::tokenText($tok));
      attr_name.erase( attr_name.begin() );
      api::Sort boolType = SOLVER->getBooleanSort();
      api::Term avar = PARSER_STATE->bindVar(attr_name, boolType);
      retExpr = MK_TERM(api::INST_ATTRIBUTE, avar);
      Command* c = new SetUserAttributeCommand(
          attr_name, avar.getExpr(), api::termVectorToExprs(values));
      c->setMuted(true);
      PARSER_STATE->preemptCommand(c);
    }
  | ATTRIBUTE_NAMED_TOK symbolicExpr[sexpr]
    {
      attr = std::string(":named");
      api::Term func = PARSER_STATE->setNamedAttribute(expr, sexpr);
      std::string name = sexpr.getValue();
      // bind name to expr with define-fun
      Command* c = new DefineNamedFunctionCommand(
          name, func.getExpr(), std::vector<Expr>(), expr.getExpr());
      c->setMuted(true);
      PARSER_STATE->preemptCommand(c);
    }
  ;

/**
 * Matches a sequence of terms and puts them into the formulas
 * vector.
 * @param formulas the vector to fill with terms
 * @param expr an CVC4::api::Term reference for the elements of the sequence
 */
/* NOTE: We pass an CVC4::api::Term in here just to avoid allocating a fresh CVC4::api::Term every
 * time through this rule. */
termList[std::vector<CVC4::api::Term>& formulas, CVC4::api::Term& expr]
@declarations {
  CVC4::api::Term expr2;
}
  : ( term[expr, expr2] { formulas.push_back(expr); } )+
  ;

/**
 * Matches a string, and strips off the quotes.
 */
str[std::string& s, bool fsmtlib]
  : STRING_LITERAL
    {
      s = AntlrInput::tokenText($STRING_LITERAL);
      /* strip off the quotes */
      s = s.substr(1, s.size() - 2);
      for (size_t i = 0; i < s.size(); i++)
      {
        if ((unsigned)s[i] > 127 && !isprint(s[i]))
        {
          PARSER_STATE->parseError(
              "Extended/unprintable characters are not "
              "part of SMT-LIB, and they must be encoded "
              "as escape sequences");
        }
      }
      if (fsmtlib || PARSER_STATE->escapeDupDblQuote())
      {
        char* p_orig = strdup(s.c_str());
        char *p = p_orig, *q = p_orig;
        while (*q != '\0')
        {
          if (PARSER_STATE->escapeDupDblQuote() && *q == '"')
          {
            // Handle SMT-LIB >=2.5 standard escape '""'.
            ++q;
            assert(*q == '"');
          }
          else if (!PARSER_STATE->escapeDupDblQuote() && *q == '\\')
          {
            ++q;
            // Handle SMT-LIB 2.0 standard escapes '\\' and '\"'.
            if (*q != '\\' && *q != '"')
            {
              assert(*q != '\0');
              *p++ = '\\';
            }
          }
          *p++ = *q++;
        }
        *p = '\0';
        s = p_orig;
        free(p_orig);
      }
    }
  ;

quantOp[CVC4::api::Kind& kind]
@init {
  Debug("parser") << "quant: " << AntlrInput::tokenText(LT(1)) << std::endl;
}
  : EXISTS_TOK    { $kind = api::EXISTS; }
  | FORALL_TOK    { $kind = api::FORALL; }
  ;

/**
 * Matches a (possibly undeclared) function symbol (returning the string)
 * @param check what kind of check to do with the symbol
 */
functionName[std::string& name, CVC4::parser::DeclarationCheck check]
  : symbol[name,check,SYM_VARIABLE]
  ;

/**
 * Matches a sequence of sort symbols and fills them into the given
 * vector.
 */
sortList[std::vector<CVC4::api::Sort>& sorts]
@declarations {
  CVC4::api::Sort t;
}
  : ( sortSymbol[t,CHECK_DECLARED] { sorts.push_back(t); } )*
  ;

nonemptySortList[std::vector<CVC4::api::Sort>& sorts]
@declarations {
  CVC4::api::Sort t;
}
  : ( sortSymbol[t,CHECK_DECLARED] { sorts.push_back(t); } )+
  ;

/**
 * Matches a sequence of (variable,sort) symbol pairs and fills them
 * into the given vector.
 */
sortedVarList[std::vector<std::pair<std::string, CVC4::api::Sort> >& sortedVars]
@declarations {
  std::string name;
  CVC4::api::Sort t;
}
  : ( LPAREN_TOK symbol[name,CHECK_NONE,SYM_VARIABLE]
      sortSymbol[t,CHECK_DECLARED] RPAREN_TOK
      { sortedVars.push_back(make_pair(name, t)); }
    )*
  ;

/**
 * Matches a sequence of (variable, sort) symbol pairs, registers them as bound
 * variables, and returns a term corresponding to the list of pairs.
 */
boundVarList[CVC4::api::Term& expr]
@declarations {
  std::vector<std::pair<std::string, CVC4::api::Sort>> sortedVarNames;
}
 : LPAREN_TOK sortedVarList[sortedVarNames] RPAREN_TOK
   {
     std::vector<CVC4::api::Term> args =
         PARSER_STATE->bindBoundVars(sortedVarNames);
     expr = MK_TERM(api::BOUND_VAR_LIST, args);
   }
 ;

/**
 * Matches the sort symbol, which can be an arbitrary symbol.
 * @param check the check to perform on the name
 */
sortName[std::string& name, CVC4::parser::DeclarationCheck check]
  : symbol[name,check,SYM_SORT]
  ;

sortSymbol[CVC4::api::Sort& t, CVC4::parser::DeclarationCheck check]
@declarations {
  std::string name;
  std::vector<CVC4::api::Sort> args;
  std::vector<uint64_t> numerals;
  bool indexed = false;
}
  : sortName[name,CHECK_NONE]
    {
      if(check == CHECK_DECLARED || PARSER_STATE->isDeclared(name, SYM_SORT)) {
        t = PARSER_STATE->getSort(name);
      } else {
        t = PARSER_STATE->mkUnresolvedType(name);
      }
    }
  | LPAREN_TOK (INDEX_TOK {indexed = true;} | {indexed = false;})
    symbol[name,CHECK_NONE,SYM_SORT]
    ( nonemptyNumeralList[numerals]
      { // allow sygus inputs to elide the `_'
        if( !indexed && !PARSER_STATE->sygus_v1() ) {
          std::stringstream ss;
          ss << "SMT-LIB requires use of an indexed sort here, e.g. (_ " << name
             << " ...)";
          PARSER_STATE->parseError(ss.str());
        }
        if( name == "BitVec" ) {
          if( numerals.size() != 1 ) {
            PARSER_STATE->parseError("Illegal bitvector type.");
          }
          if(numerals.front() == 0) {
            PARSER_STATE->parseError("Illegal bitvector size: 0");
          }
          t = SOLVER->mkBitVectorSort(numerals.front());
        } else if ( name == "FloatingPoint" ) {
          if( numerals.size() != 2 ) {
            PARSER_STATE->parseError("Illegal floating-point type.");
          }
          if(!validExponentSize(numerals[0])) {
            PARSER_STATE->parseError("Illegal floating-point exponent size");
          }
          if(!validSignificandSize(numerals[1])) {
            PARSER_STATE->parseError("Illegal floating-point significand size");
          }
          t = SOLVER->mkFloatingPointSort(numerals[0],numerals[1]);
        } else {
          std::stringstream ss;
          ss << "unknown indexed sort symbol `" << name << "'";
          PARSER_STATE->parseError(ss.str());
        }
      }
    | sortList[args]
      { if( indexed ) {
          std::stringstream ss;
          ss << "Unexpected use of indexing operator `_' before `" << name
             << "', try leaving it out";
          PARSER_STATE->parseError(ss.str());
        }
        if(args.empty()) {
          PARSER_STATE->parseError("Extra parentheses around sort name not "
                                   "permitted in SMT-LIB");
        } else if(name == "Array" &&
           PARSER_STATE->isTheoryEnabled(Smt2::THEORY_ARRAYS) ) {
          if(args.size() != 2) {
            PARSER_STATE->parseError("Illegal array type.");
          }
          t = SOLVER->mkArraySort( args[0], args[1] );
        } else if(name == "Set" &&
                  PARSER_STATE->isTheoryEnabled(Smt2::THEORY_SETS) ) {
          if(args.size() != 1) {
            PARSER_STATE->parseError("Illegal set type.");
          }
          t = SOLVER->mkSetSort( args[0] );
        } else if(name == "Tuple") {
          t = SOLVER->mkTupleSort(args);
        } else if(check == CHECK_DECLARED ||
                  PARSER_STATE->isDeclared(name, SYM_SORT)) {
          t = PARSER_STATE->getSort(name, args);
        } else {
          // make unresolved type
          if(args.empty()) {
            t = PARSER_STATE->mkUnresolvedType(name);
            Debug("parser-param") << "param: make unres type " << name
                                  << std::endl;
          } else {
            t = PARSER_STATE->mkUnresolvedTypeConstructor(name,args);
            t = t.instantiate( args );
            Debug("parser-param")
                << "param: make unres param type " << name << " " << args.size()
                << " " << PARSER_STATE->getArity( name ) << std::endl;
          }
        }
      }
    ) RPAREN_TOK
  | LPAREN_TOK HO_ARROW_TOK sortList[args] RPAREN_TOK
    {
      if(args.size()<2) {
        PARSER_STATE->parseError("Arrow types must have at least 2 arguments");
      }
      //flatten the type
      api::Sort rangeType = args.back();
      args.pop_back();
      t = PARSER_STATE->mkFlatFunctionType( args, rangeType );
    }
  ;

/**
 * Matches a list of symbols, with check and type arguments as for the
 * symbol[] rule below.
 */
symbolList[std::vector<std::string>& names,
           CVC4::parser::DeclarationCheck check,
           CVC4::parser::SymbolType type]
@declarations {
  std::string id;
}
  : ( symbol[id,check,type] { names.push_back(id); } )*
  ;

/**
 * Matches an symbol and sets the string reference parameter id.
 * @param id string to hold the symbol
 * @param check what kinds of check to do on the symbol
 * @param type the intended namespace for the symbol
 */
symbol[std::string& id,
       CVC4::parser::DeclarationCheck check,
       CVC4::parser::SymbolType type]
  : SIMPLE_SYMBOL
    { id = AntlrInput::tokenText($SIMPLE_SYMBOL);
      if(!PARSER_STATE->isAbstractValue(id)) {
        // if an abstract value, SmtEngine handles declaration
        PARSER_STATE->checkDeclaration(id, check, type);
      }
    }
  | QUOTED_SYMBOL
    { id = AntlrInput::tokenText($QUOTED_SYMBOL);
      /* strip off the quotes */
      id = id.substr(1, id.size() - 2);
      if(!PARSER_STATE->isAbstractValue(id)) {
        // if an abstract value, SmtEngine handles declaration
        PARSER_STATE->checkDeclaration(id, check, type);
      }
    }
  | UNTERMINATED_QUOTED_SYMBOL
    ( EOF
      { PARSER_STATE->unexpectedEOF("unterminated |quoted| symbol"); }
    | '\\'
      { PARSER_STATE->unexpectedEOF("backslash not permitted in |quoted| "
                                    "symbol"); }
    )
  ;

/**
 * Matches a nonempty list of numerals.
 * @param numerals the (empty) vector to house the numerals.
 */
nonemptyNumeralList[std::vector<uint64_t>& numerals]
  : ( INTEGER_LITERAL
      { numerals.push_back(AntlrInput::tokenToUnsigned($INTEGER_LITERAL)); }
    )+
  ;

/**
 * Parses a datatype definition
 */
datatypeDef[bool isCo, std::vector<CVC4::Datatype>& datatypes,
            std::vector< CVC4::api::Sort >& params]
@init {
  std::string id;
}
    /* This really needs to be CHECK_NONE, or mutually-recursive
     * datatypes won't work, because this type will already be
     * "defined" as an unresolved type; don't worry, we check
     * below. */
  : symbol[id,CHECK_NONE,SYM_SORT] { PARSER_STATE->pushScope(true); }
    {
      datatypes.push_back(Datatype(PARSER_STATE->getExprManager(),
                                   id,
                                   api::sortVectorToTypes(params),
                                   isCo));
    }
    ( LPAREN_TOK constructorDef[datatypes.back()] RPAREN_TOK )+
    { PARSER_STATE->popScope(); }
  ;

/**
 * Parses a constructor defintion for type
 */
constructorDef[CVC4::Datatype& type]
@init {
  std::string id;
  CVC4::DatatypeConstructor* ctor = NULL;
}
  : symbol[id,CHECK_NONE,SYM_VARIABLE]
    { // make the tester
      std::string testerId("is-");
      testerId.append(id);
      ctor = new CVC4::DatatypeConstructor(id, testerId);
    }
    ( LPAREN_TOK selector[*ctor] RPAREN_TOK )*
    { // make the constructor
      type.addConstructor(*ctor);
      Debug("parser-idt") << "constructor: " << id.c_str() << std::endl;
      delete ctor;
    }
  ;

selector[CVC4::DatatypeConstructor& ctor]
@init {
  std::string id;
  CVC4::api::Sort t, t2;
}
  : symbol[id,CHECK_NONE,SYM_SORT] sortSymbol[t,CHECK_NONE]
    { ctor.addArg(id, t.getType());
      Debug("parser-idt") << "selector: " << id.c_str()
                          << " of type " << t << std::endl;
    }
  ;

// Base SMT-LIB tokens
ASSERT_TOK : 'assert';
CHECK_SAT_TOK : 'check-sat';
CHECK_SAT_ASSUMING_TOK : 'check-sat-assuming';
DECLARE_FUN_TOK : 'declare-fun';
DECLARE_SORT_TOK : 'declare-sort';
DEFINE_FUN_TOK : 'define-fun';
DEFINE_FUN_REC_TOK : 'define-fun-rec';
DEFINE_FUNS_REC_TOK : 'define-funs-rec';
DEFINE_SORT_TOK : 'define-sort';
GET_VALUE_TOK : 'get-value';
GET_ASSIGNMENT_TOK : 'get-assignment';
GET_ASSERTIONS_TOK : 'get-assertions';
GET_PROOF_TOK : 'get-proof';
GET_UNSAT_ASSUMPTIONS_TOK : 'get-unsat-assumptions';
GET_UNSAT_CORE_TOK : 'get-unsat-core';
EXIT_TOK : 'exit';
RESET_TOK : { PARSER_STATE->v2_5() }? 'reset';
RESET_ASSERTIONS_TOK : 'reset-assertions';
LET_TOK : { !PARSER_STATE->sygus_v1() }? 'let';
SYGUS_LET_TOK : { PARSER_STATE->sygus_v1() }? 'let';
ATTRIBUTE_TOK : '!';
LPAREN_TOK : '(';
RPAREN_TOK : ')';
INDEX_TOK : '_';
SET_LOGIC_TOK : 'set-logic';
SET_INFO_TOK : 'set-info';
GET_INFO_TOK : 'get-info';
SET_OPTION_TOK : 'set-option';
GET_OPTION_TOK : 'get-option';
PUSH_TOK : 'push';
POP_TOK : 'pop';
AS_TOK : 'as';
CONST_TOK : { !PARSER_STATE->strictModeEnabled() }? 'const';

// extended commands
DECLARE_CODATATYPE_TOK : { PARSER_STATE->v2_6() || PARSER_STATE->sygus() }? 'declare-codatatype';
DECLARE_DATATYPE_TOK : { PARSER_STATE->v2_6() || PARSER_STATE->sygus() }? 'declare-datatype';
DECLARE_DATATYPES_2_5_TOK : { !( PARSER_STATE->v2_6() || PARSER_STATE->sygus() ) }?'declare-datatypes';
DECLARE_DATATYPES_TOK : { PARSER_STATE->v2_6() || PARSER_STATE->sygus() }?'declare-datatypes';
DECLARE_CODATATYPES_2_5_TOK : { !( PARSER_STATE->v2_6() || PARSER_STATE->sygus() ) }?'declare-codatatypes';
DECLARE_CODATATYPES_TOK : { PARSER_STATE->v2_6() || PARSER_STATE->sygus() }?'declare-codatatypes';
PAR_TOK : { PARSER_STATE->v2_6() }?'par';
COMPREHENSION_TOK : { PARSER_STATE->isTheoryEnabled(Smt2::THEORY_SETS) }?'comprehension';
TESTER_TOK : { ( PARSER_STATE->v2_6() || PARSER_STATE->sygus() ) && PARSER_STATE->isTheoryEnabled(Smt2::THEORY_DATATYPES) }?'is';
MATCH_TOK : { ( PARSER_STATE->v2_6() || PARSER_STATE->sygus() ) && PARSER_STATE->isTheoryEnabled(Smt2::THEORY_DATATYPES) }?'match';
GET_MODEL_TOK : 'get-model';
BLOCK_MODEL_TOK : 'block-model';
BLOCK_MODEL_VALUES_TOK : 'block-model-values';
ECHO_TOK : 'echo';
DECLARE_SORTS_TOK : 'declare-sorts';
DECLARE_FUNS_TOK : 'declare-funs';
DECLARE_PREDS_TOK : 'declare-preds';
DEFINE_TOK : 'define';
DECLARE_CONST_TOK : 'declare-const';
DEFINE_CONST_TOK : 'define-const';
SIMPLIFY_TOK : 'simplify';
INCLUDE_TOK : 'include';
GET_QE_TOK : 'get-qe';
GET_QE_DISJUNCT_TOK : 'get-qe-disjunct';
GET_ABDUCT_TOK : 'get-abduct';
DECLARE_HEAP : 'declare-heap';

// SyGuS commands
SYNTH_FUN_V1_TOK : { PARSER_STATE->sygus_v1() }?'synth-fun';
SYNTH_FUN_TOK : { PARSER_STATE->sygus() && !PARSER_STATE->sygus_v1() }?'synth-fun';
SYNTH_INV_V1_TOK : { PARSER_STATE->sygus_v1()}?'synth-inv';
SYNTH_INV_TOK : { PARSER_STATE->sygus() && !PARSER_STATE->sygus_v1()}?'synth-inv';
CHECK_SYNTH_TOK : { PARSER_STATE->sygus()}?'check-synth';
DECLARE_VAR_TOK : { PARSER_STATE->sygus()}?'declare-var';
DECLARE_PRIMED_VAR_TOK : { PARSER_STATE->sygus_v1() }?'declare-primed-var';
CONSTRAINT_TOK : { PARSER_STATE->sygus()}?'constraint';
INV_CONSTRAINT_TOK : { PARSER_STATE->sygus()}?'inv-constraint';
SET_OPTIONS_TOK : { PARSER_STATE->sygus() }? 'set-options';
SYGUS_CONSTANT_TOK : { PARSER_STATE->sygus() }? 'Constant';
SYGUS_VARIABLE_TOK : { PARSER_STATE->sygus() }? 'Variable';
SYGUS_INPUT_VARIABLE_TOK : { PARSER_STATE->sygus_v1() }? 'InputVariable';
SYGUS_LOCAL_VARIABLE_TOK : { PARSER_STATE->sygus_v1() }? 'LocalVariable';

// attributes
ATTRIBUTE_PATTERN_TOK : ':pattern';
ATTRIBUTE_NO_PATTERN_TOK : ':no-pattern';
ATTRIBUTE_NAMED_TOK : ':named';
ATTRIBUTE_INST_LEVEL : ':quant-inst-max-level';

// operators (NOTE: theory symbols go here)
EXISTS_TOK        : 'exists';
FORALL_TOK        : 'forall';

EMP_TOK : { PARSER_STATE->isTheoryEnabled(Smt2::THEORY_SEP) }? 'emp';
TUPLE_CONST_TOK: { PARSER_STATE->isTheoryEnabled(Smt2::THEORY_DATATYPES) }? 'mkTuple';
TUPLE_SEL_TOK: { PARSER_STATE->isTheoryEnabled(Smt2::THEORY_DATATYPES) }? 'tupSel';

HO_ARROW_TOK : { PARSER_STATE->getLogic().isHigherOrder() }? '->';
HO_LAMBDA_TOK : { PARSER_STATE->getLogic().isHigherOrder() }? 'lambda';

/**
 * A sequence of printable ASCII characters (except backslash) that starts
 * and ends with | and does not otherwise contain |.
 *
 * You shouldn't generally use this in parser rules, as the |quoting|
 * will be part of the token text.  Use the symbol[] parser rule instead.
 */
QUOTED_SYMBOL
  : '|' ~('|' | '\\')* '|'
  ;
UNTERMINATED_QUOTED_SYMBOL
  : '|' ~('|' | '\\')*
  ;

/**
 * Matches a keyword from the input. A keyword is a simple symbol prefixed
 * with a colon.
 */
KEYWORD
  : ':' (ALPHA | DIGIT | SYMBOL_CHAR)+
  ;

/**
 * Matches a "simple" symbol: a non-empty sequence of letters, digits and
 * the characters + - / * = % ? ! . $ ~ & ^ < > @ that does not start with a
 * digit, and is not the special reserved symbols '!' or '_'.
 */
SIMPLE_SYMBOL
  : ALPHA (ALPHA | DIGIT | SYMBOL_CHAR)*
  | SYMBOL_CHAR (ALPHA | DIGIT | SYMBOL_CHAR)+
  | SYMBOL_CHAR_NOUNDERSCORE_NOATTRIBUTE
  ;

/**
 * Matches and skips whitespace in the input.
 */
WHITESPACE
  : (' ' | '\t' | '\f' | '\r' | '\n')+ { SKIP(); }
  ;

/**
 * Matches an integer constant from the input (non-empty sequence of
 * digits, with no leading zeroes).
 */
INTEGER_LITERAL
  : NUMERAL
  ;

/**
 * Match an integer constant. In non-strict mode, this is any sequence
 * of digits. In strict mode, non-zero integers can't have leading
 * zeroes.
 */
fragment NUMERAL
@init {
  char *start = (char*) GETCHARINDEX();
}
  : DIGIT+
    { Debug("parser-extra") << "NUMERAL: "
       << (uintptr_t)start << ".." << GETCHARINDEX()
       << " strict? " << (bool)(PARSER_STATE->strictModeEnabled())
       << " ^0? " << (bool)(*start == '0')
       << " len>1? " << (bool)(start < (char*)(GETCHARINDEX() - 1))
       << std::endl; }
    { !PARSER_STATE->strictModeEnabled() ||
      *start != '0' ||
      start == (char*)(GETCHARINDEX() - 1) }?
  ;

/**
 * Matches a decimal constant from the input.
 */
DECIMAL_LITERAL
  : NUMERAL '.' DIGIT+
  ;

/**
 * Matches a hexadecimal constant.
 */
HEX_LITERAL
  : '#x' HEX_DIGIT+
  ;

/**
 * Matches a binary constant.
 */
BINARY_LITERAL
  : '#b' ('0' | '1')+
  ;

/**
 * Matches a double-quoted string literal. Depending on the language that is
 * being parsed, different escape sequences are supported:
 *
 * For SMT-LIB 2.0 the sequence \" is interpreted as a double quote (") and the
 * sequence \\ is interpreted as a backslash (\).
 *
 * For SMT-LIB >=2.5 and SyGuS a double-quote inside a string is escaped with
 * "", e.g., "This is a string literal with "" a single, embedded double
 * quote."
 *
 * You shouldn't generally use this in parser rules, as the quotes
 * will be part of the token text.  Use the str[] parser rule instead.
 */
STRING_LITERAL
  : { !PARSER_STATE->escapeDupDblQuote() }?=>
    '"' ('\\' . | ~('\\' | '"'))* '"'
  | { PARSER_STATE->escapeDupDblQuote() }?=>
    '"' (~('"') | '""')* '"'
  ;

/**
 * Matches the comments and ignores them
 */
COMMENT
  : ';' (~('\n' | '\r'))* { SKIP(); }
  ;

/**
 * Matches any letter ('a'-'z' and 'A'-'Z').
 */
fragment
ALPHA
  : 'a'..'z'
  | 'A'..'Z'
  ;

/**
 * Matches the digits (0-9)
 */
fragment DIGIT : '0'..'9';

fragment HEX_DIGIT : DIGIT | 'a'..'f' | 'A'..'F';

/**
 * Matches the characters that may appear as a one-character "symbol"
 * (which excludes _ and !, which are reserved words in SMT-LIB).
 */
fragment SYMBOL_CHAR_NOUNDERSCORE_NOATTRIBUTE
  : '+' | '-' | '/' | '*' | '=' | '%' | '?' | '.' | '$' | '~'
  | '&' | '^' | '<' | '>' | '@'
  ;

/**
 * Matches the characters that may appear in a "symbol" (i.e., an identifier)
 */
fragment SYMBOL_CHAR
  : SYMBOL_CHAR_NOUNDERSCORE_NOATTRIBUTE | '_' | '!'
  ;<|MERGE_RESOLUTION|>--- conflicted
+++ resolved
@@ -943,13 +943,8 @@
   std::string name;
   CVC4::api::Term e, e2;
   std::vector<CVC4::Datatype> datatypes;
-<<<<<<< HEAD
-  std::set<Type> unresTypes;
-  std::map<Expr, CVC4::Type> ntsToUnres;
-=======
-  std::vector<api::Sort> unresTypes;
+  std::set<api::Sort> unresTypes;
   std::map<CVC4::api::Term, CVC4::api::Sort> ntsToUnres;
->>>>>>> 500f85f9
   unsigned dtProcessed = 0;
   std::unordered_set<unsigned> allowConst;
 }
@@ -968,13 +963,8 @@
       // make its unresolved type, used for referencing the final version of
       // the datatype
       PARSER_STATE->checkDeclaration(dname, CHECK_UNDECLARED, SYM_SORT);
-<<<<<<< HEAD
-      Type urt = PARSER_STATE->mkUnresolvedType(dname);
+      api::Sort urt = PARSER_STATE->mkUnresolvedType(dname);
       unresTypes.insert(urt);
-=======
-      api::Sort urt = PARSER_STATE->mkUnresolvedType(dname);
-      unresTypes.push_back(urt);
->>>>>>> 500f85f9
       // make the non-terminal symbol, which will be parsed as an ordinary
       // free variable.
       api::Term nts = PARSER_STATE->bindBoundVar(i.first, i.second);
@@ -1066,9 +1056,11 @@
     PARSER_STATE->popScope();
     // now, make the sygus datatype
     Trace("parser-sygus2") << "Make the sygus datatypes..." << std::endl;
+    std::set<Type> utypes = api::sortSetToTypes(unresTypes);
     std::vector<DatatypeType> datatypeTypes =
-        EXPR_MANAGER->mkMutualDatatypeTypes(
-            datatypes, unresTypes, ExprManager::DATATYPE_FLAG_PLACEHOLDER);
+        SOLVER->getExprManager()->mkMutualDatatypeTypes(
+            datatypes, utypes,
+            ExprManager::DATATYPE_FLAG_PLACEHOLDER);
     // return is the first datatype
     ret = datatypeTypes[0];
   }
