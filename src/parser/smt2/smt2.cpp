/*********************                                                        */
/*! \file smt2.cpp
 ** \verbatim
 ** Top contributors (to current version):
 **   Andrew Reynolds, Kshitij Bansal, Morgan Deters
 ** This file is part of the CVC4 project.
 ** Copyright (c) 2009-2019 by the authors listed in the file AUTHORS
 ** in the top-level source directory) and their institutional affiliations.
 ** All rights reserved.  See the file COPYING in the top-level source
 ** directory for licensing information.\endverbatim
 **
 ** \brief Definitions of SMT2 constants.
 **
 ** Definitions of SMT2 constants.
 **/
#include "parser/smt2/smt2.h"

#include <algorithm>

#include "base/check.h"
#include "expr/type.h"
#include "options/options.h"
#include "parser/antlr_input.h"
#include "parser/parser.h"
#include "parser/smt2/smt2_input.h"
#include "printer/sygus_print_callback.h"
#include "util/bitvector.h"

// ANTLR defines these, which is really bad!
#undef true
#undef false

namespace CVC4 {
namespace parser {

Smt2::Smt2(api::Solver* solver, Input* input, bool strictMode, bool parseOnly)
    : Parser(solver, input, strictMode, parseOnly),
      d_logicSet(false),
      d_seenSetLogic(false)
{
  if (!strictModeEnabled())
  {
    addTheory(Smt2::THEORY_CORE);
  }
}

void Smt2::addArithmeticOperators() {
  addOperator(api::PLUS, "+");
  addOperator(api::MINUS, "-");
  // api::MINUS is converted to api::UMINUS if there is only a single operand
  Parser::addOperator(api::UMINUS);
  addOperator(api::MULT, "*");
  addOperator(api::LT, "<");
  addOperator(api::LEQ, "<=");
  addOperator(api::GT, ">");
  addOperator(api::GEQ, ">=");

  if (!strictModeEnabled())
  {
    // NOTE: this operator is non-standard
    addOperator(api::POW, "^");
  }
}

void Smt2::addTranscendentalOperators()
{
  addOperator(api::EXPONENTIAL, "exp");
  addOperator(api::SINE, "sin");
  addOperator(api::COSINE, "cos");
  addOperator(api::TANGENT, "tan");
  addOperator(api::COSECANT, "csc");
  addOperator(api::SECANT, "sec");
  addOperator(api::COTANGENT, "cot");
  addOperator(api::ARCSINE, "arcsin");
  addOperator(api::ARCCOSINE, "arccos");
  addOperator(api::ARCTANGENT, "arctan");
  addOperator(api::ARCCOSECANT, "arccsc");
  addOperator(api::ARCSECANT, "arcsec");
  addOperator(api::ARCCOTANGENT, "arccot");
  addOperator(api::SQRT, "sqrt");
}

void Smt2::addQuantifiersOperators()
{
  if (!strictModeEnabled())
  {
    addOperator(api::INST_CLOSURE, "inst-closure");
  }
}

void Smt2::addBitvectorOperators() {
  addOperator(api::BITVECTOR_CONCAT, "concat");
  addOperator(api::BITVECTOR_NOT, "bvnot");
  addOperator(api::BITVECTOR_AND, "bvand");
  addOperator(api::BITVECTOR_OR, "bvor");
  addOperator(api::BITVECTOR_NEG, "bvneg");
  addOperator(api::BITVECTOR_PLUS, "bvadd");
  addOperator(api::BITVECTOR_MULT, "bvmul");
  addOperator(api::BITVECTOR_UDIV, "bvudiv");
  addOperator(api::BITVECTOR_UREM, "bvurem");
  addOperator(api::BITVECTOR_SHL, "bvshl");
  addOperator(api::BITVECTOR_LSHR, "bvlshr");
  addOperator(api::BITVECTOR_ULT, "bvult");
  addOperator(api::BITVECTOR_NAND, "bvnand");
  addOperator(api::BITVECTOR_NOR, "bvnor");
  addOperator(api::BITVECTOR_XOR, "bvxor");
  addOperator(api::BITVECTOR_XNOR, "bvxnor");
  addOperator(api::BITVECTOR_COMP, "bvcomp");
  addOperator(api::BITVECTOR_SUB, "bvsub");
  addOperator(api::BITVECTOR_SDIV, "bvsdiv");
  addOperator(api::BITVECTOR_SREM, "bvsrem");
  addOperator(api::BITVECTOR_SMOD, "bvsmod");
  addOperator(api::BITVECTOR_ASHR, "bvashr");
  addOperator(api::BITVECTOR_ULE, "bvule");
  addOperator(api::BITVECTOR_UGT, "bvugt");
  addOperator(api::BITVECTOR_UGE, "bvuge");
  addOperator(api::BITVECTOR_SLT, "bvslt");
  addOperator(api::BITVECTOR_SLE, "bvsle");
  addOperator(api::BITVECTOR_SGT, "bvsgt");
  addOperator(api::BITVECTOR_SGE, "bvsge");
  addOperator(api::BITVECTOR_REDOR, "bvredor");
  addOperator(api::BITVECTOR_REDAND, "bvredand");
  addOperator(api::BITVECTOR_TO_NAT, "bv2nat");

  addIndexedOperator(api::BITVECTOR_EXTRACT, api::BITVECTOR_EXTRACT, "extract");
  addIndexedOperator(api::BITVECTOR_REPEAT, api::BITVECTOR_REPEAT, "repeat");
  addIndexedOperator(
      api::BITVECTOR_ZERO_EXTEND, api::BITVECTOR_ZERO_EXTEND, "zero_extend");
  addIndexedOperator(
      api::BITVECTOR_SIGN_EXTEND, api::BITVECTOR_SIGN_EXTEND, "sign_extend");
  addIndexedOperator(
      api::BITVECTOR_ROTATE_LEFT, api::BITVECTOR_ROTATE_LEFT, "rotate_left");
  addIndexedOperator(
      api::BITVECTOR_ROTATE_RIGHT, api::BITVECTOR_ROTATE_RIGHT, "rotate_right");
  addIndexedOperator(api::INT_TO_BITVECTOR, api::INT_TO_BITVECTOR, "int2bv");
}

void Smt2::addDatatypesOperators()
{
  Parser::addOperator(api::APPLY_CONSTRUCTOR);
  Parser::addOperator(api::APPLY_TESTER);
  Parser::addOperator(api::APPLY_SELECTOR);

  if (!strictModeEnabled())
  {
    addOperator(api::DT_SIZE, "dt.size");
  }
}

void Smt2::addStringOperators() {
  defineVar(
      "re.all",
      getSolver()->mkTerm(api::REGEXP_STAR, getSolver()->mkRegexpSigma()));
  addOperator(api::STRING_CONCAT, "str.++");
  addOperator(api::STRING_LENGTH, "str.len");
  addOperator(api::STRING_SUBSTR, "str.substr");
  addOperator(api::STRING_STRCTN, "str.contains");
  addOperator(api::STRING_CHARAT, "str.at");
  addOperator(api::STRING_STRIDOF, "str.indexof");
  addOperator(api::STRING_STRREPL, "str.replace");
  if (!strictModeEnabled())
  {
    addOperator(api::STRING_TOLOWER, "str.tolower");
    addOperator(api::STRING_TOUPPER, "str.toupper");
    addOperator(api::STRING_REV, "str.rev");
  }
  addOperator(api::STRING_PREFIX, "str.prefixof");
  addOperator(api::STRING_SUFFIX, "str.suffixof");
  addOperator(api::STRING_FROM_CODE, "str.from_code");
  addOperator(api::STRING_IS_DIGIT, "str.is_digit");
  // at the moment, we only use this syntax for smt2.6.1
  if (getLanguage() == language::input::LANG_SMTLIB_V2_6_1
      || getLanguage() == language::input::LANG_SYGUS_V2)
  {
    addOperator(api::STRING_ITOS, "str.from_int");
    addOperator(api::STRING_STOI, "str.to_int");
    addOperator(api::STRING_IN_REGEXP, "str.in_re");
    addOperator(api::STRING_TO_REGEXP, "str.to_re");
    addOperator(api::STRING_TO_CODE, "str.to_code");
    addOperator(api::STRING_STRREPLALL, "str.replace_all");
  }
  else
  {
    addOperator(api::STRING_ITOS, "int.to.str");
    addOperator(api::STRING_STOI, "str.to.int");
    addOperator(api::STRING_IN_REGEXP, "str.in.re");
    addOperator(api::STRING_TO_REGEXP, "str.to.re");
    addOperator(api::STRING_TO_CODE, "str.code");
    addOperator(api::STRING_STRREPLALL, "str.replaceall");
  }

  addOperator(api::REGEXP_CONCAT, "re.++");
  addOperator(api::REGEXP_UNION, "re.union");
  addOperator(api::REGEXP_INTER, "re.inter");
  addOperator(api::REGEXP_STAR, "re.*");
  addOperator(api::REGEXP_PLUS, "re.+");
  addOperator(api::REGEXP_OPT, "re.opt");
  addOperator(api::REGEXP_RANGE, "re.range");
  addOperator(api::REGEXP_LOOP, "re.loop");
  addOperator(api::REGEXP_COMPLEMENT, "re.comp");
  addOperator(api::REGEXP_DIFF, "re.diff");
  addOperator(api::STRING_LT, "str.<");
  addOperator(api::STRING_LEQ, "str.<=");
}

void Smt2::addFloatingPointOperators() {
  addOperator(api::FLOATINGPOINT_FP, "fp");
  addOperator(api::FLOATINGPOINT_EQ, "fp.eq");
  addOperator(api::FLOATINGPOINT_ABS, "fp.abs");
  addOperator(api::FLOATINGPOINT_NEG, "fp.neg");
  addOperator(api::FLOATINGPOINT_PLUS, "fp.add");
  addOperator(api::FLOATINGPOINT_SUB, "fp.sub");
  addOperator(api::FLOATINGPOINT_MULT, "fp.mul");
  addOperator(api::FLOATINGPOINT_DIV, "fp.div");
  addOperator(api::FLOATINGPOINT_FMA, "fp.fma");
  addOperator(api::FLOATINGPOINT_SQRT, "fp.sqrt");
  addOperator(api::FLOATINGPOINT_REM, "fp.rem");
  addOperator(api::FLOATINGPOINT_RTI, "fp.roundToIntegral");
  addOperator(api::FLOATINGPOINT_MIN, "fp.min");
  addOperator(api::FLOATINGPOINT_MAX, "fp.max");
  addOperator(api::FLOATINGPOINT_LEQ, "fp.leq");
  addOperator(api::FLOATINGPOINT_LT, "fp.lt");
  addOperator(api::FLOATINGPOINT_GEQ, "fp.geq");
  addOperator(api::FLOATINGPOINT_GT, "fp.gt");
  addOperator(api::FLOATINGPOINT_ISN, "fp.isNormal");
  addOperator(api::FLOATINGPOINT_ISSN, "fp.isSubnormal");
  addOperator(api::FLOATINGPOINT_ISZ, "fp.isZero");
  addOperator(api::FLOATINGPOINT_ISINF, "fp.isInfinite");
  addOperator(api::FLOATINGPOINT_ISNAN, "fp.isNaN");
  addOperator(api::FLOATINGPOINT_ISNEG, "fp.isNegative");
  addOperator(api::FLOATINGPOINT_ISPOS, "fp.isPositive");
  addOperator(api::FLOATINGPOINT_TO_REAL, "fp.to_real");

  addIndexedOperator(api::FLOATINGPOINT_TO_FP_GENERIC,
                     api::FLOATINGPOINT_TO_FP_GENERIC,
                     "to_fp");
  addIndexedOperator(api::FLOATINGPOINT_TO_FP_UNSIGNED_BITVECTOR,
                     api::FLOATINGPOINT_TO_FP_UNSIGNED_BITVECTOR,
                     "to_fp_unsigned");
  addIndexedOperator(
      api::FLOATINGPOINT_TO_UBV, api::FLOATINGPOINT_TO_UBV, "fp.to_ubv");
  addIndexedOperator(
      api::FLOATINGPOINT_TO_SBV, api::FLOATINGPOINT_TO_SBV, "fp.to_sbv");

  if (!strictModeEnabled())
  {
    addIndexedOperator(api::FLOATINGPOINT_TO_FP_IEEE_BITVECTOR,
                       api::FLOATINGPOINT_TO_FP_IEEE_BITVECTOR,
                       "to_fp_bv");
    addIndexedOperator(api::FLOATINGPOINT_TO_FP_FLOATINGPOINT,
                       api::FLOATINGPOINT_TO_FP_FLOATINGPOINT,
                       "to_fp_fp");
    addIndexedOperator(api::FLOATINGPOINT_TO_FP_REAL,
                       api::FLOATINGPOINT_TO_FP_REAL,
                       "to_fp_real");
    addIndexedOperator(api::FLOATINGPOINT_TO_FP_SIGNED_BITVECTOR,
                       api::FLOATINGPOINT_TO_FP_SIGNED_BITVECTOR,
                       "to_fp_signed");
  }
}

void Smt2::addSepOperators() {
  addOperator(api::SEP_STAR, "sep");
  addOperator(api::SEP_PTO, "pto");
  addOperator(api::SEP_WAND, "wand");
  addOperator(api::SEP_EMP, "emp");
  Parser::addOperator(api::SEP_STAR);
  Parser::addOperator(api::SEP_PTO);
  Parser::addOperator(api::SEP_WAND);
  Parser::addOperator(api::SEP_EMP);
}

void Smt2::addTheory(Theory theory) {
  switch(theory) {
  case THEORY_ARRAYS:
    addOperator(api::SELECT, "select");
    addOperator(api::STORE, "store");
    break;

  case THEORY_BITVECTORS:
    addBitvectorOperators();
    break;

  case THEORY_CORE:
    defineType("Bool", d_solver->getBooleanSort());
    defineVar("true", d_solver->mkTrue());
    defineVar("false", d_solver->mkFalse());
    addOperator(api::AND, "and");
    addOperator(api::DISTINCT, "distinct");
    addOperator(api::EQUAL, "=");
    addOperator(api::IMPLIES, "=>");
    addOperator(api::ITE, "ite");
    addOperator(api::NOT, "not");
    addOperator(api::OR, "or");
    addOperator(api::XOR, "xor");
    break;

  case THEORY_REALS_INTS:
    defineType("Real", d_solver->getRealSort());
    addOperator(api::DIVISION, "/");
    addOperator(api::TO_INTEGER, "to_int");
    addOperator(api::IS_INTEGER, "is_int");
    addOperator(api::TO_REAL, "to_real");
    // falling through on purpose, to add Ints part of Reals_Ints
    CVC4_FALLTHROUGH;
  case THEORY_INTS:
    defineType("Int", d_solver->getIntegerSort());
    addArithmeticOperators();
    addOperator(api::INTS_DIVISION, "div");
    addOperator(api::INTS_MODULUS, "mod");
    addOperator(api::ABS, "abs");
    addIndexedOperator(api::DIVISIBLE, api::DIVISIBLE, "divisible");
    break;

  case THEORY_REALS:
    defineType("Real", d_solver->getRealSort());
    addArithmeticOperators();
    addOperator(api::DIVISION, "/");
    if (!strictModeEnabled())
    {
      addOperator(api::ABS, "abs");
    }
    break;

  case THEORY_TRANSCENDENTALS:
    defineVar("real.pi", d_solver->mkTerm(api::PI));
    addTranscendentalOperators();
    break;

  case THEORY_QUANTIFIERS: addQuantifiersOperators(); break;

  case THEORY_SETS:
    defineVar("emptyset", d_solver->mkEmptySet(d_solver->getNullSort()));
    // the Boolean sort is a placeholder here since we don't have type info
    // without type annotation
    defineVar("univset", d_solver->mkUniverseSet(d_solver->getBooleanSort()));

    addOperator(api::UNION, "union");
    addOperator(api::INTERSECTION, "intersection");
    addOperator(api::SETMINUS, "setminus");
    addOperator(api::SUBSET, "subset");
    addOperator(api::MEMBER, "member");
    addOperator(api::SINGLETON, "singleton");
    addOperator(api::INSERT, "insert");
    addOperator(api::CARD, "card");
    addOperator(api::COMPLEMENT, "complement");
    addOperator(api::JOIN, "join");
    addOperator(api::PRODUCT, "product");
    addOperator(api::TRANSPOSE, "transpose");
    addOperator(api::TCLOSURE, "tclosure");
    break;

  case THEORY_DATATYPES:
  {
    const std::vector<api::Sort> types;
    defineType("Tuple", d_solver->mkTupleSort(types));
    addDatatypesOperators();
    break;
  }

  case THEORY_STRINGS:
    defineType("String", d_solver->getStringSort());
    defineType("RegLan", d_solver->getRegExpSort());
    defineType("Int", d_solver->getIntegerSort());

    if (getLanguage() == language::input::LANG_SMTLIB_V2_6_1)
    {
      defineVar("re.none", d_solver->mkRegexpEmpty());
    }
    else
    {
      defineVar("re.nostr", d_solver->mkRegexpEmpty());
    }
    defineVar("re.allchar", d_solver->mkRegexpSigma());

    addStringOperators();
    break;

  case THEORY_UF:
    Parser::addOperator(api::APPLY_UF);

    if (!strictModeEnabled() && d_logic.hasCardinalityConstraints())
    {
      addOperator(api::CARDINALITY_CONSTRAINT, "fmf.card");
      addOperator(api::CARDINALITY_VALUE, "fmf.card.val");
    }
    break;

  case THEORY_FP:
    defineType("RoundingMode", d_solver->getRoundingmodeSort());
    defineType("Float16", d_solver->mkFloatingPointSort(5, 11));
    defineType("Float32", d_solver->mkFloatingPointSort(8, 24));
    defineType("Float64", d_solver->mkFloatingPointSort(11, 53));
    defineType("Float128", d_solver->mkFloatingPointSort(15, 113));

    defineVar("RNE", d_solver->mkRoundingMode(api::ROUND_NEAREST_TIES_TO_EVEN));
    defineVar("roundNearestTiesToEven",
              d_solver->mkRoundingMode(api::ROUND_NEAREST_TIES_TO_EVEN));
    defineVar("RNA", d_solver->mkRoundingMode(api::ROUND_NEAREST_TIES_TO_AWAY));
    defineVar("roundNearestTiesToAway",
              d_solver->mkRoundingMode(api::ROUND_NEAREST_TIES_TO_AWAY));
    defineVar("RTP", d_solver->mkRoundingMode(api::ROUND_TOWARD_POSITIVE));
    defineVar("roundTowardPositive",
              d_solver->mkRoundingMode(api::ROUND_TOWARD_POSITIVE));
    defineVar("RTN", d_solver->mkRoundingMode(api::ROUND_TOWARD_NEGATIVE));
    defineVar("roundTowardNegative",
              d_solver->mkRoundingMode(api::ROUND_TOWARD_NEGATIVE));
    defineVar("RTZ", d_solver->mkRoundingMode(api::ROUND_TOWARD_ZERO));
    defineVar("roundTowardZero",
              d_solver->mkRoundingMode(api::ROUND_TOWARD_ZERO));

    addFloatingPointOperators();
    break;
    
  case THEORY_SEP:
    // the Boolean sort is a placeholder here since we don't have type info
    // without type annotation
    defineVar("sep.nil", d_solver->mkSepNil(d_solver->getBooleanSort()));

    addSepOperators();
    break;
    
  default:
    std::stringstream ss;
    ss << "internal error: unsupported theory " << theory;
    throw ParserException(ss.str());
  }
}

void Smt2::addOperator(api::Kind kind, const std::string& name)
{
  Debug("parser") << "Smt2::addOperator( " << kind << ", " << name << " )"
                  << std::endl;
  Parser::addOperator(kind);
  operatorKindMap[name] = kind;
}

void Smt2::addIndexedOperator(api::Kind tKind,
                              api::Kind opKind,
                              const std::string& name)
{
  Parser::addOperator(tKind);
  d_indexedOpKindMap[name] = opKind;
}

api::Kind Smt2::getOperatorKind(const std::string& name) const
{
  // precondition: isOperatorEnabled(name)
  return operatorKindMap.find(name)->second;
}

bool Smt2::isOperatorEnabled(const std::string& name) const {
  return operatorKindMap.find(name) != operatorKindMap.end();
}

bool Smt2::isTheoryEnabled(Theory theory) const {
  switch(theory) {
  case THEORY_ARRAYS:
    return d_logic.isTheoryEnabled(theory::THEORY_ARRAYS);
  case THEORY_BITVECTORS:
    return d_logic.isTheoryEnabled(theory::THEORY_BV);
  case THEORY_CORE:
    return true;
  case THEORY_DATATYPES:
    return d_logic.isTheoryEnabled(theory::THEORY_DATATYPES);
  case THEORY_INTS:
    return d_logic.isTheoryEnabled(theory::THEORY_ARITH) &&
      d_logic.areIntegersUsed() && ( !d_logic.areRealsUsed() );
  case THEORY_REALS:
    return d_logic.isTheoryEnabled(theory::THEORY_ARITH) &&
      ( !d_logic.areIntegersUsed() ) && d_logic.areRealsUsed();
  case THEORY_REALS_INTS:
    return d_logic.isTheoryEnabled(theory::THEORY_ARITH) &&
      d_logic.areIntegersUsed() && d_logic.areRealsUsed();
  case THEORY_QUANTIFIERS:
    return d_logic.isQuantified();
  case THEORY_SETS:
    return d_logic.isTheoryEnabled(theory::THEORY_SETS);
  case THEORY_STRINGS:
    return d_logic.isTheoryEnabled(theory::THEORY_STRINGS);
  case THEORY_UF:
    return d_logic.isTheoryEnabled(theory::THEORY_UF);
  case THEORY_FP:
    return d_logic.isTheoryEnabled(theory::THEORY_FP);
  case THEORY_SEP:
    return d_logic.isTheoryEnabled(theory::THEORY_SEP);
  default:
    std::stringstream ss;
    ss << "internal error: unsupported theory " << theory;
    throw ParserException(ss.str());
  }
}

bool Smt2::logicIsSet() {
  return d_logicSet;
}

api::Term Smt2::getExpressionForNameAndType(const std::string& name,
                                            api::Sort t)
{
  if (isAbstractValue(name))
  {
    return mkAbstractValue(name);
  }
  return Parser::getExpressionForNameAndType(name, t);
}

api::Term Smt2::mkIndexedConstant(const std::string& name,
                                  const std::vector<uint64_t>& numerals)
{
  if (isTheoryEnabled(THEORY_FP))
  {
    if (name == "+oo")
    {
      return d_solver->mkPosInf(numerals[0], numerals[1]);
    }
    else if (name == "-oo")
    {
      return d_solver->mkNegInf(numerals[0], numerals[1]);
    }
    else if (name == "NaN")
    {
      return d_solver->mkNaN(numerals[0], numerals[1]);
    }
    else if (name == "+zero")
    {
      return d_solver->mkPosZero(numerals[0], numerals[1]);
    }
    else if (name == "-zero")
    {
      return d_solver->mkNegZero(numerals[0], numerals[1]);
    }
  }

  if (isTheoryEnabled(THEORY_BITVECTORS) && name.find("bv") == 0)
  {
    std::string bvStr = name.substr(2);
    return d_solver->mkBitVector(numerals[0], bvStr, 10);
  }

  // NOTE: Theory parametric constants go here

  parseError(std::string("Unknown indexed literal `") + name + "'");
  return api::Term();
}

api::Op Smt2::mkIndexedOp(const std::string& name,
                          const std::vector<uint64_t>& numerals)
{
  const auto& kIt = d_indexedOpKindMap.find(name);
  if (kIt != d_indexedOpKindMap.end())
  {
    api::Kind k = (*kIt).second;
    if (numerals.size() == 1)
    {
      return d_solver->mkOp(k, numerals[0]);
    }
    else if (numerals.size() == 2)
    {
      return d_solver->mkOp(k, numerals[0], numerals[1]);
    }
  }

  parseError(std::string("Unknown indexed function `") + name + "'");
  return api::Op();
}

api::Term Smt2::bindDefineFunRec(
    const std::string& fname,
    const std::vector<std::pair<std::string, api::Sort>>& sortedVarNames,
    api::Sort t,
    std::vector<api::Term>& flattenVars)
{
  std::vector<api::Sort> sorts;
  for (const std::pair<std::string, api::Sort>& svn : sortedVarNames)
  {
    sorts.push_back(svn.second);
  }

  // make the flattened function type, add bound variables
  // to flattenVars if the defined function was given a function return type.
  api::Sort ft = mkFlatFunctionType(sorts, t, flattenVars);

  // allow overloading
  return bindVar(fname, ft, ExprManager::VAR_FLAG_NONE, true);
}

void Smt2::pushDefineFunRecScope(
    const std::vector<std::pair<std::string, api::Sort>>& sortedVarNames,
    api::Term func,
    const std::vector<api::Term>& flattenVars,
    std::vector<api::Term>& bvs,
    bool bindingLevel)
{
  pushScope(bindingLevel);

  // bound variables are those that are explicitly named in the preamble
  // of the define-fun(s)-rec command, we define them here
  for (const std::pair<std::string, api::Sort>& svn : sortedVarNames)
  {
    api::Term v = bindBoundVar(svn.first, svn.second);
    bvs.push_back(v);
  }

  bvs.insert(bvs.end(), flattenVars.begin(), flattenVars.end());
}

void Smt2::reset() {
  d_logicSet = false;
  d_seenSetLogic = false;
  d_logic = LogicInfo();
  operatorKindMap.clear();
  d_lastNamedTerm = std::pair<api::Term, std::string>();
  this->Parser::reset();

  if( !strictModeEnabled() ) {
    addTheory(Smt2::THEORY_CORE);
  }
}

void Smt2::resetAssertions() {
  // Remove all declarations except the ones at level 0.
  while (this->scopeLevel() > 0) {
    this->popScope();
  }
}

Smt2::SynthFunFactory::SynthFunFactory(
    Smt2* smt2,
    const std::string& fun,
    bool isInv,
    api::Sort range,
    std::vector<std::pair<std::string, api::Sort>>& sortedVarNames)
    : d_smt2(smt2), d_fun(fun), d_isInv(isInv)
{
  if (range.isNull())
  {
    smt2->parseError("Must supply return type for synth-fun.");
  }
  if (range.isFunction())
  {
    smt2->parseError("Cannot use synth-fun with function return type.");
  }
  std::vector<api::Sort> varSorts;
  for (const std::pair<std::string, api::Sort>& p : sortedVarNames)
  {
    varSorts.push_back(p.second);
  }
  Debug("parser-sygus") << "Define synth fun : " << fun << std::endl;
  api::Sort synthFunType =
      varSorts.size() > 0 ? d_smt2->getSolver()->mkFunctionSort(varSorts, range)
                          : range;

  // we do not allow overloading for synth fun
  d_synthFun = d_smt2->bindBoundVar(fun, synthFunType);
  // set the sygus type to be range by default, which is overwritten below
  // if a grammar is provided
  d_sygusType = range;

  d_smt2->pushScope(true);
  d_sygusVars = d_smt2->bindBoundVars(sortedVarNames);
}

Smt2::SynthFunFactory::~SynthFunFactory() { d_smt2->popScope(); }

std::unique_ptr<Command> Smt2::SynthFunFactory::mkCommand(api::Sort grammar)
{
  Debug("parser-sygus") << "...read synth fun " << d_fun << std::endl;
  return std::unique_ptr<Command>(new SynthFunCommand(
      d_fun,
      d_synthFun.getExpr(),
      grammar.isNull() ? d_sygusType.getType() : grammar.getType(),
      d_isInv,
      api::termVectorToExprs(d_sygusVars)));
}

std::unique_ptr<Command> Smt2::invConstraint(
    const std::vector<std::string>& names)
{
  checkThatLogicIsSet();
  Debug("parser-sygus") << "Sygus : define sygus funs..." << std::endl;
  Debug("parser-sygus") << "Sygus : read inv-constraint..." << std::endl;

  if (names.size() != 4)
  {
    parseError(
        "Bad syntax for inv-constraint: expected 4 "
        "arguments.");
  }

  std::vector<api::Term> terms;
  for (const std::string& name : names)
  {
    if (!isDeclared(name))
    {
      std::stringstream ss;
      ss << "Function " << name << " in inv-constraint is not defined.";
      parseError(ss.str());
    }

    terms.push_back(getVariable(name));
  }

  return std::unique_ptr<Command>(
      new SygusInvConstraintCommand(api::termVectorToExprs(terms)));
}

Command* Smt2::setLogic(std::string name, bool fromCommand)
{
  if (fromCommand)
  {
    if (d_seenSetLogic)
    {
      parseError("Only one set-logic is allowed.");
    }
    d_seenSetLogic = true;

    if (logicIsForced())
    {
      // If the logic is forced, we ignore all set-logic requests from commands.
      return new EmptyCommand();
    }
  }

  if (sygus_v1())
  {
    // non-smt2-standard sygus logic names go here (http://sygus.seas.upenn.edu/files/sygus.pdf Section 3.2)
    if(name == "Arrays") {
      name = "A";
    }else if(name == "Reals") {
      name = "LRA";
    }
  }

  d_logicSet = true;
  d_logic = name;

  // if sygus is enabled, we must enable UF, datatypes, integer arithmetic and
  // higher-order
  if(sygus()) {
    if (!d_logic.isQuantified())
    {
      warning("Logics in sygus are assumed to contain quantifiers.");
      warning("Omit QF_ from the logic to avoid this warning.");
    }
  }

  // Core theory belongs to every logic
  addTheory(THEORY_CORE);

  if(d_logic.isTheoryEnabled(theory::THEORY_UF)) {
    addTheory(THEORY_UF);
  }

  if(d_logic.isTheoryEnabled(theory::THEORY_ARITH)) {
    if(d_logic.areIntegersUsed()) {
      if(d_logic.areRealsUsed()) {
        addTheory(THEORY_REALS_INTS);
      } else {
        addTheory(THEORY_INTS);
      }
    } else if(d_logic.areRealsUsed()) {
      addTheory(THEORY_REALS);
    }

    if (d_logic.areTranscendentalsUsed())
    {
      addTheory(THEORY_TRANSCENDENTALS);
    }
  }

  if(d_logic.isTheoryEnabled(theory::THEORY_ARRAYS)) {
    addTheory(THEORY_ARRAYS);
  }

  if(d_logic.isTheoryEnabled(theory::THEORY_BV)) {
    addTheory(THEORY_BITVECTORS);
  }

  if(d_logic.isTheoryEnabled(theory::THEORY_DATATYPES)) {
    addTheory(THEORY_DATATYPES);
  }

  if(d_logic.isTheoryEnabled(theory::THEORY_SETS)) {
    addTheory(THEORY_SETS);
  }

  if(d_logic.isTheoryEnabled(theory::THEORY_STRINGS)) {
    addTheory(THEORY_STRINGS);
  }

  if(d_logic.isQuantified()) {
    addTheory(THEORY_QUANTIFIERS);
  }

  if (d_logic.isTheoryEnabled(theory::THEORY_FP)) {
    addTheory(THEORY_FP);
  }

  if (d_logic.isTheoryEnabled(theory::THEORY_SEP)) {
    addTheory(THEORY_SEP);
  }

  Command* cmd =
      new SetBenchmarkLogicCommand(sygus() ? d_logic.getLogicString() : name);
  cmd->setMuted(!fromCommand);
  return cmd;
} /* Smt2::setLogic() */

bool Smt2::sygus() const
{
  InputLanguage ilang = getLanguage();
  return ilang == language::input::LANG_SYGUS
         || ilang == language::input::LANG_SYGUS_V2;
}
bool Smt2::sygus_v1() const
{
  return getLanguage() == language::input::LANG_SYGUS;
}

void Smt2::setInfo(const std::string& flag, const SExpr& sexpr) {
  // TODO: ???
}

void Smt2::setOption(const std::string& flag, const SExpr& sexpr) {
  // TODO: ???
}

void Smt2::checkThatLogicIsSet()
{
  if (!logicIsSet())
  {
    if (strictModeEnabled())
    {
      parseError("set-logic must appear before this point.");
    }
    else
    {
      Command* cmd = nullptr;
      if (logicIsForced())
      {
        cmd = setLogic(getForcedLogic(), false);
      }
      else
      {
        warning("No set-logic command was given before this point.");
        warning("CVC4 will make all theories available.");
        warning(
            "Consider setting a stricter logic for (likely) better "
            "performance.");
        warning("To suppress this warning in the future use (set-logic ALL).");

        cmd = setLogic("ALL", false);
      }
      preemptCommand(cmd);
    }
  }
}

/* The include are managed in the lexer but called in the parser */
// Inspired by http://www.antlr3.org/api/C/interop.html

static bool newInputStream(const std::string& filename, pANTLR3_LEXER lexer) {
  Debug("parser") << "Including " << filename << std::endl;
  // Create a new input stream and take advantage of built in stream stacking
  // in C target runtime.
  //
  pANTLR3_INPUT_STREAM    in;
#ifdef CVC4_ANTLR3_OLD_INPUT_STREAM
  in = antlr3AsciiFileStreamNew((pANTLR3_UINT8) filename.c_str());
#else /* CVC4_ANTLR3_OLD_INPUT_STREAM */
  in = antlr3FileStreamNew((pANTLR3_UINT8) filename.c_str(), ANTLR3_ENC_8BIT);
#endif /* CVC4_ANTLR3_OLD_INPUT_STREAM */
  if( in == NULL ) {
    Debug("parser") << "Can't open " << filename << std::endl;
    return false;
  }
  // Same thing as the predefined PUSHSTREAM(in);
  lexer->pushCharStream(lexer, in);
  // restart it
  //lexer->rec->state->tokenStartCharIndex      = -10;
  //lexer->emit(lexer);

  // Note that the input stream is not closed when it EOFs, I don't bother
  // to do it here, but it is up to you to track streams created like this
  // and destroy them when the whole parse session is complete. Remember that you
  // don't want to do this until all tokens have been manipulated all the way through
  // your tree parsers etc as the token does not store the text it just refers
  // back to the input stream and trying to get the text for it will abort if you
  // close the input stream too early.

  //TODO what said before
  return true;
}

void Smt2::includeFile(const std::string& filename) {
  // security for online version
  if(!canIncludeFile()) {
    parseError("include-file feature was disabled for this run.");
  }

  // Get the lexer
  AntlrInput* ai = static_cast<AntlrInput*>(getInput());
  pANTLR3_LEXER lexer = ai->getAntlr3Lexer();
  // get the name of the current stream "Does it work inside an include?"
  const std::string inputName = ai->getInputStreamName();

  // Find the directory of the current input file
  std::string path;
  size_t pos = inputName.rfind('/');
  if(pos != std::string::npos) {
    path = std::string(inputName, 0, pos + 1);
  }
  path.append(filename);
  if(!newInputStream(path, lexer)) {
    parseError("Couldn't open include file `" + path + "'");
  }
}
bool Smt2::isAbstractValue(const std::string& name)
{
  return name.length() >= 2 && name[0] == '@' && name[1] != '0'
         && name.find_first_not_of("0123456789", 1) == std::string::npos;
}

api::Term Smt2::mkAbstractValue(const std::string& name)
{
  assert(isAbstractValue(name));
  // remove the '@'
  return d_solver->mkAbstractValue(name.substr(1));
}

void Smt2::mkSygusConstantsForType(const api::Sort& type,
                                   std::vector<api::Term>& ops)
{
  if( type.isInteger() ){
    ops.push_back(d_solver->mkReal(0));
    ops.push_back(d_solver->mkReal(1));
  }else if( type.isBitVector() ){
    uint32_t sz = type.getBVSize();
    ops.push_back(d_solver->mkBitVector(sz, 0));
    ops.push_back(d_solver->mkBitVector(sz, 1));
  }else if( type.isBoolean() ){
    ops.push_back(d_solver->mkTrue());
    ops.push_back(d_solver->mkFalse());
  }
  //TODO : others?
}

//  This method adds N operators to ops[index], N names to cnames[index] and N type argument vectors to cargs[index] (where typically N=1)
//  This method may also add new elements pairwise into datatypes/sorts/ops/cnames/cargs in the case of non-flat gterms.
void Smt2::processSygusGTerm(
    CVC4::SygusGTerm& sgt,
    int index,
    std::vector<CVC4::Datatype>& datatypes,
    std::vector<api::Sort>& sorts,
    std::vector<std::vector<ParseOp>>& ops,
    std::vector<std::vector<std::string>>& cnames,
    std::vector<std::vector<std::vector<api::Sort>>>& cargs,
    std::vector<bool>& allow_const,
    std::vector<std::vector<std::string>>& unresolved_gterm_sym,
    const std::vector<api::Term>& sygus_vars,
    std::map<api::Sort, api::Sort>& sygus_to_builtin,
    std::map<api::Sort, api::Term>& sygus_to_builtin_expr,
    api::Sort& ret,
    bool isNested)
{
  if (sgt.d_gterm_type == SygusGTerm::gterm_op)
  {
    Debug("parser-sygus") << "Add " << sgt.d_op << " to datatype "
                          << index << std::endl;
    api::Kind oldKind;
    api::Kind newKind = api::UNDEFINED_KIND;
    //convert to UMINUS if one child of MINUS
    if (sgt.d_children.size() == 1 && sgt.d_op.d_kind == api::MINUS)
    {
      oldKind = api::MINUS;
      newKind = api::UMINUS;
    }
    if (newKind != api::UNDEFINED_KIND)
    {
      Debug("parser-sygus")
          << "Replace " << sgt.d_op.d_kind << " with " << newKind << std::endl;
      sgt.d_op.d_kind = newKind;
      std::string oldName = api::kindToString(oldKind);
      std::string newName = api::kindToString(newKind);
      size_t pos = 0;
      if((pos = sgt.d_name.find(oldName, pos)) != std::string::npos){
        sgt.d_name.replace(pos, oldName.length(), newName);
      }
    }
    ops[index].push_back(sgt.d_op);
    cnames[index].push_back( sgt.d_name );
    cargs[index].push_back(std::vector<api::Sort>());
    for( unsigned i=0; i<sgt.d_children.size(); i++ ){
      std::stringstream ss;
      ss << datatypes[index].getName() << "_" << ops[index].size() << "_arg_" << i;
      std::string sub_dname = ss.str();
      //add datatype for child
      api::Sort null_type;
      pushSygusDatatypeDef( null_type, sub_dname, datatypes, sorts, ops, cnames, cargs, allow_const, unresolved_gterm_sym );
      int sub_dt_index = datatypes.size()-1;
      //process child
      api::Sort sub_ret;
      processSygusGTerm( sgt.d_children[i], sub_dt_index, datatypes, sorts, ops, cnames, cargs, allow_const, unresolved_gterm_sym,
                         sygus_vars, sygus_to_builtin, sygus_to_builtin_expr, sub_ret, true );
      //process the nested gterm (either pop the last datatype, or flatten the argument)
      api::Sort tt = processSygusNestedGTerm(sub_dt_index,
                                             sub_dname,
                                             datatypes,
                                             sorts,
                                             ops,
                                             cnames,
                                             cargs,
                                             allow_const,
                                             unresolved_gterm_sym,
                                             sygus_to_builtin,
                                             sygus_to_builtin_expr,
                                             sub_ret);
      cargs[index].back().push_back(tt);
    }
  }
  else if (sgt.d_gterm_type == SygusGTerm::gterm_constant)
  {
    if( sgt.getNumChildren()!=0 ){
      parseError("Bad syntax for Sygus Constant.");
    }
    std::vector<api::Term> consts;
    mkSygusConstantsForType( sgt.d_type, consts );
    Debug("parser-sygus") << "...made " << consts.size() << " constants." << std::endl;
    for( unsigned i=0; i<consts.size(); i++ ){
      std::stringstream ss;
      ss << consts[i];
      Debug("parser-sygus") << "...add for constant " << ss.str() << std::endl;
      ParseOp constOp;
      constOp.d_expr = consts[i];
      ops[index].push_back(constOp);
      cnames[index].push_back( ss.str() );
      cargs[index].push_back(std::vector<api::Sort>());
    }
    allow_const[index] = true;
  }
  else if (sgt.d_gterm_type == SygusGTerm::gterm_variable
           || sgt.d_gterm_type == SygusGTerm::gterm_input_variable)
  {
    if( sgt.getNumChildren()!=0 ){
      parseError("Bad syntax for Sygus Variable.");
    }
    Debug("parser-sygus") << "...process " << sygus_vars.size() << " variables." << std::endl;
    for( unsigned i=0; i<sygus_vars.size(); i++ ){
      if (sygus_vars[i].getSort() == sgt.d_type)
      {
        std::stringstream ss;
        ss << sygus_vars[i];
        Debug("parser-sygus") << "...add for variable " << ss.str() << std::endl;
        ParseOp varOp;
        varOp.d_expr = sygus_vars[i];
        ops[index].push_back(varOp);
        cnames[index].push_back( ss.str() );
        cargs[index].push_back(std::vector<api::Sort>());
      }
    }
  }
  else if (sgt.d_gterm_type == SygusGTerm::gterm_nested_sort)
  {
    ret = sgt.d_type;
  }
  else if (sgt.d_gterm_type == SygusGTerm::gterm_unresolved)
  {
    if( isNested ){
      if( isUnresolvedType(sgt.d_name) ){
        ret = getSort(sgt.d_name);
      }else{
        //nested, unresolved symbol...fail
        std::stringstream ss;
        ss << "Cannot handle nested unresolved symbol " << sgt.d_name << std::endl;
        parseError(ss.str());
      }
    }else{
      //will resolve when adding constructors
      unresolved_gterm_sym[index].push_back(sgt.d_name);
    }
  }
  else if (sgt.d_gterm_type == SygusGTerm::gterm_ignore)
  {
    // do nothing
  }
}

bool Smt2::pushSygusDatatypeDef(
    api::Sort t,
    std::string& dname,
    std::vector<CVC4::Datatype>& datatypes,
    std::vector<api::Sort>& sorts,
    std::vector<std::vector<ParseOp>>& ops,
    std::vector<std::vector<std::string>>& cnames,
    std::vector<std::vector<std::vector<api::Sort>>>& cargs,
    std::vector<bool>& allow_const,
    std::vector<std::vector<std::string>>& unresolved_gterm_sym)
{
  sorts.push_back(t);
  datatypes.push_back(Datatype(getExprManager(), dname));
  ops.push_back(std::vector<ParseOp>());
  cnames.push_back(std::vector<std::string>());
  cargs.push_back(std::vector<std::vector<api::Sort>>());
  allow_const.push_back(false);
  unresolved_gterm_sym.push_back(std::vector< std::string >());
  return true;
}

bool Smt2::popSygusDatatypeDef(
    std::vector<CVC4::Datatype>& datatypes,
    std::vector<api::Sort>& sorts,
    std::vector<std::vector<ParseOp>>& ops,
    std::vector<std::vector<std::string>>& cnames,
    std::vector<std::vector<std::vector<api::Sort>>>& cargs,
    std::vector<bool>& allow_const,
    std::vector<std::vector<std::string>>& unresolved_gterm_sym)
{
  sorts.pop_back();
  datatypes.pop_back();
  ops.pop_back();
  cnames.pop_back();
  cargs.pop_back();
  allow_const.pop_back();
  unresolved_gterm_sym.pop_back();
  return true;
}

api::Sort Smt2::processSygusNestedGTerm(
    int sub_dt_index,
    std::string& sub_dname,
    std::vector<CVC4::Datatype>& datatypes,
    std::vector<api::Sort>& sorts,
    std::vector<std::vector<ParseOp>>& ops,
    std::vector<std::vector<std::string>>& cnames,
    std::vector<std::vector<std::vector<api::Sort>>>& cargs,
    std::vector<bool>& allow_const,
    std::vector<std::vector<std::string>>& unresolved_gterm_sym,
    std::map<api::Sort, api::Sort>& sygus_to_builtin,
    std::map<api::Sort, CVC4::api::Term>& sygus_to_builtin_expr,
    api::Sort sub_ret)
{
  api::Sort t = sub_ret;
  Debug("parser-sygus") << "Argument is ";
  if( t.isNull() ){
    //then, it is the datatype we constructed, which should have a single constructor
    t = mkUnresolvedType(sub_dname);
    Debug("parser-sygus") << "inline flattening of (auxiliary, local) datatype " << t << std::endl;
    Debug("parser-sygus") << ": to compute type, construct ground term witnessing the grammar, #cons=" << cargs[sub_dt_index].size() << std::endl;
    if( cargs[sub_dt_index].empty() ){
      parseError(std::string("Internal error : datatype for nested gterm does not have a constructor."));
    }
    ParseOp op = ops[sub_dt_index][0];
    api::Sort curr_t;
    if (!op.d_expr.isNull()
        && (op.d_expr.isConst() || cargs[sub_dt_index][0].empty()))
    {
      api::Term sop = op.d_expr;
      curr_t = sop.getSort();
      Debug("parser-sygus")
          << ": it is constant/0-arg cons " << sop << " with type "
          << sop.getSort() << ", debug=" << sop.isConst() << " "
          << cargs[sub_dt_index][0].size() << std::endl;
      // only cache if it is a singleton datatype (has unique expr)
      if (ops[sub_dt_index].size() == 1)
      {
        sygus_to_builtin_expr[t] = sop;
        // store that term sop has dedicated sygus type t
        if (d_sygus_bound_var_type.find(sop) == d_sygus_bound_var_type.end())
        {
          d_sygus_bound_var_type[sop] = t;
        }
      }
    }
    else
    {
      std::vector<api::Term> children;
      for( unsigned i=0; i<cargs[sub_dt_index][0].size(); i++ ){
        std::map<api::Sort, CVC4::api::Term>::iterator it =
            sygus_to_builtin_expr.find(cargs[sub_dt_index][0][i]);
        if( it==sygus_to_builtin_expr.end() ){
          if( sygus_to_builtin.find( cargs[sub_dt_index][0][i] )==sygus_to_builtin.end() ){
            std::stringstream ss;
            ss << "Missing builtin type for type " << cargs[sub_dt_index][0][i] << "!" << std::endl;
            ss << "Builtin types are currently : " << std::endl;
            for (std::map<api::Sort, api::Sort>::iterator itb =
                     sygus_to_builtin.begin();
                 itb != sygus_to_builtin.end();
                 ++itb)
            {
              ss << "  " << itb->first << " -> " << itb->second << std::endl;
            }
            parseError(ss.str());
          }
          api::Sort bt = sygus_to_builtin[cargs[sub_dt_index][0][i]];
          Debug("parser-sygus") << ":  child " << i << " introduce type elem for " << cargs[sub_dt_index][0][i] << " " << bt << std::endl;
          std::stringstream ss;
          ss << t << "_x_" << i;
          api::Term bv = bindBoundVar(ss.str(), bt);
          children.push_back( bv );
          d_sygus_bound_var_type[bv] = cargs[sub_dt_index][0][i];
        }else{
          Debug("parser-sygus") << ":  child " << i << " existing sygus to builtin expr : " << it->second << std::endl;
          children.push_back( it->second );
        }
      }
      api::Term e = applyParseOp(op, children);
      Debug("parser-sygus") << ": constructed " << e << ", which has type "
                            << e.getSort() << std::endl;
      curr_t = e.getSort();
      sygus_to_builtin_expr[t] = e;
    }
    sorts[sub_dt_index] = curr_t;
    sygus_to_builtin[t] = curr_t;
  }else{
    Debug("parser-sygus") << "simple argument " << t << std::endl;
    Debug("parser-sygus") << "...removing " << datatypes.back().getName() << std::endl;
    //otherwise, datatype was unecessary
    //pop argument datatype definition
    popSygusDatatypeDef( datatypes, sorts, ops, cnames, cargs, allow_const, unresolved_gterm_sym );
  }
  return t;
}

void Smt2::setSygusStartIndex(const std::string& fun,
                              int startIndex,
                              std::vector<CVC4::Datatype>& datatypes,
                              std::vector<api::Sort>& sorts,
                              std::vector<std::vector<ParseOp>>& ops)
{
  if( startIndex>0 ){
    CVC4::Datatype tmp_dt = datatypes[0];
    api::Sort tmp_sort = sorts[0];
    std::vector<ParseOp> tmp_ops;
    tmp_ops.insert( tmp_ops.end(), ops[0].begin(), ops[0].end() );
    datatypes[0] = datatypes[startIndex];
    sorts[0] = sorts[startIndex];
    ops[0].clear();
    ops[0].insert( ops[0].end(), ops[startIndex].begin(), ops[startIndex].end() );
    datatypes[startIndex] = tmp_dt;
    sorts[startIndex] = tmp_sort;
    ops[startIndex].clear();
    ops[startIndex].insert( ops[startIndex].begin(), tmp_ops.begin(), tmp_ops.end() );
  }else if( startIndex<0 ){
    std::stringstream ss;
    ss << "warning: no symbol named Start for synth-fun " << fun << std::endl;
    warning(ss.str());
  }
}

void Smt2::mkSygusDatatype(CVC4::Datatype& dt,
                           std::vector<ParseOp>& ops,
                           std::vector<std::string>& cnames,
                           std::vector<std::vector<api::Sort>>& cargs,
                           std::vector<std::string>& unresolved_gterm_sym,
                           std::map<api::Sort, api::Sort>& sygus_to_builtin)
{
  Debug("parser-sygus") << "Making sygus datatype " << dt.getName() << std::endl;
  Debug("parser-sygus") << "  add constructors..." << std::endl;
  
  Debug("parser-sygus") << "SMT2 sygus parser : Making constructors for sygus datatype " << dt.getName() << std::endl;
  Debug("parser-sygus") << "  add constructors..." << std::endl;
  // size of cnames changes, this loop must check size
  for (unsigned i = 0; i < cnames.size(); i++)
  {
    bool is_dup = false;
    bool is_dup_op = false;
    for (unsigned j = 0; j < i; j++)
    {
      if( ops[i]==ops[j] ){
        is_dup_op = true;
        if( cargs[i].size()==cargs[j].size() ){
          is_dup = true;
          for( unsigned k=0; k<cargs[i].size(); k++ ){
            if( cargs[i][k]!=cargs[j][k] ){
              is_dup = false;
              break;
            }
          }
        }
        if( is_dup ){
          break;
        }
      }
    }
    Debug("parser-sygus") << "SYGUS CONS " << i << " : ";
    if( is_dup ){
      Debug("parser-sygus") << "--> Duplicate gterm : " << ops[i] << std::endl;
      ops.erase( ops.begin() + i, ops.begin() + i + 1 );
      cnames.erase( cnames.begin() + i, cnames.begin() + i + 1 );
      cargs.erase( cargs.begin() + i, cargs.begin() + i + 1 );
      i--;
    }
    else
    {
      std::shared_ptr<SygusPrintCallback> spc;
      if (is_dup_op)
      {
        Debug("parser-sygus") << "--> Duplicate gterm operator : " << ops[i]
                              << std::endl;
        // make into define-fun
        std::vector<api::Sort> ltypes;
        for (unsigned j = 0, size = cargs[i].size(); j < size; j++)
        {
          ltypes.push_back(sygus_to_builtin[cargs[i][j]]);
        }
        std::vector<api::Term> largs;
        api::Term lbvl = makeSygusBoundVarList(dt, i, ltypes, largs);

        // make the let_body
        api::Term body = applyParseOp(ops[i], largs);
        // replace by lambda
        ParseOp pLam;
        pLam.d_expr = d_solver->mkTerm(api::LAMBDA, lbvl, body);
        ops[i] = pLam;
        Debug("parser-sygus") << "  ...replace op : " << ops[i] << std::endl;
        // callback prints as the expression
        spc = std::make_shared<printer::SygusExprPrintCallback>(
            body.getExpr(), api::termVectorToExprs(largs));
      }
      else
      {
        api::Term sop = ops[i].d_expr;
        if (!sop.isNull() && sop.getSort().isBitVector() && sop.isConst())
        {
          Debug("parser-sygus") << "--> Bit-vector constant " << sop << " ("
                                << cnames[i] << ")" << std::endl;
          // Since there are multiple output formats for bit-vectors and
          // we are required by sygus standards to print in the exact input
          // format given by the user, we use a print callback to custom print
          // the given name.
          spc = std::make_shared<printer::SygusNamedPrintCallback>(cnames[i]);
        }
        else if (!sop.isNull() && sop.getKind() == api::VARIABLE)
        {
          Debug("parser-sygus") << "--> Defined function " << ops[i]
                                << std::endl;
          // turn f into (lammbda (x) (f x))
          // in a degenerate case, ops[i] may be a defined constant,
          // in which case we do not replace by a lambda.
          if (sop.getSort().isFunction())
          {
            std::vector<api::Sort> ftypes =
                sop.getSort().getFunctionDomainSorts();
            std::vector<api::Term> largs;
            api::Term lbvl = makeSygusBoundVarList(dt, i, ftypes, largs);
            largs.insert(largs.begin(), sop);
            api::Term body = d_solver->mkTerm(api::APPLY_UF, largs);
            ops[i].d_expr = d_solver->mkTerm(api::LAMBDA, lbvl, body);
            Debug("parser-sygus") << "  ...replace op : " << ops[i]
                                  << std::endl;
          }
          else
          {
            Debug("parser-sygus") << "  ...replace op : " << ops[i]
                                  << std::endl;
          }
          // keep a callback to say it should be printed with the defined name
          spc = std::make_shared<printer::SygusNamedPrintCallback>(cnames[i]);
        }
        else
        {
          Debug("parser-sygus") << "--> Default case " << ops[i] << std::endl;
        }
      }
      // must rename to avoid duplication
      std::stringstream ss;
      ss << dt.getName() << "_" << i << "_" << cnames[i];
      cnames[i] = ss.str();
      Debug("parser-sygus") << "  construct the datatype " << cnames[i] << "..."
                            << std::endl;

      // Add the sygus constructor, either using the expression operator of
      // ops[i], or the kind.
      if (!ops[i].d_expr.isNull())
      {
        dt.addSygusConstructor(ops[i].d_expr.getExpr(),
                               cnames[i],
                               api::sortVectorToTypes(cargs[i]),
                               spc);
      }
      else if (ops[i].d_kind != api::NULL_EXPR)
      {
        dt.addSygusConstructor(extToIntKind(ops[i].d_kind),
                               cnames[i],
                               api::sortVectorToTypes(cargs[i]),
                               spc);
      }
      else
      {
        std::stringstream ess;
        ess << "unexpected parse operator for sygus constructor" << ops[i];
        parseError(ess.str());
      }
      Debug("parser-sygus") << "  finished constructing the datatype"
                            << std::endl;
    }
  }

  Debug("parser-sygus") << "  add constructors for unresolved symbols..." << std::endl;
  if( !unresolved_gterm_sym.empty() ){
    std::vector<api::Sort> types;
    Debug("parser-sygus") << "...resolve " << unresolved_gterm_sym.size() << " symbols..." << std::endl;
    for( unsigned i=0; i<unresolved_gterm_sym.size(); i++ ){
      Debug("parser-sygus") << "  resolve : " << unresolved_gterm_sym[i] << std::endl;
      if( isUnresolvedType(unresolved_gterm_sym[i]) ){
        Debug("parser-sygus") << "    it is an unresolved type." << std::endl;
        api::Sort t = getSort(unresolved_gterm_sym[i]);
        if( std::find( types.begin(), types.end(), t )==types.end() ){
          types.push_back( t );
          //identity element
          api::Sort bt = dt.getSygusType();
          Debug("parser-sygus") << ":  make identity function for " << bt << ", argument type " << t << std::endl;

          std::stringstream ss;
          ss << t << "_x";
          api::Term var = bindBoundVar(ss.str(), bt);
          std::vector<api::Term> lchildren;
          lchildren.push_back(d_solver->mkTerm(api::BOUND_VAR_LIST, var));
          lchildren.push_back(var);
          api::Term id_op = d_solver->mkTerm(api::LAMBDA, lchildren);

          // empty sygus callback (should not be printed)
          std::shared_ptr<SygusPrintCallback> sepc =
              std::make_shared<printer::SygusEmptyPrintCallback>();

          //make the sygus argument list
          std::vector<api::Sort> id_carg;
          id_carg.push_back( t );
          dt.addSygusConstructor(id_op.getExpr(),
                                 unresolved_gterm_sym[i],
                                 api::sortVectorToTypes(id_carg),
                                 sepc);

          //add to operators
          ParseOp idOp;
          idOp.d_expr = id_op;
          ops.push_back(idOp);
        }
      }else{
        std::stringstream ss;
        ss << "Unhandled sygus constructor " << unresolved_gterm_sym[i];
        throw ParserException(ss.str());
      }
    }
  }
}

api::Term Smt2::makeSygusBoundVarList(CVC4::Datatype& dt,
                                      unsigned i,
                                      const std::vector<api::Sort>& ltypes,
                                      std::vector<api::Term>& lvars)
{
  for (unsigned j = 0, size = ltypes.size(); j < size; j++)
  {
    std::stringstream ss;
    ss << dt.getName() << "_x_" << i << "_" << j;
    api::Term v = bindBoundVar(ss.str(), ltypes[j]);
    lvars.push_back(v);
  }
  return d_solver->mkTerm(api::BOUND_VAR_LIST, lvars);
}

void Smt2::addSygusConstructorTerm(
    Datatype& dt,
    api::Term term,
    std::map<api::Term, api::Sort>& ntsToUnres) const
{
  Trace("parser-sygus2") << "Add sygus cons term " << term << std::endl;
  // At this point, we should know that dt is well founded, and that its
  // builtin sygus operators are well-typed.
  // Now, purify each occurrence of a non-terminal symbol in term, replace by
  // free variables. These become arguments to constructors. Notice we must do
  // a tree traversal in this function, since unique paths to the same term
  // should be treated as distinct terms.
  // Notice that let expressions are forbidden in the input syntax of term, so
  // this does not lead to exponential behavior with respect to input size.
  std::vector<api::Term> args;
  std::vector<api::Sort> cargs;
  api::Term op = purifySygusGTerm(term, ntsToUnres, args, cargs);
  std::stringstream ssCName;
  ssCName << op.getKind();
  Trace("parser-sygus2") << "Purified operator " << op
                         << ", #args/cargs=" << args.size() << "/"
                         << cargs.size() << std::endl;
  std::shared_ptr<SygusPrintCallback> spc;
  // callback prints as the expression
  spc = std::make_shared<printer::SygusExprPrintCallback>(
      op.getExpr(), api::termVectorToExprs(args));
  if (!args.empty())
  {
    api::Term lbvl = d_solver->mkTerm(api::BOUND_VAR_LIST, args);
    // its operator is a lambda
    op = d_solver->mkTerm(api::LAMBDA, lbvl, op);
  }
  Trace("parser-sygus2") << "addSygusConstructor:  operator " << op
                         << std::endl;
  dt.addSygusConstructor(
      op.getExpr(), ssCName.str(), api::sortVectorToTypes(cargs), spc);
}

api::Term Smt2::purifySygusGTerm(api::Term term,
                                 std::map<api::Term, api::Sort>& ntsToUnres,
                                 std::vector<api::Term>& args,
                                 std::vector<api::Sort>& cargs) const
{
  Trace("parser-sygus2-debug")
      << "purifySygusGTerm: " << term
      << " #nchild=" << term.getExpr().getNumChildren() << std::endl;
  std::map<api::Term, api::Sort>::iterator itn = ntsToUnres.find(term);
  if (itn != ntsToUnres.end())
  {
    api::Term ret = d_solver->mkVar(term.getSort());
    Trace("parser-sygus2-debug")
        << "...unresolved non-terminal, intro " << ret << std::endl;
    args.push_back(ret.getExpr());
    cargs.push_back(itn->second);
    return ret;
  }
  std::vector<api::Term> pchildren;
  bool childChanged = false;
  for (unsigned i = 0, nchild = term.getNumChildren(); i < nchild; i++)
  {
    Trace("parser-sygus2-debug")
        << "......purify child " << i << " : " << term[i] << std::endl;
    api::Term ptermc = purifySygusGTerm(term[i], ntsToUnres, args, cargs);
    pchildren.push_back(ptermc);
    childChanged = childChanged || ptermc != term[i];
  }
  if (!childChanged)
  {
    Trace("parser-sygus2-debug") << "...no child changed" << std::endl;
    return term;
  }
  api::Term nret = d_solver->mkTerm(term.getOp(), pchildren);
  Trace("parser-sygus2-debug")
      << "...child changed, return " << nret << std::endl;
  return nret;
}

void Smt2::addSygusConstructorVariables(Datatype& dt,
                                        const std::vector<api::Term>& sygusVars,
                                        api::Sort type) const
{
  // each variable of appropriate type becomes a sygus constructor in dt.
  for (unsigned i = 0, size = sygusVars.size(); i < size; i++)
  {
    api::Term v = sygusVars[i];
    if (v.getSort() == type)
    {
      std::stringstream ss;
      ss << v;
      std::vector<api::Sort> cargs;
      dt.addSygusConstructor(
          v.getExpr(), ss.str(), api::sortVectorToTypes(cargs));
    }
  }
}

InputLanguage Smt2::getLanguage() const
{
  return getExprManager()->getOptions().getInputLanguage();
}

void Smt2::parseOpApplyTypeAscription(ParseOp& p, api::Sort type)
{
  Debug("parser") << "parseOpApplyTypeAscription : " << p << " " << type
                  << std::endl;
  // (as const (Array T1 T2))
  if (p.d_kind == api::STORE_ALL)
  {
    if (!type.isArray())
    {
      std::stringstream ss;
      ss << "expected array constant term, but cast is not of array type"
         << std::endl
         << "cast type: " << type;
      parseError(ss.str());
    }
    p.d_type = type;
    return;
  }
  if (p.d_expr.isNull())
  {
    Trace("parser-overloading")
        << "Getting variable expression with name " << p.d_name << " and type "
        << type << std::endl;
    // get the variable expression for the type
    if (isDeclared(p.d_name, SYM_VARIABLE))
    {
      p.d_expr = getExpressionForNameAndType(p.d_name, type);
      p.d_name = std::string("");
    }
    if (p.d_expr.isNull())
    {
      std::stringstream ss;
      ss << "Could not resolve expression with name " << p.d_name
         << " and type " << type << std::endl;
      parseError(ss.str());
    }
  }
  Trace("parser-qid") << "Resolve ascription " << type << " on " << p.d_expr;
  Trace("parser-qid") << " " << p.d_expr.getKind() << " " << p.d_expr.getSort();
  Trace("parser-qid") << std::endl;
  // otherwise, we process the type ascription
  p.d_expr =
      applyTypeAscription(api::Term(p.d_expr), api::Sort(type)).getExpr();
}

api::Term Smt2::parseOpToExpr(ParseOp& p)
{
  Debug("parser") << "parseOpToExpr: " << p << std::endl;
  api::Term expr;
  if (p.d_kind != api::NULL_EXPR || !p.d_type.isNull())
  {
    parseError(
        "Bad syntax for qualified identifier operator in term position.");
  }
  else if (!p.d_expr.isNull())
  {
    expr = p.d_expr;
  }
  else if (!isDeclared(p.d_name, SYM_VARIABLE))
  {
    if (sygus_v1() && p.d_name[0] == '-'
        && p.d_name.find_first_not_of("0123456789", 1) == std::string::npos)
    {
      // allow unary minus in sygus version 1
      expr = d_solver->mkReal(p.d_name);
    }
    else
    {
      std::stringstream ss;
      ss << "Symbol " << p.d_name << " is not declared.";
      parseError(ss.str());
    }
  }
  else
  {
    expr = getExpressionForName(p.d_name);
  }
  assert(!expr.isNull());
  return expr;
}

api::Term Smt2::applyParseOp(ParseOp& p, std::vector<api::Term>& args)
{
  bool isBuiltinOperator = false;
  // the builtin kind of the overall return expression
  api::Kind kind = api::NULL_EXPR;
  // First phase: process the operator
  if (Debug.isOn("parser"))
  {
    Debug("parser") << "applyParseOp: " << p << " to:" << std::endl;
    for (std::vector<api::Term>::iterator i = args.begin(); i != args.end();
         ++i)
    {
      Debug("parser") << "++ " << *i << std::endl;
    }
  }
  api::Op op;
  if (p.d_kind != api::NULL_EXPR)
  {
    // It is a special case, e.g. tupSel or array constant specification.
    // We have to wait until the arguments are parsed to resolve it.
  }
  else if (!p.d_expr.isNull())
  {
    // An explicit operator, e.g. an apply function
    api::Kind fkind = getKindForFunction(p.d_expr);
    if (fkind != api::UNDEFINED_KIND)
    {
      // Some operators may require a specific kind.
      // Testers are handled differently than other indexed operators,
      // since they require a kind.
      kind = fkind;
      Debug("parser") << "Got function kind " << kind << " for expression "
                      << std::endl;
    }
    args.insert(args.begin(), p.d_expr);
  }
  else if (!p.d_op.isNull())
  {
    // it was given an operator
    op = p.d_op;
  }
  else
  {
    isBuiltinOperator = isOperatorEnabled(p.d_name);
    if (isBuiltinOperator)
    {
      // a builtin operator, convert to kind
      kind = getOperatorKind(p.d_name);
    }
    else
    {
      // A non-built-in function application, get the expression
      checkDeclaration(p.d_name, CHECK_DECLARED, SYM_VARIABLE);
      api::Term v = getVariable(p.d_name);
      if (!v.isNull())
      {
        checkFunctionLike(v);
        kind = getKindForFunction(v);
        args.insert(args.begin(), v);
      }
      else
      {
        // Overloaded symbol?
        // Could not find the expression. It may be an overloaded symbol,
        // in which case we may find it after knowing the types of its
        // arguments.
        std::vector<api::Sort> argTypes;
        for (std::vector<api::Term>::iterator i = args.begin(); i != args.end();
             ++i)
        {
          argTypes.push_back((*i).getSort());
        }
<<<<<<< HEAD
        api::Term op = getOverloadedFunctionForTypes(p.d_name, argTypes);
        if (!op.isNull())
=======
        Expr fop = getOverloadedFunctionForTypes(p.d_name, argTypes);
        if (!fop.isNull())
>>>>>>> 04039407
        {
          checkFunctionLike(fop);
          kind = getKindForFunction(fop);
          args.insert(args.begin(), fop);
        }
        else
        {
          parseError(
              "Cannot find unambiguous overloaded function for argument "
              "types.");
        }
      }
    }
  }
  // Second phase: apply the arguments to the parse op
  ExprManager* em = getExprManager();
  // handle special cases
  if (p.d_kind == api::STORE_ALL && !p.d_type.isNull())
  {
    if (args.size() != 1)
    {
      parseError("Too many arguments to array constant.");
    }
    api::Term constVal = args[0];
    if (!constVal.isConst())
    {
      // To parse array constants taking reals whose values are specified by
      // rationals, e.g. ((as const (Array Int Real)) (/ 1 3)), we must handle
      // the fact that (/ 1 3) is the division of constants 1 and 3, and not
      // the resulting constant rational value. Thus, we must construct the
      // resulting rational here. This also is applied for integral real values
      // like 5.0 which are converted to (/ 5 1) to distinguish them from
      // integer constants. We must ensure numerator and denominator are
      // constant and the denominator is non-zero.
      if (constVal.getKind() == api::DIVISION && constVal[0].isConst()
          && constVal[1].isConst()
          && !constVal[1].getExpr().getConst<Rational>().isZero())
      {
        std::stringstream sdiv;
        sdiv << constVal[0] << "/" << constVal[1];
        constVal = d_solver->mkReal(sdiv.str());
      }
      if (!constVal.isConst())
      {
        std::stringstream ss;
        ss << "expected constant term inside array constant, but found "
           << "nonconstant term:" << std::endl
           << "the term: " << constVal;
        parseError(ss.str());
      }
    }
    if (!p.d_type.getArrayElementSort().isComparableTo(constVal.getSort()))
    {
      std::stringstream ss;
      ss << "type mismatch inside array constant term:" << std::endl
         << "array type:          " << p.d_type << std::endl
         << "expected const type: " << p.d_type.getArrayElementSort()
         << std::endl
         << "computed const type: " << constVal.getSort();
      parseError(ss.str());
    }
    api::Term ret = d_solver->mkConstArray(p.d_type, constVal);
    Debug("parser") << "applyParseOp: return store all " << ret << std::endl;
    return ret;
  }
  else if (p.d_kind == api::APPLY_SELECTOR && !p.d_expr.isNull())
  {
    // tuple selector case
    Integer x = p.d_expr.getExpr().getConst<Rational>().getNumerator();
    if (!x.fitsUnsignedInt())
    {
      parseError("index of tupSel is larger than size of unsigned int");
    }
    unsigned int n = x.toUnsignedInt();
    if (args.size() != 1)
    {
      parseError("tupSel should only be applied to one tuple argument");
    }
    api::Sort t = args[0].getSort();
    if (!t.isTuple())
    {
      parseError("tupSel applied to non-tuple");
    }
    size_t length = t.getTupleLength();
    if (n >= length)
    {
      std::stringstream ss;
      ss << "tuple is of length " << length << "; cannot access index " << n;
      parseError(ss.str());
    }
    const Datatype& dt = ((DatatypeType)t.getType()).getDatatype();
    api::Term ret = d_solver->mkTerm(
        api::APPLY_SELECTOR, api::Term(dt[0][n].getSelector()), args[0]);
    Debug("parser") << "applyParseOp: return selector " << ret << std::endl;
    return ret;
  }
  else if (p.d_kind != api::NULL_EXPR)
  {
    // it should not have an expression or type specified at this point
    if (!p.d_expr.isNull() || !p.d_type.isNull())
    {
      std::stringstream ss;
      ss << "Could not process parsed qualified identifier kind " << p.d_kind;
      parseError(ss.str());
    }
    // otherwise it is a simple application
    kind = p.d_kind;
  }
  else if (isBuiltinOperator)
  {
    Trace("ajr-temp") << "mkTerm builtin operator" << std::endl;
    if (!em->getOptions().getUfHo()
        && (kind == api::EQUAL || kind == api::DISTINCT))
    {
      // need --uf-ho if these operators are applied over function args
      for (std::vector<api::Term>::iterator i = args.begin(); i != args.end();
           ++i)
      {
        if ((*i).getSort().isFunction())
        {
          parseError(
              "Cannot apply equalty to functions unless --uf-ho is set.");
        }
      }
    }
    if (!strictModeEnabled() && (kind == api::AND || kind == api::OR)
        && args.size() == 1)
    {
      // Unary AND/OR can be replaced with the argument.
      Debug("parser") << "applyParseOp: return unary " << args[0] << std::endl;
      return args[0];
    }
    else if (kind == api::MINUS && args.size() == 1)
    {
      api::Term ret = d_solver->mkTerm(api::UMINUS, args[0]);
      Debug("parser") << "applyParseOp: return uminus " << ret << std::endl;
      return ret;
    }
    api::Term ret = d_solver->mkTerm(kind, args);
    Debug("parser") << "applyParseOp: return default builtin " << ret
                    << std::endl;
    return ret;
  }

  if (args.size() >= 2)
  {
    // may be partially applied function, in this case we use HO_APPLY
    api::Sort argt = args[0].getSort();
    if (argt.isFunction())
    {
      unsigned arity = argt.getFunctionArity();
      if (args.size() - 1 < arity)
      {
        if (!em->getOptions().getUfHo())
        {
          parseError("Cannot partially apply functions unless --uf-ho is set.");
        }
        Debug("parser") << "Partial application of " << args[0];
        Debug("parser") << " : #argTypes = " << arity;
        Debug("parser") << ", #args = " << args.size() - 1 << std::endl;
        api::Term ret = d_solver->mkTerm(api::HO_APPLY, args);
        Debug("parser") << "applyParseOp: return curry higher order " << ret
                        << std::endl;
        // must curry the partial application
        return ret;
      }
    }
  }
  if (!op.isNull())
  {
    api::Term ret = d_solver->mkTerm(op, args);
    Debug("parser") << "applyParseOp: return op : " << ret << std::endl;
    return ret;
  }
  if (kind == api::NULL_EXPR)
  {
    // should never happen in the new API
    parseError("do not know how to process parse op");
  }
  Debug("parser") << "Try default term construction for kind " << kind
                  << " #args = " << args.size() << "..." << std::endl;
  api::Term ret = d_solver->mkTerm(kind, args);
  Debug("parser") << "applyParseOp: return : " << ret << std::endl;
  return ret;
}

api::Term Smt2::setNamedAttribute(api::Term& expr, const SExpr& sexpr)
{
  if (!sexpr.isKeyword())
  {
    parseError("improperly formed :named annotation");
  }
  std::string name = sexpr.getValue();
  checkUserSymbol(name);
  // ensure expr is a closed subterm
  if (expr.getExpr().hasFreeVariable())
  {
    std::stringstream ss;
    ss << ":named annotations can only name terms that are closed";
    parseError(ss.str());
  }
  // check that sexpr is a fresh function symbol, and reserve it
  reserveSymbolAtAssertionLevel(name);
  // define it
  api::Term func = bindVar(name, expr.getSort(), ExprManager::VAR_FLAG_DEFINED);
  // remember the last term to have been given a :named attribute
  setLastNamedTerm(expr, name);
  return func;
}

api::Term Smt2::mkAnd(const std::vector<api::Term>& es)
{
  if (es.size() == 0)
  {
    return d_solver->mkTrue();
  }
  else if (es.size() == 1)
  {
    return es[0];
  }
  else
  {
    return d_solver->mkTerm(api::AND, es);
  }
}

}  // namespace parser
}/* CVC4 namespace */<|MERGE_RESOLUTION|>--- conflicted
+++ resolved
@@ -1715,13 +1715,8 @@
         {
           argTypes.push_back((*i).getSort());
         }
-<<<<<<< HEAD
-        api::Term op = getOverloadedFunctionForTypes(p.d_name, argTypes);
-        if (!op.isNull())
-=======
-        Expr fop = getOverloadedFunctionForTypes(p.d_name, argTypes);
+        api::Term fop = getOverloadedFunctionForTypes(p.d_name, argTypes);
         if (!fop.isNull())
->>>>>>> 04039407
         {
           checkFunctionLike(fop);
           kind = getKindForFunction(fop);
