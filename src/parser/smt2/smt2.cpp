/******************************************************************************
 * Top contributors (to current version):
 *   Andrew Reynolds, Mathias Preiner, Andres Noetzli
 *
 * This file is part of the cvc5 project.
 *
 * Copyright (c) 2009-2022 by the authors listed in the file AUTHORS
 * in the top-level source directory and their institutional affiliations.
 * All rights reserved.  See the file COPYING in the top-level source
 * directory for licensing information.
 * ****************************************************************************
 *
 * Definitions of SMT2 constants.
 */
#include "parser/smt2/smt2.h"

#include <algorithm>

#include "base/check.h"
#include "parser/antlr_input.h"
#include "parser/parser.h"
#include "parser/smt2/smt2_input.h"

// ANTLR defines these, which is really bad!
#undef true
#undef false
// ANTLR pulls in arpa/nameser_compat.h which defines this (again, bad!)
#undef ADD

namespace cvc5 {
namespace parser {

Smt2::Smt2(cvc5::Solver* solver,
           SymbolManager* sm,
           bool strictMode,
           bool parseOnly)
    : Parser(solver, sm, strictMode, parseOnly),
      d_logicSet(false),
      d_seenSetLogic(false)
{
}

Smt2::~Smt2() {}

void Smt2::addArithmeticOperators() {
  addOperator(cvc5::ADD, "+");
  addOperator(cvc5::SUB, "-");
  // cvc5::SUB is converted to cvc5::NEG if there is only a single operand
  Parser::addOperator(cvc5::NEG);
  addOperator(cvc5::MULT, "*");
  addOperator(cvc5::LT, "<");
  addOperator(cvc5::LEQ, "<=");
  addOperator(cvc5::GT, ">");
  addOperator(cvc5::GEQ, ">=");

  if (!strictModeEnabled())
  {
    // NOTE: this operator is non-standard
    addOperator(cvc5::POW, "^");
  }
}

void Smt2::addTranscendentalOperators()
{
  addOperator(cvc5::EXPONENTIAL, "exp");
  addOperator(cvc5::SINE, "sin");
  addOperator(cvc5::COSINE, "cos");
  addOperator(cvc5::TANGENT, "tan");
  addOperator(cvc5::COSECANT, "csc");
  addOperator(cvc5::SECANT, "sec");
  addOperator(cvc5::COTANGENT, "cot");
  addOperator(cvc5::ARCSINE, "arcsin");
  addOperator(cvc5::ARCCOSINE, "arccos");
  addOperator(cvc5::ARCTANGENT, "arctan");
  addOperator(cvc5::ARCCOSECANT, "arccsc");
  addOperator(cvc5::ARCSECANT, "arcsec");
  addOperator(cvc5::ARCCOTANGENT, "arccot");
  addOperator(cvc5::SQRT, "sqrt");
}

void Smt2::addQuantifiersOperators()
{
}

void Smt2::addBitvectorOperators() {
  addOperator(cvc5::BITVECTOR_CONCAT, "concat");
  addOperator(cvc5::BITVECTOR_NOT, "bvnot");
  addOperator(cvc5::BITVECTOR_AND, "bvand");
  addOperator(cvc5::BITVECTOR_OR, "bvor");
  addOperator(cvc5::BITVECTOR_NEG, "bvneg");
  addOperator(cvc5::BITVECTOR_ADD, "bvadd");
  addOperator(cvc5::BITVECTOR_MULT, "bvmul");
  addOperator(cvc5::BITVECTOR_UDIV, "bvudiv");
  addOperator(cvc5::BITVECTOR_UREM, "bvurem");
  addOperator(cvc5::BITVECTOR_SHL, "bvshl");
  addOperator(cvc5::BITVECTOR_LSHR, "bvlshr");
  addOperator(cvc5::BITVECTOR_ULT, "bvult");
  addOperator(cvc5::BITVECTOR_NAND, "bvnand");
  addOperator(cvc5::BITVECTOR_NOR, "bvnor");
  addOperator(cvc5::BITVECTOR_XOR, "bvxor");
  addOperator(cvc5::BITVECTOR_XNOR, "bvxnor");
  addOperator(cvc5::BITVECTOR_COMP, "bvcomp");
  addOperator(cvc5::BITVECTOR_SUB, "bvsub");
  addOperator(cvc5::BITVECTOR_SDIV, "bvsdiv");
  addOperator(cvc5::BITVECTOR_SREM, "bvsrem");
  addOperator(cvc5::BITVECTOR_SMOD, "bvsmod");
  addOperator(cvc5::BITVECTOR_ASHR, "bvashr");
  addOperator(cvc5::BITVECTOR_ULE, "bvule");
  addOperator(cvc5::BITVECTOR_UGT, "bvugt");
  addOperator(cvc5::BITVECTOR_UGE, "bvuge");
  addOperator(cvc5::BITVECTOR_SLT, "bvslt");
  addOperator(cvc5::BITVECTOR_SLE, "bvsle");
  addOperator(cvc5::BITVECTOR_SGT, "bvsgt");
  addOperator(cvc5::BITVECTOR_SGE, "bvsge");
  addOperator(cvc5::BITVECTOR_REDOR, "bvredor");
  addOperator(cvc5::BITVECTOR_REDAND, "bvredand");

  addIndexedOperator(cvc5::BITVECTOR_EXTRACT, "extract");
  addIndexedOperator(cvc5::BITVECTOR_REPEAT, "repeat");
  addIndexedOperator(cvc5::BITVECTOR_ZERO_EXTEND, "zero_extend");
  addIndexedOperator(cvc5::BITVECTOR_SIGN_EXTEND, "sign_extend");
  addIndexedOperator(cvc5::BITVECTOR_ROTATE_LEFT, "rotate_left");
  addIndexedOperator(cvc5::BITVECTOR_ROTATE_RIGHT, "rotate_right");
}

void Smt2::addDatatypesOperators()
{
  Parser::addOperator(cvc5::APPLY_CONSTRUCTOR);
  Parser::addOperator(cvc5::APPLY_TESTER);
  Parser::addOperator(cvc5::APPLY_SELECTOR);

  if (!strictModeEnabled())
  {
    Parser::addOperator(cvc5::APPLY_UPDATER);
    // Notice that tuple operators, we use the generic APPLY_SELECTOR and
    // APPLY_UPDATER kinds. These are processed based on the context
    // in which they are parsed, e.g. when parsing identifiers.
    addIndexedOperator(cvc5::APPLY_SELECTOR, "tuple.select");
    addIndexedOperator(cvc5::APPLY_UPDATER, "tuple.update");
  }
}

void Smt2::addStringOperators() {
  defineVar("re.all", getSolver()->mkRegexpAll());
  addOperator(cvc5::STRING_CONCAT, "str.++");
  addOperator(cvc5::STRING_LENGTH, "str.len");
  addOperator(cvc5::STRING_SUBSTR, "str.substr");
  addOperator(cvc5::STRING_CONTAINS, "str.contains");
  addOperator(cvc5::STRING_CHARAT, "str.at");
  addOperator(cvc5::STRING_INDEXOF, "str.indexof");
  addOperator(cvc5::STRING_REPLACE, "str.replace");
  addOperator(cvc5::STRING_PREFIX, "str.prefixof");
  addOperator(cvc5::STRING_SUFFIX, "str.suffixof");
  addOperator(cvc5::STRING_FROM_CODE, "str.from_code");
  addOperator(cvc5::STRING_IS_DIGIT, "str.is_digit");
  addOperator(cvc5::STRING_REPLACE_RE, "str.replace_re");
  addOperator(cvc5::STRING_REPLACE_RE_ALL, "str.replace_re_all");
  if (!strictModeEnabled())
  {
    addOperator(cvc5::STRING_INDEXOF_RE, "str.indexof_re");
    addOperator(cvc5::STRING_UPDATE, "str.update");
    addOperator(cvc5::STRING_TO_LOWER, "str.to_lower");
    addOperator(cvc5::STRING_TO_UPPER, "str.to_upper");
    addOperator(cvc5::STRING_REV, "str.rev");
    // sequence versions
    addOperator(cvc5::SEQ_CONCAT, "seq.++");
    addOperator(cvc5::SEQ_LENGTH, "seq.len");
    addOperator(cvc5::SEQ_EXTRACT, "seq.extract");
    addOperator(cvc5::SEQ_UPDATE, "seq.update");
    addOperator(cvc5::SEQ_AT, "seq.at");
    addOperator(cvc5::SEQ_CONTAINS, "seq.contains");
    addOperator(cvc5::SEQ_INDEXOF, "seq.indexof");
    addOperator(cvc5::SEQ_REPLACE, "seq.replace");
    addOperator(cvc5::SEQ_PREFIX, "seq.prefixof");
    addOperator(cvc5::SEQ_SUFFIX, "seq.suffixof");
    addOperator(cvc5::SEQ_REV, "seq.rev");
    addOperator(cvc5::SEQ_REPLACE_ALL, "seq.replace_all");
    addOperator(cvc5::SEQ_UNIT, "seq.unit");
    addOperator(cvc5::SEQ_NTH, "seq.nth");
  }
  addOperator(cvc5::STRING_FROM_INT, "str.from_int");
  addOperator(cvc5::STRING_TO_INT, "str.to_int");
  addOperator(cvc5::STRING_IN_REGEXP, "str.in_re");
  addOperator(cvc5::STRING_TO_REGEXP, "str.to_re");
  addOperator(cvc5::STRING_TO_CODE, "str.to_code");
  addOperator(cvc5::STRING_REPLACE_ALL, "str.replace_all");

  addOperator(cvc5::REGEXP_CONCAT, "re.++");
  addOperator(cvc5::REGEXP_UNION, "re.union");
  addOperator(cvc5::REGEXP_INTER, "re.inter");
  addOperator(cvc5::REGEXP_STAR, "re.*");
  addOperator(cvc5::REGEXP_PLUS, "re.+");
  addOperator(cvc5::REGEXP_OPT, "re.opt");
  addIndexedOperator(cvc5::REGEXP_REPEAT, "re.^");
  addIndexedOperator(cvc5::REGEXP_LOOP, "re.loop");
  addOperator(cvc5::REGEXP_RANGE, "re.range");
  addOperator(cvc5::REGEXP_COMPLEMENT, "re.comp");
  addOperator(cvc5::REGEXP_DIFF, "re.diff");
  addOperator(cvc5::STRING_LT, "str.<");
  addOperator(cvc5::STRING_LEQ, "str.<=");
}

void Smt2::addFloatingPointOperators() {
  addOperator(cvc5::FLOATINGPOINT_FP, "fp");
  addOperator(cvc5::FLOATINGPOINT_EQ, "fp.eq");
  addOperator(cvc5::FLOATINGPOINT_ABS, "fp.abs");
  addOperator(cvc5::FLOATINGPOINT_NEG, "fp.neg");
  addOperator(cvc5::FLOATINGPOINT_ADD, "fp.add");
  addOperator(cvc5::FLOATINGPOINT_SUB, "fp.sub");
  addOperator(cvc5::FLOATINGPOINT_MULT, "fp.mul");
  addOperator(cvc5::FLOATINGPOINT_DIV, "fp.div");
  addOperator(cvc5::FLOATINGPOINT_FMA, "fp.fma");
  addOperator(cvc5::FLOATINGPOINT_SQRT, "fp.sqrt");
  addOperator(cvc5::FLOATINGPOINT_REM, "fp.rem");
  addOperator(cvc5::FLOATINGPOINT_RTI, "fp.roundToIntegral");
  addOperator(cvc5::FLOATINGPOINT_MIN, "fp.min");
  addOperator(cvc5::FLOATINGPOINT_MAX, "fp.max");
  addOperator(cvc5::FLOATINGPOINT_LEQ, "fp.leq");
  addOperator(cvc5::FLOATINGPOINT_LT, "fp.lt");
  addOperator(cvc5::FLOATINGPOINT_GEQ, "fp.geq");
  addOperator(cvc5::FLOATINGPOINT_GT, "fp.gt");
  addOperator(cvc5::FLOATINGPOINT_IS_NORMAL, "fp.isNormal");
  addOperator(cvc5::FLOATINGPOINT_IS_SUBNORMAL, "fp.isSubnormal");
  addOperator(cvc5::FLOATINGPOINT_IS_ZERO, "fp.isZero");
  addOperator(cvc5::FLOATINGPOINT_IS_INF, "fp.isInfinite");
  addOperator(cvc5::FLOATINGPOINT_IS_NAN, "fp.isNaN");
  addOperator(cvc5::FLOATINGPOINT_IS_NEG, "fp.isNegative");
  addOperator(cvc5::FLOATINGPOINT_IS_POS, "fp.isPositive");
  addOperator(cvc5::FLOATINGPOINT_TO_REAL, "fp.to_real");

  addIndexedOperator(cvc5::UNDEFINED_KIND, "to_fp");
  addIndexedOperator(cvc5::FLOATINGPOINT_TO_FP_FROM_UBV, "to_fp_unsigned");
  addIndexedOperator(cvc5::FLOATINGPOINT_TO_UBV, "fp.to_ubv");
  addIndexedOperator(cvc5::FLOATINGPOINT_TO_SBV, "fp.to_sbv");

  if (!strictModeEnabled())
  {
    addIndexedOperator(cvc5::FLOATINGPOINT_TO_FP_FROM_IEEE_BV, "to_fp_bv");
    addIndexedOperator(cvc5::FLOATINGPOINT_TO_FP_FROM_FP, "to_fp_fp");
    addIndexedOperator(cvc5::FLOATINGPOINT_TO_FP_FROM_REAL, "to_fp_real");
    addIndexedOperator(cvc5::FLOATINGPOINT_TO_FP_FROM_SBV, "to_fp_signed");
  }
}

void Smt2::addSepOperators() {
  defineVar("sep.emp", d_solver->mkSepEmp());
  // the Boolean sort is a placeholder here since we don't have type info
  // without type annotation
  defineVar("sep.nil", d_solver->mkSepNil(d_solver->getBooleanSort()));
  addOperator(cvc5::SEP_STAR, "sep");
  addOperator(cvc5::SEP_PTO, "pto");
  addOperator(cvc5::SEP_WAND, "wand");
  Parser::addOperator(cvc5::SEP_STAR);
  Parser::addOperator(cvc5::SEP_PTO);
  Parser::addOperator(cvc5::SEP_WAND);
}

void Smt2::addCoreSymbols()
{
  defineType("Bool", d_solver->getBooleanSort(), true);
  defineVar("true", d_solver->mkTrue(), true);
  defineVar("false", d_solver->mkFalse(), true);
  addOperator(cvc5::AND, "and");
  addOperator(cvc5::DISTINCT, "distinct");
  addOperator(cvc5::EQUAL, "=");
  addOperator(cvc5::IMPLIES, "=>");
  addOperator(cvc5::ITE, "ite");
  addOperator(cvc5::NOT, "not");
  addOperator(cvc5::OR, "or");
  addOperator(cvc5::XOR, "xor");
}

void Smt2::addOperator(cvc5::Kind kind, const std::string& name)
{
  Trace("parser") << "Smt2::addOperator( " << kind << ", " << name << " )"
                  << std::endl;
  Parser::addOperator(kind);
  d_operatorKindMap[name] = kind;
}

void Smt2::addIndexedOperator(cvc5::Kind tKind, const std::string& name)
{
  Parser::addOperator(tKind);
  d_indexedOpKindMap[name] = tKind;
}

bool Smt2::isIndexedOperatorEnabled(const std::string& name) const
{
  return d_indexedOpKindMap.find(name) != d_indexedOpKindMap.end();
}

cvc5::Kind Smt2::getOperatorKind(const std::string& name) const
{
  // precondition: isOperatorEnabled(name)
  return d_operatorKindMap.find(name)->second;
}

bool Smt2::isOperatorEnabled(const std::string& name) const {
  return d_operatorKindMap.find(name) != d_operatorKindMap.end();
}

modes::BlockModelsMode Smt2::getBlockModelsMode(const std::string& mode)
{
  if (mode == "literals")
  {
    return modes::BlockModelsMode::LITERALS;
  }
  else if (mode == "values")
  {
    return modes::BlockModelsMode::VALUES;
  }
  parseError(std::string("Unknown block models mode `") + mode + "'");
  return modes::BlockModelsMode::LITERALS;
}

bool Smt2::isTheoryEnabled(internal::theory::TheoryId theory) const
{
  return d_logic.isTheoryEnabled(theory);
}

bool Smt2::isHoEnabled() const { return d_logic.isHigherOrder(); }

bool Smt2::hasCardinalityConstraints() const { return d_logic.hasCardinalityConstraints(); }

bool Smt2::logicIsSet() {
  return d_logicSet;
}

bool Smt2::getTesterName(cvc5::Term cons, std::string& name)
{
  if (strictModeEnabled())
  {
    // 2.6 or above uses indexed tester symbols, if we are in strict mode,
    // we do not automatically define is-cons for constructor cons.
    return false;
  }
  std::stringstream ss;
  ss << "is-" << cons;
  name = ss.str();
  return true;
}

cvc5::Term Smt2::mkIndexedConstant(const std::string& name,
                                   const std::vector<uint32_t>& numerals)
{
  if (d_logic.isTheoryEnabled(internal::theory::THEORY_FP))
  {
    if (name == "+oo")
    {
      return d_solver->mkFloatingPointPosInf(numerals[0], numerals[1]);
    }
    else if (name == "-oo")
    {
      return d_solver->mkFloatingPointNegInf(numerals[0], numerals[1]);
    }
    else if (name == "NaN")
    {
      return d_solver->mkFloatingPointNaN(numerals[0], numerals[1]);
    }
    else if (name == "+zero")
    {
      return d_solver->mkFloatingPointPosZero(numerals[0], numerals[1]);
    }
    else if (name == "-zero")
    {
      return d_solver->mkFloatingPointNegZero(numerals[0], numerals[1]);
    }
  }

  if (d_logic.isTheoryEnabled(internal::theory::THEORY_BV)
      && name.find("bv") == 0)
  {
    std::string bvStr = name.substr(2);
    return d_solver->mkBitVector(numerals[0], bvStr, 10);
  }

  // NOTE: Theory parametric constants go here

  parseError(std::string("Unknown indexed literal `") + name + "'");
  return cvc5::Term();
}

cvc5::Kind Smt2::getIndexedOpKind(const std::string& name)
{
  const auto& kIt = d_indexedOpKindMap.find(name);
  if (kIt != d_indexedOpKindMap.end())
  {
    return (*kIt).second;
  }
  parseError(std::string("Unknown indexed function `") + name + "'");
  return cvc5::UNDEFINED_KIND;
}

cvc5::Term Smt2::bindDefineFunRec(
    const std::string& fname,
    const std::vector<std::pair<std::string, cvc5::Sort>>& sortedVarNames,
    cvc5::Sort t,
    std::vector<cvc5::Term>& flattenVars)
{
  std::vector<cvc5::Sort> sorts;
  for (const std::pair<std::string, cvc5::Sort>& svn : sortedVarNames)
  {
    sorts.push_back(svn.second);
  }

  // make the flattened function type, add bound variables
  // to flattenVars if the defined function was given a function return type.
  cvc5::Sort ft = mkFlatFunctionType(sorts, t, flattenVars);

  // allow overloading
  return bindVar(fname, ft, true);
}

void Smt2::pushDefineFunRecScope(
    const std::vector<std::pair<std::string, cvc5::Sort>>& sortedVarNames,
    cvc5::Term func,
    const std::vector<cvc5::Term>& flattenVars,
    std::vector<cvc5::Term>& bvs)
{
  pushScope();

  // bound variables are those that are explicitly named in the preamble
  // of the define-fun(s)-rec command, we define them here
  for (const std::pair<std::string, cvc5::Sort>& svn : sortedVarNames)
  {
    cvc5::Term v = bindBoundVar(svn.first, svn.second);
    bvs.push_back(v);
  }

  bvs.insert(bvs.end(), flattenVars.begin(), flattenVars.end());
}

void Smt2::reset() {
  d_logicSet = false;
  d_seenSetLogic = false;
  d_logic = internal::LogicInfo();
  d_operatorKindMap.clear();
  d_lastNamedTerm = std::pair<cvc5::Term, std::string>();
}

std::unique_ptr<Command> Smt2::invConstraint(
    const std::vector<std::string>& names)
{
  checkThatLogicIsSet();
  Trace("parser-sygus") << "Sygus : define sygus funs..." << std::endl;
  Trace("parser-sygus") << "Sygus : read inv-constraint..." << std::endl;

  if (names.size() != 4)
  {
    parseError(
        "Bad syntax for inv-constraint: expected 4 "
        "arguments.");
  }

  std::vector<cvc5::Term> terms;
  for (const std::string& name : names)
  {
    if (!isDeclared(name))
    {
      std::stringstream ss;
      ss << "Function " << name << " in inv-constraint is not defined.";
      parseError(ss.str());
    }

    terms.push_back(getVariable(name));
  }

  return std::unique_ptr<Command>(new SygusInvConstraintCommand(terms));
}

Command* Smt2::setLogic(std::string name, bool fromCommand)
{
  if (fromCommand)
  {
    if (d_seenSetLogic)
    {
      parseError("Only one set-logic is allowed.");
    }
    d_seenSetLogic = true;

    if (logicIsForced())
    {
      // If the logic is forced, we ignore all set-logic requests from commands.
      return new EmptyCommand();
    }
  }

  d_logicSet = true;
  d_logic = name;

  // if sygus is enabled, we must enable UF, datatypes, and integer arithmetic
  if(sygus()) {
    if (!d_logic.isQuantified())
    {
      warning("Logics in sygus are assumed to contain quantifiers.");
      warning("Omit QF_ from the logic to avoid this warning.");
    }
  }

  // Core theory belongs to every logic
  addCoreSymbols();

  if (d_logic.isTheoryEnabled(internal::theory::THEORY_UF))
  {
    Parser::addOperator(cvc5::APPLY_UF);
  }

  if (d_logic.isHigherOrder())
  {
    addOperator(cvc5::HO_APPLY, "@");
  }

  if (d_logic.isTheoryEnabled(internal::theory::THEORY_ARITH))
  {
    if(d_logic.areIntegersUsed()) {
      defineType("Int", d_solver->getIntegerSort(), true);
      addArithmeticOperators();
      if (!strictModeEnabled() || !d_logic.isLinear())
      {
        addOperator(cvc5::INTS_DIVISION, "div");
        addOperator(cvc5::INTS_MODULUS, "mod");
        addOperator(cvc5::ABS, "abs");
      }
      addIndexedOperator(cvc5::DIVISIBLE, "divisible");
    }

    if (d_logic.areRealsUsed())
    {
      defineType("Real", d_solver->getRealSort(), true);
      addArithmeticOperators();
      addOperator(cvc5::DIVISION, "/");
      if (!strictModeEnabled())
      {
        addOperator(cvc5::ABS, "abs");
      }
    }

    if (d_logic.areIntegersUsed() && d_logic.areRealsUsed())
    {
      addOperator(cvc5::TO_INTEGER, "to_int");
      addOperator(cvc5::IS_INTEGER, "is_int");
      addOperator(cvc5::TO_REAL, "to_real");
    }

    if (d_logic.areTranscendentalsUsed())
    {
      defineVar("real.pi", d_solver->mkPi());
      addTranscendentalOperators();
    }
    if (!strictModeEnabled())
    {
      // integer version of AND
      addIndexedOperator(cvc5::IAND, "iand");
      // pow2
      addOperator(cvc5::POW2, "int.pow2");
    }
  }

  if (d_logic.isTheoryEnabled(internal::theory::THEORY_ARRAYS))
  {
    addOperator(cvc5::SELECT, "select");
    addOperator(cvc5::STORE, "store");
    addOperator(cvc5::EQ_RANGE, "eqrange");
  }

  if (d_logic.isTheoryEnabled(internal::theory::THEORY_BV))
  {
    addBitvectorOperators();

    if (!strictModeEnabled()
        && d_logic.isTheoryEnabled(internal::theory::THEORY_ARITH)
        && d_logic.areIntegersUsed())
    {
      // Conversions between bit-vectors and integers
      addOperator(cvc5::BITVECTOR_TO_NAT, "bv2nat");
      addIndexedOperator(cvc5::INT_TO_BITVECTOR, "int2bv");
    }
  }

  if (d_logic.isTheoryEnabled(internal::theory::THEORY_DATATYPES))
  {
    const std::vector<cvc5::Sort> types;
    defineType("Tuple", d_solver->mkTupleSort(types), true);
    addDatatypesOperators();
  }

  if (d_logic.isTheoryEnabled(internal::theory::THEORY_SETS))
  {
    defineVar("set.empty", d_solver->mkEmptySet(d_solver->getNullSort()));
    // the Boolean sort is a placeholder here since we don't have type info
    // without type annotation
    defineVar("set.universe",
              d_solver->mkUniverseSet(d_solver->getBooleanSort()));

    addOperator(cvc5::SET_UNION, "set.union");
    addOperator(cvc5::SET_INTER, "set.inter");
    addOperator(cvc5::SET_MINUS, "set.minus");
    addOperator(cvc5::SET_SUBSET, "set.subset");
    addOperator(cvc5::SET_MEMBER, "set.member");
    addOperator(cvc5::SET_SINGLETON, "set.singleton");
    addOperator(cvc5::SET_INSERT, "set.insert");
    addOperator(cvc5::SET_CARD, "set.card");
    addOperator(cvc5::SET_COMPLEMENT, "set.complement");
    addOperator(cvc5::SET_CHOOSE, "set.choose");
    addOperator(cvc5::SET_IS_SINGLETON, "set.is_singleton");
    addOperator(cvc5::SET_MAP, "set.map");
    addOperator(cvc5::RELATION_JOIN, "rel.join");
    addOperator(cvc5::RELATION_PRODUCT, "rel.product");
    addOperator(cvc5::RELATION_TRANSPOSE, "rel.transpose");
    addOperator(cvc5::RELATION_TCLOSURE, "rel.tclosure");
    addOperator(cvc5::RELATION_JOIN_IMAGE, "rel.join_image");
    addOperator(cvc5::RELATION_IDEN, "rel.iden");
  }

  if (d_logic.isTheoryEnabled(internal::theory::THEORY_BAGS))
  {
    defineVar("bag.empty", d_solver->mkEmptyBag(d_solver->getNullSort()));
<<<<<<< HEAD
    addOperator(api::BAG_UNION_MAX, "bag.union_max");
    addOperator(api::BAG_UNION_DISJOINT, "bag.union_disjoint");
    addOperator(api::BAG_INTER_MIN, "bag.inter_min");
    addOperator(api::BAG_DIFFERENCE_SUBTRACT, "bag.difference_subtract");
    addOperator(api::BAG_DIFFERENCE_REMOVE, "bag.difference_remove");
    addOperator(api::BAG_SUBBAG, "bag.subbag");
    addOperator(api::BAG_COUNT, "bag.count");
    addOperator(api::BAG_MEMBER, "bag.member");
    addOperator(api::BAG_DUPLICATE_REMOVAL, "bag.duplicate_removal");
    addOperator(api::BAG_MAKE, "bag");
    addOperator(api::BAG_CARD, "bag.card");
    addOperator(api::BAG_CHOOSE, "bag.choose");
    addOperator(api::BAG_IS_SINGLETON, "bag.is_singleton");
    addOperator(api::BAG_FROM_SET, "bag.from_set");
    addOperator(api::BAG_TO_SET, "bag.to_set");
    addOperator(api::BAG_MAP, "bag.map");
    addOperator(api::BAG_FILTER, "bag.filter");
    addOperator(api::BAG_FOLD, "bag.fold");
    addOperator(api::TABLE_PRODUCT, "table.product");
    addOperator(api::TABLE_PROJECT, "table.project");
=======
    addOperator(cvc5::BAG_UNION_MAX, "bag.union_max");
    addOperator(cvc5::BAG_UNION_DISJOINT, "bag.union_disjoint");
    addOperator(cvc5::BAG_INTER_MIN, "bag.inter_min");
    addOperator(cvc5::BAG_DIFFERENCE_SUBTRACT, "bag.difference_subtract");
    addOperator(cvc5::BAG_DIFFERENCE_REMOVE, "bag.difference_remove");
    addOperator(cvc5::BAG_SUBBAG, "bag.subbag");
    addOperator(cvc5::BAG_COUNT, "bag.count");
    addOperator(cvc5::BAG_MEMBER, "bag.member");
    addOperator(cvc5::BAG_DUPLICATE_REMOVAL, "bag.duplicate_removal");
    addOperator(cvc5::BAG_MAKE, "bag");
    addOperator(cvc5::BAG_CARD, "bag.card");
    addOperator(cvc5::BAG_CHOOSE, "bag.choose");
    addOperator(cvc5::BAG_IS_SINGLETON, "bag.is_singleton");
    addOperator(cvc5::BAG_FROM_SET, "bag.from_set");
    addOperator(cvc5::BAG_TO_SET, "bag.to_set");
    addOperator(cvc5::BAG_MAP, "bag.map");
    addOperator(cvc5::BAG_FILTER, "bag.filter");
    addOperator(cvc5::BAG_FOLD, "bag.fold");
    addOperator(cvc5::TABLE_PRODUCT, "table.product");
>>>>>>> 427d38c1
  }
  if (d_logic.isTheoryEnabled(internal::theory::THEORY_STRINGS))
  {
    defineType("String", d_solver->getStringSort(), true);
    defineType("RegLan", d_solver->getRegExpSort(), true);
    defineType("Int", d_solver->getIntegerSort(), true);

    defineVar("re.none", d_solver->mkRegexpNone());
    defineVar("re.allchar", d_solver->mkRegexpAllchar());

    // Boolean is a placeholder
    defineVar("seq.empty",
              d_solver->mkEmptySequence(d_solver->getBooleanSort()));

    addStringOperators();
  }

  if(d_logic.isQuantified()) {
    addQuantifiersOperators();
  }

  if (d_logic.isTheoryEnabled(internal::theory::THEORY_FP))
  {
    defineType("RoundingMode", d_solver->getRoundingModeSort(), true);
    defineType("Float16", d_solver->mkFloatingPointSort(5, 11), true);
    defineType("Float32", d_solver->mkFloatingPointSort(8, 24), true);
    defineType("Float64", d_solver->mkFloatingPointSort(11, 53), true);
    defineType("Float128", d_solver->mkFloatingPointSort(15, 113), true);

    defineVar("RNE",
              d_solver->mkRoundingMode(cvc5::ROUND_NEAREST_TIES_TO_EVEN));
    defineVar("roundNearestTiesToEven",
              d_solver->mkRoundingMode(cvc5::ROUND_NEAREST_TIES_TO_EVEN));
    defineVar("RNA",
              d_solver->mkRoundingMode(cvc5::ROUND_NEAREST_TIES_TO_AWAY));
    defineVar("roundNearestTiesToAway",
              d_solver->mkRoundingMode(cvc5::ROUND_NEAREST_TIES_TO_AWAY));
    defineVar("RTP", d_solver->mkRoundingMode(cvc5::ROUND_TOWARD_POSITIVE));
    defineVar("roundTowardPositive",
              d_solver->mkRoundingMode(cvc5::ROUND_TOWARD_POSITIVE));
    defineVar("RTN", d_solver->mkRoundingMode(cvc5::ROUND_TOWARD_NEGATIVE));
    defineVar("roundTowardNegative",
              d_solver->mkRoundingMode(cvc5::ROUND_TOWARD_NEGATIVE));
    defineVar("RTZ", d_solver->mkRoundingMode(cvc5::ROUND_TOWARD_ZERO));
    defineVar("roundTowardZero",
              d_solver->mkRoundingMode(cvc5::ROUND_TOWARD_ZERO));

    addFloatingPointOperators();
  }

  if (d_logic.isTheoryEnabled(internal::theory::THEORY_SEP))
  {
    addSepOperators();
  }

  // builtin symbols of the logic are declared at context level zero, hence
  // we push the outermost scope here
  pushScope(true);

  std::string logic = sygus() ? d_logic.getLogicString() : name;
  if (!fromCommand)
  {
    // If not from a command, just set the logic directly. Notice this is
    // important since we do not want to enqueue a set-logic command and
    // fully initialize the underlying SolverEngine in the meantime before the
    // command has a chance to execute, which would lead to an error.
    d_solver->setLogic(logic);
    return nullptr;
  }
  Command* cmd = new SetBenchmarkLogicCommand(logic);
  return cmd;
} /* Smt2::setLogic() */

cvc5::Grammar* Smt2::mkGrammar(const std::vector<cvc5::Term>& boundVars,
                               const std::vector<cvc5::Term>& ntSymbols)
{
  d_allocGrammars.emplace_back(
      new cvc5::Grammar(d_solver->mkGrammar(boundVars, ntSymbols)));
  return d_allocGrammars.back().get();
}

bool Smt2::sygus() const
{
  return d_solver->getOption("input-language") == "LANG_SYGUS_V2";
}

void Smt2::checkThatLogicIsSet()
{
  if (!logicIsSet())
  {
    if (strictModeEnabled())
    {
      parseError("set-logic must appear before this point.");
    }
    else
    {
      // the calls to setLogic below set the logic on the solver directly
      if (logicIsForced())
      {
        setLogic(getForcedLogic(), false);
      }
      else
      {
        warning("No set-logic command was given before this point.");
        warning("cvc5 will make all theories available.");
        warning(
            "Consider setting a stricter logic for (likely) better "
            "performance.");
        warning("To suppress this warning in the future use (set-logic ALL).");

        setLogic("ALL", false);
      }
    }
  }
}

void Smt2::checkLogicAllowsFreeSorts()
{
  if (!d_logic.isTheoryEnabled(internal::theory::THEORY_UF)
      && !d_logic.isTheoryEnabled(internal::theory::THEORY_ARRAYS)
      && !d_logic.isTheoryEnabled(internal::theory::THEORY_DATATYPES)
      && !d_logic.isTheoryEnabled(internal::theory::THEORY_SETS)
      && !d_logic.isTheoryEnabled(internal::theory::THEORY_BAGS))
  {
    parseErrorLogic("Free sort symbols not allowed in ");
  }
}

void Smt2::checkLogicAllowsFunctions()
{
  if (!d_logic.isTheoryEnabled(internal::theory::THEORY_UF) && !isHoEnabled())
  {
    parseError(
        "Functions (of non-zero arity) cannot "
        "be declared in logic "
        + d_logic.getLogicString()
        + ". Try including UF or adding the prefix HO_.");
  }
}

/* The include are managed in the lexer but called in the parser */
// Inspired by http://www.antlr3.org/api/C/interop.html

static bool newInputStream(const std::string& filename, pANTLR3_LEXER lexer) {
  Trace("parser") << "Including " << filename << std::endl;
  // Create a new input stream and take advantage of built in stream stacking
  // in C target runtime.
  //
  pANTLR3_INPUT_STREAM    in;
#ifdef CVC5_ANTLR3_OLD_INPUT_STREAM
  in = antlr3AsciiFileStreamNew((pANTLR3_UINT8) filename.c_str());
#else  /* CVC5_ANTLR3_OLD_INPUT_STREAM */
  in = antlr3FileStreamNew((pANTLR3_UINT8) filename.c_str(), ANTLR3_ENC_8BIT);
#endif /* CVC5_ANTLR3_OLD_INPUT_STREAM */
  if( in == NULL ) {
    Trace("parser") << "Can't open " << filename << std::endl;
    return false;
  }
  // Same thing as the predefined PUSHSTREAM(in);
  lexer->pushCharStream(lexer, in);
  // restart it
  //lexer->rec->state->tokenStartCharIndex      = -10;
  //lexer->emit(lexer);

  // Note that the input stream is not closed when it EOFs, I don't bother
  // to do it here, but it is up to you to track streams created like this
  // and destroy them when the whole parse session is complete. Remember that you
  // don't want to do this until all tokens have been manipulated all the way through
  // your tree parsers etc as the token does not store the text it just refers
  // back to the input stream and trying to get the text for it will abort if you
  // close the input stream too early.

  //TODO what said before
  return true;
}

void Smt2::includeFile(const std::string& filename) {
  // security for online version
  if(!canIncludeFile()) {
    parseError("include-file feature was disabled for this run.");
  }

  // Get the lexer
  AntlrInput* ai = static_cast<AntlrInput*>(getInput());
  pANTLR3_LEXER lexer = ai->getAntlr3Lexer();
  // get the name of the current stream "Does it work inside an include?"
  const std::string inputName = ai->getInputStreamName();

  // Find the directory of the current input file
  std::string path;
  size_t pos = inputName.rfind('/');
  if(pos != std::string::npos) {
    path = std::string(inputName, 0, pos + 1);
  }
  path.append(filename);
  if(!newInputStream(path, lexer)) {
    parseError("Couldn't open include file `" + path + "'");
  }
}
bool Smt2::isAbstractValue(const std::string& name)
{
  return name.length() >= 2 && name[0] == '@' && name[1] != '0'
         && name.find_first_not_of("0123456789", 1) == std::string::npos;
}

cvc5::Term Smt2::mkRealOrIntFromNumeral(const std::string& str)
{
  // if arithmetic is enabled, and integers are disabled
  if (d_logic.isTheoryEnabled(internal::theory::THEORY_ARITH)
      && !d_logic.areIntegersUsed())
  {
    return d_solver->mkReal(str);
  }
  return d_solver->mkInteger(str);
}

void Smt2::parseOpApplyTypeAscription(ParseOp& p, cvc5::Sort type)
{
  Trace("parser") << "parseOpApplyTypeAscription : " << p << " " << type
                  << std::endl;
  // (as const (Array T1 T2))
  if (p.d_kind == cvc5::CONST_ARRAY)
  {
    if (!type.isArray())
    {
      std::stringstream ss;
      ss << "expected array constant term, but cast is not of array type"
         << std::endl
         << "cast type: " << type;
      parseError(ss.str());
    }
    p.d_type = type;
    return;
  }
  if (p.d_expr.isNull())
  {
    Trace("parser-overloading")
        << "Getting variable expression with name " << p.d_name << " and type "
        << type << std::endl;
    // get the variable expression for the type
    if (isDeclared(p.d_name, SYM_VARIABLE))
    {
      p.d_expr = getExpressionForNameAndType(p.d_name, type);
      p.d_name = std::string("");
    }
    if (p.d_expr.isNull())
    {
      std::stringstream ss;
      ss << "Could not resolve expression with name " << p.d_name
         << " and type " << type << std::endl;
      parseError(ss.str());
    }
  }
  Trace("parser-qid") << "Resolve ascription " << type << " on " << p.d_expr;
  Trace("parser-qid") << " " << p.d_expr.getKind() << " " << p.d_expr.getSort();
  Trace("parser-qid") << std::endl;
  // otherwise, we process the type ascription
  p.d_expr = applyTypeAscription(p.d_expr, type);
}

cvc5::Term Smt2::parseOpToExpr(ParseOp& p)
{
  Trace("parser") << "parseOpToExpr: " << p << std::endl;
  cvc5::Term expr;
  if (p.d_kind != cvc5::NULL_TERM || !p.d_type.isNull())
  {
    parseError(
        "Bad syntax for qualified identifier operator in term position.");
  }
  else if (!p.d_expr.isNull())
  {
    expr = p.d_expr;
  }
  else if (!isDeclared(p.d_name, SYM_VARIABLE))
  {
    std::stringstream ss;
    ss << "Symbol " << p.d_name << " is not declared.";
    parseError(ss.str());
  }
  else
  {
    expr = getExpressionForName(p.d_name);
  }
  Assert(!expr.isNull());
  return expr;
}

cvc5::Term Smt2::applyParseOp(ParseOp& p, std::vector<cvc5::Term>& args)
{
  bool isBuiltinOperator = false;
  // the builtin kind of the overall return expression
  cvc5::Kind kind = cvc5::NULL_TERM;
  // First phase: process the operator
  if (TraceIsOn("parser"))
  {
    Trace("parser") << "applyParseOp: " << p << " to:" << std::endl;
    for (std::vector<cvc5::Term>::iterator i = args.begin(); i != args.end();
         ++i)
    {
      Trace("parser") << "++ " << *i << std::endl;
    }
  }
  cvc5::Op op;
  if (p.d_kind == cvc5::UNDEFINED_KIND && isIndexedOperatorEnabled(p.d_name))
  {
    // Resolve indexed symbols that cannot be resolved without knowing the type
    // of the arguments. This is currently limited to `to_fp`.
    Assert(p.d_name == "to_fp");
    size_t nchildren = args.size();
    if (nchildren == 1)
    {
      kind = cvc5::FLOATINGPOINT_TO_FP_FROM_IEEE_BV;
      op = d_solver->mkOp(kind, p.d_indices);
    }
    else if (nchildren > 2)
    {
      std::stringstream ss;
      ss << "Wrong number of arguments for indexed operator to_fp, expected "
            "1 or 2, got "
         << nchildren;
      parseError(ss.str());
    }
    else if (!args[0].getSort().isRoundingMode())
    {
      std::stringstream ss;
      ss << "Expected a rounding mode as the first argument, got "
         << args[0].getSort();
      parseError(ss.str());
    }
    else
    {
      cvc5::Sort t = args[1].getSort();

      if (t.isFloatingPoint())
      {
        kind = cvc5::FLOATINGPOINT_TO_FP_FROM_FP;
        op = d_solver->mkOp(kind, p.d_indices);
      }
      else if (t.isInteger() || t.isReal())
      {
        kind = cvc5::FLOATINGPOINT_TO_FP_FROM_REAL;
        op = d_solver->mkOp(kind, p.d_indices);
      }
      else
      {
        kind = cvc5::FLOATINGPOINT_TO_FP_FROM_SBV;
        op = d_solver->mkOp(kind, p.d_indices);
      }
    }
  }
  else if (p.d_kind != cvc5::NULL_TERM)
  {
    // It is a special case, e.g. tuple.select or array constant specification.
    // We have to wait until the arguments are parsed to resolve it.
  }
  else if (!p.d_expr.isNull())
  {
    // An explicit operator, e.g. an apply function
    cvc5::Kind fkind = getKindForFunction(p.d_expr);
    if (fkind != cvc5::UNDEFINED_KIND)
    {
      // Some operators may require a specific kind.
      // Testers are handled differently than other indexed operators,
      // since they require a kind.
      kind = fkind;
      Trace("parser") << "Got function kind " << kind << " for expression "
                      << std::endl;
    }
    args.insert(args.begin(), p.d_expr);
  }
  else if (!p.d_op.isNull())
  {
    // it was given an operator
    op = p.d_op;
  }
  else
  {
    isBuiltinOperator = isOperatorEnabled(p.d_name);
    if (isBuiltinOperator)
    {
      // a builtin operator, convert to kind
      kind = getOperatorKind(p.d_name);
      Trace("parser") << "Got builtin kind " << kind << " for name"
                      << std::endl;
    }
    else
    {
      // A non-built-in function application, get the expression
      checkDeclaration(p.d_name, CHECK_DECLARED, SYM_VARIABLE);
      cvc5::Term v = getVariable(p.d_name);
      if (!v.isNull())
      {
        checkFunctionLike(v);
        kind = getKindForFunction(v);
        args.insert(args.begin(), v);
      }
      else
      {
        // Overloaded symbol?
        // Could not find the expression. It may be an overloaded symbol,
        // in which case we may find it after knowing the types of its
        // arguments.
        std::vector<cvc5::Sort> argTypes;
        for (std::vector<cvc5::Term>::iterator i = args.begin();
             i != args.end();
             ++i)
        {
          argTypes.push_back((*i).getSort());
        }
        cvc5::Term fop = getOverloadedFunctionForTypes(p.d_name, argTypes);
        if (!fop.isNull())
        {
          checkFunctionLike(fop);
          kind = getKindForFunction(fop);
          args.insert(args.begin(), fop);
        }
        else
        {
          parseError(
              "Cannot find unambiguous overloaded function for argument "
              "types.");
        }
      }
    }
  }
  // handle special cases
  if (p.d_kind == cvc5::CONST_ARRAY && !p.d_type.isNull())
  {
    if (args.size() != 1)
    {
      parseError("Too many arguments to array constant.");
    }
    cvc5::Term constVal = args[0];

    if (p.d_type.getArrayElementSort() != constVal.getSort())
    {
      std::stringstream ss;
      ss << "type mismatch inside array constant term:" << std::endl
         << "array type:          " << p.d_type << std::endl
         << "expected const type: " << p.d_type.getArrayElementSort()
         << std::endl
         << "computed const type: " << constVal.getSort();
      parseError(ss.str());
    }
    cvc5::Term ret = d_solver->mkConstArray(p.d_type, constVal);
    Trace("parser") << "applyParseOp: return store all " << ret << std::endl;
    return ret;
  }
  else if ((p.d_kind == cvc5::APPLY_SELECTOR || p.d_kind == cvc5::APPLY_UPDATER)
           && !p.d_expr.isNull())
  {
    // tuple selector case
    if (!p.d_expr.isUInt64Value())
    {
      parseError(
          "index of tuple select or update is larger than size of uint64_t");
    }
    uint64_t n = p.d_expr.getUInt64Value();
    if (args.size() != (p.d_kind == cvc5::APPLY_SELECTOR ? 1 : 2))
    {
      parseError("wrong number of arguments for tuple select or update");
    }
    cvc5::Sort t = args[0].getSort();
    if (!t.isTuple())
    {
      parseError("tuple select or update applied to non-tuple");
    }
    size_t length = t.getTupleLength();
    if (n >= length)
    {
      std::stringstream ss;
      ss << "tuple is of length " << length << "; cannot access index " << n;
      parseError(ss.str());
    }
    const cvc5::Datatype& dt = t.getDatatype();
    cvc5::Term ret;
    if (p.d_kind == cvc5::APPLY_SELECTOR)
    {
      ret =
          d_solver->mkTerm(cvc5::APPLY_SELECTOR, {dt[0][n].getTerm(), args[0]});
    }
    else
    {
      ret = d_solver->mkTerm(cvc5::APPLY_UPDATER,
                             {dt[0][n].getUpdaterTerm(), args[0], args[1]});
    }
    Trace("parser") << "applyParseOp: return selector " << ret << std::endl;
    return ret;
  }
  else if (p.d_kind == cvc5::TUPLE_PROJECT)
  {
    cvc5::Term ret = d_solver->mkTerm(p.d_op, args);
    Trace("parser") << "applyParseOp: return projection " << ret << std::endl;
    return ret;
  }
  else if (p.d_kind != cvc5::NULL_TERM)
  {
    // it should not have an expression or type specified at this point
    if (!p.d_expr.isNull() || !p.d_type.isNull())
    {
      std::stringstream ss;
      ss << "Could not process parsed qualified identifier kind " << p.d_kind;
      parseError(ss.str());
    }
    // otherwise it is a simple application
    kind = p.d_kind;
  }
  else if (isBuiltinOperator)
  {
    if (!isHoEnabled() && (kind == cvc5::EQUAL || kind == cvc5::DISTINCT))
    {
      // need hol if these operators are applied over function args
      for (std::vector<cvc5::Term>::iterator i = args.begin(); i != args.end();
           ++i)
      {
        if ((*i).getSort().isFunction())
        {
          parseError(
              "Cannot apply equality to functions unless logic is prefixed by "
              "HO_.");
        }
      }
    }
    if (!strictModeEnabled() && (kind == cvc5::AND || kind == cvc5::OR)
        && args.size() == 1)
    {
      // Unary AND/OR can be replaced with the argument.
      Trace("parser") << "applyParseOp: return unary " << args[0] << std::endl;
      return args[0];
    }
    else if (kind == cvc5::SUB && args.size() == 1)
    {
      if (isConstInt(args[0]) && args[0].getRealOrIntegerValueSign() > 0)
      {
        // (- n) denotes a negative value
        std::stringstream suminus;
        suminus << "-" << args[0].getIntegerValue();
        cvc5::Term ret = d_solver->mkInteger(suminus.str());
        Trace("parser") << "applyParseOp: return negative constant " << ret
                        << std::endl;
        return ret;
      }
      cvc5::Term ret = d_solver->mkTerm(cvc5::NEG, {args[0]});
      Trace("parser") << "applyParseOp: return uminus " << ret << std::endl;
      return ret;
    }
    else if (kind == cvc5::DIVISION && args.size() == 2 && isConstInt(args[0])
             && isConstInt(args[1]) && args[1].getRealOrIntegerValueSign() > 0)
    {
      // (/ m n) or (/ (- m) n) denote values in reals
      std::stringstream sdiv;
      sdiv << args[0].getIntegerValue() << "/" << args[1].getIntegerValue();
      cvc5::Term ret = d_solver->mkReal(sdiv.str());
      Trace("parser") << "applyParseOp: return rational constant " << ret
                      << std::endl;
      return ret;
    }
    if (kind == cvc5::SET_SINGLETON && args.size() == 1)
    {
      cvc5::Term ret = d_solver->mkTerm(cvc5::SET_SINGLETON, {args[0]});
      Trace("parser") << "applyParseOp: return set.singleton " << ret
                      << std::endl;
      return ret;
    }
    else if (kind == cvc5::CARDINALITY_CONSTRAINT)
    {
      if (args.size() != 2)
      {
        parseError("Incorrect arguments for cardinality constraint");
      }
      cvc5::Sort sort = args[0].getSort();
      if (!sort.isUninterpretedSort())
      {
        parseError("Expected uninterpreted sort for cardinality constraint");
      }
      uint64_t ubound = args[1].getUInt32Value();
      cvc5::Term ret = d_solver->mkCardinalityConstraint(sort, ubound);
      return ret;
    }
    cvc5::Term ret = d_solver->mkTerm(kind, args);
    Trace("parser") << "applyParseOp: return default builtin " << ret
                    << std::endl;
    return ret;
  }

  if (args.size() >= 2)
  {
    // may be partially applied function, in this case we use HO_APPLY
    cvc5::Sort argt = args[0].getSort();
    if (argt.isFunction())
    {
      unsigned arity = argt.getFunctionArity();
      if (args.size() - 1 < arity)
      {
        if (!isHoEnabled())
        {
          parseError(
              "Cannot partially apply functions unless logic is prefixed by "
              "HO_.");
        }
        Trace("parser") << "Partial application of " << args[0];
        Trace("parser") << " : #argTypes = " << arity;
        Trace("parser") << ", #args = " << args.size() - 1 << std::endl;
        cvc5::Term ret = d_solver->mkTerm(cvc5::HO_APPLY, args);
        Trace("parser") << "applyParseOp: return curry higher order " << ret
                        << std::endl;
        // must curry the partial application
        return ret;
      }
    }
  }
  if (!op.isNull())
  {
    cvc5::Term ret = d_solver->mkTerm(op, args);
    Trace("parser") << "applyParseOp: return op : " << ret << std::endl;
    return ret;
  }
  if (kind == cvc5::NULL_TERM)
  {
    // should never happen in the new API
    parseError("do not know how to process parse op");
  }
  Trace("parser") << "Try default term construction for kind " << kind
                  << " #args = " << args.size() << "..." << std::endl;
  cvc5::Term ret = d_solver->mkTerm(kind, args);
  Trace("parser") << "applyParseOp: return : " << ret << std::endl;
  return ret;
}

void Smt2::notifyNamedExpression(cvc5::Term& expr, std::string name)
{
  checkUserSymbol(name);
  // remember the expression name in the symbol manager
  if (getSymbolManager()->setExpressionName(expr, name, false)
      == NamingResult::ERROR_IN_BINDER)
  {
    parseError(
        "Cannot name a term in a binder (e.g., quantifiers, definitions)");
  }
  // define the variable
  defineVar(name, expr);
  // set the last named term, which ensures that we catch when assertions are
  // named
  setLastNamedTerm(expr, name);
}

cvc5::Term Smt2::mkAnd(const std::vector<cvc5::Term>& es) const
{
  if (es.size() == 0)
  {
    return d_solver->mkTrue();
  }
  else if (es.size() == 1)
  {
    return es[0];
  }
  return d_solver->mkTerm(cvc5::AND, es);
}

bool Smt2::isConstInt(const cvc5::Term& t)
{
  cvc5::Kind k = t.getKind();
  // !!! Note when arithmetic subtyping is eliminated, this will update to
  // CONST_INTEGER.
  return k == cvc5::CONST_RATIONAL && t.getSort().isInteger();
}

}  // namespace parser
}  // namespace cvc5<|MERGE_RESOLUTION|>--- conflicted
+++ resolved
@@ -615,28 +615,6 @@
   if (d_logic.isTheoryEnabled(internal::theory::THEORY_BAGS))
   {
     defineVar("bag.empty", d_solver->mkEmptyBag(d_solver->getNullSort()));
-<<<<<<< HEAD
-    addOperator(api::BAG_UNION_MAX, "bag.union_max");
-    addOperator(api::BAG_UNION_DISJOINT, "bag.union_disjoint");
-    addOperator(api::BAG_INTER_MIN, "bag.inter_min");
-    addOperator(api::BAG_DIFFERENCE_SUBTRACT, "bag.difference_subtract");
-    addOperator(api::BAG_DIFFERENCE_REMOVE, "bag.difference_remove");
-    addOperator(api::BAG_SUBBAG, "bag.subbag");
-    addOperator(api::BAG_COUNT, "bag.count");
-    addOperator(api::BAG_MEMBER, "bag.member");
-    addOperator(api::BAG_DUPLICATE_REMOVAL, "bag.duplicate_removal");
-    addOperator(api::BAG_MAKE, "bag");
-    addOperator(api::BAG_CARD, "bag.card");
-    addOperator(api::BAG_CHOOSE, "bag.choose");
-    addOperator(api::BAG_IS_SINGLETON, "bag.is_singleton");
-    addOperator(api::BAG_FROM_SET, "bag.from_set");
-    addOperator(api::BAG_TO_SET, "bag.to_set");
-    addOperator(api::BAG_MAP, "bag.map");
-    addOperator(api::BAG_FILTER, "bag.filter");
-    addOperator(api::BAG_FOLD, "bag.fold");
-    addOperator(api::TABLE_PRODUCT, "table.product");
-    addOperator(api::TABLE_PROJECT, "table.project");
-=======
     addOperator(cvc5::BAG_UNION_MAX, "bag.union_max");
     addOperator(cvc5::BAG_UNION_DISJOINT, "bag.union_disjoint");
     addOperator(cvc5::BAG_INTER_MIN, "bag.inter_min");
@@ -656,7 +634,6 @@
     addOperator(cvc5::BAG_FILTER, "bag.filter");
     addOperator(cvc5::BAG_FOLD, "bag.fold");
     addOperator(cvc5::TABLE_PRODUCT, "table.product");
->>>>>>> 427d38c1
   }
   if (d_logic.isTheoryEnabled(internal::theory::THEORY_STRINGS))
   {
