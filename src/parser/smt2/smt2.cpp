/******************************************************************************
 * Top contributors (to current version):
 *   Andrew Reynolds, Mathias Preiner, Andres Noetzli
 *
 * This file is part of the cvc5 project.
 *
 * Copyright (c) 2009-2022 by the authors listed in the file AUTHORS
 * in the top-level source directory and their institutional affiliations.
 * All rights reserved.  See the file COPYING in the top-level source
 * directory for licensing information.
 * ****************************************************************************
 *
 * Definitions of SMT2 constants.
 */
#include "parser/smt2/smt2.h"

#include <algorithm>

#include "base/check.h"
#include "base/output.h"
#include "parser/api/cpp/command.h"
#include "util/floatingpoint_size.h"

namespace cvc5 {
namespace parser {

Smt2State::Smt2State(ParserStateCallback* psc,
                     Solver* solver,
                     SymbolManager* sm,
                     bool strictMode,
                     bool isSygus)
    : ParserState(psc, solver, sm, strictMode),
      d_isSygus(isSygus),
      d_logicSet(false),
      d_seenSetLogic(false)
{
}

Smt2State::~Smt2State() {}

void Smt2State::addArithmeticOperators()
{
  addOperator(ADD, "+");
  addOperator(SUB, "-");
  // SUB is converted to NEG if there is only a single operand
  ParserState::addOperator(NEG);
  addOperator(MULT, "*");
  addOperator(LT, "<");
  addOperator(LEQ, "<=");
  addOperator(GT, ">");
  addOperator(GEQ, ">=");

  if (!strictModeEnabled())
  {
    // NOTE: this operator is non-standard
    addOperator(POW, "^");
  }
}

void Smt2State::addTranscendentalOperators()
{
  addOperator(EXPONENTIAL, "exp");
  addOperator(SINE, "sin");
  addOperator(COSINE, "cos");
  addOperator(TANGENT, "tan");
  addOperator(COSECANT, "csc");
  addOperator(SECANT, "sec");
  addOperator(COTANGENT, "cot");
  addOperator(ARCSINE, "arcsin");
  addOperator(ARCCOSINE, "arccos");
  addOperator(ARCTANGENT, "arctan");
  addOperator(ARCCOSECANT, "arccsc");
  addOperator(ARCSECANT, "arcsec");
  addOperator(ARCCOTANGENT, "arccot");
  addOperator(SQRT, "sqrt");
}

void Smt2State::addQuantifiersOperators() {}

void Smt2State::addBitvectorOperators()
{
  addOperator(BITVECTOR_CONCAT, "concat");
  addOperator(BITVECTOR_NOT, "bvnot");
  addOperator(BITVECTOR_AND, "bvand");
  addOperator(BITVECTOR_OR, "bvor");
  addOperator(BITVECTOR_NEG, "bvneg");
  addOperator(BITVECTOR_ADD, "bvadd");
  addOperator(BITVECTOR_MULT, "bvmul");
  addOperator(BITVECTOR_UDIV, "bvudiv");
  addOperator(BITVECTOR_UREM, "bvurem");
  addOperator(BITVECTOR_SHL, "bvshl");
  addOperator(BITVECTOR_LSHR, "bvlshr");
  addOperator(BITVECTOR_ULT, "bvult");
  addOperator(BITVECTOR_NAND, "bvnand");
  addOperator(BITVECTOR_NOR, "bvnor");
  addOperator(BITVECTOR_XOR, "bvxor");
  addOperator(BITVECTOR_XNOR, "bvxnor");
  addOperator(BITVECTOR_COMP, "bvcomp");
  addOperator(BITVECTOR_SUB, "bvsub");
  addOperator(BITVECTOR_SDIV, "bvsdiv");
  addOperator(BITVECTOR_SREM, "bvsrem");
  addOperator(BITVECTOR_SMOD, "bvsmod");
  addOperator(BITVECTOR_ASHR, "bvashr");
  addOperator(BITVECTOR_ULE, "bvule");
  addOperator(BITVECTOR_UGT, "bvugt");
  addOperator(BITVECTOR_UGE, "bvuge");
  addOperator(BITVECTOR_SLT, "bvslt");
  addOperator(BITVECTOR_SLE, "bvsle");
  addOperator(BITVECTOR_SGT, "bvsgt");
  addOperator(BITVECTOR_SGE, "bvsge");
  addOperator(BITVECTOR_REDOR, "bvredor");
  addOperator(BITVECTOR_REDAND, "bvredand");
  addOperator(BITVECTOR_UADDO, "bvuaddo");
  addOperator(BITVECTOR_SADDO, "bvsaddo");
  addOperator(BITVECTOR_UMULO, "bvumulo");
  addOperator(BITVECTOR_SMULO, "bvsmulo");
  addOperator(BITVECTOR_USUBO, "bvusubo");
  addOperator(BITVECTOR_SSUBO, "bvssubo");
  addOperator(BITVECTOR_SDIVO, "bvsdivo");

  addIndexedOperator(BITVECTOR_EXTRACT, "extract");
  addIndexedOperator(BITVECTOR_REPEAT, "repeat");
  addIndexedOperator(BITVECTOR_ZERO_EXTEND, "zero_extend");
  addIndexedOperator(BITVECTOR_SIGN_EXTEND, "sign_extend");
  addIndexedOperator(BITVECTOR_ROTATE_LEFT, "rotate_left");
  addIndexedOperator(BITVECTOR_ROTATE_RIGHT, "rotate_right");
}

void Smt2State::addFiniteFieldOperators()
{
  addOperator(cvc5::FINITE_FIELD_ADD, "ff.add");
  addOperator(cvc5::FINITE_FIELD_MULT, "ff.mul");
  addOperator(cvc5::FINITE_FIELD_NEG, "ff.neg");
}

void Smt2State::addDatatypesOperators()
{
  ParserState::addOperator(APPLY_CONSTRUCTOR);
  ParserState::addOperator(APPLY_TESTER);
  ParserState::addOperator(APPLY_SELECTOR);

  if (!strictModeEnabled())
  {
    ParserState::addOperator(APPLY_UPDATER);
    // Tuple projection is both indexed and non-indexed (when indices are empty)
    addOperator(TUPLE_PROJECT, "tuple.project");
    addIndexedOperator(TUPLE_PROJECT, "tuple.project");
    // Notice that tuple operators, we use the UNDEFINED_KIND kind.
    // These are processed based on the context in which they are parsed, e.g.
    // when parsing identifiers.
    // For the tuple constructor "tuple", this is both a nullary operator
    // (for the 0-ary tuple), and a operator, hence we call both addOperator
    // and defineVar here.
    addOperator(APPLY_CONSTRUCTOR, "tuple");
    defineVar("tuple", d_solver->mkTuple({}, {}));
    addIndexedOperator(UNDEFINED_KIND, "tuple.select");
    addIndexedOperator(UNDEFINED_KIND, "tuple.update");
  }
}

void Smt2State::addStringOperators()
{
  defineVar("re.all", d_solver->mkRegexpAll());
  addOperator(STRING_CONCAT, "str.++");
  addOperator(STRING_LENGTH, "str.len");
  addOperator(STRING_SUBSTR, "str.substr");
  addOperator(STRING_CONTAINS, "str.contains");
  addOperator(STRING_CHARAT, "str.at");
  addOperator(STRING_INDEXOF, "str.indexof");
  addOperator(STRING_REPLACE, "str.replace");
  addOperator(STRING_PREFIX, "str.prefixof");
  addOperator(STRING_SUFFIX, "str.suffixof");
  addOperator(STRING_FROM_CODE, "str.from_code");
  addOperator(STRING_IS_DIGIT, "str.is_digit");
  addOperator(STRING_REPLACE_RE, "str.replace_re");
  addOperator(STRING_REPLACE_RE_ALL, "str.replace_re_all");
  if (!strictModeEnabled())
  {
    addOperator(STRING_INDEXOF_RE, "str.indexof_re");
    addOperator(STRING_UPDATE, "str.update");
    addOperator(STRING_TO_LOWER, "str.to_lower");
    addOperator(STRING_TO_UPPER, "str.to_upper");
    addOperator(STRING_REV, "str.rev");
    // sequence versions
    addOperator(SEQ_CONCAT, "seq.++");
    addOperator(SEQ_LENGTH, "seq.len");
    addOperator(SEQ_EXTRACT, "seq.extract");
    addOperator(SEQ_UPDATE, "seq.update");
    addOperator(SEQ_AT, "seq.at");
    addOperator(SEQ_CONTAINS, "seq.contains");
    addOperator(SEQ_INDEXOF, "seq.indexof");
    addOperator(SEQ_REPLACE, "seq.replace");
    addOperator(SEQ_PREFIX, "seq.prefixof");
    addOperator(SEQ_SUFFIX, "seq.suffixof");
    addOperator(SEQ_REV, "seq.rev");
    addOperator(SEQ_REPLACE_ALL, "seq.replace_all");
    addOperator(SEQ_UNIT, "seq.unit");
    addOperator(SEQ_NTH, "seq.nth");
  }
  addOperator(STRING_FROM_INT, "str.from_int");
  addOperator(STRING_TO_INT, "str.to_int");
  addOperator(STRING_IN_REGEXP, "str.in_re");
  addOperator(STRING_TO_REGEXP, "str.to_re");
  addOperator(STRING_TO_CODE, "str.to_code");
  addOperator(STRING_REPLACE_ALL, "str.replace_all");

  addOperator(REGEXP_CONCAT, "re.++");
  addOperator(REGEXP_UNION, "re.union");
  addOperator(REGEXP_INTER, "re.inter");
  addOperator(REGEXP_STAR, "re.*");
  addOperator(REGEXP_PLUS, "re.+");
  addOperator(REGEXP_OPT, "re.opt");
  addIndexedOperator(REGEXP_REPEAT, "re.^");
  addIndexedOperator(REGEXP_LOOP, "re.loop");
  addOperator(REGEXP_RANGE, "re.range");
  addOperator(REGEXP_COMPLEMENT, "re.comp");
  addOperator(REGEXP_DIFF, "re.diff");
  addOperator(STRING_LT, "str.<");
  addOperator(STRING_LEQ, "str.<=");
}

void Smt2State::addFloatingPointOperators()
{
  addOperator(FLOATINGPOINT_FP, "fp");
  addOperator(FLOATINGPOINT_EQ, "fp.eq");
  addOperator(FLOATINGPOINT_ABS, "fp.abs");
  addOperator(FLOATINGPOINT_NEG, "fp.neg");
  addOperator(FLOATINGPOINT_ADD, "fp.add");
  addOperator(FLOATINGPOINT_SUB, "fp.sub");
  addOperator(FLOATINGPOINT_MULT, "fp.mul");
  addOperator(FLOATINGPOINT_DIV, "fp.div");
  addOperator(FLOATINGPOINT_FMA, "fp.fma");
  addOperator(FLOATINGPOINT_SQRT, "fp.sqrt");
  addOperator(FLOATINGPOINT_REM, "fp.rem");
  addOperator(FLOATINGPOINT_RTI, "fp.roundToIntegral");
  addOperator(FLOATINGPOINT_MIN, "fp.min");
  addOperator(FLOATINGPOINT_MAX, "fp.max");
  addOperator(FLOATINGPOINT_LEQ, "fp.leq");
  addOperator(FLOATINGPOINT_LT, "fp.lt");
  addOperator(FLOATINGPOINT_GEQ, "fp.geq");
  addOperator(FLOATINGPOINT_GT, "fp.gt");
  addOperator(FLOATINGPOINT_IS_NORMAL, "fp.isNormal");
  addOperator(FLOATINGPOINT_IS_SUBNORMAL, "fp.isSubnormal");
  addOperator(FLOATINGPOINT_IS_ZERO, "fp.isZero");
  addOperator(FLOATINGPOINT_IS_INF, "fp.isInfinite");
  addOperator(FLOATINGPOINT_IS_NAN, "fp.isNaN");
  addOperator(FLOATINGPOINT_IS_NEG, "fp.isNegative");
  addOperator(FLOATINGPOINT_IS_POS, "fp.isPositive");
  addOperator(FLOATINGPOINT_TO_REAL, "fp.to_real");

  addIndexedOperator(UNDEFINED_KIND, "to_fp");
  addIndexedOperator(FLOATINGPOINT_TO_FP_FROM_UBV, "to_fp_unsigned");
  addIndexedOperator(FLOATINGPOINT_TO_UBV, "fp.to_ubv");
  addIndexedOperator(FLOATINGPOINT_TO_SBV, "fp.to_sbv");

  if (!strictModeEnabled())
  {
    addIndexedOperator(FLOATINGPOINT_TO_FP_FROM_IEEE_BV, "to_fp_bv");
    addIndexedOperator(FLOATINGPOINT_TO_FP_FROM_FP, "to_fp_fp");
    addIndexedOperator(FLOATINGPOINT_TO_FP_FROM_REAL, "to_fp_real");
    addIndexedOperator(FLOATINGPOINT_TO_FP_FROM_SBV, "to_fp_signed");
  }
}

void Smt2State::addSepOperators()
{
  defineVar("sep.emp", d_solver->mkSepEmp());
  // the Boolean sort is a placeholder here since we don't have type info
  // without type annotation
  defineVar("sep.nil", d_solver->mkSepNil(d_solver->getBooleanSort()));
  addOperator(SEP_STAR, "sep");
  addOperator(SEP_PTO, "pto");
  addOperator(SEP_WAND, "wand");
  ParserState::addOperator(SEP_STAR);
  ParserState::addOperator(SEP_PTO);
  ParserState::addOperator(SEP_WAND);
}

void Smt2State::addCoreSymbols()
{
  defineType("Bool", d_solver->getBooleanSort(), true);
  Sort tupleSort = d_solver->mkTupleSort({});
  defineType("Relation", d_solver->mkSetSort(tupleSort), true);
  defineType("Table", d_solver->mkBagSort(tupleSort), true);
  defineVar("true", d_solver->mkTrue(), true);
  defineVar("false", d_solver->mkFalse(), true);
  addOperator(AND, "and");
  addOperator(DISTINCT, "distinct");
  addOperator(EQUAL, "=");
  addOperator(IMPLIES, "=>");
  addOperator(ITE, "ite");
  addOperator(NOT, "not");
  addOperator(OR, "or");
  addOperator(XOR, "xor");
  addClosureKind(FORALL, "forall");
  addClosureKind(EXISTS, "exists");
}

void Smt2State::addOperator(Kind kind, const std::string& name)
{
  Trace("parser") << "Smt2State::addOperator( " << kind << ", " << name << " )"
                  << std::endl;
  ParserState::addOperator(kind);
  d_operatorKindMap[name] = kind;
}

void Smt2State::addIndexedOperator(Kind tKind, const std::string& name)
{
  ParserState::addOperator(tKind);
  d_indexedOpKindMap[name] = tKind;
}

void Smt2State::addClosureKind(Kind tKind, const std::string& name)
{
  // also include it as a normal operator
  addOperator(tKind, name);
  d_closureKindMap[name] = tKind;
}

bool Smt2State::isIndexedOperatorEnabled(const std::string& name) const
{
  return d_indexedOpKindMap.find(name) != d_indexedOpKindMap.end();
}

Kind Smt2State::getOperatorKind(const std::string& name) const
{
  // precondition: isOperatorEnabled(name)
  return d_operatorKindMap.find(name)->second;
}

bool Smt2State::isOperatorEnabled(const std::string& name) const
{
  return d_operatorKindMap.find(name) != d_operatorKindMap.end();
}

modes::BlockModelsMode Smt2State::getBlockModelsMode(const std::string& mode)
{
  if (mode == "literals")
  {
    return modes::BlockModelsMode::LITERALS;
  }
  else if (mode == "values")
  {
    return modes::BlockModelsMode::VALUES;
  }
  parseError(std::string("Unknown block models mode `") + mode + "'");
  return modes::BlockModelsMode::LITERALS;
}

modes::LearnedLitType Smt2State::getLearnedLitType(const std::string& mode)
{
  if (mode == "preprocess_solved")
  {
    return modes::LEARNED_LIT_PREPROCESS_SOLVED;
  }
  else if (mode == "preprocess")
  {
    return modes::LEARNED_LIT_PREPROCESS;
  }
  else if (mode == "input")
  {
    return modes::LEARNED_LIT_INPUT;
  }
  else if (mode == "solvable")
  {
    return modes::LEARNED_LIT_SOLVABLE;
  }
  else if (mode == "constant_prop")
  {
    return modes::LEARNED_LIT_CONSTANT_PROP;
  }
  else if (mode == "internal")
  {
    return modes::LEARNED_LIT_INTERNAL;
  }
  parseError(std::string("Unknown learned literal type `") + mode + "'");
  return modes::LEARNED_LIT_UNKNOWN;
}

modes::ProofComponent Smt2State::getProofComponent(const std::string& pc)
{
  if (pc == "raw_preprocess")
  {
    return modes::ProofComponent::PROOF_COMPONENT_RAW_PREPROCESS;
  }
  else if (pc == "preprocess")
  {
    return modes::ProofComponent::PROOF_COMPONENT_PREPROCESS;
  }
  else if (pc == "sat")
  {
    return modes::ProofComponent::PROOF_COMPONENT_SAT;
  }
  else if (pc == "theory_lemmas")
  {
    return modes::ProofComponent::PROOF_COMPONENT_THEORY_LEMMAS;
  }
  else if (pc == "full")
  {
    return modes::ProofComponent::PROOF_COMPONENT_FULL;
  }
  parseError(std::string("Unknown proof component `") + pc + "'");
  return modes::ProofComponent::PROOF_COMPONENT_FULL;
}

bool Smt2State::isTheoryEnabled(internal::theory::TheoryId theory) const
{
  return d_logic.isTheoryEnabled(theory);
}

bool Smt2State::isHoEnabled() const { return d_logic.isHigherOrder(); }

bool Smt2State::hasCardinalityConstraints() const
{
  return d_logic.hasCardinalityConstraints();
}

bool Smt2State::logicIsSet() { return d_logicSet; }

bool Smt2State::getTesterName(Term cons, std::string& name)
{
  if (strictModeEnabled())
  {
    // 2.6 or above uses indexed tester symbols, if we are in strict mode,
    // we do not automatically define is-cons for constructor cons.
    return false;
  }
  std::stringstream ss;
  ss << "is-" << cons;
  name = ss.str();
  return true;
}

Term Smt2State::mkIndexedConstant(const std::string& name,
                                  const std::vector<uint32_t>& numerals)
{
  if (d_logic.isTheoryEnabled(internal::theory::THEORY_FP))
  {
    if (name == "+oo")
    {
      return d_solver->mkFloatingPointPosInf(numerals[0], numerals[1]);
    }
    else if (name == "-oo")
    {
      return d_solver->mkFloatingPointNegInf(numerals[0], numerals[1]);
    }
    else if (name == "NaN")
    {
      return d_solver->mkFloatingPointNaN(numerals[0], numerals[1]);
    }
    else if (name == "+zero")
    {
      return d_solver->mkFloatingPointPosZero(numerals[0], numerals[1]);
    }
    else if (name == "-zero")
    {
      return d_solver->mkFloatingPointNegZero(numerals[0], numerals[1]);
    }
  }

  if (d_logic.isTheoryEnabled(internal::theory::THEORY_BV)
      && name.find("bv") == 0)
  {
    std::string bvStr = name.substr(2);
    return d_solver->mkBitVector(numerals[0], bvStr, 10);
  }

  // NOTE: Theory parametric constants go here

  parseError(std::string("Unknown indexed literal `") + name + "'");
  return Term();
}

Term Smt2State::mkIndexedConstant(const std::string& name,
                                  const std::vector<std::string>& symbols)
{
  if (d_logic.isTheoryEnabled(internal::theory::THEORY_STRINGS))
  {
    if (name == "char")
    {
      if (symbols.size() != 1)
      {
        parseError("Unexpected number of indices for char");
      }
      if (symbols[0].length() <= 2 || symbols[0].substr(0, 2) != "#x")
      {
        parseError(std::string("Unexpected index for char: `") + symbols[0]
                   + "'");
      }
      return mkCharConstant(symbols[0].substr(2));
    }
  }
  else if (d_logic.hasCardinalityConstraints())
  {
    if (name == "fmf.card")
    {
      if (symbols.size() != 2)
      {
        parseError("Unexpected number of indices for fmf.card");
      }
      Sort t = getSort(symbols[0]);
      // convert second symbol back to a numeral
<<<<<<< HEAD
      uint32_t ubound;
      std::stringstream ss;
      ss << symbols[1];
      ss >> ubound;
=======
      uint32_t ubound = stringToUnsigned(symbols[1]);
>>>>>>> 5e8ea0ae
      return d_solver->mkCardinalityConstraint(t, ubound);
    }
  }
  parseError(std::string("Unknown indexed literal `") + name + "'");
  return Term();
}

Term Smt2State::mkIndexedOp(const std::string& name,
                            const std::vector<std::string>& symbols)
{
  if (d_logic.isTheoryEnabled(internal::theory::THEORY_DATATYPES))
  {
    if (name == "is" || name == "update")
    {
      if (symbols.size() != 1)
      {
        parseError(std::string("Unexpected number of indices for " + name));
      }
      const std::string& cname = symbols[0];
      // must be declared
      checkDeclaration(cname, CHECK_DECLARED, SYM_VARIABLE);
      Term f = getExpressionForName(cname);
      if (f.getKind() == APPLY_CONSTRUCTOR && f.getNumChildren() == 1)
      {
        // for nullary constructors, must get the operator
        f = f[0];
      }
      if (name == "is")
      {
        if (!f.getSort().isDatatypeConstructor())
        {
          parseError("Bad syntax for (_ is X), X must be a constructor.");
        }
        // get the datatype that f belongs to
        Sort sf = f.getSort().getDatatypeConstructorCodomainSort();
        Datatype d = sf.getDatatype();
        // lookup by name
        DatatypeConstructor dc = d.getConstructor(f.toString());
        return dc.getTesterTerm();
      }
      else
      {
        Assert(name == "update");
        if (!f.getSort().isDatatypeSelector())
        {
          parseError("Bad syntax for (_ update X), X must be a selector.");
        }
        std::string sname = f.toString();
        // get the datatype that f belongs to
        Sort sf = f.getSort().getDatatypeSelectorDomainSort();
        Datatype d = sf.getDatatype();
        // find the selector
        DatatypeSelector ds = d.getSelector(f.toString());
        // get the updater term
        return ds.getUpdaterTerm();
      }
    }
  }
  parseError(std::string("Unknown indexed literal `") + name + "'");
  return Term();
}

Kind Smt2State::getIndexedOpKind(const std::string& name)
{
  const auto& kIt = d_indexedOpKindMap.find(name);
  if (kIt != d_indexedOpKindMap.end())
  {
    return (*kIt).second;
  }
  parseError(std::string("Unknown indexed function `") + name + "'");
  return UNDEFINED_KIND;
}

Kind Smt2State::getClosureKind(const std::string& name)
{
  const auto& kIt = d_closureKindMap.find(name);
  if (kIt != d_closureKindMap.end())
  {
    return (*kIt).second;
  }
  parseError(std::string("Unknown closure `") + name + "'");
  return UNDEFINED_KIND;
}

Term Smt2State::bindDefineFunRec(
    const std::string& fname,
    const std::vector<std::pair<std::string, Sort>>& sortedVarNames,
    Sort t,
    std::vector<Term>& flattenVars)
{
  std::vector<Sort> sorts;
  for (const std::pair<std::string, Sort>& svn : sortedVarNames)
  {
    sorts.push_back(svn.second);
  }

  // make the flattened function type, add bound variables
  // to flattenVars if the defined function was given a function return type.
  Sort ft = mkFlatFunctionType(sorts, t, flattenVars);

  // allow overloading
  return bindVar(fname, ft, true);
}

void Smt2State::pushDefineFunRecScope(
    const std::vector<std::pair<std::string, Sort>>& sortedVarNames,
    Term func,
    const std::vector<Term>& flattenVars,
    std::vector<Term>& bvs)
{
  pushScope();

  // bound variables are those that are explicitly named in the preamble
  // of the define-fun(s)-rec command, we define them here
  for (const std::pair<std::string, Sort>& svn : sortedVarNames)
  {
    Term v = bindBoundVar(svn.first, svn.second);
    bvs.push_back(v);
  }

  bvs.insert(bvs.end(), flattenVars.begin(), flattenVars.end());
}

void Smt2State::reset()
{
  d_logicSet = false;
  d_seenSetLogic = false;
  d_logic = internal::LogicInfo();
  d_operatorKindMap.clear();
  d_lastNamedTerm = std::pair<Term, std::string>();
}

std::unique_ptr<Command> Smt2State::invConstraint(
    const std::vector<std::string>& names)
{
  checkThatLogicIsSet();
  Trace("parser-sygus") << "Sygus : define sygus funs..." << std::endl;
  Trace("parser-sygus") << "Sygus : read inv-constraint..." << std::endl;

  if (names.size() != 4)
  {
    parseError(
        "Bad syntax for inv-constraint: expected 4 "
        "arguments.");
  }

  std::vector<Term> terms;
  for (const std::string& name : names)
  {
    if (!isDeclared(name))
    {
      std::stringstream ss;
      ss << "Function " << name << " in inv-constraint is not defined.";
      parseError(ss.str());
    }

    terms.push_back(getVariable(name));
  }

  return std::unique_ptr<Command>(new SygusInvConstraintCommand(terms));
}

Command* Smt2State::setLogic(std::string name, bool fromCommand)
{
  if (fromCommand)
  {
    if (d_seenSetLogic)
    {
      parseError("Only one set-logic is allowed.");
    }
    d_seenSetLogic = true;

    if (logicIsForced())
    {
      // If the logic is forced, we ignore all set-logic requests from commands.
      return new EmptyCommand();
    }
  }

  d_logicSet = true;
  d_logic = name;

  // if sygus is enabled, we must enable UF, datatypes, and integer arithmetic
  if (sygus())
  {
    if (!d_logic.isQuantified())
    {
      warning("Logics in sygus are assumed to contain quantifiers.");
      warning("Omit QF_ from the logic to avoid this warning.");
    }
  }

  // Core theory belongs to every logic
  addCoreSymbols();

  if (d_logic.isTheoryEnabled(internal::theory::THEORY_UF))
  {
    ParserState::addOperator(APPLY_UF);
  }

  if (d_logic.isHigherOrder())
  {
    addOperator(HO_APPLY, "@");
    // lambda is a closure kind
    addClosureKind(LAMBDA, "lambda");
  }

  if (d_logic.isTheoryEnabled(internal::theory::THEORY_ARITH))
  {
    if (d_logic.areIntegersUsed())
    {
      defineType("Int", d_solver->getIntegerSort(), true);
      addArithmeticOperators();
      if (!strictModeEnabled() || !d_logic.isLinear())
      {
        addOperator(INTS_DIVISION, "div");
        addOperator(INTS_MODULUS, "mod");
        addOperator(ABS, "abs");
      }
      addIndexedOperator(DIVISIBLE, "divisible");
    }

    if (d_logic.areRealsUsed())
    {
      defineType("Real", d_solver->getRealSort(), true);
      addArithmeticOperators();
      addOperator(DIVISION, "/");
      if (!strictModeEnabled())
      {
        addOperator(ABS, "abs");
      }
    }

    if (d_logic.areIntegersUsed() && d_logic.areRealsUsed())
    {
      addOperator(TO_INTEGER, "to_int");
      addOperator(IS_INTEGER, "is_int");
      addOperator(TO_REAL, "to_real");
    }

    if (d_logic.areTranscendentalsUsed())
    {
      defineVar("real.pi", d_solver->mkPi());
      addTranscendentalOperators();
    }
    if (!strictModeEnabled())
    {
      // integer version of AND
      addIndexedOperator(IAND, "iand");
      // pow2
      addOperator(POW2, "int.pow2");
    }
  }

  if (d_logic.isTheoryEnabled(internal::theory::THEORY_ARRAYS))
  {
    addOperator(SELECT, "select");
    addOperator(STORE, "store");
    addOperator(EQ_RANGE, "eqrange");
  }

  if (d_logic.isTheoryEnabled(internal::theory::THEORY_BV))
  {
    addBitvectorOperators();

    if (!strictModeEnabled()
        && d_logic.isTheoryEnabled(internal::theory::THEORY_ARITH)
        && d_logic.areIntegersUsed())
    {
      // Conversions between bit-vectors and integers
      addOperator(BITVECTOR_TO_NAT, "bv2nat");
      addIndexedOperator(INT_TO_BITVECTOR, "int2bv");
    }
  }

  if (d_logic.isTheoryEnabled(internal::theory::THEORY_DATATYPES))
  {
    const std::vector<Sort> types;
    defineType("Tuple", d_solver->mkTupleSort(types), true);
    addDatatypesOperators();
  }

  if (d_logic.isTheoryEnabled(internal::theory::THEORY_SETS))
  {
    defineVar("set.empty", d_solver->mkEmptySet(Sort()));
    // the Boolean sort is a placeholder here since we don't have type info
    // without type annotation
    defineVar("set.universe",
              d_solver->mkUniverseSet(d_solver->getBooleanSort()));

    addOperator(SET_UNION, "set.union");
    addOperator(SET_INTER, "set.inter");
    addOperator(SET_MINUS, "set.minus");
    addOperator(SET_SUBSET, "set.subset");
    addOperator(SET_MEMBER, "set.member");
    addOperator(SET_SINGLETON, "set.singleton");
    addOperator(SET_INSERT, "set.insert");
    addOperator(SET_CARD, "set.card");
    addOperator(SET_COMPLEMENT, "set.complement");
    addOperator(SET_CHOOSE, "set.choose");
    addOperator(SET_IS_SINGLETON, "set.is_singleton");
    addOperator(SET_MAP, "set.map");
    addOperator(SET_FILTER, "set.filter");
    addOperator(SET_FOLD, "set.fold");
    addOperator(RELATION_JOIN, "rel.join");
    addOperator(RELATION_PRODUCT, "rel.product");
    addOperator(RELATION_TRANSPOSE, "rel.transpose");
    addOperator(RELATION_TCLOSURE, "rel.tclosure");
    addOperator(RELATION_JOIN_IMAGE, "rel.join_image");
    addOperator(RELATION_IDEN, "rel.iden");
    // these operators can be with/without indices
    addOperator(RELATION_GROUP, "rel.group");
    addOperator(RELATION_AGGREGATE, "rel.aggr");
    addOperator(RELATION_PROJECT, "rel.project");
    addIndexedOperator(RELATION_GROUP, "rel.group");
    addIndexedOperator(RELATION_AGGREGATE, "rel.aggr");
    addIndexedOperator(RELATION_PROJECT, "rel.project");
    // set.comprehension is a closure kind
    addClosureKind(SET_COMPREHENSION, "set.comprehension");
  }

  if (d_logic.isTheoryEnabled(internal::theory::THEORY_BAGS))
  {
    defineVar("bag.empty", d_solver->mkEmptyBag(Sort()));
    addOperator(BAG_UNION_MAX, "bag.union_max");
    addOperator(BAG_UNION_DISJOINT, "bag.union_disjoint");
    addOperator(BAG_INTER_MIN, "bag.inter_min");
    addOperator(BAG_DIFFERENCE_SUBTRACT, "bag.difference_subtract");
    addOperator(BAG_DIFFERENCE_REMOVE, "bag.difference_remove");
    addOperator(BAG_SUBBAG, "bag.subbag");
    addOperator(BAG_COUNT, "bag.count");
    addOperator(BAG_MEMBER, "bag.member");
    addOperator(BAG_DUPLICATE_REMOVAL, "bag.duplicate_removal");
    addOperator(BAG_MAKE, "bag");
    addOperator(BAG_CARD, "bag.card");
    addOperator(BAG_CHOOSE, "bag.choose");
    addOperator(BAG_IS_SINGLETON, "bag.is_singleton");
    addOperator(BAG_FROM_SET, "bag.from_set");
    addOperator(BAG_TO_SET, "bag.to_set");
    addOperator(BAG_MAP, "bag.map");
    addOperator(BAG_FILTER, "bag.filter");
    addOperator(BAG_FOLD, "bag.fold");
    addOperator(BAG_PARTITION, "bag.partition");
    addOperator(TABLE_PRODUCT, "table.product");
    addOperator(BAG_PARTITION, "table.group");
    // these operators can be with/without indices
    addOperator(TABLE_PROJECT, "table.project");
    addOperator(TABLE_AGGREGATE, "table.aggr");
    addOperator(TABLE_JOIN, "table.join");
    addOperator(TABLE_GROUP, "table.group");
    addIndexedOperator(TABLE_PROJECT, "table.project");
    addIndexedOperator(TABLE_AGGREGATE, "table.aggr");
    addIndexedOperator(TABLE_JOIN, "table.join");
    addIndexedOperator(TABLE_GROUP, "table.group");
  }
  if (d_logic.isTheoryEnabled(internal::theory::THEORY_STRINGS))
  {
    defineType("String", d_solver->getStringSort(), true);
    defineType("RegLan", d_solver->getRegExpSort(), true);
    defineType("Int", d_solver->getIntegerSort(), true);

    defineVar("re.none", d_solver->mkRegexpNone());
    defineVar("re.allchar", d_solver->mkRegexpAllchar());

    // Boolean is a placeholder
    defineVar("seq.empty",
              d_solver->mkEmptySequence(d_solver->getBooleanSort()));

    addStringOperators();
  }

  if (d_logic.isQuantified())
  {
    addQuantifiersOperators();
  }

  if (d_logic.isTheoryEnabled(internal::theory::THEORY_FP))
  {
    defineType("RoundingMode", d_solver->getRoundingModeSort(), true);
    defineType("Float16", d_solver->mkFloatingPointSort(5, 11), true);
    defineType("Float32", d_solver->mkFloatingPointSort(8, 24), true);
    defineType("Float64", d_solver->mkFloatingPointSort(11, 53), true);
    defineType("Float128", d_solver->mkFloatingPointSort(15, 113), true);

    defineVar("RNE", d_solver->mkRoundingMode(ROUND_NEAREST_TIES_TO_EVEN));
    defineVar("roundNearestTiesToEven",
              d_solver->mkRoundingMode(ROUND_NEAREST_TIES_TO_EVEN));
    defineVar("RNA", d_solver->mkRoundingMode(ROUND_NEAREST_TIES_TO_AWAY));
    defineVar("roundNearestTiesToAway",
              d_solver->mkRoundingMode(ROUND_NEAREST_TIES_TO_AWAY));
    defineVar("RTP", d_solver->mkRoundingMode(ROUND_TOWARD_POSITIVE));
    defineVar("roundTowardPositive",
              d_solver->mkRoundingMode(ROUND_TOWARD_POSITIVE));
    defineVar("RTN", d_solver->mkRoundingMode(ROUND_TOWARD_NEGATIVE));
    defineVar("roundTowardNegative",
              d_solver->mkRoundingMode(ROUND_TOWARD_NEGATIVE));
    defineVar("RTZ", d_solver->mkRoundingMode(ROUND_TOWARD_ZERO));
    defineVar("roundTowardZero", d_solver->mkRoundingMode(ROUND_TOWARD_ZERO));

    addFloatingPointOperators();
  }

  if (d_logic.isTheoryEnabled(internal::theory::THEORY_FF))
  {
    addFiniteFieldOperators();
  }

  if (d_logic.isTheoryEnabled(internal::theory::THEORY_SEP))
  {
    addSepOperators();
  }

  // builtin symbols of the logic are declared at context level zero, hence
  // we push the outermost scope here
  pushScope(true);

  std::string logic = sygus() ? d_logic.getLogicString() : name;
  if (!fromCommand)
  {
    // If not from a command, just set the logic directly. Notice this is
    // important since we do not want to enqueue a set-logic command and
    // fully initialize the underlying SolverEngine in the meantime before the
    // command has a chance to execute, which would lead to an error.
    d_solver->setLogic(logic);
    return nullptr;
  }
  Command* cmd = new SetBenchmarkLogicCommand(logic);
  return cmd;
} /* Smt2State::setLogic() */

Grammar* Smt2State::mkGrammar(const std::vector<Term>& boundVars,
                              const std::vector<Term>& ntSymbols)
{
  d_allocGrammars.emplace_back(
      new Grammar(d_solver->mkGrammar(boundVars, ntSymbols)));
  return d_allocGrammars.back().get();
}

bool Smt2State::sygus() const { return d_isSygus; }

bool Smt2State::hasGrammars() const
{
  return sygus() || d_solver->getOption("produce-abducts") == "true"
         || d_solver->getOption("produce-interpolants") == "true";
}

void Smt2State::checkThatLogicIsSet()
{
  if (!logicIsSet())
  {
    if (strictModeEnabled())
    {
      parseError("set-logic must appear before this point.");
    }
    else
    {
      // the calls to setLogic below set the logic on the solver directly
      if (logicIsForced())
      {
        setLogic(getForcedLogic(), false);
      }
      else
      {
        warning("No set-logic command was given before this point.");
        warning("cvc5 will make all theories available.");
        warning(
            "Consider setting a stricter logic for (likely) better "
            "performance.");
        warning("To suppress this warning in the future use (set-logic ALL).");

        setLogic("ALL", false);
      }
    }
  }
}

void Smt2State::checkLogicAllowsFreeSorts()
{
  if (!d_logic.isTheoryEnabled(internal::theory::THEORY_UF)
      && !d_logic.isTheoryEnabled(internal::theory::THEORY_ARRAYS)
      && !d_logic.isTheoryEnabled(internal::theory::THEORY_DATATYPES)
      && !d_logic.isTheoryEnabled(internal::theory::THEORY_SETS)
      && !d_logic.isTheoryEnabled(internal::theory::THEORY_BAGS))
  {
    parseErrorLogic("Free sort symbols not allowed in ");
  }
}

void Smt2State::checkLogicAllowsFunctions()
{
  if (!d_logic.isTheoryEnabled(internal::theory::THEORY_UF) && !isHoEnabled())
  {
    parseError(
        "Functions (of non-zero arity) cannot "
        "be declared in logic "
        + d_logic.getLogicString()
        + ". Try including UF or adding the prefix HO_.");
  }
}

bool Smt2State::isAbstractValue(const std::string& name)
{
  return name.length() >= 2 && name[0] == '@' && name[1] != '0'
         && name.find_first_not_of("0123456789", 1) == std::string::npos;
}

Term Smt2State::mkRealOrIntFromNumeral(const std::string& str)
{
  // if arithmetic is enabled, and integers are disabled
  if (d_logic.isTheoryEnabled(internal::theory::THEORY_ARITH)
      && !d_logic.areIntegersUsed())
  {
    return d_solver->mkReal(str);
  }
  return d_solver->mkInteger(str);
}

void Smt2State::parseOpApplyTypeAscription(ParseOp& p, Sort type)
{
  Trace("parser") << "parseOpApplyTypeAscription : " << p << " " << type
                  << std::endl;
  // (as const (Array T1 T2))
  if (!strictModeEnabled() && p.d_name == "const"
      && isTheoryEnabled(internal::theory::THEORY_ARRAYS))
  {
    if (!type.isArray())
    {
      std::stringstream ss;
      ss << "expected array constant term, but cast is not of array type"
         << std::endl
         << "cast type: " << type;
      parseError(ss.str());
    }
    p.d_kind = CONST_ARRAY;
    p.d_type = type;
    return;
  }
  if (p.d_expr.isNull())
  {
    Trace("parser-overloading")
        << "Getting variable expression with name " << p.d_name << " and type "
        << type << std::endl;
    // get the variable expression for the type
    if (isDeclared(p.d_name, SYM_VARIABLE))
    {
      p.d_expr = getExpressionForNameAndType(p.d_name, type);
      p.d_name = std::string("");
    }
    if (p.d_name.find("ff") == 0)
    {
      std::string rest = p.d_name.substr(2);
      if (!type.isFiniteField())
      {
        std::stringstream ss;
        ss << "expected finite field sort to ascribe " << p.d_name
           << " but found sort: " << type;
        parseError(ss.str());
      }
      p.d_expr = d_solver->mkFiniteFieldElem(rest, type);
    }
    if (p.d_expr.isNull())
    {
      std::stringstream ss;
      ss << "Could not resolve expression with name " << p.d_name
         << " and type " << type << std::endl;
      parseError(ss.str());
    }
  }
  Trace("parser-qid") << "Resolve ascription " << type << " on " << p.d_expr;
  Trace("parser-qid") << " " << p.d_expr.getKind() << " " << p.d_expr.getSort();
  Trace("parser-qid") << std::endl;
  // otherwise, we process the type ascription
  p.d_expr = applyTypeAscription(p.d_expr, type);
}

Term Smt2State::parseOpToExpr(ParseOp& p)
{
  Trace("parser") << "parseOpToExpr: " << p << std::endl;
  Term expr;
  if (p.d_kind != NULL_TERM || !p.d_type.isNull())
  {
    parseError(
        "Bad syntax for qualified identifier operator in term position.");
  }
  else if (!p.d_expr.isNull())
  {
    expr = p.d_expr;
  }
  else
  {
    checkDeclaration(p.d_name, CHECK_DECLARED, SYM_VARIABLE);
    expr = getExpressionForName(p.d_name);
  }
  Assert(!expr.isNull());
  return expr;
}

Term Smt2State::applyParseOp(const ParseOp& p, std::vector<Term>& args)
{
  bool isBuiltinOperator = false;
  // the builtin kind of the overall return expression
  Kind kind = NULL_TERM;
  // First phase: process the operator
  if (TraceIsOn("parser"))
  {
    Trace("parser") << "applyParseOp: " << p << " to:" << std::endl;
    for (std::vector<Term>::iterator i = args.begin(); i != args.end(); ++i)
    {
      Trace("parser") << "++ " << *i << std::endl;
    }
  }
  Op op;
  if (p.d_kind == UNDEFINED_KIND && isIndexedOperatorEnabled(p.d_name))
  {
    // Resolve indexed symbols that cannot be resolved without knowing the type
    // of the arguments. This is currently limited to `to_fp`, `tuple.select`,
    // and `tuple.update`.
    size_t nchildren = args.size();
    if (p.d_name == "to_fp")
    {
      if (nchildren == 1)
      {
        kind = FLOATINGPOINT_TO_FP_FROM_IEEE_BV;
        op = d_solver->mkOp(kind, p.d_indices);
      }
      else if (nchildren > 2)
      {
        std::stringstream ss;
        ss << "Wrong number of arguments for indexed operator to_fp, expected "
              "1 or 2, got "
           << nchildren;
        parseError(ss.str());
      }
      else if (!args[0].getSort().isRoundingMode())
      {
        std::stringstream ss;
        ss << "Expected a rounding mode as the first argument, got "
           << args[0].getSort();
        parseError(ss.str());
      }
      else
      {
        Sort t = args[1].getSort();

        if (t.isFloatingPoint())
        {
          kind = FLOATINGPOINT_TO_FP_FROM_FP;
          op = d_solver->mkOp(kind, p.d_indices);
        }
        else if (t.isInteger() || t.isReal())
        {
          kind = FLOATINGPOINT_TO_FP_FROM_REAL;
          op = d_solver->mkOp(kind, p.d_indices);
        }
        else
        {
          kind = FLOATINGPOINT_TO_FP_FROM_SBV;
          op = d_solver->mkOp(kind, p.d_indices);
        }
      }
    }
    else if (p.d_name == "tuple.select" || p.d_name == "tuple.update")
    {
      bool isSelect = (p.d_name == "tuple.select");
      if (p.d_indices.size() != 1)
      {
        parseError("wrong number of indices for tuple select or update");
      }
      uint64_t n = p.d_indices[0];
      if (args.size() != (isSelect ? 1 : 2))
      {
        parseError("wrong number of arguments for tuple select or update");
      }
      Sort t = args[0].getSort();
      if (!t.isTuple())
      {
        parseError("tuple select or update applied to non-tuple");
      }
      size_t length = t.getTupleLength();
      if (n >= length)
      {
        std::stringstream ss;
        ss << "tuple is of length " << length << "; cannot access index " << n;
        parseError(ss.str());
      }
      const Datatype& dt = t.getDatatype();
      Term ret;
      if (isSelect)
      {
        ret = d_solver->mkTerm(APPLY_SELECTOR, {dt[0][n].getTerm(), args[0]});
      }
      else
      {
        ret = d_solver->mkTerm(APPLY_UPDATER,
                               {dt[0][n].getUpdaterTerm(), args[0], args[1]});
      }
      Trace("parser") << "applyParseOp: return selector/updater " << ret
                      << std::endl;
      return ret;
    }
    else
    {
      Assert(false) << "Failed to resolve indexed operator " << p.d_name;
    }
  }
  else if (p.d_kind != NULL_TERM)
  {
    // It is a special case, e.g. tuple.select or array constant specification.
    // We have to wait until the arguments are parsed to resolve it.
  }
  else if (!p.d_expr.isNull())
  {
    // An explicit operator, e.g. an apply function
    Kind fkind = getKindForFunction(p.d_expr);
    if (fkind != UNDEFINED_KIND)
    {
      // Some operators may require a specific kind.
      // Testers are handled differently than other indexed operators,
      // since they require a kind.
      kind = fkind;
      Trace("parser") << "Got function kind " << kind << " for expression "
                      << std::endl;
    }
    args.insert(args.begin(), p.d_expr);
  }
  else if (!p.d_op.isNull())
  {
    // it was given an operator
    op = p.d_op;
  }
  else
  {
    isBuiltinOperator = isOperatorEnabled(p.d_name);
    if (isBuiltinOperator)
    {
      // a builtin operator, convert to kind
      kind = getOperatorKind(p.d_name);
      // special case: indexed operators with zero arguments
      if (kind == TUPLE_PROJECT || kind == TABLE_PROJECT
          || kind == TABLE_AGGREGATE || kind == TABLE_JOIN
          || kind == TABLE_GROUP || kind == RELATION_GROUP
          || kind == RELATION_AGGREGATE || kind == RELATION_PROJECT)
      {
        std::vector<uint32_t> indices;
        op = d_solver->mkOp(kind, indices);
        kind = NULL_TERM;
        isBuiltinOperator = false;
      }
      else if (kind == APPLY_CONSTRUCTOR)
      {
        // tuple application
        std::vector<Sort> sorts;
        std::vector<Term> terms;
        for (const Term& arg : args)
        {
          sorts.emplace_back(arg.getSort());
          terms.emplace_back(arg);
        }
        return d_solver->mkTuple(sorts, terms);
      }
      Trace("parser") << "Got builtin kind " << kind << " for name"
                      << std::endl;
    }
    else
    {
      // A non-built-in function application, get the expression
      checkDeclaration(p.d_name, CHECK_DECLARED, SYM_VARIABLE);
      Term v = getVariable(p.d_name);
      if (!v.isNull())
      {
        checkFunctionLike(v);
        kind = getKindForFunction(v);
        args.insert(args.begin(), v);
      }
      else
      {
        // Overloaded symbol?
        // Could not find the expression. It may be an overloaded symbol,
        // in which case we may find it after knowing the types of its
        // arguments.
        std::vector<Sort> argTypes;
        for (std::vector<Term>::iterator i = args.begin(); i != args.end(); ++i)
        {
          argTypes.push_back((*i).getSort());
        }
        Term fop = getOverloadedFunctionForTypes(p.d_name, argTypes);
        if (!fop.isNull())
        {
          checkFunctionLike(fop);
          kind = getKindForFunction(fop);
          args.insert(args.begin(), fop);
        }
        else
        {
          parseError(
              "Cannot find unambiguous overloaded function for argument "
              "types.");
        }
      }
    }
  }
  // handle special cases
  if (p.d_kind == CONST_ARRAY && !p.d_type.isNull())
  {
    if (args.size() != 1)
    {
      parseError("Too many arguments to array constant.");
    }
    Term constVal = args[0];

    if (p.d_type.getArrayElementSort() != constVal.getSort())
    {
      std::stringstream ss;
      ss << "type mismatch inside array constant term:" << std::endl
         << "array type:          " << p.d_type << std::endl
         << "expected const type: " << p.d_type.getArrayElementSort()
         << std::endl
         << "computed const type: " << constVal.getSort();
      parseError(ss.str());
    }
    Term ret = d_solver->mkConstArray(p.d_type, constVal);
    Trace("parser") << "applyParseOp: return store all " << ret << std::endl;
    return ret;
  }
  else if (p.d_kind != NULL_TERM)
  {
    // it should not have an expression or type specified at this point
    if (!p.d_expr.isNull() || !p.d_type.isNull())
    {
      std::stringstream ss;
      ss << "Could not process parsed qualified identifier kind " << p.d_kind;
      parseError(ss.str());
    }
    // otherwise it is a simple application
    kind = p.d_kind;
  }
  else if (isBuiltinOperator)
  {
    if (kind == EQUAL || kind == DISTINCT)
    {
      bool isReal = false;
      // need hol if these operators are applied over function args
      for (const Term& i : args)
      {
        Sort s = i.getSort();
        if (!isHoEnabled())
        {
          if (s.isFunction())
          {
            parseError(
                "Cannot apply equality to functions unless logic is prefixed "
                "by HO_.");
          }
        }
        if (s.isReal())
        {
          isReal = true;
        }
      }
      // If strict mode is not enabled, we are permissive for Int and Real
      // subtyping. Note that other arithmetic operators and relations are
      // already permissive, e.g. <=, +.
      if (isReal && !strictModeEnabled())
      {
        for (Term& i : args)
        {
          Sort s = i.getSort();
          if (s.isInteger())
          {
            i = d_solver->mkTerm(TO_REAL, {i});
          }
        }
      }
    }
    if (!strictModeEnabled() && (kind == AND || kind == OR) && args.size() == 1)
    {
      // Unary AND/OR can be replaced with the argument.
      Trace("parser") << "applyParseOp: return unary " << args[0] << std::endl;
      return args[0];
    }
    else if (kind == SUB && args.size() == 1)
    {
      if (isConstInt(args[0]) && args[0].getRealOrIntegerValueSign() > 0)
      {
        // (- n) denotes a negative value
        std::stringstream suminus;
        suminus << "-" << args[0].getIntegerValue();
        Term ret = d_solver->mkInteger(suminus.str());
        Trace("parser") << "applyParseOp: return negative constant " << ret
                        << std::endl;
        return ret;
      }
      Term ret = d_solver->mkTerm(NEG, {args[0]});
      Trace("parser") << "applyParseOp: return uminus " << ret << std::endl;
      return ret;
    }
    else if (kind == DIVISION && args.size() == 2 && isConstInt(args[0])
             && isConstInt(args[1]) && args[1].getRealOrIntegerValueSign() > 0)
    {
      // (/ m n) or (/ (- m) n) denote values in reals
      std::stringstream sdiv;
      sdiv << args[0].getIntegerValue() << "/" << args[1].getIntegerValue();
      Term ret = d_solver->mkReal(sdiv.str());
      Trace("parser") << "applyParseOp: return rational constant " << ret
                      << std::endl;
      return ret;
    }
    Term ret = d_solver->mkTerm(kind, args);
    Trace("parser") << "applyParseOp: return default builtin " << ret
                    << std::endl;
    return ret;
  }

  if (args.size() >= 2)
  {
    // may be partially applied function, in this case we use HO_APPLY
    Sort argt = args[0].getSort();
    if (argt.isFunction())
    {
      unsigned arity = argt.getFunctionArity();
      if (args.size() - 1 < arity)
      {
        if (!isHoEnabled())
        {
          parseError(
              "Cannot partially apply functions unless logic is prefixed by "
              "HO_.");
        }
        Trace("parser") << "Partial application of " << args[0];
        Trace("parser") << " : #argTypes = " << arity;
        Trace("parser") << ", #args = " << args.size() - 1 << std::endl;
        Term ret = d_solver->mkTerm(HO_APPLY, args);
        Trace("parser") << "applyParseOp: return curry higher order " << ret
                        << std::endl;
        // must curry the partial application
        return ret;
      }
    }
  }
  if (!op.isNull())
  {
    Term ret = d_solver->mkTerm(op, args);
    Trace("parser") << "applyParseOp: return op : " << ret << std::endl;
    return ret;
  }
  if (kind == NULL_TERM)
  {
    // should never happen in the new API
    parseError("do not know how to process parse op");
  }
  Trace("parser") << "Try default term construction for kind " << kind
                  << " #args = " << args.size() << "..." << std::endl;
  Term ret = d_solver->mkTerm(kind, args);
  Trace("parser") << "applyParseOp: return : " << ret << std::endl;
  return ret;
}

Sort Smt2State::getParametricSort(const std::string& name,
                                  const std::vector<Sort>& args)
{
  if (args.empty())
  {
    parseError(
        "Extra parentheses around sort name not "
        "permitted in SMT-LIB");
  }
  // builtin parametric sorts are handled manually
  Sort t;
  if (name == "Array" && isTheoryEnabled(internal::theory::THEORY_ARRAYS))
  {
    if (args.size() != 2)
    {
      parseError("Illegal array type.");
    }
    t = d_solver->mkArraySort(args[0], args[1]);
  }
  else if (name == "Set" && isTheoryEnabled(internal::theory::THEORY_SETS))
  {
    if (args.size() != 1)
    {
      parseError("Illegal set type.");
    }
    t = d_solver->mkSetSort(args[0]);
  }
  else if (name == "Bag" && isTheoryEnabled(internal::theory::THEORY_BAGS))
  {
    if (args.size() != 1)
    {
      parseError("Illegal bag type.");
    }
    t = d_solver->mkBagSort(args[0]);
  }
  else if (name == "Seq" && !strictModeEnabled()
           && isTheoryEnabled(internal::theory::THEORY_STRINGS))
  {
    if (args.size() != 1)
    {
      parseError("Illegal sequence type.");
    }
    t = d_solver->mkSequenceSort(args[0]);
  }
  else if (name == "Tuple" && !strictModeEnabled())
  {
    t = d_solver->mkTupleSort(args);
  }
  else if (name == "Relation" && !strictModeEnabled())
  {
    Sort tupleSort = d_solver->mkTupleSort(args);
    t = d_solver->mkSetSort(tupleSort);
  }
  else if (name == "Table" && !strictModeEnabled())
  {
    Sort tupleSort = d_solver->mkTupleSort(args);
    t = d_solver->mkBagSort(tupleSort);
  }
  else if (name == "->" && isHoEnabled())
  {
    if (args.size() < 2)
    {
      parseError("Arrow types must have at least 2 arguments");
    }
    // flatten the type
    Sort rangeType = args.back();
    std::vector<Sort> dargs(args.begin(), args.end() - 1);
    t = mkFlatFunctionType(dargs, rangeType);
  }
  else
  {
    t = ParserState::getParametricSort(name, args);
  }
  return t;
}

Sort Smt2State::getIndexedSort(const std::string& name,
                               const std::vector<std::string>& numerals)
{
  Sort ret;
  if (name == "BitVec")
  {
    if (numerals.size() != 1)
    {
      parseError("Illegal bitvector type.");
    }
    uint32_t n0 = stringToUnsigned(numerals[0]);
    if (n0 == 0)
    {
      parseError("Illegal bitvector size: 0");
    }
    ret = d_solver->mkBitVectorSort(n0);
  }
  else if (name == "FiniteField")
  {
    if (numerals.size() != 1)
    {
      parseError("Illegal finite field type.");
    }
    ret = d_solver->mkFiniteFieldSort(numerals.front());
  }
  else if (name == "FloatingPoint")
  {
    if (numerals.size() != 2)
    {
      parseError("Illegal floating-point type.");
    }
    uint32_t n0 = stringToUnsigned(numerals[0]);
    uint32_t n1 = stringToUnsigned(numerals[1]);
    if (!internal::validExponentSize(n0))
    {
      parseError("Illegal floating-point exponent size");
    }
    if (!internal::validSignificandSize(n1))
    {
      parseError("Illegal floating-point significand size");
    }
    ret = d_solver->mkFloatingPointSort(n0, n1);
  }
  else
  {
    std::stringstream ss;
    ss << "unknown indexed sort symbol `" << name << "'";
    parseError(ss.str());
  }
  return ret;
}

bool Smt2State::isClosure(const std::string& name)
{
  return d_closureKindMap.find(name) != d_closureKindMap.end();
}

std::unique_ptr<Command> Smt2State::handlePush(std::optional<uint32_t> nscopes)
{
  checkThatLogicIsSet();

  if (!nscopes)
  {
    if (strictModeEnabled())
    {
      parseError(
          "Strict compliance mode demands an integer to be provided to "
          "(push).  Maybe you want (push 1)?");
    }
    nscopes = 1;
  }

  for (uint32_t i = 0; i < *nscopes; i++)
  {
    pushScope(true);
  }
  return std::make_unique<PushCommand>(*nscopes);
}

std::unique_ptr<Command> Smt2State::handlePop(std::optional<uint32_t> nscopes)
{
  checkThatLogicIsSet();

  if (!nscopes)
  {
    if (strictModeEnabled())
    {
      parseError(
          "Strict compliance mode demands an integer to be provided to "
          "(pop).  Maybe you want (pop 1)?");
    }
    nscopes = 1;
  }

  for (uint32_t i = 0; i < *nscopes; i++)
  {
    popScope();
  }
  return std::make_unique<PopCommand>(*nscopes);
}

void Smt2State::notifyNamedExpression(Term& expr, std::string name)
{
  checkUserSymbol(name);
  // remember the expression name in the symbol manager
  NamingResult nr = getSymbolManager()->setExpressionName(expr, name, false);
  if (nr == NamingResult::ERROR_IN_BINDER)
  {
    parseError(
        "Cannot name a term in a binder (e.g., quantifiers, definitions)");
  }
  // define the variable. This needs to be done here so that in the rest of the
  // command we can use this name, which is required by the semantics of :named.
  //
  // Note that as we are defining the name to the expression here, names never
  // show up in "-o raw-benchmark" nor in proofs. To be able to do it it'd be
  // necessary to not define this variable here and create a
  // DefineFunctionCommand with the binding, so that names are handled as
  // defined functions. However, these commands would need to be processed
  // *before* the rest of the command in which the :named attribute appears, so
  // the name can be defined in the rest of the command. This would greatly
  // complicate the design of the parser and provide little gain, so we opt to
  // handle :named as a macro processed directly in the parser.
  defineVar(name, expr);
  // set the last named term, which ensures that we catch when assertions are
  // named
  setLastNamedTerm(expr, name);
}

Term Smt2State::mkAnd(const std::vector<Term>& es) const
{
  if (es.size() == 0)
  {
    return d_solver->mkTrue();
  }
  else if (es.size() == 1)
  {
    return es[0];
  }
  return d_solver->mkTerm(AND, es);
}

bool Smt2State::isConstInt(const Term& t)
{
  return t.getKind() == CONST_INTEGER;
}

}  // namespace parser
}  // namespace cvc5<|MERGE_RESOLUTION|>--- conflicted
+++ resolved
@@ -500,14 +500,7 @@
       }
       Sort t = getSort(symbols[0]);
       // convert second symbol back to a numeral
-<<<<<<< HEAD
-      uint32_t ubound;
-      std::stringstream ss;
-      ss << symbols[1];
-      ss >> ubound;
-=======
       uint32_t ubound = stringToUnsigned(symbols[1]);
->>>>>>> 5e8ea0ae
       return d_solver->mkCardinalityConstraint(t, ubound);
     }
   }
