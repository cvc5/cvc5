--- conflicted
+++ resolved
@@ -909,100 +909,6 @@
   return d_solver->mkAbstractValue(name.substr(1));
 }
 
-<<<<<<< HEAD
-
-void Smt2::addSygusConstructorTerm(
-    api::DatatypeDecl& dt,
-    api::Term term,
-    std::map<api::Term, api::Sort>& ntsToUnres) const
-{
-  Trace("parser-sygus2") << "Add sygus cons term " << term << std::endl;
-  // At this point, we should know that dt is well founded, and that its
-  // builtin sygus operators are well-typed.
-  // Now, purify each occurrence of a non-terminal symbol in term, replace by
-  // free variables. These become arguments to constructors. Notice we must do
-  // a tree traversal in this function, since unique paths to the same term
-  // should be treated as distinct terms.
-  // Notice that let expressions are forbidden in the input syntax of term, so
-  // this does not lead to exponential behavior with respect to input size.
-  std::vector<api::Term> args;
-  std::vector<api::Sort> cargs;
-  api::Term op = purifySygusGTerm(term, ntsToUnres, args, cargs);
-  std::stringstream ssCName;
-  ssCName << op.getKind();
-  Trace("parser-sygus2") << "Purified operator " << op
-                         << ", #args/cargs=" << args.size() << "/"
-                         << cargs.size() << std::endl;
-  if (!args.empty())
-  {
-    api::Term lbvl = d_solver->mkTerm(api::BOUND_VAR_LIST, args);
-    // its operator is a lambda
-    op = d_solver->mkTerm(api::LAMBDA, lbvl, op);
-  }
-  Trace("parser-sygus2") << "addSygusConstructor:  operator " << op
-                         << std::endl;
-  dt.addSygusConstructor(op, ssCName.str(), cargs);
-}
-
-api::Term Smt2::purifySygusGTerm(api::Term term,
-                                 std::map<api::Term, api::Sort>& ntsToUnres,
-                                 std::vector<api::Term>& args,
-                                 std::vector<api::Sort>& cargs) const
-{
-  Trace("parser-sygus2-debug")
-      << "purifySygusGTerm: " << term
-      << " #nchild=" << term.getExpr().getNumChildren() << std::endl;
-  std::map<api::Term, api::Sort>::iterator itn = ntsToUnres.find(term);
-  if (itn != ntsToUnres.end())
-  {
-    api::Term ret = d_solver->mkVar(term.getSort());
-    Trace("parser-sygus2-debug")
-        << "...unresolved non-terminal, intro " << ret << std::endl;
-    args.push_back(api::Term(d_solver, ret.getExpr()));
-    cargs.push_back(itn->second);
-    return ret;
-  }
-  std::vector<api::Term> pchildren;
-  bool childChanged = false;
-  for (unsigned i = 0, nchild = term.getNumChildren(); i < nchild; i++)
-  {
-    Trace("parser-sygus2-debug")
-        << "......purify child " << i << " : " << term[i] << std::endl;
-    api::Term ptermc = purifySygusGTerm(term[i], ntsToUnres, args, cargs);
-    pchildren.push_back(ptermc);
-    childChanged = childChanged || ptermc != term[i];
-  }
-  if (!childChanged)
-  {
-    Trace("parser-sygus2-debug") << "...no child changed" << std::endl;
-    return term;
-  }
-  api::Term nret = d_solver->mkTerm(term.getOp(), pchildren);
-  Trace("parser-sygus2-debug")
-      << "...child changed, return " << nret << std::endl;
-  return nret;
-}
-
-void Smt2::addSygusConstructorVariables(api::DatatypeDecl& dt,
-                                        const std::vector<api::Term>& sygusVars,
-                                        api::Sort type) const
-{
-  // each variable of appropriate type becomes a sygus constructor in dt.
-  for (unsigned i = 0, size = sygusVars.size(); i < size; i++)
-  {
-    api::Term v = sygusVars[i];
-    if (v.getSort() == type)
-    {
-      std::stringstream ss;
-      ss << v;
-      std::vector<api::Sort> cargs;
-      dt.addSygusConstructor(v, ss.str(), cargs);
-    }
-  }
-}
-
-=======
->>>>>>> 24a40040
 InputLanguage Smt2::getLanguage() const
 {
   return d_solver->getOptions().getInputLanguage();
