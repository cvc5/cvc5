/******************************************************************************
 * Top contributors (to current version):
 *   Andrew Reynolds, Andres Noetzli, Morgan Deters
 *
 * This file is part of the cvc5 project.
 *
 * Copyright (c) 2009-2021 by the authors listed in the file AUTHORS
 * in the top-level source directory and their institutional affiliations.
 * All rights reserved.  See the file COPYING in the top-level source
 * directory for licensing information.
 * ****************************************************************************
 *
 * Definitions of SMT2 constants.
 */
#include "parser/smt2/smt2.h"

#include <algorithm>

#include "base/check.h"
#include "parser/antlr_input.h"
#include "parser/parser.h"
#include "parser/smt2/smt2_input.h"

// ANTLR defines these, which is really bad!
#undef true
#undef false
// ANTLR pulls in arpa/nameser_compat.h which defines this (again, bad!)
#undef ADD

namespace cvc5 {
namespace parser {

Smt2::Smt2(cvc5::Solver* solver,
           SymbolManager* sm,
           bool strictMode,
           bool parseOnly)
    : Parser(solver, sm, strictMode, parseOnly),
      d_logicSet(false),
      d_seenSetLogic(false)
{
}

Smt2::~Smt2() {}

void Smt2::addArithmeticOperators() {
  addOperator(cvc5::ADD, "+");
  addOperator(cvc5::SUB, "-");
  // cvc5::SUB is converted to cvc5::NEG if there is only a single operand
  Parser::addOperator(cvc5::NEG);
  addOperator(cvc5::MULT, "*");
  addOperator(cvc5::LT, "<");
  addOperator(cvc5::LEQ, "<=");
  addOperator(cvc5::GT, ">");
  addOperator(cvc5::GEQ, ">=");

  if (!strictModeEnabled())
  {
    // NOTE: this operator is non-standard
    addOperator(cvc5::POW, "^");
  }
}

void Smt2::addTranscendentalOperators()
{
  addOperator(cvc5::EXPONENTIAL, "exp");
  addOperator(cvc5::SINE, "sin");
  addOperator(cvc5::COSINE, "cos");
  addOperator(cvc5::TANGENT, "tan");
  addOperator(cvc5::COSECANT, "csc");
  addOperator(cvc5::SECANT, "sec");
  addOperator(cvc5::COTANGENT, "cot");
  addOperator(cvc5::ARCSINE, "arcsin");
  addOperator(cvc5::ARCCOSINE, "arccos");
  addOperator(cvc5::ARCTANGENT, "arctan");
  addOperator(cvc5::ARCCOSECANT, "arccsc");
  addOperator(cvc5::ARCSECANT, "arcsec");
  addOperator(cvc5::ARCCOTANGENT, "arccot");
  addOperator(cvc5::SQRT, "sqrt");
}

void Smt2::addQuantifiersOperators()
{
}

void Smt2::addBitvectorOperators() {
  addOperator(cvc5::BITVECTOR_CONCAT, "concat");
  addOperator(cvc5::BITVECTOR_NOT, "bvnot");
  addOperator(cvc5::BITVECTOR_AND, "bvand");
  addOperator(cvc5::BITVECTOR_OR, "bvor");
  addOperator(cvc5::BITVECTOR_NEG, "bvneg");
  addOperator(cvc5::BITVECTOR_ADD, "bvadd");
  addOperator(cvc5::BITVECTOR_MULT, "bvmul");
  addOperator(cvc5::BITVECTOR_UDIV, "bvudiv");
  addOperator(cvc5::BITVECTOR_UREM, "bvurem");
  addOperator(cvc5::BITVECTOR_SHL, "bvshl");
  addOperator(cvc5::BITVECTOR_LSHR, "bvlshr");
  addOperator(cvc5::BITVECTOR_ULT, "bvult");
  addOperator(cvc5::BITVECTOR_NAND, "bvnand");
  addOperator(cvc5::BITVECTOR_NOR, "bvnor");
  addOperator(cvc5::BITVECTOR_XOR, "bvxor");
  addOperator(cvc5::BITVECTOR_XNOR, "bvxnor");
  addOperator(cvc5::BITVECTOR_COMP, "bvcomp");
  addOperator(cvc5::BITVECTOR_SUB, "bvsub");
  addOperator(cvc5::BITVECTOR_SDIV, "bvsdiv");
  addOperator(cvc5::BITVECTOR_SREM, "bvsrem");
  addOperator(cvc5::BITVECTOR_SMOD, "bvsmod");
  addOperator(cvc5::BITVECTOR_ASHR, "bvashr");
  addOperator(cvc5::BITVECTOR_ULE, "bvule");
  addOperator(cvc5::BITVECTOR_UGT, "bvugt");
  addOperator(cvc5::BITVECTOR_UGE, "bvuge");
  addOperator(cvc5::BITVECTOR_SLT, "bvslt");
  addOperator(cvc5::BITVECTOR_SLE, "bvsle");
  addOperator(cvc5::BITVECTOR_SGT, "bvsgt");
  addOperator(cvc5::BITVECTOR_SGE, "bvsge");
  addOperator(cvc5::BITVECTOR_REDOR, "bvredor");
  addOperator(cvc5::BITVECTOR_REDAND, "bvredand");

  addIndexedOperator(cvc5::BITVECTOR_EXTRACT, "extract");
  addIndexedOperator(cvc5::BITVECTOR_REPEAT, "repeat");
  addIndexedOperator(cvc5::BITVECTOR_ZERO_EXTEND, "zero_extend");
  addIndexedOperator(cvc5::BITVECTOR_SIGN_EXTEND, "sign_extend");
  addIndexedOperator(cvc5::BITVECTOR_ROTATE_LEFT, "rotate_left");
  addIndexedOperator(cvc5::BITVECTOR_ROTATE_RIGHT, "rotate_right");
}

void Smt2::addDatatypesOperators()
{
  Parser::addOperator(cvc5::APPLY_CONSTRUCTOR);
  Parser::addOperator(cvc5::APPLY_TESTER);
  Parser::addOperator(cvc5::APPLY_SELECTOR);

  if (!strictModeEnabled())
  {
    Parser::addOperator(cvc5::APPLY_UPDATER);
    addOperator(cvc5::DT_SIZE, "dt.size");
    // Notice that tuple operators, we use the generic APPLY_SELECTOR and
    // APPLY_UPDATER kinds. These are processed based on the context
    // in which they are parsed, e.g. when parsing identifiers.
<<<<<<< HEAD
    addIndexedOperator(api::APPLY_SELECTOR, "tuple.select");
    addIndexedOperator(api::APPLY_UPDATER, "tuple.update");
=======
    addIndexedOperator(cvc5::APPLY_SELECTOR, "tuple_select");
    addIndexedOperator(cvc5::APPLY_UPDATER, "tuple_update");
>>>>>>> bbcd471e
  }
}

void Smt2::addStringOperators() {
  defineVar("re.all", getSolver()->mkRegexpAll());
  addOperator(cvc5::STRING_CONCAT, "str.++");
  addOperator(cvc5::STRING_LENGTH, "str.len");
  addOperator(cvc5::STRING_SUBSTR, "str.substr");
  addOperator(cvc5::STRING_CONTAINS, "str.contains");
  addOperator(cvc5::STRING_CHARAT, "str.at");
  addOperator(cvc5::STRING_INDEXOF, "str.indexof");
  addOperator(cvc5::STRING_REPLACE, "str.replace");
  addOperator(cvc5::STRING_PREFIX, "str.prefixof");
  addOperator(cvc5::STRING_SUFFIX, "str.suffixof");
  addOperator(cvc5::STRING_FROM_CODE, "str.from_code");
  addOperator(cvc5::STRING_IS_DIGIT, "str.is_digit");
  addOperator(cvc5::STRING_REPLACE_RE, "str.replace_re");
  addOperator(cvc5::STRING_REPLACE_RE_ALL, "str.replace_re_all");
  if (!strictModeEnabled())
  {
    addOperator(cvc5::STRING_INDEXOF_RE, "str.indexof_re");
    addOperator(cvc5::STRING_UPDATE, "str.update");
    addOperator(cvc5::STRING_TO_LOWER, "str.to_lower");
    addOperator(cvc5::STRING_TO_UPPER, "str.to_upper");
    addOperator(cvc5::STRING_REV, "str.rev");
    // sequence versions
    addOperator(cvc5::SEQ_CONCAT, "seq.++");
    addOperator(cvc5::SEQ_LENGTH, "seq.len");
    addOperator(cvc5::SEQ_EXTRACT, "seq.extract");
    addOperator(cvc5::SEQ_UPDATE, "seq.update");
    addOperator(cvc5::SEQ_AT, "seq.at");
    addOperator(cvc5::SEQ_CONTAINS, "seq.contains");
    addOperator(cvc5::SEQ_INDEXOF, "seq.indexof");
    addOperator(cvc5::SEQ_REPLACE, "seq.replace");
    addOperator(cvc5::SEQ_PREFIX, "seq.prefixof");
    addOperator(cvc5::SEQ_SUFFIX, "seq.suffixof");
    addOperator(cvc5::SEQ_REV, "seq.rev");
    addOperator(cvc5::SEQ_REPLACE_ALL, "seq.replace_all");
    addOperator(cvc5::SEQ_UNIT, "seq.unit");
    addOperator(cvc5::SEQ_NTH, "seq.nth");
  }
  addOperator(cvc5::STRING_FROM_INT, "str.from_int");
  addOperator(cvc5::STRING_TO_INT, "str.to_int");
  addOperator(cvc5::STRING_IN_REGEXP, "str.in_re");
  addOperator(cvc5::STRING_TO_REGEXP, "str.to_re");
  addOperator(cvc5::STRING_TO_CODE, "str.to_code");
  addOperator(cvc5::STRING_REPLACE_ALL, "str.replace_all");

  addOperator(cvc5::REGEXP_CONCAT, "re.++");
  addOperator(cvc5::REGEXP_UNION, "re.union");
  addOperator(cvc5::REGEXP_INTER, "re.inter");
  addOperator(cvc5::REGEXP_STAR, "re.*");
  addOperator(cvc5::REGEXP_PLUS, "re.+");
  addOperator(cvc5::REGEXP_OPT, "re.opt");
  addIndexedOperator(cvc5::REGEXP_REPEAT, "re.^");
  addIndexedOperator(cvc5::REGEXP_LOOP, "re.loop");
  addOperator(cvc5::REGEXP_RANGE, "re.range");
  addOperator(cvc5::REGEXP_COMPLEMENT, "re.comp");
  addOperator(cvc5::REGEXP_DIFF, "re.diff");
  addOperator(cvc5::STRING_LT, "str.<");
  addOperator(cvc5::STRING_LEQ, "str.<=");
}

void Smt2::addFloatingPointOperators() {
  addOperator(cvc5::FLOATINGPOINT_FP, "fp");
  addOperator(cvc5::FLOATINGPOINT_EQ, "fp.eq");
  addOperator(cvc5::FLOATINGPOINT_ABS, "fp.abs");
  addOperator(cvc5::FLOATINGPOINT_NEG, "fp.neg");
  addOperator(cvc5::FLOATINGPOINT_ADD, "fp.add");
  addOperator(cvc5::FLOATINGPOINT_SUB, "fp.sub");
  addOperator(cvc5::FLOATINGPOINT_MULT, "fp.mul");
  addOperator(cvc5::FLOATINGPOINT_DIV, "fp.div");
  addOperator(cvc5::FLOATINGPOINT_FMA, "fp.fma");
  addOperator(cvc5::FLOATINGPOINT_SQRT, "fp.sqrt");
  addOperator(cvc5::FLOATINGPOINT_REM, "fp.rem");
  addOperator(cvc5::FLOATINGPOINT_RTI, "fp.roundToIntegral");
  addOperator(cvc5::FLOATINGPOINT_MIN, "fp.min");
  addOperator(cvc5::FLOATINGPOINT_MAX, "fp.max");
  addOperator(cvc5::FLOATINGPOINT_LEQ, "fp.leq");
  addOperator(cvc5::FLOATINGPOINT_LT, "fp.lt");
  addOperator(cvc5::FLOATINGPOINT_GEQ, "fp.geq");
  addOperator(cvc5::FLOATINGPOINT_GT, "fp.gt");
  addOperator(cvc5::FLOATINGPOINT_IS_NORMAL, "fp.isNormal");
  addOperator(cvc5::FLOATINGPOINT_IS_SUBNORMAL, "fp.isSubnormal");
  addOperator(cvc5::FLOATINGPOINT_IS_ZERO, "fp.isZero");
  addOperator(cvc5::FLOATINGPOINT_IS_INF, "fp.isInfinite");
  addOperator(cvc5::FLOATINGPOINT_IS_NAN, "fp.isNaN");
  addOperator(cvc5::FLOATINGPOINT_IS_NEG, "fp.isNegative");
  addOperator(cvc5::FLOATINGPOINT_IS_POS, "fp.isPositive");
  addOperator(cvc5::FLOATINGPOINT_TO_REAL, "fp.to_real");

  addIndexedOperator(cvc5::UNDEFINED_KIND, "to_fp");
  addIndexedOperator(cvc5::FLOATINGPOINT_TO_FP_FROM_UBV, "to_fp_unsigned");
  addIndexedOperator(cvc5::FLOATINGPOINT_TO_UBV, "fp.to_ubv");
  addIndexedOperator(cvc5::FLOATINGPOINT_TO_SBV, "fp.to_sbv");

  if (!strictModeEnabled())
  {
    addIndexedOperator(cvc5::FLOATINGPOINT_TO_FP_FROM_IEEE_BV, "to_fp_bv");
    addIndexedOperator(cvc5::FLOATINGPOINT_TO_FP_FROM_FP, "to_fp_fp");
    addIndexedOperator(cvc5::FLOATINGPOINT_TO_FP_FROM_REAL, "to_fp_real");
    addIndexedOperator(cvc5::FLOATINGPOINT_TO_FP_FROM_SBV, "to_fp_signed");
  }
}

void Smt2::addSepOperators() {
  defineVar("sep.emp", d_solver->mkSepEmp());
  // the Boolean sort is a placeholder here since we don't have type info
  // without type annotation
  defineVar("sep.nil", d_solver->mkSepNil(d_solver->getBooleanSort()));
  addOperator(cvc5::SEP_STAR, "sep");
  addOperator(cvc5::SEP_PTO, "pto");
  addOperator(cvc5::SEP_WAND, "wand");
  Parser::addOperator(cvc5::SEP_STAR);
  Parser::addOperator(cvc5::SEP_PTO);
  Parser::addOperator(cvc5::SEP_WAND);
}

void Smt2::addCoreSymbols()
{
  defineType("Bool", d_solver->getBooleanSort(), true);
  defineVar("true", d_solver->mkTrue(), true);
  defineVar("false", d_solver->mkFalse(), true);
  addOperator(cvc5::AND, "and");
  addOperator(cvc5::DISTINCT, "distinct");
  addOperator(cvc5::EQUAL, "=");
  addOperator(cvc5::IMPLIES, "=>");
  addOperator(cvc5::ITE, "ite");
  addOperator(cvc5::NOT, "not");
  addOperator(cvc5::OR, "or");
  addOperator(cvc5::XOR, "xor");
}

void Smt2::addOperator(cvc5::Kind kind, const std::string& name)
{
  Trace("parser") << "Smt2::addOperator( " << kind << ", " << name << " )"
                  << std::endl;
  Parser::addOperator(kind);
  d_operatorKindMap[name] = kind;
}

void Smt2::addIndexedOperator(cvc5::Kind tKind, const std::string& name)
{
  Parser::addOperator(tKind);
  d_indexedOpKindMap[name] = tKind;
}

bool Smt2::isIndexedOperatorEnabled(const std::string& name) const
{
  return d_indexedOpKindMap.find(name) != d_indexedOpKindMap.end();
}

cvc5::Kind Smt2::getOperatorKind(const std::string& name) const
{
  // precondition: isOperatorEnabled(name)
  return d_operatorKindMap.find(name)->second;
}

bool Smt2::isOperatorEnabled(const std::string& name) const {
  return d_operatorKindMap.find(name) != d_operatorKindMap.end();
}

bool Smt2::isTheoryEnabled(internal::theory::TheoryId theory) const
{
  return d_logic.isTheoryEnabled(theory);
}

bool Smt2::isHoEnabled() const { return d_logic.isHigherOrder(); }

bool Smt2::hasCardinalityConstraints() const { return d_logic.hasCardinalityConstraints(); }

bool Smt2::logicIsSet() {
  return d_logicSet;
}

bool Smt2::getTesterName(cvc5::Term cons, std::string& name)
{
  if ((v2_6() || sygus()) && strictModeEnabled())
  {
    // 2.6 or above uses indexed tester symbols, if we are in strict mode,
    // we do not automatically define is-cons for constructor cons.
    return false;
  }
  std::stringstream ss;
  ss << "is-" << cons;
  name = ss.str();
  return true;
}

cvc5::Term Smt2::mkIndexedConstant(const std::string& name,
                                   const std::vector<uint32_t>& numerals)
{
  if (d_logic.isTheoryEnabled(internal::theory::THEORY_FP))
  {
    if (name == "+oo")
    {
      return d_solver->mkFloatingPointPosInf(numerals[0], numerals[1]);
    }
    else if (name == "-oo")
    {
      return d_solver->mkFloatingPointNegInf(numerals[0], numerals[1]);
    }
    else if (name == "NaN")
    {
      return d_solver->mkFloatingPointNaN(numerals[0], numerals[1]);
    }
    else if (name == "+zero")
    {
      return d_solver->mkFloatingPointPosZero(numerals[0], numerals[1]);
    }
    else if (name == "-zero")
    {
      return d_solver->mkFloatingPointNegZero(numerals[0], numerals[1]);
    }
  }

  if (d_logic.isTheoryEnabled(internal::theory::THEORY_BV)
      && name.find("bv") == 0)
  {
    std::string bvStr = name.substr(2);
    return d_solver->mkBitVector(numerals[0], bvStr, 10);
  }

  // NOTE: Theory parametric constants go here

  parseError(std::string("Unknown indexed literal `") + name + "'");
  return cvc5::Term();
}

cvc5::Kind Smt2::getIndexedOpKind(const std::string& name)
{
  const auto& kIt = d_indexedOpKindMap.find(name);
  if (kIt != d_indexedOpKindMap.end())
  {
    return (*kIt).second;
  }
  parseError(std::string("Unknown indexed function `") + name + "'");
  return cvc5::UNDEFINED_KIND;
}

cvc5::Term Smt2::bindDefineFunRec(
    const std::string& fname,
    const std::vector<std::pair<std::string, cvc5::Sort>>& sortedVarNames,
    cvc5::Sort t,
    std::vector<cvc5::Term>& flattenVars)
{
  std::vector<cvc5::Sort> sorts;
  for (const std::pair<std::string, cvc5::Sort>& svn : sortedVarNames)
  {
    sorts.push_back(svn.second);
  }

  // make the flattened function type, add bound variables
  // to flattenVars if the defined function was given a function return type.
  cvc5::Sort ft = mkFlatFunctionType(sorts, t, flattenVars);

  // allow overloading
  return bindVar(fname, ft, true);
}

void Smt2::pushDefineFunRecScope(
    const std::vector<std::pair<std::string, cvc5::Sort>>& sortedVarNames,
    cvc5::Term func,
    const std::vector<cvc5::Term>& flattenVars,
    std::vector<cvc5::Term>& bvs)
{
  pushScope();

  // bound variables are those that are explicitly named in the preamble
  // of the define-fun(s)-rec command, we define them here
  for (const std::pair<std::string, cvc5::Sort>& svn : sortedVarNames)
  {
    cvc5::Term v = bindBoundVar(svn.first, svn.second);
    bvs.push_back(v);
  }

  bvs.insert(bvs.end(), flattenVars.begin(), flattenVars.end());
}

void Smt2::reset() {
  d_logicSet = false;
  d_seenSetLogic = false;
  d_logic = internal::LogicInfo();
  d_operatorKindMap.clear();
  d_lastNamedTerm = std::pair<cvc5::Term, std::string>();
}

std::unique_ptr<Command> Smt2::invConstraint(
    const std::vector<std::string>& names)
{
  checkThatLogicIsSet();
  Trace("parser-sygus") << "Sygus : define sygus funs..." << std::endl;
  Trace("parser-sygus") << "Sygus : read inv-constraint..." << std::endl;

  if (names.size() != 4)
  {
    parseError(
        "Bad syntax for inv-constraint: expected 4 "
        "arguments.");
  }

  std::vector<cvc5::Term> terms;
  for (const std::string& name : names)
  {
    if (!isDeclared(name))
    {
      std::stringstream ss;
      ss << "Function " << name << " in inv-constraint is not defined.";
      parseError(ss.str());
    }

    terms.push_back(getVariable(name));
  }

  return std::unique_ptr<Command>(new SygusInvConstraintCommand(terms));
}

Command* Smt2::setLogic(std::string name, bool fromCommand)
{
  if (fromCommand)
  {
    if (d_seenSetLogic)
    {
      parseError("Only one set-logic is allowed.");
    }
    d_seenSetLogic = true;

    if (logicIsForced())
    {
      // If the logic is forced, we ignore all set-logic requests from commands.
      return new EmptyCommand();
    }
  }

  d_logicSet = true;
  d_logic = name;

  // if sygus is enabled, we must enable UF, datatypes, and integer arithmetic
  if(sygus()) {
    if (!d_logic.isQuantified())
    {
      warning("Logics in sygus are assumed to contain quantifiers.");
      warning("Omit QF_ from the logic to avoid this warning.");
    }
  }

  // Core theory belongs to every logic
  addCoreSymbols();

  if (d_logic.isTheoryEnabled(internal::theory::THEORY_UF))
  {
    Parser::addOperator(cvc5::APPLY_UF);
  }

  if (d_logic.isHigherOrder())
  {
    addOperator(cvc5::HO_APPLY, "@");
  }

  if (d_logic.isTheoryEnabled(internal::theory::THEORY_ARITH))
  {
    if(d_logic.areIntegersUsed()) {
      defineType("Int", d_solver->getIntegerSort(), true);
      addArithmeticOperators();
      if (!strictModeEnabled() || !d_logic.isLinear())
      {
        addOperator(cvc5::INTS_DIVISION, "div");
        addOperator(cvc5::INTS_MODULUS, "mod");
        addOperator(cvc5::ABS, "abs");
      }
      addIndexedOperator(cvc5::DIVISIBLE, "divisible");
    }

    if (d_logic.areRealsUsed())
    {
      defineType("Real", d_solver->getRealSort(), true);
      addArithmeticOperators();
      addOperator(cvc5::DIVISION, "/");
      if (!strictModeEnabled())
      {
        addOperator(cvc5::ABS, "abs");
      }
    }

    if (d_logic.areIntegersUsed() && d_logic.areRealsUsed())
    {
      addOperator(cvc5::TO_INTEGER, "to_int");
      addOperator(cvc5::IS_INTEGER, "is_int");
      addOperator(cvc5::TO_REAL, "to_real");
    }

    if (d_logic.areTranscendentalsUsed())
    {
      defineVar("real.pi", d_solver->mkPi());
      addTranscendentalOperators();
    }
    if (!strictModeEnabled())
    {
      // integer version of AND
      addIndexedOperator(cvc5::IAND, "iand");
      // pow2
      addOperator(cvc5::POW2, "int.pow2");
    }
  }

  if (d_logic.isTheoryEnabled(internal::theory::THEORY_ARRAYS))
  {
    addOperator(cvc5::SELECT, "select");
    addOperator(cvc5::STORE, "store");
    addOperator(cvc5::EQ_RANGE, "eqrange");
  }

  if (d_logic.isTheoryEnabled(internal::theory::THEORY_BV))
  {
    addBitvectorOperators();

    if (!strictModeEnabled()
        && d_logic.isTheoryEnabled(internal::theory::THEORY_ARITH)
        && d_logic.areIntegersUsed())
    {
      // Conversions between bit-vectors and integers
      addOperator(cvc5::BITVECTOR_TO_NAT, "bv2nat");
      addIndexedOperator(cvc5::INT_TO_BITVECTOR, "int2bv");
    }
  }

  if (d_logic.isTheoryEnabled(internal::theory::THEORY_DATATYPES))
  {
    const std::vector<cvc5::Sort> types;
    defineType("Tuple", d_solver->mkTupleSort(types), true);
    addDatatypesOperators();
  }

  if (d_logic.isTheoryEnabled(internal::theory::THEORY_SETS))
  {
    defineVar("set.empty", d_solver->mkEmptySet(d_solver->getNullSort()));
    // the Boolean sort is a placeholder here since we don't have type info
    // without type annotation
    defineVar("set.universe",
              d_solver->mkUniverseSet(d_solver->getBooleanSort()));

    addOperator(cvc5::SET_UNION, "set.union");
    addOperator(cvc5::SET_INTER, "set.inter");
    addOperator(cvc5::SET_MINUS, "set.minus");
    addOperator(cvc5::SET_SUBSET, "set.subset");
    addOperator(cvc5::SET_MEMBER, "set.member");
    addOperator(cvc5::SET_SINGLETON, "set.singleton");
    addOperator(cvc5::SET_INSERT, "set.insert");
    addOperator(cvc5::SET_CARD, "set.card");
    addOperator(cvc5::SET_COMPLEMENT, "set.complement");
    addOperator(cvc5::SET_CHOOSE, "set.choose");
    addOperator(cvc5::SET_IS_SINGLETON, "set.is_singleton");
    addOperator(cvc5::SET_MAP, "set.map");
    addOperator(cvc5::RELATION_JOIN, "rel.join");
    addOperator(cvc5::RELATION_PRODUCT, "rel.product");
    addOperator(cvc5::RELATION_TRANSPOSE, "rel.transpose");
    addOperator(cvc5::RELATION_TCLOSURE, "rel.tclosure");
    addOperator(cvc5::RELATION_JOIN_IMAGE, "rel.join_image");
    addOperator(cvc5::RELATION_IDEN, "rel.iden");
  }

  if (d_logic.isTheoryEnabled(internal::theory::THEORY_BAGS))
  {
    defineVar("bag.empty", d_solver->mkEmptyBag(d_solver->getNullSort()));
    addOperator(cvc5::BAG_UNION_MAX, "bag.union_max");
    addOperator(cvc5::BAG_UNION_DISJOINT, "bag.union_disjoint");
    addOperator(cvc5::BAG_INTER_MIN, "bag.inter_min");
    addOperator(cvc5::BAG_DIFFERENCE_SUBTRACT, "bag.difference_subtract");
    addOperator(cvc5::BAG_DIFFERENCE_REMOVE, "bag.difference_remove");
    addOperator(cvc5::BAG_SUBBAG, "bag.subbag");
    addOperator(cvc5::BAG_COUNT, "bag.count");
    addOperator(cvc5::BAG_MEMBER, "bag.member");
    addOperator(cvc5::BAG_DUPLICATE_REMOVAL, "bag.duplicate_removal");
    addOperator(cvc5::BAG_MAKE, "bag");
    addOperator(cvc5::BAG_CARD, "bag.card");
    addOperator(cvc5::BAG_CHOOSE, "bag.choose");
    addOperator(cvc5::BAG_IS_SINGLETON, "bag.is_singleton");
    addOperator(cvc5::BAG_FROM_SET, "bag.from_set");
    addOperator(cvc5::BAG_TO_SET, "bag.to_set");
    addOperator(cvc5::BAG_MAP, "bag.map");
    addOperator(cvc5::BAG_FILTER, "bag.filter");
    addOperator(cvc5::BAG_FOLD, "bag.fold");
    addOperator(cvc5::TABLE_PRODUCT, "table.product");
  }
  if (d_logic.isTheoryEnabled(internal::theory::THEORY_STRINGS))
  {
    defineType("String", d_solver->getStringSort(), true);
    defineType("RegLan", d_solver->getRegExpSort(), true);
    defineType("Int", d_solver->getIntegerSort(), true);

    defineVar("re.none", d_solver->mkRegexpNone());
    defineVar("re.allchar", d_solver->mkRegexpAllchar());

    // Boolean is a placeholder
    defineVar("seq.empty",
              d_solver->mkEmptySequence(d_solver->getBooleanSort()));

    addStringOperators();
  }

  if(d_logic.isQuantified()) {
    addQuantifiersOperators();
  }

  if (d_logic.isTheoryEnabled(internal::theory::THEORY_FP))
  {
    defineType("RoundingMode", d_solver->getRoundingModeSort(), true);
    defineType("Float16", d_solver->mkFloatingPointSort(5, 11), true);
    defineType("Float32", d_solver->mkFloatingPointSort(8, 24), true);
    defineType("Float64", d_solver->mkFloatingPointSort(11, 53), true);
    defineType("Float128", d_solver->mkFloatingPointSort(15, 113), true);

    defineVar("RNE",
              d_solver->mkRoundingMode(cvc5::ROUND_NEAREST_TIES_TO_EVEN));
    defineVar("roundNearestTiesToEven",
              d_solver->mkRoundingMode(cvc5::ROUND_NEAREST_TIES_TO_EVEN));
    defineVar("RNA",
              d_solver->mkRoundingMode(cvc5::ROUND_NEAREST_TIES_TO_AWAY));
    defineVar("roundNearestTiesToAway",
              d_solver->mkRoundingMode(cvc5::ROUND_NEAREST_TIES_TO_AWAY));
    defineVar("RTP", d_solver->mkRoundingMode(cvc5::ROUND_TOWARD_POSITIVE));
    defineVar("roundTowardPositive",
              d_solver->mkRoundingMode(cvc5::ROUND_TOWARD_POSITIVE));
    defineVar("RTN", d_solver->mkRoundingMode(cvc5::ROUND_TOWARD_NEGATIVE));
    defineVar("roundTowardNegative",
              d_solver->mkRoundingMode(cvc5::ROUND_TOWARD_NEGATIVE));
    defineVar("RTZ", d_solver->mkRoundingMode(cvc5::ROUND_TOWARD_ZERO));
    defineVar("roundTowardZero",
              d_solver->mkRoundingMode(cvc5::ROUND_TOWARD_ZERO));

    addFloatingPointOperators();
  }

  if (d_logic.isTheoryEnabled(internal::theory::THEORY_SEP))
  {
    addSepOperators();
  }

  // builtin symbols of the logic are declared at context level zero, hence
  // we push the outermost scope here
  pushScope(true);

  std::string logic = sygus() ? d_logic.getLogicString() : name;
  if (!fromCommand)
  {
    // If not from a command, just set the logic directly. Notice this is
    // important since we do not want to enqueue a set-logic command and
    // fully initialize the underlying SolverEngine in the meantime before the
    // command has a chance to execute, which would lead to an error.
    d_solver->setLogic(logic);
    return nullptr;
  }
  Command* cmd = new SetBenchmarkLogicCommand(logic);
  return cmd;
} /* Smt2::setLogic() */

cvc5::Grammar* Smt2::mkGrammar(const std::vector<cvc5::Term>& boundVars,
                               const std::vector<cvc5::Term>& ntSymbols)
{
  d_allocGrammars.emplace_back(
      new cvc5::Grammar(d_solver->mkSygusGrammar(boundVars, ntSymbols)));
  return d_allocGrammars.back().get();
}

bool Smt2::sygus() const
{
  return d_solver->getOption("input-language") == "LANG_SYGUS_V2";
}

void Smt2::checkThatLogicIsSet()
{
  if (!logicIsSet())
  {
    if (strictModeEnabled())
    {
      parseError("set-logic must appear before this point.");
    }
    else
    {
      // the calls to setLogic below set the logic on the solver directly
      if (logicIsForced())
      {
        setLogic(getForcedLogic(), false);
      }
      else
      {
        warning("No set-logic command was given before this point.");
        warning("cvc5 will make all theories available.");
        warning(
            "Consider setting a stricter logic for (likely) better "
            "performance.");
        warning("To suppress this warning in the future use (set-logic ALL).");

        setLogic("ALL", false);
      }
    }
  }
}

void Smt2::checkLogicAllowsFreeSorts()
{
  if (!d_logic.isTheoryEnabled(internal::theory::THEORY_UF)
      && !d_logic.isTheoryEnabled(internal::theory::THEORY_ARRAYS)
      && !d_logic.isTheoryEnabled(internal::theory::THEORY_DATATYPES)
      && !d_logic.isTheoryEnabled(internal::theory::THEORY_SETS)
      && !d_logic.isTheoryEnabled(internal::theory::THEORY_BAGS))
  {
    parseErrorLogic("Free sort symbols not allowed in ");
  }
}

void Smt2::checkLogicAllowsFunctions()
{
  if (!d_logic.isTheoryEnabled(internal::theory::THEORY_UF) && !isHoEnabled())
  {
    parseError(
        "Functions (of non-zero arity) cannot "
        "be declared in logic "
        + d_logic.getLogicString()
        + ". Try including UF or adding the prefix HO_.");
  }
}

/* The include are managed in the lexer but called in the parser */
// Inspired by http://www.antlr3.org/api/C/interop.html

static bool newInputStream(const std::string& filename, pANTLR3_LEXER lexer) {
  Trace("parser") << "Including " << filename << std::endl;
  // Create a new input stream and take advantage of built in stream stacking
  // in C target runtime.
  //
  pANTLR3_INPUT_STREAM    in;
#ifdef CVC5_ANTLR3_OLD_INPUT_STREAM
  in = antlr3AsciiFileStreamNew((pANTLR3_UINT8) filename.c_str());
#else  /* CVC5_ANTLR3_OLD_INPUT_STREAM */
  in = antlr3FileStreamNew((pANTLR3_UINT8) filename.c_str(), ANTLR3_ENC_8BIT);
#endif /* CVC5_ANTLR3_OLD_INPUT_STREAM */
  if( in == NULL ) {
    Trace("parser") << "Can't open " << filename << std::endl;
    return false;
  }
  // Same thing as the predefined PUSHSTREAM(in);
  lexer->pushCharStream(lexer, in);
  // restart it
  //lexer->rec->state->tokenStartCharIndex      = -10;
  //lexer->emit(lexer);

  // Note that the input stream is not closed when it EOFs, I don't bother
  // to do it here, but it is up to you to track streams created like this
  // and destroy them when the whole parse session is complete. Remember that you
  // don't want to do this until all tokens have been manipulated all the way through
  // your tree parsers etc as the token does not store the text it just refers
  // back to the input stream and trying to get the text for it will abort if you
  // close the input stream too early.

  //TODO what said before
  return true;
}

void Smt2::includeFile(const std::string& filename) {
  // security for online version
  if(!canIncludeFile()) {
    parseError("include-file feature was disabled for this run.");
  }

  // Get the lexer
  AntlrInput* ai = static_cast<AntlrInput*>(getInput());
  pANTLR3_LEXER lexer = ai->getAntlr3Lexer();
  // get the name of the current stream "Does it work inside an include?"
  const std::string inputName = ai->getInputStreamName();

  // Find the directory of the current input file
  std::string path;
  size_t pos = inputName.rfind('/');
  if(pos != std::string::npos) {
    path = std::string(inputName, 0, pos + 1);
  }
  path.append(filename);
  if(!newInputStream(path, lexer)) {
    parseError("Couldn't open include file `" + path + "'");
  }
}
bool Smt2::isAbstractValue(const std::string& name)
{
  return name.length() >= 2 && name[0] == '@' && name[1] != '0'
         && name.find_first_not_of("0123456789", 1) == std::string::npos;
}

void Smt2::parseOpApplyTypeAscription(ParseOp& p, cvc5::Sort type)
{
  Trace("parser") << "parseOpApplyTypeAscription : " << p << " " << type
                  << std::endl;
  // (as const (Array T1 T2))
  if (p.d_kind == cvc5::CONST_ARRAY)
  {
    if (!type.isArray())
    {
      std::stringstream ss;
      ss << "expected array constant term, but cast is not of array type"
         << std::endl
         << "cast type: " << type;
      parseError(ss.str());
    }
    p.d_type = type;
    return;
  }
  if (p.d_expr.isNull())
  {
    Trace("parser-overloading")
        << "Getting variable expression with name " << p.d_name << " and type "
        << type << std::endl;
    // get the variable expression for the type
    if (isDeclared(p.d_name, SYM_VARIABLE))
    {
      p.d_expr = getExpressionForNameAndType(p.d_name, type);
      p.d_name = std::string("");
    }
    if (p.d_expr.isNull())
    {
      std::stringstream ss;
      ss << "Could not resolve expression with name " << p.d_name
         << " and type " << type << std::endl;
      parseError(ss.str());
    }
  }
  Trace("parser-qid") << "Resolve ascription " << type << " on " << p.d_expr;
  Trace("parser-qid") << " " << p.d_expr.getKind() << " " << p.d_expr.getSort();
  Trace("parser-qid") << std::endl;
  // otherwise, we process the type ascription
  p.d_expr = applyTypeAscription(p.d_expr, type);
}

cvc5::Term Smt2::parseOpToExpr(ParseOp& p)
{
  Trace("parser") << "parseOpToExpr: " << p << std::endl;
  cvc5::Term expr;
  if (p.d_kind != cvc5::NULL_TERM || !p.d_type.isNull())
  {
    parseError(
        "Bad syntax for qualified identifier operator in term position.");
  }
  else if (!p.d_expr.isNull())
  {
    expr = p.d_expr;
  }
  else if (!isDeclared(p.d_name, SYM_VARIABLE))
  {
    std::stringstream ss;
    ss << "Symbol " << p.d_name << " is not declared.";
    parseError(ss.str());
  }
  else
  {
    expr = getExpressionForName(p.d_name);
  }
  Assert(!expr.isNull());
  return expr;
}

cvc5::Term Smt2::applyParseOp(ParseOp& p, std::vector<cvc5::Term>& args)
{
  bool isBuiltinOperator = false;
  // the builtin kind of the overall return expression
  cvc5::Kind kind = cvc5::NULL_TERM;
  // First phase: process the operator
  if (TraceIsOn("parser"))
  {
    Trace("parser") << "applyParseOp: " << p << " to:" << std::endl;
    for (std::vector<cvc5::Term>::iterator i = args.begin(); i != args.end();
         ++i)
    {
      Trace("parser") << "++ " << *i << std::endl;
    }
  }
  cvc5::Op op;
  if (p.d_kind == cvc5::UNDEFINED_KIND && isIndexedOperatorEnabled(p.d_name))
  {
    // Resolve indexed symbols that cannot be resolved without knowing the type
    // of the arguments. This is currently limited to `to_fp`.
    Assert(p.d_name == "to_fp");
    size_t nchildren = args.size();
    if (nchildren == 1)
    {
      kind = cvc5::FLOATINGPOINT_TO_FP_FROM_IEEE_BV;
      op = d_solver->mkOp(kind, p.d_indices);
    }
    else if (nchildren > 2)
    {
      std::stringstream ss;
      ss << "Wrong number of arguments for indexed operator to_fp, expected "
            "1 or 2, got "
         << nchildren;
      parseError(ss.str());
    }
    else if (!args[0].getSort().isRoundingMode())
    {
      std::stringstream ss;
      ss << "Expected a rounding mode as the first argument, got "
         << args[0].getSort();
      parseError(ss.str());
    }
    else
    {
      cvc5::Sort t = args[1].getSort();

      if (t.isFloatingPoint())
      {
        kind = cvc5::FLOATINGPOINT_TO_FP_FROM_FP;
        op = d_solver->mkOp(kind, p.d_indices);
      }
      else if (t.isInteger() || t.isReal())
      {
        kind = cvc5::FLOATINGPOINT_TO_FP_FROM_REAL;
        op = d_solver->mkOp(kind, p.d_indices);
      }
      else
      {
        kind = cvc5::FLOATINGPOINT_TO_FP_FROM_SBV;
        op = d_solver->mkOp(kind, p.d_indices);
      }
    }
  }
  else if (p.d_kind != cvc5::NULL_TERM)
  {
    // It is a special case, e.g. tuple.select or array constant specification.
    // We have to wait until the arguments are parsed to resolve it.
  }
  else if (!p.d_expr.isNull())
  {
    // An explicit operator, e.g. an apply function
    cvc5::Kind fkind = getKindForFunction(p.d_expr);
    if (fkind != cvc5::UNDEFINED_KIND)
    {
      // Some operators may require a specific kind.
      // Testers are handled differently than other indexed operators,
      // since they require a kind.
      kind = fkind;
      Trace("parser") << "Got function kind " << kind << " for expression "
                      << std::endl;
    }
    args.insert(args.begin(), p.d_expr);
  }
  else if (!p.d_op.isNull())
  {
    // it was given an operator
    op = p.d_op;
  }
  else
  {
    isBuiltinOperator = isOperatorEnabled(p.d_name);
    if (isBuiltinOperator)
    {
      // a builtin operator, convert to kind
      kind = getOperatorKind(p.d_name);
      Trace("parser") << "Got builtin kind " << kind << " for name"
                      << std::endl;
    }
    else
    {
      // A non-built-in function application, get the expression
      checkDeclaration(p.d_name, CHECK_DECLARED, SYM_VARIABLE);
      cvc5::Term v = getVariable(p.d_name);
      if (!v.isNull())
      {
        checkFunctionLike(v);
        kind = getKindForFunction(v);
        args.insert(args.begin(), v);
      }
      else
      {
        // Overloaded symbol?
        // Could not find the expression. It may be an overloaded symbol,
        // in which case we may find it after knowing the types of its
        // arguments.
        std::vector<cvc5::Sort> argTypes;
        for (std::vector<cvc5::Term>::iterator i = args.begin();
             i != args.end();
             ++i)
        {
          argTypes.push_back((*i).getSort());
        }
        cvc5::Term fop = getOverloadedFunctionForTypes(p.d_name, argTypes);
        if (!fop.isNull())
        {
          checkFunctionLike(fop);
          kind = getKindForFunction(fop);
          args.insert(args.begin(), fop);
        }
        else
        {
          parseError(
              "Cannot find unambiguous overloaded function for argument "
              "types.");
        }
      }
    }
  }
  // handle special cases
  if (p.d_kind == cvc5::CONST_ARRAY && !p.d_type.isNull())
  {
    if (args.size() != 1)
    {
      parseError("Too many arguments to array constant.");
    }
    cvc5::Term constVal = args[0];

    if (p.d_type.getArrayElementSort() != constVal.getSort())
    {
      std::stringstream ss;
      ss << "type mismatch inside array constant term:" << std::endl
         << "array type:          " << p.d_type << std::endl
         << "expected const type: " << p.d_type.getArrayElementSort()
         << std::endl
         << "computed const type: " << constVal.getSort();
      parseError(ss.str());
    }
    cvc5::Term ret = d_solver->mkConstArray(p.d_type, constVal);
    Trace("parser") << "applyParseOp: return store all " << ret << std::endl;
    return ret;
  }
  else if ((p.d_kind == cvc5::APPLY_SELECTOR || p.d_kind == cvc5::APPLY_UPDATER)
           && !p.d_expr.isNull())
  {
    // tuple selector case
    if (!p.d_expr.isUInt64Value())
    {
      parseError(
          "index of tuple select or update is larger than size of uint64_t");
    }
    uint64_t n = p.d_expr.getUInt64Value();
    if (args.size() != (p.d_kind == cvc5::APPLY_SELECTOR ? 1 : 2))
    {
      parseError("wrong number of arguments for tuple select or update");
    }
    cvc5::Sort t = args[0].getSort();
    if (!t.isTuple())
    {
      parseError("tuple select or update applied to non-tuple");
    }
    size_t length = t.getTupleLength();
    if (n >= length)
    {
      std::stringstream ss;
      ss << "tuple is of length " << length << "; cannot access index " << n;
      parseError(ss.str());
    }
    const cvc5::Datatype& dt = t.getDatatype();
    cvc5::Term ret;
    if (p.d_kind == cvc5::APPLY_SELECTOR)
    {
      ret = d_solver->mkTerm(cvc5::APPLY_SELECTOR,
                             {dt[0][n].getSelectorTerm(), args[0]});
    }
    else
    {
      ret = d_solver->mkTerm(cvc5::APPLY_UPDATER,
                             {dt[0][n].getUpdaterTerm(), args[0], args[1]});
    }
    Trace("parser") << "applyParseOp: return selector " << ret << std::endl;
    return ret;
  }
  else if (p.d_kind == cvc5::TUPLE_PROJECT)
  {
    cvc5::Term ret = d_solver->mkTerm(p.d_op, args);
    Trace("parser") << "applyParseOp: return projection " << ret << std::endl;
    return ret;
  }
  else if (p.d_kind != cvc5::NULL_TERM)
  {
    // it should not have an expression or type specified at this point
    if (!p.d_expr.isNull() || !p.d_type.isNull())
    {
      std::stringstream ss;
      ss << "Could not process parsed qualified identifier kind " << p.d_kind;
      parseError(ss.str());
    }
    // otherwise it is a simple application
    kind = p.d_kind;
  }
  else if (isBuiltinOperator)
  {
    if (!isHoEnabled() && (kind == cvc5::EQUAL || kind == cvc5::DISTINCT))
    {
      // need hol if these operators are applied over function args
      for (std::vector<cvc5::Term>::iterator i = args.begin(); i != args.end();
           ++i)
      {
        if ((*i).getSort().isFunction())
        {
          parseError(
              "Cannot apply equality to functions unless logic is prefixed by "
              "HO_.");
        }
      }
    }
    if (!strictModeEnabled() && (kind == cvc5::AND || kind == cvc5::OR)
        && args.size() == 1)
    {
      // Unary AND/OR can be replaced with the argument.
      Trace("parser") << "applyParseOp: return unary " << args[0] << std::endl;
      return args[0];
    }
    else if (kind == cvc5::SUB && args.size() == 1)
    {
      if (isConstInt(args[0]) && args[0].getRealOrIntegerValueSign() > 0)
      {
        // (- n) denotes a negative value
        std::stringstream suminus;
        suminus << "-" << args[0].getIntegerValue();
        cvc5::Term ret = d_solver->mkInteger(suminus.str());
        Trace("parser") << "applyParseOp: return negative constant " << ret
                        << std::endl;
        return ret;
      }
      cvc5::Term ret = d_solver->mkTerm(cvc5::NEG, {args[0]});
      Trace("parser") << "applyParseOp: return uminus " << ret << std::endl;
      return ret;
    }
    else if (kind == cvc5::DIVISION && args.size() == 2 && isConstInt(args[0])
             && isConstInt(args[1]) && args[1].getRealOrIntegerValueSign() > 0)
    {
      // (/ m n) or (/ (- m) n) denote values in reals
      std::stringstream sdiv;
      sdiv << args[0].getIntegerValue() << "/" << args[1].getIntegerValue();
      cvc5::Term ret = d_solver->mkReal(sdiv.str());
      Trace("parser") << "applyParseOp: return rational constant " << ret
                      << std::endl;
      return ret;
    }
    if (kind == cvc5::SET_SINGLETON && args.size() == 1)
    {
      cvc5::Term ret = d_solver->mkTerm(cvc5::SET_SINGLETON, {args[0]});
      Trace("parser") << "applyParseOp: return set.singleton " << ret
                      << std::endl;
      return ret;
    }
    else if (kind == cvc5::CARDINALITY_CONSTRAINT)
    {
      if (args.size() != 2)
      {
        parseError("Incorrect arguments for cardinality constraint");
      }
      cvc5::Sort sort = args[0].getSort();
      if (!sort.isUninterpretedSort())
      {
        parseError("Expected uninterpreted sort for cardinality constraint");
      }
      uint64_t ubound = args[1].getUInt32Value();
      cvc5::Term ret = d_solver->mkCardinalityConstraint(sort, ubound);
      return ret;
    }
    cvc5::Term ret = d_solver->mkTerm(kind, args);
    Trace("parser") << "applyParseOp: return default builtin " << ret
                    << std::endl;
    return ret;
  }

  if (args.size() >= 2)
  {
    // may be partially applied function, in this case we use HO_APPLY
    cvc5::Sort argt = args[0].getSort();
    if (argt.isFunction())
    {
      unsigned arity = argt.getFunctionArity();
      if (args.size() - 1 < arity)
      {
        if (!isHoEnabled())
        {
          parseError(
              "Cannot partially apply functions unless logic is prefixed by "
              "HO_.");
        }
        Trace("parser") << "Partial application of " << args[0];
        Trace("parser") << " : #argTypes = " << arity;
        Trace("parser") << ", #args = " << args.size() - 1 << std::endl;
        cvc5::Term ret = d_solver->mkTerm(cvc5::HO_APPLY, args);
        Trace("parser") << "applyParseOp: return curry higher order " << ret
                        << std::endl;
        // must curry the partial application
        return ret;
      }
    }
  }
  if (!op.isNull())
  {
    cvc5::Term ret = d_solver->mkTerm(op, args);
    Trace("parser") << "applyParseOp: return op : " << ret << std::endl;
    return ret;
  }
  if (kind == cvc5::NULL_TERM)
  {
    // should never happen in the new API
    parseError("do not know how to process parse op");
  }
  Trace("parser") << "Try default term construction for kind " << kind
                  << " #args = " << args.size() << "..." << std::endl;
  cvc5::Term ret = d_solver->mkTerm(kind, args);
  Trace("parser") << "applyParseOp: return : " << ret << std::endl;
  return ret;
}

void Smt2::notifyNamedExpression(cvc5::Term& expr, std::string name)
{
  checkUserSymbol(name);
  // remember the expression name in the symbol manager
  if (getSymbolManager()->setExpressionName(expr, name, false)
      == NamingResult::ERROR_IN_BINDER)
  {
    parseError(
        "Cannot name a term in a binder (e.g., quantifiers, definitions)");
  }
  // define the variable
  defineVar(name, expr);
  // set the last named term, which ensures that we catch when assertions are
  // named
  setLastNamedTerm(expr, name);
}

cvc5::Term Smt2::mkAnd(const std::vector<cvc5::Term>& es) const
{
  if (es.size() == 0)
  {
    return d_solver->mkTrue();
  }
  else if (es.size() == 1)
  {
    return es[0];
  }
  return d_solver->mkTerm(cvc5::AND, es);
}

bool Smt2::isConstInt(const cvc5::Term& t)
{
  cvc5::Kind k = t.getKind();
  // !!! Note when arithmetic subtyping is eliminated, this will update to
  // CONST_INTEGER.
  return k == cvc5::CONST_RATIONAL && t.getSort().isInteger();
}

}  // namespace parser
}  // namespace cvc5<|MERGE_RESOLUTION|>--- conflicted
+++ resolved
@@ -136,13 +136,8 @@
     // Notice that tuple operators, we use the generic APPLY_SELECTOR and
     // APPLY_UPDATER kinds. These are processed based on the context
     // in which they are parsed, e.g. when parsing identifiers.
-<<<<<<< HEAD
-    addIndexedOperator(api::APPLY_SELECTOR, "tuple.select");
-    addIndexedOperator(api::APPLY_UPDATER, "tuple.update");
-=======
-    addIndexedOperator(cvc5::APPLY_SELECTOR, "tuple_select");
-    addIndexedOperator(cvc5::APPLY_UPDATER, "tuple_update");
->>>>>>> bbcd471e
+    addIndexedOperator(cvc5::APPLY_SELECTOR, "tuple.select");
+    addIndexedOperator(cvc5::APPLY_UPDATER, "tuple.update");
   }
 }
 
