/******************************************************************************
 * Top contributors (to current version):
 *   Andrew Reynolds, Andres Noetzli, Morgan Deters
 *
 * This file is part of the cvc5 project.
 *
 * Copyright (c) 2009-2021 by the authors listed in the file AUTHORS
 * in the top-level source directory and their institutional affiliations.
 * All rights reserved.  See the file COPYING in the top-level source
 * directory for licensing information.
 * ****************************************************************************
 *
 * Definitions of SMT2 constants.
 */
#include "parser/smt2/smt2.h"

#include <algorithm>

#include "base/check.h"
#include "parser/antlr_input.h"
#include "parser/parser.h"
#include "parser/smt2/smt2_input.h"

// ANTLR defines these, which is really bad!
#undef true
#undef false
// ANTLR pulls in arpa/nameser_compat.h which defines this (again, bad!)
#undef ADD

namespace cvc5 {
namespace parser {

Smt2::Smt2(api::Solver* solver,
           SymbolManager* sm,
           bool strictMode,
           bool parseOnly)
    : Parser(solver, sm, strictMode, parseOnly),
      d_logicSet(false),
      d_seenSetLogic(false)
{
}

Smt2::~Smt2() {}

void Smt2::addArithmeticOperators() {
  addOperator(api::ADD, "+");
  addOperator(api::SUB, "-");
  // api::SUB is converted to api::NEG if there is only a single operand
  Parser::addOperator(api::NEG);
  addOperator(api::MULT, "*");
  addOperator(api::LT, "<");
  addOperator(api::LEQ, "<=");
  addOperator(api::GT, ">");
  addOperator(api::GEQ, ">=");

  if (!strictModeEnabled())
  {
    // NOTE: this operator is non-standard
    addOperator(api::POW, "^");
  }
}

void Smt2::addTranscendentalOperators()
{
  addOperator(api::EXPONENTIAL, "exp");
  addOperator(api::SINE, "sin");
  addOperator(api::COSINE, "cos");
  addOperator(api::TANGENT, "tan");
  addOperator(api::COSECANT, "csc");
  addOperator(api::SECANT, "sec");
  addOperator(api::COTANGENT, "cot");
  addOperator(api::ARCSINE, "arcsin");
  addOperator(api::ARCCOSINE, "arccos");
  addOperator(api::ARCTANGENT, "arctan");
  addOperator(api::ARCCOSECANT, "arccsc");
  addOperator(api::ARCSECANT, "arcsec");
  addOperator(api::ARCCOTANGENT, "arccot");
  addOperator(api::SQRT, "sqrt");
}

void Smt2::addQuantifiersOperators()
{
}

void Smt2::addBitvectorOperators() {
  addOperator(api::BITVECTOR_CONCAT, "concat");
  addOperator(api::BITVECTOR_NOT, "bvnot");
  addOperator(api::BITVECTOR_AND, "bvand");
  addOperator(api::BITVECTOR_OR, "bvor");
  addOperator(api::BITVECTOR_NEG, "bvneg");
  addOperator(api::BITVECTOR_ADD, "bvadd");
  addOperator(api::BITVECTOR_MULT, "bvmul");
  addOperator(api::BITVECTOR_UDIV, "bvudiv");
  addOperator(api::BITVECTOR_UREM, "bvurem");
  addOperator(api::BITVECTOR_SHL, "bvshl");
  addOperator(api::BITVECTOR_LSHR, "bvlshr");
  addOperator(api::BITVECTOR_ULT, "bvult");
  addOperator(api::BITVECTOR_NAND, "bvnand");
  addOperator(api::BITVECTOR_NOR, "bvnor");
  addOperator(api::BITVECTOR_XOR, "bvxor");
  addOperator(api::BITVECTOR_XNOR, "bvxnor");
  addOperator(api::BITVECTOR_COMP, "bvcomp");
  addOperator(api::BITVECTOR_SUB, "bvsub");
  addOperator(api::BITVECTOR_SDIV, "bvsdiv");
  addOperator(api::BITVECTOR_SREM, "bvsrem");
  addOperator(api::BITVECTOR_SMOD, "bvsmod");
  addOperator(api::BITVECTOR_ASHR, "bvashr");
  addOperator(api::BITVECTOR_ULE, "bvule");
  addOperator(api::BITVECTOR_UGT, "bvugt");
  addOperator(api::BITVECTOR_UGE, "bvuge");
  addOperator(api::BITVECTOR_SLT, "bvslt");
  addOperator(api::BITVECTOR_SLE, "bvsle");
  addOperator(api::BITVECTOR_SGT, "bvsgt");
  addOperator(api::BITVECTOR_SGE, "bvsge");
  addOperator(api::BITVECTOR_REDOR, "bvredor");
  addOperator(api::BITVECTOR_REDAND, "bvredand");

  addIndexedOperator(api::BITVECTOR_EXTRACT, "extract");
  addIndexedOperator(api::BITVECTOR_REPEAT, "repeat");
  addIndexedOperator(api::BITVECTOR_ZERO_EXTEND, "zero_extend");
  addIndexedOperator(api::BITVECTOR_SIGN_EXTEND, "sign_extend");
  addIndexedOperator(api::BITVECTOR_ROTATE_LEFT, "rotate_left");
  addIndexedOperator(api::BITVECTOR_ROTATE_RIGHT, "rotate_right");
}

void Smt2::addDatatypesOperators()
{
  Parser::addOperator(api::APPLY_CONSTRUCTOR);
  Parser::addOperator(api::APPLY_TESTER);
  Parser::addOperator(api::APPLY_SELECTOR);

  if (!strictModeEnabled())
  {
    Parser::addOperator(api::APPLY_UPDATER);
    addOperator(api::DT_SIZE, "dt.size");
    // Notice that tuple operators, we use the generic APPLY_SELECTOR and
    // APPLY_UPDATER kinds. These are processed based on the context
    // in which they are parsed, e.g. when parsing identifiers.
    addIndexedOperator(api::APPLY_SELECTOR, "tuple_select");
    addIndexedOperator(api::APPLY_UPDATER, "tuple_update");
  }
}

void Smt2::addStringOperators() {
  defineVar("re.all", getSolver()->mkRegexpAll());
  addOperator(api::STRING_CONCAT, "str.++");
  addOperator(api::STRING_LENGTH, "str.len");
  addOperator(api::STRING_SUBSTR, "str.substr");
  addOperator(api::STRING_CONTAINS, "str.contains");
  addOperator(api::STRING_CHARAT, "str.at");
  addOperator(api::STRING_INDEXOF, "str.indexof");
  addOperator(api::STRING_REPLACE, "str.replace");
  addOperator(api::STRING_PREFIX, "str.prefixof");
  addOperator(api::STRING_SUFFIX, "str.suffixof");
  addOperator(api::STRING_FROM_CODE, "str.from_code");
  addOperator(api::STRING_IS_DIGIT, "str.is_digit");
  addOperator(api::STRING_REPLACE_RE, "str.replace_re");
  addOperator(api::STRING_REPLACE_RE_ALL, "str.replace_re_all");
  if (!strictModeEnabled())
  {
    addOperator(api::STRING_INDEXOF_RE, "str.indexof_re");
    addOperator(api::STRING_UPDATE, "str.update");
    addOperator(api::STRING_TOLOWER, "str.tolower");
    addOperator(api::STRING_TOUPPER, "str.toupper");
    addOperator(api::STRING_REV, "str.rev");
    // sequence versions
    addOperator(api::SEQ_CONCAT, "seq.++");
    addOperator(api::SEQ_LENGTH, "seq.len");
    addOperator(api::SEQ_EXTRACT, "seq.extract");
    addOperator(api::SEQ_UPDATE, "seq.update");
    addOperator(api::SEQ_AT, "seq.at");
    addOperator(api::SEQ_CONTAINS, "seq.contains");
    addOperator(api::SEQ_INDEXOF, "seq.indexof");
    addOperator(api::SEQ_REPLACE, "seq.replace");
    addOperator(api::SEQ_PREFIX, "seq.prefixof");
    addOperator(api::SEQ_SUFFIX, "seq.suffixof");
    addOperator(api::SEQ_REV, "seq.rev");
    addOperator(api::SEQ_REPLACE_ALL, "seq.replace_all");
    addOperator(api::SEQ_UNIT, "seq.unit");
    addOperator(api::SEQ_NTH, "seq.nth");
  }
  addOperator(api::STRING_FROM_INT, "str.from_int");
  addOperator(api::STRING_TO_INT, "str.to_int");
  addOperator(api::STRING_IN_REGEXP, "str.in_re");
  addOperator(api::STRING_TO_REGEXP, "str.to_re");
  addOperator(api::STRING_TO_CODE, "str.to_code");
  addOperator(api::STRING_REPLACE_ALL, "str.replace_all");

  addOperator(api::REGEXP_CONCAT, "re.++");
  addOperator(api::REGEXP_UNION, "re.union");
  addOperator(api::REGEXP_INTER, "re.inter");
  addOperator(api::REGEXP_STAR, "re.*");
  addOperator(api::REGEXP_PLUS, "re.+");
  addOperator(api::REGEXP_OPT, "re.opt");
  addIndexedOperator(api::REGEXP_REPEAT, "re.^");
  addIndexedOperator(api::REGEXP_LOOP, "re.loop");
  addOperator(api::REGEXP_RANGE, "re.range");
  addOperator(api::REGEXP_COMPLEMENT, "re.comp");
  addOperator(api::REGEXP_DIFF, "re.diff");
  addOperator(api::STRING_LT, "str.<");
  addOperator(api::STRING_LEQ, "str.<=");
}

void Smt2::addFloatingPointOperators() {
  addOperator(api::FLOATINGPOINT_FP, "fp");
  addOperator(api::FLOATINGPOINT_EQ, "fp.eq");
  addOperator(api::FLOATINGPOINT_ABS, "fp.abs");
  addOperator(api::FLOATINGPOINT_NEG, "fp.neg");
  addOperator(api::FLOATINGPOINT_ADD, "fp.add");
  addOperator(api::FLOATINGPOINT_SUB, "fp.sub");
  addOperator(api::FLOATINGPOINT_MULT, "fp.mul");
  addOperator(api::FLOATINGPOINT_DIV, "fp.div");
  addOperator(api::FLOATINGPOINT_FMA, "fp.fma");
  addOperator(api::FLOATINGPOINT_SQRT, "fp.sqrt");
  addOperator(api::FLOATINGPOINT_REM, "fp.rem");
  addOperator(api::FLOATINGPOINT_RTI, "fp.roundToIntegral");
  addOperator(api::FLOATINGPOINT_MIN, "fp.min");
  addOperator(api::FLOATINGPOINT_MAX, "fp.max");
  addOperator(api::FLOATINGPOINT_LEQ, "fp.leq");
  addOperator(api::FLOATINGPOINT_LT, "fp.lt");
  addOperator(api::FLOATINGPOINT_GEQ, "fp.geq");
  addOperator(api::FLOATINGPOINT_GT, "fp.gt");
  addOperator(api::FLOATINGPOINT_IS_NORMAL, "fp.isNormal");
  addOperator(api::FLOATINGPOINT_IS_SUBNORMAL, "fp.isSubnormal");
  addOperator(api::FLOATINGPOINT_IS_ZERO, "fp.isZero");
  addOperator(api::FLOATINGPOINT_IS_INF, "fp.isInfinite");
  addOperator(api::FLOATINGPOINT_IS_NAN, "fp.isNaN");
  addOperator(api::FLOATINGPOINT_IS_NEG, "fp.isNegative");
  addOperator(api::FLOATINGPOINT_IS_POS, "fp.isPositive");
  addOperator(api::FLOATINGPOINT_TO_REAL, "fp.to_real");

  addIndexedOperator(api::UNDEFINED_KIND, "to_fp");
  addIndexedOperator(api::FLOATINGPOINT_TO_FP_FROM_UBV, "to_fp_unsigned");
  addIndexedOperator(api::FLOATINGPOINT_TO_UBV, "fp.to_ubv");
  addIndexedOperator(api::FLOATINGPOINT_TO_SBV, "fp.to_sbv");

  if (!strictModeEnabled())
  {
    addIndexedOperator(api::FLOATINGPOINT_TO_FP_FROM_IEEE_BV, "to_fp_bv");
    addIndexedOperator(api::FLOATINGPOINT_TO_FP_FROM_FP, "to_fp_fp");
    addIndexedOperator(api::FLOATINGPOINT_TO_FP_FROM_REAL, "to_fp_real");
    addIndexedOperator(api::FLOATINGPOINT_TO_FP_FROM_SBV, "to_fp_signed");
  }
}

void Smt2::addSepOperators() {
  defineVar("sep.emp", d_solver->mkSepEmp());
  // the Boolean sort is a placeholder here since we don't have type info
  // without type annotation
  defineVar("sep.nil", d_solver->mkSepNil(d_solver->getBooleanSort()));
  addOperator(api::SEP_STAR, "sep");
  addOperator(api::SEP_PTO, "pto");
  addOperator(api::SEP_WAND, "wand");
  Parser::addOperator(api::SEP_STAR);
  Parser::addOperator(api::SEP_PTO);
  Parser::addOperator(api::SEP_WAND);
}

void Smt2::addCoreSymbols()
{
  defineType("Bool", d_solver->getBooleanSort(), true);
  defineVar("true", d_solver->mkTrue(), true);
  defineVar("false", d_solver->mkFalse(), true);
  addOperator(api::AND, "and");
  addOperator(api::DISTINCT, "distinct");
  addOperator(api::EQUAL, "=");
  addOperator(api::IMPLIES, "=>");
  addOperator(api::ITE, "ite");
  addOperator(api::NOT, "not");
  addOperator(api::OR, "or");
  addOperator(api::XOR, "xor");
}

void Smt2::addOperator(api::Kind kind, const std::string& name)
{
  Trace("parser") << "Smt2::addOperator( " << kind << ", " << name << " )"
                  << std::endl;
  Parser::addOperator(kind);
  d_operatorKindMap[name] = kind;
}

void Smt2::addIndexedOperator(api::Kind tKind,
                              const std::string& name)
{
  Parser::addOperator(tKind);
  d_indexedOpKindMap[name] = tKind;
}

bool Smt2::isIndexedOperatorEnabled(const std::string& name) const
{
  return d_indexedOpKindMap.find(name) != d_indexedOpKindMap.end();
}

api::Kind Smt2::getOperatorKind(const std::string& name) const
{
  // precondition: isOperatorEnabled(name)
  return d_operatorKindMap.find(name)->second;
}

bool Smt2::isOperatorEnabled(const std::string& name) const {
  return d_operatorKindMap.find(name) != d_operatorKindMap.end();
}

bool Smt2::isTheoryEnabled(theory::TheoryId theory) const
{
  return d_logic.isTheoryEnabled(theory);
}

bool Smt2::isHoEnabled() const { return d_logic.isHigherOrder(); }

bool Smt2::hasCardinalityConstraints() const { return d_logic.hasCardinalityConstraints(); }

bool Smt2::logicIsSet() {
  return d_logicSet;
}

bool Smt2::getTesterName(api::Term cons, std::string& name)
{
  if ((v2_6() || sygus()) && strictModeEnabled())
  {
    // 2.6 or above uses indexed tester symbols, if we are in strict mode,
    // we do not automatically define is-cons for constructor cons.
    return false;
  }
  std::stringstream ss;
  ss << "is-" << cons;
  name = ss.str();
  return true;
}

api::Term Smt2::mkIndexedConstant(const std::string& name,
                                  const std::vector<uint32_t>& numerals)
{
  if (d_logic.isTheoryEnabled(theory::THEORY_FP))
  {
    if (name == "+oo")
    {
      return d_solver->mkFloatingPointPosInf(numerals[0], numerals[1]);
    }
    else if (name == "-oo")
    {
      return d_solver->mkFloatingPointNegInf(numerals[0], numerals[1]);
    }
    else if (name == "NaN")
    {
      return d_solver->mkFloatingPointNaN(numerals[0], numerals[1]);
    }
    else if (name == "+zero")
    {
      return d_solver->mkFloatingPointPosZero(numerals[0], numerals[1]);
    }
    else if (name == "-zero")
    {
      return d_solver->mkFloatingPointNegZero(numerals[0], numerals[1]);
    }
  }

  if (d_logic.isTheoryEnabled(theory::THEORY_BV) && name.find("bv") == 0)
  {
    std::string bvStr = name.substr(2);
    return d_solver->mkBitVector(numerals[0], bvStr, 10);
  }

  // NOTE: Theory parametric constants go here

  parseError(std::string("Unknown indexed literal `") + name + "'");
  return api::Term();
}

api::Kind Smt2::getIndexedOpKind(const std::string& name)
{
  const auto& kIt = d_indexedOpKindMap.find(name);
  if (kIt != d_indexedOpKindMap.end())
  {
    return (*kIt).second;
  }
  parseError(std::string("Unknown indexed function `") + name + "'");
  return api::UNDEFINED_KIND;
}

api::Term Smt2::bindDefineFunRec(
    const std::string& fname,
    const std::vector<std::pair<std::string, api::Sort>>& sortedVarNames,
    api::Sort t,
    std::vector<api::Term>& flattenVars)
{
  std::vector<api::Sort> sorts;
  for (const std::pair<std::string, api::Sort>& svn : sortedVarNames)
  {
    sorts.push_back(svn.second);
  }

  // make the flattened function type, add bound variables
  // to flattenVars if the defined function was given a function return type.
  api::Sort ft = mkFlatFunctionType(sorts, t, flattenVars);

  // allow overloading
  return bindVar(fname, ft, true);
}

void Smt2::pushDefineFunRecScope(
    const std::vector<std::pair<std::string, api::Sort>>& sortedVarNames,
    api::Term func,
    const std::vector<api::Term>& flattenVars,
    std::vector<api::Term>& bvs)
{
  pushScope();

  // bound variables are those that are explicitly named in the preamble
  // of the define-fun(s)-rec command, we define them here
  for (const std::pair<std::string, api::Sort>& svn : sortedVarNames)
  {
    api::Term v = bindBoundVar(svn.first, svn.second);
    bvs.push_back(v);
  }

  bvs.insert(bvs.end(), flattenVars.begin(), flattenVars.end());
}

void Smt2::reset() {
  d_logicSet = false;
  d_seenSetLogic = false;
  d_logic = LogicInfo();
  d_operatorKindMap.clear();
  d_lastNamedTerm = std::pair<api::Term, std::string>();
}

std::unique_ptr<Command> Smt2::invConstraint(
    const std::vector<std::string>& names)
{
  checkThatLogicIsSet();
  Trace("parser-sygus") << "Sygus : define sygus funs..." << std::endl;
  Trace("parser-sygus") << "Sygus : read inv-constraint..." << std::endl;

  if (names.size() != 4)
  {
    parseError(
        "Bad syntax for inv-constraint: expected 4 "
        "arguments.");
  }

  std::vector<api::Term> terms;
  for (const std::string& name : names)
  {
    if (!isDeclared(name))
    {
      std::stringstream ss;
      ss << "Function " << name << " in inv-constraint is not defined.";
      parseError(ss.str());
    }

    terms.push_back(getVariable(name));
  }

  return std::unique_ptr<Command>(new SygusInvConstraintCommand(terms));
}

Command* Smt2::setLogic(std::string name, bool fromCommand)
{
  if (fromCommand)
  {
    if (d_seenSetLogic)
    {
      parseError("Only one set-logic is allowed.");
    }
    d_seenSetLogic = true;

    if (logicIsForced())
    {
      // If the logic is forced, we ignore all set-logic requests from commands.
      return new EmptyCommand();
    }
  }

  d_logicSet = true;
  d_logic = name;

  // if sygus is enabled, we must enable UF, datatypes, and integer arithmetic
  if(sygus()) {
    if (!d_logic.isQuantified())
    {
      warning("Logics in sygus are assumed to contain quantifiers.");
      warning("Omit QF_ from the logic to avoid this warning.");
    }
  }

  // Core theory belongs to every logic
  addCoreSymbols();

  if(d_logic.isTheoryEnabled(theory::THEORY_UF)) {
    Parser::addOperator(api::APPLY_UF);
  }

  if (d_logic.isHigherOrder())
  {
    addOperator(api::HO_APPLY, "@");
  }

  if(d_logic.isTheoryEnabled(theory::THEORY_ARITH)) {
    if(d_logic.areIntegersUsed()) {
      defineType("Int", d_solver->getIntegerSort(), true);
      addArithmeticOperators();
      if (!strictModeEnabled() || !d_logic.isLinear())
      {
        addOperator(api::INTS_DIVISION, "div");
        addOperator(api::INTS_MODULUS, "mod");
        addOperator(api::ABS, "abs");
      }
      addIndexedOperator(api::DIVISIBLE, "divisible");
    }

    if (d_logic.areRealsUsed())
    {
      defineType("Real", d_solver->getRealSort(), true);
      addArithmeticOperators();
      addOperator(api::DIVISION, "/");
      if (!strictModeEnabled())
      {
        addOperator(api::ABS, "abs");
      }
    }

    if (d_logic.areIntegersUsed() && d_logic.areRealsUsed())
    {
      addOperator(api::TO_INTEGER, "to_int");
      addOperator(api::IS_INTEGER, "is_int");
      addOperator(api::TO_REAL, "to_real");
    }

    if (d_logic.areTranscendentalsUsed())
    {
      defineVar("real.pi", d_solver->mkPi());
      addTranscendentalOperators();
    }
    if (!strictModeEnabled())
    {
      // integer version of AND
      addIndexedOperator(api::IAND, "iand");
      // pow2
      addOperator(api::POW2, "int.pow2");
    }
  }

  if(d_logic.isTheoryEnabled(theory::THEORY_ARRAYS)) {
    addOperator(api::SELECT, "select");
    addOperator(api::STORE, "store");
    addOperator(api::EQ_RANGE, "eqrange");
  }

  if(d_logic.isTheoryEnabled(theory::THEORY_BV)) {
    addBitvectorOperators();

    if (!strictModeEnabled() && d_logic.isTheoryEnabled(theory::THEORY_ARITH)
        && d_logic.areIntegersUsed())
    {
      // Conversions between bit-vectors and integers
      addOperator(api::BITVECTOR_TO_NAT, "bv2nat");
      addIndexedOperator(api::INT_TO_BITVECTOR, "int2bv");
    }
  }

  if(d_logic.isTheoryEnabled(theory::THEORY_DATATYPES)) {
    const std::vector<api::Sort> types;
    defineType("Tuple", d_solver->mkTupleSort(types), true);
    addDatatypesOperators();
  }

  if(d_logic.isTheoryEnabled(theory::THEORY_SETS)) {
    defineVar("set.empty", d_solver->mkEmptySet(d_solver->getNullSort()));
    // the Boolean sort is a placeholder here since we don't have type info
    // without type annotation
    defineVar("set.universe",
              d_solver->mkUniverseSet(d_solver->getBooleanSort()));

    addOperator(api::SET_UNION, "set.union");
    addOperator(api::SET_INTER, "set.inter");
    addOperator(api::SET_MINUS, "set.minus");
    addOperator(api::SET_SUBSET, "set.subset");
    addOperator(api::SET_MEMBER, "set.member");
    addOperator(api::SET_SINGLETON, "set.singleton");
    addOperator(api::SET_INSERT, "set.insert");
    addOperator(api::SET_CARD, "set.card");
    addOperator(api::SET_COMPLEMENT, "set.complement");
    addOperator(api::SET_CHOOSE, "set.choose");
    addOperator(api::SET_IS_SINGLETON, "set.is_singleton");
    addOperator(api::SET_MAP, "set.map");
    addOperator(api::RELATION_JOIN, "rel.join");
    addOperator(api::RELATION_PRODUCT, "rel.product");
    addOperator(api::RELATION_TRANSPOSE, "rel.transpose");
    addOperator(api::RELATION_TCLOSURE, "rel.tclosure");
    addOperator(api::RELATION_JOIN_IMAGE, "rel.join_image");
    addOperator(api::RELATION_IDEN, "rel.iden");
  }

  if (d_logic.isTheoryEnabled(theory::THEORY_BAGS))
  {
    defineVar("bag.empty", d_solver->mkEmptyBag(d_solver->getNullSort()));
    addOperator(api::BAG_UNION_MAX, "bag.union_max");
    addOperator(api::BAG_UNION_DISJOINT, "bag.union_disjoint");
    addOperator(api::BAG_INTER_MIN, "bag.inter_min");
    addOperator(api::BAG_DIFFERENCE_SUBTRACT, "bag.difference_subtract");
    addOperator(api::BAG_DIFFERENCE_REMOVE, "bag.difference_remove");
    addOperator(api::BAG_SUBBAG, "bag.subbag");
    addOperator(api::BAG_COUNT, "bag.count");
    addOperator(api::BAG_MEMBER, "bag.member");
    addOperator(api::BAG_DUPLICATE_REMOVAL, "bag.duplicate_removal");
    addOperator(api::BAG_MAKE, "bag");
    addOperator(api::BAG_CARD, "bag.card");
    addOperator(api::BAG_CHOOSE, "bag.choose");
    addOperator(api::BAG_IS_SINGLETON, "bag.is_singleton");
    addOperator(api::BAG_FROM_SET, "bag.from_set");
    addOperator(api::BAG_TO_SET, "bag.to_set");
    addOperator(api::BAG_MAP, "bag.map");
    addOperator(api::BAG_FILTER, "bag.filter");
    addOperator(api::BAG_FOLD, "bag.fold");
    addOperator(api::TABLE_PRODUCT, "table.product");
  }
  if(d_logic.isTheoryEnabled(theory::THEORY_STRINGS)) {
    defineType("String", d_solver->getStringSort(), true);
    defineType("RegLan", d_solver->getRegExpSort(), true);
    defineType("Int", d_solver->getIntegerSort(), true);

    defineVar("re.none", d_solver->mkRegexpNone());
    defineVar("re.allchar", d_solver->mkRegexpAllchar());

    // Boolean is a placeholder
    defineVar("seq.empty",
              d_solver->mkEmptySequence(d_solver->getBooleanSort()));

    addStringOperators();
  }

  if(d_logic.isQuantified()) {
    addQuantifiersOperators();
  }

  if (d_logic.isTheoryEnabled(theory::THEORY_FP)) {
    defineType("RoundingMode", d_solver->getRoundingModeSort(), true);
    defineType("Float16", d_solver->mkFloatingPointSort(5, 11), true);
    defineType("Float32", d_solver->mkFloatingPointSort(8, 24), true);
    defineType("Float64", d_solver->mkFloatingPointSort(11, 53), true);
    defineType("Float128", d_solver->mkFloatingPointSort(15, 113), true);

    defineVar("RNE", d_solver->mkRoundingMode(api::ROUND_NEAREST_TIES_TO_EVEN));
    defineVar("roundNearestTiesToEven",
              d_solver->mkRoundingMode(api::ROUND_NEAREST_TIES_TO_EVEN));
    defineVar("RNA", d_solver->mkRoundingMode(api::ROUND_NEAREST_TIES_TO_AWAY));
    defineVar("roundNearestTiesToAway",
              d_solver->mkRoundingMode(api::ROUND_NEAREST_TIES_TO_AWAY));
    defineVar("RTP", d_solver->mkRoundingMode(api::ROUND_TOWARD_POSITIVE));
    defineVar("roundTowardPositive",
              d_solver->mkRoundingMode(api::ROUND_TOWARD_POSITIVE));
    defineVar("RTN", d_solver->mkRoundingMode(api::ROUND_TOWARD_NEGATIVE));
    defineVar("roundTowardNegative",
              d_solver->mkRoundingMode(api::ROUND_TOWARD_NEGATIVE));
    defineVar("RTZ", d_solver->mkRoundingMode(api::ROUND_TOWARD_ZERO));
    defineVar("roundTowardZero",
              d_solver->mkRoundingMode(api::ROUND_TOWARD_ZERO));

    addFloatingPointOperators();
  }

  if (d_logic.isTheoryEnabled(theory::THEORY_SEP))
  {
    addSepOperators();
  }

  // builtin symbols of the logic are declared at context level zero, hence
  // we push the outermost scope here
  pushScope(true);

  std::string logic = sygus() ? d_logic.getLogicString() : name;
  if (!fromCommand)
  {
    // If not from a command, just set the logic directly. Notice this is
    // important since we do not want to enqueue a set-logic command and
    // fully initialize the underlying SolverEngine in the meantime before the
    // command has a chance to execute, which would lead to an error.
    d_solver->setLogic(logic);
    return nullptr;
  }
  Command* cmd = new SetBenchmarkLogicCommand(logic);
  return cmd;
} /* Smt2::setLogic() */

api::Grammar* Smt2::mkGrammar(const std::vector<api::Term>& boundVars,
                              const std::vector<api::Term>& ntSymbols)
{
  d_allocGrammars.emplace_back(
      new api::Grammar(d_solver->mkSygusGrammar(boundVars, ntSymbols)));
  return d_allocGrammars.back().get();
}

bool Smt2::sygus() const
{
  return d_solver->getOption("input-language") == "LANG_SYGUS_V2";
}

void Smt2::checkThatLogicIsSet()
{
  if (!logicIsSet())
  {
    if (strictModeEnabled())
    {
      parseError("set-logic must appear before this point.");
    }
    else
    {
      // the calls to setLogic below set the logic on the solver directly
      if (logicIsForced())
      {
        setLogic(getForcedLogic(), false);
      }
      else
      {
        warning("No set-logic command was given before this point.");
        warning("cvc5 will make all theories available.");
        warning(
            "Consider setting a stricter logic for (likely) better "
            "performance.");
        warning("To suppress this warning in the future use (set-logic ALL).");

        setLogic("ALL", false);
      }
    }
  }
}

void Smt2::checkLogicAllowsFreeSorts()
{
  if (!d_logic.isTheoryEnabled(theory::THEORY_UF)
      && !d_logic.isTheoryEnabled(theory::THEORY_ARRAYS)
      && !d_logic.isTheoryEnabled(theory::THEORY_DATATYPES)
      && !d_logic.isTheoryEnabled(theory::THEORY_SETS)
      && !d_logic.isTheoryEnabled(theory::THEORY_BAGS))
  {
    parseErrorLogic("Free sort symbols not allowed in ");
  }
}

void Smt2::checkLogicAllowsFunctions()
{
  if (!d_logic.isTheoryEnabled(theory::THEORY_UF) && !isHoEnabled())
  {
    parseError(
        "Functions (of non-zero arity) cannot "
        "be declared in logic "
        + d_logic.getLogicString()
        + ". Try including UF or adding the prefix HO_.");
  }
}

/* The include are managed in the lexer but called in the parser */
// Inspired by http://www.antlr3.org/api/C/interop.html

static bool newInputStream(const std::string& filename, pANTLR3_LEXER lexer) {
  Trace("parser") << "Including " << filename << std::endl;
  // Create a new input stream and take advantage of built in stream stacking
  // in C target runtime.
  //
  pANTLR3_INPUT_STREAM    in;
#ifdef CVC5_ANTLR3_OLD_INPUT_STREAM
  in = antlr3AsciiFileStreamNew((pANTLR3_UINT8) filename.c_str());
#else  /* CVC5_ANTLR3_OLD_INPUT_STREAM */
  in = antlr3FileStreamNew((pANTLR3_UINT8) filename.c_str(), ANTLR3_ENC_8BIT);
#endif /* CVC5_ANTLR3_OLD_INPUT_STREAM */
  if( in == NULL ) {
    Trace("parser") << "Can't open " << filename << std::endl;
    return false;
  }
  // Same thing as the predefined PUSHSTREAM(in);
  lexer->pushCharStream(lexer, in);
  // restart it
  //lexer->rec->state->tokenStartCharIndex      = -10;
  //lexer->emit(lexer);

  // Note that the input stream is not closed when it EOFs, I don't bother
  // to do it here, but it is up to you to track streams created like this
  // and destroy them when the whole parse session is complete. Remember that you
  // don't want to do this until all tokens have been manipulated all the way through
  // your tree parsers etc as the token does not store the text it just refers
  // back to the input stream and trying to get the text for it will abort if you
  // close the input stream too early.

  //TODO what said before
  return true;
}

void Smt2::includeFile(const std::string& filename) {
  // security for online version
  if(!canIncludeFile()) {
    parseError("include-file feature was disabled for this run.");
  }

  // Get the lexer
  AntlrInput* ai = static_cast<AntlrInput*>(getInput());
  pANTLR3_LEXER lexer = ai->getAntlr3Lexer();
  // get the name of the current stream "Does it work inside an include?"
  const std::string inputName = ai->getInputStreamName();

  // Find the directory of the current input file
  std::string path;
  size_t pos = inputName.rfind('/');
  if(pos != std::string::npos) {
    path = std::string(inputName, 0, pos + 1);
  }
  path.append(filename);
  if(!newInputStream(path, lexer)) {
    parseError("Couldn't open include file `" + path + "'");
  }
}
bool Smt2::isAbstractValue(const std::string& name)
{
  return name.length() >= 2 && name[0] == '@' && name[1] != '0'
         && name.find_first_not_of("0123456789", 1) == std::string::npos;
}

void Smt2::parseOpApplyTypeAscription(ParseOp& p, api::Sort type)
{
  Trace("parser") << "parseOpApplyTypeAscription : " << p << " " << type
                  << std::endl;
  // (as const (Array T1 T2))
  if (p.d_kind == api::CONST_ARRAY)
  {
    if (!type.isArray())
    {
      std::stringstream ss;
      ss << "expected array constant term, but cast is not of array type"
         << std::endl
         << "cast type: " << type;
      parseError(ss.str());
    }
    p.d_type = type;
    return;
  }
  if (p.d_expr.isNull())
  {
    Trace("parser-overloading")
        << "Getting variable expression with name " << p.d_name << " and type "
        << type << std::endl;
    // get the variable expression for the type
    if (isDeclared(p.d_name, SYM_VARIABLE))
    {
      p.d_expr = getExpressionForNameAndType(p.d_name, type);
      p.d_name = std::string("");
    }
    if (p.d_expr.isNull())
    {
      std::stringstream ss;
      ss << "Could not resolve expression with name " << p.d_name
         << " and type " << type << std::endl;
      parseError(ss.str());
    }
  }
  Trace("parser-qid") << "Resolve ascription " << type << " on " << p.d_expr;
  Trace("parser-qid") << " " << p.d_expr.getKind() << " " << p.d_expr.getSort();
  Trace("parser-qid") << std::endl;
  // otherwise, we process the type ascription
  p.d_expr = applyTypeAscription(p.d_expr, type);
}

api::Term Smt2::parseOpToExpr(ParseOp& p)
{
  Trace("parser") << "parseOpToExpr: " << p << std::endl;
  api::Term expr;
  if (p.d_kind != api::NULL_TERM || !p.d_type.isNull())
  {
    parseError(
        "Bad syntax for qualified identifier operator in term position.");
  }
  else if (!p.d_expr.isNull())
  {
    expr = p.d_expr;
  }
  else if (!isDeclared(p.d_name, SYM_VARIABLE))
  {
    std::stringstream ss;
    ss << "Symbol " << p.d_name << " is not declared.";
    parseError(ss.str());
  }
  else
  {
    expr = getExpressionForName(p.d_name);
  }
  Assert(!expr.isNull());
  return expr;
}

api::Term Smt2::applyParseOp(ParseOp& p, std::vector<api::Term>& args)
{
  bool isBuiltinOperator = false;
  // the builtin kind of the overall return expression
  api::Kind kind = api::NULL_TERM;
  // First phase: process the operator
  if (TraceIsOn("parser"))
  {
    Trace("parser") << "applyParseOp: " << p << " to:" << std::endl;
    for (std::vector<api::Term>::iterator i = args.begin(); i != args.end();
         ++i)
    {
      Trace("parser") << "++ " << *i << std::endl;
    }
  }
  api::Op op;
  if (p.d_kind == api::UNDEFINED_KIND && isIndexedOperatorEnabled(p.d_name))
  {
    // Resolve indexed symbols that cannot be resolved without knowing the type
    // of the arguments. This is currently limited to `to_fp`.
    Assert(p.d_name == "to_fp");
    size_t nchildren = args.size();
    if (nchildren == 1)
    {
<<<<<<< HEAD
      op = d_solver->mkOp(api::FLOATINGPOINT_TO_FP_FROM_IEEE_BV, p.d_indices);
=======
      kind = api::FLOATINGPOINT_TO_FP_FROM_IEEE_BV;
      op = d_solver->mkOp(kind, p.d_indices[0], p.d_indices[1]);
>>>>>>> a139a1f0
    }
    else if (nchildren > 2)
    {
      std::stringstream ss;
      ss << "Wrong number of arguments for indexed operator to_fp, expected "
            "1 or 2, got "
         << nchildren;
      parseError(ss.str());
    }
    else if (!args[0].getSort().isRoundingMode())
    {
      std::stringstream ss;
      ss << "Expected a rounding mode as the first argument, got "
         << args[0].getSort();
      parseError(ss.str());
    }
    else
    {
      api::Sort t = args[1].getSort();

      if (t.isFloatingPoint())
      {
<<<<<<< HEAD
        op = d_solver->mkOp(api::FLOATINGPOINT_TO_FP_FROM_FP, p.d_indices);
      }
      else if (t.isInteger() || t.isReal())
      {
        op = d_solver->mkOp(api::FLOATINGPOINT_TO_FP_FROM_REAL, p.d_indices);
      }
      else
      {
        op = d_solver->mkOp(api::FLOATINGPOINT_TO_FP_FROM_SBV, p.d_indices);
=======
        kind = api::FLOATINGPOINT_TO_FP_FROM_FP;
        op = d_solver->mkOp(kind, p.d_indices[0], p.d_indices[1]);
      }
      else if (t.isInteger() || t.isReal())
      {
        kind = api::FLOATINGPOINT_TO_FP_FROM_REAL;
        op = d_solver->mkOp(kind, p.d_indices[0], p.d_indices[1]);
      }
      else
      {
        kind = api::FLOATINGPOINT_TO_FP_FROM_SBV;
        op = d_solver->mkOp(kind, p.d_indices[0], p.d_indices[1]);
>>>>>>> a139a1f0
      }
    }
  }
  else if (p.d_kind != api::NULL_TERM)
  {
    // It is a special case, e.g. tuple_select or array constant specification.
    // We have to wait until the arguments are parsed to resolve it.
  }
  else if (!p.d_expr.isNull())
  {
    // An explicit operator, e.g. an apply function
    api::Kind fkind = getKindForFunction(p.d_expr);
    if (fkind != api::UNDEFINED_KIND)
    {
      // Some operators may require a specific kind.
      // Testers are handled differently than other indexed operators,
      // since they require a kind.
      kind = fkind;
      Trace("parser") << "Got function kind " << kind << " for expression "
                      << std::endl;
    }
    args.insert(args.begin(), p.d_expr);
  }
  else if (!p.d_op.isNull())
  {
    // it was given an operator
    op = p.d_op;
  }
  else
  {
    isBuiltinOperator = isOperatorEnabled(p.d_name);
    if (isBuiltinOperator)
    {
      // a builtin operator, convert to kind
      kind = getOperatorKind(p.d_name);
      Trace("parser") << "Got builtin kind " << kind << " for name"
                      << std::endl;
    }
    else
    {
      // A non-built-in function application, get the expression
      checkDeclaration(p.d_name, CHECK_DECLARED, SYM_VARIABLE);
      api::Term v = getVariable(p.d_name);
      if (!v.isNull())
      {
        checkFunctionLike(v);
        kind = getKindForFunction(v);
        args.insert(args.begin(), v);
      }
      else
      {
        // Overloaded symbol?
        // Could not find the expression. It may be an overloaded symbol,
        // in which case we may find it after knowing the types of its
        // arguments.
        std::vector<api::Sort> argTypes;
        for (std::vector<api::Term>::iterator i = args.begin(); i != args.end();
             ++i)
        {
          argTypes.push_back((*i).getSort());
        }
        api::Term fop = getOverloadedFunctionForTypes(p.d_name, argTypes);
        if (!fop.isNull())
        {
          checkFunctionLike(fop);
          kind = getKindForFunction(fop);
          args.insert(args.begin(), fop);
        }
        else
        {
          parseError(
              "Cannot find unambiguous overloaded function for argument "
              "types.");
        }
      }
    }
  }
  // handle special cases
  if (p.d_kind == api::CONST_ARRAY && !p.d_type.isNull())
  {
    if (args.size() != 1)
    {
      parseError("Too many arguments to array constant.");
    }
    api::Term constVal = args[0];

    if (p.d_type.getArrayElementSort() != constVal.getSort())
    {
      std::stringstream ss;
      ss << "type mismatch inside array constant term:" << std::endl
         << "array type:          " << p.d_type << std::endl
         << "expected const type: " << p.d_type.getArrayElementSort()
         << std::endl
         << "computed const type: " << constVal.getSort();
      parseError(ss.str());
    }
    api::Term ret = d_solver->mkConstArray(p.d_type, constVal);
    Trace("parser") << "applyParseOp: return store all " << ret << std::endl;
    return ret;
  }
  else if ((p.d_kind == api::APPLY_SELECTOR || p.d_kind == api::APPLY_UPDATER)
           && !p.d_expr.isNull())
  {
    // tuple selector case
    if (!p.d_expr.isUInt64Value())
    {
      parseError(
          "index of tuple select or update is larger than size of uint64_t");
    }
    uint64_t n = p.d_expr.getUInt64Value();
    if (args.size() != (p.d_kind == api::APPLY_SELECTOR ? 1 : 2))
    {
      parseError("wrong number of arguments for tuple select or update");
    }
    api::Sort t = args[0].getSort();
    if (!t.isTuple())
    {
      parseError("tuple select or update applied to non-tuple");
    }
    size_t length = t.getTupleLength();
    if (n >= length)
    {
      std::stringstream ss;
      ss << "tuple is of length " << length << "; cannot access index " << n;
      parseError(ss.str());
    }
    const api::Datatype& dt = t.getDatatype();
    api::Term ret;
    if (p.d_kind == api::APPLY_SELECTOR)
    {
      ret = d_solver->mkTerm(api::APPLY_SELECTOR,
                             {dt[0][n].getSelectorTerm(), args[0]});
    }
    else
    {
      ret = d_solver->mkTerm(api::APPLY_UPDATER,
                             {dt[0][n].getUpdaterTerm(), args[0], args[1]});
    }
    Trace("parser") << "applyParseOp: return selector " << ret << std::endl;
    return ret;
  }
  else if (p.d_kind == api::TUPLE_PROJECT)
  {
    api::Term ret = d_solver->mkTerm(p.d_op, args);
    Trace("parser") << "applyParseOp: return projection " << ret << std::endl;
    return ret;
  }
  else if (p.d_kind != api::NULL_TERM)
  {
    // it should not have an expression or type specified at this point
    if (!p.d_expr.isNull() || !p.d_type.isNull())
    {
      std::stringstream ss;
      ss << "Could not process parsed qualified identifier kind " << p.d_kind;
      parseError(ss.str());
    }
    // otherwise it is a simple application
    kind = p.d_kind;
  }
  else if (isBuiltinOperator)
  {
    if (!isHoEnabled() && (kind == api::EQUAL || kind == api::DISTINCT))
    {
      // need hol if these operators are applied over function args
      for (std::vector<api::Term>::iterator i = args.begin(); i != args.end();
           ++i)
      {
        if ((*i).getSort().isFunction())
        {
          parseError(
              "Cannot apply equality to functions unless logic is prefixed by "
              "HO_.");
        }
      }
    }
    if (!strictModeEnabled() && (kind == api::AND || kind == api::OR)
        && args.size() == 1)
    {
      // Unary AND/OR can be replaced with the argument.
      Trace("parser") << "applyParseOp: return unary " << args[0] << std::endl;
      return args[0];
    }
    else if (kind == api::SUB && args.size() == 1)
    {
      if (isConstInt(args[0]) && args[0].getRealOrIntegerValueSign() > 0)
      {
        // (- n) denotes a negative value
        std::stringstream suminus;
        suminus << "-" << args[0].getIntegerValue();
        api::Term ret = d_solver->mkInteger(suminus.str());
        Trace("parser") << "applyParseOp: return negative constant " << ret
                        << std::endl;
        return ret;
      }
      api::Term ret = d_solver->mkTerm(api::NEG, {args[0]});
      Trace("parser") << "applyParseOp: return uminus " << ret << std::endl;
      return ret;
    }
    else if (kind == api::DIVISION && args.size() == 2 && isConstInt(args[0])
             && isConstInt(args[1]) && args[1].getRealOrIntegerValueSign() > 0)
    {
      // (/ m n) or (/ (- m) n) denote values in reals
      std::stringstream sdiv;
      sdiv << args[0].getIntegerValue() << "/" << args[1].getIntegerValue();
      api::Term ret = d_solver->mkReal(sdiv.str());
      Trace("parser") << "applyParseOp: return rational constant " << ret
                      << std::endl;
      return ret;
    }
    if (kind == api::SET_SINGLETON && args.size() == 1)
    {
      api::Term ret = d_solver->mkTerm(api::SET_SINGLETON, {args[0]});
      Trace("parser") << "applyParseOp: return set.singleton " << ret
                      << std::endl;
      return ret;
    }
    else if (kind == api::CARDINALITY_CONSTRAINT)
    {
      if (args.size() != 2)
      {
        parseError("Incorrect arguments for cardinality constraint");
      }
      api::Sort sort = args[0].getSort();
      if (!sort.isUninterpretedSort())
      {
        parseError("Expected uninterpreted sort for cardinality constraint");
      }
      uint64_t ubound = args[1].getUInt32Value();
      api::Term ret = d_solver->mkCardinalityConstraint(sort, ubound);
      return ret;
    }
    api::Term ret = d_solver->mkTerm(kind, args);
    Trace("parser") << "applyParseOp: return default builtin " << ret
                    << std::endl;
    return ret;
  }

  if (args.size() >= 2)
  {
    // may be partially applied function, in this case we use HO_APPLY
    api::Sort argt = args[0].getSort();
    if (argt.isFunction())
    {
      unsigned arity = argt.getFunctionArity();
      if (args.size() - 1 < arity)
      {
        if (!isHoEnabled())
        {
          parseError(
              "Cannot partially apply functions unless logic is prefixed by "
              "HO_.");
        }
        Trace("parser") << "Partial application of " << args[0];
        Trace("parser") << " : #argTypes = " << arity;
        Trace("parser") << ", #args = " << args.size() - 1 << std::endl;
        api::Term ret = d_solver->mkTerm(api::HO_APPLY, args);
        Trace("parser") << "applyParseOp: return curry higher order " << ret
                        << std::endl;
        // must curry the partial application
        return ret;
      }
    }
  }
  if (!op.isNull())
  {
    api::Term ret = d_solver->mkTerm(op, args);
    Trace("parser") << "applyParseOp: return op : " << ret << std::endl;
    return ret;
  }
  if (kind == api::NULL_TERM)
  {
    // should never happen in the new API
    parseError("do not know how to process parse op");
  }
  Trace("parser") << "Try default term construction for kind " << kind
                  << " #args = " << args.size() << "..." << std::endl;
  api::Term ret = d_solver->mkTerm(kind, args);
  Trace("parser") << "applyParseOp: return : " << ret << std::endl;
  return ret;
}

void Smt2::notifyNamedExpression(api::Term& expr, std::string name)
{
  checkUserSymbol(name);
  // remember the expression name in the symbol manager
  if (getSymbolManager()->setExpressionName(expr, name, false)
      == NamingResult::ERROR_IN_BINDER)
  {
    parseError(
        "Cannot name a term in a binder (e.g., quantifiers, definitions)");
  }
  // define the variable
  defineVar(name, expr);
  // set the last named term, which ensures that we catch when assertions are
  // named
  setLastNamedTerm(expr, name);
}

api::Term Smt2::mkAnd(const std::vector<api::Term>& es) const
{
  if (es.size() == 0)
  {
    return d_solver->mkTrue();
  }
  else if (es.size() == 1)
  {
    return es[0];
  }
  return d_solver->mkTerm(api::AND, es);
}

bool Smt2::isConstInt(const api::Term& t)
{
  api::Kind k = t.getKind();
  // !!! Note when arithmetic subtyping is eliminated, this will update to
  // CONST_INTEGER.
  return k == api::CONST_RATIONAL && t.getSort().isInteger();
}

}  // namespace parser
}  // namespace cvc5<|MERGE_RESOLUTION|>--- conflicted
+++ resolved
@@ -910,12 +910,8 @@
     size_t nchildren = args.size();
     if (nchildren == 1)
     {
-<<<<<<< HEAD
-      op = d_solver->mkOp(api::FLOATINGPOINT_TO_FP_FROM_IEEE_BV, p.d_indices);
-=======
       kind = api::FLOATINGPOINT_TO_FP_FROM_IEEE_BV;
-      op = d_solver->mkOp(kind, p.d_indices[0], p.d_indices[1]);
->>>>>>> a139a1f0
+      op = d_solver->mkOp(kind, p.d_indices);
     }
     else if (nchildren > 2)
     {
@@ -938,30 +934,18 @@
 
       if (t.isFloatingPoint())
       {
-<<<<<<< HEAD
-        op = d_solver->mkOp(api::FLOATINGPOINT_TO_FP_FROM_FP, p.d_indices);
+        kind = api::FLOATINGPOINT_TO_FP_FROM_FP;
+        op = d_solver->mkOp(kind, p.d_indices);
       }
       else if (t.isInteger() || t.isReal())
       {
-        op = d_solver->mkOp(api::FLOATINGPOINT_TO_FP_FROM_REAL, p.d_indices);
+        kind = api::FLOATINGPOINT_TO_FP_FROM_REAL;
+        op = d_solver->mkOp(kind, p.d_indices);
       }
       else
       {
-        op = d_solver->mkOp(api::FLOATINGPOINT_TO_FP_FROM_SBV, p.d_indices);
-=======
-        kind = api::FLOATINGPOINT_TO_FP_FROM_FP;
-        op = d_solver->mkOp(kind, p.d_indices[0], p.d_indices[1]);
-      }
-      else if (t.isInteger() || t.isReal())
-      {
-        kind = api::FLOATINGPOINT_TO_FP_FROM_REAL;
-        op = d_solver->mkOp(kind, p.d_indices[0], p.d_indices[1]);
-      }
-      else
-      {
         kind = api::FLOATINGPOINT_TO_FP_FROM_SBV;
-        op = d_solver->mkOp(kind, p.d_indices[0], p.d_indices[1]);
->>>>>>> a139a1f0
+        op = d_solver->mkOp(kind, p.d_indices);
       }
     }
   }
