--- conflicted
+++ resolved
@@ -1401,13 +1401,6 @@
     parseError(
         "Cannot name a term in a binder (e.g., quantifiers, definitions)");
   }
-<<<<<<< HEAD
-  // define the variable. Note that we must do this binding here and not via the
-  // command created in the parser because that command is only invoked after
-  // the command who contains this :named attribute. As a consequence we'd not
-  // be able to use the name within this command, which we must be able to,
-  // given the semantics of :named.
-=======
   // define the variable. This needs to be done here so that in the rest of the
   // command we can use this name, which is required by the semantics of :named.
   //
@@ -1420,7 +1413,6 @@
   // the name can be defined in the rest of the command. This would greatly
   // complicate the design of the parser and provide little gain, so we opt to
   // handle :named as a macro processed directly in the parser.
->>>>>>> 270b81b4
   defineVar(name, expr);
   // set the last named term, which ensures that we catch when assertions are
   // named
