--- conflicted
+++ resolved
@@ -632,11 +632,6 @@
   }
 }
 
-<<<<<<< HEAD
-void Smt2::setLogic(std::string name) {
-  if (sygus_v1())
-  {
-=======
 Command* Smt2::setLogic(std::string name, bool fromCommand)
 {
   if (fromCommand)
@@ -654,8 +649,8 @@
     }
   }
 
-  if(sygus()) {
->>>>>>> d3e83102
+  if (sygus_v1())
+  {
     // non-smt2-standard sygus logic names go here (http://sygus.seas.upenn.edu/files/sygus.pdf Section 3.2)
     if(name == "Arrays") {
       name = "A";
