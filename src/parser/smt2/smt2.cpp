/*********************                                                        */
/*! \file smt2.cpp
 ** \verbatim
 ** Top contributors (to current version):
 **   Andrew Reynolds, Kshitij Bansal, Morgan Deters
 ** This file is part of the CVC4 project.
 ** Copyright (c) 2009-2019 by the authors listed in the file AUTHORS
 ** in the top-level source directory) and their institutional affiliations.
 ** All rights reserved.  See the file COPYING in the top-level source
 ** directory for licensing information.\endverbatim
 **
 ** \brief Definitions of SMT2 constants.
 **
 ** Definitions of SMT2 constants.
 **/
#include "parser/smt2/smt2.h"

#include "expr/type.h"
#include "options/options.h"
#include "parser/antlr_input.h"
#include "parser/parser.h"
#include "parser/smt2/smt2_input.h"
#include "printer/sygus_print_callback.h"
#include "util/bitvector.h"

#include <algorithm>

// ANTLR defines these, which is really bad!
#undef true
#undef false

namespace CVC4 {
namespace parser {

Smt2::Smt2(api::Solver* solver, Input* input, bool strictMode, bool parseOnly)
    : Parser(solver, input, strictMode, parseOnly),
      d_logicSet(false),
      d_seenSetLogic(false)
{
  if (!strictModeEnabled())
  {
    addTheory(Smt2::THEORY_CORE);
  }
}

void Smt2::addArithmeticOperators() {
  addOperator(kind::PLUS, "+");
  addOperator(kind::MINUS, "-");
  // kind::MINUS is converted to kind::UMINUS if there is only a single operand
  Parser::addOperator(kind::UMINUS);
  addOperator(kind::MULT, "*");
  addOperator(kind::LT, "<");
  addOperator(kind::LEQ, "<=");
  addOperator(kind::GT, ">");
  addOperator(kind::GEQ, ">=");

  if (!strictModeEnabled())
  {
    // NOTE: this operator is non-standard
    addOperator(kind::POW, "^");
  }
}

void Smt2::addTranscendentalOperators()
{
  addOperator(kind::EXPONENTIAL, "exp");
  addOperator(kind::SINE, "sin");
  addOperator(kind::COSINE, "cos");
  addOperator(kind::TANGENT, "tan");
  addOperator(kind::COSECANT, "csc");
  addOperator(kind::SECANT, "sec");
  addOperator(kind::COTANGENT, "cot");
  addOperator(kind::ARCSINE, "arcsin");
  addOperator(kind::ARCCOSINE, "arccos");
  addOperator(kind::ARCTANGENT, "arctan");
  addOperator(kind::ARCCOSECANT, "arccsc");
  addOperator(kind::ARCSECANT, "arcsec");
  addOperator(kind::ARCCOTANGENT, "arccot");
  addOperator(kind::SQRT, "sqrt");
}

void Smt2::addQuantifiersOperators()
{
  if (!strictModeEnabled())
  {
    addOperator(kind::INST_CLOSURE, "inst-closure");
  }
}

void Smt2::addBitvectorOperators() {
  addOperator(kind::BITVECTOR_CONCAT, "concat");
  addOperator(kind::BITVECTOR_NOT, "bvnot");
  addOperator(kind::BITVECTOR_AND, "bvand");
  addOperator(kind::BITVECTOR_OR, "bvor");
  addOperator(kind::BITVECTOR_NEG, "bvneg");
  addOperator(kind::BITVECTOR_PLUS, "bvadd");
  addOperator(kind::BITVECTOR_MULT, "bvmul");
  addOperator(kind::BITVECTOR_UDIV, "bvudiv");
  addOperator(kind::BITVECTOR_UREM, "bvurem");
  addOperator(kind::BITVECTOR_SHL, "bvshl");
  addOperator(kind::BITVECTOR_LSHR, "bvlshr");
  addOperator(kind::BITVECTOR_ULT, "bvult");
  addOperator(kind::BITVECTOR_NAND, "bvnand");
  addOperator(kind::BITVECTOR_NOR, "bvnor");
  addOperator(kind::BITVECTOR_XOR, "bvxor");
  addOperator(kind::BITVECTOR_XNOR, "bvxnor");
  addOperator(kind::BITVECTOR_COMP, "bvcomp");
  addOperator(kind::BITVECTOR_SUB, "bvsub");
  addOperator(kind::BITVECTOR_SDIV, "bvsdiv");
  addOperator(kind::BITVECTOR_SREM, "bvsrem");
  addOperator(kind::BITVECTOR_SMOD, "bvsmod");
  addOperator(kind::BITVECTOR_ASHR, "bvashr");
  addOperator(kind::BITVECTOR_ULE, "bvule");
  addOperator(kind::BITVECTOR_UGT, "bvugt");
  addOperator(kind::BITVECTOR_UGE, "bvuge");
  addOperator(kind::BITVECTOR_SLT, "bvslt");
  addOperator(kind::BITVECTOR_SLE, "bvsle");
  addOperator(kind::BITVECTOR_SGT, "bvsgt");
  addOperator(kind::BITVECTOR_SGE, "bvsge");
  addOperator(kind::BITVECTOR_REDOR, "bvredor");
  addOperator(kind::BITVECTOR_REDAND, "bvredand");
  addOperator(kind::BITVECTOR_TO_NAT, "bv2nat");

  addIndexedOperator(
      kind::BITVECTOR_EXTRACT, api::BITVECTOR_EXTRACT_OP, "extract");
  addIndexedOperator(
      kind::BITVECTOR_REPEAT, api::BITVECTOR_REPEAT_OP, "repeat");
  addIndexedOperator(kind::BITVECTOR_ZERO_EXTEND,
                     api::BITVECTOR_ZERO_EXTEND_OP,
                     "zero_extend");
  addIndexedOperator(kind::BITVECTOR_SIGN_EXTEND,
                     api::BITVECTOR_SIGN_EXTEND_OP,
                     "sign_extend");
  addIndexedOperator(kind::BITVECTOR_ROTATE_LEFT,
                     api::BITVECTOR_ROTATE_LEFT_OP,
                     "rotate_left");
  addIndexedOperator(kind::BITVECTOR_ROTATE_RIGHT,
                     api::BITVECTOR_ROTATE_RIGHT_OP,
                     "rotate_right");
  addIndexedOperator(
      kind::INT_TO_BITVECTOR, api::INT_TO_BITVECTOR_OP, "int2bv");
}

void Smt2::addDatatypesOperators()
{
  Parser::addOperator(kind::APPLY_CONSTRUCTOR);
  Parser::addOperator(kind::APPLY_TESTER);
  Parser::addOperator(kind::APPLY_SELECTOR);
  Parser::addOperator(kind::APPLY_SELECTOR_TOTAL);

  if (!strictModeEnabled())
  {
    addOperator(kind::DT_SIZE, "dt.size");
  }
}

void Smt2::addStringOperators() {
  defineVar("re.all",
            getSolver()
                ->mkTerm(api::REGEXP_STAR, getSolver()->mkRegexpSigma())
                .getExpr());

  addOperator(kind::STRING_CONCAT, "str.++");
  addOperator(kind::STRING_LENGTH, "str.len");
  addOperator(kind::STRING_SUBSTR, "str.substr" );
  addOperator(kind::STRING_STRCTN, "str.contains" );
  addOperator(kind::STRING_CHARAT, "str.at" );
  addOperator(kind::STRING_STRIDOF, "str.indexof" );
  addOperator(kind::STRING_STRREPL, "str.replace" );
  addOperator(kind::STRING_STRREPLALL, "str.replaceall");
  if (!strictModeEnabled())
  {
    addOperator(kind::STRING_TOLOWER, "str.tolower");
    addOperator(kind::STRING_TOUPPER, "str.toupper");
  }
  addOperator(kind::STRING_PREFIX, "str.prefixof" );
  addOperator(kind::STRING_SUFFIX, "str.suffixof" );
  // at the moment, we only use this syntax for smt2.6.1
  if (getLanguage() == language::input::LANG_SMTLIB_V2_6_1)
  {
    addOperator(kind::STRING_ITOS, "str.from-int");
    addOperator(kind::STRING_STOI, "str.to-int");
    addOperator(kind::STRING_IN_REGEXP, "str.in-re");
    addOperator(kind::STRING_TO_REGEXP, "str.to-re");
  }
  else
  {
    addOperator(kind::STRING_ITOS, "int.to.str");
    addOperator(kind::STRING_STOI, "str.to.int");
    addOperator(kind::STRING_IN_REGEXP, "str.in.re");
    addOperator(kind::STRING_TO_REGEXP, "str.to.re");
  }

  addOperator(kind::REGEXP_CONCAT, "re.++");
  addOperator(kind::REGEXP_UNION, "re.union");
  addOperator(kind::REGEXP_INTER, "re.inter");
  addOperator(kind::REGEXP_STAR, "re.*");
  addOperator(kind::REGEXP_PLUS, "re.+");
  addOperator(kind::REGEXP_OPT, "re.opt");
  addOperator(kind::REGEXP_RANGE, "re.range");
  addOperator(kind::REGEXP_LOOP, "re.loop");
  addOperator(kind::STRING_CODE, "str.code");
  addOperator(kind::STRING_LT, "str.<");
  addOperator(kind::STRING_LEQ, "str.<=");
}

void Smt2::addFloatingPointOperators() {
  addOperator(kind::FLOATINGPOINT_FP, "fp");
  addOperator(kind::FLOATINGPOINT_EQ, "fp.eq");
  addOperator(kind::FLOATINGPOINT_ABS, "fp.abs");
  addOperator(kind::FLOATINGPOINT_NEG, "fp.neg");
  addOperator(kind::FLOATINGPOINT_PLUS, "fp.add");
  addOperator(kind::FLOATINGPOINT_SUB, "fp.sub");
  addOperator(kind::FLOATINGPOINT_MULT, "fp.mul");
  addOperator(kind::FLOATINGPOINT_DIV, "fp.div");
  addOperator(kind::FLOATINGPOINT_FMA, "fp.fma");
  addOperator(kind::FLOATINGPOINT_SQRT, "fp.sqrt");
  addOperator(kind::FLOATINGPOINT_REM, "fp.rem");
  addOperator(kind::FLOATINGPOINT_RTI, "fp.roundToIntegral");
  addOperator(kind::FLOATINGPOINT_MIN, "fp.min");
  addOperator(kind::FLOATINGPOINT_MAX, "fp.max");
  addOperator(kind::FLOATINGPOINT_LEQ, "fp.leq");
  addOperator(kind::FLOATINGPOINT_LT, "fp.lt");
  addOperator(kind::FLOATINGPOINT_GEQ, "fp.geq");
  addOperator(kind::FLOATINGPOINT_GT, "fp.gt");
  addOperator(kind::FLOATINGPOINT_ISN, "fp.isNormal");
  addOperator(kind::FLOATINGPOINT_ISSN, "fp.isSubnormal");
  addOperator(kind::FLOATINGPOINT_ISZ, "fp.isZero");
  addOperator(kind::FLOATINGPOINT_ISINF, "fp.isInfinite");
  addOperator(kind::FLOATINGPOINT_ISNAN, "fp.isNaN");
  addOperator(kind::FLOATINGPOINT_ISNEG, "fp.isNegative");
  addOperator(kind::FLOATINGPOINT_ISPOS, "fp.isPositive");
  addOperator(kind::FLOATINGPOINT_TO_REAL, "fp.to_real");

  addIndexedOperator(kind::FLOATINGPOINT_TO_FP_GENERIC,
                     api::FLOATINGPOINT_TO_FP_GENERIC_OP,
                     "to_fp");
  addIndexedOperator(kind::FLOATINGPOINT_TO_FP_UNSIGNED_BITVECTOR,
                     api::FLOATINGPOINT_TO_FP_UNSIGNED_BITVECTOR_OP,
                     "to_fp_unsigned");
  addIndexedOperator(
      kind::FLOATINGPOINT_TO_UBV, api::FLOATINGPOINT_TO_UBV_OP, "fp.to_ubv");
  addIndexedOperator(
      kind::FLOATINGPOINT_TO_SBV, api::FLOATINGPOINT_TO_SBV_OP, "fp.to_sbv");

  if (!strictModeEnabled())
  {
    addIndexedOperator(kind::FLOATINGPOINT_TO_FP_IEEE_BITVECTOR,
                       api::FLOATINGPOINT_TO_FP_IEEE_BITVECTOR_OP,
                       "to_fp_bv");
    addIndexedOperator(kind::FLOATINGPOINT_TO_FP_FLOATINGPOINT,
                       api::FLOATINGPOINT_TO_FP_FLOATINGPOINT_OP,
                       "to_fp_fp");
    addIndexedOperator(kind::FLOATINGPOINT_TO_FP_REAL,
                       api::FLOATINGPOINT_TO_FP_REAL_OP,
                       "to_fp_real");
    addIndexedOperator(kind::FLOATINGPOINT_TO_FP_SIGNED_BITVECTOR,
                       api::FLOATINGPOINT_TO_FP_SIGNED_BITVECTOR_OP,
                       "to_fp_signed");
  }
}

void Smt2::addSepOperators() {
  addOperator(kind::SEP_STAR, "sep");
  addOperator(kind::SEP_PTO, "pto");
  addOperator(kind::SEP_WAND, "wand");
  addOperator(kind::SEP_EMP, "emp");
  Parser::addOperator(kind::SEP_STAR);
  Parser::addOperator(kind::SEP_PTO);
  Parser::addOperator(kind::SEP_WAND);
  Parser::addOperator(kind::SEP_EMP);
}

void Smt2::addTheory(Theory theory) {
  switch(theory) {
  case THEORY_ARRAYS:
    addOperator(kind::SELECT, "select");
    addOperator(kind::STORE, "store");
    break;

  case THEORY_BITVECTORS:
    addBitvectorOperators();
    break;

  case THEORY_CORE:
    defineType("Bool", getExprManager()->booleanType());
    defineVar("true", getExprManager()->mkConst(true));
    defineVar("false", getExprManager()->mkConst(false));
    addOperator(kind::AND, "and");
    addOperator(kind::DISTINCT, "distinct");
    addOperator(kind::EQUAL, "=");
    addOperator(kind::IMPLIES, "=>");
    addOperator(kind::ITE, "ite");
    addOperator(kind::NOT, "not");
    addOperator(kind::OR, "or");
    addOperator(kind::XOR, "xor");
    break;

  case THEORY_REALS_INTS:
    defineType("Real", getExprManager()->realType());
    addOperator(kind::DIVISION, "/");
    addOperator(kind::TO_INTEGER, "to_int");
    addOperator(kind::IS_INTEGER, "is_int");
    addOperator(kind::TO_REAL, "to_real");
    // falling through on purpose, to add Ints part of Reals_Ints
  case THEORY_INTS:
    defineType("Int", getExprManager()->integerType());
    addArithmeticOperators();
    addOperator(kind::INTS_DIVISION, "div");
    addOperator(kind::INTS_MODULUS, "mod");
    addOperator(kind::ABS, "abs");
    addIndexedOperator(kind::DIVISIBLE, api::DIVISIBLE_OP, "divisible");
    break;

  case THEORY_REALS:
    defineType("Real", getExprManager()->realType());
    addArithmeticOperators();
    addOperator(kind::DIVISION, "/");
    if (!strictModeEnabled())
    {
      addOperator(kind::ABS, "abs");
    }
    break;

  case THEORY_TRANSCENDENTALS:
    defineVar("real.pi",
              getExprManager()->mkNullaryOperator(getExprManager()->realType(),
                                                  CVC4::kind::PI));
    addTranscendentalOperators();
    break;

  case THEORY_QUANTIFIERS: addQuantifiersOperators(); break;

  case THEORY_SETS:
    defineVar("emptyset",
              d_solver->mkEmptySet(d_solver->getNullSort()).getExpr());
    // the Boolean sort is a placeholder here since we don't have type info
    // without type annotation
    defineVar("univset",
              d_solver->mkUniverseSet(d_solver->getBooleanSort()).getExpr());

    addOperator(kind::UNION, "union");
    addOperator(kind::INTERSECTION, "intersection");
    addOperator(kind::SETMINUS, "setminus");
    addOperator(kind::SUBSET, "subset");
    addOperator(kind::MEMBER, "member");
    addOperator(kind::SINGLETON, "singleton");
    addOperator(kind::INSERT, "insert");
    addOperator(kind::CARD, "card");
    addOperator(kind::COMPLEMENT, "complement");
    addOperator(kind::JOIN, "join");
    addOperator(kind::PRODUCT, "product");
    addOperator(kind::TRANSPOSE, "transpose");
    addOperator(kind::TCLOSURE, "tclosure");
    break;

  case THEORY_DATATYPES:
  {
    const std::vector<Type> types;
    defineType("Tuple", getExprManager()->mkTupleType(types));
    addDatatypesOperators();
    break;
  }

  case THEORY_STRINGS:
    defineType("String", getExprManager()->stringType());
    defineType("RegLan", getExprManager()->regExpType());
    defineType("Int", getExprManager()->integerType());

    defineVar("re.nostr", d_solver->mkRegexpEmpty().getExpr());
    defineVar("re.allchar", d_solver->mkRegexpSigma().getExpr());

    addStringOperators();
    break;

  case THEORY_UF:
    Parser::addOperator(kind::APPLY_UF);

    if (!strictModeEnabled() && d_logic.hasCardinalityConstraints())
    {
      addOperator(kind::CARDINALITY_CONSTRAINT, "fmf.card");
      addOperator(kind::CARDINALITY_VALUE, "fmf.card.val");
    }
    break;

  case THEORY_FP:
    defineType("RoundingMode", getExprManager()->roundingModeType());
    defineType("Float16", getExprManager()->mkFloatingPointType(5, 11));
    defineType("Float32", getExprManager()->mkFloatingPointType(8, 24));
    defineType("Float64", getExprManager()->mkFloatingPointType(11, 53));
    defineType("Float128", getExprManager()->mkFloatingPointType(15, 113));

    defineVar(
        "RNE",
        d_solver->mkRoundingMode(api::ROUND_NEAREST_TIES_TO_EVEN).getExpr());
    defineVar(
        "roundNearestTiesToEven",
        d_solver->mkRoundingMode(api::ROUND_NEAREST_TIES_TO_EVEN).getExpr());
    defineVar(
        "RNA",
        d_solver->mkRoundingMode(api::ROUND_NEAREST_TIES_TO_AWAY).getExpr());
    defineVar(
        "roundNearestTiesToAway",
        d_solver->mkRoundingMode(api::ROUND_NEAREST_TIES_TO_AWAY).getExpr());
    defineVar("RTP",
              d_solver->mkRoundingMode(api::ROUND_TOWARD_POSITIVE).getExpr());
    defineVar("roundTowardPositive",
              d_solver->mkRoundingMode(api::ROUND_TOWARD_POSITIVE).getExpr());
    defineVar("RTN",
              d_solver->mkRoundingMode(api::ROUND_TOWARD_NEGATIVE).getExpr());
    defineVar("roundTowardNegative",
              d_solver->mkRoundingMode(api::ROUND_TOWARD_NEGATIVE).getExpr());
    defineVar("RTZ",
              d_solver->mkRoundingMode(api::ROUND_TOWARD_ZERO).getExpr());
    defineVar("roundTowardZero",
              d_solver->mkRoundingMode(api::ROUND_TOWARD_ZERO).getExpr());

    addFloatingPointOperators();
    break;
    
  case THEORY_SEP:
    // the Boolean sort is a placeholder here since we don't have type info
    // without type annotation
    defineVar("sep.nil",
              d_solver->mkSepNil(d_solver->getBooleanSort()).getExpr());

    addSepOperators();
    break;
    
  default:
    std::stringstream ss;
    ss << "internal error: unsupported theory " << theory;
    throw ParserException(ss.str());
  }
}

void Smt2::addOperator(Kind kind, const std::string& name) {
  Debug("parser") << "Smt2::addOperator( " << kind << ", " << name << " )"
                  << std::endl;
  Parser::addOperator(kind);
  operatorKindMap[name] = kind;
}

void Smt2::addIndexedOperator(Kind tKind,
                              api::Kind opKind,
                              const std::string& name)
{
  Parser::addOperator(tKind);
  d_indexedOpKindMap[name] = opKind;
}

Kind Smt2::getOperatorKind(const std::string& name) const {
  // precondition: isOperatorEnabled(name)
  return operatorKindMap.find(name)->second;
}

bool Smt2::isOperatorEnabled(const std::string& name) const {
  return operatorKindMap.find(name) != operatorKindMap.end();
}

bool Smt2::isTheoryEnabled(Theory theory) const {
  switch(theory) {
  case THEORY_ARRAYS:
    return d_logic.isTheoryEnabled(theory::THEORY_ARRAYS);
  case THEORY_BITVECTORS:
    return d_logic.isTheoryEnabled(theory::THEORY_BV);
  case THEORY_CORE:
    return true;
  case THEORY_DATATYPES:
    return d_logic.isTheoryEnabled(theory::THEORY_DATATYPES);
  case THEORY_INTS:
    return d_logic.isTheoryEnabled(theory::THEORY_ARITH) &&
      d_logic.areIntegersUsed() && ( !d_logic.areRealsUsed() );
  case THEORY_REALS:
    return d_logic.isTheoryEnabled(theory::THEORY_ARITH) &&
      ( !d_logic.areIntegersUsed() ) && d_logic.areRealsUsed();
  case THEORY_REALS_INTS:
    return d_logic.isTheoryEnabled(theory::THEORY_ARITH) &&
      d_logic.areIntegersUsed() && d_logic.areRealsUsed();
  case THEORY_QUANTIFIERS:
    return d_logic.isQuantified();
  case THEORY_SETS:
    return d_logic.isTheoryEnabled(theory::THEORY_SETS);
  case THEORY_STRINGS:
    return d_logic.isTheoryEnabled(theory::THEORY_STRINGS);
  case THEORY_UF:
    return d_logic.isTheoryEnabled(theory::THEORY_UF);
  case THEORY_FP:
    return d_logic.isTheoryEnabled(theory::THEORY_FP);
  case THEORY_SEP:
    return d_logic.isTheoryEnabled(theory::THEORY_SEP);
  default:
    std::stringstream ss;
    ss << "internal error: unsupported theory " << theory;
    throw ParserException(ss.str());
  }
}

bool Smt2::logicIsSet() {
  return d_logicSet;
}

Expr Smt2::getExpressionForNameAndType(const std::string& name, Type t) {
  if (isAbstractValue(name))
  {
    return mkAbstractValue(name);
  }
  return Parser::getExpressionForNameAndType(name, t);
}

api::Term Smt2::mkIndexedConstant(const std::string& name,
                                  const std::vector<uint64_t>& numerals)
{
  if (isTheoryEnabled(THEORY_FP))
  {
    if (name == "+oo")
    {
      return d_solver->mkPosInf(numerals[0], numerals[1]);
    }
    else if (name == "-oo")
    {
      return d_solver->mkNegInf(numerals[0], numerals[1]);
    }
    else if (name == "NaN")
    {
      return d_solver->mkNaN(numerals[0], numerals[1]);
    }
    else if (name == "+zero")
    {
      return d_solver->mkPosZero(numerals[0], numerals[1]);
    }
    else if (name == "-zero")
    {
      return d_solver->mkNegZero(numerals[0], numerals[1]);
    }
  }

  if (isTheoryEnabled(THEORY_BITVECTORS) && name.find("bv") == 0)
  {
    std::string bvStr = name.substr(2);
    return d_solver->mkBitVector(numerals[0], bvStr, 10);
  }

  // NOTE: Theory parametric constants go here

  parseError(std::string("Unknown indexed literal `") + name + "'");
  return api::Term();
}

api::OpTerm Smt2::mkIndexedOp(const std::string& name,
                              const std::vector<uint64_t>& numerals)
{
  const auto& kIt = d_indexedOpKindMap.find(name);
  if (kIt != d_indexedOpKindMap.end())
  {
    api::Kind k = (*kIt).second;
    if (numerals.size() == 1)
    {
      return d_solver->mkOpTerm(k, numerals[0]);
    }
    else if (numerals.size() == 2)
    {
      return d_solver->mkOpTerm(k, numerals[0], numerals[1]);
    }
  }

  parseError(std::string("Unknown indexed function `") + name + "'");
  return api::OpTerm();
}

Expr Smt2::mkDefineFunRec(
    const std::string& fname,
    const std::vector<std::pair<std::string, Type> >& sortedVarNames,
    Type t,
    std::vector<Expr>& flattenVars)
{
  std::vector<Type> sorts;
  for (const std::pair<std::string, CVC4::Type>& svn : sortedVarNames)
  {
    sorts.push_back(svn.second);
  }

  // make the flattened function type, add bound variables
  // to flattenVars if the defined function was given a function return type.
  Type ft = mkFlatFunctionType(sorts, t, flattenVars);

  // allow overloading
  return mkVar(fname, ft, ExprManager::VAR_FLAG_NONE, true);
}

void Smt2::pushDefineFunRecScope(
    const std::vector<std::pair<std::string, Type> >& sortedVarNames,
    Expr func,
    const std::vector<Expr>& flattenVars,
    std::vector<Expr>& bvs,
    bool bindingLevel)
{
  pushScope(bindingLevel);

  // bound variables are those that are explicitly named in the preamble
  // of the define-fun(s)-rec command, we define them here
  for (const std::pair<std::string, CVC4::Type>& svn : sortedVarNames)
  {
    Expr v = mkBoundVar(svn.first, svn.second);
    bvs.push_back(v);
  }

  bvs.insert(bvs.end(), flattenVars.begin(), flattenVars.end());
}

void Smt2::reset() {
  d_logicSet = false;
  d_logic = LogicInfo();
  operatorKindMap.clear();
  d_lastNamedTerm = std::pair<Expr, std::string>();
  this->Parser::reset();

  if( !strictModeEnabled() ) {
    addTheory(Smt2::THEORY_CORE);
  }
}

void Smt2::resetAssertions() {
  // Remove all declarations except the ones at level 0.
  while (this->scopeLevel() > 0) {
    this->popScope();
  }
}

<<<<<<< HEAD
std::unique_ptr<Command> Smt2::assertRewriteRule(
    Kind kind,
    Expr bvl,
    const std::vector<Expr>& triggers,
    const std::vector<Expr>& guards,
    const std::vector<Expr>& heads,
    Expr body)
{
  assert(kind == kind::RR_REWRITE || kind == kind::RR_REDUCTION
         || kind == kind::RR_DEDUCTION);

  ExprManager* em = getExprManager();

  std::vector<Expr> args;
  args.push_back(mkAnd(heads));
  args.push_back(body);

  if (!triggers.empty())
  {
    args.push_back(em->mkExpr(kind::INST_PATTERN_LIST, triggers));
  }

  Expr rhs = em->mkExpr(kind, args);
  Expr rule = em->mkExpr(kind::REWRITE_RULE, bvl, mkAnd(guards), rhs);
  return std::unique_ptr<Command>(new AssertCommand(rule, false));
=======
Smt2::SynthFunFactory::SynthFunFactory(
    Smt2* smt2,
    const std::string& fun,
    bool isInv,
    Type range,
    std::vector<std::pair<std::string, CVC4::Type>>& sortedVarNames)
    : d_smt2(smt2), d_fun(fun), d_isInv(isInv)
{
  smt2->checkThatLogicIsSet();
  if (range.isNull())
  {
    smt2->parseError("Must supply return type for synth-fun.");
  }
  if (range.isFunction())
  {
    smt2->parseError("Cannot use synth-fun with function return type.");
  }
  std::vector<Type> varSorts;
  for (const std::pair<std::string, CVC4::Type>& p : sortedVarNames)
  {
    varSorts.push_back(p.second);
  }
  Debug("parser-sygus") << "Define synth fun : " << fun << std::endl;
  Type synthFunType =
      varSorts.size() > 0
          ? d_smt2->getExprManager()->mkFunctionType(varSorts, range)
          : range;

  // we do not allow overloading for synth fun
  d_synthFun = d_smt2->mkBoundVar(fun, synthFunType);
  // set the sygus type to be range by default, which is overwritten below
  // if a grammar is provided
  d_sygusType = range;

  d_smt2->pushScope(true);
  d_sygusVars = d_smt2->mkBoundVars(sortedVarNames);
}

Smt2::SynthFunFactory::~SynthFunFactory() { d_smt2->popScope(); }

std::unique_ptr<Command> Smt2::SynthFunFactory::mkCommand(Type grammar)
{
  Debug("parser-sygus") << "...read synth fun " << d_fun << std::endl;
  return std::unique_ptr<Command>(
      new SynthFunCommand(d_fun,
                          d_synthFun,
                          grammar.isNull() ? d_sygusType : grammar,
                          d_isInv,
                          d_sygusVars));
}

std::unique_ptr<Command> Smt2::invConstraint(
    const std::vector<std::string>& names)
{
  checkThatLogicIsSet();
  Debug("parser-sygus") << "Sygus : define sygus funs..." << std::endl;
  Debug("parser-sygus") << "Sygus : read inv-constraint..." << std::endl;

  if (names.size() != 4)
  {
    parseError(
        "Bad syntax for inv-constraint: expected 4 "
        "arguments.");
  }

  std::vector<Expr> terms;
  for (const std::string& name : names)
  {
    if (!isDeclared(name))
    {
      std::stringstream ss;
      ss << "Function " << name << " in inv-constraint is not defined.";
      parseError(ss.str());
    }

    terms.push_back(getVariable(name));
  }

  return std::unique_ptr<Command>(new SygusInvConstraintCommand(terms));
>>>>>>> 3fac8f36
}

Command* Smt2::setLogic(std::string name, bool fromCommand)
{
  if (fromCommand)
  {
    if (d_seenSetLogic)
    {
      parseError("Only one set-logic is allowed.");
    }
    d_seenSetLogic = true;

    if (logicIsForced())
    {
      // If the logic is forced, we ignore all set-logic requests from commands.
      return new EmptyCommand();
    }
  }

  if (sygus_v1())
  {
    // non-smt2-standard sygus logic names go here (http://sygus.seas.upenn.edu/files/sygus.pdf Section 3.2)
    if(name == "Arrays") {
      name = "A";
    }else if(name == "Reals") {
      name = "LRA";
    }
  }

  d_logicSet = true;
  d_logic = name;

  // if sygus is enabled, we must enable UF, datatypes, integer arithmetic and
  // higher-order
  if(sygus()) {
    if (!d_logic.isQuantified())
    {
      warning("Logics in sygus are assumed to contain quantifiers.");
      warning("Omit QF_ from the logic to avoid this warning.");
    }
    // get unlocked copy, modify, copy and relock
    LogicInfo log(d_logic.getUnlockedCopy());
    // enable everything needed for sygus
    log.enableSygus();
    d_logic = log;
    d_logic.lock();
  }

  // Core theory belongs to every logic
  addTheory(THEORY_CORE);

  if(d_logic.isTheoryEnabled(theory::THEORY_UF)) {
    addTheory(THEORY_UF);
  }

  if(d_logic.isTheoryEnabled(theory::THEORY_ARITH)) {
    if(d_logic.areIntegersUsed()) {
      if(d_logic.areRealsUsed()) {
        addTheory(THEORY_REALS_INTS);
      } else {
        addTheory(THEORY_INTS);
      }
    } else if(d_logic.areRealsUsed()) {
      addTheory(THEORY_REALS);
    }

    if (d_logic.areTranscendentalsUsed())
    {
      addTheory(THEORY_TRANSCENDENTALS);
    }
  }

  if(d_logic.isTheoryEnabled(theory::THEORY_ARRAYS)) {
    addTheory(THEORY_ARRAYS);
  }

  if(d_logic.isTheoryEnabled(theory::THEORY_BV)) {
    addTheory(THEORY_BITVECTORS);
  }

  if(d_logic.isTheoryEnabled(theory::THEORY_DATATYPES)) {
    addTheory(THEORY_DATATYPES);
  }

  if(d_logic.isTheoryEnabled(theory::THEORY_SETS)) {
    addTheory(THEORY_SETS);
  }

  if(d_logic.isTheoryEnabled(theory::THEORY_STRINGS)) {
    addTheory(THEORY_STRINGS);
  }

  if(d_logic.isQuantified()) {
    addTheory(THEORY_QUANTIFIERS);
  }

  if (d_logic.isTheoryEnabled(theory::THEORY_FP)) {
    addTheory(THEORY_FP);
  }

  if (d_logic.isTheoryEnabled(theory::THEORY_SEP)) {
    addTheory(THEORY_SEP);
  }

  if (sygus())
  {
    return new SetBenchmarkLogicCommand(d_logic.getLogicString());
  }
  else
  {
    return new SetBenchmarkLogicCommand(name);
  }
} /* Smt2::setLogic() */

bool Smt2::sygus() const
{
  InputLanguage ilang = getLanguage();
  return ilang == language::input::LANG_SYGUS
         || ilang == language::input::LANG_SYGUS_V2;
}
bool Smt2::sygus_v1() const
{
  return getLanguage() == language::input::LANG_SYGUS;
}

void Smt2::setInfo(const std::string& flag, const SExpr& sexpr) {
  // TODO: ???
}

void Smt2::setOption(const std::string& flag, const SExpr& sexpr) {
  // TODO: ???
}

void Smt2::checkThatLogicIsSet()
{
  if (!logicIsSet())
  {
    if (strictModeEnabled())
    {
      parseError("set-logic must appear before this point.");
    }
    else
    {
      Command* cmd = nullptr;
      if (logicIsForced())
      {
        cmd = setLogic(getForcedLogic(), false);
      }
      else
      {
        warning("No set-logic command was given before this point.");
        warning("CVC4 will make all theories available.");
        warning(
            "Consider setting a stricter logic for (likely) better "
            "performance.");
        warning("To suppress this warning in the future use (set-logic ALL).");

        cmd = setLogic("ALL", false);
      }
      preemptCommand(cmd);
    }
  }
}

/* The include are managed in the lexer but called in the parser */
// Inspired by http://www.antlr3.org/api/C/interop.html

static bool newInputStream(const std::string& filename, pANTLR3_LEXER lexer) {
  Debug("parser") << "Including " << filename << std::endl;
  // Create a new input stream and take advantage of built in stream stacking
  // in C target runtime.
  //
  pANTLR3_INPUT_STREAM    in;
#ifdef CVC4_ANTLR3_OLD_INPUT_STREAM
  in = antlr3AsciiFileStreamNew((pANTLR3_UINT8) filename.c_str());
#else /* CVC4_ANTLR3_OLD_INPUT_STREAM */
  in = antlr3FileStreamNew((pANTLR3_UINT8) filename.c_str(), ANTLR3_ENC_8BIT);
#endif /* CVC4_ANTLR3_OLD_INPUT_STREAM */
  if( in == NULL ) {
    Debug("parser") << "Can't open " << filename << std::endl;
    return false;
  }
  // Same thing as the predefined PUSHSTREAM(in);
  lexer->pushCharStream(lexer, in);
  // restart it
  //lexer->rec->state->tokenStartCharIndex      = -10;
  //lexer->emit(lexer);

  // Note that the input stream is not closed when it EOFs, I don't bother
  // to do it here, but it is up to you to track streams created like this
  // and destroy them when the whole parse session is complete. Remember that you
  // don't want to do this until all tokens have been manipulated all the way through
  // your tree parsers etc as the token does not store the text it just refers
  // back to the input stream and trying to get the text for it will abort if you
  // close the input stream too early.

  //TODO what said before
  return true;
}

void Smt2::includeFile(const std::string& filename) {
  // security for online version
  if(!canIncludeFile()) {
    parseError("include-file feature was disabled for this run.");
  }

  // Get the lexer
  AntlrInput* ai = static_cast<AntlrInput*>(getInput());
  pANTLR3_LEXER lexer = ai->getAntlr3Lexer();
  // get the name of the current stream "Does it work inside an include?"
  const std::string inputName = ai->getInputStreamName();

  // Find the directory of the current input file
  std::string path;
  size_t pos = inputName.rfind('/');
  if(pos != std::string::npos) {
    path = std::string(inputName, 0, pos + 1);
  }
  path.append(filename);
  if(!newInputStream(path, lexer)) {
    parseError("Couldn't open include file `" + path + "'");
  }
}

void Smt2::mkSygusConstantsForType( const Type& type, std::vector<CVC4::Expr>& ops ) {
  if( type.isInteger() ){
    ops.push_back(getExprManager()->mkConst(Rational(0)));
    ops.push_back(getExprManager()->mkConst(Rational(1)));
  }else if( type.isBitVector() ){
    unsigned sz = ((BitVectorType)type).getSize();
    BitVector bval0(sz, (unsigned int)0);
    ops.push_back( getExprManager()->mkConst(bval0) );
    BitVector bval1(sz, (unsigned int)1);
    ops.push_back( getExprManager()->mkConst(bval1) );
  }else if( type.isBoolean() ){
    ops.push_back(getExprManager()->mkConst(true));
    ops.push_back(getExprManager()->mkConst(false));
  }
  //TODO : others?
}

//  This method adds N operators to ops[index], N names to cnames[index] and N type argument vectors to cargs[index] (where typically N=1)
//  This method may also add new elements pairwise into datatypes/sorts/ops/cnames/cargs in the case of non-flat gterms.
void Smt2::processSygusGTerm(
    CVC4::SygusGTerm& sgt,
    int index,
    std::vector<CVC4::Datatype>& datatypes,
    std::vector<CVC4::Type>& sorts,
    std::vector<std::vector<CVC4::Expr>>& ops,
    std::vector<std::vector<std::string>>& cnames,
    std::vector<std::vector<std::vector<CVC4::Type>>>& cargs,
    std::vector<bool>& allow_const,
    std::vector<std::vector<std::string>>& unresolved_gterm_sym,
    const std::vector<CVC4::Expr>& sygus_vars,
    std::map<CVC4::Type, CVC4::Type>& sygus_to_builtin,
    std::map<CVC4::Type, CVC4::Expr>& sygus_to_builtin_expr,
    CVC4::Type& ret,
    bool isNested)
{
  if (sgt.d_gterm_type == SygusGTerm::gterm_op)
  {
    Debug("parser-sygus") << "Add " << sgt.d_expr << " to datatype " << index
                          << std::endl;
    Kind oldKind;
    Kind newKind = kind::UNDEFINED_KIND;
    //convert to UMINUS if one child of MINUS
    if( sgt.d_children.size()==1 && sgt.d_expr==getExprManager()->operatorOf(kind::MINUS) ){
      oldKind = kind::MINUS;
      newKind = kind::UMINUS;
    }
    if( newKind!=kind::UNDEFINED_KIND ){
      Expr newExpr = getExprManager()->operatorOf(newKind);
      Debug("parser-sygus") << "Replace " << sgt.d_expr << " with " << newExpr << std::endl;
      sgt.d_expr = newExpr;
      std::string oldName = kind::kindToString(oldKind);
      std::string newName = kind::kindToString(newKind);
      size_t pos = 0;
      if((pos = sgt.d_name.find(oldName, pos)) != std::string::npos){
        sgt.d_name.replace(pos, oldName.length(), newName);
      }
    }
    ops[index].push_back( sgt.d_expr );
    cnames[index].push_back( sgt.d_name );
    cargs[index].push_back( std::vector< CVC4::Type >() );
    for( unsigned i=0; i<sgt.d_children.size(); i++ ){
      std::stringstream ss;
      ss << datatypes[index].getName() << "_" << ops[index].size() << "_arg_" << i;
      std::string sub_dname = ss.str();
      //add datatype for child
      Type null_type;
      pushSygusDatatypeDef( null_type, sub_dname, datatypes, sorts, ops, cnames, cargs, allow_const, unresolved_gterm_sym );
      int sub_dt_index = datatypes.size()-1;
      //process child
      Type sub_ret;
      processSygusGTerm( sgt.d_children[i], sub_dt_index, datatypes, sorts, ops, cnames, cargs, allow_const, unresolved_gterm_sym,
                         sygus_vars, sygus_to_builtin, sygus_to_builtin_expr, sub_ret, true );
      //process the nested gterm (either pop the last datatype, or flatten the argument)
      Type tt = processSygusNestedGTerm( sub_dt_index, sub_dname, datatypes, sorts, ops, cnames, cargs, allow_const, unresolved_gterm_sym,
                                         sygus_to_builtin, sygus_to_builtin_expr, sub_ret );
      cargs[index].back().push_back(tt);
    }
  }
  else if (sgt.d_gterm_type == SygusGTerm::gterm_constant)
  {
    if( sgt.getNumChildren()!=0 ){
      parseError("Bad syntax for Sygus Constant.");
    }
    std::vector< Expr > consts;
    mkSygusConstantsForType( sgt.d_type, consts );
    Debug("parser-sygus") << "...made " << consts.size() << " constants." << std::endl;
    for( unsigned i=0; i<consts.size(); i++ ){
      std::stringstream ss;
      ss << consts[i];
      Debug("parser-sygus") << "...add for constant " << ss.str() << std::endl;
      ops[index].push_back( consts[i] );
      cnames[index].push_back( ss.str() );
      cargs[index].push_back( std::vector< CVC4::Type >() );
    }
    allow_const[index] = true;
  }
  else if (sgt.d_gterm_type == SygusGTerm::gterm_variable
           || sgt.d_gterm_type == SygusGTerm::gterm_input_variable)
  {
    if( sgt.getNumChildren()!=0 ){
      parseError("Bad syntax for Sygus Variable.");
    }
    Debug("parser-sygus") << "...process " << sygus_vars.size() << " variables." << std::endl;
    for( unsigned i=0; i<sygus_vars.size(); i++ ){
      if( sygus_vars[i].getType()==sgt.d_type ){
        std::stringstream ss;
        ss << sygus_vars[i];
        Debug("parser-sygus") << "...add for variable " << ss.str() << std::endl;
        ops[index].push_back( sygus_vars[i] );
        cnames[index].push_back( ss.str() );
        cargs[index].push_back( std::vector< CVC4::Type >() );
      }
    }
  }
  else if (sgt.d_gterm_type == SygusGTerm::gterm_nested_sort)
  {
    ret = sgt.d_type;
  }
  else if (sgt.d_gterm_type == SygusGTerm::gterm_unresolved)
  {
    if( isNested ){
      if( isUnresolvedType(sgt.d_name) ){
        ret = getSort(sgt.d_name);
      }else{
        //nested, unresolved symbol...fail
        std::stringstream ss;
        ss << "Cannot handle nested unresolved symbol " << sgt.d_name << std::endl;
        parseError(ss.str());
      }
    }else{
      //will resolve when adding constructors
      unresolved_gterm_sym[index].push_back(sgt.d_name);
    }
  }
  else if (sgt.d_gterm_type == SygusGTerm::gterm_ignore)
  {
    // do nothing
  }
}

bool Smt2::pushSygusDatatypeDef( Type t, std::string& dname,
                                  std::vector< CVC4::Datatype >& datatypes,
                                  std::vector< CVC4::Type>& sorts,
                                  std::vector< std::vector<CVC4::Expr> >& ops,
                                  std::vector< std::vector<std::string> >& cnames,
                                  std::vector< std::vector< std::vector< CVC4::Type > > >& cargs,
                                  std::vector< bool >& allow_const,
                                  std::vector< std::vector< std::string > >& unresolved_gterm_sym ){
  sorts.push_back(t);
  datatypes.push_back(Datatype(dname));
  ops.push_back(std::vector<Expr>());
  cnames.push_back(std::vector<std::string>());
  cargs.push_back(std::vector<std::vector<CVC4::Type> >());
  allow_const.push_back(false);
  unresolved_gterm_sym.push_back(std::vector< std::string >());
  return true;
}

bool Smt2::popSygusDatatypeDef( std::vector< CVC4::Datatype >& datatypes,
                                 std::vector< CVC4::Type>& sorts,
                                 std::vector< std::vector<CVC4::Expr> >& ops,
                                 std::vector< std::vector<std::string> >& cnames,
                                 std::vector< std::vector< std::vector< CVC4::Type > > >& cargs,
                                 std::vector< bool >& allow_const,
                                 std::vector< std::vector< std::string > >& unresolved_gterm_sym ){
  sorts.pop_back();
  datatypes.pop_back();
  ops.pop_back();
  cnames.pop_back();
  cargs.pop_back();
  allow_const.pop_back();
  unresolved_gterm_sym.pop_back();
  return true;
}

Type Smt2::processSygusNestedGTerm( int sub_dt_index, std::string& sub_dname, std::vector< CVC4::Datatype >& datatypes,
                                    std::vector< CVC4::Type>& sorts,
                                    std::vector< std::vector<CVC4::Expr> >& ops,
                                    std::vector< std::vector<std::string> >& cnames,
                                    std::vector< std::vector< std::vector< CVC4::Type > > >& cargs,
                                    std::vector< bool >& allow_const,
                                    std::vector< std::vector< std::string > >& unresolved_gterm_sym,
                                    std::map< CVC4::Type, CVC4::Type >& sygus_to_builtin,
                                    std::map< CVC4::Type, CVC4::Expr >& sygus_to_builtin_expr, Type sub_ret ) {
  Type t = sub_ret;
  Debug("parser-sygus") << "Argument is ";
  if( t.isNull() ){
    //then, it is the datatype we constructed, which should have a single constructor
    t = mkUnresolvedType(sub_dname);
    Debug("parser-sygus") << "inline flattening of (auxiliary, local) datatype " << t << std::endl;
    Debug("parser-sygus") << ": to compute type, construct ground term witnessing the grammar, #cons=" << cargs[sub_dt_index].size() << std::endl;
    if( cargs[sub_dt_index].empty() ){
      parseError(std::string("Internal error : datatype for nested gterm does not have a constructor."));
    }
    Expr sop = ops[sub_dt_index][0];
    Type curr_t;
    if( sop.getKind() != kind::BUILTIN && ( sop.isConst() || cargs[sub_dt_index][0].empty() ) ){
      curr_t = sop.getType();
      Debug("parser-sygus") << ": it is constant/0-arg cons " << sop << " with type " << sop.getType() << ", debug=" << sop.isConst() << " " << cargs[sub_dt_index][0].size() << std::endl;
      // only cache if it is a singleton datatype (has unique expr)
      if (ops[sub_dt_index].size() == 1)
      {
        sygus_to_builtin_expr[t] = sop;
        // store that term sop has dedicated sygus type t
        if (d_sygus_bound_var_type.find(sop) == d_sygus_bound_var_type.end())
        {
          d_sygus_bound_var_type[sop] = t;
        }
      }
    }else{
      std::vector< Expr > children;
      if( sop.getKind() != kind::BUILTIN ){
        children.push_back( sop );
      }
      for( unsigned i=0; i<cargs[sub_dt_index][0].size(); i++ ){
        std::map< CVC4::Type, CVC4::Expr >::iterator it = sygus_to_builtin_expr.find( cargs[sub_dt_index][0][i] );
        if( it==sygus_to_builtin_expr.end() ){
          if( sygus_to_builtin.find( cargs[sub_dt_index][0][i] )==sygus_to_builtin.end() ){
            std::stringstream ss;
            ss << "Missing builtin type for type " << cargs[sub_dt_index][0][i] << "!" << std::endl;
            ss << "Builtin types are currently : " << std::endl;
            for( std::map< CVC4::Type, CVC4::Type >::iterator itb = sygus_to_builtin.begin(); itb != sygus_to_builtin.end(); ++itb ){
              ss << "  " << itb->first << " -> " << itb->second << std::endl;
            }
            parseError(ss.str());
          }
          Type bt = sygus_to_builtin[cargs[sub_dt_index][0][i]];
          Debug("parser-sygus") << ":  child " << i << " introduce type elem for " << cargs[sub_dt_index][0][i] << " " << bt << std::endl;
          std::stringstream ss;
          ss << t << "_x_" << i;
          Expr bv = mkBoundVar(ss.str(), bt);
          children.push_back( bv );
          d_sygus_bound_var_type[bv] = cargs[sub_dt_index][0][i];
        }else{
          Debug("parser-sygus") << ":  child " << i << " existing sygus to builtin expr : " << it->second << std::endl;
          children.push_back( it->second );
        }
      }
      Kind sk = sop.getKind() != kind::BUILTIN
                    ? getKindForFunction(sop)
                    : getExprManager()->operatorToKind(sop);
      Debug("parser-sygus") << ": operator " << sop << " with " << sop.getKind() << " " << sk << std::endl;
      Expr e = getExprManager()->mkExpr( sk, children );
      Debug("parser-sygus") << ": constructed " << e << ", which has type " << e.getType() << std::endl;
      curr_t = e.getType();
      sygus_to_builtin_expr[t] = e;
    }
    sorts[sub_dt_index] = curr_t;
    sygus_to_builtin[t] = curr_t;
  }else{
    Debug("parser-sygus") << "simple argument " << t << std::endl;
    Debug("parser-sygus") << "...removing " << datatypes.back().getName() << std::endl;
    //otherwise, datatype was unecessary
    //pop argument datatype definition
    popSygusDatatypeDef( datatypes, sorts, ops, cnames, cargs, allow_const, unresolved_gterm_sym );
  }
  return t;
}

void Smt2::setSygusStartIndex(const std::string& fun,
                              int startIndex,
                              std::vector<CVC4::Datatype>& datatypes,
                              std::vector<CVC4::Type>& sorts,
                              std::vector<std::vector<CVC4::Expr>>& ops)
{
  if( startIndex>0 ){
    CVC4::Datatype tmp_dt = datatypes[0];
    Type tmp_sort = sorts[0];
    std::vector< Expr > tmp_ops;
    tmp_ops.insert( tmp_ops.end(), ops[0].begin(), ops[0].end() );
    datatypes[0] = datatypes[startIndex];
    sorts[0] = sorts[startIndex];
    ops[0].clear();
    ops[0].insert( ops[0].end(), ops[startIndex].begin(), ops[startIndex].end() );
    datatypes[startIndex] = tmp_dt;
    sorts[startIndex] = tmp_sort;
    ops[startIndex].clear();
    ops[startIndex].insert( ops[startIndex].begin(), tmp_ops.begin(), tmp_ops.end() );
  }else if( startIndex<0 ){
    std::stringstream ss;
    ss << "warning: no symbol named Start for synth-fun " << fun << std::endl;
    warning(ss.str());
  }
}

void Smt2::mkSygusDatatype( CVC4::Datatype& dt, std::vector<CVC4::Expr>& ops,
                            std::vector<std::string>& cnames, std::vector< std::vector< CVC4::Type > >& cargs,
                            std::vector<std::string>& unresolved_gterm_sym,
                            std::map< CVC4::Type, CVC4::Type >& sygus_to_builtin ) {
  Debug("parser-sygus") << "Making sygus datatype " << dt.getName() << std::endl;
  Debug("parser-sygus") << "  add constructors..." << std::endl;
  
  Debug("parser-sygus") << "SMT2 sygus parser : Making constructors for sygus datatype " << dt.getName() << std::endl;
  Debug("parser-sygus") << "  add constructors..." << std::endl;
  // size of cnames changes, this loop must check size
  for (unsigned i = 0; i < cnames.size(); i++)
  {
    bool is_dup = false;
    bool is_dup_op = false;
    for (unsigned j = 0; j < i; j++)
    {
      if( ops[i]==ops[j] ){
        is_dup_op = true;
        if( cargs[i].size()==cargs[j].size() ){
          is_dup = true;
          for( unsigned k=0; k<cargs[i].size(); k++ ){
            if( cargs[i][k]!=cargs[j][k] ){
              is_dup = false;
              break;
            }
          }
        }
        if( is_dup ){
          break;
        }
      }
    }
    Debug("parser-sygus") << "SYGUS CONS " << i << " : ";
    if( is_dup ){
      Debug("parser-sygus") << "--> Duplicate gterm : " << ops[i] << std::endl;
      ops.erase( ops.begin() + i, ops.begin() + i + 1 );
      cnames.erase( cnames.begin() + i, cnames.begin() + i + 1 );
      cargs.erase( cargs.begin() + i, cargs.begin() + i + 1 );
      i--;
    }
    else
    {
      std::shared_ptr<SygusPrintCallback> spc;
      if (is_dup_op)
      {
        Debug("parser-sygus") << "--> Duplicate gterm operator : " << ops[i]
                              << std::endl;
        // make into define-fun
        std::vector<Type> ltypes;
        for (unsigned j = 0, size = cargs[i].size(); j < size; j++)
        {
          ltypes.push_back(sygus_to_builtin[cargs[i][j]]);
        }
        std::vector<Expr> largs;
        Expr lbvl = makeSygusBoundVarList(dt, i, ltypes, largs);

        // make the let_body
        std::vector<Expr> children;
        if (ops[i].getKind() != kind::BUILTIN)
        {
          children.push_back(ops[i]);
        }
        children.insert(children.end(), largs.begin(), largs.end());
        Kind sk = ops[i].getKind() != kind::BUILTIN
                      ? kind::APPLY_UF
                      : getExprManager()->operatorToKind(ops[i]);
        Expr body = getExprManager()->mkExpr(sk, children);
        // replace by lambda
        ops[i] = getExprManager()->mkExpr(kind::LAMBDA, lbvl, body);
        Debug("parser-sygus") << "  ...replace op : " << ops[i] << std::endl;
        // callback prints as the expression
        spc = std::make_shared<printer::SygusExprPrintCallback>(body, largs);
      }
      else
      {
        if (ops[i].getType().isBitVector() && ops[i].isConst())
        {
          Debug("parser-sygus") << "--> Bit-vector constant " << ops[i] << " ("
                                << cnames[i] << ")" << std::endl;
          // Since there are multiple output formats for bit-vectors and
          // we are required by sygus standards to print in the exact input
          // format given by the user, we use a print callback to custom print
          // the given name.
          spc = std::make_shared<printer::SygusNamedPrintCallback>(cnames[i]);
        }
        else if (ops[i].getKind() == kind::VARIABLE)
        {
          Debug("parser-sygus") << "--> Defined function " << ops[i]
                                << std::endl;
          // turn f into (lammbda (x) (f x))
          // in a degenerate case, ops[i] may be a defined constant,
          // in which case we do not replace by a lambda.
          if (ops[i].getType().isFunction())
          {
            std::vector<Type> ftypes =
                static_cast<FunctionType>(ops[i].getType()).getArgTypes();
            std::vector<Expr> largs;
            Expr lbvl = makeSygusBoundVarList(dt, i, ftypes, largs);
            largs.insert(largs.begin(), ops[i]);
            Expr body = getExprManager()->mkExpr(kind::APPLY_UF, largs);
            ops[i] = getExprManager()->mkExpr(kind::LAMBDA, lbvl, body);
            Debug("parser-sygus") << "  ...replace op : " << ops[i]
                                  << std::endl;
          }
          else
          {
            Debug("parser-sygus") << "  ...replace op : " << ops[i]
                                  << std::endl;
          }
          // keep a callback to say it should be printed with the defined name
          spc = std::make_shared<printer::SygusNamedPrintCallback>(cnames[i]);
        }
        else
        {
          Debug("parser-sygus") << "--> Default case " << ops[i] << std::endl;
        }
      }
      // must rename to avoid duplication
      std::stringstream ss;
      ss << dt.getName() << "_" << i << "_" << cnames[i];
      cnames[i] = ss.str();
      Debug("parser-sygus") << "  construct the datatype " << cnames[i] << "..."
                            << std::endl;
      // add the sygus constructor
      dt.addSygusConstructor(ops[i], cnames[i], cargs[i], spc);
      Debug("parser-sygus") << "  finished constructing the datatype"
                            << std::endl;
    }
  }

  Debug("parser-sygus") << "  add constructors for unresolved symbols..." << std::endl;
  if( !unresolved_gterm_sym.empty() ){
    std::vector< Type > types;
    Debug("parser-sygus") << "...resolve " << unresolved_gterm_sym.size() << " symbols..." << std::endl;
    for( unsigned i=0; i<unresolved_gterm_sym.size(); i++ ){
      Debug("parser-sygus") << "  resolve : " << unresolved_gterm_sym[i] << std::endl;
      if( isUnresolvedType(unresolved_gterm_sym[i]) ){
        Debug("parser-sygus") << "    it is an unresolved type." << std::endl;
        Type t = getSort(unresolved_gterm_sym[i]);
        if( std::find( types.begin(), types.end(), t )==types.end() ){
          types.push_back( t );
          //identity element
          Type bt = dt.getSygusType();
          Debug("parser-sygus") << ":  make identity function for " << bt << ", argument type " << t << std::endl;

          std::stringstream ss;
          ss << t << "_x";
          Expr var = mkBoundVar(ss.str(), bt);
          std::vector<Expr> lchildren;
          lchildren.push_back(
              getExprManager()->mkExpr(kind::BOUND_VAR_LIST, var));
          lchildren.push_back(var);
          Expr id_op = getExprManager()->mkExpr(kind::LAMBDA, lchildren);

          // empty sygus callback (should not be printed)
          std::shared_ptr<SygusPrintCallback> sepc =
              std::make_shared<printer::SygusEmptyPrintCallback>();

          //make the sygus argument list
          std::vector< Type > id_carg;
          id_carg.push_back( t );
          dt.addSygusConstructor(id_op, unresolved_gterm_sym[i], id_carg, sepc);

          //add to operators
          ops.push_back( id_op );
        }
      }else{
        std::stringstream ss;
        ss << "Unhandled sygus constructor " << unresolved_gterm_sym[i];
        throw ParserException(ss.str());
      }
    }
  }
}

Expr Smt2::makeSygusBoundVarList(Datatype& dt,
                                 unsigned i,
                                 const std::vector<Type>& ltypes,
                                 std::vector<Expr>& lvars)
{
  for (unsigned j = 0, size = ltypes.size(); j < size; j++)
  {
    std::stringstream ss;
    ss << dt.getName() << "_x_" << i << "_" << j;
    Expr v = mkBoundVar(ss.str(), ltypes[j]);
    lvars.push_back(v);
  }
  return getExprManager()->mkExpr(kind::BOUND_VAR_LIST, lvars);
}

void Smt2::addSygusConstructorTerm(Datatype& dt,
                                   Expr term,
                                   std::map<Expr, Type>& ntsToUnres) const
{
  Trace("parser-sygus2") << "Add sygus cons term " << term << std::endl;
  // purify each occurrence of a non-terminal symbol in term, replace by
  // free variables. These become arguments to constructors. Notice we must do
  // a tree traversal in this function, since unique paths to the same term
  // should be treated as distinct terms.
  // Notice that let expressions are forbidden in the input syntax of term, so
  // this does not lead to exponential behavior with respect to input size.
  std::vector<Expr> args;
  std::vector<Type> cargs;
  Expr op = purifySygusGTerm(term, ntsToUnres, args, cargs);
  Trace("parser-sygus2") << "Purified operator " << op
                         << ", #args/cargs=" << args.size() << "/"
                         << cargs.size() << std::endl;
  std::shared_ptr<SygusPrintCallback> spc;
  // callback prints as the expression
  spc = std::make_shared<printer::SygusExprPrintCallback>(op, args);
  if (!args.empty())
  {
    bool pureVar = false;
    if (op.getNumChildren() == args.size())
    {
      pureVar = true;
      for (unsigned i = 0, nchild = op.getNumChildren(); i < nchild; i++)
      {
        if (op[i] != args[i])
        {
          pureVar = false;
          break;
        }
      }
    }
    Trace("parser-sygus2") << "Pure var is " << pureVar
                           << ", hasOp=" << op.hasOperator() << std::endl;
    if (pureVar && op.hasOperator())
    {
      // optimization: use just the operator if it an application to only vars
      op = op.getOperator();
    }
    else
    {
      Expr lbvl = getExprManager()->mkExpr(kind::BOUND_VAR_LIST, args);
      // its operator is a lambda
      op = getExprManager()->mkExpr(kind::LAMBDA, lbvl, op);
    }
  }
  Trace("parser-sygus2") << "Generated operator " << op << std::endl;
  std::stringstream ss;
  ss << op.getKind();
  dt.addSygusConstructor(op, ss.str(), cargs, spc);
}

Expr Smt2::purifySygusGTerm(Expr term,
                            std::map<Expr, Type>& ntsToUnres,
                            std::vector<Expr>& args,
                            std::vector<Type>& cargs) const
{
  Trace("parser-sygus2-debug")
      << "purifySygusGTerm: " << term << " #nchild=" << term.getNumChildren()
      << std::endl;
  std::map<Expr, Type>::iterator itn = ntsToUnres.find(term);
  if (itn != ntsToUnres.end())
  {
    Expr ret = getExprManager()->mkBoundVar(term.getType());
    Trace("parser-sygus2-debug")
        << "...unresolved non-terminal, intro " << ret << std::endl;
    args.push_back(ret);
    cargs.push_back(itn->second);
    return ret;
  }
  std::vector<Expr> pchildren;
  // To test whether the operator should be passed to mkExpr below, we check
  // whether this term is parameterized. This includes APPLY_UF terms and BV
  // extraction terms, but excludes applications of most interpreted symbols
  // like PLUS.
  if (term.isParameterized())
  {
    pchildren.push_back(term.getOperator());
  }
  bool childChanged = false;
  for (unsigned i = 0, nchild = term.getNumChildren(); i < nchild; i++)
  {
    Trace("parser-sygus2-debug")
        << "......purify child " << i << " : " << term[i] << std::endl;
    Expr ptermc = purifySygusGTerm(term[i], ntsToUnres, args, cargs);
    pchildren.push_back(ptermc);
    childChanged = childChanged || ptermc != term[i];
  }
  if (!childChanged)
  {
    Trace("parser-sygus2-debug") << "...no child changed" << std::endl;
    return term;
  }
  Expr nret = getExprManager()->mkExpr(term.getKind(), pchildren);
  Trace("parser-sygus2-debug")
      << "...child changed, return " << nret << std::endl;
  return nret;
}

void Smt2::addSygusConstructorVariables(Datatype& dt,
                                        const std::vector<Expr>& sygusVars,
                                        Type type) const
{
  // each variable of appropriate type becomes a sygus constructor in dt.
  for (unsigned i = 0, size = sygusVars.size(); i < size; i++)
  {
    Expr v = sygusVars[i];
    if (v.getType() == type)
    {
      std::stringstream ss;
      ss << v;
      std::vector<CVC4::Type> cargs;
      dt.addSygusConstructor(v, ss.str(), cargs);
    }
  }
}

InputLanguage Smt2::getLanguage() const
{
  ExprManager* em = getExprManager();
  return em->getOptions().getInputLanguage();
}

void Smt2::applyTypeAscription(ParseOp& p, Type type)
{
  // (as const (Array T1 T2))
  if (p.d_kind == kind::STORE_ALL)
  {
    if (!type.isArray())
    {
      std::stringstream ss;
      ss << "expected array constant term, but cast is not of array type"
         << std::endl
         << "cast type: " << type;
      parseError(ss.str());
    }
    p.d_type = type;
    return;
  }
  if (p.d_expr.isNull())
  {
    Trace("parser-overloading")
        << "Getting variable expression with name " << p.d_name << " and type "
        << type << std::endl;
    // get the variable expression for the type
    if (isDeclared(p.d_name, SYM_VARIABLE))
    {
      p.d_expr = getExpressionForNameAndType(p.d_name, type);
    }
    if (p.d_expr.isNull())
    {
      std::stringstream ss;
      ss << "Could not resolve expression with name " << p.d_name
         << " and type " << type << std::endl;
      parseError(ss.str());
    }
  }
  ExprManager* em = getExprManager();
  Type etype = p.d_expr.getType();
  Kind ekind = p.d_expr.getKind();
  Trace("parser-qid") << "Resolve ascription " << type << " on " << p.d_expr;
  Trace("parser-qid") << " " << ekind << " " << etype;
  Trace("parser-qid") << std::endl;
  if (ekind == kind::APPLY_CONSTRUCTOR && type.isDatatype())
  {
    // nullary constructors with a type ascription
    // could be a parametric constructor or just an overloaded constructor
    DatatypeType dtype = static_cast<DatatypeType>(type);
    if (dtype.isParametric())
    {
      std::vector<Expr> v;
      Expr e = p.d_expr.getOperator();
      const DatatypeConstructor& dtc =
          Datatype::datatypeOf(e)[Datatype::indexOf(e)];
      v.push_back(em->mkExpr(
          kind::APPLY_TYPE_ASCRIPTION,
          em->mkConst(AscriptionType(dtc.getSpecializedConstructorType(type))),
          p.d_expr.getOperator()));
      v.insert(v.end(), p.d_expr.begin(), p.d_expr.end());
      p.d_expr = em->mkExpr(kind::APPLY_CONSTRUCTOR, v);
    }
  }
  else if (etype.isConstructor())
  {
    // a non-nullary constructor with a type ascription
    DatatypeType dtype = static_cast<DatatypeType>(type);
    if (dtype.isParametric())
    {
      const DatatypeConstructor& dtc =
          Datatype::datatypeOf(p.d_expr)[Datatype::indexOf(p.d_expr)];
      p.d_expr = em->mkExpr(
          kind::APPLY_TYPE_ASCRIPTION,
          em->mkConst(AscriptionType(dtc.getSpecializedConstructorType(type))),
          p.d_expr);
    }
  }
  else if (ekind == kind::EMPTYSET)
  {
    Debug("parser") << "Empty set encountered: " << p.d_expr << " " << type
                    << std::endl;
    p.d_expr = em->mkConst(EmptySet(type));
  }
  else if (ekind == kind::UNIVERSE_SET)
  {
    p.d_expr = em->mkNullaryOperator(type, kind::UNIVERSE_SET);
  }
  else if (ekind == kind::SEP_NIL)
  {
    // We don't want the nil reference to be a constant: for instance, it
    // could be of type Int but is not a const rational. However, the
    // expression has 0 children. So we convert to a SEP_NIL variable.
    p.d_expr = em->mkNullaryOperator(type, kind::SEP_NIL);
  }
  else if (etype != type)
  {
    parseError("Type ascription not satisfied.");
  }
}

Expr Smt2::parseOpToExpr(ParseOp& p)
{
  Expr expr;
  if (p.d_kind != kind::NULL_EXPR || !p.d_type.isNull())
  {
    parseError(
        "Bad syntax for qualified identifier operator in term position.");
  }
  else if (!p.d_expr.isNull())
  {
    expr = p.d_expr;
  }
  else if (!isDeclared(p.d_name, SYM_VARIABLE))
  {
    if (sygus_v1() && p.d_name[0] == '-'
        && p.d_name.find_first_not_of("0123456789", 1) == std::string::npos)
    {
      // allow unary minus in sygus version 1
      expr = getExprManager()->mkConst(Rational(p.d_name));
    }
    else
    {
      std::stringstream ss;
      ss << "Symbol " << p.d_name << " is not declared.";
      parseError(ss.str());
    }
  }
  else
  {
    expr = getExpressionForName(p.d_name);
  }
  assert(!expr.isNull());
  return expr;
}

Expr Smt2::applyParseOp(ParseOp& p, std::vector<Expr>& args)
{
  bool isBuiltinOperator = false;
  // the builtin kind of the overall return expression
  Kind kind = kind::NULL_EXPR;
  // First phase: process the operator
  if (Debug.isOn("parser"))
  {
    Debug("parser") << "Apply parse op to:" << std::endl;
    Debug("parser") << "args has size " << args.size() << std::endl;
    for (std::vector<Expr>::iterator i = args.begin(); i != args.end(); ++i)
    {
      Debug("parser") << "++ " << *i << std::endl;
    }
  }
  if (p.d_kind != kind::NULL_EXPR)
  {
    // It is a special case, e.g. tupSel or array constant specification.
    // We have to wait until the arguments are parsed to resolve it.
  }
  else if (!p.d_expr.isNull())
  {
    // An explicit operator, e.g. an indexed symbol.
    args.insert(args.begin(), p.d_expr);
    if (p.d_expr.getType().isTester())
    {
      // Testers are handled differently than other indexed operators,
      // since they require a kind.
      kind = kind::APPLY_TESTER;
    }
  }
  else
  {
    isBuiltinOperator = isOperatorEnabled(p.d_name);
    if (isBuiltinOperator)
    {
      // a builtin operator, convert to kind
      kind = getOperatorKind(p.d_name);
    }
    else
    {
      // A non-built-in function application, get the expression
      checkDeclaration(p.d_name, CHECK_DECLARED, SYM_VARIABLE);
      Expr v = getVariable(p.d_name);
      if (!v.isNull())
      {
        checkFunctionLike(v);
        kind = getKindForFunction(v);
        args.insert(args.begin(), v);
      }
      else
      {
        // Overloaded symbol?
        // Could not find the expression. It may be an overloaded symbol,
        // in which case we may find it after knowing the types of its
        // arguments.
        std::vector<Type> argTypes;
        for (std::vector<Expr>::iterator i = args.begin(); i != args.end(); ++i)
        {
          argTypes.push_back((*i).getType());
        }
        Expr op = getOverloadedFunctionForTypes(p.d_name, argTypes);
        if (!op.isNull())
        {
          checkFunctionLike(op);
          kind = getKindForFunction(op);
          args.insert(args.begin(), op);
        }
        else
        {
          parseError(
              "Cannot find unambiguous overloaded function for argument "
              "types.");
        }
      }
    }
  }

  // Second phase: apply the arguments to the parse op
  ExprManager* em = getExprManager();
  // handle special cases
  if (p.d_kind == kind::STORE_ALL)
  {
    if (args.size() != 1)
    {
      parseError("Too many arguments to array constant.");
    }
    if (!args[0].isConst())
    {
      std::stringstream ss;
      ss << "expected constant term inside array constant, but found "
         << "nonconstant term:" << std::endl
         << "the term: " << args[0];
      parseError(ss.str());
    }
    ArrayType aqtype = static_cast<ArrayType>(p.d_type);
    if (!aqtype.getConstituentType().isComparableTo(args[0].getType()))
    {
      std::stringstream ss;
      ss << "type mismatch inside array constant term:" << std::endl
         << "array type:          " << p.d_type << std::endl
         << "expected const type: " << aqtype.getConstituentType() << std::endl
         << "computed const type: " << args[0].getType();
      parseError(ss.str());
    }
    return em->mkConst(ArrayStoreAll(p.d_type, args[0]));
  }
  else if (p.d_kind == kind::APPLY_SELECTOR)
  {
    if (p.d_expr.isNull())
    {
      parseError("Could not process parsed tuple selector.");
    }
    // tuple selector case
    Integer x = p.d_expr.getConst<Rational>().getNumerator();
    if (!x.fitsUnsignedInt())
    {
      parseError("index of tupSel is larger than size of unsigned int");
    }
    unsigned int n = x.toUnsignedInt();
    if (args.size() > 1)
    {
      parseError("tupSel applied to more than one tuple argument");
    }
    Type t = args[0].getType();
    if (!t.isTuple())
    {
      parseError("tupSel applied to non-tuple");
    }
    size_t length = ((DatatypeType)t).getTupleLength();
    if (n >= length)
    {
      std::stringstream ss;
      ss << "tuple is of length " << length << "; cannot access index " << n;
      parseError(ss.str());
    }
    const Datatype& dt = ((DatatypeType)t).getDatatype();
    return em->mkExpr(kind::APPLY_SELECTOR, dt[0][n].getSelector(), args);
  }
  else if (p.d_kind != kind::NULL_EXPR)
  {
    std::stringstream ss;
    ss << "Could not process parsed qualified identifier kind " << p.d_kind;
    parseError(ss.str());
  }
  else if (isBuiltinOperator)
  {
    if (args.size() > 2)
    {
      if (kind == kind::INTS_DIVISION || kind == kind::XOR
          || kind == kind::MINUS || kind == kind::DIVISION
          || (kind == kind::BITVECTOR_XNOR && v2_6()))
      {
        // Builtin operators that are not tokenized, are left associative,
        // but not internally variadic must set this.
        return em->mkLeftAssociative(kind, args);
      }
      else if (kind == kind::IMPLIES)
      {
        /* right-associative, but CVC4 internally only supports 2 args */
        return em->mkRightAssociative(kind, args);
      }
      else if (kind == kind::EQUAL || kind == kind::LT || kind == kind::GT
               || kind == kind::LEQ || kind == kind::GEQ)
      {
        /* "chainable", but CVC4 internally only supports 2 args */
        return em->mkExpr(em->mkConst(Chain(kind)), args);
      }
    }

    if (kind::isAssociative(kind) && args.size() > em->maxArity(kind))
    {
      /* Special treatment for associative operators with lots of children
       */
      return em->mkAssociative(kind, args);
    }
    else if (!strictModeEnabled() && (kind == kind::AND || kind == kind::OR)
             && args.size() == 1)
    {
      // Unary AND/OR can be replaced with the argument.
      return args[0];
    }
    else if (kind == kind::MINUS && args.size() == 1)
    {
      return em->mkExpr(kind::UMINUS, args[0]);
    }
    else
    {
      checkOperator(kind, args.size());
      return em->mkExpr(kind, args);
    }
  }

  if (args.size() >= 2)
  {
    // may be partially applied function, in this case we use HO_APPLY
    Type argt = args[0].getType();
    if (argt.isFunction())
    {
      unsigned arity = static_cast<FunctionType>(argt).getArity();
      if (args.size() - 1 < arity)
      {
        Debug("parser") << "Partial application of " << args[0];
        Debug("parser") << " : #argTypes = " << arity;
        Debug("parser") << ", #args = " << args.size() - 1 << std::endl;
        // must curry the partial application
        return em->mkLeftAssociative(kind::HO_APPLY, args);
      }
    }
  }
  if (kind == kind::NULL_EXPR)
  {
    std::vector<Expr> eargs(args.begin() + 1, args.end());
    return em->mkExpr(args[0], eargs);
  }
  return em->mkExpr(kind, args);
}

Expr Smt2::setNamedAttribute(Expr& expr, const SExpr& sexpr)
{
  if (!sexpr.isKeyword())
  {
    parseError("improperly formed :named annotation");
  }
  std::string name = sexpr.getValue();
  checkUserSymbol(name);
  // ensure expr is a closed subterm
  if (expr.hasFreeVariable())
  {
    std::stringstream ss;
    ss << ":named annotations can only name terms that are closed";
    parseError(ss.str());
  }
  // check that sexpr is a fresh function symbol, and reserve it
  reserveSymbolAtAssertionLevel(name);
  // define it
  Expr func = mkVar(name, expr.getType(), ExprManager::VAR_FLAG_DEFINED);
  // remember the last term to have been given a :named attribute
  setLastNamedTerm(expr, name);
  return func;
}

Expr Smt2::mkAnd(const std::vector<Expr>& es)
{
  ExprManager* em = getExprManager();

  if (es.size() == 0)
  {
    return em->mkConst(true);
  }
  else if (es.size() == 1)
  {
    return es[0];
  }
  else
  {
    return em->mkExpr(kind::AND, es);
  }
}

}  // namespace parser
}/* CVC4 namespace */<|MERGE_RESOLUTION|>--- conflicted
+++ resolved
@@ -627,7 +627,6 @@
   }
 }
 
-<<<<<<< HEAD
 std::unique_ptr<Command> Smt2::assertRewriteRule(
     Kind kind,
     Expr bvl,
@@ -653,7 +652,8 @@
   Expr rhs = em->mkExpr(kind, args);
   Expr rule = em->mkExpr(kind::REWRITE_RULE, bvl, mkAnd(guards), rhs);
   return std::unique_ptr<Command>(new AssertCommand(rule, false));
-=======
+}
+
 Smt2::SynthFunFactory::SynthFunFactory(
     Smt2* smt2,
     const std::string& fun,
@@ -733,7 +733,6 @@
   }
 
   return std::unique_ptr<Command>(new SygusInvConstraintCommand(terms));
->>>>>>> 3fac8f36
 }
 
 Command* Smt2::setLogic(std::string name, bool fromCommand)
