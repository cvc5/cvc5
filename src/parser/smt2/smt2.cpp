/*********************                                                        */
/*! \file smt2.cpp
 ** \verbatim
 ** Top contributors (to current version):
 **   Andrew Reynolds, Kshitij Bansal, Morgan Deters
 ** This file is part of the CVC4 project.
 ** Copyright (c) 2009-2019 by the authors listed in the file AUTHORS
 ** in the top-level source directory) and their institutional affiliations.
 ** All rights reserved.  See the file COPYING in the top-level source
 ** directory for licensing information.\endverbatim
 **
 ** \brief Definitions of SMT2 constants.
 **
 ** Definitions of SMT2 constants.
 **/
#include "parser/smt2/smt2.h"

#include <algorithm>

#include "base/check.h"
#include "expr/type.h"
#include "options/options.h"
#include "parser/antlr_input.h"
#include "parser/parser.h"
#include "parser/smt2/smt2_input.h"
#include "printer/sygus_print_callback.h"
#include "util/bitvector.h"

// ANTLR defines these, which is really bad!
#undef true
#undef false

namespace CVC4 {
namespace parser {

Smt2::Smt2(api::Solver* solver, Input* input, bool strictMode, bool parseOnly)
    : Parser(solver, input, strictMode, parseOnly),
      d_logicSet(false),
      d_seenSetLogic(false)
{
  if (!strictModeEnabled())
  {
    addTheory(Smt2::THEORY_CORE);
  }
}

void Smt2::addArithmeticOperators() {
  addOperator(api::PLUS, "+");
  addOperator(api::MINUS, "-");
  // api::MINUS is converted to api::UMINUS if there is only a single operand
  Parser::addOperator(api::UMINUS);
  addOperator(api::MULT, "*");
  addOperator(api::LT, "<");
  addOperator(api::LEQ, "<=");
  addOperator(api::GT, ">");
  addOperator(api::GEQ, ">=");

  if (!strictModeEnabled())
  {
    // NOTE: this operator is non-standard
    addOperator(api::POW, "^");
  }
}

void Smt2::addTranscendentalOperators()
{
  addOperator(api::EXPONENTIAL, "exp");
  addOperator(api::SINE, "sin");
  addOperator(api::COSINE, "cos");
  addOperator(api::TANGENT, "tan");
  addOperator(api::COSECANT, "csc");
  addOperator(api::SECANT, "sec");
  addOperator(api::COTANGENT, "cot");
  addOperator(api::ARCSINE, "arcsin");
  addOperator(api::ARCCOSINE, "arccos");
  addOperator(api::ARCTANGENT, "arctan");
  addOperator(api::ARCCOSECANT, "arccsc");
  addOperator(api::ARCSECANT, "arcsec");
  addOperator(api::ARCCOTANGENT, "arccot");
  addOperator(api::SQRT, "sqrt");
}

void Smt2::addQuantifiersOperators()
{
  if (!strictModeEnabled())
  {
    addOperator(api::INST_CLOSURE, "inst-closure");
  }
}

void Smt2::addBitvectorOperators() {
  addOperator(api::BITVECTOR_CONCAT, "concat");
  addOperator(api::BITVECTOR_NOT, "bvnot");
  addOperator(api::BITVECTOR_AND, "bvand");
  addOperator(api::BITVECTOR_OR, "bvor");
  addOperator(api::BITVECTOR_NEG, "bvneg");
  addOperator(api::BITVECTOR_PLUS, "bvadd");
  addOperator(api::BITVECTOR_MULT, "bvmul");
  addOperator(api::BITVECTOR_UDIV, "bvudiv");
  addOperator(api::BITVECTOR_UREM, "bvurem");
  addOperator(api::BITVECTOR_SHL, "bvshl");
  addOperator(api::BITVECTOR_LSHR, "bvlshr");
  addOperator(api::BITVECTOR_ULT, "bvult");
  addOperator(api::BITVECTOR_NAND, "bvnand");
  addOperator(api::BITVECTOR_NOR, "bvnor");
  addOperator(api::BITVECTOR_XOR, "bvxor");
  addOperator(api::BITVECTOR_XNOR, "bvxnor");
  addOperator(api::BITVECTOR_COMP, "bvcomp");
  addOperator(api::BITVECTOR_SUB, "bvsub");
  addOperator(api::BITVECTOR_SDIV, "bvsdiv");
  addOperator(api::BITVECTOR_SREM, "bvsrem");
  addOperator(api::BITVECTOR_SMOD, "bvsmod");
  addOperator(api::BITVECTOR_ASHR, "bvashr");
  addOperator(api::BITVECTOR_ULE, "bvule");
  addOperator(api::BITVECTOR_UGT, "bvugt");
  addOperator(api::BITVECTOR_UGE, "bvuge");
  addOperator(api::BITVECTOR_SLT, "bvslt");
  addOperator(api::BITVECTOR_SLE, "bvsle");
  addOperator(api::BITVECTOR_SGT, "bvsgt");
  addOperator(api::BITVECTOR_SGE, "bvsge");
  addOperator(api::BITVECTOR_REDOR, "bvredor");
  addOperator(api::BITVECTOR_REDAND, "bvredand");
  addOperator(api::BITVECTOR_TO_NAT, "bv2nat");

  addIndexedOperator(
      api::BITVECTOR_EXTRACT, api::BITVECTOR_EXTRACT, "extract");
  addIndexedOperator(api::BITVECTOR_REPEAT, api::BITVECTOR_REPEAT, "repeat");
  addIndexedOperator(
      api::BITVECTOR_ZERO_EXTEND, api::BITVECTOR_ZERO_EXTEND, "zero_extend");
  addIndexedOperator(
      api::BITVECTOR_SIGN_EXTEND, api::BITVECTOR_SIGN_EXTEND, "sign_extend");
  addIndexedOperator(
      api::BITVECTOR_ROTATE_LEFT, api::BITVECTOR_ROTATE_LEFT, "rotate_left");
  addIndexedOperator(api::BITVECTOR_ROTATE_RIGHT,
                     api::BITVECTOR_ROTATE_RIGHT,
                     "rotate_right");
  addIndexedOperator(api::INT_TO_BITVECTOR, api::INT_TO_BITVECTOR, "int2bv");
}

void Smt2::addDatatypesOperators()
{
  Parser::addOperator(api::APPLY_CONSTRUCTOR);
  Parser::addOperator(api::APPLY_TESTER);
  Parser::addOperator(api::APPLY_SELECTOR);
  Parser::addOperator(api::APPLY_SELECTOR_TOTAL);

  if (!strictModeEnabled())
  {
    addOperator(api::DT_SIZE, "dt.size");
  }
}

void Smt2::addStringOperators() {
  defineVar("re.all",
            getSolver()
                ->mkTerm(api::REGEXP_STAR, getSolver()->mkRegexpSigma())
                .getExpr());

  addOperator(api::STRING_CONCAT, "str.++");
  addOperator(api::STRING_LENGTH, "str.len");
  addOperator(api::STRING_SUBSTR, "str.substr" );
  addOperator(api::STRING_STRCTN, "str.contains" );
  addOperator(api::STRING_CHARAT, "str.at" );
  addOperator(api::STRING_STRIDOF, "str.indexof" );
  addOperator(api::STRING_STRREPL, "str.replace" );
  addOperator(api::STRING_STRREPLALL, "str.replaceall");
  if (!strictModeEnabled())
  {
    addOperator(api::STRING_TOLOWER, "str.tolower");
    addOperator(api::STRING_TOUPPER, "str.toupper");
    addOperator(api::STRING_REV, "str.rev");
  }
  addOperator(api::STRING_PREFIX, "str.prefixof" );
  addOperator(api::STRING_SUFFIX, "str.suffixof" );
  // at the moment, we only use this syntax for smt2.6.1
  if (getLanguage() == language::input::LANG_SMTLIB_V2_6_1)
  {
    addOperator(api::STRING_ITOS, "str.from-int");
    addOperator(api::STRING_STOI, "str.to-int");
    addOperator(api::STRING_IN_REGEXP, "str.in-re");
    addOperator(api::STRING_TO_REGEXP, "str.to-re");
  }
  else
  {
    addOperator(api::STRING_ITOS, "int.to.str");
    addOperator(api::STRING_STOI, "str.to.int");
    addOperator(api::STRING_IN_REGEXP, "str.in.re");
    addOperator(api::STRING_TO_REGEXP, "str.to.re");
  }

  addOperator(api::REGEXP_CONCAT, "re.++");
  addOperator(api::REGEXP_UNION, "re.union");
  addOperator(api::REGEXP_INTER, "re.inter");
  addOperator(api::REGEXP_STAR, "re.*");
  addOperator(api::REGEXP_PLUS, "re.+");
  addOperator(api::REGEXP_OPT, "re.opt");
  addOperator(api::REGEXP_RANGE, "re.range");
  addOperator(api::REGEXP_LOOP, "re.loop");
  addOperator(api::STRING_CODE, "str.code");
  addOperator(api::STRING_LT, "str.<");
  addOperator(api::STRING_LEQ, "str.<=");
}

void Smt2::addFloatingPointOperators() {
  addOperator(api::FLOATINGPOINT_FP, "fp");
  addOperator(api::FLOATINGPOINT_EQ, "fp.eq");
  addOperator(api::FLOATINGPOINT_ABS, "fp.abs");
  addOperator(api::FLOATINGPOINT_NEG, "fp.neg");
  addOperator(api::FLOATINGPOINT_PLUS, "fp.add");
  addOperator(api::FLOATINGPOINT_SUB, "fp.sub");
  addOperator(api::FLOATINGPOINT_MULT, "fp.mul");
  addOperator(api::FLOATINGPOINT_DIV, "fp.div");
  addOperator(api::FLOATINGPOINT_FMA, "fp.fma");
  addOperator(api::FLOATINGPOINT_SQRT, "fp.sqrt");
  addOperator(api::FLOATINGPOINT_REM, "fp.rem");
  addOperator(api::FLOATINGPOINT_RTI, "fp.roundToIntegral");
  addOperator(api::FLOATINGPOINT_MIN, "fp.min");
  addOperator(api::FLOATINGPOINT_MAX, "fp.max");
  addOperator(api::FLOATINGPOINT_LEQ, "fp.leq");
  addOperator(api::FLOATINGPOINT_LT, "fp.lt");
  addOperator(api::FLOATINGPOINT_GEQ, "fp.geq");
  addOperator(api::FLOATINGPOINT_GT, "fp.gt");
  addOperator(api::FLOATINGPOINT_ISN, "fp.isNormal");
  addOperator(api::FLOATINGPOINT_ISSN, "fp.isSubnormal");
  addOperator(api::FLOATINGPOINT_ISZ, "fp.isZero");
  addOperator(api::FLOATINGPOINT_ISINF, "fp.isInfinite");
  addOperator(api::FLOATINGPOINT_ISNAN, "fp.isNaN");
  addOperator(api::FLOATINGPOINT_ISNEG, "fp.isNegative");
  addOperator(api::FLOATINGPOINT_ISPOS, "fp.isPositive");
  addOperator(api::FLOATINGPOINT_TO_REAL, "fp.to_real");

  addIndexedOperator(api::FLOATINGPOINT_TO_FP_GENERIC,
                     api::FLOATINGPOINT_TO_FP_GENERIC,
                     "to_fp");
  addIndexedOperator(api::FLOATINGPOINT_TO_FP_UNSIGNED_BITVECTOR,
                     api::FLOATINGPOINT_TO_FP_UNSIGNED_BITVECTOR,
                     "to_fp_unsigned");
  addIndexedOperator(
      api::FLOATINGPOINT_TO_UBV, api::FLOATINGPOINT_TO_UBV, "fp.to_ubv");
  addIndexedOperator(
      api::FLOATINGPOINT_TO_SBV, api::FLOATINGPOINT_TO_SBV, "fp.to_sbv");

  if (!strictModeEnabled())
  {
    addIndexedOperator(api::FLOATINGPOINT_TO_FP_IEEE_BITVECTOR,
                       api::FLOATINGPOINT_TO_FP_IEEE_BITVECTOR,
                       "to_fp_bv");
    addIndexedOperator(api::FLOATINGPOINT_TO_FP_FLOATINGPOINT,
                       api::FLOATINGPOINT_TO_FP_FLOATINGPOINT,
                       "to_fp_fp");
    addIndexedOperator(api::FLOATINGPOINT_TO_FP_REAL,
                       api::FLOATINGPOINT_TO_FP_REAL,
                       "to_fp_real");
    addIndexedOperator(api::FLOATINGPOINT_TO_FP_SIGNED_BITVECTOR,
                       api::FLOATINGPOINT_TO_FP_SIGNED_BITVECTOR,
                       "to_fp_signed");
  }
}

void Smt2::addSepOperators() {
  addOperator(api::SEP_STAR, "sep");
  addOperator(api::SEP_PTO, "pto");
  addOperator(api::SEP_WAND, "wand");
  addOperator(api::SEP_EMP, "emp");
  Parser::addOperator(api::SEP_STAR);
  Parser::addOperator(api::SEP_PTO);
  Parser::addOperator(api::SEP_WAND);
  Parser::addOperator(api::SEP_EMP);
}

void Smt2::addTheory(Theory theory) {
  switch(theory) {
  case THEORY_ARRAYS:
    addOperator(api::SELECT, "select");
    addOperator(api::STORE, "store");
    break;

  case THEORY_BITVECTORS:
    addBitvectorOperators();
    break;

  case THEORY_CORE:
    defineType("Bool", d_solver->getBooleanSort());
    defineVar("true", d_solver->mkTrue());
    defineVar("false", d_solver->mkFalse());
    addOperator(api::AND, "and");
    addOperator(api::DISTINCT, "distinct");
    addOperator(api::EQUAL, "=");
    addOperator(api::IMPLIES, "=>");
    addOperator(api::ITE, "ite");
    addOperator(api::NOT, "not");
    addOperator(api::OR, "or");
    addOperator(api::XOR, "xor");
    break;

  case THEORY_REALS_INTS:
    defineType("Real", d_solver->getRealSort());
    addOperator(api::DIVISION, "/");
    addOperator(api::TO_INTEGER, "to_int");
    addOperator(api::IS_INTEGER, "is_int");
    addOperator(api::TO_REAL, "to_real");
    // falling through on purpose, to add Ints part of Reals_Ints
    CVC4_FALLTHROUGH;
  case THEORY_INTS:
    defineType("Int", d_solver->getIntegerSort());
    addArithmeticOperators();
    addOperator(api::INTS_DIVISION, "div");
    addOperator(api::INTS_MODULUS, "mod");
    addOperator(api::ABS, "abs");
    addIndexedOperator(api::DIVISIBLE, api::DIVISIBLE, "divisible");
    break;

  case THEORY_REALS:
    defineType("Real", d_solver->getRealSort());
    addArithmeticOperators();
    addOperator(api::DIVISION, "/");
    if (!strictModeEnabled())
    {
      addOperator(api::ABS, "abs");
    }
    break;

  case THEORY_TRANSCENDENTALS:
    defineVar("real.pi", d_solver->mkTerm(api::PI));
    addTranscendentalOperators();
    break;

  case THEORY_QUANTIFIERS: addQuantifiersOperators(); break;

  case THEORY_SETS:
    defineVar("emptyset",
              d_solver->mkEmptySet(d_solver->getNullSort()));
    // the Boolean sort is a placeholder here since we don't have type info
    // without type annotation
    defineVar("univset",
              d_solver->mkUniverseSet(d_solver->getBooleanSort()));

    addOperator(api::UNION, "union");
    addOperator(api::INTERSECTION, "intersection");
    addOperator(api::SETMINUS, "setminus");
    addOperator(api::SUBSET, "subset");
    addOperator(api::MEMBER, "member");
    addOperator(api::SINGLETON, "singleton");
    addOperator(api::INSERT, "insert");
    addOperator(api::CARD, "card");
    addOperator(api::COMPLEMENT, "complement");
    addOperator(api::JOIN, "join");
    addOperator(api::PRODUCT, "product");
    addOperator(api::TRANSPOSE, "transpose");
    addOperator(api::TCLOSURE, "tclosure");
    break;

  case THEORY_DATATYPES:
  {
    const std::vector<api::Sort> types;
    defineType("Tuple", d_solver->mkTupleSort(types));
    addDatatypesOperators();
    break;
  }

  case THEORY_STRINGS:
    defineType("String", d_solver->getStringSort());
    defineType("RegLan", d_solver->getRegExpSort());
    defineType("Int", d_solver->getIntegerSort());

    defineVar("re.nostr", d_solver->mkRegexpEmpty());
    defineVar("re.allchar", d_solver->mkRegexpSigma());

    addStringOperators();
    break;

  case THEORY_UF:
    Parser::addOperator(api::APPLY_UF);

    if (!strictModeEnabled() && d_logic.hasCardinalityConstraints())
    {
      addOperator(api::CARDINALITY_CONSTRAINT, "fmf.card");
      addOperator(api::CARDINALITY_VALUE, "fmf.card.val");
    }
    break;

  case THEORY_FP:
    defineType("RoundingMode", d_solver->getRoundingmodeSort());
    defineType("Float16", d_solver->mkFloatingPointSort(5, 11));
    defineType("Float32", d_solver->mkFloatingPointSort(8, 24));
    defineType("Float64", d_solver->mkFloatingPointSort(11, 53));
    defineType("Float128", d_solver->mkFloatingPointSort(15, 113));

    defineVar(
        "RNE",
        d_solver->mkRoundingMode(api::ROUND_NEAREST_TIES_TO_EVEN));
    defineVar(
        "roundNearestTiesToEven",
        d_solver->mkRoundingMode(api::ROUND_NEAREST_TIES_TO_EVEN));
    defineVar(
        "RNA",
        d_solver->mkRoundingMode(api::ROUND_NEAREST_TIES_TO_AWAY));
    defineVar(
        "roundNearestTiesToAway",
        d_solver->mkRoundingMode(api::ROUND_NEAREST_TIES_TO_AWAY));
    defineVar("RTP",
              d_solver->mkRoundingMode(api::ROUND_TOWARD_POSITIVE));
    defineVar("roundTowardPositive",
              d_solver->mkRoundingMode(api::ROUND_TOWARD_POSITIVE));
    defineVar("RTN",
              d_solver->mkRoundingMode(api::ROUND_TOWARD_NEGATIVE));
    defineVar("roundTowardNegative",
              d_solver->mkRoundingMode(api::ROUND_TOWARD_NEGATIVE));
    defineVar("RTZ",
              d_solver->mkRoundingMode(api::ROUND_TOWARD_ZERO));
    defineVar("roundTowardZero",
              d_solver->mkRoundingMode(api::ROUND_TOWARD_ZERO));

    addFloatingPointOperators();
    break;
    
  case THEORY_SEP:
    // the Boolean sort is a placeholder here since we don't have type info
    // without type annotation
    defineVar("sep.nil",
              d_solver->mkSepNil(d_solver->getBooleanSort()));

    addSepOperators();
    break;
    
  default:
    std::stringstream ss;
    ss << "internal error: unsupported theory " << theory;
    throw ParserException(ss.str());
  }
}

void Smt2::addOperator(api::Kind kind, const std::string& name) {
  Debug("parser") << "Smt2::addOperator( " << kind << ", " << name << " )"
                  << std::endl;
  Parser::addOperator(kind);
  operatorKindMap[name] = kind;
}

void Smt2::addIndexedOperator(api::Kind tKind,
                              api::Kind opKind,
                              const std::string& name)
{
  Parser::addOperator(tKind);
  d_indexedOpKindMap[name] = opKind;
}

api::Kind Smt2::getOperatorKind(const std::string& name) const {
  // precondition: isOperatorEnabled(name)
  return operatorKindMap.find(name)->second;
}

bool Smt2::isOperatorEnabled(const std::string& name) const {
  return operatorKindMap.find(name) != operatorKindMap.end();
}

bool Smt2::isTheoryEnabled(Theory theory) const {
  switch(theory) {
  case THEORY_ARRAYS:
    return d_logic.isTheoryEnabled(theory::THEORY_ARRAYS);
  case THEORY_BITVECTORS:
    return d_logic.isTheoryEnabled(theory::THEORY_BV);
  case THEORY_CORE:
    return true;
  case THEORY_DATATYPES:
    return d_logic.isTheoryEnabled(theory::THEORY_DATATYPES);
  case THEORY_INTS:
    return d_logic.isTheoryEnabled(theory::THEORY_ARITH) &&
      d_logic.areIntegersUsed() && ( !d_logic.areRealsUsed() );
  case THEORY_REALS:
    return d_logic.isTheoryEnabled(theory::THEORY_ARITH) &&
      ( !d_logic.areIntegersUsed() ) && d_logic.areRealsUsed();
  case THEORY_REALS_INTS:
    return d_logic.isTheoryEnabled(theory::THEORY_ARITH) &&
      d_logic.areIntegersUsed() && d_logic.areRealsUsed();
  case THEORY_QUANTIFIERS:
    return d_logic.isQuantified();
  case THEORY_SETS:
    return d_logic.isTheoryEnabled(theory::THEORY_SETS);
  case THEORY_STRINGS:
    return d_logic.isTheoryEnabled(theory::THEORY_STRINGS);
  case THEORY_UF:
    return d_logic.isTheoryEnabled(theory::THEORY_UF);
  case THEORY_FP:
    return d_logic.isTheoryEnabled(theory::THEORY_FP);
  case THEORY_SEP:
    return d_logic.isTheoryEnabled(theory::THEORY_SEP);
  default:
    std::stringstream ss;
    ss << "internal error: unsupported theory " << theory;
    throw ParserException(ss.str());
  }
}

bool Smt2::logicIsSet() {
  return d_logicSet;
}

api::Term Smt2::getExpressionForNameAndType(const std::string& name, api::Sort t) {
  if (isAbstractValue(name))
  {
    return mkAbstractValue(name);
  }
  return Parser::getExpressionForNameAndType(name, t);
}

api::Term Smt2::mkIndexedConstant(const std::string& name,
                                  const std::vector<uint64_t>& numerals)
{
  if (isTheoryEnabled(THEORY_FP))
  {
    if (name == "+oo")
    {
      return d_solver->mkPosInf(numerals[0], numerals[1]);
    }
    else if (name == "-oo")
    {
      return d_solver->mkNegInf(numerals[0], numerals[1]);
    }
    else if (name == "NaN")
    {
      return d_solver->mkNaN(numerals[0], numerals[1]);
    }
    else if (name == "+zero")
    {
      return d_solver->mkPosZero(numerals[0], numerals[1]);
    }
    else if (name == "-zero")
    {
      return d_solver->mkNegZero(numerals[0], numerals[1]);
    }
  }

  if (isTheoryEnabled(THEORY_BITVECTORS) && name.find("bv") == 0)
  {
    std::string bvStr = name.substr(2);
    return d_solver->mkBitVector(numerals[0], bvStr, 10);
  }

  // NOTE: Theory parametric constants go here

  parseError(std::string("Unknown indexed literal `") + name + "'");
  return api::Term();
}

api::Op Smt2::mkIndexedOp(const std::string& name,
                          const std::vector<uint64_t>& numerals)
{
  const auto& kIt = d_indexedOpKindMap.find(name);
  if (kIt != d_indexedOpKindMap.end())
  {
    api::Kind k = (*kIt).second;
    if (numerals.size() == 1)
    {
      return d_solver->mkOp(k, numerals[0]);
    }
    else if (numerals.size() == 2)
    {
      return d_solver->mkOp(k, numerals[0], numerals[1]);
    }
  }

  parseError(std::string("Unknown indexed function `") + name + "'");
  return api::Op();
}

api::Term Smt2::mkDefineFunRec(
    const std::string& fname,
    const std::vector<std::pair<std::string, api::Sort> >& sortedVarNames,
    api::Sort t,
    std::vector<api::Term>& flattenVars)
{
  std::vector<api::Sort> sorts;
  for (const std::pair<std::string, api::Sort>& svn : sortedVarNames)
  {
    sorts.push_back(svn.second);
  }

  // make the flattened function type, add bound variables
  // to flattenVars if the defined function was given a function return type.
  api::Sort ft = mkFlatFunctionType(sorts, t, flattenVars);

  // allow overloading
  return mkVar(fname, ft, ExprManager::VAR_FLAG_NONE, true);
}

void Smt2::pushDefineFunRecScope(
    const std::vector<std::pair<std::string, api::Sort> >& sortedVarNames,
    api::Term func,
    const std::vector<api::Term>& flattenVars,
    std::vector<api::Term>& bvs,
    bool bindingLevel)
{
  pushScope(bindingLevel);

  // bound variables are those that are explicitly named in the preamble
  // of the define-fun(s)-rec command, we define them here
  for (const std::pair<std::string, api::Sort>& svn : sortedVarNames)
  {
    api::Term v = mkBoundVar(svn.first, svn.second);
    bvs.push_back(v);
  }

  bvs.insert(bvs.end(), flattenVars.begin(), flattenVars.end());
}

void Smt2::reset() {
  d_logicSet = false;
  d_seenSetLogic = false;
  d_logic = LogicInfo();
  operatorKindMap.clear();
  d_lastNamedTerm = std::pair<api::Term, std::string>();
  this->Parser::reset();

  if( !strictModeEnabled() ) {
    addTheory(Smt2::THEORY_CORE);
  }
}

void Smt2::resetAssertions() {
  // Remove all declarations except the ones at level 0.
  while (this->scopeLevel() > 0) {
    this->popScope();
  }
}

Smt2::SynthFunFactory::SynthFunFactory(
    Smt2* smt2,
    const std::string& fun,
    bool isInv,
    api::Sort range,
    std::vector<std::pair<std::string, api::Sort>>& sortedVarNames)
    : d_smt2(smt2), d_fun(fun), d_isInv(isInv)
{
  if (range.isNull())
  {
    smt2->parseError("Must supply return type for synth-fun.");
  }
  if (range.isFunction())
  {
    smt2->parseError("Cannot use synth-fun with function return type.");
  }
  std::vector<api::Sort> varSorts;
  for (const std::pair<std::string, api::Sort>& p : sortedVarNames)
  {
    varSorts.push_back(p.second);
  }
  Debug("parser-sygus") << "Define synth fun : " << fun << std::endl;
  api::Sort synthFunType =
      varSorts.size() > 0
          ? d_smt2->getSolver()->mkFunctionSort(varSorts, range)
          : range;

  // we do not allow overloading for synth fun
  d_synthFun = d_smt2->mkBoundVar(fun, synthFunType);
  // set the sygus type to be range by default, which is overwritten below
  // if a grammar is provided
  d_sygusType = range;

  d_smt2->pushScope(true);
  d_sygusVars = d_smt2->mkBoundVars(sortedVarNames);
}

Smt2::SynthFunFactory::~SynthFunFactory() { d_smt2->popScope(); }

std::unique_ptr<Command> Smt2::SynthFunFactory::mkCommand(api::Sort grammar)
{
  Debug("parser-sygus") << "...read synth fun " << d_fun << std::endl;
  return std::unique_ptr<Command>(
      new SynthFunCommand(d_fun,
                          d_synthFun.getExpr(),
                          grammar.isNull() ? d_sygusType.getType() : grammar.getType(),
                          d_isInv,
                          api::termVectorToExprs(d_sygusVars)));
}

std::unique_ptr<Command> Smt2::invConstraint(
    const std::vector<std::string>& names)
{
  checkThatLogicIsSet();
  Debug("parser-sygus") << "Sygus : define sygus funs..." << std::endl;
  Debug("parser-sygus") << "Sygus : read inv-constraint..." << std::endl;

  if (names.size() != 4)
  {
    parseError(
        "Bad syntax for inv-constraint: expected 4 "
        "arguments.");
  }

  std::vector<api::Term> terms;
  for (const std::string& name : names)
  {
    if (!isDeclared(name))
    {
      std::stringstream ss;
      ss << "Function " << name << " in inv-constraint is not defined.";
      parseError(ss.str());
    }

    terms.push_back(getVariable(name));
  }

  return std::unique_ptr<Command>(new SygusInvConstraintCommand(api::termVectorToExprs(terms)));
}

Command* Smt2::setLogic(std::string name, bool fromCommand)
{
  if (fromCommand)
  {
    if (d_seenSetLogic)
    {
      parseError("Only one set-logic is allowed.");
    }
    d_seenSetLogic = true;

    if (logicIsForced())
    {
      // If the logic is forced, we ignore all set-logic requests from commands.
      return new EmptyCommand();
    }
  }

  if (sygus_v1())
  {
    // non-smt2-standard sygus logic names go here (http://sygus.seas.upenn.edu/files/sygus.pdf Section 3.2)
    if(name == "Arrays") {
      name = "A";
    }else if(name == "Reals") {
      name = "LRA";
    }
  }

  d_logicSet = true;
  d_logic = name;

  // if sygus is enabled, we must enable UF, datatypes, integer arithmetic and
  // higher-order
  if(sygus()) {
    if (!d_logic.isQuantified())
    {
      warning("Logics in sygus are assumed to contain quantifiers.");
      warning("Omit QF_ from the logic to avoid this warning.");
    }
    // get unlocked copy, modify, copy and relock
    LogicInfo log(d_logic.getUnlockedCopy());
    // enable everything needed for sygus
    log.enableSygus();
    d_logic = log;
    d_logic.lock();
  }

  // Core theory belongs to every logic
  addTheory(THEORY_CORE);

  if(d_logic.isTheoryEnabled(theory::THEORY_UF)) {
    addTheory(THEORY_UF);
  }

  if(d_logic.isTheoryEnabled(theory::THEORY_ARITH)) {
    if(d_logic.areIntegersUsed()) {
      if(d_logic.areRealsUsed()) {
        addTheory(THEORY_REALS_INTS);
      } else {
        addTheory(THEORY_INTS);
      }
    } else if(d_logic.areRealsUsed()) {
      addTheory(THEORY_REALS);
    }

    if (d_logic.areTranscendentalsUsed())
    {
      addTheory(THEORY_TRANSCENDENTALS);
    }
  }

  if(d_logic.isTheoryEnabled(theory::THEORY_ARRAYS)) {
    addTheory(THEORY_ARRAYS);
  }

  if(d_logic.isTheoryEnabled(theory::THEORY_BV)) {
    addTheory(THEORY_BITVECTORS);
  }

  if(d_logic.isTheoryEnabled(theory::THEORY_DATATYPES)) {
    addTheory(THEORY_DATATYPES);
  }

  if(d_logic.isTheoryEnabled(theory::THEORY_SETS)) {
    addTheory(THEORY_SETS);
  }

  if(d_logic.isTheoryEnabled(theory::THEORY_STRINGS)) {
    addTheory(THEORY_STRINGS);
  }

  if(d_logic.isQuantified()) {
    addTheory(THEORY_QUANTIFIERS);
  }

  if (d_logic.isTheoryEnabled(theory::THEORY_FP)) {
    addTheory(THEORY_FP);
  }

  if (d_logic.isTheoryEnabled(theory::THEORY_SEP)) {
    addTheory(THEORY_SEP);
  }

  Command* cmd =
      new SetBenchmarkLogicCommand(sygus() ? d_logic.getLogicString() : name);
  cmd->setMuted(!fromCommand);
  return cmd;
} /* Smt2::setLogic() */

bool Smt2::sygus() const
{
  InputLanguage ilang = getLanguage();
  return ilang == language::input::LANG_SYGUS
         || ilang == language::input::LANG_SYGUS_V2;
}
bool Smt2::sygus_v1() const
{
  return getLanguage() == language::input::LANG_SYGUS;
}

void Smt2::setInfo(const std::string& flag, const SExpr& sexpr) {
  // TODO: ???
}

void Smt2::setOption(const std::string& flag, const SExpr& sexpr) {
  // TODO: ???
}

void Smt2::checkThatLogicIsSet()
{
  if (!logicIsSet())
  {
    if (strictModeEnabled())
    {
      parseError("set-logic must appear before this point.");
    }
    else
    {
      Command* cmd = nullptr;
      if (logicIsForced())
      {
        cmd = setLogic(getForcedLogic(), false);
      }
      else
      {
        warning("No set-logic command was given before this point.");
        warning("CVC4 will make all theories available.");
        warning(
            "Consider setting a stricter logic for (likely) better "
            "performance.");
        warning("To suppress this warning in the future use (set-logic ALL).");

        cmd = setLogic("ALL", false);
      }
      preemptCommand(cmd);
    }
  }
}

/* The include are managed in the lexer but called in the parser */
// Inspired by http://www.antlr3.org/api/C/interop.html

static bool newInputStream(const std::string& filename, pANTLR3_LEXER lexer) {
  Debug("parser") << "Including " << filename << std::endl;
  // Create a new input stream and take advantage of built in stream stacking
  // in C target runtime.
  //
  pANTLR3_INPUT_STREAM    in;
#ifdef CVC4_ANTLR3_OLD_INPUT_STREAM
  in = antlr3AsciiFileStreamNew((pANTLR3_UINT8) filename.c_str());
#else /* CVC4_ANTLR3_OLD_INPUT_STREAM */
  in = antlr3FileStreamNew((pANTLR3_UINT8) filename.c_str(), ANTLR3_ENC_8BIT);
#endif /* CVC4_ANTLR3_OLD_INPUT_STREAM */
  if( in == NULL ) {
    Debug("parser") << "Can't open " << filename << std::endl;
    return false;
  }
  // Same thing as the predefined PUSHSTREAM(in);
  lexer->pushCharStream(lexer, in);
  // restart it
  //lexer->rec->state->tokenStartCharIndex      = -10;
  //lexer->emit(lexer);

  // Note that the input stream is not closed when it EOFs, I don't bother
  // to do it here, but it is up to you to track streams created like this
  // and destroy them when the whole parse session is complete. Remember that you
  // don't want to do this until all tokens have been manipulated all the way through
  // your tree parsers etc as the token does not store the text it just refers
  // back to the input stream and trying to get the text for it will abort if you
  // close the input stream too early.

  //TODO what said before
  return true;
}

void Smt2::includeFile(const std::string& filename) {
  // security for online version
  if(!canIncludeFile()) {
    parseError("include-file feature was disabled for this run.");
  }

  // Get the lexer
  AntlrInput* ai = static_cast<AntlrInput*>(getInput());
  pANTLR3_LEXER lexer = ai->getAntlr3Lexer();
  // get the name of the current stream "Does it work inside an include?"
  const std::string inputName = ai->getInputStreamName();

  // Find the directory of the current input file
  std::string path;
  size_t pos = inputName.rfind('/');
  if(pos != std::string::npos) {
    path = std::string(inputName, 0, pos + 1);
  }
  path.append(filename);
  if(!newInputStream(path, lexer)) {
    parseError("Couldn't open include file `" + path + "'");
  }
}

void Smt2::mkSygusConstantsForType( const api::Sort& type, std::vector<api::Term>& ops ) {
  if( type.isInteger() ){
    ops.push_back(d_solver->mkReal(0));
    ops.push_back(d_solver->mkReal(1));
  }else if( type.isBitVector() ){
    uint32_t sz = type.getBVSize();
    ops.push_back( d_solver->mkBitVector(sz, 0) );
    ops.push_back( d_solver->mkBitVector(sz, 1) );
  }else if( type.isBoolean() ){
    ops.push_back(d_solver->mkTrue());
    ops.push_back(d_solver->mkFalse());
  }
  //TODO : others?
}

//  This method adds N operators to ops[index], N names to cnames[index] and N type argument vectors to cargs[index] (where typically N=1)
//  This method may also add new elements pairwise into datatypes/sorts/ops/cnames/cargs in the case of non-flat gterms.
void Smt2::processSygusGTerm(
    CVC4::SygusGTerm& sgt,
    int index,
    std::vector<CVC4::Datatype>& datatypes,
<<<<<<< HEAD
    std::vector<api::Sort>& sorts,
    std::vector<std::vector<api::Term>>& ops,
=======
    std::vector<CVC4::Type>& sorts,
    std::vector<std::vector<ParseOp>>& ops,
>>>>>>> 08289dd9
    std::vector<std::vector<std::string>>& cnames,
    std::vector<std::vector<std::vector<api::Sort>>>& cargs,
    std::vector<bool>& allow_const,
    std::vector<std::vector<std::string>>& unresolved_gterm_sym,
    const std::vector<api::Term>& sygus_vars,
    std::map<api::Sort, api::Sort>& sygus_to_builtin,
    std::map<api::Sort, api::Term>& sygus_to_builtin_expr,
    api::Sort& ret,
    bool isNested)
{
  if (sgt.d_gterm_type == SygusGTerm::gterm_op)
  {
<<<<<<< HEAD
    Debug("parser-sygus") << "Add " << sgt.d_expr << " to datatype " << index
                          << std::endl;
    api::Kind oldKind;
   api:: Kind newKind = api::UNDEFINED_KIND;
    //convert to UMINUS if one child of MINUS
    if( sgt.d_children.size()==1 && sgt.d_expr==getExprManager()->operatorOf(kind::MINUS) ){
      oldKind = api::MINUS;
      newKind = api::UMINUS;
    }
    if( newKind!=api::UNDEFINED_KIND ){
      api::Term newExpr = getExprManager()->operatorOf(extToIntKind(newKind));
      Debug("parser-sygus") << "Replace " << sgt.d_expr << " with " << newExpr << std::endl;
      sgt.d_expr = newExpr;
      std::string oldName = api::kindToString(oldKind);
      std::string newName = api::kindToString(newKind);
=======
    Debug("parser-sygus") << "Add " << sgt.d_op << " to datatype "
                          << index << std::endl;
    Kind oldKind;
    Kind newKind = kind::UNDEFINED_KIND;
    //convert to UMINUS if one child of MINUS
    if (sgt.d_children.size() == 1 && sgt.d_op.d_kind == kind::MINUS)
    {
      oldKind = kind::MINUS;
      newKind = kind::UMINUS;
    }
    if( newKind!=kind::UNDEFINED_KIND ){
      Debug("parser-sygus")
          << "Replace " << sgt.d_op.d_kind << " with " << newKind << std::endl;
      sgt.d_op.d_kind = newKind;
      std::string oldName = kind::kindToString(oldKind);
      std::string newName = kind::kindToString(newKind);
>>>>>>> 08289dd9
      size_t pos = 0;
      if((pos = sgt.d_name.find(oldName, pos)) != std::string::npos){
        sgt.d_name.replace(pos, oldName.length(), newName);
      }
    }
    ops[index].push_back(sgt.d_op);
    cnames[index].push_back( sgt.d_name );
    cargs[index].push_back( std::vector< api::Sort >() );
    for( unsigned i=0; i<sgt.d_children.size(); i++ ){
      std::stringstream ss;
      ss << datatypes[index].getName() << "_" << ops[index].size() << "_arg_" << i;
      std::string sub_dname = ss.str();
      //add datatype for child
      api::Sort null_type;
      pushSygusDatatypeDef( null_type, sub_dname, datatypes, sorts, ops, cnames, cargs, allow_const, unresolved_gterm_sym );
      int sub_dt_index = datatypes.size()-1;
      //process child
      api::Sort sub_ret;
      processSygusGTerm( sgt.d_children[i], sub_dt_index, datatypes, sorts, ops, cnames, cargs, allow_const, unresolved_gterm_sym,
                         sygus_vars, sygus_to_builtin, sygus_to_builtin_expr, sub_ret, true );
      //process the nested gterm (either pop the last datatype, or flatten the argument)
      api::Sort tt = processSygusNestedGTerm( sub_dt_index, sub_dname, datatypes, sorts, ops, cnames, cargs, allow_const, unresolved_gterm_sym,
                                         sygus_to_builtin, sygus_to_builtin_expr, sub_ret );
      cargs[index].back().push_back(tt);
    }
  }
  else if (sgt.d_gterm_type == SygusGTerm::gterm_constant)
  {
    if( sgt.getNumChildren()!=0 ){
      parseError("Bad syntax for Sygus Constant.");
    }
    std::vector< api::Term > consts;
    mkSygusConstantsForType( sgt.d_type, consts );
    Debug("parser-sygus") << "...made " << consts.size() << " constants." << std::endl;
    for( unsigned i=0; i<consts.size(); i++ ){
      std::stringstream ss;
      ss << consts[i];
      Debug("parser-sygus") << "...add for constant " << ss.str() << std::endl;
      ParseOp constOp;
      constOp.d_expr = consts[i];
      ops[index].push_back(constOp);
      cnames[index].push_back( ss.str() );
      cargs[index].push_back( std::vector< api::Sort >() );
    }
    allow_const[index] = true;
  }
  else if (sgt.d_gterm_type == SygusGTerm::gterm_variable
           || sgt.d_gterm_type == SygusGTerm::gterm_input_variable)
  {
    if( sgt.getNumChildren()!=0 ){
      parseError("Bad syntax for Sygus Variable.");
    }
    Debug("parser-sygus") << "...process " << sygus_vars.size() << " variables." << std::endl;
    for( unsigned i=0; i<sygus_vars.size(); i++ ){
      if( sygus_vars[i].getSort()==sgt.d_type ){
        std::stringstream ss;
        ss << sygus_vars[i];
        Debug("parser-sygus") << "...add for variable " << ss.str() << std::endl;
        ParseOp varOp;
        varOp.d_expr = sygus_vars[i];
        ops[index].push_back(varOp);
        cnames[index].push_back( ss.str() );
        cargs[index].push_back( std::vector< api::Sort >() );
      }
    }
  }
  else if (sgt.d_gterm_type == SygusGTerm::gterm_nested_sort)
  {
    ret = sgt.d_type;
  }
  else if (sgt.d_gterm_type == SygusGTerm::gterm_unresolved)
  {
    if( isNested ){
      if( isUnresolvedType(sgt.d_name) ){
        ret = getSort(sgt.d_name);
      }else{
        //nested, unresolved symbol...fail
        std::stringstream ss;
        ss << "Cannot handle nested unresolved symbol " << sgt.d_name << std::endl;
        parseError(ss.str());
      }
    }else{
      //will resolve when adding constructors
      unresolved_gterm_sym[index].push_back(sgt.d_name);
    }
  }
  else if (sgt.d_gterm_type == SygusGTerm::gterm_ignore)
  {
    // do nothing
  }
}

<<<<<<< HEAD
bool Smt2::pushSygusDatatypeDef( api::Sort t, std::string& dname,
                                  std::vector< CVC4::Datatype >& datatypes,
                                  std::vector< api::Sort>& sorts,
                                  std::vector< std::vector<api::Term> >& ops,
                                  std::vector< std::vector<std::string> >& cnames,
                                  std::vector< std::vector< std::vector< api::Sort > > >& cargs,
                                  std::vector< bool >& allow_const,
                                  std::vector< std::vector< std::string > >& unresolved_gterm_sym ){
  sorts.push_back(t);
  datatypes.push_back(Datatype(getExprManager(), dname));
  ops.push_back(std::vector<api::Term>());
=======
bool Smt2::pushSygusDatatypeDef(
    Type t,
    std::string& dname,
    std::vector<CVC4::Datatype>& datatypes,
    std::vector<CVC4::Type>& sorts,
    std::vector<std::vector<ParseOp>>& ops,
    std::vector<std::vector<std::string>>& cnames,
    std::vector<std::vector<std::vector<CVC4::Type>>>& cargs,
    std::vector<bool>& allow_const,
    std::vector<std::vector<std::string>>& unresolved_gterm_sym)
{
  sorts.push_back(t);
  datatypes.push_back(Datatype(getExprManager(), dname));
  ops.push_back(std::vector<ParseOp>());
>>>>>>> 08289dd9
  cnames.push_back(std::vector<std::string>());
  cargs.push_back(std::vector<std::vector<api::Sort> >());
  allow_const.push_back(false);
  unresolved_gterm_sym.push_back(std::vector< std::string >());
  return true;
}

<<<<<<< HEAD
bool Smt2::popSygusDatatypeDef( std::vector< CVC4::Datatype >& datatypes,
                                 std::vector< api::Sort>& sorts,
                                 std::vector< std::vector<api::Term> >& ops,
                                 std::vector< std::vector<std::string> >& cnames,
                                 std::vector< std::vector< std::vector< api::Sort > > >& cargs,
                                 std::vector< bool >& allow_const,
                                 std::vector< std::vector< std::string > >& unresolved_gterm_sym ){
=======
bool Smt2::popSygusDatatypeDef(
    std::vector<CVC4::Datatype>& datatypes,
    std::vector<CVC4::Type>& sorts,
    std::vector<std::vector<ParseOp>>& ops,
    std::vector<std::vector<std::string>>& cnames,
    std::vector<std::vector<std::vector<CVC4::Type>>>& cargs,
    std::vector<bool>& allow_const,
    std::vector<std::vector<std::string>>& unresolved_gterm_sym)
{
>>>>>>> 08289dd9
  sorts.pop_back();
  datatypes.pop_back();
  ops.pop_back();
  cnames.pop_back();
  cargs.pop_back();
  allow_const.pop_back();
  unresolved_gterm_sym.pop_back();
  return true;
}

<<<<<<< HEAD
api::Sort Smt2::processSygusNestedGTerm( int sub_dt_index, std::string& sub_dname, std::vector< CVC4::Datatype >& datatypes,
                                    std::vector< api::Sort>& sorts,
                                    std::vector< std::vector<api::Term> >& ops,
                                    std::vector< std::vector<std::string> >& cnames,
                                    std::vector< std::vector< std::vector< api::Sort > > >& cargs,
                                    std::vector< bool >& allow_const,
                                    std::vector< std::vector< std::string > >& unresolved_gterm_sym,
                                    std::map< api::Sort, api::Sort >& sygus_to_builtin,
                                    std::map< api::Sort, CVC4::api::Term >& sygus_to_builtin_expr, api::Sort sub_ret ) {
  api::Sort t = sub_ret;
=======
Type Smt2::processSygusNestedGTerm(
    int sub_dt_index,
    std::string& sub_dname,
    std::vector<CVC4::Datatype>& datatypes,
    std::vector<CVC4::Type>& sorts,
    std::vector<std::vector<ParseOp>>& ops,
    std::vector<std::vector<std::string>>& cnames,
    std::vector<std::vector<std::vector<CVC4::Type>>>& cargs,
    std::vector<bool>& allow_const,
    std::vector<std::vector<std::string>>& unresolved_gterm_sym,
    std::map<CVC4::Type, CVC4::Type>& sygus_to_builtin,
    std::map<CVC4::Type, CVC4::Expr>& sygus_to_builtin_expr,
    Type sub_ret)
{
  Type t = sub_ret;
>>>>>>> 08289dd9
  Debug("parser-sygus") << "Argument is ";
  if( t.isNull() ){
    //then, it is the datatype we constructed, which should have a single constructor
    t = mkUnresolvedType(sub_dname);
    Debug("parser-sygus") << "inline flattening of (auxiliary, local) datatype " << t << std::endl;
    Debug("parser-sygus") << ": to compute type, construct ground term witnessing the grammar, #cons=" << cargs[sub_dt_index].size() << std::endl;
    if( cargs[sub_dt_index].empty() ){
      parseError(std::string("Internal error : datatype for nested gterm does not have a constructor."));
    }
<<<<<<< HEAD
    api::Term sop = ops[sub_dt_index][0];
    api::Sort curr_t;
    if( sop.getExpr().getKind() != kind::BUILTIN && ( sop.isConst() || cargs[sub_dt_index][0].empty() ) ){
      curr_t = sop.getSort();
      Debug("parser-sygus") << ": it is constant/0-arg cons " << sop << " with type " << sop.getSort() << ", debug=" << sop.isConst() << " " << cargs[sub_dt_index][0].size() << std::endl;
=======
    ParseOp op = ops[sub_dt_index][0];
    Type curr_t;
    if (!op.d_expr.isNull()
        && (op.d_expr.isConst() || cargs[sub_dt_index][0].empty()))
    {
      Expr sop = op.d_expr;
      curr_t = sop.getType();
      Debug("parser-sygus") << ": it is constant/0-arg cons " << sop << " with type " << sop.getType() << ", debug=" << sop.isConst() << " " << cargs[sub_dt_index][0].size() << std::endl;
>>>>>>> 08289dd9
      // only cache if it is a singleton datatype (has unique expr)
      if (ops[sub_dt_index].size() == 1)
      {
        sygus_to_builtin_expr[t] = sop;
        // store that term sop has dedicated sygus type t
        if (d_sygus_bound_var_type.find(sop) == d_sygus_bound_var_type.end())
        {
          d_sygus_bound_var_type[sop] = t;
        }
      }
<<<<<<< HEAD
    }else{
      std::vector< api::Term > children;
      if( sop.getExpr().getKind() != kind::BUILTIN ){
        children.push_back( sop );
      }
=======
    }
    else
    {
      std::vector< Expr > children;
>>>>>>> 08289dd9
      for( unsigned i=0; i<cargs[sub_dt_index][0].size(); i++ ){
        std::map< api::Sort, CVC4::api::Term >::iterator it = sygus_to_builtin_expr.find( cargs[sub_dt_index][0][i] );
        if( it==sygus_to_builtin_expr.end() ){
          if( sygus_to_builtin.find( cargs[sub_dt_index][0][i] )==sygus_to_builtin.end() ){
            std::stringstream ss;
            ss << "Missing builtin type for type " << cargs[sub_dt_index][0][i] << "!" << std::endl;
            ss << "Builtin types are currently : " << std::endl;
            for( std::map< api::Sort, api::Sort >::iterator itb = sygus_to_builtin.begin(); itb != sygus_to_builtin.end(); ++itb ){
              ss << "  " << itb->first << " -> " << itb->second << std::endl;
            }
            parseError(ss.str());
          }
          api::Sort bt = sygus_to_builtin[cargs[sub_dt_index][0][i]];
          Debug("parser-sygus") << ":  child " << i << " introduce type elem for " << cargs[sub_dt_index][0][i] << " " << bt << std::endl;
          std::stringstream ss;
          ss << t << "_x_" << i;
          api::Term bv = mkBoundVar(ss.str(), bt);
          children.push_back( bv );
          d_sygus_bound_var_type[bv] = cargs[sub_dt_index][0][i];
        }else{
          Debug("parser-sygus") << ":  child " << i << " existing sygus to builtin expr : " << it->second << std::endl;
          children.push_back( it->second );
        }
      }
<<<<<<< HEAD
      api::Kind sk = sop.getExpr().getKind() != kind::BUILTIN
                    ? getKindForFunction(sop)
                    : intToExtKind(getExprManager()->operatorToKind(sop.getExpr()));
      Debug("parser-sygus") << ": operator " << sop << " with " << sop.getKind() << " " << sk << std::endl;
      api::Term e = mkTermSafe( sk, children );
      Debug("parser-sygus") << ": constructed " << e << ", which has type " << e.getSort() << std::endl;
      curr_t = e.getSort();
=======
      Expr e = applyParseOp(op, children);
      Debug("parser-sygus") << ": constructed " << e << ", which has type " << e.getType() << std::endl;
      curr_t = e.getType();
>>>>>>> 08289dd9
      sygus_to_builtin_expr[t] = e;
    }
    sorts[sub_dt_index] = curr_t;
    sygus_to_builtin[t] = curr_t;
  }else{
    Debug("parser-sygus") << "simple argument " << t << std::endl;
    Debug("parser-sygus") << "...removing " << datatypes.back().getName() << std::endl;
    //otherwise, datatype was unecessary
    //pop argument datatype definition
    popSygusDatatypeDef( datatypes, sorts, ops, cnames, cargs, allow_const, unresolved_gterm_sym );
  }
  return t;
}

void Smt2::setSygusStartIndex(const std::string& fun,
                              int startIndex,
                              std::vector<CVC4::Datatype>& datatypes,
<<<<<<< HEAD
                              std::vector<api::Sort>& sorts,
                              std::vector<std::vector<api::Term>>& ops)
{
  if( startIndex>0 ){
    CVC4::Datatype tmp_dt = datatypes[0];
    api::Sort tmp_sort = sorts[0];
    std::vector< api::Term > tmp_ops;
=======
                              std::vector<CVC4::Type>& sorts,
                              std::vector<std::vector<ParseOp>>& ops)
{
  if( startIndex>0 ){
    CVC4::Datatype tmp_dt = datatypes[0];
    Type tmp_sort = sorts[0];
    std::vector<ParseOp> tmp_ops;
>>>>>>> 08289dd9
    tmp_ops.insert( tmp_ops.end(), ops[0].begin(), ops[0].end() );
    datatypes[0] = datatypes[startIndex];
    sorts[0] = sorts[startIndex];
    ops[0].clear();
    ops[0].insert( ops[0].end(), ops[startIndex].begin(), ops[startIndex].end() );
    datatypes[startIndex] = tmp_dt;
    sorts[startIndex] = tmp_sort;
    ops[startIndex].clear();
    ops[startIndex].insert( ops[startIndex].begin(), tmp_ops.begin(), tmp_ops.end() );
  }else if( startIndex<0 ){
    std::stringstream ss;
    ss << "warning: no symbol named Start for synth-fun " << fun << std::endl;
    warning(ss.str());
  }
}

<<<<<<< HEAD
void Smt2::mkSygusDatatype( CVC4::Datatype& dt, std::vector<api::Term>& ops,
                            std::vector<std::string>& cnames, std::vector< std::vector< api::Sort > >& cargs,
                            std::vector<std::string>& unresolved_gterm_sym,
                            std::map< api::Sort, api::Sort >& sygus_to_builtin ) {
=======
void Smt2::mkSygusDatatype(CVC4::Datatype& dt,
                           std::vector<ParseOp>& ops,
                           std::vector<std::string>& cnames,
                           std::vector<std::vector<CVC4::Type>>& cargs,
                           std::vector<std::string>& unresolved_gterm_sym,
                           std::map<CVC4::Type, CVC4::Type>& sygus_to_builtin)
{
>>>>>>> 08289dd9
  Debug("parser-sygus") << "Making sygus datatype " << dt.getName() << std::endl;
  Debug("parser-sygus") << "  add constructors..." << std::endl;
  
  Debug("parser-sygus") << "SMT2 sygus parser : Making constructors for sygus datatype " << dt.getName() << std::endl;
  Debug("parser-sygus") << "  add constructors..." << std::endl;
  // size of cnames changes, this loop must check size
  for (unsigned i = 0; i < cnames.size(); i++)
  {
    bool is_dup = false;
    bool is_dup_op = false;
    for (unsigned j = 0; j < i; j++)
    {
      if( ops[i]==ops[j] ){
        is_dup_op = true;
        if( cargs[i].size()==cargs[j].size() ){
          is_dup = true;
          for( unsigned k=0; k<cargs[i].size(); k++ ){
            if( cargs[i][k]!=cargs[j][k] ){
              is_dup = false;
              break;
            }
          }
        }
        if( is_dup ){
          break;
        }
      }
    }
    Debug("parser-sygus") << "SYGUS CONS " << i << " : ";
    if( is_dup ){
      Debug("parser-sygus") << "--> Duplicate gterm : " << ops[i] << std::endl;
      ops.erase( ops.begin() + i, ops.begin() + i + 1 );
      cnames.erase( cnames.begin() + i, cnames.begin() + i + 1 );
      cargs.erase( cargs.begin() + i, cargs.begin() + i + 1 );
      i--;
    }
    else
    {
      std::shared_ptr<SygusPrintCallback> spc;
      if (is_dup_op)
      {
        Debug("parser-sygus") << "--> Duplicate gterm operator : " << ops[i]
                              << std::endl;
        // make into define-fun
        std::vector<api::Sort> ltypes;
        for (unsigned j = 0, size = cargs[i].size(); j < size; j++)
        {
          ltypes.push_back(sygus_to_builtin[cargs[i][j]]);
        }
        std::vector<api::Term> largs;
        api::Term lbvl = makeSygusBoundVarList(dt, i, ltypes, largs);

        // make the let_body
<<<<<<< HEAD
        std::vector<api::Term> children;
        if (ops[i].getExpr().getKind() != kind::BUILTIN)
        {
          children.push_back(ops[i]);
        }
        children.insert(children.end(), largs.begin(), largs.end());
        api::Kind sk = ops[i].getExpr().getKind() != kind::BUILTIN
                      ? getKindForFunction(ops[i])
                      : intToExtKind(getExprManager()->operatorToKind(ops[i].getExpr()));
        api::Term body = mkTermSafe(sk, children);
        // replace by lambda
        ops[i] = d_solver->mkTerm(api::LAMBDA, lbvl, body);
=======
        Expr body = applyParseOp(ops[i], largs);
        // replace by lambda
        ParseOp pLam;
        pLam.d_expr = getExprManager()->mkExpr(kind::LAMBDA, lbvl, body);
        ops[i] = pLam;
>>>>>>> 08289dd9
        Debug("parser-sygus") << "  ...replace op : " << ops[i] << std::endl;
        // callback prints as the expression
        spc = std::make_shared<printer::SygusExprPrintCallback>(body.getExpr(), api::termVectorToExprs(largs));
      }
      else
      {
<<<<<<< HEAD
        if (ops[i].getSort().isBitVector() && ops[i].isConst())
=======
        Expr sop = ops[i].d_expr;
        if (!sop.isNull() && sop.getType().isBitVector() && sop.isConst())
>>>>>>> 08289dd9
        {
          Debug("parser-sygus") << "--> Bit-vector constant " << sop << " ("
                                << cnames[i] << ")" << std::endl;
          // Since there are multiple output formats for bit-vectors and
          // we are required by sygus standards to print in the exact input
          // format given by the user, we use a print callback to custom print
          // the given name.
          spc = std::make_shared<printer::SygusNamedPrintCallback>(cnames[i]);
        }
<<<<<<< HEAD
        else if (ops[i].getKind() == api::VARIABLE)
=======
        else if (!sop.isNull() && sop.getKind() == kind::VARIABLE)
>>>>>>> 08289dd9
        {
          Debug("parser-sygus") << "--> Defined function " << ops[i]
                                << std::endl;
          // turn f into (lammbda (x) (f x))
          // in a degenerate case, ops[i] may be a defined constant,
          // in which case we do not replace by a lambda.
<<<<<<< HEAD
          if (ops[i].getSort().isFunction())
          {
            std::vector<api::Sort> ftypes = ops[i].getSort().getFunctionDomainSorts();
            std::vector<api::Term> largs;
            api::Term lbvl = makeSygusBoundVarList(dt, i, ftypes, largs);
            largs.insert(largs.begin(), ops[i]);
            api::Term body = d_solver->mkTerm(api::APPLY_UF, largs);
            ops[i] = d_solver->mkTerm(api::LAMBDA, lbvl, body);
=======
          if (sop.getType().isFunction())
          {
            std::vector<Type> ftypes =
                static_cast<FunctionType>(sop.getType()).getArgTypes();
            std::vector<Expr> largs;
            Expr lbvl = makeSygusBoundVarList(dt, i, ftypes, largs);
            largs.insert(largs.begin(), sop);
            Expr body = getExprManager()->mkExpr(kind::APPLY_UF, largs);
            ops[i].d_expr = getExprManager()->mkExpr(kind::LAMBDA, lbvl, body);
>>>>>>> 08289dd9
            Debug("parser-sygus") << "  ...replace op : " << ops[i]
                                  << std::endl;
          }
          else
          {
            Debug("parser-sygus") << "  ...replace op : " << ops[i]
                                  << std::endl;
          }
          // keep a callback to say it should be printed with the defined name
          spc = std::make_shared<printer::SygusNamedPrintCallback>(cnames[i]);
        }
        else
        {
          Debug("parser-sygus") << "--> Default case " << ops[i] << std::endl;
        }
      }
      // must rename to avoid duplication
      std::stringstream ss;
      ss << dt.getName() << "_" << i << "_" << cnames[i];
      cnames[i] = ss.str();
      Debug("parser-sygus") << "  construct the datatype " << cnames[i] << "..."
                            << std::endl;
<<<<<<< HEAD
      // add the sygus constructor
      dt.addSygusConstructor(ops[i].getExpr(), cnames[i], api::sortVectorToTypes(cargs[i]), spc);
=======
      // Add the sygus constructor, either using the expression operator of
      // ops[i], or the kind.
      if (!ops[i].d_expr.isNull())
      {
        dt.addSygusConstructor(ops[i].d_expr, cnames[i], cargs[i], spc);
      }
      else if (ops[i].d_kind != kind::NULL_EXPR)
      {
        dt.addSygusConstructor(ops[i].d_kind, cnames[i], cargs[i], spc);
      }
      else
      {
        std::stringstream ss;
        ss << "unexpected parse operator for sygus constructor" << ops[i];
        parseError(ss.str());
      }
>>>>>>> 08289dd9
      Debug("parser-sygus") << "  finished constructing the datatype"
                            << std::endl;
    }
  }

  Debug("parser-sygus") << "  add constructors for unresolved symbols..." << std::endl;
  if( !unresolved_gterm_sym.empty() ){
    std::vector< api::Sort > types;
    Debug("parser-sygus") << "...resolve " << unresolved_gterm_sym.size() << " symbols..." << std::endl;
    for( unsigned i=0; i<unresolved_gterm_sym.size(); i++ ){
      Debug("parser-sygus") << "  resolve : " << unresolved_gterm_sym[i] << std::endl;
      if( isUnresolvedType(unresolved_gterm_sym[i]) ){
        Debug("parser-sygus") << "    it is an unresolved type." << std::endl;
        api::Sort t = getSort(unresolved_gterm_sym[i]);
        if( std::find( types.begin(), types.end(), t )==types.end() ){
          types.push_back( t );
          //identity element
          api::Sort bt = dt.getSygusType();
          Debug("parser-sygus") << ":  make identity function for " << bt << ", argument type " << t << std::endl;

          std::stringstream ss;
          ss << t << "_x";
          api::Term var = mkBoundVar(ss.str(), bt);
          std::vector<api::Term> lchildren;
          lchildren.push_back(
              d_solver->mkTerm(api::BOUND_VAR_LIST, var));
          lchildren.push_back(var);
          api::Term id_op = d_solver->mkTerm(api::LAMBDA, lchildren);

          // empty sygus callback (should not be printed)
          std::shared_ptr<SygusPrintCallback> sepc =
              std::make_shared<printer::SygusEmptyPrintCallback>();

          //make the sygus argument list
          std::vector< api::Sort > id_carg;
          id_carg.push_back( t );
          dt.addSygusConstructor(id_op.getExpr(), unresolved_gterm_sym[i], api::sortVectorToTypes(id_carg), sepc);

          //add to operators
          ParseOp idOp;
          idOp.d_expr = id_op;
          ops.push_back(idOp);
        }
      }else{
        std::stringstream ss;
        ss << "Unhandled sygus constructor " << unresolved_gterm_sym[i];
        throw ParserException(ss.str());
      }
    }
  }
}

api::Term Smt2::makeSygusBoundVarList(CVC4::Datatype& dt,
                                 unsigned i,
                                 const std::vector<api::Sort>& ltypes,
                                 std::vector<api::Term>& lvars)
{
  for (unsigned j = 0, size = ltypes.size(); j < size; j++)
  {
    std::stringstream ss;
    ss << dt.getName() << "_x_" << i << "_" << j;
    api::Term v = mkBoundVar(ss.str(), ltypes[j]);
    lvars.push_back(v);
  }
  return d_solver->mkTerm(api::BOUND_VAR_LIST, lvars);
}

void Smt2::addSygusConstructorTerm(Datatype& dt,
                                   api::Term term,
                                   std::map<api::Term, api::Sort>& ntsToUnres) const
{
  Trace("parser-sygus2") << "Add sygus cons term " << term << std::endl;
  // Ensure that we do type checking here to catch sygus constructors with
  // malformed builtin operators. The argument "true" to getapi::Sort here forces
  // a recursive well-typedness check.
  term.getExpr().getType(true);
  // purify each occurrence of a non-terminal symbol in term, replace by
  // free variables. These become arguments to constructors. Notice we must do
  // a tree traversal in this function, since unique paths to the same term
  // should be treated as distinct terms.
  // Notice that let expressions are forbidden in the input syntax of term, so
  // this does not lead to exponential behavior with respect to input size.
  std::vector<api::Term> args;
  std::vector<api::Sort> cargs;
  api::Term op = purifySygusGTerm(term, ntsToUnres, args, cargs);
  Trace("parser-sygus2") << "Purified operator " << op
                         << ", #args/cargs=" << args.size() << "/"
                         << cargs.size() << std::endl;
  std::shared_ptr<SygusPrintCallback> spc;
  // callback prints as the expression
  spc = std::make_shared<printer::SygusExprPrintCallback>(op.getExpr(), api::termVectorToExprs(args));
  if (!args.empty())
  {
    bool pureVar = false;
    if (op.getExpr().getNumChildren() == args.size())
    {
      pureVar = true;
      for (unsigned i = 0, nchild = op.getExpr().getNumChildren(); i < nchild; i++)
      {
        if (op[i] != args[i])
        {
          pureVar = false;
          break;
        }
      }
    }
    Trace("parser-sygus2") << "Pure var is " << pureVar
                           << ", hasOp=" << op.hasOp() << std::endl;
    if (pureVar && op.hasOp())
    {
      // optimization: use just the operator if it an application to only vars
      op = api::Term(op.getOp().getExpr());
    }
    else
    {
      api::Term lbvl = d_solver->mkTerm(api::BOUND_VAR_LIST, args);
      // its operator is a lambda
      op = d_solver->mkTerm(api::LAMBDA, lbvl, op);
    }
  }
  Trace("parser-sygus2") << "Generated operator " << op << std::endl;
  std::stringstream ss;
  ss << op.getKind();
  dt.addSygusConstructor(op.getExpr(), ss.str(), api::sortVectorToTypes(cargs), spc);
}

api::Term Smt2::purifySygusGTerm(api::Term term,
                            std::map<api::Term, api::Sort>& ntsToUnres,
                            std::vector<api::Term>& args,
                            std::vector<api::Sort>& cargs) const
{
  Trace("parser-sygus2-debug")
      << "purifySygusGTerm: " << term << " #nchild=" << term.getExpr().getNumChildren()
      << std::endl;
  std::map<api::Term, api::Sort>::iterator itn = ntsToUnres.find(term);
  if (itn != ntsToUnres.end())
  {
    api::Term ret = d_solver->mkVar(term.getSort());
    Trace("parser-sygus2-debug")
        << "...unresolved non-terminal, intro " << ret << std::endl;
    args.push_back(ret);
    cargs.push_back(itn->second);
    return ret;
  }
  // PARSER-TODO
  std::vector<Expr> pchildren;
  // To test whether the operator should be passed to mkapi::Term below, we check
  // whether this term is parameterized. This includes APPLY_UF terms and BV
  // extraction terms, but excludes applications of most interpreted symbols
  // like PLUS.
  if (term.getExpr().isParameterized())
  {
    pchildren.push_back(term.getExpr().getOperator());
  }
  bool childChanged = false;
  for (unsigned i = 0, nchild = term.getExpr().getNumChildren(); i < nchild; i++)
  {
    Trace("parser-sygus2-debug")
        << "......purify child " << i << " : " << term[i] << std::endl;
    api::Term ptermc = purifySygusGTerm(term[i], ntsToUnres, args, cargs);
    pchildren.push_back(ptermc.getExpr());
    childChanged = childChanged || ptermc != term[i];
  }
  if (!childChanged)
  {
    Trace("parser-sygus2-debug") << "...no child changed" << std::endl;
    return term;
  }
  api::Term nret = api::Term(getExprManager()->mkExpr(extToIntKind(term.getKind()), pchildren));
  Trace("parser-sygus2-debug")
      << "...child changed, return " << nret << std::endl;
  return nret;
}

void Smt2::addSygusConstructorVariables(Datatype& dt,
                                        const std::vector<api::Term>& sygusVars,
                                        api::Sort type) const
{
  // each variable of appropriate type becomes a sygus constructor in dt.
  for (unsigned i = 0, size = sygusVars.size(); i < size; i++)
  {
    api::Term v = sygusVars[i];
    if (v.getSort() == type)
    {
      std::stringstream ss;
      ss << v;
      std::vector<api::Sort> cargs;
      dt.addSygusConstructor(v.getExpr(), ss.str(), api::sortVectorToTypes(cargs));
    }
  }
}

InputLanguage Smt2::getLanguage() const
{
  return getExprManager()->getOptions().getInputLanguage();
}

void Smt2::applyTypeAscription(ParseOp& p, api::Sort type)
{
  // (as const (Array T1 T2))
  if (p.d_kind == api::STORE_ALL)
  {
    if (!type.isArray())
    {
      std::stringstream ss;
      ss << "expected array constant term, but cast is not of array type"
         << std::endl
         << "cast type: " << type;
      parseError(ss.str());
    }
    p.d_type = type;
    return;
  }
  if (p.d_expr.isNull())
  {
    Trace("parser-overloading")
        << "Getting variable expression with name " << p.d_name << " and type "
        << type << std::endl;
    // get the variable expression for the type
    if (isDeclared(p.d_name, SYM_VARIABLE))
    {
      p.d_expr = getExpressionForNameAndType(p.d_name, type);
    }
    if (p.d_expr.isNull())
    {
      std::stringstream ss;
      ss << "Could not resolve expression with name " << p.d_name
         << " and type " << type << std::endl;
      parseError(ss.str());
    }
  }
  ExprManager* em = getExprManager();
  api::Sort etype = p.d_expr.getSort();
  api::Kind ekind = p.d_expr.getKind();
  Trace("parser-qid") << "Resolve ascription " << type << " on " << p.d_expr;
  Trace("parser-qid") << " " << ekind << " " << etype;
  Trace("parser-qid") << std::endl;
  if (ekind == api::APPLY_CONSTRUCTOR && type.isDatatype())
  {
    // nullary constructors with a type ascription
    // could be a parametric constructor or just an overloaded constructor
    if (type.isParametricDatatype())
    {
      std::vector<api::Term> v;
      Expr e = p.d_expr.getExpr().getOperator();
      const DatatypeConstructor& dtc =
          Datatype::datatypeOf(e)[Datatype::indexOf(e)];
      v.push_back(api::Term(em->mkExpr(
          kind::APPLY_TYPE_ASCRIPTION,
          em->mkConst(AscriptionType(dtc.getSpecializedConstructorType(type.getType()))),
          p.d_expr.getExpr().getOperator())));
      v.insert(v.end(), p.d_expr.begin(), p.d_expr.end());
      p.d_expr = d_solver->mkTerm(api::APPLY_CONSTRUCTOR, v);
    }
  }
  else if (etype.isConstructor())
  {
    // a non-nullary constructor with a type ascription
    if (type.isParametricDatatype())
    {
      Expr e = p.d_expr.getExpr();
      const DatatypeConstructor& dtc =
          Datatype::datatypeOf(e)[Datatype::indexOf(e)];
      p.d_expr = api::Term(em->mkExpr(
          kind::APPLY_TYPE_ASCRIPTION,
          em->mkConst(AscriptionType(dtc.getSpecializedConstructorType(type.getType()))),
          p.d_expr.getExpr()));
    }
  }
  else if (ekind == api::EMPTYSET)
  {
    Debug("parser") << "Empty set encountered: " << p.d_expr << " " << type
                    << std::endl;
    p.d_expr = d_solver->mkEmptySet(type);
  }
  else if (ekind == api::UNIVERSE_SET)
  {
    p.d_expr = d_solver->mkUniverseSet(type);
  }
  else if (ekind == api::SEP_NIL)
  {
    // We don't want the nil reference to be a constant: for instance, it
    // could be of type Int but is not a const rational. However, the
    // expression has 0 children. So we convert to a SEP_NIL variable.
    p.d_expr = d_solver->mkSepNil(type);
  }
  else if (etype != type)
  {
    parseError("api::Sort ascription not satisfied.");
  }
}

api::Term Smt2::parseOpToExpr(ParseOp& p)
{
  api::Term expr;
  if (p.d_kind != api::NULL_EXPR || !p.d_type.isNull())
  {
    parseError(
        "Bad syntax for qualified identifier operator in term position.");
  }
  else if (!p.d_expr.isNull())
  {
    expr = p.d_expr;
  }
  else if (!isDeclared(p.d_name, SYM_VARIABLE))
  {
    if (sygus_v1() && p.d_name[0] == '-'
        && p.d_name.find_first_not_of("0123456789", 1) == std::string::npos)
    {
      // allow unary minus in sygus version 1
      expr = d_solver->mkReal(p.d_name);
    }
    else
    {
      std::stringstream ss;
      ss << "Symbol " << p.d_name << " is not declared.";
      parseError(ss.str());
    }
  }
  else
  {
    expr = getExpressionForName(p.d_name);
  }
  assert(!expr.isNull());
  return expr;
}

api::Term Smt2::applyParseOp(ParseOp& p, std::vector<api::Term>& args)
{
  bool isBuiltinOperator = false;
  // the builtin kind of the overall return expression
  api::Kind kind = api::NULL_EXPR;
  // First phase: process the operator
  if (Debug.isOn("parser"))
  {
    Debug("parser") << "Apply parse op to:" << std::endl;
    Debug("parser") << "args has size " << args.size() << std::endl;
    for (std::vector<api::Term>::iterator i = args.begin(); i != args.end(); ++i)
    {
      Debug("parser") << "++ " << *i << std::endl;
    }
  }
  if (p.d_kind != api::NULL_EXPR)
  {
    // It is a special case, e.g. tupSel or array constant specification.
    // We have to wait until the arguments are parsed to resolve it.
  }
  else if (!p.d_expr.isNull())
  {
<<<<<<< HEAD
    if (p.d_expr.getSort().isTester())
=======
    // An explicit operator, e.g. an indexed symbol.
    args.insert(args.begin(), p.d_expr);
    Kind fkind = getKindForFunction(p.d_expr);
    if (fkind != kind::UNDEFINED_KIND)
>>>>>>> 08289dd9
    {
      // Some operators may require a specific kind.
      // Testers are handled differently than other indexed operators,
      // since they require a kind.
<<<<<<< HEAD
      if (args.size() != 1)
      {
        parseError("testers should only be applied to one argument");
      }
      return mkTermSafe(api::APPLY_TESTER, p.d_expr, args[0]);
=======
      kind = fkind;
>>>>>>> 08289dd9
    }
    // An explicit operator, e.g. an indexed symbol.
    args.insert(args.begin(), p.d_expr);
  }
  else
  {
    isBuiltinOperator = isOperatorEnabled(p.d_name);
    if (isBuiltinOperator)
    {
      // a builtin operator, convert to kind
      kind = getOperatorKind(p.d_name);
    }
    else
    {
      // A non-built-in function application, get the expression
      checkDeclaration(p.d_name, CHECK_DECLARED, SYM_VARIABLE);
      api::Term v = getVariable(p.d_name);
      if (!v.isNull())
      {
        checkFunctionLike(v);
        kind = getKindForFunction(v);
        args.insert(args.begin(), v);
      }
      else
      {
        // Overloaded symbol?
        // Could not find the expression. It may be an overloaded symbol,
        // in which case we may find it after knowing the types of its
        // arguments.
        std::vector<api::Sort> argTypes;
        for (std::vector<api::Term>::iterator i = args.begin(); i != args.end(); ++i)
        {
          argTypes.push_back((*i).getSort());
        }
        api::Term op = getOverloadedFunctionForTypes(p.d_name, argTypes);
        if (!op.isNull())
        {
          checkFunctionLike(op);
          kind = getKindForFunction(op);
          args.insert(args.begin(), op);
        }
        else
        {
          parseError(
              "Cannot find unambiguous overloaded function for argument "
              "types.");
        }
      }
    }
  }
  // Second phase: apply the arguments to the parse op
  ExprManager* em = getExprManager();
  // handle special cases
<<<<<<< HEAD
  if (p.d_kind == api::STORE_ALL)
=======
  if (p.d_kind == kind::STORE_ALL && !p.d_type.isNull())
>>>>>>> 08289dd9
  {
    if (args.size() != 1)
    {
      parseError("Too many arguments to array constant.");
    }
    api::Term constVal = args[0];
    if (!constVal.isConst())
    {
      // To parse array constants taking reals whose values are specified by
      // rationals, e.g. ((as const (Array Int Real)) (/ 1 3)), we must handle
      // the fact that (/ 1 3) is the division of constants 1 and 3, and not
      // the resulting constant rational value. Thus, we must construct the
      // resulting rational here. This also is applied for integral real values
      // like 5.0 which are converted to (/ 5 1) to distinguish them from
      // integer constants. We must ensure numerator and denominator are
      // constant and the denominator is non-zero.
      if (constVal.getKind() == api::DIVISION && constVal[0].isConst()
          && constVal[1].isConst()
          && !constVal[1].getExpr().getConst<Rational>().isZero())
      {
        std::stringstream sdiv;
        sdiv << constVal[0] << "/" << constVal[1];
        constVal = d_solver->mkReal(sdiv.str());
      }
      if (!constVal.isConst())
      {
        std::stringstream ss;
        ss << "expected constant term inside array constant, but found "
           << "nonconstant term:" << std::endl
           << "the term: " << constVal;
        parseError(ss.str());
      }
    }
    if (!p.d_type.getArrayElementSort().isComparableTo(constVal.getSort()))
    {
      std::stringstream ss;
      ss << "type mismatch inside array constant term:" << std::endl
         << "array type:          " << p.d_type << std::endl
         << "expected const type: " << p.d_type.getArrayElementSort() << std::endl
         << "computed const type: " << constVal.getSort();
      parseError(ss.str());
    }
    return api::Term(em->mkConst(ArrayStoreAll(p.d_type.getType(), constVal.getExpr())));
    //return d_solver->mkConstArray(p.d_type, constVal);
  }
<<<<<<< HEAD
  else if (p.d_kind == api::APPLY_SELECTOR)
=======
  else if (p.d_kind == kind::APPLY_SELECTOR && !p.d_expr.isNull())
>>>>>>> 08289dd9
  {
    // tuple selector case
    Integer x = p.d_expr.getExpr().getConst<Rational>().getNumerator();
    if (!x.fitsUnsignedInt())
    {
      parseError("index of tupSel is larger than size of unsigned int");
    }
    unsigned int n = x.toUnsignedInt();
    if (args.size() != 1)
    {
      parseError("tupSel should only be applied to one tuple argument");
    }
    api::Sort t = args[0].getSort();
    if (!t.isTuple())
    {
      parseError("tupSel applied to non-tuple");
    }
    size_t length = t.getTupleLength();
    if (n >= length)
    {
      std::stringstream ss;
      ss << "tuple is of length " << length << "; cannot access index " << n;
      parseError(ss.str());
    }
    const Datatype& dt = ((DatatypeType)t.getType()).getDatatype();
    return mkTermSafe(api::APPLY_SELECTOR, api::Term(dt[0][n].getSelector()), args[0]);
  }
  else if (p.d_kind != api::NULL_EXPR)
  {
    // it should not have an expression or type specified at this point
    if (!p.d_expr.isNull() || !p.d_type.isNull())
    {
      std::stringstream ss;
      ss << "Could not process parsed qualified identifier kind " << p.d_kind;
      parseError(ss.str());
    }
    // otherwise it is a simple application
    kind = p.d_kind;
  }
  else if (isBuiltinOperator)
  {
    Trace("ajr-temp") << "mkTerm builtin operator" << std::endl;
    if (!em->getOptions().getUfHo()
        && (kind == api::EQUAL || kind == api::DISTINCT))
    {
      // need --uf-ho if these operators are applied over function args
      for (std::vector<api::Term>::iterator i = args.begin(); i != args.end(); ++i)
      {
        if ((*i).getSort().isFunction())
        {
          parseError(
              "Cannot apply equalty to functions unless --uf-ho is set.");
        }
      }
    }
    if (args.size() > 2)
    {
      if (kind == api::INTS_DIVISION || kind == api::XOR
          || kind == api::MINUS || kind == api::DIVISION
          || (kind == api::BITVECTOR_XNOR && v2_6()))
      {
        // Builtin operators that are not tokenized, are left associative,
        // but not internally variadic must set this.
        return api::Term(em->mkLeftAssociative(extToIntKind(kind), api::termVectorToExprs(args)));
      }
      else if (kind == api::IMPLIES)
      {
        /* right-associative, but CVC4 internally only supports 2 args */
        return api::Term(em->mkRightAssociative(extToIntKind(kind), api::termVectorToExprs(args)));
      }
      else if (kind == api::EQUAL || kind == api::LT || kind == api::GT
               || kind == api::LEQ || kind == api::GEQ)
      {
        /* "chainable", but CVC4 internally only supports 2 args */
        return api::Term(em->mkExpr(em->mkConst(Chain(extToIntKind(kind))), api::termVectorToExprs(args)));
      }
    }

    if (kind::isAssociative(extToIntKind(kind)) && args.size() > em->maxArity(extToIntKind(kind)))
    {
      /* Special treatment for associative operators with lots of children
       */
      return api::Term(em->mkAssociative(extToIntKind(kind), api::termVectorToExprs(args)));
    }
    else if (!strictModeEnabled() && (kind == api::AND || kind == api::OR)
             && args.size() == 1)
    {
      // Unary AND/OR can be replaced with the argument.
      return args[0];
    }
    else if (kind == api::MINUS && args.size() == 1)
    {
      return d_solver->mkTerm(api::UMINUS, args[0]);
    }
    else
    {
      checkOperator(kind, args.size());
      Trace("ajr-temp") << "mkTerm default from builtin : " << kind << std::endl;
      return d_solver->mkTerm(kind, args);
    }
  }

  if (args.size() >= 2)
  {
    // may be partially applied function, in this case we use HO_APPLY
    api::Sort argt = args[0].getSort();
    if (argt.isFunction())
    {
      unsigned arity = argt.getFunctionArity();
      if (args.size() - 1 < arity)
      {
        Debug("parser") << "Partial application of " << args[0];
        Debug("parser") << " : #argTypes = " << arity;
        Debug("parser") << ", #args = " << args.size() - 1 << std::endl;
        // must curry the partial application
        return em->mkLeftAssociative(kind::HO_APPLY, api::termVectorToExprs(args));
      }
    }
  }
  if (kind == api::NULL_EXPR)
  {
    std::vector<api::Term> eargs(args.begin() + 1, args.end());
    return mkBuiltinApp(args[0], eargs);
  }
  // PARSER-TODO
  return mkTermSafe(kind, args);
}

api::Term Smt2::setNamedAttribute(api::Term& expr, const SExpr& sexpr)
{
  if (!sexpr.isKeyword())
  {
    parseError("improperly formed :named annotation");
  }
  std::string name = sexpr.getValue();
  checkUserSymbol(name);
  // ensure expr is a closed subterm
  if (expr.getExpr().hasFreeVariable())
  {
    std::stringstream ss;
    ss << ":named annotations can only name terms that are closed";
    parseError(ss.str());
  }
  // check that sexpr is a fresh function symbol, and reserve it
  reserveSymbolAtAssertionLevel(name);
  // define it
  api::Term func = mkVar(name, expr.getSort(), ExprManager::VAR_FLAG_DEFINED);
  // remember the last term to have been given a :named attribute
  setLastNamedTerm(expr, name);
  return func;
}

api::Term Smt2::mkAnd(const std::vector<api::Term>& es)
{
  if (es.size() == 0)
  {
    return d_solver->mkTrue();
  }
  else if (es.size() == 1)
  {
    return es[0];
  }
  else
  {
    return d_solver->mkTerm(api::AND, es);
  }
}

}  // namespace parser
}/* CVC4 namespace */<|MERGE_RESOLUTION|>--- conflicted
+++ resolved
@@ -943,13 +943,8 @@
     CVC4::SygusGTerm& sgt,
     int index,
     std::vector<CVC4::Datatype>& datatypes,
-<<<<<<< HEAD
     std::vector<api::Sort>& sorts,
-    std::vector<std::vector<api::Term>>& ops,
-=======
-    std::vector<CVC4::Type>& sorts,
     std::vector<std::vector<ParseOp>>& ops,
->>>>>>> 08289dd9
     std::vector<std::vector<std::string>>& cnames,
     std::vector<std::vector<std::vector<api::Sort>>>& cargs,
     std::vector<bool>& allow_const,
@@ -962,40 +957,22 @@
 {
   if (sgt.d_gterm_type == SygusGTerm::gterm_op)
   {
-<<<<<<< HEAD
-    Debug("parser-sygus") << "Add " << sgt.d_expr << " to datatype " << index
-                          << std::endl;
+    Debug("parser-sygus") << "Add " << sgt.d_op << " to datatype "
+                          << index << std::endl;
     api::Kind oldKind;
-   api:: Kind newKind = api::UNDEFINED_KIND;
+    api::Kind newKind = api::UNDEFINED_KIND;
     //convert to UMINUS if one child of MINUS
-    if( sgt.d_children.size()==1 && sgt.d_expr==getExprManager()->operatorOf(kind::MINUS) ){
+    if (sgt.d_children.size() == 1 && sgt.d_op.d_kind == api::MINUS)
+    {
       oldKind = api::MINUS;
       newKind = api::UMINUS;
     }
     if( newKind!=api::UNDEFINED_KIND ){
-      api::Term newExpr = getExprManager()->operatorOf(extToIntKind(newKind));
-      Debug("parser-sygus") << "Replace " << sgt.d_expr << " with " << newExpr << std::endl;
-      sgt.d_expr = newExpr;
-      std::string oldName = api::kindToString(oldKind);
-      std::string newName = api::kindToString(newKind);
-=======
-    Debug("parser-sygus") << "Add " << sgt.d_op << " to datatype "
-                          << index << std::endl;
-    Kind oldKind;
-    Kind newKind = kind::UNDEFINED_KIND;
-    //convert to UMINUS if one child of MINUS
-    if (sgt.d_children.size() == 1 && sgt.d_op.d_kind == kind::MINUS)
-    {
-      oldKind = kind::MINUS;
-      newKind = kind::UMINUS;
-    }
-    if( newKind!=kind::UNDEFINED_KIND ){
       Debug("parser-sygus")
           << "Replace " << sgt.d_op.d_kind << " with " << newKind << std::endl;
       sgt.d_op.d_kind = newKind;
-      std::string oldName = kind::kindToString(oldKind);
-      std::string newName = kind::kindToString(newKind);
->>>>>>> 08289dd9
+      std::string oldName = api::kindToString(oldKind);
+      std::string newName = api::kindToString(newKind);
       size_t pos = 0;
       if((pos = sgt.d_name.find(oldName, pos)) != std::string::npos){
         sgt.d_name.replace(pos, oldName.length(), newName);
@@ -1088,34 +1065,17 @@
   }
 }
 
-<<<<<<< HEAD
 bool Smt2::pushSygusDatatypeDef( api::Sort t, std::string& dname,
                                   std::vector< CVC4::Datatype >& datatypes,
                                   std::vector< api::Sort>& sorts,
-                                  std::vector< std::vector<api::Term> >& ops,
+                                  std::vector< std::vector<ParseOp> >& ops,
                                   std::vector< std::vector<std::string> >& cnames,
                                   std::vector< std::vector< std::vector< api::Sort > > >& cargs,
                                   std::vector< bool >& allow_const,
                                   std::vector< std::vector< std::string > >& unresolved_gterm_sym ){
   sorts.push_back(t);
   datatypes.push_back(Datatype(getExprManager(), dname));
-  ops.push_back(std::vector<api::Term>());
-=======
-bool Smt2::pushSygusDatatypeDef(
-    Type t,
-    std::string& dname,
-    std::vector<CVC4::Datatype>& datatypes,
-    std::vector<CVC4::Type>& sorts,
-    std::vector<std::vector<ParseOp>>& ops,
-    std::vector<std::vector<std::string>>& cnames,
-    std::vector<std::vector<std::vector<CVC4::Type>>>& cargs,
-    std::vector<bool>& allow_const,
-    std::vector<std::vector<std::string>>& unresolved_gterm_sym)
-{
-  sorts.push_back(t);
-  datatypes.push_back(Datatype(getExprManager(), dname));
   ops.push_back(std::vector<ParseOp>());
->>>>>>> 08289dd9
   cnames.push_back(std::vector<std::string>());
   cargs.push_back(std::vector<std::vector<api::Sort> >());
   allow_const.push_back(false);
@@ -1123,25 +1083,13 @@
   return true;
 }
 
-<<<<<<< HEAD
 bool Smt2::popSygusDatatypeDef( std::vector< CVC4::Datatype >& datatypes,
                                  std::vector< api::Sort>& sorts,
-                                 std::vector< std::vector<api::Term> >& ops,
+                                 std::vector< std::vector<ParseOp> >& ops,
                                  std::vector< std::vector<std::string> >& cnames,
                                  std::vector< std::vector< std::vector< api::Sort > > >& cargs,
                                  std::vector< bool >& allow_const,
                                  std::vector< std::vector< std::string > >& unresolved_gterm_sym ){
-=======
-bool Smt2::popSygusDatatypeDef(
-    std::vector<CVC4::Datatype>& datatypes,
-    std::vector<CVC4::Type>& sorts,
-    std::vector<std::vector<ParseOp>>& ops,
-    std::vector<std::vector<std::string>>& cnames,
-    std::vector<std::vector<std::vector<CVC4::Type>>>& cargs,
-    std::vector<bool>& allow_const,
-    std::vector<std::vector<std::string>>& unresolved_gterm_sym)
-{
->>>>>>> 08289dd9
   sorts.pop_back();
   datatypes.pop_back();
   ops.pop_back();
@@ -1152,10 +1100,9 @@
   return true;
 }
 
-<<<<<<< HEAD
 api::Sort Smt2::processSygusNestedGTerm( int sub_dt_index, std::string& sub_dname, std::vector< CVC4::Datatype >& datatypes,
                                     std::vector< api::Sort>& sorts,
-                                    std::vector< std::vector<api::Term> >& ops,
+                                    std::vector< std::vector<ParseOp> >& ops,
                                     std::vector< std::vector<std::string> >& cnames,
                                     std::vector< std::vector< std::vector< api::Sort > > >& cargs,
                                     std::vector< bool >& allow_const,
@@ -1163,23 +1110,6 @@
                                     std::map< api::Sort, api::Sort >& sygus_to_builtin,
                                     std::map< api::Sort, CVC4::api::Term >& sygus_to_builtin_expr, api::Sort sub_ret ) {
   api::Sort t = sub_ret;
-=======
-Type Smt2::processSygusNestedGTerm(
-    int sub_dt_index,
-    std::string& sub_dname,
-    std::vector<CVC4::Datatype>& datatypes,
-    std::vector<CVC4::Type>& sorts,
-    std::vector<std::vector<ParseOp>>& ops,
-    std::vector<std::vector<std::string>>& cnames,
-    std::vector<std::vector<std::vector<CVC4::Type>>>& cargs,
-    std::vector<bool>& allow_const,
-    std::vector<std::vector<std::string>>& unresolved_gterm_sym,
-    std::map<CVC4::Type, CVC4::Type>& sygus_to_builtin,
-    std::map<CVC4::Type, CVC4::Expr>& sygus_to_builtin_expr,
-    Type sub_ret)
-{
-  Type t = sub_ret;
->>>>>>> 08289dd9
   Debug("parser-sygus") << "Argument is ";
   if( t.isNull() ){
     //then, it is the datatype we constructed, which should have a single constructor
@@ -1189,22 +1119,14 @@
     if( cargs[sub_dt_index].empty() ){
       parseError(std::string("Internal error : datatype for nested gterm does not have a constructor."));
     }
-<<<<<<< HEAD
-    api::Term sop = ops[sub_dt_index][0];
+    ParseOp op = ops[sub_dt_index][0];
     api::Sort curr_t;
-    if( sop.getExpr().getKind() != kind::BUILTIN && ( sop.isConst() || cargs[sub_dt_index][0].empty() ) ){
-      curr_t = sop.getSort();
-      Debug("parser-sygus") << ": it is constant/0-arg cons " << sop << " with type " << sop.getSort() << ", debug=" << sop.isConst() << " " << cargs[sub_dt_index][0].size() << std::endl;
-=======
-    ParseOp op = ops[sub_dt_index][0];
-    Type curr_t;
     if (!op.d_expr.isNull()
         && (op.d_expr.isConst() || cargs[sub_dt_index][0].empty()))
     {
-      Expr sop = op.d_expr;
+      api::Term sop = op.d_expr;
       curr_t = sop.getType();
       Debug("parser-sygus") << ": it is constant/0-arg cons " << sop << " with type " << sop.getType() << ", debug=" << sop.isConst() << " " << cargs[sub_dt_index][0].size() << std::endl;
->>>>>>> 08289dd9
       // only cache if it is a singleton datatype (has unique expr)
       if (ops[sub_dt_index].size() == 1)
       {
@@ -1215,18 +1137,10 @@
           d_sygus_bound_var_type[sop] = t;
         }
       }
-<<<<<<< HEAD
-    }else{
+    }
+    else
+    {
       std::vector< api::Term > children;
-      if( sop.getExpr().getKind() != kind::BUILTIN ){
-        children.push_back( sop );
-      }
-=======
-    }
-    else
-    {
-      std::vector< Expr > children;
->>>>>>> 08289dd9
       for( unsigned i=0; i<cargs[sub_dt_index][0].size(); i++ ){
         std::map< api::Sort, CVC4::api::Term >::iterator it = sygus_to_builtin_expr.find( cargs[sub_dt_index][0][i] );
         if( it==sygus_to_builtin_expr.end() ){
@@ -1251,19 +1165,9 @@
           children.push_back( it->second );
         }
       }
-<<<<<<< HEAD
-      api::Kind sk = sop.getExpr().getKind() != kind::BUILTIN
-                    ? getKindForFunction(sop)
-                    : intToExtKind(getExprManager()->operatorToKind(sop.getExpr()));
-      Debug("parser-sygus") << ": operator " << sop << " with " << sop.getKind() << " " << sk << std::endl;
-      api::Term e = mkTermSafe( sk, children );
+      api::Term e = applyParseOp(op, children);
       Debug("parser-sygus") << ": constructed " << e << ", which has type " << e.getSort() << std::endl;
       curr_t = e.getSort();
-=======
-      Expr e = applyParseOp(op, children);
-      Debug("parser-sygus") << ": constructed " << e << ", which has type " << e.getType() << std::endl;
-      curr_t = e.getType();
->>>>>>> 08289dd9
       sygus_to_builtin_expr[t] = e;
     }
     sorts[sub_dt_index] = curr_t;
@@ -1281,23 +1185,13 @@
 void Smt2::setSygusStartIndex(const std::string& fun,
                               int startIndex,
                               std::vector<CVC4::Datatype>& datatypes,
-<<<<<<< HEAD
                               std::vector<api::Sort>& sorts,
-                              std::vector<std::vector<api::Term>>& ops)
+                              std::vector<std::vector<ParseOp>>& ops)
 {
   if( startIndex>0 ){
     CVC4::Datatype tmp_dt = datatypes[0];
     api::Sort tmp_sort = sorts[0];
-    std::vector< api::Term > tmp_ops;
-=======
-                              std::vector<CVC4::Type>& sorts,
-                              std::vector<std::vector<ParseOp>>& ops)
-{
-  if( startIndex>0 ){
-    CVC4::Datatype tmp_dt = datatypes[0];
-    Type tmp_sort = sorts[0];
-    std::vector<ParseOp> tmp_ops;
->>>>>>> 08289dd9
+    std::vector< ParseOp > tmp_ops;
     tmp_ops.insert( tmp_ops.end(), ops[0].begin(), ops[0].end() );
     datatypes[0] = datatypes[startIndex];
     sorts[0] = sorts[startIndex];
@@ -1314,20 +1208,11 @@
   }
 }
 
-<<<<<<< HEAD
-void Smt2::mkSygusDatatype( CVC4::Datatype& dt, std::vector<api::Term>& ops,
+void Smt2::mkSygusDatatype( CVC4::Datatype& dt, std::vector<ParseOp>& ops,
                             std::vector<std::string>& cnames, std::vector< std::vector< api::Sort > >& cargs,
                             std::vector<std::string>& unresolved_gterm_sym,
                             std::map< api::Sort, api::Sort >& sygus_to_builtin ) {
-=======
-void Smt2::mkSygusDatatype(CVC4::Datatype& dt,
-                           std::vector<ParseOp>& ops,
-                           std::vector<std::string>& cnames,
-                           std::vector<std::vector<CVC4::Type>>& cargs,
-                           std::vector<std::string>& unresolved_gterm_sym,
-                           std::map<CVC4::Type, CVC4::Type>& sygus_to_builtin)
-{
->>>>>>> 08289dd9
+{
   Debug("parser-sygus") << "Making sygus datatype " << dt.getName() << std::endl;
   Debug("parser-sygus") << "  add constructors..." << std::endl;
   
@@ -1381,38 +1266,19 @@
         api::Term lbvl = makeSygusBoundVarList(dt, i, ltypes, largs);
 
         // make the let_body
-<<<<<<< HEAD
-        std::vector<api::Term> children;
-        if (ops[i].getExpr().getKind() != kind::BUILTIN)
-        {
-          children.push_back(ops[i]);
-        }
-        children.insert(children.end(), largs.begin(), largs.end());
-        api::Kind sk = ops[i].getExpr().getKind() != kind::BUILTIN
-                      ? getKindForFunction(ops[i])
-                      : intToExtKind(getExprManager()->operatorToKind(ops[i].getExpr()));
-        api::Term body = mkTermSafe(sk, children);
-        // replace by lambda
-        ops[i] = d_solver->mkTerm(api::LAMBDA, lbvl, body);
-=======
-        Expr body = applyParseOp(ops[i], largs);
+        api::Term body = applyParseOp(ops[i], largs);
         // replace by lambda
         ParseOp pLam;
-        pLam.d_expr = getExprManager()->mkExpr(kind::LAMBDA, lbvl, body);
+        pLam.d_expr = d_solver->mkTerm(api::LAMBDA, lbvl, body);
         ops[i] = pLam;
->>>>>>> 08289dd9
         Debug("parser-sygus") << "  ...replace op : " << ops[i] << std::endl;
         // callback prints as the expression
         spc = std::make_shared<printer::SygusExprPrintCallback>(body.getExpr(), api::termVectorToExprs(largs));
       }
       else
       {
-<<<<<<< HEAD
-        if (ops[i].getSort().isBitVector() && ops[i].isConst())
-=======
-        Expr sop = ops[i].d_expr;
+        api::Term sop = ops[i].d_expr;
         if (!sop.isNull() && sop.getType().isBitVector() && sop.isConst())
->>>>>>> 08289dd9
         {
           Debug("parser-sygus") << "--> Bit-vector constant " << sop << " ("
                                 << cnames[i] << ")" << std::endl;
@@ -1422,37 +1288,21 @@
           // the given name.
           spc = std::make_shared<printer::SygusNamedPrintCallback>(cnames[i]);
         }
-<<<<<<< HEAD
-        else if (ops[i].getKind() == api::VARIABLE)
-=======
-        else if (!sop.isNull() && sop.getKind() == kind::VARIABLE)
->>>>>>> 08289dd9
+        else if (!sop.isNull() && sop.getKind() == api::VARIABLE)
         {
           Debug("parser-sygus") << "--> Defined function " << ops[i]
                                 << std::endl;
           // turn f into (lammbda (x) (f x))
           // in a degenerate case, ops[i] may be a defined constant,
           // in which case we do not replace by a lambda.
-<<<<<<< HEAD
-          if (ops[i].getSort().isFunction())
+          if (sop.getSort().isFunction())
           {
-            std::vector<api::Sort> ftypes = ops[i].getSort().getFunctionDomainSorts();
+            std::vector<api::Sort> ftypes = sop.getSort().getFunctionDomainSorts();
             std::vector<api::Term> largs;
             api::Term lbvl = makeSygusBoundVarList(dt, i, ftypes, largs);
-            largs.insert(largs.begin(), ops[i]);
+            largs.insert(largs.begin(), sop);
             api::Term body = d_solver->mkTerm(api::APPLY_UF, largs);
-            ops[i] = d_solver->mkTerm(api::LAMBDA, lbvl, body);
-=======
-          if (sop.getType().isFunction())
-          {
-            std::vector<Type> ftypes =
-                static_cast<FunctionType>(sop.getType()).getArgTypes();
-            std::vector<Expr> largs;
-            Expr lbvl = makeSygusBoundVarList(dt, i, ftypes, largs);
-            largs.insert(largs.begin(), sop);
-            Expr body = getExprManager()->mkExpr(kind::APPLY_UF, largs);
-            ops[i].d_expr = getExprManager()->mkExpr(kind::LAMBDA, lbvl, body);
->>>>>>> 08289dd9
+            ops[i].d_expr = d_solver->mkTerm(api::LAMBDA, lbvl, body);
             Debug("parser-sygus") << "  ...replace op : " << ops[i]
                                   << std::endl;
           }
@@ -1475,19 +1325,16 @@
       cnames[i] = ss.str();
       Debug("parser-sygus") << "  construct the datatype " << cnames[i] << "..."
                             << std::endl;
-<<<<<<< HEAD
-      // add the sygus constructor
-      dt.addSygusConstructor(ops[i].getExpr(), cnames[i], api::sortVectorToTypes(cargs[i]), spc);
-=======
+
       // Add the sygus constructor, either using the expression operator of
       // ops[i], or the kind.
       if (!ops[i].d_expr.isNull())
       {
-        dt.addSygusConstructor(ops[i].d_expr, cnames[i], cargs[i], spc);
+        dt.addSygusConstructor(ops[i].d_expr.getExpr(), cnames[i], api::sortVectorToTypes(cargs[i]), spc);
       }
       else if (ops[i].d_kind != kind::NULL_EXPR)
       {
-        dt.addSygusConstructor(ops[i].d_kind, cnames[i], cargs[i], spc);
+        dt.addSygusConstructor(extToIntKind(ops[i].d_kind), cnames[i], api::sortVectorToTypes(cargs[i]), spc);
       }
       else
       {
@@ -1495,7 +1342,6 @@
         ss << "unexpected parse operator for sygus constructor" << ops[i];
         parseError(ss.str());
       }
->>>>>>> 08289dd9
       Debug("parser-sygus") << "  finished constructing the datatype"
                             << std::endl;
     }
@@ -1845,27 +1691,15 @@
   }
   else if (!p.d_expr.isNull())
   {
-<<<<<<< HEAD
-    if (p.d_expr.getSort().isTester())
-=======
     // An explicit operator, e.g. an indexed symbol.
     args.insert(args.begin(), p.d_expr);
     Kind fkind = getKindForFunction(p.d_expr);
     if (fkind != kind::UNDEFINED_KIND)
->>>>>>> 08289dd9
     {
       // Some operators may require a specific kind.
       // Testers are handled differently than other indexed operators,
       // since they require a kind.
-<<<<<<< HEAD
-      if (args.size() != 1)
-      {
-        parseError("testers should only be applied to one argument");
-      }
-      return mkTermSafe(api::APPLY_TESTER, p.d_expr, args[0]);
-=======
       kind = fkind;
->>>>>>> 08289dd9
     }
     // An explicit operator, e.g. an indexed symbol.
     args.insert(args.begin(), p.d_expr);
@@ -1919,11 +1753,7 @@
   // Second phase: apply the arguments to the parse op
   ExprManager* em = getExprManager();
   // handle special cases
-<<<<<<< HEAD
-  if (p.d_kind == api::STORE_ALL)
-=======
-  if (p.d_kind == kind::STORE_ALL && !p.d_type.isNull())
->>>>>>> 08289dd9
+  if (p.d_kind == api::STORE_ALL && !p.d_type.isNull())
   {
     if (args.size() != 1)
     {
@@ -1969,11 +1799,7 @@
     return api::Term(em->mkConst(ArrayStoreAll(p.d_type.getType(), constVal.getExpr())));
     //return d_solver->mkConstArray(p.d_type, constVal);
   }
-<<<<<<< HEAD
-  else if (p.d_kind == api::APPLY_SELECTOR)
-=======
-  else if (p.d_kind == kind::APPLY_SELECTOR && !p.d_expr.isNull())
->>>>>>> 08289dd9
+  else if (p.d_kind == api::APPLY_SELECTOR && !p.d_expr.isNull())
   {
     // tuple selector case
     Integer x = p.d_expr.getExpr().getConst<Rational>().getNumerator();
