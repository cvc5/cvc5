--- conflicted
+++ resolved
@@ -1651,22 +1651,14 @@
   if (Debug.isOn("parser"))
   {
     Debug("parser") << "applyParseOp: " << p << " to:" << std::endl;
-<<<<<<< HEAD
     for (std::vector<api::Term>::iterator i = args.begin(); i != args.end();
          ++i)
-=======
-    for (std::vector<Expr>::iterator i = args.begin(); i != args.end(); ++i)
->>>>>>> 5c844f06
     {
       Debug("parser") << "++ " << *i << std::endl;
     }
   }
   api::Op op;
-<<<<<<< HEAD
   if (p.d_kind != api::NULL_EXPR)
-=======
-  if (p.d_kind != kind::NULL_EXPR)
->>>>>>> 5c844f06
   {
     // It is a special case, e.g. tupSel or array constant specification.
     // We have to wait until the arguments are parsed to resolve it.
@@ -1854,11 +1846,7 @@
         }
       }
     }
-<<<<<<< HEAD
     if (!strictModeEnabled() && (kind == api::AND || kind == api::OR)
-=======
-    if (!strictModeEnabled() && (kind == kind::AND || kind == kind::OR)
->>>>>>> 5c844f06
         && args.size() == 1)
     {
       // Unary AND/OR can be replaced with the argument.
@@ -1871,21 +1859,10 @@
       Debug("parser") << "applyParseOp: return uminus " << ret << std::endl;
       return ret;
     }
-<<<<<<< HEAD
-    else
-    {
-      api::Term ret = d_solver->mkTerm(kind, args);
-      Debug("parser") << "applyParseOp: return default builtin " << ret
-                      << std::endl;
-      return ret;
-    }
-=======
-    api::Term ret =
-        d_solver->mkTerm(intToExtKind(kind), api::exprVectorToTerms(args));
+    api::Term ret = d_solver->mkTerm(kind, args);
     Debug("parser") << "applyParseOp: return default builtin " << ret
                     << std::endl;
-    return ret.getExpr();
->>>>>>> 5c844f06
+    return ret;
   }
 
   if (args.size() >= 2)
@@ -1913,15 +1890,6 @@
     }
   }
   if (!op.isNull())
-<<<<<<< HEAD
-=======
-  {
-    api::Term ret = d_solver->mkTerm(op, api::exprVectorToTerms(args));
-    Debug("parser") << "applyParseOp: return op : " << ret << std::endl;
-    return ret.getExpr();
-  }
-  if (kind == kind::NULL_EXPR)
->>>>>>> 5c844f06
   {
     api::Term ret = d_solver->mkTerm(op, args);
     Debug("parser") << "applyParseOp: return op : " << ret << std::endl;
