/*********************                                                        */
/*! \file smt2.cpp
 ** \verbatim
 ** Top contributors (to current version):
 **   Andrew Reynolds, Kshitij Bansal, Morgan Deters
 ** This file is part of the CVC4 project.
 ** Copyright (c) 2009-2019 by the authors listed in the file AUTHORS
 ** in the top-level source directory) and their institutional affiliations.
 ** All rights reserved.  See the file COPYING in the top-level source
 ** directory for licensing information.\endverbatim
 **
 ** \brief Definitions of SMT2 constants.
 **
 ** Definitions of SMT2 constants.
 **/
#include "parser/smt2/smt2.h"

#include <algorithm>

#include "base/check.h"
#include "expr/type.h"
#include "options/options.h"
#include "parser/antlr_input.h"
#include "parser/parser.h"
#include "parser/smt2/smt2_input.h"
#include "printer/sygus_print_callback.h"
#include "util/bitvector.h"

// ANTLR defines these, which is really bad!
#undef true
#undef false

namespace CVC4 {
namespace parser {

Smt2::Smt2(api::Solver* solver, Input* input, bool strictMode, bool parseOnly)
    : Parser(solver, input, strictMode, parseOnly),
      d_logicSet(false),
      d_seenSetLogic(false)
{
  if (!strictModeEnabled())
  {
    addTheory(Smt2::THEORY_CORE);
  }
}

void Smt2::addArithmeticOperators() {
  addOperator(api::PLUS, "+");
  addOperator(api::MINUS, "-");
  // api::MINUS is converted to api::UMINUS if there is only a single operand
  Parser::addOperator(api::UMINUS);
  addOperator(api::MULT, "*");
  addOperator(api::LT, "<");
  addOperator(api::LEQ, "<=");
  addOperator(api::GT, ">");
  addOperator(api::GEQ, ">=");

  if (!strictModeEnabled())
  {
    // NOTE: this operator is non-standard
    addOperator(api::POW, "^");
  }
}

void Smt2::addTranscendentalOperators()
{
  addOperator(api::EXPONENTIAL, "exp");
  addOperator(api::SINE, "sin");
  addOperator(api::COSINE, "cos");
  addOperator(api::TANGENT, "tan");
  addOperator(api::COSECANT, "csc");
  addOperator(api::SECANT, "sec");
  addOperator(api::COTANGENT, "cot");
  addOperator(api::ARCSINE, "arcsin");
  addOperator(api::ARCCOSINE, "arccos");
  addOperator(api::ARCTANGENT, "arctan");
  addOperator(api::ARCCOSECANT, "arccsc");
  addOperator(api::ARCSECANT, "arcsec");
  addOperator(api::ARCCOTANGENT, "arccot");
  addOperator(api::SQRT, "sqrt");
}

void Smt2::addQuantifiersOperators()
{
  if (!strictModeEnabled())
  {
    addOperator(api::INST_CLOSURE, "inst-closure");
  }
}

void Smt2::addBitvectorOperators() {
  addOperator(api::BITVECTOR_CONCAT, "concat");
  addOperator(api::BITVECTOR_NOT, "bvnot");
  addOperator(api::BITVECTOR_AND, "bvand");
  addOperator(api::BITVECTOR_OR, "bvor");
  addOperator(api::BITVECTOR_NEG, "bvneg");
  addOperator(api::BITVECTOR_PLUS, "bvadd");
  addOperator(api::BITVECTOR_MULT, "bvmul");
  addOperator(api::BITVECTOR_UDIV, "bvudiv");
  addOperator(api::BITVECTOR_UREM, "bvurem");
  addOperator(api::BITVECTOR_SHL, "bvshl");
  addOperator(api::BITVECTOR_LSHR, "bvlshr");
  addOperator(api::BITVECTOR_ULT, "bvult");
  addOperator(api::BITVECTOR_NAND, "bvnand");
  addOperator(api::BITVECTOR_NOR, "bvnor");
  addOperator(api::BITVECTOR_XOR, "bvxor");
  addOperator(api::BITVECTOR_XNOR, "bvxnor");
  addOperator(api::BITVECTOR_COMP, "bvcomp");
  addOperator(api::BITVECTOR_SUB, "bvsub");
  addOperator(api::BITVECTOR_SDIV, "bvsdiv");
  addOperator(api::BITVECTOR_SREM, "bvsrem");
  addOperator(api::BITVECTOR_SMOD, "bvsmod");
  addOperator(api::BITVECTOR_ASHR, "bvashr");
  addOperator(api::BITVECTOR_ULE, "bvule");
  addOperator(api::BITVECTOR_UGT, "bvugt");
  addOperator(api::BITVECTOR_UGE, "bvuge");
  addOperator(api::BITVECTOR_SLT, "bvslt");
  addOperator(api::BITVECTOR_SLE, "bvsle");
  addOperator(api::BITVECTOR_SGT, "bvsgt");
  addOperator(api::BITVECTOR_SGE, "bvsge");
  addOperator(api::BITVECTOR_REDOR, "bvredor");
  addOperator(api::BITVECTOR_REDAND, "bvredand");
  addOperator(api::BITVECTOR_TO_NAT, "bv2nat");

  addIndexedOperator(api::BITVECTOR_EXTRACT, api::BITVECTOR_EXTRACT, "extract");
  addIndexedOperator(api::BITVECTOR_REPEAT, api::BITVECTOR_REPEAT, "repeat");
  addIndexedOperator(
      api::BITVECTOR_ZERO_EXTEND, api::BITVECTOR_ZERO_EXTEND, "zero_extend");
  addIndexedOperator(
      api::BITVECTOR_SIGN_EXTEND, api::BITVECTOR_SIGN_EXTEND, "sign_extend");
  addIndexedOperator(
      api::BITVECTOR_ROTATE_LEFT, api::BITVECTOR_ROTATE_LEFT, "rotate_left");
  addIndexedOperator(
      api::BITVECTOR_ROTATE_RIGHT, api::BITVECTOR_ROTATE_RIGHT, "rotate_right");
  addIndexedOperator(api::INT_TO_BITVECTOR, api::INT_TO_BITVECTOR, "int2bv");
}

void Smt2::addDatatypesOperators()
{
  Parser::addOperator(api::APPLY_CONSTRUCTOR);
  Parser::addOperator(api::APPLY_TESTER);
  Parser::addOperator(api::APPLY_SELECTOR);

  if (!strictModeEnabled())
  {
    addOperator(api::DT_SIZE, "dt.size");
  }
}

void Smt2::addStringOperators() {
  defineVar("re.all",
            getSolver()
                ->mkTerm(api::REGEXP_STAR, getSolver()->mkRegexpSigma())
                .getExpr());
  addOperator(api::STRING_CONCAT, "str.++");
  addOperator(api::STRING_LENGTH, "str.len");
  addOperator(api::STRING_SUBSTR, "str.substr");
  addOperator(api::STRING_STRCTN, "str.contains");
  addOperator(api::STRING_CHARAT, "str.at");
  addOperator(api::STRING_STRIDOF, "str.indexof");
  addOperator(api::STRING_STRREPL, "str.replace");
  if (!strictModeEnabled())
  {
    addOperator(api::STRING_TOLOWER, "str.tolower");
    addOperator(api::STRING_TOUPPER, "str.toupper");
    addOperator(api::STRING_REV, "str.rev");
  }
<<<<<<< HEAD
  addOperator(api::STRING_PREFIX, "str.prefixof");
  addOperator(api::STRING_SUFFIX, "str.suffixof");
=======
  addOperator(kind::STRING_PREFIX, "str.prefixof" );
  addOperator(kind::STRING_SUFFIX, "str.suffixof" );
  addOperator(kind::STRING_IS_DIGIT, "str.is_digit" );
>>>>>>> 87f3741d
  // at the moment, we only use this syntax for smt2.6.1
  if (getLanguage() == language::input::LANG_SMTLIB_V2_6_1)
  {
    addOperator(api::STRING_ITOS, "str.from_int");
    addOperator(api::STRING_STOI, "str.to_int");
    addOperator(api::STRING_IN_REGEXP, "str.in_re");
    addOperator(api::STRING_TO_REGEXP, "str.to_re");
    addOperator(api::STRING_CODE, "str.to_code");
    addOperator(api::STRING_STRREPLALL, "str.replace_all");
  }
  else
  {
<<<<<<< HEAD
    addOperator(api::STRING_ITOS, "int.to.str");
    addOperator(api::STRING_STOI, "str.to.int");
    addOperator(api::STRING_IN_REGEXP, "str.in.re");
    addOperator(api::STRING_TO_REGEXP, "str.to.re");
    addOperator(api::STRING_CODE, "str.code");
    addOperator(api::STRING_STRREPLALL, "str.replaceall");
  }

  addOperator(api::REGEXP_CONCAT, "re.++");
  addOperator(api::REGEXP_UNION, "re.union");
  addOperator(api::REGEXP_INTER, "re.inter");
  addOperator(api::REGEXP_STAR, "re.*");
  addOperator(api::REGEXP_PLUS, "re.+");
  addOperator(api::REGEXP_OPT, "re.opt");
  addOperator(api::REGEXP_RANGE, "re.range");
  addOperator(api::REGEXP_LOOP, "re.loop");
  addOperator(api::REGEXP_COMPLEMENT, "re.comp");
  addOperator(api::STRING_LT, "str.<");
  addOperator(api::STRING_LEQ, "str.<=");
=======
    addOperator(kind::STRING_ITOS, "int.to.str");
    addOperator(kind::STRING_STOI, "str.to.int");
    addOperator(kind::STRING_IN_REGEXP, "str.in.re");
    addOperator(kind::STRING_TO_REGEXP, "str.to.re");
    addOperator(kind::STRING_CODE, "str.code");
    addOperator(kind::STRING_STRREPLALL, "str.replaceall");
  }

  addOperator(kind::REGEXP_CONCAT, "re.++");
  addOperator(kind::REGEXP_UNION, "re.union");
  addOperator(kind::REGEXP_INTER, "re.inter");
  addOperator(kind::REGEXP_STAR, "re.*");
  addOperator(kind::REGEXP_PLUS, "re.+");
  addOperator(kind::REGEXP_OPT, "re.opt");
  addOperator(kind::REGEXP_RANGE, "re.range");
  addOperator(kind::REGEXP_LOOP, "re.loop");
  addOperator(kind::REGEXP_COMPLEMENT, "re.comp");
  addOperator(kind::REGEXP_DIFF, "re.diff");
  addOperator(kind::STRING_LT, "str.<");
  addOperator(kind::STRING_LEQ, "str.<=");
>>>>>>> 87f3741d
}

void Smt2::addFloatingPointOperators() {
  addOperator(api::FLOATINGPOINT_FP, "fp");
  addOperator(api::FLOATINGPOINT_EQ, "fp.eq");
  addOperator(api::FLOATINGPOINT_ABS, "fp.abs");
  addOperator(api::FLOATINGPOINT_NEG, "fp.neg");
  addOperator(api::FLOATINGPOINT_PLUS, "fp.add");
  addOperator(api::FLOATINGPOINT_SUB, "fp.sub");
  addOperator(api::FLOATINGPOINT_MULT, "fp.mul");
  addOperator(api::FLOATINGPOINT_DIV, "fp.div");
  addOperator(api::FLOATINGPOINT_FMA, "fp.fma");
  addOperator(api::FLOATINGPOINT_SQRT, "fp.sqrt");
  addOperator(api::FLOATINGPOINT_REM, "fp.rem");
  addOperator(api::FLOATINGPOINT_RTI, "fp.roundToIntegral");
  addOperator(api::FLOATINGPOINT_MIN, "fp.min");
  addOperator(api::FLOATINGPOINT_MAX, "fp.max");
  addOperator(api::FLOATINGPOINT_LEQ, "fp.leq");
  addOperator(api::FLOATINGPOINT_LT, "fp.lt");
  addOperator(api::FLOATINGPOINT_GEQ, "fp.geq");
  addOperator(api::FLOATINGPOINT_GT, "fp.gt");
  addOperator(api::FLOATINGPOINT_ISN, "fp.isNormal");
  addOperator(api::FLOATINGPOINT_ISSN, "fp.isSubnormal");
  addOperator(api::FLOATINGPOINT_ISZ, "fp.isZero");
  addOperator(api::FLOATINGPOINT_ISINF, "fp.isInfinite");
  addOperator(api::FLOATINGPOINT_ISNAN, "fp.isNaN");
  addOperator(api::FLOATINGPOINT_ISNEG, "fp.isNegative");
  addOperator(api::FLOATINGPOINT_ISPOS, "fp.isPositive");
  addOperator(api::FLOATINGPOINT_TO_REAL, "fp.to_real");

  addIndexedOperator(api::FLOATINGPOINT_TO_FP_GENERIC,
                     api::FLOATINGPOINT_TO_FP_GENERIC,
                     "to_fp");
  addIndexedOperator(api::FLOATINGPOINT_TO_FP_UNSIGNED_BITVECTOR,
                     api::FLOATINGPOINT_TO_FP_UNSIGNED_BITVECTOR,
                     "to_fp_unsigned");
  addIndexedOperator(
      api::FLOATINGPOINT_TO_UBV, api::FLOATINGPOINT_TO_UBV, "fp.to_ubv");
  addIndexedOperator(
      api::FLOATINGPOINT_TO_SBV, api::FLOATINGPOINT_TO_SBV, "fp.to_sbv");

  if (!strictModeEnabled())
  {
    addIndexedOperator(api::FLOATINGPOINT_TO_FP_IEEE_BITVECTOR,
                       api::FLOATINGPOINT_TO_FP_IEEE_BITVECTOR,
                       "to_fp_bv");
    addIndexedOperator(api::FLOATINGPOINT_TO_FP_FLOATINGPOINT,
                       api::FLOATINGPOINT_TO_FP_FLOATINGPOINT,
                       "to_fp_fp");
    addIndexedOperator(api::FLOATINGPOINT_TO_FP_REAL,
                       api::FLOATINGPOINT_TO_FP_REAL,
                       "to_fp_real");
    addIndexedOperator(api::FLOATINGPOINT_TO_FP_SIGNED_BITVECTOR,
                       api::FLOATINGPOINT_TO_FP_SIGNED_BITVECTOR,
                       "to_fp_signed");
  }
}

void Smt2::addSepOperators() {
  addOperator(api::SEP_STAR, "sep");
  addOperator(api::SEP_PTO, "pto");
  addOperator(api::SEP_WAND, "wand");
  addOperator(api::SEP_EMP, "emp");
  Parser::addOperator(api::SEP_STAR);
  Parser::addOperator(api::SEP_PTO);
  Parser::addOperator(api::SEP_WAND);
  Parser::addOperator(api::SEP_EMP);
}

void Smt2::addTheory(Theory theory) {
  switch(theory) {
  case THEORY_ARRAYS:
    addOperator(api::SELECT, "select");
    addOperator(api::STORE, "store");
    break;

  case THEORY_BITVECTORS:
    addBitvectorOperators();
    break;

  case THEORY_CORE:
    defineType("Bool", d_solver->getBooleanSort());
    defineVar("true", d_solver->mkTrue());
    defineVar("false", d_solver->mkFalse());
    addOperator(api::AND, "and");
    addOperator(api::DISTINCT, "distinct");
    addOperator(api::EQUAL, "=");
    addOperator(api::IMPLIES, "=>");
    addOperator(api::ITE, "ite");
    addOperator(api::NOT, "not");
    addOperator(api::OR, "or");
    addOperator(api::XOR, "xor");
    break;

  case THEORY_REALS_INTS:
    defineType("Real", d_solver->getRealSort());
    addOperator(api::DIVISION, "/");
    addOperator(api::TO_INTEGER, "to_int");
    addOperator(api::IS_INTEGER, "is_int");
    addOperator(api::TO_REAL, "to_real");
    // falling through on purpose, to add Ints part of Reals_Ints
    CVC4_FALLTHROUGH;
  case THEORY_INTS:
    defineType("Int", d_solver->getIntegerSort());
    addArithmeticOperators();
    addOperator(api::INTS_DIVISION, "div");
    addOperator(api::INTS_MODULUS, "mod");
    addOperator(api::ABS, "abs");
    addIndexedOperator(api::DIVISIBLE, api::DIVISIBLE, "divisible");
    break;

  case THEORY_REALS:
    defineType("Real", d_solver->getRealSort());
    addArithmeticOperators();
    addOperator(api::DIVISION, "/");
    if (!strictModeEnabled())
    {
      addOperator(api::ABS, "abs");
    }
    break;

  case THEORY_TRANSCENDENTALS:
    defineVar("real.pi", d_solver->mkTerm(api::PI));
    addTranscendentalOperators();
    break;

  case THEORY_QUANTIFIERS: addQuantifiersOperators(); break;

  case THEORY_SETS:
    defineVar("emptyset", d_solver->mkEmptySet(d_solver->getNullSort()));
    // the Boolean sort is a placeholder here since we don't have type info
    // without type annotation
    defineVar("univset", d_solver->mkUniverseSet(d_solver->getBooleanSort()));

    addOperator(api::UNION, "union");
    addOperator(api::INTERSECTION, "intersection");
    addOperator(api::SETMINUS, "setminus");
    addOperator(api::SUBSET, "subset");
    addOperator(api::MEMBER, "member");
    addOperator(api::SINGLETON, "singleton");
    addOperator(api::INSERT, "insert");
    addOperator(api::CARD, "card");
    addOperator(api::COMPLEMENT, "complement");
    addOperator(api::JOIN, "join");
    addOperator(api::PRODUCT, "product");
    addOperator(api::TRANSPOSE, "transpose");
    addOperator(api::TCLOSURE, "tclosure");
    break;

  case THEORY_DATATYPES:
  {
    const std::vector<api::Sort> types;
    defineType("Tuple", d_solver->mkTupleSort(types));
    addDatatypesOperators();
    break;
  }

  case THEORY_STRINGS:
    defineType("String", d_solver->getStringSort());
    defineType("RegLan", d_solver->getRegExpSort());
    defineType("Int", d_solver->getIntegerSort());

    if (getLanguage() == language::input::LANG_SMTLIB_V2_6_1)
    {
      defineVar("re.none", d_solver->mkRegexpEmpty());
    }
    else
    {
      defineVar("re.nostr", d_solver->mkRegexpEmpty());
    }
    defineVar("re.allchar", d_solver->mkRegexpSigma());

    addStringOperators();
    break;

  case THEORY_UF:
    Parser::addOperator(api::APPLY_UF);

    if (!strictModeEnabled() && d_logic.hasCardinalityConstraints())
    {
      addOperator(api::CARDINALITY_CONSTRAINT, "fmf.card");
      addOperator(api::CARDINALITY_VALUE, "fmf.card.val");
    }
    break;

  case THEORY_FP:
    defineType("RoundingMode", d_solver->getRoundingmodeSort());
    defineType("Float16", d_solver->mkFloatingPointSort(5, 11));
    defineType("Float32", d_solver->mkFloatingPointSort(8, 24));
    defineType("Float64", d_solver->mkFloatingPointSort(11, 53));
    defineType("Float128", d_solver->mkFloatingPointSort(15, 113));

    defineVar("RNE", d_solver->mkRoundingMode(api::ROUND_NEAREST_TIES_TO_EVEN));
    defineVar("roundNearestTiesToEven",
              d_solver->mkRoundingMode(api::ROUND_NEAREST_TIES_TO_EVEN));
    defineVar("RNA", d_solver->mkRoundingMode(api::ROUND_NEAREST_TIES_TO_AWAY));
    defineVar("roundNearestTiesToAway",
              d_solver->mkRoundingMode(api::ROUND_NEAREST_TIES_TO_AWAY));
    defineVar("RTP", d_solver->mkRoundingMode(api::ROUND_TOWARD_POSITIVE));
    defineVar("roundTowardPositive",
              d_solver->mkRoundingMode(api::ROUND_TOWARD_POSITIVE));
    defineVar("RTN", d_solver->mkRoundingMode(api::ROUND_TOWARD_NEGATIVE));
    defineVar("roundTowardNegative",
              d_solver->mkRoundingMode(api::ROUND_TOWARD_NEGATIVE));
    defineVar("RTZ", d_solver->mkRoundingMode(api::ROUND_TOWARD_ZERO));
    defineVar("roundTowardZero",
              d_solver->mkRoundingMode(api::ROUND_TOWARD_ZERO));

    addFloatingPointOperators();
    break;
    
  case THEORY_SEP:
    // the Boolean sort is a placeholder here since we don't have type info
    // without type annotation
    defineVar("sep.nil", d_solver->mkSepNil(d_solver->getBooleanSort()));

    addSepOperators();
    break;
    
  default:
    std::stringstream ss;
    ss << "internal error: unsupported theory " << theory;
    throw ParserException(ss.str());
  }
}

void Smt2::addOperator(api::Kind kind, const std::string& name)
{
  Debug("parser") << "Smt2::addOperator( " << kind << ", " << name << " )"
                  << std::endl;
  Parser::addOperator(kind);
  operatorKindMap[name] = kind;
}

void Smt2::addIndexedOperator(api::Kind tKind,
                              api::Kind opKind,
                              const std::string& name)
{
  Parser::addOperator(tKind);
  d_indexedOpKindMap[name] = opKind;
}

api::Kind Smt2::getOperatorKind(const std::string& name) const
{
  // precondition: isOperatorEnabled(name)
  return operatorKindMap.find(name)->second;
}

bool Smt2::isOperatorEnabled(const std::string& name) const {
  return operatorKindMap.find(name) != operatorKindMap.end();
}

bool Smt2::isTheoryEnabled(Theory theory) const {
  switch(theory) {
  case THEORY_ARRAYS:
    return d_logic.isTheoryEnabled(theory::THEORY_ARRAYS);
  case THEORY_BITVECTORS:
    return d_logic.isTheoryEnabled(theory::THEORY_BV);
  case THEORY_CORE:
    return true;
  case THEORY_DATATYPES:
    return d_logic.isTheoryEnabled(theory::THEORY_DATATYPES);
  case THEORY_INTS:
    return d_logic.isTheoryEnabled(theory::THEORY_ARITH) &&
      d_logic.areIntegersUsed() && ( !d_logic.areRealsUsed() );
  case THEORY_REALS:
    return d_logic.isTheoryEnabled(theory::THEORY_ARITH) &&
      ( !d_logic.areIntegersUsed() ) && d_logic.areRealsUsed();
  case THEORY_REALS_INTS:
    return d_logic.isTheoryEnabled(theory::THEORY_ARITH) &&
      d_logic.areIntegersUsed() && d_logic.areRealsUsed();
  case THEORY_QUANTIFIERS:
    return d_logic.isQuantified();
  case THEORY_SETS:
    return d_logic.isTheoryEnabled(theory::THEORY_SETS);
  case THEORY_STRINGS:
    return d_logic.isTheoryEnabled(theory::THEORY_STRINGS);
  case THEORY_UF:
    return d_logic.isTheoryEnabled(theory::THEORY_UF);
  case THEORY_FP:
    return d_logic.isTheoryEnabled(theory::THEORY_FP);
  case THEORY_SEP:
    return d_logic.isTheoryEnabled(theory::THEORY_SEP);
  default:
    std::stringstream ss;
    ss << "internal error: unsupported theory " << theory;
    throw ParserException(ss.str());
  }
}

bool Smt2::logicIsSet() {
  return d_logicSet;
}

api::Term Smt2::getExpressionForNameAndType(const std::string& name,
                                            api::Sort t)
{
  if (isAbstractValue(name))
  {
    return mkAbstractValue(name);
  }
  return Parser::getExpressionForNameAndType(name, t);
}

api::Term Smt2::mkIndexedConstant(const std::string& name,
                                  const std::vector<uint64_t>& numerals)
{
  if (isTheoryEnabled(THEORY_FP))
  {
    if (name == "+oo")
    {
      return d_solver->mkPosInf(numerals[0], numerals[1]);
    }
    else if (name == "-oo")
    {
      return d_solver->mkNegInf(numerals[0], numerals[1]);
    }
    else if (name == "NaN")
    {
      return d_solver->mkNaN(numerals[0], numerals[1]);
    }
    else if (name == "+zero")
    {
      return d_solver->mkPosZero(numerals[0], numerals[1]);
    }
    else if (name == "-zero")
    {
      return d_solver->mkNegZero(numerals[0], numerals[1]);
    }
  }

  if (isTheoryEnabled(THEORY_BITVECTORS) && name.find("bv") == 0)
  {
    std::string bvStr = name.substr(2);
    return d_solver->mkBitVector(numerals[0], bvStr, 10);
  }

  // NOTE: Theory parametric constants go here

  parseError(std::string("Unknown indexed literal `") + name + "'");
  return api::Term();
}

api::Op Smt2::mkIndexedOp(const std::string& name,
                          const std::vector<uint64_t>& numerals)
{
  const auto& kIt = d_indexedOpKindMap.find(name);
  if (kIt != d_indexedOpKindMap.end())
  {
    api::Kind k = (*kIt).second;
    if (numerals.size() == 1)
    {
      return d_solver->mkOp(k, numerals[0]);
    }
    else if (numerals.size() == 2)
    {
      return d_solver->mkOp(k, numerals[0], numerals[1]);
    }
  }

  parseError(std::string("Unknown indexed function `") + name + "'");
  return api::Op();
}

api::Term Smt2::bindDefineFunRec(
    const std::string& fname,
    const std::vector<std::pair<std::string, api::Sort>>& sortedVarNames,
    api::Sort t,
    std::vector<api::Term>& flattenVars)
{
  std::vector<api::Sort> sorts;
  for (const std::pair<std::string, api::Sort>& svn : sortedVarNames)
  {
    sorts.push_back(svn.second);
  }

  // make the flattened function type, add bound variables
  // to flattenVars if the defined function was given a function return type.
  api::Sort ft = mkFlatFunctionType(sorts, t, flattenVars);

  // allow overloading
  return bindVar(fname, ft, ExprManager::VAR_FLAG_NONE, true);
}

void Smt2::pushDefineFunRecScope(
    const std::vector<std::pair<std::string, api::Sort>>& sortedVarNames,
    api::Term func,
    const std::vector<api::Term>& flattenVars,
    std::vector<api::Term>& bvs,
    bool bindingLevel)
{
  pushScope(bindingLevel);

  // bound variables are those that are explicitly named in the preamble
  // of the define-fun(s)-rec command, we define them here
  for (const std::pair<std::string, api::Sort>& svn : sortedVarNames)
  {
    api::Term v = bindBoundVar(svn.first, svn.second);
    bvs.push_back(v);
  }

  bvs.insert(bvs.end(), flattenVars.begin(), flattenVars.end());
}

void Smt2::reset() {
  d_logicSet = false;
  d_seenSetLogic = false;
  d_logic = LogicInfo();
  operatorKindMap.clear();
  d_lastNamedTerm = std::pair<api::Term, std::string>();
  this->Parser::reset();

  if( !strictModeEnabled() ) {
    addTheory(Smt2::THEORY_CORE);
  }
}

void Smt2::resetAssertions() {
  // Remove all declarations except the ones at level 0.
  while (this->scopeLevel() > 0) {
    this->popScope();
  }
}

Smt2::SynthFunFactory::SynthFunFactory(
    Smt2* smt2,
    const std::string& fun,
    bool isInv,
    api::Sort range,
    std::vector<std::pair<std::string, api::Sort>>& sortedVarNames)
    : d_smt2(smt2), d_fun(fun), d_isInv(isInv)
{
  if (range.isNull())
  {
    smt2->parseError("Must supply return type for synth-fun.");
  }
  if (range.isFunction())
  {
    smt2->parseError("Cannot use synth-fun with function return type.");
  }
  std::vector<api::Sort> varSorts;
  for (const std::pair<std::string, api::Sort>& p : sortedVarNames)
  {
    varSorts.push_back(p.second);
  }
  Debug("parser-sygus") << "Define synth fun : " << fun << std::endl;
  api::Sort synthFunType =
      varSorts.size() > 0 ? d_smt2->getSolver()->mkFunctionSort(varSorts, range)
                          : range;

  // we do not allow overloading for synth fun
  d_synthFun = d_smt2->bindBoundVar(fun, synthFunType);
  // set the sygus type to be range by default, which is overwritten below
  // if a grammar is provided
  d_sygusType = range;

  d_smt2->pushScope(true);
  d_sygusVars = d_smt2->bindBoundVars(sortedVarNames);
}

Smt2::SynthFunFactory::~SynthFunFactory() { d_smt2->popScope(); }

std::unique_ptr<Command> Smt2::SynthFunFactory::mkCommand(api::Sort grammar)
{
  Debug("parser-sygus") << "...read synth fun " << d_fun << std::endl;
  return std::unique_ptr<Command>(new SynthFunCommand(
      d_fun,
      d_synthFun.getExpr(),
      grammar.isNull() ? d_sygusType.getType() : grammar.getType(),
      d_isInv,
      api::termVectorToExprs(d_sygusVars)));
}

std::unique_ptr<Command> Smt2::invConstraint(
    const std::vector<std::string>& names)
{
  checkThatLogicIsSet();
  Debug("parser-sygus") << "Sygus : define sygus funs..." << std::endl;
  Debug("parser-sygus") << "Sygus : read inv-constraint..." << std::endl;

  if (names.size() != 4)
  {
    parseError(
        "Bad syntax for inv-constraint: expected 4 "
        "arguments.");
  }

  std::vector<api::Term> terms;
  for (const std::string& name : names)
  {
    if (!isDeclared(name))
    {
      std::stringstream ss;
      ss << "Function " << name << " in inv-constraint is not defined.";
      parseError(ss.str());
    }

    terms.push_back(getVariable(name));
  }

  return std::unique_ptr<Command>(
      new SygusInvConstraintCommand(api::termVectorToExprs(terms)));
}

Command* Smt2::setLogic(std::string name, bool fromCommand)
{
  if (fromCommand)
  {
    if (d_seenSetLogic)
    {
      parseError("Only one set-logic is allowed.");
    }
    d_seenSetLogic = true;

    if (logicIsForced())
    {
      // If the logic is forced, we ignore all set-logic requests from commands.
      return new EmptyCommand();
    }
  }

  if (sygus_v1())
  {
    // non-smt2-standard sygus logic names go here (http://sygus.seas.upenn.edu/files/sygus.pdf Section 3.2)
    if(name == "Arrays") {
      name = "A";
    }else if(name == "Reals") {
      name = "LRA";
    }
  }

  d_logicSet = true;
  d_logic = name;

  // if sygus is enabled, we must enable UF, datatypes, integer arithmetic and
  // higher-order
  if(sygus()) {
    if (!d_logic.isQuantified())
    {
      warning("Logics in sygus are assumed to contain quantifiers.");
      warning("Omit QF_ from the logic to avoid this warning.");
    }
  }

  // Core theory belongs to every logic
  addTheory(THEORY_CORE);

  if(d_logic.isTheoryEnabled(theory::THEORY_UF)) {
    addTheory(THEORY_UF);
  }

  if(d_logic.isTheoryEnabled(theory::THEORY_ARITH)) {
    if(d_logic.areIntegersUsed()) {
      if(d_logic.areRealsUsed()) {
        addTheory(THEORY_REALS_INTS);
      } else {
        addTheory(THEORY_INTS);
      }
    } else if(d_logic.areRealsUsed()) {
      addTheory(THEORY_REALS);
    }

    if (d_logic.areTranscendentalsUsed())
    {
      addTheory(THEORY_TRANSCENDENTALS);
    }
  }

  if(d_logic.isTheoryEnabled(theory::THEORY_ARRAYS)) {
    addTheory(THEORY_ARRAYS);
  }

  if(d_logic.isTheoryEnabled(theory::THEORY_BV)) {
    addTheory(THEORY_BITVECTORS);
  }

  if(d_logic.isTheoryEnabled(theory::THEORY_DATATYPES)) {
    addTheory(THEORY_DATATYPES);
  }

  if(d_logic.isTheoryEnabled(theory::THEORY_SETS)) {
    addTheory(THEORY_SETS);
  }

  if(d_logic.isTheoryEnabled(theory::THEORY_STRINGS)) {
    addTheory(THEORY_STRINGS);
  }

  if(d_logic.isQuantified()) {
    addTheory(THEORY_QUANTIFIERS);
  }

  if (d_logic.isTheoryEnabled(theory::THEORY_FP)) {
    addTheory(THEORY_FP);
  }

  if (d_logic.isTheoryEnabled(theory::THEORY_SEP)) {
    addTheory(THEORY_SEP);
  }

  Command* cmd =
      new SetBenchmarkLogicCommand(sygus() ? d_logic.getLogicString() : name);
  cmd->setMuted(!fromCommand);
  return cmd;
} /* Smt2::setLogic() */

bool Smt2::sygus() const
{
  InputLanguage ilang = getLanguage();
  return ilang == language::input::LANG_SYGUS
         || ilang == language::input::LANG_SYGUS_V2;
}
bool Smt2::sygus_v1() const
{
  return getLanguage() == language::input::LANG_SYGUS;
}

void Smt2::setInfo(const std::string& flag, const SExpr& sexpr) {
  // TODO: ???
}

void Smt2::setOption(const std::string& flag, const SExpr& sexpr) {
  // TODO: ???
}

void Smt2::checkThatLogicIsSet()
{
  if (!logicIsSet())
  {
    if (strictModeEnabled())
    {
      parseError("set-logic must appear before this point.");
    }
    else
    {
      Command* cmd = nullptr;
      if (logicIsForced())
      {
        cmd = setLogic(getForcedLogic(), false);
      }
      else
      {
        warning("No set-logic command was given before this point.");
        warning("CVC4 will make all theories available.");
        warning(
            "Consider setting a stricter logic for (likely) better "
            "performance.");
        warning("To suppress this warning in the future use (set-logic ALL).");

        cmd = setLogic("ALL", false);
      }
      preemptCommand(cmd);
    }
  }
}

/* The include are managed in the lexer but called in the parser */
// Inspired by http://www.antlr3.org/api/C/interop.html

static bool newInputStream(const std::string& filename, pANTLR3_LEXER lexer) {
  Debug("parser") << "Including " << filename << std::endl;
  // Create a new input stream and take advantage of built in stream stacking
  // in C target runtime.
  //
  pANTLR3_INPUT_STREAM    in;
#ifdef CVC4_ANTLR3_OLD_INPUT_STREAM
  in = antlr3AsciiFileStreamNew((pANTLR3_UINT8) filename.c_str());
#else /* CVC4_ANTLR3_OLD_INPUT_STREAM */
  in = antlr3FileStreamNew((pANTLR3_UINT8) filename.c_str(), ANTLR3_ENC_8BIT);
#endif /* CVC4_ANTLR3_OLD_INPUT_STREAM */
  if( in == NULL ) {
    Debug("parser") << "Can't open " << filename << std::endl;
    return false;
  }
  // Same thing as the predefined PUSHSTREAM(in);
  lexer->pushCharStream(lexer, in);
  // restart it
  //lexer->rec->state->tokenStartCharIndex      = -10;
  //lexer->emit(lexer);

  // Note that the input stream is not closed when it EOFs, I don't bother
  // to do it here, but it is up to you to track streams created like this
  // and destroy them when the whole parse session is complete. Remember that you
  // don't want to do this until all tokens have been manipulated all the way through
  // your tree parsers etc as the token does not store the text it just refers
  // back to the input stream and trying to get the text for it will abort if you
  // close the input stream too early.

  //TODO what said before
  return true;
}

void Smt2::includeFile(const std::string& filename) {
  // security for online version
  if(!canIncludeFile()) {
    parseError("include-file feature was disabled for this run.");
  }

  // Get the lexer
  AntlrInput* ai = static_cast<AntlrInput*>(getInput());
  pANTLR3_LEXER lexer = ai->getAntlr3Lexer();
  // get the name of the current stream "Does it work inside an include?"
  const std::string inputName = ai->getInputStreamName();

  // Find the directory of the current input file
  std::string path;
  size_t pos = inputName.rfind('/');
  if(pos != std::string::npos) {
    path = std::string(inputName, 0, pos + 1);
  }
  path.append(filename);
  if(!newInputStream(path, lexer)) {
    parseError("Couldn't open include file `" + path + "'");
  }
}
bool Smt2::isAbstractValue(const std::string& name)
{
  return name.length() >= 2 && name[0] == '@' && name[1] != '0'
         && name.find_first_not_of("0123456789", 1) == std::string::npos;
}

api::Term Smt2::mkAbstractValue(const std::string& name)
{
  assert(isAbstractValue(name));
  // remove the '@'
  return d_solver->mkAbstractValue(name.substr(1));
}

void Smt2::mkSygusConstantsForType(const api::Sort& type,
                                   std::vector<api::Term>& ops)
{

  if( type.isInteger() ){
    ops.push_back(d_solver->mkReal(0));
    ops.push_back(d_solver->mkReal(1));
  }else if( type.isBitVector() ){
    uint32_t sz = type.getBVSize();
    ops.push_back(d_solver->mkBitVector(sz, 0));
    ops.push_back(d_solver->mkBitVector(sz, 1));
  }else if( type.isBoolean() ){
    ops.push_back(d_solver->mkTrue());
    ops.push_back(d_solver->mkFalse());
  }
  //TODO : others?
}

//  This method adds N operators to ops[index], N names to cnames[index] and N type argument vectors to cargs[index] (where typically N=1)
//  This method may also add new elements pairwise into datatypes/sorts/ops/cnames/cargs in the case of non-flat gterms.
void Smt2::processSygusGTerm(
    CVC4::SygusGTerm& sgt,
    int index,
    std::vector<CVC4::Datatype>& datatypes,
    std::vector<api::Sort>& sorts,
    std::vector<std::vector<ParseOp>>& ops,
    std::vector<std::vector<std::string>>& cnames,
    std::vector<std::vector<std::vector<api::Sort>>>& cargs,
    std::vector<bool>& allow_const,
    std::vector<std::vector<std::string>>& unresolved_gterm_sym,
    const std::vector<api::Term>& sygus_vars,
    std::map<api::Sort, api::Sort>& sygus_to_builtin,
    std::map<api::Sort, api::Term>& sygus_to_builtin_expr,
    api::Sort& ret,
    bool isNested)
{
  if (sgt.d_gterm_type == SygusGTerm::gterm_op)
  {
    Debug("parser-sygus") << "Add " << sgt.d_op << " to datatype "
                          << index << std::endl;
    api::Kind oldKind;
    api::Kind newKind = api::UNDEFINED_KIND;
    //convert to UMINUS if one child of MINUS
    if (sgt.d_children.size() == 1 && sgt.d_op.d_kind == api::MINUS)
    {
      oldKind = api::MINUS;
      newKind = api::UMINUS;
    }
    if (newKind != api::UNDEFINED_KIND)
    {
      Debug("parser-sygus")
          << "Replace " << sgt.d_op.d_kind << " with " << newKind << std::endl;
      sgt.d_op.d_kind = newKind;
      std::string oldName = api::kindToString(oldKind);
      std::string newName = api::kindToString(newKind);
      size_t pos = 0;
      if((pos = sgt.d_name.find(oldName, pos)) != std::string::npos){
        sgt.d_name.replace(pos, oldName.length(), newName);
      }
    }
    ops[index].push_back(sgt.d_op);
    cnames[index].push_back( sgt.d_name );
    cargs[index].push_back(std::vector<api::Sort>());
    for( unsigned i=0; i<sgt.d_children.size(); i++ ){
      std::stringstream ss;
      ss << datatypes[index].getName() << "_" << ops[index].size() << "_arg_" << i;
      std::string sub_dname = ss.str();
      //add datatype for child
      api::Sort null_type;
      pushSygusDatatypeDef( null_type, sub_dname, datatypes, sorts, ops, cnames, cargs, allow_const, unresolved_gterm_sym );
      int sub_dt_index = datatypes.size()-1;
      //process child
      api::Sort sub_ret;
      processSygusGTerm( sgt.d_children[i], sub_dt_index, datatypes, sorts, ops, cnames, cargs, allow_const, unresolved_gterm_sym,
                         sygus_vars, sygus_to_builtin, sygus_to_builtin_expr, sub_ret, true );
      //process the nested gterm (either pop the last datatype, or flatten the argument)
      api::Sort tt = processSygusNestedGTerm(sub_dt_index,
                                             sub_dname,
                                             datatypes,
                                             sorts,
                                             ops,
                                             cnames,
                                             cargs,
                                             allow_const,
                                             unresolved_gterm_sym,
                                             sygus_to_builtin,
                                             sygus_to_builtin_expr,
                                             sub_ret);
      cargs[index].back().push_back(tt);
    }
  }
  else if (sgt.d_gterm_type == SygusGTerm::gterm_constant)
  {
    if( sgt.getNumChildren()!=0 ){
      parseError("Bad syntax for Sygus Constant.");
    }
    std::vector<api::Term> consts;
    mkSygusConstantsForType( sgt.d_type, consts );
    Debug("parser-sygus") << "...made " << consts.size() << " constants." << std::endl;
    for( unsigned i=0; i<consts.size(); i++ ){
      std::stringstream ss;
      ss << consts[i];
      Debug("parser-sygus") << "...add for constant " << ss.str() << std::endl;
      ParseOp constOp;
      constOp.d_expr = consts[i];
      ops[index].push_back(constOp);
      cnames[index].push_back( ss.str() );
      cargs[index].push_back(std::vector<api::Sort>());
    }
    allow_const[index] = true;
  }
  else if (sgt.d_gterm_type == SygusGTerm::gterm_variable
           || sgt.d_gterm_type == SygusGTerm::gterm_input_variable)
  {
    if( sgt.getNumChildren()!=0 ){
      parseError("Bad syntax for Sygus Variable.");
    }
    Debug("parser-sygus") << "...process " << sygus_vars.size() << " variables." << std::endl;
    for( unsigned i=0; i<sygus_vars.size(); i++ ){
      if (sygus_vars[i].getSort() == sgt.d_type)
      {
        std::stringstream ss;
        ss << sygus_vars[i];
        Debug("parser-sygus") << "...add for variable " << ss.str() << std::endl;
        ParseOp varOp;
        varOp.d_expr = sygus_vars[i];
        ops[index].push_back(varOp);
        cnames[index].push_back( ss.str() );
        cargs[index].push_back(std::vector<api::Sort>());
      }
    }
  }
  else if (sgt.d_gterm_type == SygusGTerm::gterm_nested_sort)
  {
    ret = sgt.d_type;
  }
  else if (sgt.d_gterm_type == SygusGTerm::gterm_unresolved)
  {
    if( isNested ){
      if( isUnresolvedType(sgt.d_name) ){
        ret = getSort(sgt.d_name);
      }else{
        //nested, unresolved symbol...fail
        std::stringstream ss;
        ss << "Cannot handle nested unresolved symbol " << sgt.d_name << std::endl;
        parseError(ss.str());
      }
    }else{
      //will resolve when adding constructors
      unresolved_gterm_sym[index].push_back(sgt.d_name);
    }
  }
  else if (sgt.d_gterm_type == SygusGTerm::gterm_ignore)
  {
    // do nothing
  }
}

bool Smt2::pushSygusDatatypeDef(
    api::Sort t,
    std::string& dname,
    std::vector<CVC4::Datatype>& datatypes,
    std::vector<api::Sort>& sorts,
    std::vector<std::vector<ParseOp>>& ops,
    std::vector<std::vector<std::string>>& cnames,
    std::vector<std::vector<std::vector<api::Sort>>>& cargs,
    std::vector<bool>& allow_const,
    std::vector<std::vector<std::string>>& unresolved_gterm_sym)
{
  sorts.push_back(t);
  datatypes.push_back(Datatype(getExprManager(), dname));
  ops.push_back(std::vector<ParseOp>());
  cnames.push_back(std::vector<std::string>());
  cargs.push_back(std::vector<std::vector<api::Sort>>());
  allow_const.push_back(false);
  unresolved_gterm_sym.push_back(std::vector< std::string >());
  return true;
}

bool Smt2::popSygusDatatypeDef(
    std::vector<CVC4::Datatype>& datatypes,
    std::vector<api::Sort>& sorts,
    std::vector<std::vector<ParseOp>>& ops,
    std::vector<std::vector<std::string>>& cnames,
    std::vector<std::vector<std::vector<api::Sort>>>& cargs,
    std::vector<bool>& allow_const,
    std::vector<std::vector<std::string>>& unresolved_gterm_sym)
{
  sorts.pop_back();
  datatypes.pop_back();
  ops.pop_back();
  cnames.pop_back();
  cargs.pop_back();
  allow_const.pop_back();
  unresolved_gterm_sym.pop_back();
  return true;
}

api::Sort Smt2::processSygusNestedGTerm(
    int sub_dt_index,
    std::string& sub_dname,
    std::vector<CVC4::Datatype>& datatypes,
    std::vector<api::Sort>& sorts,
    std::vector<std::vector<ParseOp>>& ops,
    std::vector<std::vector<std::string>>& cnames,
    std::vector<std::vector<std::vector<api::Sort>>>& cargs,
    std::vector<bool>& allow_const,
    std::vector<std::vector<std::string>>& unresolved_gterm_sym,
    std::map<api::Sort, api::Sort>& sygus_to_builtin,
    std::map<api::Sort, CVC4::api::Term>& sygus_to_builtin_expr,
    api::Sort sub_ret)
{
  api::Sort t = sub_ret;
  Debug("parser-sygus") << "Argument is ";
  if( t.isNull() ){
    //then, it is the datatype we constructed, which should have a single constructor
    t = mkUnresolvedType(sub_dname);
    Debug("parser-sygus") << "inline flattening of (auxiliary, local) datatype " << t << std::endl;
    Debug("parser-sygus") << ": to compute type, construct ground term witnessing the grammar, #cons=" << cargs[sub_dt_index].size() << std::endl;
    if( cargs[sub_dt_index].empty() ){
      parseError(std::string("Internal error : datatype for nested gterm does not have a constructor."));
    }
    ParseOp op = ops[sub_dt_index][0];
    api::Sort curr_t;
    if (!op.d_expr.isNull()
        && (op.d_expr.isConst() || cargs[sub_dt_index][0].empty()))
    {
      api::Term sop = op.d_expr;
      curr_t = sop.getSort();
      Debug("parser-sygus")
          << ": it is constant/0-arg cons " << sop << " with type "
          << sop.getSort() << ", debug=" << sop.isConst() << " "
          << cargs[sub_dt_index][0].size() << std::endl;
      // only cache if it is a singleton datatype (has unique expr)
      if (ops[sub_dt_index].size() == 1)
      {
        sygus_to_builtin_expr[t] = sop;
        // store that term sop has dedicated sygus type t
        if (d_sygus_bound_var_type.find(sop) == d_sygus_bound_var_type.end())
        {
          d_sygus_bound_var_type[sop] = t;
        }
      }
    }
    else
    {
      std::vector<api::Term> children;
      for( unsigned i=0; i<cargs[sub_dt_index][0].size(); i++ ){
        std::map<api::Sort, CVC4::api::Term>::iterator it =
            sygus_to_builtin_expr.find(cargs[sub_dt_index][0][i]);
        if( it==sygus_to_builtin_expr.end() ){
          if( sygus_to_builtin.find( cargs[sub_dt_index][0][i] )==sygus_to_builtin.end() ){
            std::stringstream ss;
            ss << "Missing builtin type for type " << cargs[sub_dt_index][0][i] << "!" << std::endl;
            ss << "Builtin types are currently : " << std::endl;
            for (std::map<api::Sort, api::Sort>::iterator itb =
                     sygus_to_builtin.begin();
                 itb != sygus_to_builtin.end();
                 ++itb)
            {
              ss << "  " << itb->first << " -> " << itb->second << std::endl;
            }
            parseError(ss.str());
          }
          api::Sort bt = sygus_to_builtin[cargs[sub_dt_index][0][i]];
          Debug("parser-sygus") << ":  child " << i << " introduce type elem for " << cargs[sub_dt_index][0][i] << " " << bt << std::endl;
          std::stringstream ss;
          ss << t << "_x_" << i;
          api::Term bv = bindBoundVar(ss.str(), bt);
          children.push_back( bv );
          d_sygus_bound_var_type[bv] = cargs[sub_dt_index][0][i];
        }else{
          Debug("parser-sygus") << ":  child " << i << " existing sygus to builtin expr : " << it->second << std::endl;
          children.push_back( it->second );
        }
      }
      api::Term e = applyParseOp(op, children);
      Debug("parser-sygus") << ": constructed " << e << ", which has type "
                            << e.getSort() << std::endl;
      curr_t = e.getSort();
      sygus_to_builtin_expr[t] = e;
    }
    sorts[sub_dt_index] = curr_t;
    sygus_to_builtin[t] = curr_t;
  }else{
    Debug("parser-sygus") << "simple argument " << t << std::endl;
    Debug("parser-sygus") << "...removing " << datatypes.back().getName() << std::endl;
    //otherwise, datatype was unecessary
    //pop argument datatype definition
    popSygusDatatypeDef( datatypes, sorts, ops, cnames, cargs, allow_const, unresolved_gterm_sym );
  }
  return t;
}

void Smt2::setSygusStartIndex(const std::string& fun,
                              int startIndex,
                              std::vector<CVC4::Datatype>& datatypes,
                              std::vector<api::Sort>& sorts,
                              std::vector<std::vector<ParseOp>>& ops)
{
  if( startIndex>0 ){
    CVC4::Datatype tmp_dt = datatypes[0];
    api::Sort tmp_sort = sorts[0];
    std::vector<ParseOp> tmp_ops;
    tmp_ops.insert( tmp_ops.end(), ops[0].begin(), ops[0].end() );
    datatypes[0] = datatypes[startIndex];
    sorts[0] = sorts[startIndex];
    ops[0].clear();
    ops[0].insert( ops[0].end(), ops[startIndex].begin(), ops[startIndex].end() );
    datatypes[startIndex] = tmp_dt;
    sorts[startIndex] = tmp_sort;
    ops[startIndex].clear();
    ops[startIndex].insert( ops[startIndex].begin(), tmp_ops.begin(), tmp_ops.end() );
  }else if( startIndex<0 ){
    std::stringstream ss;
    ss << "warning: no symbol named Start for synth-fun " << fun << std::endl;
    warning(ss.str());
  }
}

void Smt2::mkSygusDatatype(CVC4::Datatype& dt,
                           std::vector<ParseOp>& ops,
                           std::vector<std::string>& cnames,
                           std::vector<std::vector<api::Sort>>& cargs,
                           std::vector<std::string>& unresolved_gterm_sym,
                           std::map<api::Sort, api::Sort>& sygus_to_builtin)
{
  Debug("parser-sygus") << "Making sygus datatype " << dt.getName() << std::endl;
  Debug("parser-sygus") << "  add constructors..." << std::endl;
  
  Debug("parser-sygus") << "SMT2 sygus parser : Making constructors for sygus datatype " << dt.getName() << std::endl;
  Debug("parser-sygus") << "  add constructors..." << std::endl;
  // size of cnames changes, this loop must check size
  for (unsigned i = 0; i < cnames.size(); i++)
  {
    bool is_dup = false;
    bool is_dup_op = false;
    for (unsigned j = 0; j < i; j++)
    {
      if( ops[i]==ops[j] ){
        is_dup_op = true;
        if( cargs[i].size()==cargs[j].size() ){
          is_dup = true;
          for( unsigned k=0; k<cargs[i].size(); k++ ){
            if( cargs[i][k]!=cargs[j][k] ){
              is_dup = false;
              break;
            }
          }
        }
        if( is_dup ){
          break;
        }
      }
    }
    Debug("parser-sygus") << "SYGUS CONS " << i << " : ";
    if( is_dup ){
      Debug("parser-sygus") << "--> Duplicate gterm : " << ops[i] << std::endl;
      ops.erase( ops.begin() + i, ops.begin() + i + 1 );
      cnames.erase( cnames.begin() + i, cnames.begin() + i + 1 );
      cargs.erase( cargs.begin() + i, cargs.begin() + i + 1 );
      i--;
    }
    else
    {
      std::shared_ptr<SygusPrintCallback> spc;
      if (is_dup_op)
      {
        Debug("parser-sygus") << "--> Duplicate gterm operator : " << ops[i]
                              << std::endl;
        // make into define-fun
        std::vector<api::Sort> ltypes;
        for (unsigned j = 0, size = cargs[i].size(); j < size; j++)
        {
          ltypes.push_back(sygus_to_builtin[cargs[i][j]]);
        }
        std::vector<api::Term> largs;
        api::Term lbvl = makeSygusBoundVarList(dt, i, ltypes, largs);

        // make the let_body
        api::Term body = applyParseOp(ops[i], largs);
        // replace by lambda
        ParseOp pLam;
        pLam.d_expr = d_solver->mkTerm(api::LAMBDA, lbvl, body);
        ops[i] = pLam;
        Debug("parser-sygus") << "  ...replace op : " << ops[i] << std::endl;
        // callback prints as the expression
        spc = std::make_shared<printer::SygusExprPrintCallback>(
            body.getExpr(), api::termVectorToExprs(largs));
      }
      else
      {
        api::Term sop = ops[i].d_expr;
        if (!sop.isNull() && sop.getSort().isBitVector() && sop.isConst())
        {
          Debug("parser-sygus") << "--> Bit-vector constant " << sop << " ("
                                << cnames[i] << ")" << std::endl;
          // Since there are multiple output formats for bit-vectors and
          // we are required by sygus standards to print in the exact input
          // format given by the user, we use a print callback to custom print
          // the given name.
          spc = std::make_shared<printer::SygusNamedPrintCallback>(cnames[i]);
        }
        else if (!sop.isNull() && sop.getKind() == api::VARIABLE)
        {
          Debug("parser-sygus") << "--> Defined function " << ops[i]
                                << std::endl;
          // turn f into (lammbda (x) (f x))
          // in a degenerate case, ops[i] may be a defined constant,
          // in which case we do not replace by a lambda.
          if (sop.getSort().isFunction())
          {
            std::vector<api::Sort> ftypes =
                sop.getSort().getFunctionDomainSorts();
            std::vector<api::Term> largs;
            api::Term lbvl = makeSygusBoundVarList(dt, i, ftypes, largs);
            largs.insert(largs.begin(), sop);
            api::Term body = d_solver->mkTerm(api::APPLY_UF, largs);
            ops[i].d_expr = d_solver->mkTerm(api::LAMBDA, lbvl, body);
            Debug("parser-sygus") << "  ...replace op : " << ops[i]
                                  << std::endl;
          }
          else
          {
            Debug("parser-sygus") << "  ...replace op : " << ops[i]
                                  << std::endl;
          }
          // keep a callback to say it should be printed with the defined name
          spc = std::make_shared<printer::SygusNamedPrintCallback>(cnames[i]);
        }
        else
        {
          Debug("parser-sygus") << "--> Default case " << ops[i] << std::endl;
        }
      }
      // must rename to avoid duplication
      std::stringstream ss;
      ss << dt.getName() << "_" << i << "_" << cnames[i];
      cnames[i] = ss.str();
      Debug("parser-sygus") << "  construct the datatype " << cnames[i] << "..."
                            << std::endl;

      // Add the sygus constructor, either using the expression operator of
      // ops[i], or the kind.
      if (!ops[i].d_expr.isNull())
      {
        dt.addSygusConstructor(ops[i].d_expr.getExpr(),
                               cnames[i],
                               api::sortVectorToTypes(cargs[i]),
                               spc);
      }
      else if (ops[i].d_kind != api::NULL_EXPR)
      {
        dt.addSygusConstructor(extToIntKind(ops[i].d_kind),
                               cnames[i],
                               api::sortVectorToTypes(cargs[i]),
                               spc);
      }
      else
      {
        std::stringstream ss;
        ss << "unexpected parse operator for sygus constructor" << ops[i];
        parseError(ss.str());
      }
      Debug("parser-sygus") << "  finished constructing the datatype"
                            << std::endl;
    }
  }

  Debug("parser-sygus") << "  add constructors for unresolved symbols..." << std::endl;
  if( !unresolved_gterm_sym.empty() ){
    std::vector<api::Sort> types;
    Debug("parser-sygus") << "...resolve " << unresolved_gterm_sym.size() << " symbols..." << std::endl;
    for( unsigned i=0; i<unresolved_gterm_sym.size(); i++ ){
      Debug("parser-sygus") << "  resolve : " << unresolved_gterm_sym[i] << std::endl;
      if( isUnresolvedType(unresolved_gterm_sym[i]) ){
        Debug("parser-sygus") << "    it is an unresolved type." << std::endl;
        api::Sort t = getSort(unresolved_gterm_sym[i]);
        if( std::find( types.begin(), types.end(), t )==types.end() ){
          types.push_back( t );
          //identity element
          api::Sort bt = dt.getSygusType();
          Debug("parser-sygus") << ":  make identity function for " << bt << ", argument type " << t << std::endl;

          std::stringstream ss;
          ss << t << "_x";
          api::Term var = bindBoundVar(ss.str(), bt);
          std::vector<api::Term> lchildren;
          lchildren.push_back(d_solver->mkTerm(api::BOUND_VAR_LIST, var));
          lchildren.push_back(var);
          api::Term id_op = d_solver->mkTerm(api::LAMBDA, lchildren);

          // empty sygus callback (should not be printed)
          std::shared_ptr<SygusPrintCallback> sepc =
              std::make_shared<printer::SygusEmptyPrintCallback>();

          //make the sygus argument list
          std::vector<api::Sort> id_carg;
          id_carg.push_back( t );
          dt.addSygusConstructor(id_op.getExpr(),
                                 unresolved_gterm_sym[i],
                                 api::sortVectorToTypes(id_carg),
                                 sepc);

          //add to operators
          ParseOp idOp;
          idOp.d_expr = id_op;
          ops.push_back(idOp);
        }
      }else{
        std::stringstream ss;
        ss << "Unhandled sygus constructor " << unresolved_gterm_sym[i];
        throw ParserException(ss.str());
      }
    }
  }
}

api::Term Smt2::makeSygusBoundVarList(CVC4::Datatype& dt,
                                      unsigned i,
                                      const std::vector<api::Sort>& ltypes,
                                      std::vector<api::Term>& lvars)
{
  for (unsigned j = 0, size = ltypes.size(); j < size; j++)
  {
    std::stringstream ss;
    ss << dt.getName() << "_x_" << i << "_" << j;
    api::Term v = bindBoundVar(ss.str(), ltypes[j]);
    lvars.push_back(v);
  }
  return d_solver->mkTerm(api::BOUND_VAR_LIST, lvars);
}

void Smt2::addSygusConstructorTerm(
    Datatype& dt,
    api::Term term,
    std::map<api::Term, api::Sort>& ntsToUnres) const
{
  Trace("parser-sygus2") << "Add sygus cons term " << term << std::endl;
  // At this point, we should know that dt is well founded, and that its
  // builtin sygus operators are well-typed.
  // Now, purify each occurrence of a non-terminal symbol in term, replace by
  // free variables. These become arguments to constructors. Notice we must do
  // a tree traversal in this function, since unique paths to the same term
  // should be treated as distinct terms.
  // Notice that let expressions are forbidden in the input syntax of term, so
  // this does not lead to exponential behavior with respect to input size.
  std::vector<api::Term> args;
  std::vector<api::Sort> cargs;
  api::Term op = purifySygusGTerm(term, ntsToUnres, args, cargs);
  std::stringstream ssCName;
  ssCName << op.getKind();
  Trace("parser-sygus2") << "Purified operator " << op
                         << ", #args/cargs=" << args.size() << "/"
                         << cargs.size() << std::endl;
  std::shared_ptr<SygusPrintCallback> spc;
  // callback prints as the expression
  spc = std::make_shared<printer::SygusExprPrintCallback>(
      op.getExpr(), api::termVectorToExprs(args));
  if (!args.empty())
  {
    api::Term lbvl = d_solver->mkTerm(api::BOUND_VAR_LIST, args);
    // its operator is a lambda
    op = d_solver->mkTerm(api::LAMBDA, lbvl, op);
  }
  Trace("parser-sygus2") << "addSygusConstructor:  operator " << op
                         << std::endl;
  dt.addSygusConstructor(
      op.getExpr(), ssCName.str(), api::sortVectorToTypes(cargs), spc);
}

api::Term Smt2::purifySygusGTerm(api::Term term,
                                 std::map<api::Term, api::Sort>& ntsToUnres,
                                 std::vector<api::Term>& args,
                                 std::vector<api::Sort>& cargs) const
{
  Trace("parser-sygus2-debug")
      << "purifySygusGTerm: " << term
      << " #nchild=" << term.getExpr().getNumChildren() << std::endl;
  std::map<api::Term, api::Sort>::iterator itn = ntsToUnres.find(term);
  if (itn != ntsToUnres.end())
  {
    api::Term ret = d_solver->mkVar(term.getSort());
    Trace("parser-sygus2-debug")
        << "...unresolved non-terminal, intro " << ret << std::endl;
    args.push_back(ret);
    cargs.push_back(itn->second);
    return ret;
  }
  std::vector<api::Term> pchildren;
  // To test whether the operator should be passed to mkapi::Term below, we
  // check whether this term is parameterized. This includes APPLY_UF terms and
  // BV extraction terms, but excludes applications of most interpreted symbols
  // like PLUS.
  bool childChanged = false;
  for (unsigned i = 0, nchild = term.getNumChildren(); i < nchild; i++)
  {
    Trace("parser-sygus2-debug")
        << "......purify child " << i << " : " << term[i] << std::endl;
    api::Term ptermc = purifySygusGTerm(term[i], ntsToUnres, args, cargs);
    pchildren.push_back(ptermc);
    childChanged = childChanged || ptermc != term[i];
  }
  if (!childChanged)
  {
    Trace("parser-sygus2-debug") << "...no child changed" << std::endl;
    return term;
  }
  api::Term nret = d_solver->mkTerm(term.getOp(), pchildren);
  Trace("parser-sygus2-debug")
      << "...child changed, return " << nret << std::endl;
  return nret;
}

void Smt2::addSygusConstructorVariables(Datatype& dt,
                                        const std::vector<api::Term>& sygusVars,
                                        api::Sort type) const
{
  // each variable of appropriate type becomes a sygus constructor in dt.
  for (unsigned i = 0, size = sygusVars.size(); i < size; i++)
  {
    api::Term v = sygusVars[i];
    if (v.getSort() == type)
    {
      std::stringstream ss;
      ss << v;
      std::vector<api::Sort> cargs;
      dt.addSygusConstructor(
          v.getExpr(), ss.str(), api::sortVectorToTypes(cargs));
    }
  }
}

InputLanguage Smt2::getLanguage() const
{
  return getExprManager()->getOptions().getInputLanguage();
}

void Smt2::parseOpApplyTypeAscription(ParseOp& p, api::Sort type)
{
  Debug("parser") << "parseOpApplyTypeAscription : " << p << " " << type
                  << std::endl;
  // (as const (Array T1 T2))
  if (p.d_kind == api::STORE_ALL)
  {
    if (!type.isArray())
    {
      std::stringstream ss;
      ss << "expected array constant term, but cast is not of array type"
         << std::endl
         << "cast type: " << type;
      parseError(ss.str());
    }
    p.d_type = type;
    return;
  }
  if (p.d_expr.isNull())
  {
    Trace("parser-overloading")
        << "Getting variable expression with name " << p.d_name << " and type "
        << type << std::endl;
    // get the variable expression for the type
    if (isDeclared(p.d_name, SYM_VARIABLE))
    {
      p.d_expr = getExpressionForNameAndType(p.d_name, type);
      p.d_name = std::string("");
    }
    if (p.d_expr.isNull())
    {
      std::stringstream ss;
      ss << "Could not resolve expression with name " << p.d_name
         << " and type " << type << std::endl;
      parseError(ss.str());
    }
  }
  Trace("parser-qid") << "Resolve ascription " << type << " on " << p.d_expr;
  Trace("parser-qid") << " " << p.d_expr.getKind() << " " << p.d_expr.getSort();
  Trace("parser-qid") << std::endl;
  // otherwise, we process the type ascription
  p.d_expr =
      applyTypeAscription(api::Term(p.d_expr), api::Sort(type)).getExpr();
}

api::Term Smt2::parseOpToExpr(ParseOp& p)
{
  Debug("parser") << "parseOpToExpr: " << p << std::endl;
  api::Term expr;
  if (p.d_kind != api::NULL_EXPR || !p.d_type.isNull())
  {
    parseError(
        "Bad syntax for qualified identifier operator in term position.");
  }
  else if (!p.d_expr.isNull())
  {
    expr = p.d_expr;
  }
  else if (!isDeclared(p.d_name, SYM_VARIABLE))
  {
    if (sygus_v1() && p.d_name[0] == '-'
        && p.d_name.find_first_not_of("0123456789", 1) == std::string::npos)
    {
      // allow unary minus in sygus version 1
      expr = d_solver->mkReal(p.d_name);
    }
    else
    {
      std::stringstream ss;
      ss << "Symbol " << p.d_name << " is not declared.";
      parseError(ss.str());
    }
  }
  else
  {
    expr = getExpressionForName(p.d_name);
  }
  assert(!expr.isNull());
  return expr;
}

api::Term Smt2::applyParseOp(ParseOp& p, std::vector<api::Term>& args)
{
  bool isBuiltinOperator = false;
  // the builtin kind of the overall return expression
  api::Kind kind = api::NULL_EXPR;
  // First phase: process the operator
  if (Debug.isOn("parser"))
  {
    Debug("parser") << "applyParseOp: " << p << " to:" << std::endl;
    for (std::vector<api::Term>::iterator i = args.begin(); i != args.end();
         ++i)
    {
      Debug("parser") << "++ " << *i << std::endl;
    }
  }
  api::Op op;
  if (p.d_kind != api::NULL_EXPR)
  {
    // It is a special case, e.g. tupSel or array constant specification.
    // We have to wait until the arguments are parsed to resolve it.
  }
  else if (!p.d_expr.isNull())
  {
    // An explicit operator, e.g. an apply function
    api::Kind fkind = getKindForFunction(p.d_expr);
    if (fkind != api::UNDEFINED_KIND)
    {
      // Some operators may require a specific kind.
      // Testers are handled differently than other indexed operators,
      // since they require a kind.
      kind = fkind;
      Debug("parser") << "Got function kind " << kind << " for expression "
                      << std::endl;
    }
    args.insert(args.begin(), p.d_expr);
  }
  else if (!p.d_op.isNull())
  {
    // it was given an operator
    op = p.d_op;
  }
  else
  {
    isBuiltinOperator = isOperatorEnabled(p.d_name);
    if (isBuiltinOperator)
    {
      // a builtin operator, convert to kind
      kind = getOperatorKind(p.d_name);
    }
    else
    {
      // A non-built-in function application, get the expression
      checkDeclaration(p.d_name, CHECK_DECLARED, SYM_VARIABLE);
      api::Term v = getVariable(p.d_name);
      if (!v.isNull())
      {
        checkFunctionLike(v);
        kind = getKindForFunction(v);
        args.insert(args.begin(), v);
      }
      else
      {
        // Overloaded symbol?
        // Could not find the expression. It may be an overloaded symbol,
        // in which case we may find it after knowing the types of its
        // arguments.
        std::vector<api::Sort> argTypes;
        for (std::vector<api::Term>::iterator i = args.begin(); i != args.end();
             ++i)
        {
          argTypes.push_back((*i).getSort());
        }
        api::Term op = getOverloadedFunctionForTypes(p.d_name, argTypes);
        if (!op.isNull())
        {
          checkFunctionLike(op);
          kind = getKindForFunction(op);
          args.insert(args.begin(), op);
        }
        else
        {
          parseError(
              "Cannot find unambiguous overloaded function for argument "
              "types.");
        }
      }
    }
  }
  // Second phase: apply the arguments to the parse op
  ExprManager* em = getExprManager();
  // handle special cases
  if (p.d_kind == api::STORE_ALL && !p.d_type.isNull())
  {
    if (args.size() != 1)
    {
      parseError("Too many arguments to array constant.");
    }
    api::Term constVal = args[0];
    if (!constVal.isConst())
    {
      // To parse array constants taking reals whose values are specified by
      // rationals, e.g. ((as const (Array Int Real)) (/ 1 3)), we must handle
      // the fact that (/ 1 3) is the division of constants 1 and 3, and not
      // the resulting constant rational value. Thus, we must construct the
      // resulting rational here. This also is applied for integral real values
      // like 5.0 which are converted to (/ 5 1) to distinguish them from
      // integer constants. We must ensure numerator and denominator are
      // constant and the denominator is non-zero.
      if (constVal.getKind() == api::DIVISION && constVal[0].isConst()
          && constVal[1].isConst()
          && !constVal[1].getExpr().getConst<Rational>().isZero())
      {
        std::stringstream sdiv;
        sdiv << constVal[0] << "/" << constVal[1];
        constVal = d_solver->mkReal(sdiv.str());
      }
      if (!constVal.isConst())
      {
        std::stringstream ss;
        ss << "expected constant term inside array constant, but found "
           << "nonconstant term:" << std::endl
           << "the term: " << constVal;
        parseError(ss.str());
      }
    }
    if (!p.d_type.getArrayElementSort().isComparableTo(constVal.getSort()))
    {
      std::stringstream ss;
      ss << "type mismatch inside array constant term:" << std::endl
         << "array type:          " << p.d_type << std::endl
         << "expected const type: " << p.d_type.getArrayElementSort()
         << std::endl
         << "computed const type: " << constVal.getSort();
      parseError(ss.str());
    }
    api::Term ret = d_solver->mkConstArray(p.d_type, constVal);
    Debug("parser") << "applyParseOp: return store all " << ret << std::endl;
    return ret;
  }
  else if (p.d_kind == api::APPLY_SELECTOR && !p.d_expr.isNull())
  {
    // tuple selector case
    Integer x = p.d_expr.getExpr().getConst<Rational>().getNumerator();
    if (!x.fitsUnsignedInt())
    {
      parseError("index of tupSel is larger than size of unsigned int");
    }
    unsigned int n = x.toUnsignedInt();
    if (args.size() != 1)
    {
      parseError("tupSel should only be applied to one tuple argument");
    }
    api::Sort t = args[0].getSort();
    if (!t.isTuple())
    {
      parseError("tupSel applied to non-tuple");
    }
    size_t length = t.getTupleLength();
    if (n >= length)
    {
      std::stringstream ss;
      ss << "tuple is of length " << length << "; cannot access index " << n;
      parseError(ss.str());
    }
    const Datatype& dt = ((DatatypeType)t.getType()).getDatatype();
    api::Term ret = d_solver->mkTerm(
        api::APPLY_SELECTOR, api::Term(dt[0][n].getSelector()), args[0]);
    Debug("parser") << "applyParseOp: return selector " << ret << std::endl;
    return ret;
  }
  else if (p.d_kind != api::NULL_EXPR)
  {
    // it should not have an expression or type specified at this point
    if (!p.d_expr.isNull() || !p.d_type.isNull())
    {
      std::stringstream ss;
      ss << "Could not process parsed qualified identifier kind " << p.d_kind;
      parseError(ss.str());
    }
    // otherwise it is a simple application
    kind = p.d_kind;
  }
  else if (isBuiltinOperator)
  {
    Trace("ajr-temp") << "mkTerm builtin operator" << std::endl;
    if (!em->getOptions().getUfHo()
        && (kind == api::EQUAL || kind == api::DISTINCT))
    {
      // need --uf-ho if these operators are applied over function args
      for (std::vector<api::Term>::iterator i = args.begin(); i != args.end();
           ++i)
      {
        if ((*i).getSort().isFunction())
        {
          parseError(
              "Cannot apply equalty to functions unless --uf-ho is set.");
        }
      }
    }
    if (!strictModeEnabled() && (kind == api::AND || kind == api::OR)
        && args.size() == 1)
    {
      // Unary AND/OR can be replaced with the argument.
      Debug("parser") << "applyParseOp: return unary " << args[0] << std::endl;
      return args[0];
    }
    else if (kind == api::MINUS && args.size() == 1)
    {
      api::Term ret = d_solver->mkTerm(api::UMINUS, args[0]);
      Debug("parser") << "applyParseOp: return uminus " << ret << std::endl;
      return ret;
    }
    else
    {
      api::Term ret = d_solver->mkTerm(kind, args);
      Debug("parser") << "applyParseOp: return default builtin " << ret
                      << std::endl;
      return ret;
    }
  }

  if (args.size() >= 2)
  {
    // may be partially applied function, in this case we use HO_APPLY
    api::Sort argt = args[0].getSort();
    if (argt.isFunction())
    {
      unsigned arity = argt.getFunctionArity();
      if (args.size() - 1 < arity)
      {
        if (!em->getOptions().getUfHo())
        {
          parseError("Cannot partially apply functions unless --uf-ho is set.");
        }
        Debug("parser") << "Partial application of " << args[0];
        Debug("parser") << " : #argTypes = " << arity;
        Debug("parser") << ", #args = " << args.size() - 1 << std::endl;
        api::Term ret = d_solver->mkTerm(api::HO_APPLY, args);
        Debug("parser") << "applyParseOp: return curry higher order " << ret
                        << std::endl;
        // must curry the partial application
        return ret;
      }
    }
  }
  if (!op.isNull())
  {
    api::Term ret = d_solver->mkTerm(op, args);
    Debug("parser") << "applyParseOp: return op : " << ret << std::endl;
    return ret;
  }
  if (kind == api::NULL_EXPR)
  {
    // should never happen in the new API
    parseError("do not know how to process parse op");
  }
  Debug("parser") << "Try default term construction for kind " << kind
                  << " #args = " << args.size() << "..." << std::endl;
  api::Term ret = d_solver->mkTerm(kind, args);
  Debug("parser") << "applyParseOp: return : " << ret << std::endl;
  return ret;
}

api::Term Smt2::setNamedAttribute(api::Term& expr, const SExpr& sexpr)
{
  if (!sexpr.isKeyword())
  {
    parseError("improperly formed :named annotation");
  }
  std::string name = sexpr.getValue();
  checkUserSymbol(name);
  // ensure expr is a closed subterm
  if (expr.getExpr().hasFreeVariable())
  {
    std::stringstream ss;
    ss << ":named annotations can only name terms that are closed";
    parseError(ss.str());
  }
  // check that sexpr is a fresh function symbol, and reserve it
  reserveSymbolAtAssertionLevel(name);
  // define it
  api::Term func = bindVar(name, expr.getSort(), ExprManager::VAR_FLAG_DEFINED);
  // remember the last term to have been given a :named attribute
  setLastNamedTerm(expr, name);
  return func;
}

api::Term Smt2::mkAnd(const std::vector<api::Term>& es)
{
  if (es.size() == 0)
  {
    return d_solver->mkTrue();
  }
  else if (es.size() == 1)
  {
    return es[0];
  }
  else
  {
    return d_solver->mkTerm(api::AND, es);
  }
}

}  // namespace parser
}/* CVC4 namespace */<|MERGE_RESOLUTION|>--- conflicted
+++ resolved
@@ -150,8 +150,7 @@
 void Smt2::addStringOperators() {
   defineVar("re.all",
             getSolver()
-                ->mkTerm(api::REGEXP_STAR, getSolver()->mkRegexpSigma())
-                .getExpr());
+                ->mkTerm(api::REGEXP_STAR, getSolver()->mkRegexpSigma()));
   addOperator(api::STRING_CONCAT, "str.++");
   addOperator(api::STRING_LENGTH, "str.len");
   addOperator(api::STRING_SUBSTR, "str.substr");
@@ -165,14 +164,9 @@
     addOperator(api::STRING_TOUPPER, "str.toupper");
     addOperator(api::STRING_REV, "str.rev");
   }
-<<<<<<< HEAD
-  addOperator(api::STRING_PREFIX, "str.prefixof");
-  addOperator(api::STRING_SUFFIX, "str.suffixof");
-=======
-  addOperator(kind::STRING_PREFIX, "str.prefixof" );
-  addOperator(kind::STRING_SUFFIX, "str.suffixof" );
-  addOperator(kind::STRING_IS_DIGIT, "str.is_digit" );
->>>>>>> 87f3741d
+  addOperator(api::STRING_PREFIX, "str.prefixof" );
+  addOperator(api::STRING_SUFFIX, "str.suffixof" );
+  addOperator(api::STRING_IS_DIGIT, "str.is_digit" );
   // at the moment, we only use this syntax for smt2.6.1
   if (getLanguage() == language::input::LANG_SMTLIB_V2_6_1)
   {
@@ -185,7 +179,6 @@
   }
   else
   {
-<<<<<<< HEAD
     addOperator(api::STRING_ITOS, "int.to.str");
     addOperator(api::STRING_STOI, "str.to.int");
     addOperator(api::STRING_IN_REGEXP, "str.in.re");
@@ -203,30 +196,9 @@
   addOperator(api::REGEXP_RANGE, "re.range");
   addOperator(api::REGEXP_LOOP, "re.loop");
   addOperator(api::REGEXP_COMPLEMENT, "re.comp");
+  addOperator(api::REGEXP_DIFF, "re.diff");
   addOperator(api::STRING_LT, "str.<");
   addOperator(api::STRING_LEQ, "str.<=");
-=======
-    addOperator(kind::STRING_ITOS, "int.to.str");
-    addOperator(kind::STRING_STOI, "str.to.int");
-    addOperator(kind::STRING_IN_REGEXP, "str.in.re");
-    addOperator(kind::STRING_TO_REGEXP, "str.to.re");
-    addOperator(kind::STRING_CODE, "str.code");
-    addOperator(kind::STRING_STRREPLALL, "str.replaceall");
-  }
-
-  addOperator(kind::REGEXP_CONCAT, "re.++");
-  addOperator(kind::REGEXP_UNION, "re.union");
-  addOperator(kind::REGEXP_INTER, "re.inter");
-  addOperator(kind::REGEXP_STAR, "re.*");
-  addOperator(kind::REGEXP_PLUS, "re.+");
-  addOperator(kind::REGEXP_OPT, "re.opt");
-  addOperator(kind::REGEXP_RANGE, "re.range");
-  addOperator(kind::REGEXP_LOOP, "re.loop");
-  addOperator(kind::REGEXP_COMPLEMENT, "re.comp");
-  addOperator(kind::REGEXP_DIFF, "re.diff");
-  addOperator(kind::STRING_LT, "str.<");
-  addOperator(kind::STRING_LEQ, "str.<=");
->>>>>>> 87f3741d
 }
 
 void Smt2::addFloatingPointOperators() {
