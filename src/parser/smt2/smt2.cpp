/*********************                                                        */
/*! \file smt2.cpp
 ** \verbatim
 ** Top contributors (to current version):
 **   Andrew Reynolds, Kshitij Bansal, Morgan Deters
 ** This file is part of the CVC4 project.
 ** Copyright (c) 2009-2019 by the authors listed in the file AUTHORS
 ** in the top-level source directory) and their institutional affiliations.
 ** All rights reserved.  See the file COPYING in the top-level source
 ** directory for licensing information.\endverbatim
 **
 ** \brief Definitions of SMT2 constants.
 **
 ** Definitions of SMT2 constants.
 **/
#include "parser/smt2/smt2.h"

#include <algorithm>

#include "base/check.h"
#include "expr/type.h"
#include "options/options.h"
#include "parser/antlr_input.h"
#include "parser/parser.h"
#include "parser/smt2/smt2_input.h"
#include "printer/sygus_print_callback.h"
#include "util/bitvector.h"

// ANTLR defines these, which is really bad!
#undef true
#undef false

namespace CVC4 {
namespace parser {

Smt2::Smt2(api::Solver* solver, Input* input, bool strictMode, bool parseOnly)
    : Parser(solver, input, strictMode, parseOnly),
      d_logicSet(false),
      d_seenSetLogic(false)
{
  if (!strictModeEnabled())
  {
    addTheory(Smt2::THEORY_CORE);
  }
}

void Smt2::addArithmeticOperators() {
  addOperator(api::PLUS, "+");
  addOperator(api::MINUS, "-");
  // api::MINUS is converted to api::UMINUS if there is only a single operand
  Parser::addOperator(api::UMINUS);
  addOperator(api::MULT, "*");
  addOperator(api::LT, "<");
  addOperator(api::LEQ, "<=");
  addOperator(api::GT, ">");
  addOperator(api::GEQ, ">=");

  if (!strictModeEnabled())
  {
    // NOTE: this operator is non-standard
    addOperator(api::POW, "^");
  }
}

void Smt2::addTranscendentalOperators()
{
  addOperator(api::EXPONENTIAL, "exp");
  addOperator(api::SINE, "sin");
  addOperator(api::COSINE, "cos");
  addOperator(api::TANGENT, "tan");
  addOperator(api::COSECANT, "csc");
  addOperator(api::SECANT, "sec");
  addOperator(api::COTANGENT, "cot");
  addOperator(api::ARCSINE, "arcsin");
  addOperator(api::ARCCOSINE, "arccos");
  addOperator(api::ARCTANGENT, "arctan");
  addOperator(api::ARCCOSECANT, "arccsc");
  addOperator(api::ARCSECANT, "arcsec");
  addOperator(api::ARCCOTANGENT, "arccot");
  addOperator(api::SQRT, "sqrt");
}

void Smt2::addQuantifiersOperators()
{
  if (!strictModeEnabled())
  {
    addOperator(api::INST_CLOSURE, "inst-closure");
  }
}

void Smt2::addBitvectorOperators() {
  addOperator(api::BITVECTOR_CONCAT, "concat");
  addOperator(api::BITVECTOR_NOT, "bvnot");
  addOperator(api::BITVECTOR_AND, "bvand");
  addOperator(api::BITVECTOR_OR, "bvor");
  addOperator(api::BITVECTOR_NEG, "bvneg");
  addOperator(api::BITVECTOR_PLUS, "bvadd");
  addOperator(api::BITVECTOR_MULT, "bvmul");
  addOperator(api::BITVECTOR_UDIV, "bvudiv");
  addOperator(api::BITVECTOR_UREM, "bvurem");
  addOperator(api::BITVECTOR_SHL, "bvshl");
  addOperator(api::BITVECTOR_LSHR, "bvlshr");
  addOperator(api::BITVECTOR_ULT, "bvult");
  addOperator(api::BITVECTOR_NAND, "bvnand");
  addOperator(api::BITVECTOR_NOR, "bvnor");
  addOperator(api::BITVECTOR_XOR, "bvxor");
  addOperator(api::BITVECTOR_XNOR, "bvxnor");
  addOperator(api::BITVECTOR_COMP, "bvcomp");
  addOperator(api::BITVECTOR_SUB, "bvsub");
  addOperator(api::BITVECTOR_SDIV, "bvsdiv");
  addOperator(api::BITVECTOR_SREM, "bvsrem");
  addOperator(api::BITVECTOR_SMOD, "bvsmod");
  addOperator(api::BITVECTOR_ASHR, "bvashr");
  addOperator(api::BITVECTOR_ULE, "bvule");
  addOperator(api::BITVECTOR_UGT, "bvugt");
  addOperator(api::BITVECTOR_UGE, "bvuge");
  addOperator(api::BITVECTOR_SLT, "bvslt");
  addOperator(api::BITVECTOR_SLE, "bvsle");
  addOperator(api::BITVECTOR_SGT, "bvsgt");
  addOperator(api::BITVECTOR_SGE, "bvsge");
  addOperator(api::BITVECTOR_REDOR, "bvredor");
  addOperator(api::BITVECTOR_REDAND, "bvredand");
  addOperator(api::BITVECTOR_TO_NAT, "bv2nat");

  addIndexedOperator(api::BITVECTOR_EXTRACT, api::BITVECTOR_EXTRACT, "extract");
  addIndexedOperator(api::BITVECTOR_REPEAT, api::BITVECTOR_REPEAT, "repeat");
  addIndexedOperator(
      api::BITVECTOR_ZERO_EXTEND, api::BITVECTOR_ZERO_EXTEND, "zero_extend");
  addIndexedOperator(
      api::BITVECTOR_SIGN_EXTEND, api::BITVECTOR_SIGN_EXTEND, "sign_extend");
  addIndexedOperator(
      api::BITVECTOR_ROTATE_LEFT, api::BITVECTOR_ROTATE_LEFT, "rotate_left");
  addIndexedOperator(
      api::BITVECTOR_ROTATE_RIGHT, api::BITVECTOR_ROTATE_RIGHT, "rotate_right");
  addIndexedOperator(api::INT_TO_BITVECTOR, api::INT_TO_BITVECTOR, "int2bv");
}

void Smt2::addDatatypesOperators()
{
  Parser::addOperator(api::APPLY_CONSTRUCTOR);
  Parser::addOperator(api::APPLY_TESTER);
  Parser::addOperator(api::APPLY_SELECTOR);

  if (!strictModeEnabled())
  {
    addOperator(api::DT_SIZE, "dt.size");
  }
}

void Smt2::addStringOperators() {
  defineVar(
      "re.all",
      getSolver()->mkTerm(api::REGEXP_STAR, getSolver()->mkRegexpSigma()));
  addOperator(api::STRING_CONCAT, "str.++");
  addOperator(api::STRING_LENGTH, "str.len");
  addOperator(api::STRING_SUBSTR, "str.substr");
  addOperator(api::STRING_STRCTN, "str.contains");
  addOperator(api::STRING_CHARAT, "str.at");
  addOperator(api::STRING_STRIDOF, "str.indexof");
  addOperator(api::STRING_STRREPL, "str.replace");
  if (!strictModeEnabled())
  {
    addOperator(api::STRING_TOLOWER, "str.tolower");
    addOperator(api::STRING_TOUPPER, "str.toupper");
    addOperator(api::STRING_REV, "str.rev");
  }
<<<<<<< HEAD
  addOperator(api::STRING_PREFIX, "str.prefixof");
  addOperator(api::STRING_SUFFIX, "str.suffixof");
  addOperator(api::STRING_IS_DIGIT, "str.is_digit");
=======
  addOperator(kind::STRING_PREFIX, "str.prefixof" );
  addOperator(kind::STRING_SUFFIX, "str.suffixof" );
  addOperator(kind::STRING_FROM_CODE, "str.from_code");
  addOperator(kind::STRING_IS_DIGIT, "str.is_digit" );

>>>>>>> 0cd812af
  // at the moment, we only use this syntax for smt2.6.1
  if (getLanguage() == language::input::LANG_SMTLIB_V2_6_1
      || getLanguage() == language::input::LANG_SYGUS_V2)
  {
<<<<<<< HEAD
    addOperator(api::STRING_ITOS, "str.from_int");
    addOperator(api::STRING_STOI, "str.to_int");
    addOperator(api::STRING_IN_REGEXP, "str.in_re");
    addOperator(api::STRING_TO_REGEXP, "str.to_re");
    addOperator(api::STRING_CODE, "str.to_code");
    addOperator(api::STRING_STRREPLALL, "str.replace_all");
  }
  else
  {
    addOperator(api::STRING_ITOS, "int.to.str");
    addOperator(api::STRING_STOI, "str.to.int");
    addOperator(api::STRING_IN_REGEXP, "str.in.re");
    addOperator(api::STRING_TO_REGEXP, "str.to.re");
    addOperator(api::STRING_CODE, "str.code");
    addOperator(api::STRING_STRREPLALL, "str.replaceall");
  }

  addOperator(api::REGEXP_CONCAT, "re.++");
  addOperator(api::REGEXP_UNION, "re.union");
  addOperator(api::REGEXP_INTER, "re.inter");
  addOperator(api::REGEXP_STAR, "re.*");
  addOperator(api::REGEXP_PLUS, "re.+");
  addOperator(api::REGEXP_OPT, "re.opt");
  addOperator(api::REGEXP_RANGE, "re.range");
  addOperator(api::REGEXP_LOOP, "re.loop");
  addOperator(api::REGEXP_COMPLEMENT, "re.comp");
  addOperator(api::REGEXP_DIFF, "re.diff");
  addOperator(api::STRING_LT, "str.<");
  addOperator(api::STRING_LEQ, "str.<=");
=======
    addOperator(kind::STRING_ITOS, "str.from_int");
    addOperator(kind::STRING_STOI, "str.to_int");
    addOperator(kind::STRING_IN_REGEXP, "str.in_re");
    addOperator(kind::STRING_TO_REGEXP, "str.to_re");
    addOperator(kind::STRING_TO_CODE, "str.to_code");
    addOperator(kind::STRING_STRREPLALL, "str.replace_all");
  }
  else
  {
    addOperator(kind::STRING_ITOS, "int.to.str");
    addOperator(kind::STRING_STOI, "str.to.int");
    addOperator(kind::STRING_IN_REGEXP, "str.in.re");
    addOperator(kind::STRING_TO_REGEXP, "str.to.re");
    addOperator(kind::STRING_TO_CODE, "str.code");
    addOperator(kind::STRING_STRREPLALL, "str.replaceall");
  }

  addOperator(kind::REGEXP_CONCAT, "re.++");
  addOperator(kind::REGEXP_UNION, "re.union");
  addOperator(kind::REGEXP_INTER, "re.inter");
  addOperator(kind::REGEXP_STAR, "re.*");
  addOperator(kind::REGEXP_PLUS, "re.+");
  addOperator(kind::REGEXP_OPT, "re.opt");
  addOperator(kind::REGEXP_RANGE, "re.range");
  addOperator(kind::REGEXP_LOOP, "re.loop");
  addOperator(kind::REGEXP_COMPLEMENT, "re.comp");
  addOperator(kind::REGEXP_DIFF, "re.diff");
  addOperator(kind::STRING_LT, "str.<");
  addOperator(kind::STRING_LEQ, "str.<=");
>>>>>>> 0cd812af
}

void Smt2::addFloatingPointOperators() {
  addOperator(api::FLOATINGPOINT_FP, "fp");
  addOperator(api::FLOATINGPOINT_EQ, "fp.eq");
  addOperator(api::FLOATINGPOINT_ABS, "fp.abs");
  addOperator(api::FLOATINGPOINT_NEG, "fp.neg");
  addOperator(api::FLOATINGPOINT_PLUS, "fp.add");
  addOperator(api::FLOATINGPOINT_SUB, "fp.sub");
  addOperator(api::FLOATINGPOINT_MULT, "fp.mul");
  addOperator(api::FLOATINGPOINT_DIV, "fp.div");
  addOperator(api::FLOATINGPOINT_FMA, "fp.fma");
  addOperator(api::FLOATINGPOINT_SQRT, "fp.sqrt");
  addOperator(api::FLOATINGPOINT_REM, "fp.rem");
  addOperator(api::FLOATINGPOINT_RTI, "fp.roundToIntegral");
  addOperator(api::FLOATINGPOINT_MIN, "fp.min");
  addOperator(api::FLOATINGPOINT_MAX, "fp.max");
  addOperator(api::FLOATINGPOINT_LEQ, "fp.leq");
  addOperator(api::FLOATINGPOINT_LT, "fp.lt");
  addOperator(api::FLOATINGPOINT_GEQ, "fp.geq");
  addOperator(api::FLOATINGPOINT_GT, "fp.gt");
  addOperator(api::FLOATINGPOINT_ISN, "fp.isNormal");
  addOperator(api::FLOATINGPOINT_ISSN, "fp.isSubnormal");
  addOperator(api::FLOATINGPOINT_ISZ, "fp.isZero");
  addOperator(api::FLOATINGPOINT_ISINF, "fp.isInfinite");
  addOperator(api::FLOATINGPOINT_ISNAN, "fp.isNaN");
  addOperator(api::FLOATINGPOINT_ISNEG, "fp.isNegative");
  addOperator(api::FLOATINGPOINT_ISPOS, "fp.isPositive");
  addOperator(api::FLOATINGPOINT_TO_REAL, "fp.to_real");

  addIndexedOperator(api::FLOATINGPOINT_TO_FP_GENERIC,
                     api::FLOATINGPOINT_TO_FP_GENERIC,
                     "to_fp");
  addIndexedOperator(api::FLOATINGPOINT_TO_FP_UNSIGNED_BITVECTOR,
                     api::FLOATINGPOINT_TO_FP_UNSIGNED_BITVECTOR,
                     "to_fp_unsigned");
  addIndexedOperator(
      api::FLOATINGPOINT_TO_UBV, api::FLOATINGPOINT_TO_UBV, "fp.to_ubv");
  addIndexedOperator(
      api::FLOATINGPOINT_TO_SBV, api::FLOATINGPOINT_TO_SBV, "fp.to_sbv");

  if (!strictModeEnabled())
  {
    addIndexedOperator(api::FLOATINGPOINT_TO_FP_IEEE_BITVECTOR,
                       api::FLOATINGPOINT_TO_FP_IEEE_BITVECTOR,
                       "to_fp_bv");
    addIndexedOperator(api::FLOATINGPOINT_TO_FP_FLOATINGPOINT,
                       api::FLOATINGPOINT_TO_FP_FLOATINGPOINT,
                       "to_fp_fp");
    addIndexedOperator(api::FLOATINGPOINT_TO_FP_REAL,
                       api::FLOATINGPOINT_TO_FP_REAL,
                       "to_fp_real");
    addIndexedOperator(api::FLOATINGPOINT_TO_FP_SIGNED_BITVECTOR,
                       api::FLOATINGPOINT_TO_FP_SIGNED_BITVECTOR,
                       "to_fp_signed");
  }
}

void Smt2::addSepOperators() {
  addOperator(api::SEP_STAR, "sep");
  addOperator(api::SEP_PTO, "pto");
  addOperator(api::SEP_WAND, "wand");
  addOperator(api::SEP_EMP, "emp");
  Parser::addOperator(api::SEP_STAR);
  Parser::addOperator(api::SEP_PTO);
  Parser::addOperator(api::SEP_WAND);
  Parser::addOperator(api::SEP_EMP);
}

void Smt2::addTheory(Theory theory) {
  switch(theory) {
  case THEORY_ARRAYS:
    addOperator(api::SELECT, "select");
    addOperator(api::STORE, "store");
    break;

  case THEORY_BITVECTORS:
    addBitvectorOperators();
    break;

  case THEORY_CORE:
    defineType("Bool", d_solver->getBooleanSort());
    defineVar("true", d_solver->mkTrue());
    defineVar("false", d_solver->mkFalse());
    addOperator(api::AND, "and");
    addOperator(api::DISTINCT, "distinct");
    addOperator(api::EQUAL, "=");
    addOperator(api::IMPLIES, "=>");
    addOperator(api::ITE, "ite");
    addOperator(api::NOT, "not");
    addOperator(api::OR, "or");
    addOperator(api::XOR, "xor");
    break;

  case THEORY_REALS_INTS:
    defineType("Real", d_solver->getRealSort());
    addOperator(api::DIVISION, "/");
    addOperator(api::TO_INTEGER, "to_int");
    addOperator(api::IS_INTEGER, "is_int");
    addOperator(api::TO_REAL, "to_real");
    // falling through on purpose, to add Ints part of Reals_Ints
    CVC4_FALLTHROUGH;
  case THEORY_INTS:
    defineType("Int", d_solver->getIntegerSort());
    addArithmeticOperators();
    addOperator(api::INTS_DIVISION, "div");
    addOperator(api::INTS_MODULUS, "mod");
    addOperator(api::ABS, "abs");
    addIndexedOperator(api::DIVISIBLE, api::DIVISIBLE, "divisible");
    break;

  case THEORY_REALS:
    defineType("Real", d_solver->getRealSort());
    addArithmeticOperators();
    addOperator(api::DIVISION, "/");
    if (!strictModeEnabled())
    {
      addOperator(api::ABS, "abs");
    }
    break;

  case THEORY_TRANSCENDENTALS:
    defineVar("real.pi", d_solver->mkTerm(api::PI));
    addTranscendentalOperators();
    break;

  case THEORY_QUANTIFIERS: addQuantifiersOperators(); break;

  case THEORY_SETS:
    defineVar("emptyset", d_solver->mkEmptySet(d_solver->getNullSort()));
    // the Boolean sort is a placeholder here since we don't have type info
    // without type annotation
    defineVar("univset", d_solver->mkUniverseSet(d_solver->getBooleanSort()));

    addOperator(api::UNION, "union");
    addOperator(api::INTERSECTION, "intersection");
    addOperator(api::SETMINUS, "setminus");
    addOperator(api::SUBSET, "subset");
    addOperator(api::MEMBER, "member");
    addOperator(api::SINGLETON, "singleton");
    addOperator(api::INSERT, "insert");
    addOperator(api::CARD, "card");
    addOperator(api::COMPLEMENT, "complement");
    addOperator(api::JOIN, "join");
    addOperator(api::PRODUCT, "product");
    addOperator(api::TRANSPOSE, "transpose");
    addOperator(api::TCLOSURE, "tclosure");
    break;

  case THEORY_DATATYPES:
  {
    const std::vector<api::Sort> types;
    defineType("Tuple", d_solver->mkTupleSort(types));
    addDatatypesOperators();
    break;
  }

  case THEORY_STRINGS:
    defineType("String", d_solver->getStringSort());
    defineType("RegLan", d_solver->getRegExpSort());
    defineType("Int", d_solver->getIntegerSort());

    if (getLanguage() == language::input::LANG_SMTLIB_V2_6_1)
    {
      defineVar("re.none", d_solver->mkRegexpEmpty());
    }
    else
    {
      defineVar("re.nostr", d_solver->mkRegexpEmpty());
    }
    defineVar("re.allchar", d_solver->mkRegexpSigma());

    addStringOperators();
    break;

  case THEORY_UF:
    Parser::addOperator(api::APPLY_UF);

    if (!strictModeEnabled() && d_logic.hasCardinalityConstraints())
    {
      addOperator(api::CARDINALITY_CONSTRAINT, "fmf.card");
      addOperator(api::CARDINALITY_VALUE, "fmf.card.val");
    }
    break;

  case THEORY_FP:
    defineType("RoundingMode", d_solver->getRoundingmodeSort());
    defineType("Float16", d_solver->mkFloatingPointSort(5, 11));
    defineType("Float32", d_solver->mkFloatingPointSort(8, 24));
    defineType("Float64", d_solver->mkFloatingPointSort(11, 53));
    defineType("Float128", d_solver->mkFloatingPointSort(15, 113));

    defineVar("RNE", d_solver->mkRoundingMode(api::ROUND_NEAREST_TIES_TO_EVEN));
    defineVar("roundNearestTiesToEven",
              d_solver->mkRoundingMode(api::ROUND_NEAREST_TIES_TO_EVEN));
    defineVar("RNA", d_solver->mkRoundingMode(api::ROUND_NEAREST_TIES_TO_AWAY));
    defineVar("roundNearestTiesToAway",
              d_solver->mkRoundingMode(api::ROUND_NEAREST_TIES_TO_AWAY));
    defineVar("RTP", d_solver->mkRoundingMode(api::ROUND_TOWARD_POSITIVE));
    defineVar("roundTowardPositive",
              d_solver->mkRoundingMode(api::ROUND_TOWARD_POSITIVE));
    defineVar("RTN", d_solver->mkRoundingMode(api::ROUND_TOWARD_NEGATIVE));
    defineVar("roundTowardNegative",
              d_solver->mkRoundingMode(api::ROUND_TOWARD_NEGATIVE));
    defineVar("RTZ", d_solver->mkRoundingMode(api::ROUND_TOWARD_ZERO));
    defineVar("roundTowardZero",
              d_solver->mkRoundingMode(api::ROUND_TOWARD_ZERO));

    addFloatingPointOperators();
    break;
    
  case THEORY_SEP:
    // the Boolean sort is a placeholder here since we don't have type info
    // without type annotation
    defineVar("sep.nil", d_solver->mkSepNil(d_solver->getBooleanSort()));

    addSepOperators();
    break;
    
  default:
    std::stringstream ss;
    ss << "internal error: unsupported theory " << theory;
    throw ParserException(ss.str());
  }
}

void Smt2::addOperator(api::Kind kind, const std::string& name)
{
  Debug("parser") << "Smt2::addOperator( " << kind << ", " << name << " )"
                  << std::endl;
  Parser::addOperator(kind);
  operatorKindMap[name] = kind;
}

void Smt2::addIndexedOperator(api::Kind tKind,
                              api::Kind opKind,
                              const std::string& name)
{
  Parser::addOperator(tKind);
  d_indexedOpKindMap[name] = opKind;
}

api::Kind Smt2::getOperatorKind(const std::string& name) const
{
  // precondition: isOperatorEnabled(name)
  return operatorKindMap.find(name)->second;
}

bool Smt2::isOperatorEnabled(const std::string& name) const {
  return operatorKindMap.find(name) != operatorKindMap.end();
}

bool Smt2::isTheoryEnabled(Theory theory) const {
  switch(theory) {
  case THEORY_ARRAYS:
    return d_logic.isTheoryEnabled(theory::THEORY_ARRAYS);
  case THEORY_BITVECTORS:
    return d_logic.isTheoryEnabled(theory::THEORY_BV);
  case THEORY_CORE:
    return true;
  case THEORY_DATATYPES:
    return d_logic.isTheoryEnabled(theory::THEORY_DATATYPES);
  case THEORY_INTS:
    return d_logic.isTheoryEnabled(theory::THEORY_ARITH) &&
      d_logic.areIntegersUsed() && ( !d_logic.areRealsUsed() );
  case THEORY_REALS:
    return d_logic.isTheoryEnabled(theory::THEORY_ARITH) &&
      ( !d_logic.areIntegersUsed() ) && d_logic.areRealsUsed();
  case THEORY_REALS_INTS:
    return d_logic.isTheoryEnabled(theory::THEORY_ARITH) &&
      d_logic.areIntegersUsed() && d_logic.areRealsUsed();
  case THEORY_QUANTIFIERS:
    return d_logic.isQuantified();
  case THEORY_SETS:
    return d_logic.isTheoryEnabled(theory::THEORY_SETS);
  case THEORY_STRINGS:
    return d_logic.isTheoryEnabled(theory::THEORY_STRINGS);
  case THEORY_UF:
    return d_logic.isTheoryEnabled(theory::THEORY_UF);
  case THEORY_FP:
    return d_logic.isTheoryEnabled(theory::THEORY_FP);
  case THEORY_SEP:
    return d_logic.isTheoryEnabled(theory::THEORY_SEP);
  default:
    std::stringstream ss;
    ss << "internal error: unsupported theory " << theory;
    throw ParserException(ss.str());
  }
}

bool Smt2::logicIsSet() {
  return d_logicSet;
}

api::Term Smt2::getExpressionForNameAndType(const std::string& name,
                                            api::Sort t)
{
  if (isAbstractValue(name))
  {
    return mkAbstractValue(name);
  }
  return Parser::getExpressionForNameAndType(name, t);
}

api::Term Smt2::mkIndexedConstant(const std::string& name,
                                  const std::vector<uint64_t>& numerals)
{
  if (isTheoryEnabled(THEORY_FP))
  {
    if (name == "+oo")
    {
      return d_solver->mkPosInf(numerals[0], numerals[1]);
    }
    else if (name == "-oo")
    {
      return d_solver->mkNegInf(numerals[0], numerals[1]);
    }
    else if (name == "NaN")
    {
      return d_solver->mkNaN(numerals[0], numerals[1]);
    }
    else if (name == "+zero")
    {
      return d_solver->mkPosZero(numerals[0], numerals[1]);
    }
    else if (name == "-zero")
    {
      return d_solver->mkNegZero(numerals[0], numerals[1]);
    }
  }

  if (isTheoryEnabled(THEORY_BITVECTORS) && name.find("bv") == 0)
  {
    std::string bvStr = name.substr(2);
    return d_solver->mkBitVector(numerals[0], bvStr, 10);
  }

  // NOTE: Theory parametric constants go here

  parseError(std::string("Unknown indexed literal `") + name + "'");
  return api::Term();
}

api::Op Smt2::mkIndexedOp(const std::string& name,
                          const std::vector<uint64_t>& numerals)
{
  const auto& kIt = d_indexedOpKindMap.find(name);
  if (kIt != d_indexedOpKindMap.end())
  {
    api::Kind k = (*kIt).second;
    if (numerals.size() == 1)
    {
      return d_solver->mkOp(k, numerals[0]);
    }
    else if (numerals.size() == 2)
    {
      return d_solver->mkOp(k, numerals[0], numerals[1]);
    }
  }

  parseError(std::string("Unknown indexed function `") + name + "'");
  return api::Op();
}

api::Term Smt2::bindDefineFunRec(
    const std::string& fname,
    const std::vector<std::pair<std::string, api::Sort>>& sortedVarNames,
    api::Sort t,
    std::vector<api::Term>& flattenVars)
{
  std::vector<api::Sort> sorts;
  for (const std::pair<std::string, api::Sort>& svn : sortedVarNames)
  {
    sorts.push_back(svn.second);
  }

  // make the flattened function type, add bound variables
  // to flattenVars if the defined function was given a function return type.
  api::Sort ft = mkFlatFunctionType(sorts, t, flattenVars);

  // allow overloading
  return bindVar(fname, ft, ExprManager::VAR_FLAG_NONE, true);
}

void Smt2::pushDefineFunRecScope(
    const std::vector<std::pair<std::string, api::Sort>>& sortedVarNames,
    api::Term func,
    const std::vector<api::Term>& flattenVars,
    std::vector<api::Term>& bvs,
    bool bindingLevel)
{
  pushScope(bindingLevel);

  // bound variables are those that are explicitly named in the preamble
  // of the define-fun(s)-rec command, we define them here
  for (const std::pair<std::string, api::Sort>& svn : sortedVarNames)
  {
    api::Term v = bindBoundVar(svn.first, svn.second);
    bvs.push_back(v);
  }

  bvs.insert(bvs.end(), flattenVars.begin(), flattenVars.end());
}

void Smt2::reset() {
  d_logicSet = false;
  d_seenSetLogic = false;
  d_logic = LogicInfo();
  operatorKindMap.clear();
  d_lastNamedTerm = std::pair<api::Term, std::string>();
  this->Parser::reset();

  if( !strictModeEnabled() ) {
    addTheory(Smt2::THEORY_CORE);
  }
}

void Smt2::resetAssertions() {
  // Remove all declarations except the ones at level 0.
  while (this->scopeLevel() > 0) {
    this->popScope();
  }
}

Smt2::SynthFunFactory::SynthFunFactory(
    Smt2* smt2,
    const std::string& fun,
    bool isInv,
    api::Sort range,
    std::vector<std::pair<std::string, api::Sort>>& sortedVarNames)
    : d_smt2(smt2), d_fun(fun), d_isInv(isInv)
{
  if (range.isNull())
  {
    smt2->parseError("Must supply return type for synth-fun.");
  }
  if (range.isFunction())
  {
    smt2->parseError("Cannot use synth-fun with function return type.");
  }
  std::vector<api::Sort> varSorts;
  for (const std::pair<std::string, api::Sort>& p : sortedVarNames)
  {
    varSorts.push_back(p.second);
  }
  Debug("parser-sygus") << "Define synth fun : " << fun << std::endl;
  api::Sort synthFunType =
      varSorts.size() > 0 ? d_smt2->getSolver()->mkFunctionSort(varSorts, range)
                          : range;

  // we do not allow overloading for synth fun
  d_synthFun = d_smt2->bindBoundVar(fun, synthFunType);
  // set the sygus type to be range by default, which is overwritten below
  // if a grammar is provided
  d_sygusType = range;

  d_smt2->pushScope(true);
  d_sygusVars = d_smt2->bindBoundVars(sortedVarNames);
}

Smt2::SynthFunFactory::~SynthFunFactory() { d_smt2->popScope(); }

std::unique_ptr<Command> Smt2::SynthFunFactory::mkCommand(api::Sort grammar)
{
  Debug("parser-sygus") << "...read synth fun " << d_fun << std::endl;
  return std::unique_ptr<Command>(new SynthFunCommand(
      d_fun,
      d_synthFun.getExpr(),
      grammar.isNull() ? d_sygusType.getType() : grammar.getType(),
      d_isInv,
      api::termVectorToExprs(d_sygusVars)));
}

std::unique_ptr<Command> Smt2::invConstraint(
    const std::vector<std::string>& names)
{
  checkThatLogicIsSet();
  Debug("parser-sygus") << "Sygus : define sygus funs..." << std::endl;
  Debug("parser-sygus") << "Sygus : read inv-constraint..." << std::endl;

  if (names.size() != 4)
  {
    parseError(
        "Bad syntax for inv-constraint: expected 4 "
        "arguments.");
  }

  std::vector<api::Term> terms;
  for (const std::string& name : names)
  {
    if (!isDeclared(name))
    {
      std::stringstream ss;
      ss << "Function " << name << " in inv-constraint is not defined.";
      parseError(ss.str());
    }

    terms.push_back(getVariable(name));
  }

  return std::unique_ptr<Command>(
      new SygusInvConstraintCommand(api::termVectorToExprs(terms)));
}

Command* Smt2::setLogic(std::string name, bool fromCommand)
{
  if (fromCommand)
  {
    if (d_seenSetLogic)
    {
      parseError("Only one set-logic is allowed.");
    }
    d_seenSetLogic = true;

    if (logicIsForced())
    {
      // If the logic is forced, we ignore all set-logic requests from commands.
      return new EmptyCommand();
    }
  }

  if (sygus_v1())
  {
    // non-smt2-standard sygus logic names go here (http://sygus.seas.upenn.edu/files/sygus.pdf Section 3.2)
    if(name == "Arrays") {
      name = "A";
    }else if(name == "Reals") {
      name = "LRA";
    }
  }

  d_logicSet = true;
  d_logic = name;

  // if sygus is enabled, we must enable UF, datatypes, integer arithmetic and
  // higher-order
  if(sygus()) {
    if (!d_logic.isQuantified())
    {
      warning("Logics in sygus are assumed to contain quantifiers.");
      warning("Omit QF_ from the logic to avoid this warning.");
    }
  }

  // Core theory belongs to every logic
  addTheory(THEORY_CORE);

  if(d_logic.isTheoryEnabled(theory::THEORY_UF)) {
    addTheory(THEORY_UF);
  }

  if(d_logic.isTheoryEnabled(theory::THEORY_ARITH)) {
    if(d_logic.areIntegersUsed()) {
      if(d_logic.areRealsUsed()) {
        addTheory(THEORY_REALS_INTS);
      } else {
        addTheory(THEORY_INTS);
      }
    } else if(d_logic.areRealsUsed()) {
      addTheory(THEORY_REALS);
    }

    if (d_logic.areTranscendentalsUsed())
    {
      addTheory(THEORY_TRANSCENDENTALS);
    }
  }

  if(d_logic.isTheoryEnabled(theory::THEORY_ARRAYS)) {
    addTheory(THEORY_ARRAYS);
  }

  if(d_logic.isTheoryEnabled(theory::THEORY_BV)) {
    addTheory(THEORY_BITVECTORS);
  }

  if(d_logic.isTheoryEnabled(theory::THEORY_DATATYPES)) {
    addTheory(THEORY_DATATYPES);
  }

  if(d_logic.isTheoryEnabled(theory::THEORY_SETS)) {
    addTheory(THEORY_SETS);
  }

  if(d_logic.isTheoryEnabled(theory::THEORY_STRINGS)) {
    addTheory(THEORY_STRINGS);
  }

  if(d_logic.isQuantified()) {
    addTheory(THEORY_QUANTIFIERS);
  }

  if (d_logic.isTheoryEnabled(theory::THEORY_FP)) {
    addTheory(THEORY_FP);
  }

  if (d_logic.isTheoryEnabled(theory::THEORY_SEP)) {
    addTheory(THEORY_SEP);
  }

  Command* cmd =
      new SetBenchmarkLogicCommand(sygus() ? d_logic.getLogicString() : name);
  cmd->setMuted(!fromCommand);
  return cmd;
} /* Smt2::setLogic() */

bool Smt2::sygus() const
{
  InputLanguage ilang = getLanguage();
  return ilang == language::input::LANG_SYGUS
         || ilang == language::input::LANG_SYGUS_V2;
}
bool Smt2::sygus_v1() const
{
  return getLanguage() == language::input::LANG_SYGUS;
}

void Smt2::setInfo(const std::string& flag, const SExpr& sexpr) {
  // TODO: ???
}

void Smt2::setOption(const std::string& flag, const SExpr& sexpr) {
  // TODO: ???
}

void Smt2::checkThatLogicIsSet()
{
  if (!logicIsSet())
  {
    if (strictModeEnabled())
    {
      parseError("set-logic must appear before this point.");
    }
    else
    {
      Command* cmd = nullptr;
      if (logicIsForced())
      {
        cmd = setLogic(getForcedLogic(), false);
      }
      else
      {
        warning("No set-logic command was given before this point.");
        warning("CVC4 will make all theories available.");
        warning(
            "Consider setting a stricter logic for (likely) better "
            "performance.");
        warning("To suppress this warning in the future use (set-logic ALL).");

        cmd = setLogic("ALL", false);
      }
      preemptCommand(cmd);
    }
  }
}

/* The include are managed in the lexer but called in the parser */
// Inspired by http://www.antlr3.org/api/C/interop.html

static bool newInputStream(const std::string& filename, pANTLR3_LEXER lexer) {
  Debug("parser") << "Including " << filename << std::endl;
  // Create a new input stream and take advantage of built in stream stacking
  // in C target runtime.
  //
  pANTLR3_INPUT_STREAM    in;
#ifdef CVC4_ANTLR3_OLD_INPUT_STREAM
  in = antlr3AsciiFileStreamNew((pANTLR3_UINT8) filename.c_str());
#else /* CVC4_ANTLR3_OLD_INPUT_STREAM */
  in = antlr3FileStreamNew((pANTLR3_UINT8) filename.c_str(), ANTLR3_ENC_8BIT);
#endif /* CVC4_ANTLR3_OLD_INPUT_STREAM */
  if( in == NULL ) {
    Debug("parser") << "Can't open " << filename << std::endl;
    return false;
  }
  // Same thing as the predefined PUSHSTREAM(in);
  lexer->pushCharStream(lexer, in);
  // restart it
  //lexer->rec->state->tokenStartCharIndex      = -10;
  //lexer->emit(lexer);

  // Note that the input stream is not closed when it EOFs, I don't bother
  // to do it here, but it is up to you to track streams created like this
  // and destroy them when the whole parse session is complete. Remember that you
  // don't want to do this until all tokens have been manipulated all the way through
  // your tree parsers etc as the token does not store the text it just refers
  // back to the input stream and trying to get the text for it will abort if you
  // close the input stream too early.

  //TODO what said before
  return true;
}

void Smt2::includeFile(const std::string& filename) {
  // security for online version
  if(!canIncludeFile()) {
    parseError("include-file feature was disabled for this run.");
  }

  // Get the lexer
  AntlrInput* ai = static_cast<AntlrInput*>(getInput());
  pANTLR3_LEXER lexer = ai->getAntlr3Lexer();
  // get the name of the current stream "Does it work inside an include?"
  const std::string inputName = ai->getInputStreamName();

  // Find the directory of the current input file
  std::string path;
  size_t pos = inputName.rfind('/');
  if(pos != std::string::npos) {
    path = std::string(inputName, 0, pos + 1);
  }
  path.append(filename);
  if(!newInputStream(path, lexer)) {
    parseError("Couldn't open include file `" + path + "'");
  }
}
bool Smt2::isAbstractValue(const std::string& name)
{
  return name.length() >= 2 && name[0] == '@' && name[1] != '0'
         && name.find_first_not_of("0123456789", 1) == std::string::npos;
}

api::Term Smt2::mkAbstractValue(const std::string& name)
{
  assert(isAbstractValue(name));
  // remove the '@'
  return d_solver->mkAbstractValue(name.substr(1));
}

void Smt2::mkSygusConstantsForType(const api::Sort& type,
                                   std::vector<api::Term>& ops)
{
  if( type.isInteger() ){
    ops.push_back(d_solver->mkReal(0));
    ops.push_back(d_solver->mkReal(1));
  }else if( type.isBitVector() ){
    uint32_t sz = type.getBVSize();
    ops.push_back(d_solver->mkBitVector(sz, 0));
    ops.push_back(d_solver->mkBitVector(sz, 1));
  }else if( type.isBoolean() ){
    ops.push_back(d_solver->mkTrue());
    ops.push_back(d_solver->mkFalse());
  }
  //TODO : others?
}

//  This method adds N operators to ops[index], N names to cnames[index] and N type argument vectors to cargs[index] (where typically N=1)
//  This method may also add new elements pairwise into datatypes/sorts/ops/cnames/cargs in the case of non-flat gterms.
void Smt2::processSygusGTerm(
    CVC4::SygusGTerm& sgt,
    int index,
    std::vector<CVC4::Datatype>& datatypes,
    std::vector<api::Sort>& sorts,
    std::vector<std::vector<ParseOp>>& ops,
    std::vector<std::vector<std::string>>& cnames,
    std::vector<std::vector<std::vector<api::Sort>>>& cargs,
    std::vector<bool>& allow_const,
    std::vector<std::vector<std::string>>& unresolved_gterm_sym,
    const std::vector<api::Term>& sygus_vars,
    std::map<api::Sort, api::Sort>& sygus_to_builtin,
    std::map<api::Sort, api::Term>& sygus_to_builtin_expr,
    api::Sort& ret,
    bool isNested)
{
  if (sgt.d_gterm_type == SygusGTerm::gterm_op)
  {
    Debug("parser-sygus") << "Add " << sgt.d_op << " to datatype "
                          << index << std::endl;
    api::Kind oldKind;
    api::Kind newKind = api::UNDEFINED_KIND;
    //convert to UMINUS if one child of MINUS
    if (sgt.d_children.size() == 1 && sgt.d_op.d_kind == api::MINUS)
    {
      oldKind = api::MINUS;
      newKind = api::UMINUS;
    }
    if (newKind != api::UNDEFINED_KIND)
    {
      Debug("parser-sygus")
          << "Replace " << sgt.d_op.d_kind << " with " << newKind << std::endl;
      sgt.d_op.d_kind = newKind;
      std::string oldName = api::kindToString(oldKind);
      std::string newName = api::kindToString(newKind);
      size_t pos = 0;
      if((pos = sgt.d_name.find(oldName, pos)) != std::string::npos){
        sgt.d_name.replace(pos, oldName.length(), newName);
      }
    }
    ops[index].push_back(sgt.d_op);
    cnames[index].push_back( sgt.d_name );
    cargs[index].push_back(std::vector<api::Sort>());
    for( unsigned i=0; i<sgt.d_children.size(); i++ ){
      std::stringstream ss;
      ss << datatypes[index].getName() << "_" << ops[index].size() << "_arg_" << i;
      std::string sub_dname = ss.str();
      //add datatype for child
      api::Sort null_type;
      pushSygusDatatypeDef( null_type, sub_dname, datatypes, sorts, ops, cnames, cargs, allow_const, unresolved_gterm_sym );
      int sub_dt_index = datatypes.size()-1;
      //process child
      api::Sort sub_ret;
      processSygusGTerm( sgt.d_children[i], sub_dt_index, datatypes, sorts, ops, cnames, cargs, allow_const, unresolved_gterm_sym,
                         sygus_vars, sygus_to_builtin, sygus_to_builtin_expr, sub_ret, true );
      //process the nested gterm (either pop the last datatype, or flatten the argument)
      api::Sort tt = processSygusNestedGTerm(sub_dt_index,
                                             sub_dname,
                                             datatypes,
                                             sorts,
                                             ops,
                                             cnames,
                                             cargs,
                                             allow_const,
                                             unresolved_gterm_sym,
                                             sygus_to_builtin,
                                             sygus_to_builtin_expr,
                                             sub_ret);
      cargs[index].back().push_back(tt);
    }
  }
  else if (sgt.d_gterm_type == SygusGTerm::gterm_constant)
  {
    if( sgt.getNumChildren()!=0 ){
      parseError("Bad syntax for Sygus Constant.");
    }
    std::vector<api::Term> consts;
    mkSygusConstantsForType( sgt.d_type, consts );
    Debug("parser-sygus") << "...made " << consts.size() << " constants." << std::endl;
    for( unsigned i=0; i<consts.size(); i++ ){
      std::stringstream ss;
      ss << consts[i];
      Debug("parser-sygus") << "...add for constant " << ss.str() << std::endl;
      ParseOp constOp;
      constOp.d_expr = consts[i];
      ops[index].push_back(constOp);
      cnames[index].push_back( ss.str() );
      cargs[index].push_back(std::vector<api::Sort>());
    }
    allow_const[index] = true;
  }
  else if (sgt.d_gterm_type == SygusGTerm::gterm_variable
           || sgt.d_gterm_type == SygusGTerm::gterm_input_variable)
  {
    if( sgt.getNumChildren()!=0 ){
      parseError("Bad syntax for Sygus Variable.");
    }
    Debug("parser-sygus") << "...process " << sygus_vars.size() << " variables." << std::endl;
    for( unsigned i=0; i<sygus_vars.size(); i++ ){
      if (sygus_vars[i].getSort() == sgt.d_type)
      {
        std::stringstream ss;
        ss << sygus_vars[i];
        Debug("parser-sygus") << "...add for variable " << ss.str() << std::endl;
        ParseOp varOp;
        varOp.d_expr = sygus_vars[i];
        ops[index].push_back(varOp);
        cnames[index].push_back( ss.str() );
        cargs[index].push_back(std::vector<api::Sort>());
      }
    }
  }
  else if (sgt.d_gterm_type == SygusGTerm::gterm_nested_sort)
  {
    ret = sgt.d_type;
  }
  else if (sgt.d_gterm_type == SygusGTerm::gterm_unresolved)
  {
    if( isNested ){
      if( isUnresolvedType(sgt.d_name) ){
        ret = getSort(sgt.d_name);
      }else{
        //nested, unresolved symbol...fail
        std::stringstream ss;
        ss << "Cannot handle nested unresolved symbol " << sgt.d_name << std::endl;
        parseError(ss.str());
      }
    }else{
      //will resolve when adding constructors
      unresolved_gterm_sym[index].push_back(sgt.d_name);
    }
  }
  else if (sgt.d_gterm_type == SygusGTerm::gterm_ignore)
  {
    // do nothing
  }
}

bool Smt2::pushSygusDatatypeDef(
    api::Sort t,
    std::string& dname,
    std::vector<CVC4::Datatype>& datatypes,
    std::vector<api::Sort>& sorts,
    std::vector<std::vector<ParseOp>>& ops,
    std::vector<std::vector<std::string>>& cnames,
    std::vector<std::vector<std::vector<api::Sort>>>& cargs,
    std::vector<bool>& allow_const,
    std::vector<std::vector<std::string>>& unresolved_gterm_sym)
{
  sorts.push_back(t);
  datatypes.push_back(Datatype(getExprManager(), dname));
  ops.push_back(std::vector<ParseOp>());
  cnames.push_back(std::vector<std::string>());
  cargs.push_back(std::vector<std::vector<api::Sort>>());
  allow_const.push_back(false);
  unresolved_gterm_sym.push_back(std::vector< std::string >());
  return true;
}

bool Smt2::popSygusDatatypeDef(
    std::vector<CVC4::Datatype>& datatypes,
    std::vector<api::Sort>& sorts,
    std::vector<std::vector<ParseOp>>& ops,
    std::vector<std::vector<std::string>>& cnames,
    std::vector<std::vector<std::vector<api::Sort>>>& cargs,
    std::vector<bool>& allow_const,
    std::vector<std::vector<std::string>>& unresolved_gterm_sym)
{
  sorts.pop_back();
  datatypes.pop_back();
  ops.pop_back();
  cnames.pop_back();
  cargs.pop_back();
  allow_const.pop_back();
  unresolved_gterm_sym.pop_back();
  return true;
}

api::Sort Smt2::processSygusNestedGTerm(
    int sub_dt_index,
    std::string& sub_dname,
    std::vector<CVC4::Datatype>& datatypes,
    std::vector<api::Sort>& sorts,
    std::vector<std::vector<ParseOp>>& ops,
    std::vector<std::vector<std::string>>& cnames,
    std::vector<std::vector<std::vector<api::Sort>>>& cargs,
    std::vector<bool>& allow_const,
    std::vector<std::vector<std::string>>& unresolved_gterm_sym,
    std::map<api::Sort, api::Sort>& sygus_to_builtin,
    std::map<api::Sort, CVC4::api::Term>& sygus_to_builtin_expr,
    api::Sort sub_ret)
{
  api::Sort t = sub_ret;
  Debug("parser-sygus") << "Argument is ";
  if( t.isNull() ){
    //then, it is the datatype we constructed, which should have a single constructor
    t = mkUnresolvedType(sub_dname);
    Debug("parser-sygus") << "inline flattening of (auxiliary, local) datatype " << t << std::endl;
    Debug("parser-sygus") << ": to compute type, construct ground term witnessing the grammar, #cons=" << cargs[sub_dt_index].size() << std::endl;
    if( cargs[sub_dt_index].empty() ){
      parseError(std::string("Internal error : datatype for nested gterm does not have a constructor."));
    }
    ParseOp op = ops[sub_dt_index][0];
    api::Sort curr_t;
    if (!op.d_expr.isNull()
        && (op.d_expr.isConst() || cargs[sub_dt_index][0].empty()))
    {
      api::Term sop = op.d_expr;
      curr_t = sop.getSort();
      Debug("parser-sygus")
          << ": it is constant/0-arg cons " << sop << " with type "
          << sop.getSort() << ", debug=" << sop.isConst() << " "
          << cargs[sub_dt_index][0].size() << std::endl;
      // only cache if it is a singleton datatype (has unique expr)
      if (ops[sub_dt_index].size() == 1)
      {
        sygus_to_builtin_expr[t] = sop;
        // store that term sop has dedicated sygus type t
        if (d_sygus_bound_var_type.find(sop) == d_sygus_bound_var_type.end())
        {
          d_sygus_bound_var_type[sop] = t;
        }
      }
    }
    else
    {
      std::vector<api::Term> children;
      for( unsigned i=0; i<cargs[sub_dt_index][0].size(); i++ ){
        std::map<api::Sort, CVC4::api::Term>::iterator it =
            sygus_to_builtin_expr.find(cargs[sub_dt_index][0][i]);
        if( it==sygus_to_builtin_expr.end() ){
          if( sygus_to_builtin.find( cargs[sub_dt_index][0][i] )==sygus_to_builtin.end() ){
            std::stringstream ss;
            ss << "Missing builtin type for type " << cargs[sub_dt_index][0][i] << "!" << std::endl;
            ss << "Builtin types are currently : " << std::endl;
            for (std::map<api::Sort, api::Sort>::iterator itb =
                     sygus_to_builtin.begin();
                 itb != sygus_to_builtin.end();
                 ++itb)
            {
              ss << "  " << itb->first << " -> " << itb->second << std::endl;
            }
            parseError(ss.str());
          }
          api::Sort bt = sygus_to_builtin[cargs[sub_dt_index][0][i]];
          Debug("parser-sygus") << ":  child " << i << " introduce type elem for " << cargs[sub_dt_index][0][i] << " " << bt << std::endl;
          std::stringstream ss;
          ss << t << "_x_" << i;
          api::Term bv = bindBoundVar(ss.str(), bt);
          children.push_back( bv );
          d_sygus_bound_var_type[bv] = cargs[sub_dt_index][0][i];
        }else{
          Debug("parser-sygus") << ":  child " << i << " existing sygus to builtin expr : " << it->second << std::endl;
          children.push_back( it->second );
        }
      }
      api::Term e = applyParseOp(op, children);
      Debug("parser-sygus") << ": constructed " << e << ", which has type "
                            << e.getSort() << std::endl;
      curr_t = e.getSort();
      sygus_to_builtin_expr[t] = e;
    }
    sorts[sub_dt_index] = curr_t;
    sygus_to_builtin[t] = curr_t;
  }else{
    Debug("parser-sygus") << "simple argument " << t << std::endl;
    Debug("parser-sygus") << "...removing " << datatypes.back().getName() << std::endl;
    //otherwise, datatype was unecessary
    //pop argument datatype definition
    popSygusDatatypeDef( datatypes, sorts, ops, cnames, cargs, allow_const, unresolved_gterm_sym );
  }
  return t;
}

void Smt2::setSygusStartIndex(const std::string& fun,
                              int startIndex,
                              std::vector<CVC4::Datatype>& datatypes,
                              std::vector<api::Sort>& sorts,
                              std::vector<std::vector<ParseOp>>& ops)
{
  if( startIndex>0 ){
    CVC4::Datatype tmp_dt = datatypes[0];
    api::Sort tmp_sort = sorts[0];
    std::vector<ParseOp> tmp_ops;
    tmp_ops.insert( tmp_ops.end(), ops[0].begin(), ops[0].end() );
    datatypes[0] = datatypes[startIndex];
    sorts[0] = sorts[startIndex];
    ops[0].clear();
    ops[0].insert( ops[0].end(), ops[startIndex].begin(), ops[startIndex].end() );
    datatypes[startIndex] = tmp_dt;
    sorts[startIndex] = tmp_sort;
    ops[startIndex].clear();
    ops[startIndex].insert( ops[startIndex].begin(), tmp_ops.begin(), tmp_ops.end() );
  }else if( startIndex<0 ){
    std::stringstream ss;
    ss << "warning: no symbol named Start for synth-fun " << fun << std::endl;
    warning(ss.str());
  }
}

void Smt2::mkSygusDatatype(CVC4::Datatype& dt,
                           std::vector<ParseOp>& ops,
                           std::vector<std::string>& cnames,
                           std::vector<std::vector<api::Sort>>& cargs,
                           std::vector<std::string>& unresolved_gterm_sym,
                           std::map<api::Sort, api::Sort>& sygus_to_builtin)
{
  Debug("parser-sygus") << "Making sygus datatype " << dt.getName() << std::endl;
  Debug("parser-sygus") << "  add constructors..." << std::endl;
  
  Debug("parser-sygus") << "SMT2 sygus parser : Making constructors for sygus datatype " << dt.getName() << std::endl;
  Debug("parser-sygus") << "  add constructors..." << std::endl;
  // size of cnames changes, this loop must check size
  for (unsigned i = 0; i < cnames.size(); i++)
  {
    bool is_dup = false;
    bool is_dup_op = false;
    for (unsigned j = 0; j < i; j++)
    {
      if( ops[i]==ops[j] ){
        is_dup_op = true;
        if( cargs[i].size()==cargs[j].size() ){
          is_dup = true;
          for( unsigned k=0; k<cargs[i].size(); k++ ){
            if( cargs[i][k]!=cargs[j][k] ){
              is_dup = false;
              break;
            }
          }
        }
        if( is_dup ){
          break;
        }
      }
    }
    Debug("parser-sygus") << "SYGUS CONS " << i << " : ";
    if( is_dup ){
      Debug("parser-sygus") << "--> Duplicate gterm : " << ops[i] << std::endl;
      ops.erase( ops.begin() + i, ops.begin() + i + 1 );
      cnames.erase( cnames.begin() + i, cnames.begin() + i + 1 );
      cargs.erase( cargs.begin() + i, cargs.begin() + i + 1 );
      i--;
    }
    else
    {
      std::shared_ptr<SygusPrintCallback> spc;
      if (is_dup_op)
      {
        Debug("parser-sygus") << "--> Duplicate gterm operator : " << ops[i]
                              << std::endl;
        // make into define-fun
        std::vector<api::Sort> ltypes;
        for (unsigned j = 0, size = cargs[i].size(); j < size; j++)
        {
          ltypes.push_back(sygus_to_builtin[cargs[i][j]]);
        }
        std::vector<api::Term> largs;
        api::Term lbvl = makeSygusBoundVarList(dt, i, ltypes, largs);

        // make the let_body
        api::Term body = applyParseOp(ops[i], largs);
        // replace by lambda
        ParseOp pLam;
        pLam.d_expr = d_solver->mkTerm(api::LAMBDA, lbvl, body);
        ops[i] = pLam;
        Debug("parser-sygus") << "  ...replace op : " << ops[i] << std::endl;
        // callback prints as the expression
        spc = std::make_shared<printer::SygusExprPrintCallback>(
            body.getExpr(), api::termVectorToExprs(largs));
      }
      else
      {
        api::Term sop = ops[i].d_expr;
        if (!sop.isNull() && sop.getSort().isBitVector() && sop.isConst())
        {
          Debug("parser-sygus") << "--> Bit-vector constant " << sop << " ("
                                << cnames[i] << ")" << std::endl;
          // Since there are multiple output formats for bit-vectors and
          // we are required by sygus standards to print in the exact input
          // format given by the user, we use a print callback to custom print
          // the given name.
          spc = std::make_shared<printer::SygusNamedPrintCallback>(cnames[i]);
        }
        else if (!sop.isNull() && sop.getKind() == api::VARIABLE)
        {
          Debug("parser-sygus") << "--> Defined function " << ops[i]
                                << std::endl;
          // turn f into (lammbda (x) (f x))
          // in a degenerate case, ops[i] may be a defined constant,
          // in which case we do not replace by a lambda.
          if (sop.getSort().isFunction())
          {
            std::vector<api::Sort> ftypes =
                sop.getSort().getFunctionDomainSorts();
            std::vector<api::Term> largs;
            api::Term lbvl = makeSygusBoundVarList(dt, i, ftypes, largs);
            largs.insert(largs.begin(), sop);
            api::Term body = d_solver->mkTerm(api::APPLY_UF, largs);
            ops[i].d_expr = d_solver->mkTerm(api::LAMBDA, lbvl, body);
            Debug("parser-sygus") << "  ...replace op : " << ops[i]
                                  << std::endl;
          }
          else
          {
            Debug("parser-sygus") << "  ...replace op : " << ops[i]
                                  << std::endl;
          }
          // keep a callback to say it should be printed with the defined name
          spc = std::make_shared<printer::SygusNamedPrintCallback>(cnames[i]);
        }
        else
        {
          Debug("parser-sygus") << "--> Default case " << ops[i] << std::endl;
        }
      }
      // must rename to avoid duplication
      std::stringstream ss;
      ss << dt.getName() << "_" << i << "_" << cnames[i];
      cnames[i] = ss.str();
      Debug("parser-sygus") << "  construct the datatype " << cnames[i] << "..."
                            << std::endl;

      // Add the sygus constructor, either using the expression operator of
      // ops[i], or the kind.
      if (!ops[i].d_expr.isNull())
      {
        dt.addSygusConstructor(ops[i].d_expr.getExpr(),
                               cnames[i],
                               api::sortVectorToTypes(cargs[i]),
                               spc);
      }
      else if (ops[i].d_kind != api::NULL_EXPR)
      {
        dt.addSygusConstructor(extToIntKind(ops[i].d_kind),
                               cnames[i],
                               api::sortVectorToTypes(cargs[i]),
                               spc);
      }
      else
      {
        std::stringstream ss;
        ss << "unexpected parse operator for sygus constructor" << ops[i];
        parseError(ss.str());
      }
      Debug("parser-sygus") << "  finished constructing the datatype"
                            << std::endl;
    }
  }

  Debug("parser-sygus") << "  add constructors for unresolved symbols..." << std::endl;
  if( !unresolved_gterm_sym.empty() ){
    std::vector<api::Sort> types;
    Debug("parser-sygus") << "...resolve " << unresolved_gterm_sym.size() << " symbols..." << std::endl;
    for( unsigned i=0; i<unresolved_gterm_sym.size(); i++ ){
      Debug("parser-sygus") << "  resolve : " << unresolved_gterm_sym[i] << std::endl;
      if( isUnresolvedType(unresolved_gterm_sym[i]) ){
        Debug("parser-sygus") << "    it is an unresolved type." << std::endl;
        api::Sort t = getSort(unresolved_gterm_sym[i]);
        if( std::find( types.begin(), types.end(), t )==types.end() ){
          types.push_back( t );
          //identity element
          api::Sort bt = dt.getSygusType();
          Debug("parser-sygus") << ":  make identity function for " << bt << ", argument type " << t << std::endl;

          std::stringstream ss;
          ss << t << "_x";
          api::Term var = bindBoundVar(ss.str(), bt);
          std::vector<api::Term> lchildren;
          lchildren.push_back(d_solver->mkTerm(api::BOUND_VAR_LIST, var));
          lchildren.push_back(var);
          api::Term id_op = d_solver->mkTerm(api::LAMBDA, lchildren);

          // empty sygus callback (should not be printed)
          std::shared_ptr<SygusPrintCallback> sepc =
              std::make_shared<printer::SygusEmptyPrintCallback>();

          //make the sygus argument list
          std::vector<api::Sort> id_carg;
          id_carg.push_back( t );
          dt.addSygusConstructor(id_op.getExpr(),
                                 unresolved_gterm_sym[i],
                                 api::sortVectorToTypes(id_carg),
                                 sepc);

          //add to operators
          ParseOp idOp;
          idOp.d_expr = id_op;
          ops.push_back(idOp);
        }
      }else{
        std::stringstream ss;
        ss << "Unhandled sygus constructor " << unresolved_gterm_sym[i];
        throw ParserException(ss.str());
      }
    }
  }
}

api::Term Smt2::makeSygusBoundVarList(CVC4::Datatype& dt,
                                      unsigned i,
                                      const std::vector<api::Sort>& ltypes,
                                      std::vector<api::Term>& lvars)
{
  for (unsigned j = 0, size = ltypes.size(); j < size; j++)
  {
    std::stringstream ss;
    ss << dt.getName() << "_x_" << i << "_" << j;
    api::Term v = bindBoundVar(ss.str(), ltypes[j]);
    lvars.push_back(v);
  }
  return d_solver->mkTerm(api::BOUND_VAR_LIST, lvars);
}

void Smt2::addSygusConstructorTerm(
    Datatype& dt,
    api::Term term,
    std::map<api::Term, api::Sort>& ntsToUnres) const
{
  Trace("parser-sygus2") << "Add sygus cons term " << term << std::endl;
  // At this point, we should know that dt is well founded, and that its
  // builtin sygus operators are well-typed.
  // Now, purify each occurrence of a non-terminal symbol in term, replace by
  // free variables. These become arguments to constructors. Notice we must do
  // a tree traversal in this function, since unique paths to the same term
  // should be treated as distinct terms.
  // Notice that let expressions are forbidden in the input syntax of term, so
  // this does not lead to exponential behavior with respect to input size.
  std::vector<api::Term> args;
  std::vector<api::Sort> cargs;
  api::Term op = purifySygusGTerm(term, ntsToUnres, args, cargs);
  std::stringstream ssCName;
  ssCName << op.getKind();
  Trace("parser-sygus2") << "Purified operator " << op
                         << ", #args/cargs=" << args.size() << "/"
                         << cargs.size() << std::endl;
  std::shared_ptr<SygusPrintCallback> spc;
  // callback prints as the expression
  spc = std::make_shared<printer::SygusExprPrintCallback>(
      op.getExpr(), api::termVectorToExprs(args));
  if (!args.empty())
  {
    api::Term lbvl = d_solver->mkTerm(api::BOUND_VAR_LIST, args);
    // its operator is a lambda
    op = d_solver->mkTerm(api::LAMBDA, lbvl, op);
  }
  Trace("parser-sygus2") << "addSygusConstructor:  operator " << op
                         << std::endl;
  dt.addSygusConstructor(
      op.getExpr(), ssCName.str(), api::sortVectorToTypes(cargs), spc);
}

api::Term Smt2::purifySygusGTerm(api::Term term,
                                 std::map<api::Term, api::Sort>& ntsToUnres,
                                 std::vector<api::Term>& args,
                                 std::vector<api::Sort>& cargs) const
{
  Trace("parser-sygus2-debug")
      << "purifySygusGTerm: " << term
      << " #nchild=" << term.getExpr().getNumChildren() << std::endl;
  std::map<api::Term, api::Sort>::iterator itn = ntsToUnres.find(term);
  if (itn != ntsToUnres.end())
  {
    api::Term ret = d_solver->mkVar(term.getSort());
    Trace("parser-sygus2-debug")
        << "...unresolved non-terminal, intro " << ret << std::endl;
    args.push_back(ret.getExpr());
    cargs.push_back(itn->second);
    return ret;
  }
  std::vector<api::Term> pchildren;
  bool childChanged = false;
  for (unsigned i = 0, nchild = term.getNumChildren(); i < nchild; i++)
  {
    Trace("parser-sygus2-debug")
        << "......purify child " << i << " : " << term[i] << std::endl;
    api::Term ptermc = purifySygusGTerm(term[i], ntsToUnres, args, cargs);
    pchildren.push_back(ptermc);
    childChanged = childChanged || ptermc != term[i];
  }
  if (!childChanged)
  {
    Trace("parser-sygus2-debug") << "...no child changed" << std::endl;
    return term;
  }
  api::Term nret = d_solver->mkTerm(term.getOp(), pchildren);
  Trace("parser-sygus2-debug")
      << "...child changed, return " << nret << std::endl;
  return nret;
}

void Smt2::addSygusConstructorVariables(Datatype& dt,
                                        const std::vector<api::Term>& sygusVars,
                                        api::Sort type) const
{
  // each variable of appropriate type becomes a sygus constructor in dt.
  for (unsigned i = 0, size = sygusVars.size(); i < size; i++)
  {
    api::Term v = sygusVars[i];
    if (v.getSort() == type)
    {
      std::stringstream ss;
      ss << v;
      std::vector<api::Sort> cargs;
      dt.addSygusConstructor(
          v.getExpr(), ss.str(), api::sortVectorToTypes(cargs));
    }
  }
}

InputLanguage Smt2::getLanguage() const
{
  return getExprManager()->getOptions().getInputLanguage();
}

void Smt2::parseOpApplyTypeAscription(ParseOp& p, api::Sort type)
{
  Debug("parser") << "parseOpApplyTypeAscription : " << p << " " << type
                  << std::endl;
  // (as const (Array T1 T2))
  if (p.d_kind == api::STORE_ALL)
  {
    if (!type.isArray())
    {
      std::stringstream ss;
      ss << "expected array constant term, but cast is not of array type"
         << std::endl
         << "cast type: " << type;
      parseError(ss.str());
    }
    p.d_type = type;
    return;
  }
  if (p.d_expr.isNull())
  {
    Trace("parser-overloading")
        << "Getting variable expression with name " << p.d_name << " and type "
        << type << std::endl;
    // get the variable expression for the type
    if (isDeclared(p.d_name, SYM_VARIABLE))
    {
      p.d_expr = getExpressionForNameAndType(p.d_name, type);
      p.d_name = std::string("");
    }
    if (p.d_expr.isNull())
    {
      std::stringstream ss;
      ss << "Could not resolve expression with name " << p.d_name
         << " and type " << type << std::endl;
      parseError(ss.str());
    }
  }
  Trace("parser-qid") << "Resolve ascription " << type << " on " << p.d_expr;
  Trace("parser-qid") << " " << p.d_expr.getKind() << " " << p.d_expr.getSort();
  Trace("parser-qid") << std::endl;
  // otherwise, we process the type ascription
  p.d_expr =
      applyTypeAscription(api::Term(p.d_expr), api::Sort(type)).getExpr();
}

api::Term Smt2::parseOpToExpr(ParseOp& p)
{
  Debug("parser") << "parseOpToExpr: " << p << std::endl;
  api::Term expr;
  if (p.d_kind != api::NULL_EXPR || !p.d_type.isNull())
  {
    parseError(
        "Bad syntax for qualified identifier operator in term position.");
  }
  else if (!p.d_expr.isNull())
  {
    expr = p.d_expr;
  }
  else if (!isDeclared(p.d_name, SYM_VARIABLE))
  {
    if (sygus_v1() && p.d_name[0] == '-'
        && p.d_name.find_first_not_of("0123456789", 1) == std::string::npos)
    {
      // allow unary minus in sygus version 1
      expr = d_solver->mkReal(p.d_name);
    }
    else
    {
      std::stringstream ss;
      ss << "Symbol " << p.d_name << " is not declared.";
      parseError(ss.str());
    }
  }
  else
  {
    expr = getExpressionForName(p.d_name);
  }
  assert(!expr.isNull());
  return expr;
}

api::Term Smt2::applyParseOp(ParseOp& p, std::vector<api::Term>& args)
{
  bool isBuiltinOperator = false;
  // the builtin kind of the overall return expression
  api::Kind kind = api::NULL_EXPR;
  // First phase: process the operator
  if (Debug.isOn("parser"))
  {
    Debug("parser") << "applyParseOp: " << p << " to:" << std::endl;
    for (std::vector<api::Term>::iterator i = args.begin(); i != args.end();
         ++i)
    {
      Debug("parser") << "++ " << *i << std::endl;
    }
  }
  api::Op op;
  if (p.d_kind != api::NULL_EXPR)
  {
    // It is a special case, e.g. tupSel or array constant specification.
    // We have to wait until the arguments are parsed to resolve it.
  }
  else if (!p.d_expr.isNull())
  {
    // An explicit operator, e.g. an apply function
    api::Kind fkind = getKindForFunction(p.d_expr);
    if (fkind != api::UNDEFINED_KIND)
    {
      // Some operators may require a specific kind.
      // Testers are handled differently than other indexed operators,
      // since they require a kind.
      kind = fkind;
      Debug("parser") << "Got function kind " << kind << " for expression "
                      << std::endl;
    }
    args.insert(args.begin(), p.d_expr);
  }
  else if (!p.d_op.isNull())
  {
    // it was given an operator
    op = p.d_op;
  }
  else
  {
    isBuiltinOperator = isOperatorEnabled(p.d_name);
    if (isBuiltinOperator)
    {
      // a builtin operator, convert to kind
      kind = getOperatorKind(p.d_name);
    }
    else
    {
      // A non-built-in function application, get the expression
      checkDeclaration(p.d_name, CHECK_DECLARED, SYM_VARIABLE);
      api::Term v = getVariable(p.d_name);
      if (!v.isNull())
      {
        checkFunctionLike(v);
        kind = getKindForFunction(v);
        args.insert(args.begin(), v);
      }
      else
      {
        // Overloaded symbol?
        // Could not find the expression. It may be an overloaded symbol,
        // in which case we may find it after knowing the types of its
        // arguments.
        std::vector<api::Sort> argTypes;
        for (std::vector<api::Term>::iterator i = args.begin(); i != args.end();
             ++i)
        {
          argTypes.push_back((*i).getSort());
        }
        api::Term op = getOverloadedFunctionForTypes(p.d_name, argTypes);
        if (!op.isNull())
        {
          checkFunctionLike(op);
          kind = getKindForFunction(op);
          args.insert(args.begin(), op);
        }
        else
        {
          parseError(
              "Cannot find unambiguous overloaded function for argument "
              "types.");
        }
      }
    }
  }
  // Second phase: apply the arguments to the parse op
  ExprManager* em = getExprManager();
  // handle special cases
  if (p.d_kind == api::STORE_ALL && !p.d_type.isNull())
  {
    if (args.size() != 1)
    {
      parseError("Too many arguments to array constant.");
    }
    api::Term constVal = args[0];
    if (!constVal.isConst())
    {
      // To parse array constants taking reals whose values are specified by
      // rationals, e.g. ((as const (Array Int Real)) (/ 1 3)), we must handle
      // the fact that (/ 1 3) is the division of constants 1 and 3, and not
      // the resulting constant rational value. Thus, we must construct the
      // resulting rational here. This also is applied for integral real values
      // like 5.0 which are converted to (/ 5 1) to distinguish them from
      // integer constants. We must ensure numerator and denominator are
      // constant and the denominator is non-zero.
      if (constVal.getKind() == api::DIVISION && constVal[0].isConst()
          && constVal[1].isConst()
          && !constVal[1].getExpr().getConst<Rational>().isZero())
      {
        std::stringstream sdiv;
        sdiv << constVal[0] << "/" << constVal[1];
        constVal = d_solver->mkReal(sdiv.str());
      }
      if (!constVal.isConst())
      {
        std::stringstream ss;
        ss << "expected constant term inside array constant, but found "
           << "nonconstant term:" << std::endl
           << "the term: " << constVal;
        parseError(ss.str());
      }
    }
    if (!p.d_type.getArrayElementSort().isComparableTo(constVal.getSort()))
    {
      std::stringstream ss;
      ss << "type mismatch inside array constant term:" << std::endl
         << "array type:          " << p.d_type << std::endl
         << "expected const type: " << p.d_type.getArrayElementSort()
         << std::endl
         << "computed const type: " << constVal.getSort();
      parseError(ss.str());
    }
    api::Term ret = d_solver->mkConstArray(p.d_type, constVal);
    Debug("parser") << "applyParseOp: return store all " << ret << std::endl;
    return ret;
  }
  else if (p.d_kind == api::APPLY_SELECTOR && !p.d_expr.isNull())
  {
    // tuple selector case
    Integer x = p.d_expr.getExpr().getConst<Rational>().getNumerator();
    if (!x.fitsUnsignedInt())
    {
      parseError("index of tupSel is larger than size of unsigned int");
    }
    unsigned int n = x.toUnsignedInt();
    if (args.size() != 1)
    {
      parseError("tupSel should only be applied to one tuple argument");
    }
    api::Sort t = args[0].getSort();
    if (!t.isTuple())
    {
      parseError("tupSel applied to non-tuple");
    }
    size_t length = t.getTupleLength();
    if (n >= length)
    {
      std::stringstream ss;
      ss << "tuple is of length " << length << "; cannot access index " << n;
      parseError(ss.str());
    }
    const Datatype& dt = ((DatatypeType)t.getType()).getDatatype();
    api::Term ret = d_solver->mkTerm(
        api::APPLY_SELECTOR, api::Term(dt[0][n].getSelector()), args[0]);
    Debug("parser") << "applyParseOp: return selector " << ret << std::endl;
    return ret;
  }
  else if (p.d_kind != api::NULL_EXPR)
  {
    // it should not have an expression or type specified at this point
    if (!p.d_expr.isNull() || !p.d_type.isNull())
    {
      std::stringstream ss;
      ss << "Could not process parsed qualified identifier kind " << p.d_kind;
      parseError(ss.str());
    }
    // otherwise it is a simple application
    kind = p.d_kind;
  }
  else if (isBuiltinOperator)
  {
    Trace("ajr-temp") << "mkTerm builtin operator" << std::endl;
    if (!em->getOptions().getUfHo()
        && (kind == api::EQUAL || kind == api::DISTINCT))
    {
      // need --uf-ho if these operators are applied over function args
      for (std::vector<api::Term>::iterator i = args.begin(); i != args.end();
           ++i)
      {
        if ((*i).getSort().isFunction())
        {
          parseError(
              "Cannot apply equalty to functions unless --uf-ho is set.");
        }
      }
    }
    if (!strictModeEnabled() && (kind == api::AND || kind == api::OR)
        && args.size() == 1)
    {
      // Unary AND/OR can be replaced with the argument.
      Debug("parser") << "applyParseOp: return unary " << args[0] << std::endl;
      return args[0];
    }
    else if (kind == api::MINUS && args.size() == 1)
    {
      api::Term ret = d_solver->mkTerm(api::UMINUS, args[0]);
      Debug("parser") << "applyParseOp: return uminus " << ret << std::endl;
      return ret;
    }
    api::Term ret = d_solver->mkTerm(kind, args);
    Debug("parser") << "applyParseOp: return default builtin " << ret
                    << std::endl;
    return ret;
  }

  if (args.size() >= 2)
  {
    // may be partially applied function, in this case we use HO_APPLY
    api::Sort argt = args[0].getSort();
    if (argt.isFunction())
    {
      unsigned arity = argt.getFunctionArity();
      if (args.size() - 1 < arity)
      {
        if (!em->getOptions().getUfHo())
        {
          parseError("Cannot partially apply functions unless --uf-ho is set.");
        }
        Debug("parser") << "Partial application of " << args[0];
        Debug("parser") << " : #argTypes = " << arity;
        Debug("parser") << ", #args = " << args.size() - 1 << std::endl;
        api::Term ret = d_solver->mkTerm(api::HO_APPLY, args);
        Debug("parser") << "applyParseOp: return curry higher order " << ret
                        << std::endl;
        // must curry the partial application
        return ret;
      }
    }
  }
  if (!op.isNull())
  {
    api::Term ret = d_solver->mkTerm(op, args);
    Debug("parser") << "applyParseOp: return op : " << ret << std::endl;
    return ret;
  }
  if (kind == api::NULL_EXPR)
  {
    // should never happen in the new API
    parseError("do not know how to process parse op");
  }
  Debug("parser") << "Try default term construction for kind " << kind
                  << " #args = " << args.size() << "..." << std::endl;
  api::Term ret = d_solver->mkTerm(kind, args);
  Debug("parser") << "applyParseOp: return : " << ret << std::endl;
  return ret;
}

api::Term Smt2::setNamedAttribute(api::Term& expr, const SExpr& sexpr)
{
  if (!sexpr.isKeyword())
  {
    parseError("improperly formed :named annotation");
  }
  std::string name = sexpr.getValue();
  checkUserSymbol(name);
  // ensure expr is a closed subterm
  if (expr.getExpr().hasFreeVariable())
  {
    std::stringstream ss;
    ss << ":named annotations can only name terms that are closed";
    parseError(ss.str());
  }
  // check that sexpr is a fresh function symbol, and reserve it
  reserveSymbolAtAssertionLevel(name);
  // define it
  api::Term func = bindVar(name, expr.getSort(), ExprManager::VAR_FLAG_DEFINED);
  // remember the last term to have been given a :named attribute
  setLastNamedTerm(expr, name);
  return func;
}

api::Term Smt2::mkAnd(const std::vector<api::Term>& es)
{
  if (es.size() == 0)
  {
    return d_solver->mkTrue();
  }
  else if (es.size() == 1)
  {
    return es[0];
  }
  else
  {
    return d_solver->mkTerm(api::AND, es);
  }
}

}  // namespace parser
}/* CVC4 namespace */<|MERGE_RESOLUTION|>--- conflicted
+++ resolved
@@ -164,22 +164,14 @@
     addOperator(api::STRING_TOUPPER, "str.toupper");
     addOperator(api::STRING_REV, "str.rev");
   }
-<<<<<<< HEAD
   addOperator(api::STRING_PREFIX, "str.prefixof");
   addOperator(api::STRING_SUFFIX, "str.suffixof");
+  addOperator(api::STRING_FROM_CODE, "str.from_code");
   addOperator(api::STRING_IS_DIGIT, "str.is_digit");
-=======
-  addOperator(kind::STRING_PREFIX, "str.prefixof" );
-  addOperator(kind::STRING_SUFFIX, "str.suffixof" );
-  addOperator(kind::STRING_FROM_CODE, "str.from_code");
-  addOperator(kind::STRING_IS_DIGIT, "str.is_digit" );
-
->>>>>>> 0cd812af
   // at the moment, we only use this syntax for smt2.6.1
   if (getLanguage() == language::input::LANG_SMTLIB_V2_6_1
       || getLanguage() == language::input::LANG_SYGUS_V2)
   {
-<<<<<<< HEAD
     addOperator(api::STRING_ITOS, "str.from_int");
     addOperator(api::STRING_STOI, "str.to_int");
     addOperator(api::STRING_IN_REGEXP, "str.in_re");
@@ -209,37 +201,6 @@
   addOperator(api::REGEXP_DIFF, "re.diff");
   addOperator(api::STRING_LT, "str.<");
   addOperator(api::STRING_LEQ, "str.<=");
-=======
-    addOperator(kind::STRING_ITOS, "str.from_int");
-    addOperator(kind::STRING_STOI, "str.to_int");
-    addOperator(kind::STRING_IN_REGEXP, "str.in_re");
-    addOperator(kind::STRING_TO_REGEXP, "str.to_re");
-    addOperator(kind::STRING_TO_CODE, "str.to_code");
-    addOperator(kind::STRING_STRREPLALL, "str.replace_all");
-  }
-  else
-  {
-    addOperator(kind::STRING_ITOS, "int.to.str");
-    addOperator(kind::STRING_STOI, "str.to.int");
-    addOperator(kind::STRING_IN_REGEXP, "str.in.re");
-    addOperator(kind::STRING_TO_REGEXP, "str.to.re");
-    addOperator(kind::STRING_TO_CODE, "str.code");
-    addOperator(kind::STRING_STRREPLALL, "str.replaceall");
-  }
-
-  addOperator(kind::REGEXP_CONCAT, "re.++");
-  addOperator(kind::REGEXP_UNION, "re.union");
-  addOperator(kind::REGEXP_INTER, "re.inter");
-  addOperator(kind::REGEXP_STAR, "re.*");
-  addOperator(kind::REGEXP_PLUS, "re.+");
-  addOperator(kind::REGEXP_OPT, "re.opt");
-  addOperator(kind::REGEXP_RANGE, "re.range");
-  addOperator(kind::REGEXP_LOOP, "re.loop");
-  addOperator(kind::REGEXP_COMPLEMENT, "re.comp");
-  addOperator(kind::REGEXP_DIFF, "re.diff");
-  addOperator(kind::STRING_LT, "str.<");
-  addOperator(kind::STRING_LEQ, "str.<=");
->>>>>>> 0cd812af
 }
 
 void Smt2::addFloatingPointOperators() {
