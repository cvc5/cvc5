--- conflicted
+++ resolved
@@ -17,22 +17,9 @@
 #include <algorithm>
 
 #include "base/check.h"
-<<<<<<< HEAD
 #include "base/output.h"
 #include "parser/api/cpp/command.h"
 #include "util/floatingpoint_size.h"
-=======
-#include "parser/antlr_input.h"
-#include "parser/parser.h"
-#include "parser/smt2/smt2_input.h"
-#include "util/floatingpoint_size.h"
-
-// ANTLR defines these, which is really bad!
-#undef true
-#undef false
-// ANTLR pulls in arpa/nameser_compat.h which defines this (again, bad!)
-#undef ADD
->>>>>>> 40f1137e
 
 namespace cvc5 {
 namespace parser {
@@ -1405,26 +1392,7 @@
                       << std::endl;
       return ret;
     }
-<<<<<<< HEAD
-    if (kind == CARDINALITY_CONSTRAINT)
-    {
-      if (args.size() != 2)
-      {
-        parseError("Incorrect arguments for cardinality constraint");
-      }
-      Sort sort = args[0].getSort();
-      if (!sort.isUninterpretedSort())
-      {
-        parseError("Expected uninterpreted sort for cardinality constraint");
-      }
-      uint64_t ubound = args[1].getUInt32Value();
-      Term ret = d_solver->mkCardinalityConstraint(sort, ubound);
-      return ret;
-    }
     Term ret = d_solver->mkTerm(kind, args);
-=======
-    cvc5::Term ret = d_solver->mkTerm(kind, args);
->>>>>>> 40f1137e
     Trace("parser") << "applyParseOp: return default builtin " << ret
                     << std::endl;
     return ret;
@@ -1474,13 +1442,8 @@
   return ret;
 }
 
-<<<<<<< HEAD
 Sort Smt2State::getParametricSort(const std::string& name,
                                   const std::vector<Sort>& args)
-=======
-Sort Smt2::getParametricSort(const std::string& name,
-                             const std::vector<Sort>& args)
->>>>>>> 40f1137e
 {
   if (args.empty())
   {
@@ -1550,22 +1513,13 @@
   }
   else
   {
-<<<<<<< HEAD
     t = ParserState::getParametricSort(name, args);
-=======
-    t = Parser::getParametricSort(name, args);
->>>>>>> 40f1137e
   }
   return t;
 }
 
-<<<<<<< HEAD
 Sort Smt2State::getIndexedSort(const std::string& name,
                                const std::vector<uint32_t>& numerals)
-=======
-Sort Smt2::getIndexedSort(const std::string& name,
-                          const std::vector<uint32_t>& numerals)
->>>>>>> 40f1137e
 {
   Sort ret;
   if (name == "BitVec")
@@ -1605,16 +1559,12 @@
   return ret;
 }
 
-<<<<<<< HEAD
 bool Smt2State::isClosure(const std::string& name)
 {
   return d_closureKindMap.find(name) != d_closureKindMap.end();
 }
 
 std::unique_ptr<Command> Smt2State::handlePush(std::optional<uint32_t> nscopes)
-=======
-std::unique_ptr<Command> Smt2::handlePush(std::optional<uint32_t> nscopes)
->>>>>>> 40f1137e
 {
   checkThatLogicIsSet();
 
