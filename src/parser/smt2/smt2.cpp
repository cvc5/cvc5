/*********************                                                        */
/*! \file smt2.cpp
 ** \verbatim
 ** Top contributors (to current version):
 **   Andrew Reynolds, Kshitij Bansal, Morgan Deters
 ** This file is part of the CVC4 project.
 ** Copyright (c) 2009-2019 by the authors listed in the file AUTHORS
 ** in the top-level source directory) and their institutional affiliations.
 ** All rights reserved.  See the file COPYING in the top-level source
 ** directory for licensing information.\endverbatim
 **
 ** \brief Definitions of SMT2 constants.
 **
 ** Definitions of SMT2 constants.
 **/
#include "parser/smt2/smt2.h"

#include <algorithm>

#include "base/check.h"
#include "expr/type.h"
#include "options/options.h"
#include "parser/antlr_input.h"
#include "parser/parser.h"
#include "parser/smt2/smt2_input.h"
#include "printer/sygus_print_callback.h"
#include "util/bitvector.h"

// ANTLR defines these, which is really bad!
#undef true
#undef false

namespace CVC4 {
namespace parser {

Smt2::Smt2(api::Solver* solver, Input* input, bool strictMode, bool parseOnly)
    : Parser(solver, input, strictMode, parseOnly),
      d_logicSet(false),
      d_seenSetLogic(false)
{
  if (!strictModeEnabled())
  {
    addTheory(Smt2::THEORY_CORE);
  }
}

void Smt2::addArithmeticOperators() {
  addOperator(api::PLUS, "+");
  addOperator(api::MINUS, "-");
  // api::MINUS is converted to api::UMINUS if there is only a single operand
  Parser::addOperator(api::UMINUS);
  addOperator(api::MULT, "*");
  addOperator(api::LT, "<");
  addOperator(api::LEQ, "<=");
  addOperator(api::GT, ">");
  addOperator(api::GEQ, ">=");

  if (!strictModeEnabled())
  {
    // NOTE: this operator is non-standard
    addOperator(api::POW, "^");
  }
}

void Smt2::addTranscendentalOperators()
{
  addOperator(api::EXPONENTIAL, "exp");
  addOperator(api::SINE, "sin");
  addOperator(api::COSINE, "cos");
  addOperator(api::TANGENT, "tan");
  addOperator(api::COSECANT, "csc");
  addOperator(api::SECANT, "sec");
  addOperator(api::COTANGENT, "cot");
  addOperator(api::ARCSINE, "arcsin");
  addOperator(api::ARCCOSINE, "arccos");
  addOperator(api::ARCTANGENT, "arctan");
  addOperator(api::ARCCOSECANT, "arccsc");
  addOperator(api::ARCSECANT, "arcsec");
  addOperator(api::ARCCOTANGENT, "arccot");
  addOperator(api::SQRT, "sqrt");
}

void Smt2::addQuantifiersOperators()
{
  if (!strictModeEnabled())
  {
    addOperator(api::INST_CLOSURE, "inst-closure");
  }
}

void Smt2::addBitvectorOperators() {
  addOperator(api::BITVECTOR_CONCAT, "concat");
  addOperator(api::BITVECTOR_NOT, "bvnot");
  addOperator(api::BITVECTOR_AND, "bvand");
  addOperator(api::BITVECTOR_OR, "bvor");
  addOperator(api::BITVECTOR_NEG, "bvneg");
  addOperator(api::BITVECTOR_PLUS, "bvadd");
  addOperator(api::BITVECTOR_MULT, "bvmul");
  addOperator(api::BITVECTOR_UDIV, "bvudiv");
  addOperator(api::BITVECTOR_UREM, "bvurem");
  addOperator(api::BITVECTOR_SHL, "bvshl");
  addOperator(api::BITVECTOR_LSHR, "bvlshr");
  addOperator(api::BITVECTOR_ULT, "bvult");
  addOperator(api::BITVECTOR_NAND, "bvnand");
  addOperator(api::BITVECTOR_NOR, "bvnor");
  addOperator(api::BITVECTOR_XOR, "bvxor");
  addOperator(api::BITVECTOR_XNOR, "bvxnor");
  addOperator(api::BITVECTOR_COMP, "bvcomp");
  addOperator(api::BITVECTOR_SUB, "bvsub");
  addOperator(api::BITVECTOR_SDIV, "bvsdiv");
  addOperator(api::BITVECTOR_SREM, "bvsrem");
  addOperator(api::BITVECTOR_SMOD, "bvsmod");
  addOperator(api::BITVECTOR_ASHR, "bvashr");
  addOperator(api::BITVECTOR_ULE, "bvule");
  addOperator(api::BITVECTOR_UGT, "bvugt");
  addOperator(api::BITVECTOR_UGE, "bvuge");
  addOperator(api::BITVECTOR_SLT, "bvslt");
  addOperator(api::BITVECTOR_SLE, "bvsle");
  addOperator(api::BITVECTOR_SGT, "bvsgt");
  addOperator(api::BITVECTOR_SGE, "bvsge");
  addOperator(api::BITVECTOR_REDOR, "bvredor");
  addOperator(api::BITVECTOR_REDAND, "bvredand");
  addOperator(api::BITVECTOR_TO_NAT, "bv2nat");

  addIndexedOperator(
      api::BITVECTOR_EXTRACT, api::BITVECTOR_EXTRACT, "extract");
  addIndexedOperator(api::BITVECTOR_REPEAT, api::BITVECTOR_REPEAT, "repeat");
  addIndexedOperator(
      api::BITVECTOR_ZERO_EXTEND, api::BITVECTOR_ZERO_EXTEND, "zero_extend");
  addIndexedOperator(
      api::BITVECTOR_SIGN_EXTEND, api::BITVECTOR_SIGN_EXTEND, "sign_extend");
  addIndexedOperator(
      api::BITVECTOR_ROTATE_LEFT, api::BITVECTOR_ROTATE_LEFT, "rotate_left");
  addIndexedOperator(api::BITVECTOR_ROTATE_RIGHT,
                     api::BITVECTOR_ROTATE_RIGHT,
                     "rotate_right");
  addIndexedOperator(api::INT_TO_BITVECTOR, api::INT_TO_BITVECTOR, "int2bv");
}

void Smt2::addDatatypesOperators()
{
  Parser::addOperator(api::APPLY_CONSTRUCTOR);
  Parser::addOperator(api::APPLY_TESTER);
  Parser::addOperator(api::APPLY_SELECTOR);

  if (!strictModeEnabled())
  {
    addOperator(api::DT_SIZE, "dt.size");
  }
}

void Smt2::addStringOperators() {
  defineVar("re.all",
            getSolver()
                ->mkTerm(api::REGEXP_STAR, getSolver()->mkRegexpSigma())
                .getExpr());

<<<<<<< HEAD
  addOperator(api::STRING_CONCAT, "str.++");
  addOperator(api::STRING_LENGTH, "str.len");
  addOperator(api::STRING_SUBSTR, "str.substr" );
  addOperator(api::STRING_STRCTN, "str.contains" );
  addOperator(api::STRING_CHARAT, "str.at" );
  addOperator(api::STRING_STRIDOF, "str.indexof" );
  addOperator(api::STRING_STRREPL, "str.replace" );
  addOperator(api::STRING_STRREPLALL, "str.replaceall");
=======
  addOperator(kind::STRING_CONCAT, "str.++");
  addOperator(kind::STRING_LENGTH, "str.len");
  addOperator(kind::STRING_SUBSTR, "str.substr" );
  addOperator(kind::STRING_STRCTN, "str.contains" );
  addOperator(kind::STRING_CHARAT, "str.at" );
  addOperator(kind::STRING_STRIDOF, "str.indexof" );
  addOperator(kind::STRING_STRREPL, "str.replace" );
>>>>>>> a98cd6d5
  if (!strictModeEnabled())
  {
    addOperator(api::STRING_TOLOWER, "str.tolower");
    addOperator(api::STRING_TOUPPER, "str.toupper");
    addOperator(api::STRING_REV, "str.rev");
  }
  addOperator(api::STRING_PREFIX, "str.prefixof" );
  addOperator(api::STRING_SUFFIX, "str.suffixof" );
  // at the moment, we only use this syntax for smt2.6.1
  if (getLanguage() == language::input::LANG_SMTLIB_V2_6_1)
  {
<<<<<<< HEAD
    addOperator(api::STRING_ITOS, "str.from-int");
    addOperator(api::STRING_STOI, "str.to-int");
    addOperator(api::STRING_IN_REGEXP, "str.in-re");
    addOperator(api::STRING_TO_REGEXP, "str.to-re");
  }
  else
  {
    addOperator(api::STRING_ITOS, "int.to.str");
    addOperator(api::STRING_STOI, "str.to.int");
    addOperator(api::STRING_IN_REGEXP, "str.in.re");
    addOperator(api::STRING_TO_REGEXP, "str.to.re");
  }

  addOperator(api::REGEXP_CONCAT, "re.++");
  addOperator(api::REGEXP_UNION, "re.union");
  addOperator(api::REGEXP_INTER, "re.inter");
  addOperator(api::REGEXP_STAR, "re.*");
  addOperator(api::REGEXP_PLUS, "re.+");
  addOperator(api::REGEXP_OPT, "re.opt");
  addOperator(api::REGEXP_RANGE, "re.range");
  addOperator(api::REGEXP_LOOP, "re.loop");
  addOperator(api::STRING_CODE, "str.code");
  addOperator(api::STRING_LT, "str.<");
  addOperator(api::STRING_LEQ, "str.<=");
=======
    addOperator(kind::STRING_ITOS, "str.from_int");
    addOperator(kind::STRING_STOI, "str.to_int");
    addOperator(kind::STRING_IN_REGEXP, "str.in_re");
    addOperator(kind::STRING_TO_REGEXP, "str.to_re");
    addOperator(kind::STRING_CODE, "str.to_code");
    addOperator(kind::STRING_STRREPLALL, "str.replace_all");
  }
  else
  {
    addOperator(kind::STRING_ITOS, "int.to.str");
    addOperator(kind::STRING_STOI, "str.to.int");
    addOperator(kind::STRING_IN_REGEXP, "str.in.re");
    addOperator(kind::STRING_TO_REGEXP, "str.to.re");
    addOperator(kind::STRING_CODE, "str.code");
    addOperator(kind::STRING_STRREPLALL, "str.replaceall");
  }

  addOperator(kind::REGEXP_CONCAT, "re.++");
  addOperator(kind::REGEXP_UNION, "re.union");
  addOperator(kind::REGEXP_INTER, "re.inter");
  addOperator(kind::REGEXP_STAR, "re.*");
  addOperator(kind::REGEXP_PLUS, "re.+");
  addOperator(kind::REGEXP_OPT, "re.opt");
  addOperator(kind::REGEXP_RANGE, "re.range");
  addOperator(kind::REGEXP_LOOP, "re.loop");
  addOperator(kind::STRING_LT, "str.<");
  addOperator(kind::STRING_LEQ, "str.<=");
>>>>>>> a98cd6d5
}

void Smt2::addFloatingPointOperators() {
  addOperator(api::FLOATINGPOINT_FP, "fp");
  addOperator(api::FLOATINGPOINT_EQ, "fp.eq");
  addOperator(api::FLOATINGPOINT_ABS, "fp.abs");
  addOperator(api::FLOATINGPOINT_NEG, "fp.neg");
  addOperator(api::FLOATINGPOINT_PLUS, "fp.add");
  addOperator(api::FLOATINGPOINT_SUB, "fp.sub");
  addOperator(api::FLOATINGPOINT_MULT, "fp.mul");
  addOperator(api::FLOATINGPOINT_DIV, "fp.div");
  addOperator(api::FLOATINGPOINT_FMA, "fp.fma");
  addOperator(api::FLOATINGPOINT_SQRT, "fp.sqrt");
  addOperator(api::FLOATINGPOINT_REM, "fp.rem");
  addOperator(api::FLOATINGPOINT_RTI, "fp.roundToIntegral");
  addOperator(api::FLOATINGPOINT_MIN, "fp.min");
  addOperator(api::FLOATINGPOINT_MAX, "fp.max");
  addOperator(api::FLOATINGPOINT_LEQ, "fp.leq");
  addOperator(api::FLOATINGPOINT_LT, "fp.lt");
  addOperator(api::FLOATINGPOINT_GEQ, "fp.geq");
  addOperator(api::FLOATINGPOINT_GT, "fp.gt");
  addOperator(api::FLOATINGPOINT_ISN, "fp.isNormal");
  addOperator(api::FLOATINGPOINT_ISSN, "fp.isSubnormal");
  addOperator(api::FLOATINGPOINT_ISZ, "fp.isZero");
  addOperator(api::FLOATINGPOINT_ISINF, "fp.isInfinite");
  addOperator(api::FLOATINGPOINT_ISNAN, "fp.isNaN");
  addOperator(api::FLOATINGPOINT_ISNEG, "fp.isNegative");
  addOperator(api::FLOATINGPOINT_ISPOS, "fp.isPositive");
  addOperator(api::FLOATINGPOINT_TO_REAL, "fp.to_real");

  addIndexedOperator(api::FLOATINGPOINT_TO_FP_GENERIC,
                     api::FLOATINGPOINT_TO_FP_GENERIC,
                     "to_fp");
  addIndexedOperator(api::FLOATINGPOINT_TO_FP_UNSIGNED_BITVECTOR,
                     api::FLOATINGPOINT_TO_FP_UNSIGNED_BITVECTOR,
                     "to_fp_unsigned");
  addIndexedOperator(
      api::FLOATINGPOINT_TO_UBV, api::FLOATINGPOINT_TO_UBV, "fp.to_ubv");
  addIndexedOperator(
      api::FLOATINGPOINT_TO_SBV, api::FLOATINGPOINT_TO_SBV, "fp.to_sbv");

  if (!strictModeEnabled())
  {
    addIndexedOperator(api::FLOATINGPOINT_TO_FP_IEEE_BITVECTOR,
                       api::FLOATINGPOINT_TO_FP_IEEE_BITVECTOR,
                       "to_fp_bv");
    addIndexedOperator(api::FLOATINGPOINT_TO_FP_FLOATINGPOINT,
                       api::FLOATINGPOINT_TO_FP_FLOATINGPOINT,
                       "to_fp_fp");
    addIndexedOperator(api::FLOATINGPOINT_TO_FP_REAL,
                       api::FLOATINGPOINT_TO_FP_REAL,
                       "to_fp_real");
    addIndexedOperator(api::FLOATINGPOINT_TO_FP_SIGNED_BITVECTOR,
                       api::FLOATINGPOINT_TO_FP_SIGNED_BITVECTOR,
                       "to_fp_signed");
  }
}

void Smt2::addSepOperators() {
  addOperator(api::SEP_STAR, "sep");
  addOperator(api::SEP_PTO, "pto");
  addOperator(api::SEP_WAND, "wand");
  addOperator(api::SEP_EMP, "emp");
  Parser::addOperator(api::SEP_STAR);
  Parser::addOperator(api::SEP_PTO);
  Parser::addOperator(api::SEP_WAND);
  Parser::addOperator(api::SEP_EMP);
}

void Smt2::addTheory(Theory theory) {
  switch(theory) {
  case THEORY_ARRAYS:
    addOperator(api::SELECT, "select");
    addOperator(api::STORE, "store");
    break;

  case THEORY_BITVECTORS:
    addBitvectorOperators();
    break;

  case THEORY_CORE:
    defineType("Bool", d_solver->getBooleanSort());
    defineVar("true", d_solver->mkTrue());
    defineVar("false", d_solver->mkFalse());
    addOperator(api::AND, "and");
    addOperator(api::DISTINCT, "distinct");
    addOperator(api::EQUAL, "=");
    addOperator(api::IMPLIES, "=>");
    addOperator(api::ITE, "ite");
    addOperator(api::NOT, "not");
    addOperator(api::OR, "or");
    addOperator(api::XOR, "xor");
    break;

  case THEORY_REALS_INTS:
    defineType("Real", d_solver->getRealSort());
    addOperator(api::DIVISION, "/");
    addOperator(api::TO_INTEGER, "to_int");
    addOperator(api::IS_INTEGER, "is_int");
    addOperator(api::TO_REAL, "to_real");
    // falling through on purpose, to add Ints part of Reals_Ints
    CVC4_FALLTHROUGH;
  case THEORY_INTS:
    defineType("Int", d_solver->getIntegerSort());
    addArithmeticOperators();
    addOperator(api::INTS_DIVISION, "div");
    addOperator(api::INTS_MODULUS, "mod");
    addOperator(api::ABS, "abs");
    addIndexedOperator(api::DIVISIBLE, api::DIVISIBLE, "divisible");
    break;

  case THEORY_REALS:
    defineType("Real", d_solver->getRealSort());
    addArithmeticOperators();
    addOperator(api::DIVISION, "/");
    if (!strictModeEnabled())
    {
      addOperator(api::ABS, "abs");
    }
    break;

  case THEORY_TRANSCENDENTALS:
    defineVar("real.pi", d_solver->mkTerm(api::PI));
    addTranscendentalOperators();
    break;

  case THEORY_QUANTIFIERS: addQuantifiersOperators(); break;

  case THEORY_SETS:
    defineVar("emptyset",
              d_solver->mkEmptySet(d_solver->getNullSort()));
    // the Boolean sort is a placeholder here since we don't have type info
    // without type annotation
    defineVar("univset",
              d_solver->mkUniverseSet(d_solver->getBooleanSort()));

    addOperator(api::UNION, "union");
    addOperator(api::INTERSECTION, "intersection");
    addOperator(api::SETMINUS, "setminus");
    addOperator(api::SUBSET, "subset");
    addOperator(api::MEMBER, "member");
    addOperator(api::SINGLETON, "singleton");
    addOperator(api::INSERT, "insert");
    addOperator(api::CARD, "card");
    addOperator(api::COMPLEMENT, "complement");
    addOperator(api::JOIN, "join");
    addOperator(api::PRODUCT, "product");
    addOperator(api::TRANSPOSE, "transpose");
    addOperator(api::TCLOSURE, "tclosure");
    break;

  case THEORY_DATATYPES:
  {
    const std::vector<api::Sort> types;
    defineType("Tuple", d_solver->mkTupleSort(types));
    addDatatypesOperators();
    break;
  }

  case THEORY_STRINGS:
    defineType("String", d_solver->getStringSort());
    defineType("RegLan", d_solver->getRegExpSort());
    defineType("Int", d_solver->getIntegerSort());

<<<<<<< HEAD
    defineVar("re.nostr", d_solver->mkRegexpEmpty());
    defineVar("re.allchar", d_solver->mkRegexpSigma());
=======
    if (getLanguage() == language::input::LANG_SMTLIB_V2_6_1)
    {
      defineVar("re.none", d_solver->mkRegexpEmpty().getExpr());
    }
    else
    {
      defineVar("re.nostr", d_solver->mkRegexpEmpty().getExpr());
    }
    defineVar("re.allchar", d_solver->mkRegexpSigma().getExpr());
>>>>>>> a98cd6d5

    addStringOperators();
    break;

  case THEORY_UF:
    Parser::addOperator(api::APPLY_UF);

    if (!strictModeEnabled() && d_logic.hasCardinalityConstraints())
    {
      addOperator(api::CARDINALITY_CONSTRAINT, "fmf.card");
      addOperator(api::CARDINALITY_VALUE, "fmf.card.val");
    }
    break;

  case THEORY_FP:
    defineType("RoundingMode", d_solver->getRoundingmodeSort());
    defineType("Float16", d_solver->mkFloatingPointSort(5, 11));
    defineType("Float32", d_solver->mkFloatingPointSort(8, 24));
    defineType("Float64", d_solver->mkFloatingPointSort(11, 53));
    defineType("Float128", d_solver->mkFloatingPointSort(15, 113));

    defineVar(
        "RNE",
        d_solver->mkRoundingMode(api::ROUND_NEAREST_TIES_TO_EVEN));
    defineVar(
        "roundNearestTiesToEven",
        d_solver->mkRoundingMode(api::ROUND_NEAREST_TIES_TO_EVEN));
    defineVar(
        "RNA",
        d_solver->mkRoundingMode(api::ROUND_NEAREST_TIES_TO_AWAY));
    defineVar(
        "roundNearestTiesToAway",
        d_solver->mkRoundingMode(api::ROUND_NEAREST_TIES_TO_AWAY));
    defineVar("RTP",
              d_solver->mkRoundingMode(api::ROUND_TOWARD_POSITIVE));
    defineVar("roundTowardPositive",
              d_solver->mkRoundingMode(api::ROUND_TOWARD_POSITIVE));
    defineVar("RTN",
              d_solver->mkRoundingMode(api::ROUND_TOWARD_NEGATIVE));
    defineVar("roundTowardNegative",
              d_solver->mkRoundingMode(api::ROUND_TOWARD_NEGATIVE));
    defineVar("RTZ",
              d_solver->mkRoundingMode(api::ROUND_TOWARD_ZERO));
    defineVar("roundTowardZero",
              d_solver->mkRoundingMode(api::ROUND_TOWARD_ZERO));

    addFloatingPointOperators();
    break;
    
  case THEORY_SEP:
    // the Boolean sort is a placeholder here since we don't have type info
    // without type annotation
    defineVar("sep.nil",
              d_solver->mkSepNil(d_solver->getBooleanSort()));

    addSepOperators();
    break;
    
  default:
    std::stringstream ss;
    ss << "internal error: unsupported theory " << theory;
    throw ParserException(ss.str());
  }
}

void Smt2::addOperator(api::Kind kind, const std::string& name) {
  Debug("parser") << "Smt2::addOperator( " << kind << ", " << name << " )"
                  << std::endl;
  Parser::addOperator(kind);
  operatorKindMap[name] = kind;
}

void Smt2::addIndexedOperator(api::Kind tKind,
                              api::Kind opKind,
                              const std::string& name)
{
  Parser::addOperator(tKind);
  d_indexedOpKindMap[name] = opKind;
}

api::Kind Smt2::getOperatorKind(const std::string& name) const {
  // precondition: isOperatorEnabled(name)
  return operatorKindMap.find(name)->second;
}

bool Smt2::isOperatorEnabled(const std::string& name) const {
  return operatorKindMap.find(name) != operatorKindMap.end();
}

bool Smt2::isTheoryEnabled(Theory theory) const {
  switch(theory) {
  case THEORY_ARRAYS:
    return d_logic.isTheoryEnabled(theory::THEORY_ARRAYS);
  case THEORY_BITVECTORS:
    return d_logic.isTheoryEnabled(theory::THEORY_BV);
  case THEORY_CORE:
    return true;
  case THEORY_DATATYPES:
    return d_logic.isTheoryEnabled(theory::THEORY_DATATYPES);
  case THEORY_INTS:
    return d_logic.isTheoryEnabled(theory::THEORY_ARITH) &&
      d_logic.areIntegersUsed() && ( !d_logic.areRealsUsed() );
  case THEORY_REALS:
    return d_logic.isTheoryEnabled(theory::THEORY_ARITH) &&
      ( !d_logic.areIntegersUsed() ) && d_logic.areRealsUsed();
  case THEORY_REALS_INTS:
    return d_logic.isTheoryEnabled(theory::THEORY_ARITH) &&
      d_logic.areIntegersUsed() && d_logic.areRealsUsed();
  case THEORY_QUANTIFIERS:
    return d_logic.isQuantified();
  case THEORY_SETS:
    return d_logic.isTheoryEnabled(theory::THEORY_SETS);
  case THEORY_STRINGS:
    return d_logic.isTheoryEnabled(theory::THEORY_STRINGS);
  case THEORY_UF:
    return d_logic.isTheoryEnabled(theory::THEORY_UF);
  case THEORY_FP:
    return d_logic.isTheoryEnabled(theory::THEORY_FP);
  case THEORY_SEP:
    return d_logic.isTheoryEnabled(theory::THEORY_SEP);
  default:
    std::stringstream ss;
    ss << "internal error: unsupported theory " << theory;
    throw ParserException(ss.str());
  }
}

bool Smt2::logicIsSet() {
  return d_logicSet;
}

api::Term Smt2::getExpressionForNameAndType(const std::string& name, api::Sort t) {
  if (isAbstractValue(name))
  {
    return mkAbstractValue(name);
  }
  return Parser::getExpressionForNameAndType(name, t);
}

api::Term Smt2::mkIndexedConstant(const std::string& name,
                                  const std::vector<uint64_t>& numerals)
{
  if (isTheoryEnabled(THEORY_FP))
  {
    if (name == "+oo")
    {
      return d_solver->mkPosInf(numerals[0], numerals[1]);
    }
    else if (name == "-oo")
    {
      return d_solver->mkNegInf(numerals[0], numerals[1]);
    }
    else if (name == "NaN")
    {
      return d_solver->mkNaN(numerals[0], numerals[1]);
    }
    else if (name == "+zero")
    {
      return d_solver->mkPosZero(numerals[0], numerals[1]);
    }
    else if (name == "-zero")
    {
      return d_solver->mkNegZero(numerals[0], numerals[1]);
    }
  }

  if (isTheoryEnabled(THEORY_BITVECTORS) && name.find("bv") == 0)
  {
    std::string bvStr = name.substr(2);
    return d_solver->mkBitVector(numerals[0], bvStr, 10);
  }

  // NOTE: Theory parametric constants go here

  parseError(std::string("Unknown indexed literal `") + name + "'");
  return api::Term();
}

api::Op Smt2::mkIndexedOp(const std::string& name,
                          const std::vector<uint64_t>& numerals)
{
  const auto& kIt = d_indexedOpKindMap.find(name);
  if (kIt != d_indexedOpKindMap.end())
  {
    api::Kind k = (*kIt).second;
    if (numerals.size() == 1)
    {
      return d_solver->mkOp(k, numerals[0]);
    }
    else if (numerals.size() == 2)
    {
      return d_solver->mkOp(k, numerals[0], numerals[1]);
    }
  }

  parseError(std::string("Unknown indexed function `") + name + "'");
  return api::Op();
}

api::Term Smt2::bindDefineFunRec(
    const std::string& fname,
    const std::vector<std::pair<std::string, api::Sort> >& sortedVarNames,
    api::Sort t,
    std::vector<api::Term>& flattenVars)
{
  std::vector<api::Sort> sorts;
  for (const std::pair<std::string, api::Sort>& svn : sortedVarNames)
  {
    sorts.push_back(svn.second);
  }

  // make the flattened function type, add bound variables
  // to flattenVars if the defined function was given a function return type.
  api::Sort ft = mkFlatFunctionType(sorts, t, flattenVars);

  // allow overloading
  return bindVar(fname, ft, ExprManager::VAR_FLAG_NONE, true);
}

void Smt2::pushDefineFunRecScope(
    const std::vector<std::pair<std::string, api::Sort> >& sortedVarNames,
    api::Term func,
    const std::vector<api::Term>& flattenVars,
    std::vector<api::Term>& bvs,
    bool bindingLevel)
{
  pushScope(bindingLevel);

  // bound variables are those that are explicitly named in the preamble
  // of the define-fun(s)-rec command, we define them here
  for (const std::pair<std::string, api::Sort>& svn : sortedVarNames)
  {
    api::Term v = bindBoundVar(svn.first, svn.second);
    bvs.push_back(v);
  }

  bvs.insert(bvs.end(), flattenVars.begin(), flattenVars.end());
}

void Smt2::reset() {
  d_logicSet = false;
  d_seenSetLogic = false;
  d_logic = LogicInfo();
  operatorKindMap.clear();
  d_lastNamedTerm = std::pair<api::Term, std::string>();
  this->Parser::reset();

  if( !strictModeEnabled() ) {
    addTheory(Smt2::THEORY_CORE);
  }
}

void Smt2::resetAssertions() {
  // Remove all declarations except the ones at level 0.
  while (this->scopeLevel() > 0) {
    this->popScope();
  }
}

Smt2::SynthFunFactory::SynthFunFactory(
    Smt2* smt2,
    const std::string& fun,
    bool isInv,
    api::Sort range,
    std::vector<std::pair<std::string, api::Sort>>& sortedVarNames)
    : d_smt2(smt2), d_fun(fun), d_isInv(isInv)
{
  if (range.isNull())
  {
    smt2->parseError("Must supply return type for synth-fun.");
  }
  if (range.isFunction())
  {
    smt2->parseError("Cannot use synth-fun with function return type.");
  }
  std::vector<api::Sort> varSorts;
  for (const std::pair<std::string, api::Sort>& p : sortedVarNames)
  {
    varSorts.push_back(p.second);
  }
  Debug("parser-sygus") << "Define synth fun : " << fun << std::endl;
  api::Sort synthFunType =
      varSorts.size() > 0
          ? d_smt2->getSolver()->mkFunctionSort(varSorts, range)
          : range;

  // we do not allow overloading for synth fun
  d_synthFun = d_smt2->bindBoundVar(fun, synthFunType);
  // set the sygus type to be range by default, which is overwritten below
  // if a grammar is provided
  d_sygusType = range;

  d_smt2->pushScope(true);
  d_sygusVars = d_smt2->bindBoundVars(sortedVarNames);
}

Smt2::SynthFunFactory::~SynthFunFactory() { d_smt2->popScope(); }

std::unique_ptr<Command> Smt2::SynthFunFactory::mkCommand(api::Sort grammar)
{
  Debug("parser-sygus") << "...read synth fun " << d_fun << std::endl;
  return std::unique_ptr<Command>(
      new SynthFunCommand(d_fun,
                          d_synthFun.getExpr(),
                          grammar.isNull() ? d_sygusType.getType() : grammar.getType(),
                          d_isInv,
                          api::termVectorToExprs(d_sygusVars)));
}

std::unique_ptr<Command> Smt2::invConstraint(
    const std::vector<std::string>& names)
{
  checkThatLogicIsSet();
  Debug("parser-sygus") << "Sygus : define sygus funs..." << std::endl;
  Debug("parser-sygus") << "Sygus : read inv-constraint..." << std::endl;

  if (names.size() != 4)
  {
    parseError(
        "Bad syntax for inv-constraint: expected 4 "
        "arguments.");
  }

  std::vector<api::Term> terms;
  for (const std::string& name : names)
  {
    if (!isDeclared(name))
    {
      std::stringstream ss;
      ss << "Function " << name << " in inv-constraint is not defined.";
      parseError(ss.str());
    }

    terms.push_back(getVariable(name));
  }

  return std::unique_ptr<Command>(new SygusInvConstraintCommand(api::termVectorToExprs(terms)));
}

Command* Smt2::setLogic(std::string name, bool fromCommand)
{
  if (fromCommand)
  {
    if (d_seenSetLogic)
    {
      parseError("Only one set-logic is allowed.");
    }
    d_seenSetLogic = true;

    if (logicIsForced())
    {
      // If the logic is forced, we ignore all set-logic requests from commands.
      return new EmptyCommand();
    }
  }

  if (sygus_v1())
  {
    // non-smt2-standard sygus logic names go here (http://sygus.seas.upenn.edu/files/sygus.pdf Section 3.2)
    if(name == "Arrays") {
      name = "A";
    }else if(name == "Reals") {
      name = "LRA";
    }
  }

  d_logicSet = true;
  d_logic = name;

  // if sygus is enabled, we must enable UF, datatypes, integer arithmetic and
  // higher-order
  if(sygus()) {
    if (!d_logic.isQuantified())
    {
      warning("Logics in sygus are assumed to contain quantifiers.");
      warning("Omit QF_ from the logic to avoid this warning.");
    }
    // get unlocked copy, modify, copy and relock
    LogicInfo log(d_logic.getUnlockedCopy());
    // enable everything needed for sygus
    log.enableSygus();
    d_logic = log;
    d_logic.lock();
  }

  // Core theory belongs to every logic
  addTheory(THEORY_CORE);

  if(d_logic.isTheoryEnabled(theory::THEORY_UF)) {
    addTheory(THEORY_UF);
  }

  if(d_logic.isTheoryEnabled(theory::THEORY_ARITH)) {
    if(d_logic.areIntegersUsed()) {
      if(d_logic.areRealsUsed()) {
        addTheory(THEORY_REALS_INTS);
      } else {
        addTheory(THEORY_INTS);
      }
    } else if(d_logic.areRealsUsed()) {
      addTheory(THEORY_REALS);
    }

    if (d_logic.areTranscendentalsUsed())
    {
      addTheory(THEORY_TRANSCENDENTALS);
    }
  }

  if(d_logic.isTheoryEnabled(theory::THEORY_ARRAYS)) {
    addTheory(THEORY_ARRAYS);
  }

  if(d_logic.isTheoryEnabled(theory::THEORY_BV)) {
    addTheory(THEORY_BITVECTORS);
  }

  if(d_logic.isTheoryEnabled(theory::THEORY_DATATYPES)) {
    addTheory(THEORY_DATATYPES);
  }

  if(d_logic.isTheoryEnabled(theory::THEORY_SETS)) {
    addTheory(THEORY_SETS);
  }

  if(d_logic.isTheoryEnabled(theory::THEORY_STRINGS)) {
    addTheory(THEORY_STRINGS);
  }

  if(d_logic.isQuantified()) {
    addTheory(THEORY_QUANTIFIERS);
  }

  if (d_logic.isTheoryEnabled(theory::THEORY_FP)) {
    addTheory(THEORY_FP);
  }

  if (d_logic.isTheoryEnabled(theory::THEORY_SEP)) {
    addTheory(THEORY_SEP);
  }

  Command* cmd =
      new SetBenchmarkLogicCommand(sygus() ? d_logic.getLogicString() : name);
  cmd->setMuted(!fromCommand);
  return cmd;
} /* Smt2::setLogic() */

bool Smt2::sygus() const
{
  InputLanguage ilang = getLanguage();
  return ilang == language::input::LANG_SYGUS
         || ilang == language::input::LANG_SYGUS_V2;
}
bool Smt2::sygus_v1() const
{
  return getLanguage() == language::input::LANG_SYGUS;
}

void Smt2::setInfo(const std::string& flag, const SExpr& sexpr) {
  // TODO: ???
}

void Smt2::setOption(const std::string& flag, const SExpr& sexpr) {
  // TODO: ???
}

void Smt2::checkThatLogicIsSet()
{
  if (!logicIsSet())
  {
    if (strictModeEnabled())
    {
      parseError("set-logic must appear before this point.");
    }
    else
    {
      Command* cmd = nullptr;
      if (logicIsForced())
      {
        cmd = setLogic(getForcedLogic(), false);
      }
      else
      {
        warning("No set-logic command was given before this point.");
        warning("CVC4 will make all theories available.");
        warning(
            "Consider setting a stricter logic for (likely) better "
            "performance.");
        warning("To suppress this warning in the future use (set-logic ALL).");

        cmd = setLogic("ALL", false);
      }
      preemptCommand(cmd);
    }
  }
}

/* The include are managed in the lexer but called in the parser */
// Inspired by http://www.antlr3.org/api/C/interop.html

static bool newInputStream(const std::string& filename, pANTLR3_LEXER lexer) {
  Debug("parser") << "Including " << filename << std::endl;
  // Create a new input stream and take advantage of built in stream stacking
  // in C target runtime.
  //
  pANTLR3_INPUT_STREAM    in;
#ifdef CVC4_ANTLR3_OLD_INPUT_STREAM
  in = antlr3AsciiFileStreamNew((pANTLR3_UINT8) filename.c_str());
#else /* CVC4_ANTLR3_OLD_INPUT_STREAM */
  in = antlr3FileStreamNew((pANTLR3_UINT8) filename.c_str(), ANTLR3_ENC_8BIT);
#endif /* CVC4_ANTLR3_OLD_INPUT_STREAM */
  if( in == NULL ) {
    Debug("parser") << "Can't open " << filename << std::endl;
    return false;
  }
  // Same thing as the predefined PUSHSTREAM(in);
  lexer->pushCharStream(lexer, in);
  // restart it
  //lexer->rec->state->tokenStartCharIndex      = -10;
  //lexer->emit(lexer);

  // Note that the input stream is not closed when it EOFs, I don't bother
  // to do it here, but it is up to you to track streams created like this
  // and destroy them when the whole parse session is complete. Remember that you
  // don't want to do this until all tokens have been manipulated all the way through
  // your tree parsers etc as the token does not store the text it just refers
  // back to the input stream and trying to get the text for it will abort if you
  // close the input stream too early.

  //TODO what said before
  return true;
}

void Smt2::includeFile(const std::string& filename) {
  // security for online version
  if(!canIncludeFile()) {
    parseError("include-file feature was disabled for this run.");
  }

  // Get the lexer
  AntlrInput* ai = static_cast<AntlrInput*>(getInput());
  pANTLR3_LEXER lexer = ai->getAntlr3Lexer();
  // get the name of the current stream "Does it work inside an include?"
  const std::string inputName = ai->getInputStreamName();

  // Find the directory of the current input file
  std::string path;
  size_t pos = inputName.rfind('/');
  if(pos != std::string::npos) {
    path = std::string(inputName, 0, pos + 1);
  }
  path.append(filename);
  if(!newInputStream(path, lexer)) {
    parseError("Couldn't open include file `" + path + "'");
  }
}  
bool Smt2::isAbstractValue(const std::string& name) {
  return name.length() >= 2 && name[0] == '@' && name[1] != '0' &&
    name.find_first_not_of("0123456789", 1) == std::string::npos;
}

api::Term Smt2::mkAbstractValue(const std::string& name) {
  assert(isAbstractValue(name));
  // remove the '@'
  return d_solver->mkAbstractValue(name.substr(1));
}
  
void Smt2::mkSygusConstantsForType( const api::Sort& type, std::vector<api::Term>& ops ) {
  if( type.isInteger() ){
    ops.push_back(d_solver->mkReal(0));
    ops.push_back(d_solver->mkReal(1));
  }else if( type.isBitVector() ){
    uint32_t sz = type.getBVSize();
    ops.push_back( d_solver->mkBitVector(sz, 0) );
    ops.push_back( d_solver->mkBitVector(sz, 1) );
  }else if( type.isBoolean() ){
    ops.push_back(d_solver->mkTrue());
    ops.push_back(d_solver->mkFalse());
  }
  //TODO : others?
}

//  This method adds N operators to ops[index], N names to cnames[index] and N type argument vectors to cargs[index] (where typically N=1)
//  This method may also add new elements pairwise into datatypes/sorts/ops/cnames/cargs in the case of non-flat gterms.
void Smt2::processSygusGTerm(
    CVC4::SygusGTerm& sgt,
    int index,
    std::vector<CVC4::Datatype>& datatypes,
    std::vector<api::Sort>& sorts,
    std::vector<std::vector<ParseOp>>& ops,
    std::vector<std::vector<std::string>>& cnames,
    std::vector<std::vector<std::vector<api::Sort>>>& cargs,
    std::vector<bool>& allow_const,
    std::vector<std::vector<std::string>>& unresolved_gterm_sym,
    const std::vector<api::Term>& sygus_vars,
    std::map<api::Sort, api::Sort>& sygus_to_builtin,
    std::map<api::Sort, api::Term>& sygus_to_builtin_expr,
    api::Sort& ret,
    bool isNested)
{
  if (sgt.d_gterm_type == SygusGTerm::gterm_op)
  {
    Debug("parser-sygus") << "Add " << sgt.d_op << " to datatype "
                          << index << std::endl;
    api::Kind oldKind;
    api::Kind newKind = api::UNDEFINED_KIND;
    //convert to UMINUS if one child of MINUS
    if (sgt.d_children.size() == 1 && sgt.d_op.d_kind == api::MINUS)
    {
      oldKind = api::MINUS;
      newKind = api::UMINUS;
    }
    if( newKind!=api::UNDEFINED_KIND ){
      Debug("parser-sygus")
          << "Replace " << sgt.d_op.d_kind << " with " << newKind << std::endl;
      sgt.d_op.d_kind = newKind;
      std::string oldName = api::kindToString(oldKind);
      std::string newName = api::kindToString(newKind);
      size_t pos = 0;
      if((pos = sgt.d_name.find(oldName, pos)) != std::string::npos){
        sgt.d_name.replace(pos, oldName.length(), newName);
      }
    }
    ops[index].push_back(sgt.d_op);
    cnames[index].push_back( sgt.d_name );
    cargs[index].push_back( std::vector< api::Sort >() );
    for( unsigned i=0; i<sgt.d_children.size(); i++ ){
      std::stringstream ss;
      ss << datatypes[index].getName() << "_" << ops[index].size() << "_arg_" << i;
      std::string sub_dname = ss.str();
      //add datatype for child
      api::Sort null_type;
      pushSygusDatatypeDef( null_type, sub_dname, datatypes, sorts, ops, cnames, cargs, allow_const, unresolved_gterm_sym );
      int sub_dt_index = datatypes.size()-1;
      //process child
      api::Sort sub_ret;
      processSygusGTerm( sgt.d_children[i], sub_dt_index, datatypes, sorts, ops, cnames, cargs, allow_const, unresolved_gterm_sym,
                         sygus_vars, sygus_to_builtin, sygus_to_builtin_expr, sub_ret, true );
      //process the nested gterm (either pop the last datatype, or flatten the argument)
      api::Sort tt = processSygusNestedGTerm( sub_dt_index, sub_dname, datatypes, sorts, ops, cnames, cargs, allow_const, unresolved_gterm_sym,
                                         sygus_to_builtin, sygus_to_builtin_expr, sub_ret );
      cargs[index].back().push_back(tt);
    }
  }
  else if (sgt.d_gterm_type == SygusGTerm::gterm_constant)
  {
    if( sgt.getNumChildren()!=0 ){
      parseError("Bad syntax for Sygus Constant.");
    }
    std::vector< api::Term > consts;
    mkSygusConstantsForType( sgt.d_type, consts );
    Debug("parser-sygus") << "...made " << consts.size() << " constants." << std::endl;
    for( unsigned i=0; i<consts.size(); i++ ){
      std::stringstream ss;
      ss << consts[i];
      Debug("parser-sygus") << "...add for constant " << ss.str() << std::endl;
      ParseOp constOp;
      constOp.d_expr = consts[i];
      ops[index].push_back(constOp);
      cnames[index].push_back( ss.str() );
      cargs[index].push_back( std::vector< api::Sort >() );
    }
    allow_const[index] = true;
  }
  else if (sgt.d_gterm_type == SygusGTerm::gterm_variable
           || sgt.d_gterm_type == SygusGTerm::gterm_input_variable)
  {
    if( sgt.getNumChildren()!=0 ){
      parseError("Bad syntax for Sygus Variable.");
    }
    Debug("parser-sygus") << "...process " << sygus_vars.size() << " variables." << std::endl;
    for( unsigned i=0; i<sygus_vars.size(); i++ ){
      if( sygus_vars[i].getSort()==sgt.d_type ){
        std::stringstream ss;
        ss << sygus_vars[i];
        Debug("parser-sygus") << "...add for variable " << ss.str() << std::endl;
        ParseOp varOp;
        varOp.d_expr = sygus_vars[i];
        ops[index].push_back(varOp);
        cnames[index].push_back( ss.str() );
        cargs[index].push_back( std::vector< api::Sort >() );
      }
    }
  }
  else if (sgt.d_gterm_type == SygusGTerm::gterm_nested_sort)
  {
    ret = sgt.d_type;
  }
  else if (sgt.d_gterm_type == SygusGTerm::gterm_unresolved)
  {
    if( isNested ){
      if( isUnresolvedType(sgt.d_name) ){
        ret = getSort(sgt.d_name);
      }else{
        //nested, unresolved symbol...fail
        std::stringstream ss;
        ss << "Cannot handle nested unresolved symbol " << sgt.d_name << std::endl;
        parseError(ss.str());
      }
    }else{
      //will resolve when adding constructors
      unresolved_gterm_sym[index].push_back(sgt.d_name);
    }
  }
  else if (sgt.d_gterm_type == SygusGTerm::gterm_ignore)
  {
    // do nothing
  }
}

bool Smt2::pushSygusDatatypeDef( api::Sort t, std::string& dname,
                                  std::vector< CVC4::Datatype >& datatypes,
                                  std::vector< api::Sort>& sorts,
                                  std::vector< std::vector<ParseOp> >& ops,
                                  std::vector< std::vector<std::string> >& cnames,
                                  std::vector< std::vector< std::vector< api::Sort > > >& cargs,
                                  std::vector< bool >& allow_const,
                                  std::vector< std::vector< std::string > >& unresolved_gterm_sym ){
  sorts.push_back(t);
  datatypes.push_back(Datatype(getExprManager(), dname));
  ops.push_back(std::vector<ParseOp>());
  cnames.push_back(std::vector<std::string>());
  cargs.push_back(std::vector<std::vector<api::Sort> >());
  allow_const.push_back(false);
  unresolved_gterm_sym.push_back(std::vector< std::string >());
  return true;
}

bool Smt2::popSygusDatatypeDef( std::vector< CVC4::Datatype >& datatypes,
                                 std::vector< api::Sort>& sorts,
                                 std::vector< std::vector<ParseOp> >& ops,
                                 std::vector< std::vector<std::string> >& cnames,
                                 std::vector< std::vector< std::vector< api::Sort > > >& cargs,
                                 std::vector< bool >& allow_const,
                                 std::vector< std::vector< std::string > >& unresolved_gterm_sym ){
  sorts.pop_back();
  datatypes.pop_back();
  ops.pop_back();
  cnames.pop_back();
  cargs.pop_back();
  allow_const.pop_back();
  unresolved_gterm_sym.pop_back();
  return true;
}

api::Sort Smt2::processSygusNestedGTerm( int sub_dt_index, std::string& sub_dname, std::vector< CVC4::Datatype >& datatypes,
                                    std::vector< api::Sort>& sorts,
                                    std::vector< std::vector<ParseOp> >& ops,
                                    std::vector< std::vector<std::string> >& cnames,
                                    std::vector< std::vector< std::vector< api::Sort > > >& cargs,
                                    std::vector< bool >& allow_const,
                                    std::vector< std::vector< std::string > >& unresolved_gterm_sym,
                                    std::map< api::Sort, api::Sort >& sygus_to_builtin,
                                    std::map< api::Sort, CVC4::api::Term >& sygus_to_builtin_expr, api::Sort sub_ret ) {
  api::Sort t = sub_ret;
  Debug("parser-sygus") << "Argument is ";
  if( t.isNull() ){
    //then, it is the datatype we constructed, which should have a single constructor
    t = mkUnresolvedType(sub_dname);
    Debug("parser-sygus") << "inline flattening of (auxiliary, local) datatype " << t << std::endl;
    Debug("parser-sygus") << ": to compute type, construct ground term witnessing the grammar, #cons=" << cargs[sub_dt_index].size() << std::endl;
    if( cargs[sub_dt_index].empty() ){
      parseError(std::string("Internal error : datatype for nested gterm does not have a constructor."));
    }
    ParseOp op = ops[sub_dt_index][0];
    api::Sort curr_t;
    if (!op.d_expr.isNull()
        && (op.d_expr.isConst() || cargs[sub_dt_index][0].empty()))
    {
      api::Term sop = op.d_expr;
      curr_t = sop.getSort();
      Debug("parser-sygus") << ": it is constant/0-arg cons " << sop << " with type " << sop.getSort() << ", debug=" << sop.isConst() << " " << cargs[sub_dt_index][0].size() << std::endl;
      // only cache if it is a singleton datatype (has unique expr)
      if (ops[sub_dt_index].size() == 1)
      {
        sygus_to_builtin_expr[t] = sop;
        // store that term sop has dedicated sygus type t
        if (d_sygus_bound_var_type.find(sop) == d_sygus_bound_var_type.end())
        {
          d_sygus_bound_var_type[sop] = t;
        }
      }
    }
    else
    {
      std::vector< api::Term > children;
      for( unsigned i=0; i<cargs[sub_dt_index][0].size(); i++ ){
        std::map< api::Sort, CVC4::api::Term >::iterator it = sygus_to_builtin_expr.find( cargs[sub_dt_index][0][i] );
        if( it==sygus_to_builtin_expr.end() ){
          if( sygus_to_builtin.find( cargs[sub_dt_index][0][i] )==sygus_to_builtin.end() ){
            std::stringstream ss;
            ss << "Missing builtin type for type " << cargs[sub_dt_index][0][i] << "!" << std::endl;
            ss << "Builtin types are currently : " << std::endl;
            for( std::map< api::Sort, api::Sort >::iterator itb = sygus_to_builtin.begin(); itb != sygus_to_builtin.end(); ++itb ){
              ss << "  " << itb->first << " -> " << itb->second << std::endl;
            }
            parseError(ss.str());
          }
          api::Sort bt = sygus_to_builtin[cargs[sub_dt_index][0][i]];
          Debug("parser-sygus") << ":  child " << i << " introduce type elem for " << cargs[sub_dt_index][0][i] << " " << bt << std::endl;
          std::stringstream ss;
          ss << t << "_x_" << i;
          api::Term bv = bindBoundVar(ss.str(), bt);
          children.push_back( bv );
          d_sygus_bound_var_type[bv] = cargs[sub_dt_index][0][i];
        }else{
          Debug("parser-sygus") << ":  child " << i << " existing sygus to builtin expr : " << it->second << std::endl;
          children.push_back( it->second );
        }
      }
      api::Term e = applyParseOp(op, children);
      Debug("parser-sygus") << ": constructed " << e << ", which has type " << e.getSort() << std::endl;
      curr_t = e.getSort();
      sygus_to_builtin_expr[t] = e;
    }
    sorts[sub_dt_index] = curr_t;
    sygus_to_builtin[t] = curr_t;
  }else{
    Debug("parser-sygus") << "simple argument " << t << std::endl;
    Debug("parser-sygus") << "...removing " << datatypes.back().getName() << std::endl;
    //otherwise, datatype was unecessary
    //pop argument datatype definition
    popSygusDatatypeDef( datatypes, sorts, ops, cnames, cargs, allow_const, unresolved_gterm_sym );
  }
  return t;
}

void Smt2::setSygusStartIndex(const std::string& fun,
                              int startIndex,
                              std::vector<CVC4::Datatype>& datatypes,
                              std::vector<api::Sort>& sorts,
                              std::vector<std::vector<ParseOp>>& ops)
{
  if( startIndex>0 ){
    CVC4::Datatype tmp_dt = datatypes[0];
    api::Sort tmp_sort = sorts[0];
    std::vector< ParseOp > tmp_ops;
    tmp_ops.insert( tmp_ops.end(), ops[0].begin(), ops[0].end() );
    datatypes[0] = datatypes[startIndex];
    sorts[0] = sorts[startIndex];
    ops[0].clear();
    ops[0].insert( ops[0].end(), ops[startIndex].begin(), ops[startIndex].end() );
    datatypes[startIndex] = tmp_dt;
    sorts[startIndex] = tmp_sort;
    ops[startIndex].clear();
    ops[startIndex].insert( ops[startIndex].begin(), tmp_ops.begin(), tmp_ops.end() );
  }else if( startIndex<0 ){
    std::stringstream ss;
    ss << "warning: no symbol named Start for synth-fun " << fun << std::endl;
    warning(ss.str());
  }
}

void Smt2::mkSygusDatatype( CVC4::Datatype& dt, std::vector<ParseOp>& ops,
                            std::vector<std::string>& cnames, std::vector< std::vector< api::Sort > >& cargs,
                            std::vector<std::string>& unresolved_gterm_sym,
                            std::map< api::Sort, api::Sort >& sygus_to_builtin )
{
  Debug("parser-sygus") << "Making sygus datatype " << dt.getName() << std::endl;
  Debug("parser-sygus") << "  add constructors..." << std::endl;
  
  Debug("parser-sygus") << "SMT2 sygus parser : Making constructors for sygus datatype " << dt.getName() << std::endl;
  Debug("parser-sygus") << "  add constructors..." << std::endl;
  // size of cnames changes, this loop must check size
  for (unsigned i = 0; i < cnames.size(); i++)
  {
    bool is_dup = false;
    bool is_dup_op = false;
    for (unsigned j = 0; j < i; j++)
    {
      if( ops[i]==ops[j] ){
        is_dup_op = true;
        if( cargs[i].size()==cargs[j].size() ){
          is_dup = true;
          for( unsigned k=0; k<cargs[i].size(); k++ ){
            if( cargs[i][k]!=cargs[j][k] ){
              is_dup = false;
              break;
            }
          }
        }
        if( is_dup ){
          break;
        }
      }
    }
    Debug("parser-sygus") << "SYGUS CONS " << i << " : ";
    if( is_dup ){
      Debug("parser-sygus") << "--> Duplicate gterm : " << ops[i] << std::endl;
      ops.erase( ops.begin() + i, ops.begin() + i + 1 );
      cnames.erase( cnames.begin() + i, cnames.begin() + i + 1 );
      cargs.erase( cargs.begin() + i, cargs.begin() + i + 1 );
      i--;
    }
    else
    {
      std::shared_ptr<SygusPrintCallback> spc;
      if (is_dup_op)
      {
        Debug("parser-sygus") << "--> Duplicate gterm operator : " << ops[i]
                              << std::endl;
        // make into define-fun
        std::vector<api::Sort> ltypes;
        for (unsigned j = 0, size = cargs[i].size(); j < size; j++)
        {
          ltypes.push_back(sygus_to_builtin[cargs[i][j]]);
        }
        std::vector<api::Term> largs;
        api::Term lbvl = makeSygusBoundVarList(dt, i, ltypes, largs);

        // make the let_body
        api::Term body = applyParseOp(ops[i], largs);
        // replace by lambda
        ParseOp pLam;
        pLam.d_expr = d_solver->mkTerm(api::LAMBDA, lbvl, body);
        ops[i] = pLam;
        Debug("parser-sygus") << "  ...replace op : " << ops[i] << std::endl;
        // callback prints as the expression
        spc = std::make_shared<printer::SygusExprPrintCallback>(body.getExpr(), api::termVectorToExprs(largs));
      }
      else
      {
        api::Term sop = ops[i].d_expr;
        if (!sop.isNull() && sop.getSort().isBitVector() && sop.isConst())
        {
          Debug("parser-sygus") << "--> Bit-vector constant " << sop << " ("
                                << cnames[i] << ")" << std::endl;
          // Since there are multiple output formats for bit-vectors and
          // we are required by sygus standards to print in the exact input
          // format given by the user, we use a print callback to custom print
          // the given name.
          spc = std::make_shared<printer::SygusNamedPrintCallback>(cnames[i]);
        }
        else if (!sop.isNull() && sop.getKind() == api::VARIABLE)
        {
          Debug("parser-sygus") << "--> Defined function " << ops[i]
                                << std::endl;
          // turn f into (lammbda (x) (f x))
          // in a degenerate case, ops[i] may be a defined constant,
          // in which case we do not replace by a lambda.
          if (sop.getSort().isFunction())
          {
            std::vector<api::Sort> ftypes = sop.getSort().getFunctionDomainSorts();
            std::vector<api::Term> largs;
            api::Term lbvl = makeSygusBoundVarList(dt, i, ftypes, largs);
            largs.insert(largs.begin(), sop);
            api::Term body = d_solver->mkTerm(api::APPLY_UF, largs);
            ops[i].d_expr = d_solver->mkTerm(api::LAMBDA, lbvl, body);
            Debug("parser-sygus") << "  ...replace op : " << ops[i]
                                  << std::endl;
          }
          else
          {
            Debug("parser-sygus") << "  ...replace op : " << ops[i]
                                  << std::endl;
          }
          // keep a callback to say it should be printed with the defined name
          spc = std::make_shared<printer::SygusNamedPrintCallback>(cnames[i]);
        }
        else
        {
          Debug("parser-sygus") << "--> Default case " << ops[i] << std::endl;
        }
      }
      // must rename to avoid duplication
      std::stringstream ss;
      ss << dt.getName() << "_" << i << "_" << cnames[i];
      cnames[i] = ss.str();
      Debug("parser-sygus") << "  construct the datatype " << cnames[i] << "..."
                            << std::endl;

      // Add the sygus constructor, either using the expression operator of
      // ops[i], or the kind.
      if (!ops[i].d_expr.isNull())
      {
        dt.addSygusConstructor(ops[i].d_expr.getExpr(), cnames[i], api::sortVectorToTypes(cargs[i]), spc);
      }
      else if (ops[i].d_kind != api::NULL_EXPR)
      {
        dt.addSygusConstructor(extToIntKind(ops[i].d_kind), cnames[i], api::sortVectorToTypes(cargs[i]), spc);
      }
      else
      {
        std::stringstream ss;
        ss << "unexpected parse operator for sygus constructor" << ops[i];
        parseError(ss.str());
      }
      Debug("parser-sygus") << "  finished constructing the datatype"
                            << std::endl;
    }
  }

  Debug("parser-sygus") << "  add constructors for unresolved symbols..." << std::endl;
  if( !unresolved_gterm_sym.empty() ){
    std::vector< api::Sort > types;
    Debug("parser-sygus") << "...resolve " << unresolved_gterm_sym.size() << " symbols..." << std::endl;
    for( unsigned i=0; i<unresolved_gterm_sym.size(); i++ ){
      Debug("parser-sygus") << "  resolve : " << unresolved_gterm_sym[i] << std::endl;
      if( isUnresolvedType(unresolved_gterm_sym[i]) ){
        Debug("parser-sygus") << "    it is an unresolved type." << std::endl;
        api::Sort t = getSort(unresolved_gterm_sym[i]);
        if( std::find( types.begin(), types.end(), t )==types.end() ){
          types.push_back( t );
          //identity element
          api::Sort bt = dt.getSygusType();
          Debug("parser-sygus") << ":  make identity function for " << bt << ", argument type " << t << std::endl;

          std::stringstream ss;
          ss << t << "_x";
          api::Term var = bindBoundVar(ss.str(), bt);
          std::vector<api::Term> lchildren;
          lchildren.push_back(
              d_solver->mkTerm(api::BOUND_VAR_LIST, var));
          lchildren.push_back(var);
          api::Term id_op = d_solver->mkTerm(api::LAMBDA, lchildren);

          // empty sygus callback (should not be printed)
          std::shared_ptr<SygusPrintCallback> sepc =
              std::make_shared<printer::SygusEmptyPrintCallback>();

          //make the sygus argument list
          std::vector< api::Sort > id_carg;
          id_carg.push_back( t );
          dt.addSygusConstructor(id_op.getExpr(), unresolved_gterm_sym[i], api::sortVectorToTypes(id_carg), sepc);

          //add to operators
          ParseOp idOp;
          idOp.d_expr = id_op;
          ops.push_back(idOp);
        }
      }else{
        std::stringstream ss;
        ss << "Unhandled sygus constructor " << unresolved_gterm_sym[i];
        throw ParserException(ss.str());
      }
    }
  }
}

api::Term Smt2::makeSygusBoundVarList(CVC4::Datatype& dt,
                                 unsigned i,
                                 const std::vector<api::Sort>& ltypes,
                                 std::vector<api::Term>& lvars)
{
  for (unsigned j = 0, size = ltypes.size(); j < size; j++)
  {
    std::stringstream ss;
    ss << dt.getName() << "_x_" << i << "_" << j;
    api::Term v = bindBoundVar(ss.str(), ltypes[j]);
    lvars.push_back(v);
  }
  return d_solver->mkTerm(api::BOUND_VAR_LIST, lvars);
}

void Smt2::addSygusConstructorTerm(Datatype& dt,
                                   api::Term term,
                                   std::map<api::Term, api::Sort>& ntsToUnres) const
{
  Trace("parser-sygus2") << "Add sygus cons term " << term << std::endl;
  // At this point, we should know that dt is well founded, and that its
  // builtin sygus operators are well-typed.
  // Now, purify each occurrence of a non-terminal symbol in term, replace by
  // free variables. These become arguments to constructors. Notice we must do
  // a tree traversal in this function, since unique paths to the same term
  // should be treated as distinct terms.
  // Notice that let expressions are forbidden in the input syntax of term, so
  // this does not lead to exponential behavior with respect to input size.
  std::vector<api::Term> args;
  std::vector<api::Sort> cargs;
  api::Term op = purifySygusGTerm(term, ntsToUnres, args, cargs);
  std::stringstream ssCName;
  ssCName << op.getKind();
  Trace("parser-sygus2") << "Purified operator " << op
                         << ", #args/cargs=" << args.size() << "/"
                         << cargs.size() << std::endl;
  std::shared_ptr<SygusPrintCallback> spc;
  // callback prints as the expression
  spc = std::make_shared<printer::SygusExprPrintCallback>(op.getExpr(), api::termVectorToExprs(args));
  if (!args.empty())
  {
    api::Term lbvl = d_solver->mkTerm(api::BOUND_VAR_LIST, args);
    // its operator is a lambda
    op = d_solver->mkTerm(api::LAMBDA, lbvl, op);
  }
  Trace("parser-sygus2") << "addSygusConstructor:  operator " << op << std::endl;
  dt.addSygusConstructor(op.getExpr(), ssCName.str(), api::sortVectorToTypes(cargs), spc);
}

api::Term Smt2::purifySygusGTerm(api::Term term,
                            std::map<api::Term, api::Sort>& ntsToUnres,
                            std::vector<api::Term>& args,
                            std::vector<api::Sort>& cargs) const
{
  Trace("parser-sygus2-debug")
      << "purifySygusGTerm: " << term << " #nchild=" << term.getExpr().getNumChildren()
      << std::endl;
  std::map<api::Term, api::Sort>::iterator itn = ntsToUnres.find(term);
  if (itn != ntsToUnres.end())
  {
    api::Term ret = d_solver->mkVar(term.getSort());
    Trace("parser-sygus2-debug")
        << "...unresolved non-terminal, intro " << ret << std::endl;
    args.push_back(ret);
    cargs.push_back(itn->second);
    return ret;
  }
  std::vector<api::Term> pchildren;
  // To test whether the operator should be passed to mkapi::Term below, we check
  // whether this term is parameterized. This includes APPLY_UF terms and BV
  // extraction terms, but excludes applications of most interpreted symbols
  // like PLUS.
  bool childChanged = false;
  for (unsigned i = 0, nchild = term.getNumChildren(); i < nchild; i++)
  {
    Trace("parser-sygus2-debug")
        << "......purify child " << i << " : " << term[i] << std::endl;
    api::Term ptermc = purifySygusGTerm(term[i], ntsToUnres, args, cargs);
    pchildren.push_back(ptermc);
    childChanged = childChanged || ptermc != term[i];
  }
  if (!childChanged)
  {
    Trace("parser-sygus2-debug") << "...no child changed" << std::endl;
    return term;
  }
  api::Term nret = d_solver->mkTerm(term.getOp(),pchildren);
  Trace("parser-sygus2-debug")
      << "...child changed, return " << nret << std::endl;
  return nret;
}

void Smt2::addSygusConstructorVariables(Datatype& dt,
                                        const std::vector<api::Term>& sygusVars,
                                        api::Sort type) const
{
  // each variable of appropriate type becomes a sygus constructor in dt.
  for (unsigned i = 0, size = sygusVars.size(); i < size; i++)
  {
    api::Term v = sygusVars[i];
    if (v.getSort() == type)
    {
      std::stringstream ss;
      ss << v;
      std::vector<api::Sort> cargs;
      dt.addSygusConstructor(v.getExpr(), ss.str(), api::sortVectorToTypes(cargs));
    }
  }
}

InputLanguage Smt2::getLanguage() const
{
  return getExprManager()->getOptions().getInputLanguage();
}

void Smt2::parseOpApplyTypeAscription(ParseOp& p, api::Sort type)
{
  // (as const (Array T1 T2))
  if (p.d_kind == api::STORE_ALL)
  {
    if (!type.isArray())
    {
      std::stringstream ss;
      ss << "expected array constant term, but cast is not of array type"
         << std::endl
         << "cast type: " << type;
      parseError(ss.str());
    }
    p.d_type = type;
    return;
  }
  if (p.d_expr.isNull())
  {
    Trace("parser-overloading")
        << "Getting variable expression with name " << p.d_name << " and type "
        << type << std::endl;
    // get the variable expression for the type
    if (isDeclared(p.d_name, SYM_VARIABLE))
    {
      p.d_expr = getExpressionForNameAndType(p.d_name, type);
      p.d_name = std::string("");
    }
    if (p.d_expr.isNull())
    {
      std::stringstream ss;
      ss << "Could not resolve expression with name " << p.d_name
         << " and type " << type << std::endl;
      parseError(ss.str());
    }
  }
  ExprManager* em = getExprManager();
  api::Sort etype = p.d_expr.getSort();
  api::Kind ekind = p.d_expr.getKind();
  Trace("parser-qid") << "Resolve ascription " << type << " on " << p.d_expr;
  Trace("parser-qid") << " " << ekind << " " << etype;
  Trace("parser-qid") << std::endl;
  if (ekind == api::APPLY_CONSTRUCTOR && type.isDatatype())
  {
    // nullary constructors with a type ascription
    // could be a parametric constructor or just an overloaded constructor
    if (type.isParametricDatatype())
    {
      // standard type ascription
      p.d_expr = applyTypeAscription(p.d_expr,type);
    }
  }
  else if (etype.isConstructor())
  {
    // a non-nullary constructor with a type ascription
    if (type.isParametricDatatype())
    {
      // apply type ascription to the operator
      Expr e = p.d_expr.getExpr();
      const DatatypeConstructor& dtc =
          Datatype::datatypeOf(e)[Datatype::indexOf(e)];
      p.d_expr = api::Term(em->mkExpr(
          kind::APPLY_TYPE_ASCRIPTION,
          em->mkConst(AscriptionType(dtc.getSpecializedConstructorType(type.getType()))),
          p.d_expr.getExpr()));
    }
  }
  else if (ekind == api::EMPTYSET)
  {
    Debug("parser") << "Empty set encountered: " << p.d_expr << " " << type
                    << std::endl;
    p.d_expr = d_solver->mkEmptySet(type);
  }
  else if (ekind == api::UNIVERSE_SET)
  {
    p.d_expr = d_solver->mkUniverseSet(type);
  }
  else if (ekind == api::SEP_NIL)
  {
    // We don't want the nil reference to be a constant: for instance, it
    // could be of type Int but is not a const rational. However, the
    // expression has 0 children. So we convert to a SEP_NIL variable.
    p.d_expr = d_solver->mkSepNil(type);
  }
  else if (etype != type)
  {
    parseError("api::Sort ascription not satisfied.");
  }
}

api::Term Smt2::parseOpToExpr(ParseOp& p)
{
  Debug("parser") << "parseOpToExpr: " << p << std::endl;
  api::Term expr;
  if (p.d_kind != api::NULL_EXPR || !p.d_type.isNull())
  {
    parseError(
        "Bad syntax for qualified identifier operator in term position.");
  }
  else if (!p.d_expr.isNull())
  {
    expr = p.d_expr;
  }
  else if (!isDeclared(p.d_name, SYM_VARIABLE))
  {
    if (sygus_v1() && p.d_name[0] == '-'
        && p.d_name.find_first_not_of("0123456789", 1) == std::string::npos)
    {
      // allow unary minus in sygus version 1
      expr = d_solver->mkReal(p.d_name);
    }
    else
    {
      std::stringstream ss;
      ss << "Symbol " << p.d_name << " is not declared.";
      parseError(ss.str());
    }
  }
  else
  {
    expr = getExpressionForName(p.d_name);
  }
  assert(!expr.isNull());
  return expr;
}

api::Term Smt2::applyParseOp(ParseOp& p, std::vector<api::Term>& args)
{
  bool isBuiltinOperator = false;
  // the builtin kind of the overall return expression
  api::Kind kind = api::NULL_EXPR;
  // First phase: process the operator
  if (Debug.isOn("parser"))
  {
    Debug("parser") << "applyParseOp: " << p << " to:" << std::endl;
    for (std::vector<api::Term>::iterator i = args.begin(); i != args.end(); ++i)
    {
      Debug("parser") << "++ " << *i << std::endl;
    }
  }
  api::Op op;
  if (p.d_kind != api::NULL_EXPR)
  {
    // It is a special case, e.g. tupSel or array constant specification.
    // We have to wait until the arguments are parsed to resolve it.
  }
  else if (!p.d_expr.isNull())
  {
    // An explicit operator, e.g. an apply function
    api::Kind fkind = getKindForFunction(p.d_expr);
    if (fkind != api::UNDEFINED_KIND)
    {
      // Some operators may require a specific kind.
      // Testers are handled differently than other indexed operators,
      // since they require a kind.
      kind = fkind;
      Debug("parser") << "Got function kind " << kind << " for expression " << std::endl;
    }
    args.insert(args.begin(), p.d_expr);
  }
  else if (!p.d_op.isNull())
  {
    // it was given an operator
    op = p.d_op;
  }
  else
  {
    isBuiltinOperator = isOperatorEnabled(p.d_name);
    if (isBuiltinOperator)
    {
      // a builtin operator, convert to kind
      kind = getOperatorKind(p.d_name);
    }
    else
    {
      // A non-built-in function application, get the expression
      checkDeclaration(p.d_name, CHECK_DECLARED, SYM_VARIABLE);
      api::Term v = getVariable(p.d_name);
      if (!v.isNull())
      {
        checkFunctionLike(v);
        kind = getKindForFunction(v);
        args.insert(args.begin(), v);
      }
      else
      {
        // Overloaded symbol?
        // Could not find the expression. It may be an overloaded symbol,
        // in which case we may find it after knowing the types of its
        // arguments.
        std::vector<api::Sort> argTypes;
        for (std::vector<api::Term>::iterator i = args.begin(); i != args.end(); ++i)
        {
          argTypes.push_back((*i).getSort());
        }
        api::Term op = getOverloadedFunctionForTypes(p.d_name, argTypes);
        if (!op.isNull())
        {
          checkFunctionLike(op);
          kind = getKindForFunction(op);
          args.insert(args.begin(), op);
        }
        else
        {
          parseError(
              "Cannot find unambiguous overloaded function for argument "
              "types.");
        }
      }
    }
  }
  // Second phase: apply the arguments to the parse op
  ExprManager* em = getExprManager();
  // handle special cases
  if (p.d_kind == api::STORE_ALL && !p.d_type.isNull())
  {
    if (args.size() != 1)
    {
      parseError("Too many arguments to array constant.");
    }
    api::Term constVal = args[0];
    if (!constVal.isConst())
    {
      // To parse array constants taking reals whose values are specified by
      // rationals, e.g. ((as const (Array Int Real)) (/ 1 3)), we must handle
      // the fact that (/ 1 3) is the division of constants 1 and 3, and not
      // the resulting constant rational value. Thus, we must construct the
      // resulting rational here. This also is applied for integral real values
      // like 5.0 which are converted to (/ 5 1) to distinguish them from
      // integer constants. We must ensure numerator and denominator are
      // constant and the denominator is non-zero.
      if (constVal.getKind() == api::DIVISION && constVal[0].isConst()
          && constVal[1].isConst()
          && !constVal[1].getExpr().getConst<Rational>().isZero())
      {
        std::stringstream sdiv;
        sdiv << constVal[0] << "/" << constVal[1];
        constVal = d_solver->mkReal(sdiv.str());
      }
      if (!constVal.isConst())
      {
        std::stringstream ss;
        ss << "expected constant term inside array constant, but found "
           << "nonconstant term:" << std::endl
           << "the term: " << constVal;
        parseError(ss.str());
      }
    }
    if (!p.d_type.getArrayElementSort().isComparableTo(constVal.getSort()))
    {
      std::stringstream ss;
      ss << "type mismatch inside array constant term:" << std::endl
         << "array type:          " << p.d_type << std::endl
         << "expected const type: " << p.d_type.getArrayElementSort() << std::endl
         << "computed const type: " << constVal.getSort();
      parseError(ss.str());
    }
    api::Term ret = d_solver->mkConstArray(p.d_type, constVal);
    Debug("parser") << "applyParseOp: return store all " << ret << std::endl;
    return ret;
  }
  else if (p.d_kind == api::APPLY_SELECTOR && !p.d_expr.isNull())
  {
    // tuple selector case
    Integer x = p.d_expr.getExpr().getConst<Rational>().getNumerator();
    if (!x.fitsUnsignedInt())
    {
      parseError("index of tupSel is larger than size of unsigned int");
    }
    unsigned int n = x.toUnsignedInt();
    if (args.size() != 1)
    {
      parseError("tupSel should only be applied to one tuple argument");
    }
    api::Sort t = args[0].getSort();
    if (!t.isTuple())
    {
      parseError("tupSel applied to non-tuple");
    }
    size_t length = t.getTupleLength();
    if (n >= length)
    {
      std::stringstream ss;
      ss << "tuple is of length " << length << "; cannot access index " << n;
      parseError(ss.str());
    }
    const Datatype& dt = ((DatatypeType)t.getType()).getDatatype();
    api::Term ret = d_solver->mkTerm(api::APPLY_SELECTOR, api::Term(dt[0][n].getSelector()), args[0]);
    Debug("parser") << "applyParseOp: return selector " << ret << std::endl;
    return ret;
  }
  else if (p.d_kind != api::NULL_EXPR)
  {
    // it should not have an expression or type specified at this point
    if (!p.d_expr.isNull() || !p.d_type.isNull())
    {
      std::stringstream ss;
      ss << "Could not process parsed qualified identifier kind " << p.d_kind;
      parseError(ss.str());
    }
    // otherwise it is a simple application
    kind = p.d_kind;
  }
  else if (isBuiltinOperator)
  {
    Trace("ajr-temp") << "mkTerm builtin operator" << std::endl;
    if (!em->getOptions().getUfHo()
        && (kind == api::EQUAL || kind == api::DISTINCT))
    {
      // need --uf-ho if these operators are applied over function args
      for (std::vector<api::Term>::iterator i = args.begin(); i != args.end(); ++i)
      {
        if ((*i).getSort().isFunction())
        {
          parseError(
              "Cannot apply equalty to functions unless --uf-ho is set.");
        }
      }
    }
    if (args.size() > 2)
    {
      if (kind == api::INTS_DIVISION || kind == api::XOR
          || kind == api::MINUS || kind == api::DIVISION
          || (kind == api::BITVECTOR_XNOR && v2_6()))
      {
        // Builtin operators that are not tokenized, are left associative,
        // but not internally variadic must set this.
        api::Term ret = mkLeftAssociative(kind, args);
        Debug("parser") << "applyParseOp: return left associative " << ret << std::endl;
        return ret;
      }
      else if (kind == api::IMPLIES)
      {
        /* right-associative, but CVC4 internally only supports 2 args */
        api::Term ret = mkRightAssociative(kind, args);
        Debug("parser") << "applyParseOp: return right associative " << ret << std::endl;
        return ret;
      }
      else if (kind == api::EQUAL || kind == api::LT || kind == api::GT
               || kind == api::LEQ || kind == api::GEQ)
      {
        /* "chainable", but CVC4 internally only supports 2 args */
<<<<<<< HEAD
        api::Term ret = mkChain(kind, args);
        Debug("parser") << "applyParseOp: return chain " << ret << std::endl;
        return ret;
=======
        api::Term ret =
            mkChain(intToExtKind(kind), api::exprVectorToTerms(args));
        return ret.getExpr();
>>>>>>> a98cd6d5
      }
    }

    if (kind::isAssociative(extToIntKind(kind)) && args.size() > em->maxArity(extToIntKind(kind)))
    {
      /* Special treatment for associative operators with lots of children
       */
      api::Term ret = mkAssociative(kind, args);
      Debug("parser") << "applyParseOp: return large assoc " << ret << std::endl;
      return ret;
    }
    else if (!strictModeEnabled() && (kind == api::AND || kind == api::OR)
             && args.size() == 1)
    {
      // Unary AND/OR can be replaced with the argument.
      Debug("parser") << "applyParseOp: return unary " << args[0] << std::endl;
      return args[0];
    }
    else if (kind == api::MINUS && args.size() == 1)
    {
      api::Term ret = d_solver->mkTerm(api::UMINUS, args[0]);
      Debug("parser") << "applyParseOp: return uminus " << ret << std::endl;
      return ret;
    }
    else
    {
      checkOperator(kind, args.size());
      api::Term ret = d_solver->mkTerm(kind, args);
      Debug("parser") << "applyParseOp: return default builtin " << ret << std::endl;
      return ret;
    }
  }

  if (args.size() >= 2)
  {
    // may be partially applied function, in this case we use HO_APPLY
    api::Sort argt = args[0].getSort();
    if (argt.isFunction())
    {
      unsigned arity = argt.getFunctionArity();
      if (args.size() - 1 < arity)
      {
        if (!em->getOptions().getUfHo())
        {
          parseError("Cannot partially apply functions unless --uf-ho is set.");
        }
        Debug("parser") << "Partial application of " << args[0];
        Debug("parser") << " : #argTypes = " << arity;
        Debug("parser") << ", #args = " << args.size() - 1 << std::endl;
        api::Term ret = em->mkLeftAssociative(kind::HO_APPLY, api::termVectorToExprs(args));
        Debug("parser") << "applyParseOp: return curry higher order " << ret << std::endl;
        // must curry the partial application
        return ret;
      }
    }
  }
  if (!op.isNull())
  {
    api::Term ret = d_solver->mkTerm(op,args);
    Debug("parser") << "applyParseOp: return op : " << ret << std::endl;
    return ret;
  }
  if (kind == api::NULL_EXPR)
  {
    // should never happen
    parseError("do not know how to process parse op");
  }
  // PARSER-TODO
  Debug("parser") << "Try default term construction for kind " << kind << " #args = " << args.size() << "..." << std::endl;
  api::Term ret = d_solver->mkTerm(kind, args);
  Debug("parser") << "applyParseOp: return : " << ret << std::endl;
  return ret;
}

api::Term Smt2::setNamedAttribute(api::Term& expr, const SExpr& sexpr)
{
  if (!sexpr.isKeyword())
  {
    parseError("improperly formed :named annotation");
  }
  std::string name = sexpr.getValue();
  checkUserSymbol(name);
  // ensure expr is a closed subterm
  if (expr.getExpr().hasFreeVariable())
  {
    std::stringstream ss;
    ss << ":named annotations can only name terms that are closed";
    parseError(ss.str());
  }
  // check that sexpr is a fresh function symbol, and reserve it
  reserveSymbolAtAssertionLevel(name);
  // define it
  api::Term func = bindVar(name, expr.getSort(), ExprManager::VAR_FLAG_DEFINED);
  // remember the last term to have been given a :named attribute
  setLastNamedTerm(expr, name);
  return func;
}

api::Term Smt2::mkAnd(const std::vector<api::Term>& es)
{
  if (es.size() == 0)
  {
    return d_solver->mkTrue();
  }
  else if (es.size() == 1)
  {
    return es[0];
  }
  else
  {
    return d_solver->mkTerm(api::AND, es);
  }
}

}  // namespace parser
}/* CVC4 namespace */<|MERGE_RESOLUTION|>--- conflicted
+++ resolved
@@ -154,8 +154,6 @@
             getSolver()
                 ->mkTerm(api::REGEXP_STAR, getSolver()->mkRegexpSigma())
                 .getExpr());
-
-<<<<<<< HEAD
   addOperator(api::STRING_CONCAT, "str.++");
   addOperator(api::STRING_LENGTH, "str.len");
   addOperator(api::STRING_SUBSTR, "str.substr" );
@@ -163,16 +161,6 @@
   addOperator(api::STRING_CHARAT, "str.at" );
   addOperator(api::STRING_STRIDOF, "str.indexof" );
   addOperator(api::STRING_STRREPL, "str.replace" );
-  addOperator(api::STRING_STRREPLALL, "str.replaceall");
-=======
-  addOperator(kind::STRING_CONCAT, "str.++");
-  addOperator(kind::STRING_LENGTH, "str.len");
-  addOperator(kind::STRING_SUBSTR, "str.substr" );
-  addOperator(kind::STRING_STRCTN, "str.contains" );
-  addOperator(kind::STRING_CHARAT, "str.at" );
-  addOperator(kind::STRING_STRIDOF, "str.indexof" );
-  addOperator(kind::STRING_STRREPL, "str.replace" );
->>>>>>> a98cd6d5
   if (!strictModeEnabled())
   {
     addOperator(api::STRING_TOLOWER, "str.tolower");
@@ -184,11 +172,12 @@
   // at the moment, we only use this syntax for smt2.6.1
   if (getLanguage() == language::input::LANG_SMTLIB_V2_6_1)
   {
-<<<<<<< HEAD
-    addOperator(api::STRING_ITOS, "str.from-int");
-    addOperator(api::STRING_STOI, "str.to-int");
-    addOperator(api::STRING_IN_REGEXP, "str.in-re");
-    addOperator(api::STRING_TO_REGEXP, "str.to-re");
+    addOperator(kind::STRING_ITOS, "str.from_int");
+    addOperator(kind::STRING_STOI, "str.to_int");
+    addOperator(kind::STRING_IN_REGEXP, "str.in_re");
+    addOperator(kind::STRING_TO_REGEXP, "str.to_re");
+    addOperator(kind::STRING_CODE, "str.to_code");
+    addOperator(kind::STRING_STRREPLALL, "str.replace_all");
   }
   else
   {
@@ -196,6 +185,8 @@
     addOperator(api::STRING_STOI, "str.to.int");
     addOperator(api::STRING_IN_REGEXP, "str.in.re");
     addOperator(api::STRING_TO_REGEXP, "str.to.re");
+    addOperator(api::STRING_CODE, "str.code");
+    addOperator(api::STRING_STRREPLALL, "str.replaceall");
   }
 
   addOperator(api::REGEXP_CONCAT, "re.++");
@@ -206,38 +197,8 @@
   addOperator(api::REGEXP_OPT, "re.opt");
   addOperator(api::REGEXP_RANGE, "re.range");
   addOperator(api::REGEXP_LOOP, "re.loop");
-  addOperator(api::STRING_CODE, "str.code");
   addOperator(api::STRING_LT, "str.<");
   addOperator(api::STRING_LEQ, "str.<=");
-=======
-    addOperator(kind::STRING_ITOS, "str.from_int");
-    addOperator(kind::STRING_STOI, "str.to_int");
-    addOperator(kind::STRING_IN_REGEXP, "str.in_re");
-    addOperator(kind::STRING_TO_REGEXP, "str.to_re");
-    addOperator(kind::STRING_CODE, "str.to_code");
-    addOperator(kind::STRING_STRREPLALL, "str.replace_all");
-  }
-  else
-  {
-    addOperator(kind::STRING_ITOS, "int.to.str");
-    addOperator(kind::STRING_STOI, "str.to.int");
-    addOperator(kind::STRING_IN_REGEXP, "str.in.re");
-    addOperator(kind::STRING_TO_REGEXP, "str.to.re");
-    addOperator(kind::STRING_CODE, "str.code");
-    addOperator(kind::STRING_STRREPLALL, "str.replaceall");
-  }
-
-  addOperator(kind::REGEXP_CONCAT, "re.++");
-  addOperator(kind::REGEXP_UNION, "re.union");
-  addOperator(kind::REGEXP_INTER, "re.inter");
-  addOperator(kind::REGEXP_STAR, "re.*");
-  addOperator(kind::REGEXP_PLUS, "re.+");
-  addOperator(kind::REGEXP_OPT, "re.opt");
-  addOperator(kind::REGEXP_RANGE, "re.range");
-  addOperator(kind::REGEXP_LOOP, "re.loop");
-  addOperator(kind::STRING_LT, "str.<");
-  addOperator(kind::STRING_LEQ, "str.<=");
->>>>>>> a98cd6d5
 }
 
 void Smt2::addFloatingPointOperators() {
@@ -402,20 +363,15 @@
     defineType("RegLan", d_solver->getRegExpSort());
     defineType("Int", d_solver->getIntegerSort());
 
-<<<<<<< HEAD
-    defineVar("re.nostr", d_solver->mkRegexpEmpty());
+    if (getLanguage() == language::input::LANG_SMTLIB_V2_6_1)
+    {
+      defineVar("re.none", d_solver->mkRegexpEmpty());
+    }
+    else
+    {
+      defineVar("re.nostr", d_solver->mkRegexpEmpty());
+    }
     defineVar("re.allchar", d_solver->mkRegexpSigma());
-=======
-    if (getLanguage() == language::input::LANG_SMTLIB_V2_6_1)
-    {
-      defineVar("re.none", d_solver->mkRegexpEmpty().getExpr());
-    }
-    else
-    {
-      defineVar("re.nostr", d_solver->mkRegexpEmpty().getExpr());
-    }
-    defineVar("re.allchar", d_solver->mkRegexpSigma().getExpr());
->>>>>>> a98cd6d5
 
     addStringOperators();
     break;
@@ -1911,15 +1867,9 @@
                || kind == api::LEQ || kind == api::GEQ)
       {
         /* "chainable", but CVC4 internally only supports 2 args */
-<<<<<<< HEAD
         api::Term ret = mkChain(kind, args);
         Debug("parser") << "applyParseOp: return chain " << ret << std::endl;
         return ret;
-=======
-        api::Term ret =
-            mkChain(intToExtKind(kind), api::exprVectorToTerms(args));
-        return ret.getExpr();
->>>>>>> a98cd6d5
       }
     }
 
