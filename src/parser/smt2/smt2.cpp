--- conflicted
+++ resolved
@@ -902,36 +902,7 @@
     }
   }
   api::Op op;
-<<<<<<< HEAD
   if (p.d_kind == api::UNDEFINED_KIND && isIndexedOperatorEnabled(p.d_name))
-=======
-  if (p.d_kind != api::NULL_TERM)
-  {
-    // It is a special case, e.g. tuple_select or array constant specification.
-    // We have to wait until the arguments are parsed to resolve it.
-  }
-  else if (!p.d_expr.isNull())
-  {
-    // An explicit operator, e.g. an apply function
-    api::Kind fkind = getKindForFunction(p.d_expr);
-    if (fkind != api::UNDEFINED_KIND)
-    {
-      // Some operators may require a specific kind.
-      // Testers are handled differently than other indexed operators,
-      // since they require a kind.
-      kind = fkind;
-      Trace("parser") << "Got function kind " << kind << " for expression "
-                      << std::endl;
-    }
-    args.insert(args.begin(), p.d_expr);
-  }
-  else if (!p.d_op.isNull())
-  {
-    // it was given an operator
-    op = p.d_op;
-  }
-  else if (isIndexedOperatorEnabled(p.d_name))
->>>>>>> bc7d8b49
   {
     // Resolve indexed symbols that cannot be resolved without knowing the type
     // of the arguments. This is currently limited to `to_fp`.
@@ -978,7 +949,7 @@
       }
     }
   }
-  else if (p.d_kind != api::NULL_EXPR)
+  else if (p.d_kind != api::NULL_TERM)
   {
     // It is a special case, e.g. tuple_select or array constant specification.
     // We have to wait until the arguments are parsed to resolve it.
