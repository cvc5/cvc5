--- conflicted
+++ resolved
@@ -1246,12 +1246,8 @@
   preemptCommand(cattr);
 }
 
-<<<<<<< HEAD
-InputLanguage Smt2::getLanguage() const {
-=======
 InputLanguage Smt2::getLanguage() const
 {
->>>>>>> 6059866b
   ExprManager* em = getExprManager();
   return em->getOptions().getInputLanguage();
 }
