/******************************************************************************
 * Top contributors (to current version):
 *   Andrew Reynolds, Mathias Preiner, Andres Noetzli
 *
 * This file is part of the cvc5 project.
 *
 * Copyright (c) 2009-2022 by the authors listed in the file AUTHORS
 * in the top-level source directory and their institutional affiliations.
 * All rights reserved.  See the file COPYING in the top-level source
 * directory for licensing information.
 * ****************************************************************************
 *
 * Definitions of SMT2 constants.
 */
#include "parser/smt2/smt2.h"

#include <algorithm>

#include "base/check.h"
#include "parser/antlr_input.h"
#include "parser/parser.h"
#include "parser/smt2/smt2_input.h"

// ANTLR defines these, which is really bad!
#undef true
#undef false
// ANTLR pulls in arpa/nameser_compat.h which defines this (again, bad!)
#undef ADD

namespace cvc5 {
namespace parser {

Smt2::Smt2(cvc5::Solver* solver,
           SymbolManager* sm,
           bool strictMode,
           bool isSygus)
    : Parser(solver, sm, strictMode),
      d_isSygus(isSygus),
      d_logicSet(false),
      d_seenSetLogic(false)
{
}

Smt2::~Smt2() {}

void Smt2::addArithmeticOperators() {
  addOperator(cvc5::ADD, "+");
  addOperator(cvc5::SUB, "-");
  // cvc5::SUB is converted to cvc5::NEG if there is only a single operand
  Parser::addOperator(cvc5::NEG);
  addOperator(cvc5::MULT, "*");
  addOperator(cvc5::LT, "<");
  addOperator(cvc5::LEQ, "<=");
  addOperator(cvc5::GT, ">");
  addOperator(cvc5::GEQ, ">=");

  if (!strictModeEnabled())
  {
    // NOTE: this operator is non-standard
    addOperator(cvc5::POW, "^");
  }
}

void Smt2::addTranscendentalOperators()
{
  addOperator(cvc5::EXPONENTIAL, "exp");
  addOperator(cvc5::SINE, "sin");
  addOperator(cvc5::COSINE, "cos");
  addOperator(cvc5::TANGENT, "tan");
  addOperator(cvc5::COSECANT, "csc");
  addOperator(cvc5::SECANT, "sec");
  addOperator(cvc5::COTANGENT, "cot");
  addOperator(cvc5::ARCSINE, "arcsin");
  addOperator(cvc5::ARCCOSINE, "arccos");
  addOperator(cvc5::ARCTANGENT, "arctan");
  addOperator(cvc5::ARCCOSECANT, "arccsc");
  addOperator(cvc5::ARCSECANT, "arcsec");
  addOperator(cvc5::ARCCOTANGENT, "arccot");
  addOperator(cvc5::SQRT, "sqrt");
}

void Smt2::addQuantifiersOperators()
{
}

void Smt2::addBitvectorOperators() {
  addOperator(cvc5::BITVECTOR_CONCAT, "concat");
  addOperator(cvc5::BITVECTOR_NOT, "bvnot");
  addOperator(cvc5::BITVECTOR_AND, "bvand");
  addOperator(cvc5::BITVECTOR_OR, "bvor");
  addOperator(cvc5::BITVECTOR_NEG, "bvneg");
  addOperator(cvc5::BITVECTOR_ADD, "bvadd");
  addOperator(cvc5::BITVECTOR_MULT, "bvmul");
  addOperator(cvc5::BITVECTOR_UDIV, "bvudiv");
  addOperator(cvc5::BITVECTOR_UREM, "bvurem");
  addOperator(cvc5::BITVECTOR_SHL, "bvshl");
  addOperator(cvc5::BITVECTOR_LSHR, "bvlshr");
  addOperator(cvc5::BITVECTOR_ULT, "bvult");
  addOperator(cvc5::BITVECTOR_NAND, "bvnand");
  addOperator(cvc5::BITVECTOR_NOR, "bvnor");
  addOperator(cvc5::BITVECTOR_XOR, "bvxor");
  addOperator(cvc5::BITVECTOR_XNOR, "bvxnor");
  addOperator(cvc5::BITVECTOR_COMP, "bvcomp");
  addOperator(cvc5::BITVECTOR_SUB, "bvsub");
  addOperator(cvc5::BITVECTOR_SDIV, "bvsdiv");
  addOperator(cvc5::BITVECTOR_SREM, "bvsrem");
  addOperator(cvc5::BITVECTOR_SMOD, "bvsmod");
  addOperator(cvc5::BITVECTOR_ASHR, "bvashr");
  addOperator(cvc5::BITVECTOR_ULE, "bvule");
  addOperator(cvc5::BITVECTOR_UGT, "bvugt");
  addOperator(cvc5::BITVECTOR_UGE, "bvuge");
  addOperator(cvc5::BITVECTOR_SLT, "bvslt");
  addOperator(cvc5::BITVECTOR_SLE, "bvsle");
  addOperator(cvc5::BITVECTOR_SGT, "bvsgt");
  addOperator(cvc5::BITVECTOR_SGE, "bvsge");
  addOperator(cvc5::BITVECTOR_REDOR, "bvredor");
  addOperator(cvc5::BITVECTOR_REDAND, "bvredand");
  addOperator(cvc5::BITVECTOR_UADDO, "bvuaddo");
  addOperator(cvc5::BITVECTOR_SADDO, "bvsaddo");
  addOperator(cvc5::BITVECTOR_UMULO, "bvumulo");
  addOperator(cvc5::BITVECTOR_SMULO, "bvsmulo");
  addOperator(cvc5::BITVECTOR_USUBO, "bvusubo");
  addOperator(cvc5::BITVECTOR_SSUBO, "bvssubo");
  addOperator(cvc5::BITVECTOR_SDIVO, "bvsdivo");

  addIndexedOperator(cvc5::BITVECTOR_EXTRACT, "extract");
  addIndexedOperator(cvc5::BITVECTOR_REPEAT, "repeat");
  addIndexedOperator(cvc5::BITVECTOR_ZERO_EXTEND, "zero_extend");
  addIndexedOperator(cvc5::BITVECTOR_SIGN_EXTEND, "sign_extend");
  addIndexedOperator(cvc5::BITVECTOR_ROTATE_LEFT, "rotate_left");
  addIndexedOperator(cvc5::BITVECTOR_ROTATE_RIGHT, "rotate_right");
}

void Smt2::addDatatypesOperators()
{
  Parser::addOperator(cvc5::APPLY_CONSTRUCTOR);
  Parser::addOperator(cvc5::APPLY_TESTER);
  Parser::addOperator(cvc5::APPLY_SELECTOR);

  if (!strictModeEnabled())
  {
    Parser::addOperator(cvc5::APPLY_UPDATER);
    // Notice that tuple operators, we use the generic APPLY_SELECTOR and
    // APPLY_UPDATER kinds. These are processed based on the context
    // in which they are parsed, e.g. when parsing identifiers.
<<<<<<< HEAD
    addIndexedOperator(
        api::APPLY_SELECTOR, api::APPLY_SELECTOR, "tuple_select");
    addIndexedOperator(api::TUPLE_PROJECT, api::TUPLE_PROJECT, "tuple_project");
    addIndexedOperator(api::APPLY_UPDATER, api::APPLY_UPDATER, "tuple_update");
=======
    addIndexedOperator(cvc5::APPLY_SELECTOR, "tuple.select");
    addIndexedOperator(cvc5::APPLY_UPDATER, "tuple.update");
>>>>>>> e5d4fe00
  }
}

void Smt2::addStringOperators() {
  defineVar("re.all", getSolver()->mkRegexpAll());
  addOperator(cvc5::STRING_CONCAT, "str.++");
  addOperator(cvc5::STRING_LENGTH, "str.len");
  addOperator(cvc5::STRING_SUBSTR, "str.substr");
  addOperator(cvc5::STRING_CONTAINS, "str.contains");
  addOperator(cvc5::STRING_CHARAT, "str.at");
  addOperator(cvc5::STRING_INDEXOF, "str.indexof");
  addOperator(cvc5::STRING_REPLACE, "str.replace");
  addOperator(cvc5::STRING_PREFIX, "str.prefixof");
  addOperator(cvc5::STRING_SUFFIX, "str.suffixof");
  addOperator(cvc5::STRING_FROM_CODE, "str.from_code");
  addOperator(cvc5::STRING_IS_DIGIT, "str.is_digit");
  addOperator(cvc5::STRING_REPLACE_RE, "str.replace_re");
  addOperator(cvc5::STRING_REPLACE_RE_ALL, "str.replace_re_all");
  if (!strictModeEnabled())
  {
    addOperator(cvc5::STRING_INDEXOF_RE, "str.indexof_re");
    addOperator(cvc5::STRING_UPDATE, "str.update");
    addOperator(cvc5::STRING_TO_LOWER, "str.to_lower");
    addOperator(cvc5::STRING_TO_UPPER, "str.to_upper");
    addOperator(cvc5::STRING_REV, "str.rev");
    // sequence versions
    addOperator(cvc5::SEQ_CONCAT, "seq.++");
    addOperator(cvc5::SEQ_LENGTH, "seq.len");
    addOperator(cvc5::SEQ_EXTRACT, "seq.extract");
    addOperator(cvc5::SEQ_UPDATE, "seq.update");
    addOperator(cvc5::SEQ_AT, "seq.at");
    addOperator(cvc5::SEQ_CONTAINS, "seq.contains");
    addOperator(cvc5::SEQ_INDEXOF, "seq.indexof");
    addOperator(cvc5::SEQ_REPLACE, "seq.replace");
    addOperator(cvc5::SEQ_PREFIX, "seq.prefixof");
    addOperator(cvc5::SEQ_SUFFIX, "seq.suffixof");
    addOperator(cvc5::SEQ_REV, "seq.rev");
    addOperator(cvc5::SEQ_REPLACE_ALL, "seq.replace_all");
    addOperator(cvc5::SEQ_UNIT, "seq.unit");
    addOperator(cvc5::SEQ_NTH, "seq.nth");
  }
  addOperator(cvc5::STRING_FROM_INT, "str.from_int");
  addOperator(cvc5::STRING_TO_INT, "str.to_int");
  addOperator(cvc5::STRING_IN_REGEXP, "str.in_re");
  addOperator(cvc5::STRING_TO_REGEXP, "str.to_re");
  addOperator(cvc5::STRING_TO_CODE, "str.to_code");
  addOperator(cvc5::STRING_REPLACE_ALL, "str.replace_all");

  addOperator(cvc5::REGEXP_CONCAT, "re.++");
  addOperator(cvc5::REGEXP_UNION, "re.union");
  addOperator(cvc5::REGEXP_INTER, "re.inter");
  addOperator(cvc5::REGEXP_STAR, "re.*");
  addOperator(cvc5::REGEXP_PLUS, "re.+");
  addOperator(cvc5::REGEXP_OPT, "re.opt");
  addIndexedOperator(cvc5::REGEXP_REPEAT, "re.^");
  addIndexedOperator(cvc5::REGEXP_LOOP, "re.loop");
  addOperator(cvc5::REGEXP_RANGE, "re.range");
  addOperator(cvc5::REGEXP_COMPLEMENT, "re.comp");
  addOperator(cvc5::REGEXP_DIFF, "re.diff");
  addOperator(cvc5::STRING_LT, "str.<");
  addOperator(cvc5::STRING_LEQ, "str.<=");
}

void Smt2::addFloatingPointOperators() {
  addOperator(cvc5::FLOATINGPOINT_FP, "fp");
  addOperator(cvc5::FLOATINGPOINT_EQ, "fp.eq");
  addOperator(cvc5::FLOATINGPOINT_ABS, "fp.abs");
  addOperator(cvc5::FLOATINGPOINT_NEG, "fp.neg");
  addOperator(cvc5::FLOATINGPOINT_ADD, "fp.add");
  addOperator(cvc5::FLOATINGPOINT_SUB, "fp.sub");
  addOperator(cvc5::FLOATINGPOINT_MULT, "fp.mul");
  addOperator(cvc5::FLOATINGPOINT_DIV, "fp.div");
  addOperator(cvc5::FLOATINGPOINT_FMA, "fp.fma");
  addOperator(cvc5::FLOATINGPOINT_SQRT, "fp.sqrt");
  addOperator(cvc5::FLOATINGPOINT_REM, "fp.rem");
  addOperator(cvc5::FLOATINGPOINT_RTI, "fp.roundToIntegral");
  addOperator(cvc5::FLOATINGPOINT_MIN, "fp.min");
  addOperator(cvc5::FLOATINGPOINT_MAX, "fp.max");
  addOperator(cvc5::FLOATINGPOINT_LEQ, "fp.leq");
  addOperator(cvc5::FLOATINGPOINT_LT, "fp.lt");
  addOperator(cvc5::FLOATINGPOINT_GEQ, "fp.geq");
  addOperator(cvc5::FLOATINGPOINT_GT, "fp.gt");
  addOperator(cvc5::FLOATINGPOINT_IS_NORMAL, "fp.isNormal");
  addOperator(cvc5::FLOATINGPOINT_IS_SUBNORMAL, "fp.isSubnormal");
  addOperator(cvc5::FLOATINGPOINT_IS_ZERO, "fp.isZero");
  addOperator(cvc5::FLOATINGPOINT_IS_INF, "fp.isInfinite");
  addOperator(cvc5::FLOATINGPOINT_IS_NAN, "fp.isNaN");
  addOperator(cvc5::FLOATINGPOINT_IS_NEG, "fp.isNegative");
  addOperator(cvc5::FLOATINGPOINT_IS_POS, "fp.isPositive");
  addOperator(cvc5::FLOATINGPOINT_TO_REAL, "fp.to_real");

  addIndexedOperator(cvc5::UNDEFINED_KIND, "to_fp");
  addIndexedOperator(cvc5::FLOATINGPOINT_TO_FP_FROM_UBV, "to_fp_unsigned");
  addIndexedOperator(cvc5::FLOATINGPOINT_TO_UBV, "fp.to_ubv");
  addIndexedOperator(cvc5::FLOATINGPOINT_TO_SBV, "fp.to_sbv");

  if (!strictModeEnabled())
  {
    addIndexedOperator(cvc5::FLOATINGPOINT_TO_FP_FROM_IEEE_BV, "to_fp_bv");
    addIndexedOperator(cvc5::FLOATINGPOINT_TO_FP_FROM_FP, "to_fp_fp");
    addIndexedOperator(cvc5::FLOATINGPOINT_TO_FP_FROM_REAL, "to_fp_real");
    addIndexedOperator(cvc5::FLOATINGPOINT_TO_FP_FROM_SBV, "to_fp_signed");
  }
}

void Smt2::addSepOperators() {
  defineVar("sep.emp", d_solver->mkSepEmp());
  // the Boolean sort is a placeholder here since we don't have type info
  // without type annotation
  defineVar("sep.nil", d_solver->mkSepNil(d_solver->getBooleanSort()));
  addOperator(cvc5::SEP_STAR, "sep");
  addOperator(cvc5::SEP_PTO, "pto");
  addOperator(cvc5::SEP_WAND, "wand");
  Parser::addOperator(cvc5::SEP_STAR);
  Parser::addOperator(cvc5::SEP_PTO);
  Parser::addOperator(cvc5::SEP_WAND);
}

void Smt2::addCoreSymbols()
{
  defineType("Bool", d_solver->getBooleanSort(), true);
  Sort tupleSort = d_solver->mkTupleSort({});
  defineType("Relation", d_solver->mkSetSort(tupleSort), true);
  defineType("Table", d_solver->mkBagSort(tupleSort), true);
  defineVar("true", d_solver->mkTrue(), true);
  defineVar("false", d_solver->mkFalse(), true);
  addOperator(cvc5::AND, "and");
  addOperator(cvc5::DISTINCT, "distinct");
  addOperator(cvc5::EQUAL, "=");
  addOperator(cvc5::IMPLIES, "=>");
  addOperator(cvc5::ITE, "ite");
  addOperator(cvc5::NOT, "not");
  addOperator(cvc5::OR, "or");
  addOperator(cvc5::XOR, "xor");
}

void Smt2::addOperator(cvc5::Kind kind, const std::string& name)
{
  Trace("parser") << "Smt2::addOperator( " << kind << ", " << name << " )"
                  << std::endl;
  Parser::addOperator(kind);
  d_operatorKindMap[name] = kind;
}

void Smt2::addIndexedOperator(cvc5::Kind tKind, const std::string& name)
{
  Parser::addOperator(tKind);
  d_indexedOpKindMap[name] = tKind;
}

bool Smt2::isIndexedOperatorEnabled(const std::string& name) const
{
  return d_indexedOpKindMap.find(name) != d_indexedOpKindMap.end();
}

cvc5::Kind Smt2::getOperatorKind(const std::string& name) const
{
  // precondition: isOperatorEnabled(name)
  return d_operatorKindMap.find(name)->second;
}

bool Smt2::isOperatorEnabled(const std::string& name) const {
  return d_operatorKindMap.find(name) != d_operatorKindMap.end();
}

modes::BlockModelsMode Smt2::getBlockModelsMode(const std::string& mode)
{
  if (mode == "literals")
  {
    return modes::BlockModelsMode::LITERALS;
  }
  else if (mode == "values")
  {
    return modes::BlockModelsMode::VALUES;
  }
  parseError(std::string("Unknown block models mode `") + mode + "'");
  return modes::BlockModelsMode::LITERALS;
}

modes::LearnedLitType Smt2::getLearnedLitType(const std::string& mode)
{
  if (mode == "preprocess_solved")
  {
    return modes::LEARNED_LIT_PREPROCESS_SOLVED;
  }
  else if (mode == "preprocess")
  {
    return modes::LEARNED_LIT_PREPROCESS;
  }
  else if (mode == "input")
  {
    return modes::LEARNED_LIT_INPUT;
  }
  else if (mode == "solvable")
  {
    return modes::LEARNED_LIT_SOLVABLE;
  }
  else if (mode == "constant_prop")
  {
    return modes::LEARNED_LIT_CONSTANT_PROP;
  }
  else if (mode == "internal")
  {
    return modes::LEARNED_LIT_INTERNAL;
  }
  parseError(std::string("Unknown learned literal type `") + mode + "'");
  return modes::LEARNED_LIT_UNKNOWN;
}

modes::ProofComponent Smt2::getProofComponent(const std::string& pc)
{
  if (pc == "raw_preprocess")
  {
    return modes::ProofComponent::PROOF_COMPONENT_RAW_PREPROCESS;
  }
  else if (pc == "preprocess")
  {
    return modes::ProofComponent::PROOF_COMPONENT_PREPROCESS;
  }
  else if (pc == "sat")
  {
    return modes::ProofComponent::PROOF_COMPONENT_SAT;
  }
  else if (pc == "theory_lemmas")
  {
    return modes::ProofComponent::PROOF_COMPONENT_THEORY_LEMMAS;
  }
  else if (pc == "full")
  {
    return modes::ProofComponent::PROOF_COMPONENT_FULL;
  }
  parseError(std::string("Unknown proof component `") + pc + "'");
  return modes::ProofComponent::PROOF_COMPONENT_FULL;
}

bool Smt2::isTheoryEnabled(internal::theory::TheoryId theory) const
{
  return d_logic.isTheoryEnabled(theory);
}

bool Smt2::isHoEnabled() const { return d_logic.isHigherOrder(); }

bool Smt2::hasCardinalityConstraints() const { return d_logic.hasCardinalityConstraints(); }

bool Smt2::logicIsSet() {
  return d_logicSet;
}

bool Smt2::getTesterName(cvc5::Term cons, std::string& name)
{
  if (strictModeEnabled())
  {
    // 2.6 or above uses indexed tester symbols, if we are in strict mode,
    // we do not automatically define is-cons for constructor cons.
    return false;
  }
  std::stringstream ss;
  ss << "is-" << cons;
  name = ss.str();
  return true;
}

cvc5::Term Smt2::mkIndexedConstant(const std::string& name,
                                   const std::vector<uint32_t>& numerals)
{
  if (d_logic.isTheoryEnabled(internal::theory::THEORY_FP))
  {
    if (name == "+oo")
    {
      return d_solver->mkFloatingPointPosInf(numerals[0], numerals[1]);
    }
    else if (name == "-oo")
    {
      return d_solver->mkFloatingPointNegInf(numerals[0], numerals[1]);
    }
    else if (name == "NaN")
    {
      return d_solver->mkFloatingPointNaN(numerals[0], numerals[1]);
    }
    else if (name == "+zero")
    {
      return d_solver->mkFloatingPointPosZero(numerals[0], numerals[1]);
    }
    else if (name == "-zero")
    {
      return d_solver->mkFloatingPointNegZero(numerals[0], numerals[1]);
    }
  }

  if (d_logic.isTheoryEnabled(internal::theory::THEORY_BV)
      && name.find("bv") == 0)
  {
    std::string bvStr = name.substr(2);
    return d_solver->mkBitVector(numerals[0], bvStr, 10);
  }

  // NOTE: Theory parametric constants go here

  parseError(std::string("Unknown indexed literal `") + name + "'");
  return cvc5::Term();
}

cvc5::Kind Smt2::getIndexedOpKind(const std::string& name)
{
  const auto& kIt = d_indexedOpKindMap.find(name);
  if (kIt != d_indexedOpKindMap.end())
  {
    return (*kIt).second;
  }
  parseError(std::string("Unknown indexed function `") + name + "'");
  return cvc5::UNDEFINED_KIND;
}

cvc5::Term Smt2::bindDefineFunRec(
    const std::string& fname,
    const std::vector<std::pair<std::string, cvc5::Sort>>& sortedVarNames,
    cvc5::Sort t,
    std::vector<cvc5::Term>& flattenVars)
{
  std::vector<cvc5::Sort> sorts;
  for (const std::pair<std::string, cvc5::Sort>& svn : sortedVarNames)
  {
    sorts.push_back(svn.second);
  }

  // make the flattened function type, add bound variables
  // to flattenVars if the defined function was given a function return type.
  cvc5::Sort ft = mkFlatFunctionType(sorts, t, flattenVars);

  // allow overloading
  return bindVar(fname, ft, true);
}

void Smt2::pushDefineFunRecScope(
    const std::vector<std::pair<std::string, cvc5::Sort>>& sortedVarNames,
    cvc5::Term func,
    const std::vector<cvc5::Term>& flattenVars,
    std::vector<cvc5::Term>& bvs)
{
  pushScope();

  // bound variables are those that are explicitly named in the preamble
  // of the define-fun(s)-rec command, we define them here
  for (const std::pair<std::string, cvc5::Sort>& svn : sortedVarNames)
  {
    cvc5::Term v = bindBoundVar(svn.first, svn.second);
    bvs.push_back(v);
  }

  bvs.insert(bvs.end(), flattenVars.begin(), flattenVars.end());
}

void Smt2::reset() {
  d_logicSet = false;
  d_seenSetLogic = false;
  d_logic = internal::LogicInfo();
  d_operatorKindMap.clear();
  d_lastNamedTerm = std::pair<cvc5::Term, std::string>();
}

std::unique_ptr<Command> Smt2::invConstraint(
    const std::vector<std::string>& names)
{
  checkThatLogicIsSet();
  Trace("parser-sygus") << "Sygus : define sygus funs..." << std::endl;
  Trace("parser-sygus") << "Sygus : read inv-constraint..." << std::endl;

  if (names.size() != 4)
  {
    parseError(
        "Bad syntax for inv-constraint: expected 4 "
        "arguments.");
  }

  std::vector<cvc5::Term> terms;
  for (const std::string& name : names)
  {
    if (!isDeclared(name))
    {
      std::stringstream ss;
      ss << "Function " << name << " in inv-constraint is not defined.";
      parseError(ss.str());
    }

    terms.push_back(getVariable(name));
  }

  return std::unique_ptr<Command>(new SygusInvConstraintCommand(terms));
}

Command* Smt2::setLogic(std::string name, bool fromCommand)
{
  if (fromCommand)
  {
    if (d_seenSetLogic)
    {
      parseError("Only one set-logic is allowed.");
    }
    d_seenSetLogic = true;

    if (logicIsForced())
    {
      // If the logic is forced, we ignore all set-logic requests from commands.
      return new EmptyCommand();
    }
  }

  d_logicSet = true;
  d_logic = name;

  // if sygus is enabled, we must enable UF, datatypes, and integer arithmetic
  if(sygus()) {
    if (!d_logic.isQuantified())
    {
      warning("Logics in sygus are assumed to contain quantifiers.");
      warning("Omit QF_ from the logic to avoid this warning.");
    }
  }

  // Core theory belongs to every logic
  addCoreSymbols();

  if (d_logic.isTheoryEnabled(internal::theory::THEORY_UF))
  {
    Parser::addOperator(cvc5::APPLY_UF);
  }

  if (d_logic.isHigherOrder())
  {
    addOperator(cvc5::HO_APPLY, "@");
  }

  if (d_logic.isTheoryEnabled(internal::theory::THEORY_ARITH))
  {
    if(d_logic.areIntegersUsed()) {
      defineType("Int", d_solver->getIntegerSort(), true);
      addArithmeticOperators();
      if (!strictModeEnabled() || !d_logic.isLinear())
      {
        addOperator(cvc5::INTS_DIVISION, "div");
        addOperator(cvc5::INTS_MODULUS, "mod");
        addOperator(cvc5::ABS, "abs");
      }
      addIndexedOperator(cvc5::DIVISIBLE, "divisible");
    }

    if (d_logic.areRealsUsed())
    {
      defineType("Real", d_solver->getRealSort(), true);
      addArithmeticOperators();
      addOperator(cvc5::DIVISION, "/");
      if (!strictModeEnabled())
      {
        addOperator(cvc5::ABS, "abs");
      }
    }

    if (d_logic.areIntegersUsed() && d_logic.areRealsUsed())
    {
      addOperator(cvc5::TO_INTEGER, "to_int");
      addOperator(cvc5::IS_INTEGER, "is_int");
      addOperator(cvc5::TO_REAL, "to_real");
    }

    if (d_logic.areTranscendentalsUsed())
    {
      defineVar("real.pi", d_solver->mkPi());
      addTranscendentalOperators();
    }
    if (!strictModeEnabled())
    {
      // integer version of AND
      addIndexedOperator(cvc5::IAND, "iand");
      // pow2
      addOperator(cvc5::POW2, "int.pow2");
    }
  }

  if (d_logic.isTheoryEnabled(internal::theory::THEORY_ARRAYS))
  {
    addOperator(cvc5::SELECT, "select");
    addOperator(cvc5::STORE, "store");
    addOperator(cvc5::EQ_RANGE, "eqrange");
  }

  if (d_logic.isTheoryEnabled(internal::theory::THEORY_BV))
  {
    addBitvectorOperators();

    if (!strictModeEnabled()
        && d_logic.isTheoryEnabled(internal::theory::THEORY_ARITH)
        && d_logic.areIntegersUsed())
    {
      // Conversions between bit-vectors and integers
      addOperator(cvc5::BITVECTOR_TO_NAT, "bv2nat");
      addIndexedOperator(cvc5::INT_TO_BITVECTOR, "int2bv");
    }
  }

  if (d_logic.isTheoryEnabled(internal::theory::THEORY_DATATYPES))
  {
    const std::vector<cvc5::Sort> types;
    defineType("Tuple", d_solver->mkTupleSort(types), true);
    addDatatypesOperators();
  }

  if (d_logic.isTheoryEnabled(internal::theory::THEORY_SETS))
  {
    defineVar("set.empty", d_solver->mkEmptySet(Sort()));
    // the Boolean sort is a placeholder here since we don't have type info
    // without type annotation
    defineVar("set.universe",
              d_solver->mkUniverseSet(d_solver->getBooleanSort()));

    addOperator(cvc5::SET_UNION, "set.union");
    addOperator(cvc5::SET_INTER, "set.inter");
    addOperator(cvc5::SET_MINUS, "set.minus");
    addOperator(cvc5::SET_SUBSET, "set.subset");
    addOperator(cvc5::SET_MEMBER, "set.member");
    addOperator(cvc5::SET_SINGLETON, "set.singleton");
    addOperator(cvc5::SET_INSERT, "set.insert");
    addOperator(cvc5::SET_CARD, "set.card");
    addOperator(cvc5::SET_COMPLEMENT, "set.complement");
    addOperator(cvc5::SET_CHOOSE, "set.choose");
    addOperator(cvc5::SET_IS_SINGLETON, "set.is_singleton");
    addOperator(cvc5::SET_MAP, "set.map");
    addOperator(cvc5::SET_FILTER, "set.filter");
    addOperator(cvc5::SET_FOLD, "set.fold");
    addOperator(cvc5::RELATION_JOIN, "rel.join");
    addOperator(cvc5::RELATION_PRODUCT, "rel.product");
    addOperator(cvc5::RELATION_TRANSPOSE, "rel.transpose");
    addOperator(cvc5::RELATION_TCLOSURE, "rel.tclosure");
    addOperator(cvc5::RELATION_JOIN_IMAGE, "rel.join_image");
    addOperator(cvc5::RELATION_IDEN, "rel.iden");
  }

  if (d_logic.isTheoryEnabled(internal::theory::THEORY_BAGS))
  {
    defineVar("bag.empty", d_solver->mkEmptyBag(Sort()));
    addOperator(cvc5::BAG_UNION_MAX, "bag.union_max");
    addOperator(cvc5::BAG_UNION_DISJOINT, "bag.union_disjoint");
    addOperator(cvc5::BAG_INTER_MIN, "bag.inter_min");
    addOperator(cvc5::BAG_DIFFERENCE_SUBTRACT, "bag.difference_subtract");
    addOperator(cvc5::BAG_DIFFERENCE_REMOVE, "bag.difference_remove");
    addOperator(cvc5::BAG_SUBBAG, "bag.subbag");
    addOperator(cvc5::BAG_COUNT, "bag.count");
    addOperator(cvc5::BAG_MEMBER, "bag.member");
    addOperator(cvc5::BAG_DUPLICATE_REMOVAL, "bag.duplicate_removal");
    addOperator(cvc5::BAG_MAKE, "bag");
    addOperator(cvc5::BAG_CARD, "bag.card");
    addOperator(cvc5::BAG_CHOOSE, "bag.choose");
    addOperator(cvc5::BAG_IS_SINGLETON, "bag.is_singleton");
    addOperator(cvc5::BAG_FROM_SET, "bag.from_set");
    addOperator(cvc5::BAG_TO_SET, "bag.to_set");
    addOperator(cvc5::BAG_MAP, "bag.map");
    addOperator(cvc5::BAG_FILTER, "bag.filter");
    addOperator(cvc5::BAG_FOLD, "bag.fold");
    addOperator(cvc5::BAG_PARTITION, "bag.partition");
    addOperator(cvc5::TABLE_PRODUCT, "table.product");
    addOperator(cvc5::BAG_PARTITION, "table.group");
  }
  if (d_logic.isTheoryEnabled(internal::theory::THEORY_STRINGS))
  {
    defineType("String", d_solver->getStringSort(), true);
    defineType("RegLan", d_solver->getRegExpSort(), true);
    defineType("Int", d_solver->getIntegerSort(), true);

    defineVar("re.none", d_solver->mkRegexpNone());
    defineVar("re.allchar", d_solver->mkRegexpAllchar());

    // Boolean is a placeholder
    defineVar("seq.empty",
              d_solver->mkEmptySequence(d_solver->getBooleanSort()));

    addStringOperators();
  }

  if(d_logic.isQuantified()) {
    addQuantifiersOperators();
  }

  if (d_logic.isTheoryEnabled(internal::theory::THEORY_FP))
  {
    defineType("RoundingMode", d_solver->getRoundingModeSort(), true);
    defineType("Float16", d_solver->mkFloatingPointSort(5, 11), true);
    defineType("Float32", d_solver->mkFloatingPointSort(8, 24), true);
    defineType("Float64", d_solver->mkFloatingPointSort(11, 53), true);
    defineType("Float128", d_solver->mkFloatingPointSort(15, 113), true);

    defineVar("RNE",
              d_solver->mkRoundingMode(cvc5::ROUND_NEAREST_TIES_TO_EVEN));
    defineVar("roundNearestTiesToEven",
              d_solver->mkRoundingMode(cvc5::ROUND_NEAREST_TIES_TO_EVEN));
    defineVar("RNA",
              d_solver->mkRoundingMode(cvc5::ROUND_NEAREST_TIES_TO_AWAY));
    defineVar("roundNearestTiesToAway",
              d_solver->mkRoundingMode(cvc5::ROUND_NEAREST_TIES_TO_AWAY));
    defineVar("RTP", d_solver->mkRoundingMode(cvc5::ROUND_TOWARD_POSITIVE));
    defineVar("roundTowardPositive",
              d_solver->mkRoundingMode(cvc5::ROUND_TOWARD_POSITIVE));
    defineVar("RTN", d_solver->mkRoundingMode(cvc5::ROUND_TOWARD_NEGATIVE));
    defineVar("roundTowardNegative",
              d_solver->mkRoundingMode(cvc5::ROUND_TOWARD_NEGATIVE));
    defineVar("RTZ", d_solver->mkRoundingMode(cvc5::ROUND_TOWARD_ZERO));
    defineVar("roundTowardZero",
              d_solver->mkRoundingMode(cvc5::ROUND_TOWARD_ZERO));

    addFloatingPointOperators();
  }

  if (d_logic.isTheoryEnabled(internal::theory::THEORY_SEP))
  {
    addSepOperators();
  }

  // builtin symbols of the logic are declared at context level zero, hence
  // we push the outermost scope here
  pushScope(true);

  std::string logic = sygus() ? d_logic.getLogicString() : name;
  if (!fromCommand)
  {
    // If not from a command, just set the logic directly. Notice this is
    // important since we do not want to enqueue a set-logic command and
    // fully initialize the underlying SolverEngine in the meantime before the
    // command has a chance to execute, which would lead to an error.
    d_solver->setLogic(logic);
    return nullptr;
  }
  Command* cmd = new SetBenchmarkLogicCommand(logic);
  return cmd;
} /* Smt2::setLogic() */

cvc5::Grammar* Smt2::mkGrammar(const std::vector<cvc5::Term>& boundVars,
                               const std::vector<cvc5::Term>& ntSymbols)
{
  d_allocGrammars.emplace_back(
      new cvc5::Grammar(d_solver->mkGrammar(boundVars, ntSymbols)));
  return d_allocGrammars.back().get();
}

bool Smt2::sygus() const { return d_isSygus; }

bool Smt2::hasGrammars() const
{
  return sygus() || d_solver->getOption("produce-abducts") == "true"
         || d_solver->getOption("produce-interpolants") == "true";
}

void Smt2::checkThatLogicIsSet()
{
  if (!logicIsSet())
  {
    if (strictModeEnabled())
    {
      parseError("set-logic must appear before this point.");
    }
    else
    {
      // the calls to setLogic below set the logic on the solver directly
      if (logicIsForced())
      {
        setLogic(getForcedLogic(), false);
      }
      else
      {
        warning("No set-logic command was given before this point.");
        warning("cvc5 will make all theories available.");
        warning(
            "Consider setting a stricter logic for (likely) better "
            "performance.");
        warning("To suppress this warning in the future use (set-logic ALL).");

        setLogic("ALL", false);
      }
    }
  }
}

void Smt2::checkLogicAllowsFreeSorts()
{
  if (!d_logic.isTheoryEnabled(internal::theory::THEORY_UF)
      && !d_logic.isTheoryEnabled(internal::theory::THEORY_ARRAYS)
      && !d_logic.isTheoryEnabled(internal::theory::THEORY_DATATYPES)
      && !d_logic.isTheoryEnabled(internal::theory::THEORY_SETS)
      && !d_logic.isTheoryEnabled(internal::theory::THEORY_BAGS))
  {
    parseErrorLogic("Free sort symbols not allowed in ");
  }
}

void Smt2::checkLogicAllowsFunctions()
{
  if (!d_logic.isTheoryEnabled(internal::theory::THEORY_UF) && !isHoEnabled())
  {
    parseError(
        "Functions (of non-zero arity) cannot "
        "be declared in logic "
        + d_logic.getLogicString()
        + ". Try including UF or adding the prefix HO_.");
  }
}

/* The include are managed in the lexer but called in the parser */
// Inspired by http://www.antlr3.org/api/C/interop.html

static bool newInputStream(const std::string& filename, pANTLR3_LEXER lexer) {
  Trace("parser") << "Including " << filename << std::endl;
  // Create a new input stream and take advantage of built in stream stacking
  // in C target runtime.
  //
  pANTLR3_INPUT_STREAM    in;
#ifdef CVC5_ANTLR3_OLD_INPUT_STREAM
  in = antlr3AsciiFileStreamNew((pANTLR3_UINT8) filename.c_str());
#else  /* CVC5_ANTLR3_OLD_INPUT_STREAM */
  in = antlr3FileStreamNew((pANTLR3_UINT8) filename.c_str(), ANTLR3_ENC_8BIT);
#endif /* CVC5_ANTLR3_OLD_INPUT_STREAM */
  if( in == NULL ) {
    Trace("parser") << "Can't open " << filename << std::endl;
    return false;
  }
  // Same thing as the predefined PUSHSTREAM(in);
  lexer->pushCharStream(lexer, in);
  // restart it
  //lexer->rec->state->tokenStartCharIndex      = -10;
  //lexer->emit(lexer);

  // Note that the input stream is not closed when it EOFs, I don't bother
  // to do it here, but it is up to you to track streams created like this
  // and destroy them when the whole parse session is complete. Remember that you
  // don't want to do this until all tokens have been manipulated all the way through
  // your tree parsers etc as the token does not store the text it just refers
  // back to the input stream and trying to get the text for it will abort if you
  // close the input stream too early.

  //TODO what said before
  return true;
}

void Smt2::includeFile(const std::string& filename) {
  // security for online version
  if(!canIncludeFile()) {
    parseError("include-file feature was disabled for this run.");
  }

  // Get the lexer
  AntlrInput* ai = static_cast<AntlrInput*>(getInput());
  pANTLR3_LEXER lexer = ai->getAntlr3Lexer();
  // get the name of the current stream "Does it work inside an include?"
  const std::string inputName = ai->getInputStreamName();

  // Find the directory of the current input file
  std::string path;
  size_t pos = inputName.rfind('/');
  if(pos != std::string::npos) {
    path = std::string(inputName, 0, pos + 1);
  }
  path.append(filename);
  if(!newInputStream(path, lexer)) {
    parseError("Couldn't open include file `" + path + "'");
  }
}
bool Smt2::isAbstractValue(const std::string& name)
{
  return name.length() >= 2 && name[0] == '@' && name[1] != '0'
         && name.find_first_not_of("0123456789", 1) == std::string::npos;
}

cvc5::Term Smt2::mkRealOrIntFromNumeral(const std::string& str)
{
  // if arithmetic is enabled, and integers are disabled
  if (d_logic.isTheoryEnabled(internal::theory::THEORY_ARITH)
      && !d_logic.areIntegersUsed())
  {
    return d_solver->mkReal(str);
  }
  return d_solver->mkInteger(str);
}

void Smt2::parseOpApplyTypeAscription(ParseOp& p, cvc5::Sort type)
{
  Trace("parser") << "parseOpApplyTypeAscription : " << p << " " << type
                  << std::endl;
  // (as const (Array T1 T2))
  if (p.d_kind == cvc5::CONST_ARRAY)
  {
    if (!type.isArray())
    {
      std::stringstream ss;
      ss << "expected array constant term, but cast is not of array type"
         << std::endl
         << "cast type: " << type;
      parseError(ss.str());
    }
    p.d_type = type;
    return;
  }
  if (p.d_expr.isNull())
  {
    Trace("parser-overloading")
        << "Getting variable expression with name " << p.d_name << " and type "
        << type << std::endl;
    // get the variable expression for the type
    if (isDeclared(p.d_name, SYM_VARIABLE))
    {
      p.d_expr = getExpressionForNameAndType(p.d_name, type);
      p.d_name = std::string("");
    }
    if (p.d_expr.isNull())
    {
      std::stringstream ss;
      ss << "Could not resolve expression with name " << p.d_name
         << " and type " << type << std::endl;
      parseError(ss.str());
    }
  }
  Trace("parser-qid") << "Resolve ascription " << type << " on " << p.d_expr;
  Trace("parser-qid") << " " << p.d_expr.getKind() << " " << p.d_expr.getSort();
  Trace("parser-qid") << std::endl;
  // otherwise, we process the type ascription
  p.d_expr = applyTypeAscription(p.d_expr, type);
}

cvc5::Term Smt2::parseOpToExpr(ParseOp& p)
{
  Trace("parser") << "parseOpToExpr: " << p << std::endl;
  cvc5::Term expr;
  if (p.d_kind != cvc5::NULL_TERM || !p.d_type.isNull())
  {
    parseError(
        "Bad syntax for qualified identifier operator in term position.");
  }
  else if (!p.d_expr.isNull())
  {
    expr = p.d_expr;
  }
  else if (!isDeclared(p.d_name, SYM_VARIABLE))
  {
    std::stringstream ss;
    ss << "Symbol " << p.d_name << " is not declared.";
    parseError(ss.str());
  }
  else
  {
    expr = getExpressionForName(p.d_name);
  }
  Assert(!expr.isNull());
  return expr;
}

cvc5::Term Smt2::applyParseOp(ParseOp& p, std::vector<cvc5::Term>& args)
{
  bool isBuiltinOperator = false;
  // the builtin kind of the overall return expression
  cvc5::Kind kind = cvc5::NULL_TERM;
  // First phase: process the operator
  if (TraceIsOn("parser"))
  {
    Trace("parser") << "applyParseOp: " << p << " to:" << std::endl;
    for (std::vector<cvc5::Term>::iterator i = args.begin(); i != args.end();
         ++i)
    {
      Trace("parser") << "++ " << *i << std::endl;
    }
  }
  cvc5::Op op;
  if (p.d_kind == cvc5::UNDEFINED_KIND && isIndexedOperatorEnabled(p.d_name))
  {
    // Resolve indexed symbols that cannot be resolved without knowing the type
    // of the arguments. This is currently limited to `to_fp`.
    Assert(p.d_name == "to_fp");
    size_t nchildren = args.size();
    if (nchildren == 1)
    {
      kind = cvc5::FLOATINGPOINT_TO_FP_FROM_IEEE_BV;
      op = d_solver->mkOp(kind, p.d_indices);
    }
    else if (nchildren > 2)
    {
      std::stringstream ss;
      ss << "Wrong number of arguments for indexed operator to_fp, expected "
            "1 or 2, got "
         << nchildren;
      parseError(ss.str());
    }
    else if (!args[0].getSort().isRoundingMode())
    {
      std::stringstream ss;
      ss << "Expected a rounding mode as the first argument, got "
         << args[0].getSort();
      parseError(ss.str());
    }
    else
    {
      cvc5::Sort t = args[1].getSort();

      if (t.isFloatingPoint())
      {
        kind = cvc5::FLOATINGPOINT_TO_FP_FROM_FP;
        op = d_solver->mkOp(kind, p.d_indices);
      }
      else if (t.isInteger() || t.isReal())
      {
        kind = cvc5::FLOATINGPOINT_TO_FP_FROM_REAL;
        op = d_solver->mkOp(kind, p.d_indices);
      }
      else
      {
        kind = cvc5::FLOATINGPOINT_TO_FP_FROM_SBV;
        op = d_solver->mkOp(kind, p.d_indices);
      }
    }
  }
  else if (p.d_kind != cvc5::NULL_TERM)
  {
    // It is a special case, e.g. tuple.select or array constant specification.
    // We have to wait until the arguments are parsed to resolve it.
  }
  else if (!p.d_expr.isNull())
  {
    // An explicit operator, e.g. an apply function
    cvc5::Kind fkind = getKindForFunction(p.d_expr);
    if (fkind != cvc5::UNDEFINED_KIND)
    {
      // Some operators may require a specific kind.
      // Testers are handled differently than other indexed operators,
      // since they require a kind.
      kind = fkind;
      Trace("parser") << "Got function kind " << kind << " for expression "
                      << std::endl;
    }
    args.insert(args.begin(), p.d_expr);
  }
  else if (!p.d_op.isNull())
  {
    // it was given an operator
    op = p.d_op;
  }
  else
  {
    isBuiltinOperator = isOperatorEnabled(p.d_name);
    if (isBuiltinOperator)
    {
      // a builtin operator, convert to kind
      kind = getOperatorKind(p.d_name);
<<<<<<< HEAD
      // special case: tuple projection with zero arguments
      if (kind == api::TUPLE_PROJECT)
      {
        kind = api::NULL_EXPR;
        std::vector<uint32_t> indices;
        op = d_solver->mkOp(api::TUPLE_PROJECT, indices);
        isBuiltinOperator = false;
      }
=======
      Trace("parser") << "Got builtin kind " << kind << " for name"
                      << std::endl;
>>>>>>> e5d4fe00
    }
    else
    {
      // A non-built-in function application, get the expression
      checkDeclaration(p.d_name, CHECK_DECLARED, SYM_VARIABLE);
      cvc5::Term v = getVariable(p.d_name);
      if (!v.isNull())
      {
        checkFunctionLike(v);
        kind = getKindForFunction(v);
        args.insert(args.begin(), v);
      }
      else
      {
        // Overloaded symbol?
        // Could not find the expression. It may be an overloaded symbol,
        // in which case we may find it after knowing the types of its
        // arguments.
        std::vector<cvc5::Sort> argTypes;
        for (std::vector<cvc5::Term>::iterator i = args.begin();
             i != args.end();
             ++i)
        {
          argTypes.push_back((*i).getSort());
        }
        cvc5::Term fop = getOverloadedFunctionForTypes(p.d_name, argTypes);
        if (!fop.isNull())
        {
          checkFunctionLike(fop);
          kind = getKindForFunction(fop);
          args.insert(args.begin(), fop);
        }
        else
        {
          parseError(
              "Cannot find unambiguous overloaded function for argument "
              "types.");
        }
      }
    }
  }
  // handle special cases
  if (p.d_kind == cvc5::CONST_ARRAY && !p.d_type.isNull())
  {
    if (args.size() != 1)
    {
      parseError("Too many arguments to array constant.");
    }
    cvc5::Term constVal = args[0];

    if (p.d_type.getArrayElementSort() != constVal.getSort())
    {
      std::stringstream ss;
      ss << "type mismatch inside array constant term:" << std::endl
         << "array type:          " << p.d_type << std::endl
         << "expected const type: " << p.d_type.getArrayElementSort()
         << std::endl
         << "computed const type: " << constVal.getSort();
      parseError(ss.str());
    }
    cvc5::Term ret = d_solver->mkConstArray(p.d_type, constVal);
    Trace("parser") << "applyParseOp: return store all " << ret << std::endl;
    return ret;
  }
  else if ((p.d_kind == cvc5::APPLY_SELECTOR || p.d_kind == cvc5::APPLY_UPDATER)
           && !p.d_expr.isNull())
  {
    // tuple selector case
    if (!p.d_expr.isUInt64Value())
    {
      parseError(
          "index of tuple select or update is larger than size of uint64_t");
    }
    uint64_t n = p.d_expr.getUInt64Value();
    if (args.size() != (p.d_kind == cvc5::APPLY_SELECTOR ? 1 : 2))
    {
      parseError("wrong number of arguments for tuple select or update");
    }
    cvc5::Sort t = args[0].getSort();
    if (!t.isTuple())
    {
      parseError("tuple select or update applied to non-tuple");
    }
    size_t length = t.getTupleLength();
    if (n >= length)
    {
      std::stringstream ss;
      ss << "tuple is of length " << length << "; cannot access index " << n;
      parseError(ss.str());
    }
    const cvc5::Datatype& dt = t.getDatatype();
    cvc5::Term ret;
    if (p.d_kind == cvc5::APPLY_SELECTOR)
    {
      ret =
          d_solver->mkTerm(cvc5::APPLY_SELECTOR, {dt[0][n].getTerm(), args[0]});
    }
    else
    {
      ret = d_solver->mkTerm(cvc5::APPLY_UPDATER,
                             {dt[0][n].getUpdaterTerm(), args[0], args[1]});
    }
    Trace("parser") << "applyParseOp: return selector " << ret << std::endl;
    return ret;
  }
<<<<<<< HEAD
  else if (p.d_kind != api::NULL_EXPR)
=======
  else if (p.d_kind == cvc5::TUPLE_PROJECT || p.d_kind == cvc5::TABLE_PROJECT
           || p.d_kind == cvc5::TABLE_AGGREGATE || p.d_kind == cvc5::TABLE_JOIN
           || p.d_kind == cvc5::TABLE_GROUP || p.d_kind == cvc5::RELATION_GROUP
           || p.d_kind == cvc5::RELATION_AGGREGATE
           || p.d_kind == cvc5::RELATION_PROJECT)
  {
    cvc5::Term ret = d_solver->mkTerm(p.d_op, args);
    Trace("parser") << "applyParseOp: return projection " << ret << std::endl;
    return ret;
  }
  else if (p.d_kind != cvc5::NULL_TERM)
>>>>>>> e5d4fe00
  {
    // it should not have an expression or type specified at this point
    if (!p.d_expr.isNull() || !p.d_type.isNull())
    {
      std::stringstream ss;
      ss << "Could not process parsed qualified identifier kind " << p.d_kind;
      parseError(ss.str());
    }
    // otherwise it is a simple application
    kind = p.d_kind;
  }
  else if (isBuiltinOperator)
  {
    if (kind == cvc5::EQUAL || kind == cvc5::DISTINCT)
    {
      bool isReal = false;
      // need hol if these operators are applied over function args
      for (const Term& i : args)
      {
        Sort s = i.getSort();
        if (!isHoEnabled())
        {
          if (s.isFunction())
          {
            parseError(
                "Cannot apply equality to functions unless logic is prefixed "
                "by HO_.");
          }
        }
        if (s.isReal())
        {
          isReal = true;
        }
      }
      // If strict mode is not enabled, we are permissive for Int and Real
      // subtyping. Note that other arithmetic operators and relations are
      // already permissive, e.g. <=, +.
      if (isReal && !strictModeEnabled())
      {
        for (Term& i : args)
        {
          Sort s = i.getSort();
          if (s.isInteger())
          {
            i = d_solver->mkTerm(cvc5::TO_REAL, {i});
          }
        }
      }
    }
    if (!strictModeEnabled() && (kind == cvc5::AND || kind == cvc5::OR)
        && args.size() == 1)
    {
      // Unary AND/OR can be replaced with the argument.
      Trace("parser") << "applyParseOp: return unary " << args[0] << std::endl;
      return args[0];
    }
    else if (kind == cvc5::SUB && args.size() == 1)
    {
      if (isConstInt(args[0]) && args[0].getRealOrIntegerValueSign() > 0)
      {
        // (- n) denotes a negative value
        std::stringstream suminus;
        suminus << "-" << args[0].getIntegerValue();
        cvc5::Term ret = d_solver->mkInteger(suminus.str());
        Trace("parser") << "applyParseOp: return negative constant " << ret
                        << std::endl;
        return ret;
      }
      cvc5::Term ret = d_solver->mkTerm(cvc5::NEG, {args[0]});
      Trace("parser") << "applyParseOp: return uminus " << ret << std::endl;
      return ret;
    }
    else if (kind == cvc5::DIVISION && args.size() == 2 && isConstInt(args[0])
             && isConstInt(args[1]) && args[1].getRealOrIntegerValueSign() > 0)
    {
      // (/ m n) or (/ (- m) n) denote values in reals
      std::stringstream sdiv;
      sdiv << args[0].getIntegerValue() << "/" << args[1].getIntegerValue();
      cvc5::Term ret = d_solver->mkReal(sdiv.str());
      Trace("parser") << "applyParseOp: return rational constant " << ret
                      << std::endl;
      return ret;
    }
    if (kind == cvc5::CARDINALITY_CONSTRAINT)
    {
      if (args.size() != 2)
      {
        parseError("Incorrect arguments for cardinality constraint");
      }
      cvc5::Sort sort = args[0].getSort();
      if (!sort.isUninterpretedSort())
      {
        parseError("Expected uninterpreted sort for cardinality constraint");
      }
      uint64_t ubound = args[1].getUInt32Value();
      cvc5::Term ret = d_solver->mkCardinalityConstraint(sort, ubound);
      return ret;
    }
    cvc5::Term ret = d_solver->mkTerm(kind, args);
    Trace("parser") << "applyParseOp: return default builtin " << ret
                    << std::endl;
    return ret;
  }

  if (args.size() >= 2)
  {
    // may be partially applied function, in this case we use HO_APPLY
    cvc5::Sort argt = args[0].getSort();
    if (argt.isFunction())
    {
      unsigned arity = argt.getFunctionArity();
      if (args.size() - 1 < arity)
      {
        if (!isHoEnabled())
        {
          parseError(
              "Cannot partially apply functions unless logic is prefixed by "
              "HO_.");
        }
        Trace("parser") << "Partial application of " << args[0];
        Trace("parser") << " : #argTypes = " << arity;
        Trace("parser") << ", #args = " << args.size() - 1 << std::endl;
        cvc5::Term ret = d_solver->mkTerm(cvc5::HO_APPLY, args);
        Trace("parser") << "applyParseOp: return curry higher order " << ret
                        << std::endl;
        // must curry the partial application
        return ret;
      }
    }
  }
  if (!op.isNull())
  {
    cvc5::Term ret = d_solver->mkTerm(op, args);
    Trace("parser") << "applyParseOp: return op : " << ret << std::endl;
    return ret;
  }
  if (kind == cvc5::NULL_TERM)
  {
    // should never happen in the new API
    parseError("do not know how to process parse op");
  }
  Trace("parser") << "Try default term construction for kind " << kind
                  << " #args = " << args.size() << "..." << std::endl;
  cvc5::Term ret = d_solver->mkTerm(kind, args);
  Trace("parser") << "applyParseOp: return : " << ret << std::endl;
  return ret;
}

std::unique_ptr<Command> Smt2::handlePush(std::optional<uint32_t> nscopes)
{
  checkThatLogicIsSet();

  if (!nscopes)
  {
    if (strictModeEnabled())
    {
      parseError(
          "Strict compliance mode demands an integer to be provided to "
          "(push).  Maybe you want (push 1)?");
    }
    nscopes = 1;
  }

  for (uint32_t i = 0; i < *nscopes; i++)
  {
    pushScope(true);
  }
  return std::make_unique<PushCommand>(*nscopes);
}

std::unique_ptr<Command> Smt2::handlePop(std::optional<uint32_t> nscopes)
{
  checkThatLogicIsSet();

  if (!nscopes)
  {
    if (strictModeEnabled())
    {
      parseError(
          "Strict compliance mode demands an integer to be provided to "
          "(pop).  Maybe you want (pop 1)?");
    }
    nscopes = 1;
  }

  for (uint32_t i = 0; i < *nscopes; i++)
  {
    popScope();
  }
  return std::make_unique<PopCommand>(*nscopes);
}

void Smt2::notifyNamedExpression(cvc5::Term& expr, std::string name)
{
  checkUserSymbol(name);
  // remember the expression name in the symbol manager
  NamingResult nr = getSymbolManager()->setExpressionName(expr, name, false);
  if (nr == NamingResult::ERROR_IN_BINDER)
  {
    parseError(
        "Cannot name a term in a binder (e.g., quantifiers, definitions)");
  }
  // define the variable. This needs to be done here so that in the rest of the
  // command we can use this name, which is required by the semantics of :named.
  //
  // Note that as we are defining the name to the expression here, names never
  // show up in "-o raw-benchmark" nor in proofs. To be able to do it it'd be
  // necessary to not define this variable here and create a
  // DefineFunctionCommand with the binding, so that names are handled as
  // defined functions. However, these commands would need to be processed
  // *before* the rest of the command in which the :named attribute appears, so
  // the name can be defined in the rest of the command. This would greatly
  // complicate the design of the parser and provide little gain, so we opt to
  // handle :named as a macro processed directly in the parser.
  defineVar(name, expr);
  // set the last named term, which ensures that we catch when assertions are
  // named
  setLastNamedTerm(expr, name);
}

cvc5::Term Smt2::mkAnd(const std::vector<cvc5::Term>& es) const
{
  if (es.size() == 0)
  {
    return d_solver->mkTrue();
  }
  else if (es.size() == 1)
  {
    return es[0];
  }
  return d_solver->mkTerm(cvc5::AND, es);
}

bool Smt2::isConstInt(const cvc5::Term& t)
{
  return t.getKind() == cvc5::CONST_INTEGER;
}

}  // namespace parser
}  // namespace cvc5<|MERGE_RESOLUTION|>--- conflicted
+++ resolved
@@ -143,15 +143,9 @@
     // Notice that tuple operators, we use the generic APPLY_SELECTOR and
     // APPLY_UPDATER kinds. These are processed based on the context
     // in which they are parsed, e.g. when parsing identifiers.
-<<<<<<< HEAD
-    addIndexedOperator(
-        api::APPLY_SELECTOR, api::APPLY_SELECTOR, "tuple_select");
-    addIndexedOperator(api::TUPLE_PROJECT, api::TUPLE_PROJECT, "tuple_project");
-    addIndexedOperator(api::APPLY_UPDATER, api::APPLY_UPDATER, "tuple_update");
-=======
+    addIndexedOperator(cvc5::TUPLE_PROJECT, "tuple.project");
     addIndexedOperator(cvc5::APPLY_SELECTOR, "tuple.select");
     addIndexedOperator(cvc5::APPLY_UPDATER, "tuple.update");
->>>>>>> e5d4fe00
   }
 }
 
@@ -1097,19 +1091,16 @@
     {
       // a builtin operator, convert to kind
       kind = getOperatorKind(p.d_name);
-<<<<<<< HEAD
       // special case: tuple projection with zero arguments
-      if (kind == api::TUPLE_PROJECT)
-      {
-        kind = api::NULL_EXPR;
+      if (kind == TUPLE_PROJECT)
+      {
+        kind = NULL_TERM;
         std::vector<uint32_t> indices;
-        op = d_solver->mkOp(api::TUPLE_PROJECT, indices);
+        op = d_solver->mkOp(TUPLE_PROJECT, indices);
         isBuiltinOperator = false;
       }
-=======
       Trace("parser") << "Got builtin kind " << kind << " for name"
                       << std::endl;
->>>>>>> e5d4fe00
     }
     else
     {
@@ -1215,9 +1206,6 @@
     Trace("parser") << "applyParseOp: return selector " << ret << std::endl;
     return ret;
   }
-<<<<<<< HEAD
-  else if (p.d_kind != api::NULL_EXPR)
-=======
   else if (p.d_kind == cvc5::TUPLE_PROJECT || p.d_kind == cvc5::TABLE_PROJECT
            || p.d_kind == cvc5::TABLE_AGGREGATE || p.d_kind == cvc5::TABLE_JOIN
            || p.d_kind == cvc5::TABLE_GROUP || p.d_kind == cvc5::RELATION_GROUP
@@ -1229,7 +1217,6 @@
     return ret;
   }
   else if (p.d_kind != cvc5::NULL_TERM)
->>>>>>> e5d4fe00
   {
     // it should not have an expression or type specified at this point
     if (!p.d_expr.isNull() || !p.d_type.isNull())
