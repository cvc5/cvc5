--- conflicted
+++ resolved
@@ -66,18 +66,6 @@
 "match"   return cvc5::parser::MATCH_TOK;
 "par"   return cvc5::parser::PAR_TOK;
 ")"   return cvc5::parser::RPAREN_TOK;
-<<<<<<< HEAD
-"Constant"   return cvc5::parser::SYGUS_CONSTANT_TOK;
-"Variable"   return cvc5::parser::SYGUS_VARIABLE_TOK;
-=======
-"set-feature"   return d_sygus ? cvc5::parser::SET_FEATURE_TOK : cvc5::parser::SYMBOL;
-"set-info"   return cvc5::parser::SET_INFO_TOK;
-"set-logic"   return cvc5::parser::SET_LOGIC_TOK;
-"set-option"   return cvc5::parser::SET_OPTION_TOK;
-"simplify"   return d_strict ? cvc5::parser::SYMBOL : cvc5::parser::SIMPLIFY_TOK;
-"synth-fun"   return d_sygus ? cvc5::parser::SYNTH_FUN_TOK : cvc5::parser::SYMBOL;
-"synth-inv"   return d_sygus ? cvc5::parser::SYNTH_INV_TOK : cvc5::parser::SYMBOL;
->>>>>>> 2d4bf6cf
 
 {ws}   bumpSpan();
 {nl}   addLines(yyleng); bumpSpan();
