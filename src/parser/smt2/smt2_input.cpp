--- conflicted
+++ resolved
@@ -34,14 +34,8 @@
 namespace parser {
 
 /* Use lookahead=2 */
-<<<<<<< HEAD
-Smt2Input::Smt2Input(AntlrInputStream& inputStream) :
-  AntlrInput(inputStream, 2) {
-
-=======
 Smt2Input::Smt2Input(AntlrInputStream& inputStream) : AntlrInput(inputStream, 2)
 {
->>>>>>> 6059866b
   pANTLR3_INPUT_STREAM input = inputStream.getAntlr3InputStream();
   assert( input != NULL );
 
