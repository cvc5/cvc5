--- conflicted
+++ resolved
@@ -34,38 +34,10 @@
 namespace parser {
 
 /*
-<<<<<<< HEAD
- */
-class Smt2State : public ParserState
-{
-=======
  * The state information when parsing smt2 inputs.
  */
 class Smt2State : public ParserState
 {
- private:
-  /** Are we parsing a sygus file? */
-  bool d_isSygus;
-  /** Has the logic been set (either by forcing it or a set-logic command)? */
-  bool d_logicSet;
-  /** Have we seen a set-logic command yet? */
-  bool d_seenSetLogic;
-
-  internal::LogicInfo d_logic;
-  std::unordered_map<std::string, cvc5::Kind> d_operatorKindMap;
-  /**
-   * Maps indexed symbols to the kind of the operator (e.g. "extract" to
-   * BITVECTOR_EXTRACT).
-   */
-  std::unordered_map<std::string, cvc5::Kind> d_indexedOpKindMap;
-  std::pair<cvc5::Term, std::string> d_lastNamedTerm;
-  /**
-   * A list of sygus grammar objects. We keep track of them here to ensure that
-   * they don't get deleted before the commands using them get invoked.
-   */
-  std::vector<std::unique_ptr<cvc5::Grammar>> d_allocGrammars;
-
->>>>>>> ee97e826
  public:
   Smt2State(ParserStateCallback* psc,
             Solver* solver,
