/*********************                                                        */
/*! \file smt2.h
 ** \verbatim
 ** Top contributors (to current version):
 **   Morgan Deters, Andrew Reynolds, Christopher L. Conway
 ** This file is part of the CVC4 project.
 ** Copyright (c) 2009-2017 by the authors listed in the file AUTHORS
 ** in the top-level source directory) and their institutional affiliations.
 ** All rights reserved.  See the file COPYING in the top-level source
 ** directory for licensing information.\endverbatim
 **
 ** \brief Definitions of SMT2 constants.
 **
 ** Definitions of SMT2 constants.
 **/

#include "cvc4parser_private.h"

#ifndef __CVC4__PARSER__SMT2_H
#define __CVC4__PARSER__SMT2_H

#include <sstream>
#include <stack>
#include <string>
#include <unordered_map>
#include <utility>

#include "parser/parser.h"
#include "parser/smt1/smt1.h"
#include "theory/logic_info.h"
#include "util/abstract_value.h"

namespace CVC4 {

class SExpr;

namespace parser {

class Smt2 : public Parser {
  friend class ParserBuilder;

public:
  enum Theory {
    THEORY_ARRAYS,
    THEORY_BITVECTORS,
    THEORY_CORE,
    THEORY_DATATYPES,
    THEORY_INTS,
    THEORY_REALS,
    THEORY_REALS_INTS,
    THEORY_QUANTIFIERS,
    THEORY_SETS,
    THEORY_STRINGS,
    THEORY_UF,
    THEORY_FP,
    THEORY_SEP
  };

private:
  bool d_logicSet;
  LogicInfo d_logic;
  std::unordered_map<std::string, Kind> operatorKindMap;
  std::pair<Expr, std::string> d_lastNamedTerm;
  // for sygus
  std::vector<Expr> d_sygusVars, d_sygusConstraints, d_sygusFunSymbols;
  std::map< Expr, bool > d_sygusVarPrimed;

protected:
  Smt2(ExprManager* exprManager, Input* input, bool strictMode = false, bool parseOnly = false);

public:
  /**
   * Add theory symbols to the parser state.
   *
   * @param theory the theory to open (e.g., Core, Ints)
   */
  void addTheory(Theory theory);

  void addOperator(Kind k, const std::string& name);

  Kind getOperatorKind(const std::string& name) const;

  bool isOperatorEnabled(const std::string& name) const;

  bool isTheoryEnabled(Theory theory) const;

  bool logicIsSet() override;

  /**
   * Returns the expression that name should be interpreted as. 
   */
  Expr getExpressionForNameAndType(const std::string& name, Type t) override;

  /** Make function defined by a define-fun(s)-rec command.
   *
   * fname : the name of the function.
   * sortedVarNames : the list of variable arguments for the function.
   * t : the range type of the function we are defining.
   *
   * This function will create a bind a new function term to name fname.
   * The type of this function is
   * Parser::mkFlatFunctionType(sorts,t,flattenVars),
   * where sorts are the types in the second components of sortedVarNames.
   * As descibed in Parser::mkFlatFunctionType, new bound variables may be
   * added to flattenVars in this function if the function is given a function
   * range type.
   */
   Expr mkDefineFunRec(
    const std::string& fname,
    const std::vector<std::pair<std::string, Type> >& sortedVarNames,
    Type t,
    std::vector<Expr>& flattenVars);

  /** Push scope for define-fun-rec
   *
   * This calls Parser::pushScope(bindingLevel) and sets up
   * initial information for reading a body of a function definition
   * in the define-fun-rec and define-funs-rec command.
   * The input parameters func/flattenVars are the result
   * of a call to mkDefineRec above.
   *
   * func : the function whose body we are defining.
   * sortedVarNames : the list of variable arguments for the function.
   * flattenVars : the implicit variables introduced when defining func.
   *
   * This function:
   * (1) Calls Parser::pushScope(bindingLevel).
   * (2) Computes the bound variable list for the quantified formula
   *     that defined this definition and stores it in bvs.
   */
  void pushDefineFunRecScope(
<<<<<<< HEAD
    const std::vector<std::pair<std::string, Type> >& sortedVarNames,
    Expr func,
    const std::vector<Expr>& flattenVars,
    std::vector<Expr>& bvs,
    bool bindingLevel = false);
    
  void reset();
=======
      const std::vector<std::pair<std::string, Type> >& sortedVarNames,
      Expr func,
      const std::vector<Expr>& flattenVars,
      std::vector<Expr>& bvs,
      bool bindingLevel = false);

  void reset() override;
>>>>>>> cd41d9de

  void resetAssertions();

  /**
   * Sets the logic for the current benchmark. Declares any logic and
   * theory symbols.
   *
   * @param name the name of the logic (e.g., QF_UF, AUFLIA)
   */
  void setLogic(std::string name);

  /**
   * Get the logic.
   */
  const LogicInfo& getLogic() const { return d_logic; }

  bool v2_0() const {
    return getInput()->getLanguage() == language::input::LANG_SMTLIB_V2_0;
  }
  // 2.6 is a superset of 2.5, use exact=false to query whether smt lib 2.5 or above
  bool v2_5( bool exact = true ) const {
    return exact ? getInput()->getLanguage() == language::input::LANG_SMTLIB_V2_5 : 
                   ( getInput()->getLanguage() >= language::input::LANG_SMTLIB_V2_5 && 
                     getInput()->getLanguage() <= language::input::LANG_SMTLIB_V2 );
  }
  bool v2_6() const {
    return getInput()->getLanguage() == language::input::LANG_SMTLIB_V2_6;
  }
  bool sygus() const {
    return getInput()->getLanguage() == language::input::LANG_SYGUS;
  }

  void setLanguage(InputLanguage lang);

  void setInfo(const std::string& flag, const SExpr& sexpr);

  void setOption(const std::string& flag, const SExpr& sexpr);

  void checkThatLogicIsSet();

  void checkUserSymbol(const std::string& name) {
    if(name.length() > 0 && (name[0] == '.' || name[0] == '@')) {
      std::stringstream ss;
      ss << "cannot declare or define symbol `" << name << "'; symbols starting with . and @ are reserved in SMT-LIB";
      parseError(ss.str());
    }
  }

  void includeFile(const std::string& filename);

  void setLastNamedTerm(Expr e, std::string name) {
    d_lastNamedTerm = std::make_pair(e, name);
  }

  void clearLastNamedTerm() {
    d_lastNamedTerm = std::make_pair(Expr(), "");
  }

  std::pair<Expr, std::string> lastNamedTerm() {
    return d_lastNamedTerm;
  }

  bool isAbstractValue(const std::string& name) {
    return name.length() >= 2 && name[0] == '@' && name[1] != '0' &&
      name.find_first_not_of("0123456789", 1) == std::string::npos;
  }

  Expr mkAbstractValue(const std::string& name) {
    assert(isAbstractValue(name));
    return getExprManager()->mkConst(AbstractValue(Integer(name.substr(1))));
  }

  Expr mkSygusVar(const std::string& name, const Type& type, bool isPrimed = false);

  void mkSygusConstantsForType( const Type& type, std::vector<CVC4::Expr>& ops );

  void processSygusGTerm( CVC4::SygusGTerm& sgt, int index,
                          std::vector< CVC4::Datatype >& datatypes,
                          std::vector< CVC4::Type>& sorts,
                          std::vector< std::vector<CVC4::Expr> >& ops,
                          std::vector< std::vector<std::string> >& cnames,
                          std::vector< std::vector< std::vector< CVC4::Type > > >& cargs,
                          std::vector< bool >& allow_const,
                          std::vector< std::vector< std::string > >& unresolved_gterm_sym,
                          std::vector<CVC4::Expr>& sygus_vars,
                          std::map< CVC4::Type, CVC4::Type >& sygus_to_builtin, std::map< CVC4::Type, CVC4::Expr >& sygus_to_builtin_expr,
                          CVC4::Type& ret, bool isNested = false );

  static bool pushSygusDatatypeDef( Type t, std::string& dname,
                                    std::vector< CVC4::Datatype >& datatypes,
                                    std::vector< CVC4::Type>& sorts,
                                    std::vector< std::vector<CVC4::Expr> >& ops,
                                    std::vector< std::vector<std::string> >& cnames,
                                    std::vector< std::vector< std::vector< CVC4::Type > > >& cargs,
                                    std::vector< bool >& allow_const,
                                    std::vector< std::vector< std::string > >& unresolved_gterm_sym );

  static bool popSygusDatatypeDef( std::vector< CVC4::Datatype >& datatypes,
                                   std::vector< CVC4::Type>& sorts,
                                   std::vector< std::vector<CVC4::Expr> >& ops,
                                   std::vector< std::vector<std::string> >& cnames,
                                   std::vector< std::vector< std::vector< CVC4::Type > > >& cargs,
                                   std::vector< bool >& allow_const,
                                   std::vector< std::vector< std::string > >& unresolved_gterm_sym );

  void setSygusStartIndex( std::string& fun, int startIndex,
                           std::vector< CVC4::Datatype >& datatypes,
                           std::vector< CVC4::Type>& sorts,
                           std::vector< std::vector<CVC4::Expr> >& ops );

  void mkSygusDatatype( CVC4::Datatype& dt, std::vector<CVC4::Expr>& ops,
                        std::vector<std::string>& cnames, std::vector< std::vector< CVC4::Type > >& cargs,
                        std::vector<std::string>& unresolved_gterm_sym,
                        std::map< CVC4::Type, CVC4::Type >& sygus_to_builtin );


  void addSygusConstraint(Expr constraint) {
    d_sygusConstraints.push_back(constraint);
  }

  Expr getSygusConstraints() {
    switch(d_sygusConstraints.size()) {
    case 0: return getExprManager()->mkConst(bool(true));
    case 1: return d_sygusConstraints[0];
    default: return getExprManager()->mkExpr(kind::AND, d_sygusConstraints);
    }
  }

  const std::vector<Expr>& getSygusVars() {
    return d_sygusVars;
  }
  const void getSygusPrimedVars( std::vector<Expr>& vars, bool isPrimed );

  const void addSygusFunSymbol( Type t, Expr synth_fun );
  const std::vector<Expr>& getSygusFunSymbols() {
    return d_sygusFunSymbols;
  }

  /**
   * Smt2 parser provides its own checkDeclaration, which does the
   * same as the base, but with some more helpful errors.
   */
  void checkDeclaration(const std::string& name,
                        DeclarationCheck check,
                        SymbolType type = SYM_VARIABLE,
                        std::string notes = "")
  {
    // if the symbol is something like "-1", we'll give the user a helpful
    // syntax hint.  (-1 is a valid identifier in SMT-LIB, NOT unary minus.)
    if( check != CHECK_DECLARED ||
        name[0] != '-' ||
        name.find_first_not_of("0123456789", 1) != std::string::npos ) {
      this->Parser::checkDeclaration(name, check, type, notes);
      return;
    }else{
      //it is allowable in sygus
      if( sygus() && name[0]=='-' ){
        //do not check anything
        return;
      }
    }

    std::stringstream ss;
    ss << notes
       << "You may have intended to apply unary minus: `(- "
       << name.substr(1)
       << ")'\n";
    this->Parser::checkDeclaration(name, check, type, ss.str());
  }

  void checkOperator(Kind kind, unsigned numArgs)
  {
    Parser::checkOperator(kind, numArgs);
    // strict SMT-LIB mode enables extra checks for some bitvector operators
    // that CVC4 permits as N-ary but the standard requires is binary
    if(strictModeEnabled()) {
      switch(kind) {
      case kind::BITVECTOR_CONCAT:
      case kind::BITVECTOR_AND:
      case kind::BITVECTOR_OR:
      case kind::BITVECTOR_XOR:
      case kind::BITVECTOR_MULT:
      case kind::BITVECTOR_PLUS:
        if(numArgs != 2) {
          parseError("Operator requires exact 2 arguments in strict SMT-LIB "
                     "compliance mode: " + kindToString(kind));
        }
        break;
      default:
        break; /* no problem */
      }
    }
  }

  // Throw a ParserException with msg appended with the current logic.
  inline void parseErrorLogic(const std::string& msg)
  {
    const std::string withLogic = msg + getLogic().getLogicString();
    parseError(withLogic);
  }

private:
  std::map< CVC4::Expr, CVC4::Type > d_sygus_bound_var_type;
  std::map< CVC4::Expr, std::vector< CVC4::Expr > > d_sygus_let_func_to_vars;
  std::map< CVC4::Expr, CVC4::Expr > d_sygus_let_func_to_body;
  std::map< CVC4::Expr, unsigned > d_sygus_let_func_to_num_input_vars;
  //auxiliary define-fun functions introduced for production rules
  std::vector< CVC4::Expr > d_sygus_defined_funs;

  void collectSygusLetArgs( CVC4::Expr e, std::vector< CVC4::Type >& sygusArgs, std::vector< CVC4::Expr >& builtinArgs );

  Type processSygusNestedGTerm( int sub_dt_index, std::string& sub_dname, std::vector< CVC4::Datatype >& datatypes,
                                std::vector< CVC4::Type>& sorts,
                                std::vector< std::vector<CVC4::Expr> >& ops,
                                std::vector< std::vector<std::string> >& cnames,
                                std::vector< std::vector< std::vector< CVC4::Type > > >& cargs,
                                std::vector< bool >& allow_const,
                                std::vector< std::vector< std::string > >& unresolved_gterm_sym,
                                std::map< CVC4::Type, CVC4::Type >& sygus_to_builtin,
                                std::map< CVC4::Type, CVC4::Expr >& sygus_to_builtin_expr, Type sub_ret );

  void processSygusLetConstructor( std::vector< CVC4::Expr >& let_vars, int index,
                                   std::vector< CVC4::Datatype >& datatypes,
                                   std::vector< CVC4::Type>& sorts,
                                   std::vector< std::vector<CVC4::Expr> >& ops,
                                   std::vector< std::vector<std::string> >& cnames,
                                   std::vector< std::vector< std::vector< CVC4::Type > > >& cargs,
                                   std::vector<CVC4::Expr>& sygus_vars,
                                   std::map< CVC4::Type, CVC4::Type >& sygus_to_builtin,
                                   std::map< CVC4::Type, CVC4::Expr >& sygus_to_builtin_expr );

  /** make sygus bound var list
   *
   * This is used for converting non-builtin sygus operators to lambda
   * expressions. It takes as input a datatype and constructor index (for
   * naming) and a vector of type ltypes.
   * It appends a bound variable to lvars for each type in ltypes, and returns
   * a bound variable list whose children are lvars.
   */
  Expr makeSygusBoundVarList(Datatype& dt,
                             unsigned i,
                             const std::vector<Type>& ltypes,
                             std::vector<Expr>& lvars);

  void addArithmeticOperators();

  void addBitvectorOperators();

  void addStringOperators();

  void addFloatingPointOperators();

  void addSepOperators();
};/* class Smt2 */

}/* CVC4::parser namespace */
}/* CVC4 namespace */

#endif /* __CVC4__PARSER__SMT2_H */<|MERGE_RESOLUTION|>--- conflicted
+++ resolved
@@ -129,15 +129,6 @@
    *     that defined this definition and stores it in bvs.
    */
   void pushDefineFunRecScope(
-<<<<<<< HEAD
-    const std::vector<std::pair<std::string, Type> >& sortedVarNames,
-    Expr func,
-    const std::vector<Expr>& flattenVars,
-    std::vector<Expr>& bvs,
-    bool bindingLevel = false);
-    
-  void reset();
-=======
       const std::vector<std::pair<std::string, Type> >& sortedVarNames,
       Expr func,
       const std::vector<Expr>& flattenVars,
@@ -145,7 +136,6 @@
       bool bindingLevel = false);
 
   void reset() override;
->>>>>>> cd41d9de
 
   void resetAssertions();
 
