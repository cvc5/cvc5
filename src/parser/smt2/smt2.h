/******************************************************************************
 * Top contributors (to current version):
 *   Andrew Reynolds, Andres Noetzli, Mathias Preiner
 *
 * This file is part of the cvc5 project.
 *
 * Copyright (c) 2009-2022 by the authors listed in the file AUTHORS
 * in the top-level source directory and their institutional affiliations.
 * All rights reserved.  See the file COPYING in the top-level source
 * directory for licensing information.
 * ****************************************************************************
 *
 * Definitions of SMT2 constants.
 */

#include "cvc5parser_private.h"

<<<<<<< HEAD
#ifndef CVC5__PARSER__SMT2_STATE_H
#define CVC5__PARSER__SMT2_STATE_H
=======
#ifndef CVC5__PARSER__SMT2__SMT2_H
#define CVC5__PARSER__SMT2__SMT2_H
>>>>>>> 0b595d94

#include <optional>
#include <sstream>
#include <stack>
#include <string>
#include <unordered_map>
#include <utility>

#include "api/cpp/cvc5.h"
#include "parser/parse_op.h"
#include "parser/parser.h"
#include "theory/logic_info.h"

namespace cvc5 {
namespace parser {

/*
 * The state information when parsing smt2 inputs.
 */
class Smt2State : public ParserState
{
 public:
  Smt2State(ParserStateCallback* psc,
            Solver* solver,
            SymbolManager* sm,
            bool strictMode = false,
            bool isSygus = false);

  ~Smt2State();

  /**
   * Add core theory symbols to the parser state.
   */
  void addCoreSymbols();

  void addOperator(Kind k, const std::string& name);

  /**
   * Registers an indexed function symbol.
   *
   * @param tKind The kind of the term that uses the operator kind (e.g.
   *              BITVECTOR_EXTRACT). If an indexed function symbol is
   *              overloaded (e.g., `to_fp`), this argument should
   *              be`UNDEFINED_KIND`.
   * @param name The name of the symbol (e.g. "extract")
   */
  void addIndexedOperator(Kind tKind, const std::string& name);
<<<<<<< HEAD
  /**
   * Registers a closure kind
   *
   * @param tKind The kind of the term that uses the operator kind (e.g.
   *              LAMBDA).
   * @param name The name of the symbol (e.g. "lambda")
   */
  void addClosureKind(Kind tKind, const std::string& name);
=======
>>>>>>> 0b595d94
  /**
   * Checks whether an indexed operator is enabled. All indexed operators in
   * the current logic are considered to be enabled. This includes operators
   * such as `to_fp`, which do not correspond to a single kind.
   *
   * @param name The name of the indexed operator.
   * @return true if the indexed operator is enabled.
   */
  bool isIndexedOperatorEnabled(const std::string& name) const;

  Kind getOperatorKind(const std::string& name) const;

  bool isOperatorEnabled(const std::string& name) const;

  /** Parse block models mode */
  modes::BlockModelsMode getBlockModelsMode(const std::string& mode);
  /** Parse learned literal type */
  modes::LearnedLitType getLearnedLitType(const std::string& mode);
  /** Parse proof component */
  modes::ProofComponent getProofComponent(const std::string& pc);

  bool isTheoryEnabled(internal::theory::TheoryId theory) const;

  /**
   * Checks if higher-order support is enabled.
   *
   * @return true if higher-order support is enabled, false otherwise
   */
  bool isHoEnabled() const;
  /**
   * @return true if cardinality constraints are enabled, false otherwise
   */
  bool hasCardinalityConstraints() const;

  bool logicIsSet() override;

  /**
   * Creates an indexed constant, e.g. (_ +oo 8 24) (positive infinity
   * as a 32-bit floating-point constant).
   *
   * @param name The name of the constant (e.g. "+oo")
   * @param numerals The parameters for the constant (e.g. [8, 24])
   * @return The term corresponding to the constant or a parse error if name is
   *         not valid.
   */
  Term mkIndexedConstant(const std::string& name,
                         const std::vector<uint32_t>& numerals);
<<<<<<< HEAD
  /** Same as above, for constants indexed by symbols. */
  Term mkIndexedConstant(const std::string& name,
                         const std::vector<std::string>& symbols);
  /** Same as above, for constants indexed by symbols. */
  Term mkIndexedOp(const std::string& name,
                   const std::vector<std::string>& symbols);
=======
>>>>>>> 0b595d94

  /**
   * Creates an indexed operator kind, e.g. BITVECTOR_EXTRACT for "extract".
   *
   * @param name The name of the operator (e.g. "extract")
   * @return The kind corresponding to the indexed operator or a parse
   *         error if the name is not valid.
   */
  Kind getIndexedOpKind(const std::string& name);
<<<<<<< HEAD
  /**
   * Creates the closure kind, e.g. FORALL for "forall".
   *
   * @param name The name of the operator (e.g. "forall")
   * @return The kind corresponding to the closure or a parse
   *         error if the name is not valid.
   */
  Kind getClosureKind(const std::string& name);
=======
>>>>>>> 0b595d94

  /**
   * If we are in a version < 2.6, this updates name to the tester name of cons,
   * e.g. "is-cons".
   */
  bool getTesterName(Term cons, std::string& name) override;

  /** Make function defined by a define-fun(s)-rec command.
   *
   * fname : the name of the function.
   * sortedVarNames : the list of variable arguments for the function.
   * t : the range type of the function we are defining.
   *
   * This function will create a bind a new function term to name fname.
   * The type of this function is
   * ParserState::mkFlatFunctionType(sorts,t,flattenVars),
   * where sorts are the types in the second components of sortedVarNames.
   * As descibed in ParserState::mkFlatFunctionType, new bound variables may be
   * added to flattenVars in this function if the function is given a function
   * range type.
   */
  Term bindDefineFunRec(
      const std::string& fname,
      const std::vector<std::pair<std::string, Sort>>& sortedVarNames,
      Sort t,
      std::vector<Term>& flattenVars);

  /** Push scope for define-fun-rec
   *
   * This calls ParserState::pushScope() and sets up
   * initial information for reading a body of a function definition
   * in the define-fun-rec and define-funs-rec command.
   * The input parameters func/flattenVars are the result
   * of a call to mkDefineRec above.
   *
   * func : the function whose body we are defining.
   * sortedVarNames : the list of variable arguments for the function.
   * flattenVars : the implicit variables introduced when defining func.
   *
   * This function:
   * (1) Calls ParserState::pushScope().
   * (2) Computes the bound variable list for the quantified formula
   *     that defined this definition and stores it in bvs.
   */
  void pushDefineFunRecScope(
      const std::vector<std::pair<std::string, Sort>>& sortedVarNames,
      Term func,
      const std::vector<Term>& flattenVars,
      std::vector<Term>& bvs);

  void reset() override;

  /**
   * Creates a command that adds an invariant constraint.
   *
   * @param names Name of four symbols corresponding to the
   *              function-to-synthesize, precondition, postcondition,
   *              transition relation.
   * @return The command that adds an invariant constraint
   */
  std::unique_ptr<Command> invConstraint(const std::vector<std::string>& names);

  /**
   * Sets the logic for the current benchmark. Declares any logic and
   * theory symbols.
   *
   * @param name the name of the logic (e.g., QF_UF, AUFLIA)
   * @param fromCommand should be set to true if the request originates from a
   *                    set-logic command and false otherwise
   * @return the command corresponding to setting the logic (if fromCommand
   * is true), and nullptr otherwise.
   */
  Command* setLogic(std::string name, bool fromCommand = true);

  /**
   * Get the logic.
   */
  const internal::LogicInfo& getLogic() const { return d_logic; }

  /**
   * Create a Sygus grammar.
   * @param boundVars the parameters to corresponding synth-fun/synth-inv
   * @param ntSymbols the pre-declaration of the non-terminal symbols
   * @return a pointer to the grammar
   */
  Grammar* mkGrammar(const std::vector<Term>& boundVars,
                     const std::vector<Term>& ntSymbols);

  /** Are we using a sygus language? */
  bool sygus() const;

  /**
   * Are we using SyGuS grammars? This is true if the input is the SyGuS
   * language or if produce-abducts or produce-interpolants is true. Enables
   * grammar-specific token `Constant`.
   */
  bool hasGrammars() const;

  void checkThatLogicIsSet();

  /**
   * Checks whether the current logic allows free sorts. If the logic does not
   * support free sorts, the function triggers a parse error.
   */
  void checkLogicAllowsFreeSorts();

  /**
   * Checks whether the current logic allows functions of non-zero arity. If
   * the logic does not support such functions, the function triggers a parse
   * error.
   */
  void checkLogicAllowsFunctions();

  void checkUserSymbol(const std::string& name)
  {
    if (name.length() > 0 && (name[0] == '.' || name[0] == '@'))
    {
      std::stringstream ss;
      ss << "cannot declare or define symbol `" << name
         << "'; symbols starting with . and @ are reserved in SMT-LIB";
      parseError(ss.str());
    }
    else if (isOperatorEnabled(name))
    {
      std::stringstream ss;
      ss << "Symbol `" << name << "' is shadowing a theory function symbol";
      parseError(ss.str());
    }
  }
  void setLastNamedTerm(Term e, std::string name)
  {
    d_lastNamedTerm = std::make_pair(e, name);
  }

  void clearLastNamedTerm() { d_lastNamedTerm = std::make_pair(Term(), ""); }

  std::pair<Term, std::string> lastNamedTerm() { return d_lastNamedTerm; }

  /** Does name denote an abstract value? (of the form '@n' for numeral n). */
  bool isAbstractValue(const std::string& name);

  /**
   * Make real or int from numeral string.
   *
   * In particular, if arithmetic is enabled, but integers are disabled, then
   * we construct a real. Otherwise, we construct an integer.
   */
  Term mkRealOrIntFromNumeral(const std::string& str);

  /**
   * Smt2 parser provides its own checkDeclaration, which does the
   * same as the base, but with some more helpful errors.
   */
  void checkDeclaration(const std::string& name,
                        DeclarationCheck check,
                        SymbolType type = SYM_VARIABLE,
                        std::string notes = "")
  {
    // if the symbol is something like "-1", we'll give the user a helpful
    // syntax hint.  (-1 is a valid identifier in SMT-LIB, NOT unary minus.)
    if (name.length() > 1 && name[0] == '-'
        && name.find_first_not_of("0123456789", 1) == std::string::npos)
    {
      std::stringstream ss;
      ss << notes << "You may have intended to apply unary minus: `(- "
         << name.substr(1) << ")'\n";
      this->ParserState::checkDeclaration(name, check, type, ss.str());
      return;
    }
    this->ParserState::checkDeclaration(name, check, type, notes);
  }
  /**
   * Notify that expression expr was given name std::string via a :named
   * attribute.
   */
  void notifyNamedExpression(Term& expr, std::string name);

  // Throw a ParserException with msg appended with the current logic.
  inline void parseErrorLogic(const std::string& msg)
  {
    const std::string withLogic = msg + getLogic().getLogicString();
    parseError(withLogic);
  }

  //------------------------- processing parse operators
  /**
   * Given a parse operator p, apply a type ascription to it. This method is run
   * when we encounter "(as t type)" and information regarding t has been stored
   * in p.
   *
   * This updates p to take into account the ascription. This may include:
   * - Converting an (pre-ascribed) array constant specification "const" to
   * an ascribed array constant specification (as const type) where type is
   * (Array T1 T2) for some T1, T2.
   * - Converting a (nullary or non-nullary) parametric datatype constructor to
   * the specialized constructor for the given type.
   * - Converting an empty set, universe set, or separation nil reference to
   * the respective term of the given type.
   * - If p's expression field is set, then we leave p unchanged, check if
   * that expression has the given type and throw a parse error otherwise.
   */
  void parseOpApplyTypeAscription(ParseOp& p, Sort type);
  /**
   * This converts a ParseOp to expression, assuming it is a standalone term.
   *
   * In particular:
   * - If p's expression field is set, then that expression is returned.
   * - If p's name field is set, then we look up that name in the symbol table
   * of this class.
   * In other cases, a parse error is thrown.
   */
  Term parseOpToExpr(ParseOp& p);
  /**
   * Apply parse operator to list of arguments, and return the resulting
   * expression.
   *
   * This method involves two phases.
   * (1) Processing the operator represented by p,
   * (2) Applying that operator to the set of arguments.
   *
   * For (1), this involves determining the kind of the overall expression. We
   * may be in one the following cases:
   * - If p's expression field is set, we may choose to prepend it to args, or
   * otherwise determine the appropriate kind of the overall expression based on
   * this expression.
   * - If p's name field is set, then we get the appropriate symbol for that
   * name, which may involve disambiguating that name if it is overloaded based
   * on the types of args. We then determine the overall kind of the return
   * expression based on that symbol.
   * - p's kind field may be already set.
   *
   * For (2), we construct the overall expression, which may involve the
   * following:
   * - If p is an array constant specification (as const (Array T1 T2)), then
   * we return the appropriate array constant based on args[0].
   * - If p represents a tuple selector, then we infer the appropriate tuple
   * selector expression based on the type of args[0].
   * - If the overall kind of the expression is chainable, we may convert it
   * to a left- or right-associative chain.
   * - If the overall kind is SUB and args has size 1, then we return an
   * application of NEG.
   * - If the overall expression is a partial application, then we process this
   * as a chain of HO_APPLY terms.
   */
  Term applyParseOp(const ParseOp& p, std::vector<Term>& args);
  /**
   * Returns a (parameterized) sort, given a name and args.
   */
  Sort getParametricSort(const std::string& name,
                         const std::vector<Sort>& args) override;
  /**
   * Returns a (indexed) sort, given a name and numeric indices.
   */
  Sort getIndexedSort(const std::string& name,
                      const std::vector<uint32_t>& numerals);
  /** is closure? */
  bool isClosure(const std::string& name);
  //------------------------- end processing parse operators

  /**
   * Handles a push command.
   *
   * @return An instance of `PushCommand`
   */
  std::unique_ptr<Command> handlePush(std::optional<uint32_t> nscopes);
  /**
   * Handles a pop command.
   *
   * @return An instance of `PopCommand`
   */
  std::unique_ptr<Command> handlePop(std::optional<uint32_t> nscopes);

 private:
  void addArithmeticOperators();

  void addTranscendentalOperators();

  void addQuantifiersOperators();

  void addBitvectorOperators();

  void addDatatypesOperators();

  void addStringOperators();

  void addFloatingPointOperators();

  void addSepOperators();

  /**
   * Utility function to create a conjunction of expressions.
   *
   * @param es Expressions in the conjunction
   * @return True if `es` is empty, `e` if `es` consists of a single element
   *         `e`, the conjunction of expressions otherwise.
   */
  Term mkAnd(const std::vector<Term>& es) const;
  /**
   * Is term t a constant integer?
   */
  static bool isConstInt(const Term& t);

  /** Are we parsing a sygus file? */
  bool d_isSygus;
  /** Has the logic been set (either by forcing it or a set-logic command)? */
  bool d_logicSet;
  /** Have we seen a set-logic command yet? */
  bool d_seenSetLogic;
<<<<<<< HEAD

  internal::LogicInfo d_logic;
=======
  /** The current logic */
  internal::LogicInfo d_logic;
  /** Maps strings to the operator it is bound to */
>>>>>>> 0b595d94
  std::unordered_map<std::string, Kind> d_operatorKindMap;
  /**
   * Maps indexed symbols to the kind of the operator (e.g. "extract" to
   * BITVECTOR_EXTRACT).
   */
  std::unordered_map<std::string, Kind> d_indexedOpKindMap;
<<<<<<< HEAD
  /** Closure map */
  std::unordered_map<std::string, Kind> d_closureKindMap;
=======
  /** The last named term and its name */
>>>>>>> 0b595d94
  std::pair<Term, std::string> d_lastNamedTerm;
  /**
   * A list of sygus grammar objects. We keep track of them here to ensure that
   * they don't get deleted before the commands using them get invoked.
   */
  std::vector<std::unique_ptr<Grammar>> d_allocGrammars;
};

}  // namespace parser
}  // namespace cvc5

#endif<|MERGE_RESOLUTION|>--- conflicted
+++ resolved
@@ -15,13 +15,8 @@
 
 #include "cvc5parser_private.h"
 
-<<<<<<< HEAD
-#ifndef CVC5__PARSER__SMT2_STATE_H
-#define CVC5__PARSER__SMT2_STATE_H
-=======
 #ifndef CVC5__PARSER__SMT2__SMT2_H
 #define CVC5__PARSER__SMT2__SMT2_H
->>>>>>> 0b595d94
 
 #include <optional>
 #include <sstream>
@@ -69,7 +64,6 @@
    * @param name The name of the symbol (e.g. "extract")
    */
   void addIndexedOperator(Kind tKind, const std::string& name);
-<<<<<<< HEAD
   /**
    * Registers a closure kind
    *
@@ -78,8 +72,6 @@
    * @param name The name of the symbol (e.g. "lambda")
    */
   void addClosureKind(Kind tKind, const std::string& name);
-=======
->>>>>>> 0b595d94
   /**
    * Checks whether an indexed operator is enabled. All indexed operators in
    * the current logic are considered to be enabled. This includes operators
@@ -127,15 +119,12 @@
    */
   Term mkIndexedConstant(const std::string& name,
                          const std::vector<uint32_t>& numerals);
-<<<<<<< HEAD
   /** Same as above, for constants indexed by symbols. */
   Term mkIndexedConstant(const std::string& name,
                          const std::vector<std::string>& symbols);
   /** Same as above, for constants indexed by symbols. */
   Term mkIndexedOp(const std::string& name,
                    const std::vector<std::string>& symbols);
-=======
->>>>>>> 0b595d94
 
   /**
    * Creates an indexed operator kind, e.g. BITVECTOR_EXTRACT for "extract".
@@ -145,7 +134,6 @@
    *         error if the name is not valid.
    */
   Kind getIndexedOpKind(const std::string& name);
-<<<<<<< HEAD
   /**
    * Creates the closure kind, e.g. FORALL for "forall".
    *
@@ -154,8 +142,6 @@
    *         error if the name is not valid.
    */
   Kind getClosureKind(const std::string& name);
-=======
->>>>>>> 0b595d94
 
   /**
    * If we are in a version < 2.6, this updates name to the tester name of cons,
@@ -464,26 +450,18 @@
   bool d_logicSet;
   /** Have we seen a set-logic command yet? */
   bool d_seenSetLogic;
-<<<<<<< HEAD
-
-  internal::LogicInfo d_logic;
-=======
   /** The current logic */
   internal::LogicInfo d_logic;
   /** Maps strings to the operator it is bound to */
->>>>>>> 0b595d94
   std::unordered_map<std::string, Kind> d_operatorKindMap;
   /**
    * Maps indexed symbols to the kind of the operator (e.g. "extract" to
    * BITVECTOR_EXTRACT).
    */
   std::unordered_map<std::string, Kind> d_indexedOpKindMap;
-<<<<<<< HEAD
   /** Closure map */
   std::unordered_map<std::string, Kind> d_closureKindMap;
-=======
   /** The last named term and its name */
->>>>>>> 0b595d94
   std::pair<Term, std::string> d_lastNamedTerm;
   /**
    * A list of sygus grammar objects. We keep track of them here to ensure that
