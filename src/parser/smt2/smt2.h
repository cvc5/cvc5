--- conflicted
+++ resolved
@@ -233,14 +233,10 @@
   {
     return language::isInputLang_smt2_6(getLanguage(), exact);
   }
-<<<<<<< HEAD
-
-  bool sygus() const;
-=======
+
   /** Are we using a sygus language? */
   bool sygus() const;
   /** Are we using the sygus version 1.0 format? */
->>>>>>> ed8f4388
   bool sygus_v1() const;
 
   /**
@@ -339,15 +335,6 @@
                         std::vector<std::string>& unresolved_gterm_sym,
                         std::map< CVC4::Type, CVC4::Type >& sygus_to_builtin );
 
-<<<<<<< HEAD
-  void addSygusConstructorTerm(Datatype& dt,
-                               Expr term,
-                               std::map<Expr, Type>& ntsToUnres) const;
-  Expr purifySygusGTerm(Expr term,
-                        std::map<Expr, Type>& ntsToUnres,
-                        std::vector<Expr>& args,
-                        std::vector<Type>& cargs) const;
-=======
   /**
    * Adds a constructor to sygus datatype dt whose sygus operator is term.
    *
@@ -369,7 +356,6 @@
    * type is argument type. This method should be called when the sygus grammar
    * term (Variable type) is encountered.
    */
->>>>>>> ed8f4388
   void addSygusConstructorVariables(Datatype& dt,
                                     std::vector<Expr>& sygusVars,
                                     Type type) const;
