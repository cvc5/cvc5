/* *******************                                                        */
/*! \file Tptp.g
 ** \verbatim
 ** Top contributors (to current version):
 **   Francois Bobot, Morgan Deters, Andrew Reynolds
 ** This file is part of the CVC4 project.
 ** Copyright (c) 2009-2019 by the authors listed in the file AUTHORS
 ** in the top-level source directory) and their institutional affiliations.
 ** All rights reserved.  See the file COPYING in the top-level source
 ** directory for licensing information.\endverbatim
 **
 ** \brief Parser for TPTP input language.
 **
 ** Parser for TPTP input language.
 ** cf. http://www.cs.miami.edu/~tptp/cgi-bin/SeeTPTP?Category=Documents&File=SyntaxBNF
 **/

grammar Tptp;

options {
  // C output for antlr
  language = 'C';

  // Skip the default error handling, just break with exceptions
  // defaultErrorHandler = false;

  // Only lookahead of <= k requested (disable for LL* parsing)
  // Note that CVC4's BoundedTokenBuffer requires a fixed k !
  // If you change this k, change it also in tptp_input.cpp !
  k = 2;
}/* options */

@header {
/**
 ** This file is part of the CVC4 project.
 ** Copyright (c) 2009-2016 by the authors listed in the file AUTHORS
 ** in the top-level source directory) and their institutional affiliations.
 ** All rights reserved.  See the file COPYING in the top-level source
 ** directory for licensing information.
 **/
}/* @header */

@lexer::includes {

/** This suppresses warnings about the redefinition of token symbols between
  * different parsers. The redefinitions should be harmless as long as no
  * client: (a) #include's the lexer headers for two grammars AND (b) uses the
  * token symbol definitions.
  */
#pragma GCC system_header

/* This improves performance by ~10 percent on big inputs.
 * This option is only valid if we know the input is ASCII (or some 8-bit encoding).
 * If we know the input is UTF-16, we can use ANTLR3_INLINE_INPUT_UTF16.
 * Otherwise, we have to let the lexer detect the encoding at runtime.
 */
#define ANTLR3_INLINE_INPUT_ASCII

#include "parser/antlr_tracing.h"

}/* @lexer::includes */

@lexer::postinclude {
#include <stdint.h>

#include "parser/tptp/tptp.h"
#include "parser/antlr_input.h"

using namespace CVC4;
using namespace CVC4::parser;

/* These need to be macros so they can refer to the PARSER macro, which will be defined
 * by ANTLR *after* this section. (If they were functions, PARSER would be undefined.) */
#undef PARSER_STATE
#define PARSER_STATE ((Tptp*)LEXER->super)
#undef SOLVER
#define SOLVER PARSER_STATE->getSolver()
#undef MK_TERM
#define MK_TERM SOLVER->mkTerm
#undef MK_TERM
#define MK_TERM SOLVER->mkTerm
#undef EXPR_MANAGER
#define EXPR_MANAGER PARSER_STATE->getExprManager()
#undef MK_CONST
#define MK_CONST EXPR_MANAGER->mkConst
#define UNSUPPORTED PARSER_STATE->unimplementedFeature

}/* @lexer::postinclude */

@parser::includes {

#include <memory>

#include "smt/command.h"
#include "parser/parse_op.h"
#include "parser/parser.h"
#include "parser/tptp/tptp.h"
#include "parser/antlr_tracing.h"

}/* @parser::includes */

@parser::postinclude {

#include <algorithm>
#include <iterator>
#include <vector>

#include "api/cvc4cpp.h"
#include "base/output.h"
#include "expr/expr.h"
#include "expr/kind.h"
#include "expr/type.h"
#include "parser/antlr_input.h"
#include "parser/parser.h"
#include "parser/tptp/tptp.h"
#include "util/integer.h"
#include "util/rational.h"

using namespace CVC4;
using namespace CVC4::parser;

/* These need to be macros so they can refer to the PARSER macro, which will be defined
 * by ANTLR *after* this section. (If they were functions, PARSER would be undefined.) */
#undef PARSER_STATE
#define PARSER_STATE ((Tptp*)PARSER->super)
#undef SOLVER
#define SOLVER PARSER_STATE->getSolver()
#undef MK_TERM
#define MK_TERM SOLVER->mkTerm
#undef EXPR_MANAGER
#define EXPR_MANAGER PARSER_STATE->getExprManager()
#undef MK_CONST
#define MK_CONST EXPR_MANAGER->mkConst
#define UNSUPPORTED PARSER_STATE->unimplementedFeature

}/* parser::postinclude */

/**
 * Parses an expression.
 * @return the parsed expression, or the Null CVC4::api::Term if we've reached the end of the input
 */
parseExpr returns [CVC4::parser::tptp::myExpr expr]
  : cnfFormula[expr]
  | EOF
  ;

/**
 * Parses a command
 * @return the parsed command, or NULL if we've reached the end of the input
 */
parseCommand returns [CVC4::Command* cmd = NULL]
@declarations {
  CVC4::api::Term expr;
  Tptp::FormulaRole fr;
  std::string name, inclSymbol;
}
  : CNF_TOK LPAREN_TOK nameN[name] COMMA_TOK formulaRole[fr] COMMA_TOK
  { PARSER_STATE->setCnf(true);
    PARSER_STATE->setFof(false);
    PARSER_STATE->pushScope(); }
    cnfFormula[expr]
  { PARSER_STATE->popScope();
    std::vector<api::Term> bvl = PARSER_STATE->getFreeVar();
    if(!bvl.empty()) {
      expr = MK_TERM(api::FORALL,MK_TERM(api::BOUND_VAR_LIST,bvl),expr);
    };
  }
    (COMMA_TOK anything*)? RPAREN_TOK DOT_TOK
    {
      CVC4::api::Term aexpr = PARSER_STATE->getAssertionExpr(fr,expr);
      if( !aexpr.isNull() ){
        // set the expression name (e.g. used with unsat core printing)
        Command* csen = new SetExpressionNameCommand(aexpr.getExpr(), name);
        csen->setMuted(true);
        PARSER_STATE->preemptCommand(csen);
      }
      // make the command to assert the formula
      cmd = PARSER_STATE->makeAssertCommand(fr, aexpr, /* cnf == */ true, true);
    }
  | FOF_TOK LPAREN_TOK nameN[name] COMMA_TOK formulaRole[fr] COMMA_TOK
    { PARSER_STATE->setCnf(false); PARSER_STATE->setFof(true); }
    fofFormula[expr] (COMMA_TOK anything*)? RPAREN_TOK DOT_TOK
    {
      CVC4::api::Term aexpr = PARSER_STATE->getAssertionExpr(fr,expr);
      if( !aexpr.isNull() ){
        // set the expression name (e.g. used with unsat core printing)
        Command* csen = new SetExpressionNameCommand(aexpr.getExpr(), name);
        csen->setMuted(true);
        PARSER_STATE->preemptCommand(csen);
      }
      // make the command to assert the formula
      cmd = PARSER_STATE->makeAssertCommand(fr, aexpr, /* cnf == */ false, true);
    }
  | TFF_TOK LPAREN_TOK nameN[name] COMMA_TOK
    ( TYPE_TOK COMMA_TOK tffTypedAtom[cmd]
    | formulaRole[fr] COMMA_TOK
      { PARSER_STATE->setCnf(false); PARSER_STATE->setFof(false); }
      tffFormula[expr] (COMMA_TOK anything*)?
      {
        CVC4::api::Term aexpr = PARSER_STATE->getAssertionExpr(fr,expr);
        if( !aexpr.isNull() ){
          // set the expression name (e.g. used with unsat core printing)
          Command* csen = new SetExpressionNameCommand(aexpr.getExpr(), name);
          csen->setMuted(true);
          PARSER_STATE->preemptCommand(csen);
        }
        // make the command to assert the formula
        cmd = PARSER_STATE->makeAssertCommand(fr, aexpr, /* cnf == */ false, true);
      }
    ) RPAREN_TOK DOT_TOK
  | THF_TOK LPAREN_TOK nameN[name] COMMA_TOK
    // Supported THF formulas: either a logic formula or a typing atom (i.e. we
    // ignore subtyping and logic sequents). Also, only TH0
    ( TYPE_TOK COMMA_TOK thfAtomTyping[cmd]
    | formulaRole[fr] COMMA_TOK
      { PARSER_STATE->setCnf(false); PARSER_STATE->setFof(false); }
      thfLogicFormula[expr] (COMMA_TOK anything*)?
      {
        CVC4::api::Term aexpr = PARSER_STATE->getAssertionExpr(fr,expr);
        if (!aexpr.isNull())
        {
          // set the expression name (e.g. used with unsat core printing)
          Command* csen = new SetExpressionNameCommand(aexpr.getExpr(), name);
          csen->setMuted(true);
          PARSER_STATE->preemptCommand(csen);
        }
        // make the command to assert the formula
        cmd = PARSER_STATE->makeAssertCommand(fr, aexpr, /* cnf == */ false, true);
      }
    ) RPAREN_TOK DOT_TOK
  | INCLUDE_TOK LPAREN_TOK unquotedFileName[name]
    ( COMMA_TOK LBRACK_TOK nameN[inclSymbol]
      ( COMMA_TOK nameN[inclSymbol] )* RBRACK_TOK )?
    RPAREN_TOK DOT_TOK
    { /* TODO - implement symbol filtering for file inclusion.
       * the following removes duplicates and "all", just need to pass it
       * through to includeFile() and implement it there.
      std::sort(inclArgs.begin(), inclArgs.end());
      std::vector<std::string>::iterator it =
        std::unique(inclArgs.begin(), inclArgs.end());
      inclArgs.resize(std::distance(inclArgs.begin(), it));
      it = std::lower_bound(inclArgs.begin(), inclArgs.end(), std::string("all"));
      if(it != inclArgs.end() && *it == "all") {
        inclArgs.erase(it);
      }
      */
      PARSER_STATE->includeFile(name /* , inclArgs */ );
      // The command of the included file will be produced at the next parseCommand() call
      cmd = new EmptyCommand("include::" + name);
    }
  | EOF
    {
      CommandSequence* seq = new CommandSequence();
      // assert that all distinct constants are distinct
      CVC4::api::Term aexpr = PARSER_STATE->getAssertionDistinctConstants();
      if( !aexpr.isNull() )
      {
        seq->addCommand(new AssertCommand(aexpr.getExpr(), false));
      }

      std::string filename = PARSER_STATE->getInput()->getInputStreamName();
      size_t i = filename.find_last_of('/');
      if(i != std::string::npos) {
        filename = filename.substr(i + 1);
      }
      if(filename.substr(filename.length() - 2) == ".p") {
        filename = filename.substr(0, filename.length() - 2);
      }
      seq->addCommand(new SetInfoCommand("filename", SExpr(filename)));
      if(PARSER_STATE->hasConjecture()) {
        seq->addCommand(new QueryCommand(SOLVER->mkFalse().getExpr()));
      } else {
        seq->addCommand(new CheckSatCommand());
      }
      PARSER_STATE->preemptCommand(seq);
      cmd = NULL;
    }
  ;

/* Parse a formula Role */
formulaRole[CVC4::parser::Tptp::FormulaRole& role]
  : LOWER_WORD
    {
      std::string r = AntlrInput::tokenText($LOWER_WORD);
      if      (r == "axiom")              role = Tptp::FR_AXIOM;
      else if (r == "hypothesis")         role = Tptp::FR_HYPOTHESIS;
      else if (r == "definition")         role = Tptp::FR_DEFINITION;
      else if (r == "assumption")         role = Tptp::FR_ASSUMPTION;
      else if (r == "lemma")              role = Tptp::FR_LEMMA;
      else if (r == "theorem")            role = Tptp::FR_THEOREM;
      else if (r == "negated_conjecture") role = Tptp::FR_NEGATED_CONJECTURE;
      else if (r == "conjecture")         role = Tptp::FR_CONJECTURE;
      else if (r == "unknown")            role = Tptp::FR_UNKNOWN;
      else if (r == "plain")              role = Tptp::FR_PLAIN;
      else if (r == "fi_domain")          role = Tptp::FR_FI_DOMAIN;
      else if (r == "fi_functor")         role = Tptp::FR_FI_FUNCTORS;
      else if (r == "fi_predicate")       role = Tptp::FR_FI_PREDICATES;
      else if (r == "type")               role = Tptp::FR_TYPE;
      else PARSER_STATE->parseError("Invalid formula role: " + r);
    }
  ;

/*******/
/* CNF */

/* It can parse a little more than the cnf grammar: false and true can appear.
 * Normally only false can appear and only at top level. */

cnfFormula[CVC4::api::Term& expr]
  : LPAREN_TOK cnfDisjunction[expr] RPAREN_TOK
  | cnfDisjunction[expr]
;

cnfDisjunction[CVC4::api::Term& expr]
@declarations {
  std::vector<api::Term> args;
}
  : cnfLiteral[expr] { args.push_back(expr); }
    ( OR_TOK cnfLiteral[expr] { args.push_back(expr); } )*
    { if(args.size() > 1) {
        expr = MK_TERM(api::OR, args);
      } // else its already in the expr
    }
;

cnfLiteral[CVC4::api::Term& expr]
  : atomicFormula[expr]
  | NOT_TOK atomicFormula[expr] { expr = MK_TERM(api::NOT, expr); }
  ;

atomicFormula[CVC4::api::Term& expr]
@declarations {
  CVC4::api::Term expr2;
  std::string name;
  std::vector<CVC4::api::Term> args;
  bool equal;
  ParseOp p;
}
  : atomicWord[p.d_name] (LPAREN_TOK arguments[args] RPAREN_TOK)?
    ( equalOp[equal] term[expr2]
      { // equality/disequality between terms
<<<<<<< HEAD
        PARSER_STATE->makeApplication(expr, name, args, true);
        expr = MK_TERM(api::EQUAL, expr, expr2);
        if(!equal) expr = MK_TERM(api::NOT, expr);
=======
        expr = args.empty() ? PARSER_STATE->parseOpToExpr(p)
                            : PARSER_STATE->applyParseOp(p, args);
        args.clear();
        args.push_back(expr);
        args.push_back(expr2);
        ParseOp p1(kind::EQUAL);
        expr = PARSER_STATE->applyParseOp(p1, args);
        if (!equal)
        {
          expr = MK_EXPR(kind::NOT, expr);
        }
>>>>>>> 27e1a583
      }
    | { // predicate
        p.d_type = EXPR_MANAGER->booleanType();
        expr = args.empty() ? PARSER_STATE->parseOpToExpr(p)
                            : PARSER_STATE->applyParseOp(p, args);
      }
    )
  | definedFun[p]
    (
     LPAREN_TOK arguments[args] RPAREN_TOK
     equalOp[equal] term[expr2]
     {
<<<<<<< HEAD
       expr = PARSER_STATE->mkBuiltinApp(expr, args);
       expr = MK_TERM(api::EQUAL, expr, expr2);
=======
       expr = PARSER_STATE->applyParseOp(p, args);
       args.clear();
       args.push_back(expr);
       args.push_back(expr2);
       ParseOp p1(kind::EQUAL);
       expr = PARSER_STATE->applyParseOp(p1, args);
>>>>>>> 27e1a583
       if (!equal)
       {
         expr = MK_TERM(api::NOT, expr);
       }
     }
    )?
  | (simpleTerm[expr] | letTerm[expr] | conditionalTerm[expr])
    (
      equalOp[equal] term[expr2]
      { // equality/disequality between terms
<<<<<<< HEAD
        expr = MK_TERM(api::EQUAL, expr, expr2);
=======
        args.push_back(expr);
        args.push_back(expr2);
        p.d_kind = kind::EQUAL;
        expr = PARSER_STATE->applyParseOp(p, args);
>>>>>>> 27e1a583
        if (!equal)
        {
          expr = MK_TERM(api::NOT, expr);
        }
      }
    )?
  | definedPred[p] (LPAREN_TOK arguments[args] RPAREN_TOK)?
    {
<<<<<<< HEAD
      if (!args.empty())
      {
        expr = PARSER_STATE->mkBuiltinApp(expr, args);
      }
=======
      p.d_type = EXPR_MANAGER->booleanType();
      expr = args.empty() ? PARSER_STATE->parseOpToExpr(p)
                          : PARSER_STATE->applyParseOp(p, args);
>>>>>>> 27e1a583
    }
  | definedProp[expr]
  ;

thfAtomicFormula[CVC4::api::Term& expr]
@declarations {
  CVC4::api::Term expr2;
  std::string name;
  std::vector<CVC4::api::Term> args;
  bool equal;
  ParseOp p;
}
  : atomicWord[p.d_name] (LPAREN_TOK arguments[args] RPAREN_TOK)?
    {
      expr = args.empty() ? PARSER_STATE->parseOpToExpr(p)
                          : PARSER_STATE->applyParseOp(p, args);
    }
  | definedFun[p]
    (
      LPAREN_TOK arguments[args] RPAREN_TOK
      equalOp[equal] term[expr2]
      {
<<<<<<< HEAD
        expr = PARSER_STATE->mkBuiltinApp(expr, args);
        expr = MK_TERM(api::EQUAL, expr, expr2);
=======
        expr = PARSER_STATE->applyParseOp(p, args);
        args.clear();
        args.push_back(expr);
        args.push_back(expr2);
        ParseOp p1(kind::EQUAL);
        expr = PARSER_STATE->applyParseOp(p1, args);
>>>>>>> 27e1a583
        if (!equal)
        {
          expr = MK_TERM(api::NOT, expr);
        }
      }
    )?
  | thfSimpleTerm[expr]
  | letTerm[expr]
  | conditionalTerm[expr]
  | thfDefinedPred[p] (LPAREN_TOK arguments[args] RPAREN_TOK)?
    {
<<<<<<< HEAD
      if (!args.empty())
      {
        expr = PARSER_STATE->mkBuiltinApp(expr, args);
      }
=======
      p.d_type = EXPR_MANAGER->booleanType();
      expr = args.empty() ? PARSER_STATE->parseOpToExpr(p)
                          : PARSER_STATE->applyParseOp(p, args);
>>>>>>> 27e1a583
    }
  | definedProp[expr]
  ;

//%----Using <plain_term> removes a reduce/reduce ambiguity in lex/yacc.
//%----Note: "defined" means a word starting with one $ and "system" means $$.

definedProp[CVC4::api::Term& expr]
  : TRUE_TOK { expr = SOLVER->mkTrue(); }
  | FALSE_TOK  { expr = SOLVER->mkFalse(); }
  ;

<<<<<<< HEAD
definedPred[CVC4::api::Term& expr]
  : '$less' { expr = EXPR_MANAGER->operatorOf(kind::LT); }
  | '$lesseq' { expr = EXPR_MANAGER->operatorOf(kind::LEQ); }
  | '$greater' { expr = EXPR_MANAGER->operatorOf(kind::GT); }
  | '$greatereq' { expr = EXPR_MANAGER->operatorOf(kind::GEQ); }
=======
definedPred[CVC4::ParseOp& p]
  : '$less'
    {
      p.d_kind = kind::LT;
    }
  | '$lesseq'
    {
      p.d_kind = kind::LEQ;
    }
  | '$greater'
    {
      p.d_kind = kind::GT;
    }
  | '$greatereq'
    {
      p.d_kind = kind::GEQ;
    }
>>>>>>> 27e1a583
  | '$is_rat'
    // a real n is a rational if there exists q,r integers such that
    //   to_real(q) = n*to_real(r),
    // where r is non-zero.
<<<<<<< HEAD
    { CVC4::api::Term n = SOLVER->mkVar(SOLVER->getRealSort(), "N");
      CVC4::api::Term q = SOLVER->mkVar(SOLVER->getIntegerSort(), "Q");
      CVC4::api::Term qr = MK_TERM(api::TO_REAL, q);
      CVC4::api::Term r = SOLVER->mkVar(SOLVER->getIntegerSort(), "R");
      CVC4::api::Term rr = MK_TERM(api::TO_REAL, r);
      CVC4::api::Term body =
          MK_TERM(api::AND,
                  MK_TERM(api::NOT,
                          MK_TERM(api::EQUAL, r, SOLVER->mkReal(0))),
                  MK_TERM(api::EQUAL, qr, MK_TERM(api::MULT, n, rr)));
      CVC4::api::Term bvl = MK_TERM(api::BOUND_VAR_LIST, q, r);
      body = MK_TERM(api::EXISTS, bvl, body);
      CVC4::api::Term lbvl = MK_TERM(api::BOUND_VAR_LIST, n);
      expr = MK_TERM(api::LAMBDA, lbvl, body);
    }
  | '$is_int' { expr = EXPR_MANAGER->operatorOf(kind::IS_INTEGER); }
  | '$distinct' { expr = EXPR_MANAGER->operatorOf(kind::DISTINCT); }
  | AND_TOK { expr = EXPR_MANAGER->operatorOf(kind::AND); }
  | IMPLIES_TOK { expr = EXPR_MANAGER->operatorOf(kind::IMPLIES); }
  | OR_TOK { expr = EXPR_MANAGER->operatorOf(kind::OR); }
  ;

thfDefinedPred[CVC4::api::Term& expr]
  : '$less' { expr = EXPR_MANAGER->operatorOf(kind::LT); }
  | '$lesseq' { expr = EXPR_MANAGER->operatorOf(kind::LEQ); }
  | '$greater' { expr = EXPR_MANAGER->operatorOf(kind::GT); }
  | '$greatereq' { expr = EXPR_MANAGER->operatorOf(kind::GEQ); }
=======
    { Expr n = EXPR_MANAGER->mkBoundVar("N", EXPR_MANAGER->realType());
      Expr q = EXPR_MANAGER->mkBoundVar("Q", EXPR_MANAGER->integerType());
      Expr qr = MK_EXPR(kind::TO_REAL, q);
      Expr r = EXPR_MANAGER->mkBoundVar("R", EXPR_MANAGER->integerType());
      Expr rr = MK_EXPR(kind::TO_REAL, r);
      Expr body =
          MK_EXPR(kind::AND,
                  MK_EXPR(kind::NOT,
                          MK_EXPR(kind::EQUAL, r, MK_CONST(Rational(0)))),
                  MK_EXPR(kind::EQUAL, qr, MK_EXPR(kind::MULT, n, rr)));
      Expr bvl = MK_EXPR(kind::BOUND_VAR_LIST, q, r);
      body = MK_EXPR(kind::EXISTS, bvl, body);
      Expr lbvl = MK_EXPR(kind::BOUND_VAR_LIST, n);
      p.d_kind = kind::LAMBDA;
      p.d_expr = MK_EXPR(kind::LAMBDA, lbvl, body);
    }
  | '$is_int'
    {
      p.d_kind = kind::IS_INTEGER;
    }
  | '$distinct'
    {
      p.d_kind = kind::DISTINCT;
    }
  | AND_TOK
    {
      p.d_kind = kind::AND;
    }
  | IMPLIES_TOK
    {
      p.d_kind = kind::IMPLIES;
    }
  | OR_TOK
    {
      p.d_kind = kind::OR;
    }
  ;

thfDefinedPred[CVC4::ParseOp& p]
  : '$less'
     {
       p.d_kind = kind::LT;
     }
  | '$lesseq'
    {
      p.d_kind = kind::LEQ;
    }
  | '$greater'
    {
      p.d_kind = kind::GT;
    }
  | '$greatereq'
    {
      p.d_kind = kind::GEQ;
    }
>>>>>>> 27e1a583
  | '$is_rat'
    // a real n is a rational if there exists q,r integers such that
    //   to_real(q) = n*to_real(r),
    // where r is non-zero.
    {
<<<<<<< HEAD
      CVC4::api::Term n = SOLVER->mkVar(SOLVER->getRealSort(), "N");
      CVC4::api::Term q = SOLVER->mkVar(SOLVER->getIntegerSort(), "Q");
      CVC4::api::Term qr = MK_TERM(api::TO_REAL, q);
      CVC4::api::Term r = SOLVER->mkVar(SOLVER->getIntegerSort(), "R");
      CVC4::api::Term rr = MK_TERM(api::TO_REAL, r);
      CVC4::api::Term body = MK_TERM(
          api::AND,
          MK_TERM(api::NOT,
                  MK_TERM(api::EQUAL, r, SOLVER->mkReal(0))),
          MK_TERM(api::EQUAL, qr, MK_TERM(api::MULT, n, rr)));
      CVC4::api::Term bvl = MK_TERM(api::BOUND_VAR_LIST, q, r);
      body = MK_TERM(api::EXISTS, bvl, body);
      CVC4::api::Term lbvl = MK_TERM(api::BOUND_VAR_LIST, n);
      expr = MK_TERM(api::LAMBDA, lbvl, body);
    }
  | '$is_int' { expr = EXPR_MANAGER->operatorOf(kind::IS_INTEGER); }
  | '$distinct' { expr = EXPR_MANAGER->operatorOf(kind::DISTINCT); }
  | LPAREN_TOK
    (
      AND_TOK { expr = EXPR_MANAGER->operatorOf(kind::AND); }
    | OR_TOK { expr = EXPR_MANAGER->operatorOf(kind::OR); }
    | IMPLIES_TOK { expr = EXPR_MANAGER->operatorOf(kind::IMPLIES); }
=======
      Expr n = EXPR_MANAGER->mkBoundVar("N", EXPR_MANAGER->realType());
      Expr q = EXPR_MANAGER->mkBoundVar("Q", EXPR_MANAGER->integerType());
      Expr qr = MK_EXPR(kind::TO_REAL, q);
      Expr r = EXPR_MANAGER->mkBoundVar("R", EXPR_MANAGER->integerType());
      Expr rr = MK_EXPR(kind::TO_REAL, r);
      Expr body = MK_EXPR(
          kind::AND,
          MK_EXPR(kind::NOT,
                  MK_EXPR(kind::EQUAL, r, MK_CONST(Rational(0)))),
          MK_EXPR(kind::EQUAL, qr, MK_EXPR(kind::MULT, n, rr)));
      Expr bvl = MK_EXPR(kind::BOUND_VAR_LIST, q, r);
      body = MK_EXPR(kind::EXISTS, bvl, body);
      Expr lbvl = MK_EXPR(kind::BOUND_VAR_LIST, n);
      p.d_kind = kind::LAMBDA;
      p.d_expr = MK_EXPR(kind::LAMBDA, lbvl, body);
    }
  | '$is_int'
    {
      p.d_kind = kind::IS_INTEGER;
    }
  | '$distinct'
    {
      p.d_kind = kind::DISTINCT;
    }
  | LPAREN_TOK
    (
      AND_TOK
      {
        p.d_kind = kind::AND;
      }
    | OR_TOK
      {
        p.d_kind = kind::OR;
      }
    | IMPLIES_TOK
      {
        p.d_kind = kind::IMPLIES;
      }
>>>>>>> 27e1a583
    )
    RPAREN_TOK
  ;

<<<<<<< HEAD
definedFun[CVC4::api::Term& expr]
@declarations {
  bool remainder = false;
}
  : '$uminus' { expr = EXPR_MANAGER->operatorOf(kind::UMINUS); }
  | '$sum' { expr = EXPR_MANAGER->operatorOf(kind::PLUS); }
  | '$difference' { expr = EXPR_MANAGER->operatorOf(kind::MINUS); }
  | '$product' { expr = EXPR_MANAGER->operatorOf(kind::MULT); }
  | '$quotient' { expr = EXPR_MANAGER->operatorOf(kind::DIVISION_TOTAL); }
  | ( '$quotient_e' { remainder = false; }
    | '$remainder_e' { remainder = true; }
    )
    { CVC4::api::Term n = SOLVER->mkVar(SOLVER->getRealSort(), "N");
      CVC4::api::Term d = SOLVER->mkVar(SOLVER->getRealSort(), "D");
      CVC4::api::Term formals = MK_TERM(api::BOUND_VAR_LIST, n, d);
      expr = MK_TERM(api::DIVISION_TOTAL, n, d);
      expr = MK_TERM(api::ITE, MK_TERM(api::GEQ, d, SOLVER->mkReal(0)),
                                      MK_TERM(api::TO_INTEGER, expr),
                                      MK_TERM(api::UMINUS, MK_TERM(api::TO_INTEGER, MK_TERM(api::UMINUS, expr))));
      if(remainder) {
        expr = MK_TERM(api::TO_INTEGER, MK_TERM(api::MINUS, n, MK_TERM(api::MULT, expr, d)));
      }
      expr = MK_TERM(api::LAMBDA, formals, expr);
=======
definedFun[CVC4::ParseOp& p]
@declarations {
  bool remainder = false;
}
  : '$uminus'
    {
      p.d_kind = kind::UMINUS;
    }
  | '$sum'
    {
      p.d_kind = kind::PLUS;
    }
  | '$difference'
    {
      p.d_kind = kind::MINUS;
    }
  | '$product'
    {
      p.d_kind = kind::MULT;
    }
  | '$quotient'
    {
      p.d_kind = kind::DIVISION_TOTAL;
    }
  | ( '$quotient_e' { remainder = false; }
    | '$remainder_e' { remainder = true; }
    )
    {
      Expr n = EXPR_MANAGER->mkBoundVar("N", EXPR_MANAGER->realType());
      Expr d = EXPR_MANAGER->mkBoundVar("D", EXPR_MANAGER->realType());
      Expr formals = MK_EXPR(kind::BOUND_VAR_LIST, n, d);
      Expr expr = MK_EXPR(kind::DIVISION_TOTAL, n, d);
      expr = MK_EXPR(kind::ITE,
                     MK_EXPR(kind::GEQ, d, MK_CONST(Rational(0))),
                     MK_EXPR(kind::TO_INTEGER, expr),
                     MK_EXPR(kind::UMINUS,
                             MK_EXPR(kind::TO_INTEGER,
                                     MK_EXPR(kind::UMINUS, expr))));
      if (remainder)
      {
        expr = MK_EXPR(
            kind::TO_INTEGER,
            MK_EXPR(kind::MINUS, n, MK_EXPR(kind::MULT, expr, d)));
      }
      p.d_kind = kind::LAMBDA;
      p.d_expr = MK_EXPR(kind::LAMBDA, formals, expr);
>>>>>>> 27e1a583
    }
  | ( '$quotient_t' { remainder = false; }
    | '$remainder_t' { remainder = true; }
    )
<<<<<<< HEAD
    { CVC4::api::Term n = SOLVER->mkVar(SOLVER->getRealSort(), "N");
      CVC4::api::Term d = SOLVER->mkVar(SOLVER->getRealSort(), "D");
      CVC4::api::Term formals = MK_TERM(api::BOUND_VAR_LIST, n, d);
      expr = MK_TERM(api::DIVISION_TOTAL, n, d);
      expr = MK_TERM(api::ITE, MK_TERM(api::GEQ, expr, SOLVER->mkReal(0)),
                                      MK_TERM(api::TO_INTEGER, expr),
                                      MK_TERM(api::UMINUS, MK_TERM(api::TO_INTEGER, MK_TERM(api::UMINUS, expr))));
      if(remainder) {
        expr = MK_TERM(api::TO_INTEGER, MK_TERM(api::MINUS, n, MK_TERM(api::MULT, expr, d)));
      }
      expr = MK_TERM(api::LAMBDA, formals, expr);
=======
    {
      Expr n = EXPR_MANAGER->mkBoundVar("N", EXPR_MANAGER->realType());
      Expr d = EXPR_MANAGER->mkBoundVar("D", EXPR_MANAGER->realType());
      Expr formals = MK_EXPR(kind::BOUND_VAR_LIST, n, d);
      Expr expr = MK_EXPR(kind::DIVISION_TOTAL, n, d);
      expr = MK_EXPR(kind::ITE,
                     MK_EXPR(kind::GEQ, expr, MK_CONST(Rational(0))),
                     MK_EXPR(kind::TO_INTEGER, expr),
                     MK_EXPR(kind::UMINUS,
                             MK_EXPR(kind::TO_INTEGER,
                                     MK_EXPR(kind::UMINUS, expr))));
      if (remainder)
      {
        expr = MK_EXPR(
            kind::TO_INTEGER,
            MK_EXPR(kind::MINUS, n, MK_EXPR(kind::MULT, expr, d)));
      }
      p.d_kind = kind::LAMBDA;
      p.d_expr = MK_EXPR(kind::LAMBDA, formals, expr);
>>>>>>> 27e1a583
    }
  | ( '$quotient_f' { remainder = false; }
    | '$remainder_f' { remainder = true; }
    )
<<<<<<< HEAD
    { CVC4::api::Term n = SOLVER->mkVar(SOLVER->getRealSort(), "N");
      CVC4::api::Term d = SOLVER->mkVar(SOLVER->getRealSort(), "D");
      CVC4::api::Term formals = MK_TERM(api::BOUND_VAR_LIST, n, d);
      expr = MK_TERM(api::DIVISION_TOTAL, n, d);
      expr = MK_TERM(api::TO_INTEGER, expr);
      if(remainder) {
        expr = MK_TERM(api::TO_INTEGER, MK_TERM(api::MINUS, n, MK_TERM(api::MULT, expr, d)));
      }
      expr = MK_TERM(api::LAMBDA, formals, expr);
    }
  | '$floor' { expr = EXPR_MANAGER->operatorOf(kind::TO_INTEGER); }
  | '$ceiling'
    { CVC4::api::Term n = SOLVER->mkVar(SOLVER->getRealSort(), "N");
      CVC4::api::Term formals = MK_TERM(api::BOUND_VAR_LIST, n);
      expr = MK_TERM(api::UMINUS, MK_TERM(api::TO_INTEGER, MK_TERM(api::UMINUS, n)));
      expr = MK_TERM(api::LAMBDA, formals, expr);
    }
  | '$truncate'
    { CVC4::api::Term n = SOLVER->mkVar(SOLVER->getRealSort(), "N");
      CVC4::api::Term formals = MK_TERM(api::BOUND_VAR_LIST, n);
      expr = MK_TERM(api::ITE, MK_TERM(api::GEQ, n, SOLVER->mkReal(0)),
                                      MK_TERM(api::TO_INTEGER, n),
                                      MK_TERM(api::UMINUS, MK_TERM(api::TO_INTEGER, MK_TERM(api::UMINUS, n))));
      expr = MK_TERM(api::LAMBDA, formals, expr);
    }
  | '$round'
    { CVC4::api::Term n = SOLVER->mkVar(SOLVER->getRealSort(), "N");
      CVC4::api::Term formals = MK_TERM(api::BOUND_VAR_LIST, n);
      CVC4::api::Term decPart = MK_TERM(api::MINUS, n, MK_TERM(api::TO_INTEGER, n));
      expr = MK_TERM(api::ITE, MK_TERM(api::LT, decPart, SOLVER->mkReal(1, 2)),
                                      // if decPart < 0.5, round down
                                      MK_TERM(api::TO_INTEGER, n),
             MK_TERM(api::ITE, MK_TERM(api::GT, decPart, SOLVER->mkReal(1, 2)),
                                      // if decPart > 0.5, round up
                                      MK_TERM(api::TO_INTEGER, MK_TERM(api::PLUS, n, SOLVER->mkReal(1))),
                                      // if decPart == 0.5, round to nearest even integer:
                                      // result is: to_int(n/2 + .5) * 2
                                      MK_TERM(api::MULT, MK_TERM(api::TO_INTEGER, MK_TERM(api::PLUS, MK_TERM(api::DIVISION_TOTAL, n, MK_CONST(Rational(2))), SOLVER->mkReal(1, 2))), SOLVER->mkReal(2, 1))));
      expr = MK_TERM(api::LAMBDA, formals, expr);
    }
  | '$to_int' { expr = EXPR_MANAGER->operatorOf(kind::TO_INTEGER); }
  | '$to_rat' { expr = EXPR_MANAGER->operatorOf(kind::TO_REAL); }
  | '$to_real' { expr = EXPR_MANAGER->operatorOf(kind::TO_REAL); }
=======
    {
      Expr n = EXPR_MANAGER->mkBoundVar("N", EXPR_MANAGER->realType());
      Expr d = EXPR_MANAGER->mkBoundVar("D", EXPR_MANAGER->realType());
      Expr formals = MK_EXPR(kind::BOUND_VAR_LIST, n, d);
      Expr expr = MK_EXPR(kind::DIVISION_TOTAL, n, d);
      expr = MK_EXPR(kind::TO_INTEGER, expr);
      if (remainder)
      {
        expr = MK_EXPR(kind::TO_INTEGER,
                       MK_EXPR(kind::MINUS, n, MK_EXPR(kind::MULT, expr, d)));
      }
      p.d_kind = kind::LAMBDA;
      p.d_expr = MK_EXPR(kind::LAMBDA, formals, expr);
    }
  | '$floor'
    {
      p.d_kind = kind::TO_INTEGER;
    }
  | '$ceiling'
    {
      Expr n = EXPR_MANAGER->mkBoundVar("N", EXPR_MANAGER->realType());
      Expr formals = MK_EXPR(kind::BOUND_VAR_LIST, n);
      Expr expr = MK_EXPR(kind::UMINUS,
                          MK_EXPR(kind::TO_INTEGER, MK_EXPR(kind::UMINUS, n)));
      p.d_kind = kind::LAMBDA;
      p.d_expr = MK_EXPR(kind::LAMBDA, formals, expr);
    }
  | '$truncate'
    {
      Expr n = EXPR_MANAGER->mkBoundVar("N", EXPR_MANAGER->realType());
      Expr formals = MK_EXPR(kind::BOUND_VAR_LIST, n);
      Expr expr =
          MK_EXPR(kind::ITE,
                  MK_EXPR(kind::GEQ, n, MK_CONST(Rational(0))),
                  MK_EXPR(kind::TO_INTEGER, n),
                  MK_EXPR(kind::UMINUS,
                          MK_EXPR(kind::TO_INTEGER, MK_EXPR(kind::UMINUS, n))));
      p.d_kind = kind::LAMBDA;
      p.d_expr = MK_EXPR(kind::LAMBDA, formals, expr);
    }
  | '$round'
    {
      Expr n = EXPR_MANAGER->mkBoundVar("N", EXPR_MANAGER->realType());
      Expr formals = MK_EXPR(kind::BOUND_VAR_LIST, n);
      Expr decPart = MK_EXPR(kind::MINUS, n, MK_EXPR(kind::TO_INTEGER, n));
      Expr expr = MK_EXPR(
          kind::ITE,
          MK_EXPR(kind::LT, decPart, MK_CONST(Rational(1, 2))),
          // if decPart < 0.5, round down
          MK_EXPR(kind::TO_INTEGER, n),
          MK_EXPR(kind::ITE,
                  MK_EXPR(kind::GT, decPart, MK_CONST(Rational(1, 2))),
                  // if decPart > 0.5, round up
                  MK_EXPR(kind::TO_INTEGER,
                          MK_EXPR(kind::PLUS, n, MK_CONST(Rational(1)))),
                  // if decPart == 0.5, round to nearest even integer:
                  // result is: to_int(n/2 + .5) * 2
                  MK_EXPR(kind::MULT,
                          MK_EXPR(kind::TO_INTEGER,
                                  MK_EXPR(kind::PLUS,
                                          MK_EXPR(kind::DIVISION_TOTAL,
                                                  n,
                                                  MK_CONST(Rational(2))),
                                          MK_CONST(Rational(1, 2)))),
                          MK_CONST(Rational(2)))));
      p.d_kind = kind::LAMBDA;
      p.d_expr = MK_EXPR(kind::LAMBDA, formals, expr);
      }
  | '$to_int'
    {
      p.d_kind = kind::TO_INTEGER;
    }
  | '$to_rat'
    {
      p.d_kind = kind::TO_REAL;
    }
  | '$to_real'
    {
      p.d_kind = kind::TO_REAL;
    }
>>>>>>> 27e1a583
  ;

//%----Pure CNF should not use $true or $false in problems, and use $false only
//%----at the roots of a refutation.

equalOp[bool& equal]
  : EQUAL_TOK    { equal = true; }
  | DISEQUAL_TOK { equal = false; }
  ;

term[CVC4::api::Term& expr]
  : functionTerm[expr]
  | conditionalTerm[expr]
  | simpleTerm[expr]
  | letTerm[expr]
  ;

letTerm[CVC4::api::Term& expr]
@declarations {
  CVC4::api::Term lhs, rhs;
}
  : '$let_ft' LPAREN_TOK { PARSER_STATE->pushScope(); }
    tffLetFormulaDefn[lhs, rhs] COMMA_TOK
    term[expr]
    { PARSER_STATE->popScope();
      expr = expr.substitute(lhs, rhs);
    }
    RPAREN_TOK
  | '$let_tt' LPAREN_TOK { PARSER_STATE->pushScope(); }
    tffLetTermDefn[lhs, rhs] COMMA_TOK
    term[expr]
    { PARSER_STATE->popScope();
      expr = expr.substitute(lhs, rhs);
    }
    RPAREN_TOK
  ;

/* Not an application */
simpleTerm[CVC4::api::Term& expr]
  : variable[expr]
  | NUMBER { expr = PARSER_STATE->d_tmp_expr; }
  | DISTINCT_OBJECT { expr = PARSER_STATE->convertStrToUnsorted(AntlrInput::tokenText($DISTINCT_OBJECT)); }
  ;

/* Not an application */
thfSimpleTerm[CVC4::api::Term& expr]
  : NUMBER { expr = PARSER_STATE->d_tmp_expr; }
  | DISTINCT_OBJECT
    {
      expr = PARSER_STATE->convertStrToUnsorted(
          AntlrInput::tokenText($DISTINCT_OBJECT));
    }
  ;

functionTerm[CVC4::api::Term& expr]
@declarations {
<<<<<<< HEAD
  std::vector<CVC4::api::Term> args;
}
  : plainTerm[expr]
  | definedFun[expr] LPAREN_TOK arguments[args] RPAREN_TOK
    { expr = PARSER_STATE->mkBuiltinApp(expr, args); }
// | <system_term>
=======
  std::vector<CVC4::Expr> args;
  ParseOp p;
}
  : plainTerm[expr]
  | definedFun[p] LPAREN_TOK arguments[args] RPAREN_TOK
    {
      expr = PARSER_STATE->applyParseOp(p, args);
    }
>>>>>>> 27e1a583
  ;

conditionalTerm[CVC4::api::Term& expr]
@declarations {
  CVC4::api::Term expr2, expr3;
}
  : '$ite_t' LPAREN_TOK tffLogicFormula[expr] COMMA_TOK term[expr2] COMMA_TOK term[expr3] RPAREN_TOK
<<<<<<< HEAD
    { expr = MK_TERM(api::ITE, expr, expr2, expr3); }
=======
    { expr = EXPR_MANAGER->mkExpr(kind::ITE, expr, expr2, expr3); }
>>>>>>> 27e1a583
  ;

plainTerm[CVC4::api::Term& expr]
@declarations {
  std::string name;
<<<<<<< HEAD
  std::vector<api::Term> args;
=======
  std::vector<Expr> args;
  ParseOp p;
>>>>>>> 27e1a583
}
  : atomicWord[p.d_name] (LPAREN_TOK arguments[args] RPAREN_TOK)?
    {
      expr = args.empty() ? PARSER_STATE->parseOpToExpr(p)
                          : PARSER_STATE->applyParseOp(p, args);
    }
  ;

arguments[std::vector<CVC4::api::Term>& args]
@declarations {
  CVC4::api::Term expr;
}
  :
  term[expr] { args.push_back(expr); } ( COMMA_TOK term[expr] { args.push_back(expr); } )*
  ;

variable[CVC4::api::Term& expr]
  : UPPER_WORD
    {
      std::string name = AntlrInput::tokenText($UPPER_WORD);
      if(!PARSER_STATE->cnf() || PARSER_STATE->isDeclared(name)) {
        expr = PARSER_STATE->getVariable(name);
      } else {
        expr = PARSER_STATE->mkBoundVar(name, PARSER_STATE->d_unsorted);
        if(PARSER_STATE->cnf()) PARSER_STATE->addFreeVar(expr);
      }
    }
    ;

/*******/
/* FOF */
fofFormula[CVC4::api::Term& expr] : fofLogicFormula[expr] ;

fofLogicFormula[CVC4::api::Term& expr]
@declarations {
  tptp::NonAssoc na;
  std::vector< CVC4::api::Term > args;
  CVC4::api::Term expr2;
}
  : fofUnitaryFormula[expr]
    ( // Non-associative: <=> <~> ~& ~|
      ( fofBinaryNonAssoc[na] fofUnitaryFormula[expr2]
        { switch(na) {
           case tptp::NA_IFF:
             expr = MK_TERM(api::EQUAL,expr,expr2);
             break;
           case tptp::NA_REVIFF:
             expr = MK_TERM(api::XOR,expr,expr2);
             break;
           case tptp::NA_IMPLIES:
             expr = MK_TERM(api::IMPLIES,expr,expr2);
             break;
           case tptp::NA_REVIMPLIES:
             expr = MK_TERM(api::IMPLIES,expr2,expr);
             break;
           case tptp::NA_REVOR:
             expr = MK_TERM(api::NOT,MK_TERM(api::OR,expr,expr2));
             break;
           case tptp::NA_REVAND:
             expr = MK_TERM(api::NOT,MK_TERM(api::AND,expr,expr2));
             break;
          }
        }
      )
    | // N-ary and &
      ( { args.push_back(expr); }
        ( AND_TOK fofUnitaryFormula[expr] { args.push_back(expr); } )+
        { expr = MK_TERM(api::AND, args); }
      )
    | // N-ary or |
      ( { args.push_back(expr); }
        ( OR_TOK fofUnitaryFormula[expr] { args.push_back(expr); } )+
        { expr = MK_TERM(api::OR, args); }
      )
    )?
  ;

fofUnitaryFormula[CVC4::api::Term& expr]
@declarations {
  api::Kind kind;
  std::vector< CVC4::api::Term > bv;
}
  : atomicFormula[expr]
  | LPAREN_TOK fofLogicFormula[expr] RPAREN_TOK
  | NOT_TOK fofUnitaryFormula[expr] { expr = MK_TERM(api::NOT,expr); }
  | // Quantified
    folQuantifier[kind] LBRACK_TOK {PARSER_STATE->pushScope();}
    ( bindvariable[expr] { bv.push_back(expr); }
      ( COMMA_TOK bindvariable[expr] { bv.push_back(expr); } )* ) RBRACK_TOK
    COLON_TOK fofUnitaryFormula[expr]
    { PARSER_STATE->popScope();
      expr = MK_TERM(kind, MK_TERM(api::BOUND_VAR_LIST, bv), expr);
    }
  ;

bindvariable[CVC4::api::Term& expr]
  : UPPER_WORD
    { std::string name = AntlrInput::tokenText($UPPER_WORD);
      expr = PARSER_STATE->mkBoundVar(name, PARSER_STATE->d_unsorted);
    }
  ;

fofBinaryNonAssoc[CVC4::parser::tptp::NonAssoc& na]
  : IFF_TOK      { na = tptp::NA_IFF; }
  | REVIFF_TOK   { na = tptp::NA_REVIFF; }
  | REVOR_TOK    { na = tptp::NA_REVOR; }
  | REVAND_TOK   { na = tptp::NA_REVAND; }
  | IMPLIES_TOK    { na = tptp::NA_IMPLIES; }
  | REVIMPLIES_TOK { na = tptp::NA_REVIMPLIES; }
  ;

folQuantifier[CVC4::api::Kind& kind]
  : FORALL_TOK { kind = api::FORALL; }
  | EXISTS_TOK { kind = api::EXISTS; }
  ;

/*******/
/* THF */

thfQuantifier[CVC4::api::Kind& kind]
  : FORALL_TOK { kind = api::FORALL; }
  | EXISTS_TOK { kind = api::EXISTS; }
  | LAMBDA_TOK { kind = api::LAMBDA; }
  | CHOICE_TOK { kind = api::CHOICE; }
  | DEF_DESC_TOK
    {
      UNSUPPORTED("Description quantifier");
    }
  | (TH1_UN_A | TH1_UN_E)
    {
      UNSUPPORTED("TH1 operator");
    }
  ;

thfAtomTyping[CVC4::Command*& cmd]
// for now only supports mapping types (i.e. no applied types)
@declarations {
  CVC4::api::Term expr;
  CVC4::api::Sort type;
  std::string name;
}
  : LPAREN_TOK thfAtomTyping[cmd] RPAREN_TOK
  | nameN[name] COLON_TOK
    ( '$tType'
      {
        if (PARSER_STATE->isDeclared(name, SYM_SORT))
        {
          // duplicate declaration is fine, they're compatible
          cmd = new EmptyCommand("compatible redeclaration of sort " + name);
        }
        else if (PARSER_STATE->isDeclared(name, SYM_VARIABLE))
        {
          // error: cannot be both sort and constant
          PARSER_STATE->parseError(
              "Symbol `" + name
              + "' previously declared as a constant; cannot also be a sort");
        }
        else
        {
          // as yet, it's undeclared
          api::Sort type = PARSER_STATE->mkSort(name);
          cmd = new DeclareTypeCommand(name, 0, type.getType());
        }
      }
    | parseThfType[type]
      {
        if (PARSER_STATE->isDeclared(name, SYM_SORT))
        {
          // error: cannot be both sort and constant
          PARSER_STATE->parseError("Symbol `" + name
                                   + "' previously declared as a sort");
          cmd = new EmptyCommand("compatible redeclaration of sort " + name);
        }
        else if (PARSER_STATE->isDeclared(name, SYM_VARIABLE))
        {
          if (type == PARSER_STATE->getVariable(name).getSort())
          {
            // duplicate declaration is fine, they're compatible
            cmd = new EmptyCommand("compatible redeclaration of constant "
                                   + name);
          }
          else
          {
            // error: sorts incompatible
            PARSER_STATE->parseError(
                "Symbol `" + name
                + "' declared previously with a different sort");
          }
        }
        else
        {
<<<<<<< HEAD
          // as yet, it's undeclared
          CVC4::api::Term freshExpr;
=======
          // as of yet, it's undeclared
          CVC4::Expr freshExpr;
>>>>>>> 27e1a583
          if (type.isFunction())
          {
            freshExpr = PARSER_STATE->mkVar(name, type);
          }
          else
          {
            freshExpr = PARSER_STATE->mkVar(name, type);
          }
          cmd = new DeclareFunctionCommand(name, freshExpr.getExpr(), type.getType());
        }
      }
    )
  ;

thfLogicFormula[CVC4::api::Term& expr]
@declarations {
  tptp::NonAssoc na;
  std::vector< CVC4::api::Term > args;
  CVC4::api::Term expr2;
  bool equal;
}
  //prefix unary formula case
  // ~
  : thfUnitaryFormula[expr]
    ( // Equality: =
      equalOp[equal]
      thfUnitaryFormula[expr2]
      {
        if (expr.getExpr().getKind() == kind::BUILTIN && expr2.getExpr().getKind() != kind::BUILTIN)
        {
          // make expr with a lambda of the same type as expr
          PARSER_STATE->mkLambdaWrapper(expr, expr2.getSort());
        }
        else if (expr2.getExpr().getKind() == kind::BUILTIN
                 && expr.getExpr().getKind() != kind::BUILTIN)
        {
          // make expr2 with a lambda of the same type as expr
          PARSER_STATE->mkLambdaWrapper(expr2, expr.getSort());
        }
        else if (expr.getExpr().getKind() == kind::BUILTIN
                 && expr2.getExpr().getKind() == kind::BUILTIN)
        {
          // TODO create whatever lambda
        }
<<<<<<< HEAD
        expr = MK_TERM(api::EQUAL, expr, expr2);
=======
        args.push_back(expr);
        args.push_back(expr2);
        ParseOp p(kind::EQUAL);
        expr = PARSER_STATE->applyParseOp(p, args);
>>>>>>> 27e1a583
        if (!equal)
        {
          expr = MK_TERM(api::NOT, expr);
        }
      }
    | // Non-associative: <=> <~> ~& ~|
      fofBinaryNonAssoc[na] thfUnitaryFormula[expr2]
      {
<<<<<<< HEAD
        switch(na) {
         case tptp::NA_IFF:
           expr = MK_TERM(api::EQUAL,expr,expr2);
           break;
         case tptp::NA_REVIFF:
           expr = MK_TERM(api::XOR,expr,expr2);
           break;
         case tptp::NA_IMPLIES:
           expr = MK_TERM(api::IMPLIES,expr,expr2);
           break;
         case tptp::NA_REVIMPLIES:
           expr = MK_TERM(api::IMPLIES,expr2,expr);
           break;
         case tptp::NA_REVOR:
           expr = MK_TERM(api::NOT,MK_TERM(api::OR,expr,expr2));
           break;
         case tptp::NA_REVAND:
           expr = MK_TERM(api::NOT,MK_TERM(api::AND,expr,expr2));
           break;
=======
        switch (na)
        {
          case tptp::NA_IFF: expr = MK_EXPR(kind::EQUAL, expr, expr2); break;
          case tptp::NA_REVIFF: expr = MK_EXPR(kind::XOR, expr, expr2); break;
          case tptp::NA_IMPLIES: expr = MK_EXPR(kind::IMPLIES, expr, expr2); break;
          case tptp::NA_REVIMPLIES: expr = MK_EXPR(kind::IMPLIES, expr2, expr); break;
          case tptp::NA_REVOR:
            expr = MK_EXPR(kind::NOT, MK_EXPR(kind::OR, expr, expr2));
            break;
          case tptp::NA_REVAND:
            expr = MK_EXPR(kind::NOT, MK_EXPR(kind::AND, expr, expr2));
            break;
>>>>>>> 27e1a583
        }
      }
    | // N-ary and &
      ( { args.push_back(expr); }
        ( AND_TOK thfUnitaryFormula[expr] { args.push_back(expr); } )+
        {
          expr = MK_TERM(api::AND, args);
        }
      )
    | // N-ary or |
      ( { args.push_back(expr); }
        ( OR_TOK thfUnitaryFormula[expr] { args.push_back(expr); } )+
        {
          expr = MK_TERM(api::OR, args);
        }
      )
    | // N-ary @ |
      //
      // @ (denoting apply) is left-associative and lambda is right-associative.
      // ^ [X] : ^ [Y] : f @ g (where f is a <thf_apply_formula> and g is a
      // <thf_unitary_formula>) should be parsed as: (^ [X] : (^ [Y] : f)) @ g.
      // That is, g is not in the scope of either lambda.
      { args.push_back(expr); }
      ( APP_TOK
        (
         thfUnitaryFormula[expr] { args.push_back(expr); }
         | LBRACK_TOK
           { UNSUPPORTED("Tuple terms"); }
           thfTupleForm[args]
           RBRACK_TOK
        )
      )+
      {
        expr = args[0];
        // also add case for total applications
        if (expr.getExpr().getKind() == kind::BUILTIN)
        {
          args.erase(args.begin());
          expr = PARSER_STATE->mkBuiltinApp(expr, args);
        }
        else
        {
          // check if any argument is a bultin node, e.g. "~", and create a
          // lambda wrapper then, e.g. (\lambda x. ~ x)
          for (unsigned i = 1; i < args.size(); ++i)
          {
            // create a lambda wrapper, e.g. (\lambda x. ~ x)
            if (args[i].getExpr().getKind() != kind::BUILTIN)
            {
              continue;
            }
            PARSER_STATE->mkLambdaWrapper(
                args[i],
                args[0].getSort().getFunctionDomainSorts()[i - 1]);
          }
          for (unsigned i = 1; i < args.size(); ++i)
          {
            expr = MK_TERM(api::HO_APPLY, expr.getExpr(), args[i].getExpr());
          }
        }
      }
    )?
  ;

thfTupleForm[std::vector<CVC4::api::Term>& args]
@declarations {
  CVC4::api::Term expr;
}
  : thfUnitaryFormula[expr]
   { args.push_back(expr); }
   ( COMMA_TOK thfUnitaryFormula[expr] { args.push_back(expr); } )+
;

thfUnitaryFormula[CVC4::api::Term& expr]
@declarations {
  api::Kind kind;
  std::vector< CVC4::api::Term > bv;
  CVC4::api::Term expr2;
  bool equal;
}
  : variable[expr]
  | thfAtomicFormula[expr]
  | LPAREN_TOK
    thfLogicFormula[expr]
    RPAREN_TOK
  | NOT_TOK
<<<<<<< HEAD
    { expr = EXPR_MANAGER->operatorOf(kind::NOT); }
    (thfUnitaryFormula[expr2] { expr = PARSER_STATE->mkBuiltinApp(expr,expr2); })?
=======
    {
      ParseOp p(kind::NOT);
      expr = PARSER_STATE->parseOpToExpr(p);
    }
    (thfUnitaryFormula[expr2] { expr = MK_EXPR(expr,expr2); })?
>>>>>>> 27e1a583
  | // Quantified
    thfQuantifier[kind]
    LBRACK_TOK {PARSER_STATE->pushScope();}
    thfBindVariable[expr]
    {
      bv.push_back(expr);
    }
    ( COMMA_TOK thfBindVariable[expr]
     {
       bv.push_back(expr);
     }
     )*
    RBRACK_TOK COLON_TOK
    thfUnitaryFormula[expr]
    {
      PARSER_STATE->popScope();
      // handle lambda case, in which return type must be flattened and the
      // auxiliary variables introduced in the proccess must be added no the
      // variable list
      //
      // see documentation of mkFlatFunctionType for how it's done
      //
      // flatten body via flattening its type
      std::vector<api::Sort> sorts;
      std::vector<api::Term> flattenVars;
      PARSER_STATE->mkFlatFunctionType(sorts, expr.getSort(), flattenVars);
      if (!flattenVars.empty())
      {
        // apply body of lambda to flatten vars
        expr = PARSER_STATE->mkHoApply(expr, flattenVars);
        // add variables to BOUND_VAR_LIST
        bv.insert(bv.end(), flattenVars.begin(), flattenVars.end());
      }
      expr = MK_TERM(kind, MK_TERM(api::BOUND_VAR_LIST, bv), expr);
    }
  ;

/*******/
/* TFF */
tffFormula[CVC4::api::Term& expr] : tffLogicFormula[expr];

tffTypedAtom[CVC4::Command*& cmd]
@declarations {
  CVC4::api::Term expr;
  CVC4::api::Sort type;
  std::string name;
}
  : LPAREN_TOK tffTypedAtom[cmd] RPAREN_TOK
  | nameN[name] COLON_TOK
    ( '$tType'
      { if(PARSER_STATE->isDeclared(name, SYM_SORT)) {
          // duplicate declaration is fine, they're compatible
          cmd = new EmptyCommand("compatible redeclaration of sort " + name);
        } else if(PARSER_STATE->isDeclared(name, SYM_VARIABLE)) {
          // error: cannot be both sort and constant
          PARSER_STATE->parseError("Symbol `" + name + "' previously declared as a constant; cannot also be a sort");
        } else {
          // as yet, it's undeclared
          api::Sort type = PARSER_STATE->mkSort(name);
          cmd = new DeclareTypeCommand(name, 0, type.getType());
        }
      }
    | parseType[type]
      { if(PARSER_STATE->isDeclared(name, SYM_SORT)) {
          // error: cannot be both sort and constant
          PARSER_STATE->parseError("Symbol `" + name + "' previously declared as a sort");
          cmd = new EmptyCommand("compatible redeclaration of sort " + name);
        } else if(PARSER_STATE->isDeclared(name, SYM_VARIABLE)) {
          if(type == PARSER_STATE->getVariable(name).getSort()) {
            // duplicate declaration is fine, they're compatible
            cmd = new EmptyCommand("compatible redeclaration of constant " + name);
          } else {
            // error: sorts incompatible
            PARSER_STATE->parseError("Symbol `" + name + "' declared previously with a different sort");
          }
        } else {
          // as yet, it's undeclared
          CVC4::api::Term expr = PARSER_STATE->mkVar(name, type);
          cmd = new DeclareFunctionCommand(name, expr.getExpr(), type.getType());
        }
      }
    )
  ;

tffLogicFormula[CVC4::api::Term& expr]
@declarations {
  tptp::NonAssoc na;
  std::vector< CVC4::api::Term > args;
  CVC4::api::Term expr2;
}
  : tffUnitaryFormula[expr]
    ( // Non Assoc <=> <~> ~& ~|
      ( fofBinaryNonAssoc[na] tffUnitaryFormula[expr2]
        { switch(na) {
           case tptp::NA_IFF:
             expr = MK_TERM(api::EQUAL,expr,expr2);
             break;
           case tptp::NA_REVIFF:
             expr = MK_TERM(api::XOR,expr,expr2);
             break;
           case tptp::NA_IMPLIES:
             expr = MK_TERM(api::IMPLIES,expr,expr2);
             break;
           case tptp::NA_REVIMPLIES:
             expr = MK_TERM(api::IMPLIES,expr2,expr);
             break;
           case tptp::NA_REVOR:
             expr = MK_TERM(api::NOT,MK_TERM(api::OR,expr,expr2));
             break;
           case tptp::NA_REVAND:
             expr = MK_TERM(api::NOT,MK_TERM(api::AND,expr,expr2));
             break;
          }
        }
      )
    | // And &
      ( { args.push_back(expr); }
        ( AND_TOK tffUnitaryFormula[expr] { args.push_back(expr); } )+
        { expr = MK_TERM(api::AND,args); }
      )
    | // Or |
      ( { args.push_back(expr); }
        ( OR_TOK tffUnitaryFormula[expr] { args.push_back(expr); } )+
        { expr = MK_TERM(api::OR,args); }
      )
    )?
  ;

tffUnitaryFormula[CVC4::api::Term& expr]
@declarations {
  api::Kind kind;
  std::vector< CVC4::api::Term > bv;
  CVC4::api::Term lhs, rhs;
}
  : atomicFormula[expr]
  | LPAREN_TOK tffLogicFormula[expr] RPAREN_TOK
  | NOT_TOK tffUnitaryFormula[expr] { expr = MK_TERM(api::NOT,expr); }
  | // Quantified
    folQuantifier[kind] LBRACK_TOK {PARSER_STATE->pushScope();}
    ( tffbindvariable[expr] { bv.push_back(expr); }
      ( COMMA_TOK tffbindvariable[expr] { bv.push_back(expr); } )* ) RBRACK_TOK
    COLON_TOK tffUnitaryFormula[expr]
    { PARSER_STATE->popScope();
      expr = MK_TERM(kind, MK_TERM(api::BOUND_VAR_LIST, bv), expr);
    }
  | '$ite_f' LPAREN_TOK tffLogicFormula[expr] COMMA_TOK tffLogicFormula[lhs] COMMA_TOK tffLogicFormula[rhs] RPAREN_TOK
<<<<<<< HEAD
    { expr = MK_TERM(api::ITE, expr, lhs, rhs); }
=======
    { expr = EXPR_MANAGER->mkExpr(kind::ITE, expr, lhs, rhs); }
>>>>>>> 27e1a583
  | '$let_tf' LPAREN_TOK { PARSER_STATE->pushScope(); }
    tffLetTermDefn[lhs, rhs] COMMA_TOK
    tffFormula[expr]
    { PARSER_STATE->popScope();
      expr = expr.substitute(lhs, rhs);
    }
    RPAREN_TOK
  | '$let_ff' LPAREN_TOK { PARSER_STATE->pushScope(); }
    tffLetFormulaDefn[lhs, rhs] COMMA_TOK
    tffFormula[expr]
    { PARSER_STATE->popScope();
      expr = expr.substitute(lhs, rhs);
    }
    RPAREN_TOK
  ;

tffLetTermDefn[CVC4::api::Term& lhs, CVC4::api::Term& rhs]
@declarations {
  std::vector<CVC4::api::Term> bvlist;
}
  : (FORALL_TOK LBRACK_TOK tffVariableList[bvlist] RBRACK_TOK COLON_TOK)*
    tffLetTermBinding[bvlist, lhs, rhs]
  ;

tffLetTermBinding[std::vector<CVC4::api::Term>& bvlist, CVC4::api::Term& lhs, CVC4::api::Term& rhs]
  : term[lhs] EQUAL_TOK term[rhs]
    { PARSER_STATE->checkLetBinding(bvlist, lhs, rhs, false);
<<<<<<< HEAD
      std::vector<api::Term> lchildren;
      Expr elhs = lhs.getExpr();
      for( unsigned i=0, nchild = elhs.getNumChildren(); i<nchild; i++)
      {
        lchildren.push_back(api::Term(elhs[i]));
      }
      rhs = MK_TERM(api::LAMBDA, MK_TERM(api::BOUND_VAR_LIST, lchildren), rhs);
      lhs = api::Term(lhs.getExpr().getOperator());
=======
      rhs = MK_EXPR(kind::LAMBDA, MK_EXPR(kind::BOUND_VAR_LIST, lhs.getChildren()), rhs);
      lhs = lhs.getOperator();
>>>>>>> 27e1a583
    }
  | LPAREN_TOK tffLetTermBinding[bvlist, lhs, rhs] RPAREN_TOK
  ;

tffLetFormulaDefn[CVC4::api::Term& lhs, CVC4::api::Term& rhs]
@declarations {
  std::vector<CVC4::api::Term> bvlist;
}
  : (FORALL_TOK LBRACK_TOK tffVariableList[bvlist] RBRACK_TOK COLON_TOK)*
    tffLetFormulaBinding[bvlist, lhs, rhs]
  ;

tffLetFormulaBinding[std::vector<CVC4::api::Term>& bvlist, CVC4::api::Term& lhs, CVC4::api::Term& rhs]
  : atomicFormula[lhs] IFF_TOK tffUnitaryFormula[rhs]
    { PARSER_STATE->checkLetBinding(bvlist, lhs, rhs, true);
<<<<<<< HEAD
      std::vector<api::Term> lchildren;
      Expr elhs = lhs.getExpr();
      for( unsigned i=0, nchild = elhs.getNumChildren(); i<nchild; i++)
      {
        lchildren.push_back(api::Term(elhs[i]));
      }
      rhs = MK_TERM(api::LAMBDA, MK_TERM(api::BOUND_VAR_LIST, lchildren), rhs);
      lhs = api::Term(lhs.getExpr().getOperator());
=======
      rhs = MK_EXPR(kind::LAMBDA, MK_EXPR(kind::BOUND_VAR_LIST, lhs.getChildren()), rhs);
      lhs = lhs.getOperator();
>>>>>>> 27e1a583
    }
  | LPAREN_TOK tffLetFormulaBinding[bvlist, lhs, rhs] RPAREN_TOK
  ;

thfBindVariable[CVC4::api::Term& expr]
@declarations {
  std::string name;
  CVC4::api::Sort type = PARSER_STATE->d_unsorted;
}
  : UPPER_WORD
    { name = AntlrInput::tokenText($UPPER_WORD); }
    ( COLON_TOK parseThfType[type] )?
    {
      expr = PARSER_STATE->mkBoundVar(name, type);
    }
  ;


tffbindvariable[CVC4::api::Term& expr]
@declarations {
  CVC4::api::Sort type = PARSER_STATE->d_unsorted;
}
  : UPPER_WORD
    ( COLON_TOK parseType[type] )?
    { std::string name = AntlrInput::tokenText($UPPER_WORD);
      expr = PARSER_STATE->mkBoundVar(name, type);
    }
  ;

// bvlist is accumulative; it can already contain elements
// on the way in, which are left undisturbed
tffVariableList[std::vector<CVC4::api::Term>& bvlist]
@declarations {
  CVC4::api::Term e;
}
  : tffbindvariable[e] { bvlist.push_back(e); }
    ( COMMA_TOK tffbindvariable[e] { bvlist.push_back(e); } )*
  ;

parseThfType[CVC4::api::Sort& type]
// assumes only mapping types (arrows), no tuple type
@declarations {
  std::vector<CVC4::api::Sort> sorts;
}
  : thfType[type] { sorts.push_back(type); }
    (
     (ARROW_TOK | TIMES_TOK) thfType[type] { sorts.push_back(type); }
    )*
    {
      if (sorts.size() < 1)
      {
        type = sorts[0];
      }
      else
      {
        api::Sort range = sorts.back();
        sorts.pop_back();
        type = PARSER_STATE->mkFlatFunctionType(sorts, range);
      }
    }
  ;

thfType[CVC4::api::Sort& type]
// assumes only mapping types (arrows), no tuple type
  : simpleType[type]
    | LPAREN_TOK parseThfType[type] RPAREN_TOK
    | LBRACK_TOK { UNSUPPORTED("Tuple types"); } parseThfType[type] RBRACK_TOK
  ;

parseType[CVC4::api::Sort & type]
@declarations
{
  std::vector<CVC4::api::Sort> v;
}
  : simpleType[type]
  | ( simpleType[type] { v.push_back(type); }
    | LPAREN_TOK simpleType[type] { v.push_back(type); }
      ( TIMES_TOK simpleType[type] { v.push_back(type); } )+
      RPAREN_TOK
    )
    ARROW_TOK simpleType[type]
    { type = SOLVER->mkFunctionSort(v,type);
    }
  ;

// non-function types
simpleType[CVC4::api::Sort& type]
@declarations {
  std::string name;
}
  : DEFINED_SYMBOL
    { std::string s = AntlrInput::tokenText($DEFINED_SYMBOL);
      if(s == "\$i") type = PARSER_STATE->d_unsorted;
      else if(s == "\$o") type = SOLVER->getBooleanSort();
      else if(s == "\$int") type = SOLVER->getIntegerSort();
      else if(s == "\$rat") type = SOLVER->getRealSort();
      else if(s == "\$real") type = SOLVER->getRealSort();
      else if(s == "\$tType") PARSER_STATE->parseError("Type of types `\$tType' cannot be used here");
      else PARSER_STATE->parseError("unknown defined type `" + s + "'");
    }
  | atomicWord[name]
    { type = PARSER_STATE->getSort(name); }
  ;

/***********************************************/
/* Anything well parenthesis */

anything
  : LPAREN_TOK anything* RPAREN_TOK
  | LBRACK_TOK anything* RBRACK_TOK
  | COMMA_TOK
  | DOT_TOK
  | COLON_TOK
  | OR_TOK
  | NOT_TOK
  | FORALL_TOK
  | EXISTS_TOK
  | AND_TOK
  | IFF_TOK
  | IMPLIES_TOK
  | REVIMPLIES_TOK
  | REVIFF_TOK
  | REVOR_TOK
  | REVAND_TOK
  | TIMES_TOK
  | PLUS_TOK
  | MINUS_TOK
  | TRUE_TOK
  | FALSE_TOK
  | EQUAL_TOK
  | DISEQUAL_TOK
  | CNF_TOK
  | FOF_TOK
  | THF_TOK
  | TFF_TOK
  | TYPE_TOK
  | INCLUDE_TOK
  | DISTINCT_OBJECT
  | UPPER_WORD
  | LOWER_WORD
  | LOWER_WORD_SINGLE_QUOTED
  | SINGLE_QUOTED
  | NUMBER
  | DEFINED_SYMBOL
  ;
/*********/

//punctuation
COMMA_TOK  : ',';
DOT_TOK    : '.';
LPAREN_TOK : '(';
RPAREN_TOK : ')';
LBRACK_TOK : '[';
RBRACK_TOK : ']';
COLON_TOK  : ':';

// typing
ARROW_TOK   : '>';
SUBTYPE_TOK : '>>';

//operator
OR_TOK         : '|';
NOT_TOK        : '~';
FORALL_TOK     : '!';
EXISTS_TOK     : '?';
LAMBDA_TOK     : '^';
CHOICE_TOK     : '@+';
DEF_DESC_TOK   : '@-';
AND_TOK        : '&';
IFF_TOK        : '<=>';
IMPLIES_TOK    : '=>';
REVIMPLIES_TOK : '<=';
REVIFF_TOK     : '<~>';
REVOR_TOK      : '~|';
REVAND_TOK     : '~&';
TIMES_TOK      : '*';
PLUS_TOK       : '+';
MINUS_TOK      : '-';
APP_TOK        : '@';

TH1_UN_A       : '!!';
TH1_UN_E       : '??';

//predicate
TRUE_TOK     : '$true';
FALSE_TOK    : '$false';
EQUAL_TOK    : '=';
DISEQUAL_TOK : '!=';

//KEYWORD
CNF_TOK     : 'cnf';
FOF_TOK     : 'fof';
THF_TOK     : 'thf';
TFF_TOK     : 'tff';
TYPE_TOK    : 'type';
INCLUDE_TOK : 'include';

//Other defined symbols, must be defined after all the other
DEFINED_SYMBOL : '$' LOWER_WORD;

/*********/
/* Token */

/*
 * Matches and skips whitespace in the input.
 */

WHITESPACE
  : (' ' | '\t' | '\f' | '\r' | '\n')+ { SKIP(); }
  ;


/**
 * Matches a double or single quoted string literal. Escaping is supported, and
 * escape character '\' has to be escaped.
 */
DISTINCT_OBJECT : '"' (DO_CHAR)* '"' ;
fragment DO_CHAR : ' '..'!'| '#'..'[' | ']'..'~' | '\\"' | '\\\\';

//The order of this two rules is important
LOWER_WORD_SINGLE_QUOTED : '\'' LOWER_WORD '\'' ;
SINGLE_QUOTED : '\'' (SQ_CHAR)* '\'' ;

fragment SQ_CHAR : ' '..'&' | '('..'[' | ']'..'~' | '\\\'' | '\\\\';

/* Define upper (variable) and lower (everything else) word */
fragment NUMERIC : '0'..'9';
fragment LOWER_ALPHA : 'a'..'z';
fragment UPPER_ALPHA : 'A'..'Z';
fragment ALPHA_NUMERIC : LOWER_ALPHA | UPPER_ALPHA | NUMERIC | '_';
UPPER_WORD : UPPER_ALPHA ALPHA_NUMERIC*;
LOWER_WORD : LOWER_ALPHA ALPHA_NUMERIC*;

/* filename */
unquotedFileName[std::string& name] /* Beware fileName identifier is used by the backend ... */
 : (s=LOWER_WORD_SINGLE_QUOTED | s=SINGLE_QUOTED)
    { name = AntlrInput::tokenText($s);
      name = name.substr(1, name.size() - 2 );
    };

/* axiom name */
nameN[std::string& name]
 : atomicWord[name]
 | NUMBER { name = AntlrInput::tokenText($NUMBER); }
 ;

/* atomic word everything (fof, cnf, thf, tff, include must not be keyword at this position ) */
atomicWord[std::string& name]
 : FOF_TOK     { name = "fof"; }
 | CNF_TOK     { name = "cnf"; }
 | THF_TOK     { name = "thf"; }
 | TFF_TOK     { name = "tff"; }
 | TYPE_TOK    { name = "type"; }
 | INCLUDE_TOK { name = "include"; }
 | LOWER_WORD  { name = AntlrInput::tokenText($LOWER_WORD); }
 | LOWER_WORD_SINGLE_QUOTED // the lower word single quoted are considered without quote
    { /* strip off the quotes */
      name = AntlrInput::tokenTextSubstr($LOWER_WORD_SINGLE_QUOTED, 1 ,
                                         ($LOWER_WORD_SINGLE_QUOTED->stop - $LOWER_WORD_SINGLE_QUOTED->start) - 1);
    }
 | SINGLE_QUOTED {name = AntlrInput::tokenText($SINGLE_QUOTED); }; //for the others the quote remains

/** I don't understand how is made the difference between rational and real in SyntaxBNF. So I put all in rational */
/* Rational */

fragment DOT              : '.';
fragment EXPONENT         : 'E' | 'e';
fragment SLASH            : '/';

fragment DECIMAL : NUMERIC+;

/* Currently we put all in the rational type */
fragment SIGN[bool& pos]
  : PLUS_TOK { pos = true; }
  | MINUS_TOK { pos = false; }
  ;

NUMBER
@declarations {
  bool pos = true;
  bool posE = true;
}
  : ( SIGN[pos]? num=DECIMAL
      { std::stringstream ss;
        ss << ( pos ? "" : "-" ) << AntlrInput::tokenText($num);
        PARSER_STATE->d_tmp_expr = SOLVER->mkReal(ss.str());
      }
    | SIGN[pos]? num=DECIMAL DOT den=DECIMAL (EXPONENT SIGN[posE]? e=DECIMAL)?
      { 
        std::string snum = AntlrInput::tokenText($num);
        std::string sden = AntlrInput::tokenText($den);
        /* compute the numerator */
        Integer inum(snum + sden);
        // The sign
        inum = pos ? inum : -inum;
        // The exponent
        size_t exp = ($e == NULL ? 0 : AntlrInput::tokenToUnsigned($e));
        // Decimal part
        size_t dec = sden.size();
        /* multiply it by 10 raised to the exponent reduced by the
         * number of decimal place in den (dec) */
        Rational r;
        if(!posE) r = Rational(inum, Integer(10).pow(exp + dec));
        else if(exp == dec) r = Rational(inum);
        else if(exp > dec) r = Rational(inum * Integer(10).pow(exp - dec));
        else r = Rational(inum, Integer(10).pow(dec - exp));
        PARSER_STATE->d_tmp_expr = api::Term(MK_CONST(r));
        // PARSER_TODO
        /*
        std::stringstream ss;
        ss << ( pos ? "" : "-" );
        ss << AntlrInput::tokenText($num) << "." << AntlrInput::tokenText($den);
        if (posE)
        {
          ss << "e" << AntlrInput::tokenText($e);
        }
        PARSER_STATE->d_tmp_expr = SOLVER->mkReal(ss.str());
        */
      }
    | SIGN[pos]? num=DECIMAL SLASH den=DECIMAL
      { std::stringstream ss;
        ss << AntlrInput::tokenText($num) << "/" << AntlrInput::tokenText($den);
        PARSER_STATE->d_tmp_expr = SOLVER->mkReal(ss.str());
      }
    )
    { if(PARSER_STATE->cnf() || PARSER_STATE->fof()) {
        // We're in an unsorted context, so put a conversion around it
        PARSER_STATE->d_tmp_expr = PARSER_STATE->convertRatToUnsorted( PARSER_STATE->d_tmp_expr );
      }
    }
  ;

/**
 * Matches the comments and ignores them
 */
COMMENT
  : '%' (~('\n' | '\r'))*     { SKIP(); }     //comment line
  | '/*'  ( options {greedy=false;} : . )*  '*/' { SKIP(); } //comment block
  ;<|MERGE_RESOLUTION|>--- conflicted
+++ resolved
@@ -339,26 +339,20 @@
   : atomicWord[p.d_name] (LPAREN_TOK arguments[args] RPAREN_TOK)?
     ( equalOp[equal] term[expr2]
       { // equality/disequality between terms
-<<<<<<< HEAD
-        PARSER_STATE->makeApplication(expr, name, args, true);
-        expr = MK_TERM(api::EQUAL, expr, expr2);
-        if(!equal) expr = MK_TERM(api::NOT, expr);
-=======
         expr = args.empty() ? PARSER_STATE->parseOpToExpr(p)
                             : PARSER_STATE->applyParseOp(p, args);
         args.clear();
         args.push_back(expr);
         args.push_back(expr2);
-        ParseOp p1(kind::EQUAL);
+        ParseOp p1(api::EQUAL);
         expr = PARSER_STATE->applyParseOp(p1, args);
         if (!equal)
         {
-          expr = MK_EXPR(kind::NOT, expr);
-        }
->>>>>>> 27e1a583
+          expr = MK_TERM(api::NOT, expr);
+        }
       }
     | { // predicate
-        p.d_type = EXPR_MANAGER->booleanType();
+        p.d_type = SOLVER->getBooleanSort();
         expr = args.empty() ? PARSER_STATE->parseOpToExpr(p)
                             : PARSER_STATE->applyParseOp(p, args);
       }
@@ -368,17 +362,12 @@
      LPAREN_TOK arguments[args] RPAREN_TOK
      equalOp[equal] term[expr2]
      {
-<<<<<<< HEAD
-       expr = PARSER_STATE->mkBuiltinApp(expr, args);
-       expr = MK_TERM(api::EQUAL, expr, expr2);
-=======
        expr = PARSER_STATE->applyParseOp(p, args);
        args.clear();
        args.push_back(expr);
        args.push_back(expr2);
-       ParseOp p1(kind::EQUAL);
+       ParseOp p1(api::EQUAL);
        expr = PARSER_STATE->applyParseOp(p1, args);
->>>>>>> 27e1a583
        if (!equal)
        {
          expr = MK_TERM(api::NOT, expr);
@@ -389,14 +378,10 @@
     (
       equalOp[equal] term[expr2]
       { // equality/disequality between terms
-<<<<<<< HEAD
-        expr = MK_TERM(api::EQUAL, expr, expr2);
-=======
         args.push_back(expr);
         args.push_back(expr2);
-        p.d_kind = kind::EQUAL;
+        p.d_kind = api::EQUAL;
         expr = PARSER_STATE->applyParseOp(p, args);
->>>>>>> 27e1a583
         if (!equal)
         {
           expr = MK_TERM(api::NOT, expr);
@@ -405,16 +390,9 @@
     )?
   | definedPred[p] (LPAREN_TOK arguments[args] RPAREN_TOK)?
     {
-<<<<<<< HEAD
-      if (!args.empty())
-      {
-        expr = PARSER_STATE->mkBuiltinApp(expr, args);
-      }
-=======
-      p.d_type = EXPR_MANAGER->booleanType();
+      p.d_type = SOLVER->getBooleanSort();
       expr = args.empty() ? PARSER_STATE->parseOpToExpr(p)
                           : PARSER_STATE->applyParseOp(p, args);
->>>>>>> 27e1a583
     }
   | definedProp[expr]
   ;
@@ -437,17 +415,12 @@
       LPAREN_TOK arguments[args] RPAREN_TOK
       equalOp[equal] term[expr2]
       {
-<<<<<<< HEAD
-        expr = PARSER_STATE->mkBuiltinApp(expr, args);
-        expr = MK_TERM(api::EQUAL, expr, expr2);
-=======
         expr = PARSER_STATE->applyParseOp(p, args);
         args.clear();
         args.push_back(expr);
         args.push_back(expr2);
-        ParseOp p1(kind::EQUAL);
+        ParseOp p1(api::EQUAL);
         expr = PARSER_STATE->applyParseOp(p1, args);
->>>>>>> 27e1a583
         if (!equal)
         {
           expr = MK_TERM(api::NOT, expr);
@@ -459,16 +432,9 @@
   | conditionalTerm[expr]
   | thfDefinedPred[p] (LPAREN_TOK arguments[args] RPAREN_TOK)?
     {
-<<<<<<< HEAD
-      if (!args.empty())
-      {
-        expr = PARSER_STATE->mkBuiltinApp(expr, args);
-      }
-=======
-      p.d_type = EXPR_MANAGER->booleanType();
+      p.d_type = SOLVER->getBooleanSort();
       expr = args.empty() ? PARSER_STATE->parseOpToExpr(p)
                           : PARSER_STATE->applyParseOp(p, args);
->>>>>>> 27e1a583
     }
   | definedProp[expr]
   ;
@@ -481,431 +447,282 @@
   | FALSE_TOK  { expr = SOLVER->mkFalse(); }
   ;
 
-<<<<<<< HEAD
-definedPred[CVC4::api::Term& expr]
-  : '$less' { expr = EXPR_MANAGER->operatorOf(kind::LT); }
-  | '$lesseq' { expr = EXPR_MANAGER->operatorOf(kind::LEQ); }
-  | '$greater' { expr = EXPR_MANAGER->operatorOf(kind::GT); }
-  | '$greatereq' { expr = EXPR_MANAGER->operatorOf(kind::GEQ); }
-=======
 definedPred[CVC4::ParseOp& p]
   : '$less'
     {
-      p.d_kind = kind::LT;
+      p.d_kind = api::LT;
     }
   | '$lesseq'
     {
-      p.d_kind = kind::LEQ;
+      p.d_kind = api::LEQ;
     }
   | '$greater'
     {
-      p.d_kind = kind::GT;
+      p.d_kind = api::GT;
     }
   | '$greatereq'
     {
-      p.d_kind = kind::GEQ;
-    }
->>>>>>> 27e1a583
+      p.d_kind = api::GEQ;
+    }
   | '$is_rat'
     // a real n is a rational if there exists q,r integers such that
     //   to_real(q) = n*to_real(r),
     // where r is non-zero.
-<<<<<<< HEAD
-    { CVC4::api::Term n = SOLVER->mkVar(SOLVER->getRealSort(), "N");
-      CVC4::api::Term q = SOLVER->mkVar(SOLVER->getIntegerSort(), "Q");
-      CVC4::api::Term qr = MK_TERM(api::TO_REAL, q);
-      CVC4::api::Term r = SOLVER->mkVar(SOLVER->getIntegerSort(), "R");
-      CVC4::api::Term rr = MK_TERM(api::TO_REAL, r);
-      CVC4::api::Term body =
+    { api::Term n = SOLVER->mkVar(SOLVER->getRealSort(), "N");
+      api::Term q = SOLVER->mkVar(SOLVER->getIntegerSort(), "Q");
+      api::Term qr = MK_TERM(api::TO_REAL, q);
+      api::Term r = SOLVER->mkVar(SOLVER->getIntegerSort(), "R");
+      api::Term rr = MK_TERM(api::TO_REAL, r);
+      api::Term body =
           MK_TERM(api::AND,
                   MK_TERM(api::NOT,
-                          MK_TERM(api::EQUAL, r, SOLVER->mkReal(0))),
+                          MK_TERM(api::EQUAL, r, MK_CONST(Rational(0)))),
                   MK_TERM(api::EQUAL, qr, MK_TERM(api::MULT, n, rr)));
-      CVC4::api::Term bvl = MK_TERM(api::BOUND_VAR_LIST, q, r);
+      api::Term bvl = MK_TERM(api::BOUND_VAR_LIST, q, r);
       body = MK_TERM(api::EXISTS, bvl, body);
-      CVC4::api::Term lbvl = MK_TERM(api::BOUND_VAR_LIST, n);
-      expr = MK_TERM(api::LAMBDA, lbvl, body);
-    }
-  | '$is_int' { expr = EXPR_MANAGER->operatorOf(kind::IS_INTEGER); }
-  | '$distinct' { expr = EXPR_MANAGER->operatorOf(kind::DISTINCT); }
-  | AND_TOK { expr = EXPR_MANAGER->operatorOf(kind::AND); }
-  | IMPLIES_TOK { expr = EXPR_MANAGER->operatorOf(kind::IMPLIES); }
-  | OR_TOK { expr = EXPR_MANAGER->operatorOf(kind::OR); }
-  ;
-
-thfDefinedPred[CVC4::api::Term& expr]
-  : '$less' { expr = EXPR_MANAGER->operatorOf(kind::LT); }
-  | '$lesseq' { expr = EXPR_MANAGER->operatorOf(kind::LEQ); }
-  | '$greater' { expr = EXPR_MANAGER->operatorOf(kind::GT); }
-  | '$greatereq' { expr = EXPR_MANAGER->operatorOf(kind::GEQ); }
-=======
-    { Expr n = EXPR_MANAGER->mkBoundVar("N", EXPR_MANAGER->realType());
-      Expr q = EXPR_MANAGER->mkBoundVar("Q", EXPR_MANAGER->integerType());
-      Expr qr = MK_EXPR(kind::TO_REAL, q);
-      Expr r = EXPR_MANAGER->mkBoundVar("R", EXPR_MANAGER->integerType());
-      Expr rr = MK_EXPR(kind::TO_REAL, r);
-      Expr body =
-          MK_EXPR(kind::AND,
-                  MK_EXPR(kind::NOT,
-                          MK_EXPR(kind::EQUAL, r, MK_CONST(Rational(0)))),
-                  MK_EXPR(kind::EQUAL, qr, MK_EXPR(kind::MULT, n, rr)));
-      Expr bvl = MK_EXPR(kind::BOUND_VAR_LIST, q, r);
-      body = MK_EXPR(kind::EXISTS, bvl, body);
-      Expr lbvl = MK_EXPR(kind::BOUND_VAR_LIST, n);
-      p.d_kind = kind::LAMBDA;
-      p.d_expr = MK_EXPR(kind::LAMBDA, lbvl, body);
+      api::Term lbvl = MK_TERM(api::BOUND_VAR_LIST, n);
+      p.d_kind = api::LAMBDA;
+      p.d_expr = MK_TERM(api::LAMBDA, lbvl, body);
     }
   | '$is_int'
     {
-      p.d_kind = kind::IS_INTEGER;
+      p.d_kind = api::IS_INTEGER;
     }
   | '$distinct'
     {
-      p.d_kind = kind::DISTINCT;
+      p.d_kind = api::DISTINCT;
     }
   | AND_TOK
     {
-      p.d_kind = kind::AND;
+      p.d_kind = api::AND;
     }
   | IMPLIES_TOK
     {
-      p.d_kind = kind::IMPLIES;
+      p.d_kind = api::IMPLIES;
     }
   | OR_TOK
     {
-      p.d_kind = kind::OR;
+      p.d_kind = api::OR;
     }
   ;
 
 thfDefinedPred[CVC4::ParseOp& p]
   : '$less'
      {
-       p.d_kind = kind::LT;
+       p.d_kind = api::LT;
      }
   | '$lesseq'
     {
-      p.d_kind = kind::LEQ;
+      p.d_kind = api::LEQ;
     }
   | '$greater'
     {
-      p.d_kind = kind::GT;
+      p.d_kind = api::GT;
     }
   | '$greatereq'
     {
-      p.d_kind = kind::GEQ;
-    }
->>>>>>> 27e1a583
+      p.d_kind = api::GEQ;
+    }
   | '$is_rat'
     // a real n is a rational if there exists q,r integers such that
     //   to_real(q) = n*to_real(r),
     // where r is non-zero.
     {
-<<<<<<< HEAD
-      CVC4::api::Term n = SOLVER->mkVar(SOLVER->getRealSort(), "N");
-      CVC4::api::Term q = SOLVER->mkVar(SOLVER->getIntegerSort(), "Q");
-      CVC4::api::Term qr = MK_TERM(api::TO_REAL, q);
-      CVC4::api::Term r = SOLVER->mkVar(SOLVER->getIntegerSort(), "R");
-      CVC4::api::Term rr = MK_TERM(api::TO_REAL, r);
-      CVC4::api::Term body = MK_TERM(
+      api::Term n = SOLVER->mkVar(SOLVER->getRealSort(), "N");
+      api::Term q = SOLVER->mkVar(SOLVER->getIntegerSort(), "Q");
+      api::Term qr = MK_TERM(api::TO_REAL, q);
+      api::Term r = SOLVER->mkVar(SOLVER->getIntegerSort(), "R");
+      api::Term rr = MK_TERM(api::TO_REAL, r);
+      api::Term body = MK_TERM(
           api::AND,
           MK_TERM(api::NOT,
-                  MK_TERM(api::EQUAL, r, SOLVER->mkReal(0))),
+                  MK_TERM(api::EQUAL, r, MK_CONST(Rational(0)))),
           MK_TERM(api::EQUAL, qr, MK_TERM(api::MULT, n, rr)));
-      CVC4::api::Term bvl = MK_TERM(api::BOUND_VAR_LIST, q, r);
+      api::Term bvl = MK_TERM(api::BOUND_VAR_LIST, q, r);
       body = MK_TERM(api::EXISTS, bvl, body);
-      CVC4::api::Term lbvl = MK_TERM(api::BOUND_VAR_LIST, n);
-      expr = MK_TERM(api::LAMBDA, lbvl, body);
-    }
-  | '$is_int' { expr = EXPR_MANAGER->operatorOf(kind::IS_INTEGER); }
-  | '$distinct' { expr = EXPR_MANAGER->operatorOf(kind::DISTINCT); }
-  | LPAREN_TOK
-    (
-      AND_TOK { expr = EXPR_MANAGER->operatorOf(kind::AND); }
-    | OR_TOK { expr = EXPR_MANAGER->operatorOf(kind::OR); }
-    | IMPLIES_TOK { expr = EXPR_MANAGER->operatorOf(kind::IMPLIES); }
-=======
-      Expr n = EXPR_MANAGER->mkBoundVar("N", EXPR_MANAGER->realType());
-      Expr q = EXPR_MANAGER->mkBoundVar("Q", EXPR_MANAGER->integerType());
-      Expr qr = MK_EXPR(kind::TO_REAL, q);
-      Expr r = EXPR_MANAGER->mkBoundVar("R", EXPR_MANAGER->integerType());
-      Expr rr = MK_EXPR(kind::TO_REAL, r);
-      Expr body = MK_EXPR(
-          kind::AND,
-          MK_EXPR(kind::NOT,
-                  MK_EXPR(kind::EQUAL, r, MK_CONST(Rational(0)))),
-          MK_EXPR(kind::EQUAL, qr, MK_EXPR(kind::MULT, n, rr)));
-      Expr bvl = MK_EXPR(kind::BOUND_VAR_LIST, q, r);
-      body = MK_EXPR(kind::EXISTS, bvl, body);
-      Expr lbvl = MK_EXPR(kind::BOUND_VAR_LIST, n);
-      p.d_kind = kind::LAMBDA;
-      p.d_expr = MK_EXPR(kind::LAMBDA, lbvl, body);
+      api::Term lbvl = MK_TERM(api::BOUND_VAR_LIST, n);
+      p.d_kind = api::LAMBDA;
+      p.d_expr = MK_TERM(api::LAMBDA, lbvl, body);
     }
   | '$is_int'
     {
-      p.d_kind = kind::IS_INTEGER;
+      p.d_kind = api::IS_INTEGER;
     }
   | '$distinct'
     {
-      p.d_kind = kind::DISTINCT;
+      p.d_kind = api::DISTINCT;
     }
   | LPAREN_TOK
     (
       AND_TOK
       {
-        p.d_kind = kind::AND;
+        p.d_kind = api::AND;
       }
     | OR_TOK
       {
-        p.d_kind = kind::OR;
+        p.d_kind = api::OR;
       }
     | IMPLIES_TOK
       {
-        p.d_kind = kind::IMPLIES;
-      }
->>>>>>> 27e1a583
+        p.d_kind = api::IMPLIES;
+      }
     )
     RPAREN_TOK
   ;
 
-<<<<<<< HEAD
-definedFun[CVC4::api::Term& expr]
+definedFun[CVC4::ParseOp& p]
 @declarations {
   bool remainder = false;
 }
-  : '$uminus' { expr = EXPR_MANAGER->operatorOf(kind::UMINUS); }
-  | '$sum' { expr = EXPR_MANAGER->operatorOf(kind::PLUS); }
-  | '$difference' { expr = EXPR_MANAGER->operatorOf(kind::MINUS); }
-  | '$product' { expr = EXPR_MANAGER->operatorOf(kind::MULT); }
-  | '$quotient' { expr = EXPR_MANAGER->operatorOf(kind::DIVISION_TOTAL); }
+  : '$uminus'
+    {
+      p.d_kind = api::UMINUS;
+    }
+  | '$sum'
+    {
+      p.d_kind = api::PLUS;
+    }
+  | '$difference'
+    {
+      p.d_kind = api::MINUS;
+    }
+  | '$product'
+    {
+      p.d_kind = api::MULT;
+    }
+  | '$quotient'
+    {
+      p.d_kind = api::DIVISION_TOTAL;
+    }
   | ( '$quotient_e' { remainder = false; }
     | '$remainder_e' { remainder = true; }
     )
-    { CVC4::api::Term n = SOLVER->mkVar(SOLVER->getRealSort(), "N");
-      CVC4::api::Term d = SOLVER->mkVar(SOLVER->getRealSort(), "D");
-      CVC4::api::Term formals = MK_TERM(api::BOUND_VAR_LIST, n, d);
-      expr = MK_TERM(api::DIVISION_TOTAL, n, d);
-      expr = MK_TERM(api::ITE, MK_TERM(api::GEQ, d, SOLVER->mkReal(0)),
-                                      MK_TERM(api::TO_INTEGER, expr),
-                                      MK_TERM(api::UMINUS, MK_TERM(api::TO_INTEGER, MK_TERM(api::UMINUS, expr))));
-      if(remainder) {
-        expr = MK_TERM(api::TO_INTEGER, MK_TERM(api::MINUS, n, MK_TERM(api::MULT, expr, d)));
-      }
-      expr = MK_TERM(api::LAMBDA, formals, expr);
-=======
-definedFun[CVC4::ParseOp& p]
-@declarations {
-  bool remainder = false;
-}
-  : '$uminus'
-    {
-      p.d_kind = kind::UMINUS;
-    }
-  | '$sum'
-    {
-      p.d_kind = kind::PLUS;
-    }
-  | '$difference'
-    {
-      p.d_kind = kind::MINUS;
-    }
-  | '$product'
-    {
-      p.d_kind = kind::MULT;
-    }
-  | '$quotient'
-    {
-      p.d_kind = kind::DIVISION_TOTAL;
-    }
-  | ( '$quotient_e' { remainder = false; }
-    | '$remainder_e' { remainder = true; }
-    )
-    {
-      Expr n = EXPR_MANAGER->mkBoundVar("N", EXPR_MANAGER->realType());
-      Expr d = EXPR_MANAGER->mkBoundVar("D", EXPR_MANAGER->realType());
-      Expr formals = MK_EXPR(kind::BOUND_VAR_LIST, n, d);
-      Expr expr = MK_EXPR(kind::DIVISION_TOTAL, n, d);
-      expr = MK_EXPR(kind::ITE,
-                     MK_EXPR(kind::GEQ, d, MK_CONST(Rational(0))),
-                     MK_EXPR(kind::TO_INTEGER, expr),
-                     MK_EXPR(kind::UMINUS,
-                             MK_EXPR(kind::TO_INTEGER,
-                                     MK_EXPR(kind::UMINUS, expr))));
+    {
+      api::Term n = SOLVER->mkVar(SOLVER->getRealSort(), "N");
+      api::Term d = SOLVER->mkVar(SOLVER->getRealSort(), "D");
+      api::Term formals = MK_TERM(api::BOUND_VAR_LIST, n, d);
+      api::Term expr = MK_TERM(api::DIVISION_TOTAL, n, d);
+      expr = MK_TERM(api::ITE,
+                     MK_TERM(api::GEQ, d, MK_CONST(Rational(0))),
+                     MK_TERM(api::TO_INTEGER, expr),
+                     MK_TERM(api::UMINUS,
+                             MK_TERM(api::TO_INTEGER,
+                                     MK_TERM(api::UMINUS, expr))));
       if (remainder)
       {
-        expr = MK_EXPR(
-            kind::TO_INTEGER,
-            MK_EXPR(kind::MINUS, n, MK_EXPR(kind::MULT, expr, d)));
-      }
-      p.d_kind = kind::LAMBDA;
-      p.d_expr = MK_EXPR(kind::LAMBDA, formals, expr);
->>>>>>> 27e1a583
+        expr = MK_TERM(
+            api::TO_INTEGER,
+            MK_TERM(api::MINUS, n, MK_TERM(api::MULT, expr, d)));
+      }
+      p.d_kind = api::LAMBDA;
+      p.d_expr = MK_TERM(api::LAMBDA, formals, expr);
     }
   | ( '$quotient_t' { remainder = false; }
     | '$remainder_t' { remainder = true; }
     )
-<<<<<<< HEAD
-    { CVC4::api::Term n = SOLVER->mkVar(SOLVER->getRealSort(), "N");
-      CVC4::api::Term d = SOLVER->mkVar(SOLVER->getRealSort(), "D");
-      CVC4::api::Term formals = MK_TERM(api::BOUND_VAR_LIST, n, d);
-      expr = MK_TERM(api::DIVISION_TOTAL, n, d);
-      expr = MK_TERM(api::ITE, MK_TERM(api::GEQ, expr, SOLVER->mkReal(0)),
-                                      MK_TERM(api::TO_INTEGER, expr),
-                                      MK_TERM(api::UMINUS, MK_TERM(api::TO_INTEGER, MK_TERM(api::UMINUS, expr))));
-      if(remainder) {
-        expr = MK_TERM(api::TO_INTEGER, MK_TERM(api::MINUS, n, MK_TERM(api::MULT, expr, d)));
-      }
-      expr = MK_TERM(api::LAMBDA, formals, expr);
-=======
-    {
-      Expr n = EXPR_MANAGER->mkBoundVar("N", EXPR_MANAGER->realType());
-      Expr d = EXPR_MANAGER->mkBoundVar("D", EXPR_MANAGER->realType());
-      Expr formals = MK_EXPR(kind::BOUND_VAR_LIST, n, d);
-      Expr expr = MK_EXPR(kind::DIVISION_TOTAL, n, d);
-      expr = MK_EXPR(kind::ITE,
-                     MK_EXPR(kind::GEQ, expr, MK_CONST(Rational(0))),
-                     MK_EXPR(kind::TO_INTEGER, expr),
-                     MK_EXPR(kind::UMINUS,
-                             MK_EXPR(kind::TO_INTEGER,
-                                     MK_EXPR(kind::UMINUS, expr))));
+    {
+      api::Term n = SOLVER->mkVar(SOLVER->getRealSort(), "N");
+      api::Term d = SOLVER->mkVar(SOLVER->getRealSort(), "D");
+      api::Term formals = MK_TERM(api::BOUND_VAR_LIST, n, d);
+      api::Term expr = MK_TERM(api::DIVISION_TOTAL, n, d);
+      expr = MK_TERM(api::ITE,
+                     MK_TERM(api::GEQ, expr, MK_CONST(Rational(0))),
+                     MK_TERM(api::TO_INTEGER, expr),
+                     MK_TERM(api::UMINUS,
+                             MK_TERM(api::TO_INTEGER,
+                                     MK_TERM(api::UMINUS, expr))));
       if (remainder)
       {
-        expr = MK_EXPR(
-            kind::TO_INTEGER,
-            MK_EXPR(kind::MINUS, n, MK_EXPR(kind::MULT, expr, d)));
-      }
-      p.d_kind = kind::LAMBDA;
-      p.d_expr = MK_EXPR(kind::LAMBDA, formals, expr);
->>>>>>> 27e1a583
+        expr = MK_TERM(
+            api::TO_INTEGER,
+            MK_TERM(api::MINUS, n, MK_TERM(api::MULT, expr, d)));
+      }
+      p.d_kind = api::LAMBDA;
+      p.d_expr = MK_TERM(api::LAMBDA, formals, expr);
     }
   | ( '$quotient_f' { remainder = false; }
     | '$remainder_f' { remainder = true; }
     )
-<<<<<<< HEAD
-    { CVC4::api::Term n = SOLVER->mkVar(SOLVER->getRealSort(), "N");
-      CVC4::api::Term d = SOLVER->mkVar(SOLVER->getRealSort(), "D");
-      CVC4::api::Term formals = MK_TERM(api::BOUND_VAR_LIST, n, d);
-      expr = MK_TERM(api::DIVISION_TOTAL, n, d);
+    {
+      api::Term n = SOLVER->mkVar(SOLVER->getRealSort(), "N");
+      api::Term d = SOLVER->mkVar(SOLVER->getRealSort(), "D");
+      api::Term formals = MK_TERM(api::BOUND_VAR_LIST, n, d);
+      api::Term expr = MK_TERM(api::DIVISION_TOTAL, n, d);
       expr = MK_TERM(api::TO_INTEGER, expr);
-      if(remainder) {
-        expr = MK_TERM(api::TO_INTEGER, MK_TERM(api::MINUS, n, MK_TERM(api::MULT, expr, d)));
-      }
-      expr = MK_TERM(api::LAMBDA, formals, expr);
-    }
-  | '$floor' { expr = EXPR_MANAGER->operatorOf(kind::TO_INTEGER); }
+      if (remainder)
+      {
+        expr = MK_TERM(api::TO_INTEGER,
+                       MK_TERM(api::MINUS, n, MK_TERM(api::MULT, expr, d)));
+      }
+      p.d_kind = api::LAMBDA;
+      p.d_expr = MK_TERM(api::LAMBDA, formals, expr);
+    }
+  | '$floor'
+    {
+      p.d_kind = api::TO_INTEGER;
+    }
   | '$ceiling'
-    { CVC4::api::Term n = SOLVER->mkVar(SOLVER->getRealSort(), "N");
-      CVC4::api::Term formals = MK_TERM(api::BOUND_VAR_LIST, n);
-      expr = MK_TERM(api::UMINUS, MK_TERM(api::TO_INTEGER, MK_TERM(api::UMINUS, n)));
-      expr = MK_TERM(api::LAMBDA, formals, expr);
+    {
+      api::Term n = SOLVER->mkVar(SOLVER->getRealSort(), "N");
+      api::Term formals = MK_TERM(api::BOUND_VAR_LIST, n);
+      api::Term expr = MK_TERM(api::UMINUS,
+                          MK_TERM(api::TO_INTEGER, MK_TERM(api::UMINUS, n)));
+      p.d_kind = api::LAMBDA;
+      p.d_expr = MK_TERM(api::LAMBDA, formals, expr);
     }
   | '$truncate'
-    { CVC4::api::Term n = SOLVER->mkVar(SOLVER->getRealSort(), "N");
-      CVC4::api::Term formals = MK_TERM(api::BOUND_VAR_LIST, n);
-      expr = MK_TERM(api::ITE, MK_TERM(api::GEQ, n, SOLVER->mkReal(0)),
-                                      MK_TERM(api::TO_INTEGER, n),
-                                      MK_TERM(api::UMINUS, MK_TERM(api::TO_INTEGER, MK_TERM(api::UMINUS, n))));
-      expr = MK_TERM(api::LAMBDA, formals, expr);
+    {
+      api::Term n = SOLVER->mkVar(SOLVER->getRealSort(), "N");
+      api::Term formals = MK_TERM(api::BOUND_VAR_LIST, n);
+      api::Term expr =
+          MK_TERM(api::ITE,
+                  MK_TERM(api::GEQ, n, SOLVER->mkReal(0)),
+                  MK_TERM(api::TO_INTEGER, n),
+                  MK_TERM(api::UMINUS,
+                          MK_TERM(api::TO_INTEGER, MK_TERM(api::UMINUS, n))));
+      p.d_kind = api::LAMBDA;
+      p.d_expr = MK_TERM(api::LAMBDA, formals, expr);
     }
   | '$round'
-    { CVC4::api::Term n = SOLVER->mkVar(SOLVER->getRealSort(), "N");
-      CVC4::api::Term formals = MK_TERM(api::BOUND_VAR_LIST, n);
-      CVC4::api::Term decPart = MK_TERM(api::MINUS, n, MK_TERM(api::TO_INTEGER, n));
-      expr = MK_TERM(api::ITE, MK_TERM(api::LT, decPart, SOLVER->mkReal(1, 2)),
-                                      // if decPart < 0.5, round down
-                                      MK_TERM(api::TO_INTEGER, n),
-             MK_TERM(api::ITE, MK_TERM(api::GT, decPart, SOLVER->mkReal(1, 2)),
-                                      // if decPart > 0.5, round up
-                                      MK_TERM(api::TO_INTEGER, MK_TERM(api::PLUS, n, SOLVER->mkReal(1))),
-                                      // if decPart == 0.5, round to nearest even integer:
-                                      // result is: to_int(n/2 + .5) * 2
-                                      MK_TERM(api::MULT, MK_TERM(api::TO_INTEGER, MK_TERM(api::PLUS, MK_TERM(api::DIVISION_TOTAL, n, MK_CONST(Rational(2))), SOLVER->mkReal(1, 2))), SOLVER->mkReal(2, 1))));
-      expr = MK_TERM(api::LAMBDA, formals, expr);
-    }
-  | '$to_int' { expr = EXPR_MANAGER->operatorOf(kind::TO_INTEGER); }
-  | '$to_rat' { expr = EXPR_MANAGER->operatorOf(kind::TO_REAL); }
-  | '$to_real' { expr = EXPR_MANAGER->operatorOf(kind::TO_REAL); }
-=======
-    {
-      Expr n = EXPR_MANAGER->mkBoundVar("N", EXPR_MANAGER->realType());
-      Expr d = EXPR_MANAGER->mkBoundVar("D", EXPR_MANAGER->realType());
-      Expr formals = MK_EXPR(kind::BOUND_VAR_LIST, n, d);
-      Expr expr = MK_EXPR(kind::DIVISION_TOTAL, n, d);
-      expr = MK_EXPR(kind::TO_INTEGER, expr);
-      if (remainder)
-      {
-        expr = MK_EXPR(kind::TO_INTEGER,
-                       MK_EXPR(kind::MINUS, n, MK_EXPR(kind::MULT, expr, d)));
-      }
-      p.d_kind = kind::LAMBDA;
-      p.d_expr = MK_EXPR(kind::LAMBDA, formals, expr);
-    }
-  | '$floor'
-    {
-      p.d_kind = kind::TO_INTEGER;
-    }
-  | '$ceiling'
-    {
-      Expr n = EXPR_MANAGER->mkBoundVar("N", EXPR_MANAGER->realType());
-      Expr formals = MK_EXPR(kind::BOUND_VAR_LIST, n);
-      Expr expr = MK_EXPR(kind::UMINUS,
-                          MK_EXPR(kind::TO_INTEGER, MK_EXPR(kind::UMINUS, n)));
-      p.d_kind = kind::LAMBDA;
-      p.d_expr = MK_EXPR(kind::LAMBDA, formals, expr);
-    }
-  | '$truncate'
-    {
-      Expr n = EXPR_MANAGER->mkBoundVar("N", EXPR_MANAGER->realType());
-      Expr formals = MK_EXPR(kind::BOUND_VAR_LIST, n);
-      Expr expr =
-          MK_EXPR(kind::ITE,
-                  MK_EXPR(kind::GEQ, n, MK_CONST(Rational(0))),
-                  MK_EXPR(kind::TO_INTEGER, n),
-                  MK_EXPR(kind::UMINUS,
-                          MK_EXPR(kind::TO_INTEGER, MK_EXPR(kind::UMINUS, n))));
-      p.d_kind = kind::LAMBDA;
-      p.d_expr = MK_EXPR(kind::LAMBDA, formals, expr);
-    }
-  | '$round'
-    {
-      Expr n = EXPR_MANAGER->mkBoundVar("N", EXPR_MANAGER->realType());
-      Expr formals = MK_EXPR(kind::BOUND_VAR_LIST, n);
-      Expr decPart = MK_EXPR(kind::MINUS, n, MK_EXPR(kind::TO_INTEGER, n));
-      Expr expr = MK_EXPR(
-          kind::ITE,
-          MK_EXPR(kind::LT, decPart, MK_CONST(Rational(1, 2))),
+    {
+      api::Term n = SOLVER->mkVar(SOLVER->getRealSort(), "N");
+      api::Term formals = MK_TERM(api::BOUND_VAR_LIST, n);
+      api::Term decPart = MK_TERM(api::MINUS, n, MK_TERM(api::TO_INTEGER, n));
+      api::Term expr = MK_TERM(
+          api::ITE,
+          MK_TERM(api::LT, decPart, SOLVER->mkReal(1, 2)),
           // if decPart < 0.5, round down
-          MK_EXPR(kind::TO_INTEGER, n),
-          MK_EXPR(kind::ITE,
-                  MK_EXPR(kind::GT, decPart, MK_CONST(Rational(1, 2))),
+          MK_TERM(api::TO_INTEGER, n),
+          MK_TERM(api::ITE,
+                  MK_TERM(api::GT, decPart, SOLVER->mkReal(1, 2)),
                   // if decPart > 0.5, round up
-                  MK_EXPR(kind::TO_INTEGER,
-                          MK_EXPR(kind::PLUS, n, MK_CONST(Rational(1)))),
+                  MK_TERM(api::TO_INTEGER,
+                          MK_TERM(api::PLUS, n, SOLVER->mkReal(1))),
                   // if decPart == 0.5, round to nearest even integer:
                   // result is: to_int(n/2 + .5) * 2
-                  MK_EXPR(kind::MULT,
-                          MK_EXPR(kind::TO_INTEGER,
-                                  MK_EXPR(kind::PLUS,
-                                          MK_EXPR(kind::DIVISION_TOTAL,
+                  MK_TERM(api::MULT,
+                          MK_TERM(api::TO_INTEGER,
+                                  MK_TERM(api::PLUS,
+                                          MK_TERM(api::DIVISION_TOTAL,
                                                   n,
-                                                  MK_CONST(Rational(2))),
-                                          MK_CONST(Rational(1, 2)))),
-                          MK_CONST(Rational(2)))));
-      p.d_kind = kind::LAMBDA;
-      p.d_expr = MK_EXPR(kind::LAMBDA, formals, expr);
+                                                  SOLVER->mkReal(2)),
+                                          SOLVER->mkReal(1, 2))),
+                          SOLVER->mkReal(2))));
+      p.d_kind = api::LAMBDA;
+      p.d_expr = MK_TERM(api::LAMBDA, formals, expr);
       }
   | '$to_int'
     {
-      p.d_kind = kind::TO_INTEGER;
+      p.d_kind = api::TO_INTEGER;
     }
   | '$to_rat'
     {
-      p.d_kind = kind::TO_REAL;
+      p.d_kind = api::TO_REAL;
     }
   | '$to_real'
     {
-      p.d_kind = kind::TO_REAL;
-    }
->>>>>>> 27e1a583
+      p.d_kind = api::TO_REAL;
+    }
   ;
 
 //%----Pure CNF should not use $true or $false in problems, and use $false only
@@ -962,15 +779,7 @@
 
 functionTerm[CVC4::api::Term& expr]
 @declarations {
-<<<<<<< HEAD
   std::vector<CVC4::api::Term> args;
-}
-  : plainTerm[expr]
-  | definedFun[expr] LPAREN_TOK arguments[args] RPAREN_TOK
-    { expr = PARSER_STATE->mkBuiltinApp(expr, args); }
-// | <system_term>
-=======
-  std::vector<CVC4::Expr> args;
   ParseOp p;
 }
   : plainTerm[expr]
@@ -978,7 +787,6 @@
     {
       expr = PARSER_STATE->applyParseOp(p, args);
     }
->>>>>>> 27e1a583
   ;
 
 conditionalTerm[CVC4::api::Term& expr]
@@ -986,22 +794,14 @@
   CVC4::api::Term expr2, expr3;
 }
   : '$ite_t' LPAREN_TOK tffLogicFormula[expr] COMMA_TOK term[expr2] COMMA_TOK term[expr3] RPAREN_TOK
-<<<<<<< HEAD
     { expr = MK_TERM(api::ITE, expr, expr2, expr3); }
-=======
-    { expr = EXPR_MANAGER->mkExpr(kind::ITE, expr, expr2, expr3); }
->>>>>>> 27e1a583
   ;
 
 plainTerm[CVC4::api::Term& expr]
 @declarations {
   std::string name;
-<<<<<<< HEAD
   std::vector<api::Term> args;
-=======
-  std::vector<Expr> args;
   ParseOp p;
->>>>>>> 27e1a583
 }
   : atomicWord[p.d_name] (LPAREN_TOK arguments[args] RPAREN_TOK)?
     {
@@ -1193,13 +993,8 @@
         }
         else
         {
-<<<<<<< HEAD
-          // as yet, it's undeclared
+          // as of yet, it's undeclared
           CVC4::api::Term freshExpr;
-=======
-          // as of yet, it's undeclared
-          CVC4::Expr freshExpr;
->>>>>>> 27e1a583
           if (type.isFunction())
           {
             freshExpr = PARSER_STATE->mkVar(name, type);
@@ -1244,14 +1039,10 @@
         {
           // TODO create whatever lambda
         }
-<<<<<<< HEAD
-        expr = MK_TERM(api::EQUAL, expr, expr2);
-=======
         args.push_back(expr);
         args.push_back(expr2);
-        ParseOp p(kind::EQUAL);
+        ParseOp p(api::EQUAL);
         expr = PARSER_STATE->applyParseOp(p, args);
->>>>>>> 27e1a583
         if (!equal)
         {
           expr = MK_TERM(api::NOT, expr);
@@ -1260,40 +1051,18 @@
     | // Non-associative: <=> <~> ~& ~|
       fofBinaryNonAssoc[na] thfUnitaryFormula[expr2]
       {
-<<<<<<< HEAD
-        switch(na) {
-         case tptp::NA_IFF:
-           expr = MK_TERM(api::EQUAL,expr,expr2);
-           break;
-         case tptp::NA_REVIFF:
-           expr = MK_TERM(api::XOR,expr,expr2);
-           break;
-         case tptp::NA_IMPLIES:
-           expr = MK_TERM(api::IMPLIES,expr,expr2);
-           break;
-         case tptp::NA_REVIMPLIES:
-           expr = MK_TERM(api::IMPLIES,expr2,expr);
-           break;
-         case tptp::NA_REVOR:
-           expr = MK_TERM(api::NOT,MK_TERM(api::OR,expr,expr2));
-           break;
-         case tptp::NA_REVAND:
-           expr = MK_TERM(api::NOT,MK_TERM(api::AND,expr,expr2));
-           break;
-=======
         switch (na)
         {
-          case tptp::NA_IFF: expr = MK_EXPR(kind::EQUAL, expr, expr2); break;
-          case tptp::NA_REVIFF: expr = MK_EXPR(kind::XOR, expr, expr2); break;
-          case tptp::NA_IMPLIES: expr = MK_EXPR(kind::IMPLIES, expr, expr2); break;
-          case tptp::NA_REVIMPLIES: expr = MK_EXPR(kind::IMPLIES, expr2, expr); break;
+          case tptp::NA_IFF: expr = MK_TERM(api::EQUAL, expr, expr2); break;
+          case tptp::NA_REVIFF: expr = MK_TERM(api::XOR, expr, expr2); break;
+          case tptp::NA_IMPLIES: expr = MK_TERM(api::IMPLIES, expr, expr2); break;
+          case tptp::NA_REVIMPLIES: expr = MK_TERM(api::IMPLIES, expr2, expr); break;
           case tptp::NA_REVOR:
-            expr = MK_EXPR(kind::NOT, MK_EXPR(kind::OR, expr, expr2));
+            expr = MK_TERM(api::NOT, MK_TERM(api::OR, expr, expr2));
             break;
           case tptp::NA_REVAND:
-            expr = MK_EXPR(kind::NOT, MK_EXPR(kind::AND, expr, expr2));
+            expr = MK_TERM(api::NOT, MK_TERM(api::AND, expr, expr2));
             break;
->>>>>>> 27e1a583
         }
       }
     | // N-ary and &
@@ -1380,16 +1149,11 @@
     thfLogicFormula[expr]
     RPAREN_TOK
   | NOT_TOK
-<<<<<<< HEAD
-    { expr = EXPR_MANAGER->operatorOf(kind::NOT); }
+    {
+      ParseOp p(api::NOT);
+      expr = PARSER_STATE->parseOpToExpr(p);
+    }
     (thfUnitaryFormula[expr2] { expr = PARSER_STATE->mkBuiltinApp(expr,expr2); })?
-=======
-    {
-      ParseOp p(kind::NOT);
-      expr = PARSER_STATE->parseOpToExpr(p);
-    }
-    (thfUnitaryFormula[expr2] { expr = MK_EXPR(expr,expr2); })?
->>>>>>> 27e1a583
   | // Quantified
     thfQuantifier[kind]
     LBRACK_TOK {PARSER_STATE->pushScope();}
@@ -1536,11 +1300,7 @@
       expr = MK_TERM(kind, MK_TERM(api::BOUND_VAR_LIST, bv), expr);
     }
   | '$ite_f' LPAREN_TOK tffLogicFormula[expr] COMMA_TOK tffLogicFormula[lhs] COMMA_TOK tffLogicFormula[rhs] RPAREN_TOK
-<<<<<<< HEAD
     { expr = MK_TERM(api::ITE, expr, lhs, rhs); }
-=======
-    { expr = EXPR_MANAGER->mkExpr(kind::ITE, expr, lhs, rhs); }
->>>>>>> 27e1a583
   | '$let_tf' LPAREN_TOK { PARSER_STATE->pushScope(); }
     tffLetTermDefn[lhs, rhs] COMMA_TOK
     tffFormula[expr]
@@ -1568,19 +1328,14 @@
 tffLetTermBinding[std::vector<CVC4::api::Term>& bvlist, CVC4::api::Term& lhs, CVC4::api::Term& rhs]
   : term[lhs] EQUAL_TOK term[rhs]
     { PARSER_STATE->checkLetBinding(bvlist, lhs, rhs, false);
-<<<<<<< HEAD
       std::vector<api::Term> lchildren;
-      Expr elhs = lhs.getExpr();
+      api::Term elhs = lhs.getExpr();
       for( unsigned i=0, nchild = elhs.getNumChildren(); i<nchild; i++)
       {
         lchildren.push_back(api::Term(elhs[i]));
       }
       rhs = MK_TERM(api::LAMBDA, MK_TERM(api::BOUND_VAR_LIST, lchildren), rhs);
       lhs = api::Term(lhs.getExpr().getOperator());
-=======
-      rhs = MK_EXPR(kind::LAMBDA, MK_EXPR(kind::BOUND_VAR_LIST, lhs.getChildren()), rhs);
-      lhs = lhs.getOperator();
->>>>>>> 27e1a583
     }
   | LPAREN_TOK tffLetTermBinding[bvlist, lhs, rhs] RPAREN_TOK
   ;
@@ -1596,19 +1351,14 @@
 tffLetFormulaBinding[std::vector<CVC4::api::Term>& bvlist, CVC4::api::Term& lhs, CVC4::api::Term& rhs]
   : atomicFormula[lhs] IFF_TOK tffUnitaryFormula[rhs]
     { PARSER_STATE->checkLetBinding(bvlist, lhs, rhs, true);
-<<<<<<< HEAD
       std::vector<api::Term> lchildren;
-      Expr elhs = lhs.getExpr();
+      api::Term elhs = lhs.getExpr();
       for( unsigned i=0, nchild = elhs.getNumChildren(); i<nchild; i++)
       {
         lchildren.push_back(api::Term(elhs[i]));
       }
       rhs = MK_TERM(api::LAMBDA, MK_TERM(api::BOUND_VAR_LIST, lchildren), rhs);
       lhs = api::Term(lhs.getExpr().getOperator());
-=======
-      rhs = MK_EXPR(kind::LAMBDA, MK_EXPR(kind::BOUND_VAR_LIST, lhs.getChildren()), rhs);
-      lhs = lhs.getOperator();
->>>>>>> 27e1a583
     }
   | LPAREN_TOK tffLetFormulaBinding[bvlist, lhs, rhs] RPAREN_TOK
   ;
