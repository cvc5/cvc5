/*********************                                                        */
/*! \file tptp.h
 ** \verbatim
 ** Top contributors (to current version):
 **   Francois Bobot, Andrew Reynolds, Tim King
 ** This file is part of the CVC4 project.
 ** Copyright (c) 2009-2019 by the authors listed in the file AUTHORS
 ** in the top-level source directory) and their institutional affiliations.
 ** All rights reserved.  See the file COPYING in the top-level source
 ** directory for licensing information.\endverbatim
 **
 ** \brief Definitions of TPTP constants.
 **
 ** Definitions of TPTP constants.
 **/

#include "parser/antlr_input.h" // Needs to go first.

#include "cvc4parser_private.h"

#ifndef CVC4__PARSER__TPTP_H
#define CVC4__PARSER__TPTP_H

#include <cassert>
#include <unordered_map>
#include <unordered_set>

#include "parser/parse_op.h"
#include "parser/parser.h"
#include "smt/command.h"
#include "util/hash.h"
#include "api/cvc4cpp.h"

namespace CVC4 {

namespace api {
class Solver;
}

namespace parser {

class Tptp : public Parser {
 private:
  friend class ParserBuilder;
 public:
  bool cnf() const { return d_cnf; }
  void setCnf(bool cnf) { d_cnf = cnf; }

  bool fof() const { return d_fof; }
  void setFof(bool fof) { d_fof = fof; }

  void forceLogic(const std::string& logic) override;

  void addFreeVar(api::Term var);
  std::vector< api::Term > getFreeVar();

  api::Term convertRatToUnsorted(api::Term expr);
  /**
   * Returns a free constant corresponding to the string str. We ensure that
   * these constants are one-to-one with str. We assert that all these free
   * constants are pairwise distinct before issuing satisfiability queries.
   */
  api::Term convertStrToUnsorted(std::string str);

  // CNF and FOF are unsorted so we define this common type.
  // This is also the api::Sort of $i in TFF.
  api::Sort d_unsorted;

  enum Theory {
    THEORY_CORE,
  };/* enum Theory */

  enum FormulaRole {
    FR_AXIOM,
    FR_HYPOTHESIS,
    FR_DEFINITION,
    FR_ASSUMPTION,
    FR_LEMMA,
    FR_THEOREM,
    FR_CONJECTURE,
    FR_NEGATED_CONJECTURE,
    FR_UNKNOWN,
    FR_PLAIN,
    FR_FI_DOMAIN,
    FR_FI_FUNCTORS,
    FR_FI_PREDICATES,
    FR_TYPE,
  };/* enum FormulaRole */

  bool hasConjecture() const { return d_hasConjecture; }

 protected:
  Tptp(api::Solver* solver,
       Input* input,
       bool strictMode = false,
       bool parseOnly = false);

 public:
  ~Tptp();
  /**
   * Add theory symbols to the parser state.
   *
   * @param theory the theory to open (e.g., Core, Ints)
   */
  void addTheory(Theory theory);

<<<<<<< HEAD
  void makeApplication(api::Term& expr, std::string& name, std::vector<api::Term>& args,
                       bool term);

=======
>>>>>>> 27e1a583
  /** creates a lambda abstraction around expression
   *
   * Given an expression expr of type argType = t1...tn -> t, creates a lambda
   * expression
   *  (lambda x1:t1,...,xn:tn . (expr x)) : t
   */
  void mkLambdaWrapper(api::Term& expr, api::Sort argType);

  /** get assertion expression, based on the formula role.
  * expr should have Boolean type.
  * This returns the expression that should be asserted, given the formula role fr.
  * For example, if the role is "conjecture", then the return value is the negation of expr.
  */
  api::Term getAssertionExpr(FormulaRole fr, api::Term expr);

  /** get assertion for distinct constants
   *
   * This returns a node of the form distinct( k1, ..., kn ) where k1, ..., kn
   * are the distinct constants introduced by this parser (see
   * convertStrToUnsorted) if n>1, or null otherwise.
   */
  api::Term getAssertionDistinctConstants();

  /** returns the appropriate AssertCommand, given a role, expression expr to assert,
  * and information about the assertion.
  *   The assertion expr is literally what should be asserted (it is already been processed
  *   with getAssertionapi::Term above).
  *   This may set a flag in the parser to mark that we have asserted a conjecture.
  */
  Command* makeAssertCommand(FormulaRole fr, api::Term expr, bool cnf, bool inUnsatCore);
  
  /** Ugly hack because I don't know how to return an expression from a
      token */
  api::Term d_tmp_expr;

  /** Push a new stream in the lexer. When EOF is reached the previous stream
      is reused */
  void includeFile(std::string fileName);

  /** Check a TPTP let binding for well-formedness. */
  void checkLetBinding(const std::vector<api::Term>& bvlist, api::Term lhs, api::Term rhs,
                       bool formula);
  /**
   * This converts a ParseOp to expression, assuming it is a standalone term.
   *
   * There are three cases in TPTP: either p already has an expression, in which
   * case this function just returns it, or p has just a name or a builtin kind.
   */
  Expr parseOpToExpr(ParseOp& p);
  /**
   * Apply parse operator to list of arguments, and return the resulting
   * expression.
   *
   * args must not be empty (otherwise the above method should have been
   * called).
   *
   * There are three cases in TPTP: either p already has an expression, in which
   * case this function just applies it to the arguments, or p has
   * just a name or a builtin kind, in which case the respective operator is
   * built.
   *
   * Note that the case of uninterpreted functions in TPTP this need not have
   * been previously declared, which leads to a more convoluted processing than
   * what is necessary in parsing SMT-LIB.
   */
  Expr applyParseOp(ParseOp& p, std::vector<Expr>& args);

 private:
  void addArithmeticOperators();

  // In CNF variable are implicitly binded
  // d_freevar collect them
  std::vector< api::Term > d_freeVar;
  api::Term d_rtu_op;
  api::Term d_stu_op;
  api::Term d_utr_op;
  api::Term d_uts_op;
  // The set of expression that already have a bridge
  std::unordered_set<api::Term, api::TermHashFunction> d_r_converted;
  std::unordered_map<std::string, api::Term> d_distinct_objects;

  std::vector< pANTLR3_INPUT_STREAM > d_in_created;

  // TPTP directory where to find includes;
  // empty if none could be determined
  std::string d_tptpDir;

  // the null expression
  api::Term d_nullExpr;

  // hack to make output SZS ontology-compliant
  bool d_hasConjecture;

  bool d_cnf; // in a cnf formula
  bool d_fof; // in an fof formula
};/* class Tptp */


namespace tptp {
/**
 * Just exists to provide the uintptr_t constructor that ANTLR
 * requires.
 */
struct myExpr : public CVC4::api::Term {
  myExpr() : CVC4::api::Term() {}
  myExpr(void*) : CVC4::api::Term() {}
  myExpr(const CVC4::api::Term& e) : CVC4::api::Term(e) {}
  myExpr(const myExpr& e) : CVC4::api::Term(e) {}
};/* struct myExpr*/

enum NonAssoc {
  NA_IFF,
  NA_IMPLIES,
  NA_REVIMPLIES,
  NA_REVIFF,
  NA_REVOR,
  NA_REVAND,
};

}/* CVC4::parser::tptp namespace */


}/* CVC4::parser namespace */
}/* CVC4 namespace */

#endif /* CVC4__PARSER__TPTP_INPUT_H */<|MERGE_RESOLUTION|>--- conflicted
+++ resolved
@@ -104,12 +104,6 @@
    */
   void addTheory(Theory theory);
 
-<<<<<<< HEAD
-  void makeApplication(api::Term& expr, std::string& name, std::vector<api::Term>& args,
-                       bool term);
-
-=======
->>>>>>> 27e1a583
   /** creates a lambda abstraction around expression
    *
    * Given an expression expr of type argType = t1...tn -> t, creates a lambda
@@ -158,7 +152,7 @@
    * There are three cases in TPTP: either p already has an expression, in which
    * case this function just returns it, or p has just a name or a builtin kind.
    */
-  Expr parseOpToExpr(ParseOp& p);
+  api::Term parseOpToExpr(ParseOp& p);
   /**
    * Apply parse operator to list of arguments, and return the resulting
    * expression.
@@ -175,7 +169,7 @@
    * been previously declared, which leads to a more convoluted processing than
    * what is necessary in parsing SMT-LIB.
    */
-  Expr applyParseOp(ParseOp& p, std::vector<Expr>& args);
+  api::Term applyParseOp(ParseOp& p, std::vector<api::Term>& args);
 
  private:
   void addArithmeticOperators();
