--- conflicted
+++ resolved
@@ -29,14 +29,8 @@
 namespace cvc5 {
 namespace parser {
 
-<<<<<<< HEAD
-/*
-=======
-class Command;
-
 /**
  * The state information when parsing TPTP inputs.
->>>>>>> ee97e826
  */
 class TptpState : public ParserState
 {
@@ -96,15 +90,6 @@
 
   bool hasConjecture() const { return d_hasConjecture; }
 
-<<<<<<< HEAD
-=======
-  TptpState(ParserStateCallback* psc,
-            Solver* solver,
-            SymbolManager* sm,
-            bool strictMode = false);
-
-  ~TptpState();
->>>>>>> ee97e826
   /**
    * Add theory symbols to the parser state.
    *
