/******************************************************************************
 * Top contributors (to current version):
 *   Morgan Deters, Christopher L. Conway, Gereon Kremer
 *
 * This file is part of the cvc5 project.
 *
 * Copyright (c) 2009-2022 by the authors listed in the file AUTHORS
 * in the top-level source directory and their institutional affiliations.
 * All rights reserved.  See the file COPYING in the top-level source
 * directory for licensing information.
 * ****************************************************************************
 *
 * A builder for parsers.
 */

// This must be included first.
#include "parser/parser_builder.h"

#include <string>

#include "api/cpp/cvc5.h"
#include "base/check.h"
#include "parser/antlr_input.h"
#include "parser/input.h"
#include "parser/parser.h"
#include "smt2/smt2.h"
#include "tptp/tptp.h"

namespace cvc5 {
namespace parser {

ParserBuilder::ParserBuilder(cvc5::Solver* solver,
                             SymbolManager* sm,
                             bool useOptions)
    : d_solver(solver), d_symman(sm)
{
  init(solver, sm);
  if (useOptions)
  {
    withOptions();
  }
}

void ParserBuilder::init(cvc5::Solver* solver, SymbolManager* sm)
{
  d_lang = "LANG_AUTO";
  d_solver = solver;
  d_symman = sm;
  d_checksEnabled = true;
  d_strictMode = false;
  d_canIncludeFile = true;
  d_parseOnly = false;
  d_logicIsForced = false;
  d_forcedLogic = "";
}

std::unique_ptr<Parser> ParserBuilder::build()
{
<<<<<<< HEAD
  std::unique_ptr<Parser> parser;
=======
  Parser* parser = NULL;

  // Force the logic prior to building the parser. This makes a difference for
  // the TPTP parser, where forced logic is processed upon construction.
  if (d_logicIsForced)
  {
    d_symman->forceLogic(d_forcedLogic);
  }

>>>>>>> dedc717c
  if (d_lang == "LANG_TPTP")
  {
    parser.reset(new Tptp(d_solver, d_symman, d_strictMode, d_parseOnly));
  }
  else
  {
    Assert(d_lang == "LANG_SYGUS_V2" || d_lang == "LANG_SMTLIB_V2_6");
    parser.reset(new Smt2(d_solver, d_symman, d_strictMode, d_parseOnly));
  }

  if( d_checksEnabled ) {
    parser->enableChecks();
  } else {
    parser->disableChecks();
  }

  if( d_canIncludeFile ) {
    parser->allowIncludeFile();
  } else {
    parser->disallowIncludeFile();
  }


  return parser;
}

ParserBuilder& ParserBuilder::withChecks(bool flag) {
  d_checksEnabled = flag;
  return *this;
}

ParserBuilder& ParserBuilder::withInputLanguage(const std::string& lang)
{
  d_lang = lang;
  return *this;
}

ParserBuilder& ParserBuilder::withParseOnly(bool flag) {
  d_parseOnly = flag;
  return *this;
}

ParserBuilder& ParserBuilder::withOptions()
{
  ParserBuilder& retval = *this;
  retval = retval.withInputLanguage(d_solver->getOption("input-language"))
               .withChecks(d_solver->getOptionInfo("semantic-checks").boolValue())
               .withStrictMode(d_solver->getOptionInfo("strict-parsing").boolValue())
               .withParseOnly(d_solver->getOptionInfo("parse-only").boolValue())
               .withIncludeFile(d_solver->getOptionInfo("filesystem-access").boolValue());
  auto info = d_solver->getOptionInfo("force-logic");
  if (info.setByUser)
  {
    internal::LogicInfo tmp(info.stringValue());
    retval = retval.withForcedLogic(tmp.getLogicString());
  }
  return retval;
}

ParserBuilder& ParserBuilder::withStrictMode(bool flag) {
  d_strictMode = flag;
  return *this;
}

ParserBuilder& ParserBuilder::withIncludeFile(bool flag) {
  d_canIncludeFile = flag;
  return *this;
}

ParserBuilder& ParserBuilder::withForcedLogic(const std::string& logic)
{
  d_logicIsForced = true;
  d_forcedLogic = logic;
  return *this;
}

}  // namespace parser
}  // namespace cvc5<|MERGE_RESOLUTION|>--- conflicted
+++ resolved
@@ -56,10 +56,7 @@
 
 std::unique_ptr<Parser> ParserBuilder::build()
 {
-<<<<<<< HEAD
   std::unique_ptr<Parser> parser;
-=======
-  Parser* parser = NULL;
 
   // Force the logic prior to building the parser. This makes a difference for
   // the TPTP parser, where forced logic is processed upon construction.
@@ -68,7 +65,6 @@
     d_symman->forceLogic(d_forcedLogic);
   }
 
->>>>>>> dedc717c
   if (d_lang == "LANG_TPTP")
   {
     parser.reset(new Tptp(d_solver, d_symman, d_strictMode, d_parseOnly));
