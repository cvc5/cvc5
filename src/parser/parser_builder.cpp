/******************************************************************************
 * Top contributors (to current version):
 *   Morgan Deters, Christopher L. Conway, Gereon Kremer
 *
 * This file is part of the cvc5 project.
 *
 * Copyright (c) 2009-2022 by the authors listed in the file AUTHORS
 * in the top-level source directory and their institutional affiliations.
 * All rights reserved.  See the file COPYING in the top-level source
 * directory for licensing information.
 * ****************************************************************************
 *
 * A builder for parsers.
 */

// This must be included first.
#include "parser/parser_builder.h"

#include <string>

#include "api/cpp/cvc5.h"
#include "base/check.h"
#include "parser/antlr_input.h"
#include "parser/input.h"
#include "parser/parser.h"
#include "smt2/smt2.h"
#include "tptp/tptp.h"

namespace cvc5 {
namespace parser {

ParserBuilder::ParserBuilder(cvc5::Solver* solver,
                             SymbolManager* sm,
                             bool useOptions)
    : d_solver(solver), d_symman(sm)
{
  init(solver, sm);
  if (useOptions)
  {
    withOptions();
  }
}

void ParserBuilder::init(cvc5::Solver* solver, SymbolManager* sm)
{
  d_lang = "LANG_AUTO";
  d_solver = solver;
  d_symman = sm;
  d_checksEnabled = true;
  d_strictMode = false;
  d_canIncludeFile = true;
  d_logicIsForced = false;
  d_forcedLogic = "";
}

std::unique_ptr<Parser> ParserBuilder::build()
{
  std::unique_ptr<Parser> parser;

  // Force the logic prior to building the parser. This makes a difference for
  // the TPTP parser, where forced logic is processed upon construction.
  if (d_logicIsForced)
  {
    d_symman->forceLogic(d_forcedLogic);
  }

  if (d_lang == "LANG_TPTP")
  {
    parser.reset(new Tptp(d_solver, d_symman, d_strictMode));
  }
  else
  {
    Assert(d_lang == "LANG_SYGUS_V2" || d_lang == "LANG_SMTLIB_V2_6");
    parser.reset(new Smt2(d_solver,
                          d_symman,
                          d_strictMode,
                          d_lang == "LANG_SYGUS_V2"));
  }

  if( d_checksEnabled ) {
    parser->enableChecks();
  } else {
    parser->disableChecks();
  }

  if( d_canIncludeFile ) {
    parser->allowIncludeFile();
  } else {
    parser->disallowIncludeFile();
  }

<<<<<<< HEAD
  if (d_logicIsForced)
  {
    parser->forceLogic(d_forcedLogic);
  }
=======
>>>>>>> c42fc9dd

  return parser;
}

ParserBuilder& ParserBuilder::withChecks(bool flag) {
  d_checksEnabled = flag;
  return *this;
}

ParserBuilder& ParserBuilder::withInputLanguage(const std::string& lang)
{
  d_lang = lang;
  return *this;
}

ParserBuilder& ParserBuilder::withOptions()
{
  ParserBuilder& retval = *this;
  retval = retval.withInputLanguage(d_solver->getOption("input-language"))
               .withChecks(d_solver->getOptionInfo("semantic-checks").boolValue())
               .withStrictMode(d_solver->getOptionInfo("strict-parsing").boolValue())
               .withIncludeFile(d_solver->getOptionInfo("filesystem-access").boolValue());
  auto info = d_solver->getOptionInfo("force-logic");
  if (info.setByUser)
  {
    internal::LogicInfo tmp(info.stringValue());
    retval = retval.withForcedLogic(tmp.getLogicString());
  }
  return retval;
}

ParserBuilder& ParserBuilder::withStrictMode(bool flag) {
  d_strictMode = flag;
  return *this;
}

ParserBuilder& ParserBuilder::withIncludeFile(bool flag) {
  d_canIncludeFile = flag;
  return *this;
}

ParserBuilder& ParserBuilder::withForcedLogic(const std::string& logic)
{
  d_logicIsForced = true;
  d_forcedLogic = logic;
  return *this;
}

}  // namespace parser
}  // namespace cvc5<|MERGE_RESOLUTION|>--- conflicted
+++ resolved
@@ -89,14 +89,6 @@
     parser->disallowIncludeFile();
   }
 
-<<<<<<< HEAD
-  if (d_logicIsForced)
-  {
-    parser->forceLogic(d_forcedLogic);
-  }
-=======
->>>>>>> c42fc9dd
-
   return parser;
 }
 
