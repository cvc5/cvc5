--- conflicted
+++ resolved
@@ -82,10 +82,7 @@
 void FlexLexer::initialize(std::istream& input, const std::string& inputName)
 {
   d_inputName = inputName;
-<<<<<<< HEAD
-=======
   // use the std::istream* version which is supported in earlier Flex versions
->>>>>>> 30fa2196
   yyrestart(&input);
   initSpan();
   d_peeked.clear();
