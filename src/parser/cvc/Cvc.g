--- conflicted
+++ resolved
@@ -936,13 +936,7 @@
         }
       }
       cmd->reset(
-<<<<<<< HEAD
-          new DefineFunctionRecCommand(SOLVER, funcs, formals, formulas));
-=======
-          new DefineFunctionRecCommand(api::termVectorToExprs(funcs),
-                                       eformals,
-                                       api::termVectorToExprs(formulas), true));
->>>>>>> 7d16d25d
+          new DefineFunctionRecCommand(SOLVER, funcs, formals, formulas, true));
     }
   | toplevelDeclaration[cmd]
   ;
