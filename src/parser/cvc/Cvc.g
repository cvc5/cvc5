/* *******************                                                        */
/*! \file Cvc.g
 ** \verbatim
 ** Top contributors (to current version):
 **   Morgan Deters, Andrew Reynolds, Christopher L. Conway
 ** This file is part of the CVC4 project.
 ** Copyright (c) 2009-2019 by the authors listed in the file AUTHORS
 ** in the top-level source directory) and their institutional affiliations.
 ** All rights reserved.  See the file COPYING in the top-level source
 ** directory for licensing information.\endverbatim
 **
 ** \brief Parser for CVC presentation input language
 **
 ** Parser for CVC presentation input language.
 **/

grammar Cvc;

options {
  // C output for antlr
  language = 'C';

  // Skip the default error handling, just break with exceptions
  // defaultErrorHandler = false;

  // Only lookahead of <= k requested (disable for LL* parsing)
  // Note that CVC4's BoundedTokenBuffer requires a fixed k !
  // If you change this k, change it also in cvc_input.cpp !
  k = 3;
}/* options */

tokens {
  /* commands */

  ASSERT_TOK = 'ASSERT';
  QUERY_TOK = 'QUERY';
  CHECKSAT_TOK = 'CHECKSAT';
  OPTION_TOK = 'OPTION';
  PUSH_TOK = 'PUSH';
  POP_TOK = 'POP';
  POPTO_TOK = 'POPTO';
  PUSH_SCOPE_TOK = 'PUSH_SCOPE';
  POP_SCOPE_TOK = 'POP_SCOPE';
  POPTO_SCOPE_TOK = 'POPTO_SCOPE';
  RESET_TOK = 'RESET';
  DATATYPE_TOK = 'DATATYPE';
  END_TOK = 'END';
  CONTEXT_TOK = 'CONTEXT';
  FORGET_TOK = 'FORGET';
  GET_TYPE_TOK = 'GET_TYPE';
  CHECK_TYPE_TOK = 'CHECK_TYPE';
  GET_CHILD_TOK = 'GET_CHILD';
  GET_OP_TOK = 'GET_OP';
  GET_VALUE_TOK = 'GET_VALUE';
  SUBSTITUTE_TOK = 'SUBSTITUTE';
  DBG_TOK = 'DBG';
  TRACE_TOK = 'TRACE';
  UNTRACE_TOK = 'UNTRACE';
  HELP_TOK = 'HELP';
  TRANSFORM_TOK = 'TRANSFORM';
  PRINT_TOK = 'PRINT';
  PRINT_TYPE_TOK = 'PRINT_TYPE';
  CALL_TOK = 'CALL';
  ECHO_TOK = 'ECHO';
  EXIT_TOK = 'EXIT';
  INCLUDE_TOK = 'INCLUDE';
  DUMP_PROOF_TOK = 'DUMP_PROOF';
  DUMP_UNSAT_CORE_TOK = 'DUMP_UNSAT_CORE';
  DUMP_ASSUMPTIONS_TOK = 'DUMP_ASSUMPTIONS';
  DUMP_SIG_TOK = 'DUMP_SIG';
  DUMP_TCC_TOK = 'DUMP_TCC';
  DUMP_TCC_ASSUMPTIONS_TOK = 'DUMP_TCC_ASSUMPTIONS';
  DUMP_TCC_PROOF_TOK = 'DUMP_TCC_PROOF';
  DUMP_CLOSURE_TOK = 'DUMP_CLOSURE';
  DUMP_CLOSURE_PROOF_TOK = 'DUMP_CLOSURE_PROOF';
  WHERE_TOK = 'WHERE';
  ASSERTIONS_TOK = 'ASSERTIONS';
  ASSUMPTIONS_TOK = 'ASSUMPTIONS';
  COUNTEREXAMPLE_TOK = 'COUNTEREXAMPLE';
  COUNTERMODEL_TOK = 'COUNTERMODEL';
  ARITH_VAR_ORDER_TOK = 'ARITH_VAR_ORDER';
  CONTINUE_TOK = 'CONTINUE';
  RESTART_TOK = 'RESTART';
  RECURSIVE_FUNCTION_TOK = 'REC-FUN';
  /* operators */

  AND_TOK = 'AND';
  BOOLEAN_TOK = 'BOOLEAN';
  ELSEIF_TOK = 'ELSIF';
  ELSE_TOK = 'ELSE';
  ENDIF_TOK = 'ENDIF';
  FALSE_TOK = 'FALSE';
  IF_TOK = 'IF';
  IN_TOK = 'IN';
  INT_TOK = 'INT';
  LET_TOK = 'LET';
  MEMBER_TOK = 'IS_IN';
  NOT_TOK = 'NOT';
  OR_TOK = 'OR';
  REAL_TOK = 'REAL';
  THEN_TOK = 'THEN';
  TRUE_TOK = 'TRUE';
  TYPE_TOK = 'TYPE';
  XOR_TOK = 'XOR';

  ARRAY_TOK = 'ARRAY';
  OF_TOK = 'OF';
  WITH_TOK = 'WITH';

  SUBTYPE_TOK = 'SUBTYPE';
  SET_TOK = 'SET';

  TUPLE_TOK = 'TUPLE';

  FORALL_TOK = 'FORALL';
  EXISTS_TOK = 'EXISTS';
  PATTERN_TOK = 'PATTERN';

  LAMBDA_TOK = 'LAMBDA';

  // Symbols

  COLON = ':';
  COMMA = ',';
  LPAREN = '(';
  RPAREN = ')';
  LBRACE = '{';
  RBRACE = '}';
  LBRACKET = '[';
  RBRACKET = ']';
  SEMICOLON = ';';
  BAR = '|';
  UNDERSCORE = '_';

  SQHASH = '[#';
  HASHSQ = '#]';
  PARENHASH = '(#';
  HASHPAREN = '#)';

  // Operators

  ARROW_TOK = '->';
  DIV_TOK = '/';
  EQUAL_TOK = '=';
  DISEQUAL_TOK = '/=';
  EXP_TOK = '^';
  GT_TOK = '>';
  GEQ_TOK = '>=';
  IFF_TOK = '<=>';
  IMPLIES_TOK = '=>';
  LT_TOK = '<';
  LEQ_TOK = '<=';
  MINUS_TOK = '-';
  PLUS_TOK = '+';
  STAR_TOK = '*';
  ASSIGN_TOK = ':=';
  MOD_TOK = 'MOD';
  INTDIV_TOK = 'DIV';
  FLOOR_TOK = 'FLOOR';
  ABS_TOK = 'ABS';
  DIVISIBLE_TOK = 'DIVISIBLE';
  DISTINCT_TOK = 'DISTINCT';

  // Bitvectors

  BITVECTOR_TOK = 'BITVECTOR';
  LEFTSHIFT_TOK = '<<';
  RIGHTSHIFT_TOK = '>>';
  BVPLUS_TOK = 'BVPLUS';
  BVSUB_TOK = 'BVSUB';
  BVUDIV_TOK = 'BVUDIV';
  BVSDIV_TOK = 'BVSDIV';
  BVUREM_TOK = 'BVUREM';
  BVSREM_TOK = 'BVSREM';
  BVSMOD_TOK = 'BVSMOD';
  BVSHL_TOK = 'BVSHL';
  BVASHR_TOK = 'BVASHR';
  BVLSHR_TOK = 'BVLSHR';
  BVUMINUS_TOK = 'BVUMINUS';
  BVMULT_TOK = 'BVMULT';
  BVNEG_TOK = '~';
  BVAND_TOK = '&';
  BVXOR_TOK = 'BVXOR';
  BVNAND_TOK = 'BVNAND';
  BVNOR_TOK = 'BVNOR';
  BVCOMP_TOK = 'BVCOMP';
  BVXNOR_TOK = 'BVXNOR';
  CONCAT_TOK = '@';
  //BVTOINT_TOK = 'BVTOINT';
  //INTTOBV_TOK = 'INTTOBV';
  //BOOLEXTRACT_TOK = 'BOOLEXTRACT';
  IS_INTEGER_TOK = 'IS_INTEGER';
  BVLT_TOK = 'BVLT';
  BVGT_TOK = 'BVGT';
  BVLE_TOK = 'BVLE';
  BVGE_TOK = 'BVGE';
  SX_TOK = 'SX';
  BVZEROEXTEND_TOK = 'BVZEROEXTEND';
  BVREPEAT_TOK = 'BVREPEAT';
  BVROTL_TOK = 'BVROTL';
  BVROTR_TOK = 'BVROTR';
  BVSLT_TOK = 'BVSLT';
  BVSGT_TOK = 'BVSGT';
  BVSLE_TOK = 'BVSLE';
  BVSGE_TOK = 'BVSGE';

  // Relations
  JOIN_TOK = 'JOIN';
  TRANSPOSE_TOK = 'TRANSPOSE';
  PRODUCT_TOK = 'PRODUCT';
  TRANSCLOSURE_TOK = 'TCLOSURE';
  IDEN_TOK = 'IDEN';
  JOIN_IMAGE_TOK = 'JOIN_IMAGE';

  // Strings
  STRING_TOK = 'STRING';
  STRING_CONCAT_TOK = 'CONCAT';
  STRING_LENGTH_TOK = 'LENGTH';
  STRING_CONTAINS_TOK = 'CONTAINS';
  STRING_SUBSTR_TOK = 'SUBSTR';
  STRING_CHARAT_TOK = 'CHARAT';
  STRING_INDEXOF_TOK = 'INDEXOF';
  STRING_REPLACE_TOK = 'REPLACE';
  STRING_REPLACE_ALL_TOK = 'REPLACE_ALL';
  STRING_PREFIXOF_TOK = 'PREFIXOF';
  STRING_SUFFIXOF_TOK = 'SUFFIXOF';
  STRING_STOI_TOK = 'STRING_TO_INTEGER';
  STRING_ITOS_TOK = 'INTEGER_TO_STRING';
  STRING_TO_REGEXP_TOK = 'STRING_TO_REGEXP';
  STRING_TOLOWER_TOK = 'TOLOWER';
  STRING_TOUPPER_TOK = 'TOUPPER';
  STRING_REV_TOK = 'REVERSE';
  REGEXP_CONCAT_TOK = 'RE_CONCAT';
  REGEXP_UNION_TOK = 'RE_UNION';
  REGEXP_INTER_TOK = 'RE_INTER';
  REGEXP_STAR_TOK = 'RE_STAR';
  REGEXP_PLUS_TOK = 'RE_PLUS';
  REGEXP_OPT_TOK = 'RE_OPT';
  REGEXP_RANGE_TOK = 'RE_RANGE';
  REGEXP_LOOP_TOK = 'RE_LOOP';
  REGEXP_EMPTY_TOK = 'RE_EMPTY';
  REGEXP_SIGMA_TOK = 'RE_SIGMA';
  REGEXP_COMPLEMENT_TOK = 'RE_COMPLEMENT';

  SETS_CARD_TOK = 'CARD';

  FMF_CARD_TOK = 'HAS_CARD';
  UNIVSET_TOK = 'UNIVERSE';

  // these are parsed by special NUMBER_OR_RANGEOP rule, below
  DECIMAL_LITERAL;
  INTEGER_LITERAL;
  DOT;
  DOTDOT;
}/* tokens */

@parser::members {

// Idea and code guidance from Sam Harwell,
// http://www.antlr.org/wiki/display/ANTLR3/Operator+precedence+parser

bool isRightToLeft(int type) {
  // return true here for any operators that are right-to-left associative
  switch(type) {
  case IMPLIES_TOK: return true;
  default: return false;
  }
}/* isRightToLeft() */

int getOperatorPrecedence(int type) {
  switch(type) {
  case BITVECTOR_TOK: return 1;
  //case DOT:
  case LPAREN:
  case LBRACE: return 2;
  case LBRACKET: return 3;
  case ARROW_TOK: return 4;
  case IS_INTEGER_TOK: return 5;
  case BVSLT_TOK:
  case BVSLE_TOK:
  case BVSGT_TOK:
  case BVSGE_TOK: return 6;
  case BVLT_TOK:
  case BVLE_TOK:
  case BVGT_TOK:
  case BVGE_TOK: return 7;
  case LEFTSHIFT_TOK:
  case RIGHTSHIFT_TOK: return 8;
  case SX_TOK:
  case BVZEROEXTEND_TOK:
  case BVREPEAT_TOK:
  case BVROTL_TOK:
  case BVROTR_TOK: return 9;
  case BVUDIV_TOK:
  case BVSDIV_TOK:
  case BVUREM_TOK:
  case BVSREM_TOK:
  case BVSMOD_TOK:
  case BVSHL_TOK:
  case BVASHR_TOK:
  case BVLSHR_TOK: return 10;
  case BVUMINUS_TOK:
  case BVPLUS_TOK:
  case BVSUB_TOK: return 11;
  case BVNEG_TOK: return 12;
  case BVXNOR_TOK: return 13;
  case BVNOR_TOK:
  case BVCOMP_TOK: return 14;
  case BVNAND_TOK: return 15;
  case BVXOR_TOK: return 16;
  case BVAND_TOK: return 17;
  case BAR: return 18;
  case CONCAT_TOK: return 19;
//case UMINUS_TOK: return 20;
  case WITH_TOK: return 21;
  case EXP_TOK: return 22;
  case STAR_TOK:
  case INTDIV_TOK:
  case DIV_TOK:
  case TUPLE_TOK:
  case MOD_TOK: return 23;
  case PLUS_TOK:
  case MINUS_TOK:
  case JOIN_TOK:
  case TRANSPOSE_TOK:
  case PRODUCT_TOK:
  case IDEN_TOK:
  case JOIN_IMAGE_TOK:
  case TRANSCLOSURE_TOK: return 24;
  case LEQ_TOK:
  case LT_TOK:
  case GEQ_TOK:
  case GT_TOK:
  case MEMBER_TOK:
  case SETS_CARD_TOK:
  case FMF_CARD_TOK: return 25;
  case EQUAL_TOK:
  case DISEQUAL_TOK: return 26;
  case NOT_TOK: return 27;
  case AND_TOK: return 28;
  case OR_TOK:
  case XOR_TOK: return 29;
  case IMPLIES_TOK: return 30;// right-to-left
  case IFF_TOK: return 31;
  case FORALL_TOK:
  case EXISTS_TOK: return 32;
  case ASSIGN_TOK:
  case IN_TOK: return 33;

  default:
    std::stringstream ss;
    ss << "internal error: no entry in precedence table for operator " << CvcParserTokenNames[type];
    throw ParserException(ss.str());
  }
}/* getOperatorPrecedence() */

api::Kind getOperatorKind(int type, bool& negate) {
  negate = false;

  switch(type) {
    // booleanBinop
  case IFF_TOK: return api::EQUAL;
  case IMPLIES_TOK: return api::IMPLIES;
  case OR_TOK: return api::OR;
  case XOR_TOK: return api::XOR;
  case AND_TOK: return api::AND;

  case PRODUCT_TOK: return api::PRODUCT;
  case JOIN_TOK: return api::JOIN;
  case JOIN_IMAGE_TOK: return api::JOIN_IMAGE;

    // comparisonBinop
  case EQUAL_TOK: return api::EQUAL;
  case DISEQUAL_TOK: negate = true; return api::EQUAL;
  case GT_TOK: return api::GT;
  case GEQ_TOK: return api::GEQ;
  case LT_TOK: return api::LT;
  case LEQ_TOK: return api::LEQ;
  case MEMBER_TOK: return api::MEMBER;
  case SETS_CARD_TOK: return api::CARD;
  case FMF_CARD_TOK: return api::CARDINALITY_CONSTRAINT;

    // arithmeticBinop
  case PLUS_TOK: return api::PLUS;
  case MINUS_TOK: return api::MINUS;
  case STAR_TOK: return api::MULT;
  case INTDIV_TOK: return api::INTS_DIVISION;
  case MOD_TOK: return api::INTS_MODULUS;
  case DIV_TOK: return api::DIVISION;
  case EXP_TOK: return api::POW;

    // bvBinop
  case CONCAT_TOK: return api::BITVECTOR_CONCAT;
  case BAR: return api::BITVECTOR_OR;
  case BVAND_TOK: return api::BITVECTOR_AND;

  }

  std::stringstream ss;
  ss << "internal error: no entry in operator-kind table for operator " << CvcParserTokenNames[type];
  throw ParserException(ss.str());

}/* getOperatorKind() */

unsigned findPivot(const std::vector<unsigned>& operators,
                   unsigned startIndex, unsigned stopIndex) {
  unsigned pivot = startIndex;
  unsigned pivotRank = getOperatorPrecedence(operators[pivot]);
  /*Debug("prec") << "initial pivot at " << pivot
                << "(" << CvcParserTokenNames[operators[pivot]] << ") "
                << "level " << pivotRank << std::endl;*/
  for(unsigned i = startIndex + 1; i <= stopIndex; ++i) {
    unsigned current = getOperatorPrecedence(operators[i]);
    bool rtl = isRightToLeft(operators[i]);
    if(current > pivotRank || (current == pivotRank && !rtl)) {
      /*Debug("prec") << "new pivot at " << i
                    << "(" << CvcParserTokenNames[operators[i]] << ") "
                    << "level " << current << " rtl == " << rtl << std::endl;*/
      pivot = i;
      pivotRank = current;
    }
  }
  return pivot;
}/* findPivot() */

CVC4::api::Term createPrecedenceTree(Parser* parser, api::Solver* solver,
                          const std::vector<CVC4::api::Term>& expressions,
                          const std::vector<unsigned>& operators,
                          unsigned startIndex, unsigned stopIndex) {
  assert(expressions.size() == operators.size() + 1);
  assert(startIndex < expressions.size());
  assert(stopIndex < expressions.size());
  assert(startIndex <= stopIndex);

  if(stopIndex == startIndex) {
    return expressions[startIndex];
  }

  unsigned pivot = findPivot(operators, startIndex, stopIndex - 1);
  //Debug("prec") << "pivot[" << startIndex << "," << stopIndex - 1 << "] at " << pivot << std::endl;
  bool negate;
  api::Kind k = getOperatorKind(operators[pivot], negate);
  CVC4::api::Term lhs = createPrecedenceTree(
      parser, solver, expressions, operators, startIndex, pivot);
  CVC4::api::Term rhs = createPrecedenceTree(
      parser, solver, expressions, operators, pivot + 1, stopIndex);

  if (lhs.getSort().isSet())
  {
    switch (k)
    {
      case api::LEQ: k = api::SUBSET; break;
      case api::MINUS: k = api::SETMINUS; break;
      case api::BITVECTOR_AND: k = api::INTERSECTION; break;
      case api::BITVECTOR_OR: k = api::UNION; break;
      default: break;
    }
  }
  else if (lhs.getSort().isString())
  {
    switch (k)
    {
      case api::MEMBER: k = api::STRING_IN_REGEXP; break;
      default: break;
    }
  }

  api::Term e = solver->mkTerm(k, lhs, rhs);
  return negate ? e.notTerm() : e;
}/* createPrecedenceTree() recursive variant */

api::Term createPrecedenceTree(Parser* parser, api::Solver* s,
                          const std::vector<CVC4::api::Term>& expressions,
                          const std::vector<unsigned>& operators) {
  if(Debug.isOn("prec") && operators.size() > 1) {
    for(unsigned i = 0; i < expressions.size(); ++i) {
      Debug("prec") << expressions[i];
      if(operators.size() > i) {
        Debug("prec") << ' ' << CvcParserTokenNames[operators[i]] << ' ';
      }
    }
    Debug("prec") << std::endl;
  }

  api::Term e = createPrecedenceTree(
      parser, s, expressions, operators, 0, expressions.size() - 1);
  if(Debug.isOn("prec") && operators.size() > 1) {
    language::SetLanguage::Scope ls(Debug("prec"), language::output::LANG_AST);
    Debug("prec") << "=> " << e << std::endl;
  }
  return e;
}/* createPrecedenceTree() base variant */

/** Add n NOTs to the front of e and return the result. */
api::Term addNots(api::Solver* s, size_t n, api::Term e) {
  while(n-- > 0) {
    e = e.notTerm();
  }
  return e;
}/* addNots() */

}/* @parser::members */

@header {
/**
 ** This file is part of the CVC4 project.
 ** Copyright (c) 2009-2016 by the authors listed in the file AUTHORS
 ** in the top-level source directory) and their institutional affiliations.
 ** All rights reserved.  See the file COPYING in the top-level source
 ** directory for licensing information.
 **/
}/* @header */

@lexer::includes {

/** This suppresses warnings about the redefinition of token symbols between different
  * parsers. The redefinitions should be harmless as long as no client: (a) #include's
  * the lexer headers for two grammars AND (b) uses the token symbol definitions. */
#pragma GCC system_header

#if defined(CVC4_COMPETITION_MODE) && !defined(CVC4_SMTCOMP_APPLICATION_TRACK)
/* This improves performance by ~10 percent on big inputs.
 * This option is only valid if we know the input is ASCII (or some 8-bit encoding).
 * If we know the input is UTF-16, we can use ANTLR3_INLINE_INPUT_UTF16.
 * Otherwise, we have to let the lexer detect the encoding at runtime.
 */
#  define ANTLR3_INLINE_INPUT_ASCII
#  define ANTLR3_INLINE_INPUT_8BIT
#endif /* CVC4_COMPETITION_MODE && !CVC4_SMTCOMP_APPLICATION_TRACK */

#include "parser/antlr_input.h"
#include "parser/antlr_tracing.h"
#include "parser/parser.h"
#include "util/integer.h"

}/* @lexer::includes */

@parser::includes {

#include <cassert>
#include <memory>
#include <stdint.h>

#include "options/set_language.h"
#include "parser/antlr_tracing.h"
#include "parser/parser.h"
#include "smt/command.h"

namespace CVC4 {
  class Expr;
}/* CVC4 namespace */

}/* @parser::includes */

@parser::postinclude {

#include <sstream>
#include <string>
#include <vector>

#include "base/output.h"
#include "expr/expr.h"
#include "expr/kind.h"
#include "expr/type.h"
#include "parser/antlr_input.h"
#include "parser/parser.h"


#define REPEAT_COMMAND(k, CommandCtor)                      \
  ({                                                        \
    unsigned __k = (k);                                     \
    (__k <= 1)                                              \
      ? (Command*) new CommandCtor                          \
      : ({                                                  \
          CommandSequence* __seq = new CommandSequence();   \
          while(__k-- > 0) {                                \
            __seq->addCommand(new CommandCtor);             \
          }                                                 \
          (Command*) __seq;                                 \
        });                                                 \
  })

using namespace CVC4;
using namespace CVC4::parser;

/* These need to be macros so they can refer to the PARSER macro, which will be defined
 * by ANTLR *after* this section. (If they were functions, PARSER would be undefined.) */
#undef PARSER_STATE
#define PARSER_STATE ((Parser*)PARSER->super)
#undef SOLVER
#define SOLVER PARSER_STATE->getSolver()
#undef MK_TERM
#define MK_TERM SOLVER->mkTerm
#define UNSUPPORTED PARSER_STATE->unimplementedFeature

#define ENSURE_BV_SIZE(k, f)                                   \
{                                                              \
  unsigned size = f.getSort().getBVSize();        \
  if(k > size) {                                               \
    f = SOLVER->mkTerm(SOLVER->mkOp(api::BITVECTOR_ZERO_EXTEND,k - size), f); \
  } else if (k < size) {                                       \
    f = SOLVER->mkTerm(SOLVER->mkOp(api::BITVECTOR_EXTRACT, k - 1, 0), f); \
  }                                                            \
}

}/* @parser::postinclude */

/**
 * Parses an expression.
 * @return the parsed expression
 */
parseExpr returns [CVC4::api::Term expr = CVC4::api::Term()]
  : formula[expr]
  | EOF
  ;

/**
 * Parses a command (the whole benchmark)
 * @return the command of the benchmark
 */
parseCommand returns [CVC4::Command* cmd_return = NULL]
@declarations {
    std::unique_ptr<CVC4::Command> cmd;
}
@after {
    cmd_return = cmd.release();
}
  : c=command[&cmd]
  | LPAREN IDENTIFIER
    { std::string s = AntlrInput::tokenText($IDENTIFIER);
    if(s == "benchmark") {
        PARSER_STATE->parseError(
            "In CVC4 presentation language mode, but SMT-LIBv1 format "
            "detected, which is not supported anymore.");
      } else if(s == "set" || s == "get" || s == "declare" ||
                s == "define" || s == "assert") {
        PARSER_STATE->parseError(
            "In CVC4 presentation language mode, but SMT-LIB format detected. "
            "Use --lang smt for SMT-LIB support.");
      } else {
        PARSER_STATE->parseError(
            "A CVC4 presentation language command cannot begin with a "
            "parenthesis; expected command name.");
      }
    }
  | EOF
  ;

/**
 * Matches a command of the input. If a declaration, it will return an empty
 * command.
 */
command [std::unique_ptr<CVC4::Command>* cmd]
  : ( mainCommand[cmd] SEMICOLON
    | SEMICOLON
    | LET_TOK { PARSER_STATE->pushScope(); }
      typeOrVarLetDecl[CHECK_DECLARED] (
          COMMA typeOrVarLetDecl[CHECK_DECLARED] )*
      IN_TOK command[cmd]
      { PARSER_STATE->popScope(); }
    )
    { if(!(*cmd)) {
        cmd->reset(new EmptyCommand());
      }
    }
  | IDENTIFIER SEMICOLON
    { std::stringstream ss;
      ss << "Unrecognized command `"
         << AntlrInput::tokenText($IDENTIFIER)
         << "'";
      PARSER_STATE->parseError(ss.str());
    }
  ;

typeOrVarLetDecl[CVC4::parser::DeclarationCheck check]
options { backtrack = true; }
  : letDecl | typeLetDecl[check]
  ;

mainCommand[std::unique_ptr<CVC4::Command>* cmd]
@init {
  api::Term f;
  SExpr sexpr;
  std::string id;
  api::Sort t;
  std::vector<CVC4::Datatype> dts;
  Debug("parser-extra") << "command: " << AntlrInput::tokenText(LT(1)) << std::endl;
  std::string s;
  api::Term func;
  std::vector<api::Term> bvs;
  std::vector<api::Term> funcs;
  std::vector<api::Term> formulas;
  std::vector<std::vector<api::Term>> formals;
  std::vector<std::string> ids;
  std::vector<CVC4::api::Sort> types;
  bool idCommaFlag = true;
  bool formCommaFlag = true;
}
    /* our bread & butter */
  : ASSERT_TOK formula[f] { cmd->reset(new AssertCommand(f.getExpr())); }

  | QUERY_TOK formula[f] { cmd->reset(new QueryCommand(f.getExpr())); }
  | CHECKSAT_TOK formula[f]?
    {
      cmd->reset(f.isNull() ? new CheckSatCommand()
                            : new CheckSatCommand(f.getExpr()));
    }
    /* options */
  | OPTION_TOK
    ( str[s] | IDENTIFIER { s = AntlrInput::tokenText($IDENTIFIER); } )
    ( symbolicExpr[sexpr]
      { if(s == "logic") {
          cmd->reset(new SetBenchmarkLogicCommand(sexpr.getValue()));
        } else {
          cmd->reset(new SetOptionCommand(s, sexpr));
        }
      }
    | TRUE_TOK { cmd->reset(new SetOptionCommand(s, SExpr("true"))); }
    | FALSE_TOK { cmd->reset(new SetOptionCommand(s, SExpr("false"))); }
    | { cmd->reset(new SetOptionCommand(s, SExpr("true"))); }
    )

    /* push / pop */
  | PUSH_TOK ( k=numeral { cmd->reset(REPEAT_COMMAND(k, PushCommand())); }
               | { cmd->reset(new PushCommand()); } )
  | POP_TOK ( k=numeral { cmd->reset(REPEAT_COMMAND(k, PopCommand())); }
              | { cmd->reset(new PopCommand()); } )
  | POPTO_TOK k=numeral?
    { UNSUPPORTED("POPTO command"); }

    /* push / pop scopes */
  | PUSH_SCOPE_TOK k=numeral?
    { UNSUPPORTED("PUSH_SCOPE command"); }
  | POP_SCOPE_TOK k=numeral?
    { UNSUPPORTED("POP_SCOPE command"); }
  | POPTO_SCOPE_TOK k=numeral?
    { UNSUPPORTED("POPTO_SCOPE command"); }

  | RESET_TOK
    { cmd->reset(new ResetCommand());
      PARSER_STATE->reset();
    }

  | RESET_TOK ASSERTIONS_TOK
    { cmd->reset(new ResetAssertionsCommand());
      PARSER_STATE->reset();
    }

    // Datatypes can be mututally-recursive if they're in the same
    // definition block, separated by a comma.  So we parse everything
    // and then ask the ExprManager to resolve everything in one go.
  | DATATYPE_TOK
    { /* open a scope to keep the UnresolvedTypes contained */
      PARSER_STATE->pushScope(); }
    datatypeDef[dts]
    ( COMMA datatypeDef[dts] )*
    END_TOK
    { PARSER_STATE->popScope();
      cmd->reset(new DatatypeDeclarationCommand(
          api::sortVectorToTypes(PARSER_STATE->mkMutualDatatypeTypes(dts))));
    }

  | CONTEXT_TOK
    ( ( str[s] | IDENTIFIER { s = AntlrInput::tokenText($IDENTIFIER); } )
      { UNSUPPORTED("CONTEXT command"); }
    | { UNSUPPORTED("CONTEXT command"); }
    )

  | FORGET_TOK identifier[id,CHECK_NONE,SYM_VARIABLE]
    { UNSUPPORTED("FORGET command"); }

  | GET_TYPE_TOK formula[f]
    { UNSUPPORTED("GET_TYPE command"); }

  | CHECK_TYPE_TOK formula[f] COLON type[t,CHECK_DECLARED]
    { UNSUPPORTED("CHECK_TYPE command"); }

  | GET_CHILD_TOK formula[f] k=numeral
    { UNSUPPORTED("GET_CHILD command"); }

  | GET_OP_TOK formula[f]
    { UNSUPPORTED("GET_OP command"); }

  | GET_VALUE_TOK formula[f]
    { cmd->reset(new GetValueCommand(f.getExpr())); }

  | SUBSTITUTE_TOK identifier[id,CHECK_NONE,SYM_VARIABLE] COLON
    type[t,CHECK_DECLARED] EQUAL_TOK formula[f] LBRACKET
    identifier[id,CHECK_NONE,SYM_VARIABLE] ASSIGN_TOK formula[f] RBRACKET
    { UNSUPPORTED("SUBSTITUTE command"); }

    /* Like the --debug command line option, DBG turns on both tracing
     * and debugging. */
  | DBG_TOK
    ( ( str[s] | IDENTIFIER { s = AntlrInput::tokenText($IDENTIFIER); } )
      { Debug.on(s); Trace.on(s); }
    | { Message() << "Please specify what to debug." << std::endl; }
    )

  | TRACE_TOK
    ( ( str[s] | IDENTIFIER { s = AntlrInput::tokenText($IDENTIFIER); } )
      { Trace.on(s); }
    | { Message() << "Please specify something to trace." << std::endl; }
    )
  | UNTRACE_TOK
    ( ( str[s] | IDENTIFIER { s = AntlrInput::tokenText($IDENTIFIER); } )
      { Trace.off(s); }
    | { Message() << "Please specify something to untrace." << std::endl; }
    )

  | HELP_TOK
    ( ( str[s] | IDENTIFIER { s = AntlrInput::tokenText($IDENTIFIER); } )
      { Message() << "No help available for `" << s << "'." << std::endl; }
  |   { Message() << "Please use --help at the command line for help."
                << std::endl; }
            )

  | TRANSFORM_TOK formula[f]
    { cmd->reset(new SimplifyCommand(f.getExpr())); }

  | PRINT_TOK formula[f]
    { UNSUPPORTED("PRINT command"); }
  | PRINT_TYPE_TOK type[t,CHECK_DECLARED]
    { UNSUPPORTED("PRINT_TYPE command"); }

  | CALL_TOK identifier[id,CHECK_NONE,SYM_VARIABLE] formula[f]
    { UNSUPPORTED("CALL command"); }

  | ECHO_TOK
    ( simpleSymbolicExpr[sexpr]
      { cmd->reset(new EchoCommand(sexpr.getValue())); }
    | { cmd->reset(new EchoCommand()); }
    )

  | EXIT_TOK
    { cmd->reset(new QuitCommand()); }

  | INCLUDE_TOK
    ( ( str[s] | IDENTIFIER { s = AntlrInput::tokenText($IDENTIFIER); } )
      { UNSUPPORTED("INCLUDE command"); }
    | { PARSER_STATE->parseError("No filename given to INCLUDE command"); }
    )

  | DUMP_PROOF_TOK
    { cmd->reset(new GetProofCommand()); }

  | DUMP_UNSAT_CORE_TOK
    { cmd->reset(new GetUnsatCoreCommand()); }

  | ( DUMP_ASSUMPTIONS_TOK
    | DUMP_SIG_TOK
    | DUMP_TCC_TOK
    | DUMP_TCC_ASSUMPTIONS_TOK
    | DUMP_TCC_PROOF_TOK
    | DUMP_CLOSURE_TOK
    | DUMP_CLOSURE_PROOF_TOK
    ) { UNSUPPORTED("DUMP* command"); }

    /* these are all synonyms */
  | ( WHERE_TOK | ASSERTIONS_TOK | ASSUMPTIONS_TOK )
    { cmd->reset(new GetAssertionsCommand()); }

  | COUNTEREXAMPLE_TOK
    { cmd->reset(new GetModelCommand); }
  | COUNTERMODEL_TOK
    { cmd->reset(new GetModelCommand); }

  | ARITH_VAR_ORDER_TOK LPAREN formula[f] ( COMMA formula[f] )* RPAREN
    { UNSUPPORTED("ARITH_VAR_ORDER command"); }

  | CONTINUE_TOK
    { UNSUPPORTED("CONTINUE command"); }
  | RESTART_TOK formula[f] { UNSUPPORTED("RESTART command"); }
  | RECURSIVE_FUNCTION_TOK (identifier[id,CHECK_NONE,SYM_VARIABLE]
    {
      if(idCommaFlag){
        idCommaFlag=false;
      }
      else{
        PARSER_STATE->parseError("Identifiers need to be comma separated");
      }
    }
    COLON type[t,CHECK_DECLARED] (COMMA {
      idCommaFlag=true;
      })?
    {
      func = PARSER_STATE->bindVar(id, t, ExprManager::VAR_FLAG_NONE, true);
      ids.push_back(id);
      types.push_back(t);
      funcs.push_back(func);
    })+
    EQUAL_TOK (formula[f]
    {
      if(formCommaFlag){
        formCommaFlag=false;
      }
      else{
        PARSER_STATE->parseError("Function definitions need to be comma separated");
      }
    }
    (COMMA{
      formCommaFlag=true;
    })?
    {
      if( f.getKind()==api::LAMBDA ){
        bvs.insert(bvs.end(), f[0].begin(), f[0].end());
        formals.push_back(bvs);
        bvs.clear();
        f = f[1];
        formulas.push_back(f);
      }
      else {
        formals.push_back(bvs);
        formulas.push_back(f);
      }
    })+
    {
      if(idCommaFlag){
        PARSER_STATE->parseError("Cannot end function list with comma");
      }
      if(formCommaFlag){
        PARSER_STATE->parseError("Cannot end function definition list with comma");
      }
      if(funcs.size()!=formulas.size()){
        PARSER_STATE->parseError("Number of functions doesn't match number of function definitions");
      }
      for(unsigned int i = 0, size = funcs.size(); i < size; i++){
        if(!funcs[i].getSort().isSubsortOf(types[i])){
          PARSER_STATE->parseError("Type mismatch in definition");
        }
      }
      std::vector<std::vector<Expr>> eformals;
      for (unsigned i=0, fsize = formals.size(); i<fsize; i++)
      {
        eformals.push_back(api::termVectorToExprs(formals[i]));
      }
      cmd->reset(
          new DefineFunctionRecCommand(api::termVectorToExprs(funcs),
                                       eformals,
                                       api::termVectorToExprs(formulas)));
    }
  | toplevelDeclaration[cmd]
  ;

simpleSymbolicExpr[CVC4::SExpr& sexpr]
@declarations {
  std::string s;
  CVC4::Rational r;
}
  : INTEGER_LITERAL
    { sexpr = SExpr(Integer(AntlrInput::tokenText($INTEGER_LITERAL))); }
  | MINUS_TOK INTEGER_LITERAL
    { sexpr = SExpr(-Integer(AntlrInput::tokenText($INTEGER_LITERAL))); }
  | DECIMAL_LITERAL
    { sexpr = SExpr(AntlrInput::tokenToRational($DECIMAL_LITERAL)); }
  | HEX_LITERAL
    { sexpr = SExpr(AntlrInput::tokenText($HEX_LITERAL)); }
  | BINARY_LITERAL
    { sexpr = SExpr(AntlrInput::tokenText($BINARY_LITERAL)); }
  | str[s]
    { sexpr = SExpr(s); }
  | IDENTIFIER
    { sexpr = SExpr(AntlrInput::tokenText($IDENTIFIER)); }
  ;

symbolicExpr[CVC4::SExpr& sexpr]
@declarations {
  std::vector<SExpr> children;
}
  : simpleSymbolicExpr[sexpr]
  | LPAREN (symbolicExpr[sexpr] { children.push_back(sexpr); } )* RPAREN
    { sexpr = SExpr(children); }
  ;

/**
 * Match a top-level declaration.
 */
toplevelDeclaration[std::unique_ptr<CVC4::Command>* cmd]
@init {
  std::vector<std::string> ids;
  api::Sort t;
  Debug("parser-extra") << "declaration: " << AntlrInput::tokenText(LT(1))
                        << std::endl;
}
  : identifierList[ids,CHECK_NONE,SYM_VARIABLE] COLON
    ( declareVariables[cmd,t,ids,true]
    | declareTypes[cmd,ids] )
  ;

/**
 * A bound variable declaration.
 */
boundVarDecl[std::vector<std::string>& ids, CVC4::api::Sort& t]
@init {
  std::unique_ptr<Command> local_cmd;
}
  : identifierList[ids,CHECK_NONE,SYM_VARIABLE] COLON
    declareVariables[&local_cmd,t,ids,false]
  ;

/**
 * A series of bound variable declarations.
 */
boundVarDecls
@init {
  std::vector<std::string> ids;
  api::Sort t;
}
  : boundVarDecl[ids,t] ( COMMA boundVarDecl[ids,t] )*
  ;

boundVarDeclsReturn[std::vector<CVC4::api::Term>& terms,
                    std::vector<CVC4::api::Sort>& types]
@init {
  std::vector<std::string> ids;
  api::Sort t;
  terms.clear();
  types.clear();
}
  : boundVarDeclReturn[terms,types] ( COMMA boundVarDeclReturn[terms,types] )*
  ;

boundVarDeclReturn[std::vector<CVC4::api::Term>& terms,
                   std::vector<CVC4::api::Sort>& types]
@init {
  std::vector<std::string> ids;
  api::Sort t;
  // NOTE: do not clear the vectors here!
}
  : identifierList[ids,CHECK_NONE,SYM_VARIABLE] COLON type[t,CHECK_DECLARED]
    { const std::vector<api::Term>& vars = PARSER_STATE->bindBoundVars(ids, t);
      terms.insert(terms.end(), vars.begin(), vars.end());
      for(unsigned i = 0; i < vars.size(); ++i) {
        types.push_back(t);
      }
    }
  ;

/**
 * Match the right-hand-side of a type declaration.  Unlike
 * declareVariables[] below, don't need to return the Type, since it's
 * always the KindType (the type of types).  Also don't need toplevel
 * because type declarations are always top-level, except for
 * type-lets, which don't use this rule.
 */
declareTypes[std::unique_ptr<CVC4::Command>* cmd,
             const std::vector<std::string>& idList]
@init {
  api::Sort t;
}
    /* A sort declaration (e.g., "T : TYPE") */
  : TYPE_TOK
    { std::unique_ptr<DeclarationSequence> seq(new DeclarationSequence());
      for(std::vector<std::string>::const_iterator i = idList.begin();
          i != idList.end(); ++i) {
        // Don't allow a type variable to clash with a previously
        // declared type variable, however a type variable and a
        // non-type variable can clash unambiguously.  Break from CVC3
        // behavior here.
        PARSER_STATE->checkDeclaration(*i, CHECK_UNDECLARED, SYM_SORT);
        api::Sort sort = PARSER_STATE->mkSort(*i);
        Command* decl = new DeclareTypeCommand(*i, 0, sort.getType());
        seq->addCommand(decl);
      }
      cmd->reset(seq.release());
    }

    /* A type alias "T : TYPE = foo..." */
  | TYPE_TOK EQUAL_TOK type[t,CHECK_DECLARED]
    { for(std::vector<std::string>::const_iterator i = idList.begin();
          i != idList.end();
          ++i) {
        PARSER_STATE->checkDeclaration(*i, CHECK_UNDECLARED, SYM_SORT);
        PARSER_STATE->defineType(*i, t);
      }
    }
  ;

/**
 * Match the right-hand side of a variable declaration.  Returns the
 * type.  Some IDs might have been declared previously, and are not
 * re-declared if topLevel is true (CVC allows re-declaration if the
 * types are compatible---if they aren't compatible, an error is
 * thrown).  Also if topLevel is true, variable definitions are
 * permitted and "cmd" is output.  If topLevel is false, bound vars
 * are created
 */
declareVariables[std::unique_ptr<CVC4::Command>* cmd, CVC4::api::Sort& t,
                 const std::vector<std::string>& idList, bool topLevel]
@init {
  api::Term f;
  Debug("parser-extra") << "declType: " << AntlrInput::tokenText(LT(1)) << std::endl;
}
    /* A variable declaration (or definition) */
  : type[t,CHECK_DECLARED] ( EQUAL_TOK formula[f] )?
    { std::unique_ptr<DeclarationSequence> seq;
      if(topLevel) {
        seq.reset(new DeclarationSequence());
      }
      if(f.isNull()) {
        Debug("parser") << "working on " << idList.front() << " : " << t
                        << std::endl;
        // CVC language allows redeclaration of variables if types are the same
        for(std::vector<std::string>::const_iterator i = idList.begin(),
              i_end = idList.end();
            i != i_end;
            ++i) {
          if(PARSER_STATE->isDeclared(*i, SYM_VARIABLE)) {
            api::Sort oldType = PARSER_STATE->getVariable(*i).getSort();
            Debug("parser") << "  " << *i << " was declared previously "
                            << "with type " << oldType << std::endl;
            if(oldType != t) {
              std::stringstream ss;
              ss << language::SetLanguage(language::output::LANG_CVC4)
                 << "incompatible type for `" << *i << "':" << std::endl
                 << "  old type: " << oldType << std::endl
                 << "  new type: " << t << std::endl;
              PARSER_STATE->parseError(ss.str());
            } else {
              Debug("parser") << "  types " << t << " and " << oldType
                              << " are compatible" << std::endl;
            }
          } else {
            Debug("parser") << "  " << *i << " not declared" << std::endl;
            if(topLevel) {
              api::Term func =
                  PARSER_STATE->bindVar(*i, t, ExprManager::VAR_FLAG_GLOBAL);
              Command* decl =
                  new DeclareFunctionCommand(*i, func.getExpr(), t.getType());
              seq->addCommand(decl);
            } else {
              PARSER_STATE->bindBoundVar(*i, t);
            }
          }
        }
      } else {
        // f is not null-- meaning this is a definition not a declaration
        //Check if the formula f has the correct type, declared as t.
        if(!f.getSort().isSubsortOf(t)){
          PARSER_STATE->parseError("Type mismatch in definition");
        }
        if(!topLevel) {
          // must be top-level; doesn't make sense to write something
          // like e.g. FORALL(x:INT = 4): [...]
          PARSER_STATE->parseError("cannot construct a definition here; maybe you want a LET");
        }
        assert(!idList.empty());
        for(std::vector<std::string>::const_iterator i = idList.begin(),
              i_end = idList.end();
            i != i_end;
            ++i) {
          Debug("parser") << "making " << *i << " : " << t << " = " << f << std::endl;
          PARSER_STATE->checkDeclaration(*i, CHECK_UNDECLARED, SYM_VARIABLE);
          api::Term func = PARSER_STATE->mkVar(
              *i,
              t.getType(),
              ExprManager::VAR_FLAG_GLOBAL | ExprManager::VAR_FLAG_DEFINED);
          PARSER_STATE->defineVar(*i, f);
          Command* decl =
              new DefineFunctionCommand(*i, func.getExpr(), f.getExpr());
          seq->addCommand(decl);
        }
      }
      if(topLevel) {
        cmd->reset(new DeclarationSequence());
      }
    }
  ;

/**
 * Matches a list of identifiers separated by a comma and puts them in the
 * given list.
 * @param idList the list to fill with identifiers.
 * @param check what kinds of check to perform on the symbols
 */
identifierList[std::vector<std::string>& idList,
               CVC4::parser::DeclarationCheck check,
               CVC4::parser::SymbolType type]
@init {
  std::string id;
  idList.clear();
}
  : identifier[id,check,type] { idList.push_back(id); }
    ( COMMA identifier[id,check,type] { idList.push_back(id); } )*
  ;

/**
 * Matches an identifier and returns a string.
 */
identifier[std::string& id,
           CVC4::parser::DeclarationCheck check,
           CVC4::parser::SymbolType type]
  : IDENTIFIER
    { id = AntlrInput::tokenText($IDENTIFIER);
      PARSER_STATE->checkDeclaration(id, check, type); }
  ;

/**
 * Match the type in a declaration and do the declaration binding.  If
 * "check" is CHECK_NONE, then identifiers occurring in the type need
 * not exist!  They are created as "unresolved" types and linked up in
 * a type-substitution pass.  Right now, only datatype definitions are
 * supported in this way (since type names can occur without any
 * forward-declaration in CVC language datatype definitions, we have
 * to create types for them on-the-fly).  Before passing CHECK_NONE
 * you really should have a clear idea of WHY you need to parse that
 * way; then you should trace through Parser::mkMutualDatatypeType()
 * to figure out just what you're in for.
 */
type[CVC4::api::Sort& t,
     CVC4::parser::DeclarationCheck check]
@init {
  api::Sort t2;
  bool lhs;
  std::vector<api::Sort> args;
}
    /* a type, possibly a function */
  : restrictedTypePossiblyFunctionLHS[t,check,lhs]
    { if(lhs) {
        assert(t.isTuple());
        args = t.getTupleSorts();
      } else {
        args.push_back(t);
      }
    }
    ( ARROW_TOK type[t2,check] )?
    { if(t2.isNull()) {
        if(lhs) {
          PARSER_STATE->parseError("improperly-placed type list; expected `->' after to define a function; or else maybe these parentheses were meant to be square brackets, to define a tuple type?");
        }
      } else {
        t = SOLVER->mkFunctionSort(args, t2);
      }
    }

    /* type-lets: typeLetDecl defines the types, we just manage the
     * scopes here.  NOTE that LET in the CVC language is always
     * sequential! */
  | LET_TOK { PARSER_STATE->pushScope(); }
    typeLetDecl[check] ( COMMA typeLetDecl[check] )* IN_TOK type[t,check]
    { PARSER_STATE->popScope(); }
  ;

// A restrictedType is one that is not a "bare" function type (it can
// be enclosed in parentheses) and is not a type list.  To support the
// syntax
//
//   f : (nat, nat) -> nat;
//
// we have to permit restrictedTypes to be type lists (as on the LHS
// there).  The "type" rule above uses restictedTypePossiblyFunctionLHS
// directly in order to implement that; this rule allows a type list to
// parse but then issues an error.
restrictedType[CVC4::api::Sort& t,
               CVC4::parser::DeclarationCheck check]
@init {
  bool lhs;
}
  : restrictedTypePossiblyFunctionLHS[t,check,lhs]
    { if(lhs) { PARSER_STATE->parseError("improperly-placed type list; maybe these parentheses were meant to be square brackets, to define a tuple type?"); } }
  ;

/**
 * lhs is set to "true" on output if we have a list of types, so an
 * ARROW must follow.  An ARROW can always follow; lhs means it MUST.
 */
restrictedTypePossiblyFunctionLHS[CVC4::api::Sort& t,
                                  CVC4::parser::DeclarationCheck check,
                                  bool& lhs]
@init {
  api::Sort t2;
  api::Term f, f2;
  std::string id;
  std::vector<api::Sort> types;
  std::vector< std::pair<std::string, api::Sort> > typeIds;
  //SymbolTable* symtab;
  Parser* parser;
  lhs = false;
}
    /* named types */
  : identifier[id,check,SYM_SORT]
    parameterization[check,types]?
    {
      if(check == CHECK_DECLARED ||
         PARSER_STATE->isDeclared(id, SYM_SORT)) {
        Debug("parser-param") << "param: getSort " << id << " " << types.size() << " " << PARSER_STATE->getArity( id )
                              << " " << PARSER_STATE->isDeclared(id, SYM_SORT) << std::endl;
        if(types.size() != PARSER_STATE->getArity(id)) {
          std::stringstream ss;
          ss << "incorrect arity for symbol `" << id << "': expected "
             << PARSER_STATE->getArity( id ) << " type arguments, got "
             << types.size();
          PARSER_STATE->parseError(ss.str());
        }
        if(types.size() > 0) {
          t = PARSER_STATE->getSort(id, types);
        }else{
          t = PARSER_STATE->getSort(id);
        }
      } else {
        if(types.empty()) {
          t = PARSER_STATE->mkUnresolvedType(id);
          Debug("parser-param") << "param: make unres type " << id << std::endl;
        }else{
          t = PARSER_STATE->mkUnresolvedTypeConstructor(id,types);
          t = t.instantiate( types );
          Debug("parser-param") << "param: make unres param type " << id << " " << types.size() << " "
                                << PARSER_STATE->getArity( id ) << std::endl;
        }
      }
    }

    /* array types */
  | ARRAY_TOK restrictedType[t,check] OF_TOK restrictedType[t2,check]
    { t = SOLVER->mkArraySort(t, t2); }
  | SET_TOK OF_TOK restrictedType[t,check]
    { t = SOLVER->mkSetSort(t); }

    /* subtypes */
  | SUBTYPE_TOK LPAREN
    /* A bit tricky: this LAMBDA expression cannot refer to constants
     * declared in the outer context.  What follows isn't quite right,
     * though, since type aliases and function definitions should be
     * retained in the set of current declarations. */
    { /*symtab = PARSER_STATE->getSymbolTable();
      PARSER_STATE->useDeclarationsFrom(new SymbolTable());*/ }
    formula[f] ( COMMA formula[f2] )? RPAREN
    {
      PARSER_STATE->unimplementedFeature("predicate subtyping not supported in this release");
    }

    /* subrange types */
  | LBRACKET bound DOTDOT bound RBRACKET
    {
      PARSER_STATE->unimplementedFeature("subrange typing not supported in this release");
    }

    /* tuple types / old-style function types */
  | LBRACKET ( type[t,check] { types.push_back(t); }
    ( COMMA type[t,check] { types.push_back(t); } )* )? RBRACKET
    { if(types.size() == 1 && types.front().isFunction()) {
        // old style function syntax [ T -> U ]
        PARSER_STATE->parseError("old-style function type syntax not supported anymore; please use the new syntax");
      } else {
        // tuple type [ T, U, V... ]
        t = SOLVER->mkTupleSort(types);
      }
    }

    /* record types */
  | SQHASH ( identifier[id,CHECK_NONE,SYM_SORT] COLON type[t,check] { typeIds.push_back(std::make_pair(id, t)); }
    ( COMMA identifier[id,CHECK_NONE,SYM_SORT] COLON type[t,check] { typeIds.push_back(std::make_pair(id, t)); } )* )? HASHSQ
    { t = SOLVER->mkRecordSort(typeIds); }

    /* bitvector types */
  | BITVECTOR_TOK LPAREN k=numeral RPAREN
    { if(k == 0) {
        PARSER_STATE->parseError("Illegal bitvector size: 0");
      }
      t = SOLVER->mkBitVectorSort(k);
    }

    /* string type */
  | STRING_TOK { t = SOLVER->getStringSort(); }

    /* basic types */
  | BOOLEAN_TOK { t = SOLVER->getBooleanSort(); }
  | REAL_TOK { t = SOLVER->getRealSort(); }
  | INT_TOK { t = SOLVER->getIntegerSort(); }

    /* Parenthesized general type, or the lhs of an ARROW (a list of
     * types).  These two things are combined to avoid conflicts in
     * parsing. */
  | LPAREN type[t,check] { types.push_back(t); }
    ( COMMA type[t,check] { lhs = true; types.push_back(t); } )* RPAREN
    { if(lhs) { t = SOLVER->mkTupleSort(types); }
      // if !lhs, t is already set up correctly, nothing to do..
    }
  ;

parameterization[CVC4::parser::DeclarationCheck check,
                 std::vector<CVC4::api::Sort>& params]
@init {
  api::Sort t;
}
  : LBRACKET restrictedType[t,check] { Debug("parser-param") << "t = " << t << std::endl; params.push_back( t ); }
    ( COMMA restrictedType[t,check] { Debug("parser-param") << "t = " << t << std::endl; params.push_back( t ); } )* RBRACKET
  ;

bound
  : UNDERSCORE
  | integer
;

typeLetDecl[CVC4::parser::DeclarationCheck check]
@init {
  api::Sort t;
  std::string id;
}
  : identifier[id,CHECK_NONE,SYM_SORT] (COLON TYPE_TOK)? EQUAL_TOK restrictedType[t,check]
    { PARSER_STATE->defineType(id, t); }
  ;

/**
 * Matches a CVC4 expression.  Formulas and terms are not really
 * distinguished during parsing; please ignore the naming of the
 * grammar rules.
 *
 * @return the expression representing the formula/term
 */
formula[CVC4::api::Term& f]
@init {
  Debug("parser-extra") << "formula: " << AntlrInput::tokenText(LT(1)) << std::endl;
  api::Term f2;
  std::vector<CVC4::api::Term> expressions;
  std::vector<unsigned> operators;
  unsigned op;
}
  : n=nots
    ( prefixFormula[f]
      { f = addNots(SOLVER, n, f); }
    | comparison[f]
      { f = addNots(SOLVER, n, f);
        expressions.push_back(f);
      }
      morecomparisons[expressions,operators]?
      {
        f = createPrecedenceTree(PARSER_STATE, SOLVER, expressions, operators);
      }
    )
  ;

morecomparisons[std::vector<CVC4::api::Term>& expressions,
                std::vector<unsigned>& operators] returns [size_t i = 0]
@init {
  unsigned op;
  api::Term f;
  $i = expressions.size();
}
  : booleanBinop[op] { operators.push_back(op); }
    n=nots
    ( prefixFormula[f]
      { expressions.push_back(addNots(SOLVER, n, f)); }
    | comparison[f]
      { f = addNots(SOLVER, n, f);
        expressions.push_back(f);
      }
      morecomparisons[expressions,operators]?
    )
  ;

/** Matches 0 or more NOTs. */
nots returns [size_t n = 0]
  : ( NOT_TOK { ++$n; } )*
  ;

prefixFormula[CVC4::api::Term& f]
@init {
  std::vector<std::string> ids;
  std::vector<api::Term> terms;
  std::vector<api::Sort> types;
  std::vector<api::Term> bvs;
  api::Sort t;
  api::Kind k;
  api::Term ipl;
}
    /* quantifiers */
  : ( FORALL_TOK { k = api::FORALL; } | EXISTS_TOK { k = api::EXISTS; } )
    { PARSER_STATE->pushScope(); } LPAREN
    boundVarDecl[ids,t]
    { for(std::vector<std::string>::const_iterator i = ids.begin(); i != ids.end(); ++i) {
        bvs.push_back(PARSER_STATE->bindBoundVar(*i, t));
      }
      ids.clear();
    }
    ( COMMA boundVarDecl[ids,t]
      {
        for(std::vector<std::string>::const_iterator i = ids.begin(); i != ids.end(); ++i) {
          bvs.push_back(PARSER_STATE->bindBoundVar(*i, t));
        }
        ids.clear();
      }
    )* RPAREN {
      terms.push_back( MK_TERM( api::BOUND_VAR_LIST, bvs ) ); }
    COLON instantiationPatterns[ipl]? formula[f]
    { PARSER_STATE->popScope();
      terms.push_back(f);
      if(! ipl.isNull()) {
        terms.push_back(ipl);
      }
      f = MK_TERM(k, terms);
    }

   /* lets: letDecl defines the variables and functionss, we just
     * manage the scopes here.  NOTE that LET in the CVC language is
     * always sequential! */
  | LET_TOK { PARSER_STATE->pushScope(); }
    letDecl ( COMMA letDecl )*
    IN_TOK formula[f] { PARSER_STATE->popScope(); }

   /* lambda */
  | LAMBDA_TOK { PARSER_STATE->pushScope(); } LPAREN
    boundVarDeclsReturn[terms,types]
    RPAREN COLON formula[f]
    { PARSER_STATE->popScope();
      api::Term bvl = MK_TERM( api::BOUND_VAR_LIST, terms );
      f = MK_TERM( api::LAMBDA, bvl, f );
    }
  ;

instantiationPatterns[ CVC4::api::Term& expr ]
@init {
  std::vector<api::Term> args;
  api::Term f;
  std::vector<api::Term> patterns;
}
  : ( PATTERN_TOK LPAREN formula[f] { args.push_back( f ); } (COMMA formula[f] { args.push_back( f ); } )* RPAREN COLON
      { patterns.push_back( MK_TERM( api::INST_PATTERN, args ) );
        args.clear();
      } )+
    { if(! patterns.empty()) {
       expr = MK_TERM( api::INST_PATTERN_LIST, patterns );
       }
    }
  ;

/**
 * Matches (and defines) a single LET declaration.
 */
letDecl
@init {
  api::Term e;
  std::string name;
}
  : identifier[name,CHECK_NONE,SYM_VARIABLE] EQUAL_TOK formula[e]
    {
      Debug("parser") << language::SetLanguage(language::output::LANG_CVC4)
                      << e.getSort() << std::endl;
      PARSER_STATE->defineVar(name, e);
      Debug("parser") << "LET[" << PARSER_STATE->scopeLevel() << "]: "
                      << name << std::endl
                      << " ==>" << " " << e << std::endl;
    }
  ;

booleanBinop[unsigned& op]
@init {
  op = LT(1)->getType(LT(1));
}
  : IFF_TOK
  | IMPLIES_TOK
  | OR_TOK
  | XOR_TOK
  | AND_TOK
  ;

comparison[CVC4::api::Term& f]
@init {
  std::vector<CVC4::api::Term> expressions;
  std::vector<unsigned> operators;
  unsigned op;
}
  : term[f] { expressions.push_back(f); }
    ( comparisonBinop[op] term[f]
      { operators.push_back(op); expressions.push_back(f); } )*
    { f = createPrecedenceTree(PARSER_STATE, SOLVER, expressions, operators); }
  ;

comparisonBinop[unsigned& op]
@init {
  op = LT(1)->getType(LT(1));
}
  : EQUAL_TOK
  | DISEQUAL_TOK
  | GT_TOK
  | GEQ_TOK
  | LT_TOK
  | LEQ_TOK
  | MEMBER_TOK
  | FMF_CARD_TOK
  ;

arithmeticBinop[unsigned& op]
@init {
  op = LT(1)->getType(LT(1));
}
  : PLUS_TOK
  | MINUS_TOK
  | STAR_TOK
  | INTDIV_TOK
  | MOD_TOK
  | DIV_TOK
  | EXP_TOK
  ;

/** Parses an array/tuple/record assignment term. */
term[CVC4::api::Term& f]
@init {
  std::vector<CVC4::api::Term> expressions;
  std::vector<unsigned> operators;
  unsigned op;
  api::Sort t;
}
  : uminusTerm[f]
    ( WITH_TOK
      ( arrayStore[f] ( COMMA arrayStore[f] )*
      | DOT ( tupleStore[f] ( COMMA DOT tupleStore[f] )*
            | recordStore[f] ( COMMA DOT recordStore[f] )* ) )
    | { expressions.push_back(f); }
      ( arithmeticBinop[op] uminusTerm[f] { operators.push_back(op); expressions.push_back(f); } )*
      { f = createPrecedenceTree(PARSER_STATE, SOLVER, expressions, operators); }
    )
  ;

/**
 * Parses just part of the array assignment (and constructs
 * the store terms).
 */
arrayStore[CVC4::api::Term& f]
@init {
  api::Term f2, k;
}
  : LBRACKET formula[k] RBRACKET
    { f2 = MK_TERM(CVC4::api::SELECT, f, k); }
    ( ( arrayStore[f2]
      | DOT ( tupleStore[f2]
            | recordStore[f2] ) )
    | ASSIGN_TOK term[f2] )
    { f = MK_TERM(CVC4::api::STORE, f, k, f2); }
  ;

/**
 * Parses just part of the tuple assignment (and constructs
 * the store terms).
 */
tupleStore[CVC4::api::Term& f]
@init {
  api::Term f2;
}
  : k=numeral
    { api::Sort t = f.getSort();
      if(! t.isTuple()) {
        PARSER_STATE->parseError("tuple-update applied to non-tuple");
      }
      size_t length = t.getTupleLength();
      if(k >= length) {
        std::stringstream ss;
        ss << "tuple is of length " << length << "; cannot update index " << k;
        PARSER_STATE->parseError(ss.str());
      }
      const Datatype & dt = ((DatatypeType)t.getType()).getDatatype();
      f2 = SOLVER->mkTerm(
          api::APPLY_SELECTOR, api::Term(dt[0][k].getSelector()), f);
    }
    ( ( arrayStore[f2]
      | DOT ( tupleStore[f2]
            | recordStore[f2] ) )
    | ASSIGN_TOK term[f2] )
    { f = SOLVER->mkTerm(SOLVER->mkOp(api::TUPLE_UPDATE,k), f, f2); }
  ;

/**
 * Parses just part of the record assignment (and constructs
 * the store terms).
 */
recordStore[CVC4::api::Term& f]
@init {
  std::string id;
  api::Term f2;
}
  : identifier[id,CHECK_NONE,SYM_VARIABLE]
    { api::Sort t = f.getSort();
      if(! t.isRecord()) {
        std::stringstream ss;
        ss << "record-update applied to non-record term" << std::endl
           << "the term: " << f << std::endl
           << "its type: " << t;
        PARSER_STATE->parseError(ss.str());
      }
      const Record& rec = ((DatatypeType)t.getType()).getRecord();
      if(! rec.contains(id)) {
        PARSER_STATE->parseError(std::string("no such field `") + id + "' in record");
      }
      const Datatype & dt = ((DatatypeType)t.getType()).getDatatype();
      f2 = SOLVER->mkTerm(
          api::APPLY_SELECTOR, api::Term(dt[0][id].getSelector()), f);
    }
    ( ( arrayStore[f2]
      | DOT ( tupleStore[f2]
            | recordStore[f2] ) )
    | ASSIGN_TOK term[f2] )
    { f = SOLVER->mkTerm(SOLVER->mkOp(api::RECORD_UPDATE,id), f, f2); }
  ;

/** Parses a unary minus term. */
uminusTerm[CVC4::api::Term& f]
@init {
  unsigned minusCount = 0;
}
    /* Unary minus */
  : (MINUS_TOK { ++minusCount; })* bvBinaryOpTerm[f]
    {
      while (minusCount > 0)
      {
        --minusCount;
        f = MK_TERM(CVC4::api::UMINUS, f);
      }
    };

/** Parses bitvectors.  Starts with binary operators @, &, and |. */
bvBinaryOpTerm[CVC4::api::Term& f]
@init {
  std::vector<CVC4::api::Term> expressions;
  std::vector<unsigned> operators;
  unsigned op;
}
  : bvNegTerm[f] { expressions.push_back(f); }
    ( bvBinop[op] bvNegTerm[f] { operators.push_back(op); expressions.push_back(f); } )*
    { f = createPrecedenceTree(PARSER_STATE, SOLVER, expressions, operators); }
  ;
bvBinop[unsigned& op]
@init {
  op = LT(1)->getType(LT(1));
}
  : CONCAT_TOK
  | BAR // bitwise OR
  | BVAND_TOK
  ;

bvNegTerm[CVC4::api::Term& f]
    /* BV neg */
  : BVNEG_TOK bvNegTerm[f]
    {
      f = f.getSort().isSet() ? MK_TERM(CVC4::api::COMPLEMENT, f)
                              : MK_TERM(CVC4::api::BITVECTOR_NOT, f);
    }
  | relationBinopTerm[f]
  ;

relationBinop[unsigned& op]
@init {
  op = LT(1)->getType(LT(1));
}
  : JOIN_TOK
  | PRODUCT_TOK
  | JOIN_IMAGE_TOK
  ;

relationBinopTerm[CVC4::api::Term& f]
@init {
  std::vector<CVC4::api::Term> expressions;
  std::vector<unsigned> operators;
  unsigned op;
}
  : postfixTerm[f] { expressions.push_back(f); }
    ( relationBinop[op] postfixTerm[f] { operators.push_back(op); expressions.push_back(f); } )*
    { f = createPrecedenceTree(PARSER_STATE, SOLVER, expressions, operators); }
  ;

/**
 * Parses an array select / bitvector extract / bitvector shift /
 * function or constructor application.  These are all parsed the same
 * way because they are all effectively post-fix operators and can
 * continue piling onto an expression.  Array selects and bitvector
 * extracts even share similar syntax with their use of [ square
 * brackets ], so we left-factor as much out as possible to make ANTLR
 * happy.
 */
postfixTerm[CVC4::api::Term& f]
@init {
  api::Term f2;
  bool extract = false, left = false;
  std::vector<api::Term> args;
  std::string id;
  api::Sort t;
}
  : ( relationTerm[f]
    ( /* array select / bitvector extract */
      LBRACKET
        ( formula[f2] { extract = false; }
        | k1=numeral COLON k2=numeral { extract = true; } )
      RBRACKET
      { if(extract) {
          /* bitvector extract */
          f = SOLVER->mkTerm(SOLVER->mkOp(api::BITVECTOR_EXTRACT,k1,k2), f);
        } else {
          /* array select */
          f = MK_TERM(CVC4::api::SELECT, f, f2);
        }
      }
      /* left- or right-shift */
    | ( LEFTSHIFT_TOK { left = true; }
      | RIGHTSHIFT_TOK { left = false; } ) k=numeral
      {
        if(left) {
          f = MK_TERM(api::BITVECTOR_CONCAT, f, SOLVER->mkBitVector(k));
        } else {
          unsigned bv_size = f.getSort().getBVSize();
          f = MK_TERM(api::BITVECTOR_CONCAT,
                      SOLVER->mkBitVector(k),
                      SOLVER->mkTerm(
                          SOLVER->mkOp(api::BITVECTOR_EXTRACT, bv_size - 1, k), f));
        }
      }

      /* function/constructor application */
    | LPAREN { args.push_back(f); }
      formula[f] { args.push_back(f); }
      ( COMMA formula[f] { args.push_back(f); } )* RPAREN
      {
        PARSER_STATE->checkFunctionLike(args.front());
        api::Kind kind = PARSER_STATE->getKindForFunction(args.front());
        Debug("parser") << "expr is " << args.front() << std::endl;
        Debug("parser") << "kind is " << kind << std::endl;
        f = SOLVER->mkTerm(kind,args);
      }

      /* record / tuple select */
    | DOT
      ( identifier[id,CHECK_NONE,SYM_VARIABLE]
        { api::Sort type = f.getSort();
          if(! type.isRecord()) {
            PARSER_STATE->parseError("record-select applied to non-record");
          }
          const Record& rec = ((DatatypeType)type.getType()).getRecord();
          if(!rec.contains(id)){
            PARSER_STATE->parseError(std::string("no such field `") + id + "' in record");
          }
          const Datatype & dt = ((DatatypeType)type.getType()).getDatatype();
          f = SOLVER->mkTerm(api::APPLY_SELECTOR,api::Term(dt[0][id].getSelector()), f);
        }
      | k=numeral
        {
          api::Sort type = f.getSort();
          if(! type.isTuple()) {
            PARSER_STATE->parseError("tuple-select applied to non-tuple");
          }
          size_t length = type.getTupleLength();
          if(k >= length) {
            std::stringstream ss;
            ss << "tuple is of length " << length << "; cannot access index " << k;
            PARSER_STATE->parseError(ss.str());
          }
          const Datatype & dt = ((DatatypeType)type.getType()).getDatatype();
          f = SOLVER->mkTerm(api::APPLY_SELECTOR,api::Term(dt[0][k].getSelector()), f);
        }
      )
    )*
    | FLOOR_TOK LPAREN formula[f] RPAREN
      { f = MK_TERM(CVC4::api::TO_INTEGER, f); }
    | IS_INTEGER_TOK LPAREN formula[f] RPAREN
      { f = MK_TERM(CVC4::api::IS_INTEGER, f); }
    | ABS_TOK LPAREN formula[f] RPAREN
      { f = MK_TERM(CVC4::api::ABS, f); }
    | DIVISIBLE_TOK LPAREN formula[f] COMMA n=numeral RPAREN
      { f = MK_TERM(SOLVER->mkOp(CVC4::api::DIVISIBLE,n), f); }
    | DISTINCT_TOK LPAREN
      formula[f] { args.push_back(f); }
      ( COMMA formula[f] { args.push_back(f); } )* RPAREN
      {
        f = (args.size() == 1) ? SOLVER->mkTrue()
                               : MK_TERM(CVC4::api::DISTINCT, args);
      }
    )
    ( typeAscription[f, t]
      {
        f = PARSER_STATE->applyTypeAscription(f,t).getExpr();
      }
    )?
  ;

relationTerm[CVC4::api::Term& f]
    /* relation terms */
  : TRANSPOSE_TOK LPAREN formula[f] RPAREN
    { f = MK_TERM(CVC4::api::TRANSPOSE, f); }
  | TRANSCLOSURE_TOK LPAREN formula[f] RPAREN
    { f = MK_TERM(CVC4::api::TCLOSURE, f); }
  | TUPLE_TOK LPAREN formula[f] RPAREN
    { std::vector<api::Sort> types;
      std::vector<api::Term> args;
      args.push_back(f);
      types.push_back(f.getSort());
      api::Sort t = SOLVER->mkTupleSort(types);
      const Datatype& dt = ((DatatypeType)t.getType()).getDatatype();
      args.insert( args.begin(), api::Term(dt[0].getConstructor()) );
      f = MK_TERM(api::APPLY_CONSTRUCTOR, args);
    }
  | IDEN_TOK LPAREN formula[f] RPAREN
    { f = MK_TERM(CVC4::api::IDEN, f); }
  | bvTerm[f]
  ;

bvTerm[CVC4::api::Term& f]
@init {
  api::Term f2;
  std::vector<api::Term> args;
}
    /* BV xor */
  : BVXOR_TOK LPAREN formula[f] COMMA formula[f2] RPAREN
    { f = MK_TERM(CVC4::api::BITVECTOR_XOR, f, f2); }
  | BVNAND_TOK LPAREN formula[f] COMMA formula[f2] RPAREN
    { f = MK_TERM(CVC4::api::BITVECTOR_NAND, f, f2); }
  | BVNOR_TOK LPAREN formula[f] COMMA formula[f2] RPAREN
    { f = MK_TERM(CVC4::api::BITVECTOR_NOR, f, f2); }
  | BVCOMP_TOK LPAREN formula[f] COMMA formula[f2] RPAREN
    { f = MK_TERM(CVC4::api::BITVECTOR_COMP, f, f2); }
  | BVXNOR_TOK LPAREN formula[f] COMMA formula[f2] RPAREN
    { f = MK_TERM(CVC4::api::BITVECTOR_XNOR, f, f2); }

    /* BV unary minus */
  | BVUMINUS_TOK LPAREN formula[f] RPAREN
    { f = MK_TERM(CVC4::api::BITVECTOR_NEG, f); }
    /* BV addition */
  | BVPLUS_TOK LPAREN k=numeral COMMA formula[f] { args.push_back(f); }
    ( COMMA formula[f2] { args.push_back(f2); } )+ RPAREN
    {
      if (k <= 0) {
        PARSER_STATE->parseError("BVPLUS(k,_,_) must have k > 0");
      }
      for (unsigned i = 0; i < args.size(); ++ i) {
        ENSURE_BV_SIZE(k, args[i]);
      }
      f = MK_TERM(CVC4::api::BITVECTOR_PLUS, args);
    }
    /* BV subtraction */
  | BVSUB_TOK LPAREN k=numeral COMMA formula[f] COMMA formula[f2] RPAREN
    {
      if (k <= 0) {
        PARSER_STATE->parseError("BVSUB(k,_,_) must have k > 0");
      }
      ENSURE_BV_SIZE(k, f);
      ENSURE_BV_SIZE(k, f2);
      f = MK_TERM(CVC4::api::BITVECTOR_SUB, f, f2);
    }
    /* BV multiplication */
  | BVMULT_TOK LPAREN k=numeral COMMA formula[f] COMMA formula[f2] RPAREN
    {
      if (k <= 0) {
        PARSER_STATE->parseError("BVMULT(k,_,_) must have k > 0");
      }
      ENSURE_BV_SIZE(k, f);
      ENSURE_BV_SIZE(k, f2);
      f = MK_TERM(CVC4::api::BITVECTOR_MULT, f, f2);
    }
    /* BV unsigned division */
  | BVUDIV_TOK LPAREN formula[f] COMMA formula[f2] RPAREN
    { f = MK_TERM(CVC4::api::BITVECTOR_UDIV, f, f2); }
    /* BV signed division */
  | BVSDIV_TOK LPAREN formula[f] COMMA formula[f2] RPAREN
    { f = MK_TERM(CVC4::api::BITVECTOR_SDIV, f, f2); }
    /* BV unsigned remainder */
  | BVUREM_TOK LPAREN formula[f] COMMA formula[f2] RPAREN
    { f = MK_TERM(CVC4::api::BITVECTOR_UREM, f, f2); }
    /* BV signed remainder */
  | BVSREM_TOK LPAREN formula[f] COMMA formula[f2] RPAREN
    { f = MK_TERM(CVC4::api::BITVECTOR_SREM, f, f2); }
    /* BV signed modulo */
  | BVSMOD_TOK LPAREN formula[f] COMMA formula[f2] RPAREN
    { f = MK_TERM(CVC4::api::BITVECTOR_SMOD, f, f2); }
    /* BV left shift */
  | BVSHL_TOK LPAREN formula[f] COMMA formula[f2] RPAREN
    { f = MK_TERM(CVC4::api::BITVECTOR_SHL, f, f2); }
    /* BV arithmetic right shift */
  | BVASHR_TOK LPAREN formula[f] COMMA formula[f2] RPAREN
    { f = MK_TERM(CVC4::api::BITVECTOR_ASHR, f, f2); }
    /* BV logical left shift */
  | BVLSHR_TOK LPAREN formula[f] COMMA formula[f2] RPAREN
    { f = MK_TERM(CVC4::api::BITVECTOR_LSHR, f, f2); }
    /* BV sign extension */
  | SX_TOK LPAREN formula[f] COMMA k=numeral RPAREN
    { unsigned n = f.getSort().getBVSize();
      // Sign extension in TheoryBitVector is defined as in SMT-LIB
      // which is different than in the CVC language
      // SX(BITVECTOR(k), n) in CVC language extends to n bits
      // In SMT-LIB, such a thing expands to k + n bits
      f = SOLVER->mkTerm(SOLVER->mkOp(api::BITVECTOR_SIGN_EXTEND,k-n), f);
    }
    /* BV zero extension */
  | BVZEROEXTEND_TOK LPAREN formula[f] COMMA k=numeral RPAREN
    { unsigned n = f.getSort().getBVSize();
      // Zero extension in TheoryBitVector is defined as in SMT-LIB
      // which is the same as in CVC3, but different than SX!
      // SX(BITVECTOR(k), n) in CVC language extends to n bits
      // BVZEROEXTEND(BITVECTOR(k), n) in CVC language extends to k + n bits
      f = SOLVER->mkTerm(SOLVER->mkOp(api::BITVECTOR_ZERO_EXTEND,k), f);
    }
    /* BV repeat operation */
  | BVREPEAT_TOK LPAREN formula[f] COMMA k=numeral RPAREN
    { f = SOLVER->mkTerm(SOLVER->mkOp(api::BITVECTOR_REPEAT,k), f); }
    /* BV rotate right */
  | BVROTR_TOK LPAREN formula[f] COMMA k=numeral RPAREN
    { f = SOLVER->mkTerm(SOLVER->mkOp(api::BITVECTOR_ROTATE_RIGHT,k), f); }
    /* BV rotate left */
  | BVROTL_TOK LPAREN formula[f] COMMA k=numeral RPAREN
    { f = SOLVER->mkTerm(SOLVER->mkOp(api::BITVECTOR_ROTATE_LEFT,k), f); }

    /* BV comparisons */
  | BVLT_TOK LPAREN formula[f] COMMA formula[f2] RPAREN
    { f = MK_TERM(CVC4::api::BITVECTOR_ULT, f, f2); }
  | BVLE_TOK LPAREN formula[f] COMMA formula[f2] RPAREN
    { f = MK_TERM(CVC4::api::BITVECTOR_ULE, f, f2); }
  | BVGT_TOK LPAREN formula[f] COMMA formula[f2] RPAREN
    { f = MK_TERM(CVC4::api::BITVECTOR_UGT, f, f2); }
  | BVGE_TOK LPAREN formula[f] COMMA formula[f2] RPAREN
    { f = MK_TERM(CVC4::api::BITVECTOR_UGE, f, f2); }
  | BVSLT_TOK LPAREN formula[f] COMMA formula[f2] RPAREN
    { f = MK_TERM(CVC4::api::BITVECTOR_SLT, f, f2); }
  | BVSLE_TOK LPAREN formula[f] COMMA formula[f2] RPAREN
    { f = MK_TERM(CVC4::api::BITVECTOR_SLE, f, f2); }
  | BVSGT_TOK LPAREN formula[f] COMMA formula[f2] RPAREN
    { f = MK_TERM(CVC4::api::BITVECTOR_SGT, f, f2); }
  | BVSGE_TOK LPAREN formula[f] COMMA formula[f2] RPAREN
    { f = MK_TERM(CVC4::api::BITVECTOR_SGE, f, f2); }
  | stringTerm[f]
  ;

stringTerm[CVC4::api::Term& f]
@init {
  api::Term f2;
  api::Term f3;
  std::string s;
  std::vector<api::Term> args;
}
    /* String prefix operators */
  : STRING_CONCAT_TOK LPAREN formula[f] { args.push_back(f); }
    ( COMMA formula[f2] { args.push_back(f2); } )+ RPAREN
    { f = MK_TERM(CVC4::api::STRING_CONCAT, args); }
  | STRING_LENGTH_TOK LPAREN formula[f] RPAREN
    { f = MK_TERM(CVC4::api::STRING_LENGTH, f); }
  | STRING_CONTAINS_TOK LPAREN formula[f] COMMA formula[f2] RPAREN
    { f = MK_TERM(CVC4::api::STRING_STRCTN, f, f2); }
  | STRING_SUBSTR_TOK LPAREN formula[f] COMMA formula[f2] COMMA formula[f3] RPAREN
    { f = MK_TERM(CVC4::api::STRING_SUBSTR, f, f2, f3); }
  | STRING_CHARAT_TOK LPAREN formula[f] COMMA formula[f2] RPAREN
    { f = MK_TERM(CVC4::api::STRING_CHARAT, f, f2); }
  | STRING_INDEXOF_TOK LPAREN formula[f] COMMA formula[f2] COMMA formula[f3] RPAREN
    { f = MK_TERM(CVC4::api::STRING_STRIDOF, f, f2, f3); }
  | STRING_REPLACE_TOK LPAREN formula[f] COMMA formula[f2] COMMA formula[f3] RPAREN
    { f = MK_TERM(CVC4::api::STRING_STRREPL, f, f2, f3); }
  | STRING_REPLACE_ALL_TOK LPAREN formula[f] COMMA formula[f2] COMMA formula[f3] RPAREN
    { f = MK_TERM(CVC4::api::STRING_STRREPLALL, f, f2, f3); }
  | STRING_PREFIXOF_TOK LPAREN formula[f] COMMA formula[f2] RPAREN
    { f = MK_TERM(CVC4::api::STRING_PREFIX, f, f2); }
  | STRING_SUFFIXOF_TOK LPAREN formula[f] COMMA formula[f2] RPAREN
    { f = MK_TERM(CVC4::api::STRING_SUFFIX, f, f2); }
  | STRING_STOI_TOK LPAREN formula[f] RPAREN
    { f = MK_TERM(CVC4::api::STRING_STOI, f); }
  | STRING_ITOS_TOK LPAREN formula[f] RPAREN
    { f = MK_TERM(CVC4::api::STRING_ITOS, f); }
  | STRING_TO_REGEXP_TOK LPAREN formula[f] RPAREN
    { f = MK_TERM(CVC4::api::STRING_TO_REGEXP, f); }
  | STRING_TOLOWER_TOK LPAREN formula[f] RPAREN
    { f = MK_TERM(CVC4::api::STRING_TOLOWER, f); }
  | STRING_TOUPPER_TOK LPAREN formula[f] RPAREN
    { f = MK_TERM(CVC4::api::STRING_TOUPPER, f); }
  | STRING_REV_TOK LPAREN formula[f] RPAREN
    { f = MK_TERM(CVC4::api::STRING_REV, f); }
  | REGEXP_CONCAT_TOK LPAREN formula[f] { args.push_back(f); }
    ( COMMA formula[f2] { args.push_back(f2); } )+ RPAREN
    { f = MK_TERM(CVC4::api::REGEXP_CONCAT, args); }
  | REGEXP_UNION_TOK LPAREN formula[f] { args.push_back(f); }
    ( COMMA formula[f2] { args.push_back(f2); } )+ RPAREN
    { f = MK_TERM(CVC4::api::REGEXP_UNION, args); }
  | REGEXP_INTER_TOK LPAREN formula[f] { args.push_back(f); }
    ( COMMA formula[f2] { args.push_back(f2); } )+ RPAREN
    { f = MK_TERM(CVC4::api::REGEXP_INTER, args); }
  | REGEXP_STAR_TOK LPAREN formula[f] RPAREN
    { f = MK_TERM(CVC4::api::REGEXP_STAR, f); }
  | REGEXP_PLUS_TOK LPAREN formula[f] RPAREN
    { f = MK_TERM(CVC4::api::REGEXP_PLUS, f); }
  | REGEXP_OPT_TOK LPAREN formula[f] RPAREN
    { f = MK_TERM(CVC4::api::REGEXP_OPT, f); }
  | REGEXP_RANGE_TOK LPAREN formula[f] COMMA formula[f2] RPAREN
    { f = MK_TERM(CVC4::api::REGEXP_RANGE, f, f2); }
  | REGEXP_LOOP_TOK LPAREN formula[f] COMMA formula[f2] COMMA formula[f3] RPAREN
    { f = MK_TERM(CVC4::api::REGEXP_LOOP, f, f2, f3); }
  | REGEXP_COMPLEMENT_TOK LPAREN formula[f] RPAREN
    { f = MK_TERM(CVC4::api::REGEXP_COMPLEMENT, f); }
  | REGEXP_EMPTY_TOK
    { f = MK_TERM(CVC4::api::REGEXP_EMPTY, std::vector<api::Term>()); }
  | REGEXP_SIGMA_TOK
    { f = MK_TERM(CVC4::api::REGEXP_SIGMA, std::vector<api::Term>()); }

    /* string literal */
  | str[s]
<<<<<<< HEAD
    { f = PARSER_STATE->mkStringConstant(s); }
=======
    { f = SOLVER->mkString(s, true); }
>>>>>>> 76c1710e

  | setsTerm[f]
  ;

setsTerm[CVC4::api::Term& f]
@init {
}
    /* Sets prefix operators */
  : SETS_CARD_TOK LPAREN formula[f] RPAREN
    { f = MK_TERM(CVC4::api::CARD, f); }
  | simpleTerm[f]
  ;


/** Parses a simple term. */
simpleTerm[CVC4::api::Term& f]
@init {
  std::string name;
  std::vector<api::Term> args;
  std::vector<std::string> names;
  api::Term e;
  Debug("parser-extra") << "term: " << AntlrInput::tokenText(LT(1)) << std::endl;
  api::Sort t, t2;
}
    /* if-then-else */
  : iteTerm[f]

    /* parenthesized sub-formula / tuple literals */
  | LPAREN formula[f] { args.push_back(f); }
    ( COMMA formula[f] { args.push_back(f); } )* RPAREN
    { if(args.size() > 1) {
        /* If args has elements, we must be a tuple literal.
         * Otherwise, f is already the sub-formula, and
         * there's nothing to do */
        std::vector<api::Sort> types;
        for (std::vector<api::Term>::const_iterator i = args.begin();
             i != args.end();
             ++i)
        {
          types.push_back((*i).getSort());
        }
        api::Sort dtype = SOLVER->mkTupleSort(types);
        const Datatype& dt = ((DatatypeType)dtype.getType()).getDatatype();
        args.insert( args.begin(), dt[0].getConstructor() );
        f = MK_TERM(api::APPLY_CONSTRUCTOR, args);
      }
    }

    /* empty tuple literal */
  | LPAREN RPAREN
    { std::vector<api::Sort> types;
      api::Sort dtype = SOLVER->mkTupleSort(types);
      const Datatype& dt = ((DatatypeType)dtype.getType()).getDatatype();
      f = MK_TERM(api::APPLY_CONSTRUCTOR, api::Term(dt[0].getConstructor())); }

    /* empty record literal */
  | PARENHASH HASHPAREN
    {
      api::Sort dtype = SOLVER->mkRecordSort(
          std::vector<std::pair<std::string, api::Sort>>());
      const Datatype& dt = ((DatatypeType)dtype.getType()).getDatatype();
      f = MK_TERM(api::APPLY_CONSTRUCTOR, api::Term(dt[0].getConstructor()));
    }
    /* empty set literal */
  | LBRACE RBRACE
    { //boolean is placeholder
      f = SOLVER->mkEmptySet(SOLVER->mkSetSort(SOLVER->getBooleanSort()));
    }
  | UNIVSET_TOK
    { //boolean is placeholder
      f = SOLVER->mkUniverseSet(SOLVER->mkSetSort(SOLVER->getBooleanSort()));
    }

    /* finite set literal */
  | LBRACE formula[f] { args.push_back(f); }
    ( COMMA formula[f] { args.push_back(f); } )* RBRACE
    { f = MK_TERM(api::SINGLETON, args[0]);
      for(size_t i = 1; i < args.size(); ++i) {
        f = MK_TERM(api::UNION, f, MK_TERM(api::SINGLETON, args[i]));
      }
    }

    /* set cardinality literal */
  | BAR BAR formula[f] { args.push_back(f); } BAR BAR
    { f = MK_TERM(api::CARD, args[0]);
    }

    /* array literals */
  | ARRAY_TOK /* { PARSER_STATE->pushScope(); } */ LPAREN
    restrictedType[t, CHECK_DECLARED] OF_TOK restrictedType[t2, CHECK_DECLARED]
    RPAREN COLON simpleTerm[f]
    { /* Eventually if we support a bound var (like a lambda) for array
       * literals, we can use the push/pop scope. */
      /* PARSER_STATE->popScope(); */
      t = SOLVER->mkArraySort(t, t2);
      if(!f.isConst()) {
        std::stringstream ss;
        ss << "expected constant term inside array constant, but found "
           << "nonconstant term" << std::endl
           << "the term: " << f;
        PARSER_STATE->parseError(ss.str());
      }
      if(!t2.isComparableTo(f.getSort())) {
        std::stringstream ss;
        ss << "type mismatch inside array constant term:" << std::endl
           << "array type:          " << t << std::endl
           << "expected const type: " << t2 << std::endl
           << "computed const type: " << f.getSort();
        PARSER_STATE->parseError(ss.str());
      }
      f = SOLVER->mkConstArray(t, f);
    }

    /* boolean literals */
  | TRUE_TOK  { f = SOLVER->mkTrue(); }
  | FALSE_TOK { f = SOLVER->mkFalse(); }
    /* arithmetic literals */
    /* syntactic predicate: never match INTEGER.DIGIT as an integer and a dot!
     * This is a rational constant!  Otherwise the parser interprets it as a tuple
     * selector! */
  | DECIMAL_LITERAL {
      Rational r = AntlrInput::tokenToRational($DECIMAL_LITERAL);
      std::stringstream strRat;
      strRat << r;
      f = SOLVER->mkReal(strRat.str());
      if(f.getSort().isInteger()) {
        // Must cast to Real to ensure correct type is passed to parametric type constructors.
        // We do this cast using division with 1.
        // This has the advantage wrt using TO_REAL since (constant) division is always included in the theory.
        f = MK_TERM(api::DIVISION, f, SOLVER->mkReal(1));
      }
    }
  | INTEGER_LITERAL {
      Rational r = AntlrInput::tokenToRational($INTEGER_LITERAL);
      std::stringstream strRat;
      strRat << r;
      f = SOLVER->mkReal(strRat.str());
    }
    /* bitvector literals */
  | HEX_LITERAL
    { assert( AntlrInput::tokenText($HEX_LITERAL).find("0hex") == 0 );
      std::string hexString = AntlrInput::tokenTextSubstr($HEX_LITERAL, 4);
      f = SOLVER->mkBitVector(hexString, 16);
    }
  | BINARY_LITERAL
    { assert( AntlrInput::tokenText($BINARY_LITERAL).find("0bin") == 0 );
      std::string binString = AntlrInput::tokenTextSubstr($BINARY_LITERAL, 4);
      f = SOLVER->mkBitVector(binString, 2);
    }
    /* record literals */
  | PARENHASH recordEntry[name,e] { names.push_back(name); args.push_back(e); }
    ( COMMA recordEntry[name,e] { names.push_back(name); args.push_back(e); } )* HASHPAREN
    { std::vector< std::pair<std::string, api::Sort> > typeIds;
      assert(names.size() == args.size());
      for(unsigned i = 0; i < names.size(); ++i) {
        typeIds.push_back(std::make_pair(names[i], args[i].getSort()));
      }
      api::Sort dtype = SOLVER->mkRecordSort(typeIds);
      const Datatype& dt = ((DatatypeType)dtype.getType()).getDatatype();
      args.insert( args.begin(), dt[0].getConstructor() );
      f = MK_TERM(api::APPLY_CONSTRUCTOR, args);
    }

    /* variable / zero-ary constructor application */
  | identifier[name,CHECK_DECLARED,SYM_VARIABLE]
    /* ascriptions will be required for parameterized zero-ary constructors */
    { f = PARSER_STATE->getVariable(name);
      // datatypes: zero-ary constructors
      api::Sort dtype = f.getSort();
      if(dtype.isConstructor() && dtype.getConstructorArity() == 0) {
        // don't require parentheses, immediately turn it into an apply
        f = MK_TERM(CVC4::api::APPLY_CONSTRUCTOR, f);
      }
    }
  ;

/**
 * Matches a type ascription.
 * The f arg is the term to check (it is an input-only argument).
 */
typeAscription[const CVC4::api::Term& f, CVC4::api::Sort& t]
@init {
}
  : COLON COLON type[t,CHECK_DECLARED]
  ;

/**
 * Matches an entry in a record literal.
 */
recordEntry[std::string& name, CVC4::api::Term& ex]
  : identifier[name,CHECK_NONE,SYM_VARIABLE] ASSIGN_TOK formula[ex]
  ;

/**
 * Parses an ITE term.
 */
iteTerm[CVC4::api::Term& f]
@init {
  std::vector<api::Term> args;
  Debug("parser-extra") << "ite: " << AntlrInput::tokenText(LT(1)) << std::endl;
}
  : IF_TOK formula[f] { args.push_back(f); }
    THEN_TOK formula[f] { args.push_back(f); }
    iteElseTerm[f] { args.push_back(f); }
    ENDIF_TOK
    { f = MK_TERM(CVC4::api::ITE, args); }
  ;

/**
 * Parses the else part of the ITE, i.e. ELSE f, or ELSIF b THEN f1 ...
 */
iteElseTerm[CVC4::api::Term& f]
@init {
  std::vector<api::Term> args;
  Debug("parser-extra") << "else: " << AntlrInput::tokenText(LT(1)) << std::endl;
}
  : ELSE_TOK formula[f]
  | ELSEIF_TOK iteCondition = formula[f] { args.push_back(f); }
    THEN_TOK iteThen = formula[f] { args.push_back(f); }
    iteElse = iteElseTerm[f] { args.push_back(f); }
    { f = MK_TERM(CVC4::api::ITE, args); }
  ;

/**
 * Parses a datatype definition
 */
datatypeDef[std::vector<CVC4::Datatype>& datatypes]
@init {
  std::string id, id2;
  api::Sort t;
  std::vector< api::Sort > params;
}
    /* This really needs to be CHECK_NONE, or mutually-recursive
     * datatypes won't work, because this type will already be
     * "defined" as an unresolved type; don't worry, we check
     * below. */
  : identifier[id,CHECK_NONE,SYM_SORT] { PARSER_STATE->pushScope(); }
    ( LBRACKET identifier[id2,CHECK_UNDECLARED,SYM_SORT] {
        t = PARSER_STATE->mkSort(id2, ExprManager::SORT_FLAG_PLACEHOLDER);
        params.push_back( t );
      }
      ( COMMA identifier[id2,CHECK_UNDECLARED,SYM_SORT] {
        t = PARSER_STATE->mkSort(id2, ExprManager::SORT_FLAG_PLACEHOLDER);
        params.push_back( t ); }
      )* RBRACKET
    )?
    {
      datatypes.push_back(Datatype(PARSER_STATE->getExprManager(),
                                   id,
                                   api::sortVectorToTypes(params),
                                   false));
      if(!PARSER_STATE->isUnresolvedType(id)) {
        // if not unresolved, must be undeclared
        PARSER_STATE->checkDeclaration(id, CHECK_UNDECLARED, SYM_SORT);
      }
    }
    EQUAL_TOK constructorDef[datatypes.back()]
    ( BAR constructorDef[datatypes.back()] )*
    { PARSER_STATE->popScope(); }
  ;

/**
 * Parses a constructor defintion for type
 */
constructorDef[CVC4::Datatype& type]
@init {
  std::string id;
  std::unique_ptr<CVC4::DatatypeConstructor> ctor;
}
  : identifier[id,CHECK_UNDECLARED,SYM_SORT]
    {
      ctor.reset(new CVC4::DatatypeConstructor(id));
    }
    ( LPAREN
      selector[&ctor]
      ( COMMA selector[&ctor] )*
      RPAREN
    )?
    { // make the constructor
      type.addConstructor(*ctor.get());
      Debug("parser-idt") << "constructor: " << id.c_str() << std::endl;
    }
  ;

selector[std::unique_ptr<CVC4::DatatypeConstructor>* ctor]
@init {
  std::string id;
  api::Sort t, t2;
}
  : identifier[id,CHECK_UNDECLARED,SYM_SORT] COLON type[t,CHECK_NONE]
    { (*ctor)->addArg(id, t.getType());
      Debug("parser-idt") << "selector: " << id.c_str() << std::endl;
    }
  ;

/**
 * Matches an identifier from the input. An identifier is a sequence of letters,
 * digits and "_", "'", "." symbols, starting with a letter.
 */
IDENTIFIER : (ALPHA | '_') (ALPHA | DIGIT | '_' | '\'' | '\\' | '?' | '$' | '~')*;

/**
 * Same as an integer literal converted to an unsigned int, but
 * slightly more convenient AND works around a strange ANTLR bug (?)
 * in the BVPLUS/BVMINUS/BVMULT rules where $INTEGER_LITERAL was
 * returning a reference to the wrong token?!
 */
numeral returns [unsigned k = 0]
  : INTEGER_LITERAL
    { $k = AntlrInput::tokenToUnsigned($INTEGER_LITERAL); }
  ;

/**
 * Similar to numeral but for arbitrary-precision, signed integer.
 */
integer returns [CVC4::Rational k = 0]
  : INTEGER_LITERAL
    { $k = AntlrInput::tokenToInteger($INTEGER_LITERAL); }
  | MINUS_TOK INTEGER_LITERAL
    { $k = -AntlrInput::tokenToInteger($INTEGER_LITERAL); }
  ;

/**
 * Similar to numeral but for strings.
 */
str[std::string& s]
  : STRING_LITERAL
    { s = AntlrInput::tokenText($STRING_LITERAL);
      /* strip off the quotes */
      s = s.substr(1, s.size() - 2);
    }
  ;

/**
 * Matches a hexadecimal constant.
 */
HEX_LITERAL
  : '0hex' HEX_DIGIT+
  ;

/**
 * Matches a binary constant.
 */
BINARY_LITERAL
  : '0bin' ('0' | '1')+
  ;

/**
 * Matches a double quoted string literal. Escaping is supported, and
 * escape character '\' has to be escaped.
 */
STRING_LITERAL: '"' (ESCAPE | ~('"'|'\\'))* '"';

/**
 * Matches any letter ('a'-'z' and 'A'-'Z').
 */
fragment ALPHA : 'a'..'z' | 'A'..'Z';

/**
 * Matches the decimal digits (0-9)
 */
fragment DIGIT : '0'..'9';

// This rule adapted from http://www.antlr.org/wiki/pages/viewpage.action?pageId=13828121
// which reportedly comes from Tapestry (http://tapestry.apache.org/tapestry5/)
//
// Special rule that uses parsing tricks to identify numbers and ranges; it's all about
// the dot ('.').
// Recognizes:
// '.' as DOT
// '..' as DOTDOT
// INTEGER_LITERAL (digit+)
// DECIMAL_LITERAL (digit* . digit+)
// Has to watch out for embedded rangeop (i.e. "1..10" is not "1." and ".10").
//
// This doesn't ever generate the NUMBER_OR_RANGEOP token, it
// manipulates the $type inside to return the right token.
NUMBER_OR_RANGEOP
  : DIGIT+
    (
      { LA(2) != '.' }? => '.' DIGIT* { $type = DECIMAL_LITERAL; }
      | { $type = INTEGER_LITERAL; }
    )
  | '.'
    ( '.' {$type = DOTDOT; }
    | {$type = DOT; }
    )
  ;

// these empty fragments remove "no lexer rule corresponding to token" warnings
fragment INTEGER_LITERAL:;
fragment DECIMAL_LITERAL:;
fragment DOT:;
fragment DOTDOT:;

/**
 * Matches the hexidecimal digits (0-9, a-f, A-F)
 */
fragment HEX_DIGIT : DIGIT | 'a'..'f' | 'A'..'F';

/**
 * Matches and skips whitespace in the input and ignores it.
 */
WHITESPACE : (' ' | '\t' | '\f' | '\r' | '\n')+ { SKIP(); };

/**
 * Matches the comments and ignores them
 */
COMMENT : '%' (~('\n' | '\r'))* { SKIP(); };

/**
 * Matches an allowed escaped character.
 */
fragment ESCAPE : '\\' ('"' | '\\' | 'n' | 't' | 'r');<|MERGE_RESOLUTION|>--- conflicted
+++ resolved
@@ -2083,11 +2083,7 @@
 
     /* string literal */
   | str[s]
-<<<<<<< HEAD
     { f = PARSER_STATE->mkStringConstant(s); }
-=======
-    { f = SOLVER->mkString(s, true); }
->>>>>>> 76c1710e
 
   | setsTerm[f]
   ;
