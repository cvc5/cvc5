/******************************************************************************
 * Top contributors (to current version):
 *   Andrew Reynolds, Morgan Deters, Christopher L. Conway
 *
 * This file is part of the cvc5 project.
 *
 * Copyright (c) 2009-2021 by the authors listed in the file AUTHORS
 * in the top-level source directory and their institutional affiliations.
 * All rights reserved.  See the file COPYING in the top-level source
 * directory for licensing information.
 * ****************************************************************************
 *
 * Parser state implementation.
 */

#include "parser/parser.h"

#include <clocale>
#include <fstream>
#include <iostream>
#include <iterator>
#include <sstream>
#include <unordered_set>

#include "api/cpp/cvc5.h"
#include "base/check.h"
#include "base/output.h"
#include "expr/kind.h"
#include "parser/input.h"
#include "parser/parser_exception.h"
#include "smt/command.h"

using namespace std;

namespace cvc5 {
namespace parser {

Parser::Parser(api::Solver* solver,
               SymbolManager* sm,
               bool strictMode,
               bool parseOnly)
    : d_symman(sm),
      d_symtab(sm->getSymbolTable()),
      d_assertionLevel(0),
      d_anonymousFunctionCount(0),
      d_done(true),
      d_checksEnabled(true),
      d_strictMode(strictMode),
      d_parseOnly(parseOnly),
      d_canIncludeFile(true),
      d_logicIsForced(false),
      d_forcedLogic(),
      d_solver(solver)
{
}

Parser::~Parser() {
  for (std::list<Command*>::iterator iter = d_commandQueue.begin();
       iter != d_commandQueue.end(); ++iter) {
    Command* command = *iter;
    delete command;
  }
  d_commandQueue.clear();
}

api::Solver* Parser::getSolver() const { return d_solver; }

api::Term Parser::getSymbol(const std::string& name, SymbolType type)
{
  checkDeclaration(name, CHECK_DECLARED, type);
  Assert(isDeclared(name, type));
  Assert(type == SYM_VARIABLE);
  // Functions share var namespace
  return d_symtab->lookup(name);
}

void Parser::forceLogic(const std::string& logic)
{
  Assert(!d_logicIsForced);
  d_logicIsForced = true;
  d_forcedLogic = logic;
}

api::Term Parser::getVariable(const std::string& name)
{
  return getSymbol(name, SYM_VARIABLE);
}

api::Term Parser::getFunction(const std::string& name)
{
  return getSymbol(name, SYM_VARIABLE);
}

api::Term Parser::getExpressionForName(const std::string& name)
{
  api::Sort t;
  return getExpressionForNameAndType(name, t);
}

api::Term Parser::getExpressionForNameAndType(const std::string& name,
                                              api::Sort t)
{
  Assert(isDeclared(name));
  // first check if the variable is declared and not overloaded
  api::Term expr = getVariable(name);
  if(expr.isNull()) {
    // the variable is overloaded, try with type if the type exists
    if(!t.isNull()) {
      // if we decide later to support annotations for function types, this will
      // update to separate t into ( argument types, return type )
      expr = getOverloadedConstantForType(name, t);
      if(expr.isNull()) {
        parseError("Cannot get overloaded constant for type ascription.");
      }
    }else{
      parseError("Overloaded constants must be type cast.");
    }
  }
  // now, post-process the expression
  Assert(!expr.isNull());
  api::Sort te = expr.getSort();
  if (te.isConstructor() && te.getConstructorArity() == 0)
  {
    // nullary constructors have APPLY_CONSTRUCTOR kind with no children
    expr = d_solver->mkTerm(api::APPLY_CONSTRUCTOR, expr);
  }
  return expr;
}

bool Parser::getTesterName(api::Term cons, std::string& name) { return false; }

api::Kind Parser::getKindForFunction(api::Term fun)
{
  api::Sort t = fun.getSort();
  if (t.isFunction())
  {
    return api::APPLY_UF;
  }
  else if (t.isConstructor())
  {
    return api::APPLY_CONSTRUCTOR;
  }
  else if (t.isSelector())
  {
    return api::APPLY_SELECTOR;
  }
  else if (t.isTester())
  {
    return api::APPLY_TESTER;
  }
  else if (t.isUpdater())
  {
    return api::APPLY_UPDATER;
  }
  return api::UNDEFINED_KIND;
}

api::Sort Parser::getSort(const std::string& name)
{
  checkDeclaration(name, CHECK_DECLARED, SYM_SORT);
  Assert(isDeclared(name, SYM_SORT));
  api::Sort t = d_symtab->lookupType(name);
  return t;
}

api::Sort Parser::getSort(const std::string& name,
                          const std::vector<api::Sort>& params)
{
  checkDeclaration(name, CHECK_DECLARED, SYM_SORT);
  Assert(isDeclared(name, SYM_SORT));
  api::Sort t = d_symtab->lookupType(name, params);
  return t;
}

size_t Parser::getArity(const std::string& sort_name) {
  checkDeclaration(sort_name, CHECK_DECLARED, SYM_SORT);
  Assert(isDeclared(sort_name, SYM_SORT));
  return d_symtab->lookupArity(sort_name);
}

/* Returns true if name is bound to a boolean variable. */
bool Parser::isBoolean(const std::string& name) {
  api::Term expr = getVariable(name);
  return !expr.isNull() && expr.getSort().isBoolean();
}

bool Parser::isFunctionLike(api::Term fun)
{
  if(fun.isNull()) {
    return false;
  }
  api::Sort type = fun.getSort();
  return type.isFunction() || type.isConstructor() || type.isTester() ||
         type.isSelector();
}

/* Returns true if name is bound to a function returning boolean. */
bool Parser::isPredicate(const std::string& name) {
  api::Term expr = getVariable(name);
  return !expr.isNull() && expr.getSort().isPredicate();
}

api::Term Parser::bindVar(const std::string& name,
                          const api::Sort& type,
                          bool doOverload)
{
<<<<<<< HEAD
  bool globalDecls = d_symman->getGlobalDeclarations();
  Trace("parser") << "bindVar(" << name << ", " << type << ")" << std::endl;
=======
  Debug("parser") << "bindVar(" << name << ", " << type << ")" << std::endl;
>>>>>>> 6ddfbe07
  api::Term expr = d_solver->mkConst(type, name);
  defineVar(name, expr, doOverload);
  return expr;
}

api::Term Parser::bindBoundVar(const std::string& name, const api::Sort& type)
{
  Trace("parser") << "bindBoundVar(" << name << ", " << type << ")"
                  << std::endl;
  api::Term expr = d_solver->mkVar(type, name);
  defineVar(name, expr);
  return expr;
}

std::vector<api::Term> Parser::bindBoundVars(
    std::vector<std::pair<std::string, api::Sort> >& sortedVarNames)
{
  std::vector<api::Term> vars;
  for (std::pair<std::string, api::Sort>& i : sortedVarNames)
  {
    vars.push_back(bindBoundVar(i.first, i.second));
  }
  return vars;
}

std::vector<api::Term> Parser::bindVars(const std::vector<std::string> names,
                                        const api::Sort& type,
                                        bool doOverload)
{
  std::vector<api::Term> vars;
  for (unsigned i = 0; i < names.size(); ++i) {
    vars.push_back(bindVar(names[i], type, doOverload));
  }
  return vars;
}

std::vector<api::Term> Parser::bindBoundVars(
    const std::vector<std::string> names, const api::Sort& type)
{
  std::vector<api::Term> vars;
  for (unsigned i = 0; i < names.size(); ++i) {
    vars.push_back(bindBoundVar(names[i], type));
  }
  return vars;
}

void Parser::defineVar(const std::string& name,
                       const api::Term& val,
                       bool doOverload)
{
<<<<<<< HEAD
  Trace("parser") << "defineVar( " << name << " := " << val << ")" << std::endl;
  if (!d_symtab->bind(name, val, levelZero, doOverload))
=======
  Debug("parser") << "defineVar( " << name << " := " << val << ")" << std::endl;
  if (!d_symtab->bind(name, val, doOverload))
>>>>>>> 6ddfbe07
  {
    std::stringstream ss;
    ss << "Cannot bind " << name << " to symbol of type " << val.getSort();
    ss << ", maybe the symbol has already been defined?";
    parseError(ss.str());
  }
  Assert(isDeclared(name));
}

void Parser::defineType(const std::string& name,
                        const api::Sort& type,
                        bool skipExisting)
{
  if (skipExisting && isDeclared(name, SYM_SORT))
  {
    Assert(d_symtab->lookupType(name) == type);
    return;
  }
  d_symtab->bindType(name, type);
  Assert(isDeclared(name, SYM_SORT));
}

void Parser::defineType(const std::string& name,
                        const std::vector<api::Sort>& params,
                        const api::Sort& type)
{
  d_symtab->bindType(name, params, type);
  Assert(isDeclared(name, SYM_SORT));
}

void Parser::defineParameterizedType(const std::string& name,
                                     const std::vector<api::Sort>& params,
                                     const api::Sort& type)
{
  if (TraceIsOn("parser")) {
    Trace("parser") << "defineParameterizedType(" << name << ", "
                    << params.size() << ", [";
    if (params.size() > 0) {
      copy(params.begin(),
           params.end() - 1,
           ostream_iterator<api::Sort>(Trace("parser"), ", "));
      Trace("parser") << params.back();
    }
    Trace("parser") << "], " << type << ")" << std::endl;
  }
  defineType(name, params, type);
}

api::Sort Parser::mkSort(const std::string& name)
{
<<<<<<< HEAD
  Trace("parser") << "newSort(" << name << ")" << std::endl;
  bool globalDecls = d_symman->getGlobalDeclarations();
=======
  Debug("parser") << "newSort(" << name << ")" << std::endl;
>>>>>>> 6ddfbe07
  api::Sort type = d_solver->mkUninterpretedSort(name);
  defineType(name, type);
  return type;
}

api::Sort Parser::mkSortConstructor(const std::string& name, size_t arity)
{
  Trace("parser") << "newSortConstructor(" << name << ", " << arity << ")"
                  << std::endl;
  api::Sort type = d_solver->mkSortConstructorSort(name, arity);
  defineType(name, vector<api::Sort>(arity), type);
  return type;
}

api::Sort Parser::mkUnresolvedType(const std::string& name)
{
  api::Sort unresolved = d_solver->mkUninterpretedSort(name);
  defineType(name, unresolved);
  d_unresolved.insert(unresolved);
  return unresolved;
}

api::Sort Parser::mkUnresolvedTypeConstructor(const std::string& name,
                                              size_t arity)
{
  api::Sort unresolved = d_solver->mkSortConstructorSort(name, arity);
  defineType(name, vector<api::Sort>(arity), unresolved);
  d_unresolved.insert(unresolved);
  return unresolved;
}

api::Sort Parser::mkUnresolvedTypeConstructor(
    const std::string& name, const std::vector<api::Sort>& params)
{
  Trace("parser") << "newSortConstructor(P)(" << name << ", " << params.size()
                  << ")" << std::endl;
  api::Sort unresolved = d_solver->mkSortConstructorSort(name, params.size());
  defineType(name, params, unresolved);
  api::Sort t = getSort(name, params);
  d_unresolved.insert(unresolved);
  return unresolved;
}

api::Sort Parser::mkUnresolvedType(const std::string& name, size_t arity)
{
  if (arity == 0)
  {
    return mkUnresolvedType(name);
  }
  return mkUnresolvedTypeConstructor(name, arity);
}

bool Parser::isUnresolvedType(const std::string& name) {
  if (!isDeclared(name, SYM_SORT)) {
    return false;
  }
  return d_unresolved.find(getSort(name)) != d_unresolved.end();
}

std::vector<api::Sort> Parser::bindMutualDatatypeTypes(
    std::vector<api::DatatypeDecl>& datatypes, bool doOverload)
{
  try {
    std::vector<api::Sort> types =
        d_solver->mkDatatypeSorts(datatypes, d_unresolved);

    Assert(datatypes.size() == types.size());

    for (unsigned i = 0; i < datatypes.size(); ++i) {
      api::Sort t = types[i];
      const api::Datatype& dt = t.getDatatype();
      const std::string& name = dt.getName();
      Trace("parser-idt") << "define " << name << " as " << t << std::endl;
      if (isDeclared(name, SYM_SORT)) {
        throw ParserException(name + " already declared");
      }
      if (t.isParametricDatatype())
      {
        std::vector<api::Sort> paramTypes = t.getDatatypeParamSorts();
        defineType(name, paramTypes, t);
      }
      else
      {
        defineType(name, t);
      }
      std::unordered_set< std::string > consNames;
      std::unordered_set< std::string > selNames;
      for (size_t j = 0, ncons = dt.getNumConstructors(); j < ncons; j++)
      {
        const api::DatatypeConstructor& ctor = dt[j];
        api::Term constructor = ctor.getConstructorTerm();
        Trace("parser-idt") << "+ define " << constructor << std::endl;
        string constructorName = ctor.getName();
        if(consNames.find(constructorName)==consNames.end()) {
          if(!doOverload) {
            checkDeclaration(constructorName, CHECK_UNDECLARED);
          }
          defineVar(constructorName, constructor, doOverload);
          consNames.insert(constructorName);
        }else{
          throw ParserException(constructorName + " already declared in this datatype");
        }
        std::string testerName;
        if (getTesterName(constructor, testerName))
        {
          api::Term tester = ctor.getTesterTerm();
          Trace("parser-idt") << "+ define " << testerName << std::endl;
          if (!doOverload)
          {
            checkDeclaration(testerName, CHECK_UNDECLARED);
          }
          defineVar(testerName, tester, doOverload);
        }
        for (size_t k = 0, nargs = ctor.getNumSelectors(); k < nargs; k++)
        {
          const api::DatatypeSelector& sel = ctor[k];
          api::Term selector = sel.getSelectorTerm();
          Trace("parser-idt") << "+++ define " << selector << std::endl;
          string selectorName = sel.getName();
          if(selNames.find(selectorName)==selNames.end()) {
            if(!doOverload) {
              checkDeclaration(selectorName, CHECK_UNDECLARED);
            }
            defineVar(selectorName, selector, doOverload);
            selNames.insert(selectorName);
          }else{
            throw ParserException(selectorName + " already declared in this datatype");
          }
        }
      }
    }

    // These are no longer used, and the ExprManager would have
    // complained of a bad substitution if anything is left unresolved.
    // Clear out the set.
    d_unresolved.clear();

    // throw exception if any datatype is not well-founded
    for (unsigned i = 0; i < datatypes.size(); ++i) {
      const api::Datatype& dt = types[i].getDatatype();
      if (!dt.isCodatatype() && !dt.isWellFounded()) {
        throw ParserException(dt.getName() + " is not well-founded");
      }
    }
    return types;
  } catch (IllegalArgumentException& ie) {
    throw ParserException(ie.getMessage());
  }
}

api::Sort Parser::mkFlatFunctionType(std::vector<api::Sort>& sorts,
                                     api::Sort range,
                                     std::vector<api::Term>& flattenVars)
{
  if (range.isFunction())
  {
    std::vector<api::Sort> domainTypes = range.getFunctionDomainSorts();
    for (unsigned i = 0, size = domainTypes.size(); i < size; i++)
    {
      sorts.push_back(domainTypes[i]);
      // the introduced variable is internal (not parsable)
      std::stringstream ss;
      ss << "__flatten_var_" << i;
      api::Term v = d_solver->mkVar(domainTypes[i], ss.str());
      flattenVars.push_back(v);
    }
    range = range.getFunctionCodomainSort();
  }
  if (sorts.empty())
  {
    return range;
  }
  return d_solver->mkFunctionSort(sorts, range);
}

api::Sort Parser::mkFlatFunctionType(std::vector<api::Sort>& sorts,
                                     api::Sort range)
{
  if (sorts.empty())
  {
    // no difference
    return range;
  }
  if (TraceIsOn("parser"))
  {
    Trace("parser") << "mkFlatFunctionType: range " << range << " and domains ";
    for (api::Sort t : sorts)
    {
      Trace("parser") << " " << t;
    }
    Trace("parser") << "\n";
  }
  while (range.isFunction())
  {
    std::vector<api::Sort> domainTypes = range.getFunctionDomainSorts();
    sorts.insert(sorts.end(), domainTypes.begin(), domainTypes.end());
    range = range.getFunctionCodomainSort();
  }
  return d_solver->mkFunctionSort(sorts, range);
}

api::Term Parser::mkHoApply(api::Term expr, const std::vector<api::Term>& args)
{
  for (unsigned i = 0; i < args.size(); i++)
  {
    expr = d_solver->mkTerm(api::HO_APPLY, expr, args[i]);
  }
  return expr;
}

api::Term Parser::applyTypeAscription(api::Term t, api::Sort s)
{
  api::Kind k = t.getKind();
  if (k == api::SET_EMPTY)
  {
    t = d_solver->mkEmptySet(s);
  }
  else if (k == api::BAG_EMPTY)
  {
    t = d_solver->mkEmptyBag(s);
  }
  else if (k == api::CONST_SEQUENCE)
  {
    if (!s.isSequence())
    {
      std::stringstream ss;
      ss << "Type ascription on empty sequence must be a sequence, got " << s;
      parseError(ss.str());
    }
    if (!t.getSequenceValue().empty())
    {
      std::stringstream ss;
      ss << "Cannot apply a type ascription to a non-empty sequence";
      parseError(ss.str());
    }
    t = d_solver->mkEmptySequence(s.getSequenceElementSort());
  }
  else if (k == api::SET_UNIVERSE)
  {
    t = d_solver->mkUniverseSet(s);
  }
  else if (k == api::SEP_NIL)
  {
    t = d_solver->mkSepNil(s);
  }
  else if (k == api::APPLY_CONSTRUCTOR)
  {
    std::vector<api::Term> children(t.begin(), t.end());
    // apply type ascription to the operator and reconstruct
    children[0] = applyTypeAscription(children[0], s);
    t = d_solver->mkTerm(api::APPLY_CONSTRUCTOR, children);
  }
  // !!! temporary until datatypes are refactored in the new API
  api::Sort etype = t.getSort();
  if (etype.isConstructor())
  {
    // Type ascriptions only have an effect on the node structure if this is a
    // parametric datatype.
    if (s.isParametricDatatype())
    {
      // get the datatype that t belongs to
      api::Sort etyped = etype.getConstructorCodomainSort();
      api::Datatype d = etyped.getDatatype();
      // lookup by name
      api::DatatypeConstructor dc = d.getConstructor(t.toString());
      // ask the constructor for the specialized constructor term
      t = dc.getInstantiatedConstructorTerm(s);
    }
    // the type of t does not match the sort s by design (constructor type
    // vs datatype type), thus we use an alternative check here.
    if (t.getSort().getConstructorCodomainSort() != s)
    {
      std::stringstream ss;
      ss << "Type ascription on constructor not satisfied, term " << t
         << " expected sort " << s << " but has sort "
         << t.getSort().getConstructorCodomainSort();
      parseError(ss.str());
    }
    return t;
  }
  // Otherwise, check that the type is correct. Type ascriptions in SMT-LIB 2.6
  // referred to the range of function sorts. Note that this is only a check
  // and does not impact the returned term.
  api::Sort checkSort = t.getSort();
  if (checkSort.isFunction())
  {
    checkSort = checkSort.getFunctionCodomainSort();
  }
  if (checkSort != s)
  {
    std::stringstream ss;
    ss << "Type ascription not satisfied, term " << t
       << " expected (codomain) sort " << s << " but has sort " << t.getSort();
    parseError(ss.str());
  }
  return t;
}

bool Parser::isDeclared(const std::string& name, SymbolType type) {
  switch (type) {
    case SYM_VARIABLE: return d_symtab->isBound(name);
    case SYM_SORT:
      return d_symtab->isBoundType(name);
  }
  Assert(false);  // Unhandled(type);
  return false;
}

void Parser::checkDeclaration(const std::string& varName,
                              DeclarationCheck check,
                              SymbolType type,
                              std::string notes)
{
  if (!d_checksEnabled) {
    return;
  }

  switch (check) {
    case CHECK_DECLARED:
      if (!isDeclared(varName, type)) {
        parseError("Symbol '" + varName + "' not declared as a " +
                   (type == SYM_VARIABLE ? "variable" : "type") +
                   (notes.size() == 0 ? notes : "\n" + notes));
      }
      break;

    case CHECK_UNDECLARED:
      if (isDeclared(varName, type)) {
        parseError("Symbol '" + varName + "' previously declared as a " +
                   (type == SYM_VARIABLE ? "variable" : "type") +
                   (notes.size() == 0 ? notes : "\n" + notes));
      }
      break;

    case CHECK_NONE:
      break;

    default: Assert(false);  // Unhandled(check);
  }
}

void Parser::checkFunctionLike(api::Term fun)
{
  if (d_checksEnabled && !isFunctionLike(fun)) {
    stringstream ss;
    ss << "Expecting function-like symbol, found '";
    ss << fun;
    ss << "'";
    parseError(ss.str());
  }
}

void Parser::addOperator(api::Kind kind) { d_logicOperators.insert(kind); }

void Parser::preemptCommand(Command* cmd) { d_commandQueue.push_back(cmd); }
Command* Parser::nextCommand()
{
  Trace("parser") << "nextCommand()" << std::endl;
  Command* cmd = NULL;
  if (!d_commandQueue.empty()) {
    cmd = d_commandQueue.front();
    d_commandQueue.pop_front();
    setDone(cmd == NULL);
  } else {
    try {
      cmd = d_input->parseCommand();
      d_commandQueue.push_back(cmd);
      cmd = d_commandQueue.front();
      d_commandQueue.pop_front();
      setDone(cmd == NULL);
    } catch (ParserException& e) {
      setDone();
      throw;
    } catch (exception& e) {
      setDone();
      parseError(e.what());
    }
  }
  Trace("parser") << "nextCommand() => " << cmd << std::endl;
  return cmd;
}

api::Term Parser::nextExpression()
{
  Trace("parser") << "nextExpression()" << std::endl;
  api::Term result;
  if (!done()) {
    try {
      result = d_input->parseExpr();
      setDone(result.isNull());
    } catch (ParserException& e) {
      setDone();
      throw;
    } catch (exception& e) {
      setDone();
      parseError(e.what());
    }
  }
  Trace("parser") << "nextExpression() => " << result << std::endl;
  return result;
}

void Parser::attributeNotSupported(const std::string& attr) {
  if (d_attributesWarnedAbout.find(attr) == d_attributesWarnedAbout.end()) {
    stringstream ss;
    ss << "warning: Attribute '" << attr
       << "' not supported (ignoring this and all following uses)";
    d_input->warning(ss.str());
    d_attributesWarnedAbout.insert(attr);
  }
}

size_t Parser::scopeLevel() const { return d_symman->scopeLevel(); }

void Parser::pushScope(bool isUserContext)
{
  d_symman->pushScope(isUserContext);
}

void Parser::pushGetValueScope()
{
  pushScope();
  // we must bind all relevant uninterpreted constants, which coincide with
  // the set of uninterpreted constants that are printed in the definition
  // of a model.
  std::vector<api::Sort> declareSorts = d_symman->getModelDeclareSorts();
  Trace("parser") << "Push get value scope, with " << declareSorts.size()
                  << " declared sorts" << std::endl;
  for (const api::Sort& s : declareSorts)
  {
    std::vector<api::Term> elements = d_solver->getModelDomainElements(s);
    for (const api::Term& e : elements)
    {
      defineVar(e.getUninterpretedSortValue(), e);
    }
  }
}

void Parser::popScope()
{
  d_symman->popScope();
}

void Parser::reset() {}

SymbolManager* Parser::getSymbolManager() { return d_symman; }

std::wstring Parser::processAdHocStringEsc(const std::string& s)
{
  std::wstring ws;
  {
    std::setlocale(LC_ALL, "en_US.utf8");
    std::mbtowc(nullptr, nullptr, 0);
    const char* end = s.data() + s.size();
    const char* ptr = s.data();
    for (wchar_t c; ptr != end; ) {
      int res = std::mbtowc(&c, ptr, end - ptr);
      if (res == -1) {
        std::cerr << "Invalid escape sequence in " << s << std::endl;
        break;
      } else if (res == 0) {
        break;
      } else {
        ws += c;
        ptr += res;
      }
    }
  }

  std::wstring res;
  unsigned i = 0;
  while (i < ws.size())
  {
    // get the current character
    if (ws[i] != '\\')
    {
      // don't worry about printable here
      res.push_back(ws[i]);
      ++i;
      continue;
    }
    // slash is always escaped
    ++i;
    if (i >= ws.size())
    {
      // slash cannot be the last character if we are parsing escape sequences
      std::stringstream serr;
      serr << "Escape sequence at the end of string: \"" << s
           << "\" should be handled by lexer";
      parseError(serr.str());
    }
    switch (ws[i])
    {
      case 'n':
      {
        res.push_back('\n');
        i++;
      }
      break;
      case 't':
      {
        res.push_back('\t');
        i++;
      }
      break;
      case 'v':
      {
        res.push_back('\v');
        i++;
      }
      break;
      case 'b':
      {
        res.push_back('\b');
        i++;
      }
      break;
      case 'r':
      {
        res.push_back('\r');
        i++;
      }
      break;
      case 'f':
      {
        res.push_back('\f');
        i++;
      }
      break;
      case 'a':
      {
        res.push_back('\a');
        i++;
      }
      break;
      case '\\':
      {
        res.push_back('\\');
        i++;
      }
      break;
      case 'x':
      {
        bool isValid = false;
        if (i + 2 < ws.size())
        {
          if (std::isxdigit(ws[i + 1]) && std::isxdigit(ws[i + 2]))
          {
            std::wstringstream shex;
            shex << ws[i + 1] << ws[i + 2];
            unsigned val;
            shex >> std::hex >> val;
            res.push_back(val);
            i += 3;
            isValid = true;
          }
        }
        if (!isValid)
        {
          std::stringstream serr;
          serr << "Illegal String Literal: \"" << s
               << "\", must have two digits after \\x";
          parseError(serr.str());
        }
      }
      break;
      default:
      {
        if (std::isdigit(ws[i]))
        {
          // octal escape sequences  TODO : revisit (issue #1251).
          unsigned num = static_cast<unsigned>(ws[i]) - 48;
          bool flag = num < 4;
          if (i + 1 < ws.size() && num < 8 && std::isdigit(ws[i + 1])
              && ws[i + 1] < '8')
          {
            num = num * 8 + static_cast<unsigned>(ws[i + 1]) - 48;
            if (flag && i + 2 < ws.size() && std::isdigit(ws[i + 2])
                && ws[i + 2] < '8')
            {
              num = num * 8 + static_cast<unsigned>(ws[i + 2]) - 48;
              res.push_back(num);
              i += 3;
            }
            else
            {
              res.push_back(num);
              i += 2;
            }
          }
          else
          {
            res.push_back(num);
            i++;
          }
        }
      }
    }
  }
  return res;
}

api::Term Parser::mkStringConstant(const std::string& s)
{
  if (d_solver->getOption("input-language") == "LANG_SMTLIB_V2_6")
  {
    return d_solver->mkString(s, true);
  }
  // otherwise, we must process ad-hoc escape sequences
  std::wstring str = processAdHocStringEsc(s);
  return d_solver->mkString(str);
}

api::Term Parser::mkCharConstant(const std::string& s)
{
  Assert(s.find_first_not_of("0123456789abcdefABCDEF", 0) == std::string::npos
         && s.size() <= 5 && s.size() > 0)
      << "Unexpected string for hexadecimal character " << s;
  wchar_t val = static_cast<wchar_t>(std::stoul(s, 0, 16));
  return d_solver->mkString(std::wstring(1, val));
}

}  // namespace parser
}  // namespace cvc5<|MERGE_RESOLUTION|>--- conflicted
+++ resolved
@@ -204,12 +204,7 @@
                           const api::Sort& type,
                           bool doOverload)
 {
-<<<<<<< HEAD
-  bool globalDecls = d_symman->getGlobalDeclarations();
-  Trace("parser") << "bindVar(" << name << ", " << type << ")" << std::endl;
-=======
   Debug("parser") << "bindVar(" << name << ", " << type << ")" << std::endl;
->>>>>>> 6ddfbe07
   api::Term expr = d_solver->mkConst(type, name);
   defineVar(name, expr, doOverload);
   return expr;
@@ -217,7 +212,7 @@
 
 api::Term Parser::bindBoundVar(const std::string& name, const api::Sort& type)
 {
-  Trace("parser") << "bindBoundVar(" << name << ", " << type << ")"
+  Debug("parser") << "bindBoundVar(" << name << ", " << type << ")"
                   << std::endl;
   api::Term expr = d_solver->mkVar(type, name);
   defineVar(name, expr);
@@ -260,13 +255,8 @@
                        const api::Term& val,
                        bool doOverload)
 {
-<<<<<<< HEAD
-  Trace("parser") << "defineVar( " << name << " := " << val << ")" << std::endl;
-  if (!d_symtab->bind(name, val, levelZero, doOverload))
-=======
   Debug("parser") << "defineVar( " << name << " := " << val << ")" << std::endl;
   if (!d_symtab->bind(name, val, doOverload))
->>>>>>> 6ddfbe07
   {
     std::stringstream ss;
     ss << "Cannot bind " << name << " to symbol of type " << val.getSort();
@@ -301,28 +291,23 @@
                                      const std::vector<api::Sort>& params,
                                      const api::Sort& type)
 {
-  if (TraceIsOn("parser")) {
-    Trace("parser") << "defineParameterizedType(" << name << ", "
+  if (Debug.isOn("parser")) {
+    Debug("parser") << "defineParameterizedType(" << name << ", "
                     << params.size() << ", [";
     if (params.size() > 0) {
       copy(params.begin(),
            params.end() - 1,
-           ostream_iterator<api::Sort>(Trace("parser"), ", "));
-      Trace("parser") << params.back();
-    }
-    Trace("parser") << "], " << type << ")" << std::endl;
+           ostream_iterator<api::Sort>(Debug("parser"), ", "));
+      Debug("parser") << params.back();
+    }
+    Debug("parser") << "], " << type << ")" << std::endl;
   }
   defineType(name, params, type);
 }
 
 api::Sort Parser::mkSort(const std::string& name)
 {
-<<<<<<< HEAD
-  Trace("parser") << "newSort(" << name << ")" << std::endl;
-  bool globalDecls = d_symman->getGlobalDeclarations();
-=======
   Debug("parser") << "newSort(" << name << ")" << std::endl;
->>>>>>> 6ddfbe07
   api::Sort type = d_solver->mkUninterpretedSort(name);
   defineType(name, type);
   return type;
@@ -330,7 +315,7 @@
 
 api::Sort Parser::mkSortConstructor(const std::string& name, size_t arity)
 {
-  Trace("parser") << "newSortConstructor(" << name << ", " << arity << ")"
+  Debug("parser") << "newSortConstructor(" << name << ", " << arity << ")"
                   << std::endl;
   api::Sort type = d_solver->mkSortConstructorSort(name, arity);
   defineType(name, vector<api::Sort>(arity), type);
@@ -357,7 +342,7 @@
 api::Sort Parser::mkUnresolvedTypeConstructor(
     const std::string& name, const std::vector<api::Sort>& params)
 {
-  Trace("parser") << "newSortConstructor(P)(" << name << ", " << params.size()
+  Debug("parser") << "newSortConstructor(P)(" << name << ", " << params.size()
                   << ")" << std::endl;
   api::Sort unresolved = d_solver->mkSortConstructorSort(name, params.size());
   defineType(name, params, unresolved);
@@ -395,7 +380,7 @@
       api::Sort t = types[i];
       const api::Datatype& dt = t.getDatatype();
       const std::string& name = dt.getName();
-      Trace("parser-idt") << "define " << name << " as " << t << std::endl;
+      Debug("parser-idt") << "define " << name << " as " << t << std::endl;
       if (isDeclared(name, SYM_SORT)) {
         throw ParserException(name + " already declared");
       }
@@ -414,7 +399,7 @@
       {
         const api::DatatypeConstructor& ctor = dt[j];
         api::Term constructor = ctor.getConstructorTerm();
-        Trace("parser-idt") << "+ define " << constructor << std::endl;
+        Debug("parser-idt") << "+ define " << constructor << std::endl;
         string constructorName = ctor.getName();
         if(consNames.find(constructorName)==consNames.end()) {
           if(!doOverload) {
@@ -429,7 +414,7 @@
         if (getTesterName(constructor, testerName))
         {
           api::Term tester = ctor.getTesterTerm();
-          Trace("parser-idt") << "+ define " << testerName << std::endl;
+          Debug("parser-idt") << "+ define " << testerName << std::endl;
           if (!doOverload)
           {
             checkDeclaration(testerName, CHECK_UNDECLARED);
@@ -440,7 +425,7 @@
         {
           const api::DatatypeSelector& sel = ctor[k];
           api::Term selector = sel.getSelectorTerm();
-          Trace("parser-idt") << "+++ define " << selector << std::endl;
+          Debug("parser-idt") << "+++ define " << selector << std::endl;
           string selectorName = sel.getName();
           if(selNames.find(selectorName)==selNames.end()) {
             if(!doOverload) {
@@ -506,14 +491,14 @@
     // no difference
     return range;
   }
-  if (TraceIsOn("parser"))
-  {
-    Trace("parser") << "mkFlatFunctionType: range " << range << " and domains ";
+  if (Debug.isOn("parser"))
+  {
+    Debug("parser") << "mkFlatFunctionType: range " << range << " and domains ";
     for (api::Sort t : sorts)
     {
-      Trace("parser") << " " << t;
-    }
-    Trace("parser") << "\n";
+      Debug("parser") << " " << t;
+    }
+    Debug("parser") << "\n";
   }
   while (range.isFunction())
   {
@@ -680,7 +665,7 @@
 void Parser::preemptCommand(Command* cmd) { d_commandQueue.push_back(cmd); }
 Command* Parser::nextCommand()
 {
-  Trace("parser") << "nextCommand()" << std::endl;
+  Debug("parser") << "nextCommand()" << std::endl;
   Command* cmd = NULL;
   if (!d_commandQueue.empty()) {
     cmd = d_commandQueue.front();
@@ -701,13 +686,13 @@
       parseError(e.what());
     }
   }
-  Trace("parser") << "nextCommand() => " << cmd << std::endl;
+  Debug("parser") << "nextCommand() => " << cmd << std::endl;
   return cmd;
 }
 
 api::Term Parser::nextExpression()
 {
-  Trace("parser") << "nextExpression()" << std::endl;
+  Debug("parser") << "nextExpression()" << std::endl;
   api::Term result;
   if (!done()) {
     try {
@@ -721,7 +706,7 @@
       parseError(e.what());
     }
   }
-  Trace("parser") << "nextExpression() => " << result << std::endl;
+  Debug("parser") << "nextExpression() => " << result << std::endl;
   return result;
 }
 
