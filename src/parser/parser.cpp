--- conflicted
+++ resolved
@@ -324,11 +324,7 @@
 
 cvc5::Sort Parser::mkUnresolvedType(const std::string& name)
 {
-<<<<<<< HEAD
   cvc5::Sort unresolved = d_solver->mkUnresolvedDatatypeSort(name);
-=======
-  cvc5::Sort unresolved = d_solver->mkUnresolvedSort(name);
->>>>>>> 62ff810f
   defineType(name, unresolved);
   return unresolved;
 }
@@ -336,11 +332,7 @@
 cvc5::Sort Parser::mkUnresolvedTypeConstructor(const std::string& name,
                                                size_t arity)
 {
-<<<<<<< HEAD
   cvc5::Sort unresolved = d_solver->mkUnresolvedDatatypeSort(name, arity);
-=======
-  cvc5::Sort unresolved = d_solver->mkUnresolvedSort(name, arity);
->>>>>>> 62ff810f
   defineType(name, vector<cvc5::Sort>(arity), unresolved);
   return unresolved;
 }
@@ -350,12 +342,8 @@
 {
   Trace("parser") << "newSortConstructor(P)(" << name << ", " << params.size()
                   << ")" << std::endl;
-  cvc5::Sort unresolved =
-<<<<<<< HEAD
+//   cvc5::Sort unresolved =
       d_solver->mkUnresolvedDatatypeSort(name, params.size());
-=======
-      d_solver->mkUnresolvedSort(name, params.size());
->>>>>>> 62ff810f
   defineType(name, params, unresolved);
   cvc5::Sort t = getSort(name, params);
   return unresolved;
