/*********************                                                        */
/*! \file parser.cpp
 ** \verbatim
 ** Top contributors (to current version):
 **   Morgan Deters, Andrew Reynolds, Christopher L. Conway
 ** This file is part of the CVC4 project.
 ** Copyright (c) 2009-2019 by the authors listed in the file AUTHORS
 ** in the top-level source directory) and their institutional affiliations.
 ** All rights reserved.  See the file COPYING in the top-level source
 ** directory for licensing information.\endverbatim
 **
 ** \brief Parser state implementation.
 **
 ** Parser state implementation.
 **/

#include "parser/parser.h"

#include <stdint.h>

#include <cassert>
#include <fstream>
#include <iostream>
#include <iterator>
#include <sstream>
#include <unordered_set>

#include "api/cvc4cpp.h"
#include "base/output.h"
#include "expr/expr.h"
#include "expr/expr_iomanip.h"
#include "expr/kind.h"
#include "expr/type.h"
#include "options/options.h"
#include "parser/input.h"
#include "parser/parser_exception.h"
#include "smt/command.h"
#include "util/resource_manager.h"

using namespace std;
using namespace CVC4::kind;

namespace CVC4 {
namespace parser {

Parser::Parser(api::Solver* solver,
               Input* input,
               bool strictMode,
               bool parseOnly)
    : d_resourceManager(solver->getExprManager()->getResourceManager()),
      d_input(input),
      d_symtabAllocated(),
      d_symtab(&d_symtabAllocated),
      d_assertionLevel(0),
      d_globalDeclarations(false),
      d_anonymousFunctionCount(0),
      d_done(false),
      d_checksEnabled(true),
      d_strictMode(strictMode),
      d_parseOnly(parseOnly),
      d_canIncludeFile(true),
      d_logicIsForced(false),
      d_forcedLogic(),
      d_solver(solver)
{
  d_input->setParser(*this);
}

Parser::~Parser() {
  for (std::list<Command*>::iterator iter = d_commandQueue.begin();
       iter != d_commandQueue.end(); ++iter) {
    Command* command = *iter;
    delete command;
  }
  d_commandQueue.clear();
  delete d_input;
}

ExprManager* Parser::getExprManager() const
{
  return d_solver->getExprManager();
}

api::Solver* Parser::getSolver() const { return d_solver; }

api::Term Parser::getSymbol(const std::string& name, SymbolType type) {
  checkDeclaration(name, CHECK_DECLARED, type);
  assert(isDeclared(name, type));

  if (type == SYM_VARIABLE) {
    // Functions share var namespace
    return d_symtab->lookup(name);
  }

  assert(false);  // Unhandled(type);
  return Expr();
}

api::Term Parser::getVariable(const std::string& name) {
  return getSymbol(name, SYM_VARIABLE);
}

api::Term Parser::getFunction(const std::string& name) {
  return getSymbol(name, SYM_VARIABLE);
}

api::Term Parser::getExpressionForName(const std::string& name) {
  api::Sort t;
  return getExpressionForNameAndType(name, t);
}

api::Term Parser::getExpressionForNameAndType(const std::string& name, api::Sort t) {
  assert(isDeclared(name));
  // first check if the variable is declared and not overloaded
  api::Term expr = getVariable(name);
  if(expr.isNull()) {
    // the variable is overloaded, try with type if the type exists
    if(!t.isNull()) {
      // if we decide later to support annotations for function types, this will update to 
      // separate t into ( argument types, return type )
      expr = getOverloadedConstantForType(name, t);
      if(expr.isNull()) {
        parseError("Cannot get overloaded constant for type ascription.");
      }
    }else{
      parseError("Overloaded constants must be type cast.");
    }
  }
  // now, post-process the expression
  assert( !expr.isNull() );
  api::Sort te = expr.getSort();
  if (te.isConstructor() && te.getConstructorArity() == 0)
  {
    // nullary constructors have APPLY_CONSTRUCTOR kind with no children
    expr = d_solver->mkTerm(api::APPLY_CONSTRUCTOR, expr);
  }
  return expr;
}

api::Kind Parser::getKindForFunction(api::Term fun) {
  api::Sort t = fun.getSort();
  if (t.isFunction())
  {
    return api::APPLY_UF;
  }
  else if (t.isConstructor())
  {
    return api::APPLY_CONSTRUCTOR;
  }
  else if (t.isSelector())
  {
    return api::APPLY_SELECTOR;
  }
  else if (t.isTester())
  {
    return api::APPLY_TESTER;
  }
  return api::UNDEFINED_KIND;
}

api::Sort Parser::getSort(const std::string& name) {
  checkDeclaration(name, CHECK_DECLARED, SYM_SORT);
  assert(isDeclared(name, SYM_SORT));
  api::Sort t = api::Sort(d_symtab->lookupType(name));
  return t;
}

api::Sort Parser::getSort(const std::string& name, const std::vector<api::Sort>& params) {
  checkDeclaration(name, CHECK_DECLARED, SYM_SORT);
  assert(isDeclared(name, SYM_SORT));
  api::Sort t = api::Sort(d_symtab->lookupType(name, api::sortVectorToTypes(params)));
  return t;
}

size_t Parser::getArity(const std::string& sort_name) {
  checkDeclaration(sort_name, CHECK_DECLARED, SYM_SORT);
  assert(isDeclared(sort_name, SYM_SORT));
  return d_symtab->lookupArity(sort_name);
}

/* Returns true if name is bound to a boolean variable. */
bool Parser::isBoolean(const std::string& name) {
  api::Term expr = getVariable(name);
  return !expr.isNull() && expr.getSort().isBoolean();
}

bool Parser::isFunctionLike(api::Term fun) {
  if(fun.isNull()) {
    return false;
  }
  api::Sort type = fun.getSort();
  return type.isFunction() || type.isConstructor() || type.isTester() ||
         type.isSelector();
}

/* Returns true if name is bound to a function returning boolean. */
bool Parser::isPredicate(const std::string& name) {
  api::Term expr = getVariable(name);
  return !expr.isNull() && expr.getSort().isPredicate();
}

api::Term Parser::bindVar(const std::string& name, const api::Sort& type, uint32_t flags, bool doOverload) {
  if (d_globalDeclarations) {
    flags |= ExprManager::VAR_FLAG_GLOBAL;
  }
  Debug("parser") << "bindVar(" << name << ", " << type << ")" << std::endl;
  api::Term expr = mkVar(name, type, flags);
  defineVar(name, expr, flags & ExprManager::VAR_FLAG_GLOBAL, doOverload);
  return expr;
}

api::Term Parser::bindBoundVar(const std::string& name, const api::Sort& type) {
  Debug("parser") << "bindBoundVar(" << name << ", " << type << ")" << std::endl;
  api::Term expr = d_solver->mkVar(type, name);
  defineVar(name, expr, false);
  return expr;
}

std::vector<api::Term> Parser::bindBoundVars(
    std::vector<std::pair<std::string, api::Sort> >& sortedVarNames)
{
  std::vector<api::Term> vars;
  for (std::pair<std::string, api::Sort>& i : sortedVarNames)
  {
    vars.push_back(bindBoundVar(i.first, i.second.getType()));
  }
  return vars;
}

api::Term Parser::mkAnonymousFunction(const std::string& prefix, const api::Sort& type,
                                 uint32_t flags) {
  if (d_globalDeclarations) {
    flags |= ExprManager::VAR_FLAG_GLOBAL;
  }
  stringstream name;
  name << prefix << "_anon_" << ++d_anonymousFunctionCount;
  return mkVar(name.str(), type.getType(), flags);
}

std::vector<api::Term> Parser::bindVars(const std::vector<std::string> names,
                                 const api::Sort& type, uint32_t flags, bool doOverload) {
  if (d_globalDeclarations) {
    flags |= ExprManager::VAR_FLAG_GLOBAL;
  }
  std::vector<api::Term> vars;
  for (unsigned i = 0; i < names.size(); ++i) {
    vars.push_back(bindVar(names[i], type, flags, doOverload));
  }
  return vars;
}

std::vector<api::Term> Parser::bindBoundVars(const std::vector<std::string> names,
                                      const api::Sort& type) {
  std::vector<api::Term> vars;
  for (unsigned i = 0; i < names.size(); ++i) {
    vars.push_back(bindBoundVar(names[i], type));
  }
  return vars;
}

void Parser::defineVar(const std::string& name, const api::Term& val,
                       bool levelZero, bool doOverload) {
  Debug("parser") << "defineVar( " << name << " := " << val << ")" << std::endl;
  if (!d_symtab->bind(name, val.getExpr(), levelZero, doOverload)) {
    std::stringstream ss;
    ss << "Cannot bind " << name << " to symbol of type " << val.getSort();
    ss << ", maybe the symbol has already been defined?";
    parseError(ss.str()); 
  }
  assert(isDeclared(name));
}

void Parser::defineType(const std::string& name,
                        const api::Sort& type,
                        bool levelZero)
{
  d_symtab->bindType(name, type.getType(), levelZero);
  assert(isDeclared(name, SYM_SORT));
}

void Parser::defineType(const std::string& name,
                        const std::vector<api::Sort>& params,
                        const api::Sort& type,
                        bool levelZero)
{
  d_symtab->bindType(name, api::sortVectorToTypes(params), type.getType(), levelZero);
  assert(isDeclared(name, SYM_SORT));
}

void Parser::defineParameterizedType(const std::string& name,
                                     const std::vector<api::Sort>& params,
                                     const api::Sort& type) {
  if (Debug.isOn("parser")) {
    Debug("parser") << "defineParameterizedType(" << name << ", "
                    << params.size() << ", [";
    if (params.size() > 0) {
      copy(params.begin(), params.end() - 1,
           ostream_iterator<api::Sort>(Debug("parser"), ", "));
      Debug("parser") << params.back();
    }
    Debug("parser") << "], " << type << ")" << std::endl;
  }
  defineType(name, params, type);
}

api::Sort Parser::mkSort(const std::string& name, uint32_t flags) {
  Debug("parser") << "newSort(" << name << ")" << std::endl;
  api::Sort type = getExprManager()->mkSort(name, flags);
  defineType(
      name,
      type,
      d_globalDeclarations && !(flags & ExprManager::SORT_FLAG_PLACEHOLDER));
  return type;
}

api::Sort Parser::mkSortConstructor(const std::string& name,
                                              size_t arity,
                                              uint32_t flags)
{
  Debug("parser") << "newSortConstructor(" << name << ", " << arity << ")"
                  << std::endl;
  api::Sort type =
      getExprManager()->mkSortConstructor(name, arity, flags);
  defineType(
      name,
      vector<api::Sort>(arity),
      type,
      d_globalDeclarations && !(flags & ExprManager::SORT_FLAG_PLACEHOLDER));
  return type;
}

api::Sort Parser::mkUnresolvedType(const std::string& name) {
  api::Sort unresolved = mkSort(name, ExprManager::SORT_FLAG_PLACEHOLDER);
  d_unresolved.insert(unresolved);
  return unresolved;
}

api::Sort Parser::mkUnresolvedTypeConstructor(const std::string& name,
                                                        size_t arity) {
  api::Sort unresolved =
      mkSortConstructor(name, arity, ExprManager::SORT_FLAG_PLACEHOLDER);
  d_unresolved.insert(unresolved);
  return unresolved;
}

api::Sort Parser::mkUnresolvedTypeConstructor(
    const std::string& name, const std::vector<api::Sort>& params) {
  Debug("parser") << "newSortConstructor(P)(" << name << ", " << params.size()
                  << ")" << std::endl;
  api::Sort unresolved = getExprManager()->mkSortConstructor(
      name, params.size(), ExprManager::SORT_FLAG_PLACEHOLDER);
  defineType(name, params, unresolved);
  api::Sort t = getSort(name, params);
  d_unresolved.insert(unresolved);
  return unresolved;
}

bool Parser::isUnresolvedType(const std::string& name) {
  if (!isDeclared(name, SYM_SORT)) {
    return false;
  }
  return d_unresolved.find(getSort(name)) != d_unresolved.end();
}

std::vector<DatatypeType> Parser::mkMutualDatatypeTypes(
    std::vector<Datatype>& datatypes, bool doOverload, uint32_t flags)
{
  try {
    std::set<Type> tset = api::sortSetToTypes(d_unresolved);
    //std::vector<api::Sort> types =
    //    getExprManager()->mkMutualDatatypeTypes(datatypes, tset);
    std::vector<DatatypeType> dtypes =
        getExprManager()->mkMutualDatatypeTypes(datatypes, tset, flags);
    std::vector<api::Sort> types;
    for (unsigned i=0, dtsize = dtypes.size(); i<dtsize; i++)
    {
      types.push_back(api::Sort(dtypes[i]));
    }
    
    assert(datatypes.size() == types.size());

    for (unsigned i = 0; i < datatypes.size(); ++i) {
      api::Sort t = types[i];
      const api::Datatype& dt = t.getDatatype();
      const std::string& name = dt.getName();
      Debug("parser-idt") << "define " << name << " as " << t << std::endl;
      if (isDeclared(name, SYM_SORT)) {
        throw ParserException(name + " already declared");
      }
      if (t.isParametricDatatype()) {
        std::vector<api::Sort> paramTypes = t.getDatatypeParamSorts();
        defineType(name, paramTypes, t, d_globalDeclarations);
      } else {
        defineType(name, t, d_globalDeclarations);
      }
      std::unordered_set< std::string > consNames;
      std::unordered_set< std::string > selNames;
      for (size_t j=0, ncons = dt.getNumConstructors(); j<ncons; j++)
      {
        const api::DatatypeConstructor& ctor = dt[j];
        expr::ExprPrintTypes::Scope pts(Debug("parser-idt"), true);
        api::Op constructor = ctor.getConstructorTerm();
        Debug("parser-idt") << "+ define " << constructor << std::endl;
        string constructorName = ctor.getName();
        if(consNames.find(constructorName)==consNames.end()) {
          if(!doOverload) {
            checkDeclaration(constructorName, CHECK_UNDECLARED);
          }
          defineVar(
              constructorName, constructor.getExpr(), d_globalDeclarations, doOverload);
          consNames.insert(constructorName);
        }else{
          throw ParserException(constructorName + " already declared in this datatype");
        }
        api::Op tester = ctor.getTesterTerm();
        Debug("parser-idt") << "+ define " << tester << std::endl;
        string testerName = ctor.getTesterName();
        if(!doOverload) {
          checkDeclaration(testerName, CHECK_UNDECLARED);
        }
        defineVar(testerName, tester.getExpr(), d_globalDeclarations, doOverload);
        for (size_t k=0, nargs = ctor.getNumSelectors(); k<nargs; k++){
          const api::DatatypeSelector& sel = ctor[k];
          api::Op selector = sel.getSelectorTerm();
          Debug("parser-idt") << "+++ define " << selector << std::endl;
          string selectorName = sel.getName();
          if(selNames.find(selectorName)==selNames.end()) {
            if(!doOverload) {
              checkDeclaration(selectorName, CHECK_UNDECLARED);
            }
            defineVar(selectorName, selector.getExpr(), d_globalDeclarations, doOverload);
            selNames.insert(selectorName);
          }else{
            throw ParserException(selectorName + " already declared in this datatype");
          }
        }
      }
    }

    // These are no longer used, and the ExprManager would have
    // complained of a bad substitution if anything is left unresolved.
    // Clear out the set.
    d_unresolved.clear();

    // throw exception if any datatype is not well-founded
    for (unsigned i = 0; i < datatypes.size(); ++i) {
      const api::Datatype& dt = types[i].getDatatype();
      if (!dt.isCodatatype() && !dt.isWellFounded()) {
        throw ParserException(dt.getName() + " is not well-founded");
      }
    }
    // PARSER-TODO
    std::vector<DatatypeType> retTypes;
    for (unsigned i=0, ntypes=types.size(); i<ntypes; i++)
    {
      retTypes.push_back(DatatypeType(types[i].getType()));
    }
    return retTypes;
  } catch (IllegalArgumentException& ie) {
    throw ParserException(ie.getMessage());
  }
}

api::Sort Parser::mkFlatFunctionType(std::vector<api::Sort>& sorts,
                                api::Sort range,
                                std::vector<api::Term>& flattenVars)
{
  if (range.isFunction())
  {
    std::vector<api::Sort> domainTypes = range.getFunctionDomainSorts();
    for (unsigned i = 0, size = domainTypes.size(); i < size; i++)
    {
      sorts.push_back(domainTypes[i]);
      // the introduced variable is internal (not parsable)
      std::stringstream ss;
      ss << "__flatten_var_" << i;
      api::Term v = d_solver->mkVar(domainTypes[i],ss.str());
      flattenVars.push_back(v);
    }
    range = range.getFunctionCodomainSort();
  }
  if (sorts.empty())
  {
    return range;
  }
  return d_solver->mkFunctionSort(sorts, range);
}

api::Sort Parser::mkFlatFunctionType(std::vector<api::Sort>& sorts, api::Sort range)
{
  if (sorts.empty())
  {
    // no difference
    return range;
  }
  if (Debug.isOn("parser"))
  {
    Debug("parser") << "mkFlatFunctionType: range " << range << " and domains ";
    for (api::Sort t : sorts)
    {
      Debug("parser") << " " << t;
    }
    Debug("parser") << "\n";
  }
  while (range.isFunction())
  {
    std::vector<api::Sort> domainTypes = range.getFunctionDomainSorts();
    sorts.insert(sorts.end(), domainTypes.begin(), domainTypes.end());
    range = range.getFunctionCodomainSort();
  }
  return d_solver->mkFunctionSort(sorts, range);
}

api::Term Parser::mkHoApply(api::Term expr, const std::vector<api::Term>& args)
{
  for (unsigned i = 0; i < args.size(); i++)
  {
    expr = d_solver->mkTerm(api::HO_APPLY, expr, args[i]);
  }
  return expr;
}


api::Term Parser::mkAssociative(api::Kind kind,
                                const std::vector<api::Term>& children) {

  const unsigned int max = getExprManager()->maxArity(extToIntKind(kind));
  unsigned int numChildren = children.size();

  /* If the number of children is within bounds, then there's nothing to do. */
  if( numChildren <= max ) {
    return d_solver->mkTerm(kind,children);
  }
  const unsigned int min = getExprManager()->minArity(extToIntKind(kind));

  std::vector<api::Term>::const_iterator it = children.begin() ;
  std::vector<api::Term>::const_iterator end = children.end() ;

  /* The new top-level children and the children of each sub node */
  std::vector<api::Term> newChildren;
  std::vector<api::Term> subChildren;

  while( it != end && numChildren > max ) {
    /* Grab the next max children and make a node for them. */
    for( std::vector<api::Term>::const_iterator next = it + max;
         it != next;
         ++it, --numChildren ) {
      subChildren.push_back(*it);
    }
    api::Term subTerm = d_solver->mkTerm(kind,subChildren);
    newChildren.push_back(subTerm);

    subChildren.clear();
  }

  // add the leftover children
  if(numChildren > 0) {
    for (; it != end; ++it)
    {
      newChildren.push_back(*it);
    }
  }

  /* It would be really weird if this happened (it would require
   * min > 2, for one thing), but let's make sure. */
  if(newChildren.size() >= min)
  {
    parseError("internal error: bad number of newChildren for mkAssociative");
  }

  // recurse
  return mkAssociative(kind, newChildren);
}

api::Term Parser::mkLeftAssociative(api::Kind kind,
                                    const std::vector<api::Term>& children)
{
  api::Term n = children[0];
  for (unsigned i = 1, size = children.size(); i < size; i++)
  {
    n = d_solver->mkTerm(kind, n, children[i]);
  }
  return n;
}

api::Term Parser::mkRightAssociative(api::Kind kind,
                                     const std::vector<api::Term>& children)
{
  api::Term n = children[children.size() - 1];
  for (unsigned i = children.size() - 1; i > 0;)
  {
    n = d_solver->mkTerm(kind, children[--i], n);
  }
  return n;
}
api::Term Parser::mkChain(api::Kind k, const std::vector<api::Term>& args)
{
  if(args.size() == 2) 
  {
    // if this is the case exactly 1 pair will be generated so the
    // AND is not required
    return d_solver->mkTerm(k, args[0], args[1]);
  }
  std::vector<api::Term> children;
  for (size_t i=0, nargsmo=args.size()-1; i<nargsmo; i++)
  {
    children.push_back(d_solver->mkTerm(k, args[i], args[i+1]));
  }
  return d_solver->mkTerm(api::AND, children);
}

//!!!!!!!!!!! temporary
api::Term Parser::mkBuiltinApp(api::Term f, const std::vector<api::Term>& args) const
{
  return api::Term( getExprManager()->mkExpr(f.getExpr(), termVectorToExprs(args)));
}

api::Term Parser::mkBuiltinApp(api::Term f, api::Term t1) const
{
  std::vector<api::Term> args;
  args.push_back(t1);
  return mkBuiltinApp(f,args);
}
api::Term Parser::mkBuiltinApp(api::Term f, api::Term t1, api::Term t2) const
{
  std::vector<api::Term> args;
  args.push_back(t1);
  args.push_back(t2);
  return mkBuiltinApp(f,args);
}

api::Term Parser::mkTermSafe(api::Kind k, const std::vector<api::Term>& args) const
{
  if (k == api::APPLY_CONSTRUCTOR || k == api::APPLY_SELECTOR || k==api::APPLY_TESTER)
  {
    return api::Term(getExprManager()->mkExpr(extToIntKind(k), api::termVectorToExprs(args)));
  }
  return d_solver->mkTerm(k, args);
}

api::Term Parser::mkTermSafe(api::Kind k, api::Term t1) const
{
  std::vector<api::Term> args;
  args.push_back(t1);
  return mkTermSafe(k,args);
}

api::Term Parser::mkTermSafe(api::Kind k, api::Term t1, api::Term t2) const
{
  std::vector<api::Term> args;
  args.push_back(t1);
  args.push_back(t2);
  return mkTermSafe(k,args);
}

api::Term Parser::applyTypeAscription(api::Term t, api::Sort s)
{
  if(t.getKind() == api::APPLY_CONSTRUCTOR && s.isDatatype()) {
    std::vector<api::Term> v;
    Expr e = t.getOp().getExpr();
    const DatatypeConstructor& dtc = Datatype::datatypeOf(e)[Datatype::indexOf(e)];
    v.push_back(api::Term(getExprManager()->mkExpr( APPLY_TYPE_ASCRIPTION,
                          getExprManager()->mkConst(AscriptionType(dtc.getSpecializedConstructorType(s.getType()))), t.getOp().getExpr() )));
    v.insert(v.end(), t.begin(), t.end());
    return d_solver->mkTerm(api::APPLY_CONSTRUCTOR, v);
  } else if(t.getKind() == api::EMPTYSET && s.isSet()) {
    return d_solver->mkEmptySet(s);
  } else if(t.getKind() == api::UNIVERSE_SET && s.isSet()) {
    return d_solver->mkUniverseSet(s);
  }
  if(t.getSort() != s) {
    parseError("Type ascription not satisfied.");
  }
  return t;
}


api::Term Parser::mkVar(const std::string& name, const api::Sort& type, uint32_t flags)
{
  return api::Term(getExprManager()->mkVar(name, type.getType(), flags));
}

//!!!!!!!!!!! temporary

bool Parser::isDeclared(const std::string& name, SymbolType type) {
  switch (type) {
    case SYM_VARIABLE:
      return d_reservedSymbols.find(name) != d_reservedSymbols.end() ||
             d_symtab->isBound(name);
    case SYM_SORT:
      return d_symtab->isBoundType(name);
  }
  assert(false);  // Unhandled(type);
  return false;
}

void Parser::reserveSymbolAtAssertionLevel(const std::string& varName) {
  checkDeclaration(varName, CHECK_UNDECLARED, SYM_VARIABLE);
  d_reservedSymbols.insert(varName);
}

void Parser::checkDeclaration(const std::string& varName,
                              DeclarationCheck check,
                              SymbolType type,
                              std::string notes)
{
  if (!d_checksEnabled) {
    return;
  }

  switch (check) {
    case CHECK_DECLARED:
      if (!isDeclared(varName, type)) {
        parseError("Symbol '" + varName + "' not declared as a " +
                   (type == SYM_VARIABLE ? "variable" : "type") +
                   (notes.size() == 0 ? notes : "\n" + notes));
      }
      break;

    case CHECK_UNDECLARED:
      if (isDeclared(varName, type)) {
        parseError("Symbol '" + varName + "' previously declared as a " +
                   (type == SYM_VARIABLE ? "variable" : "type") +
                   (notes.size() == 0 ? notes : "\n" + notes));
      }
      break;

    case CHECK_NONE:
      break;

    default:
      assert(false);  // Unhandled(check);
  }
}

void Parser::checkFunctionLike(api::Term fun)
{
  if (d_checksEnabled && !isFunctionLike(fun)) {
    stringstream ss;
    ss << "Expecting function-like symbol, found '";
    ss << fun;
    ss << "'";
    parseError(ss.str());
  }
}

void Parser::checkArity(api::Kind kind, unsigned numArgs)
{
  if (!d_checksEnabled) {
    return;
  }

  unsigned min = getExprManager()->minArity(extToIntKind(kind));
  unsigned max = getExprManager()->maxArity(extToIntKind(kind));

  if (numArgs < min || numArgs > max) {
    stringstream ss;
    ss << "Expecting ";
    if (numArgs < min) {
      ss << "at least " << min << " ";
    } else {
      ss << "at most " << max << " ";
    }
    ss << "arguments for operator '" << kind << "', ";
    ss << "found " << numArgs;
    parseError(ss.str());
  }
}

void Parser::checkOperator(api::Kind kind, unsigned numArgs)
{
  if (d_strictMode && d_logicOperators.find(kind) == d_logicOperators.end()) {
    parseError("Operator is not defined in the current logic: " +
               kindToString(kind));
  }
  checkArity(kind, numArgs);
}

void Parser::addOperator(api::Kind kind) { d_logicOperators.insert(kind); }

void Parser::preemptCommand(Command* cmd) { d_commandQueue.push_back(cmd); }
Command* Parser::nextCommand()
{
  Debug("parser") << "nextCommand()" << std::endl;
  Command* cmd = NULL;
  if (!d_commandQueue.empty()) {
    cmd = d_commandQueue.front();
    d_commandQueue.pop_front();
    setDone(cmd == NULL);
  } else {
    try {
      cmd = d_input->parseCommand();
      d_commandQueue.push_back(cmd);
      cmd = d_commandQueue.front();
      d_commandQueue.pop_front();
      setDone(cmd == NULL);
    } catch (ParserException& e) {
      setDone();
      throw;
    } catch (exception& e) {
      setDone();
      parseError(e.what());
    }
  }
  Debug("parser") << "nextCommand() => " << cmd << std::endl;
  if (cmd != NULL && dynamic_cast<SetOptionCommand*>(cmd) == NULL &&
      dynamic_cast<QuitCommand*>(cmd) == NULL) {
    // don't count set-option commands as to not get stuck in an infinite
    // loop of resourcing out
    d_resourceManager->spendResource(ResourceManager::Resource::ParseStep);
  }
  return cmd;
}

api::Term Parser::nextExpression()
{
  Debug("parser") << "nextExpression()" << std::endl;
<<<<<<< HEAD
  const Options& options = getExprManager()->getOptions();
  d_resourceManager->spendResource(options.getParseStep());
  api::Term result;
=======
  d_resourceManager->spendResource(ResourceManager::Resource::ParseStep);
  Expr result;
>>>>>>> 508ecb30
  if (!done()) {
    try {
      result = d_input->parseExpr();
      setDone(result.isNull());
    } catch (ParserException& e) {
      setDone();
      throw;
    } catch (exception& e) {
      setDone();
      parseError(e.what());
    }
  }
  Debug("parser") << "nextExpression() => " << result << std::endl;
  return result;
}

void Parser::attributeNotSupported(const std::string& attr) {
  if (d_attributesWarnedAbout.find(attr) == d_attributesWarnedAbout.end()) {
    stringstream ss;
    ss << "warning: Attribute '" << attr
       << "' not supported (ignoring this and all following uses)";
    d_input->warning(ss.str());
    d_attributesWarnedAbout.insert(attr);
  }
}

} /* CVC4::parser namespace */
} /* CVC4 namespace */<|MERGE_RESOLUTION|>--- conflicted
+++ resolved
@@ -815,14 +815,8 @@
 api::Term Parser::nextExpression()
 {
   Debug("parser") << "nextExpression()" << std::endl;
-<<<<<<< HEAD
-  const Options& options = getExprManager()->getOptions();
-  d_resourceManager->spendResource(options.getParseStep());
+  d_resourceManager->spendResource(ResourceManager::Resource::ParseStep);
   api::Term result;
-=======
-  d_resourceManager->spendResource(ResourceManager::Resource::ParseStep);
-  Expr result;
->>>>>>> 508ecb30
   if (!done()) {
     try {
       result = d_input->parseExpr();
