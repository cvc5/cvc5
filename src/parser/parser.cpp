/******************************************************************************
 * Top contributors (to current version):
 *   Andrew Reynolds, Mathias Preiner, Gereon Kremer
 *
 * This file is part of the cvc5 project.
 *
 * Copyright (c) 2009-2022 by the authors listed in the file AUTHORS
 * in the top-level source directory and their institutional affiliations.
 * All rights reserved.  See the file COPYING in the top-level source
 * directory for licensing information.
 * ****************************************************************************
 *
 * Parser state implementation.
 */

#include "parser/parser.h"

#include <clocale>
#include <fstream>
#include <iostream>
#include <iterator>
#include <sstream>
#include <unordered_set>

#include "api/cpp/cvc5.h"
#include "base/check.h"
#include "base/output.h"
#include "expr/kind.h"
#include "parser/api/cpp/command.h"
#include "parser/input.h"
#include "parser/parser_exception.h"
#include "parser/smt2/smt2_input.h"

using namespace std;

namespace cvc5 {
namespace parser {

ParserState::ParserState(ParserStateCallback* psc,
                         cvc5::Solver* solver,
                         SymbolManager* sm,
                         bool strictMode)
    : d_psc(psc),
      d_symman(sm),
      d_symtab(sm->getSymbolTable()),
      d_checksEnabled(true),
      d_strictMode(strictMode),
      d_solver(solver)
{
}

ParserState::~ParserState() {}

cvc5::Solver* ParserState::getSolver() const { return d_solver; }

cvc5::Term ParserState::getSymbol(const std::string& name, SymbolType type)
{
  checkDeclaration(name, CHECK_DECLARED, type);
  Assert(isDeclared(name, type));
  Assert(type == SYM_VARIABLE);
  // Functions share var namespace
  return d_symtab->lookup(name);
}
const std::string& ParserState::getForcedLogic() const
{
  return d_symman->getForcedLogic();
}
bool ParserState::logicIsForced() const { return d_symman->isLogicForced(); }

cvc5::Term ParserState::getVariable(const std::string& name)
{
  return getSymbol(name, SYM_VARIABLE);
}

cvc5::Term ParserState::getFunction(const std::string& name)
{
  return getSymbol(name, SYM_VARIABLE);
}

cvc5::Term ParserState::getExpressionForName(const std::string& name)
{
  cvc5::Sort t;
  return getExpressionForNameAndType(name, t);
}

cvc5::Term ParserState::getExpressionForNameAndType(const std::string& name,
                                                    cvc5::Sort t)
{
  Assert(isDeclared(name));
  // first check if the variable is declared and not overloaded
  cvc5::Term expr = getVariable(name);
  if(expr.isNull()) {
    // the variable is overloaded, try with type if the type exists
    if(!t.isNull()) {
      // if we decide later to support annotations for function types, this will
      // update to separate t into ( argument types, return type )
      expr = getOverloadedConstantForType(name, t);
      if(expr.isNull()) {
        parseError("Cannot get overloaded constant for type ascription.");
      }
    }else{
      parseError("Overloaded constants must be type cast.");
    }
  }
  // now, post-process the expression
  Assert(!expr.isNull());
  cvc5::Sort te = expr.getSort();
  if (te.isDatatypeConstructor() && te.getDatatypeConstructorArity() == 0)
  {
    // nullary constructors have APPLY_CONSTRUCTOR kind with no children
    expr = d_solver->mkTerm(cvc5::APPLY_CONSTRUCTOR, {expr});
  }
  return expr;
}

bool ParserState::getTesterName(cvc5::Term cons, std::string& name)
{
  return false;
}

cvc5::Kind ParserState::getKindForFunction(cvc5::Term fun)
{
  cvc5::Sort t = fun.getSort();
  if (t.isFunction())
  {
    return cvc5::APPLY_UF;
  }
  else if (t.isDatatypeConstructor())
  {
    return cvc5::APPLY_CONSTRUCTOR;
  }
  else if (t.isDatatypeSelector())
  {
    return cvc5::APPLY_SELECTOR;
  }
  else if (t.isDatatypeTester())
  {
    return cvc5::APPLY_TESTER;
  }
  else if (t.isDatatypeUpdater())
  {
    return cvc5::APPLY_UPDATER;
  }
  return cvc5::UNDEFINED_KIND;
}

cvc5::Sort ParserState::getSort(const std::string& name)
{
  checkDeclaration(name, CHECK_DECLARED, SYM_SORT);
  Assert(isDeclared(name, SYM_SORT));
  cvc5::Sort t = d_symtab->lookupType(name);
  return t;
}

<<<<<<< HEAD
cvc5::Sort ParserState::getSort(const std::string& name,
                                const std::vector<cvc5::Sort>& params)
=======
cvc5::Sort Parser::getParametricSort(const std::string& name,
                                     const std::vector<cvc5::Sort>& params)
>>>>>>> 40f1137e
{
  checkDeclaration(name, CHECK_DECLARED, SYM_SORT);
  Assert(isDeclared(name, SYM_SORT));
  cvc5::Sort t = d_symtab->lookupType(name, params);
  return t;
}

bool ParserState::isFunctionLike(cvc5::Term fun)
{
  if(fun.isNull()) {
    return false;
  }
  cvc5::Sort type = fun.getSort();
  return type.isFunction() || type.isDatatypeConstructor()
         || type.isDatatypeTester() || type.isDatatypeSelector();
}

cvc5::Term ParserState::bindVar(const std::string& name,
                                const cvc5::Sort& type,
                                bool doOverload)
{
  Trace("parser") << "bindVar(" << name << ", " << type << ")" << std::endl;
  cvc5::Term expr = d_solver->mkConst(type, name);
  defineVar(name, expr, doOverload);
  return expr;
}

cvc5::Term ParserState::bindBoundVar(const std::string& name,
                                     const cvc5::Sort& type)
{
  Trace("parser") << "bindBoundVar(" << name << ", " << type << ")"
                  << std::endl;
  cvc5::Term expr = d_solver->mkVar(type, name);
  defineVar(name, expr);
  return expr;
}

std::vector<cvc5::Term> ParserState::bindBoundVars(
    std::vector<std::pair<std::string, cvc5::Sort> >& sortedVarNames)
{
  std::vector<cvc5::Term> vars;
  for (std::pair<std::string, cvc5::Sort>& i : sortedVarNames)
  {
    vars.push_back(bindBoundVar(i.first, i.second));
  }
  return vars;
}

std::vector<cvc5::Term> ParserState::bindBoundVars(
    const std::vector<std::string> names, const cvc5::Sort& type)
{
  std::vector<cvc5::Term> vars;
  for (unsigned i = 0; i < names.size(); ++i) {
    vars.push_back(bindBoundVar(names[i], type));
  }
  return vars;
}

void ParserState::defineVar(const std::string& name,
                            const cvc5::Term& val,
                            bool doOverload)
{
  Trace("parser") << "defineVar( " << name << " := " << val << ")" << std::endl;
  if (!d_symtab->bind(name, val, doOverload))
  {
    std::stringstream ss;
    ss << "Cannot bind " << name << " to symbol of type " << val.getSort();
    ss << ", maybe the symbol has already been defined?";
    parseError(ss.str());
  }
  Assert(isDeclared(name));
}

void ParserState::defineType(const std::string& name,
                             const cvc5::Sort& type,
                             bool skipExisting)
{
  if (skipExisting && isDeclared(name, SYM_SORT))
  {
    Assert(d_symtab->lookupType(name) == type);
    return;
  }
  d_symtab->bindType(name, type);
  Assert(isDeclared(name, SYM_SORT));
}

void ParserState::defineType(const std::string& name,
                             const std::vector<cvc5::Sort>& params,
                             const cvc5::Sort& type)
{
  d_symtab->bindType(name, params, type);
  Assert(isDeclared(name, SYM_SORT));
}

void ParserState::defineParameterizedType(const std::string& name,
                                          const std::vector<cvc5::Sort>& params,
                                          const cvc5::Sort& type)
{
  if (TraceIsOn("parser")) {
    Trace("parser") << "defineParameterizedType(" << name << ", "
                    << params.size() << ", [";
    if (params.size() > 0) {
      copy(params.begin(),
           params.end() - 1,
           ostream_iterator<cvc5::Sort>(Trace("parser"), ", "));
      Trace("parser") << params.back();
    }
    Trace("parser") << "], " << type << ")" << std::endl;
  }
  defineType(name, params, type);
}

cvc5::Sort ParserState::mkSort(const std::string& name)
{
  Trace("parser") << "newSort(" << name << ")" << std::endl;
  cvc5::Sort type = d_solver->mkUninterpretedSort(name);
  defineType(name, type);
  return type;
}

cvc5::Sort ParserState::mkSortConstructor(const std::string& name, size_t arity)
{
  Trace("parser") << "newSortConstructor(" << name << ", " << arity << ")"
                  << std::endl;
  cvc5::Sort type = d_solver->mkUninterpretedSortConstructorSort(arity, name);
  defineType(name, vector<cvc5::Sort>(arity), type);
  return type;
}

cvc5::Sort ParserState::mkUnresolvedType(const std::string& name)
{
  cvc5::Sort unresolved = d_solver->mkUnresolvedDatatypeSort(name);
  defineType(name, unresolved);
  return unresolved;
}

cvc5::Sort ParserState::mkUnresolvedTypeConstructor(const std::string& name,
                                                    size_t arity)
{
  cvc5::Sort unresolved = d_solver->mkUnresolvedDatatypeSort(name, arity);
  defineType(name, vector<cvc5::Sort>(arity), unresolved);
  return unresolved;
}

cvc5::Sort ParserState::mkUnresolvedTypeConstructor(
    const std::string& name, const std::vector<cvc5::Sort>& params)
{
  Trace("parser") << "newSortConstructor(P)(" << name << ", " << params.size()
                  << ")" << std::endl;
  cvc5::Sort unresolved =
      d_solver->mkUnresolvedDatatypeSort(name, params.size());
  defineType(name, params, unresolved);
  cvc5::Sort t = getParametricSort(name, params);
  return unresolved;
}

cvc5::Sort ParserState::mkUnresolvedType(const std::string& name, size_t arity)
{
  if (arity == 0)
  {
    return mkUnresolvedType(name);
  }
  return mkUnresolvedTypeConstructor(name, arity);
}

std::vector<cvc5::Sort> ParserState::bindMutualDatatypeTypes(
    std::vector<cvc5::DatatypeDecl>& datatypes, bool doOverload)
{
  try {
    std::vector<cvc5::Sort> types = d_solver->mkDatatypeSorts(datatypes);

    Assert(datatypes.size() == types.size());

    for (unsigned i = 0; i < datatypes.size(); ++i) {
      cvc5::Sort t = types[i];
      const cvc5::Datatype& dt = t.getDatatype();
      const std::string& name = dt.getName();
      Trace("parser-idt") << "define " << name << " as " << t << std::endl;
      if (isDeclared(name, SYM_SORT)) {
        throw ParserException(name + " already declared");
      }
      if (dt.isParametric())
      {
        std::vector<cvc5::Sort> paramTypes = dt.getParameters();
        defineType(name, paramTypes, t);
      }
      else
      {
        defineType(name, t);
      }
      std::unordered_set< std::string > consNames;
      std::unordered_set< std::string > selNames;
      for (size_t j = 0, ncons = dt.getNumConstructors(); j < ncons; j++)
      {
        const cvc5::DatatypeConstructor& ctor = dt[j];
        cvc5::Term constructor = ctor.getTerm();
        Trace("parser-idt") << "+ define " << constructor << std::endl;
        string constructorName = ctor.getName();
        if(consNames.find(constructorName)==consNames.end()) {
          if(!doOverload) {
            checkDeclaration(constructorName, CHECK_UNDECLARED);
          }
          defineVar(constructorName, constructor, doOverload);
          consNames.insert(constructorName);
        }else{
          throw ParserException(constructorName + " already declared in this datatype");
        }
        std::string testerName;
        if (getTesterName(constructor, testerName))
        {
          cvc5::Term tester = ctor.getTesterTerm();
          Trace("parser-idt") << "+ define " << testerName << std::endl;
          if (!doOverload)
          {
            checkDeclaration(testerName, CHECK_UNDECLARED);
          }
          defineVar(testerName, tester, doOverload);
        }
        for (size_t k = 0, nargs = ctor.getNumSelectors(); k < nargs; k++)
        {
          const cvc5::DatatypeSelector& sel = ctor[k];
          cvc5::Term selector = sel.getTerm();
          Trace("parser-idt") << "+++ define " << selector << std::endl;
          string selectorName = sel.getName();
          if(selNames.find(selectorName)==selNames.end()) {
            if(!doOverload) {
              checkDeclaration(selectorName, CHECK_UNDECLARED);
            }
            defineVar(selectorName, selector, doOverload);
            selNames.insert(selectorName);
          }else{
            throw ParserException(selectorName + " already declared in this datatype");
          }
        }
      }
    }
    return types;
  }
  catch (internal::IllegalArgumentException& ie)
  {
    throw ParserException(ie.getMessage());
  }
}

cvc5::Sort ParserState::mkFlatFunctionType(std::vector<cvc5::Sort>& sorts,
                                           cvc5::Sort range,
                                           std::vector<cvc5::Term>& flattenVars)
{
  if (range.isFunction())
  {
    std::vector<cvc5::Sort> domainTypes = range.getFunctionDomainSorts();
    for (unsigned i = 0, size = domainTypes.size(); i < size; i++)
    {
      sorts.push_back(domainTypes[i]);
      // the introduced variable is internal (not parsable)
      std::stringstream ss;
      ss << "__flatten_var_" << i;
      cvc5::Term v = d_solver->mkVar(domainTypes[i], ss.str());
      flattenVars.push_back(v);
    }
    range = range.getFunctionCodomainSort();
  }
  if (sorts.empty())
  {
    return range;
  }
  return d_solver->mkFunctionSort(sorts, range);
}

cvc5::Sort ParserState::mkFlatFunctionType(std::vector<cvc5::Sort>& sorts,
                                           cvc5::Sort range)
{
  if (sorts.empty())
  {
    // no difference
    return range;
  }
  if (TraceIsOn("parser"))
  {
    Trace("parser") << "mkFlatFunctionType: range " << range << " and domains ";
    for (cvc5::Sort t : sorts)
    {
      Trace("parser") << " " << t;
    }
    Trace("parser") << "\n";
  }
  while (range.isFunction())
  {
    std::vector<cvc5::Sort> domainTypes = range.getFunctionDomainSorts();
    sorts.insert(sorts.end(), domainTypes.begin(), domainTypes.end());
    range = range.getFunctionCodomainSort();
  }
  return d_solver->mkFunctionSort(sorts, range);
}

cvc5::Term ParserState::mkHoApply(cvc5::Term expr,
                                  const std::vector<cvc5::Term>& args)
{
  for (unsigned i = 0; i < args.size(); i++)
  {
    expr = d_solver->mkTerm(cvc5::HO_APPLY, {expr, args[i]});
  }
  return expr;
}

cvc5::Term ParserState::applyTypeAscription(cvc5::Term t, cvc5::Sort s)
{
  cvc5::Kind k = t.getKind();
  if (k == cvc5::SET_EMPTY)
  {
    t = d_solver->mkEmptySet(s);
  }
  else if (k == cvc5::BAG_EMPTY)
  {
    t = d_solver->mkEmptyBag(s);
  }
  else if (k == cvc5::CONST_SEQUENCE)
  {
    if (!s.isSequence())
    {
      std::stringstream ss;
      ss << "Type ascription on empty sequence must be a sequence, got " << s;
      parseError(ss.str());
    }
    if (!t.getSequenceValue().empty())
    {
      std::stringstream ss;
      ss << "Cannot apply a type ascription to a non-empty sequence";
      parseError(ss.str());
    }
    t = d_solver->mkEmptySequence(s.getSequenceElementSort());
  }
  else if (k == cvc5::SET_UNIVERSE)
  {
    t = d_solver->mkUniverseSet(s);
  }
  else if (k == cvc5::SEP_NIL)
  {
    t = d_solver->mkSepNil(s);
  }
  else if (k == cvc5::APPLY_CONSTRUCTOR)
  {
    std::vector<cvc5::Term> children(t.begin(), t.end());
    // apply type ascription to the operator and reconstruct
    children[0] = applyTypeAscription(children[0], s);
    t = d_solver->mkTerm(cvc5::APPLY_CONSTRUCTOR, children);
  }
  // !!! temporary until datatypes are refactored in the new API
  cvc5::Sort etype = t.getSort();
  if (etype.isDatatypeConstructor())
  {
    // Type ascriptions only have an effect on the node structure if this is a
    // parametric datatype.
    // get the datatype that t belongs to
    cvc5::Sort etyped = etype.getDatatypeConstructorCodomainSort();
    cvc5::Datatype d = etyped.getDatatype();
    // Note that we check whether the datatype is parametric, and not whether
    // etyped is a parametric datatype, since e.g. the smt2 parser constructs
    // an arbitrary instantitated constructor term before it is resolved.
    // Hence, etyped is an instantiated datatype type, but we correctly
    // check if its datatype is parametric.
    if (d.isParametric())
    {
      // lookup by name
      cvc5::DatatypeConstructor dc = d.getConstructor(t.toString());
      // ask the constructor for the specialized constructor term
      t = dc.getInstantiatedTerm(s);
    }
    // the type of t does not match the sort s by design (constructor type
    // vs datatype type), thus we use an alternative check here.
    if (t.getSort().getDatatypeConstructorCodomainSort() != s)
    {
      std::stringstream ss;
      ss << "Type ascription on constructor not satisfied, term " << t
         << " expected sort " << s << " but has sort " << etyped;
      parseError(ss.str());
    }
    return t;
  }
  // Otherwise, check that the type is correct. Type ascriptions in SMT-LIB 2.6
  // referred to the range of function sorts. Note that this is only a check
  // and does not impact the returned term.
  cvc5::Sort checkSort = t.getSort();
  if (checkSort.isFunction())
  {
    checkSort = checkSort.getFunctionCodomainSort();
  }
  if (checkSort != s)
  {
    std::stringstream ss;
    ss << "Type ascription not satisfied, term " << t
       << " expected (codomain) sort " << s << " but has sort " << t.getSort();
    parseError(ss.str());
  }
  return t;
}

bool ParserState::isDeclared(const std::string& name, SymbolType type)
{
  switch (type) {
    case SYM_VARIABLE: return d_symtab->isBound(name);
    case SYM_SORT:
      return d_symtab->isBoundType(name);
    case SYM_VERBATIM:
      Unreachable();
  }
  Assert(false);  // Unhandled(type);
  return false;
}

void ParserState::checkDeclaration(const std::string& varName,
                                   DeclarationCheck check,
                                   SymbolType type,
                                   std::string notes)
{
  if (!d_checksEnabled) {
    return;
  }

  switch (check) {
    case CHECK_DECLARED:
      if (!isDeclared(varName, type)) {
        parseError("Symbol '" + varName + "' not declared as a " +
                   (type == SYM_VARIABLE ? "variable" : "type") +
                   (notes.size() == 0 ? notes : "\n" + notes));
      }
      break;

    case CHECK_UNDECLARED:
      if (isDeclared(varName, type)) {
        parseError("Symbol '" + varName + "' previously declared as a " +
                   (type == SYM_VARIABLE ? "variable" : "type") +
                   (notes.size() == 0 ? notes : "\n" + notes));
      }
      break;

    case CHECK_NONE:
      break;

    default: Assert(false);  // Unhandled(check);
  }
}

void ParserState::checkFunctionLike(cvc5::Term fun)
{
  if (d_checksEnabled && !isFunctionLike(fun)) {
    stringstream ss;
    ss << "Expecting function-like symbol, found '";
    ss << fun;
    ss << "'";
    parseError(ss.str());
  }
}

void ParserState::addOperator(cvc5::Kind kind)
{
  d_logicOperators.insert(kind);
}

void ParserState::attributeNotSupported(const std::string& attr)
{
  if (d_attributesWarnedAbout.find(attr) == d_attributesWarnedAbout.end()) {
    stringstream ss;
    ss << "warning: Attribute '" << attr
       << "' not supported (ignoring this and all following uses)";
    warning(ss.str());
    d_attributesWarnedAbout.insert(attr);
  }
}

void ParserState::warning(const std::string& msg) { d_psc->warning(msg); }
void ParserState::parseError(const std::string& msg) { d_psc->parseError(msg); }
void ParserState::unexpectedEOF(const std::string& msg)
{
  d_psc->unexpectedEOF(msg);
}
void ParserState::preemptCommand(Command* cmd) { d_psc->preemptCommand(cmd); }

size_t ParserState::scopeLevel() const { return d_symman->scopeLevel(); }

void ParserState::pushScope(bool isUserContext)
{
  d_symman->pushScope(isUserContext);
}

void ParserState::pushGetValueScope()
{
  pushScope();
  // we must bind all relevant uninterpreted constants, which coincide with
  // the set of uninterpreted constants that are printed in the definition
  // of a model.
  std::vector<cvc5::Sort> declareSorts = d_symman->getModelDeclareSorts();
  Trace("parser") << "Push get value scope, with " << declareSorts.size()
                  << " declared sorts" << std::endl;
  for (const cvc5::Sort& s : declareSorts)
  {
    std::vector<cvc5::Term> elements = d_solver->getModelDomainElements(s);
    Trace("parser") << "elements for " << s << ":" << std::endl;
    for (const cvc5::Term& e : elements)
    {
      Trace("parser") << "  " << e.getKind() << " " << e << std::endl;
      if (e.getKind() == Kind::UNINTERPRETED_SORT_VALUE)
      {
        defineVar(e.getUninterpretedSortValue(), e);
      }
      else
      {
        Assert(false)
            << "model domain element is not an uninterpreted sort value: " << e;
      }
    }
  }
}

void ParserState::popScope() { d_symman->popScope(); }

void ParserState::reset() {}

SymbolManager* ParserState::getSymbolManager() { return d_symman; }

std::wstring ParserState::processAdHocStringEsc(const std::string& s)
{
  std::wstring ws;
  {
    std::setlocale(LC_ALL, "en_US.utf8");
    std::mbtowc(nullptr, nullptr, 0);
    const char* end = s.data() + s.size();
    const char* ptr = s.data();
    for (wchar_t c; ptr != end; ) {
      int res = std::mbtowc(&c, ptr, end - ptr);
      if (res == -1) {
        std::cerr << "Invalid escape sequence in " << s << std::endl;
        break;
      } else if (res == 0) {
        break;
      } else {
        ws += c;
        ptr += res;
      }
    }
  }

  std::wstring res;
  unsigned i = 0;
  while (i < ws.size())
  {
    // get the current character
    if (ws[i] != '\\')
    {
      // don't worry about printable here
      res.push_back(ws[i]);
      ++i;
      continue;
    }
    // slash is always escaped
    ++i;
    if (i >= ws.size())
    {
      // slash cannot be the last character if we are parsing escape sequences
      std::stringstream serr;
      serr << "Escape sequence at the end of string: \"" << s
           << "\" should be handled by lexer";
      parseError(serr.str());
    }
    switch (ws[i])
    {
      case 'n':
      {
        res.push_back('\n');
        i++;
      }
      break;
      case 't':
      {
        res.push_back('\t');
        i++;
      }
      break;
      case 'v':
      {
        res.push_back('\v');
        i++;
      }
      break;
      case 'b':
      {
        res.push_back('\b');
        i++;
      }
      break;
      case 'r':
      {
        res.push_back('\r');
        i++;
      }
      break;
      case 'f':
      {
        res.push_back('\f');
        i++;
      }
      break;
      case 'a':
      {
        res.push_back('\a');
        i++;
      }
      break;
      case '\\':
      {
        res.push_back('\\');
        i++;
      }
      break;
      case 'x':
      {
        bool isValid = false;
        if (i + 2 < ws.size())
        {
          if (std::isxdigit(ws[i + 1]) && std::isxdigit(ws[i + 2]))
          {
            std::wstringstream shex;
            shex << ws[i + 1] << ws[i + 2];
            unsigned val;
            shex >> std::hex >> val;
            res.push_back(val);
            i += 3;
            isValid = true;
          }
        }
        if (!isValid)
        {
          std::stringstream serr;
          serr << "Illegal String Literal: \"" << s
               << "\", must have two digits after \\x";
          parseError(serr.str());
        }
      }
      break;
      default:
      {
        if (std::isdigit(ws[i]))
        {
          // octal escape sequences  TODO : revisit (issue #1251).
          unsigned num = static_cast<unsigned>(ws[i]) - 48;
          bool flag = num < 4;
          if (i + 1 < ws.size() && num < 8 && std::isdigit(ws[i + 1])
              && ws[i + 1] < '8')
          {
            num = num * 8 + static_cast<unsigned>(ws[i + 1]) - 48;
            if (flag && i + 2 < ws.size() && std::isdigit(ws[i + 2])
                && ws[i + 2] < '8')
            {
              num = num * 8 + static_cast<unsigned>(ws[i + 2]) - 48;
              res.push_back(num);
              i += 3;
            }
            else
            {
              res.push_back(num);
              i += 2;
            }
          }
          else
          {
            res.push_back(num);
            i++;
          }
        }
      }
    }
  }
  return res;
}

cvc5::Term ParserState::mkCharConstant(const std::string& s)
{
  Assert(s.find_first_not_of("0123456789abcdefABCDEF", 0) == std::string::npos
         && s.size() <= 5 && s.size() > 0)
      << "Unexpected string for hexadecimal character " << s;
  wchar_t val = static_cast<wchar_t>(std::stoul(s, 0, 16));
  return d_solver->mkString(std::wstring(1, val));
}

}  // namespace parser
}  // namespace cvc5<|MERGE_RESOLUTION|>--- conflicted
+++ resolved
@@ -152,13 +152,8 @@
   return t;
 }
 
-<<<<<<< HEAD
-cvc5::Sort ParserState::getSort(const std::string& name,
-                                const std::vector<cvc5::Sort>& params)
-=======
-cvc5::Sort Parser::getParametricSort(const std::string& name,
-                                     const std::vector<cvc5::Sort>& params)
->>>>>>> 40f1137e
+cvc5::Sort ParserState::getParametricSort(const std::string& name,
+                                          const std::vector<cvc5::Sort>& params)
 {
   checkDeclaration(name, CHECK_DECLARED, SYM_SORT);
   Assert(isDeclared(name, SYM_SORT));
