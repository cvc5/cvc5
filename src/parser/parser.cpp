--- conflicted
+++ resolved
@@ -371,22 +371,17 @@
     std::vector<Datatype>& datatypes, bool doOverload, uint32_t flags)
 {
   try {
-<<<<<<< HEAD
     std::set<CVC4::Type> tset = api::sortSetToTypes(d_unresolved);
     //std::vector<api::Sort> types =
     //    getExprManager()->mkMutualDatatypeTypes(datatypes, tset);
     std::vector<DatatypeType> dtypes =
-        getExprManager()->mkMutualDatatypeTypes(datatypes, tset);
+        getExprManager()->mkMutualDatatypeTypes(datatypes, tset, flags);
     std::vector<api::Sort> types;
     for (unsigned i=0, dtsize = dtypes.size(); i<dtsize; i++)
     {
       types.push_back(api::Sort(dtypes[i]));
     }
-=======
-    std::vector<DatatypeType> types =
-        getExprManager()->mkMutualDatatypeTypes(datatypes, d_unresolved, flags);
->>>>>>> 27e1a583
-
+    
     assert(datatypes.size() == types.size());
 
     for (unsigned i = 0; i < datatypes.size(); ++i) {
