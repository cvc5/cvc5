--- conflicted
+++ resolved
@@ -37,41 +37,23 @@
 namespace parser {
 
 ParserState::ParserState(ParserStateCallback* psc,
-<<<<<<< HEAD
                          Solver* solver,
                          SymbolManager* sm,
                          bool strictMode)
     : d_solver(solver),
       d_psc(psc),
-=======
-                         cvc5::Solver* solver,
-                         SymbolManager* sm,
-                         bool strictMode)
-    : d_psc(psc),
->>>>>>> ee97e826
       d_symman(sm),
       d_symtab(sm->getSymbolTable()),
       d_checksEnabled(true),
-<<<<<<< HEAD
       d_strictMode(strictMode)
-=======
-      d_strictMode(strictMode),
-      d_solver(solver)
->>>>>>> ee97e826
 {
 }
 
 ParserState::~ParserState() {}
 
-<<<<<<< HEAD
 Solver* ParserState::getSolver() const { return d_solver; }
 
 Term ParserState::getSymbol(const std::string& name, SymbolType type)
-=======
-cvc5::Solver* ParserState::getSolver() const { return d_solver; }
-
-cvc5::Term ParserState::getSymbol(const std::string& name, SymbolType type)
->>>>>>> ee97e826
 {
   checkDeclaration(name, CHECK_DECLARED, type);
   Assert(isDeclared(name, type));
@@ -85,40 +67,23 @@
 }
 bool ParserState::logicIsForced() const { return d_symman->isLogicForced(); }
 
-<<<<<<< HEAD
 Term ParserState::getVariable(const std::string& name)
-=======
-cvc5::Term ParserState::getVariable(const std::string& name)
->>>>>>> ee97e826
 {
   return getSymbol(name, SYM_VARIABLE);
 }
 
-<<<<<<< HEAD
 Term ParserState::getFunction(const std::string& name)
-=======
-cvc5::Term ParserState::getFunction(const std::string& name)
->>>>>>> ee97e826
 {
   return getSymbol(name, SYM_VARIABLE);
 }
 
-<<<<<<< HEAD
 Term ParserState::getExpressionForName(const std::string& name)
-=======
-cvc5::Term ParserState::getExpressionForName(const std::string& name)
->>>>>>> ee97e826
 {
   Sort t;
   return getExpressionForNameAndType(name, t);
 }
 
-<<<<<<< HEAD
 Term ParserState::getExpressionForNameAndType(const std::string& name, Sort t)
-=======
-cvc5::Term ParserState::getExpressionForNameAndType(const std::string& name,
-                                                    cvc5::Sort t)
->>>>>>> ee97e826
 {
   Assert(isDeclared(name));
   // first check if the variable is declared and not overloaded
@@ -152,18 +117,9 @@
   return expr;
 }
 
-<<<<<<< HEAD
 bool ParserState::getTesterName(Term cons, std::string& name) { return false; }
 
 Kind ParserState::getKindForFunction(Term fun)
-=======
-bool ParserState::getTesterName(cvc5::Term cons, std::string& name)
-{
-  return false;
-}
-
-cvc5::Kind ParserState::getKindForFunction(cvc5::Term fun)
->>>>>>> ee97e826
 {
   Sort t = fun.getSort();
   if (t.isFunction())
@@ -189,11 +145,7 @@
   return UNDEFINED_KIND;
 }
 
-<<<<<<< HEAD
 Sort ParserState::getSort(const std::string& name)
-=======
-cvc5::Sort ParserState::getSort(const std::string& name)
->>>>>>> ee97e826
 {
   checkDeclaration(name, CHECK_DECLARED, SYM_SORT);
   Assert(isDeclared(name, SYM_SORT));
@@ -201,13 +153,8 @@
   return t;
 }
 
-<<<<<<< HEAD
 Sort ParserState::getParametricSort(const std::string& name,
                                     const std::vector<Sort>& params)
-=======
-cvc5::Sort ParserState::getParametricSort(const std::string& name,
-                                          const std::vector<cvc5::Sort>& params)
->>>>>>> ee97e826
 {
   checkDeclaration(name, CHECK_DECLARED, SYM_SORT);
   Assert(isDeclared(name, SYM_SORT));
@@ -215,11 +162,7 @@
   return t;
 }
 
-<<<<<<< HEAD
 bool ParserState::isFunctionLike(Term fun)
-=======
-bool ParserState::isFunctionLike(cvc5::Term fun)
->>>>>>> ee97e826
 {
   if (fun.isNull())
   {
@@ -230,15 +173,9 @@
          || type.isDatatypeTester() || type.isDatatypeSelector();
 }
 
-<<<<<<< HEAD
 Term ParserState::bindVar(const std::string& name,
                           const Sort& type,
                           bool doOverload)
-=======
-cvc5::Term ParserState::bindVar(const std::string& name,
-                                const cvc5::Sort& type,
-                                bool doOverload)
->>>>>>> ee97e826
 {
   Trace("parser") << "bindVar(" << name << ", " << type << ")" << std::endl;
   Term expr = d_solver->mkConst(type, name);
@@ -246,12 +183,7 @@
   return expr;
 }
 
-<<<<<<< HEAD
 Term ParserState::bindBoundVar(const std::string& name, const Sort& type)
-=======
-cvc5::Term ParserState::bindBoundVar(const std::string& name,
-                                     const cvc5::Sort& type)
->>>>>>> ee97e826
 {
   Trace("parser") << "bindBoundVar(" << name << ", " << type << ")"
                   << std::endl;
@@ -260,13 +192,8 @@
   return expr;
 }
 
-<<<<<<< HEAD
 std::vector<Term> ParserState::bindBoundVars(
     std::vector<std::pair<std::string, Sort> >& sortedVarNames)
-=======
-std::vector<cvc5::Term> ParserState::bindBoundVars(
-    std::vector<std::pair<std::string, cvc5::Sort> >& sortedVarNames)
->>>>>>> ee97e826
 {
   std::vector<Term> vars;
   for (std::pair<std::string, Sort>& i : sortedVarNames)
@@ -276,13 +203,8 @@
   return vars;
 }
 
-<<<<<<< HEAD
 std::vector<Term> ParserState::bindBoundVars(
     const std::vector<std::string> names, const Sort& type)
-=======
-std::vector<cvc5::Term> ParserState::bindBoundVars(
-    const std::vector<std::string> names, const cvc5::Sort& type)
->>>>>>> ee97e826
 {
   std::vector<Term> vars;
   for (unsigned i = 0; i < names.size(); ++i)
@@ -293,11 +215,7 @@
 }
 
 void ParserState::defineVar(const std::string& name,
-<<<<<<< HEAD
                             const Term& val,
-=======
-                            const cvc5::Term& val,
->>>>>>> ee97e826
                             bool doOverload)
 {
   Trace("parser") << "defineVar( " << name << " := " << val << ")" << std::endl;
@@ -312,11 +230,7 @@
 }
 
 void ParserState::defineType(const std::string& name,
-<<<<<<< HEAD
                              const Sort& type,
-=======
-                             const cvc5::Sort& type,
->>>>>>> ee97e826
                              bool skipExisting)
 {
   if (skipExisting && isDeclared(name, SYM_SORT))
@@ -329,26 +243,16 @@
 }
 
 void ParserState::defineType(const std::string& name,
-<<<<<<< HEAD
                              const std::vector<Sort>& params,
                              const Sort& type)
-=======
-                             const std::vector<cvc5::Sort>& params,
-                             const cvc5::Sort& type)
->>>>>>> ee97e826
 {
   d_symtab->bindType(name, params, type);
   Assert(isDeclared(name, SYM_SORT));
 }
 
 void ParserState::defineParameterizedType(const std::string& name,
-<<<<<<< HEAD
                                           const std::vector<Sort>& params,
                                           const Sort& type)
-=======
-                                          const std::vector<cvc5::Sort>& params,
-                                          const cvc5::Sort& type)
->>>>>>> ee97e826
 {
   if (TraceIsOn("parser"))
   {
@@ -366,11 +270,7 @@
   defineType(name, params, type);
 }
 
-<<<<<<< HEAD
 Sort ParserState::mkSort(const std::string& name)
-=======
-cvc5::Sort ParserState::mkSort(const std::string& name)
->>>>>>> ee97e826
 {
   Trace("parser") << "newSort(" << name << ")" << std::endl;
   Sort type = d_solver->mkUninterpretedSort(name);
@@ -378,11 +278,7 @@
   return type;
 }
 
-<<<<<<< HEAD
 Sort ParserState::mkSortConstructor(const std::string& name, size_t arity)
-=======
-cvc5::Sort ParserState::mkSortConstructor(const std::string& name, size_t arity)
->>>>>>> ee97e826
 {
   Trace("parser") << "newSortConstructor(" << name << ", " << arity << ")"
                   << std::endl;
@@ -391,37 +287,23 @@
   return type;
 }
 
-<<<<<<< HEAD
 Sort ParserState::mkUnresolvedType(const std::string& name)
-=======
-cvc5::Sort ParserState::mkUnresolvedType(const std::string& name)
->>>>>>> ee97e826
 {
   Sort unresolved = d_solver->mkUnresolvedDatatypeSort(name);
   defineType(name, unresolved);
   return unresolved;
 }
 
-<<<<<<< HEAD
 Sort ParserState::mkUnresolvedTypeConstructor(const std::string& name,
                                               size_t arity)
-=======
-cvc5::Sort ParserState::mkUnresolvedTypeConstructor(const std::string& name,
-                                                    size_t arity)
->>>>>>> ee97e826
 {
   Sort unresolved = d_solver->mkUnresolvedDatatypeSort(name, arity);
   defineType(name, vector<Sort>(arity), unresolved);
   return unresolved;
 }
 
-<<<<<<< HEAD
 Sort ParserState::mkUnresolvedTypeConstructor(const std::string& name,
                                               const std::vector<Sort>& params)
-=======
-cvc5::Sort ParserState::mkUnresolvedTypeConstructor(
-    const std::string& name, const std::vector<cvc5::Sort>& params)
->>>>>>> ee97e826
 {
   Trace("parser") << "newSortConstructor(P)(" << name << ", " << params.size()
                   << ")" << std::endl;
@@ -431,11 +313,7 @@
   return unresolved;
 }
 
-<<<<<<< HEAD
 Sort ParserState::mkUnresolvedType(const std::string& name, size_t arity)
-=======
-cvc5::Sort ParserState::mkUnresolvedType(const std::string& name, size_t arity)
->>>>>>> ee97e826
 {
   if (arity == 0)
   {
@@ -444,13 +322,8 @@
   return mkUnresolvedTypeConstructor(name, arity);
 }
 
-<<<<<<< HEAD
 std::vector<Sort> ParserState::bindMutualDatatypeTypes(
     std::vector<DatatypeDecl>& datatypes, bool doOverload)
-=======
-std::vector<cvc5::Sort> ParserState::bindMutualDatatypeTypes(
-    std::vector<cvc5::DatatypeDecl>& datatypes, bool doOverload)
->>>>>>> ee97e826
 {
   try
   {
@@ -541,15 +414,9 @@
   }
 }
 
-<<<<<<< HEAD
 Sort ParserState::mkFlatFunctionType(std::vector<Sort>& sorts,
                                      Sort range,
                                      std::vector<Term>& flattenVars)
-=======
-cvc5::Sort ParserState::mkFlatFunctionType(std::vector<cvc5::Sort>& sorts,
-                                           cvc5::Sort range,
-                                           std::vector<cvc5::Term>& flattenVars)
->>>>>>> ee97e826
 {
   if (range.isFunction())
   {
@@ -572,12 +439,7 @@
   return d_solver->mkFunctionSort(sorts, range);
 }
 
-<<<<<<< HEAD
 Sort ParserState::mkFlatFunctionType(std::vector<Sort>& sorts, Sort range)
-=======
-cvc5::Sort ParserState::mkFlatFunctionType(std::vector<cvc5::Sort>& sorts,
-                                           cvc5::Sort range)
->>>>>>> ee97e826
 {
   if (sorts.empty())
   {
@@ -602,12 +464,7 @@
   return d_solver->mkFunctionSort(sorts, range);
 }
 
-<<<<<<< HEAD
 Term ParserState::mkHoApply(Term expr, const std::vector<Term>& args)
-=======
-cvc5::Term ParserState::mkHoApply(cvc5::Term expr,
-                                  const std::vector<cvc5::Term>& args)
->>>>>>> ee97e826
 {
   for (unsigned i = 0; i < args.size(); i++)
   {
@@ -616,11 +473,7 @@
   return expr;
 }
 
-<<<<<<< HEAD
 Term ParserState::applyTypeAscription(Term t, Sort s)
-=======
-cvc5::Term ParserState::applyTypeAscription(cvc5::Term t, cvc5::Sort s)
->>>>>>> ee97e826
 {
   Kind k = t.getKind();
   if (k == SET_EMPTY)
@@ -714,12 +567,8 @@
 
 bool ParserState::isDeclared(const std::string& name, SymbolType type)
 {
-<<<<<<< HEAD
   switch (type)
   {
-=======
-  switch (type) {
->>>>>>> ee97e826
     case SYM_VARIABLE: return d_symtab->isBound(name);
     case SYM_SORT: return d_symtab->isBoundType(name);
     case SYM_VERBATIM: Unreachable();
@@ -764,11 +613,7 @@
   }
 }
 
-<<<<<<< HEAD
 void ParserState::checkFunctionLike(Term fun)
-=======
-void ParserState::checkFunctionLike(cvc5::Term fun)
->>>>>>> ee97e826
 {
   if (d_checksEnabled && !isFunctionLike(fun))
   {
@@ -780,7 +625,6 @@
   }
 }
 
-<<<<<<< HEAD
 void ParserState::addOperator(Kind kind) { d_logicOperators.insert(kind); }
 
 void ParserState::warning(const std::string& msg) { d_psc->warning(msg); }
@@ -798,16 +642,6 @@
 {
   if (d_attributesWarnedAbout.find(attr) == d_attributesWarnedAbout.end())
   {
-=======
-void ParserState::addOperator(cvc5::Kind kind)
-{
-  d_logicOperators.insert(kind);
-}
-
-void ParserState::attributeNotSupported(const std::string& attr)
-{
-  if (d_attributesWarnedAbout.find(attr) == d_attributesWarnedAbout.end()) {
->>>>>>> ee97e826
     stringstream ss;
     ss << "warning: Attribute '" << attr
        << "' not supported (ignoring this and all following uses)";
@@ -816,17 +650,6 @@
   }
 }
 
-<<<<<<< HEAD
-=======
-void ParserState::warning(const std::string& msg) { d_psc->warning(msg); }
-void ParserState::parseError(const std::string& msg) { d_psc->parseError(msg); }
-void ParserState::unexpectedEOF(const std::string& msg)
-{
-  d_psc->unexpectedEOF(msg);
-}
-void ParserState::preemptCommand(Command* cmd) { d_psc->preemptCommand(cmd); }
-
->>>>>>> ee97e826
 size_t ParserState::scopeLevel() const { return d_symman->scopeLevel(); }
 
 void ParserState::pushScope(bool isUserContext)
@@ -1030,7 +853,6 @@
   return res;
 }
 
-<<<<<<< HEAD
 Term ParserState::mkStringConstant(const std::string& s)
 {
   if (d_solver->getOption("input-language") == "LANG_SMTLIB_V2_6")
@@ -1043,9 +865,6 @@
 }
 
 Term ParserState::mkCharConstant(const std::string& s)
-=======
-cvc5::Term ParserState::mkCharConstant(const std::string& s)
->>>>>>> ee97e826
 {
   Assert(s.find_first_not_of("0123456789abcdefABCDEF", 0) == std::string::npos
          && s.size() <= 5 && s.size() > 0)
