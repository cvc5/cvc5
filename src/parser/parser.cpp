--- conflicted
+++ resolved
@@ -36,7 +36,6 @@
 namespace cvc5 {
 namespace parser {
 
-<<<<<<< HEAD
 ParserState::ParserState(ParserStateCallback* psc,
                          Solver* solver,
                          SymbolManager* sm,
@@ -44,26 +43,6 @@
     : d_solver(solver),
       d_psc(psc),
       d_symman(sm),
-=======
-class Parser::IncludeFileCache
-{
- public:
-  IncludeFileCache() {}
-  ~IncludeFileCache()
-  {
-    for (size_t i = 0, isize = d_inCreated.size(); i < isize; i++)
-    {
-      d_inCreated[i]->free(d_inCreated[i]);
-    }
-  }
-  std::vector<pANTLR3_INPUT_STREAM> d_inCreated;
-};
-
-Parser::Parser(cvc5::Solver* solver,
-               SymbolManager* sm,
-               bool strictMode)
-    : d_symman(sm),
->>>>>>> 9c440959
       d_symtab(sm->getSymbolTable()),
       d_done(true),
       d_checksEnabled(true),
@@ -896,142 +875,5 @@
   return d_solver->mkString(std::wstring(1, val));
 }
 
-/* The includes are managed in the lexer but called in the parser */
-// Inspired by http://www.antlr3.org/api/C/interop.html
-
-bool newInputStream(std::string fileName,
-                    pANTLR3_LEXER lexer,
-                    std::vector<pANTLR3_INPUT_STREAM>& inc)
-{
-  Trace("parser") << "Including " << fileName << std::endl;
-  // Create a new input stream and take advantage of built in stream stacking
-  // in C target runtime.
-  //
-  pANTLR3_INPUT_STREAM in;
-#ifdef CVC5_ANTLR3_OLD_INPUT_STREAM
-  in = antlr3AsciiFileStreamNew((pANTLR3_UINT8)fileName.c_str());
-#else  /* CVC5_ANTLR3_OLD_INPUT_STREAM */
-  in = antlr3FileStreamNew((pANTLR3_UINT8)fileName.c_str(), ANTLR3_ENC_8BIT);
-#endif /* CVC5_ANTLR3_OLD_INPUT_STREAM */
-  if (in == NULL)
-  {
-    Trace("parser") << "Can't open " << fileName << std::endl;
-    return false;
-  }
-  // Same thing as the predefined PUSHSTREAM(in);
-  lexer->pushCharStream(lexer, in);
-  // restart it
-  // lexer->rec->state->tokenStartCharIndex  = -10;
-  // lexer->emit(lexer);
-
-  // Note that the input stream is not closed when it EOFs, I don't bother
-  // to do it here, but it is up to you to track streams created like this
-  // and destroy them when the whole parse session is complete. Remember that
-  // you don't want to do this until all tokens have been manipulated all the
-  // way through your tree parsers etc as the token does not store the text it
-  // just refers back to the input stream and trying to get the text for it will
-  // abort if you close the input stream too early.
-  //
-  inc.push_back(in);
-
-  // TODO what said before
-  return true;
-}
-
-Parser::IncludeFileCache* Parser::getIncludeFileCache()
-{
-  if (d_incCache == nullptr)
-  {
-    d_incCache.reset(new IncludeFileCache);
-  }
-  return d_incCache.get();
-}
-
-void Parser::includeSmt2File(const std::string& filename)
-{
-  // security for online version
-  if (!canIncludeFile())
-  {
-    parseError("include-file feature was disabled for this run.");
-  }
-
-  // Get the lexer
-  AntlrInput* ai = static_cast<AntlrInput*>(getInput());
-  pANTLR3_LEXER lexer = ai->getAntlr3Lexer();
-  // get the name of the current stream "Does it work inside an include?"
-  const std::string inputName = ai->getInputStreamName();
-
-  // Find the directory of the current input file
-  std::string path;
-  size_t pos = inputName.rfind('/');
-  if (pos != std::string::npos)
-  {
-    path = std::string(inputName, 0, pos + 1);
-  }
-  path.append(filename);
-  IncludeFileCache* ifc = getIncludeFileCache();
-  if (!newInputStream(path, lexer, ifc->d_inCreated))
-  {
-    parseError("Couldn't open include file `" + path + "'");
-  }
-}
-
-void Parser::includeTptpFile(const std::string& fileName,
-                             const std::string& tptpDir)
-{
-  // security for online version
-  if (!canIncludeFile())
-  {
-    parseError("include-file feature was disabled for this run.");
-  }
-
-  // Get the lexer
-  AntlrInput* ai = static_cast<AntlrInput*>(getInput());
-  pANTLR3_LEXER lexer = ai->getAntlr3Lexer();
-
-  // push the inclusion scope; will be popped by our special popCharStream
-  // would be necessary for handling symbol filtering in inclusions
-  // pushScope();
-
-  // get the name of the current stream "Does it work inside an include?"
-  const std::string inputName = ai->getInputStreamName();
-
-  // Test in the directory of the actual parsed file
-  std::string currentDirFileName;
-  if (inputName != "<stdin>")
-  {
-    // TODO: Use dirname or Boost::filesystem?
-    size_t pos = inputName.rfind('/');
-    if (pos != std::string::npos)
-    {
-      currentDirFileName = std::string(inputName, 0, pos + 1);
-    }
-    currentDirFileName.append(fileName);
-    IncludeFileCache* ifc = getIncludeFileCache();
-    if (newInputStream(currentDirFileName, lexer, ifc->d_inCreated))
-    {
-      return;
-    }
-  }
-  else
-  {
-    currentDirFileName = "<unknown current directory for stdin>";
-  }
-
-  if (tptpDir.empty())
-  {
-    parseError("Couldn't open included file: " + fileName
-               + " at " + currentDirFileName + " and the TPTP directory is not specified (environment variable TPTP)");
-  };
-
-  std::string tptpDirFileName = tptpDir + fileName;
-  IncludeFileCache* ifc = getIncludeFileCache();
-  if (!newInputStream(tptpDirFileName, lexer, ifc->d_inCreated))
-  {
-    parseError("Couldn't open included file: " + fileName + " at "
-               + currentDirFileName + " or " + tptpDirFileName);
-  }
-}
-
 }  // namespace parser
 }  // namespace cvc5