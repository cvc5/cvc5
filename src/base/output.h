--- conflicted
+++ resolved
@@ -280,36 +280,6 @@
   bool isOn() const { return d_os != &null_os; }
 }; /* class MessageC */
 
-<<<<<<< HEAD
-/** The chat output class */
-class ChatC
-=======
-/** The notice output class */
-class NoticeC
->>>>>>> 7d6d265e
-{
-  std::ostream* d_os;
-
-public:
-<<<<<<< HEAD
-  explicit ChatC(std::ostream* os) : d_os(os) {}
-=======
-  explicit NoticeC(std::ostream* os) : d_os(os) {}
->>>>>>> 7d6d265e
-
-  Cvc5ostream operator()() const { return Cvc5ostream(d_os); }
-
-  std::ostream& setStream(std::ostream* os) { d_os = os; return *d_os; }
-  std::ostream& getStream() const { return *d_os; }
-  std::ostream* getStreamPointer() const { return d_os; }
-
-  bool isOn() const { return d_os != &null_os; }
-<<<<<<< HEAD
-}; /* class ChatC */
-=======
-}; /* class NoticeC */
->>>>>>> 7d6d265e
-
 /** The trace output class */
 class TraceC
 {
@@ -400,13 +370,6 @@
 extern WarningC WarningChannel CVC5_EXPORT;
 /** The message output singleton */
 extern MessageC MessageChannel CVC5_EXPORT;
-<<<<<<< HEAD
-/** The chat output singleton */
-extern ChatC ChatChannel CVC5_EXPORT;
-=======
-/** The notice output singleton */
-extern NoticeC NoticeChannel CVC5_EXPORT;
->>>>>>> 7d6d265e
 /** The trace output singleton */
 extern TraceC TraceChannel CVC5_EXPORT;
 /** The dump output singleton */
@@ -421,12 +384,6 @@
   ::cvc5::__cvc5_true() ? ::cvc5::nullStream : ::cvc5::WarningChannel
 #define CVC5Message \
   ::cvc5::__cvc5_true() ? ::cvc5::nullStream : ::cvc5::MessageChannel
-<<<<<<< HEAD
-#define Chat ::cvc5::__cvc5_true() ? ::cvc5::nullStream : ::cvc5::ChatChannel
-=======
-#define Notice \
-  ::cvc5::__cvc5_true() ? ::cvc5::nullStream : ::cvc5::NoticeChannel
->>>>>>> 7d6d265e
 #define Trace ::cvc5::__cvc5_true() ? ::cvc5::nullStream : ::cvc5::TraceChannel
 #define DumpOut \
   ::cvc5::__cvc5_true() ? ::cvc5::nullStream : ::cvc5::DumpOutChannel
@@ -447,13 +404,6 @@
       : ::cvc5::WarningChannel
 #define CVC5Message \
   (!::cvc5::MessageChannel.isOn()) ? ::cvc5::nullStream : ::cvc5::MessageChannel
-<<<<<<< HEAD
-#define Chat \
-  (!::cvc5::ChatChannel.isOn()) ? ::cvc5::nullStream : ::cvc5::ChatChannel
-=======
-#define Notice \
-  (!::cvc5::NoticeChannel.isOn()) ? ::cvc5::nullStream : ::cvc5::NoticeChannel
->>>>>>> 7d6d265e
 #ifdef CVC5_TRACING
 #define Trace ::cvc5::TraceChannel
 #else /* CVC5_TRACING */
