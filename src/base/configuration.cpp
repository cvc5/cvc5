--- conflicted
+++ resolved
@@ -221,14 +221,7 @@
 {
   return IS_POLY_BUILD;
 }
-<<<<<<< HEAD
-bool Configuration::isBuiltWithCoCoA()
-{
-  return IS_COCOA_BUILD;
-}
-=======
 bool Configuration::isBuiltWithCoCoA() { return IS_COCOA_BUILD; }
->>>>>>> 38776462
 
 const std::vector<std::string>& Configuration::getDebugTags()
 {
