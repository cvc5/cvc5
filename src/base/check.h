--- conflicted
+++ resolved
@@ -1,4 +1,3 @@
-<<<<<<< HEAD
 /******************************************************************************
  * Top contributors (to current version):
  *   Tim King, Mathias Preiner, Andres Noetzli
@@ -23,43 +22,11 @@
  * Assert is an AlwaysAssert that is only enabled in debug builds.
  *   Assert(pointer != nullptr);
  *
- * CVC4_FATAL() can be used to indicate unreachable code.
+ * CVC5_FATAL() can be used to indicate unreachable code.
  *
  * Note: The AlwaysAssert and Assert macros are not safe for use in
  *       signal-handling code.
  */
-=======
-/*********************                                                        */
-/*! \file check.h
- ** \verbatim
- ** Top contributors (to current version):
- **   Mathias Preiner, Tim King, Andres Noetzli
- ** This file is part of the CVC4 project.
- ** Copyright (c) 2009-2021 by the authors listed in the file AUTHORS
- ** in the top-level source directory and their institutional affiliations.
- ** All rights reserved.  See the file COPYING in the top-level source
- ** directory for licensing information.\endverbatim
- **
- ** \brief Assertion utility classes, functions and macros.
- **
- ** The AlwaysAssert utility classes, functions and macros.
- **
- ** The main usage in the file is the AlwaysAssert macros. The AlwaysAssert
- ** macros assert a condition and aborts()'s the process if the condition is
- ** not satisfied. The macro leaves a hanging ostream for the user to specify
- ** additional information about the failure. Example usage:
- **   AlwaysAssert(x >= 0) << "x must be positive.";
- **
- ** Assert is a AlwaysAssert that is only enabled in debug builds.
- **   Assert(pointer != nullptr);
- **
- ** CVC5_FATAL() can be used to indicate unreachable code.
- **
- ** The AlwaysAssert and Assert macros are not safe for use in
- ** signal-handling code. In future, a a signal-handling safe version of
- ** AlwaysAssert may be added.
- **/
->>>>>>> 7361b587
 
 #include "cvc4_private_library.h"
 
