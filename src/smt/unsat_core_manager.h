--- conflicted
+++ resolved
@@ -93,15 +93,6 @@
   /**
    * Gets the unsat core.
    *
-<<<<<<< HEAD
-   * The unsat core is the intersection of the assertions in as and the free
-   * assumptions of the underlying refutation proof of pfn. Note that pfn must
-   * be a "final proof", which means that it's a proof of false under a scope
-   * containing all assertions.
-   *
-   * The unsat core is stored in the core argument.
-   *
-=======
    * The unsat core is the intersection of the assertions of the underlying
    * solver and the free assumptions of the refutation proof pfn. Note that pfn
    * must be a "final proof", which means that it's a proof of false under a
@@ -111,7 +102,6 @@
    *
    * @param pfn The refutation proof
    * @param core The unsat core, which is populated in this call
->>>>>>> 8f72be3d
    * @param isInternal Whether this call was made internally (not by the user).
    * This impacts whether the unsat core is post-processed.
    */
