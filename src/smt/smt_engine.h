--- conflicted
+++ resolved
@@ -898,11 +898,7 @@
    * Check that a generated proof checks. This method is the same as printProof,
    * but does not print the proof. Like that method, it should be called
    * after an UNSAT response. It ensures that a well-formed proof of false
-<<<<<<< HEAD
-   * can be constructed by a the combination of the PropEngine and ProofManager.
-=======
    * can be constructed by the combination of the PropEngine and ProofManager.
->>>>>>> 01d8991a
    */
   void checkProof();
 
