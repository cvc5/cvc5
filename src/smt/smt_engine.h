--- conflicted
+++ resolved
@@ -497,9 +497,6 @@
   /*------------------------- end of sygus commands ------------------------*/
 
   /**
-<<<<<<< HEAD
-   * Declare pool.
-=======
    * Declare pool whose initial value is the terms in initValue. A pool is
    * a variable of type (Set T) that is used in quantifier annotations and does
    * not occur in constraints.
@@ -508,7 +505,6 @@
    * for some type T.
    * @param initValue The initial value of p, which should be a vector of terms
    * of type T.
->>>>>>> f74bdbd1
    */
   void declarePool(const Node& p, const std::vector<Node>& initValue);
   /**
