/*********************                                                        */
/*! \file smt_engine.h
 ** \verbatim
 ** Top contributors (to current version):
 **   Morgan Deters, Andrew Reynolds, Aina Niemetz
 ** This file is part of the CVC4 project.
 ** Copyright (c) 2009-2020 by the authors listed in the file AUTHORS
 ** in the top-level source directory) and their institutional affiliations.
 ** All rights reserved.  See the file COPYING in the top-level source
 ** directory for licensing information.\endverbatim
 **
 ** \brief SmtEngine: the main public entry point of libcvc4.
 **
 ** SmtEngine: the main public entry point of libcvc4.
 **/

#include "cvc4_public.h"

#ifndef CVC4__SMT_ENGINE_H
#define CVC4__SMT_ENGINE_H

#include <string>
#include <vector>

#include "base/modal_exception.h"
#include "context/cdhashmap_forward.h"
#include "context/cdhashset_forward.h"
#include "context/cdlist_forward.h"
#include "expr/expr.h"
#include "expr/expr_manager.h"
#include "options/options.h"
#include "proof/unsat_core.h"
#include "smt/logic_exception.h"
#include "smt/smt_mode.h"
#include "theory/logic_info.h"
#include "util/hash.h"
#include "util/proof.h"
#include "util/result.h"
#include "util/sexpr.h"
#include "util/statistics.h"
#include "util/unsafe_interrupt_exception.h"

// In terms of abstraction, this is below (and provides services to)
// ValidityChecker and above (and requires the services of)
// PropEngine.

namespace CVC4 {

template <bool ref_count> class NodeTemplate;
typedef NodeTemplate<true> Node;
typedef NodeTemplate<false> TNode;
struct NodeHashFunction;

class Command;
class GetModelCommand;

class SmtEngine;
class DecisionEngine;
class TheoryEngine;

class ProofManager;

class Model;
class LogicRequest;
class StatisticsRegistry;

/* -------------------------------------------------------------------------- */

namespace api {
class Solver;
}  // namespace api

/* -------------------------------------------------------------------------- */

namespace context {
  class Context;
  class UserContext;
}/* CVC4::context namespace */

/* -------------------------------------------------------------------------- */

namespace preprocessing {
class PreprocessingPassContext;
}

/* -------------------------------------------------------------------------- */

namespace prop {
  class PropEngine;
}/* CVC4::prop namespace */

/* -------------------------------------------------------------------------- */

namespace smt {
/** Utilities */
class SmtEngineState;
class AbstractValues;
class Assertions;
class ExprNames;
class DumpManager;
class ResourceOutListener;
class SmtNodeManagerListener;
class OptionsManager;
class Preprocessor;
/** Subsolvers */
<<<<<<< HEAD
class SygusSolver;
=======
class SmtSolver;
>>>>>>> 02fa1dea
class AbductionSolver;
/**
 * Representation of a defined function.  We keep these around in
 * SmtEngine to permit expanding definitions late (and lazily), to
 * support getValue() over defined functions, to support user output
 * in terms of defined functions, etc.
 */
class DefinedFunction;

struct SmtEngineStatistics;
class SmtEnginePrivate;
class SmtScope;
class ProcessAssertions;

ProofManager* currentProofManager();
}/* CVC4::smt namespace */

/* -------------------------------------------------------------------------- */

namespace theory {
  class TheoryModel;
  class Rewriter;
}/* CVC4::theory namespace */

// TODO: SAT layer (esp. CNF- versus non-clausal solvers under the
// hood): use a type parameter and have check() delegate, or subclass
// SmtEngine and override check()?
//
// Probably better than that is to have a configuration object that
// indicates which passes are desired.  The configuration occurs
// elsewhere (and can even occur at runtime).  A simple "pass manager"
// of sorts determines check()'s behavior.
//
// The CNF conversion can go on in PropEngine.

/* -------------------------------------------------------------------------- */

class CVC4_PUBLIC SmtEngine
{
  friend class ::CVC4::api::Solver;
  // TODO (Issue #1096): Remove this friend relationship.
  friend class ::CVC4::preprocessing::PreprocessingPassContext;
  friend class ::CVC4::smt::SmtEnginePrivate;
  friend class ::CVC4::smt::SmtEngineState;
  friend class ::CVC4::smt::SmtScope;
  friend class ::CVC4::smt::ProcessAssertions;
  friend class ::CVC4::smt::SmtSolver;
  friend ProofManager* ::CVC4::smt::currentProofManager();
  friend class ::CVC4::LogicRequest;
  friend class ::CVC4::theory::TheoryModel;
  friend class ::CVC4::theory::Rewriter;
  friend class ::CVC4::smt::SygusSolver;

  /* .......................................................................  */
 public:
  /* .......................................................................  */

  /**
   * Construct an SmtEngine with the given expression manager.
   * If provided, optr is a pointer to a set of options that should initialize the values
   * of the options object owned by this class.
   */
  SmtEngine(ExprManager* em, Options* optr = nullptr);
  /** Destruct the SMT engine.  */
  ~SmtEngine();

  //--------------------------------------------- concerning the state

  /**
   * This is the main initialization procedure of the SmtEngine.
   *
   * Should be called whenever the final options and logic for the problem are
   * set (at least, those options that are not permitted to change after
   * assertions and queries are made).
   *
   * Internally, this creates the theory engine, prop engine, decision engine,
   * and other utilities whose initialization depends on the final set of
   * options being set.
   *
   * This post-construction initialization is automatically triggered by the
   * use of the SmtEngine; e.g. when the first formula is asserted, a call
   * to simplify() is issued, a scope is pushed, etc.
   */
  void finishInit();
  /**
   * Return true if this SmtEngine is fully initialized (post-construction)
   * by the above call.
   */
  bool isFullyInited() const;
  /**
   * Return true if a checkEntailed() or checkSatisfiability() has been made.
   */
  bool isQueryMade() const;
  /** Return the user context level.  */
  size_t getNumUserLevels() const;
  /** Return the current mode of the solver. */
  SmtMode getSmtMode() const;
  /**
   * Returns the most recent result of checkSat/checkEntailed or
   * (set-info :status).
   */
  Result getStatusOfLastCommand() const;
  //--------------------------------------------- end concerning the state

  /**
   * Set the logic of the script.
   * @throw ModalException, LogicException
   */
  void setLogic(const std::string& logic);

  /**
   * Set the logic of the script.
   * @throw ModalException, LogicException
   */
  void setLogic(const char* logic);

  /**
   * Set the logic of the script.
   * @throw ModalException
   */
  void setLogic(const LogicInfo& logic);

  /** Get the logic information currently set. */
  LogicInfo getLogicInfo() const;

  /** Get the logic information set by the user. */
  LogicInfo getUserLogicInfo() const;

  /**
   * Set information about the script executing.
   * @throw OptionException, ModalException
   */
  void setInfo(const std::string& key, const CVC4::SExpr& value);

  /** Return true if given keyword is a valid SMT-LIB v2 get-info flag. */
  bool isValidGetInfoFlag(const std::string& key) const;

  /** Query information about the SMT environment.  */
  CVC4::SExpr getInfo(const std::string& key) const;

  /**
   * Set an aspect of the current SMT execution environment.
   * @throw OptionException, ModalException
   */
  void setOption(const std::string& key, const CVC4::SExpr& value);

  /** Set is internal subsolver.
   *
   * This function is called on SmtEngine objects that are created internally.
   * It is used to mark that this SmtEngine should not perform preprocessing
   * passes that rephrase the input, such as --sygus-rr-synth-input or
   * --sygus-abduct.
   */
  void setIsInternalSubsolver();
  /** Is this an internal subsolver? */
  bool isInternalSubsolver() const;

  /**
   * Notify that we are now parsing the input with the given filename.
   * This call sets the filename maintained by this SmtEngine for bookkeeping
   * and also makes a copy of the current options of this SmtEngine. This
   * is required so that the SMT-LIB command (reset) returns the SmtEngine
   * to a state where its options were prior to parsing but after e.g.
   * reading command line options.
   */
  void notifyStartParsing(std::string filename);
  /** return the input name (if any) */
  const std::string& getFilename() const;

  /**
   * Get the model (only if immediately preceded by a SAT or NOT_ENTAILED
   * query).  Only permitted if produce-models is on.
   */
  Model* getModel();

  /**
   * Block the current model. Can be called only if immediately preceded by
   * a SAT or INVALID query. Only permitted if produce-models is on, and the
   * block-models option is set to a mode other than "none".
   *
   * This adds an assertion to the assertion stack that blocks the current
   * model based on the current options configured by CVC4.
   *
   * The return value has the same meaning as that of assertFormula.
   */
  Result blockModel();

  /**
   * Block the current model values of (at least) the values in exprs.
   * Can be called only if immediately preceded by a SAT or NOT_ENTAILED query.
   * Only permitted if produce-models is on, and the block-models option is set
   * to a mode other than "none".
   *
   * This adds an assertion to the assertion stack of the form:
   *  (or (not (= exprs[0] M0)) ... (not (= exprs[n] Mn)))
   * where M0 ... Mn are the current model values of exprs[0] ... exprs[n].
   *
   * The return value has the same meaning as that of assertFormula.
   */
  Result blockModelValues(const std::vector<Expr>& exprs);

  /** When using separation logic, obtain the expression for the heap.  */
  Expr getSepHeapExpr();

  /** When using separation logic, obtain the expression for nil.  */
  Expr getSepNilExpr();

  /**
   * Get an aspect of the current SMT execution environment.
   * @throw OptionException
   */
  CVC4::SExpr getOption(const std::string& key) const;

  /**
   * Define function func in the current context to be:
   *   (lambda (formals) formula)
   * This adds func to the list of defined functions, which indicates that
   * all occurrences of func should be expanded during expandDefinitions.
   *
   * @param func a variable of function type that expects the arguments in
   *             formal
   * @param formals a list of BOUND_VARIABLE expressions
   * @param formula The body of the function, must not contain func
   * @param global True if this definition is global (i.e. should persist when
   *               popping the user context)
   */
  void defineFunction(Expr func,
                      const std::vector<Expr>& formals,
                      Expr formula,
                      bool global = false);

  /** Return true if given expression is a defined function. */
  bool isDefinedFunction(Expr func);

  /**
   * Define functions recursive
   *
   * For each i, this constrains funcs[i] in the current context to be:
   *   (lambda (formals[i]) formulas[i])
   * where formulas[i] may contain variables from funcs. Unlike defineFunction
   * above, we do not add funcs[i] to the set of defined functions. Instead,
   * we consider funcs[i] to be a free uninterpreted function, and add:
   *   forall formals[i]. f(formals[i]) = formulas[i]
   * to the set of assertions in the current context.
   * This method expects input such that for each i:
   * - func[i] : a variable of function type that expects the arguments in
   *             formals[i], and
   * - formals[i] : a list of BOUND_VARIABLE expressions.
   *
   * @param global True if this definition is global (i.e. should persist when
   *               popping the user context)
   */
  void defineFunctionsRec(const std::vector<Expr>& funcs,
                          const std::vector<std::vector<Expr>>& formals,
                          const std::vector<Expr>& formulas,
                          bool global = false);
  /**
   * Define function recursive
   * Same as above, but for a single function.
   */
  void defineFunctionRec(Expr func,
                         const std::vector<Expr>& formals,
                         Expr formula,
                         bool global = false);
  /**
   * Add a formula to the current context: preprocess, do per-theory
   * setup, use processAssertionList(), asserting to T-solver for
   * literals and conjunction of literals.  Returns false if
   * immediately determined to be inconsistent.  This version
   * takes a Boolean flag to determine whether to include this asserted
   * formula in an unsat core (if one is later requested).
   *
   * @throw TypeCheckingException, LogicException, UnsafeInterruptException
   */
  Result assertFormula(const Node& formula, bool inUnsatCore = true);

  /**
   * Check if a given (set of) expression(s) is entailed with respect to the
   * current set of assertions. We check this by asserting the negation of
   * the (big AND over the) given (set of) expression(s).
   * Returns ENTAILED, NOT_ENTAILED, or ENTAILMENT_UNKNOWN result.
   *
   * @throw Exception
   */
  Result checkEntailed(const Expr& assumption = Expr(),
                       bool inUnsatCore = true);
  Result checkEntailed(const std::vector<Expr>& assumptions,
                       bool inUnsatCore = true);

  /**
   * Assert a formula (if provided) to the current context and call
   * check().  Returns SAT, UNSAT, or SAT_UNKNOWN result.
   *
   * @throw Exception
   */
  Result checkSat(const Expr& assumption = Expr(), bool inUnsatCore = true);
  Result checkSat(const std::vector<Expr>& assumptions,
                  bool inUnsatCore = true);

  /**
   * Returns a set of so-called "failed" assumptions.
   *
   * The returned set is a subset of the set of assumptions of a previous
   * (unsatisfiable) call to checkSatisfiability. Calling checkSatisfiability
   * with this set of failed assumptions still produces an unsat answer.
   *
   * Note that the returned set of failed assumptions is not necessarily
   * minimal.
   */
  std::vector<Node> getUnsatAssumptions(void);

  /*---------------------------- sygus commands  ---------------------------*/

  /**
   * Add variable declaration.
   *
   * Declared SyGuS variables may be used in SyGuS constraints, in which they
   * are assumed to be universally quantified.
   */
  void declareSygusVar(const std::string& id, Expr var, Type type);

  /**
   * Add a function variable declaration.
   *
   * Is SyGuS semantics declared functions are treated in the same manner as
   * declared variables, i.e. as universally quantified (function) variables
   * which can occur in the SyGuS constraints that compose the conjecture to
   * which a function is being synthesized.
   */
  void declareSygusFunctionVar(const std::string& id, Expr var, Type type);

  /**
   * Add a function-to-synthesize declaration.
   *
   * The given type may not correspond to the actual function type but to a
   * datatype encoding the syntax restrictions for the
   * function-to-synthesize. In this case this information is stored to be used
   * during solving.
   *
   * vars contains the arguments of the function-to-synthesize. These variables
   * are also stored to be used during solving.
   *
   * isInv determines whether the function-to-synthesize is actually an
   * invariant. This information is necessary if we are dumping a command
   * corresponding to this declaration, so that it can be properly printed.
   */
  void declareSynthFun(const std::string& id,
                       Expr func,
                       Type type,
                       bool isInv,
                       const std::vector<Expr>& vars);

  /** Add a regular sygus constraint.*/
  void assertSygusConstraint(const Node& constraint);

  /**
   * Add an invariant constraint.
   *
   * Invariant constraints are not explicitly declared: they are given in terms
   * of the invariant-to-synthesize, the pre condition, transition relation and
   * post condition. The actual constraint is built based on the inputs of these
   * place holder predicates :
   *
   * PRE(x) -> INV(x)
   * INV() ^ TRANS(x, x') -> INV(x')
   * INV(x) -> POST(x)
   *
   * The regular and primed variables are retrieved from the declaration of the
   * invariant-to-synthesize.
   */
  void assertSygusInvConstraint(const Expr& inv,
                                const Expr& pre,
                                const Expr& trans,
                                const Expr& post);
  /**
   * Assert a synthesis conjecture to the current context and call
   * check().  Returns sat, unsat, or unknown result.
   *
   * The actual synthesis conjecture is built based on the previously
   * communicated information to this module (universal variables, defined
   * functions, functions-to-synthesize, and which constraints compose it). The
   * built conjecture is a higher-order formula of the form
   *
   * exists f1...fn . forall v1...vm . F
   *
   * in which f1...fn are the functions-to-synthesize, v1...vm are the declared
   * universal variables and F is the set of declared constraints.
   *
   * @throw Exception
   */
  Result checkSynth();

  /*------------------------- end of sygus commands ------------------------*/

  /**
   * Simplify a formula without doing "much" work.  Does not involve
   * the SAT Engine in the simplification, but uses the current
   * definitions, assertions, and the current partial model, if one
   * has been constructed.  It also involves theory normalization.
   *
   * @throw TypeCheckingException, LogicException, UnsafeInterruptException
   *
   * @todo (design) is this meant to give an equivalent or an
   * equisatisfiable formula?
   */
  Node simplify(const Node& e);

  /**
   * Expand the definitions in a term or formula.  No other
   * simplification or normalization is done.
   *
   * @throw TypeCheckingException, LogicException, UnsafeInterruptException
   */
  Node expandDefinitions(const Node& e);

  /**
   * Get the assigned value of an expr (only if immediately preceded by a SAT
   * or NOT_ENTAILED query).  Only permitted if the SmtEngine is set to operate
   * interactively and produce-models is on.
   *
   * @throw ModalException, TypeCheckingException, LogicException,
   *        UnsafeInterruptException
   */
  Node getValue(const Node& e) const;

  /**
   * Same as getValue but for a vector of expressions
   */
  std::vector<Expr> getValues(const std::vector<Expr>& exprs);

  /**
   * Add a function to the set of expressions whose value is to be
   * later returned by a call to getAssignment().  The expression
   * should be a Boolean zero-ary defined function or a Boolean
   * variable.  Rather than throwing a ModalException on modal
   * failures (not in interactive mode or not producing assignments),
   * this function returns true if the expression was added and false
   * if this request was ignored.
   */
  bool addToAssignment(const Expr& e);

  /**
   * Get the assignment (only if immediately preceded by a SAT or
   * NOT_ENTAILED query).  Only permitted if the SmtEngine is set to
   * operate interactively and produce-assignments is on.
   */
  std::vector<std::pair<Expr, Expr> > getAssignment();

  /**
   * Get the last proof (only if immediately preceded by an UNSAT or ENTAILED
   * query).  Only permitted if CVC4 was built with proof support and
   * produce-proofs is on.
   *
   * The Proof object is owned by this SmtEngine until the SmtEngine is
   * destroyed.
   */
  const Proof& getProof();

  /** Print all instantiations made by the quantifiers module.  */
  void printInstantiations(std::ostream& out);

  /**
   * Print solution for synthesis conjectures found by counter-example guided
   * instantiation module.
   */
  void printSynthSolution(std::ostream& out);

  /**
   * Get synth solution.
   *
   * This method returns true if we are in a state immediately preceeded by
   * a successful call to checkSynth.
   *
   * This method adds entries to sol_map that map functions-to-synthesize with
   * their solutions, for all active conjectures. This should be called
   * immediately after the solver answers unsat for sygus input.
   *
   * Specifically, given a sygus conjecture of the form
   *   exists x1...xn. forall y1...yn. P( x1...xn, y1...yn )
   * where x1...xn are second order bound variables, we map each xi to
   * lambda term in sol_map such that
   *    forall y1...yn. P( sol_map[x1]...sol_map[xn], y1...yn )
   * is a valid formula.
   */
  bool getSynthSolutions(std::map<Expr, Expr>& sol_map);

  /**
   * Do quantifier elimination.
   *
   * This function takes as input a quantified formula e
   * of the form:
   *   Q x1...xn. P( x1...xn, y1...yn )
   * where P( x1...xn, y1...yn ) is a quantifier-free
   * formula in a logic that supports quantifier elimination.
   * Currently, the only logics supported by quantifier
   * elimination is LRA and LIA.
   *
   * This function returns a formula ret such that, given
   * the current set of formulas A asserted to this SmtEngine :
   *
   * If doFull = true, then
   *   - ( A ^ e ) and ( A ^ ret ) are equivalent
   *   - ret is quantifier-free formula containing
   *     only free variables in y1...yn.
   *
   * If doFull = false, then
   *   - (A ^ e) => (A ^ ret) if Q is forall or
   *     (A ^ ret) => (A ^ e) if Q is exists,
   *   - ret is quantifier-free formula containing
   *     only free variables in y1...yn,
   *   - If Q is exists, let A^Q_n be the formula
   *       A ^ ~ret^Q_1 ^ ... ^ ~ret^Q_n
   *     where for each i=1,...n, formula ret^Q_i
   *     is the result of calling doQuantifierElimination
   *     for e with the set of assertions A^Q_{i-1}.
   *     Similarly, if Q is forall, then let A^Q_n be
   *       A ^ ret^Q_1 ^ ... ^ ret^Q_n
   *     where ret^Q_i is the same as above.
   *     In either case, we have that ret^Q_j will
   *     eventually be true or false, for some finite j.
   *
   * The former feature is quantifier elimination, and
   * is run on invocations of the smt2 extended command get-qe.
   * The latter feature is referred to as partial quantifier
   * elimination, and is run on invocations of the smt2
   * extended command get-qe-disjunct, which can be used
   * for incrementally computing the result of a
   * quantifier elimination.
   *
   * The argument strict is whether to output
   * warnings, such as when an unexpected logic is used.
   *
   * throw@ Exception
   */
  Expr doQuantifierElimination(const Expr& e, bool doFull, bool strict = true);

  /**
   * This method asks this SMT engine to find an interpolant with respect to
   * the current assertion stack (call it A) and the conjecture (call it B). If
   * this method returns true, then interpolant is set to a formula I such that
   * A ^ ~I and I ^ ~B are both unsatisfiable.
   *
   * The argument grammarType is a sygus datatype type that encodes the syntax
   * restrictions on the shapes of possible solutions.
   *
   * This method invokes a separate copy of the SMT engine for solving the
   * corresponding sygus problem for generating such a solution.
   */
  bool getInterpol(const Node& conj,
                   const TypeNode& grammarType,
                   Node& interpol);

  /** Same as above, but without user-provided grammar restrictions */
  bool getInterpol(const Node& conj, Node& interpol);

  /**
   * This method asks this SMT engine to find an abduct with respect to the
   * current assertion stack (call it A) and the conjecture (call it B).
   * If this method returns true, then abd is set to a formula C such that
   * A ^ C is satisfiable, and A ^ ~B ^ C is unsatisfiable.
   *
   * The argument grammarType is a sygus datatype type that encodes the syntax
   * restrictions on the shape of possible solutions.
   *
   * This method invokes a separate copy of the SMT engine for solving the
   * corresponding sygus problem for generating such a solution.
   */
  bool getAbduct(const Node& conj, const TypeNode& grammarType, Node& abd);

  /** Same as above, but without user-provided grammar restrictions */
  bool getAbduct(const Node& conj, Node& abd);

  /**
   * Get list of quantified formulas that were instantiated on the last call
   * to check-sat.
   */
  void getInstantiatedQuantifiedFormulas(std::vector<Expr>& qs);

  /**
   * Get instantiations for quantified formula q.
   *
   * If q was a quantified formula that was instantiated on the last call to
   * check-sat (i.e. q is returned as part of the vector in the method
   * getInstantiatedQuantifiedFormulas above), then the list of instantiations
   * of that formula that were generated are added to insts.
   *
   * In particular, if q is of the form forall x. P(x), then insts is a list
   * of formulas of the form P(t1), ..., P(tn).
   */
  void getInstantiations(Expr q, std::vector<Expr>& insts);
  /**
   * Get instantiation term vectors for quantified formula q.
   *
   * This method is similar to above, but in the example above, we return the
   * (vectors of) terms t1, ..., tn instead.
   *
   * Notice that these are not guaranteed to come in the same order as the
   * instantiation lemmas above.
   */
  void getInstantiationTermVectors(Expr q,
                                   std::vector<std::vector<Expr> >& tvecs);

  /**
   * Get an unsatisfiable core (only if immediately preceded by an UNSAT or
   * ENTAILED query).  Only permitted if CVC4 was built with unsat-core support
   * and produce-unsat-cores is on.
   */
  UnsatCore getUnsatCore();

  /**
   * Get the current set of assertions.  Only permitted if the
   * SmtEngine is set to operate interactively.
   */
  std::vector<Expr> getAssertions();

  /**
   * Push a user-level context.
   * throw@ ModalException, LogicException, UnsafeInterruptException
   */
  void push();

  /**
   * Pop a user-level context.  Throws an exception if nothing to pop.
   * @throw ModalException
   */
  void pop();

  /**
   * Completely reset the state of the solver, as though destroyed and
   * recreated.  The result is as if newly constructed (so it still
   * retains the same options structure and ExprManager).
   */
  void reset();

  /** Reset all assertions, global declarations, etc.  */
  void resetAssertions();

  /**
   * Interrupt a running query.  This can be called from another thread
   * or from a signal handler.  Throws a ModalException if the SmtEngine
   * isn't currently in a query.
   *
   * @throw ModalException
   */
  void interrupt();

  /**
   * Set a resource limit for SmtEngine operations.  This is like a time
   * limit, but it's deterministic so that reproducible results can be
   * obtained.  Currently, it's based on the number of conflicts.
   * However, please note that the definition may change between different
   * versions of CVC4 (as may the number of conflicts required, anyway),
   * and it might even be different between instances of the same version
   * of CVC4 on different platforms.
   *
   * A cumulative and non-cumulative (per-call) resource limit can be
   * set at the same time.  A call to setResourceLimit() with
   * cumulative==true replaces any cumulative resource limit currently
   * in effect; a call with cumulative==false replaces any per-call
   * resource limit currently in effect.  Time limits can be set in
   * addition to resource limits; the SmtEngine obeys both.  That means
   * that up to four independent limits can control the SmtEngine
   * at the same time.
   *
   * When an SmtEngine is first created, it has no time or resource
   * limits.
   *
   * Currently, these limits only cause the SmtEngine to stop what its
   * doing when the limit expires (or very shortly thereafter); no
   * heuristics are altered by the limits or the threat of them expiring.
   * We reserve the right to change this in the future.
   *
   * @param units the resource limit, or 0 for no limit
   * @param cumulative whether this resource limit is to be a cumulative
   * resource limit for all remaining calls into the SmtEngine (true), or
   * whether it's a per-call resource limit (false); the default is false
   */
  void setResourceLimit(unsigned long units, bool cumulative = false);

  /**
   * Set a per-call time limit for SmtEngine operations.
   *
   * A per-call time limit can be set at the same time and replaces
   * any per-call time limit currently in effect.
   * Resource limits (either per-call or cumulative) can be set in
   * addition to a time limit; the SmtEngine obeys all three of them.
   *
   * Note that the per-call timer only ticks away when one of the
   * SmtEngine's workhorse functions (things like assertFormula(),
   * checkEntailed(), checkSat(), and simplify()) are running.
   * Between calls, the timer is still.
   *
   * When an SmtEngine is first created, it has no time or resource
   * limits.
   *
   * Currently, these limits only cause the SmtEngine to stop what its
   * doing when the limit expires (or very shortly thereafter); no
   * heuristics are altered by the limits or the threat of them expiring.
   * We reserve the right to change this in the future.
   *
   * @param millis the time limit in milliseconds, or 0 for no limit
   */
  void setTimeLimit(unsigned long millis);

  /**
   * Get the current resource usage count for this SmtEngine.  This
   * function can be used to ascertain reasonable values to pass as
   * resource limits to setResourceLimit().
   */
  unsigned long getResourceUsage() const;

  /** Get the current millisecond count for this SmtEngine.  */
  unsigned long getTimeUsage() const;

  /**
   * Get the remaining resources that can be consumed by this SmtEngine
   * according to the currently-set cumulative resource limit.  If there
   * is not a cumulative resource limit set, this function throws a
   * ModalException.
   *
   * @throw ModalException
   */
  unsigned long getResourceRemaining() const;

  /** Permit access to the underlying ExprManager. */
  ExprManager* getExprManager() const { return d_exprManager; }

  /** Permit access to the underlying NodeManager. */
  NodeManager* getNodeManager() const;

  /** Export statistics from this SmtEngine. */
  Statistics getStatistics() const;

  /** Get the value of one named statistic from this SmtEngine. */
  SExpr getStatistic(std::string name) const;

  /** Flush statistic from this SmtEngine. Safe to use in a signal handler. */
  void safeFlushStatistics(int fd) const;

  /**
   * Set user attribute.
   * This function is called when an attribute is set by a user.
   * In SMT-LIBv2 this is done via the syntax (! expr :attr)
   */
  void setUserAttribute(const std::string& attr,
                        Expr expr,
                        const std::vector<Expr>& expr_values,
                        const std::string& str_value);

  /**
   * Get expression name.
   *
   * Return true if given expressoion has a name in the current context.
   * If it returns true, the name of expression 'e' is stored in 'name'.
   */
  bool getExpressionName(const Node& e, std::string& name) const;

  /**
   * Set name of given expression 'e' to 'name'.
   *
   * This information is user-context-dependent.
   * If 'e' already has a name, it is overwritten.
   */
  void setExpressionName(const Node& e, const std::string& name);

  /** Get the options object (const and non-const versions) */
  Options& getOptions();
  const Options& getOptions() const;

  /** Get the resource manager of this SMT engine */
  ResourceManager* getResourceManager();

  /** Permit access to the underlying dump manager. */
  smt::DumpManager* getDumpManager();

  /**
   * Get expanded assertions.
   *
   * Return the set of assertions, after expanding definitions.
   */
  std::vector<Expr> getExpandedAssertions();
  /* .......................................................................  */
 private:
  /* .......................................................................  */

  /** The type of our internal map of defined functions */
  typedef context::CDHashMap<Node, smt::DefinedFunction, NodeHashFunction>
      DefinedFunctionMap;
  /** The type of our internal assertion list */
  typedef context::CDList<Node> AssertionList;
  /** The type of our internal assignment set */
  typedef context::CDHashSet<Node, NodeHashFunction> AssignmentSet;

  // disallow copy/assignment
  SmtEngine(const SmtEngine&) = delete;
  SmtEngine& operator=(const SmtEngine&) = delete;

  /** Set solver instance that owns this SmtEngine. */
  void setSolver(api::Solver* solver) { d_solver = solver; }

  /** Get a pointer to the UserContext owned by this SmtEngine. */
  context::UserContext* getUserContext();

  /** Get a pointer to the Context owned by this SmtEngine. */
  context::Context* getContext();

  /** Get a pointer to the TheoryEngine owned by this SmtEngine. */
  TheoryEngine* getTheoryEngine();

  /** Get a pointer to the PropEngine owned by this SmtEngine. */
  prop::PropEngine* getPropEngine();

  /** Get a pointer to the ProofManager owned by this SmtEngine. */
  ProofManager* getProofManager() { return d_proofManager.get(); };

  /** Get a pointer to the Rewriter owned by this SmtEngine. */
  theory::Rewriter* getRewriter() { return d_rewriter.get(); }

  /** Get a pointer to the StatisticsRegistry owned by this SmtEngine. */
  StatisticsRegistry* getStatisticsRegistry()
  {
    return d_statisticsRegistry.get();
  };

  /**
   * Check that a generated proof (via getProof()) checks.
   */
  void checkProof();

  /**
   * Internal method to get an unsatisfiable core (only if immediately preceded
   * by an UNSAT or ENTAILED query). Only permitted if CVC4 was built with
   * unsat-core support and produce-unsat-cores is on. Does not dump the
   * command.
   */
  UnsatCore getUnsatCoreInternal();

  /**
   * Check that an unsatisfiable core is indeed unsatisfiable.
   */
  void checkUnsatCore();

  /**
   * Check that a generated Model (via getModel()) actually satisfies
   * all user assertions.
   */
  void checkModel(bool hardFailure = true);

  /**
   * Check that a solution to a synthesis conjecture is indeed a solution.
   *
   * The check is made by determining if the negation of the synthesis
   * conjecture in which the functions-to-synthesize have been replaced by the
   * synthesized solutions, which is a quantifier-free formula, is
   * unsatisfiable. If not, then the found solutions are wrong.
   */
  void checkSynthSolution();

  /**
   * Check that a solution to an interpolation problem is indeed a solution.
   *
   * The check is made by determining that the assertions imply the solution of
   * the interpolation problem (interpol), and the solution implies the goal
   * (conj). If these criteria are not met, an internal error is thrown.
   */
  void checkInterpol(Expr interpol,
                     const std::vector<Expr>& easserts,
                     const Node& conj);

  /**
   * Check that a solution to an abduction conjecture is indeed a solution.
   *
   * The check is made by determining that the assertions conjoined with the
   * solution to the abduction problem (a) is SAT, and the assertions conjoined
   * with the abduct and the goal is UNSAT. If these criteria are not met, an
   * internal error is thrown.
   */
  void checkAbduct(Node a);

  /**
   * This is called by the destructor, just before destroying the
   * PropEngine, TheoryEngine, and DecisionEngine (in that order).  It
   * is important because there are destruction ordering issues
   * between PropEngine and Theory.
   */
  void shutdown();

  /**
   * Quick check of consistency in current context: calls
   * processAssertionList() then look for inconsistency (based only on
   * that).
   */
  Result quickCheck();

  /**
   * Get the model, if it is available and return a pointer to it
   *
   * This ensures that the model is currently available, which means that
   * CVC4 is producing models, and is in "SAT mode", otherwise an exception
   * is thrown.
   *
   * The flag c is used for giving an error message to indicate the context
   * this method was called.
   */
  theory::TheoryModel* getAvailableModel(const char* c) const;

  // --------------------------------------- callbacks from the state
  /**
   * Notify push pre, which is called just before the user context of the state
   * pushes. This processes all pending assertions.
   */
  void notifyPushPre();
  /**
   * Notify push post, which is called just after the user context of the state
   * pushes. This performs a push on the underlying prop engine.
   */
  void notifyPushPost();
  /**
   * Notify pop pre, which is called just before the user context of the state
   * pops. This performs a pop on the underlying prop engine.
   */
  void notifyPopPre();
  /**
   * Notify post solve pre, which is called once per check-sat query. It
   * is triggered when the first d_state.doPendingPops() is issued after the
   * check-sat. This method is called before the contexts pop in the method
   * doPendingPops.
   */
  void notifyPostSolvePre();
  /**
   * Same as above, but after contexts are popped. This calls the postsolve
   * method of the underlying TheoryEngine.
   */
  void notifyPostSolvePost();
  // --------------------------------------- end callbacks from the state

  /**
   * Internally handle the setting of a logic.  This function should always
   * be called when d_logic is updated.
   */
  void setLogicInternal();

  /**
   * Add to Model command.  This is used for recording a command
   * that should be reported during a get-model call.
   */
  void addToModelCommandAndDump(const Command& c,
                                uint32_t flags = 0,
                                bool userVisible = true,
                                const char* dumpTag = "declarations");

  /*
   * Check satisfiability (used to check satisfiability and entailment).
   */
  Result checkSatInternal(const std::vector<Node>& assumptions,
                          bool inUnsatCore,
                          bool isEntailmentCheck);

  /**
   * Check that all Expr in formals are of BOUND_VARIABLE kind, where func is
   * the function that the formal argument list is for. This method is used
   * as a helper function when defining (recursive) functions.
   */
  void debugCheckFormals(const std::vector<Expr>& formals, Expr func);

  /**
   * Checks whether formula is a valid function body for func whose formal
   * argument list is stored in formals. This method is
   * used as a helper function when defining (recursive) functions.
   */
  void debugCheckFunctionBody(Expr formula,
                              const std::vector<Expr>& formals,
                              Expr func);

  /**
   * Helper method to obtain both the heap and nil from the solver. Returns a
   * std::pair where the first element is the heap expression and the second
   * element is the nil expression.
   */
  std::pair<Expr, Expr> getSepHeapAndNilExpr();

  /* Members -------------------------------------------------------------- */

  /** Solver instance that owns this SmtEngine instance. */
  api::Solver* d_solver = nullptr;

  /**
   * The state of this SmtEngine, which is responsible for maintaining which
   * SMT mode we are in, the contexts, the last result, etc.
   */
  std::unique_ptr<smt::SmtEngineState> d_state;

  /** Our expression manager */
  ExprManager* d_exprManager;
  /** Our internal expression/node manager */
  NodeManager* d_nodeManager;
  /** Abstract values */
  std::unique_ptr<smt::AbstractValues> d_absValues;
  /** Assertions manager */
  std::unique_ptr<smt::Assertions> d_asserts;
  /** Expression names */
  std::unique_ptr<smt::ExprNames> d_exprNames;
  /** The dump manager */
  std::unique_ptr<smt::DumpManager> d_dumpm;
  /** Resource out listener */
  std::unique_ptr<smt::ResourceOutListener> d_routListener;
  /** Node manager listener */
  std::unique_ptr<smt::SmtNodeManagerListener> d_snmListener;

  /** The SMT solver */
  std::unique_ptr<smt::SmtSolver> d_smtSolver;

  /** The proof manager */
  std::unique_ptr<ProofManager> d_proofManager;

  /**
   * The rewriter associated with this SmtEngine. We have a different instance
   * of the rewriter for each SmtEngine instance. This is because rewriters may
   * hold references to objects that belong to theory solvers, which are
   * specific to an SmtEngine/TheoryEngine instance.
   */
  std::unique_ptr<theory::Rewriter> d_rewriter;

  /** An index of our defined functions */
  DefinedFunctionMap* d_definedFunctions;

  /** The solver for abduction queries */
  std::unique_ptr<smt::AbductionSolver> d_abductSolver;
  /**
   * List of items for which to retrieve values using getAssignment().
   */
  AssignmentSet* d_assignments;

  /**
   * A vector of command definitions to be imported in the new
   * SmtEngine when checking unsat-cores.
   */
  std::vector<Command*> d_defineCommands;

  /**
   * The logic we're in. This logic may be an extension of the logic set by the
   * user.
   */
  LogicInfo d_logic;

  /** The logic set by the user. */
  LogicInfo d_userLogic;

  /**
   * Keep a copy of the original option settings (for reset()).
   */
  Options d_originalOptions;

  /** Whether this is an internal subsolver. */
  bool d_isInternalSubsolver;

  /**
   * Verbosity of various commands.
   */
  std::map<std::string, Integer> d_commandVerbosity;

  /**
   * A private utility class to SmtEngine.
   */
  std::unique_ptr<smt::SmtEnginePrivate> d_private;

  std::unique_ptr<StatisticsRegistry> d_statisticsRegistry;

  std::unique_ptr<smt::SmtEngineStatistics> d_stats;

  /** The options object */
  Options d_options;
  /**
   * Manager for limiting time and abstract resource usage.
   */
  std::unique_ptr<ResourceManager> d_resourceManager;
  /**
   * The options manager, which is responsible for implementing core options
   * such as those related to time outs and printing. It is also responsible
   * for set default options based on the logic.
   */
  std::unique_ptr<smt::OptionsManager> d_optm;
  /**
   * The preprocessor.
   */
  std::unique_ptr<smt::Preprocessor> d_pp;
  /**
   * The global scope object. Upon creation of this SmtEngine, it becomes the
   * SmtEngine in scope. It says the SmtEngine in scope until it is destructed,
   * or another SmtEngine is created.
   */
  std::unique_ptr<smt::SmtScope> d_scope;
  /*---------------------------- sygus commands  ---------------------------*/

  /**
   * Set sygus conjecture is stale. The sygus conjecture is stale if either:
   * (1) no sygus conjecture has been added as an assertion to this SMT engine,
   * (2) there is a sygus conjecture that has been added as an assertion
   * internally to this SMT engine, and there have been further calls such that
   * the asserted conjecture is no longer up-to-date.
   *
   * This method should be called when new sygus constraints are asserted and
   * when functions-to-synthesize are declared. This function pops a user
   * context if we are in incremental mode and the sygus conjecture was
   * previously not stale.
   */
  void setSygusConjectureStale();

  /*------------------------- end of sygus commands ------------------------*/
}; /* class SmtEngine */

/* -------------------------------------------------------------------------- */

}/* CVC4 namespace */

#endif /* CVC4__SMT_ENGINE_H */<|MERGE_RESOLUTION|>--- conflicted
+++ resolved
@@ -103,11 +103,8 @@
 class OptionsManager;
 class Preprocessor;
 /** Subsolvers */
-<<<<<<< HEAD
+class SmtSolver;
 class SygusSolver;
-=======
-class SmtSolver;
->>>>>>> 02fa1dea
 class AbductionSolver;
 /**
  * Representation of a defined function.  We keep these around in
