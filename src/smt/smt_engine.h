/*********************                                                        */
/*! \file smt_engine.h
 ** \verbatim
 ** Top contributors (to current version):
 **   Morgan Deters, Andrew Reynolds, Aina Niemetz
 ** This file is part of the CVC4 project.
 ** Copyright (c) 2009-2020 by the authors listed in the file AUTHORS
 ** in the top-level source directory) and their institutional affiliations.
 ** All rights reserved.  See the file COPYING in the top-level source
 ** directory for licensing information.\endverbatim
 **
 ** \brief SmtEngine: the main public entry point of libcvc4.
 **
 ** SmtEngine: the main public entry point of libcvc4.
 **/

#include "cvc4_public.h"

#ifndef CVC4__SMT_ENGINE_H
#define CVC4__SMT_ENGINE_H

#include <string>
#include <vector>

#include "base/modal_exception.h"
#include "context/cdhashmap_forward.h"
#include "context/cdhashset_forward.h"
#include "context/cdlist_forward.h"
#include "expr/expr.h"
#include "expr/expr_manager.h"
#include "options/options.h"
#include "proof/unsat_core.h"
#include "smt/logic_exception.h"
#include "theory/logic_info.h"
#include "util/hash.h"
#include "util/proof.h"
#include "util/result.h"
#include "util/sexpr.h"
#include "util/statistics.h"
#include "util/unsafe_interrupt_exception.h"

// In terms of abstraction, this is below (and provides services to)
// ValidityChecker and above (and requires the services of)
// PropEngine.

namespace CVC4 {

template <bool ref_count> class NodeTemplate;
typedef NodeTemplate<true> Node;
typedef NodeTemplate<false> TNode;
struct NodeHashFunction;

class Command;
class GetModelCommand;

class SmtEngine;
class DecisionEngine;
class TheoryEngine;

class ProofManager;

class Model;
class LogicRequest;
class StatisticsRegistry;

/* -------------------------------------------------------------------------- */

namespace api {
class Solver;
}  // namespace api

/* -------------------------------------------------------------------------- */

namespace context {
  class Context;
  class UserContext;
}/* CVC4::context namespace */

/* -------------------------------------------------------------------------- */

namespace preprocessing {
class PreprocessingPassContext;
}

/* -------------------------------------------------------------------------- */

namespace prop {
  class PropEngine;
}/* CVC4::prop namespace */

/* -------------------------------------------------------------------------- */

namespace smt {
/** Utilities */
class AbstractValues;
<<<<<<< HEAD
class Assertions;
=======
class ExprNames;
class DumpManager;
class ResourceOutListener;
class SmtNodeManagerListener;
>>>>>>> ce2fa6ad
class OptionsManager;
/** Subsolvers */
class AbductionSolver;
/**
 * Representation of a defined function.  We keep these around in
 * SmtEngine to permit expanding definitions late (and lazily), to
 * support getValue() over defined functions, to support user output
 * in terms of defined functions, etc.
 */
class DefinedFunction;

struct SmtEngineStatistics;
class SmtEnginePrivate;
class SmtScope;
class ProcessAssertions;

ProofManager* currentProofManager();
}/* CVC4::smt namespace */

/* -------------------------------------------------------------------------- */

namespace theory {
  class TheoryModel;
  class Rewriter;
}/* CVC4::theory namespace */

// TODO: SAT layer (esp. CNF- versus non-clausal solvers under the
// hood): use a type parameter and have check() delegate, or subclass
// SmtEngine and override check()?
//
// Probably better than that is to have a configuration object that
// indicates which passes are desired.  The configuration occurs
// elsewhere (and can even occur at runtime).  A simple "pass manager"
// of sorts determines check()'s behavior.
//
// The CNF conversion can go on in PropEngine.

/* -------------------------------------------------------------------------- */

class CVC4_PUBLIC SmtEngine
{
  friend class ::CVC4::api::Solver;
  // TODO (Issue #1096): Remove this friend relationship.
  friend class ::CVC4::preprocessing::PreprocessingPassContext;
  friend class ::CVC4::smt::SmtEnginePrivate;
  friend class ::CVC4::smt::SmtScope;
  friend class ::CVC4::smt::ProcessAssertions;
  friend ProofManager* ::CVC4::smt::currentProofManager();
  friend class ::CVC4::LogicRequest;
  friend class ::CVC4::theory::TheoryModel;
  friend class ::CVC4::theory::Rewriter;

  /* .......................................................................  */
 public:
  /* .......................................................................  */

  /**
   * The current mode of the solver, which is an extension of Figure 4.1 on
   * page 52 of the SMT-LIB version 2.6 standard
   * http://smtlib.cs.uiowa.edu/papers/smt-lib-reference-v2.6-r2017-07-18.pdf
   */
  enum SmtMode
  {
    // the initial state of the solver
    SMT_MODE_START,
    // normal state of the solver, after assert/push/pop/declare/define
    SMT_MODE_ASSERT,
    // immediately after a check-sat returning "sat"
    SMT_MODE_SAT,
    // immediately after a check-sat returning "unknown"
    SMT_MODE_SAT_UNKNOWN,
    // immediately after a check-sat returning "unsat"
    SMT_MODE_UNSAT,
    // immediately after a successful call to get-abduct
    SMT_MODE_ABDUCT,
    // immediately after a successful call to get-interpol
    SMT_MODE_INTERPOL
  };

  /**
   * Construct an SmtEngine with the given expression manager.
   * If provided, optr is a pointer to a set of options that should initialize the values
   * of the options object owned by this class.
   */
  SmtEngine(ExprManager* em, Options* optr = nullptr);
  /** Destruct the SMT engine.  */
  ~SmtEngine();

  /**
   * Return true if this SmtEngine is fully initialized (post-construction).
   * This post-construction initialization is automatically triggered by the
   * use of the SmtEngine; e.g. when the first formula is asserted, a call
   * to simplify() is issued, a scope is pushed, etc.
   */
  bool isFullyInited() { return d_fullyInited; }

  /**
   * Return true if a checkEntailed() or checkSatisfiability() has been made.
   */
  bool isQueryMade() { return d_queryMade; }

  /** Return the user context level.  */
  size_t getNumUserLevels() { return d_userLevels.size(); }

  /** Return the current mode of the solver. */
  SmtMode getSmtMode() { return d_smtMode; }

  /**
   * Set the logic of the script.
   * @throw ModalException, LogicException
   */
  void setLogic(const std::string& logic);

  /**
   * Set the logic of the script.
   * @throw ModalException, LogicException
   */
  void setLogic(const char* logic);

  /**
   * Set the logic of the script.
   * @throw ModalException
   */
  void setLogic(const LogicInfo& logic);

  /** Get the logic information currently set. */
  LogicInfo getLogicInfo() const;

  /** Get the logic information set by the user. */
  LogicInfo getUserLogicInfo() const;

  /**
   * Set information about the script executing.
   * @throw OptionException, ModalException
   */
  void setInfo(const std::string& key, const CVC4::SExpr& value);

  /** Return true if given keyword is a valid SMT-LIB v2 get-info flag. */
  bool isValidGetInfoFlag(const std::string& key) const;

  /** Query information about the SMT environment.  */
  CVC4::SExpr getInfo(const std::string& key) const;

  /**
   * Set an aspect of the current SMT execution environment.
   * @throw OptionException, ModalException
   */
  void setOption(const std::string& key, const CVC4::SExpr& value);

  /** Set is internal subsolver.
   *
   * This function is called on SmtEngine objects that are created internally.
   * It is used to mark that this SmtEngine should not perform preprocessing
   * passes that rephrase the input, such as --sygus-rr-synth-input or
   * --sygus-abduct.
   */
  void setIsInternalSubsolver();
  /** Is this an internal subsolver? */
  bool isInternalSubsolver() const;

  /**
   * Notify that we are now parsing the input with the given filename.
   * This call sets the filename maintained by this SmtEngine for bookkeeping
   * and also makes a copy of the current options of this SmtEngine. This
   * is required so that the SMT-LIB command (reset) returns the SmtEngine
   * to a state where its options were prior to parsing but after e.g.
   * reading command line options.
   */
  void notifyStartParsing(std::string filename);
  /** return the input name (if any) */
  std::string getFilename() const;

  /**
   * Get the model (only if immediately preceded by a SAT or NOT_ENTAILED
   * query).  Only permitted if produce-models is on.
   */
  Model* getModel();

  /**
   * Block the current model. Can be called only if immediately preceded by
   * a SAT or INVALID query. Only permitted if produce-models is on, and the
   * block-models option is set to a mode other than "none".
   *
   * This adds an assertion to the assertion stack that blocks the current
   * model based on the current options configured by CVC4.
   *
   * The return value has the same meaning as that of assertFormula.
   */
  Result blockModel();

  /**
   * Block the current model values of (at least) the values in exprs.
   * Can be called only if immediately preceded by a SAT or NOT_ENTAILED query.
   * Only permitted if produce-models is on, and the block-models option is set
   * to a mode other than "none".
   *
   * This adds an assertion to the assertion stack of the form:
   *  (or (not (= exprs[0] M0)) ... (not (= exprs[n] Mn)))
   * where M0 ... Mn are the current model values of exprs[0] ... exprs[n].
   *
   * The return value has the same meaning as that of assertFormula.
   */
  Result blockModelValues(const std::vector<Expr>& exprs);

  /** When using separation logic, obtain the expression for the heap.  */
  Expr getSepHeapExpr();

  /** When using separation logic, obtain the expression for nil.  */
  Expr getSepNilExpr();

  /**
   * Get an aspect of the current SMT execution environment.
   * @throw OptionException
   */
  CVC4::SExpr getOption(const std::string& key) const;

  /**
   * Define function func in the current context to be:
   *   (lambda (formals) formula)
   * This adds func to the list of defined functions, which indicates that
   * all occurrences of func should be expanded during expandDefinitions.
   *
   * @param func a variable of function type that expects the arguments in
   *             formal
   * @param formals a list of BOUND_VARIABLE expressions
   * @param formula The body of the function, must not contain func
   * @param global True if this definition is global (i.e. should persist when
   *               popping the user context)
   */
  void defineFunction(Expr func,
                      const std::vector<Expr>& formals,
                      Expr formula,
                      bool global = false);

  /** Return true if given expression is a defined function. */
  bool isDefinedFunction(Expr func);

  /**
   * Define functions recursive
   *
   * For each i, this constrains funcs[i] in the current context to be:
   *   (lambda (formals[i]) formulas[i])
   * where formulas[i] may contain variables from funcs. Unlike defineFunction
   * above, we do not add funcs[i] to the set of defined functions. Instead,
   * we consider funcs[i] to be a free uninterpreted function, and add:
   *   forall formals[i]. f(formals[i]) = formulas[i]
   * to the set of assertions in the current context.
   * This method expects input such that for each i:
   * - func[i] : a variable of function type that expects the arguments in
   *             formals[i], and
   * - formals[i] : a list of BOUND_VARIABLE expressions.
   *
   * @param global True if this definition is global (i.e. should persist when
   *               popping the user context)
   */
  void defineFunctionsRec(const std::vector<Expr>& funcs,
                          const std::vector<std::vector<Expr>>& formals,
                          const std::vector<Expr>& formulas,
                          bool global = false);
  /**
   * Define function recursive
   * Same as above, but for a single function.
   */
  void defineFunctionRec(Expr func,
                         const std::vector<Expr>& formals,
                         Expr formula,
                         bool global = false);
  /**
   * Add a formula to the current context: preprocess, do per-theory
   * setup, use processAssertionList(), asserting to T-solver for
   * literals and conjunction of literals.  Returns false if
   * immediately determined to be inconsistent.  This version
   * takes a Boolean flag to determine whether to include this asserted
   * formula in an unsat core (if one is later requested).
   *
   * @throw TypeCheckingException, LogicException, UnsafeInterruptException
   */
  Result assertFormula(const Node& formula, bool inUnsatCore = true);

  /**
   * Check if a given (set of) expression(s) is entailed with respect to the
   * current set of assertions. We check this by asserting the negation of
   * the (big AND over the) given (set of) expression(s).
   * Returns ENTAILED, NOT_ENTAILED, or ENTAILMENT_UNKNOWN result.
   *
   * @throw Exception
   */
  Result checkEntailed(const Expr& assumption = Expr(),
                       bool inUnsatCore = true);
  Result checkEntailed(const std::vector<Expr>& assumptions,
                       bool inUnsatCore = true);

  /**
   * Assert a formula (if provided) to the current context and call
   * check().  Returns SAT, UNSAT, or SAT_UNKNOWN result.
   *
   * @throw Exception
   */
  Result checkSat(const Expr& assumption = Expr(), bool inUnsatCore = true);
  Result checkSat(const std::vector<Expr>& assumptions,
                  bool inUnsatCore = true);

  /**
   * Returns a set of so-called "failed" assumptions.
   *
   * The returned set is a subset of the set of assumptions of a previous
   * (unsatisfiable) call to checkSatisfiability. Calling checkSatisfiability
   * with this set of failed assumptions still produces an unsat answer.
   *
   * Note that the returned set of failed assumptions is not necessarily
   * minimal.
   */
  std::vector<Node> getUnsatAssumptions(void);

  /*---------------------------- sygus commands  ---------------------------*/

  /**
   * Add variable declaration.
   *
   * Declared SyGuS variables may be used in SyGuS constraints, in which they
   * are assumed to be universally quantified.
   */
  void declareSygusVar(const std::string& id, Expr var, Type type);

  /**
   * Add a function variable declaration.
   *
   * Is SyGuS semantics declared functions are treated in the same manner as
   * declared variables, i.e. as universally quantified (function) variables
   * which can occur in the SyGuS constraints that compose the conjecture to
   * which a function is being synthesized.
   */
  void declareSygusFunctionVar(const std::string& id, Expr var, Type type);

  /**
   * Add a function-to-synthesize declaration.
   *
   * The given type may not correspond to the actual function type but to a
   * datatype encoding the syntax restrictions for the
   * function-to-synthesize. In this case this information is stored to be used
   * during solving.
   *
   * vars contains the arguments of the function-to-synthesize. These variables
   * are also stored to be used during solving.
   *
   * isInv determines whether the function-to-synthesize is actually an
   * invariant. This information is necessary if we are dumping a command
   * corresponding to this declaration, so that it can be properly printed.
   */
  void declareSynthFun(const std::string& id,
                       Expr func,
                       Type type,
                       bool isInv,
                       const std::vector<Expr>& vars);

  /** Add a regular sygus constraint.*/
  void assertSygusConstraint(const Node& constraint);

  /**
   * Add an invariant constraint.
   *
   * Invariant constraints are not explicitly declared: they are given in terms
   * of the invariant-to-synthesize, the pre condition, transition relation and
   * post condition. The actual constraint is built based on the inputs of these
   * place holder predicates :
   *
   * PRE(x) -> INV(x)
   * INV() ^ TRANS(x, x') -> INV(x')
   * INV(x) -> POST(x)
   *
   * The regular and primed variables are retrieved from the declaration of the
   * invariant-to-synthesize.
   */
  void assertSygusInvConstraint(const Expr& inv,
                                const Expr& pre,
                                const Expr& trans,
                                const Expr& post);
  /**
   * Assert a synthesis conjecture to the current context and call
   * check().  Returns sat, unsat, or unknown result.
   *
   * The actual synthesis conjecture is built based on the previously
   * communicated information to this module (universal variables, defined
   * functions, functions-to-synthesize, and which constraints compose it). The
   * built conjecture is a higher-order formula of the form
   *
   * exists f1...fn . forall v1...vm . F
   *
   * in which f1...fn are the functions-to-synthesize, v1...vm are the declared
   * universal variables and F is the set of declared constraints.
   *
   * @throw Exception
   */
  Result checkSynth();

  /*------------------------- end of sygus commands ------------------------*/

  /**
   * Simplify a formula without doing "much" work.  Does not involve
   * the SAT Engine in the simplification, but uses the current
   * definitions, assertions, and the current partial model, if one
   * has been constructed.  It also involves theory normalization.
   *
   * @throw TypeCheckingException, LogicException, UnsafeInterruptException
   *
   * @todo (design) is this meant to give an equivalent or an
   * equisatisfiable formula?
   */
  Expr simplify(const Expr& e);

  /**
   * Expand the definitions in a term or formula.  No other
   * simplification or normalization is done.
   *
   * @throw TypeCheckingException, LogicException, UnsafeInterruptException
   */
  Node expandDefinitions(const Node& e);

  /**
   * Get the assigned value of an expr (only if immediately preceded by a SAT
   * or NOT_ENTAILED query).  Only permitted if the SmtEngine is set to operate
   * interactively and produce-models is on.
   *
   * @throw ModalException, TypeCheckingException, LogicException,
   *        UnsafeInterruptException
   */
  Expr getValue(const Expr& e) const;

  /**
   * Same as getValue but for a vector of expressions
   */
  std::vector<Expr> getValues(const std::vector<Expr>& exprs);

  /**
   * Add a function to the set of expressions whose value is to be
   * later returned by a call to getAssignment().  The expression
   * should be a Boolean zero-ary defined function or a Boolean
   * variable.  Rather than throwing a ModalException on modal
   * failures (not in interactive mode or not producing assignments),
   * this function returns true if the expression was added and false
   * if this request was ignored.
   */
  bool addToAssignment(const Expr& e);

  /**
   * Get the assignment (only if immediately preceded by a SAT or
   * NOT_ENTAILED query).  Only permitted if the SmtEngine is set to
   * operate interactively and produce-assignments is on.
   */
  std::vector<std::pair<Expr, Expr> > getAssignment();

  /**
   * Get the last proof (only if immediately preceded by an UNSAT or ENTAILED
   * query).  Only permitted if CVC4 was built with proof support and
   * produce-proofs is on.
   *
   * The Proof object is owned by this SmtEngine until the SmtEngine is
   * destroyed.
   */
  const Proof& getProof();

  /** Print all instantiations made by the quantifiers module.  */
  void printInstantiations(std::ostream& out);

  /**
   * Print solution for synthesis conjectures found by counter-example guided
   * instantiation module.
   */
  void printSynthSolution(std::ostream& out);

  /**
   * Get synth solution.
   *
   * This method returns true if we are in a state immediately preceeded by
   * a successful call to checkSynth.
   *
   * This method adds entries to sol_map that map functions-to-synthesize with
   * their solutions, for all active conjectures. This should be called
   * immediately after the solver answers unsat for sygus input.
   *
   * Specifically, given a sygus conjecture of the form
   *   exists x1...xn. forall y1...yn. P( x1...xn, y1...yn )
   * where x1...xn are second order bound variables, we map each xi to
   * lambda term in sol_map such that
   *    forall y1...yn. P( sol_map[x1]...sol_map[xn], y1...yn )
   * is a valid formula.
   */
  bool getSynthSolutions(std::map<Expr, Expr>& sol_map);

  /**
   * Do quantifier elimination.
   *
   * This function takes as input a quantified formula e
   * of the form:
   *   Q x1...xn. P( x1...xn, y1...yn )
   * where P( x1...xn, y1...yn ) is a quantifier-free
   * formula in a logic that supports quantifier elimination.
   * Currently, the only logics supported by quantifier
   * elimination is LRA and LIA.
   *
   * This function returns a formula ret such that, given
   * the current set of formulas A asserted to this SmtEngine :
   *
   * If doFull = true, then
   *   - ( A ^ e ) and ( A ^ ret ) are equivalent
   *   - ret is quantifier-free formula containing
   *     only free variables in y1...yn.
   *
   * If doFull = false, then
   *   - (A ^ e) => (A ^ ret) if Q is forall or
   *     (A ^ ret) => (A ^ e) if Q is exists,
   *   - ret is quantifier-free formula containing
   *     only free variables in y1...yn,
   *   - If Q is exists, let A^Q_n be the formula
   *       A ^ ~ret^Q_1 ^ ... ^ ~ret^Q_n
   *     where for each i=1,...n, formula ret^Q_i
   *     is the result of calling doQuantifierElimination
   *     for e with the set of assertions A^Q_{i-1}.
   *     Similarly, if Q is forall, then let A^Q_n be
   *       A ^ ret^Q_1 ^ ... ^ ret^Q_n
   *     where ret^Q_i is the same as above.
   *     In either case, we have that ret^Q_j will
   *     eventually be true or false, for some finite j.
   *
   * The former feature is quantifier elimination, and
   * is run on invocations of the smt2 extended command get-qe.
   * The latter feature is referred to as partial quantifier
   * elimination, and is run on invocations of the smt2
   * extended command get-qe-disjunct, which can be used
   * for incrementally computing the result of a
   * quantifier elimination.
   *
   * The argument strict is whether to output
   * warnings, such as when an unexpected logic is used.
   *
   * throw@ Exception
   */
  Expr doQuantifierElimination(const Expr& e, bool doFull, bool strict = true);

  /**
   * This method asks this SMT engine to find an interpolant with respect to
   * the current assertion stack (call it A) and the conjecture (call it B). If
   * this method returns true, then interpolant is set to a formula I such that
   * A ^ ~I and I ^ ~B are both unsatisfiable.
   *
   * The argument grammarType is a sygus datatype type that encodes the syntax
   * restrictions on the shapes of possible solutions.
   *
   * This method invokes a separate copy of the SMT engine for solving the
   * corresponding sygus problem for generating such a solution.
   */
  bool getInterpol(const Node& conj,
                   const TypeNode& grammarType,
                   Node& interpol);

  /** Same as above, but without user-provided grammar restrictions */
  bool getInterpol(const Node& conj, Node& interpol);

  /**
   * This method asks this SMT engine to find an abduct with respect to the
   * current assertion stack (call it A) and the conjecture (call it B).
   * If this method returns true, then abd is set to a formula C such that
   * A ^ C is satisfiable, and A ^ ~B ^ C is unsatisfiable.
   *
   * The argument grammarType is a sygus datatype type that encodes the syntax
   * restrictions on the shape of possible solutions.
   *
   * This method invokes a separate copy of the SMT engine for solving the
   * corresponding sygus problem for generating such a solution.
   */
  bool getAbduct(const Node& conj, const TypeNode& grammarType, Node& abd);

  /** Same as above, but without user-provided grammar restrictions */
  bool getAbduct(const Node& conj, Node& abd);

  /**
   * Get list of quantified formulas that were instantiated on the last call
   * to check-sat.
   */
  void getInstantiatedQuantifiedFormulas(std::vector<Expr>& qs);

  /**
   * Get instantiations for quantified formula q.
   *
   * If q was a quantified formula that was instantiated on the last call to
   * check-sat (i.e. q is returned as part of the vector in the method
   * getInstantiatedQuantifiedFormulas above), then the list of instantiations
   * of that formula that were generated are added to insts.
   *
   * In particular, if q is of the form forall x. P(x), then insts is a list
   * of formulas of the form P(t1), ..., P(tn).
   */
  void getInstantiations(Expr q, std::vector<Expr>& insts);
  /**
   * Get instantiation term vectors for quantified formula q.
   *
   * This method is similar to above, but in the example above, we return the
   * (vectors of) terms t1, ..., tn instead.
   *
   * Notice that these are not guaranteed to come in the same order as the
   * instantiation lemmas above.
   */
  void getInstantiationTermVectors(Expr q,
                                   std::vector<std::vector<Expr> >& tvecs);

  /**
   * Get an unsatisfiable core (only if immediately preceded by an UNSAT or
   * ENTAILED query).  Only permitted if CVC4 was built with unsat-core support
   * and produce-unsat-cores is on.
   */
  UnsatCore getUnsatCore();

  /**
   * Get the current set of assertions.  Only permitted if the
   * SmtEngine is set to operate interactively.
   */
  std::vector<Expr> getAssertions();

  /**
   * Push a user-level context.
   * throw@ ModalException, LogicException, UnsafeInterruptException
   */
  void push();

  /**
   * Pop a user-level context.  Throws an exception if nothing to pop.
   * @throw ModalException
   */
  void pop();

  /**
   * Completely reset the state of the solver, as though destroyed and
   * recreated.  The result is as if newly constructed (so it still
   * retains the same options structure and ExprManager).
   */
  void reset();

  /** Reset all assertions, global declarations, etc.  */
  void resetAssertions();

  /**
   * Interrupt a running query.  This can be called from another thread
   * or from a signal handler.  Throws a ModalException if the SmtEngine
   * isn't currently in a query.
   *
   * @throw ModalException
   */
  void interrupt();

  /**
   * Set a resource limit for SmtEngine operations.  This is like a time
   * limit, but it's deterministic so that reproducible results can be
   * obtained.  Currently, it's based on the number of conflicts.
   * However, please note that the definition may change between different
   * versions of CVC4 (as may the number of conflicts required, anyway),
   * and it might even be different between instances of the same version
   * of CVC4 on different platforms.
   *
   * A cumulative and non-cumulative (per-call) resource limit can be
   * set at the same time.  A call to setResourceLimit() with
   * cumulative==true replaces any cumulative resource limit currently
   * in effect; a call with cumulative==false replaces any per-call
   * resource limit currently in effect.  Time limits can be set in
   * addition to resource limits; the SmtEngine obeys both.  That means
   * that up to four independent limits can control the SmtEngine
   * at the same time.
   *
   * When an SmtEngine is first created, it has no time or resource
   * limits.
   *
   * Currently, these limits only cause the SmtEngine to stop what its
   * doing when the limit expires (or very shortly thereafter); no
   * heuristics are altered by the limits or the threat of them expiring.
   * We reserve the right to change this in the future.
   *
   * @param units the resource limit, or 0 for no limit
   * @param cumulative whether this resource limit is to be a cumulative
   * resource limit for all remaining calls into the SmtEngine (true), or
   * whether it's a per-call resource limit (false); the default is false
   */
  void setResourceLimit(unsigned long units, bool cumulative = false);

  /**
   * Set a per-call time limit for SmtEngine operations.
   *
   * A per-call time limit can be set at the same time and replaces
   * any per-call time limit currently in effect.
   * Resource limits (either per-call or cumulative) can be set in
   * addition to a time limit; the SmtEngine obeys all three of them.
   *
   * Note that the per-call timer only ticks away when one of the
   * SmtEngine's workhorse functions (things like assertFormula(),
   * checkEntailed(), checkSat(), and simplify()) are running.
   * Between calls, the timer is still.
   *
   * When an SmtEngine is first created, it has no time or resource
   * limits.
   *
   * Currently, these limits only cause the SmtEngine to stop what its
   * doing when the limit expires (or very shortly thereafter); no
   * heuristics are altered by the limits or the threat of them expiring.
   * We reserve the right to change this in the future.
   *
   * @param millis the time limit in milliseconds, or 0 for no limit
   */
  void setTimeLimit(unsigned long millis);

  /**
   * Get the current resource usage count for this SmtEngine.  This
   * function can be used to ascertain reasonable values to pass as
   * resource limits to setResourceLimit().
   */
  unsigned long getResourceUsage() const;

  /** Get the current millisecond count for this SmtEngine.  */
  unsigned long getTimeUsage() const;

  /**
   * Get the remaining resources that can be consumed by this SmtEngine
   * according to the currently-set cumulative resource limit.  If there
   * is not a cumulative resource limit set, this function throws a
   * ModalException.
   *
   * @throw ModalException
   */
  unsigned long getResourceRemaining() const;

  /** Permit access to the underlying ExprManager. */
  ExprManager* getExprManager() const { return d_exprManager; }

  /** Permit access to the underlying NodeManager. */
  NodeManager* getNodeManager() const;

  /** Export statistics from this SmtEngine. */
  Statistics getStatistics() const;

  /** Get the value of one named statistic from this SmtEngine. */
  SExpr getStatistic(std::string name) const;

  /** Flush statistic from this SmtEngine. Safe to use in a signal handler. */
  void safeFlushStatistics(int fd) const;

  /**
   * Returns the most recent result of checkSat/checkEntailed or
   * (set-info :status).
   */
  Result getStatusOfLastCommand() const { return d_status; }

  /**
   * Set user attribute.
   * This function is called when an attribute is set by a user.
   * In SMT-LIBv2 this is done via the syntax (! expr :attr)
   */
  void setUserAttribute(const std::string& attr,
                        Expr expr,
                        const std::vector<Expr>& expr_values,
                        const std::string& str_value);

  /**
   * Get expression name.
   *
   * Return true if given expressoion has a name in the current context.
   * If it returns true, the name of expression 'e' is stored in 'name'.
   */
  bool getExpressionName(const Node& e, std::string& name) const;

  /**
   * Set name of given expression 'e' to 'name'.
   *
   * This information is user-context-dependent.
   * If 'e' already has a name, it is overwritten.
   */
  void setExpressionName(const Node& e, const std::string& name);

  /** Get the options object (const and non-const versions) */
  Options& getOptions();
  const Options& getOptions() const;

  /** Get the resource manager of this SMT engine */
  ResourceManager* getResourceManager();

  /** Permit access to the underlying dump manager. */
  smt::DumpManager* getDumpManager();

  /**
   * Get expanded assertions.
   *
   * Return the set of assertions, after expanding definitions.
   */
  std::vector<Expr> getExpandedAssertions();
  /* .......................................................................  */
 private:
  /* .......................................................................  */

  /** The type of our internal map of defined functions */
  typedef context::CDHashMap<Node, smt::DefinedFunction, NodeHashFunction>
      DefinedFunctionMap;
  /** The type of our internal assertion list */
  typedef context::CDList<Node> AssertionList;
  /** The type of our internal assignment set */
  typedef context::CDHashSet<Node, NodeHashFunction> AssignmentSet;

  // disallow copy/assignment
  SmtEngine(const SmtEngine&) = delete;
  SmtEngine& operator=(const SmtEngine&) = delete;

  /** Set solver instance that owns this SmtEngine. */
  void setSolver(api::Solver* solver) { d_solver = solver; }

  /** Get a pointer to the TheoryEngine owned by this SmtEngine. */
  TheoryEngine* getTheoryEngine() { return d_theoryEngine.get(); }

  /** Get a pointer to the PropEngine owned by this SmtEngine. */
  prop::PropEngine* getPropEngine() { return d_propEngine.get(); }

  /** Get a pointer to the UserContext owned by this SmtEngine. */
  context::UserContext* getUserContext() { return d_userContext.get(); };

  /** Get a pointer to the Context owned by this SmtEngine. */
  context::Context* getContext() { return d_context.get(); };

  /** Get a pointer to the ProofManager owned by this SmtEngine. */
  ProofManager* getProofManager() { return d_proofManager.get(); };

  /** Get a pointer to the Rewriter owned by this SmtEngine. */
  theory::Rewriter* getRewriter() { return d_rewriter.get(); }

  /** Get a pointer to the StatisticsRegistry owned by this SmtEngine. */
  StatisticsRegistry* getStatisticsRegistry()
  {
    return d_statisticsRegistry.get();
  };

  /**
   * Check that a generated proof (via getProof()) checks.
   */
  void checkProof();

  /**
   * Internal method to get an unsatisfiable core (only if immediately preceded
   * by an UNSAT or ENTAILED query). Only permitted if CVC4 was built with
   * unsat-core support and produce-unsat-cores is on. Does not dump the
   * command.
   */
  UnsatCore getUnsatCoreInternal();

  /**
   * Check that an unsatisfiable core is indeed unsatisfiable.
   */
  void checkUnsatCore();

  /**
   * Check that a generated Model (via getModel()) actually satisfies
   * all user assertions.
   */
  void checkModel(bool hardFailure = true);

  /**
   * Check that a solution to a synthesis conjecture is indeed a solution.
   *
   * The check is made by determining if the negation of the synthesis
   * conjecture in which the functions-to-synthesize have been replaced by the
   * synthesized solutions, which is a quantifier-free formula, is
   * unsatisfiable. If not, then the found solutions are wrong.
   */
  void checkSynthSolution();

  /**
   * Check that a solution to an interpolation problem is indeed a solution.
   *
   * The check is made by determining that the assertions imply the solution of
   * the interpolation problem (interpol), and the solution implies the goal
   * (conj). If these criteria are not met, an internal error is thrown.
   */
  void checkInterpol(Expr interpol,
                     const std::vector<Expr>& easserts,
                     const Node& conj);

  /**
   * Check that a solution to an abduction conjecture is indeed a solution.
   *
   * The check is made by determining that the assertions conjoined with the
   * solution to the abduction problem (a) is SAT, and the assertions conjoined
   * with the abduct and the goal is UNSAT. If these criteria are not met, an
   * internal error is thrown.
   */
  void checkAbduct(Node a);

  /**
   * Postprocess a value for output to the user.  Involves doing things
   * like turning datatypes back into tuples, length-1-bitvectors back
   * into booleans, etc.
   */
  Node postprocess(TNode n, TypeNode expectedType) const;

  /**
   * This is something of an "init" procedure, but is idempotent; call
   * as often as you like.  Should be called whenever the final options
   * and logic for the problem are set (at least, those options that are
   * not permitted to change after assertions and queries are made).
   */
  void finalOptionsAreSet();

  /**
   * Create theory engine, prop engine, decision engine. Called by
   * finalOptionsAreSet()
   */
  void finishInit();

  /**
   * This is called by the destructor, just before destroying the
   * PropEngine, TheoryEngine, and DecisionEngine (in that order).  It
   * is important because there are destruction ordering issues
   * between PropEngine and Theory.
   */
  void shutdown();

  /**
   * Full check of consistency in current context.  Returns true iff
   * consistent.
   */
  Result check();

  /**
   * Quick check of consistency in current context: calls
   * processAssertionList() then look for inconsistency (based only on
   * that).
   */
  Result quickCheck();

  /**
   * Get the model, if it is available and return a pointer to it
   *
   * This ensures that the model is currently available, which means that
   * CVC4 is producing models, and is in "SAT mode", otherwise an exception
   * is thrown.
   *
   * The flag c is used for giving an error message to indicate the context
   * this method was called.
   */
  theory::TheoryModel* getAvailableModel(const char* c) const;

  void internalPush();

  void internalPop(bool immediate = false);

  void doPendingPops();

  /**
   * Internally handle the setting of a logic.  This function should always
   * be called when d_logic is updated.
   */
  void setLogicInternal();

  /**
   * Add to Model command.  This is used for recording a command
   * that should be reported during a get-model call.
   */
  void addToModelCommandAndDump(const Command& c,
                                uint32_t flags = 0,
                                bool userVisible = true,
                                const char* dumpTag = "declarations");

  /* Check satisfiability (used to check satisfiability and entailment). */
  Result checkSatisfiability(const Node& assumption,
                             bool inUnsatCore,
                             bool isEntailmentCheck);
  Result checkSatisfiability(const std::vector<Node>& assumptions,
                             bool inUnsatCore,
                             bool isEntailmentCheck);

  /**
   * Check that all Expr in formals are of BOUND_VARIABLE kind, where func is
   * the function that the formal argument list is for. This method is used
   * as a helper function when defining (recursive) functions.
   */
  void debugCheckFormals(const std::vector<Expr>& formals, Expr func);

  /**
   * Checks whether formula is a valid function body for func whose formal
   * argument list is stored in formals. This method is
   * used as a helper function when defining (recursive) functions.
   */
  void debugCheckFunctionBody(Expr formula,
                              const std::vector<Expr>& formals,
                              Expr func);

  /**
   * Helper method to obtain both the heap and nil from the solver. Returns a
   * std::pair where the first element is the heap expression and the second
   * element is the nil expression.
   */
  std::pair<Expr, Expr> getSepHeapAndNilExpr();

  /* Members -------------------------------------------------------------- */

  /** Solver instance that owns this SmtEngine instance. */
  api::Solver* d_solver = nullptr;

  /** Expr manager context */
  std::unique_ptr<context::Context> d_context;
  /** User level context */
  std::unique_ptr<context::UserContext> d_userContext;
  /** The context levels of user pushes */
  std::vector<int> d_userLevels;

  /** Our expression manager */
  ExprManager* d_exprManager;
  /** Our internal expression/node manager */
  NodeManager* d_nodeManager;
  /** Abstract values */
  std::unique_ptr<smt::AbstractValues> d_absValues;
<<<<<<< HEAD
  /** Assertions manager */
  std::unique_ptr<smt::Assertions> d_asserts;
=======
  /** Expression names */
  std::unique_ptr<smt::ExprNames> d_exprNames;
  /** The dump manager */
  std::unique_ptr<smt::DumpManager> d_dumpm;
  /** Resource out listener */
  std::unique_ptr<smt::ResourceOutListener> d_routListener;
  /** Node manager listener */
  std::unique_ptr<smt::SmtNodeManagerListener> d_snmListener;
>>>>>>> ce2fa6ad

  /** The theory engine */
  std::unique_ptr<TheoryEngine> d_theoryEngine;
  /** The propositional engine */
  std::unique_ptr<prop::PropEngine> d_propEngine;

  /** The proof manager */
  std::unique_ptr<ProofManager> d_proofManager;

  /**
   * The rewriter associated with this SmtEngine. We have a different instance
   * of the rewriter for each SmtEngine instance. This is because rewriters may
   * hold references to objects that belong to theory solvers, which are
   * specific to an SmtEngine/TheoryEngine instance.
   */
  std::unique_ptr<theory::Rewriter> d_rewriter;

  /** An index of our defined functions */
  DefinedFunctionMap* d_definedFunctions;

  /** The solver for abduction queries */
  std::unique_ptr<smt::AbductionSolver> d_abductSolver;
  /**
   * List of items for which to retrieve values using getAssignment().
   */
  AssignmentSet* d_assignments;

  /**
   * A vector of command definitions to be imported in the new
   * SmtEngine when checking unsat-cores.
   */
  std::vector<Command*> d_defineCommands;

  /**
   * The logic we're in. This logic may be an extension of the logic set by the
   * user.
   */
  LogicInfo d_logic;

  /** The logic set by the user. */
  LogicInfo d_userLogic;

  /**
   * Keep a copy of the original option settings (for reset()).
   */
  Options d_originalOptions;

  /** Whether this is an internal subsolver. */
  bool d_isInternalSubsolver;

  /**
   * Number of internal pops that have been deferred.
   */
  unsigned d_pendingPops;

  /**
   * Whether or not this SmtEngine is fully initialized (post-construction).
   * This post-construction initialization is automatically triggered by the
   * use of the SmtEngine; e.g. when the first formula is asserted, a call
   * to simplify() is issued, a scope is pushed, etc.
   */
  bool d_fullyInited;

  /**
   * Whether or not a checkEntailed() or checkSatisfiability() has already been
   * made through this SmtEngine.  If true, and incrementalSolving is false,
   * then attempting an additional checkEntailed() or checkSat() will fail with
   * a ModalException.
   */
  bool d_queryMade;

  /**
   * Internal status flag to indicate whether we've sent a theory
   * presolve() notification and need to match it with a postsolve().
   */
  bool d_needPostsolve;

  /*
   * Whether to call theory preprocessing during simplification - on
   * by default* but gets turned off if arithRewriteEq is on
   */
  bool d_earlyTheoryPP;

  /**
   * Most recent result of last checkSatisfiability/checkEntailed or
   * (set-info :status).
   */
  Result d_status;

  /**
   * The expected status of the next satisfiability check.
   */
  Result d_expectedStatus;

  SmtMode d_smtMode;

  /**
   * The input file name (if any) or the name set through setInfo (if any)
   */
  std::string d_filename;

  /**
   * Verbosity of various commands.
   */
  std::map<std::string, Integer> d_commandVerbosity;

  /**
   * A private utility class to SmtEngine.
   */
  std::unique_ptr<smt::SmtEnginePrivate> d_private;

  std::unique_ptr<StatisticsRegistry> d_statisticsRegistry;

  std::unique_ptr<smt::SmtEngineStatistics> d_stats;

  /** The options object */
  Options d_options;
  /**
   * Manager for limiting time and abstract resource usage.
   */
  std::unique_ptr<ResourceManager> d_resourceManager;
  /**
   * The options manager, which is responsible for implementing core options
   * such as those related to time outs and printing. It is also responsible
   * for set default options based on the logic.
   */
  std::unique_ptr<smt::OptionsManager> d_optm;
  /**
   * The global scope object. Upon creation of this SmtEngine, it becomes the
   * SmtEngine in scope. It says the SmtEngine in scope until it is destructed,
   * or another SmtEngine is created.
   */
  std::unique_ptr<smt::SmtScope> d_scope;
  /*---------------------------- sygus commands  ---------------------------*/

  /**
   * Set sygus conjecture is stale. The sygus conjecture is stale if either:
   * (1) no sygus conjecture has been added as an assertion to this SMT engine,
   * (2) there is a sygus conjecture that has been added as an assertion
   * internally to this SMT engine, and there have been further calls such that
   * the asserted conjecture is no longer up-to-date.
   *
   * This method should be called when new sygus constraints are asserted and
   * when functions-to-synthesize are declared. This function pops a user
   * context if we are in incremental mode and the sygus conjecture was
   * previously not stale.
   */
  void setSygusConjectureStale();

  /*------------------------- end of sygus commands ------------------------*/
}; /* class SmtEngine */

/* -------------------------------------------------------------------------- */

}/* CVC4 namespace */

#endif /* CVC4__SMT_ENGINE_H */<|MERGE_RESOLUTION|>--- conflicted
+++ resolved
@@ -93,14 +93,11 @@
 namespace smt {
 /** Utilities */
 class AbstractValues;
-<<<<<<< HEAD
 class Assertions;
-=======
 class ExprNames;
 class DumpManager;
 class ResourceOutListener;
 class SmtNodeManagerListener;
->>>>>>> ce2fa6ad
 class OptionsManager;
 /** Subsolvers */
 class AbductionSolver;
@@ -1113,10 +1110,8 @@
   NodeManager* d_nodeManager;
   /** Abstract values */
   std::unique_ptr<smt::AbstractValues> d_absValues;
-<<<<<<< HEAD
   /** Assertions manager */
   std::unique_ptr<smt::Assertions> d_asserts;
-=======
   /** Expression names */
   std::unique_ptr<smt::ExprNames> d_exprNames;
   /** The dump manager */
@@ -1125,7 +1120,6 @@
   std::unique_ptr<smt::ResourceOutListener> d_routListener;
   /** Node manager listener */
   std::unique_ptr<smt::SmtNodeManagerListener> d_snmListener;
->>>>>>> ce2fa6ad
 
   /** The theory engine */
   std::unique_ptr<TheoryEngine> d_theoryEngine;
