/*********************                                                        */
/*! \file smt_engine.h
 ** \verbatim
 ** Top contributors (to current version):
 **   Morgan Deters, Andrew Reynolds, Aina Niemetz
 ** This file is part of the CVC4 project.
 ** Copyright (c) 2009-2020 by the authors listed in the file AUTHORS
 ** in the top-level source directory) and their institutional affiliations.
 ** All rights reserved.  See the file COPYING in the top-level source
 ** directory for licensing information.\endverbatim
 **
 ** \brief SmtEngine: the main public entry point of libcvc4.
 **
 ** SmtEngine: the main public entry point of libcvc4.
 **/

#include "cvc4_public.h"

#ifndef CVC4__SMT_ENGINE_H
#define CVC4__SMT_ENGINE_H

#include <string>
#include <vector>

#include "base/modal_exception.h"
#include "context/cdhashmap_forward.h"
#include "context/cdhashset_forward.h"
#include "context/cdlist_forward.h"
#include "expr/expr.h"
#include "expr/expr_manager.h"
#include "options/options.h"
#include "proof/unsat_core.h"
#include "smt/logic_exception.h"
#include "theory/logic_info.h"
#include "util/hash.h"
#include "util/proof.h"
#include "util/result.h"
#include "util/sexpr.h"
#include "util/statistics.h"
#include "util/unsafe_interrupt_exception.h"

// In terms of abstraction, this is below (and provides services to)
// ValidityChecker and above (and requires the services of)
// PropEngine.

namespace CVC4 {

template <bool ref_count> class NodeTemplate;
typedef NodeTemplate<true> Node;
typedef NodeTemplate<false> TNode;
struct NodeHashFunction;

class Command;
class GetModelCommand;

class SmtEngine;
class DecisionEngine;
class TheoryEngine;

class ProofManager;

class Model;
class LogicRequest;
class StatisticsRegistry;

/* -------------------------------------------------------------------------- */

namespace context {
  class Context;
  class UserContext;
}/* CVC4::context namespace */

/* -------------------------------------------------------------------------- */

namespace preprocessing {
class PreprocessingPassContext;
}

/* -------------------------------------------------------------------------- */

namespace prop {
  class PropEngine;
}/* CVC4::prop namespace */

/* -------------------------------------------------------------------------- */

namespace smt {
  /**
   * Representation of a defined function.  We keep these around in
   * SmtEngine to permit expanding definitions late (and lazily), to
   * support getValue() over defined functions, to support user output
   * in terms of defined functions, etc.
   */
  class DefinedFunction;

  struct SmtEngineStatistics;
  class SmtEnginePrivate;
  class SmtScope;
  class ProcessAssertions;

  ProofManager* currentProofManager();

  struct CommandCleanup;
  typedef context::CDList<Command*, CommandCleanup> CommandList;
}/* CVC4::smt namespace */

/* -------------------------------------------------------------------------- */

namespace theory {
  class TheoryModel;
  class Rewriter;
}/* CVC4::theory namespace */

// TODO: SAT layer (esp. CNF- versus non-clausal solvers under the
// hood): use a type parameter and have check() delegate, or subclass
// SmtEngine and override check()?
//
// Probably better than that is to have a configuration object that
// indicates which passes are desired.  The configuration occurs
// elsewhere (and can even occur at runtime).  A simple "pass manager"
// of sorts determines check()'s behavior.
//
// The CNF conversion can go on in PropEngine.

/* -------------------------------------------------------------------------- */

class CVC4_PUBLIC SmtEngine
{
  // TODO (Issue #1096): Remove this friend relationship.
  friend class ::CVC4::preprocessing::PreprocessingPassContext;
  friend class ::CVC4::smt::SmtEnginePrivate;
  friend class ::CVC4::smt::SmtScope;
  friend class ::CVC4::smt::ProcessAssertions;
  friend ProofManager* ::CVC4::smt::currentProofManager();
  friend class ::CVC4::LogicRequest;
  friend class ::CVC4::Model;  // to access d_modelCommands
  friend class ::CVC4::theory::TheoryModel;
  friend class ::CVC4::theory::Rewriter;

  /* .......................................................................  */
 public:
  /* .......................................................................  */

  /**
   * The current mode of the solver, which is an extension of Figure 4.1 on
   * page 52 of the SMT-LIB version 2.6 standard
   * http://smtlib.cs.uiowa.edu/papers/smt-lib-reference-v2.6-r2017-07-18.pdf
   */
  enum SmtMode
  {
    // the initial state of the solver
    SMT_MODE_START,
    // normal state of the solver, after assert/push/pop/declare/define
    SMT_MODE_ASSERT,
    // immediately after a check-sat returning "sat"
    SMT_MODE_SAT,
    // immediately after a check-sat returning "unknown"
    SMT_MODE_SAT_UNKNOWN,
    // immediately after a check-sat returning "unsat"
    SMT_MODE_UNSAT,
    // immediately after a successful call to get-abduct
    SMT_MODE_ABDUCT
  };

  /** Construct an SmtEngine with the given expression manager.  */
  SmtEngine(ExprManager* em);
  /** Destruct the SMT engine.  */
  ~SmtEngine();

  /**
   * Return true if this SmtEngine is fully initialized (post-construction).
   * This post-construction initialization is automatically triggered by the
   * use of the SmtEngine; e.g. when the first formula is asserted, a call
   * to simplify() is issued, a scope is pushed, etc.
   */
  bool isFullyInited() { return d_fullyInited; }

  /**
   * Return true if a checkEntailed() or checkSatisfiability() has been made.
   */
  bool isQueryMade() { return d_queryMade; }

  /** Return the user context level.  */
  size_t getNumUserLevels() { return d_userLevels.size(); }

  /** Return the current mode of the solver. */
  SmtMode getSmtMode() { return d_smtMode; }

  /**
   * Set the logic of the script.
   * @throw ModalException, LogicException
   */
  void setLogic(const std::string& logic);

  /**
   * Set the logic of the script.
   * @throw ModalException, LogicException
   */
  void setLogic(const char* logic);

  /**
   * Set the logic of the script.
   * @throw ModalException
   */
  void setLogic(const LogicInfo& logic);

  /** Get the logic information currently set. */
  LogicInfo getLogicInfo() const;

  /**
   * Set information about the script executing.
   * @throw OptionException, ModalException
   */
  void setInfo(const std::string& key, const CVC4::SExpr& value);

  /** Return true if given keyword is a valid SMT-LIB v2 get-info flag. */
  bool isValidGetInfoFlag(const std::string& key) const;

  /** Query information about the SMT environment.  */
  CVC4::SExpr getInfo(const std::string& key) const;

  /**
   * Set an aspect of the current SMT execution environment.
   * @throw OptionException, ModalException
   */
  void setOption(const std::string& key, const CVC4::SExpr& value);

  /** Set is internal subsolver.
   *
   * This function is called on SmtEngine objects that are created internally.
   * It is used to mark that this SmtEngine should not perform preprocessing
   * passes that rephrase the input, such as --sygus-rr-synth-input or
   * --sygus-abduct.
   */
  void setIsInternalSubsolver();
  /** Is this an internal subsolver? */
  bool isInternalSubsolver() const;

  /** set the input name */
  void setFilename(std::string filename);
  /** return the input name (if any) */
  std::string getFilename() const;

  /**
   * Get the model (only if immediately preceded by a SAT or NOT_ENTAILED
   * query).  Only permitted if produce-models is on.
   */
  Model* getModel();

  /**
   * Block the current model. Can be called only if immediately preceded by
   * a SAT or INVALID query. Only permitted if produce-models is on, and the
   * block-models option is set to a mode other than "none".
   *
   * This adds an assertion to the assertion stack that blocks the current
   * model based on the current options configured by CVC4.
   *
   * The return value has the same meaning as that of assertFormula.
   */
  Result blockModel();

  /**
   * Block the current model values of (at least) the values in exprs.
   * Can be called only if immediately preceded by a SAT or NOT_ENTAILED query.
   * Only permitted if produce-models is on, and the block-models option is set
   * to a mode other than "none".
   *
   * This adds an assertion to the assertion stack of the form:
   *  (or (not (= exprs[0] M0)) ... (not (= exprs[n] Mn)))
   * where M0 ... Mn are the current model values of exprs[0] ... exprs[n].
   *
   * The return value has the same meaning as that of assertFormula.
   */
  Result blockModelValues(const std::vector<Expr>& exprs);

  /** When using separation logic, obtain the expression for the heap.  */
  Expr getSepHeapExpr();

  /** When using separation logic, obtain the expression for nil.  */
  Expr getSepNilExpr();

  /**
   * Get an aspect of the current SMT execution environment.
   * @throw OptionException
   */
  CVC4::SExpr getOption(const std::string& key) const;

  /**
   * Define function func in the current context to be:
   *   (lambda (formals) formula)
   * This adds func to the list of defined functions, which indicates that
   * all occurrences of func should be expanded during expandDefinitions.
   *
   * @param func a variable of function type that expects the arguments in
   *             formal
   * @param formals a list of BOUND_VARIABLE expressions
   * @param formula The body of the function, must not contain func
   * @param global True if this definition is global (i.e. should persist when
   *               popping the user context)
   */
  void defineFunction(Expr func,
                      const std::vector<Expr>& formals,
                      Expr formula,
                      bool global = false);

  /** Return true if given expression is a defined function. */
  bool isDefinedFunction(Expr func);

  /**
   * Define functions recursive
   *
   * For each i, this constrains funcs[i] in the current context to be:
   *   (lambda (formals[i]) formulas[i])
   * where formulas[i] may contain variables from funcs. Unlike defineFunction
   * above, we do not add funcs[i] to the set of defined functions. Instead,
   * we consider funcs[i] to be a free uninterpreted function, and add:
   *   forall formals[i]. f(formals[i]) = formulas[i]
   * to the set of assertions in the current context.
   * This method expects input such that for each i:
   * - func[i] : a variable of function type that expects the arguments in
   *             formals[i], and
   * - formals[i] : a list of BOUND_VARIABLE expressions.
   *
   * @param global True if this definition is global (i.e. should persist when
   *               popping the user context)
   */
  void defineFunctionsRec(const std::vector<Expr>& funcs,
                          const std::vector<std::vector<Expr>>& formals,
                          const std::vector<Expr>& formulas,
                          bool global = false);
  /**
   * Define function recursive
   * Same as above, but for a single function.
   */
  void defineFunctionRec(Expr func,
                         const std::vector<Expr>& formals,
                         Expr formula,
                         bool global = false);
  /**
   * Add a formula to the current context: preprocess, do per-theory
   * setup, use processAssertionList(), asserting to T-solver for
   * literals and conjunction of literals.  Returns false if
   * immediately determined to be inconsistent.  This version
   * takes a Boolean flag to determine whether to include this asserted
   * formula in an unsat core (if one is later requested).
   *
   * @throw TypeCheckingException, LogicException, UnsafeInterruptException
   */
  Result assertFormula(const Expr& e, bool inUnsatCore = true);

  /**
   * Check if a given (set of) expression(s) is entailed with respect to the
   * current set of assertions. We check this by asserting the negation of
   * the (big AND over the) given (set of) expression(s).
   * Returns ENTAILED, NOT_ENTAILED, or ENTAILMENT_UNKNOWN result.
   *
   * @throw Exception
   */
  Result checkEntailed(const Expr& assumption = Expr(),
                       bool inUnsatCore = true);
  Result checkEntailed(const std::vector<Expr>& assumptions,
                       bool inUnsatCore = true);

  /**
   * Assert a formula (if provided) to the current context and call
   * check().  Returns SAT, UNSAT, or SAT_UNKNOWN result.
   *
   * @throw Exception
   */
  Result checkSat(const Expr& assumption = Expr(), bool inUnsatCore = true);
  Result checkSat(const std::vector<Expr>& assumptions,
                  bool inUnsatCore = true);

  /**
   * Returns a set of so-called "failed" assumptions.
   *
   * The returned set is a subset of the set of assumptions of a previous
   * (unsatisfiable) call to checkSatisfiability. Calling checkSatisfiability
   * with this set of failed assumptions still produces an unsat answer.
   *
   * Note that the returned set of failed assumptions is not necessarily
   * minimal.
   */
  std::vector<Expr> getUnsatAssumptions(void);

  /*---------------------------- sygus commands  ---------------------------*/

  /**
   * Add variable declaration.
   *
   * Declared SyGuS variables may be used in SyGuS constraints, in which they
   * are assumed to be universally quantified.
   */
  void declareSygusVar(const std::string& id, Expr var, Type type);

  /**
   * Store information for debugging sygus invariants setup.
   *
   * Since in SyGuS the commands "declare-primed-var" are not necessary for
   * building invariant constraints, we only use them to check that the number
   * of variables declared corresponds to the number of arguments of the
   * invariant-to-synthesize.
   */
  void declareSygusPrimedVar(const std::string& id, Type type);

  /**
   * Add a function variable declaration.
   *
   * Is SyGuS semantics declared functions are treated in the same manner as
   * declared variables, i.e. as universally quantified (function) variables
   * which can occur in the SyGuS constraints that compose the conjecture to
   * which a function is being synthesized.
   */
  void declareSygusFunctionVar(const std::string& id, Expr var, Type type);

  /**
   * Add a function-to-synthesize declaration.
   *
   * The given type may not correspond to the actual function type but to a
   * datatype encoding the syntax restrictions for the
   * function-to-synthesize. In this case this information is stored to be used
   * during solving.
   *
   * vars contains the arguments of the function-to-synthesize. These variables
   * are also stored to be used during solving.
   *
   * isInv determines whether the function-to-synthesize is actually an
   * invariant. This information is necessary if we are dumping a command
   * corresponding to this declaration, so that it can be properly printed.
   */
  void declareSynthFun(const std::string& id,
                       Expr func,
                       Type type,
                       bool isInv,
                       const std::vector<Expr>& vars);

  /** Add a regular sygus constraint.*/
  void assertSygusConstraint(Expr constraint);

  /**
   * Add an invariant constraint.
   *
   * Invariant constraints are not explicitly declared: they are given in terms
   * of the invariant-to-synthesize, the pre condition, transition relation and
   * post condition. The actual constraint is built based on the inputs of these
   * place holder predicates :
   *
   * PRE(x) -> INV(x)
   * INV() ^ TRANS(x, x') -> INV(x')
   * INV(x) -> POST(x)
   *
   * The regular and primed variables are retrieved from the declaration of the
   * invariant-to-synthesize.
   */
  void assertSygusInvConstraint(const Expr& inv,
                                const Expr& pre,
                                const Expr& trans,
                                const Expr& post);
  /**
   * Assert a synthesis conjecture to the current context and call
   * check().  Returns sat, unsat, or unknown result.
   *
   * The actual synthesis conjecture is built based on the previously
   * communicated information to this module (universal variables, defined
   * functions, functions-to-synthesize, and which constraints compose it). The
   * built conjecture is a higher-order formula of the form
   *
   * exists f1...fn . forall v1...vm . F
   *
   * in which f1...fn are the functions-to-synthesize, v1...vm are the declared
   * universal variables and F is the set of declared constraints.
   *
   * @throw Exception
   */
  Result checkSynth();

  /*------------------------- end of sygus commands ------------------------*/

  /**
   * Simplify a formula without doing "much" work.  Does not involve
   * the SAT Engine in the simplification, but uses the current
   * definitions, assertions, and the current partial model, if one
   * has been constructed.  It also involves theory normalization.
   *
   * @throw TypeCheckingException, LogicException, UnsafeInterruptException
   *
   * @todo (design) is this meant to give an equivalent or an
   * equisatisfiable formula?
   */
  Expr simplify(const Expr& e);

  /**
   * Expand the definitions in a term or formula.  No other
   * simplification or normalization is done.
   *
   * @throw TypeCheckingException, LogicException, UnsafeInterruptException
   */
  Expr expandDefinitions(const Expr& e);

  /**
   * Get the assigned value of an expr (only if immediately preceded by a SAT
   * or NOT_ENTAILED query).  Only permitted if the SmtEngine is set to operate
   * interactively and produce-models is on.
   *
   * @throw ModalException, TypeCheckingException, LogicException,
   *        UnsafeInterruptException
   */
  Expr getValue(const Expr& e) const;

  /**
   * Same as getValue but for a vector of expressions
   */
  std::vector<Expr> getValues(const std::vector<Expr>& exprs);

  /**
   * Add a function to the set of expressions whose value is to be
   * later returned by a call to getAssignment().  The expression
   * should be a Boolean zero-ary defined function or a Boolean
   * variable.  Rather than throwing a ModalException on modal
   * failures (not in interactive mode or not producing assignments),
   * this function returns true if the expression was added and false
   * if this request was ignored.
   */
  bool addToAssignment(const Expr& e);

  /**
   * Get the assignment (only if immediately preceded by a SAT or
   * NOT_ENTAILED query).  Only permitted if the SmtEngine is set to
   * operate interactively and produce-assignments is on.
   */
  std::vector<std::pair<Expr, Expr> > getAssignment();

  /**
   * Get the last proof (only if immediately preceded by an UNSAT or ENTAILED
   * query).  Only permitted if CVC4 was built with proof support and
   * produce-proofs is on.
   *
   * The Proof object is owned by this SmtEngine until the SmtEngine is
   * destroyed.
   */
  const Proof& getProof();

  /** Print all instantiations made by the quantifiers module.  */
  void printInstantiations(std::ostream& out);

  /**
   * Print solution for synthesis conjectures found by counter-example guided
   * instantiation module.
   */
  void printSynthSolution(std::ostream& out);

  /**
   * Get synth solution.
   *
   * This method returns true if we are in a state immediately preceeded by
   * a successful call to checkSynth.
   *
   * This method adds entries to sol_map that map functions-to-synthesize with
   * their solutions, for all active conjectures. This should be called
   * immediately after the solver answers unsat for sygus input.
   *
   * Specifically, given a sygus conjecture of the form
   *   exists x1...xn. forall y1...yn. P( x1...xn, y1...yn )
   * where x1...xn are second order bound variables, we map each xi to
   * lambda term in sol_map such that
   *    forall y1...yn. P( sol_map[x1]...sol_map[xn], y1...yn )
   * is a valid formula.
   */
  bool getSynthSolutions(std::map<Expr, Expr>& sol_map);

  /**
   * Do quantifier elimination.
   *
   * This function takes as input a quantified formula e
   * of the form:
   *   Q x1...xn. P( x1...xn, y1...yn )
   * where P( x1...xn, y1...yn ) is a quantifier-free
   * formula in a logic that supports quantifier elimination.
   * Currently, the only logics supported by quantifier
   * elimination is LRA and LIA.
   *
   * This function returns a formula ret such that, given
   * the current set of formulas A asserted to this SmtEngine :
   *
   * If doFull = true, then
   *   - ( A ^ e ) and ( A ^ ret ) are equivalent
   *   - ret is quantifier-free formula containing
   *     only free variables in y1...yn.
   *
   * If doFull = false, then
   *   - (A ^ e) => (A ^ ret) if Q is forall or
   *     (A ^ ret) => (A ^ e) if Q is exists,
   *   - ret is quantifier-free formula containing
   *     only free variables in y1...yn,
   *   - If Q is exists, let A^Q_n be the formula
   *       A ^ ~ret^Q_1 ^ ... ^ ~ret^Q_n
   *     where for each i=1,...n, formula ret^Q_i
   *     is the result of calling doQuantifierElimination
   *     for e with the set of assertions A^Q_{i-1}.
   *     Similarly, if Q is forall, then let A^Q_n be
   *       A ^ ret^Q_1 ^ ... ^ ret^Q_n
   *     where ret^Q_i is the same as above.
   *     In either case, we have that ret^Q_j will
   *     eventually be true or false, for some finite j.
   *
   * The former feature is quantifier elimination, and
   * is run on invocations of the smt2 extended command get-qe.
   * The latter feature is referred to as partial quantifier
   * elimination, and is run on invocations of the smt2
   * extended command get-qe-disjunct, which can be used
   * for incrementally computing the result of a
   * quantifier elimination.
   *
   * The argument strict is whether to output
   * warnings, such as when an unexpected logic is used.
   *
   * throw@ Exception
   */
  Expr doQuantifierElimination(const Expr& e, bool doFull, bool strict = true);

  /**
   * This method asks this SMT engine to find an interpolation with respect to
   * the current assertion stack (call it A) and the conjecture (call it C). If
   * this method returns true, then interpol is set to a formula B such that A ^
   * ~B and B ^ ~C are both unsatisfiable.
   *
   * The argument grammarType is a sygus datatype type that encodes the syntax
   * restrictions on the shape of possible solutions.
   *
   * This method invokes a separate copy of the SMT engine for solving the
   * corresponding sygus problem for generating such a solution.
   */
  bool getInterpol(const Expr& conj, const Type& grammarType, Expr& interpol);

  /** Same as above, but without user-provided grammar restrictions */
  bool getInterpol(const Expr& conj, Expr& interpol);

  /**
   * This method asks this SMT engine to find an abduct with respect to the
   * current assertion stack (call it A) and the conjecture (call it B).
   * If this method returns true, then abd is set to a formula C such that
   * A ^ C is satisfiable, and A ^ ~B ^ C is unsatisfiable.
   *
   * The argument grammarType is a sygus datatype type that encodes the syntax
   * restrictions on the shape of possible solutions.
   *
   * This method invokes a separate copy of the SMT engine for solving the
   * corresponding sygus problem for generating such a solution.
   */
  bool getAbduct(const Expr& conj, const Type& grammarType, Expr& abd);

  /** Same as above, but without user-provided grammar restrictions */
  bool getAbduct(const Expr& conj, Expr& abd);

  /**
   * Get list of quantified formulas that were instantiated on the last call
   * to check-sat.
   */
  void getInstantiatedQuantifiedFormulas(std::vector<Expr>& qs);

  /**
   * Get instantiations for quantified formula q.
   *
   * If q was a quantified formula that was instantiated on the last call to
   * check-sat (i.e. q is returned as part of the vector in the method
   * getInstantiatedQuantifiedFormulas above), then the list of instantiations
   * of that formula that were generated are added to insts.
   *
   * In particular, if q is of the form forall x. P(x), then insts is a list
   * of formulas of the form P(t1), ..., P(tn).
   */
  void getInstantiations(Expr q, std::vector<Expr>& insts);
  /**
   * Get instantiation term vectors for quantified formula q.
   *
   * This method is similar to above, but in the example above, we return the
   * (vectors of) terms t1, ..., tn instead.
   *
   * Notice that these are not guaranteed to come in the same order as the
   * instantiation lemmas above.
   */
  void getInstantiationTermVectors(Expr q,
                                   std::vector<std::vector<Expr> >& tvecs);

  /**
   * Get an unsatisfiable core (only if immediately preceded by an UNSAT or
   * ENTAILED query).  Only permitted if CVC4 was built with unsat-core support
   * and produce-unsat-cores is on.
   */
  UnsatCore getUnsatCore();

  /**
   * Get the current set of assertions.  Only permitted if the
   * SmtEngine is set to operate interactively.
   */
  std::vector<Expr> getAssertions();

  /**
   * Push a user-level context.
   * throw@ ModalException, LogicException, UnsafeInterruptException
   */
  void push();

  /**
   * Pop a user-level context.  Throws an exception if nothing to pop.
   * @throw ModalException
   */
  void pop();

  /**
   * Completely reset the state of the solver, as though destroyed and
   * recreated.  The result is as if newly constructed (so it still
   * retains the same options structure and ExprManager).
   */
  void reset();

  /** Reset all assertions, global declarations, etc.  */
  void resetAssertions();

  /**
   * Interrupt a running query.  This can be called from another thread
   * or from a signal handler.  Throws a ModalException if the SmtEngine
   * isn't currently in a query.
   *
   * @throw ModalException
   */
  void interrupt();

  /**
   * Set a resource limit for SmtEngine operations.  This is like a time
   * limit, but it's deterministic so that reproducible results can be
   * obtained.  Currently, it's based on the number of conflicts.
   * However, please note that the definition may change between different
   * versions of CVC4 (as may the number of conflicts required, anyway),
   * and it might even be different between instances of the same version
   * of CVC4 on different platforms.
   *
   * A cumulative and non-cumulative (per-call) resource limit can be
   * set at the same time.  A call to setResourceLimit() with
   * cumulative==true replaces any cumulative resource limit currently
   * in effect; a call with cumulative==false replaces any per-call
   * resource limit currently in effect.  Time limits can be set in
   * addition to resource limits; the SmtEngine obeys both.  That means
   * that up to four independent limits can control the SmtEngine
   * at the same time.
   *
   * When an SmtEngine is first created, it has no time or resource
   * limits.
   *
   * Currently, these limits only cause the SmtEngine to stop what its
   * doing when the limit expires (or very shortly thereafter); no
   * heuristics are altered by the limits or the threat of them expiring.
   * We reserve the right to change this in the future.
   *
   * @param units the resource limit, or 0 for no limit
   * @param cumulative whether this resource limit is to be a cumulative
   * resource limit for all remaining calls into the SmtEngine (true), or
   * whether it's a per-call resource limit (false); the default is false
   */
  void setResourceLimit(unsigned long units, bool cumulative = false);

  /**
   * Set a time limit for SmtEngine operations.
   *
   * A cumulative and non-cumulative (per-call) time limit can be
   * set at the same time.  A call to setTimeLimit() with
   * cumulative==true replaces any cumulative time limit currently
   * in effect; a call with cumulative==false replaces any per-call
   * time limit currently in effect.  Resource limits can be set in
   * addition to time limits; the SmtEngine obeys both.  That means
   * that up to four independent limits can control the SmtEngine
   * at the same time.
   *
   * Note that the cumulative timer only ticks away when one of the
   * SmtEngine's workhorse functions (things like assertFormula(),
   * checkEntailed(), checkSat(), and simplify()) are running.
   * Between calls, the timer is still.
   *
   * When an SmtEngine is first created, it has no time or resource
   * limits.
   *
   * Currently, these limits only cause the SmtEngine to stop what its
   * doing when the limit expires (or very shortly thereafter); no
   * heuristics are altered by the limits or the threat of them expiring.
   * We reserve the right to change this in the future.
   *
   * @param millis the time limit in milliseconds, or 0 for no limit
   * @param cumulative whether this time limit is to be a cumulative
   * time limit for all remaining calls into the SmtEngine (true), or
   * whether it's a per-call time limit (false); the default is false
   */
  void setTimeLimit(unsigned long millis, bool cumulative = false);

  /**
   * Get the current resource usage count for this SmtEngine.  This
   * function can be used to ascertain reasonable values to pass as
   * resource limits to setResourceLimit().
   */
  unsigned long getResourceUsage() const;

  /** Get the current millisecond count for this SmtEngine.  */
  unsigned long getTimeUsage() const;

  /**
   * Get the remaining resources that can be consumed by this SmtEngine
   * according to the currently-set cumulative resource limit.  If there
   * is not a cumulative resource limit set, this function throws a
   * ModalException.
   *
   * @throw ModalException
   */
  unsigned long getResourceRemaining() const;

  /**
   * Get the remaining number of milliseconds that can be consumed by
   * this SmtEngine according to the currently-set cumulative time limit.
   * If there is not a cumulative resource limit set, this function
   * throws a ModalException.
   *
   * @throw ModalException
   */
  unsigned long getTimeRemaining() const;

  /** Permit access to the underlying ExprManager. */
  ExprManager* getExprManager() const { return d_exprManager; }

  /** Export statistics from this SmtEngine. */
  Statistics getStatistics() const;

  /** Get the value of one named statistic from this SmtEngine. */
  SExpr getStatistic(std::string name) const;

  /** Flush statistic from this SmtEngine. Safe to use in a signal handler. */
  void safeFlushStatistics(int fd) const;

  /**
   * Returns the most recent result of checkSat/checkEntailed or
   * (set-info :status).
   */
  Result getStatusOfLastCommand() const { return d_status; }

  /**
   * Set user attribute.
   * This function is called when an attribute is set by a user.
   * In SMT-LIBv2 this is done via the syntax (! expr :attr)
   */
  void setUserAttribute(const std::string& attr,
                        Expr expr,
                        const std::vector<Expr>& expr_values,
                        const std::string& str_value);

  /** Set print function in model. */
  void setPrintFuncInModel(Expr f, bool p);

  /**
   * Check and throw a ModalException if the SmtEngine has been fully
   * initialized.
   *
   * throw@ ModalException
   */
  void beforeSearch();

  /**
   * Get expression name.
   *
   * Return true if given expressoion has a name in the current context.
   * If it returns true, the name of expression 'e' is stored in 'name'.
   */
  bool getExpressionName(Expr e, std::string& name) const;

  /**
   * Set name of given expression 'e' to 'name'.
   *
   * This information is user-context-dependent.
   * If 'e' already has a name, it is overwritten.
   */
  void setExpressionName(Expr e, const std::string& name);

  /* .......................................................................  */
 private:
  /* .......................................................................  */

  /** The type of our internal map of defined functions */
  typedef context::CDHashMap<Node, smt::DefinedFunction, NodeHashFunction>
      DefinedFunctionMap;
  /** The type of our internal assertion list */
  typedef context::CDList<Expr> AssertionList;
  /** The type of our internal assignment set */
  typedef context::CDHashSet<Node, NodeHashFunction> AssignmentSet;
<<<<<<< HEAD
  /** The types for the recursive function definitions */
  typedef context::CDList<Node> NodeList;

  /**
   * The current mode of the solver, which is an extension of Figure 4.1 on
   * page 52 of the SMT-LIB version 2.6 standard
   * http://smtlib.cs.uiowa.edu/papers/smt-lib-reference-v2.6-r2017-07-18.pdf
   */
  enum SmtMode
  {
    // the initial state of the solver
    SMT_MODE_START,
    // normal state of the solver, after assert/push/pop/declare/define
    SMT_MODE_ASSERT,
    // immediately after a check-sat returning "sat"
    SMT_MODE_SAT,
    // immediately after a check-sat returning "unknown"
    SMT_MODE_SAT_UNKNOWN,
    // immediately after a check-sat returning "unsat"
    SMT_MODE_UNSAT,
    // immediately after a successful call to get-abduct
    SMT_MODE_ABDUCT,
    // immediately after a successful call to get-interpol
    SMT_MODE_INTERPOL
  };
=======
>>>>>>> dd21b3a6

  // disallow copy/assignment
  SmtEngine(const SmtEngine&) = delete;
  SmtEngine& operator=(const SmtEngine&) = delete;

  /** Get a pointer to the TheoryEngine owned by this SmtEngine. */
  TheoryEngine* getTheoryEngine() { return d_theoryEngine.get(); }

  /** Get a pointer to the PropEngine owned by this SmtEngine. */
  prop::PropEngine* getPropEngine() { return d_propEngine.get(); }

  /** Get a pointer to the UserContext owned by this SmtEngine. */
  context::UserContext* getUserContext() { return d_userContext.get(); };

  /** Get a pointer to the Context owned by this SmtEngine. */
  context::Context* getContext() { return d_context.get(); };

  /** Get a pointer to the ProofManager owned by this SmtEngine. */
  ProofManager* getProofManager() { return d_proofManager.get(); };

  /** Get a pointer to the Rewriter owned by this SmtEngine. */
  theory::Rewriter* getRewriter() { return d_rewriter.get(); }

  /** Get a pointer to the StatisticsRegistry owned by this SmtEngine. */
  StatisticsRegistry* getStatisticsRegistry()
  {
    return d_statisticsRegistry.get();
  };

  /**
   * Check that a generated proof (via getProof()) checks.
   */
  void checkProof();

  /**
   * Internal method to get an unsatisfiable core (only if immediately preceded
   * by an UNSAT or ENTAILED query). Only permitted if CVC4 was built with
   * unsat-core support and produce-unsat-cores is on. Does not dump the
   * command.
   */
  UnsatCore getUnsatCoreInternal();

  /**
   * Check that an unsatisfiable core is indeed unsatisfiable.
   */
  void checkUnsatCore();

  /**
   * Check that a generated Model (via getModel()) actually satisfies
   * all user assertions.
   */
  void checkModel(bool hardFailure = true);

  /**
   * Check that a solution to a synthesis conjecture is indeed a solution.
   *
   * The check is made by determining if the negation of the synthesis
   * conjecture in which the functions-to-synthesize have been replaced by the
   * synthesized solutions, which is a quantifier-free formula, is
   * unsatisfiable. If not, then the found solutions are wrong.
   */
  void checkSynthSolution();

  void checkInterpol(Expr interpol,
                     const std::vector<Expr>& easserts,
                     const Node& conj);

  /**
   * Check that a solution to an abduction conjecture is indeed a solution.
   *
   * The check is made by determining that the assertions conjoined with the
   * solution to the abduction problem (a) is SAT, and the assertions conjoined
   * with the abduct and the goal is UNSAT. If these criteria are not met, an
   * internal error is thrown.
   */
  void checkAbduct(Expr a);

  /**
   * Postprocess a value for output to the user.  Involves doing things
   * like turning datatypes back into tuples, length-1-bitvectors back
   * into booleans, etc.
   */
  Node postprocess(TNode n, TypeNode expectedType) const;

  /**
   * This is something of an "init" procedure, but is idempotent; call
   * as often as you like.  Should be called whenever the final options
   * and logic for the problem are set (at least, those options that are
   * not permitted to change after assertions and queries are made).
   */
  void finalOptionsAreSet();

  /**
   * Sets that the problem has been extended. This sets the smt mode of the
   * solver to SMT_MODE_ASSERT, and clears the list of assumptions from the
   * previous call to checkSatisfiability.
   */
  void setProblemExtended();

  /**
   * Create theory engine, prop engine, decision engine. Called by
   * finalOptionsAreSet()
   */
  void finishInit();

  /**
   * This is called by the destructor, just before destroying the
   * PropEngine, TheoryEngine, and DecisionEngine (in that order).  It
   * is important because there are destruction ordering issues
   * between PropEngine and Theory.
   */
  void shutdown();

  /**
   * Full check of consistency in current context.  Returns true iff
   * consistent.
   */
  Result check();

  /**
   * Quick check of consistency in current context: calls
   * processAssertionList() then look for inconsistency (based only on
   * that).
   */
  Result quickCheck();

  /**
   * Get the model, if it is available and return a pointer to it
   *
   * This ensures that the model is currently available, which means that
   * CVC4 is producing models, and is in "SAT mode", otherwise an exception
   * is thrown.
   *
   * The flag c is used for giving an error message to indicate the context
   * this method was called.
   */
  theory::TheoryModel* getAvailableModel(const char* c) const;

  /**
   * Fully type-check the argument, and also type-check that it's
   * actually Boolean.
   *
   * throw@ TypeCheckingException
   */
  void ensureBoolean(const Expr& e);

  void internalPush();

  void internalPop(bool immediate = false);

  void doPendingPops();

  /**
   * Internally handle the setting of a logic.  This function should always
   * be called when d_logic is updated.
   */
  void setLogicInternal();

  /**
   * Add to Model command.  This is used for recording a command
   * that should be reported during a get-model call.
   */
  void addToModelCommandAndDump(const Command& c,
                                uint32_t flags = 0,
                                bool userVisible = true,
                                const char* dumpTag = "declarations");

  /* Check satisfiability (used to check satisfiability and entailment). */
  Result checkSatisfiability(const Expr& assumption,
                             bool inUnsatCore,
                             bool isEntailmentCheck);
  Result checkSatisfiability(const std::vector<Expr>& assumptions,
                             bool inUnsatCore,
                             bool isEntailmentCheck);

  /**
   * Check that all Expr in formals are of BOUND_VARIABLE kind, where func is
   * the function that the formal argument list is for. This method is used
   * as a helper function when defining (recursive) functions.
   */
  void debugCheckFormals(const std::vector<Expr>& formals, Expr func);

  /**
   * Checks whether formula is a valid function body for func whose formal
   * argument list is stored in formals. This method is
   * used as a helper function when defining (recursive) functions.
   */
  void debugCheckFunctionBody(Expr formula,
                              const std::vector<Expr>& formals,
                              Expr func);

  /**
   * Get abduct internal.
   *
   * Get the next abduct from the internal subsolver d_subsolver. If
   * successful, this method returns true and sets abd to that abduct.
   *
   * This method assumes d_subsolver has been initialized to do abduction
   * problems.
   */
  bool getAbductInternal(Expr& abd);

  /**
   * Helper method to obtain both the heap and nil from the solver. Returns a
   * std::pair where the first element is the heap expression and the second
   * element is the nil expression.
   */
  std::pair<Expr, Expr> getSepHeapAndNilExpr();

  /**
   * Get expanded assertions.
   *
   * Return the set of assertions, after expanding definitions.
   */
  std::vector<Expr> getExpandedAssertions();

  /* Members -------------------------------------------------------------- */

  /** Expr manager context */
  std::unique_ptr<context::Context> d_context;
  /** User level context */
  std::unique_ptr<context::UserContext> d_userContext;
  /** The context levels of user pushes */
  std::vector<int> d_userLevels;

  /** Our expression manager */
  ExprManager* d_exprManager;
  /** Our internal expression/node manager */
  NodeManager* d_nodeManager;

  /** The theory engine */
  std::unique_ptr<TheoryEngine> d_theoryEngine;
  /** The propositional engine */
  std::unique_ptr<prop::PropEngine> d_propEngine;

  /** The proof manager */
  std::unique_ptr<ProofManager> d_proofManager;

  /**
   * The rewriter associated with this SmtEngine. We have a different instance
   * of the rewriter for each SmtEngine instance. This is because rewriters may
   * hold references to objects that belong to theory solvers, which are
   * specific to an SmtEngine/TheoryEngine instance.
   */
  std::unique_ptr<theory::Rewriter> d_rewriter;

  /** An index of our defined functions */
  DefinedFunctionMap* d_definedFunctions;

  /** The SMT engine subsolver
   *
   * This is a separate copy of the SMT engine which is used for making
   * calls that cannot be answered by this copy of the SMT engine. An example
   * of invoking this subsolver is the get-abduct command, where we wish to
   * solve a sygus conjecture based on the current assertions. In particular,
   * consider the input:
   *   (assert A)
   *   (get-abduct B)
   * In the copy of the SMT engine where these commands are issued, we maintain
   * A in the assertion stack. To solve the abduction problem, instead of
   * modifying the assertion stack to remove A and add the sygus conjecture
   * (exists I. ...), we invoke a fresh copy of the SMT engine and leave the
   * assertion stack unchaged. This copy of the SMT engine can be further
   * queried for information regarding further solutions.
   */
  std::unique_ptr<SmtEngine> d_subsolver;

  /**
   * If applicable, the function-to-synthesize that the subsolver is solving
   * for. This is used for the get-abduct command.
   */
  Expr d_sssf;

  /**
   * The conjecture of the current abduction problem. This expression is only
   * valid while we are in mode SMT_MODE_ABDUCT.
   */
  Expr d_abdConj;

  /**
   * The assertion list (before any conversion) for supporting
   * getAssertions().  Only maintained if in incremental mode.
   */
  AssertionList* d_assertionList;

  /**
   * List of lemmas generated for global recursive function definitions. We
   * assert this list of definitions in each check-sat call.
   */
  std::unique_ptr<std::vector<Node>> d_globalDefineFunRecLemmas;

  /**
   * The list of assumptions from the previous call to checkSatisfiability.
   * Note that if the last call to checkSatisfiability was an entailment check,
   * i.e., a call to checkEntailed(a1, ..., an), then d_assumptions contains
   * one single assumption ~(a1 AND ... AND an).
   */
  std::vector<Expr> d_assumptions;

  /**
   * List of items for which to retrieve values using getAssignment().
   */
  AssignmentSet* d_assignments;

  /**
   * A list of commands that should be in the Model globally (i.e.,
   * regardless of push/pop).  Only maintained if produce-models option
   * is on.
   */
  std::vector<Command*> d_modelGlobalCommands;

  /**
   * A list of commands that should be in the Model locally (i.e.,
   * it is context-dependent on push/pop).  Only maintained if
   * produce-models option is on.
   */
  smt::CommandList* d_modelCommands;

  /**
   * A vector of declaration commands waiting to be dumped out.
   * Once the SmtEngine is fully initialized, we'll dump them.
   * This ensures the declarations come after the set-logic and
   * any necessary set-option commands are dumped.
   */
  std::vector<Command*> d_dumpCommands;

  /**
   * A vector of command definitions to be imported in the new
   * SmtEngine when checking unsat-cores.
   */
  std::vector<Command*> d_defineCommands;

  /**
   * The logic we're in.
   */
  LogicInfo d_logic;

  /**
   * Keep a copy of the original option settings (for reset()).
   */
  Options d_originalOptions;

  /** Whether this is an internal subsolver. */
  bool d_isInternalSubsolver;

  /**
   * Number of internal pops that have been deferred.
   */
  unsigned d_pendingPops;

  /**
   * Whether or not this SmtEngine is fully initialized (post-construction).
   * This post-construction initialization is automatically triggered by the
   * use of the SmtEngine; e.g. when the first formula is asserted, a call
   * to simplify() is issued, a scope is pushed, etc.
   */
  bool d_fullyInited;

  /**
   * Whether or not a checkEntailed() or checkSatisfiability() has already been
   * made through this SmtEngine.  If true, and incrementalSolving is false,
   * then attempting an additional checkEntailed() or checkSat() will fail with
   * a ModalException.
   */
  bool d_queryMade;

  /**
   * Internal status flag to indicate whether we've sent a theory
   * presolve() notification and need to match it with a postsolve().
   */
  bool d_needPostsolve;

  /*
   * Whether to call theory preprocessing during simplification - on
   * by default* but gets turned off if arithRewriteEq is on
   */
  bool d_earlyTheoryPP;

  /*
   * Whether we did a global negation of the formula.
   */
  bool d_globalNegation;

  /**
   * Most recent result of last checkSatisfiability/checkEntailed or
   * (set-info :status).
   */
  Result d_status;

  /**
   * The expected status of the next satisfiability check.
   */
  Result d_expectedStatus;

  SmtMode d_smtMode;

  /**
   * The input file name (if any) or the name set through setInfo (if any)
   */
  std::string d_filename;

  /**
   * Verbosity of various commands.
   */
  std::map<std::string, Integer> d_commandVerbosity;

  /**
   * A private utility class to SmtEngine.
   */
  std::unique_ptr<smt::SmtEnginePrivate> d_private;

  std::unique_ptr<StatisticsRegistry> d_statisticsRegistry;

  std::unique_ptr<smt::SmtEngineStatistics> d_stats;

  /*---------------------------- sygus commands  ---------------------------*/

  /**
   * Set sygus conjecture is stale. The sygus conjecture is stale if either:
   * (1) no sygus conjecture has been added as an assertion to this SMT engine,
   * (2) there is a sygus conjecture that has been added as an assertion
   * internally to this SMT engine, and there have been further calls such that
   * the asserted conjecture is no longer up-to-date.
   *
   * This method should be called when new sygus constraints are asserted and
   * when functions-to-synthesize are declared. This function pops a user
   * context if we are in incremental mode and the sygus conjecture was
   * previously not stale.
   */
  void setSygusConjectureStale();

  /*------------------------- end of sygus commands ------------------------*/
}; /* class SmtEngine */

/* -------------------------------------------------------------------------- */

}/* CVC4 namespace */

#endif /* CVC4__SMT_ENGINE_H */<|MERGE_RESOLUTION|>--- conflicted
+++ resolved
@@ -140,756 +140,6 @@
   /* .......................................................................  */
  public:
   /* .......................................................................  */
-
-  /**
-   * The current mode of the solver, which is an extension of Figure 4.1 on
-   * page 52 of the SMT-LIB version 2.6 standard
-   * http://smtlib.cs.uiowa.edu/papers/smt-lib-reference-v2.6-r2017-07-18.pdf
-   */
-  enum SmtMode
-  {
-    // the initial state of the solver
-    SMT_MODE_START,
-    // normal state of the solver, after assert/push/pop/declare/define
-    SMT_MODE_ASSERT,
-    // immediately after a check-sat returning "sat"
-    SMT_MODE_SAT,
-    // immediately after a check-sat returning "unknown"
-    SMT_MODE_SAT_UNKNOWN,
-    // immediately after a check-sat returning "unsat"
-    SMT_MODE_UNSAT,
-    // immediately after a successful call to get-abduct
-    SMT_MODE_ABDUCT
-  };
-
-  /** Construct an SmtEngine with the given expression manager.  */
-  SmtEngine(ExprManager* em);
-  /** Destruct the SMT engine.  */
-  ~SmtEngine();
-
-  /**
-   * Return true if this SmtEngine is fully initialized (post-construction).
-   * This post-construction initialization is automatically triggered by the
-   * use of the SmtEngine; e.g. when the first formula is asserted, a call
-   * to simplify() is issued, a scope is pushed, etc.
-   */
-  bool isFullyInited() { return d_fullyInited; }
-
-  /**
-   * Return true if a checkEntailed() or checkSatisfiability() has been made.
-   */
-  bool isQueryMade() { return d_queryMade; }
-
-  /** Return the user context level.  */
-  size_t getNumUserLevels() { return d_userLevels.size(); }
-
-  /** Return the current mode of the solver. */
-  SmtMode getSmtMode() { return d_smtMode; }
-
-  /**
-   * Set the logic of the script.
-   * @throw ModalException, LogicException
-   */
-  void setLogic(const std::string& logic);
-
-  /**
-   * Set the logic of the script.
-   * @throw ModalException, LogicException
-   */
-  void setLogic(const char* logic);
-
-  /**
-   * Set the logic of the script.
-   * @throw ModalException
-   */
-  void setLogic(const LogicInfo& logic);
-
-  /** Get the logic information currently set. */
-  LogicInfo getLogicInfo() const;
-
-  /**
-   * Set information about the script executing.
-   * @throw OptionException, ModalException
-   */
-  void setInfo(const std::string& key, const CVC4::SExpr& value);
-
-  /** Return true if given keyword is a valid SMT-LIB v2 get-info flag. */
-  bool isValidGetInfoFlag(const std::string& key) const;
-
-  /** Query information about the SMT environment.  */
-  CVC4::SExpr getInfo(const std::string& key) const;
-
-  /**
-   * Set an aspect of the current SMT execution environment.
-   * @throw OptionException, ModalException
-   */
-  void setOption(const std::string& key, const CVC4::SExpr& value);
-
-  /** Set is internal subsolver.
-   *
-   * This function is called on SmtEngine objects that are created internally.
-   * It is used to mark that this SmtEngine should not perform preprocessing
-   * passes that rephrase the input, such as --sygus-rr-synth-input or
-   * --sygus-abduct.
-   */
-  void setIsInternalSubsolver();
-  /** Is this an internal subsolver? */
-  bool isInternalSubsolver() const;
-
-  /** set the input name */
-  void setFilename(std::string filename);
-  /** return the input name (if any) */
-  std::string getFilename() const;
-
-  /**
-   * Get the model (only if immediately preceded by a SAT or NOT_ENTAILED
-   * query).  Only permitted if produce-models is on.
-   */
-  Model* getModel();
-
-  /**
-   * Block the current model. Can be called only if immediately preceded by
-   * a SAT or INVALID query. Only permitted if produce-models is on, and the
-   * block-models option is set to a mode other than "none".
-   *
-   * This adds an assertion to the assertion stack that blocks the current
-   * model based on the current options configured by CVC4.
-   *
-   * The return value has the same meaning as that of assertFormula.
-   */
-  Result blockModel();
-
-  /**
-   * Block the current model values of (at least) the values in exprs.
-   * Can be called only if immediately preceded by a SAT or NOT_ENTAILED query.
-   * Only permitted if produce-models is on, and the block-models option is set
-   * to a mode other than "none".
-   *
-   * This adds an assertion to the assertion stack of the form:
-   *  (or (not (= exprs[0] M0)) ... (not (= exprs[n] Mn)))
-   * where M0 ... Mn are the current model values of exprs[0] ... exprs[n].
-   *
-   * The return value has the same meaning as that of assertFormula.
-   */
-  Result blockModelValues(const std::vector<Expr>& exprs);
-
-  /** When using separation logic, obtain the expression for the heap.  */
-  Expr getSepHeapExpr();
-
-  /** When using separation logic, obtain the expression for nil.  */
-  Expr getSepNilExpr();
-
-  /**
-   * Get an aspect of the current SMT execution environment.
-   * @throw OptionException
-   */
-  CVC4::SExpr getOption(const std::string& key) const;
-
-  /**
-   * Define function func in the current context to be:
-   *   (lambda (formals) formula)
-   * This adds func to the list of defined functions, which indicates that
-   * all occurrences of func should be expanded during expandDefinitions.
-   *
-   * @param func a variable of function type that expects the arguments in
-   *             formal
-   * @param formals a list of BOUND_VARIABLE expressions
-   * @param formula The body of the function, must not contain func
-   * @param global True if this definition is global (i.e. should persist when
-   *               popping the user context)
-   */
-  void defineFunction(Expr func,
-                      const std::vector<Expr>& formals,
-                      Expr formula,
-                      bool global = false);
-
-  /** Return true if given expression is a defined function. */
-  bool isDefinedFunction(Expr func);
-
-  /**
-   * Define functions recursive
-   *
-   * For each i, this constrains funcs[i] in the current context to be:
-   *   (lambda (formals[i]) formulas[i])
-   * where formulas[i] may contain variables from funcs. Unlike defineFunction
-   * above, we do not add funcs[i] to the set of defined functions. Instead,
-   * we consider funcs[i] to be a free uninterpreted function, and add:
-   *   forall formals[i]. f(formals[i]) = formulas[i]
-   * to the set of assertions in the current context.
-   * This method expects input such that for each i:
-   * - func[i] : a variable of function type that expects the arguments in
-   *             formals[i], and
-   * - formals[i] : a list of BOUND_VARIABLE expressions.
-   *
-   * @param global True if this definition is global (i.e. should persist when
-   *               popping the user context)
-   */
-  void defineFunctionsRec(const std::vector<Expr>& funcs,
-                          const std::vector<std::vector<Expr>>& formals,
-                          const std::vector<Expr>& formulas,
-                          bool global = false);
-  /**
-   * Define function recursive
-   * Same as above, but for a single function.
-   */
-  void defineFunctionRec(Expr func,
-                         const std::vector<Expr>& formals,
-                         Expr formula,
-                         bool global = false);
-  /**
-   * Add a formula to the current context: preprocess, do per-theory
-   * setup, use processAssertionList(), asserting to T-solver for
-   * literals and conjunction of literals.  Returns false if
-   * immediately determined to be inconsistent.  This version
-   * takes a Boolean flag to determine whether to include this asserted
-   * formula in an unsat core (if one is later requested).
-   *
-   * @throw TypeCheckingException, LogicException, UnsafeInterruptException
-   */
-  Result assertFormula(const Expr& e, bool inUnsatCore = true);
-
-  /**
-   * Check if a given (set of) expression(s) is entailed with respect to the
-   * current set of assertions. We check this by asserting the negation of
-   * the (big AND over the) given (set of) expression(s).
-   * Returns ENTAILED, NOT_ENTAILED, or ENTAILMENT_UNKNOWN result.
-   *
-   * @throw Exception
-   */
-  Result checkEntailed(const Expr& assumption = Expr(),
-                       bool inUnsatCore = true);
-  Result checkEntailed(const std::vector<Expr>& assumptions,
-                       bool inUnsatCore = true);
-
-  /**
-   * Assert a formula (if provided) to the current context and call
-   * check().  Returns SAT, UNSAT, or SAT_UNKNOWN result.
-   *
-   * @throw Exception
-   */
-  Result checkSat(const Expr& assumption = Expr(), bool inUnsatCore = true);
-  Result checkSat(const std::vector<Expr>& assumptions,
-                  bool inUnsatCore = true);
-
-  /**
-   * Returns a set of so-called "failed" assumptions.
-   *
-   * The returned set is a subset of the set of assumptions of a previous
-   * (unsatisfiable) call to checkSatisfiability. Calling checkSatisfiability
-   * with this set of failed assumptions still produces an unsat answer.
-   *
-   * Note that the returned set of failed assumptions is not necessarily
-   * minimal.
-   */
-  std::vector<Expr> getUnsatAssumptions(void);
-
-  /*---------------------------- sygus commands  ---------------------------*/
-
-  /**
-   * Add variable declaration.
-   *
-   * Declared SyGuS variables may be used in SyGuS constraints, in which they
-   * are assumed to be universally quantified.
-   */
-  void declareSygusVar(const std::string& id, Expr var, Type type);
-
-  /**
-   * Store information for debugging sygus invariants setup.
-   *
-   * Since in SyGuS the commands "declare-primed-var" are not necessary for
-   * building invariant constraints, we only use them to check that the number
-   * of variables declared corresponds to the number of arguments of the
-   * invariant-to-synthesize.
-   */
-  void declareSygusPrimedVar(const std::string& id, Type type);
-
-  /**
-   * Add a function variable declaration.
-   *
-   * Is SyGuS semantics declared functions are treated in the same manner as
-   * declared variables, i.e. as universally quantified (function) variables
-   * which can occur in the SyGuS constraints that compose the conjecture to
-   * which a function is being synthesized.
-   */
-  void declareSygusFunctionVar(const std::string& id, Expr var, Type type);
-
-  /**
-   * Add a function-to-synthesize declaration.
-   *
-   * The given type may not correspond to the actual function type but to a
-   * datatype encoding the syntax restrictions for the
-   * function-to-synthesize. In this case this information is stored to be used
-   * during solving.
-   *
-   * vars contains the arguments of the function-to-synthesize. These variables
-   * are also stored to be used during solving.
-   *
-   * isInv determines whether the function-to-synthesize is actually an
-   * invariant. This information is necessary if we are dumping a command
-   * corresponding to this declaration, so that it can be properly printed.
-   */
-  void declareSynthFun(const std::string& id,
-                       Expr func,
-                       Type type,
-                       bool isInv,
-                       const std::vector<Expr>& vars);
-
-  /** Add a regular sygus constraint.*/
-  void assertSygusConstraint(Expr constraint);
-
-  /**
-   * Add an invariant constraint.
-   *
-   * Invariant constraints are not explicitly declared: they are given in terms
-   * of the invariant-to-synthesize, the pre condition, transition relation and
-   * post condition. The actual constraint is built based on the inputs of these
-   * place holder predicates :
-   *
-   * PRE(x) -> INV(x)
-   * INV() ^ TRANS(x, x') -> INV(x')
-   * INV(x) -> POST(x)
-   *
-   * The regular and primed variables are retrieved from the declaration of the
-   * invariant-to-synthesize.
-   */
-  void assertSygusInvConstraint(const Expr& inv,
-                                const Expr& pre,
-                                const Expr& trans,
-                                const Expr& post);
-  /**
-   * Assert a synthesis conjecture to the current context and call
-   * check().  Returns sat, unsat, or unknown result.
-   *
-   * The actual synthesis conjecture is built based on the previously
-   * communicated information to this module (universal variables, defined
-   * functions, functions-to-synthesize, and which constraints compose it). The
-   * built conjecture is a higher-order formula of the form
-   *
-   * exists f1...fn . forall v1...vm . F
-   *
-   * in which f1...fn are the functions-to-synthesize, v1...vm are the declared
-   * universal variables and F is the set of declared constraints.
-   *
-   * @throw Exception
-   */
-  Result checkSynth();
-
-  /*------------------------- end of sygus commands ------------------------*/
-
-  /**
-   * Simplify a formula without doing "much" work.  Does not involve
-   * the SAT Engine in the simplification, but uses the current
-   * definitions, assertions, and the current partial model, if one
-   * has been constructed.  It also involves theory normalization.
-   *
-   * @throw TypeCheckingException, LogicException, UnsafeInterruptException
-   *
-   * @todo (design) is this meant to give an equivalent or an
-   * equisatisfiable formula?
-   */
-  Expr simplify(const Expr& e);
-
-  /**
-   * Expand the definitions in a term or formula.  No other
-   * simplification or normalization is done.
-   *
-   * @throw TypeCheckingException, LogicException, UnsafeInterruptException
-   */
-  Expr expandDefinitions(const Expr& e);
-
-  /**
-   * Get the assigned value of an expr (only if immediately preceded by a SAT
-   * or NOT_ENTAILED query).  Only permitted if the SmtEngine is set to operate
-   * interactively and produce-models is on.
-   *
-   * @throw ModalException, TypeCheckingException, LogicException,
-   *        UnsafeInterruptException
-   */
-  Expr getValue(const Expr& e) const;
-
-  /**
-   * Same as getValue but for a vector of expressions
-   */
-  std::vector<Expr> getValues(const std::vector<Expr>& exprs);
-
-  /**
-   * Add a function to the set of expressions whose value is to be
-   * later returned by a call to getAssignment().  The expression
-   * should be a Boolean zero-ary defined function or a Boolean
-   * variable.  Rather than throwing a ModalException on modal
-   * failures (not in interactive mode or not producing assignments),
-   * this function returns true if the expression was added and false
-   * if this request was ignored.
-   */
-  bool addToAssignment(const Expr& e);
-
-  /**
-   * Get the assignment (only if immediately preceded by a SAT or
-   * NOT_ENTAILED query).  Only permitted if the SmtEngine is set to
-   * operate interactively and produce-assignments is on.
-   */
-  std::vector<std::pair<Expr, Expr> > getAssignment();
-
-  /**
-   * Get the last proof (only if immediately preceded by an UNSAT or ENTAILED
-   * query).  Only permitted if CVC4 was built with proof support and
-   * produce-proofs is on.
-   *
-   * The Proof object is owned by this SmtEngine until the SmtEngine is
-   * destroyed.
-   */
-  const Proof& getProof();
-
-  /** Print all instantiations made by the quantifiers module.  */
-  void printInstantiations(std::ostream& out);
-
-  /**
-   * Print solution for synthesis conjectures found by counter-example guided
-   * instantiation module.
-   */
-  void printSynthSolution(std::ostream& out);
-
-  /**
-   * Get synth solution.
-   *
-   * This method returns true if we are in a state immediately preceeded by
-   * a successful call to checkSynth.
-   *
-   * This method adds entries to sol_map that map functions-to-synthesize with
-   * their solutions, for all active conjectures. This should be called
-   * immediately after the solver answers unsat for sygus input.
-   *
-   * Specifically, given a sygus conjecture of the form
-   *   exists x1...xn. forall y1...yn. P( x1...xn, y1...yn )
-   * where x1...xn are second order bound variables, we map each xi to
-   * lambda term in sol_map such that
-   *    forall y1...yn. P( sol_map[x1]...sol_map[xn], y1...yn )
-   * is a valid formula.
-   */
-  bool getSynthSolutions(std::map<Expr, Expr>& sol_map);
-
-  /**
-   * Do quantifier elimination.
-   *
-   * This function takes as input a quantified formula e
-   * of the form:
-   *   Q x1...xn. P( x1...xn, y1...yn )
-   * where P( x1...xn, y1...yn ) is a quantifier-free
-   * formula in a logic that supports quantifier elimination.
-   * Currently, the only logics supported by quantifier
-   * elimination is LRA and LIA.
-   *
-   * This function returns a formula ret such that, given
-   * the current set of formulas A asserted to this SmtEngine :
-   *
-   * If doFull = true, then
-   *   - ( A ^ e ) and ( A ^ ret ) are equivalent
-   *   - ret is quantifier-free formula containing
-   *     only free variables in y1...yn.
-   *
-   * If doFull = false, then
-   *   - (A ^ e) => (A ^ ret) if Q is forall or
-   *     (A ^ ret) => (A ^ e) if Q is exists,
-   *   - ret is quantifier-free formula containing
-   *     only free variables in y1...yn,
-   *   - If Q is exists, let A^Q_n be the formula
-   *       A ^ ~ret^Q_1 ^ ... ^ ~ret^Q_n
-   *     where for each i=1,...n, formula ret^Q_i
-   *     is the result of calling doQuantifierElimination
-   *     for e with the set of assertions A^Q_{i-1}.
-   *     Similarly, if Q is forall, then let A^Q_n be
-   *       A ^ ret^Q_1 ^ ... ^ ret^Q_n
-   *     where ret^Q_i is the same as above.
-   *     In either case, we have that ret^Q_j will
-   *     eventually be true or false, for some finite j.
-   *
-   * The former feature is quantifier elimination, and
-   * is run on invocations of the smt2 extended command get-qe.
-   * The latter feature is referred to as partial quantifier
-   * elimination, and is run on invocations of the smt2
-   * extended command get-qe-disjunct, which can be used
-   * for incrementally computing the result of a
-   * quantifier elimination.
-   *
-   * The argument strict is whether to output
-   * warnings, such as when an unexpected logic is used.
-   *
-   * throw@ Exception
-   */
-  Expr doQuantifierElimination(const Expr& e, bool doFull, bool strict = true);
-
-  /**
-   * This method asks this SMT engine to find an interpolation with respect to
-   * the current assertion stack (call it A) and the conjecture (call it C). If
-   * this method returns true, then interpol is set to a formula B such that A ^
-   * ~B and B ^ ~C are both unsatisfiable.
-   *
-   * The argument grammarType is a sygus datatype type that encodes the syntax
-   * restrictions on the shape of possible solutions.
-   *
-   * This method invokes a separate copy of the SMT engine for solving the
-   * corresponding sygus problem for generating such a solution.
-   */
-  bool getInterpol(const Expr& conj, const Type& grammarType, Expr& interpol);
-
-  /** Same as above, but without user-provided grammar restrictions */
-  bool getInterpol(const Expr& conj, Expr& interpol);
-
-  /**
-   * This method asks this SMT engine to find an abduct with respect to the
-   * current assertion stack (call it A) and the conjecture (call it B).
-   * If this method returns true, then abd is set to a formula C such that
-   * A ^ C is satisfiable, and A ^ ~B ^ C is unsatisfiable.
-   *
-   * The argument grammarType is a sygus datatype type that encodes the syntax
-   * restrictions on the shape of possible solutions.
-   *
-   * This method invokes a separate copy of the SMT engine for solving the
-   * corresponding sygus problem for generating such a solution.
-   */
-  bool getAbduct(const Expr& conj, const Type& grammarType, Expr& abd);
-
-  /** Same as above, but without user-provided grammar restrictions */
-  bool getAbduct(const Expr& conj, Expr& abd);
-
-  /**
-   * Get list of quantified formulas that were instantiated on the last call
-   * to check-sat.
-   */
-  void getInstantiatedQuantifiedFormulas(std::vector<Expr>& qs);
-
-  /**
-   * Get instantiations for quantified formula q.
-   *
-   * If q was a quantified formula that was instantiated on the last call to
-   * check-sat (i.e. q is returned as part of the vector in the method
-   * getInstantiatedQuantifiedFormulas above), then the list of instantiations
-   * of that formula that were generated are added to insts.
-   *
-   * In particular, if q is of the form forall x. P(x), then insts is a list
-   * of formulas of the form P(t1), ..., P(tn).
-   */
-  void getInstantiations(Expr q, std::vector<Expr>& insts);
-  /**
-   * Get instantiation term vectors for quantified formula q.
-   *
-   * This method is similar to above, but in the example above, we return the
-   * (vectors of) terms t1, ..., tn instead.
-   *
-   * Notice that these are not guaranteed to come in the same order as the
-   * instantiation lemmas above.
-   */
-  void getInstantiationTermVectors(Expr q,
-                                   std::vector<std::vector<Expr> >& tvecs);
-
-  /**
-   * Get an unsatisfiable core (only if immediately preceded by an UNSAT or
-   * ENTAILED query).  Only permitted if CVC4 was built with unsat-core support
-   * and produce-unsat-cores is on.
-   */
-  UnsatCore getUnsatCore();
-
-  /**
-   * Get the current set of assertions.  Only permitted if the
-   * SmtEngine is set to operate interactively.
-   */
-  std::vector<Expr> getAssertions();
-
-  /**
-   * Push a user-level context.
-   * throw@ ModalException, LogicException, UnsafeInterruptException
-   */
-  void push();
-
-  /**
-   * Pop a user-level context.  Throws an exception if nothing to pop.
-   * @throw ModalException
-   */
-  void pop();
-
-  /**
-   * Completely reset the state of the solver, as though destroyed and
-   * recreated.  The result is as if newly constructed (so it still
-   * retains the same options structure and ExprManager).
-   */
-  void reset();
-
-  /** Reset all assertions, global declarations, etc.  */
-  void resetAssertions();
-
-  /**
-   * Interrupt a running query.  This can be called from another thread
-   * or from a signal handler.  Throws a ModalException if the SmtEngine
-   * isn't currently in a query.
-   *
-   * @throw ModalException
-   */
-  void interrupt();
-
-  /**
-   * Set a resource limit for SmtEngine operations.  This is like a time
-   * limit, but it's deterministic so that reproducible results can be
-   * obtained.  Currently, it's based on the number of conflicts.
-   * However, please note that the definition may change between different
-   * versions of CVC4 (as may the number of conflicts required, anyway),
-   * and it might even be different between instances of the same version
-   * of CVC4 on different platforms.
-   *
-   * A cumulative and non-cumulative (per-call) resource limit can be
-   * set at the same time.  A call to setResourceLimit() with
-   * cumulative==true replaces any cumulative resource limit currently
-   * in effect; a call with cumulative==false replaces any per-call
-   * resource limit currently in effect.  Time limits can be set in
-   * addition to resource limits; the SmtEngine obeys both.  That means
-   * that up to four independent limits can control the SmtEngine
-   * at the same time.
-   *
-   * When an SmtEngine is first created, it has no time or resource
-   * limits.
-   *
-   * Currently, these limits only cause the SmtEngine to stop what its
-   * doing when the limit expires (or very shortly thereafter); no
-   * heuristics are altered by the limits or the threat of them expiring.
-   * We reserve the right to change this in the future.
-   *
-   * @param units the resource limit, or 0 for no limit
-   * @param cumulative whether this resource limit is to be a cumulative
-   * resource limit for all remaining calls into the SmtEngine (true), or
-   * whether it's a per-call resource limit (false); the default is false
-   */
-  void setResourceLimit(unsigned long units, bool cumulative = false);
-
-  /**
-   * Set a time limit for SmtEngine operations.
-   *
-   * A cumulative and non-cumulative (per-call) time limit can be
-   * set at the same time.  A call to setTimeLimit() with
-   * cumulative==true replaces any cumulative time limit currently
-   * in effect; a call with cumulative==false replaces any per-call
-   * time limit currently in effect.  Resource limits can be set in
-   * addition to time limits; the SmtEngine obeys both.  That means
-   * that up to four independent limits can control the SmtEngine
-   * at the same time.
-   *
-   * Note that the cumulative timer only ticks away when one of the
-   * SmtEngine's workhorse functions (things like assertFormula(),
-   * checkEntailed(), checkSat(), and simplify()) are running.
-   * Between calls, the timer is still.
-   *
-   * When an SmtEngine is first created, it has no time or resource
-   * limits.
-   *
-   * Currently, these limits only cause the SmtEngine to stop what its
-   * doing when the limit expires (or very shortly thereafter); no
-   * heuristics are altered by the limits or the threat of them expiring.
-   * We reserve the right to change this in the future.
-   *
-   * @param millis the time limit in milliseconds, or 0 for no limit
-   * @param cumulative whether this time limit is to be a cumulative
-   * time limit for all remaining calls into the SmtEngine (true), or
-   * whether it's a per-call time limit (false); the default is false
-   */
-  void setTimeLimit(unsigned long millis, bool cumulative = false);
-
-  /**
-   * Get the current resource usage count for this SmtEngine.  This
-   * function can be used to ascertain reasonable values to pass as
-   * resource limits to setResourceLimit().
-   */
-  unsigned long getResourceUsage() const;
-
-  /** Get the current millisecond count for this SmtEngine.  */
-  unsigned long getTimeUsage() const;
-
-  /**
-   * Get the remaining resources that can be consumed by this SmtEngine
-   * according to the currently-set cumulative resource limit.  If there
-   * is not a cumulative resource limit set, this function throws a
-   * ModalException.
-   *
-   * @throw ModalException
-   */
-  unsigned long getResourceRemaining() const;
-
-  /**
-   * Get the remaining number of milliseconds that can be consumed by
-   * this SmtEngine according to the currently-set cumulative time limit.
-   * If there is not a cumulative resource limit set, this function
-   * throws a ModalException.
-   *
-   * @throw ModalException
-   */
-  unsigned long getTimeRemaining() const;
-
-  /** Permit access to the underlying ExprManager. */
-  ExprManager* getExprManager() const { return d_exprManager; }
-
-  /** Export statistics from this SmtEngine. */
-  Statistics getStatistics() const;
-
-  /** Get the value of one named statistic from this SmtEngine. */
-  SExpr getStatistic(std::string name) const;
-
-  /** Flush statistic from this SmtEngine. Safe to use in a signal handler. */
-  void safeFlushStatistics(int fd) const;
-
-  /**
-   * Returns the most recent result of checkSat/checkEntailed or
-   * (set-info :status).
-   */
-  Result getStatusOfLastCommand() const { return d_status; }
-
-  /**
-   * Set user attribute.
-   * This function is called when an attribute is set by a user.
-   * In SMT-LIBv2 this is done via the syntax (! expr :attr)
-   */
-  void setUserAttribute(const std::string& attr,
-                        Expr expr,
-                        const std::vector<Expr>& expr_values,
-                        const std::string& str_value);
-
-  /** Set print function in model. */
-  void setPrintFuncInModel(Expr f, bool p);
-
-  /**
-   * Check and throw a ModalException if the SmtEngine has been fully
-   * initialized.
-   *
-   * throw@ ModalException
-   */
-  void beforeSearch();
-
-  /**
-   * Get expression name.
-   *
-   * Return true if given expressoion has a name in the current context.
-   * If it returns true, the name of expression 'e' is stored in 'name'.
-   */
-  bool getExpressionName(Expr e, std::string& name) const;
-
-  /**
-   * Set name of given expression 'e' to 'name'.
-   *
-   * This information is user-context-dependent.
-   * If 'e' already has a name, it is overwritten.
-   */
-  void setExpressionName(Expr e, const std::string& name);
-
-  /* .......................................................................  */
- private:
-  /* .......................................................................  */
-
-  /** The type of our internal map of defined functions */
-  typedef context::CDHashMap<Node, smt::DefinedFunction, NodeHashFunction>
-      DefinedFunctionMap;
-  /** The type of our internal assertion list */
-  typedef context::CDList<Expr> AssertionList;
-  /** The type of our internal assignment set */
-  typedef context::CDHashSet<Node, NodeHashFunction> AssignmentSet;
-<<<<<<< HEAD
-  /** The types for the recursive function definitions */
-  typedef context::CDList<Node> NodeList;
 
   /**
    * The current mode of the solver, which is an extension of Figure 4.1 on
@@ -913,8 +163,732 @@
     // immediately after a successful call to get-interpol
     SMT_MODE_INTERPOL
   };
-=======
->>>>>>> dd21b3a6
+
+  /** Construct an SmtEngine with the given expression manager.  */
+  SmtEngine(ExprManager* em);
+  /** Destruct the SMT engine.  */
+  ~SmtEngine();
+
+  /**
+   * Return true if this SmtEngine is fully initialized (post-construction).
+   * This post-construction initialization is automatically triggered by the
+   * use of the SmtEngine; e.g. when the first formula is asserted, a call
+   * to simplify() is issued, a scope is pushed, etc.
+   */
+  bool isFullyInited() { return d_fullyInited; }
+
+  /**
+   * Return true if a checkEntailed() or checkSatisfiability() has been made.
+   */
+  bool isQueryMade() { return d_queryMade; }
+
+  /** Return the user context level.  */
+  size_t getNumUserLevels() { return d_userLevels.size(); }
+
+  /** Return the current mode of the solver. */
+  SmtMode getSmtMode() { return d_smtMode; }
+
+  /**
+   * Set the logic of the script.
+   * @throw ModalException, LogicException
+   */
+  void setLogic(const std::string& logic);
+
+  /**
+   * Set the logic of the script.
+   * @throw ModalException, LogicException
+   */
+  void setLogic(const char* logic);
+
+  /**
+   * Set the logic of the script.
+   * @throw ModalException
+   */
+  void setLogic(const LogicInfo& logic);
+
+  /** Get the logic information currently set. */
+  LogicInfo getLogicInfo() const;
+
+  /**
+   * Set information about the script executing.
+   * @throw OptionException, ModalException
+   */
+  void setInfo(const std::string& key, const CVC4::SExpr& value);
+
+  /** Return true if given keyword is a valid SMT-LIB v2 get-info flag. */
+  bool isValidGetInfoFlag(const std::string& key) const;
+
+  /** Query information about the SMT environment.  */
+  CVC4::SExpr getInfo(const std::string& key) const;
+
+  /**
+   * Set an aspect of the current SMT execution environment.
+   * @throw OptionException, ModalException
+   */
+  void setOption(const std::string& key, const CVC4::SExpr& value);
+
+  /** Set is internal subsolver.
+   *
+   * This function is called on SmtEngine objects that are created internally.
+   * It is used to mark that this SmtEngine should not perform preprocessing
+   * passes that rephrase the input, such as --sygus-rr-synth-input or
+   * --sygus-abduct.
+   */
+  void setIsInternalSubsolver();
+  /** Is this an internal subsolver? */
+  bool isInternalSubsolver() const;
+
+  /** set the input name */
+  void setFilename(std::string filename);
+  /** return the input name (if any) */
+  std::string getFilename() const;
+
+  /**
+   * Get the model (only if immediately preceded by a SAT or NOT_ENTAILED
+   * query).  Only permitted if produce-models is on.
+   */
+  Model* getModel();
+
+  /**
+   * Block the current model. Can be called only if immediately preceded by
+   * a SAT or INVALID query. Only permitted if produce-models is on, and the
+   * block-models option is set to a mode other than "none".
+   *
+   * This adds an assertion to the assertion stack that blocks the current
+   * model based on the current options configured by CVC4.
+   *
+   * The return value has the same meaning as that of assertFormula.
+   */
+  Result blockModel();
+
+  /**
+   * Block the current model values of (at least) the values in exprs.
+   * Can be called only if immediately preceded by a SAT or NOT_ENTAILED query.
+   * Only permitted if produce-models is on, and the block-models option is set
+   * to a mode other than "none".
+   *
+   * This adds an assertion to the assertion stack of the form:
+   *  (or (not (= exprs[0] M0)) ... (not (= exprs[n] Mn)))
+   * where M0 ... Mn are the current model values of exprs[0] ... exprs[n].
+   *
+   * The return value has the same meaning as that of assertFormula.
+   */
+  Result blockModelValues(const std::vector<Expr>& exprs);
+
+  /** When using separation logic, obtain the expression for the heap.  */
+  Expr getSepHeapExpr();
+
+  /** When using separation logic, obtain the expression for nil.  */
+  Expr getSepNilExpr();
+
+  /**
+   * Get an aspect of the current SMT execution environment.
+   * @throw OptionException
+   */
+  CVC4::SExpr getOption(const std::string& key) const;
+
+  /**
+   * Define function func in the current context to be:
+   *   (lambda (formals) formula)
+   * This adds func to the list of defined functions, which indicates that
+   * all occurrences of func should be expanded during expandDefinitions.
+   *
+   * @param func a variable of function type that expects the arguments in
+   *             formal
+   * @param formals a list of BOUND_VARIABLE expressions
+   * @param formula The body of the function, must not contain func
+   * @param global True if this definition is global (i.e. should persist when
+   *               popping the user context)
+   */
+  void defineFunction(Expr func,
+                      const std::vector<Expr>& formals,
+                      Expr formula,
+                      bool global = false);
+
+  /** Return true if given expression is a defined function. */
+  bool isDefinedFunction(Expr func);
+
+  /**
+   * Define functions recursive
+   *
+   * For each i, this constrains funcs[i] in the current context to be:
+   *   (lambda (formals[i]) formulas[i])
+   * where formulas[i] may contain variables from funcs. Unlike defineFunction
+   * above, we do not add funcs[i] to the set of defined functions. Instead,
+   * we consider funcs[i] to be a free uninterpreted function, and add:
+   *   forall formals[i]. f(formals[i]) = formulas[i]
+   * to the set of assertions in the current context.
+   * This method expects input such that for each i:
+   * - func[i] : a variable of function type that expects the arguments in
+   *             formals[i], and
+   * - formals[i] : a list of BOUND_VARIABLE expressions.
+   *
+   * @param global True if this definition is global (i.e. should persist when
+   *               popping the user context)
+   */
+  void defineFunctionsRec(const std::vector<Expr>& funcs,
+                          const std::vector<std::vector<Expr>>& formals,
+                          const std::vector<Expr>& formulas,
+                          bool global = false);
+  /**
+   * Define function recursive
+   * Same as above, but for a single function.
+   */
+  void defineFunctionRec(Expr func,
+                         const std::vector<Expr>& formals,
+                         Expr formula,
+                         bool global = false);
+  /**
+   * Add a formula to the current context: preprocess, do per-theory
+   * setup, use processAssertionList(), asserting to T-solver for
+   * literals and conjunction of literals.  Returns false if
+   * immediately determined to be inconsistent.  This version
+   * takes a Boolean flag to determine whether to include this asserted
+   * formula in an unsat core (if one is later requested).
+   *
+   * @throw TypeCheckingException, LogicException, UnsafeInterruptException
+   */
+  Result assertFormula(const Expr& e, bool inUnsatCore = true);
+
+  /**
+   * Check if a given (set of) expression(s) is entailed with respect to the
+   * current set of assertions. We check this by asserting the negation of
+   * the (big AND over the) given (set of) expression(s).
+   * Returns ENTAILED, NOT_ENTAILED, or ENTAILMENT_UNKNOWN result.
+   *
+   * @throw Exception
+   */
+  Result checkEntailed(const Expr& assumption = Expr(),
+                       bool inUnsatCore = true);
+  Result checkEntailed(const std::vector<Expr>& assumptions,
+                       bool inUnsatCore = true);
+
+  /**
+   * Assert a formula (if provided) to the current context and call
+   * check().  Returns SAT, UNSAT, or SAT_UNKNOWN result.
+   *
+   * @throw Exception
+   */
+  Result checkSat(const Expr& assumption = Expr(), bool inUnsatCore = true);
+  Result checkSat(const std::vector<Expr>& assumptions,
+                  bool inUnsatCore = true);
+
+  /**
+   * Returns a set of so-called "failed" assumptions.
+   *
+   * The returned set is a subset of the set of assumptions of a previous
+   * (unsatisfiable) call to checkSatisfiability. Calling checkSatisfiability
+   * with this set of failed assumptions still produces an unsat answer.
+   *
+   * Note that the returned set of failed assumptions is not necessarily
+   * minimal.
+   */
+  std::vector<Expr> getUnsatAssumptions(void);
+
+  /*---------------------------- sygus commands  ---------------------------*/
+
+  /**
+   * Add variable declaration.
+   *
+   * Declared SyGuS variables may be used in SyGuS constraints, in which they
+   * are assumed to be universally quantified.
+   */
+  void declareSygusVar(const std::string& id, Expr var, Type type);
+
+  /**
+   * Store information for debugging sygus invariants setup.
+   *
+   * Since in SyGuS the commands "declare-primed-var" are not necessary for
+   * building invariant constraints, we only use them to check that the number
+   * of variables declared corresponds to the number of arguments of the
+   * invariant-to-synthesize.
+   */
+  void declareSygusPrimedVar(const std::string& id, Type type);
+
+  /**
+   * Add a function variable declaration.
+   *
+   * Is SyGuS semantics declared functions are treated in the same manner as
+   * declared variables, i.e. as universally quantified (function) variables
+   * which can occur in the SyGuS constraints that compose the conjecture to
+   * which a function is being synthesized.
+   */
+  void declareSygusFunctionVar(const std::string& id, Expr var, Type type);
+
+  /**
+   * Add a function-to-synthesize declaration.
+   *
+   * The given type may not correspond to the actual function type but to a
+   * datatype encoding the syntax restrictions for the
+   * function-to-synthesize. In this case this information is stored to be used
+   * during solving.
+   *
+   * vars contains the arguments of the function-to-synthesize. These variables
+   * are also stored to be used during solving.
+   *
+   * isInv determines whether the function-to-synthesize is actually an
+   * invariant. This information is necessary if we are dumping a command
+   * corresponding to this declaration, so that it can be properly printed.
+   */
+  void declareSynthFun(const std::string& id,
+                       Expr func,
+                       Type type,
+                       bool isInv,
+                       const std::vector<Expr>& vars);
+
+  /** Add a regular sygus constraint.*/
+  void assertSygusConstraint(Expr constraint);
+
+  /**
+   * Add an invariant constraint.
+   *
+   * Invariant constraints are not explicitly declared: they are given in terms
+   * of the invariant-to-synthesize, the pre condition, transition relation and
+   * post condition. The actual constraint is built based on the inputs of these
+   * place holder predicates :
+   *
+   * PRE(x) -> INV(x)
+   * INV() ^ TRANS(x, x') -> INV(x')
+   * INV(x) -> POST(x)
+   *
+   * The regular and primed variables are retrieved from the declaration of the
+   * invariant-to-synthesize.
+   */
+  void assertSygusInvConstraint(const Expr& inv,
+                                const Expr& pre,
+                                const Expr& trans,
+                                const Expr& post);
+  /**
+   * Assert a synthesis conjecture to the current context and call
+   * check().  Returns sat, unsat, or unknown result.
+   *
+   * The actual synthesis conjecture is built based on the previously
+   * communicated information to this module (universal variables, defined
+   * functions, functions-to-synthesize, and which constraints compose it). The
+   * built conjecture is a higher-order formula of the form
+   *
+   * exists f1...fn . forall v1...vm . F
+   *
+   * in which f1...fn are the functions-to-synthesize, v1...vm are the declared
+   * universal variables and F is the set of declared constraints.
+   *
+   * @throw Exception
+   */
+  Result checkSynth();
+
+  /*------------------------- end of sygus commands ------------------------*/
+
+  /**
+   * Simplify a formula without doing "much" work.  Does not involve
+   * the SAT Engine in the simplification, but uses the current
+   * definitions, assertions, and the current partial model, if one
+   * has been constructed.  It also involves theory normalization.
+   *
+   * @throw TypeCheckingException, LogicException, UnsafeInterruptException
+   *
+   * @todo (design) is this meant to give an equivalent or an
+   * equisatisfiable formula?
+   */
+  Expr simplify(const Expr& e);
+
+  /**
+   * Expand the definitions in a term or formula.  No other
+   * simplification or normalization is done.
+   *
+   * @throw TypeCheckingException, LogicException, UnsafeInterruptException
+   */
+  Expr expandDefinitions(const Expr& e);
+
+  /**
+   * Get the assigned value of an expr (only if immediately preceded by a SAT
+   * or NOT_ENTAILED query).  Only permitted if the SmtEngine is set to operate
+   * interactively and produce-models is on.
+   *
+   * @throw ModalException, TypeCheckingException, LogicException,
+   *        UnsafeInterruptException
+   */
+  Expr getValue(const Expr& e) const;
+
+  /**
+   * Same as getValue but for a vector of expressions
+   */
+  std::vector<Expr> getValues(const std::vector<Expr>& exprs);
+
+  /**
+   * Add a function to the set of expressions whose value is to be
+   * later returned by a call to getAssignment().  The expression
+   * should be a Boolean zero-ary defined function or a Boolean
+   * variable.  Rather than throwing a ModalException on modal
+   * failures (not in interactive mode or not producing assignments),
+   * this function returns true if the expression was added and false
+   * if this request was ignored.
+   */
+  bool addToAssignment(const Expr& e);
+
+  /**
+   * Get the assignment (only if immediately preceded by a SAT or
+   * NOT_ENTAILED query).  Only permitted if the SmtEngine is set to
+   * operate interactively and produce-assignments is on.
+   */
+  std::vector<std::pair<Expr, Expr> > getAssignment();
+
+  /**
+   * Get the last proof (only if immediately preceded by an UNSAT or ENTAILED
+   * query).  Only permitted if CVC4 was built with proof support and
+   * produce-proofs is on.
+   *
+   * The Proof object is owned by this SmtEngine until the SmtEngine is
+   * destroyed.
+   */
+  const Proof& getProof();
+
+  /** Print all instantiations made by the quantifiers module.  */
+  void printInstantiations(std::ostream& out);
+
+  /**
+   * Print solution for synthesis conjectures found by counter-example guided
+   * instantiation module.
+   */
+  void printSynthSolution(std::ostream& out);
+
+  /**
+   * Get synth solution.
+   *
+   * This method returns true if we are in a state immediately preceeded by
+   * a successful call to checkSynth.
+   *
+   * This method adds entries to sol_map that map functions-to-synthesize with
+   * their solutions, for all active conjectures. This should be called
+   * immediately after the solver answers unsat for sygus input.
+   *
+   * Specifically, given a sygus conjecture of the form
+   *   exists x1...xn. forall y1...yn. P( x1...xn, y1...yn )
+   * where x1...xn are second order bound variables, we map each xi to
+   * lambda term in sol_map such that
+   *    forall y1...yn. P( sol_map[x1]...sol_map[xn], y1...yn )
+   * is a valid formula.
+   */
+  bool getSynthSolutions(std::map<Expr, Expr>& sol_map);
+
+  /**
+   * Do quantifier elimination.
+   *
+   * This function takes as input a quantified formula e
+   * of the form:
+   *   Q x1...xn. P( x1...xn, y1...yn )
+   * where P( x1...xn, y1...yn ) is a quantifier-free
+   * formula in a logic that supports quantifier elimination.
+   * Currently, the only logics supported by quantifier
+   * elimination is LRA and LIA.
+   *
+   * This function returns a formula ret such that, given
+   * the current set of formulas A asserted to this SmtEngine :
+   *
+   * If doFull = true, then
+   *   - ( A ^ e ) and ( A ^ ret ) are equivalent
+   *   - ret is quantifier-free formula containing
+   *     only free variables in y1...yn.
+   *
+   * If doFull = false, then
+   *   - (A ^ e) => (A ^ ret) if Q is forall or
+   *     (A ^ ret) => (A ^ e) if Q is exists,
+   *   - ret is quantifier-free formula containing
+   *     only free variables in y1...yn,
+   *   - If Q is exists, let A^Q_n be the formula
+   *       A ^ ~ret^Q_1 ^ ... ^ ~ret^Q_n
+   *     where for each i=1,...n, formula ret^Q_i
+   *     is the result of calling doQuantifierElimination
+   *     for e with the set of assertions A^Q_{i-1}.
+   *     Similarly, if Q is forall, then let A^Q_n be
+   *       A ^ ret^Q_1 ^ ... ^ ret^Q_n
+   *     where ret^Q_i is the same as above.
+   *     In either case, we have that ret^Q_j will
+   *     eventually be true or false, for some finite j.
+   *
+   * The former feature is quantifier elimination, and
+   * is run on invocations of the smt2 extended command get-qe.
+   * The latter feature is referred to as partial quantifier
+   * elimination, and is run on invocations of the smt2
+   * extended command get-qe-disjunct, which can be used
+   * for incrementally computing the result of a
+   * quantifier elimination.
+   *
+   * The argument strict is whether to output
+   * warnings, such as when an unexpected logic is used.
+   *
+   * throw@ Exception
+   */
+  Expr doQuantifierElimination(const Expr& e, bool doFull, bool strict = true);
+
+  /**
+   * This method asks this SMT engine to find an interpolation with respect to
+   * the current assertion stack (call it A) and the conjecture (call it C). If
+   * this method returns true, then interpol is set to a formula B such that A ^
+   * ~B and B ^ ~C are both unsatisfiable.
+   *
+   * The argument grammarType is a sygus datatype type that encodes the syntax
+   * restrictions on the shape of possible solutions.
+   *
+   * This method invokes a separate copy of the SMT engine for solving the
+   * corresponding sygus problem for generating such a solution.
+   */
+  bool getInterpol(const Expr& conj, const Type& grammarType, Expr& interpol);
+
+  /** Same as above, but without user-provided grammar restrictions */
+  bool getInterpol(const Expr& conj, Expr& interpol);
+
+  /**
+   * This method asks this SMT engine to find an abduct with respect to the
+   * current assertion stack (call it A) and the conjecture (call it B).
+   * If this method returns true, then abd is set to a formula C such that
+   * A ^ C is satisfiable, and A ^ ~B ^ C is unsatisfiable.
+   *
+   * The argument grammarType is a sygus datatype type that encodes the syntax
+   * restrictions on the shape of possible solutions.
+   *
+   * This method invokes a separate copy of the SMT engine for solving the
+   * corresponding sygus problem for generating such a solution.
+   */
+  bool getAbduct(const Expr& conj, const Type& grammarType, Expr& abd);
+
+  /** Same as above, but without user-provided grammar restrictions */
+  bool getAbduct(const Expr& conj, Expr& abd);
+
+  /**
+   * Get list of quantified formulas that were instantiated on the last call
+   * to check-sat.
+   */
+  void getInstantiatedQuantifiedFormulas(std::vector<Expr>& qs);
+
+  /**
+   * Get instantiations for quantified formula q.
+   *
+   * If q was a quantified formula that was instantiated on the last call to
+   * check-sat (i.e. q is returned as part of the vector in the method
+   * getInstantiatedQuantifiedFormulas above), then the list of instantiations
+   * of that formula that were generated are added to insts.
+   *
+   * In particular, if q is of the form forall x. P(x), then insts is a list
+   * of formulas of the form P(t1), ..., P(tn).
+   */
+  void getInstantiations(Expr q, std::vector<Expr>& insts);
+  /**
+   * Get instantiation term vectors for quantified formula q.
+   *
+   * This method is similar to above, but in the example above, we return the
+   * (vectors of) terms t1, ..., tn instead.
+   *
+   * Notice that these are not guaranteed to come in the same order as the
+   * instantiation lemmas above.
+   */
+  void getInstantiationTermVectors(Expr q,
+                                   std::vector<std::vector<Expr> >& tvecs);
+
+  /**
+   * Get an unsatisfiable core (only if immediately preceded by an UNSAT or
+   * ENTAILED query).  Only permitted if CVC4 was built with unsat-core support
+   * and produce-unsat-cores is on.
+   */
+  UnsatCore getUnsatCore();
+
+  /**
+   * Get the current set of assertions.  Only permitted if the
+   * SmtEngine is set to operate interactively.
+   */
+  std::vector<Expr> getAssertions();
+
+  /**
+   * Push a user-level context.
+   * throw@ ModalException, LogicException, UnsafeInterruptException
+   */
+  void push();
+
+  /**
+   * Pop a user-level context.  Throws an exception if nothing to pop.
+   * @throw ModalException
+   */
+  void pop();
+
+  /**
+   * Completely reset the state of the solver, as though destroyed and
+   * recreated.  The result is as if newly constructed (so it still
+   * retains the same options structure and ExprManager).
+   */
+  void reset();
+
+  /** Reset all assertions, global declarations, etc.  */
+  void resetAssertions();
+
+  /**
+   * Interrupt a running query.  This can be called from another thread
+   * or from a signal handler.  Throws a ModalException if the SmtEngine
+   * isn't currently in a query.
+   *
+   * @throw ModalException
+   */
+  void interrupt();
+
+  /**
+   * Set a resource limit for SmtEngine operations.  This is like a time
+   * limit, but it's deterministic so that reproducible results can be
+   * obtained.  Currently, it's based on the number of conflicts.
+   * However, please note that the definition may change between different
+   * versions of CVC4 (as may the number of conflicts required, anyway),
+   * and it might even be different between instances of the same version
+   * of CVC4 on different platforms.
+   *
+   * A cumulative and non-cumulative (per-call) resource limit can be
+   * set at the same time.  A call to setResourceLimit() with
+   * cumulative==true replaces any cumulative resource limit currently
+   * in effect; a call with cumulative==false replaces any per-call
+   * resource limit currently in effect.  Time limits can be set in
+   * addition to resource limits; the SmtEngine obeys both.  That means
+   * that up to four independent limits can control the SmtEngine
+   * at the same time.
+   *
+   * When an SmtEngine is first created, it has no time or resource
+   * limits.
+   *
+   * Currently, these limits only cause the SmtEngine to stop what its
+   * doing when the limit expires (or very shortly thereafter); no
+   * heuristics are altered by the limits or the threat of them expiring.
+   * We reserve the right to change this in the future.
+   *
+   * @param units the resource limit, or 0 for no limit
+   * @param cumulative whether this resource limit is to be a cumulative
+   * resource limit for all remaining calls into the SmtEngine (true), or
+   * whether it's a per-call resource limit (false); the default is false
+   */
+  void setResourceLimit(unsigned long units, bool cumulative = false);
+
+  /**
+   * Set a time limit for SmtEngine operations.
+   *
+   * A cumulative and non-cumulative (per-call) time limit can be
+   * set at the same time.  A call to setTimeLimit() with
+   * cumulative==true replaces any cumulative time limit currently
+   * in effect; a call with cumulative==false replaces any per-call
+   * time limit currently in effect.  Resource limits can be set in
+   * addition to time limits; the SmtEngine obeys both.  That means
+   * that up to four independent limits can control the SmtEngine
+   * at the same time.
+   *
+   * Note that the cumulative timer only ticks away when one of the
+   * SmtEngine's workhorse functions (things like assertFormula(),
+   * checkEntailed(), checkSat(), and simplify()) are running.
+   * Between calls, the timer is still.
+   *
+   * When an SmtEngine is first created, it has no time or resource
+   * limits.
+   *
+   * Currently, these limits only cause the SmtEngine to stop what its
+   * doing when the limit expires (or very shortly thereafter); no
+   * heuristics are altered by the limits or the threat of them expiring.
+   * We reserve the right to change this in the future.
+   *
+   * @param millis the time limit in milliseconds, or 0 for no limit
+   * @param cumulative whether this time limit is to be a cumulative
+   * time limit for all remaining calls into the SmtEngine (true), or
+   * whether it's a per-call time limit (false); the default is false
+   */
+  void setTimeLimit(unsigned long millis, bool cumulative = false);
+
+  /**
+   * Get the current resource usage count for this SmtEngine.  This
+   * function can be used to ascertain reasonable values to pass as
+   * resource limits to setResourceLimit().
+   */
+  unsigned long getResourceUsage() const;
+
+  /** Get the current millisecond count for this SmtEngine.  */
+  unsigned long getTimeUsage() const;
+
+  /**
+   * Get the remaining resources that can be consumed by this SmtEngine
+   * according to the currently-set cumulative resource limit.  If there
+   * is not a cumulative resource limit set, this function throws a
+   * ModalException.
+   *
+   * @throw ModalException
+   */
+  unsigned long getResourceRemaining() const;
+
+  /**
+   * Get the remaining number of milliseconds that can be consumed by
+   * this SmtEngine according to the currently-set cumulative time limit.
+   * If there is not a cumulative resource limit set, this function
+   * throws a ModalException.
+   *
+   * @throw ModalException
+   */
+  unsigned long getTimeRemaining() const;
+
+  /** Permit access to the underlying ExprManager. */
+  ExprManager* getExprManager() const { return d_exprManager; }
+
+  /** Export statistics from this SmtEngine. */
+  Statistics getStatistics() const;
+
+  /** Get the value of one named statistic from this SmtEngine. */
+  SExpr getStatistic(std::string name) const;
+
+  /** Flush statistic from this SmtEngine. Safe to use in a signal handler. */
+  void safeFlushStatistics(int fd) const;
+
+  /**
+   * Returns the most recent result of checkSat/checkEntailed or
+   * (set-info :status).
+   */
+  Result getStatusOfLastCommand() const { return d_status; }
+
+  /**
+   * Set user attribute.
+   * This function is called when an attribute is set by a user.
+   * In SMT-LIBv2 this is done via the syntax (! expr :attr)
+   */
+  void setUserAttribute(const std::string& attr,
+                        Expr expr,
+                        const std::vector<Expr>& expr_values,
+                        const std::string& str_value);
+
+  /** Set print function in model. */
+  void setPrintFuncInModel(Expr f, bool p);
+
+  /**
+   * Check and throw a ModalException if the SmtEngine has been fully
+   * initialized.
+   *
+   * throw@ ModalException
+   */
+  void beforeSearch();
+
+  /**
+   * Get expression name.
+   *
+   * Return true if given expressoion has a name in the current context.
+   * If it returns true, the name of expression 'e' is stored in 'name'.
+   */
+  bool getExpressionName(Expr e, std::string& name) const;
+
+  /**
+   * Set name of given expression 'e' to 'name'.
+   *
+   * This information is user-context-dependent.
+   * If 'e' already has a name, it is overwritten.
+   */
+  void setExpressionName(Expr e, const std::string& name);
+
+  /* .......................................................................  */
+ private:
+  /* .......................................................................  */
+
+  /** The type of our internal map of defined functions */
+  typedef context::CDHashMap<Node, smt::DefinedFunction, NodeHashFunction>
+      DefinedFunctionMap;
+  /** The type of our internal assertion list */
+  typedef context::CDList<Expr> AssertionList;
+  /** The type of our internal assignment set */
+  typedef context::CDHashSet<Node, NodeHashFunction> AssignmentSet;
 
   // disallow copy/assignment
   SmtEngine(const SmtEngine&) = delete;
