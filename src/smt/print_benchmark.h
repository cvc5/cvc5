--- conflicted
+++ resolved
@@ -46,15 +46,6 @@
   /**
    * Print the declarations and definitions from a set of definitions and terms.
    *
-<<<<<<< HEAD
-   * @param outDecl The output stream to print the declarations on
-   * @param outDefs The output stream to print the function definitions on.
-   * @param def The definitions to print.
-   * @param term The terms to print declarations and definitions from.
-   */
-  void printDeclarationsFrom(std::ostream& outDecl,
-                             std::ostream& outDefs,
-=======
    * @param outTypes The output stream to print the type declarations on
    * @param outFuns The output stream to print the function declarations and
    * definitions on.
@@ -63,7 +54,6 @@
    */
   void printDeclarationsFrom(std::ostream& outTypes,
                              std::ostream& outFuns,
->>>>>>> a6347127
                              const std::vector<Node>& defs,
                              const std::vector<Node>& terms);
   /**
