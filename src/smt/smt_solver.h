/******************************************************************************
 * Top contributors (to current version):
 *   Andrew Reynolds, Aina Niemetz, Morgan Deters
 *
 * This file is part of the cvc5 project.
 *
 * Copyright (c) 2009-2022 by the authors listed in the file AUTHORS
 * in the top-level source directory and their institutional affiliations.
 * All rights reserved.  See the file COPYING in the top-level source
 * directory for licensing information.
 * ****************************************************************************
 *
 * The solver for SMT queries in an SolverEngine.
 */

#include "cvc5_private.h"

#ifndef CVC5__SMT__SMT_SOLVER_H
#define CVC5__SMT__SMT_SOLVER_H

#include <vector>

#include "expr/node.h"
#include "smt/assertions.h"
#include "smt/env_obj.h"
#include "smt/preprocessor.h"
#include "theory/logic_info.h"
#include "util/result.h"

namespace cvc5::internal {

class SolverEngine;
class Env;
class TheoryEngine;
class ResourceManager;
class ProofNodeManager;

namespace prop {
class PropEngine;
}

namespace theory {
class QuantifiersEngine;
}

namespace smt {

class SolverEngineState;
struct SolverEngineStatistics;

/**
 * A solver for SMT queries.
 *
 * This class manages the initialization of the theory engine and propositional
 * engines and implements the method for checking satisfiability of the current
 * set of assertions.
 *
 * Notice that this class is only conceptually responsible for running
 * check-sat commands and an interface for sending formulas to the underlying
 * classes. It does not implement any query techniques beyond getting the result
 * (unsat/sat/unknown) of check-sat calls. More detailed information (e.g.
 * models) can be queries using other classes that examine the state of the
 * TheoryEngine directly, which can be accessed via getTheoryEngine.
 */
class SmtSolver : protected EnvObj
{
 public:
  SmtSolver(Env& env,
            AbstractValues& abs,
            SolverEngineStatistics& stats);
  ~SmtSolver();
  /**
   * Create theory engine, prop engine based on the environment.
   */
  void finishInit();
  /** Reset all assertions, global declarations, etc.  */
  void resetAssertions();
  /**
   * Interrupt a running query.  This can be called from another thread
   * or from a signal handler.  Throws a ModalException if the SmtSolver
   * isn't currently in a query.
   */
  void interrupt();
  /**
   * Check satisfiability (used to check satisfiability and entailment)
   * in SolverEngine. This is done via adding assumptions (when necessary) to
   * assertions as, preprocessing and pushing assertions into the prop engine
   * of this class, and checking for satisfiability via the prop engine.
   *
   * @param as The object managing the assertions in SolverEngine. This class
   * maintains a current set of (unprocessed) assertions which are pushed
   * into the internal members of this class (TheoryEngine and PropEngine)
   * during this call.
   * @param assumptions The assumptions for this check-sat call, which are
   * temporary assertions.
   */
  Result checkSatisfiability(Assertions& as,
                             const std::vector<Node>& assumptions);
  /**
   * Process the assertions that have been asserted in as. This moves the set of
   * assertions that have been buffered into as, preprocesses them, pushes them
   * into the SMT solver, and clears the buffer.
   */
  void processAssertions(Assertions& as);
  /**
   * Compute deep restart assertions.
   */
  void deepRestart(Assertions& as, const std::vector<Node>& zll);
  //------------------------------------------ access methods
  /** Get a pointer to the TheoryEngine owned by this solver. */
  TheoryEngine* getTheoryEngine();
  /** Get a pointer to the PropEngine owned by this solver. */
  prop::PropEngine* getPropEngine();
  /** Get a pointer to the QuantifiersEngine owned by this solver. */
  theory::QuantifiersEngine* getQuantifiersEngine();
  /** Get a pointer to the preprocessor */
  Preprocessor* getPreprocessor();
  //------------------------------------------ end access methods

 private:
<<<<<<< HEAD
  /** Reference to the state of the SolverEngine */
  SolverEngineState& d_state;
=======
>>>>>>> e51c4d62
  /** The preprocessor of this SMT solver */
  Preprocessor d_pp;
  /** Reference to the statistics of SolverEngine */
  SolverEngineStatistics& d_stats;
  /** The theory engine */
  std::unique_ptr<TheoryEngine> d_theoryEngine;
  /** The propositional engine */
  std::unique_ptr<prop::PropEngine> d_propEngine;
  /** Reconstructed asserted */
  std::vector<Node> d_ppAssertions;
  std::unordered_map<size_t, Node> d_ppSkolemMap;
  /** All learned literals TEMPORARY */
  std::unordered_set<Node> d_allLearnedLits;
};

}  // namespace smt
}  // namespace cvc5::internal

#endif /* CVC5__SMT__SMT_SOLVER_H */<|MERGE_RESOLUTION|>--- conflicted
+++ resolved
@@ -118,11 +118,6 @@
   //------------------------------------------ end access methods
 
  private:
-<<<<<<< HEAD
-  /** Reference to the state of the SolverEngine */
-  SolverEngineState& d_state;
-=======
->>>>>>> e51c4d62
   /** The preprocessor of this SMT solver */
   Preprocessor d_pp;
   /** Reference to the statistics of SolverEngine */
