/******************************************************************************
 * Top contributors (to current version):
 *   Andrew Reynolds, Andres Noetzli, Haniel Barbosa
 *
 * This file is part of the cvc5 project.
 *
 * Copyright (c) 2009-2021 by the authors listed in the file AUTHORS
 * in the top-level source directory and their institutional affiliations.
 * All rights reserved.  See the file COPYING in the top-level source
 * directory for licensing information.
 * ****************************************************************************
 *
 * The module for storing assertions for an SMT engine.
 */

#include "smt/assertions.h"

#include <sstream>

#include "base/modal_exception.h"
#include "expr/node_algorithm.h"
#include "options/base_options.h"
#include "options/expr_options.h"
#include "options/language.h"
#include "options/smt_options.h"
#include "smt/abstract_values.h"
#include "smt/env.h"
#include "smt/solver_engine.h"
#include "theory/trust_substitutions.h"

using namespace cvc5::theory;
using namespace cvc5::kind;

namespace cvc5 {
namespace smt {

Assertions::Assertions(Env& env, AbstractValues& absv)
    : EnvObj(env),
      d_absValues(absv),
      d_produceAssertions(false),
      d_assertionList(userContext()),
      d_assertionListDefs(userContext()),
      d_globalNegation(false),
      d_assertions()
{
}

Assertions::~Assertions()
{
}

void Assertions::finishInit()
{
  // [MGD 10/20/2011] keep around in incremental mode, due to a
  // cleanup ordering issue and Nodes/TNodes.  If SAT is popped
  // first, some user-context-dependent TNodes might still exist
  // with rc == 0.
  if (options::produceAssertions() || options::incrementalSolving())
  {
    // In the case of incremental solving, we appear to need these to
    // ensure the relevant Nodes remain live.
    d_produceAssertions = true;
    d_globalDefineFunLemmas.reset(new std::vector<Node>());
  }
}

void Assertions::clearCurrent()
{
  d_assertions.clear();
  d_assertions.getIteSkolemMap().clear();
}

void Assertions::initializeCheckSat(const std::vector<Node>& assumptions,
                                    bool isEntailmentCheck)
{
  NodeManager* nm = NodeManager::currentNM();
  // reset global negation
  d_globalNegation = false;
  // clear the assumptions
  d_assumptions.clear();
  if (isEntailmentCheck)
  {
    size_t size = assumptions.size();
    if (size > 1)
    {
      /* Assume: not (BIGAND assumptions)  */
      d_assumptions.push_back(nm->mkNode(AND, assumptions).notNode());
    }
    else if (size == 1)
    {
      /* Assume: not expr  */
      d_assumptions.push_back(assumptions[0].notNode());
    }
  }
  else
  {
    /* Assume: BIGAND assumptions  */
    d_assumptions = assumptions;
  }

  Result r(Result::SAT_UNKNOWN, Result::UNKNOWN_REASON);
  for (const Node& e : d_assumptions)
  {
    // Substitute out any abstract values in ex.
    Node n = d_absValues.substituteAbstractValues(e);
    // Ensure expr is type-checked at this point.
    ensureBoolean(n);
    addFormula(n, true, false, false);
  }
  if (d_globalDefineFunLemmas != nullptr)
  {
    // Global definitions are asserted at check-sat-time because we have to
    // make sure that they are always present (they are essentially level
    // zero assertions)
    for (const Node& lemma : *d_globalDefineFunLemmas)
    {
      addFormula(lemma, false, true, false);
    }
  }
}

void Assertions::assertFormula(const Node& n)
{
  ensureBoolean(n);
  bool maybeHasFv = language::isLangSygus(options::inputLanguage());
  addFormula(n, false, false, maybeHasFv);
}

std::vector<Node>& Assertions::getAssumptions() { return d_assumptions; }
bool Assertions::isGlobalNegated() const { return d_globalNegation; }
void Assertions::flipGlobalNegated() { d_globalNegation = !d_globalNegation; }

preprocessing::AssertionPipeline& Assertions::getAssertionPipeline()
{
  return d_assertions;
}

const context::CDList<Node>& Assertions::getAssertionList() const
{
  return d_assertionList;
}

const context::CDList<Node>& Assertions::getAssertionListDefinitions() const
{
  return d_assertionListDefs;
}
context::CDList<Node>* Assertions::getAssertionListDefinitions()
{
  return d_produceAssertions ? &d_assertionListDefs : nullptr;
}

void Assertions::addFormula(TNode n,
                            bool isAssumption,
                            bool isFunDef,
                            bool maybeHasFv)
{
  // add to assertion list if it exists
  if (d_produceAssertions)
  {
    d_assertionList.push_back(n);
    if (isFunDef)
    {
      d_assertionListDefs.push_back(n);
    }
  }
  if (n.isConst() && n.getConst<bool>())
  {
    // true, nothing to do
    return;
  }
<<<<<<< HEAD
  Trace("smt") << "SmtEnginePrivate::addFormula(" << n
=======
  Trace("smt") << "Assertions::addFormula(" << n
>>>>>>> 601b23a5
               << ", isAssumption = " << isAssumption
               << ", isFunDef = " << isFunDef << std::endl;
  if (isFunDef)
  {
    // if a non-recursive define-fun, just add as a top-level substitution
    if (n.getKind() == EQUAL && n[0].isVar())
    {
      // A define-fun is an assumption in the overall proof, thus
      // we justify the substitution with ASSUME here.
      d_env.getTopLevelSubstitutions().addSubstitution(
          n[0], n[1], PfRule::ASSUME, {}, {n});
      return;
    }
  }

  // Ensure that it does not contain free variables
  if (maybeHasFv)
  {
    if (expr::hasFreeVar(n))
    {
      std::stringstream se;
      if (isFunDef)
      {
        se << "Cannot process function definition with free variable.";
      }
      else
      {
        se << "Cannot process assertion with free variable.";
        if (language::isLangSygus(options::inputLanguage()))
        {
          // Common misuse of SyGuS is to use top-level assert instead of
          // constraint when defining the synthesis conjecture.
          se << " Perhaps you meant `constraint` instead of `assert`?";
        }
      }
      throw ModalException(se.str().c_str());
    }
  }

  // Add the normalized formula to the queue
  d_assertions.push_back(n, isAssumption, true);
}

void Assertions::addDefineFunDefinition(Node n, bool global)
{
  n = d_absValues.substituteAbstractValues(n);
  if (global && d_globalDefineFunLemmas != nullptr)
  {
    // Global definitions are asserted at check-sat-time because we have to
    // make sure that they are always present
    Assert(!language::isLangSygus(options::inputLanguage()));
    d_globalDefineFunLemmas->emplace_back(n);
  }
  else
  {
    // We don't permit functions-to-synthesize within recursive function
    // definitions currently. Thus, we should check for free variables if the
    // input language is SyGuS.
    bool maybeHasFv = language::isLangSygus(options::inputLanguage());
    addFormula(n, false, true, maybeHasFv);
  }
}

void Assertions::ensureBoolean(const Node& n)
{
  TypeNode type = n.getType(options::typeChecking());
  if (!type.isBoolean())
  {
    std::stringstream ss;
    ss << "Expected Boolean type\n"
       << "The assertion : " << n << "\n"
       << "Its type      : " << type;
    throw TypeCheckingExceptionPrivate(n, ss.str());
  }
}

void Assertions::setProofGenerator(smt::PreprocessProofGenerator* pppg)
{
  d_assertions.setProofGenerator(pppg);
}

bool Assertions::isProofEnabled() const
{
  return d_assertions.isProofEnabled();
}

}  // namespace smt
}  // namespace cvc5<|MERGE_RESOLUTION|>--- conflicted
+++ resolved
@@ -168,11 +168,7 @@
     // true, nothing to do
     return;
   }
-<<<<<<< HEAD
-  Trace("smt") << "SmtEnginePrivate::addFormula(" << n
-=======
   Trace("smt") << "Assertions::addFormula(" << n
->>>>>>> 601b23a5
                << ", isAssumption = " << isAssumption
                << ", isFunDef = " << isFunDef << std::endl;
   if (isFunDef)
