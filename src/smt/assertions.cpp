--- conflicted
+++ resolved
@@ -163,11 +163,7 @@
     // true, nothing to do
     return;
   }
-<<<<<<< HEAD
-  Trace("smt") << "SmtEnginePrivate::addFormula(" << n
-=======
-  Trace("smt") << "Assertions::addFormula(" << n << ", inInput = " << inInput
->>>>>>> 3e98be42
+  Trace("smt") << "Assertions::addFormula(" << n
                << ", isAssumption = " << isAssumption
                << ", isFunDef = " << isFunDef << std::endl;
   if (isFunDef)
