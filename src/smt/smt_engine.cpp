--- conflicted
+++ resolved
@@ -517,22 +517,8 @@
   if (key == "all-statistics")
   {
     vector<SExpr> stats;
-<<<<<<< HEAD
-    for (StatisticsRegistry::const_iterator i = d_statisticsRegistry->begin();
-         i != d_statisticsRegistry->end();
-=======
-    StatisticsRegistry* sr = getNodeManager()->getStatisticsRegistry();
-    for (StatisticsRegistry::const_iterator i = sr->begin(); i != sr->end();
-         ++i)
-    {
-      vector<SExpr> v;
-      v.push_back((*i).first);
-      v.push_back((*i).second);
-      stats.push_back(v);
-    }
     for (StatisticsRegistry::const_iterator i = d_env->getStatisticsRegistry()->begin();
          i != d_env->getStatisticsRegistry()->end();
->>>>>>> d2a155a8
          ++i)
     {
       vector<SExpr> v;
@@ -1910,22 +1896,12 @@
 
 void SmtEngine::flushStatistics(std::ostream& out) const
 {
-<<<<<<< HEAD
-  d_statisticsRegistry->flushInformation(out);
-=======
-  getNodeManager()->getStatisticsRegistry()->flushInformation(out);
   d_env->getStatisticsRegistry()->flushInformation(out);
->>>>>>> d2a155a8
 }
 
 void SmtEngine::safeFlushStatistics(int fd) const
 {
-<<<<<<< HEAD
-  d_statisticsRegistry->safeFlushInformation(fd);
-=======
-  getNodeManager()->getStatisticsRegistry()->safeFlushInformation(fd);
   d_env->getStatisticsRegistry()->safeFlushInformation(fd);
->>>>>>> d2a155a8
 }
 
 void SmtEngine::setUserAttribute(const std::string& attr,
