/******************************************************************************
 * Top contributors (to current version):
 *   Andrew Reynolds, Morgan Deters, Abdalrhman Mohamed
 *
 * This file is part of the cvc5 project.
 *
 * Copyright (c) 2009-2021 by the authors listed in the file AUTHORS
 * in the top-level source directory and their institutional affiliations.
 * All rights reserved.  See the file COPYING in the top-level source
 * directory for licensing information.
 * ****************************************************************************
 *
 * The main entry point into the cvc5 library's SMT interface.
 */

#include "smt/smt_engine.h"

#include "base/check.h"
#include "base/exception.h"
#include "base/modal_exception.h"
#include "base/output.h"
#include "decision/decision_engine.h"
#include "expr/bound_var_manager.h"
#include "expr/node.h"
#include "options/base_options.h"
#include "options/expr_options.h"
#include "options/language.h"
#include "options/main_options.h"
#include "options/option_exception.h"
#include "options/printer_options.h"
#include "options/proof_options.h"
#include "options/smt_options.h"
#include "options/theory_options.h"
#include "printer/printer.h"
#include "proof/proof_manager.h"
#include "proof/unsat_core.h"
#include "prop/prop_engine.h"
#include "smt/abduction_solver.h"
#include "smt/abstract_values.h"
#include "smt/assertions.h"
#include "smt/check_models.h"
#include "smt/dump.h"
#include "smt/dump_manager.h"
#include "smt/env.h"
#include "smt/interpolation_solver.h"
#include "smt/listeners.h"
#include "smt/logic_exception.h"
#include "smt/model_blocker.h"
#include "smt/model_core_builder.h"
#include "smt/node_command.h"
#include "smt/options_manager.h"
#include "smt/preprocessor.h"
#include "smt/proof_manager.h"
#include "smt/quant_elim_solver.h"
#include "smt/smt_engine_scope.h"
#include "smt/smt_engine_state.h"
#include "smt/smt_engine_stats.h"
#include "smt/smt_solver.h"
#include "smt/sygus_solver.h"
#include "smt/unsat_core_manager.h"
#include "theory/quantifiers/instantiation_list.h"
#include "theory/quantifiers/quantifiers_attributes.h"
#include "theory/quantifiers_engine.h"
#include "theory/rewriter.h"
#include "theory/smt_engine_subsolver.h"
#include "theory/theory_engine.h"
#include "util/random.h"
#include "util/resource_manager.h"
#include "util/sexpr.h"
#include "util/statistics_registry.h"

// required for hacks related to old proofs for unsat cores
#include "base/configuration.h"
#include "base/configuration_private.h"

using namespace std;
using namespace cvc5::smt;
using namespace cvc5::preprocessing;
using namespace cvc5::prop;
using namespace cvc5::context;
using namespace cvc5::theory;

namespace cvc5 {

SmtEngine::SmtEngine(NodeManager* nm, Options* optr)
    : d_env(new Env(nm, optr)),
      d_state(new SmtEngineState(getContext(), getUserContext(), *this)),
      d_absValues(new AbstractValues(getNodeManager())),
      d_asserts(new Assertions(*d_env.get(), *d_absValues.get())),
      d_routListener(new ResourceOutListener(*this)),
      d_snmListener(new SmtNodeManagerListener(*getDumpManager(), d_outMgr)),
      d_smtSolver(nullptr),
      d_proofManager(nullptr),
      d_model(nullptr),
      d_checkModels(nullptr),
      d_pfManager(nullptr),
      d_ucManager(nullptr),
      d_sygusSolver(nullptr),
      d_abductSolver(nullptr),
      d_interpolSolver(nullptr),
      d_quantElimSolver(nullptr),
      d_isInternalSubsolver(false),
      d_stats(nullptr),
      d_outMgr(this),
      d_optm(nullptr),
      d_pp(nullptr),
      d_scope(nullptr)
{
  // !!!!!!!!!!!!!!!!!!!!!! temporary hack: this makes the current SmtEngine
  // we are constructing the current SmtEngine in scope for the lifetime of
  // this SmtEngine, or until another SmtEngine is constructed (that SmtEngine
  // is then in scope during its lifetime). This is mostly to ensure that
  // options are always in scope, for e.g. printing expressions, which rely
  // on knowing the output language.
  // Notice that the SmtEngine may spawn new SmtEngine "subsolvers" internally.
  // These are created, used, and deleted in a modular fashion while not
  // interleaving calls to the master SmtEngine. Thus the hack here does not
  // break this use case.
  // On the other hand, this hack breaks use cases where multiple SmtEngine
  // objects are created by the user.
  d_scope.reset(new SmtScope(this));
  // set the options manager
  d_optm.reset(new smt::OptionsManager(&getOptions()));
  // listen to node manager events
  getNodeManager()->subscribeEvents(d_snmListener.get());
  // listen to resource out
  getResourceManager()->registerListener(d_routListener.get());
  // make statistics
  d_stats.reset(new SmtEngineStatistics());
  // reset the preprocessor
  d_pp.reset(
      new smt::Preprocessor(*this, *d_env.get(), *d_absValues.get(), *d_stats));
  // make the SMT solver
  d_smtSolver.reset(
      new SmtSolver(*this, *d_state, getResourceManager(), *d_pp, *d_stats));
  // make the SyGuS solver
  d_sygusSolver.reset(
      new SygusSolver(*d_smtSolver, *d_pp, getUserContext(), d_outMgr));
  // make the quantifier elimination solver
  d_quantElimSolver.reset(new QuantElimSolver(*d_smtSolver));

  // The ProofManager is constructed before any other proof objects such as
  // SatProof and TheoryProofs. The TheoryProofEngine and the SatProof are
  // initialized in TheoryEngine and PropEngine respectively.
  Assert(d_proofManager == nullptr);

  // d_proofManager must be created before Options has been finished
  // being parsed from the input file. Because of this, we cannot trust
  // that d_env->getOption(options::unsatCores) is set correctly yet.
  d_proofManager.reset(new ProofManager(getUserContext()));
}

bool SmtEngine::isFullyInited() const { return d_state->isFullyInited(); }
bool SmtEngine::isQueryMade() const { return d_state->isQueryMade(); }
size_t SmtEngine::getNumUserLevels() const
{
  return d_state->getNumUserLevels();
}
SmtMode SmtEngine::getSmtMode() const { return d_state->getMode(); }
bool SmtEngine::isSmtModeSat() const
{
  SmtMode mode = getSmtMode();
  return mode == SmtMode::SAT || mode == SmtMode::SAT_UNKNOWN;
}
Result SmtEngine::getStatusOfLastCommand() const
{
  return d_state->getStatus();
}
context::UserContext* SmtEngine::getUserContext()
{
  return d_env->getUserContext();
}
context::Context* SmtEngine::getContext() { return d_env->getContext(); }

TheoryEngine* SmtEngine::getTheoryEngine()
{
  return d_smtSolver->getTheoryEngine();
}

prop::PropEngine* SmtEngine::getPropEngine()
{
  return d_smtSolver->getPropEngine();
}

void SmtEngine::finishInit()
{
  if (d_state->isFullyInited())
  {
    // already initialized, return
    return;
  }

  // Notice that finishInitInternal is called when options are finalized. If we
  // are parsing smt2, this occurs at the moment we enter "Assert mode", page 52
  // of SMT-LIB 2.6 standard.

  // set the logic
  const LogicInfo& logic = getLogicInfo();
  if (!logic.isLocked())
  {
    setLogicInternal();
  }

  // set the random seed
  Random::getRandom().setSeed(d_env->getOption(options::seed));

  // Call finish init on the options manager. This inializes the resource
  // manager based on the options, and sets up the best default options
  // based on our heuristics.
  d_optm->finishInit(d_env->d_logic, d_isInternalSubsolver);

  ProofNodeManager* pnm = nullptr;
  if (d_env->getOption(options::produceProofs))
  {
    // ensure bound variable uses canonical bound variables
    getNodeManager()->getBoundVarManager()->enableKeepCacheValues();
    // make the proof manager
    d_pfManager.reset(new PfManager(getUserContext(), this));
    PreprocessProofGenerator* pppg = d_pfManager->getPreprocessProofGenerator();
    // start the unsat core manager
    d_ucManager.reset(new UnsatCoreManager());
    // use this proof node manager
    pnm = d_pfManager->getProofNodeManager();
    // enable proof support in the environment/rewriter
    d_env->setProofNodeManager(pnm);
    // enable it in the assertions pipeline
    d_asserts->setProofGenerator(pppg);
    // enable it in the SmtSolver
    d_smtSolver->setProofNodeManager(pnm);
    // enabled proofs in the preprocessor
    d_pp->setProofGenerator(pppg);
  }

  Trace("smt-debug") << "SmtEngine::finishInit" << std::endl;
  d_smtSolver->finishInit(logic);

  // now can construct the SMT-level model object
  TheoryEngine* te = d_smtSolver->getTheoryEngine();
  Assert(te != nullptr);
  TheoryModel* tm = te->getModel();
  if (tm != nullptr)
  {
    d_model.reset(new Model(tm));
    // make the check models utility
    d_checkModels.reset(new CheckModels(*d_smtSolver.get()));
  }

  // global push/pop around everything, to ensure proper destruction
  // of context-dependent data structures
  d_state->setup();

  Trace("smt-debug") << "Set up assertions..." << std::endl;
  d_asserts->finishInit();

  // dump out a set-logic command only when raw-benchmark is disabled to avoid
  // dumping the command twice.
  if (Dump.isOn("benchmark") && !Dump.isOn("raw-benchmark"))
  {
      LogicInfo everything;
      everything.lock();
      getPrinter().toStreamCmdComment(
          getOutputManager().getDumpOut(),
          "cvc5 always dumps the most general, all-supported logic (below), as "
          "some internals might require the use of a logic more general than "
          "the input.");
      getPrinter().toStreamCmdSetBenchmarkLogic(getOutputManager().getDumpOut(),
                                                everything.getLogicString());
  }

  // initialize the dump manager
  getDumpManager()->finishInit();

  // subsolvers
  if (d_env->getOption(options::produceAbducts))
  {
    d_abductSolver.reset(new AbductionSolver(this));
  }
  if (d_env->getOption(options::produceInterpols)
      != options::ProduceInterpols::NONE)
  {
    d_interpolSolver.reset(new InterpolationSolver(this));
  }

  d_pp->finishInit();

  AlwaysAssert(getPropEngine()->getAssertionLevel() == 0)
      << "The PropEngine has pushed but the SmtEngine "
         "hasn't finished initializing!";

  Assert(getLogicInfo().isLocked());

  // store that we are finished initializing
  d_state->finishInit();
  Trace("smt-debug") << "SmtEngine::finishInit done" << std::endl;
}

void SmtEngine::shutdown() {
  d_state->shutdown();

  d_smtSolver->shutdown();

  d_env->shutdown();
}

SmtEngine::~SmtEngine()
{
  SmtScope smts(this);

  try {
    shutdown();

    // global push/pop around everything, to ensure proper destruction
    // of context-dependent data structures
    d_state->cleanup();

    //destroy all passes before destroying things that they refer to
    d_pp->cleanup();

    // d_proofManager is always created when proofs are enabled at configure
    // time.  Because of this, this code should not be wrapped in PROOF() which
    // additionally checks flags such as
    // d_env->getOption(options::produceProofs).
    //
    // Note: the proof manager must be destroyed before the theory engine.
    // Because the destruction of the proofs depends on contexts owned be the
    // theory solvers.
    d_proofManager.reset(nullptr);
    d_pfManager.reset(nullptr);
    d_ucManager.reset(nullptr);

    d_absValues.reset(nullptr);
    d_asserts.reset(nullptr);
    d_model.reset(nullptr);

    d_abductSolver.reset(nullptr);
    d_interpolSolver.reset(nullptr);
    d_quantElimSolver.reset(nullptr);
    d_sygusSolver.reset(nullptr);
    d_smtSolver.reset(nullptr);

    d_stats.reset(nullptr);
    getNodeManager()->unsubscribeEvents(d_snmListener.get());
    d_snmListener.reset(nullptr);
    d_routListener.reset(nullptr);
    d_optm.reset(nullptr);
    d_pp.reset(nullptr);
    // destroy the state
    d_state.reset(nullptr);
    // destroy the environment
    d_env.reset(nullptr);
  } catch(Exception& e) {
    Warning() << "cvc5 threw an exception during cleanup." << endl << e << endl;
  }
}

void SmtEngine::setLogic(const LogicInfo& logic)
{
  SmtScope smts(this);
  if (d_state->isFullyInited())
  {
    throw ModalException("Cannot set logic in SmtEngine after the engine has "
                         "finished initializing.");
  }
  d_env->d_logic = logic;
  d_userLogic = logic;
  setLogicInternal();
}

void SmtEngine::setLogic(const std::string& s)
{
  SmtScope smts(this);
  try
  {
    setLogic(LogicInfo(s));
    // dump out a set-logic command
    if (Dump.isOn("raw-benchmark"))
    {
      getPrinter().toStreamCmdSetBenchmarkLogic(
          getOutputManager().getDumpOut(), getLogicInfo().getLogicString());
    }
  }
  catch (IllegalArgumentException& e)
  {
    throw LogicException(e.what());
  }
}

void SmtEngine::setLogic(const char* logic) { setLogic(string(logic)); }

const LogicInfo& SmtEngine::getLogicInfo() const
{
  return d_env->getLogicInfo();
}

LogicInfo SmtEngine::getUserLogicInfo() const
{
  // Lock the logic to make sure that this logic can be queried. We create a
  // copy of the user logic here to keep this method const.
  LogicInfo res = d_userLogic;
  res.lock();
  return res;
}

void SmtEngine::notifyStartParsing(const std::string& filename)
{
  d_state->setFilename(filename);
  d_env->getStatisticsRegistry().registerValue<std::string>("driver::filename",
                                                            filename);
  // Copy the original options. This is called prior to beginning parsing.
  // Hence reset should revert to these options, which note is after reading
  // the command line.
}

const std::string& SmtEngine::getFilename() const
{
  return d_state->getFilename();
}

void SmtEngine::setResultStatistic(const std::string& result) {
  d_env->getStatisticsRegistry().registerValue<std::string>("driver::sat/unsat",
                                                            result);
}
void SmtEngine::setTotalTimeStatistic(double seconds) {
  d_env->getStatisticsRegistry().registerValue<double>("driver::totalTime",
                                                       seconds);
}

void SmtEngine::setLogicInternal()
{
  Assert(!d_state->isFullyInited())
      << "setting logic in SmtEngine but the engine has already"
         " finished initializing for this run";
  d_env->d_logic.lock();
  d_userLogic.lock();
}

void SmtEngine::setInfo(const std::string& key, const std::string& value)
{
  SmtScope smts(this);

  Trace("smt") << "SMT setInfo(" << key << ", " << value << ")" << endl;

  if (Dump.isOn("benchmark"))
  {
    if (key == "status")
    {
      Result::Sat status =
          (value == "sat")
              ? Result::SAT
              : ((value == "unsat") ? Result::UNSAT : Result::SAT_UNKNOWN);
      getPrinter().toStreamCmdSetBenchmarkStatus(
          getOutputManager().getDumpOut(), status);
    }
    else
    {
      getPrinter().toStreamCmdSetInfo(
          getOutputManager().getDumpOut(), key, value);
    }
  }

  if (key == "filename")
  {
    d_state->setFilename(value);
  }
  else if (key == "smt-lib-version" && !Options::current().wasSetByUser(options::inputLanguage))
  {
    language::input::Language ilang = language::input::LANG_SMTLIB_V2_6;

    if (value != "2" && value != "2.6")
    {
      Warning() << "SMT-LIB version " << value
                << " unsupported, defaulting to language (and semantics of) "
                   "SMT-LIB 2.6\n";
    }
    Options::current().set(options::inputLanguage, ilang);
    // also update the output language
    if (!Options::current().wasSetByUser(options::outputLanguage))
    {
      language::output::Language olang = language::toOutputLanguage(ilang);
      if (d_env->getOption(options::outputLanguage) != olang)
      {
        Options::current().set(options::outputLanguage, olang);
        *d_env->getOption(options::out) << language::SetLanguage(olang);
      }
    }
  }
  else if (key == "status")
  {
    d_state->notifyExpectedStatus(value);
  }
}

bool SmtEngine::isValidGetInfoFlag(const std::string& key) const
{
  if (key == "all-statistics" || key == "error-behavior" || key == "name"
      || key == "version" || key == "authors" || key == "status"
      || key == "reason-unknown" || key == "assertion-stack-levels"
      || key == "all-options" || key == "time")
  {
    return true;
  }
  return false;
}

std::string SmtEngine::getInfo(const std::string& key) const
{
  SmtScope smts(this);

  Trace("smt") << "SMT getInfo(" << key << ")" << endl;
  if (key == "all-statistics")
  {
    return toSExpr(d_env->getStatisticsRegistry().begin(), d_env->getStatisticsRegistry().end());
  }
  if (key == "error-behavior")
  {
    return "immediate-exit";
  }
  if (key == "name")
  {
    return toSExpr(Configuration::getName());
  }
  if (key == "version")
  {
    return toSExpr(Configuration::getVersionString());
  }
  if (key == "authors")
  {
    return toSExpr(Configuration::about());
  }
  if (key == "status")
  {
    // sat | unsat | unknown
    Result status = d_state->getStatus();
    switch (status.asSatisfiabilityResult().isSat())
    {
      case Result::SAT: return "sat";
      case Result::UNSAT: return "unsat";
      default: return "unknown";
    }
  }
  if (key == "time")
  {
    return toSExpr(std::clock());
  }
  if (key == "reason-unknown")
  {
    Result status = d_state->getStatus();
    if (!status.isNull() && status.isUnknown())
    {
      std::stringstream ss;
      ss << status.whyUnknown();
      std::string s = ss.str();
      transform(s.begin(), s.end(), s.begin(), ::tolower);
      return s;
    }
    else
    {
      throw RecoverableModalException(
          "Can't get-info :reason-unknown when the "
          "last result wasn't unknown!");
    }
  }
  if (key == "assertion-stack-levels")
  {
    size_t ulevel = d_state->getNumUserLevels();
    AlwaysAssert(ulevel <= std::numeric_limits<unsigned long int>::max());
    return toSExpr(ulevel);
  }
  Assert(key == "all-options");
  // get the options, like all-statistics
  return toSExpr(Options::current().getOptions());
}

void SmtEngine::debugCheckFormals(const std::vector<Node>& formals, Node func)
{
  for (std::vector<Node>::const_iterator i = formals.begin();
       i != formals.end();
       ++i)
  {
    if((*i).getKind() != kind::BOUND_VARIABLE) {
      stringstream ss;
      ss << "All formal arguments to defined functions must be BOUND_VARIABLEs, but in the\n"
         << "definition of function " << func << ", formal\n"
         << "  " << *i << "\n"
         << "has kind " << (*i).getKind();
      throw TypeCheckingExceptionPrivate(func, ss.str());
    }
  }
}

void SmtEngine::debugCheckFunctionBody(Node formula,
                                       const std::vector<Node>& formals,
                                       Node func)
{
  TypeNode formulaType =
      formula.getType(d_env->getOption(options::typeChecking));
  TypeNode funcType = func.getType();
  // We distinguish here between definitions of constants and functions,
  // because the type checking for them is subtly different.  Perhaps we
  // should instead have SmtEngine::defineFunction() and
  // SmtEngine::defineConstant() for better clarity, although then that
  // doesn't match the SMT-LIBv2 standard...
  if(formals.size() > 0) {
    TypeNode rangeType = funcType.getRangeType();
    if(! formulaType.isComparableTo(rangeType)) {
      stringstream ss;
      ss << "Type of defined function does not match its declaration\n"
         << "The function  : " << func << "\n"
         << "Declared type : " << rangeType << "\n"
         << "The body      : " << formula << "\n"
         << "Body type     : " << formulaType;
      throw TypeCheckingExceptionPrivate(func, ss.str());
    }
  } else {
    if(! formulaType.isComparableTo(funcType)) {
      stringstream ss;
      ss << "Declared type of defined constant does not match its definition\n"
         << "The constant   : " << func << "\n"
         << "Declared type  : " << funcType << "\n"
         << "The definition : " << formula << "\n"
         << "Definition type: " << formulaType;
      throw TypeCheckingExceptionPrivate(func, ss.str());
    }
  }
}

void SmtEngine::defineFunction(Node func,
                               const std::vector<Node>& formals,
                               Node formula,
                               bool global)
{
  SmtScope smts(this);
  finishInit();
  d_state->doPendingPops();
  Trace("smt") << "SMT defineFunction(" << func << ")" << endl;
  debugCheckFormals(formals, func);

  stringstream ss;
  ss << language::SetLanguage(
            language::SetLanguage::getLanguage(Dump.getStream()))
     << func;

  DefineFunctionNodeCommand nc(ss.str(), func, formals, formula);
  getDumpManager()->addToDump(nc, "declarations");

  // type check body
  debugCheckFunctionBody(formula, formals, func);

  // Substitute out any abstract values in formula
  Node def = d_absValues->substituteAbstractValues(formula);
  if (!formals.empty())
  {
    NodeManager* nm = NodeManager::currentNM();
    def = nm->mkNode(
        kind::LAMBDA, nm->mkNode(kind::BOUND_VAR_LIST, formals), def);
  }
  // A define-fun is treated as a (higher-order) assertion. It is provided
  // to the assertions object. It will be added as a top-level substitution
  // within this class, possibly multiple times if global is true.
  Node feq = func.eqNode(def);
  d_asserts->addDefineFunDefinition(feq, global);
}

void SmtEngine::defineFunctionsRec(
    const std::vector<Node>& funcs,
    const std::vector<std::vector<Node>>& formals,
    const std::vector<Node>& formulas,
    bool global)
{
  SmtScope smts(this);
  finishInit();
  d_state->doPendingPops();
  Trace("smt") << "SMT defineFunctionsRec(...)" << endl;

  if (funcs.size() != formals.size() && funcs.size() != formulas.size())
  {
    stringstream ss;
    ss << "Number of functions, formals, and function bodies passed to "
          "defineFunctionsRec do not match:"
       << "\n"
       << "        #functions : " << funcs.size() << "\n"
       << "        #arg lists : " << formals.size() << "\n"
       << "  #function bodies : " << formulas.size() << "\n";
    throw ModalException(ss.str());
  }
  for (unsigned i = 0, size = funcs.size(); i < size; i++)
  {
    // check formal argument list
    debugCheckFormals(formals[i], funcs[i]);
    // type check body
    debugCheckFunctionBody(formulas[i], formals[i], funcs[i]);
  }

  if (Dump.isOn("raw-benchmark"))
  {
    getPrinter().toStreamCmdDefineFunctionRec(
        getOutputManager().getDumpOut(), funcs, formals, formulas);
  }

  NodeManager* nm = getNodeManager();
  for (unsigned i = 0, size = funcs.size(); i < size; i++)
  {
    // we assert a quantified formula
    Node func_app;
    // make the function application
    if (formals[i].empty())
    {
      // it has no arguments
      func_app = funcs[i];
    }
    else
    {
      std::vector<Node> children;
      children.push_back(funcs[i]);
      children.insert(children.end(), formals[i].begin(), formals[i].end());
      func_app = nm->mkNode(kind::APPLY_UF, children);
    }
    Node lem = nm->mkNode(kind::EQUAL, func_app, formulas[i]);
    if (!formals[i].empty())
    {
      // set the attribute to denote this is a function definition
      Node aexpr = nm->mkNode(kind::INST_ATTRIBUTE, func_app);
      aexpr = nm->mkNode(kind::INST_PATTERN_LIST, aexpr);
      FunDefAttribute fda;
      func_app.setAttribute(fda, true);
      // make the quantified formula
      Node boundVars = nm->mkNode(kind::BOUND_VAR_LIST, formals[i]);
      lem = nm->mkNode(kind::FORALL, boundVars, lem, aexpr);
    }
    // assert the quantified formula
    //   notice we don't call assertFormula directly, since this would
    //   duplicate the output on raw-benchmark.
    // add define recursive definition to the assertions
    d_asserts->addDefineFunDefinition(lem, global);
  }
}

void SmtEngine::defineFunctionRec(Node func,
                                  const std::vector<Node>& formals,
                                  Node formula,
                                  bool global)
{
  std::vector<Node> funcs;
  funcs.push_back(func);
  std::vector<std::vector<Node>> formals_multi;
  formals_multi.push_back(formals);
  std::vector<Node> formulas;
  formulas.push_back(formula);
  defineFunctionsRec(funcs, formals_multi, formulas, global);
}

Result SmtEngine::quickCheck() {
  Assert(d_state->isFullyInited());
  Trace("smt") << "SMT quickCheck()" << endl;
  const std::string& filename = d_state->getFilename();
  return Result(
      Result::ENTAILMENT_UNKNOWN, Result::REQUIRES_FULL_CHECK, filename);
}

Model* SmtEngine::getAvailableModel(const char* c) const
{
  if (!d_env->getOption(options::assignFunctionValues))
  {
    std::stringstream ss;
    ss << "Cannot " << c << " when --assign-function-values is false.";
    throw RecoverableModalException(ss.str().c_str());
  }

  if (d_state->getMode() != SmtMode::SAT
      && d_state->getMode() != SmtMode::SAT_UNKNOWN)
  {
    std::stringstream ss;
    ss << "Cannot " << c
       << " unless immediately preceded by SAT/NOT_ENTAILED or UNKNOWN "
          "response.";
    throw RecoverableModalException(ss.str().c_str());
  }

  if (!d_env->getOption(options::produceModels))
  {
    std::stringstream ss;
    ss << "Cannot " << c << " when produce-models options is off.";
    throw ModalException(ss.str().c_str());
  }

  TheoryEngine* te = d_smtSolver->getTheoryEngine();
  Assert(te != nullptr);
  TheoryModel* m = te->getBuiltModel();

  if (m == nullptr)
  {
    std::stringstream ss;
    ss << "Cannot " << c
       << " since model is not available. Perhaps the most recent call to "
          "check-sat was interrupted?";
    throw RecoverableModalException(ss.str().c_str());
  }

  return d_model.get();
}

QuantifiersEngine* SmtEngine::getAvailableQuantifiersEngine(const char* c) const
{
  QuantifiersEngine* qe = d_smtSolver->getQuantifiersEngine();
  if (qe == nullptr)
  {
    std::stringstream ss;
    ss << "Cannot " << c << " when quantifiers are not present.";
    throw ModalException(ss.str().c_str());
  }
  return qe;
}

void SmtEngine::notifyPushPre() { d_smtSolver->processAssertions(*d_asserts); }

void SmtEngine::notifyPushPost()
{
  TimerStat::CodeTimer pushPopTimer(d_stats->d_pushPopTime);
  Assert(getPropEngine() != nullptr);
  getPropEngine()->push();
}

void SmtEngine::notifyPopPre()
{
  TimerStat::CodeTimer pushPopTimer(d_stats->d_pushPopTime);
  PropEngine* pe = getPropEngine();
  Assert(pe != nullptr);
  pe->pop();
}

void SmtEngine::notifyPostSolvePre()
{
  PropEngine* pe = getPropEngine();
  Assert(pe != nullptr);
  pe->resetTrail();
}

void SmtEngine::notifyPostSolvePost()
{
  TheoryEngine* te = getTheoryEngine();
  Assert(te != nullptr);
  te->postsolve();
}

Result SmtEngine::checkSat()
{
  Node nullNode;
  return checkSat(nullNode);
}

Result SmtEngine::checkSat(const Node& assumption, bool inUnsatCore)
{
  if (Dump.isOn("benchmark"))
  {
    getPrinter().toStreamCmdCheckSat(getOutputManager().getDumpOut(),
                                     assumption);
  }
  std::vector<Node> assump;
  if (!assumption.isNull())
  {
    assump.push_back(assumption);
  }
  return checkSatInternal(assump, inUnsatCore, false);
}

Result SmtEngine::checkSat(const std::vector<Node>& assumptions,
                           bool inUnsatCore)
{
  if (Dump.isOn("benchmark"))
  {
    if (assumptions.empty())
    {
      getPrinter().toStreamCmdCheckSat(getOutputManager().getDumpOut());
    }
    else
    {
      getPrinter().toStreamCmdCheckSatAssuming(getOutputManager().getDumpOut(),
                                               assumptions);
    }
  }
  return checkSatInternal(assumptions, inUnsatCore, false);
}

Result SmtEngine::checkEntailed(const Node& node, bool inUnsatCore)
{
  if (Dump.isOn("benchmark"))
  {
    getPrinter().toStreamCmdQuery(getOutputManager().getDumpOut(), node);
  }
  return checkSatInternal(
             node.isNull() ? std::vector<Node>() : std::vector<Node>{node},
             inUnsatCore,
             true)
      .asEntailmentResult();
}

Result SmtEngine::checkEntailed(const std::vector<Node>& nodes,
                                bool inUnsatCore)
{
  return checkSatInternal(nodes, inUnsatCore, true).asEntailmentResult();
}

Result SmtEngine::checkSatInternal(const std::vector<Node>& assumptions,
                                   bool inUnsatCore,
                                   bool isEntailmentCheck)
{
  try
  {
    SmtScope smts(this);
    finishInit();

    Trace("smt") << "SmtEngine::"
                 << (isEntailmentCheck ? "checkEntailed" : "checkSat") << "("
                 << assumptions << ")" << endl;
    // check the satisfiability with the solver object
    Result r = d_smtSolver->checkSatisfiability(
        *d_asserts.get(), assumptions, inUnsatCore, isEntailmentCheck);

    Trace("smt") << "SmtEngine::" << (isEntailmentCheck ? "query" : "checkSat")
                 << "(" << assumptions << ") => " << r << endl;

    // Check that SAT results generate a model correctly.
    if (d_env->getOption(options::checkModels))
    {
      if (r.asSatisfiabilityResult().isSat() == Result::SAT)
      {
        checkModel();
      }
    }
    // Check that UNSAT results generate a proof correctly.
    if (d_env->getOption(options::checkProofs)
        || d_env->getOption(options::proofEagerChecking))
    {
      if (r.asSatisfiabilityResult().isSat() == Result::UNSAT)
      {
        if ((d_env->getOption(options::checkProofs)
             || d_env->getOption(options::proofEagerChecking))
            && !d_env->getOption(options::produceProofs))
        {
          throw ModalException(
              "Cannot check-proofs because proofs were disabled.");
        }
        checkProof();
      }
    }
    // Check that UNSAT results generate an unsat core correctly.
    if (d_env->getOption(options::checkUnsatCores))
    {
      if (r.asSatisfiabilityResult().isSat() == Result::UNSAT)
      {
        TimerStat::CodeTimer checkUnsatCoreTimer(d_stats->d_checkUnsatCoreTime);
        checkUnsatCore();
      }
    }

    return r;
  }
  catch (UnsafeInterruptException& e)
  {
    AlwaysAssert(getResourceManager()->out());
    // Notice that we do not notify the state of this result. If we wanted to
    // make the solver resume a working state after an interupt, then we would
    // implement a different callback and use it here, e.g.
    // d_state.notifyCheckSatInterupt.
    Result::UnknownExplanation why = getResourceManager()->outOfResources()
                                         ? Result::RESOURCEOUT
                                         : Result::TIMEOUT;
    return Result(Result::SAT_UNKNOWN, why, d_state->getFilename());
  }
}

std::vector<Node> SmtEngine::getUnsatAssumptions(void)
{
  Trace("smt") << "SMT getUnsatAssumptions()" << endl;
  SmtScope smts(this);
  if (!d_env->getOption(options::unsatAssumptions))
  {
    throw ModalException(
        "Cannot get unsat assumptions when produce-unsat-assumptions option "
        "is off.");
  }
  if (d_state->getMode() != SmtMode::UNSAT)
  {
    throw RecoverableModalException(
        "Cannot get unsat assumptions unless immediately preceded by "
        "UNSAT/ENTAILED.");
  }
  finishInit();
  if (Dump.isOn("benchmark"))
  {
    getPrinter().toStreamCmdGetUnsatAssumptions(
        getOutputManager().getDumpOut());
  }
  UnsatCore core = getUnsatCoreInternal();
  std::vector<Node> res;
  std::vector<Node>& assumps = d_asserts->getAssumptions();
  for (const Node& e : assumps)
  {
    if (std::find(core.begin(), core.end(), e) != core.end())
    {
      res.push_back(e);
    }
  }
  return res;
}

Result SmtEngine::assertFormula(const Node& formula, bool inUnsatCore)
{
  SmtScope smts(this);
  finishInit();
  d_state->doPendingPops();

  Trace("smt") << "SmtEngine::assertFormula(" << formula << ")" << endl;

  if (Dump.isOn("raw-benchmark"))
  {
    getPrinter().toStreamCmdAssert(getOutputManager().getDumpOut(), formula);
  }

  // Substitute out any abstract values in ex
  Node n = d_absValues->substituteAbstractValues(formula);

  d_asserts->assertFormula(n, inUnsatCore);
  return quickCheck().asEntailmentResult();
}/* SmtEngine::assertFormula() */

/*
   --------------------------------------------------------------------------
    Handling SyGuS commands
   --------------------------------------------------------------------------
*/

void SmtEngine::declareSygusVar(Node var)
{
  SmtScope smts(this);
  d_sygusSolver->declareSygusVar(var);
  if (Dump.isOn("raw-benchmark"))
  {
    getPrinter().toStreamCmdDeclareVar(
        getOutputManager().getDumpOut(), var, var.getType());
  }
  // don't need to set that the conjecture is stale
}

void SmtEngine::declareSynthFun(Node func,
                                TypeNode sygusType,
                                bool isInv,
                                const std::vector<Node>& vars)
{
  SmtScope smts(this);
  d_state->doPendingPops();
  d_sygusSolver->declareSynthFun(func, sygusType, isInv, vars);

  // !!! TEMPORARY: We cannot construct a SynthFunCommand since we cannot
  // construct a Term-level Grammar from a Node-level sygus TypeNode. Thus we
  // must print the command using the Node-level utility method for now.

  if (Dump.isOn("raw-benchmark"))
  {
    getPrinter().toStreamCmdSynthFun(
        getOutputManager().getDumpOut(), func, vars, isInv, sygusType);
  }
}
void SmtEngine::declareSynthFun(Node func,
                                bool isInv,
                                const std::vector<Node>& vars)
{
  // use a null sygus type
  TypeNode sygusType;
  declareSynthFun(func, sygusType, isInv, vars);
}

void SmtEngine::assertSygusConstraint(Node constraint)
{
  SmtScope smts(this);
  finishInit();
  d_sygusSolver->assertSygusConstraint(constraint);
  if (Dump.isOn("raw-benchmark"))
  {
    getPrinter().toStreamCmdConstraint(getOutputManager().getDumpOut(),
                                       constraint);
  }
}

void SmtEngine::assertSygusInvConstraint(Node inv,
                                         Node pre,
                                         Node trans,
                                         Node post)
{
  SmtScope smts(this);
  finishInit();
  d_sygusSolver->assertSygusInvConstraint(inv, pre, trans, post);
  if (Dump.isOn("raw-benchmark"))
  {
    getPrinter().toStreamCmdInvConstraint(
        getOutputManager().getDumpOut(), inv, pre, trans, post);
  }
}

Result SmtEngine::checkSynth()
{
  SmtScope smts(this);
  finishInit();
  return d_sygusSolver->checkSynth(*d_asserts);
}

/*
   --------------------------------------------------------------------------
    End of Handling SyGuS commands
   --------------------------------------------------------------------------
*/

void SmtEngine::declarePool(const Node& p, const std::vector<Node>& initValue)
{
  Assert(p.isVar() && p.getType().isSet());
  finishInit();
  QuantifiersEngine* qe = getAvailableQuantifiersEngine("declareTermPool");
  qe->declarePool(p, initValue);
}

Node SmtEngine::simplify(const Node& ex)
{
  SmtScope smts(this);
  finishInit();
  d_state->doPendingPops();
  // ensure we've processed assertions
  d_smtSolver->processAssertions(*d_asserts);
  return d_pp->simplify(ex);
}

Node SmtEngine::expandDefinitions(const Node& ex, bool expandOnly)
{
  getResourceManager()->spendResource(
      Resource::PreprocessStep);

  SmtScope smts(this);
  finishInit();
  d_state->doPendingPops();
  return d_pp->expandDefinitions(ex, expandOnly);
}

// TODO(#1108): Simplify the error reporting of this method.
Node SmtEngine::getValue(const Node& ex) const
{
  SmtScope smts(this);

  Trace("smt") << "SMT getValue(" << ex << ")" << endl;
  if (Dump.isOn("benchmark"))
  {
    getPrinter().toStreamCmdGetValue(d_outMgr.getDumpOut(), {ex});
  }
  TypeNode expectedType = ex.getType();

  // Substitute out any abstract values in ex and expand
  Node n = d_pp->expandDefinitions(ex);

  Trace("smt") << "--- getting value of " << n << endl;
  // There are two ways model values for terms are computed (for historical
  // reasons).  One way is that used in check-model; the other is that
  // used by the Model classes.  It's not clear to me exactly how these
  // two are different, but they need to be unified.  This ugly hack here
  // is to fix bug 554 until we can revamp boolean-terms and models [MGD]

  //AJR : necessary?
  if(!n.getType().isFunction()) {
    n = Rewriter::rewrite(n);
  }

  Trace("smt") << "--- getting value of " << n << endl;
  Model* m = getAvailableModel("get-value");
  Assert(m != nullptr);
  Node resultNode = m->getValue(n);
  Trace("smt") << "--- got value " << n << " = " << resultNode << endl;
  Trace("smt") << "--- type " << resultNode.getType() << endl;
  Trace("smt") << "--- expected type " << expectedType << endl;

  // type-check the result we got
  // Notice that lambdas have function type, which does not respect the subtype
  // relation, so we ignore them here.
  Assert(resultNode.isNull() || resultNode.getKind() == kind::LAMBDA
         || resultNode.getType().isSubtypeOf(expectedType))
      << "Run with -t smt for details.";

  // Ensure it's a constant, or a lambda (for uninterpreted functions). This
  // assertion only holds for models that do not have approximate values.
  Assert(m->hasApproximations() || resultNode.getKind() == kind::LAMBDA
         || resultNode.isConst());

  if (d_env->getOption(options::abstractValues)
      && resultNode.getType().isArray())
  {
    resultNode = d_absValues->mkAbstractValue(resultNode);
    Trace("smt") << "--- abstract value >> " << resultNode << endl;
  }

  return resultNode;
}

std::vector<Node> SmtEngine::getValues(const std::vector<Node>& exprs)
{
  std::vector<Node> result;
  for (const Node& e : exprs)
  {
    result.push_back(getValue(e));
  }
  return result;
}

// TODO(#1108): Simplify the error reporting of this method.
Model* SmtEngine::getModel() {
  Trace("smt") << "SMT getModel()" << endl;
  SmtScope smts(this);

  finishInit();

  if (Dump.isOn("benchmark"))
  {
    getPrinter().toStreamCmdGetModel(getOutputManager().getDumpOut());
  }

  Model* m = getAvailableModel("get model");

  // Since model m is being returned to the user, we must ensure that this
  // model object remains valid with future check-sat calls. Hence, we set
  // the theory engine into "eager model building" mode. TODO #2648: revisit.
  TheoryEngine* te = getTheoryEngine();
  Assert(te != nullptr);
  te->setEagerModelBuilding();

  if (d_env->getOption(options::modelCoresMode)
      != options::ModelCoresMode::NONE)
  {
    // If we enabled model cores, we compute a model core for m based on our
    // (expanded) assertions using the model core builder utility
    std::vector<Node> eassertsProc = getExpandedAssertions();
    ModelCoreBuilder::setModelCore(eassertsProc,
                                   m->getTheoryModel(),
                                   d_env->getOption(options::modelCoresMode));
  }
  // set the information on the SMT-level model
  Assert(m != nullptr);
  m->d_inputName = d_state->getFilename();
  m->d_isKnownSat = (d_state->getMode() == SmtMode::SAT);
  return m;
}

Result SmtEngine::blockModel()
{
  Trace("smt") << "SMT blockModel()" << endl;
  SmtScope smts(this);

  finishInit();

  if (Dump.isOn("benchmark"))
  {
    getPrinter().toStreamCmdBlockModel(getOutputManager().getDumpOut());
  }

  Model* m = getAvailableModel("block model");

  if (d_env->getOption(options::blockModelsMode)
      == options::BlockModelsMode::NONE)
  {
    std::stringstream ss;
    ss << "Cannot block model when block-models is set to none.";
    throw RecoverableModalException(ss.str().c_str());
  }

  // get expanded assertions
  std::vector<Node> eassertsProc = getExpandedAssertions();
<<<<<<< HEAD
  Node eblocker = ModelBlocker::getModelBlocker(
      eassertsProc, m->getTheoryModel(), options::blockModelsMode());
  Trace("smt") << "Block formula: " << eblocker << std::endl;
=======
  Node eblocker =
      ModelBlocker::getModelBlocker(eassertsProc,
                                    m->getTheoryModel(),
                                    d_env->getOption(options::blockModelsMode));
>>>>>>> fc0512b6
  return assertFormula(eblocker);
}

Result SmtEngine::blockModelValues(const std::vector<Node>& exprs)
{
  Trace("smt") << "SMT blockModelValues()" << endl;
  SmtScope smts(this);

  finishInit();

  if (Dump.isOn("benchmark"))
  {
    getPrinter().toStreamCmdBlockModelValues(getOutputManager().getDumpOut(),
                                             exprs);
  }

  Model* m = getAvailableModel("block model values");

  // get expanded assertions
  std::vector<Node> eassertsProc = getExpandedAssertions();
  // we always do block model values mode here
  Node eblocker =
      ModelBlocker::getModelBlocker(eassertsProc,
                                    m->getTheoryModel(),
                                    options::BlockModelsMode::VALUES,
                                    exprs);
  return assertFormula(eblocker);
}

std::pair<Node, Node> SmtEngine::getSepHeapAndNilExpr(void)
{
  if (!getLogicInfo().isTheoryEnabled(THEORY_SEP))
  {
    const char* msg =
        "Cannot obtain separation logic expressions if not using the "
        "separation logic theory.";
    throw RecoverableModalException(msg);
  }
  NodeManagerScope nms(getNodeManager());
  Node heap;
  Node nil;
  Model* m = getAvailableModel("get separation logic heap and nil");
  TheoryModel* tm = m->getTheoryModel();
  if (!tm->getHeapModel(heap, nil))
  {
    const char* msg =
        "Failed to obtain heap/nil "
        "expressions from theory model.";
    throw RecoverableModalException(msg);
  }
  return std::make_pair(heap, nil);
}

std::vector<Node> SmtEngine::getExpandedAssertions()
{
  std::vector<Node> easserts = getAssertions();
  // must expand definitions
  std::vector<Node> eassertsProc;
  std::unordered_map<Node, Node, NodeHashFunction> cache;
  for (const Node& e : easserts)
  {
    Node eae = d_pp->expandDefinitions(e, cache);
    eassertsProc.push_back(eae);
  }
  return eassertsProc;
}

void SmtEngine::declareSepHeap(TypeNode locT, TypeNode dataT)
{
  if (!getLogicInfo().isTheoryEnabled(THEORY_SEP))
  {
    const char* msg =
        "Cannot declare heap if not using the separation logic theory.";
    throw RecoverableModalException(msg);
  }
  SmtScope smts(this);
  finishInit();
  TheoryEngine* te = getTheoryEngine();
  te->declareSepHeap(locT, dataT);
}

bool SmtEngine::getSepHeapTypes(TypeNode& locT, TypeNode& dataT)
{
  SmtScope smts(this);
  finishInit();
  TheoryEngine* te = getTheoryEngine();
  return te->getSepHeapTypes(locT, dataT);
}

Node SmtEngine::getSepHeapExpr() { return getSepHeapAndNilExpr().first; }

Node SmtEngine::getSepNilExpr() { return getSepHeapAndNilExpr().second; }

void SmtEngine::checkProof()
{
  Assert(d_env->getOption(options::produceProofs));
  // internal check the proof
  PropEngine* pe = getPropEngine();
  Assert(pe != nullptr);
  if (d_env->getOption(options::proofEagerChecking))
  {
    pe->checkProof(d_asserts->getAssertionList());
  }
  Assert(pe->getProof() != nullptr);
  std::shared_ptr<ProofNode> pePfn = pe->getProof();
  if (d_env->getOption(options::checkProofs))
  {
    d_pfManager->checkProof(pePfn, *d_asserts);
  }
}

StatisticsRegistry& SmtEngine::getStatisticsRegistry()
{
  return d_env->getStatisticsRegistry();
}

UnsatCore SmtEngine::getUnsatCoreInternal()
{
  if (!d_env->getOption(options::unsatCores))
  {
    throw ModalException(
        "Cannot get an unsat core when produce-unsat-cores[-new] or "
        "produce-proofs option is off.");
  }
  if (d_state->getMode() != SmtMode::UNSAT)
  {
    throw RecoverableModalException(
        "Cannot get an unsat core unless immediately preceded by "
        "UNSAT/ENTAILED response.");
  }
  // use old proof infrastructure
  if (!d_pfManager)
  {
    d_proofManager->traceUnsatCore();  // just to trigger core creation
    return UnsatCore(d_proofManager->extractUnsatCore());
  }
  // generate with new proofs
  PropEngine* pe = getPropEngine();
  Assert(pe != nullptr);

  std::shared_ptr<ProofNode> pepf;
  if (options::unsatCoresMode() == options::UnsatCoresMode::ASSUMPTIONS)
  {
    pepf = pe->getRefutation();
  }
  else
  {
    pepf = pe->getProof();
  }
  Assert(pepf != nullptr);
  std::shared_ptr<ProofNode> pfn = d_pfManager->getFinalProof(pepf, *d_asserts);
  std::vector<Node> core;
  d_ucManager->getUnsatCore(pfn, *d_asserts, core);
  return UnsatCore(core);
}

void SmtEngine::checkUnsatCore() {
  Assert(d_env->getOption(options::unsatCores))
      << "cannot check unsat core if unsat cores are turned off";

  Notice() << "SmtEngine::checkUnsatCore(): generating unsat core" << endl;
  UnsatCore core = getUnsatCore();

  // initialize the core checker
  std::unique_ptr<SmtEngine> coreChecker;
  initializeSubsolver(coreChecker);
  coreChecker->getOptions().set(options::checkUnsatCores, false);
  // disable all proof options
  coreChecker->getOptions().set(options::produceProofs, false);
  coreChecker->getOptions().set(options::checkProofs, false);
  coreChecker->getOptions().set(options::proofEagerChecking, false);

  // set up separation logic heap if necessary
  TypeNode sepLocType, sepDataType;
  if (getSepHeapTypes(sepLocType, sepDataType))
  {
    coreChecker->declareSepHeap(sepLocType, sepDataType);
  }

  Notice() << "SmtEngine::checkUnsatCore(): pushing core assertions"
           << std::endl;
  for(UnsatCore::iterator i = core.begin(); i != core.end(); ++i) {
    Node assertionAfterExpansion = expandDefinitions(*i);
    Notice() << "SmtEngine::checkUnsatCore(): pushing core member " << *i
             << ", expanded to " << assertionAfterExpansion << "\n";
    coreChecker->assertFormula(assertionAfterExpansion);
  }
  Result r;
  try {
    r = coreChecker->checkSat();
  } catch(...) {
    throw;
  }
  Notice() << "SmtEngine::checkUnsatCore(): result is " << r << endl;
  if(r.asSatisfiabilityResult().isUnknown()) {
    Warning()
        << "SmtEngine::checkUnsatCore(): could not check core result unknown."
        << std::endl;
  }
  else if (r.asSatisfiabilityResult().isSat())
  {
    InternalError()
        << "SmtEngine::checkUnsatCore(): produced core was satisfiable.";
  }
}

void SmtEngine::checkModel(bool hardFailure) {
  context::CDList<Node>* al = d_asserts->getAssertionList();
  // --check-model implies --produce-assertions, which enables the
  // assertion list, so we should be ok.
  Assert(al != nullptr)
      << "don't have an assertion list to check in SmtEngine::checkModel()";

  TimerStat::CodeTimer checkModelTimer(d_stats->d_checkModelTime);

  Notice() << "SmtEngine::checkModel(): generating model" << endl;
  Model* m = getAvailableModel("check model");
  Assert(m != nullptr);

  // check the model with the check models utility
  Assert(d_checkModels != nullptr);
  d_checkModels->checkModel(m, al, hardFailure);
}

UnsatCore SmtEngine::getUnsatCore() {
  Trace("smt") << "SMT getUnsatCore()" << std::endl;
  SmtScope smts(this);
  finishInit();
  if (Dump.isOn("benchmark"))
  {
    getPrinter().toStreamCmdGetUnsatCore(getOutputManager().getDumpOut());
  }
  return getUnsatCoreInternal();
}

void SmtEngine::getRelevantInstantiationTermVectors(
    std::map<Node, std::vector<std::vector<Node>>>& insts)
{
  Assert(d_state->getMode() == SmtMode::UNSAT);
  // generate with new proofs
  PropEngine* pe = getPropEngine();
  Assert(pe != nullptr);
  Assert(pe->getProof() != nullptr);
  std::shared_ptr<ProofNode> pfn =
      d_pfManager->getFinalProof(pe->getProof(), *d_asserts);
  d_ucManager->getRelevantInstantiations(pfn, insts);
}

std::string SmtEngine::getProof()
{
  Trace("smt") << "SMT getProof()\n";
  SmtScope smts(this);
  finishInit();
  if (Dump.isOn("benchmark"))
  {
    getPrinter().toStreamCmdGetProof(getOutputManager().getDumpOut());
  }
  if (!d_env->getOption(options::produceProofs))
  {
    throw ModalException("Cannot get a proof when proof option is off.");
  }
  if (d_state->getMode() != SmtMode::UNSAT)
  {
    throw RecoverableModalException(
        "Cannot get a proof unless immediately preceded by "
        "UNSAT/ENTAILED response.");
  }
  // the prop engine has the proof of false
  PropEngine* pe = getPropEngine();
  Assert(pe != nullptr);
  Assert(pe->getProof() != nullptr);
  Assert(d_pfManager);
  std::ostringstream ss;
  d_pfManager->printProof(ss, pe->getProof(), *d_asserts);
  return ss.str();
}

void SmtEngine::printInstantiations( std::ostream& out ) {
  SmtScope smts(this);
  finishInit();
  if (d_env->getOption(options::instFormatMode) == options::InstFormatMode::SZS)
  {
    out << "% SZS output start Proof for " << d_state->getFilename()
        << std::endl;
  }
  QuantifiersEngine* qe = getAvailableQuantifiersEngine("printInstantiations");

  // First, extract and print the skolemizations
  bool printed = false;
  bool reqNames = !d_env->getOption(options::printInstFull);
  // only print when in list mode
  if (d_env->getOption(options::printInstMode) == options::PrintInstMode::LIST)
  {
    std::map<Node, std::vector<Node>> sks;
    qe->getSkolemTermVectors(sks);
    for (const std::pair<const Node, std::vector<Node>>& s : sks)
    {
      Node name;
      if (!qe->getNameForQuant(s.first, name, reqNames))
      {
        // did not have a name and we are only printing formulas with names
        continue;
      }
      SkolemList slist(name, s.second);
      out << slist;
      printed = true;
    }
  }

  // Second, extract and print the instantiations
  std::map<Node, std::vector<std::vector<Node>>> insts;
  getInstantiationTermVectors(insts);
  for (const std::pair<const Node, std::vector<std::vector<Node>>>& i : insts)
  {
    if (i.second.empty())
    {
      // no instantiations, skip
      continue;
    }
    Node name;
    if (!qe->getNameForQuant(i.first, name, reqNames))
    {
      // did not have a name and we are only printing formulas with names
      continue;
    }
    // must have a name
    if (d_env->getOption(options::printInstMode) == options::PrintInstMode::NUM)
    {
      out << "(num-instantiations " << name << " " << i.second.size() << ")"
          << std::endl;
    }
    else
    {
      Assert(d_env->getOption(options::printInstMode)
             == options::PrintInstMode::LIST);
      InstantiationList ilist(name, i.second);
      out << ilist;
    }
    printed = true;
  }
  // if we did not print anything, we indicate this
  if (!printed)
  {
    out << "No instantiations" << std::endl;
  }
  if (d_env->getOption(options::instFormatMode) == options::InstFormatMode::SZS)
  {
    out << "% SZS output end Proof for " << d_state->getFilename() << std::endl;
  }
}

void SmtEngine::getInstantiationTermVectors(
    std::map<Node, std::vector<std::vector<Node>>>& insts)
{
  SmtScope smts(this);
  finishInit();
  if (d_env->getOption(options::produceProofs)
      && (!d_env->getOption(options::unsatCores)
          || d_env->getOption(options::unsatCoresMode) == options::UnsatCoresMode::FULL_PROOF)
      && getSmtMode() == SmtMode::UNSAT)
  {
    // minimize instantiations based on proof manager
    getRelevantInstantiationTermVectors(insts);
  }
  else
  {
    QuantifiersEngine* qe =
        getAvailableQuantifiersEngine("getInstantiationTermVectors");
    // otherwise, just get the list of all instantiations
    qe->getInstantiationTermVectors(insts);
  }
}

void SmtEngine::printSynthSolution( std::ostream& out ) {
  SmtScope smts(this);
  finishInit();
  d_sygusSolver->printSynthSolution(out);
}

bool SmtEngine::getSynthSolutions(std::map<Node, Node>& solMap)
{
  SmtScope smts(this);
  finishInit();
  return d_sygusSolver->getSynthSolutions(solMap);
}

Node SmtEngine::getQuantifierElimination(Node q, bool doFull, bool strict)
{
  SmtScope smts(this);
  finishInit();
  const LogicInfo& logic = getLogicInfo();
  if (!logic.isPure(THEORY_ARITH) && strict)
  {
    Warning() << "Unexpected logic for quantifier elimination " << logic
              << endl;
  }
  return d_quantElimSolver->getQuantifierElimination(
      *d_asserts, q, doFull, d_isInternalSubsolver);
}

bool SmtEngine::getInterpol(const Node& conj,
                            const TypeNode& grammarType,
                            Node& interpol)
{
  SmtScope smts(this);
  finishInit();
  bool success = d_interpolSolver->getInterpol(conj, grammarType, interpol);
  // notify the state of whether the get-interpol call was successfuly, which
  // impacts the SMT mode.
  d_state->notifyGetInterpol(success);
  return success;
}

bool SmtEngine::getInterpol(const Node& conj, Node& interpol)
{
  TypeNode grammarType;
  return getInterpol(conj, grammarType, interpol);
}

bool SmtEngine::getAbduct(const Node& conj,
                          const TypeNode& grammarType,
                          Node& abd)
{
  SmtScope smts(this);
  finishInit();
  bool success = d_abductSolver->getAbduct(conj, grammarType, abd);
  // notify the state of whether the get-abduct call was successfuly, which
  // impacts the SMT mode.
  d_state->notifyGetAbduct(success);
  return success;
}

bool SmtEngine::getAbduct(const Node& conj, Node& abd)
{
  TypeNode grammarType;
  return getAbduct(conj, grammarType, abd);
}

void SmtEngine::getInstantiatedQuantifiedFormulas(std::vector<Node>& qs)
{
  SmtScope smts(this);
  QuantifiersEngine* qe =
      getAvailableQuantifiersEngine("getInstantiatedQuantifiedFormulas");
  qe->getInstantiatedQuantifiedFormulas(qs);
}

void SmtEngine::getInstantiationTermVectors(
    Node q, std::vector<std::vector<Node>>& tvecs)
{
  SmtScope smts(this);
  QuantifiersEngine* qe =
      getAvailableQuantifiersEngine("getInstantiationTermVectors");
  qe->getInstantiationTermVectors(q, tvecs);
}

std::vector<Node> SmtEngine::getAssertions()
{
  SmtScope smts(this);
  finishInit();
  d_state->doPendingPops();
  if (Dump.isOn("benchmark"))
  {
    getPrinter().toStreamCmdGetAssertions(getOutputManager().getDumpOut());
  }
  Trace("smt") << "SMT getAssertions()" << endl;
  if (!d_env->getOption(options::produceAssertions))
  {
    const char* msg =
      "Cannot query the current assertion list when not in produce-assertions mode.";
    throw ModalException(msg);
  }
  context::CDList<Node>* al = d_asserts->getAssertionList();
  Assert(al != nullptr);
  std::vector<Node> res;
  for (const Node& n : *al)
  {
    res.emplace_back(n);
  }
  // copy the result out
  return res;
}

void SmtEngine::push()
{
  SmtScope smts(this);
  finishInit();
  d_state->doPendingPops();
  Trace("smt") << "SMT push()" << endl;
  d_smtSolver->processAssertions(*d_asserts);
  if(Dump.isOn("benchmark")) {
    getPrinter().toStreamCmdPush(getOutputManager().getDumpOut());
  }
  d_state->userPush();
}

void SmtEngine::pop() {
  SmtScope smts(this);
  finishInit();
  Trace("smt") << "SMT pop()" << endl;
  if (Dump.isOn("benchmark"))
  {
    getPrinter().toStreamCmdPop(getOutputManager().getDumpOut());
  }
  d_state->userPop();

  // Clear out assertion queues etc., in case anything is still in there
  d_asserts->clearCurrent();
  // clear the learned literals from the preprocessor
  d_pp->clearLearnedLiterals();

  Trace("userpushpop") << "SmtEngine: popped to level "
                       << getUserContext()->getLevel() << endl;
  // should we reset d_status here?
  // SMT-LIBv2 spec seems to imply no, but it would make sense to..
}

void SmtEngine::resetAssertions()
{
  SmtScope smts(this);

  if (!d_state->isFullyInited())
  {
    // We're still in Start Mode, nothing asserted yet, do nothing.
    // (see solver execution modes in the SMT-LIB standard)
    Assert(getContext()->getLevel() == 0);
    Assert(getUserContext()->getLevel() == 0);
    getDumpManager()->resetAssertions();
    return;
  }


  Trace("smt") << "SMT resetAssertions()" << endl;
  if (Dump.isOn("benchmark"))
  {
    getPrinter().toStreamCmdResetAssertions(getOutputManager().getDumpOut());
  }

  d_asserts->clearCurrent();
  d_state->notifyResetAssertions();
  getDumpManager()->resetAssertions();
  // push the state to maintain global context around everything
  d_state->setup();

  // reset SmtSolver, which will construct a new prop engine
  d_smtSolver->resetAssertions();
}

void SmtEngine::interrupt()
{
  if (!d_state->isFullyInited())
  {
    return;
  }
  d_smtSolver->interrupt();
}

void SmtEngine::setResourceLimit(uint64_t units, bool cumulative)
{
  if (cumulative)
  {
    d_env->d_options.set(options::cumulativeResourceLimit__option_t(), units);
  }
  else
  {
    d_env->d_options.set(options::perCallResourceLimit__option_t(), units);
  }
}
void SmtEngine::setTimeLimit(uint64_t millis)
{
  d_env->d_options.set(options::perCallMillisecondLimit__option_t(), millis);
}

unsigned long SmtEngine::getResourceUsage() const
{
  return getResourceManager()->getResourceUsage();
}

unsigned long SmtEngine::getTimeUsage() const
{
  return getResourceManager()->getTimeUsage();
}

unsigned long SmtEngine::getResourceRemaining() const
{
  return getResourceManager()->getResourceRemaining();
}

NodeManager* SmtEngine::getNodeManager() const
{
  return d_env->getNodeManager();
}

void SmtEngine::printStatistics(std::ostream& out) const
{
  d_env->getStatisticsRegistry().print(out);
}

void SmtEngine::printStatisticsSafe(int fd) const
{
  d_env->getStatisticsRegistry().printSafe(fd);
}

void SmtEngine::printStatisticsDiff(std::ostream& out) const
{
  d_env->getStatisticsRegistry().printDiff(out);
  d_env->getStatisticsRegistry().storeSnapshot();
}

void SmtEngine::setUserAttribute(const std::string& attr,
                                 Node expr,
                                 const std::vector<Node>& expr_values,
                                 const std::string& str_value)
{
  SmtScope smts(this);
  finishInit();
  TheoryEngine* te = getTheoryEngine();
  Assert(te != nullptr);
  te->setUserAttribute(attr, expr, expr_values, str_value);
}

void SmtEngine::setOption(const std::string& key, const std::string& value)
{
  NodeManagerScope nms(getNodeManager());
  Trace("smt") << "SMT setOption(" << key << ", " << value << ")" << endl;

  if (Dump.isOn("benchmark"))
  {
    getPrinter().toStreamCmdSetOption(
        getOutputManager().getDumpOut(), key, value);
  }

  if (key == "command-verbosity")
  {
    size_t fstIndex = value.find(" ");
    size_t sndIndex = value.find(" ", fstIndex + 1);
    if (sndIndex == std::string::npos)
    {
      string c = value.substr(1, fstIndex - 1);
      int v =
          std::stoi(value.substr(fstIndex + 1, value.length() - fstIndex - 1));
      if (v < 0 || v > 2)
      {
        throw OptionException("command-verbosity must be 0, 1, or 2");
      }
      d_commandVerbosity[c] = v;
      return;
    }
    throw OptionException(
        "command-verbosity value must be a tuple (command-name integer)");
  }

  if (value.find(" ") != std::string::npos)
  {
    throw OptionException("bad value for :" + key);
  }

  std::string optionarg = value;
  getOptions().setOption(key, optionarg);
}

void SmtEngine::setIsInternalSubsolver() { d_isInternalSubsolver = true; }

bool SmtEngine::isInternalSubsolver() const { return d_isInternalSubsolver; }

std::string SmtEngine::getOption(const std::string& key) const
{
  NodeManagerScope nms(getNodeManager());
  NodeManager* nm = d_env->getNodeManager();

  Trace("smt") << "SMT getOption(" << key << ")" << endl;

  if (key.find("command-verbosity:") == 0)
  {
    auto it = d_commandVerbosity.find(key.substr(std::strlen("command-verbosity:")));
    if (it != d_commandVerbosity.end())
    {
      return std::to_string(it->second);
    }
    it = d_commandVerbosity.find("*");
    if (it != d_commandVerbosity.end())
    {
      return std::to_string(it->second);
    }
    return "2";
  }

  if (Dump.isOn("benchmark"))
  {
    getPrinter().toStreamCmdGetOption(d_outMgr.getDumpOut(), key);
  }

  if (key == "command-verbosity")
  {
    vector<Node> result;
    Node defaultVerbosity;
    for (const auto& verb: d_commandVerbosity)
    {
      // treat the command name as a variable name as opposed to a string
      // constant to avoid printing double quotes around the name
      Node name = nm->mkBoundVar(verb.first, nm->integerType());
      Node value = nm->mkConst(Rational(verb.second));
      if (verb.first == "*")
      {
        // put the default at the end of the SExpr
        defaultVerbosity = nm->mkNode(Kind::SEXPR, name, value);
      }
      else
      {
        result.push_back(nm->mkNode(Kind::SEXPR, name, value));
      }
    }
    // ensure the default is always listed
    if (defaultVerbosity.isNull())
    {
      defaultVerbosity = nm->mkNode(Kind::SEXPR,
                                    nm->mkBoundVar("*", nm->integerType()),
                                    nm->mkConst(Rational(2)));
    }
    result.push_back(defaultVerbosity);
    return nm->mkNode(Kind::SEXPR, result).toString();
  }

  std::string atom = getOptions().getOption(key);

  if (atom != "true" && atom != "false")
  {
    try
    {
      Integer z(atom);
    }
    catch (std::invalid_argument&)
    {
      atom = "\"" + atom + "\"";
    }
  }

  return atom;
}

Options& SmtEngine::getOptions() { return d_env->d_options; }

const Options& SmtEngine::getOptions() const { return d_env->getOptions(); }

ResourceManager* SmtEngine::getResourceManager() const
{
  return d_env->getResourceManager();
}

DumpManager* SmtEngine::getDumpManager() { return d_env->getDumpManager(); }

const Printer& SmtEngine::getPrinter() const { return d_env->getPrinter(); }

OutputManager& SmtEngine::getOutputManager() { return d_outMgr; }

theory::Rewriter* SmtEngine::getRewriter() { return d_env->getRewriter(); }

}  // namespace cvc5<|MERGE_RESOLUTION|>--- conflicted
+++ resolved
@@ -1268,16 +1268,11 @@
 
   // get expanded assertions
   std::vector<Node> eassertsProc = getExpandedAssertions();
-<<<<<<< HEAD
-  Node eblocker = ModelBlocker::getModelBlocker(
-      eassertsProc, m->getTheoryModel(), options::blockModelsMode());
-  Trace("smt") << "Block formula: " << eblocker << std::endl;
-=======
   Node eblocker =
       ModelBlocker::getModelBlocker(eassertsProc,
                                     m->getTheoryModel(),
                                     d_env->getOption(options::blockModelsMode));
->>>>>>> fc0512b6
+  Trace("smt") << "Block formula: " << eblocker << std::endl;
   return assertFormula(eblocker);
 }
 
