/*********************                                                        */
/*! \file smt_engine.cpp
 ** \verbatim
 ** Original author: Morgan Deters
 ** Major contributors: Clark Barrett
 ** Minor contributors (to current version): Christopher L. Conway, Tianyi Liang, Martin Brain <>, Kshitij Bansal, Liana Hadarean, Dejan Jovanovic, Tim King, Andrew Reynolds
 ** This file is part of the CVC4 project.
 ** Copyright (c) 2009-2014  New York University and The University of Iowa
 ** See the file COPYING in the top-level source directory for licensing
 ** information.\endverbatim
 **
 ** \brief The main entry point into the CVC4 library's SMT interface
 **
 ** The main entry point into the CVC4 library's SMT interface.
 **/

#include "smt/smt_engine.h"

#include <algorithm>
#include <cctype>
#include <ext/hash_map>
#include <iterator>
#include <sstream>
#include <stack>
#include <string>
#include <utility>
#include <vector>

#include "base/exception.h"
#include "base/listener.h"
#include "base/modal_exception.h"
#include "base/output.h"
#include "context/cdhashset.h"
#include "context/cdlist.h"
#include "context/context.h"
#include "decision/decision_engine.h"
#include "expr/attribute.h"
#include "expr/expr.h"
#include "expr/kind.h"
#include "expr/metakind.h"
#include "expr/node.h"
#include "expr/node_builder.h"
#include "expr/node_self_iterator.h"
#include "options/arith_options.h"
#include "options/arrays_options.h"
#include "options/base_options.h"
#include "options/boolean_term_conversion_mode.h"
#include "options/booleans_options.h"
#include "options/booleans_options.h"
#include "options/bv_options.h"
#include "options/datatypes_options.h"
#include "options/decision_mode.h"
#include "options/decision_options.h"
#include "options/main_options.h"
#include "options/option_exception.h"
#include "options/options_handler_interface.h"
#include "options/printer_options.h"
#include "options/prop_options.h"
#include "options/quantifiers_options.h"
#include "options/set_language.h"
#include "options/smt_options.h"
#include "options/strings_options.h"
#include "options/theory_options.h"
#include "options/uf_options.h"
#include "printer/printer.h"
#include "proof/proof.h"
#include "proof/proof_manager.h"
#include "proof/proof_manager.h"
#include "proof/theory_proof.h"
#include "proof/unsat_core.h"
#include "prop/prop_engine.h"
#include "smt/boolean_terms.h"
#include "smt/command_list.h"
#include "smt/logic_request.h"
#include "smt/model_postprocessor.h"
#include "smt/smt_engine_scope.h"
#include "smt/smt_options_handler.h"
#include "smt_util/boolean_simplification.h"
#include "smt_util/command.h"
#include "smt_util/ite_removal.h"
#include "smt_util/nary_builder.h"
#include "smt_util/node_visitor.h"
#include "theory/arith/pseudoboolean_proc.h"
#include "theory/booleans/circuit_propagator.h"
#include "theory/bv/bvintropow2.h"
#include "theory/bv/theory_bv_rewriter.h"
#include "theory/logic_info.h"
#include "theory/quantifiers/ce_guided_instantiation.h"
#include "theory/quantifiers/fun_def_process.h"
#include "theory/quantifiers/macros.h"
#include "theory/quantifiers/quantifiers_rewriter.h"
#include "theory/sort_inference.h"
#include "theory/strings/theory_strings.h"
#include "theory/substitutions.h"
#include "theory/theory_engine.h"
#include "theory/theory_model.h"
#include "theory/theory_traits.h"
#include "util/configuration.h"
#include "util/configuration_private.h"
#include "util/hash.h"
#include "util/proof.h"
#include "util/resource_manager.h"

using namespace std;
using namespace CVC4;
using namespace CVC4::smt;
using namespace CVC4::prop;
using namespace CVC4::context;
using namespace CVC4::theory;

namespace CVC4 {

namespace smt {

/** Useful for counting the number of recursive calls. */
class ScopeCounter {
private:
  unsigned& d_depth;
public:
  ScopeCounter(unsigned& d) : d_depth(d) {
    ++d_depth;
  }
  ~ScopeCounter(){
    --d_depth;
  }
};

/**
 * Representation of a defined function.  We keep these around in
 * SmtEngine to permit expanding definitions late (and lazily), to
 * support getValue() over defined functions, to support user output
 * in terms of defined functions, etc.
 */
class DefinedFunction {
  Node d_func;
  vector<Node> d_formals;
  Node d_formula;
public:
  DefinedFunction() {}
  DefinedFunction(Node func, vector<Node> formals, Node formula) :
    d_func(func),
    d_formals(formals),
    d_formula(formula) {
  }
  Node getFunction() const { return d_func; }
  vector<Node> getFormals() const { return d_formals; }
  Node getFormula() const { return d_formula; }
};/* class DefinedFunction */

class AssertionPipeline {
  vector<Node> d_nodes;

public:

  size_t size() const { return d_nodes.size(); }

  void resize(size_t n) { d_nodes.resize(n); }
  void clear() { d_nodes.clear(); }

  Node& operator[](size_t i) { return d_nodes[i]; }
  const Node& operator[](size_t i) const { return d_nodes[i]; }
  void push_back(Node n) { d_nodes.push_back(n); }

  vector<Node>& ref() { return d_nodes; }
  const vector<Node>& ref() const { return d_nodes; }

  void replace(size_t i, Node n) {
    PROOF( ProofManager::currentPM()->addDependence(n, d_nodes[i]); );
    d_nodes[i] = n;
  }
};/* class AssertionPipeline */

struct SmtEngineStatistics {
  /** time spent in definition-expansion */
  TimerStat d_definitionExpansionTime;
  /** time spent in Boolean term rewriting */
  TimerStat d_rewriteBooleanTermsTime;
  /** time spent in non-clausal simplification */
  TimerStat d_nonclausalSimplificationTime;
  /** time spent in miplib pass */
  TimerStat d_miplibPassTime;
  /** number of assertions removed by miplib pass */
  IntStat d_numMiplibAssertionsRemoved;
  /** number of constant propagations found during nonclausal simp */
  IntStat d_numConstantProps;
  /** time spent in static learning */
  TimerStat d_staticLearningTime;
  /** time spent in simplifying ITEs */
  TimerStat d_simpITETime;
  /** time spent in simplifying ITEs */
  TimerStat d_unconstrainedSimpTime;
  /** time spent removing ITEs */
  TimerStat d_iteRemovalTime;
  /** time spent in theory preprocessing */
  TimerStat d_theoryPreprocessTime;
  /** time spent in theory preprocessing */
  TimerStat d_rewriteApplyToConstTime;
  /** time spent converting to CNF */
  TimerStat d_cnfConversionTime;
  /** Num of assertions before ite removal */
  IntStat d_numAssertionsPre;
  /** Num of assertions after ite removal */
  IntStat d_numAssertionsPost;
  /** time spent in checkModel() */
  TimerStat d_checkModelTime;
  /** time spent in checkProof() */
  TimerStat d_checkProofTime;
  /** time spent in checkUnsatCore() */
  TimerStat d_checkUnsatCoreTime;
  /** time spent in PropEngine::checkSat() */
  TimerStat d_solveTime;
  /** time spent in pushing/popping */
  TimerStat d_pushPopTime;
  /** time spent in processAssertions() */
  TimerStat d_processAssertionsTime;

  /** Has something simplified to false? */
  IntStat d_simplifiedToFalse;
  /** Number of resource units spent. */
  ReferenceStat<uint64_t> d_resourceUnitsUsed;

  SmtEngineStatistics() :
    d_definitionExpansionTime("smt::SmtEngine::definitionExpansionTime"),
    d_rewriteBooleanTermsTime("smt::SmtEngine::rewriteBooleanTermsTime"),
    d_nonclausalSimplificationTime("smt::SmtEngine::nonclausalSimplificationTime"),
    d_miplibPassTime("smt::SmtEngine::miplibPassTime"),
    d_numMiplibAssertionsRemoved("smt::SmtEngine::numMiplibAssertionsRemoved", 0),
    d_numConstantProps("smt::SmtEngine::numConstantProps", 0),
    d_staticLearningTime("smt::SmtEngine::staticLearningTime"),
    d_simpITETime("smt::SmtEngine::simpITETime"),
    d_unconstrainedSimpTime("smt::SmtEngine::unconstrainedSimpTime"),
    d_iteRemovalTime("smt::SmtEngine::iteRemovalTime"),
    d_theoryPreprocessTime("smt::SmtEngine::theoryPreprocessTime"),
    d_rewriteApplyToConstTime("smt::SmtEngine::rewriteApplyToConstTime"),
    d_cnfConversionTime("smt::SmtEngine::cnfConversionTime"),
    d_numAssertionsPre("smt::SmtEngine::numAssertionsPreITERemoval", 0),
    d_numAssertionsPost("smt::SmtEngine::numAssertionsPostITERemoval", 0),
    d_checkModelTime("smt::SmtEngine::checkModelTime"),
    d_checkProofTime("smt::SmtEngine::checkProofTime"),
    d_checkUnsatCoreTime("smt::SmtEngine::checkUnsatCoreTime"),
    d_solveTime("smt::SmtEngine::solveTime"),
    d_pushPopTime("smt::SmtEngine::pushPopTime"),
    d_processAssertionsTime("smt::SmtEngine::processAssertionsTime"),
    d_simplifiedToFalse("smt::SmtEngine::simplifiedToFalse", 0),
    d_resourceUnitsUsed("smt::SmtEngine::resourceUnitsUsed")
 {

    smtStatisticsRegistry()->registerStat(&d_definitionExpansionTime);
    smtStatisticsRegistry()->registerStat(&d_rewriteBooleanTermsTime);
    smtStatisticsRegistry()->registerStat(&d_nonclausalSimplificationTime);
    smtStatisticsRegistry()->registerStat(&d_miplibPassTime);
    smtStatisticsRegistry()->registerStat(&d_numMiplibAssertionsRemoved);
    smtStatisticsRegistry()->registerStat(&d_numConstantProps);
    smtStatisticsRegistry()->registerStat(&d_staticLearningTime);
    smtStatisticsRegistry()->registerStat(&d_simpITETime);
    smtStatisticsRegistry()->registerStat(&d_unconstrainedSimpTime);
    smtStatisticsRegistry()->registerStat(&d_iteRemovalTime);
    smtStatisticsRegistry()->registerStat(&d_theoryPreprocessTime);
    smtStatisticsRegistry()->registerStat(&d_rewriteApplyToConstTime);
    smtStatisticsRegistry()->registerStat(&d_cnfConversionTime);
    smtStatisticsRegistry()->registerStat(&d_numAssertionsPre);
    smtStatisticsRegistry()->registerStat(&d_numAssertionsPost);
    smtStatisticsRegistry()->registerStat(&d_checkModelTime);
    smtStatisticsRegistry()->registerStat(&d_checkProofTime);
    smtStatisticsRegistry()->registerStat(&d_checkUnsatCoreTime);
    smtStatisticsRegistry()->registerStat(&d_solveTime);
    smtStatisticsRegistry()->registerStat(&d_pushPopTime);
    smtStatisticsRegistry()->registerStat(&d_processAssertionsTime);
    smtStatisticsRegistry()->registerStat(&d_simplifiedToFalse);
    smtStatisticsRegistry()->registerStat(&d_resourceUnitsUsed);
  }

  ~SmtEngineStatistics() {
    smtStatisticsRegistry()->unregisterStat(&d_definitionExpansionTime);
    smtStatisticsRegistry()->unregisterStat(&d_rewriteBooleanTermsTime);
    smtStatisticsRegistry()->unregisterStat(&d_nonclausalSimplificationTime);
    smtStatisticsRegistry()->unregisterStat(&d_miplibPassTime);
    smtStatisticsRegistry()->unregisterStat(&d_numMiplibAssertionsRemoved);
    smtStatisticsRegistry()->unregisterStat(&d_numConstantProps);
    smtStatisticsRegistry()->unregisterStat(&d_staticLearningTime);
    smtStatisticsRegistry()->unregisterStat(&d_simpITETime);
    smtStatisticsRegistry()->unregisterStat(&d_unconstrainedSimpTime);
    smtStatisticsRegistry()->unregisterStat(&d_iteRemovalTime);
    smtStatisticsRegistry()->unregisterStat(&d_theoryPreprocessTime);
    smtStatisticsRegistry()->unregisterStat(&d_rewriteApplyToConstTime);
    smtStatisticsRegistry()->unregisterStat(&d_cnfConversionTime);
    smtStatisticsRegistry()->unregisterStat(&d_numAssertionsPre);
    smtStatisticsRegistry()->unregisterStat(&d_numAssertionsPost);
    smtStatisticsRegistry()->unregisterStat(&d_checkModelTime);
    smtStatisticsRegistry()->unregisterStat(&d_checkProofTime);
    smtStatisticsRegistry()->unregisterStat(&d_checkUnsatCoreTime);
    smtStatisticsRegistry()->unregisterStat(&d_solveTime);
    smtStatisticsRegistry()->unregisterStat(&d_pushPopTime);
    smtStatisticsRegistry()->unregisterStat(&d_processAssertionsTime);
    smtStatisticsRegistry()->unregisterStat(&d_simplifiedToFalse);
    smtStatisticsRegistry()->unregisterStat(&d_resourceUnitsUsed);
  }
};/* struct SmtEngineStatistics */


class SoftResourceOutListener : public Listener {
 public:
  SoftResourceOutListener(SmtEngine& smt) : d_smt(&smt) {}
  virtual void notify() {
    SmtScope scope(d_smt);
    Assert(smt::smtEngineInScope());
    d_smt->interrupt();
  }
 private:
  SmtEngine* d_smt;
}; /* class SoftResourceOutListener */


class HardResourceOutListener : public Listener {
 public:
  HardResourceOutListener(SmtEngine& smt) : d_smt(&smt) {}
  virtual void notify() {
    SmtScope scope(d_smt);
    theory::Rewriter::clearCaches();
  }
 private:
  SmtEngine* d_smt;
}; /* class HardResourceOutListener */


/**
 * This is an inelegant solution, but for the present, it will work.
 * The point of this is to separate the public and private portions of
 * the SmtEngine class, so that smt_engine.h doesn't
 * include "expr/node.h", which is a private CVC4 header (and can lead
 * to linking errors due to the improper inlining of non-visible symbols
 * into user code!).
 *
 * The "real" solution (that which is usually implemented) is to move
 * ALL the implementation to SmtEnginePrivate and maintain a
 * heap-allocated instance of it in SmtEngine.  SmtEngine (the public
 * one) becomes an "interface shell" which simply acts as a forwarder
 * of method calls.
 */
class SmtEnginePrivate : public NodeManagerListener {
  SmtEngine& d_smt;

  /**
   * Manager for limiting time and abstract resource usage.
   */
  ResourceManager* d_resourceManager;

  /**
   * Listener for the when a soft resource out occurs.
   */
  RegisterListener* d_softResourceOutListener;

  /**
   * Listener for the when a hard resource out occurs.
   */
  RegisterListener* d_hardResourceOutListener;

  /** Learned literals */
  vector<Node> d_nonClausalLearnedLiterals;

  /** Size of assertions array when preprocessing starts */
  unsigned d_realAssertionsEnd;

  /** The converter for Boolean terms -> BITVECTOR(1). */
  BooleanTermConverter* d_booleanTermConverter;

  /** A circuit propagator for non-clausal propositional deduction */
  booleans::CircuitPropagator d_propagator;
  bool d_propagatorNeedsFinish;
  std::vector<Node> d_boolVars;

  /** Assertions in the preprocessing pipeline */
  AssertionPipeline d_assertions;

  /** Whether any assertions have been processed */
  CDO<bool> d_assertionsProcessed;

  /** Index for where to store substitutions */
  CDO<unsigned> d_substitutionsIndex;

  // Cached true value
  Node d_true;

  /**
   * A context that never pushes/pops, for use by CD structures (like
   * SubstitutionMaps) that should be "global".
   */
  context::Context d_fakeContext;

  /**
   * A map of AbsractValues to their actual constants.  Only used if
   * options::abstractValues() is on.
   */
  SubstitutionMap d_abstractValueMap;

  /**
   * A mapping of all abstract values (actual value |-> abstract) that
   * we've handed out.  This is necessary to ensure that we give the
   * same AbstractValues for the same real constants.  Only used if
   * options::abstractValues() is on.
   */
  hash_map<Node, Node, NodeHashFunction> d_abstractValues;

  /** Number of calls of simplify assertions active.
   */
  unsigned d_simplifyAssertionsDepth;

public:
  /**
   * Map from skolem variables to index in d_assertions containing
   * corresponding introduced Boolean ite
   */
  IteSkolemMap d_iteSkolemMap;

  /** Instance of the ITE remover */
  RemoveITE d_iteRemover;

private:

  theory::arith::PseudoBooleanProcessor d_pbsProcessor;

  /** The top level substitutions */
  SubstitutionMap d_topLevelSubstitutions;

  static const bool d_doConstantProp = true;

  /**
   * Runs the nonclausal solver and tries to solve all the assigned
   * theory literals.
   *
   * Returns false if the formula simplifies to "false"
   */
  bool nonClausalSimplify();

  /**
   * Performs static learning on the assertions.
   */
  void staticLearning();

  /**
   * Remove ITEs from the assertions.
   */
  void removeITEs();

  Node intToBV(TNode n, std::hash_map<Node, Node, NodeHashFunction>& cache);
  Node intToBVMakeBinary(TNode n, std::hash_map<Node, Node, NodeHashFunction>& cache);

  /**
   * Helper function to fix up assertion list to restore invariants needed after ite removal
   */
  void collectSkolems(TNode n, set<TNode>& skolemSet, hash_map<Node, bool, NodeHashFunction>& cache);

  /**
   * Helper function to fix up assertion list to restore invariants needed after ite removal
   */
  bool checkForBadSkolems(TNode n, TNode skolem, hash_map<Node, bool, NodeHashFunction>& cache);

  // Lift bit-vectors of size 1 to booleans
  void bvToBool();

  // Abstract common structure over small domains to UF
  // return true if changes were made.
  void bvAbstraction();

  // Simplify ITE structure
  bool simpITE();

  // Simplify based on unconstrained values
  void unconstrainedSimp();

  // Ensures the assertions asserted after before now
  // effectively come before d_realAssertionsEnd
  void compressBeforeRealAssertions(size_t before);

  /**
   * Any variable in an assertion that is declared as a subtype type
   * (predicate subtype or integer subrange type) must be constrained
   * to be in that type.
   */
  void constrainSubtypes(TNode n, AssertionPipeline& assertions)
    throw();

  // trace nodes back to their assertions using CircuitPropagator's BackEdgesMap
  void traceBackToAssertions(const std::vector<Node>& nodes, std::vector<TNode>& assertions);
  // remove conjuncts in toRemove from conjunction n; return # of removed conjuncts
  size_t removeFromConjunction(Node& n, const std::hash_set<unsigned long>& toRemove);

  // scrub miplib encodings
  void doMiplibTrick();

  /**
   * Perform non-clausal simplification of a Node.  This involves
   * Theory implementations, but does NOT involve the SAT solver in
   * any way.
   *
   * Returns false if the formula simplifies to "false"
   */
  bool simplifyAssertions() throw(TypeCheckingException, LogicException, UnsafeInterruptException);

public:

  SmtEnginePrivate(SmtEngine& smt) :
    d_smt(smt),
    d_resourceManager(NULL),
    d_softResourceOutListener(NULL),
    d_hardResourceOutListener(NULL),
    d_nonClausalLearnedLiterals(),
    d_realAssertionsEnd(0),
    d_booleanTermConverter(NULL),
    d_propagator(d_nonClausalLearnedLiterals, true, true),
    d_propagatorNeedsFinish(false),
    d_assertions(),
    d_assertionsProcessed(smt.d_userContext, false),
    d_substitutionsIndex(smt.d_userContext, 0),
    d_fakeContext(),
    d_abstractValueMap(&d_fakeContext),
    d_abstractValues(),
    d_simplifyAssertionsDepth(0),
    d_iteSkolemMap(),
    d_iteRemover(smt.d_userContext),
    d_pbsProcessor(smt.d_userContext),
    d_topLevelSubstitutions(smt.d_userContext)
  {
    d_smt.d_nodeManager->subscribeEvents(this);
    d_true = NodeManager::currentNM()->mkConst(true);
    d_resourceManager = NodeManager::currentResourceManager();

    d_softResourceOutListener = new RegisterListener(
        d_resourceManager->getSoftListeners(),
        new SoftResourceOutListener(d_smt));

    d_hardResourceOutListener = new RegisterListener(
        d_resourceManager->getHardListeners(),
        new HardResourceOutListener(d_smt));

  }

  ~SmtEnginePrivate() throw() {
    delete d_hardResourceOutListener;
    d_hardResourceOutListener = NULL;
    delete d_softResourceOutListener;
    d_softResourceOutListener = NULL;

    if(d_propagatorNeedsFinish) {
      d_propagator.finish();
      d_propagatorNeedsFinish = false;
    }
    if(d_booleanTermConverter != NULL) {
      delete d_booleanTermConverter;
      d_booleanTermConverter = NULL;
    }
    d_smt.d_nodeManager->unsubscribeEvents(this);
  }

  ResourceManager* getResourceManager() { return d_resourceManager; }
  void spendResource(unsigned ammount) throw(UnsafeInterruptException) {
    d_resourceManager->spendResource(ammount);
  }

  void nmNotifyNewSort(TypeNode tn, uint32_t flags) {
    DeclareTypeCommand c(tn.getAttribute(expr::VarNameAttr()),
                         0,
                         tn.toType());
    if((flags & ExprManager::SORT_FLAG_PLACEHOLDER) == 0) {
      d_smt.addToModelCommandAndDump(c, flags);
    }
  }

  void nmNotifyNewSortConstructor(TypeNode tn) {
    DeclareTypeCommand c(tn.getAttribute(expr::VarNameAttr()),
                         tn.getAttribute(expr::SortArityAttr()),
                         tn.toType());
    d_smt.addToModelCommandAndDump(c);
  }

  void nmNotifyNewDatatypes(const std::vector<DatatypeType>& dtts) {
    DatatypeDeclarationCommand c(dtts);
    d_smt.addToModelCommandAndDump(c);
  }

  void nmNotifyNewVar(TNode n, uint32_t flags) {
    DeclareFunctionCommand c(n.getAttribute(expr::VarNameAttr()),
                             n.toExpr(),
                             n.getType().toType());
    if((flags & ExprManager::VAR_FLAG_DEFINED) == 0) {
      d_smt.addToModelCommandAndDump(c, flags);
    }
    if(n.getType().isBoolean() && !options::incrementalSolving()) {
      d_boolVars.push_back(n);
    }
  }

  void nmNotifyNewSkolem(TNode n, const std::string& comment, uint32_t flags) {
    string id = n.getAttribute(expr::VarNameAttr());
    DeclareFunctionCommand c(id,
                             n.toExpr(),
                             n.getType().toType());
    if(Dump.isOn("skolems") && comment != "") {
      Dump("skolems") << CommentCommand(id + " is " + comment);
    }
    if((flags & ExprManager::VAR_FLAG_DEFINED) == 0) {
      d_smt.addToModelCommandAndDump(c, flags, false, "skolems");
    }
    if(n.getType().isBoolean() && !options::incrementalSolving()) {
      d_boolVars.push_back(n);
    }
  }

  void nmNotifyDeleteNode(TNode n) {
    d_smt.d_smtAttributes->deleteAllAttributes(n);
  }

  Node applySubstitutions(TNode node) const {
    return Rewriter::rewrite(d_topLevelSubstitutions.apply(node));
  }

  /**
   * Process the assertions that have been asserted.
   */
  void processAssertions();

  /**
   * Process a user pop.  Clears out the non-context-dependent stuff in this
   * SmtEnginePrivate.  Necessary to clear out our assertion vectors in case
   * someone does a push-assert-pop without a check-sat.
   */
  void notifyPop() {
    d_assertions.clear();
    d_nonClausalLearnedLiterals.clear();
    d_realAssertionsEnd = 0;
    d_iteSkolemMap.clear();
  }

  /**
   * Adds a formula to the current context.  Action here depends on
   * the SimplificationMode (in the current Options scope); the
   * formula might be pushed out to the propositional layer
   * immediately, or it might be simplified and kept, or it might not
   * even be simplified.
   * the 2nd and 3rd arguments added for bookkeeping for proofs
   */
  void addFormula(TNode n, bool inUnsatCore, bool inInput = true)
    throw(TypeCheckingException, LogicException);

  /**
   * Expand definitions in n.
   */
  Node expandDefinitions(TNode n, hash_map<Node, Node, NodeHashFunction>& cache, bool expandOnly = false)
    throw(TypeCheckingException, LogicException, UnsafeInterruptException);

  /**
   * Rewrite Boolean terms in a Node.
   */
  Node rewriteBooleanTerms(TNode n);

  /**
   * Simplify node "in" by expanding definitions and applying any
   * substitutions learned from preprocessing.
   */
  Node simplify(TNode in) {
    // Substitute out any abstract values in ex.
    // Expand definitions.
    hash_map<Node, Node, NodeHashFunction> cache;
    Node n = expandDefinitions(in, cache).toExpr();
    // Make sure we've done all preprocessing, etc.
    Assert(d_assertions.size() == 0);
    return applySubstitutions(n).toExpr();
  }

  /**
   * Substitute away all AbstractValues in a node.
   */
  Node substituteAbstractValues(TNode n) {
    // We need to do this even if options::abstractValues() is off,
    // since the setting might have changed after we already gave out
    // some abstract values.
    return d_abstractValueMap.apply(n);
  }

  /**
   * Make a new (or return an existing) abstract value for a node.
   * Can only use this if options::abstractValues() is on.
   */
  Node mkAbstractValue(TNode n) {
    Assert(options::abstractValues());
    Node& val = d_abstractValues[n];
    if(val.isNull()) {
      val = d_smt.d_nodeManager->mkAbstractValue(n.getType());
      d_abstractValueMap.addSubstitution(val, n);
    }
    // We are supposed to ascribe types to all abstract values that go out.
    Node retval = d_smt.d_nodeManager->mkNode(kind::APPLY_TYPE_ASCRIPTION, d_smt.d_nodeManager->mkConst(AscriptionType(n.getType().toType())), val);
    return retval;
  }

  std::hash_map<Node, Node, NodeHashFunction> rewriteApplyToConstCache;
  Node rewriteApplyToConst(TNode n) {
    Trace("rewriteApplyToConst") << "rewriteApplyToConst :: " << n << std::endl;

    if(n.getMetaKind() == kind::metakind::CONSTANT || n.getMetaKind() == kind::metakind::VARIABLE) {
      return n;
    }

    if(rewriteApplyToConstCache.find(n) != rewriteApplyToConstCache.end()) {
      Trace("rewriteApplyToConst") << "in cache :: " << rewriteApplyToConstCache[n] << std::endl;
      return rewriteApplyToConstCache[n];
    }
    if(n.getKind() == kind::APPLY_UF) {
      if(n.getNumChildren() == 1 && n[0].isConst() && n[0].getType().isInteger()) {
        stringstream ss;
        ss << n.getOperator() << "_";
        if(n[0].getConst<Rational>() < 0) {
          ss << "m" << -n[0].getConst<Rational>();
        } else {
          ss << n[0];
        }
        Node newvar = NodeManager::currentNM()->mkSkolem(ss.str(), n.getType(), "rewriteApplyToConst skolem", NodeManager::SKOLEM_EXACT_NAME);
        rewriteApplyToConstCache[n] = newvar;
        Trace("rewriteApplyToConst") << "made :: " << newvar << std::endl;
        return newvar;
      } else {
        stringstream ss;
        ss << "The rewrite-apply-to-const preprocessor is currently limited;\n"
           << "it only works if all function symbols are unary and with Integer\n"
           << "domain, and all applications are to integer values.\n"
           << "Found application: " << n;
        Unhandled(ss.str());
      }
    }

    NodeBuilder<> builder(n.getKind());
    if(n.getMetaKind() == kind::metakind::PARAMETERIZED) {
      builder << n.getOperator();
    }
    for(unsigned i = 0; i < n.getNumChildren(); ++i) {
      builder << rewriteApplyToConst(n[i]);
    }
    Node rewr = builder;
    rewriteApplyToConstCache[n] = rewr;
    Trace("rewriteApplyToConst") << "built :: " << rewr << std::endl;
    return rewr;
  }

};/* class SmtEnginePrivate */

}/* namespace CVC4::smt */

SmtEngine::SmtEngine(ExprManager* em) throw() :
  d_context(new Context()),
  d_userLevels(),
  d_userContext(new UserContext()),
  d_exprManager(em),
  d_nodeManager(d_exprManager->getNodeManager()),
  d_decisionEngine(NULL),
  d_theoryEngine(NULL),
  d_propEngine(NULL),
  d_proofManager(NULL),
  d_definedFunctions(NULL),
  d_fmfRecFunctionsAbs(NULL),
  d_fmfRecFunctionsConcrete(NULL),
  d_assertionList(NULL),
  d_assignments(NULL),
  d_modelGlobalCommands(),
  d_modelCommands(NULL),
  d_dumpCommands(),
  d_defineCommands(),
  d_logic(),
  d_originalOptions(em->getOptions()),
  d_pendingPops(0),
  d_fullyInited(false),
  d_problemExtended(false),
  d_queryMade(false),
  d_needPostsolve(false),
  d_earlyTheoryPP(true),
  d_status(),
  d_optionsHandler(new SmtOptionsHandler(this)),
  d_private(NULL),
  d_smtAttributes(NULL),
  d_statisticsRegistry(NULL),
  d_stats(NULL),
  d_globals(new SmtGlobals())
{

  SmtScope smts(this);
  d_smtAttributes = new expr::attr::SmtAttributes(d_context);
  d_private = new smt::SmtEnginePrivate(*this);
  d_statisticsRegistry = new StatisticsRegistry();
  d_stats = new SmtEngineStatistics();
<<<<<<< HEAD

  d_stats->d_resourceUnitsUsed.setData(d_private->getResourceManager()->d_cumulativeResourceUsed);

  Assert(d_proofManager == NULL);
  PROOF( d_proofManager = new ProofManager(); );

=======
  d_stats->d_resourceUnitsUsed.setData(
      d_private->getResourceManager()->getResourceUsage());
>>>>>>> bbcf8ccc
  // We have mutual dependency here, so we add the prop engine to the theory
  // engine later (it is non-essential there)
  d_theoryEngine = new TheoryEngine(d_context, d_userContext,
                                    d_private->d_iteRemover,
                                    const_cast<const LogicInfo&>(d_logic),
                                    d_globals);

  // Add the theories
  for(TheoryId id = theory::THEORY_FIRST; id < theory::THEORY_LAST; ++id) {
    Debug("ajr-temp") << "Add theory " << id << std::endl;
    TheoryConstructor::addTheory(d_theoryEngine, id);
    Debug("ajr-temp") << "Done add theory " << id << std::endl;
    //register with proof engine if applicable
    THEORY_PROOF(ProofManager::currentPM()->getTheoryProofEngine()->registerTheory(d_theoryEngine->theoryOf(id)); );
  }

  // global push/pop around everything, to ensure proper destruction
  // of context-dependent data structures
  d_userContext->push();
  d_context->push();

  d_definedFunctions = new(true) DefinedFunctionMap(d_userContext);
  if( options::fmfFunWellDefined() || options::fmfFunWellDefinedRelevant() ){
    d_fmfRecFunctionsAbs = new(true) TypeNodeMap(d_userContext);
    d_fmfRecFunctionsConcrete = new(true) NodeListMap(d_userContext);
  }
  d_modelCommands = new(true) smt::CommandList(d_userContext);
}

void SmtEngine::finishInit() {
  // ensure that our heuristics are properly set up
  setDefaults();

  d_decisionEngine = new DecisionEngine(d_context, d_userContext);
  d_decisionEngine->init();   // enable appropriate strategies

  d_propEngine = new PropEngine(d_theoryEngine, d_decisionEngine, d_context,
                                d_userContext, d_globals);

  d_theoryEngine->setPropEngine(d_propEngine);
  d_theoryEngine->setDecisionEngine(d_decisionEngine);
  d_theoryEngine->finishInit();

  // [MGD 10/20/2011] keep around in incremental mode, due to a
  // cleanup ordering issue and Nodes/TNodes.  If SAT is popped
  // first, some user-context-dependent TNodes might still exist
  // with rc == 0.
  if(options::produceAssertions() ||
     options::incrementalSolving()) {
    // In the case of incremental solving, we appear to need these to
    // ensure the relevant Nodes remain live.
    d_assertionList = new(true) AssertionList(d_userContext);
  }

  // dump out a set-logic command
  if(Dump.isOn("benchmark")) {
    // Dump("benchmark") << SetBenchmarkLogicCommand(logic.getLogicString());
    LogicInfo everything;
    everything.lock();
    Dump("benchmark") << CommentCommand("CVC4 always dumps the most general, all-supported logic (below), as some internals might require the use of a logic more general than the input.")
                      << SetBenchmarkLogicCommand(everything.getLogicString());
  }

  // dump out any pending declaration commands
  for(unsigned i = 0; i < d_dumpCommands.size(); ++i) {
    Dump("declarations") << *d_dumpCommands[i];
    delete d_dumpCommands[i];
  }
  d_dumpCommands.clear();

  PROOF( ProofManager::currentPM()->setLogic(d_logic); );
}

void SmtEngine::finalOptionsAreSet() {
  if(d_fullyInited) {
    return;
  }

  if(! d_logic.isLocked()) {
    setLogicInternal();
  }

  // finish initialization, create the prop engine, etc.
  finishInit();

  AlwaysAssert( d_propEngine->getAssertionLevel() == 0,
                "The PropEngine has pushed but the SmtEngine "
                "hasn't finished initializing!" );

  d_fullyInited = true;
  Assert(d_logic.isLocked());

  d_propEngine->assertFormula(NodeManager::currentNM()->mkConst<bool>(true));
  d_propEngine->assertFormula(NodeManager::currentNM()->mkConst<bool>(false).notNode());
}

void SmtEngine::shutdown() {
  doPendingPops();

  while(options::incrementalSolving() && d_userContext->getLevel() > 1) {
    internalPop(true);
  }

  // check to see if a postsolve() is pending
  if(d_needPostsolve) {
    d_theoryEngine->postsolve();
    d_needPostsolve = false;
  }

  if(d_propEngine != NULL) {
    d_propEngine->shutdown();
  }
  if(d_theoryEngine != NULL) {
    d_theoryEngine->shutdown();
  }
  if(d_decisionEngine != NULL) {
    d_decisionEngine->shutdown();
  }
}

SmtEngine::~SmtEngine() throw() {
  SmtScope smts(this);

  try {
    shutdown();

    // global push/pop around everything, to ensure proper destruction
    // of context-dependent data structures
    d_context->popto(0);
    d_userContext->popto(0);

    if(d_assignments != NULL) {
      d_assignments->deleteSelf();
    }

    if(d_assertionList != NULL) {
      d_assertionList->deleteSelf();
    }

    for(unsigned i = 0; i < d_dumpCommands.size(); ++i) {
      delete d_dumpCommands[i];
      d_dumpCommands[i] = NULL;
    }
    d_dumpCommands.clear();

    if(d_modelCommands != NULL) {
      d_modelCommands->deleteSelf();
    }

    d_definedFunctions->deleteSelf();

    delete d_theoryEngine;
    d_theoryEngine = NULL;
    delete d_propEngine;
    d_propEngine = NULL;
    delete d_decisionEngine;
    d_decisionEngine = NULL;

    PROOF(delete d_proofManager;);
    PROOF(d_proofManager = NULL;);

    delete d_stats;
    d_stats = NULL;
    delete d_statisticsRegistry;
    d_statisticsRegistry = NULL;

    delete d_optionsHandler;
    d_optionsHandler = NULL;

    delete d_private;
    d_private = NULL;

    delete d_smtAttributes;
    d_smtAttributes = NULL;

    delete d_userContext;
    d_userContext = NULL;
    delete d_context;
    d_context = NULL;

    delete d_globals;
    d_globals = NULL;

  } catch(Exception& e) {
    Warning() << "CVC4 threw an exception during cleanup." << endl
              << e << endl;
  }
}

void SmtEngine::setLogic(const LogicInfo& logic) throw(ModalException) {
  SmtScope smts(this);
  if(d_fullyInited) {
    throw ModalException("Cannot set logic in SmtEngine after the engine has finished initializing");
  }
  d_logic = logic;
  setLogicInternal();
}

void SmtEngine::setLogic(const std::string& s) throw(ModalException, LogicException) {
  SmtScope smts(this);
  try {
    setLogic(LogicInfo(s));
  } catch(IllegalArgumentException& e) {
    throw LogicException(e.what());
  }
}

void SmtEngine::setLogic(const char* logic) throw(ModalException, LogicException) {
  setLogic(string(logic));
}

LogicInfo SmtEngine::getLogicInfo() const {
  return d_logic;
}

void SmtEngine::setLogicInternal() throw() {
  Assert(!d_fullyInited, "setting logic in SmtEngine but the engine has already finished initializing for this run");
  d_logic.lock();
}

void SmtEngine::setDefaults() {
  if(options::forceLogic.wasSetByUser()) {
    d_logic = *(options::forceLogic());
  }
  else if (options::solveIntAsBV() > 0) {
    d_logic = LogicInfo("QF_BV");
  // } else if (d_logic.getLogicString() == "QF_UFBV" &&
  //            options::bitblastMode() == theory::bv::BITBLAST_MODE_EAGER) {
  //   d_logic = LogicInfo("QF_BV");
  }

  // set strings-exp
  /* - disabled for 1.4 release [MGD 2014.06.25]
  if(!d_logic.hasEverything() && d_logic.isTheoryEnabled(THEORY_STRINGS) ) {
    if(! options::stringExp.wasSetByUser()) {
      options::stringExp.set( true );
      Trace("smt") << "turning on strings-exp, for the theory of strings" << std::endl;
    }
  }
  */
  // for strings
  if(options::stringExp()) {
    if( !d_logic.isQuantified() ) {
      d_logic = d_logic.getUnlockedCopy();
      d_logic.enableQuantifiers();
      d_logic.lock();
      Trace("smt") << "turning on quantifier logic, for strings-exp" << std::endl;
    }
    if(! options::finiteModelFind.wasSetByUser()) {
      options::finiteModelFind.set( true );
      Trace("smt") << "turning on finite-model-find, for strings-exp" << std::endl;
    }
    if(! options::fmfBoundInt.wasSetByUser()) {
      if(! options::fmfBoundIntLazy.wasSetByUser()) {
        options::fmfBoundIntLazy.set( true );
      }
      options::fmfBoundInt.set( true );
      Trace("smt") << "turning on fmf-bound-int, for strings-exp" << std::endl;
    }
    /*
    if(! options::rewriteDivk.wasSetByUser()) {
      options::rewriteDivk.set( true );
      Trace("smt") << "turning on rewrite-divk, for strings-exp" << std::endl;
    }*/
    /*
    if(! options::stringFMF.wasSetByUser()) {
      options::stringFMF.set( true );
      Trace("smt") << "turning on strings-fmf, for strings-exp" << std::endl;
    }
    */
  }

  if(options::checkModels()) {
    if(! options::produceAssertions()) {
      Notice() << "SmtEngine: turning on produce-assertions to support check-models" << endl;
      setOption("produce-assertions", SExpr("true"));
    }
  }

  if(options::unsatCores()) {
    if(options::simplificationMode() != SIMPLIFICATION_MODE_NONE) {
      if(options::simplificationMode.wasSetByUser()) {
        throw OptionException("simplification not supported with unsat cores");
      }
      Notice() << "SmtEngine: turning off simplification to support unsat-cores" << endl;
      options::simplificationMode.set(SIMPLIFICATION_MODE_NONE);
    }

    if(options::unconstrainedSimp()) {
      if(options::unconstrainedSimp.wasSetByUser()) {
        throw OptionException("unconstrained simplification not supported with unsat cores");
      }
      Notice() << "SmtEngine: turning off unconstrained simplification to support unsat-cores" << endl;
      options::unconstrainedSimp.set(false);
    }

    if(options::pbRewrites()) {
      if(options::pbRewrites.wasSetByUser()) {
        throw OptionException("pseudoboolean rewrites not supported with unsat cores");
      }
      Notice() << "SmtEngine: turning off pseudoboolean rewrites to support unsat-cores" << endl;
      setOption("pb-rewrites", false);
    }

    if(options::sortInference()) {
      if(options::sortInference.wasSetByUser()) {
        throw OptionException("sort inference not supported with unsat cores");
      }
      Notice() << "SmtEngine: turning off sort inference to support unsat-cores" << endl;
      options::sortInference.set(false);
    }

    if(options::preSkolemQuant()) {
      if(options::preSkolemQuant.wasSetByUser()) {
        throw OptionException("pre-skolemization not supported with unsat cores");
      }
      Notice() << "SmtEngine: turning off pre-skolemization to support unsat-cores" << endl;
      options::preSkolemQuant.set(false);
    }

    if(options::bitvectorToBool()) {
      if(options::bitvectorToBool.wasSetByUser()) {
        throw OptionException("bv-to-bool not supported with unsat cores");
      }
      Notice() << "SmtEngine: turning off bitvector-to-bool support unsat-cores" << endl;
      options::bitvectorToBool.set(false);
    }

    if(options::bvIntroducePow2()) {
      if(options::bvIntroducePow2.wasSetByUser()) {
        throw OptionException("bv-intro-pow2 not supported with unsat cores");
      }
      Notice() << "SmtEngine: turning off bv-introduce-pow2 to support unsat-cores" << endl;
      setOption("bv-intro-pow2", false);
    }
    if(options::repeatSimp()) {
      if(options::repeatSimp.wasSetByUser()) {
        throw OptionException("repeat-simp not supported with unsat cores");
      }
      Notice() << "SmtEngine: turning off repeat-simp to support unsat-cores" << endl;
      setOption("repeat-simp", false);
    }

  }

  if(options::produceAssignments() && !options::produceModels()) {
    Notice() << "SmtEngine: turning on produce-models to support produce-assignments" << endl;
    setOption("produce-models", SExpr("true"));
  }

  // Set the options for the theoryOf
  if(!options::theoryOfMode.wasSetByUser()) {
    if(d_logic.isSharingEnabled() &&
       !d_logic.isTheoryEnabled(THEORY_BV) &&
       !d_logic.isTheoryEnabled(THEORY_STRINGS) &&
       !d_logic.isTheoryEnabled(THEORY_SETS) ) {
      Trace("smt") << "setting theoryof-mode to term-based" << endl;
      options::theoryOfMode.set(THEORY_OF_TERM_BASED);
    }
  }

  // strings require LIA, UF; widen the logic
  if(d_logic.isTheoryEnabled(THEORY_STRINGS)) {
    LogicInfo log(d_logic.getUnlockedCopy());
    // Strings requires arith for length constraints, and also UF
    if(!d_logic.isTheoryEnabled(THEORY_UF)) {
      Trace("smt") << "because strings are enabled, also enabling UF" << endl;
      log.enableTheory(THEORY_UF);
    }
    if(!d_logic.isTheoryEnabled(THEORY_ARITH) || d_logic.isDifferenceLogic() || !d_logic.areIntegersUsed()) {
      Trace("smt") << "because strings are enabled, also enabling linear integer arithmetic" << endl;
      log.enableTheory(THEORY_ARITH);
      log.enableIntegers();
      log.arithOnlyLinear();
    }
    d_logic = log;
    d_logic.lock();
  }

  // by default, symmetry breaker is on only for QF_UF
  if(! options::ufSymmetryBreaker.wasSetByUser()) {
    bool qf_uf = d_logic.isPure(THEORY_UF) && !d_logic.isQuantified() && !options::proof();
    Trace("smt") << "setting uf symmetry breaker to " << qf_uf << endl;
    options::ufSymmetryBreaker.set(qf_uf);
  }
  // by default, nonclausal simplification is off for QF_SAT
  if(! options::simplificationMode.wasSetByUser()) {
    bool qf_sat = d_logic.isPure(THEORY_BOOL) && !d_logic.isQuantified();
    Trace("smt") << "setting simplification mode to <" << d_logic.getLogicString() << "> " << (!qf_sat) << endl;
    //simplification=none works better for SMT LIB benchmarks with quantifiers, not others
    //options::simplificationMode.set(qf_sat || quantifiers ? SIMPLIFICATION_MODE_NONE : SIMPLIFICATION_MODE_BATCH);
    options::simplificationMode.set(qf_sat ? SIMPLIFICATION_MODE_NONE : SIMPLIFICATION_MODE_BATCH);
  }

  // If in arrays, set the UF handler to arrays
  if(d_logic.isTheoryEnabled(THEORY_ARRAY) && ( !d_logic.isQuantified() ||
     (d_logic.isQuantified() && !d_logic.isTheoryEnabled(THEORY_UF)))) {
    Theory::setUninterpretedSortOwner(THEORY_ARRAY);
  } else {
    Theory::setUninterpretedSortOwner(THEORY_UF);
  }

  // Turn on ite simplification for QF_LIA and QF_AUFBV
  // WARNING: These checks match much more than just QF_AUFBV and
  // QF_LIA logics. --K [2014/10/15]
  if(! options::doITESimp.wasSetByUser()) {
    bool qf_aufbv = !d_logic.isQuantified() &&
      d_logic.isTheoryEnabled(THEORY_ARRAY) &&
      d_logic.isTheoryEnabled(THEORY_UF) &&
      d_logic.isTheoryEnabled(THEORY_BV);
    bool qf_lia = !d_logic.isQuantified() &&
      d_logic.isPure(THEORY_ARITH) &&
      d_logic.isLinear() &&
      !d_logic.isDifferenceLogic() &&
      !d_logic.areRealsUsed();

    bool iteSimp = (qf_aufbv || qf_lia);
    Trace("smt") << "setting ite simplification to " << iteSimp << endl;
    options::doITESimp.set(iteSimp);
  }
  if(! options::compressItes.wasSetByUser() ){
    bool qf_lia = !d_logic.isQuantified() &&
      d_logic.isPure(THEORY_ARITH) &&
      d_logic.isLinear() &&
      !d_logic.isDifferenceLogic() &&
      !d_logic.areRealsUsed();

    bool compressIte = qf_lia;
    Trace("smt") << "setting ite compression to " << compressIte << endl;
    options::compressItes.set(compressIte);
  }
  if(! options::simplifyWithCareEnabled.wasSetByUser() ){
    bool qf_aufbv = !d_logic.isQuantified() &&
      d_logic.isTheoryEnabled(THEORY_ARRAY) &&
      d_logic.isTheoryEnabled(THEORY_UF) &&
      d_logic.isTheoryEnabled(THEORY_BV);

    bool withCare = qf_aufbv;
    Trace("smt") << "setting ite simplify with care to " << withCare << endl;
    options::simplifyWithCareEnabled.set(withCare);
  }
  // Turn off array eager index splitting for QF_AUFLIA
  if(! options::arraysEagerIndexSplitting.wasSetByUser()) {
    if (not d_logic.isQuantified() &&
        d_logic.isTheoryEnabled(THEORY_ARRAY) &&
        d_logic.isTheoryEnabled(THEORY_UF) &&
        d_logic.isTheoryEnabled(THEORY_ARITH)) {
      Trace("smt") << "setting array eager index splitting to false" << endl;
      options::arraysEagerIndexSplitting.set(false);
    }
  }
  // Turn on model-based arrays for QF_AX (unless models are enabled)
  // if(! options::arraysModelBased.wasSetByUser()) {
  //   if (not d_logic.isQuantified() &&
  //       d_logic.isTheoryEnabled(THEORY_ARRAY) &&
  //       d_logic.isPure(THEORY_ARRAY) &&
  //       !options::produceModels() &&
  //       !options::checkModels()) {
  //     Trace("smt") << "turning on model-based array solver" << endl;
  //     options::arraysModelBased.set(true);
  //   }
  // }
  // Turn on multiple-pass non-clausal simplification for QF_AUFBV
  if(! options::repeatSimp.wasSetByUser()) {
    bool repeatSimp = !d_logic.isQuantified() &&
                      (d_logic.isTheoryEnabled(THEORY_ARRAY) &&
                      d_logic.isTheoryEnabled(THEORY_UF) &&
                      d_logic.isTheoryEnabled(THEORY_BV)) &&
                      !options::unsatCores();
    Trace("smt") << "setting repeat simplification to " << repeatSimp << endl;
    options::repeatSimp.set(repeatSimp);
  }
  // Turn on unconstrained simplification for QF_AUFBV
  if(!options::unconstrainedSimp.wasSetByUser() ||
      options::incrementalSolving()) {
    //    bool qf_sat = d_logic.isPure(THEORY_BOOL) && !d_logic.isQuantified();
    //    bool uncSimp = false && !qf_sat && !options::incrementalSolving();
    bool uncSimp = !options::incrementalSolving() &&
                   !d_logic.isQuantified() &&
                   !options::produceModels() &&
                   !options::produceAssignments() &&
                   !options::checkModels() &&
                   !options::unsatCores() &&
                   (d_logic.isTheoryEnabled(THEORY_ARRAY) && d_logic.isTheoryEnabled(THEORY_BV));
    Trace("smt") << "setting unconstrained simplification to " << uncSimp << endl;
    options::unconstrainedSimp.set(uncSimp);
  }
  // Unconstrained simp currently does *not* support model generation
  if (options::unconstrainedSimp.wasSetByUser() && options::unconstrainedSimp()) {
    if (options::produceModels()) {
      if (options::produceModels.wasSetByUser()) {
        throw OptionException("Cannot use unconstrained-simp with model generation.");
      }
      Notice() << "SmtEngine: turning off produce-models to support unconstrainedSimp" << endl;
      setOption("produce-models", SExpr("false"));
    }
    if (options::produceAssignments()) {
      if (options::produceAssignments.wasSetByUser()) {
        throw OptionException("Cannot use unconstrained-simp with model generation (produce-assignments).");
      }
      Notice() << "SmtEngine: turning off produce-assignments to support unconstrainedSimp" << endl;
      setOption("produce-assignments", SExpr("false"));
    }
    if (options::checkModels()) {
      if (options::checkModels.wasSetByUser()) {
        throw OptionException("Cannot use unconstrained-simp with model generation (check-models).");
      }
      Notice() << "SmtEngine: turning off check-models to support unconstrainedSimp" << endl;
      setOption("check-models", SExpr("false"));
    }
  }


  if (options::bitblastMode() == theory::bv::BITBLAST_MODE_EAGER &&
      options::incrementalSolving()) {
    if (options::incrementalSolving.wasSetByUser()) {
      throw OptionException(std::string("Eager bit-blasting does not currently support incremental mode. \n\
                                         Try --bitblast=lazy"));
    }
    Notice() << "SmtEngine: turning off incremental to support eager bit-blasting" << endl;
    setOption("incremental", SExpr("false"));
  }

  if (! options::bvEagerExplanations.wasSetByUser() &&
      d_logic.isTheoryEnabled(THEORY_ARRAY) &&
      d_logic.isTheoryEnabled(THEORY_BV)) {
    Trace("smt") << "enabling eager bit-vector explanations " << endl;
    options::bvEagerExplanations.set(true);
  }

  // Turn on arith rewrite equalities only for pure arithmetic
  if(! options::arithRewriteEq.wasSetByUser()) {
    bool arithRewriteEq = d_logic.isPure(THEORY_ARITH) && !d_logic.isQuantified();
    Trace("smt") << "setting arith rewrite equalities " << arithRewriteEq << endl;
    options::arithRewriteEq.set(arithRewriteEq);
  }
  if(!  options::arithHeuristicPivots.wasSetByUser()) {
    int16_t heuristicPivots = 5;
    if(d_logic.isPure(THEORY_ARITH) && !d_logic.isQuantified()) {
      if(d_logic.isDifferenceLogic()) {
        heuristicPivots = -1;
      } else if(!d_logic.areIntegersUsed()) {
        heuristicPivots = 0;
      }
    }
    Trace("smt") << "setting arithHeuristicPivots  " << heuristicPivots << endl;
    options::arithHeuristicPivots.set(heuristicPivots);
  }
  if(! options::arithPivotThreshold.wasSetByUser()){
    uint16_t pivotThreshold = 2;
    if(d_logic.isPure(THEORY_ARITH) && !d_logic.isQuantified()){
      if(d_logic.isDifferenceLogic()){
        pivotThreshold = 16;
      }
    }
    Trace("smt") << "setting arith arithPivotThreshold  " << pivotThreshold << endl;
    options::arithPivotThreshold.set(pivotThreshold);
  }
  if(! options::arithStandardCheckVarOrderPivots.wasSetByUser()){
    int16_t varOrderPivots = -1;
    if(d_logic.isPure(THEORY_ARITH) && !d_logic.isQuantified()){
      varOrderPivots = 200;
    }
    Trace("smt") << "setting arithStandardCheckVarOrderPivots  " << varOrderPivots << endl;
    options::arithStandardCheckVarOrderPivots.set(varOrderPivots);
  }
  // Turn off early theory preprocessing if arithRewriteEq is on
  if (options::arithRewriteEq()) {
    d_earlyTheoryPP = false;
  }

  // Set decision mode based on logic (if not set by user)
  if(!options::decisionMode.wasSetByUser()) {
    decision::DecisionMode decMode =
      // ALL_SUPPORTED
      d_logic.hasEverything() ? decision::DECISION_STRATEGY_JUSTIFICATION :
      ( // QF_BV
        (not d_logic.isQuantified() &&
          d_logic.isPure(THEORY_BV)
          ) ||
        // QF_AUFBV or QF_ABV or QF_UFBV
        (not d_logic.isQuantified() &&
         (d_logic.isTheoryEnabled(THEORY_ARRAY) ||
          d_logic.isTheoryEnabled(THEORY_UF)) &&
         d_logic.isTheoryEnabled(THEORY_BV)
         ) ||
        // QF_AUFLIA (and may be ends up enabling QF_AUFLRA?)
        (not d_logic.isQuantified() &&
         d_logic.isTheoryEnabled(THEORY_ARRAY) &&
         d_logic.isTheoryEnabled(THEORY_UF) &&
         d_logic.isTheoryEnabled(THEORY_ARITH)
         ) ||
        // QF_LRA
        (not d_logic.isQuantified() &&
         d_logic.isPure(THEORY_ARITH) && d_logic.isLinear() && !d_logic.isDifferenceLogic() &&  !d_logic.areIntegersUsed()
         ) ||
        // Quantifiers
        d_logic.isQuantified() ||
        // Strings
        d_logic.isTheoryEnabled(THEORY_STRINGS)
        ? decision::DECISION_STRATEGY_JUSTIFICATION
        : decision::DECISION_STRATEGY_INTERNAL
      );

    bool stoponly =
      // ALL_SUPPORTED
      d_logic.hasEverything() || d_logic.isTheoryEnabled(THEORY_STRINGS) ? false :
      ( // QF_AUFLIA
        (not d_logic.isQuantified() &&
         d_logic.isTheoryEnabled(THEORY_ARRAY) &&
         d_logic.isTheoryEnabled(THEORY_UF) &&
         d_logic.isTheoryEnabled(THEORY_ARITH)
         ) ||
        // QF_LRA
        (not d_logic.isQuantified() &&
         d_logic.isPure(THEORY_ARITH) && d_logic.isLinear() && !d_logic.isDifferenceLogic() &&  !d_logic.areIntegersUsed()
         )
        ? true : false
      );

    Trace("smt") << "setting decision mode to " << decMode << endl;
    options::decisionMode.set(decMode);
    options::decisionStopOnly.set(stoponly);
  }
  if( options::incrementalSolving() ){
    //disable modes not supported by incremental
    options::sortInference.set( false );
    options::ufssFairnessMonotone.set( false );
  }
  //local theory extensions
  if( options::localTheoryExt() ){
    if( !options::instMaxLevel.wasSetByUser() ){
      options::instMaxLevel.set( 0 );
    }
  }
  if( d_logic.hasCardinalityConstraints() ){
    //must have finite model finding on
    options::finiteModelFind.set( true );
  }
  if(options::fmfBoundIntLazy.wasSetByUser() && options::fmfBoundIntLazy()) {
    options::fmfBoundInt.set( true );
  }
  //now have determined whether fmfBoundInt is on/off
  //apply fmfBoundInt options
  if( options::fmfBoundInt() ){
    //must have finite model finding on
    options::finiteModelFind.set( true );
    if( ! options::mbqiMode.wasSetByUser() ||
        ( options::mbqiMode()!=quantifiers::MBQI_NONE &&
          options::mbqiMode()!=quantifiers::MBQI_FMC &&
          options::mbqiMode()!=quantifiers::MBQI_FMC_INTERVAL ) ){
      //if bounded integers are set, use no MBQI by default
      options::mbqiMode.set( quantifiers::MBQI_NONE );
    }
    if( ! options::prenexQuant.wasSetByUser() ){
      options::prenexQuant.set( quantifiers::PRENEX_NONE );
    }
  }
  if( options::ufssSymBreak() ){
    options::sortInference.set( true );
  }
  if( options::fmfFunWellDefinedRelevant() ){
    if( !options::fmfFunWellDefined.wasSetByUser() ){
      options::fmfFunWellDefined.set( true );
    }
  }
  if( options::fmfFunWellDefined() ){
    if( !options::finiteModelFind.wasSetByUser() ){
      options::finiteModelFind.set( true );
    }
  }

  //now, have determined whether finite model find is on/off
  //apply finite model finding options
  if( options::finiteModelFind() ){
    if( !options::eMatching.wasSetByUser() ){
      options::eMatching.set( options::fmfInstEngine() );
    }
    if( !options::instWhenMode.wasSetByUser() ){
      //instantiate only on last call  FIXME: remove?
      if( options::eMatching() ){
        options::instWhenMode.set( quantifiers::INST_WHEN_LAST_CALL );
      }
    }
    if( options::mbqiMode()==quantifiers::MBQI_ABS ){
      if( !options::preSkolemQuant.wasSetByUser() ){
        options::preSkolemQuant.set( true );
      }
      if( !options::preSkolemQuantNested.wasSetByUser() ){
        options::preSkolemQuantNested.set( true );
      }
      if( !options::fmfOneInstPerRound.wasSetByUser() ){
        options::fmfOneInstPerRound.set( true );
      }
    }
  }

  //apply counterexample guided instantiation options
  if( options::cegqiSingleInv() ){
    options::ceGuidedInst.set( true );
  }
  if( options::ceGuidedInst() ){
    //counterexample-guided instantiation for sygus
    if( !options::cegqiSingleInv.wasSetByUser() ){
      options::cegqiSingleInv.set( true );
    }
    if( !options::quantConflictFind.wasSetByUser() ){
      options::quantConflictFind.set( false );
    }
    if( !options::instNoEntail.wasSetByUser() ){
      options::instNoEntail.set( false );
    }
    //do not allow partial functions
    if( !options::bitvectorDivByZeroConst.wasSetByUser() ){
      options::bitvectorDivByZeroConst.set( true );
    }
    if( !options::dtRewriteErrorSel.wasSetByUser() ){
      options::dtRewriteErrorSel.set( true );
    }
    //do not miniscope
    if( !options::miniscopeQuant.wasSetByUser() ){
      options::miniscopeQuant.set( false );
    }
    if( !options::miniscopeQuantFreeVar.wasSetByUser() ){
      options::miniscopeQuantFreeVar.set( false );
    }
    //rewrite divk
    if( !options::rewriteDivk.wasSetByUser()) {
      options::rewriteDivk.set( true );
    }
    //do not do macros
    if( !options::macrosQuant.wasSetByUser()) {
      options::macrosQuant.set( false );
    }
    if( !options::cbqiPreRegInst.wasSetByUser()) {
      options::cbqiPreRegInst.set( true );
    }
  }else{
    //counterexample-guided instantiation for non-sygus
    // enable if any quantifiers with arithmetic or datatypes
    if( ( d_logic.isQuantified() && ( d_logic.isTheoryEnabled(THEORY_ARITH) || d_logic.isTheoryEnabled(THEORY_DATATYPES) ) ) || 
        options::cbqiAll() ){
      if( !options::cbqi.wasSetByUser() ){
        options::cbqi.set( true );
      }
    }
    if( options::cbqiSplx() ){
      //implies more general option
      options::cbqi.set( true );
    }
    if( options::cbqi() ){
      //must rewrite divk
      if( !options::rewriteDivk.wasSetByUser()) {
        options::rewriteDivk.set( true );
      }
    }
    if( options::cbqi() && d_logic.isPure(THEORY_ARITH) ){
      options::cbqiAll.set( false );
      if( !options::quantConflictFind.wasSetByUser() ){
        options::quantConflictFind.set( false );
      }
      if( !options::instNoEntail.wasSetByUser() ){
        options::instNoEntail.set( false );
      }
      if( !options::instWhenMode.wasSetByUser() && options::cbqiModel() ){
        //only instantiation should happen at last call when model is avaiable
        if( !options::instWhenMode.wasSetByUser() ){
          options::instWhenMode.set( quantifiers::INST_WHEN_LAST_CALL );
        }
      }
    }
  }

  //implied options...
  if( options::qcfMode.wasSetByUser() || options::qcfTConstraint() ){
    options::quantConflictFind.set( true );
  }
  //for induction techniques
  if( options::quantInduction() ){
    if( !options::dtStcInduction.wasSetByUser() ){
      options::dtStcInduction.set( true );
    }
    if( !options::intWfInduction.wasSetByUser() ){
      options::intWfInduction.set( true );
    }
  }
  if( options::dtStcInduction() ){
    //leads to unfairness FIXME
    if( !options::dtForceAssignment.wasSetByUser() ){
      options::dtForceAssignment.set( true );
    }
    //try to remove ITEs from quantified formulas
    if( !options::iteDtTesterSplitQuant.wasSetByUser() ){
      options::iteDtTesterSplitQuant.set( true );
    }
    if( !options::iteLiftQuant.wasSetByUser() ){
      options::iteLiftQuant.set( quantifiers::ITE_LIFT_QUANT_MODE_ALL );
    }
  }
  if( options::intWfInduction() ){
    if( !options::purifyTriggers.wasSetByUser() ){
      options::purifyTriggers.set( true );
    }
  }
  if( options::conjectureNoFilter() ){
    if( !options::conjectureFilterActiveTerms.wasSetByUser() ){
      options::conjectureFilterActiveTerms.set( false );
    }
    if( !options::conjectureFilterCanonical.wasSetByUser() ){
      options::conjectureFilterCanonical.set( false );
    }
    if( !options::conjectureFilterModel.wasSetByUser() ){
      options::conjectureFilterModel.set( false );
    }
  }
  if( options::conjectureGenPerRound.wasSetByUser() ){
    if( options::conjectureGenPerRound()>0 ){
      options::conjectureGen.set( true );
    }else{
      options::conjectureGen.set( false );
    }
  }
  //can't pre-skolemize nested quantifiers without UF theory
  if( !d_logic.isTheoryEnabled(THEORY_UF) && options::preSkolemQuant() ){
    if( !options::preSkolemQuantNested.wasSetByUser() ){
      options::preSkolemQuantNested.set( false );
    }
  }

  //until bugs 371,431 are fixed
  if( ! options::minisatUseElim.wasSetByUser()){
    if( d_logic.isQuantified() || options::produceModels() || options::produceAssignments() || options::checkModels() ){
      options::minisatUseElim.set( false );
    }
  }
  else if (options::minisatUseElim()) {
    if (options::produceModels()) {
      Notice() << "SmtEngine: turning off produce-models to support minisatUseElim" << endl;
      setOption("produce-models", SExpr("false"));
    }
    if (options::produceAssignments()) {
      Notice() << "SmtEngine: turning off produce-assignments to support minisatUseElim" << endl;
      setOption("produce-assignments", SExpr("false"));
    }
    if (options::checkModels()) {
      Notice() << "SmtEngine: turning off check-models to support minisatUseElim" << endl;
      setOption("check-models", SExpr("false"));
    }
  }

  // For now, these array theory optimizations do not support model-building
  if (options::produceModels() || options::produceAssignments() || options::checkModels()) {
    options::arraysOptimizeLinear.set(false);
    options::arraysLazyRIntro1.set(false);
  }

  // Non-linear arithmetic does not support models
  if (d_logic.isTheoryEnabled(THEORY_ARITH) &&
      !d_logic.isLinear()) {
    if (options::produceModels()) {
      if(options::produceModels.wasSetByUser()) {
        throw OptionException("produce-model not supported with nonlinear arith");
      }
      Warning() << "SmtEngine: turning off produce-models because unsupported for nonlinear arith" << endl;
      setOption("produce-models", SExpr("false"));
    }
    if (options::produceAssignments()) {
      if(options::produceAssignments.wasSetByUser()) {
        throw OptionException("produce-assignments not supported with nonlinear arith");
      }
      Warning() << "SmtEngine: turning off produce-assignments because unsupported for nonlinear arith" << endl;
      setOption("produce-assignments", SExpr("false"));
    }
    if (options::checkModels()) {
      if(options::checkModels.wasSetByUser()) {
        throw OptionException("check-models not supported with nonlinear arith");
      }
      Warning() << "SmtEngine: turning off check-models because unsupported for nonlinear arith" << endl;
      setOption("check-models", SExpr("false"));
    }
  }

  if(options::incrementalSolving() && (options::proof() || options::unsatCores())) {
    Warning() << "SmtEngine: turning off incremental solving mode (not yet supported with --proof or --produce-unsat-cores, try --tear-down-incremental instead)" << endl;
    setOption("incremental", SExpr("false"));
  }
}

void SmtEngine::setInfo(const std::string& key, const CVC4::SExpr& value)
  throw(OptionException, ModalException) {

  SmtScope smts(this);

  Trace("smt") << "SMT setInfo(" << key << ", " << value << ")" << endl;

  if(Dump.isOn("benchmark")) {
    if(key == "status") {
      string s = value.getValue();
      BenchmarkStatus status =
        (s == "sat") ? SMT_SATISFIABLE :
          ((s == "unsat") ? SMT_UNSATISFIABLE : SMT_UNKNOWN);
      Dump("benchmark") << SetBenchmarkStatusCommand(status);
    } else {
      Dump("benchmark") << SetInfoCommand(key, value);
    }
  }

  // Check for CVC4-specific info keys (prefixed with "cvc4-" or "cvc4_")
  if(key.length() > 5) {
    string prefix = key.substr(0, 5);
    if(prefix == "cvc4-" || prefix == "cvc4_") {
      string cvc4key = key.substr(5);
      if(cvc4key == "logic") {
        if(! value.isAtom()) {
          throw OptionException("argument to (set-info :cvc4-logic ..) must be a string");
        }
        SmtScope smts(this);
        d_logic = value.getValue();
        setLogicInternal();
        return;
      } else {
        throw UnrecognizedOptionException();
      }
    }
  }

  // Check for standard info keys (SMT-LIB v1, SMT-LIB v2, ...)
  if(key == "source" ||
     key == "category" ||
     key == "difficulty" ||
     key == "notes") {
    // ignore these
    return;
  } else if(key == "name") {
    d_filename = value.getValue();
    return;
  } else if(key == "smt-lib-version") {
    if( (value.isInteger() && value.getIntegerValue() == Integer(2)) ||
        (value.isRational() && value.getRationalValue() == Rational(2)) ||
        value.getValue() == "2" ||
        value.getValue() == "2.0" ) {
      // supported SMT-LIB version
      if(!options::outputLanguage.wasSetByUser() &&
         options::outputLanguage() == language::output::LANG_SMTLIB_V2_5) {
        options::outputLanguage.set(language::output::LANG_SMTLIB_V2_0);
        *options::out() << language::SetLanguage(language::output::LANG_SMTLIB_V2_0);
      }
      return;
    } else if( (value.isRational() && value.getRationalValue() == Rational(5, 2)) ||
               value.getValue() == "2.5" ) {
      // supported SMT-LIB version
      if(!options::outputLanguage.wasSetByUser() &&
         options::outputLanguage() == language::output::LANG_SMTLIB_V2_0) {
        options::outputLanguage.set(language::output::LANG_SMTLIB_V2_5);
        *options::out() << language::SetLanguage(language::output::LANG_SMTLIB_V2_5);
      }
      return;
    }
    Warning() << "Warning: unsupported smt-lib-version: " << value << endl;
    throw UnrecognizedOptionException();
  } else if(key == "status") {
    string s;
    if(value.isAtom()) {
      s = value.getValue();
    }
    if(s != "sat" && s != "unsat" && s != "unknown") {
      throw OptionException("argument to (set-info :status ..) must be "
                            "`sat' or `unsat' or `unknown'");
    }
    d_status = Result(s, d_filename);
    return;
  }
  throw UnrecognizedOptionException();
}

CVC4::SExpr SmtEngine::getInfo(const std::string& key) const
  throw(OptionException, ModalException) {

  SmtScope smts(this);

  Trace("smt") << "SMT getInfo(" << key << ")" << endl;
  if(key == "all-statistics") {
    vector<SExpr> stats;
    for(StatisticsRegistry::const_iterator i = NodeManager::fromExprManager(d_exprManager)->getStatisticsRegistry()->begin();
        i != NodeManager::fromExprManager(d_exprManager)->getStatisticsRegistry()->end();
        ++i) {
      vector<SExpr> v;
      v.push_back((*i).first);
      v.push_back((*i).second);
      stats.push_back(v);
    }
    for(StatisticsRegistry::const_iterator i = d_statisticsRegistry->begin();
        i != d_statisticsRegistry->end();
        ++i) {
      vector<SExpr> v;
      v.push_back((*i).first);
      v.push_back((*i).second);
      stats.push_back(v);
    }
    return SExpr(stats);
  } else if(key == "error-behavior") {
    // immediate-exit | continued-execution
    if( options::continuedExecution() || options::interactive() ) {
      return SExpr(SExpr::Keyword("continued-execution"));
    } else {
      return SExpr(SExpr::Keyword("immediate-exit"));
    }
  } else if(key == "name") {
    return SExpr(Configuration::getName());
  } else if(key == "version") {
    return SExpr(Configuration::getVersionString());
  } else if(key == "authors") {
    return SExpr(Configuration::about());
  } else if(key == "status") {
    // sat | unsat | unknown
    switch(d_status.asSatisfiabilityResult().isSat()) {
    case Result::SAT:
      return SExpr(SExpr::Keyword("sat"));
    case Result::UNSAT:
      return SExpr(SExpr::Keyword("unsat"));
    default:
      return SExpr(SExpr::Keyword("unknown"));
    }
  } else if(key == "reason-unknown") {
    if(!d_status.isNull() && d_status.isUnknown()) {
      stringstream ss;
      ss << d_status.whyUnknown();
      string s = ss.str();
      transform(s.begin(), s.end(), s.begin(), ::tolower);
      return SExpr(SExpr::Keyword(s));
    } else {
      throw ModalException("Can't get-info :reason-unknown when the "
                           "last result wasn't unknown!");
    }
  } else if(key == "assertion-stack-levels") {
    return SExpr(d_userLevels.size());
  } else if(key == "all-options") {
    // get the options, like all-statistics
    std::vector< std::vector<std::string> > current_options = Options::current()->getOptions();
    return SExpr::parseListOfListOfAtoms(current_options);
  } else {
    throw UnrecognizedOptionException();
  }
}

void SmtEngine::defineFunction(Expr func,
                               const std::vector<Expr>& formals,
                               Expr formula) {
  Trace("smt") << "SMT defineFunction(" << func << ")" << endl;
  for(std::vector<Expr>::const_iterator i = formals.begin(); i != formals.end(); ++i) {
    if((*i).getKind() != kind::BOUND_VARIABLE) {
      stringstream ss;
      ss << "All formal arguments to defined functions must be BOUND_VARIABLEs, but in the\n"
         << "definition of function " << func << ", formal\n"
         << "  " << *i << "\n"
         << "has kind " << (*i).getKind();
      throw TypeCheckingException(func, ss.str());
    }
  }

  stringstream ss;
  ss << language::SetLanguage(language::SetLanguage::getLanguage(Dump.getStream()))
     << func;
  DefineFunctionCommand c(ss.str(), func, formals, formula);
  addToModelCommandAndDump(c, ExprManager::VAR_FLAG_DEFINED, true, "declarations");

  SmtScope smts(this);

  PROOF( if (options::checkUnsatCores()) {
      d_defineCommands.push_back(c.clone());
    });


  // Substitute out any abstract values in formula
  Expr form = d_private->substituteAbstractValues(Node::fromExpr(formula)).toExpr();

  // type check body
  Type formulaType = form.getType(options::typeChecking());

  Type funcType = func.getType();
  // We distinguish here between definitions of constants and functions,
  // because the type checking for them is subtly different.  Perhaps we
  // should instead have SmtEngine::defineFunction() and
  // SmtEngine::defineConstant() for better clarity, although then that
  // doesn't match the SMT-LIBv2 standard...
  if(formals.size() > 0) {
    Type rangeType = FunctionType(funcType).getRangeType();
    if(! formulaType.isComparableTo(rangeType)) {
      stringstream ss;
      ss << "Type of defined function does not match its declaration\n"
         << "The function  : " << func << "\n"
         << "Declared type : " << rangeType << "\n"
         << "The body      : " << formula << "\n"
         << "Body type     : " << formulaType;
      throw TypeCheckingException(func, ss.str());
    }
  } else {
    if(! formulaType.isComparableTo(funcType)) {
      stringstream ss;
      ss << "Declared type of defined constant does not match its definition\n"
         << "The constant   : " << func << "\n"
         << "Declared type  : " << funcType << " " << Type::getTypeNode(funcType)->getId() << "\n"
         << "The definition : " << formula << "\n"
         << "Definition type: " << formulaType << " " << Type::getTypeNode(formulaType)->getId();
      throw TypeCheckingException(func, ss.str());
    }
  }
  TNode funcNode = func.getTNode();
  vector<Node> formalsNodes;
  for(vector<Expr>::const_iterator i = formals.begin(),
        iend = formals.end();
      i != iend;
      ++i) {
    formalsNodes.push_back((*i).getNode());
  }
  TNode formNode = form.getTNode();
  DefinedFunction def(funcNode, formalsNodes, formNode);
  // Permit (check-sat) (define-fun ...) (get-value ...) sequences.
  // Otherwise, (check-sat) (get-value ((! foo :named bar))) breaks
  // d_haveAdditions = true;
  Debug("smt") << "definedFunctions insert " << funcNode << " " << formNode << endl;
  d_definedFunctions->insert(funcNode, def);
}

bool SmtEngine::isDefinedFunction( Expr func ){
  Node nf = Node::fromExpr( func );
  Debug("smt") << "isDefined function " << nf << "?" << std::endl;
  return d_definedFunctions->find(nf) != d_definedFunctions->end();
}

Node SmtEnginePrivate::expandDefinitions(TNode n, hash_map<Node, Node, NodeHashFunction>& cache, bool expandOnly)
  throw(TypeCheckingException, LogicException, UnsafeInterruptException) {

  stack< triple<Node, Node, bool> > worklist;
  stack<Node> result;
  worklist.push(make_triple(Node(n), Node(n), false));
  // The worklist is made of triples, each is input / original node then the output / rewritten node
  // and finally a flag tracking whether the children have been explored (i.e. if this is a downward
  // or upward pass).

  do {
    spendResource(options::preprocessStep());
    n = worklist.top().first;                      // n is the input / original
    Node node = worklist.top().second;             // node is the output / result
    bool childrenPushed = worklist.top().third;
    worklist.pop();

    // Working downwards
    if(!childrenPushed) {
      Kind k = n.getKind();

      // Apart from apply, we can short circuit leaves
      if(k != kind::APPLY && n.getNumChildren() == 0) {
        SmtEngine::DefinedFunctionMap::const_iterator i = d_smt.d_definedFunctions->find(n);
        if(i != d_smt.d_definedFunctions->end()) {
          // replacement must be closed
          if((*i).second.getFormals().size() > 0) {
            result.push(d_smt.d_nodeManager->mkNode(kind::LAMBDA, d_smt.d_nodeManager->mkNode(kind::BOUND_VAR_LIST, (*i).second.getFormals()), (*i).second.getFormula()));
            continue;
          }
          // don't bother putting in the cache
          result.push((*i).second.getFormula());
          continue;
        }
        // don't bother putting in the cache
        result.push(n);
        continue;
      }

      // maybe it's in the cache
      hash_map<Node, Node, NodeHashFunction>::iterator cacheHit = cache.find(n);
      if(cacheHit != cache.end()) {
        TNode ret = (*cacheHit).second;
        result.push(ret.isNull() ? n : ret);
        continue;
      }

      // otherwise expand it
      bool doExpand = ( k == kind::APPLY && n.getOperator().getKind() != kind::LAMBDA );
      if( !doExpand ){
        if( options::macrosQuant() ){
          //expand if we have inferred an operator corresponds to a defined function
          doExpand = k==kind::APPLY_UF && d_smt.isDefinedFunction( n.getOperator().toExpr() );
        }
      }
      if (doExpand) {
        // application of a user-defined symbol
        TNode func = n.getOperator();
        SmtEngine::DefinedFunctionMap::const_iterator i = d_smt.d_definedFunctions->find(func);
        if(i == d_smt.d_definedFunctions->end()) {
          throw TypeCheckingException(n.toExpr(), string("Undefined function: `") + func.toString() + "'");
        }
        DefinedFunction def = (*i).second;
        vector<Node> formals = def.getFormals();

        if(Debug.isOn("expand")) {
          Debug("expand") << "found: " << n << endl;
          Debug("expand") << " func: " << func << endl;
          string name = func.getAttribute(expr::VarNameAttr());
          Debug("expand") << "     : \"" << name << "\"" << endl;
        }
        if(Debug.isOn("expand")) {
          Debug("expand") << " defn: " << def.getFunction() << endl
                          << "       [";
          if(formals.size() > 0) {
            copy( formals.begin(), formals.end() - 1,
                  ostream_iterator<Node>(Debug("expand"), ", ") );
            Debug("expand") << formals.back();
          }
          Debug("expand") << "]" << endl
                          << "       " << def.getFunction().getType() << endl
                          << "       " << def.getFormula() << endl;
        }

        TNode fm = def.getFormula();
        Node instance = fm.substitute(formals.begin(), formals.end(),
                                      n.begin(), n.end());
        Debug("expand") << "made : " << instance << endl;

        Node expanded = expandDefinitions(instance, cache, expandOnly);
        cache[n] = (n == expanded ? Node::null() : expanded);
        result.push(expanded);
        continue;

      } else if(! expandOnly) {
        // do not do any theory stuff if expandOnly is true

        theory::Theory* t = d_smt.d_theoryEngine->theoryOf(node);

        Assert(t != NULL);
        LogicRequest req(d_smt);
        node = t->expandDefinition(req, n);
      }

      // there should be children here, otherwise we short-circuited a result-push/continue, above
      if (node.getNumChildren() == 0) {
        Debug("expand") << "Unexpectedly no children..." << node << endl;
      }
      // This invariant holds at the moment but it is concievable that a new theory
      // might introduce a kind which can have children before definition expansion but doesn't
      // afterwards.  If this happens, remove this assertion.
      Assert(node.getNumChildren() > 0);

      // the partial functions can fall through, in which case we still
      // consider their children
      worklist.push(make_triple(Node(n), node, true));            // Original and rewritten result

      for(size_t i = 0; i < node.getNumChildren(); ++i) {
        worklist.push(make_triple(node[i], node[i], false));      // Rewrite the children of the result only
      }

    } else {
      // Working upwards
      // Reconstruct the node from it's (now rewritten) children on the stack

      Debug("expand") << "cons : " << node << endl;
      //cout << "cons : " << node << endl;
      NodeBuilder<> nb(node.getKind());
      if(node.getMetaKind() == kind::metakind::PARAMETERIZED) {
        Debug("expand") << "op   : " << node.getOperator() << endl;
        //cout << "op   : " << node.getOperator() << endl;
        nb << node.getOperator();
      }
      for(size_t i = 0; i < node.getNumChildren(); ++i) {
        Assert(!result.empty());
        Node expanded = result.top();
        result.pop();
        //cout << "exchld : " << expanded << endl;
        Debug("expand") << "exchld : " << expanded << endl;
        nb << expanded;
      }
      node = nb;
      cache[n] = n == node ? Node::null() : node;           // Only cache once all subterms are expanded
      result.push(node);
    }
  } while(!worklist.empty());

  AlwaysAssert(result.size() == 1);

  return result.top();
}

//TODO: clean this up
struct intToBV_stack_element {
  TNode node;
  bool children_added;
  intToBV_stack_element(TNode node)
  : node(node), children_added(false) {}
};/* struct intToBV_stack_element */

typedef std::hash_map<Node, Node, NodeHashFunction> NodeMap;

Node SmtEnginePrivate::intToBVMakeBinary(TNode n, NodeMap& cache) {
  // Do a topological sort of the subexpressions and substitute them
  vector<intToBV_stack_element> toVisit;
  toVisit.push_back(n);

  while (!toVisit.empty())
  {
    // The current node we are processing
    intToBV_stack_element& stackHead = toVisit.back();
    TNode current = stackHead.node;

    NodeMap::iterator find = cache.find(current);
    if (find != cache.end()) {
      toVisit.pop_back();
      continue;
    }
    if (stackHead.children_added) {
      // Children have been processed, so rebuild this node
      Node result;
      NodeManager* nm = NodeManager::currentNM();
      if (current.getNumChildren() > 2 && (current.getKind() == kind::PLUS || current.getKind() == kind::MULT)) {
        Assert(cache.find(current[0]) != cache.end());
        result = cache[current[0]];
        for (unsigned i = 1; i < current.getNumChildren(); ++ i) {
          Assert(cache.find(current[i]) != cache.end());
          Node child = current[i];
          Node childRes = cache[current[i]];
          result = nm->mkNode(current.getKind(), result, childRes);
        }
      }
      else {
        NodeBuilder<> builder(current.getKind());
        for (unsigned i = 0; i < current.getNumChildren(); ++ i) {
          Assert(cache.find(current[i]) != cache.end());
          builder << cache[current[i]];
        }
        result = builder;
      }
      cache[current] = result;
      toVisit.pop_back();
    } else {
      // Mark that we have added the children if any
      if (current.getNumChildren() > 0) {
        stackHead.children_added = true;
        // We need to add the children
        for(TNode::iterator child_it = current.begin(); child_it != current.end(); ++ child_it) {
          TNode childNode = *child_it;
          NodeMap::iterator childFind = cache.find(childNode);
          if (childFind == cache.end()) {
            toVisit.push_back(childNode);
          }
        }
      } else {
        cache[current] = current;
        toVisit.pop_back();
      }
    }
  }
  return cache[n];
}

Node SmtEnginePrivate::intToBV(TNode n, NodeMap& cache) {
  int size = options::solveIntAsBV();
  AlwaysAssert(size > 0);
  AlwaysAssert(!options::incrementalSolving());

  vector<intToBV_stack_element> toVisit;
  NodeMap binaryCache;
  Node n_binary = intToBVMakeBinary(n, binaryCache);
  toVisit.push_back(TNode(n_binary));

  while (!toVisit.empty())
  {
    // The current node we are processing
    intToBV_stack_element& stackHead = toVisit.back();
    TNode current = stackHead.node;

    // If node is already in the cache we're done, pop from the stack
    NodeMap::iterator find = cache.find(current);
    if (find != cache.end()) {
      toVisit.pop_back();
      continue;
    }

    // Not yet substituted, so process
    NodeManager* nm = NodeManager::currentNM();
    if (stackHead.children_added) {
      // Children have been processed, so rebuild this node
      vector<Node> children;
      unsigned max = 0;
      for (unsigned i = 0; i < current.getNumChildren(); ++ i) {
        Assert(cache.find(current[i]) != cache.end());
        TNode childRes = cache[current[i]];
        TypeNode type = childRes.getType();
        if (type.isBitVector()) {
          unsigned bvsize = type.getBitVectorSize();
          if (bvsize > max) {
            max = bvsize;
          }
        }
        children.push_back(childRes);
      }

      kind::Kind_t newKind = current.getKind();
      if (max > 0) {
        switch (newKind) {
          case kind::PLUS:
            Assert(children.size() == 2);
            newKind = kind::BITVECTOR_PLUS;
            max = max + 1;
            break;
          case kind::MULT:
            Assert(children.size() == 2);
            newKind = kind::BITVECTOR_MULT;
            max = max * 2;
            break;
          case kind::MINUS:
            Assert(children.size() == 2);
            newKind = kind::BITVECTOR_SUB;
            max = max + 1;
            break;
          case kind::UMINUS:
            Assert(children.size() == 1);
            newKind = kind::BITVECTOR_NEG;
            max = max + 1;
            break;
          case kind::LT:
            newKind = kind::BITVECTOR_SLT;
            break;
          case kind::LEQ:
            newKind = kind::BITVECTOR_SLE;
            break;
          case kind::GT:
            newKind = kind::BITVECTOR_SGT;
            break;
          case kind::GEQ:
            newKind = kind::BITVECTOR_SGE;
            break;
          case kind::EQUAL:
          case kind::ITE:
            break;
          default:
            if (Theory::theoryOf(current) == THEORY_BOOL) {
              break;
            }
            throw TypeCheckingException(current.toExpr(), string("Cannot translate to BV: ") + current.toString());
        }
        for (unsigned i = 0; i < children.size(); ++i) {
          TypeNode type = children[i].getType();
          if (!type.isBitVector()) {
            continue;
          }
          unsigned bvsize = type.getBitVectorSize();
          if (bvsize < max) {
            // sign extend
            Node signExtendOp = nm->mkConst<BitVectorSignExtend>(BitVectorSignExtend(max - bvsize));
            children[i] = nm->mkNode(signExtendOp, children[i]);
          }
        }
      }
      NodeBuilder<> builder(newKind);
      for (unsigned i = 0; i < children.size(); ++i) {
        builder << children[i];
      }
      // Mark the substitution and continue
      Node result = builder;

      result = Rewriter::rewrite(result);
      cache[current] = result;
      toVisit.pop_back();
    } else {
      // Mark that we have added the children if any
      if (current.getNumChildren() > 0) {
        stackHead.children_added = true;
        // We need to add the children
        for(TNode::iterator child_it = current.begin(); child_it != current.end(); ++ child_it) {
          TNode childNode = *child_it;
          NodeMap::iterator childFind = cache.find(childNode);
          if (childFind == cache.end()) {
            toVisit.push_back(childNode);
          }
        }
      } else {
        // It's a leaf: could be a variable or a numeral
        Node result = current;
        if (current.isVar()) {
          if (current.getType() == nm->integerType()) {
            result = nm->mkSkolem("__intToBV_var", nm->mkBitVectorType(size),
                                  "Variable introduced in intToBV pass");
          }
          else {
            AlwaysAssert(current.getType() == nm->booleanType());
          }
        }
        else if (current.isConst()) {
          switch (current.getKind()) {
            case kind::CONST_RATIONAL: {
              Rational constant = current.getConst<Rational>();
              AlwaysAssert(constant.isIntegral());
              BitVector bv(size, constant.getNumerator());
              if (bv.getValue() != constant.getNumerator()) {
                throw TypeCheckingException(current.toExpr(), string("Not enough bits for constant in intToBV: ") + current.toString());
              }
              result = nm->mkConst(bv);
              break;
            }
            case kind::CONST_BOOLEAN:
              break;
            default:
              throw TypeCheckingException(current.toExpr(), string("Cannot translate const to BV: ") + current.toString());
          }
        }
        else {
          throw TypeCheckingException(current.toExpr(), string("Cannot translate to BV: ") + current.toString());
        }
        cache[current] = result;
        toVisit.pop_back();
      }
    }
  }
  return cache[n_binary];
}

void SmtEnginePrivate::removeITEs() {
  d_smt.finalOptionsAreSet();
  spendResource(options::preprocessStep());
  Trace("simplify") << "SmtEnginePrivate::removeITEs()" << endl;

  // Remove all of the ITE occurrences and normalize
  d_iteRemover.run(d_assertions.ref(), d_iteSkolemMap, true);
  for (unsigned i = 0; i < d_assertions.size(); ++ i) {
    d_assertions.replace(i, Rewriter::rewrite(d_assertions[i]));
  }
}

void SmtEnginePrivate::staticLearning() {
  d_smt.finalOptionsAreSet();
  spendResource(options::preprocessStep());

  TimerStat::CodeTimer staticLearningTimer(d_smt.d_stats->d_staticLearningTime);

  Trace("simplify") << "SmtEnginePrivate::staticLearning()" << endl;

  for (unsigned i = 0; i < d_assertions.size(); ++ i) {

    NodeBuilder<> learned(kind::AND);
    learned << d_assertions[i];
    d_smt.d_theoryEngine->ppStaticLearn(d_assertions[i], learned);
    if(learned.getNumChildren() == 1) {
      learned.clear();
    } else {
      d_assertions.replace(i, learned);
    }
  }
}

// do dumping (before/after any preprocessing pass)
static void dumpAssertions(const char* key, const AssertionPipeline& assertionList) {
  if( Dump.isOn("assertions") &&
      Dump.isOn(string("assertions:") + key) ) {
    // Push the simplified assertions to the dump output stream
    for(unsigned i = 0; i < assertionList.size(); ++ i) {
      TNode n = assertionList[i];
      Dump("assertions") << AssertCommand(Expr(n.toExpr()));
    }
  }
}

// returns false if it learns a conflict
bool SmtEnginePrivate::nonClausalSimplify() {
  spendResource(options::preprocessStep());
  d_smt.finalOptionsAreSet();

  if(options::unsatCores()) {
    return true;
  }

  TimerStat::CodeTimer nonclausalTimer(d_smt.d_stats->d_nonclausalSimplificationTime);

  Trace("simplify") << "SmtEnginePrivate::nonClausalSimplify()" << endl;

  if(d_propagatorNeedsFinish) {
    d_propagator.finish();
    d_propagatorNeedsFinish = false;
  }
  d_propagator.initialize();

  // Assert all the assertions to the propagator
  Trace("simplify") << "SmtEnginePrivate::nonClausalSimplify(): "
                    << "asserting to propagator" << endl;
  for (unsigned i = 0; i < d_assertions.size(); ++ i) {
    Assert(Rewriter::rewrite(d_assertions[i]) == d_assertions[i]);
    // Don't reprocess substitutions
    if (d_substitutionsIndex > 0 && i == d_substitutionsIndex) {
      continue;
    }
    Trace("simplify") << "SmtEnginePrivate::nonClausalSimplify(): asserting " << d_assertions[i] << endl;
    Debug("cores") << "d_propagator assertTrue: " << d_assertions[i] << std::endl;
    d_propagator.assertTrue(d_assertions[i]);
  }

  Trace("simplify") << "SmtEnginePrivate::nonClausalSimplify(): "
                    << "propagating" << endl;
  if (d_propagator.propagate()) {
    // If in conflict, just return false
    Trace("simplify") << "SmtEnginePrivate::nonClausalSimplify(): "
                      << "conflict in non-clausal propagation" << endl;
    Node falseNode = NodeManager::currentNM()->mkConst<bool>(false);
    Assert(!options::unsatCores());
    d_assertions.clear();
    addFormula(falseNode, false, false);
    d_propagatorNeedsFinish = true;
    return false;
  }

  // No conflict, go through the literals and solve them
  SubstitutionMap constantPropagations(d_smt.d_context);
  SubstitutionMap newSubstitutions(d_smt.d_context);
  SubstitutionMap::iterator pos;
  unsigned j = 0;
  for(unsigned i = 0, i_end = d_nonClausalLearnedLiterals.size(); i < i_end; ++ i) {
    // Simplify the literal we learned wrt previous substitutions
    Node learnedLiteral = d_nonClausalLearnedLiterals[i];
    Assert(Rewriter::rewrite(learnedLiteral) == learnedLiteral);
    Assert(d_topLevelSubstitutions.apply(learnedLiteral) == learnedLiteral);
    Node learnedLiteralNew = newSubstitutions.apply(learnedLiteral);
    if (learnedLiteral != learnedLiteralNew) {
      learnedLiteral = Rewriter::rewrite(learnedLiteralNew);
    }
    for (;;) {
      learnedLiteralNew = constantPropagations.apply(learnedLiteral);
      if (learnedLiteralNew == learnedLiteral) {
        break;
      }
      ++d_smt.d_stats->d_numConstantProps;
      learnedLiteral = Rewriter::rewrite(learnedLiteralNew);
    }
    // It might just simplify to a constant
    if (learnedLiteral.isConst()) {
      if (learnedLiteral.getConst<bool>()) {
        // If the learned literal simplifies to true, it's redundant
        continue;
      } else {
        // If the learned literal simplifies to false, we're in conflict
        Trace("simplify") << "SmtEnginePrivate::nonClausalSimplify(): "
                          << "conflict with "
                          << d_nonClausalLearnedLiterals[i] << endl;
        Assert(!options::unsatCores());
        d_assertions.clear();
        addFormula(NodeManager::currentNM()->mkConst<bool>(false), false, false);
        d_propagatorNeedsFinish = true;
        return false;
      }
    }

    // Solve it with the corresponding theory, possibly adding new
    // substitutions to newSubstitutions
    Trace("simplify") << "SmtEnginePrivate::nonClausalSimplify(): "
                      << "solving " << learnedLiteral << endl;

    Theory::PPAssertStatus solveStatus =
      d_smt.d_theoryEngine->solve(learnedLiteral, newSubstitutions);

    switch (solveStatus) {
      case Theory::PP_ASSERT_STATUS_SOLVED: {
        // The literal should rewrite to true
        Trace("simplify") << "SmtEnginePrivate::nonClausalSimplify(): "
                          << "solved " << learnedLiteral << endl;
        Assert(Rewriter::rewrite(newSubstitutions.apply(learnedLiteral)).isConst());
        //        vector<pair<Node, Node> > equations;
        //        constantPropagations.simplifyLHS(d_topLevelSubstitutions, equations, true);
        //        if (equations.empty()) {
        //          break;
        //        }
        //        Assert(equations[0].first.isConst() && equations[0].second.isConst() && equations[0].first != equations[0].second);
        // else fall through
        break;
      }
      case Theory::PP_ASSERT_STATUS_CONFLICT:
        // If in conflict, we return false
        Trace("simplify") << "SmtEnginePrivate::nonClausalSimplify(): "
                          << "conflict while solving "
                          << learnedLiteral << endl;
        Assert(!options::unsatCores());
        d_assertions.clear();
        addFormula(NodeManager::currentNM()->mkConst<bool>(false), false, false);
        d_propagatorNeedsFinish = true;
        return false;
      default:
        if (d_doConstantProp && learnedLiteral.getKind() == kind::EQUAL && (learnedLiteral[0].isConst() || learnedLiteral[1].isConst())) {
          // constant propagation
          TNode t;
          TNode c;
          if (learnedLiteral[0].isConst()) {
            t = learnedLiteral[1];
            c = learnedLiteral[0];
          }
          else {
            t = learnedLiteral[0];
            c = learnedLiteral[1];
          }
          Assert(!t.isConst());
          Assert(constantPropagations.apply(t) == t);
          Assert(d_topLevelSubstitutions.apply(t) == t);
          Assert(newSubstitutions.apply(t) == t);
          constantPropagations.addSubstitution(t, c);
          // vector<pair<Node,Node> > equations;
          // constantPropagations.simplifyLHS(t, c, equations, true);
          // if (!equations.empty()) {
          //   Assert(equations[0].first.isConst() && equations[0].second.isConst() && equations[0].first != equations[0].second);
          //   d_assertions.clear();
          //   addFormula(NodeManager::currentNM()->mkConst<bool>(false), false, false);
          //   return;
          // }
          // d_topLevelSubstitutions.simplifyRHS(constantPropagations);
        }
        else {
          // Keep the literal
          d_nonClausalLearnedLiterals[j++] = d_nonClausalLearnedLiterals[i];
        }
        break;
    }

#ifdef CVC4_ASSERTIONS
    // Check data structure invariants:
    // 1. for each lhs of d_topLevelSubstitutions, does not appear anywhere in rhs of d_topLevelSubstitutions or anywhere in constantPropagations
    // 2. each lhs of constantPropagations rewrites to itself
    // 3. if l -> r is a constant propagation and l is a subterm of l' with l' -> r' another constant propagation, then l'[l/r] -> r' should be a
    //    constant propagation too
    // 4. each lhs of constantPropagations is different from each rhs
    for (pos = newSubstitutions.begin(); pos != newSubstitutions.end(); ++pos) {
      Assert((*pos).first.isVar());
      Assert(d_topLevelSubstitutions.apply((*pos).first) == (*pos).first);
      Assert(d_topLevelSubstitutions.apply((*pos).second) == (*pos).second);
      Assert(newSubstitutions.apply(newSubstitutions.apply((*pos).second)) == newSubstitutions.apply((*pos).second));
    }
    for (pos = constantPropagations.begin(); pos != constantPropagations.end(); ++pos) {
      Assert((*pos).second.isConst());
      Assert(Rewriter::rewrite((*pos).first) == (*pos).first);
      // Node newLeft = d_topLevelSubstitutions.apply((*pos).first);
      // if (newLeft != (*pos).first) {
      //   newLeft = Rewriter::rewrite(newLeft);
      //   Assert(newLeft == (*pos).second ||
      //          (constantPropagations.hasSubstitution(newLeft) && constantPropagations.apply(newLeft) == (*pos).second));
      // }
      // newLeft = constantPropagations.apply((*pos).first);
      // if (newLeft != (*pos).first) {
      //   newLeft = Rewriter::rewrite(newLeft);
      //   Assert(newLeft == (*pos).second ||
      //          (constantPropagations.hasSubstitution(newLeft) && constantPropagations.apply(newLeft) == (*pos).second));
      // }
      Assert(constantPropagations.apply((*pos).second) == (*pos).second);
    }
#endif /* CVC4_ASSERTIONS */
  }
  // Resize the learnt
  d_nonClausalLearnedLiterals.resize(j);

  hash_set<TNode, TNodeHashFunction> s;
  Trace("debugging") << "NonClausal simplify pre-preprocess\n";
  for (unsigned i = 0; i < d_assertions.size(); ++ i) {
    Node assertion = d_assertions[i];
    Node assertionNew = newSubstitutions.apply(assertion);
    Trace("debugging") << "assertion = " << assertion << endl;
    Trace("debugging") << "assertionNew = " << assertionNew << endl;
    if (assertion != assertionNew) {
      assertion = Rewriter::rewrite(assertionNew);
      Trace("debugging") << "rewrite(assertion) = " << assertion << endl;
    }
    Assert(Rewriter::rewrite(assertion) == assertion);
    for (;;) {
      assertionNew = constantPropagations.apply(assertion);
      if (assertionNew == assertion) {
        break;
      }
      ++d_smt.d_stats->d_numConstantProps;
      Trace("debugging") << "assertionNew = " << assertionNew << endl;
      assertion = Rewriter::rewrite(assertionNew);
      Trace("debugging") << "assertionNew = " << assertionNew << endl;
    }
    Trace("debugging") << "\n";
    s.insert(assertion);
    d_assertions.replace(i, assertion);
    Trace("simplify") << "SmtEnginePrivate::nonClausalSimplify(): "
                      << "non-clausal preprocessed: "
                      << assertion << endl;
  }

  // If in incremental mode, add substitutions to the list of assertions
  if (d_substitutionsIndex > 0) {
    NodeBuilder<> substitutionsBuilder(kind::AND);
    substitutionsBuilder << d_assertions[d_substitutionsIndex];
    pos = newSubstitutions.begin();
    for (; pos != newSubstitutions.end(); ++pos) {
      // Add back this substitution as an assertion
      TNode lhs = (*pos).first, rhs = newSubstitutions.apply((*pos).second);
      Node n = NodeManager::currentNM()->mkNode(lhs.getType().isBoolean() ? kind::IFF : kind::EQUAL, lhs, rhs);
      substitutionsBuilder << n;
      Trace("simplify") << "SmtEnginePrivate::nonClausalSimplify(): will notify SAT layer of substitution: " << n << endl;
    }
    if (substitutionsBuilder.getNumChildren() > 1) {
      d_assertions.replace(d_substitutionsIndex,
        Rewriter::rewrite(Node(substitutionsBuilder)));
    }
  } else {
    // If not in incremental mode, must add substitutions to model
    TheoryModel* m = d_smt.d_theoryEngine->getModel();
    if(m != NULL) {
      for(pos = newSubstitutions.begin(); pos != newSubstitutions.end(); ++pos) {
        Node n = (*pos).first;
        Node v = newSubstitutions.apply((*pos).second);
        Trace("model") << "Add substitution : " << n << " " << v << endl;
        m->addSubstitution( n, v );
      }
    }
  }

  NodeBuilder<> learnedBuilder(kind::AND);
  Assert(d_realAssertionsEnd <= d_assertions.size());
  learnedBuilder << d_assertions[d_realAssertionsEnd - 1];

  for (unsigned i = 0; i < d_nonClausalLearnedLiterals.size(); ++ i) {
    Node learned = d_nonClausalLearnedLiterals[i];
    Assert(d_topLevelSubstitutions.apply(learned) == learned);
    Node learnedNew = newSubstitutions.apply(learned);
    if (learned != learnedNew) {
      learned = Rewriter::rewrite(learnedNew);
    }
    Assert(Rewriter::rewrite(learned) == learned);
    for (;;) {
      learnedNew = constantPropagations.apply(learned);
      if (learnedNew == learned) {
        break;
      }
      ++d_smt.d_stats->d_numConstantProps;
      learned = Rewriter::rewrite(learnedNew);
    }
    if (s.find(learned) != s.end()) {
      continue;
    }
    s.insert(learned);
    learnedBuilder << learned;
    Trace("simplify") << "SmtEnginePrivate::nonClausalSimplify(): "
                      << "non-clausal learned : "
                      << learned << endl;
  }
  d_nonClausalLearnedLiterals.clear();

  for (pos = constantPropagations.begin(); pos != constantPropagations.end(); ++pos) {
    Node cProp = (*pos).first.eqNode((*pos).second);
    Assert(d_topLevelSubstitutions.apply(cProp) == cProp);
    Node cPropNew = newSubstitutions.apply(cProp);
    if (cProp != cPropNew) {
      cProp = Rewriter::rewrite(cPropNew);
      Assert(Rewriter::rewrite(cProp) == cProp);
    }
    if (s.find(cProp) != s.end()) {
      continue;
    }
    s.insert(cProp);
    learnedBuilder << cProp;
    Trace("simplify") << "SmtEnginePrivate::nonClausalSimplify(): "
                      << "non-clausal constant propagation : "
                      << cProp << endl;
  }

  // Add new substitutions to topLevelSubstitutions
  // Note that we don't have to keep rhs's in full solved form
  // because SubstitutionMap::apply does a fixed-point iteration when substituting
  d_topLevelSubstitutions.addSubstitutions(newSubstitutions);

  if(learnedBuilder.getNumChildren() > 1) {
    d_assertions.replace(d_realAssertionsEnd - 1,
      Rewriter::rewrite(Node(learnedBuilder)));
  }

  d_propagatorNeedsFinish = true;
  return true;
}

void SmtEnginePrivate::bvAbstraction() {
  Trace("bv-abstraction") << "SmtEnginePrivate::bvAbstraction()" << endl;
  std::vector<Node> new_assertions;
  bool changed = d_smt.d_theoryEngine->ppBvAbstraction(d_assertions.ref(), new_assertions);
  for (unsigned i = 0; i < d_assertions.size(); ++ i) {
    d_assertions.replace(i, Rewriter::rewrite(new_assertions[i]));
  }
  // if we are using the lazy solver and the abstraction
  // applies, then UF symbols were introduced
  if (options::bitblastMode() == theory::bv::BITBLAST_MODE_LAZY &&
      changed) {
    LogicRequest req(d_smt);
    req.widenLogic(THEORY_UF);
  }
}


void SmtEnginePrivate::bvToBool() {
  Trace("bv-to-bool") << "SmtEnginePrivate::bvToBool()" << endl;
  spendResource(options::preprocessStep());
  std::vector<Node> new_assertions;
  d_smt.d_theoryEngine->ppBvToBool(d_assertions.ref(), new_assertions);
  for (unsigned i = 0; i < d_assertions.size(); ++ i) {
    d_assertions.replace(i, Rewriter::rewrite(new_assertions[i]));
  }
}

bool SmtEnginePrivate::simpITE() {
  TimerStat::CodeTimer simpITETimer(d_smt.d_stats->d_simpITETime);

  spendResource(options::preprocessStep());

  Trace("simplify") << "SmtEnginePrivate::simpITE()" << endl;

  unsigned numAssertionOnEntry = d_assertions.size();
  for (unsigned i = 0; i < d_assertions.size(); ++i) {
    spendResource(options::preprocessStep());
    Node result = d_smt.d_theoryEngine->ppSimpITE(d_assertions[i]);
    d_assertions.replace(i, result);
    if(result.isConst() && !result.getConst<bool>()){
      return false;
    }
  }
  bool result = d_smt.d_theoryEngine->donePPSimpITE(d_assertions.ref());
  if(numAssertionOnEntry < d_assertions.size()){
    compressBeforeRealAssertions(numAssertionOnEntry);
  }
  return result;
}

void SmtEnginePrivate::compressBeforeRealAssertions(size_t before){
  size_t curr = d_assertions.size();
  if(before >= curr ||
     d_realAssertionsEnd <= 0 ||
     d_realAssertionsEnd >= curr){
    return;
  }

  // assertions
  // original: [0 ... d_realAssertionsEnd)
  //  can be modified
  // ites skolems [d_realAssertionsEnd, before)
  //  cannot be moved
  // added [before, curr)
  //  can be modified
  Assert(0 < d_realAssertionsEnd);
  Assert(d_realAssertionsEnd <= before);
  Assert(before < curr);

  std::vector<Node> intoConjunction;
  for(size_t i = before; i<curr; ++i){
    intoConjunction.push_back(d_assertions[i]);
  }
  d_assertions.resize(before);
  size_t lastBeforeItes = d_realAssertionsEnd - 1;
  intoConjunction.push_back(d_assertions[lastBeforeItes]);
  Node newLast = util::NaryBuilder::mkAssoc(kind::AND, intoConjunction);
  d_assertions.replace(lastBeforeItes, newLast);
  Assert(d_assertions.size() == before);
}

void SmtEnginePrivate::unconstrainedSimp() {
  TimerStat::CodeTimer unconstrainedSimpTimer(d_smt.d_stats->d_unconstrainedSimpTime);
  spendResource(options::preprocessStep());
  Trace("simplify") << "SmtEnginePrivate::unconstrainedSimp()" << endl;
  d_smt.d_theoryEngine->ppUnconstrainedSimp(d_assertions.ref());
}


void SmtEnginePrivate::constrainSubtypes(TNode top, AssertionPipeline& assertions)
  throw() {

  Trace("constrainSubtypes") << "constrainSubtypes(): looking at " << top << endl;

  set<TNode> done;
  stack<TNode> worklist;
  worklist.push(top);
  done.insert(top);

  do {
    TNode n = worklist.top();
    worklist.pop();

    TypeNode t = n.getType();
    if(t.isPredicateSubtype()) {
      WarningOnce() << "Warning: CVC4 doesn't yet do checking that predicate subtypes are nonempty domains" << endl;
      Node pred = t.getSubtypePredicate();
      Kind k;
      // pred can be a LAMBDA, a function constant, or a datatype tester
      Trace("constrainSubtypes") << "constrainSubtypes(): pred.getType() == " << pred.getType() << endl;
      if(d_smt.d_definedFunctions->find(pred) != d_smt.d_definedFunctions->end()) {
        k = kind::APPLY;
      } else if(pred.getType().isTester()) {
        k = kind::APPLY_TESTER;
      } else {
        k = kind::APPLY_UF;
      }
      Node app = NodeManager::currentNM()->mkNode(k, pred, n);
      Trace("constrainSubtypes") << "constrainSubtypes(): assert(" << k << ") " << app << endl;
      assertions.push_back(app);
    } else if(t.isSubrange()) {
      SubrangeBounds bounds = t.getSubrangeBounds();
      Trace("constrainSubtypes") << "constrainSubtypes(): got bounds " << bounds << endl;
      if(bounds.lower.hasBound()) {
        Node c = NodeManager::currentNM()->mkConst(Rational(bounds.lower.getBound()));
        Node lb = NodeManager::currentNM()->mkNode(kind::LEQ, c, n);
        Trace("constrainSubtypes") << "constrainSubtypes(): assert " << lb << endl;
        assertions.push_back(lb);
      }
      if(bounds.upper.hasBound()) {
        Node c = NodeManager::currentNM()->mkConst(Rational(bounds.upper.getBound()));
        Node ub = NodeManager::currentNM()->mkNode(kind::LEQ, n, c);
        Trace("constrainSubtypes") << "constrainSubtypes(): assert " << ub << endl;
        assertions.push_back(ub);
      }
    }

    for(TNode::iterator i = n.begin(); i != n.end(); ++i) {
      if(done.find(*i) == done.end()) {
        worklist.push(*i);
        done.insert(*i);
      }
    }
  } while(! worklist.empty());
}

void SmtEnginePrivate::traceBackToAssertions(const std::vector<Node>& nodes, std::vector<TNode>& assertions) {
  const booleans::CircuitPropagator::BackEdgesMap& backEdges = d_propagator.getBackEdges();
  for(vector<Node>::const_iterator i = nodes.begin(); i != nodes.end(); ++i) {
    booleans::CircuitPropagator::BackEdgesMap::const_iterator j = backEdges.find(*i);
    // term must appear in map, otherwise how did we get here?!
    Assert(j != backEdges.end());
    // if term maps to empty, that means it's a top-level assertion
    if(!(*j).second.empty()) {
      traceBackToAssertions((*j).second, assertions);
    } else {
      assertions.push_back(*i);
    }
  }
}

size_t SmtEnginePrivate::removeFromConjunction(Node& n, const std::hash_set<unsigned long>& toRemove) {
  Assert(n.getKind() == kind::AND);
  size_t removals = 0;
  for(Node::iterator j = n.begin(); j != n.end(); ++j) {
    size_t subremovals = 0;
    Node sub = *j;
    if(toRemove.find(sub.getId()) != toRemove.end() ||
       (sub.getKind() == kind::AND && (subremovals = removeFromConjunction(sub, toRemove)) > 0)) {
      NodeBuilder<> b(kind::AND);
      b.append(n.begin(), j);
      if(subremovals > 0) {
        removals += subremovals;
        b << sub;
      } else {
        ++removals;
      }
      for(++j; j != n.end(); ++j) {
        if(toRemove.find((*j).getId()) != toRemove.end()) {
          ++removals;
        } else if((*j).getKind() == kind::AND) {
          sub = *j;
          if((subremovals = removeFromConjunction(sub, toRemove)) > 0) {
            removals += subremovals;
            b << sub;
          } else {
            b << *j;
          }
        } else {
          b << *j;
        }
      }
      if(b.getNumChildren() == 0) {
        n = d_true;
        b.clear();
      } else if(b.getNumChildren() == 1) {
        n = b[0];
        b.clear();
      } else {
        n = b;
      }
      n = Rewriter::rewrite(n);
      return removals;
    }
  }

  Assert(removals == 0);
  return 0;
}

void SmtEnginePrivate::doMiplibTrick() {
  Assert(d_realAssertionsEnd == d_assertions.size());
  Assert(!options::incrementalSolving());

  const booleans::CircuitPropagator::BackEdgesMap& backEdges = d_propagator.getBackEdges();
  hash_set<unsigned long> removeAssertions;

  NodeManager* nm = NodeManager::currentNM();
  Node zero = nm->mkConst(Rational(0)), one = nm->mkConst(Rational(1));

  hash_map<TNode, Node, TNodeHashFunction> intVars;
  for(vector<Node>::const_iterator i = d_boolVars.begin(); i != d_boolVars.end(); ++i) {
    if(d_propagator.isAssigned(*i)) {
      Debug("miplib") << "ineligible: " << *i << " because assigned " << d_propagator.getAssignment(*i) << endl;
      continue;
    }

    vector<TNode> assertions;
    booleans::CircuitPropagator::BackEdgesMap::const_iterator j = backEdges.find(*i);
    // if not in back edges map, the bool var is unconstrained, showing up in no assertions.
    // if maps to an empty vector, that means the bool var was asserted itself.
    if(j != backEdges.end()) {
      if(!(*j).second.empty()) {
        traceBackToAssertions((*j).second, assertions);
      } else {
        assertions.push_back(*i);
      }
    }
    Debug("miplib") << "for " << *i << endl;
    bool eligible = true;
    map<pair<Node, Node>, uint64_t> marks;
    map<pair<Node, Node>, vector<Rational> > coef;
    map<pair<Node, Node>, vector<Rational> > checks;
    map<pair<Node, Node>, vector<TNode> > asserts;
    for(vector<TNode>::const_iterator j = assertions.begin(); j != assertions.end(); ++j) {
      Debug("miplib") << "  found: " << *j << endl;
      if((*j).getKind() != kind::IMPLIES) {
        eligible = false;
        Debug("miplib") << "  -- INELIGIBLE -- (not =>)" << endl;
        break;
      }
      Node conj = BooleanSimplification::simplify((*j)[0]);
      if(conj.getKind() == kind::AND && conj.getNumChildren() > 6) {
        eligible = false;
        Debug("miplib") << "  -- INELIGIBLE -- (N-ary /\\ too big)" << endl;
        break;
      }
      if(conj.getKind() != kind::AND && !conj.isVar() && !(conj.getKind() == kind::NOT && conj[0].isVar())) {
        eligible = false;
        Debug("miplib") << "  -- INELIGIBLE -- (not /\\ or literal)" << endl;
        break;
      }
      if((*j)[1].getKind() != kind::EQUAL ||
         !( ( (*j)[1][0].isVar() &&
              (*j)[1][1].getKind() == kind::CONST_RATIONAL ) ||
            ( (*j)[1][0].getKind() == kind::CONST_RATIONAL &&
              (*j)[1][1].isVar() ) )) {
        eligible = false;
        Debug("miplib") << "  -- INELIGIBLE -- (=> (and X X) X)" << endl;
        break;
      }
      if(conj.getKind() == kind::AND) {
        vector<Node> posv;
        bool found_x = false;
        map<TNode, bool> neg;
        for(Node::iterator ii = conj.begin(); ii != conj.end(); ++ii) {
          if((*ii).isVar()) {
            posv.push_back(*ii);
            neg[*ii] = false;
            found_x = found_x || *i == *ii;
          } else if((*ii).getKind() == kind::NOT && (*ii)[0].isVar()) {
            posv.push_back((*ii)[0]);
            neg[(*ii)[0]] = true;
            found_x = found_x || *i == (*ii)[0];
          } else {
            eligible = false;
            Debug("miplib") << "  -- INELIGIBLE -- (non-var: " << *ii << ")" << endl;
            break;
          }
          if(d_propagator.isAssigned(posv.back())) {
            eligible = false;
            Debug("miplib") << "  -- INELIGIBLE -- (" << posv.back() << " asserted)" << endl;
            break;
          }
        }
        if(!eligible) {
          break;
        }
        if(!found_x) {
          eligible = false;
          Debug("miplib") << "  --INELIGIBLE -- (couldn't find " << *i << " in conjunction)" << endl;
          break;
        }
        sort(posv.begin(), posv.end());
        const Node pos = NodeManager::currentNM()->mkNode(kind::AND, posv);
        const TNode var = ((*j)[1][0].getKind() == kind::CONST_RATIONAL) ? (*j)[1][1] : (*j)[1][0];
        const pair<Node, Node> pos_var(pos, var);
        const Rational& constant = ((*j)[1][0].getKind() == kind::CONST_RATIONAL) ? (*j)[1][0].getConst<Rational>() : (*j)[1][1].getConst<Rational>();
        uint64_t mark = 0;
        unsigned countneg = 0, thepos = 0;
        for(unsigned ii = 0; ii < pos.getNumChildren(); ++ii) {
          if(neg[pos[ii]]) {
            ++countneg;
          } else {
            thepos = ii;
            mark |= (0x1 << ii);
          }
        }
        if((marks[pos_var] & (1lu << mark)) != 0) {
          eligible = false;
          Debug("miplib") << "  -- INELIGIBLE -- (remarked)" << endl;
          break;
        }
        Debug("miplib") << "mark is " << mark << " -- " << (1lu << mark) << endl;
        marks[pos_var] |= (1lu << mark);
        Debug("miplib") << "marks[" << pos << "," << var << "] now " << marks[pos_var] << endl;
        if(countneg == pos.getNumChildren()) {
          if(constant != 0) {
            eligible = false;
            Debug("miplib") << "  -- INELIGIBLE -- (nonzero constant)" << endl;
            break;
          }
        } else if(countneg == pos.getNumChildren() - 1) {
          Assert(coef[pos_var].size() <= 6 && thepos < 6);
          if(coef[pos_var].size() <= thepos) {
            coef[pos_var].resize(thepos + 1);
          }
          coef[pos_var][thepos] = constant;
        } else {
          if(checks[pos_var].size() <= mark) {
            checks[pos_var].resize(mark + 1);
          }
          checks[pos_var][mark] = constant;
        }
        asserts[pos_var].push_back(*j);
      } else {
        TNode x = conj;
        if(x != *i && x != (*i).notNode()) {
          eligible = false;
          Debug("miplib") << "  -- INELIGIBLE -- (x not present where I expect it)" << endl;
          break;
        }
        const bool xneg = (x.getKind() == kind::NOT);
        x = xneg ? x[0] : x;
        Debug("miplib") << "  x:" << x << "  " << xneg << endl;
        const TNode var = ((*j)[1][0].getKind() == kind::CONST_RATIONAL) ? (*j)[1][1] : (*j)[1][0];
        const pair<Node, Node> x_var(x, var);
        const Rational& constant = ((*j)[1][0].getKind() == kind::CONST_RATIONAL) ? (*j)[1][0].getConst<Rational>() : (*j)[1][1].getConst<Rational>();
        unsigned mark = (xneg ? 0 : 1);
        if((marks[x_var] & (1u << mark)) != 0) {
          eligible = false;
          Debug("miplib") << "  -- INELIGIBLE -- (remarked)" << endl;
          break;
        }
        marks[x_var] |= (1u << mark);
        if(xneg) {
          if(constant != 0) {
            eligible = false;
            Debug("miplib") << "  -- INELIGIBLE -- (nonzero constant)" << endl;
            break;
          }
        } else {
          Assert(coef[x_var].size() <= 6);
          coef[x_var].resize(6);
          coef[x_var][0] = constant;
        }
        asserts[x_var].push_back(*j);
      }
    }
    if(eligible) {
      for(map<pair<Node, Node>, uint64_t>::const_iterator j = marks.begin(); j != marks.end(); ++j) {
        const TNode pos = (*j).first.first;
        const TNode var = (*j).first.second;
        const pair<Node, Node>& pos_var = (*j).first;
        const uint64_t mark = (*j).second;
        const unsigned numVars = pos.getKind() == kind::AND ? pos.getNumChildren() : 1;
        uint64_t expected = (uint64_t(1) << (1 << numVars)) - 1;
        expected = (expected == 0) ? -1 : expected; // fix for overflow
        Debug("miplib") << "[" << pos << "] => " << hex << mark << " expect " << expected << dec << endl;
        Assert(pos.getKind() == kind::AND || pos.isVar());
        if(mark != expected) {
          Debug("miplib") << "  -- INELIGIBLE " << pos << " -- (insufficiently marked, got " << mark << " for " << numVars << " vars, expected " << expected << endl;
        } else {
          if(mark != 3) { // exclude single-var case; nothing to check there
            uint64_t sz = (uint64_t(1) << checks[pos_var].size()) - 1;
            sz = (sz == 0) ? -1 : sz; // fix for overflow
            Assert(sz == mark, "expected size %u == mark %u", sz, mark);
            for(size_t k = 0; k < checks[pos_var].size(); ++k) {
              if((k & (k - 1)) != 0) {
                Rational sum = 0;
                Debug("miplib") << k << " => " << checks[pos_var][k] << endl;
                for(size_t v = 1, kk = k; kk != 0; ++v, kk >>= 1) {
                  if((kk & 0x1) == 1) {
                    Assert(pos.getKind() == kind::AND);
                    Debug("miplib") << "var " << v << " : " << pos[v - 1] << " coef:" << coef[pos_var][v - 1] << endl;
                    sum += coef[pos_var][v - 1];
                  }
                }
                Debug("miplib") << "checkSum is " << sum << " input says " << checks[pos_var][k] << endl;
                if(sum != checks[pos_var][k]) {
                  eligible = false;
                  Debug("miplib") << "  -- INELIGIBLE " << pos << " -- (nonlinear combination)" << endl;
                  break;
                }
              } else {
                Assert(checks[pos_var][k] == 0, "checks[(%s,%s)][%u] should be 0, but it's %s", pos.toString().c_str(), var.toString().c_str(), k, checks[pos_var][k].toString().c_str()); // we never set for single-positive-var
              }
            }
          }
          if(!eligible) {
            eligible = true; // next is still eligible
            continue;
          }

          Debug("miplib") << "  -- ELIGIBLE " << *i << " , " << pos << " --" << endl;
          vector<Node> newVars;
          expr::NodeSelfIterator ii, iiend;
          if(pos.getKind() == kind::AND) {
            ii = pos.begin();
            iiend = pos.end();
          } else {
            ii = expr::NodeSelfIterator::self(pos);
            iiend = expr::NodeSelfIterator::selfEnd(pos);
          }
          for(; ii != iiend; ++ii) {
            Node& varRef = intVars[*ii];
            if(varRef.isNull()) {
              stringstream ss;
              ss << "mipvar_" << *ii;
              Node newVar = nm->mkSkolem(ss.str(), nm->integerType(), "a variable introduced due to scrubbing a miplib encoding", NodeManager::SKOLEM_EXACT_NAME);
              Node geq = Rewriter::rewrite(nm->mkNode(kind::GEQ, newVar, zero));
              Node leq = Rewriter::rewrite(nm->mkNode(kind::LEQ, newVar, one));
              addFormula(Rewriter::rewrite(geq.andNode(leq)), false, false);
              SubstitutionMap nullMap(&d_fakeContext);
              Theory::PPAssertStatus status CVC4_UNUSED; // just for assertions
              status = d_smt.d_theoryEngine->solve(geq, nullMap);
              Assert(status == Theory::PP_ASSERT_STATUS_UNSOLVED,
                     "unexpected solution from arith's ppAssert()");
              Assert(nullMap.empty(),
                     "unexpected substitution from arith's ppAssert()");
              status = d_smt.d_theoryEngine->solve(leq, nullMap);
              Assert(status == Theory::PP_ASSERT_STATUS_UNSOLVED,
                     "unexpected solution from arith's ppAssert()");
              Assert(nullMap.empty(),
                     "unexpected substitution from arith's ppAssert()");
              d_smt.d_theoryEngine->getModel()->addSubstitution(*ii, newVar.eqNode(one));
              newVars.push_back(newVar);
              varRef = newVar;
            } else {
              newVars.push_back(varRef);
            }
            if(!d_smt.d_logic.areIntegersUsed()) {
              d_smt.d_logic = d_smt.d_logic.getUnlockedCopy();
              d_smt.d_logic.enableIntegers();
              d_smt.d_logic.lock();
            }
          }
          Node sum;
          if(pos.getKind() == kind::AND) {
            NodeBuilder<> sumb(kind::PLUS);
            for(size_t ii = 0; ii < pos.getNumChildren(); ++ii) {
              sumb << nm->mkNode(kind::MULT, nm->mkConst(coef[pos_var][ii]), newVars[ii]);
            }
            sum = sumb;
          } else {
            sum = nm->mkNode(kind::MULT, nm->mkConst(coef[pos_var][0]), newVars[0]);
          }
          Debug("miplib") << "vars[] " << var << endl
                          << "    eq " << Rewriter::rewrite(sum) << endl;
          Node newAssertion = var.eqNode(Rewriter::rewrite(sum));
          if(d_topLevelSubstitutions.hasSubstitution(newAssertion[0])) {
            //Warning() << "RE-SUBSTITUTION " << newAssertion[0] << endl;
            //Warning() << "REPLACE         " << newAssertion[1] << endl;
            //Warning() << "ORIG            " << d_topLevelSubstitutions.getSubstitution(newAssertion[0]) << endl;
            Assert(d_topLevelSubstitutions.getSubstitution(newAssertion[0]) == newAssertion[1]);
          } else if(pos.getNumChildren() <= options::arithMLTrickSubstitutions()) {
            d_topLevelSubstitutions.addSubstitution(newAssertion[0], newAssertion[1]);
            Debug("miplib") << "addSubs: " << newAssertion[0] << " to " << newAssertion[1] << endl;
          } else {
            Debug("miplib") << "skipSubs: " << newAssertion[0] << " to " << newAssertion[1] << " (threshold is " << options::arithMLTrickSubstitutions() << ")" << endl;
          }
          newAssertion = Rewriter::rewrite(newAssertion);
          Debug("miplib") << "  " << newAssertion << endl;
          addFormula(newAssertion, false, false);
          Debug("miplib") << "  assertions to remove: " << endl;
          for(vector<TNode>::const_iterator k = asserts[pos_var].begin(), k_end = asserts[pos_var].end(); k != k_end; ++k) {
            Debug("miplib") << "    " << *k << endl;
            removeAssertions.insert((*k).getId());
          }
        }
      }
    }
  }
  if(!removeAssertions.empty()) {
    Debug("miplib") << "SmtEnginePrivate::simplify(): scrubbing miplib encoding..." << endl;
    for(size_t i = 0; i < d_realAssertionsEnd; ++i) {
      if(removeAssertions.find(d_assertions[i].getId()) != removeAssertions.end()) {
        Debug("miplib") << "SmtEnginePrivate::simplify(): - removing " << d_assertions[i] << endl;
        d_assertions[i] = d_true;
        ++d_smt.d_stats->d_numMiplibAssertionsRemoved;
      } else if(d_assertions[i].getKind() == kind::AND) {
        size_t removals = removeFromConjunction(d_assertions[i], removeAssertions);
        if(removals > 0) {
          Debug("miplib") << "SmtEnginePrivate::simplify(): - reduced " << d_assertions[i] << endl;
          Debug("miplib") << "SmtEnginePrivate::simplify(): -      by " << removals << " conjuncts" << endl;
          d_smt.d_stats->d_numMiplibAssertionsRemoved += removals;
        }
      }
      Debug("miplib") << "had: " << d_assertions[i] << endl;
      d_assertions[i] = Rewriter::rewrite(d_topLevelSubstitutions.apply(d_assertions[i]));
      Debug("miplib") << "now: " << d_assertions[i] << endl;
    }
  } else {
    Debug("miplib") << "SmtEnginePrivate::simplify(): miplib pass found nothing." << endl;
  }
  d_realAssertionsEnd = d_assertions.size();
}


// returns false if simplification led to "false"
bool SmtEnginePrivate::simplifyAssertions()
  throw(TypeCheckingException, LogicException, UnsafeInterruptException) {
  spendResource(options::preprocessStep());
  Assert(d_smt.d_pendingPops == 0);
  try {
    ScopeCounter depth(d_simplifyAssertionsDepth);

    Trace("simplify") << "SmtEnginePrivate::simplify()" << endl;

    dumpAssertions("pre-nonclausal", d_assertions);

    if(options::simplificationMode() != SIMPLIFICATION_MODE_NONE) {
      // Perform non-clausal simplification
      Chat() << "...performing nonclausal simplification..." << endl;
      Trace("simplify") << "SmtEnginePrivate::simplify(): "
                        << "performing non-clausal simplification" << endl;
      bool noConflict = nonClausalSimplify();
      if(!noConflict) {
        return false;
      }

      // We piggy-back off of the BackEdgesMap in the CircuitPropagator to
      // do the miplib trick.
      if( // check that option is on
          options::arithMLTrick() &&
          // miplib rewrites aren't safe in incremental mode
          ! options::incrementalSolving() &&
          // only useful in arith
          d_smt.d_logic.isTheoryEnabled(THEORY_ARITH) &&
          // we add new assertions and need this (in practice, this
          // restriction only disables miplib processing during
          // re-simplification, which we don't expect to be useful anyway)
          d_realAssertionsEnd == d_assertions.size() ) {
        Chat() << "...fixing miplib encodings..." << endl;
        Trace("simplify") << "SmtEnginePrivate::simplify(): "
                          << "looking for miplib pseudobooleans..." << endl;

        TimerStat::CodeTimer miplibTimer(d_smt.d_stats->d_miplibPassTime);

        doMiplibTrick();
      } else {
        Trace("simplify") << "SmtEnginePrivate::simplify(): "
                          << "skipping miplib pseudobooleans pass (either incrementalSolving is on, or miplib pbs are turned off)..." << endl;
      }
    }

    dumpAssertions("post-nonclausal", d_assertions);
    Trace("smt") << "POST nonClausalSimplify" << endl;
    Debug("smt") << " d_assertions     : " << d_assertions.size() << endl;

    // before ppRewrite check if only core theory for BV theory
    d_smt.d_theoryEngine->staticInitializeBVOptions(d_assertions.ref());

    dumpAssertions("pre-theorypp", d_assertions);

    // Theory preprocessing
    if (d_smt.d_earlyTheoryPP) {
      Chat() << "...doing early theory preprocessing..." << endl;
      TimerStat::CodeTimer codeTimer(d_smt.d_stats->d_theoryPreprocessTime);
      // Call the theory preprocessors
      d_smt.d_theoryEngine->preprocessStart();
      for (unsigned i = 0; i < d_assertions.size(); ++ i) {
        Assert(Rewriter::rewrite(d_assertions[i]) == d_assertions[i]);
        d_assertions.replace(i, d_smt.d_theoryEngine->preprocess(d_assertions[i]));
        Assert(Rewriter::rewrite(d_assertions[i]) == d_assertions[i]);
      }
    }

    dumpAssertions("post-theorypp", d_assertions);
    Trace("smt") << "POST theoryPP" << endl;
    Debug("smt") << " d_assertions     : " << d_assertions.size() << endl;

    // ITE simplification
    if(options::doITESimp() &&
       (d_simplifyAssertionsDepth <= 1 || options::doITESimpOnRepeat())) {
      Chat() << "...doing ITE simplification..." << endl;
      bool noConflict = simpITE();
      if(!noConflict){
        Chat() << "...ITE simplification found unsat..." << endl;
        return false;
      }
    }

    dumpAssertions("post-itesimp", d_assertions);
    Trace("smt") << "POST iteSimp" << endl;
    Debug("smt") << " d_assertions     : " << d_assertions.size() << endl;

    // Unconstrained simplification
    if(options::unconstrainedSimp()) {
      Chat() << "...doing unconstrained simplification..." << endl;
      unconstrainedSimp();
    }

    dumpAssertions("post-unconstrained", d_assertions);
    Trace("smt") << "POST unconstrainedSimp" << endl;
    Debug("smt") << " d_assertions     : " << d_assertions.size() << endl;

    if(options::repeatSimp() && options::simplificationMode() != SIMPLIFICATION_MODE_NONE) {
      Chat() << "...doing another round of nonclausal simplification..." << endl;
      Trace("simplify") << "SmtEnginePrivate::simplify(): "
                        << " doing repeated simplification" << endl;
      bool noConflict = nonClausalSimplify();
      if(!noConflict) {
        return false;
      }
    }

    dumpAssertions("post-repeatsimp", d_assertions);
    Trace("smt") << "POST repeatSimp" << endl;
    Debug("smt") << " d_assertions     : " << d_assertions.size() << endl;

  } catch(TypeCheckingExceptionPrivate& tcep) {
    // Calls to this function should have already weeded out any
    // typechecking exceptions via (e.g.) ensureBoolean().  But a
    // theory could still create a new expression that isn't
    // well-typed, and we don't want the C++ runtime to abort our
    // process without any error notice.
    stringstream ss;
    ss << "A bad expression was produced.  Original exception follows:\n"
       << tcep;
    InternalError(ss.str().c_str());
  }
  return true;
}

Result SmtEngine::check() {
  Assert(d_fullyInited);
  Assert(d_pendingPops == 0);

  Trace("smt") << "SmtEngine::check()" << endl;

  ResourceManager* resourceManager = d_private->getResourceManager();

  resourceManager->beginCall();

  // Only way we can be out of resource is if cumulative budget is on
  if (resourceManager->cumulativeLimitOn() &&
      resourceManager->out()) {
    Result::UnknownExplanation why = resourceManager->outOfResources() ?
                             Result::RESOURCEOUT : Result::TIMEOUT;
    return Result(Result::VALIDITY_UNKNOWN, why, d_filename);
  }

  // Make sure the prop layer has all of the assertions
  Trace("smt") << "SmtEngine::check(): processing assertions" << endl;
  d_private->processAssertions();

  // Turn off stop only for QF_LRA
  // TODO: Bring up in a meeting where to put this
  if(options::decisionStopOnly() && !options::decisionMode.wasSetByUser() ){
    if( // QF_LRA
       (not d_logic.isQuantified() &&
        d_logic.isPure(THEORY_ARITH) && d_logic.isLinear() && !d_logic.isDifferenceLogic() &&  !d_logic.areIntegersUsed()
        )){
      if(d_private->d_iteSkolemMap.empty()){
        options::decisionStopOnly.set(false);
        d_decisionEngine->clearStrategies();
        Trace("smt") << "SmtEngine::check(): turning off stop only" << endl;
      }
    }
  }

  TimerStat::CodeTimer solveTimer(d_stats->d_solveTime);

  Chat() << "solving..." << endl;
  Trace("smt") << "SmtEngine::check(): running check" << endl;
  Result result = d_propEngine->checkSat();

  resourceManager->endCall();
  Trace("limit") << "SmtEngine::check(): cumulative millis " << resourceManager->getTimeUsage()
                 << ", resources " << resourceManager->getResourceUsage() << endl;


  return Result(result, d_filename);
}

Result SmtEngine::quickCheck() {
  Assert(d_fullyInited);
  Trace("smt") << "SMT quickCheck()" << endl;
  return Result(Result::VALIDITY_UNKNOWN, Result::REQUIRES_FULL_CHECK, d_filename);
}


void SmtEnginePrivate::collectSkolems(TNode n, set<TNode>& skolemSet, hash_map<Node, bool, NodeHashFunction>& cache)
{
  hash_map<Node, bool, NodeHashFunction>::iterator it;
  it = cache.find(n);
  if (it != cache.end()) {
    return;
  }

  size_t sz = n.getNumChildren();
  if (sz == 0) {
    IteSkolemMap::iterator it = d_iteSkolemMap.find(n);
    if (it != d_iteSkolemMap.end()) {
      skolemSet.insert(n);
    }
    cache[n] = true;
    return;
  }

  size_t k = 0;
  for (; k < sz; ++k) {
    collectSkolems(n[k], skolemSet, cache);
  }
  cache[n] = true;
}


bool SmtEnginePrivate::checkForBadSkolems(TNode n, TNode skolem, hash_map<Node, bool, NodeHashFunction>& cache)
{
  hash_map<Node, bool, NodeHashFunction>::iterator it;
  it = cache.find(n);
  if (it != cache.end()) {
    return (*it).second;
  }

  size_t sz = n.getNumChildren();
  if (sz == 0) {
    IteSkolemMap::iterator it = d_iteSkolemMap.find(n);
    bool bad = false;
    if (it != d_iteSkolemMap.end()) {
      if (!((*it).first < n)) {
        bad = true;
      }
    }
    cache[n] = bad;
    return bad;
  }

  size_t k = 0;
  for (; k < sz; ++k) {
    if (checkForBadSkolems(n[k], skolem, cache)) {
      cache[n] = true;
      return true;
    }
  }

  cache[n] = false;
  return false;
}

Node SmtEnginePrivate::rewriteBooleanTerms(TNode n) {
  TimerStat::CodeTimer codeTimer(d_smt.d_stats->d_rewriteBooleanTermsTime);

  spendResource(options::preprocessStep());

  if(d_booleanTermConverter == NULL) {
    // This needs to be initialized _after_ the whole SMT framework is in place, subscribed
    // to ExprManager notifications, etc.  Otherwise we might miss the "BooleanTerm" datatype
    // definition, and not dump it properly.
    d_booleanTermConverter = new BooleanTermConverter(d_smt);
  }
  Node retval = d_booleanTermConverter->rewriteBooleanTerms(n);
  if(retval != n) {
    switch(booleans::BooleanTermConversionMode mode = options::booleanTermConversionMode()) {
    case booleans::BOOLEAN_TERM_CONVERT_TO_BITVECTORS:
    case booleans::BOOLEAN_TERM_CONVERT_NATIVE:
      if(!d_smt.d_logic.isTheoryEnabled(THEORY_BV)) {
        d_smt.d_logic = d_smt.d_logic.getUnlockedCopy();
        d_smt.d_logic.enableTheory(THEORY_BV);
        d_smt.d_logic.lock();
      }
      break;
    case booleans::BOOLEAN_TERM_CONVERT_TO_DATATYPES:
      if(!d_smt.d_logic.isTheoryEnabled(THEORY_DATATYPES)) {
        d_smt.d_logic = d_smt.d_logic.getUnlockedCopy();
        d_smt.d_logic.enableTheory(THEORY_DATATYPES);
        d_smt.d_logic.lock();
      }
      break;
    default:
      Unhandled(mode);
    }
  }
  return retval;
}

void SmtEnginePrivate::processAssertions() {
  TimerStat::CodeTimer paTimer(d_smt.d_stats->d_processAssertionsTime);
  spendResource(options::preprocessStep());
  Assert(d_smt.d_fullyInited);
  Assert(d_smt.d_pendingPops == 0);

  // Dump the assertions
  dumpAssertions("pre-everything", d_assertions);

  Trace("smt-proc") << "SmtEnginePrivate::processAssertions() begin" << endl;
  Trace("smt") << "SmtEnginePrivate::processAssertions()" << endl;

  Debug("smt") << " d_assertions     : " << d_assertions.size() << endl;

  if (d_assertions.size() == 0) {
    // nothing to do
    return;
  }

  if (d_assertionsProcessed && options::incrementalSolving()) {
    // Placeholder for storing substitutions
    d_substitutionsIndex = d_assertions.size();
    d_assertions.push_back(NodeManager::currentNM()->mkConst<bool>(true));
  }

  // Add dummy assertion in last position - to be used as a
  // placeholder for any new assertions to get added
  d_assertions.push_back(NodeManager::currentNM()->mkConst<bool>(true));
  // any assertions added beyond realAssertionsEnd must NOT affect the
  // equisatisfiability
  d_realAssertionsEnd = d_assertions.size();

  // Assertions are NOT guaranteed to be rewritten by this point

  Trace("smt-proc") << "SmtEnginePrivate::processAssertions() : pre-definition-expansion" << endl;
  dumpAssertions("pre-definition-expansion", d_assertions);
  {
    Chat() << "expanding definitions..." << endl;
    Trace("simplify") << "SmtEnginePrivate::simplify(): expanding definitions" << endl;
    TimerStat::CodeTimer codeTimer(d_smt.d_stats->d_definitionExpansionTime);
    hash_map<Node, Node, NodeHashFunction> cache;
    for(unsigned i = 0; i < d_assertions.size(); ++ i) {
      d_assertions.replace(i, expandDefinitions(d_assertions[i], cache));
    }
  }
  Trace("smt-proc") << "SmtEnginePrivate::processAssertions() : post-definition-expansion" << endl;
  dumpAssertions("post-definition-expansion", d_assertions);

  // save the assertions now
  THEORY_PROOF
    (
     for (unsigned i = 0; i < d_assertions.size(); ++i) {
       ProofManager::currentPM()->addAssertion(d_assertions[i].toExpr());
     }
     );
  
  Debug("smt") << " d_assertions     : " << d_assertions.size() << endl;

  if( options::ceGuidedInst() ){
    //register sygus conjecture pre-rewrite (motivated by solution reconstruction)
    for (unsigned i = 0; i < d_assertions.size(); ++ i) {
      d_smt.d_theoryEngine->getQuantifiersEngine()->getCegInstantiation()->preregisterAssertion( d_assertions[i] );
    }
  }

  if (options::solveIntAsBV() > 0) {
    Chat() << "converting ints to bit-vectors..." << endl;
    hash_map<Node, Node, NodeHashFunction> cache;
    for(unsigned i = 0; i < d_assertions.size(); ++ i) {
      d_assertions.replace(i, intToBV(d_assertions[i], cache));
    }
  }

  if (options::bitblastMode() == theory::bv::BITBLAST_MODE_EAGER &&
      !d_smt.d_logic.isPure(THEORY_BV)) {
    //    && d_smt.d_logic.getLogicString() != "QF_UFBV")
    throw ModalException("Eager bit-blasting does not currently support theory combination. "
                         "Note that in a QF_BV problem UF symbols can be introduced for division. "
                         "Try --bv-div-zero-const to interpret division by zero as a constant.");
  }

  if (options::bitblastMode() == theory::bv::BITBLAST_MODE_EAGER) {
    d_smt.d_theoryEngine->mkAckermanizationAsssertions(d_assertions.ref());
  }

  if ( options::bvAbstraction() &&
      !options::incrementalSolving()) {
    dumpAssertions("pre-bv-abstraction", d_assertions);
    bvAbstraction();
    dumpAssertions("post-bv-abstraction", d_assertions);
  }

  dumpAssertions("pre-boolean-terms", d_assertions);
  {
    Chat() << "rewriting Boolean terms..." << endl;
    for(unsigned i = 0, i_end = d_assertions.size(); i != i_end; ++i) {
      d_assertions.replace(i, rewriteBooleanTerms(d_assertions[i]));
    }
  }
  dumpAssertions("post-boolean-terms", d_assertions);

  Debug("smt") << " d_assertions     : " << d_assertions.size() << endl;

  dumpAssertions("pre-constrain-subtypes", d_assertions);
  {
    // Any variables of subtype types need to be constrained properly.
    // Careful, here: constrainSubtypes() adds to the back of
    // d_assertions, but we don't need to reprocess those.
    // We also can't use an iterator, because the vector may be moved in
    // memory during this loop.
    Chat() << "constraining subtypes..." << endl;
    for(unsigned i = 0, i_end = d_assertions.size(); i != i_end; ++i) {
      constrainSubtypes(d_assertions[i], d_assertions);
    }
  }
  dumpAssertions("post-constrain-subtypes", d_assertions);

  Debug("smt") << " d_assertions     : " << d_assertions.size() << endl;

  bool noConflict = true;

  // Unconstrained simplification
  if(options::unconstrainedSimp()) {
    Trace("smt-proc") << "SmtEnginePrivate::processAssertions() : pre-unconstrained-simp" << endl;
    dumpAssertions("pre-unconstrained-simp", d_assertions);
    Chat() << "...doing unconstrained simplification..." << endl;
    for (unsigned i = 0; i < d_assertions.size(); ++ i) {
      d_assertions.replace(i, Rewriter::rewrite(d_assertions[i]));
    }
    unconstrainedSimp();
    Trace("smt-proc") << "SmtEnginePrivate::processAssertions() : post-unconstrained-simp" << endl;
    dumpAssertions("post-unconstrained-simp", d_assertions);
  }

  if(options::bvIntroducePow2()){
    theory::bv::BVIntroducePow2::pow2Rewrite(d_assertions.ref());
  }

  Trace("smt-proc") << "SmtEnginePrivate::processAssertions() : pre-substitution" << endl;
  dumpAssertions("pre-substitution", d_assertions);

  if(options::unsatCores()) {
    // special rewriting pass for unsat cores, since many of the passes below are skipped
    for (unsigned i = 0; i < d_assertions.size(); ++ i) {
      d_assertions.replace(i, Rewriter::rewrite(d_assertions[i]));
    }
  } else {
    // Apply the substitutions we already have, and normalize
    if(!options::unsatCores()) {
      Chat() << "applying substitutions..." << endl;
      Trace("simplify") << "SmtEnginePrivate::nonClausalSimplify(): "
                        << "applying substitutions" << endl;
      for (unsigned i = 0; i < d_assertions.size(); ++ i) {
        Trace("simplify") << "applying to " << d_assertions[i] << endl;
        spendResource(options::preprocessStep());
        d_assertions.replace(i, Rewriter::rewrite(d_topLevelSubstitutions.apply(d_assertions[i])));
        Trace("simplify") << "  got " << d_assertions[i] << endl;
      }
    }
  }
  Trace("smt-proc") << "SmtEnginePrivate::processAssertions() : post-substitution" << endl;
  dumpAssertions("post-substitution", d_assertions);

  // Assertions ARE guaranteed to be rewritten by this point

  // Lift bit-vectors of size 1 to bool
  if(options::bitvectorToBool()) {
    dumpAssertions("pre-bv-to-bool", d_assertions);
    Chat() << "...doing bvToBool..." << endl;
    bvToBool();
    dumpAssertions("post-bv-to-bool", d_assertions);
    Trace("smt") << "POST bvToBool" << endl;
  }
  if( d_smt.d_logic.isTheoryEnabled(THEORY_STRINGS) ) {
    Trace("smt-proc") << "SmtEnginePrivate::processAssertions() : pre-strings-preprocess" << endl;
    dumpAssertions("pre-strings-pp", d_assertions);
    if( !options::stringLazyPreproc() ){
      ((theory::strings::TheoryStrings*)d_smt.d_theoryEngine->theoryOf(THEORY_STRINGS))->getPreprocess()->simplify( d_assertions.ref() );
    }
    Trace("smt-proc") << "SmtEnginePrivate::processAssertions() : post-strings-preprocess" << endl;
    dumpAssertions("post-strings-pp", d_assertions);
  }
  if( d_smt.d_logic.isQuantified() ){
    Trace("smt-proc") << "SmtEnginePrivate::processAssertions() : pre-quant-preprocess" << endl;
    //remove rewrite rules
    for( unsigned i=0; i < d_assertions.size(); i++ ) {
      if( d_assertions[i].getKind() == kind::REWRITE_RULE ){
        Node prev = d_assertions[i];
        Trace("quantifiers-rewrite-debug") << "Rewrite rewrite rule " << prev << "..." << std::endl;
        d_assertions.replace(i, Rewriter::rewrite( quantifiers::QuantifiersRewriter::rewriteRewriteRule( d_assertions[i] ) ) );
        Trace("quantifiers-rewrite") << "*** rr-rewrite " << prev << endl;
        Trace("quantifiers-rewrite") << "   ...got " << d_assertions[i] << endl;
      }
    }

    dumpAssertions("pre-skolem-quant", d_assertions);
    if( options::preSkolemQuant() ){
      //apply pre-skolemization to existential quantifiers
      for (unsigned i = 0; i < d_assertions.size(); ++ i) {
        Node prev = d_assertions[i];
        Trace("quantifiers-rewrite-debug") << "Pre-skolemize " << prev << "..." << std::endl;
        vector< TypeNode > fvTypes;
        vector< TNode > fvs;
        d_assertions.replace(i, quantifiers::QuantifiersRewriter::preSkolemizeQuantifiers( prev, true, fvTypes, fvs ));
        if( prev!=d_assertions[i] ){
          d_assertions.replace(i, Rewriter::rewrite( d_assertions[i] ));
          Trace("quantifiers-rewrite") << "*** Pre-skolemize " << prev << endl;
          Trace("quantifiers-rewrite") << "   ...got " << d_assertions[i] << endl;
        }
      }
    }
    dumpAssertions("post-skolem-quant", d_assertions);
    if( options::macrosQuant() ){
      //quantifiers macro expansion
      quantifiers::QuantifierMacros qm( d_smt.d_theoryEngine->getQuantifiersEngine() );
      bool success;
      do{
        success = qm.simplify( d_assertions.ref(), true );
      }while( success );
      //finalize the definitions
      qm.finalizeDefinitions();
    }

    //fmf-fun : assume admissible functions, applying preprocessing reduction to FMF
    if( options::fmfFunWellDefined() ){
      quantifiers::FunDefFmf fdf;
      //must carry over current definitions (for incremental)
      for( SmtEngine::TypeNodeMap::const_iterator fit = d_smt.d_fmfRecFunctionsAbs->begin(); fit != d_smt.d_fmfRecFunctionsAbs->end(); ++fit ){
        Node f = (*fit).first;
        TypeNode ft = (*fit).second;
        fdf.d_sorts[f] = ft;
        SmtEngine::NodeListMap::const_iterator fcit = d_smt.d_fmfRecFunctionsConcrete->find( f );
        Assert( fcit!=d_smt.d_fmfRecFunctionsConcrete->end() );
        SmtEngine::NodeList* cl = (*fcit).second;
        for( SmtEngine::NodeList::const_iterator cit = cl->begin(); cit != cl->end(); ++cit ){
          fdf.d_input_arg_inj[f].push_back( *cit );
        }
      }
      fdf.simplify( d_assertions.ref() );
      //must store new definitions (for incremental)
      for( unsigned i=0; i<fdf.d_funcs.size(); i++ ){
        Node f = fdf.d_funcs[i];
        d_smt.d_fmfRecFunctionsAbs->insert( f, fdf.d_sorts[f] );
        SmtEngine::NodeList* cl = new(true) SmtEngine::NodeList( d_smt.d_userContext );
        for( unsigned j=0; j<fdf.d_input_arg_inj[f].size(); j++ ){
          cl->push_back( fdf.d_input_arg_inj[f][j] );
        }
        d_smt.d_fmfRecFunctionsConcrete->insert( f, cl );
      }
    }
    Trace("smt-proc") << "SmtEnginePrivate::processAssertions() : post-quant-preprocess" << endl;
  }

  if( options::sortInference() || options::ufssFairnessMonotone() ){
    //sort inference technique
    SortInference * si = d_smt.d_theoryEngine->getSortInference();
    si->simplify( d_assertions.ref(), options::sortInference(), options::ufssFairnessMonotone() );
    for( std::map< Node, Node >::iterator it = si->d_model_replace_f.begin(); it != si->d_model_replace_f.end(); ++it ){
      d_smt.setPrintFuncInModel( it->first.toExpr(), false );
      d_smt.setPrintFuncInModel( it->second.toExpr(), true );
    }
  }

  if( options::pbRewrites() ){
    d_pbsProcessor.learn(d_assertions.ref());
    if(d_pbsProcessor.likelyToHelp()){
      d_pbsProcessor.applyReplacements(d_assertions.ref());
    }
  }

  Trace("smt-proc") << "SmtEnginePrivate::processAssertions() : pre-simplify" << endl;
  dumpAssertions("pre-simplify", d_assertions);
  Chat() << "simplifying assertions..." << endl;
  noConflict = simplifyAssertions();
  if(!noConflict){
    ++(d_smt.d_stats->d_simplifiedToFalse);
  }
  Trace("smt-proc") << "SmtEnginePrivate::processAssertions() : post-simplify" << endl;
  dumpAssertions("post-simplify", d_assertions);

  dumpAssertions("pre-static-learning", d_assertions);
  if(options::doStaticLearning()) {
    Trace("smt-proc") << "SmtEnginePrivate::processAssertions() : pre-static-learning" << endl;
    // Perform static learning
    Chat() << "doing static learning..." << endl;
    Trace("simplify") << "SmtEnginePrivate::simplify(): "
                      << "performing static learning" << endl;
    staticLearning();
    Trace("smt-proc") << "SmtEnginePrivate::processAssertions() : post-static-learning" << endl;
  }
  dumpAssertions("post-static-learning", d_assertions);

  Debug("smt") << " d_assertions     : " << d_assertions.size() << endl;


  Trace("smt-proc") << "SmtEnginePrivate::processAssertions() : pre-ite-removal" << endl;
  dumpAssertions("pre-ite-removal", d_assertions);
  {
    Chat() << "removing term ITEs..." << endl;
    TimerStat::CodeTimer codeTimer(d_smt.d_stats->d_iteRemovalTime);
    // Remove ITEs, updating d_iteSkolemMap
    d_smt.d_stats->d_numAssertionsPre += d_assertions.size();
    removeITEs();
    d_smt.d_stats->d_numAssertionsPost += d_assertions.size();
  }
  Trace("smt-proc") << "SmtEnginePrivate::processAssertions() : post-ite-removal" << endl;
  dumpAssertions("post-ite-removal", d_assertions);

  dumpAssertions("pre-repeat-simplify", d_assertions);
  if(options::repeatSimp()) {
    Trace("smt-proc") << "SmtEnginePrivate::processAssertions() : pre-repeat-simplify" << endl;
    Chat() << "re-simplifying assertions..." << endl;
    ScopeCounter depth(d_simplifyAssertionsDepth);
    noConflict &= simplifyAssertions();
    if (noConflict) {
      // Need to fix up assertion list to maintain invariants:
      // Let Sk be the set of Skolem variables introduced by ITE's.  Let <_sk be the order in which these variables were introduced
      // during ite removal.
      // For each skolem variable sk, let iteExpr = iteMap(sk) be the ite expr mapped to by sk.

      // cache for expression traversal
      hash_map<Node, bool, NodeHashFunction> cache;

      // First, find all skolems that appear in the substitution map - their associated iteExpr will need
      // to be moved to the main assertion set
      set<TNode> skolemSet;
      SubstitutionMap::iterator pos = d_topLevelSubstitutions.begin();
      for (; pos != d_topLevelSubstitutions.end(); ++pos) {
        collectSkolems((*pos).first, skolemSet, cache);
        collectSkolems((*pos).second, skolemSet, cache);
      }

      // We need to ensure:
      // 1. iteExpr has the form (ite cond (sk = t) (sk = e))
      // 2. if some sk' in Sk appears in cond, t, or e, then sk' <_sk sk
      // If either of these is violated, we must add iteExpr as a proper assertion
      IteSkolemMap::iterator it = d_iteSkolemMap.begin();
      IteSkolemMap::iterator iend = d_iteSkolemMap.end();
      NodeBuilder<> builder(kind::AND);
      builder << d_assertions[d_realAssertionsEnd - 1];
      vector<TNode> toErase;
      for (; it != iend; ++it) {
        if (skolemSet.find((*it).first) == skolemSet.end()) {
          TNode iteExpr = d_assertions[(*it).second];
          if (iteExpr.getKind() == kind::ITE &&
              iteExpr[1].getKind() == kind::EQUAL &&
              iteExpr[1][0] == (*it).first &&
              iteExpr[2].getKind() == kind::EQUAL &&
              iteExpr[2][0] == (*it).first) {
            cache.clear();
            bool bad = checkForBadSkolems(iteExpr[0], (*it).first, cache);
            bad = bad || checkForBadSkolems(iteExpr[1][1], (*it).first, cache);
            bad = bad || checkForBadSkolems(iteExpr[2][1], (*it).first, cache);
            if (!bad) {
              continue;
            }
          }
        }
        // Move this iteExpr into the main assertions
        builder << d_assertions[(*it).second];
        d_assertions[(*it).second] = NodeManager::currentNM()->mkConst<bool>(true);
        toErase.push_back((*it).first);
      }
      if(builder.getNumChildren() > 1) {
        while (!toErase.empty()) {
          d_iteSkolemMap.erase(toErase.back());
          toErase.pop_back();
        }

        d_assertions[d_realAssertionsEnd - 1] = Rewriter::rewrite(Node(builder));
      }
      // For some reason this is needed for some benchmarks, such as
      // http://cvc4.cs.nyu.edu/benchmarks/smtlib2/QF_AUFBV/dwp_formulas/try5_small_difret_functions_dwp_tac.re_node_set_remove_at.il.dwp.smt2
      // Figure it out later
      removeITEs();
      //      Assert(iteRewriteAssertionsEnd == d_assertions.size());
    }
    Trace("smt-proc") << "SmtEnginePrivate::processAssertions() : post-repeat-simplify" << endl;
  }
  dumpAssertions("post-repeat-simplify", d_assertions);

  dumpAssertions("pre-rewrite-apply-to-const", d_assertions);
  if(options::rewriteApplyToConst()) {
    Chat() << "Rewriting applies to constants..." << endl;
    TimerStat::CodeTimer codeTimer(d_smt.d_stats->d_rewriteApplyToConstTime);
    for (unsigned i = 0; i < d_assertions.size(); ++ i) {
      d_assertions[i] = Rewriter::rewrite(rewriteApplyToConst(d_assertions[i]));
    }
  }
  dumpAssertions("post-rewrite-apply-to-const", d_assertions);

  // begin: INVARIANT to maintain: no reordering of assertions or
  // introducing new ones
#ifdef CVC4_ASSERTIONS
  unsigned iteRewriteAssertionsEnd = d_assertions.size();
#endif

  Debug("smt") << " d_assertions     : " << d_assertions.size() << endl;

  Debug("smt") << "SmtEnginePrivate::processAssertions() POST SIMPLIFICATION" << endl;
  Debug("smt") << " d_assertions     : " << d_assertions.size() << endl;

  Trace("smt-proc") << "SmtEnginePrivate::processAssertions() : pre-theory-preprocessing" << endl;
  dumpAssertions("pre-theory-preprocessing", d_assertions);
  {
    Chat() << "theory preprocessing..." << endl;
    TimerStat::CodeTimer codeTimer(d_smt.d_stats->d_theoryPreprocessTime);
    // Call the theory preprocessors
    d_smt.d_theoryEngine->preprocessStart();
    for (unsigned i = 0; i < d_assertions.size(); ++ i) {
      d_assertions.replace(i, d_smt.d_theoryEngine->preprocess(d_assertions[i]));
    }
  }
  Trace("smt-proc") << "SmtEnginePrivate::processAssertions() : post-theory-preprocessing" << endl;
  dumpAssertions("post-theory-preprocessing", d_assertions);

  // If we are using eager bit-blasting wrap assertions in fake atom so that
  // everything gets bit-blasted to internal SAT solver
  if (options::bitblastMode() == theory::bv::BITBLAST_MODE_EAGER) {
    for (unsigned i = 0; i < d_assertions.size(); ++i) {
      TNode atom = d_assertions[i];
      Node eager_atom = NodeManager::currentNM()->mkNode(kind::BITVECTOR_EAGER_ATOM, atom);
      d_assertions.replace(i, eager_atom);
      TheoryModel* m = d_smt.d_theoryEngine->getModel();
      m->addSubstitution(eager_atom, atom);
    }
  }

  // Push the formula to decision engine
  if(noConflict) {
    Chat() << "pushing to decision engine..." << endl;
    Assert(iteRewriteAssertionsEnd == d_assertions.size());
    d_smt.d_decisionEngine->addAssertions
      (d_assertions.ref(), d_realAssertionsEnd, d_iteSkolemMap);
  }

  // end: INVARIANT to maintain: no reordering of assertions or
  // introducing new ones

  Trace("smt-proc") << "SmtEnginePrivate::processAssertions() end" << endl;
  dumpAssertions("post-everything", d_assertions);

  //set instantiation level of everything to zero
  if( options::instLevelInputOnly() && options::instMaxLevel()!=-1 ){
    for( unsigned i=0; i < d_assertions.size(); i++ ) {
      theory::QuantifiersEngine::setInstantiationLevelAttr( d_assertions[i], 0 );
    }
  }

  // Push the formula to SAT
  {
    Chat() << "converting to CNF..." << endl;
    TimerStat::CodeTimer codeTimer(d_smt.d_stats->d_cnfConversionTime);
    for (unsigned i = 0; i < d_assertions.size(); ++ i) {
      Chat() << "+ " << d_assertions[i] << std::endl;
      d_smt.d_propEngine->assertFormula(d_assertions[i]);
    }
  }

  d_assertionsProcessed = true;

  d_assertions.clear();
  d_iteSkolemMap.clear();
}

void SmtEnginePrivate::addFormula(TNode n, bool inUnsatCore, bool inInput)
  throw(TypeCheckingException, LogicException) {

  if (n == d_true) {
    // nothing to do
    return;
  }

  Trace("smt") << "SmtEnginePrivate::addFormula(" << n << "), inUnsatCore = " << inUnsatCore << ", inInput = " << inInput << endl;
  // Give it to proof manager
  PROOF(
    if( inInput ){
      // n is an input assertion
      if (inUnsatCore || options::dumpUnsatCores() || options::checkUnsatCores())
        ProofManager::currentPM()->addCoreAssertion(n.toExpr());
    }else{
      // n is the result of an unknown preprocessing step, add it to dependency map to null
      ProofManager::currentPM()->addDependence(n, Node::null());
    }
    // rewrite rules are by default in the unsat core because
    // they need to be applied until saturation
    if(options::unsatCores() &&
       n.getKind() == kind::REWRITE_RULE ){
      ProofManager::currentPM()->addUnsatCore(n.toExpr());
    }
  );

  // Add the normalized formula to the queue
  d_assertions.push_back(n);
  //d_assertions.push_back(Rewriter::rewrite(n));
}

void SmtEngine::ensureBoolean(const Expr& e) throw(TypeCheckingException) {
  Type type = e.getType(options::typeChecking());
  Type boolType = d_exprManager->booleanType();
  if(type != boolType) {
    stringstream ss;
    ss << "Expected " << boolType << "\n"
       << "The assertion : " << e << "\n"
       << "Its type      : " << type;
    throw TypeCheckingException(e, ss.str());
  }
}

Result SmtEngine::checkSat(const Expr& ex, bool inUnsatCore) throw(TypeCheckingException, ModalException, LogicException) {
  try {
    Assert(ex.isNull() || ex.getExprManager() == d_exprManager);
    SmtScope smts(this);
    finalOptionsAreSet();
    doPendingPops();

    Trace("smt") << "SmtEngine::checkSat(" << ex << ")" << endl;

    if(d_queryMade && !options::incrementalSolving()) {
      throw ModalException("Cannot make multiple queries unless "
                           "incremental solving is enabled "
                           "(try --incremental)");
    }

    Expr e;
    if(!ex.isNull()) {
      // Substitute out any abstract values in ex.
      e = d_private->substituteAbstractValues(Node::fromExpr(ex)).toExpr();
      // Ensure expr is type-checked at this point.
      ensureBoolean(e);
    }

    // check to see if a postsolve() is pending
    if(d_needPostsolve) {
      d_theoryEngine->postsolve();
      d_needPostsolve = false;
    }

    // Push the context
    internalPush();

    // Note that a query has been made
    d_queryMade = true;

    // Add the formula
    if(!e.isNull()) {
      d_problemExtended = true;
      if(d_assertionList != NULL) {
        d_assertionList->push_back(e);
      }
      d_private->addFormula(e.getNode(), inUnsatCore);
    }

    Result r(Result::SAT_UNKNOWN, Result::UNKNOWN_REASON);
    r = check().asSatisfiabilityResult();

    if (options::solveIntAsBV() > 0 &&r.asSatisfiabilityResult().isSat() == Result::UNSAT) {
      r = Result(Result::SAT_UNKNOWN, Result::UNKNOWN_REASON);
    }

    d_needPostsolve = true;

    // Dump the query if requested
    if(Dump.isOn("benchmark")) {
      // the expr already got dumped out if assertion-dumping is on
      Dump("benchmark") << CheckSatCommand(ex);
    }

    // Pop the context
    internalPop();

    // Remember the status
    d_status = r;

    d_problemExtended = false;

    Trace("smt") << "SmtEngine::checkSat(" << e << ") => " << r << endl;

    // Check that SAT results generate a model correctly.
    if(options::checkModels()) {
      if(r.asSatisfiabilityResult().isSat() == Result::SAT ||
         (r.isUnknown() && r.whyUnknown() == Result::INCOMPLETE) ){
        checkModel(/* hard failure iff */ ! r.isUnknown());
      }
    }
    // Check that UNSAT results generate a proof correctly.
    if(options::checkProofs()) {
      if(r.asSatisfiabilityResult().isSat() == Result::UNSAT) {
        TimerStat::CodeTimer checkProofTimer(d_stats->d_checkProofTime);
        checkProof();
      }
    }
    // Check that UNSAT results generate an unsat core correctly.
    if(options::checkUnsatCores()) {
      if(r.asSatisfiabilityResult().isSat() == Result::UNSAT) {
        TimerStat::CodeTimer checkUnsatCoreTimer(d_stats->d_checkUnsatCoreTime);
        checkUnsatCore();
      }
    }

    return r;
  } catch (UnsafeInterruptException& e) {
    AlwaysAssert(d_private->getResourceManager()->out());
    Result::UnknownExplanation why = d_private->getResourceManager()->outOfResources() ?
      Result::RESOURCEOUT : Result::TIMEOUT;
    return Result(Result::SAT_UNKNOWN, why, d_filename);
  }
}/* SmtEngine::checkSat() */

Result SmtEngine::query(const Expr& ex, bool inUnsatCore) throw(TypeCheckingException, ModalException, LogicException) {
  Assert(!ex.isNull());
  Assert(ex.getExprManager() == d_exprManager);
  SmtScope smts(this);
  finalOptionsAreSet();
  doPendingPops();
  Trace("smt") << "SMT query(" << ex << ")" << endl;

  try {
  if(d_queryMade && !options::incrementalSolving()) {
    throw ModalException("Cannot make multiple queries unless "
                         "incremental solving is enabled "
                         "(try --incremental)");
  }

  // Substitute out any abstract values in ex
  Expr e = d_private->substituteAbstractValues(Node::fromExpr(ex)).toExpr();
  // Ensure that the expression is type-checked at this point, and Boolean
  ensureBoolean(e);

  // check to see if a postsolve() is pending
  if(d_needPostsolve) {
    d_theoryEngine->postsolve();
    d_needPostsolve = false;
  }

  // Push the context
  internalPush();

  // Note that a query has been made
  d_queryMade = true;

  // Add the formula
  d_problemExtended = true;
  if(d_assertionList != NULL) {
    d_assertionList->push_back(e.notExpr());
  }
  d_private->addFormula(e.getNode().notNode(), inUnsatCore);

  // Run the check
  Result r(Result::SAT_UNKNOWN, Result::UNKNOWN_REASON);
  r = check().asValidityResult();
  d_needPostsolve = true;

  // Dump the query if requested
  if(Dump.isOn("benchmark")) {
    // the expr already got dumped out if assertion-dumping is on
    Dump("benchmark") << QueryCommand(ex);
  }

  // Pop the context
  internalPop();

  // Remember the status
  d_status = r;

  d_problemExtended = false;

  Trace("smt") << "SMT query(" << e << ") ==> " << r << endl;

  // Check that SAT results generate a model correctly.
  if(options::checkModels()) {
    if(r.asSatisfiabilityResult().isSat() == Result::SAT ||
       (r.isUnknown() && r.whyUnknown() == Result::INCOMPLETE) ){
      checkModel(/* hard failure iff */ ! r.isUnknown());
    }
  }
  // Check that UNSAT results generate a proof correctly.
  if(options::checkProofs()) {
    if(r.asSatisfiabilityResult().isSat() == Result::UNSAT) {
      TimerStat::CodeTimer checkProofTimer(d_stats->d_checkProofTime);
      checkProof();
    }
  }
  // Check that UNSAT results generate an unsat core correctly.
  if(options::checkUnsatCores()) {
    if(r.asSatisfiabilityResult().isSat() == Result::UNSAT) {
      TimerStat::CodeTimer checkUnsatCoreTimer(d_stats->d_checkUnsatCoreTime);
      checkUnsatCore();
    }
  }

  return r;
  } catch (UnsafeInterruptException& e) {
    AlwaysAssert(d_private->getResourceManager()->out());
    Result::UnknownExplanation why = d_private->getResourceManager()->outOfResources() ?
      Result::RESOURCEOUT : Result::TIMEOUT;
    return Result(Result::VALIDITY_UNKNOWN, why, d_filename);
  }
}/* SmtEngine::query() */

Result SmtEngine::assertFormula(const Expr& ex, bool inUnsatCore) throw(TypeCheckingException, LogicException, UnsafeInterruptException) {
  Assert(ex.getExprManager() == d_exprManager);
  SmtScope smts(this);
  finalOptionsAreSet();
  doPendingPops();

  Trace("smt") << "SmtEngine::assertFormula(" << ex << ")" << endl;

  // Substitute out any abstract values in ex
  Expr e = d_private->substituteAbstractValues(Node::fromExpr(ex)).toExpr();

  ensureBoolean(e);
  if(d_assertionList != NULL) {
    d_assertionList->push_back(e);
  }
  d_private->addFormula(e.getNode(), inUnsatCore);
  return quickCheck().asValidityResult();
}/* SmtEngine::assertFormula() */

Node SmtEngine::postprocess(TNode node, TypeNode expectedType) const {
  ModelPostprocessor mpost;
  NodeVisitor<ModelPostprocessor> visitor;
  Node value = visitor.run(mpost, node);
  Debug("boolean-terms") << "postproc: got " << value << " expect type " << expectedType << endl;
  Node realValue = mpost.rewriteAs(value, expectedType);
  Debug("boolean-terms") << "postproc: realval " << realValue << " expect type " << expectedType << endl;
  if(options::condenseFunctionValues()) {
    realValue = Rewriter::rewrite(realValue);
    Debug("boolean-terms") << "postproc: after rewrite " << realValue << endl;
  }
  return realValue;
}

Expr SmtEngine::simplify(const Expr& ex) throw(TypeCheckingException, LogicException, UnsafeInterruptException) {
  Assert(ex.getExprManager() == d_exprManager);
  SmtScope smts(this);
  finalOptionsAreSet();
  doPendingPops();
  Trace("smt") << "SMT simplify(" << ex << ")" << endl;

  if(Dump.isOn("benchmark")) {
    Dump("benchmark") << SimplifyCommand(ex);
  }

  Expr e = d_private->substituteAbstractValues(Node::fromExpr(ex)).toExpr();
  if( options::typeChecking() ) {
    e.getType(true); // ensure expr is type-checked at this point
  }

  // Make sure all preprocessing is done
  d_private->processAssertions();
  Node n = d_private->simplify(Node::fromExpr(e));
  n = postprocess(n, TypeNode::fromType(e.getType()));
  return n.toExpr();
}

Expr SmtEngine::expandDefinitions(const Expr& ex) throw(TypeCheckingException, LogicException, UnsafeInterruptException) {
  d_private->spendResource(options::preprocessStep());

  Assert(ex.getExprManager() == d_exprManager);
  SmtScope smts(this);
  finalOptionsAreSet();
  doPendingPops();
  Trace("smt") << "SMT expandDefinitions(" << ex << ")" << endl;

  // Substitute out any abstract values in ex.
  Expr e = d_private->substituteAbstractValues(Node::fromExpr(ex)).toExpr();
  if(options::typeChecking()) {
    // Ensure expr is type-checked at this point.
    e.getType(true);
  }
  if(Dump.isOn("benchmark")) {
    Dump("benchmark") << ExpandDefinitionsCommand(e);
  }
  hash_map<Node, Node, NodeHashFunction> cache;
  Node n = d_private->expandDefinitions(Node::fromExpr(e), cache, /* expandOnly = */ true);
  n = postprocess(n, TypeNode::fromType(e.getType()));

  return n.toExpr();
}

Expr SmtEngine::getValue(const Expr& ex) const throw(ModalException, TypeCheckingException, LogicException, UnsafeInterruptException) {
  Assert(ex.getExprManager() == d_exprManager);
  SmtScope smts(this);

  Trace("smt") << "SMT getValue(" << ex << ")" << endl;
  if(Dump.isOn("benchmark")) {
    Dump("benchmark") << GetValueCommand(ex);
  }

  if(!options::produceModels()) {
    const char* msg =
      "Cannot get value when produce-models options is off.";
    throw ModalException(msg);
  }
  if(d_status.isNull() ||
     d_status.asSatisfiabilityResult() == Result::UNSAT ||
     d_problemExtended) {
    const char* msg =
      "Cannot get value unless immediately preceded by SAT/INVALID or UNKNOWN response.";
    throw ModalException(msg);
  }

  // Substitute out any abstract values in ex.
  Expr e = d_private->substituteAbstractValues(Node::fromExpr(ex)).toExpr();

  // Ensure expr is type-checked at this point.
  e.getType(options::typeChecking());

  // do not need to apply preprocessing substitutions (should be recorded
  // in model already)

  Node n = Node::fromExpr(e);
  Trace("smt") << "--- getting value of " << n << endl;
  TypeNode expectedType = n.getType();

  // Expand, then normalize
  hash_map<Node, Node, NodeHashFunction> cache;
  n = d_private->expandDefinitions(n, cache);
  // There are two ways model values for terms are computed (for historical
  // reasons).  One way is that used in check-model; the other is that
  // used by the Model classes.  It's not clear to me exactly how these
  // two are different, but they need to be unified.  This ugly hack here
  // is to fix bug 554 until we can revamp boolean-terms and models [MGD]
  if(!n.getType().isFunction()) {
    n = d_private->rewriteBooleanTerms(n);
    n = Rewriter::rewrite(n);
  }

  Trace("smt") << "--- getting value of " << n << endl;
  TheoryModel* m = d_theoryEngine->getModel();
  Node resultNode;
  if(m != NULL) {
    resultNode = m->getValue(n);
  }
  Trace("smt") << "--- got value " << n << " = " << resultNode << endl;
  resultNode = postprocess(resultNode, expectedType);
  Trace("smt") << "--- model-post returned " << resultNode << endl;
  Trace("smt") << "--- model-post returned " << resultNode.getType() << endl;
  Trace("smt") << "--- model-post expected " << expectedType << endl;

  // type-check the result we got
  Assert(resultNode.isNull() || resultNode.getType().isSubtypeOf(expectedType),
         "Run with -t smt for details.");

  // ensure it's a constant
  Assert(resultNode.getKind() == kind::LAMBDA || resultNode.isConst());

  if(options::abstractValues() && resultNode.getType().isArray()) {
    resultNode = d_private->mkAbstractValue(resultNode);
    Trace("smt") << "--- abstract value >> " << resultNode << endl;
  }

  return resultNode.toExpr();
}

bool SmtEngine::addToAssignment(const Expr& ex) throw() {
  SmtScope smts(this);
  finalOptionsAreSet();
  doPendingPops();
  // Substitute out any abstract values in ex
  Expr e = d_private->substituteAbstractValues(Node::fromExpr(ex)).toExpr();
  Type type = e.getType(options::typeChecking());
  // must be Boolean
  PrettyCheckArgument(
      type.isBoolean(), e,
      "expected Boolean-typed variable or function application "
      "in addToAssignment()" );
  Node n = e.getNode();
  // must be an APPLY of a zero-ary defined function, or a variable
  PrettyCheckArgument(
      ( ( n.getKind() == kind::APPLY &&
          ( d_definedFunctions->find(n.getOperator()) !=
            d_definedFunctions->end() ) &&
          n.getNumChildren() == 0 ) ||
        n.isVar() ), e,
      "expected variable or defined-function application "
      "in addToAssignment(),\ngot %s", e.toString().c_str() );
  if(!options::produceAssignments()) {
    return false;
  }
  if(d_assignments == NULL) {
    d_assignments = new(true) AssignmentSet(d_context);
  }
  d_assignments->insert(n);

  return true;
}

CVC4::SExpr SmtEngine::getAssignment() throw(ModalException, UnsafeInterruptException) {
  Trace("smt") << "SMT getAssignment()" << endl;
  SmtScope smts(this);
  finalOptionsAreSet();
  if(Dump.isOn("benchmark")) {
    Dump("benchmark") << GetAssignmentCommand();
  }
  if(!options::produceAssignments()) {
    const char* msg =
      "Cannot get the current assignment when "
      "produce-assignments option is off.";
    throw ModalException(msg);
  }
  if(d_status.isNull() ||
     d_status.asSatisfiabilityResult() == Result::UNSAT  ||
     d_problemExtended) {
    const char* msg =
      "Cannot get the current assignment unless immediately "
      "preceded by SAT/INVALID or UNKNOWN response.";
    throw ModalException(msg);
  }

  if(d_assignments == NULL) {
    return SExpr(vector<SExpr>());
  }

  vector<SExpr> sexprs;
  TypeNode boolType = d_nodeManager->booleanType();
  TheoryModel* m = d_theoryEngine->getModel();
  for(AssignmentSet::key_iterator i = d_assignments->key_begin(),
        iend = d_assignments->key_end();
      i != iend;
      ++i) {
    Assert((*i).getType() == boolType);

    Trace("smt") << "--- getting value of " << *i << endl;

    // Expand, then normalize
    hash_map<Node, Node, NodeHashFunction> cache;
    Node n = d_private->expandDefinitions(*i, cache);
    n = d_private->rewriteBooleanTerms(n);
    n = Rewriter::rewrite(n);

    Trace("smt") << "--- getting value of " << n << endl;
    Node resultNode;
    if(m != NULL) {
      resultNode = m->getValue(n);
    }

    // type-check the result we got
    Assert(resultNode.isNull() || resultNode.getType() == boolType);

    // ensure it's a constant
    Assert(resultNode.isConst());

    vector<SExpr> v;
    if((*i).getKind() == kind::APPLY) {
      Assert((*i).getNumChildren() == 0);
      v.push_back(SExpr(SExpr::Keyword((*i).getOperator().toString())));
    } else {
      Assert((*i).isVar());
      v.push_back(SExpr(SExpr::Keyword((*i).toString())));
    }
    v.push_back(SExpr(SExpr::Keyword(resultNode.toString())));
    sexprs.push_back(SExpr(v));
  }
  return SExpr(sexprs);
}

void SmtEngine::addToModelCommandAndDump(const Command& c, uint32_t flags, bool userVisible, const char* dumpTag) {
  Trace("smt") << "SMT addToModelCommandAndDump(" << c << ")" << endl;
  SmtScope smts(this);
  // If we aren't yet fully inited, the user might still turn on
  // produce-models.  So let's keep any commands around just in
  // case.  This is useful in two cases: (1) SMT-LIBv1 auto-declares
  // sort "U" in QF_UF before setLogic() is run and we still want to
  // support finding card(U) with --finite-model-find, and (2) to
  // decouple SmtEngine and ExprManager if the user does a few
  // ExprManager::mkSort() before SmtEngine::setOption("produce-models")
  // and expects to find their cardinalities in the model.
  if(/* userVisible && */
     (!d_fullyInited || options::produceModels()) &&
     (flags & ExprManager::VAR_FLAG_DEFINED) == 0) {
    doPendingPops();
    if(flags & ExprManager::VAR_FLAG_GLOBAL) {
      d_modelGlobalCommands.push_back(c.clone());
    } else {
      d_modelCommands->push_back(c.clone());
    }
  }
  if(Dump.isOn(dumpTag)) {
    if(d_fullyInited) {
      Dump(dumpTag) << c;
    } else {
      d_dumpCommands.push_back(c.clone());
    }
  }
}

Model* SmtEngine::getModel() throw(ModalException, UnsafeInterruptException) {
  Trace("smt") << "SMT getModel()" << endl;
  SmtScope smts(this);

  finalOptionsAreSet();

  if(Dump.isOn("benchmark")) {
    Dump("benchmark") << GetModelCommand();
  }

  if(d_status.isNull() ||
     d_status.asSatisfiabilityResult() == Result::UNSAT ||
     d_problemExtended) {
    const char* msg =
      "Cannot get the current model unless immediately "
      "preceded by SAT/INVALID or UNKNOWN response.";
    throw ModalException(msg);
  }
  if(!options::produceModels()) {
    const char* msg =
      "Cannot get model when produce-models options is off.";
    throw ModalException(msg);
  }
  TheoryModel* m = d_theoryEngine->getModel();
  m->d_inputName = d_filename;
  return m;
}

void SmtEngine::checkUnsatCore() {
  Assert(options::unsatCores(), "cannot check unsat core if unsat cores are turned off");

  Notice() << "SmtEngine::checkUnsatCore(): generating unsat core" << endl;
  UnsatCore core = getUnsatCore();

  SmtEngine coreChecker(d_exprManager);
  coreChecker.setLogic(getLogicInfo());

  PROOF(
  std::vector<Command*>::const_iterator itg = d_defineCommands.begin();
  for (; itg != d_defineCommands.end();  ++itg) {
    (*itg)->invoke(&coreChecker);
  }
  );

  Notice() << "SmtEngine::checkUnsatCore(): pushing core assertions (size == " << core.size() << ")" << endl;
  for(UnsatCore::iterator i = core.begin(); i != core.end(); ++i) {
    Notice() << "SmtEngine::checkUnsatCore(): pushing core member " << *i << endl;
    coreChecker.assertFormula(*i);
  }
  const bool checkUnsatCores = options::checkUnsatCores();
  Result r;
  try {
    options::checkUnsatCores.set(false);
    options::checkProofs.set(false);
    r = coreChecker.checkSat();
  } catch(...) {
    options::checkUnsatCores.set(checkUnsatCores);
    throw;
  }
  Notice() << "SmtEngine::checkUnsatCore(): result is " << r << endl;
  if(r.asSatisfiabilityResult().isUnknown()) {
    InternalError("SmtEngine::checkUnsatCore(): could not check core result unknown.");
  }

  if(r.asSatisfiabilityResult().isSat()) {
    InternalError("SmtEngine::checkUnsatCore(): produced core was satisfiable.");
  }
}

void SmtEngine::checkModel(bool hardFailure) {
  // --check-model implies --produce-assertions, which enables the
  // assertion list, so we should be ok.
  Assert(d_assertionList != NULL, "don't have an assertion list to check in SmtEngine::checkModel()");

  TimerStat::CodeTimer checkModelTimer(d_stats->d_checkModelTime);

  // Throughout, we use Notice() to give diagnostic output.
  //
  // If this function is running, the user gave --check-model (or equivalent),
  // and if Notice() is on, the user gave --verbose (or equivalent).

  Notice() << "SmtEngine::checkModel(): generating model" << endl;
  TheoryModel* m = d_theoryEngine->getModel();

  // Check individual theory assertions
  d_theoryEngine->checkTheoryAssertionsWithModel();

  // Output the model
  Notice() << *m;

  // We have a "fake context" for the substitution map (we don't need it
  // to be context-dependent)
  context::Context fakeContext;
  SubstitutionMap substitutions(&fakeContext, /* substituteUnderQuantifiers = */ false);

  for(size_t k = 0; k < m->getNumCommands(); ++k) {
    const DeclareFunctionCommand* c = dynamic_cast<const DeclareFunctionCommand*>(m->getCommand(k));
    Notice() << "SmtEngine::checkModel(): model command " << k << " : " << m->getCommand(k) << endl;
    if(c == NULL) {
      // we don't care about DECLARE-DATATYPES, DECLARE-SORT, ...
      Notice() << "SmtEngine::checkModel(): skipping..." << endl;
    } else {
      // We have a DECLARE-FUN:
      //
      // We'll first do some checks, then add to our substitution map
      // the mapping: function symbol |-> value

      Expr func = c->getFunction();
      Node val = m->getValue(func);

      Notice() << "SmtEngine::checkModel(): adding substitution: " << func << " |-> " << val << endl;

      // (1) if the value is a lambda, ensure the lambda doesn't contain the
      // function symbol (since then the definition is recursive)
      if (val.getKind() == kind::LAMBDA) {
        // first apply the model substitutions we have so far
        Debug("boolean-terms") << "applying subses to " << val[1] << endl;
        Node n = substitutions.apply(val[1]);
        Debug("boolean-terms") << "++ got " << n << endl;
        // now check if n contains func by doing a substitution
        // [func->func2] and checking equality of the Nodes.
        // (this just a way to check if func is in n.)
        SubstitutionMap subs(&fakeContext);
        Node func2 = NodeManager::currentNM()->mkSkolem("", TypeNode::fromType(func.getType()), "", NodeManager::SKOLEM_NO_NOTIFY);
        subs.addSubstitution(func, func2);
        if(subs.apply(n) != n) {
          Notice() << "SmtEngine::checkModel(): *** PROBLEM: MODEL VALUE DEFINED IN TERMS OF ITSELF ***" << endl;
          stringstream ss;
          ss << "SmtEngine::checkModel(): ERRORS SATISFYING ASSERTIONS WITH MODEL:" << endl
             << "considering model value for " << func << endl
             << "body of lambda is:   " << val << endl;
          if(n != val[1]) {
            ss << "body substitutes to: " << n << endl;
          }
          ss << "so " << func << " is defined in terms of itself." << endl
             << "Run with `--check-models -v' for additional diagnostics.";
          InternalError(ss.str());
        }
      }

      // (2) check that the value is actually a value
      else if (!val.isConst()) {
        Notice() << "SmtEngine::checkModel(): *** PROBLEM: MODEL VALUE NOT A CONSTANT ***" << endl;
        stringstream ss;
        ss << "SmtEngine::checkModel(): ERRORS SATISFYING ASSERTIONS WITH MODEL:" << endl
           << "model value for " << func << endl
           << "             is " << val << endl
           << "and that is not a constant (.isConst() == false)." << endl
           << "Run with `--check-models -v' for additional diagnostics.";
        InternalError(ss.str());
      }

      // (3) check that it's the correct (sub)type
      // This was intended to be a more general check, but for now we can't do that because
      // e.g. "1" is an INT, which isn't a subrange type [1..10] (etc.).
      else if(func.getType().isInteger() && !val.getType().isInteger()) {
        Notice() << "SmtEngine::checkModel(): *** PROBLEM: MODEL VALUE NOT CORRECT TYPE ***" << endl;
        stringstream ss;
        ss << "SmtEngine::checkModel(): ERRORS SATISFYING ASSERTIONS WITH MODEL:" << endl
           << "model value for " << func << endl
           << "             is " << val << endl
           << "value type is     " << val.getType() << endl
           << "should be of type " << func.getType() << endl
           << "Run with `--check-models -v' for additional diagnostics.";
        InternalError(ss.str());
      }

      // (4) checks complete, add the substitution
      Debug("boolean-terms") << "cm: adding subs " << func << " :=> " << val << endl;
      substitutions.addSubstitution(func, val);
    }
  }

  // Now go through all our user assertions checking if they're satisfied.
  for(AssertionList::const_iterator i = d_assertionList->begin(); i != d_assertionList->end(); ++i) {
    Notice() << "SmtEngine::checkModel(): checking assertion " << *i << endl;
    Node n = Node::fromExpr(*i);

    // Apply any define-funs from the problem.
    {
      hash_map<Node, Node, NodeHashFunction> cache;
      n = d_private->expandDefinitions(n, cache);
    }
    Notice() << "SmtEngine::checkModel(): -- expands to " << n << endl;

    // Apply our model value substitutions.
    Debug("boolean-terms") << "applying subses to " << n << endl;
    n = substitutions.apply(n);
    Debug("boolean-terms") << "++ got " << n << endl;
    Notice() << "SmtEngine::checkModel(): -- substitutes to " << n << endl;

    if( n.getKind() != kind::REWRITE_RULE ){
      // In case it's a quantifier (or contains one), look up its value before
      // simplifying, or the quantifier might be irreparably altered.
      n = m->getValue(n);
      Notice() << "SmtEngine::checkModel(): -- get value : " << n << std::endl;
    } else {
      // Note this "skip" is done here, rather than above.  This is
      // because (1) the quantifier could in principle simplify to false,
      // which should be reported, and (2) checking for the quantifier
      // above, before simplification, doesn't catch buried quantifiers
      // anyway (those not at the top-level).
      Notice() << "SmtEngine::checkModel(): -- skipping rewrite-rules assertion"
               << endl;
      continue;
    }

    // Simplify the result.
    n = d_private->simplify(n);
    Notice() << "SmtEngine::checkModel(): -- simplifies to  " << n << endl;

    // Replace the already-known ITEs (this is important for ground ITEs under quantifiers).
    n = d_private->d_iteRemover.replace(n);
    Notice() << "SmtEngine::checkModel(): -- ite replacement gives " << n << endl;

    // Apply our model value substitutions (again), as things may have been simplified.
    Debug("boolean-terms") << "applying subses to " << n << endl;
    n = substitutions.apply(n);
    Debug("boolean-terms") << "++ got " << n << endl;
    Notice() << "SmtEngine::checkModel(): -- re-substitutes to " << n << endl;

    // As a last-ditch effort, ask model to simplify it.
    // Presently, this is only an issue for quantifiers, which can have a value
    // but don't show up in our substitution map above.
    n = m->getValue(n);
    Notice() << "SmtEngine::checkModel(): -- model-substitutes to " << n << endl;

    if( d_logic.isQuantified() ){
      // AJR: since quantified formulas are not checkable, we assign them to true/false based on the satisfying assignment.
      // however, quantified formulas can be modified during preprocess, so they may not correspond to those in the satisfying assignment.
      // hence we use a relaxed version of check model here.
      // this is necessary until preprocessing passes explicitly record how they rewrite quantified formulas
      if( hardFailure && !n.isConst() && n.getKind() != kind::LAMBDA ){
        Notice() << "SmtEngine::checkModel(): -- relax check model wrt quantified formulas..." << endl;
        AlwaysAssert( quantifiers::QuantifiersRewriter::containsQuantifiers( n ) );
        Warning() << "Warning : SmtEngine::checkModel(): cannot check simplified assertion : " << n << endl;
        continue;
      }
    }else{
      AlwaysAssert(!hardFailure || n.isConst() || n.getKind() == kind::LAMBDA);
    }
    // The result should be == true.
    if(n != NodeManager::currentNM()->mkConst(true)) {
      Notice() << "SmtEngine::checkModel(): *** PROBLEM: EXPECTED `TRUE' ***"
               << endl;
      stringstream ss;
      ss << "SmtEngine::checkModel(): "
         << "ERRORS SATISFYING ASSERTIONS WITH MODEL:" << endl
         << "assertion:     " << *i << endl
         << "simplifies to: " << n << endl
         << "expected `true'." << endl
         << "Run with `--check-models -v' for additional diagnostics.";
      if(hardFailure) {
        InternalError(ss.str());
      } else {
        Warning() << ss.str() << endl;
      }
    }
  }
  Notice() << "SmtEngine::checkModel(): all assertions checked out OK !" << endl;
}

UnsatCore SmtEngine::getUnsatCore() throw(ModalException, UnsafeInterruptException) {
  Trace("smt") << "SMT getUnsatCore()" << endl;
  SmtScope smts(this);
  finalOptionsAreSet();
  if(Dump.isOn("benchmark")) {
    Dump("benchmark") << GetUnsatCoreCommand();
  }
#if IS_PROOFS_BUILD
  if(!options::unsatCores()) {
    throw ModalException("Cannot get an unsat core when produce-unsat-cores option is off.");
  }
  if(d_status.isNull() ||
     d_status.asSatisfiabilityResult() != Result::UNSAT ||
     d_problemExtended) {
    throw ModalException("Cannot get an unsat core unless immediately preceded by UNSAT/VALID response.");
  }

  d_proofManager->traceUnsatCore();// just to trigger core creation
  return UnsatCore(this, d_proofManager->begin_unsat_core(), d_proofManager->end_unsat_core());
#else /* IS_PROOFS_BUILD */
  throw ModalException("This build of CVC4 doesn't have proof support (required for unsat cores).");
#endif /* IS_PROOFS_BUILD */
}

Proof* SmtEngine::getProof() throw(ModalException, UnsafeInterruptException) {
  Trace("smt") << "SMT getProof()" << endl;
  SmtScope smts(this);
  finalOptionsAreSet();
  if(Dump.isOn("benchmark")) {
    Dump("benchmark") << GetProofCommand();
  }
#if IS_PROOFS_BUILD
  if(!options::proof()) {
    throw ModalException("Cannot get a proof when produce-proofs option is off.");
  }
  if(d_status.isNull() ||
     d_status.asSatisfiabilityResult() != Result::UNSAT ||
     d_problemExtended) {
    throw ModalException("Cannot get a proof unless immediately preceded by UNSAT/VALID response.");
  }

  return ProofManager::getProof(this);
#else /* IS_PROOFS_BUILD */
  throw ModalException("This build of CVC4 doesn't have proof support.");
#endif /* IS_PROOFS_BUILD */
}

void SmtEngine::printInstantiations( std::ostream& out ) {
  SmtScope smts(this);
  if( options::instFormatMode()==INST_FORMAT_MODE_SZS ){
    out << "% SZS output start Proof for " << d_filename.c_str() << std::endl;
  }
  if( d_theoryEngine ){
    d_theoryEngine->printInstantiations( out );
  }
  if( options::instFormatMode()==INST_FORMAT_MODE_SZS ){
    out << "% SZS output end Proof for " << d_filename.c_str() << std::endl;
  }
}

void SmtEngine::printSynthSolution( std::ostream& out ) {
  SmtScope smts(this);
  if( d_theoryEngine ){
    d_theoryEngine->printSynthSolution( out );
  }
}

vector<Expr> SmtEngine::getAssertions() throw(ModalException) {
  SmtScope smts(this);
  finalOptionsAreSet();
  doPendingPops();
  if(Dump.isOn("benchmark")) {
    Dump("benchmark") << GetAssertionsCommand();
  }
  Trace("smt") << "SMT getAssertions()" << endl;
  if(!options::produceAssertions()) {
    const char* msg =
      "Cannot query the current assertion list when not in produce-assertions mode.";
    throw ModalException(msg);
  }
  Assert(d_assertionList != NULL);
  // copy the result out
  return vector<Expr>(d_assertionList->begin(), d_assertionList->end());
}

void SmtEngine::push() throw(ModalException, LogicException, UnsafeInterruptException) {
  SmtScope smts(this);
  finalOptionsAreSet();
  doPendingPops();
  Trace("smt") << "SMT push()" << endl;
  d_private->processAssertions();
  if(Dump.isOn("benchmark")) {
    Dump("benchmark") << PushCommand();
  }
  if(!options::incrementalSolving()) {
    throw ModalException("Cannot push when not solving incrementally (use --incremental)");
  }

  // check to see if a postsolve() is pending
  if(d_needPostsolve) {
    d_theoryEngine->postsolve();
    d_needPostsolve = false;
  }

  // The problem isn't really "extended" yet, but this disallows
  // get-model after a push, simplifying our lives somewhat and
  // staying symmtric with pop.
  d_problemExtended = true;

  d_userLevels.push_back(d_userContext->getLevel());
  internalPush();
  Trace("userpushpop") << "SmtEngine: pushed to level "
                       << d_userContext->getLevel() << endl;
}

void SmtEngine::pop() throw(ModalException, UnsafeInterruptException) {
  SmtScope smts(this);
  finalOptionsAreSet();
  Trace("smt") << "SMT pop()" << endl;
  if(Dump.isOn("benchmark")) {
    Dump("benchmark") << PopCommand();
  }
  if(!options::incrementalSolving()) {
    throw ModalException("Cannot pop when not solving incrementally (use --incremental)");
  }
  if(d_userLevels.size() == 0) {
    throw ModalException("Cannot pop beyond the first user frame");
  }

  // check to see if a postsolve() is pending
  if(d_needPostsolve) {
    d_theoryEngine->postsolve();
    d_needPostsolve = false;
  }

  // The problem isn't really "extended" yet, but this disallows
  // get-model after a pop, simplifying our lives somewhat.  It might
  // not be strictly necessary to do so, since the pops occur lazily,
  // but also it would be weird to have a legally-executed (get-model)
  // that only returns a subset of the assignment (because the rest
  // is no longer in scope!).
  d_problemExtended = true;

  AlwaysAssert(d_userContext->getLevel() > 0);
  AlwaysAssert(d_userLevels.back() < d_userContext->getLevel());
  while (d_userLevels.back() < d_userContext->getLevel()) {
    internalPop(true);
  }
  d_userLevels.pop_back();

  // Clear out assertion queues etc., in case anything is still in there
  d_private->notifyPop();

  Trace("userpushpop") << "SmtEngine: popped to level "
                       << d_userContext->getLevel() << endl;
  // FIXME: should we reset d_status here?
  // SMT-LIBv2 spec seems to imply no, but it would make sense to..
}

void SmtEngine::internalPush() {
  Assert(d_fullyInited);
  Trace("smt") << "SmtEngine::internalPush()" << endl;
  doPendingPops();
  if(options::incrementalSolving()) {
    d_private->processAssertions();
    TimerStat::CodeTimer pushPopTimer(d_stats->d_pushPopTime);
    d_userContext->push();
    // the d_context push is done inside of the SAT solver
    d_propEngine->push();
  }
}

void SmtEngine::internalPop(bool immediate) {
  Assert(d_fullyInited);
  Trace("smt") << "SmtEngine::internalPop()" << endl;
  if(options::incrementalSolving()) {
    ++d_pendingPops;
  }
  if(immediate) {
    doPendingPops();
  }
}

void SmtEngine::doPendingPops() {
  Assert(d_pendingPops == 0 || options::incrementalSolving());
  while(d_pendingPops > 0) {
    TimerStat::CodeTimer pushPopTimer(d_stats->d_pushPopTime);
    d_propEngine->pop();
    // the d_context pop is done inside of the SAT solver
    d_userContext->pop();
    --d_pendingPops;
  }
}

void SmtEngine::reset() throw() {
  SmtScope smts(this);
  ExprManager *em = d_exprManager;
  Trace("smt") << "SMT reset()" << endl;
  if(Dump.isOn("benchmark")) {
    Dump("benchmark") << ResetCommand();
  }
  Options opts = d_originalOptions;
  this->~SmtEngine();
  NodeManager::fromExprManager(em)->getOptions() = opts;
  new(this) SmtEngine(em);
}

void SmtEngine::resetAssertions() throw() {
  SmtScope smts(this);

  Trace("smt") << "SMT resetAssertions()" << endl;
  if(Dump.isOn("benchmark")) {
    Dump("benchmark") << ResetAssertionsCommand();
  }

  while(!d_userLevels.empty()) {
    pop();
  }

  // Also remember the global push/pop around everything.
  Assert(d_userLevels.size() == 0 && d_userContext->getLevel() == 1);
  d_context->popto(0);
  d_userContext->popto(0);
  d_modelGlobalCommands.clear();
  d_userContext->push();
  d_context->push();
}

void SmtEngine::interrupt() throw(ModalException) {
  if(!d_fullyInited) {
    return;
  }
  d_propEngine->interrupt();
  d_theoryEngine->interrupt();
}

void SmtEngine::setResourceLimit(unsigned long units, bool cumulative) {
  d_private->getResourceManager()->setResourceLimit(units, cumulative);
}
void SmtEngine::setTimeLimit(unsigned long milis, bool cumulative) {
  d_private->getResourceManager()->setTimeLimit(milis, cumulative);
}

unsigned long SmtEngine::getResourceUsage() const {
  return d_private->getResourceManager()->getResourceUsage();
}

unsigned long SmtEngine::getTimeUsage() const {
  return d_private->getResourceManager()->getTimeUsage();
}

unsigned long SmtEngine::getResourceRemaining() const throw(ModalException) {
  return d_private->getResourceManager()->getResourceRemaining();
}

unsigned long SmtEngine::getTimeRemaining() const throw(ModalException) {
  return d_private->getResourceManager()->getTimeRemaining();
}

Statistics SmtEngine::getStatistics() const throw() {
  return Statistics(*d_statisticsRegistry);
}

SExpr SmtEngine::getStatistic(std::string name) const throw() {
  return d_statisticsRegistry->getStatistic(name);
}

void SmtEngine::setUserAttribute(const std::string& attr, Expr expr, std::vector<Expr> expr_values, std::string str_value) {
  SmtScope smts(this);
  std::vector<Node> node_values;
  for( unsigned i=0; i<expr_values.size(); i++ ){
    node_values.push_back( expr_values[i].getNode() );
  }
  d_theoryEngine->setUserAttribute(attr, expr.getNode(), node_values, str_value);
}

void SmtEngine::setPrintFuncInModel(Expr f, bool p) {
  Trace("setp-model") << "Set printInModel " << f << " to " << p << std::endl;
  for( unsigned i=0; i<d_modelGlobalCommands.size(); i++ ){
    Command * c = d_modelGlobalCommands[i];
    DeclareFunctionCommand* dfc = dynamic_cast<DeclareFunctionCommand*>(c);
    if(dfc != NULL) {
      if( dfc->getFunction()==f ){
        dfc->setPrintInModel( p );
      }
    }
  }
  for( unsigned i=0; i<d_modelCommands->size(); i++ ){
    Command * c = (*d_modelCommands)[i];
    DeclareFunctionCommand* dfc = dynamic_cast<DeclareFunctionCommand*>(c);
    if(dfc != NULL) {
      if( dfc->getFunction()==f ){
        dfc->setPrintInModel( p );
      }
    }
  }
}



void SmtEngine::beforeSearch(SmtEngine* smt, const std::string& option) throw(ModalException) {
  if(smt != NULL && smt->d_fullyInited) {
    std::stringstream ss;
    ss << "cannot change option `" << option << "' after final initialization (i.e., after logic has been set)";
    throw ModalException(ss.str());
  }
}


void SmtEngine::setOption(const std::string& key, const CVC4::SExpr& value)
  throw(OptionException, ModalException) {

  NodeManagerScope nms(d_nodeManager);
  Trace("smt") << "SMT setOption(" << key << ", " << value << ")" << endl;

  if(Dump.isOn("benchmark")) {
    Dump("benchmark") << SetOptionCommand(key, value);
  }

  if(key == "command-verbosity") {
    if(!value.isAtom()) {
      const vector<SExpr>& cs = value.getChildren();
      if(cs.size() == 2 &&
         (cs[0].isKeyword() || cs[0].isString()) &&
         cs[1].isInteger()) {
        string c = cs[0].getValue();
        const Integer& v = cs[1].getIntegerValue();
        if(v < 0 || v > 2) {
          throw OptionException("command-verbosity must be 0, 1, or 2");
        }
        d_commandVerbosity[c] = v;
        return;
      }
    }
    throw OptionException("command-verbosity value must be a tuple (command-name, integer)");
  }

  if(!value.isAtom()) {
    throw OptionException("bad value for :" + key);
  }

  string optionarg = value.getValue();

  d_optionsHandler->setOption(key, optionarg);
}

CVC4::SExpr SmtEngine::getOption(const std::string& key) const
  throw(OptionException) {

  NodeManagerScope nms(d_nodeManager);

  Trace("smt") << "SMT getOption(" << key << ")" << endl;

  if(key.length() >= 18 &&
     key.compare(0, 18, "command-verbosity:") == 0) {
    map<string, Integer>::const_iterator i = d_commandVerbosity.find(key.c_str() + 18);
    if(i != d_commandVerbosity.end()) {
      return SExpr((*i).second);
    }
    i = d_commandVerbosity.find("*");
    if(i != d_commandVerbosity.end()) {
      return SExpr((*i).second);
    }
    return SExpr(Integer(2));
  }

  if(Dump.isOn("benchmark")) {
    Dump("benchmark") << GetOptionCommand(key);
  }

  if(key == "command-verbosity") {
    vector<SExpr> result;
    SExpr defaultVerbosity;
    for(map<string, Integer>::const_iterator i = d_commandVerbosity.begin();
        i != d_commandVerbosity.end();
        ++i) {
      vector<SExpr> v;
      v.push_back(SExpr((*i).first));
      v.push_back(SExpr((*i).second));
      if((*i).first == "*") {
        // put the default at the end of the SExpr
        defaultVerbosity = SExpr(v);
      } else {
        result.push_back(SExpr(v));
      }
    }
    // put the default at the end of the SExpr
    if(!defaultVerbosity.isAtom()) {
      result.push_back(defaultVerbosity);
    } else {
      // ensure the default is always listed
      vector<SExpr> v;
      v.push_back(SExpr("*"));
      v.push_back(SExpr(Integer(2)));
      result.push_back(SExpr(v));
    }
    return SExpr(result);
  }

  return SExpr::parseAtom(d_optionsHandler->getOption(key));
}

}/* CVC4 namespace */<|MERGE_RESOLUTION|>--- conflicted
+++ resolved
@@ -786,17 +786,12 @@
   d_private = new smt::SmtEnginePrivate(*this);
   d_statisticsRegistry = new StatisticsRegistry();
   d_stats = new SmtEngineStatistics();
-<<<<<<< HEAD
-
-  d_stats->d_resourceUnitsUsed.setData(d_private->getResourceManager()->d_cumulativeResourceUsed);
+  d_stats->d_resourceUnitsUsed.setData(
+      d_private->getResourceManager()->getResourceUsage());
 
   Assert(d_proofManager == NULL);
   PROOF( d_proofManager = new ProofManager(); );
 
-=======
-  d_stats->d_resourceUnitsUsed.setData(
-      d_private->getResourceManager()->getResourceUsage());
->>>>>>> bbcf8ccc
   // We have mutual dependency here, so we add the prop engine to the theory
   // engine later (it is non-essential there)
   d_theoryEngine = new TheoryEngine(d_context, d_userContext,
