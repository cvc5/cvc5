/*********************                                                        */
/*! \file smt_engine.cpp
 ** \verbatim
 ** Top contributors (to current version):
 **   Andrew Reynolds, Morgan Deters, Aina Niemetz
 ** This file is part of the CVC4 project.
 ** Copyright (c) 2009-2020 by the authors listed in the file AUTHORS
 ** in the top-level source directory) and their institutional affiliations.
 ** All rights reserved.  See the file COPYING in the top-level source
 ** directory for licensing information.\endverbatim
 **
 ** \brief The main entry point into the CVC4 library's SMT interface
 **
 ** The main entry point into the CVC4 library's SMT interface.
 **/

#include "smt/smt_engine.h"

#include <algorithm>
#include <cctype>
#include <iterator>
#include <memory>
#include <sstream>
#include <stack>
#include <string>
#include <tuple>
#include <unordered_map>
#include <unordered_set>
#include <utility>
#include <vector>

#include "api/cvc4cpp.h"
#include "base/check.h"
#include "base/configuration.h"
#include "base/configuration_private.h"
#include "base/exception.h"
#include "base/modal_exception.h"
#include "base/output.h"
#include "context/cdhashmap.h"
#include "context/cdhashset.h"
#include "context/cdlist.h"
#include "context/context.h"
#include "decision/decision_engine.h"
#include "expr/attribute.h"
#include "expr/expr.h"
#include "expr/kind.h"
#include "expr/metakind.h"
#include "expr/node.h"
#include "expr/node_algorithm.h"
#include "expr/node_builder.h"
#include "expr/node_self_iterator.h"
#include "expr/node_visitor.h"
#include "options/arith_options.h"
#include "options/arrays_options.h"
#include "options/base_options.h"
#include "options/booleans_options.h"
#include "options/bv_options.h"
#include "options/datatypes_options.h"
#include "options/decision_options.h"
#include "options/language.h"
#include "options/main_options.h"
#include "options/open_ostream.h"
#include "options/option_exception.h"
#include "options/printer_options.h"
#include "options/proof_options.h"
#include "options/prop_options.h"
#include "options/quantifiers_options.h"
#include "options/sep_options.h"
#include "options/set_language.h"
#include "options/smt_options.h"
#include "options/strings_options.h"
#include "options/theory_options.h"
#include "options/uf_options.h"
#include "preprocessing/preprocessing_pass.h"
#include "preprocessing/preprocessing_pass_context.h"
#include "preprocessing/preprocessing_pass_registry.h"
#include "printer/printer.h"
#include "proof/proof.h"
#include "proof/proof_manager.h"
#include "proof/theory_proof.h"
#include "proof/unsat_core.h"
#include "prop/prop_engine.h"
#include "smt/abduction_solver.h"
#include "smt/abstract_values.h"
#include "smt/command.h"
#include "smt/command_list.h"
#include "smt/defined_function.h"
#include "smt/listeners.h"
#include "smt/logic_request.h"
#include "smt/model_blocker.h"
#include "smt/model_core_builder.h"
#include "smt/options_manager.h"
#include "smt/process_assertions.h"
#include "smt/smt_engine_scope.h"
#include "smt/smt_engine_stats.h"
#include "smt/term_formula_removal.h"
#include "smt/update_ostream.h"
#include "smt_util/boolean_simplification.h"
#include "smt_util/nary_builder.h"
#include "theory/booleans/circuit_propagator.h"
#include "theory/bv/theory_bv_rewriter.h"
#include "theory/logic_info.h"
#include "theory/quantifiers/fun_def_process.h"
#include "theory/quantifiers/single_inv_partition.h"
#include "theory/quantifiers/sygus/synth_engine.h"
#include "theory/quantifiers/term_util.h"
#include "theory/quantifiers_engine.h"
#include "theory/rewriter.h"
#include "theory/sort_inference.h"
#include "theory/strings/theory_strings.h"
#include "theory/substitutions.h"
#include "theory/theory_engine.h"
#include "theory/theory_model.h"
#include "theory/theory_traits.h"
#include "util/hash.h"
#include "util/proof.h"
#include "util/random.h"
#include "util/resource_manager.h"

#if (IS_LFSC_BUILD && IS_PROOFS_BUILD)
#include "lfscc.h"
#endif

using namespace std;
using namespace CVC4;
using namespace CVC4::smt;
using namespace CVC4::preprocessing;
using namespace CVC4::prop;
using namespace CVC4::context;
using namespace CVC4::theory;

namespace CVC4 {

namespace proof {
extern const char* const plf_signatures;
}  // namespace proof

namespace smt {

struct DeleteCommandFunction : public std::unary_function<const Command*, void>
{
  void operator()(const Command* command) { delete command; }
};

void DeleteAndClearCommandVector(std::vector<Command*>& commands) {
  std::for_each(commands.begin(), commands.end(), DeleteCommandFunction());
  commands.clear();
}

/**
 * This is an inelegant solution, but for the present, it will work.
 * The point of this is to separate the public and private portions of
 * the SmtEngine class, so that smt_engine.h doesn't
 * include "expr/node.h", which is a private CVC4 header (and can lead
 * to linking errors due to the improper inlining of non-visible symbols
 * into user code!).
 *
 * The "real" solution (that which is usually implemented) is to move
 * ALL the implementation to SmtEnginePrivate and maintain a
 * heap-allocated instance of it in SmtEngine.  SmtEngine (the public
 * one) becomes an "interface shell" which simply acts as a forwarder
 * of method calls.
 */
class SmtEnginePrivate
{
  SmtEngine& d_smt;

  typedef unordered_map<Node, Node, NodeHashFunction> NodeToNodeHashMap;
  typedef unordered_map<Node, bool, NodeHashFunction> NodeToBoolHashMap;

  /** A circuit propagator for non-clausal propositional deduction */
  booleans::CircuitPropagator d_propagator;

  /** Assertions in the preprocessing pipeline */
  AssertionPipeline d_assertions;

  /** Whether any assertions have been processed */
  CDO<bool> d_assertionsProcessed;

  // Cached true value
  Node d_true;

  /** The preprocessing pass context */
  std::unique_ptr<PreprocessingPassContext> d_preprocessingPassContext;

  /** Process assertions module */
  ProcessAssertions d_processor;

  //------------------------------- expression names
  /** mapping from expressions to name */
  context::CDHashMap< Node, std::string, NodeHashFunction > d_exprNames;
  //------------------------------- end expression names
 public:
  IteSkolemMap& getIteSkolemMap() { return d_assertions.getIteSkolemMap(); }

  /** Instance of the ITE remover */
  RemoveTermFormulas d_iteRemover;

  /* Finishes the initialization of the private portion of SMTEngine. */
  void finishInit();

  /*------------------- sygus utils ------------------*/
  /**
   * sygus variables declared (from "declare-var" and "declare-fun" commands)
   *
   * The SyGuS semantics for declared variables is that they are implicitly
   * universally quantified in the constraints.
   */
  std::vector<Node> d_sygusVars;
  /** sygus constraints */
  std::vector<Node> d_sygusConstraints;
  /** functions-to-synthesize */
  std::vector<Node> d_sygusFunSymbols;
  /**
   * Whether we need to reconstruct the sygus conjecture.
   */
  CDO<bool> d_sygusConjectureStale;
  /*------------------- end of sygus utils ------------------*/

 public:
  SmtEnginePrivate(SmtEngine& smt)
      : d_smt(smt),
        d_propagator(true, true),
        d_assertions(),
        d_assertionsProcessed(smt.getUserContext(), false),
        d_processor(smt, *smt.getResourceManager()),
        d_exprNames(smt.getUserContext()),
        d_iteRemover(smt.getUserContext()),
        d_sygusConjectureStale(smt.getUserContext(), true)
  {
    d_true = NodeManager::currentNM()->mkConst(true);
  }

  ~SmtEnginePrivate()
  {
    if(d_propagator.getNeedsFinish()) {
      d_propagator.finish();
      d_propagator.setNeedsFinish(false);
    }
  }

  void spendResource(ResourceManager::Resource r)
  {
    d_smt.getResourceManager()->spendResource(r);
  }

  ProcessAssertions* getProcessAssertions() { return &d_processor; }

<<<<<<< HEAD
  void nmNotifyNewSort(TypeNode tn, uint32_t flags) override
  {
    DeclareTypeCommand c(tn.getAttribute(expr::VarNameAttr()),
                         0,
                         tn.toType());
    if((flags & ExprManager::SORT_FLAG_PLACEHOLDER) == 0) {
      d_smt.addToModelCommandAndDump(c, flags);
    }
  }

  void nmNotifyNewSortConstructor(TypeNode tn, uint32_t flags) override
  {
    DeclareTypeCommand c(tn.getAttribute(expr::VarNameAttr()),
                         tn.getAttribute(expr::SortArityAttr()),
                         tn.toType());
    if ((flags & ExprManager::SORT_FLAG_PLACEHOLDER) == 0)
    {
      d_smt.addToModelCommandAndDump(c);
    }
  }

  void nmNotifyNewDatatypes(const std::vector<TypeNode>& dtts,
                            uint32_t flags) override
  {
    if ((flags & NodeManager::DATATYPE_FLAG_PLACEHOLDER) == 0)
    {
      std::vector<Type> types;
      for (const TypeNode& dt : dtts)
      {
        types.push_back(dt.toType());
      }
      DatatypeDeclarationCommand c(types);
      d_smt.addToModelCommandAndDump(c);
    }
  }

  void nmNotifyNewVar(TNode n, uint32_t flags) override
  {
    DeclareFunctionCommand c(n.getAttribute(expr::VarNameAttr()),
                             n.toExpr(),
                             n.getType().toType());
    if((flags & ExprManager::VAR_FLAG_DEFINED) == 0) {
      d_smt.addToModelCommandAndDump(c, flags);
    }
  }

  void nmNotifyNewSkolem(TNode n,
                         const std::string& comment,
                         uint32_t flags) override
  {
    string id = n.getAttribute(expr::VarNameAttr());
    DeclareFunctionCommand c(id, n.toExpr(), n.getType().toType());
    if(Dump.isOn("skolems") && comment != "") {
      Dump("skolems") << CommentCommand(id + " is " + comment);
    }
    if((flags & ExprManager::VAR_FLAG_DEFINED) == 0) {
      d_smt.addToModelCommandAndDump(c, flags, false, "skolems");
    }
  }

  void nmNotifyDeleteNode(TNode n) override {}

=======
>>>>>>> 5be88966
  Node applySubstitutions(TNode node)
  {
    return Rewriter::rewrite(
        d_preprocessingPassContext->getTopLevelSubstitutions().apply(node));
  }

  /**
   * Process the assertions that have been asserted.
   */
  void processAssertions();

  /** Process a user push.
  */
  void notifyPush() {

  }

  /**
   * Process a user pop.  Clears out the non-context-dependent stuff in this
   * SmtEnginePrivate.  Necessary to clear out our assertion vectors in case
   * someone does a push-assert-pop without a check-sat. It also pops the
   * last map of expression names from notifyPush.
   */
  void notifyPop() {
    d_assertions.clear();
    d_propagator.getLearnedLiterals().clear();
    getIteSkolemMap().clear();
  }

  /**
   * Adds a formula to the current context.  Action here depends on
   * the SimplificationMode (in the current Options scope); the
   * formula might be pushed out to the propositional layer
   * immediately, or it might be simplified and kept, or it might not
   * even be simplified.
   * The arguments isInput and isAssumption are used for bookkeeping for proofs.
   * The argument maybeHasFv should be set to true if the assertion may have
   * free variables. By construction, assertions from the smt2 parser are
   * guaranteed not to have free variables. However, other cases such as
   * assertions from the SyGuS parser may have free variables (say if the
   * input contains an assert or define-fun-rec command).
   *
   * @param isAssumption If true, the formula is considered to be an assumption
   * (this is used to distinguish assertions and assumptions)
   */
  void addFormula(TNode n,
                  bool inUnsatCore,
                  bool inInput = true,
                  bool isAssumption = false,
                  bool maybeHasFv = false);
  /**
   * Simplify node "in" by expanding definitions and applying any
   * substitutions learned from preprocessing.
   */
  Node simplify(TNode in) {
    // Substitute out any abstract values in ex.
    // Expand definitions.
    NodeToNodeHashMap cache;
    Node n = d_processor.expandDefinitions(in, cache).toExpr();
    // Make sure we've done all preprocessing, etc.
    Assert(d_assertions.size() == 0);
    return applySubstitutions(n).toExpr();
  }

  //------------------------------- expression names
  // implements setExpressionName, as described in smt_engine.h
  void setExpressionName(Expr e, std::string name) {
    d_exprNames[Node::fromExpr(e)] = name;
  }

  // implements getExpressionName, as described in smt_engine.h
  bool getExpressionName(Expr e, std::string& name) const {
    context::CDHashMap< Node, std::string, NodeHashFunction >::const_iterator it = d_exprNames.find(e);
    if(it!=d_exprNames.end()) {
      name = (*it).second;
      return true;
    }else{
      return false;
    }
  }
  //------------------------------- end expression names
};/* class SmtEnginePrivate */

}/* namespace CVC4::smt */

SmtEngine::SmtEngine(ExprManager* em, Options* optr)
    : d_context(new Context()),
      d_userContext(new UserContext()),
      d_userLevels(),
      d_exprManager(em),
      d_nodeManager(d_exprManager->getNodeManager()),
      d_absValues(new AbstractValues(d_nodeManager)),
      d_routListener(new ResourceOutListener(*this)),
      d_snmListener(new SmtNodeManagerListener(*this)),
      d_theoryEngine(nullptr),
      d_propEngine(nullptr),
      d_proofManager(nullptr),
      d_rewriter(new theory::Rewriter()),
      d_definedFunctions(nullptr),
      d_abductSolver(nullptr),
      d_assertionList(nullptr),
      d_assignments(nullptr),
      d_modelGlobalCommands(),
      d_modelCommands(nullptr),
      d_dumpCommands(),
      d_defineCommands(),
      d_logic(),
      d_originalOptions(),
      d_isInternalSubsolver(false),
      d_pendingPops(0),
      d_fullyInited(false),
      d_queryMade(false),
      d_needPostsolve(false),
      d_globalNegation(false),
      d_status(),
      d_expectedStatus(),
      d_smtMode(SMT_MODE_START),
      d_private(nullptr),
      d_statisticsRegistry(nullptr),
      d_stats(nullptr),
      d_resourceManager(nullptr),
      d_scope(nullptr)
{
  // !!!!!!!!!!!!!!!!!!!!!! temporary hack: this makes the current SmtEngine
  // we are constructing the current SmtEngine in scope for the lifetime of
  // this SmtEngine, or until another SmtEngine is constructed (that SmtEngine
  // is then in scope during its lifetime). This is mostly to ensure that
  // options are always in scope, for e.g. printing expressions, which rely
  // on knowing the output language.
  // Notice that the SmtEngine may spawn new SmtEngine "subsolvers" internally.
  // These are created, used, and deleted in a modular fashion while not
  // interleaving calls to the master SmtEngine. Thus the hack here does not
  // break this use case.
  // On the other hand, this hack breaks use cases where multiple SmtEngine
  // objects are created by the user.
  d_scope.reset(new SmtScope(this));
  if (optr != nullptr)
  {
    // if we provided a set of options, copy their values to the options
    // owned by this SmtEngine.
    d_options.copyValues(*optr);
  }
  d_statisticsRegistry.reset(new StatisticsRegistry());
  d_resourceManager.reset(
      new ResourceManager(*d_statisticsRegistry.get(), d_options));
  d_optm.reset(new smt::OptionsManager(&d_options, d_resourceManager.get()));
  d_private.reset(new smt::SmtEnginePrivate(*this));
  // listen to node manager events
  d_nodeManager->subscribeEvents(d_snmListener.get());
  // listen to resource out
  d_resourceManager->registerListener(d_routListener.get());
  // make statistics
  d_stats.reset(new SmtEngineStatistics());
  
  // The ProofManager is constructed before any other proof objects such as
  // SatProof and TheoryProofs. The TheoryProofEngine and the SatProof are
  // initialized in TheoryEngine and PropEngine respectively.
  Assert(d_proofManager == nullptr);

  // d_proofManager must be created before Options has been finished
  // being parsed from the input file. Because of this, we cannot trust
  // that options::proof() is set correctly yet.
#ifdef CVC4_PROOF
  d_proofManager.reset(new ProofManager(getUserContext()));
#endif

  d_definedFunctions = new (true) DefinedFunctionMap(getUserContext());
  d_modelCommands = new (true) smt::CommandList(getUserContext());
}

void SmtEngine::finishInit()
{
  // Notice that finishInit is called when options are finalized. If we are
  // parsing smt2, this occurs at the moment we enter "Assert mode", page 52
  // of SMT-LIB 2.6 standard.

  // set the random seed
  Random::getRandom().setSeed(options::seed());

  // Call finish init on the options manager. This inializes the resource
  // manager based on the options, and sets up the best default options
  // based on our heuristics.
  d_optm->finishInit(d_logic, d_isInternalSubsolver);

  Trace("smt-debug") << "SmtEngine::finishInit" << std::endl;
  // We have mutual dependency here, so we add the prop engine to the theory
  // engine later (it is non-essential there)
  d_theoryEngine.reset(new TheoryEngine(getContext(),
                                        getUserContext(),
                                        getResourceManager(),
                                        d_private->d_iteRemover,
                                        const_cast<const LogicInfo&>(d_logic)));

  // Add the theories
  for(TheoryId id = theory::THEORY_FIRST; id < theory::THEORY_LAST; ++id) {
    TheoryConstructor::addTheory(getTheoryEngine(), id);
    //register with proof engine if applicable
#ifdef CVC4_PROOF
    ProofManager::currentPM()->getTheoryProofEngine()->registerTheory(d_theoryEngine->theoryOf(id));
#endif
  }

  Trace("smt-debug") << "Making decision engine..." << std::endl;

  Trace("smt-debug") << "Making prop engine..." << std::endl;
  /* force destruction of referenced PropEngine to enforce that statistics
   * are unregistered by the obsolete PropEngine object before registered
   * again by the new PropEngine object */
  d_propEngine.reset(nullptr);
  d_propEngine.reset(new PropEngine(
      getTheoryEngine(), getContext(), getUserContext(), getResourceManager()));

  Trace("smt-debug") << "Setting up theory engine..." << std::endl;
  d_theoryEngine->setPropEngine(getPropEngine());
  Trace("smt-debug") << "Finishing init for theory engine..." << std::endl;
  d_theoryEngine->finishInit();

  // global push/pop around everything, to ensure proper destruction
  // of context-dependent data structures
  d_userContext->push();
  d_context->push();

  Trace("smt-debug") << "Set up assertion list..." << std::endl;
  // [MGD 10/20/2011] keep around in incremental mode, due to a
  // cleanup ordering issue and Nodes/TNodes.  If SAT is popped
  // first, some user-context-dependent TNodes might still exist
  // with rc == 0.
  if(options::produceAssertions() ||
     options::incrementalSolving()) {
    // In the case of incremental solving, we appear to need these to
    // ensure the relevant Nodes remain live.
    d_assertionList = new (true) AssertionList(getUserContext());
    d_globalDefineFunRecLemmas.reset(new std::vector<Node>());
  }

  // dump out a set-logic command only when raw-benchmark is disabled to avoid
  // dumping the command twice.
  if (Dump.isOn("benchmark") && !Dump.isOn("raw-benchmark"))
  {
      LogicInfo everything;
      everything.lock();
      Dump("benchmark") << CommentCommand(
          "CVC4 always dumps the most general, all-supported logic (below), as "
          "some internals might require the use of a logic more general than "
          "the input.")
                        << SetBenchmarkLogicCommand(
                               everything.getLogicString());
  }

  Trace("smt-debug") << "Dump declaration commands..." << std::endl;
  // dump out any pending declaration commands
  for(unsigned i = 0; i < d_dumpCommands.size(); ++i) {
    Dump("declarations") << *d_dumpCommands[i];
    delete d_dumpCommands[i];
  }
  d_dumpCommands.clear();

  // subsolvers
  if (options::produceAbducts())
  {
    d_abductSolver.reset(new AbductionSolver(this));
  }

  PROOF( ProofManager::currentPM()->setLogic(d_logic); );
  PROOF({
      for(TheoryId id = theory::THEORY_FIRST; id < theory::THEORY_LAST; ++id) {
        ProofManager::currentPM()->getTheoryProofEngine()->
          finishRegisterTheory(d_theoryEngine->theoryOf(id));
      }
    });
  d_private->finishInit();
  Trace("smt-debug") << "SmtEngine::finishInit done" << std::endl;
}

void SmtEngine::finalOptionsAreSet() {
  if(d_fullyInited) {
    return;
  }

  if(! d_logic.isLocked()) {
    setLogicInternal();
  }

  // finish initialization, create the prop engine, etc.
  finishInit();

  AlwaysAssert(d_propEngine->getAssertionLevel() == 0)
      << "The PropEngine has pushed but the SmtEngine "
         "hasn't finished initializing!";

  d_fullyInited = true;
  Assert(d_logic.isLocked());
}

void SmtEngine::shutdown() {
  doPendingPops();

  while(options::incrementalSolving() && d_userContext->getLevel() > 1) {
    internalPop(true);
  }

  if (d_propEngine != nullptr)
  {
    d_propEngine->shutdown();
  }
  if (d_theoryEngine != nullptr)
  {
    d_theoryEngine->shutdown();
  }
}

SmtEngine::~SmtEngine()
{
  SmtScope smts(this);

  try {
    shutdown();

    // global push/pop around everything, to ensure proper destruction
    // of context-dependent data structures
    d_context->popto(0);
    d_userContext->popto(0);

    if(d_assignments != NULL) {
      d_assignments->deleteSelf();
    }

    d_globalDefineFunRecLemmas.reset();

    if(d_assertionList != NULL) {
      d_assertionList->deleteSelf();
    }

    for(unsigned i = 0; i < d_dumpCommands.size(); ++i) {
      delete d_dumpCommands[i];
      d_dumpCommands[i] = NULL;
    }
    d_dumpCommands.clear();

    DeleteAndClearCommandVector(d_modelGlobalCommands);

    if(d_modelCommands != NULL) {
      d_modelCommands->deleteSelf();
    }

    d_definedFunctions->deleteSelf();

    //destroy all passes before destroying things that they refer to
    d_private->getProcessAssertions()->cleanup();

    // d_proofManager is always created when proofs are enabled at configure
    // time.  Because of this, this code should not be wrapped in PROOF() which
    // additionally checks flags such as options::proof().
    //
    // Note: the proof manager must be destroyed before the theory engine.
    // Because the destruction of the proofs depends on contexts owned be the
    // theory solvers.
#ifdef CVC4_PROOF
    d_proofManager.reset(nullptr);
#endif

    d_absValues.reset(nullptr);

    d_theoryEngine.reset(nullptr);
    d_propEngine.reset(nullptr);

    d_stats.reset(nullptr);
    d_private.reset(nullptr);
    d_nodeManager->unsubscribeEvents(d_snmListener.get());
    d_snmListener.reset(nullptr);
    d_routListener.reset(nullptr);
    d_optm.reset(nullptr);
    // d_resourceManager must be destroyed before d_statisticsRegistry
    d_resourceManager.reset(nullptr);
    d_statisticsRegistry.reset(nullptr);


    d_userContext.reset(nullptr);
    d_context.reset(nullptr);
  } catch(Exception& e) {
    Warning() << "CVC4 threw an exception during cleanup." << endl
              << e << endl;
  }
}

void SmtEngine::setLogic(const LogicInfo& logic)
{
  SmtScope smts(this);
  if(d_fullyInited) {
    throw ModalException("Cannot set logic in SmtEngine after the engine has "
                         "finished initializing.");
  }
  d_logic = logic;
  d_userLogic = logic;
  setLogicInternal();
}

void SmtEngine::setLogic(const std::string& s)
{
  SmtScope smts(this);
  try
  {
    setLogic(LogicInfo(s));
    // dump out a set-logic command
    if (Dump.isOn("raw-benchmark"))
    {
      Dump("raw-benchmark")
          << SetBenchmarkLogicCommand(d_logic.getLogicString());
    }
  }
  catch (IllegalArgumentException& e)
  {
    throw LogicException(e.what());
  }
}

void SmtEngine::setLogic(const char* logic) { setLogic(string(logic)); }
LogicInfo SmtEngine::getLogicInfo() const {
  return d_logic;
}

LogicInfo SmtEngine::getUserLogicInfo() const
{
  // Lock the logic to make sure that this logic can be queried. We create a
  // copy of the user logic here to keep this method const.
  LogicInfo res = d_userLogic;
  res.lock();
  return res;
}

void SmtEngine::notifyStartParsing(std::string filename)
{
  d_filename = filename;

  // Copy the original options. This is called prior to beginning parsing.
  // Hence reset should revert to these options, which note is after reading
  // the command line.
  d_originalOptions.copyValues(d_options);
}

std::string SmtEngine::getFilename() const { return d_filename; }
void SmtEngine::setLogicInternal()
{
  Assert(!d_fullyInited)
      << "setting logic in SmtEngine but the engine has already"
         " finished initializing for this run";
  d_logic.lock();
  d_userLogic.lock();
}

void SmtEngine::setProblemExtended()
{
  d_smtMode = SMT_MODE_ASSERT;
  d_assumptions.clear();
}

void SmtEngine::setInfo(const std::string& key, const CVC4::SExpr& value)
{
  SmtScope smts(this);

  Trace("smt") << "SMT setInfo(" << key << ", " << value << ")" << endl;

  if(Dump.isOn("benchmark")) {
    if(key == "status") {
      string s = value.getValue();
      BenchmarkStatus status =
        (s == "sat") ? SMT_SATISFIABLE :
          ((s == "unsat") ? SMT_UNSATISFIABLE : SMT_UNKNOWN);
      Dump("benchmark") << SetBenchmarkStatusCommand(status);
    } else {
      Dump("benchmark") << SetInfoCommand(key, value);
    }
  }

  // Check for standard info keys (SMT-LIB v1, SMT-LIB v2, ...)
  if (key == "source" || key == "category" || key == "difficulty"
      || key == "notes" || key == "name" || key == "license")
  {
    // ignore these
    return;
  }
  else if (key == "filename")
  {
    d_filename = value.getValue();
    return;
  }
  else if (key == "smt-lib-version" && !options::inputLanguage.wasSetByUser())
  {
    language::input::Language ilang = language::input::LANG_AUTO;
    if( (value.isInteger() && value.getIntegerValue() == Integer(2)) ||
        (value.isRational() && value.getRationalValue() == Rational(2)) ||
        value.getValue() == "2" ||
        value.getValue() == "2.0" ) {
      ilang = language::input::LANG_SMTLIB_V2_0;
    } else if( (value.isRational() && value.getRationalValue() == Rational(5, 2)) ||
               value.getValue() == "2.5" ) {
      ilang = language::input::LANG_SMTLIB_V2_5;
    } else if( (value.isRational() && value.getRationalValue() == Rational(13, 5)) ||
               value.getValue() == "2.6" ) {
      ilang = language::input::LANG_SMTLIB_V2_6;
    }
    else
    {
      Warning() << "Warning: unsupported smt-lib-version: " << value << endl;
      throw UnrecognizedOptionException();
    }
    options::inputLanguage.set(ilang);
    // also update the output language
    if (!options::outputLanguage.wasSetByUser())
    {
      language::output::Language olang = language::toOutputLanguage(ilang);
      if (options::outputLanguage() != olang)
      {
        options::outputLanguage.set(olang);
        *options::out() << language::SetLanguage(olang);
      }
    }
    return;
  } else if(key == "status") {
    string s;
    if(value.isAtom()) {
      s = value.getValue();
    }
    if(s != "sat" && s != "unsat" && s != "unknown") {
      throw OptionException("argument to (set-info :status ..) must be "
                            "`sat' or `unsat' or `unknown'");
    }
    d_expectedStatus = Result(s, d_filename);
    return;
  }
  throw UnrecognizedOptionException();
}

bool SmtEngine::isValidGetInfoFlag(const std::string& key) const
{
  if (key == "all-statistics" || key == "error-behavior" || key == "name"
      || key == "version" || key == "authors" || key == "status"
      || key == "reason-unknown" || key == "assertion-stack-levels"
      || key == "all-options")
  {
    return true;
  }
  return false;
}

CVC4::SExpr SmtEngine::getInfo(const std::string& key) const
{
  SmtScope smts(this);

  Trace("smt") << "SMT getInfo(" << key << ")" << endl;
  if (!isValidGetInfoFlag(key))
  {
    throw UnrecognizedOptionException();
  }
  if (key == "all-statistics")
  {
    vector<SExpr> stats;
    for (StatisticsRegistry::const_iterator i =
             NodeManager::fromExprManager(d_exprManager)
                 ->getStatisticsRegistry()
                 ->begin();
         i
         != NodeManager::fromExprManager(d_exprManager)
                ->getStatisticsRegistry()
                ->end();
         ++i)
    {
      vector<SExpr> v;
      v.push_back((*i).first);
      v.push_back((*i).second);
      stats.push_back(v);
    }
    for (StatisticsRegistry::const_iterator i = d_statisticsRegistry->begin();
         i != d_statisticsRegistry->end();
         ++i)
    {
      vector<SExpr> v;
      v.push_back((*i).first);
      v.push_back((*i).second);
      stats.push_back(v);
    }
    return SExpr(stats);
  }
  if (key == "error-behavior")
  {
    return SExpr(SExpr::Keyword("immediate-exit"));
  }
  if (key == "name")
  {
    return SExpr(Configuration::getName());
  }
  if (key == "version")
  {
    return SExpr(Configuration::getVersionString());
  }
  if (key == "authors")
  {
    return SExpr(Configuration::about());
  }
  if (key == "status")
  {
    // sat | unsat | unknown
    switch (d_status.asSatisfiabilityResult().isSat())
    {
      case Result::SAT: return SExpr(SExpr::Keyword("sat"));
      case Result::UNSAT: return SExpr(SExpr::Keyword("unsat"));
      default: return SExpr(SExpr::Keyword("unknown"));
    }
  }
  if (key == "reason-unknown")
  {
    if (!d_status.isNull() && d_status.isUnknown())
    {
      stringstream ss;
      ss << d_status.whyUnknown();
      string s = ss.str();
      transform(s.begin(), s.end(), s.begin(), ::tolower);
      return SExpr(SExpr::Keyword(s));
    }
    else
    {
      throw RecoverableModalException(
          "Can't get-info :reason-unknown when the "
          "last result wasn't unknown!");
    }
  }
  if (key == "assertion-stack-levels")
  {
    AlwaysAssert(d_userLevels.size()
                 <= std::numeric_limits<unsigned long int>::max());
    return SExpr(static_cast<unsigned long int>(d_userLevels.size()));
  }
  Assert(key == "all-options");
  // get the options, like all-statistics
  std::vector<std::vector<std::string>> current_options =
      Options::current()->getOptions();
  return SExpr::parseListOfListOfAtoms(current_options);
}

void SmtEngine::debugCheckFormals(const std::vector<Expr>& formals, Expr func)
{
  for(std::vector<Expr>::const_iterator i = formals.begin(); i != formals.end(); ++i) {
    if((*i).getKind() != kind::BOUND_VARIABLE) {
      stringstream ss;
      ss << "All formal arguments to defined functions must be BOUND_VARIABLEs, but in the\n"
         << "definition of function " << func << ", formal\n"
         << "  " << *i << "\n"
         << "has kind " << (*i).getKind();
      throw TypeCheckingException(func, ss.str());
    }
  }
}

void SmtEngine::debugCheckFunctionBody(Expr formula,
                                       const std::vector<Expr>& formals,
                                       Expr func)
{
  Type formulaType = formula.getType(options::typeChecking());
  Type funcType = func.getType();
  // We distinguish here between definitions of constants and functions,
  // because the type checking for them is subtly different.  Perhaps we
  // should instead have SmtEngine::defineFunction() and
  // SmtEngine::defineConstant() for better clarity, although then that
  // doesn't match the SMT-LIBv2 standard...
  if(formals.size() > 0) {
    Type rangeType = FunctionType(funcType).getRangeType();
    if(! formulaType.isComparableTo(rangeType)) {
      stringstream ss;
      ss << "Type of defined function does not match its declaration\n"
         << "The function  : " << func << "\n"
         << "Declared type : " << rangeType << "\n"
         << "The body      : " << formula << "\n"
         << "Body type     : " << formulaType;
      throw TypeCheckingException(func, ss.str());
    }
  } else {
    if(! formulaType.isComparableTo(funcType)) {
      stringstream ss;
      ss << "Declared type of defined constant does not match its definition\n"
         << "The constant   : " << func << "\n"
         << "Declared type  : " << funcType << " " << Type::getTypeNode(funcType)->getId() << "\n"
         << "The definition : " << formula << "\n"
         << "Definition type: " << formulaType << " " << Type::getTypeNode(formulaType)->getId();
      throw TypeCheckingException(func, ss.str());
    }
  }
}

void SmtEngine::defineFunction(Expr func,
                               const std::vector<Expr>& formals,
                               Expr formula,
                               bool global)
{
  SmtScope smts(this);
  finalOptionsAreSet();
  doPendingPops();
  Trace("smt") << "SMT defineFunction(" << func << ")" << endl;
  debugCheckFormals(formals, func);

  stringstream ss;
  ss << language::SetLanguage(
            language::SetLanguage::getLanguage(Dump.getStream()))
     << func;
  DefineFunctionCommand c(ss.str(), func, formals, formula, global);
  addToModelCommandAndDump(
      c, ExprManager::VAR_FLAG_DEFINED, true, "declarations");

  PROOF(if (options::checkUnsatCores()) {
    d_defineCommands.push_back(c.clone());
  });

  // type check body
  debugCheckFunctionBody(formula, formals, func);

  // Substitute out any abstract values in formula
  Node formNode = d_absValues->substituteAbstractValues(Node::fromExpr(formula));

  TNode funcNode = func.getTNode();
  vector<Node> formalsNodes;
  for(vector<Expr>::const_iterator i = formals.begin(),
        iend = formals.end();
      i != iend;
      ++i) {
    formalsNodes.push_back((*i).getNode());
  }
  DefinedFunction def(funcNode, formalsNodes, formNode);
  // Permit (check-sat) (define-fun ...) (get-value ...) sequences.
  // Otherwise, (check-sat) (get-value ((! foo :named bar))) breaks
  // d_haveAdditions = true;
  Debug("smt") << "definedFunctions insert " << funcNode << " " << formNode << endl;

  if (global)
  {
    d_definedFunctions->insertAtContextLevelZero(funcNode, def);
  }
  else
  {
    d_definedFunctions->insert(funcNode, def);
  }
}

void SmtEngine::defineFunctionsRec(
    const std::vector<Expr>& funcs,
    const std::vector<std::vector<Expr>>& formals,
    const std::vector<Expr>& formulas,
    bool global)
{
  SmtScope smts(this);
  finalOptionsAreSet();
  doPendingPops();
  Trace("smt") << "SMT defineFunctionsRec(...)" << endl;

  if (funcs.size() != formals.size() && funcs.size() != formulas.size())
  {
    stringstream ss;
    ss << "Number of functions, formals, and function bodies passed to "
          "defineFunctionsRec do not match:"
       << "\n"
       << "        #functions : " << funcs.size() << "\n"
       << "        #arg lists : " << formals.size() << "\n"
       << "  #function bodies : " << formulas.size() << "\n";
    throw ModalException(ss.str());
  }
  for (unsigned i = 0, size = funcs.size(); i < size; i++)
  {
    // check formal argument list
    debugCheckFormals(formals[i], funcs[i]);
    // type check body
    debugCheckFunctionBody(formulas[i], formals[i], funcs[i]);
  }

  if (Dump.isOn("raw-benchmark"))
  {
    std::vector<api::Term> tFuncs = api::exprVectorToTerms(d_solver, funcs);
    std::vector<std::vector<api::Term>> tFormals;
    for (const std::vector<Expr>& formal : formals)
    {
      tFormals.emplace_back(api::exprVectorToTerms(d_solver, formal));
    }
    std::vector<api::Term> tFormulas =
        api::exprVectorToTerms(d_solver, formulas);
    Dump("raw-benchmark") << DefineFunctionRecCommand(
        d_solver, tFuncs, tFormals, tFormulas, global);
  }

  ExprManager* em = getExprManager();
  bool maybeHasFv = language::isInputLangSygus(options::inputLanguage());
  for (unsigned i = 0, size = funcs.size(); i < size; i++)
  {
    // we assert a quantified formula
    Expr func_app;
    // make the function application
    if (formals[i].empty())
    {
      // it has no arguments
      func_app = funcs[i];
    }
    else
    {
      std::vector<Expr> children;
      children.push_back(funcs[i]);
      children.insert(children.end(), formals[i].begin(), formals[i].end());
      func_app = em->mkExpr(kind::APPLY_UF, children);
    }
    Expr lem = em->mkExpr(kind::EQUAL, func_app, formulas[i]);
    if (!formals[i].empty())
    {
      // set the attribute to denote this is a function definition
      std::string attr_name("fun-def");
      Expr aexpr = em->mkExpr(kind::INST_ATTRIBUTE, func_app);
      aexpr = em->mkExpr(kind::INST_PATTERN_LIST, aexpr);
      std::vector<Expr> expr_values;
      std::string str_value;
      setUserAttribute(attr_name, func_app, expr_values, str_value);
      // make the quantified formula
      Expr boundVars = em->mkExpr(kind::BOUND_VAR_LIST, formals[i]);
      lem = em->mkExpr(kind::FORALL, boundVars, lem, aexpr);
    }
    // assert the quantified formula
    //   notice we don't call assertFormula directly, since this would
    //   duplicate the output on raw-benchmark.
    Node n = d_absValues->substituteAbstractValues(Node::fromExpr(lem));
    if (d_assertionList != nullptr)
    {
      d_assertionList->push_back(n);
    }
    if (global && d_globalDefineFunRecLemmas != nullptr)
    {
      // Global definitions are asserted at check-sat-time because we have to
      // make sure that they are always present
      Assert(!language::isInputLangSygus(options::inputLanguage()));
      d_globalDefineFunRecLemmas->emplace_back(n);
    }
    else
    {
      d_private->addFormula(n, false, true, false, maybeHasFv);
    }
  }
}

void SmtEngine::defineFunctionRec(Expr func,
                                  const std::vector<Expr>& formals,
                                  Expr formula,
                                  bool global)
{
  std::vector<Expr> funcs;
  funcs.push_back(func);
  std::vector<std::vector<Expr> > formals_multi;
  formals_multi.push_back(formals);
  std::vector<Expr> formulas;
  formulas.push_back(formula);
  defineFunctionsRec(funcs, formals_multi, formulas, global);
}

bool SmtEngine::isDefinedFunction( Expr func ){
  Node nf = Node::fromExpr( func );
  Debug("smt") << "isDefined function " << nf << "?" << std::endl;
  return d_definedFunctions->find(nf) != d_definedFunctions->end();
}

void SmtEnginePrivate::finishInit()
{
  d_preprocessingPassContext.reset(
      new PreprocessingPassContext(&d_smt, &d_iteRemover, &d_propagator));

  // initialize the preprocessing passes
  d_processor.finishInit(d_preprocessingPassContext.get());
}

Result SmtEngine::check() {
  Assert(d_fullyInited);
  Assert(d_pendingPops == 0);

  Trace("smt") << "SmtEngine::check()" << endl;


  if (d_resourceManager->out())
  {
    Result::UnknownExplanation why = d_resourceManager->outOfResources()
                                         ? Result::RESOURCEOUT
                                         : Result::TIMEOUT;
    return Result(Result::ENTAILMENT_UNKNOWN, why, d_filename);
  }
  d_resourceManager->beginCall();

  // Make sure the prop layer has all of the assertions
  Trace("smt") << "SmtEngine::check(): processing assertions" << endl;
  d_private->processAssertions();
  Trace("smt") << "SmtEngine::check(): done processing assertions" << endl;

  TimerStat::CodeTimer solveTimer(d_stats->d_solveTime);

  Chat() << "solving..." << endl;
  Trace("smt") << "SmtEngine::check(): running check" << endl;
  Result result = d_propEngine->checkSat();

  d_resourceManager->endCall();
  Trace("limit") << "SmtEngine::check(): cumulative millis "
                 << d_resourceManager->getTimeUsage() << ", resources "
                 << d_resourceManager->getResourceUsage() << endl;

  return Result(result, d_filename);
}

Result SmtEngine::quickCheck() {
  Assert(d_fullyInited);
  Trace("smt") << "SMT quickCheck()" << endl;
  return Result(
      Result::ENTAILMENT_UNKNOWN, Result::REQUIRES_FULL_CHECK, d_filename);
}

theory::TheoryModel* SmtEngine::getAvailableModel(const char* c) const
{
  if (!options::assignFunctionValues())
  {
    std::stringstream ss;
    ss << "Cannot " << c << " when --assign-function-values is false.";
    throw RecoverableModalException(ss.str().c_str());
  }

  if (d_smtMode != SMT_MODE_SAT && d_smtMode != SMT_MODE_SAT_UNKNOWN)
  {
    std::stringstream ss;
    ss << "Cannot " << c
       << " unless immediately preceded by SAT/NOT_ENTAILED or UNKNOWN "
          "response.";
    throw RecoverableModalException(ss.str().c_str());
  }

  if (!options::produceModels())
  {
    std::stringstream ss;
    ss << "Cannot " << c << " when produce-models options is off.";
    throw ModalException(ss.str().c_str());
  }

  TheoryModel* m = d_theoryEngine->getBuiltModel();

  if (m == nullptr)
  {
    std::stringstream ss;
    ss << "Cannot " << c
       << " since model is not available. Perhaps the most recent call to "
          "check-sat was interupted?";
    throw RecoverableModalException(ss.str().c_str());
  }

  return m;
}

void SmtEnginePrivate::processAssertions() {
  TimerStat::CodeTimer paTimer(d_smt.d_stats->d_processAssertionsTime);
  spendResource(ResourceManager::Resource::PreprocessStep);
  Assert(d_smt.d_fullyInited);
  Assert(d_smt.d_pendingPops == 0);

  if (d_assertions.size() == 0) {
    // nothing to do
    return;
  }
  if (d_assertionsProcessed && options::incrementalSolving()) {
    // TODO(b/1255): Substitutions in incremental mode should be managed with a
    // proper data structure.

    d_assertions.enableStoreSubstsInAsserts();
  }
  else
  {
    d_assertions.disableStoreSubstsInAsserts();
  }

  // process the assertions
  bool noConflict = d_processor.apply(d_assertions);

  //notify theory engine new preprocessed assertions
  d_smt.d_theoryEngine->notifyPreprocessedAssertions( d_assertions.ref() );

  // Push the formula to decision engine
  if (noConflict)
  {
    Chat() << "pushing to decision engine..." << endl;
    d_smt.d_propEngine->addAssertionsToDecisionEngine(d_assertions);
  }

  // end: INVARIANT to maintain: no reordering of assertions or
  // introducing new ones

  // if incremental, compute which variables are assigned
  if (options::incrementalSolving())
  {
    d_preprocessingPassContext->recordSymbolsInAssertions(d_assertions.ref());
  }

  // Push the formula to SAT
  {
    Chat() << "converting to CNF..." << endl;
    TimerStat::CodeTimer codeTimer(d_smt.d_stats->d_cnfConversionTime);
    for (unsigned i = 0; i < d_assertions.size(); ++ i) {
      Chat() << "+ " << d_assertions[i] << std::endl;
      d_smt.d_propEngine->assertFormula(d_assertions[i]);
    }
  }

  d_assertionsProcessed = true;

  d_assertions.clear();
  getIteSkolemMap().clear();
}

void SmtEnginePrivate::addFormula(
    TNode n, bool inUnsatCore, bool inInput, bool isAssumption, bool maybeHasFv)
{
  if (n == d_true) {
    // nothing to do
    return;
  }

  Trace("smt") << "SmtEnginePrivate::addFormula(" << n
               << "), inUnsatCore = " << inUnsatCore
               << ", inInput = " << inInput
               << ", isAssumption = " << isAssumption << endl;

  // Ensure that it does not contain free variables
  if (maybeHasFv)
  {
    if (expr::hasFreeVar(n))
    {
      std::stringstream se;
      se << "Cannot process assertion with free variable.";
      if (language::isInputLangSygus(options::inputLanguage()))
      {
        // Common misuse of SyGuS is to use top-level assert instead of
        // constraint when defining the synthesis conjecture.
        se << " Perhaps you meant `constraint` instead of `assert`?";
      }
      throw ModalException(se.str().c_str());
    }
  }

  // Give it to proof manager
  PROOF(
    if( inInput ){
      // n is an input assertion
      if (inUnsatCore || options::unsatCores() || options::dumpUnsatCores() || options::checkUnsatCores() || options::fewerPreprocessingHoles()) {

        ProofManager::currentPM()->addCoreAssertion(n.toExpr());
      }
    }else{
      // n is the result of an unknown preprocessing step, add it to dependency map to null
      ProofManager::currentPM()->addDependence(n, Node::null());
    }
  );

  // Add the normalized formula to the queue
  d_assertions.push_back(n, isAssumption);
  //d_assertions.push_back(Rewriter::rewrite(n));
}

void SmtEngine::ensureBoolean(const Node& n)
{
  TypeNode type = n.getType(options::typeChecking());
  TypeNode boolType = NodeManager::currentNM()->booleanType();
  if(type != boolType) {
    stringstream ss;
    ss << "Expected " << boolType << "\n"
       << "The assertion : " << n << "\n"
       << "Its type      : " << type;
    throw TypeCheckingException(n.toExpr(), ss.str());
  }
}

Result SmtEngine::checkSat(const Expr& assumption, bool inUnsatCore)
{
  Dump("benchmark") << CheckSatCommand(assumption);
  return checkSatisfiability(assumption, inUnsatCore, false);
}

Result SmtEngine::checkSat(const vector<Expr>& assumptions, bool inUnsatCore)
{
  if (assumptions.empty())
  {
    Dump("benchmark") << CheckSatCommand();
  }
  else
  {
    Dump("benchmark") << CheckSatAssumingCommand(assumptions);
  }

  return checkSatisfiability(assumptions, inUnsatCore, false);
}

Result SmtEngine::checkEntailed(const Expr& expr, bool inUnsatCore)
{
  Dump("benchmark") << QueryCommand(expr, inUnsatCore);
  return checkSatisfiability(
             expr.isNull() ? std::vector<Expr>() : std::vector<Expr>{expr},
             inUnsatCore,
             true)
      .asEntailmentResult();
}

Result SmtEngine::checkEntailed(const vector<Expr>& exprs, bool inUnsatCore)
{
  return checkSatisfiability(exprs, inUnsatCore, true).asEntailmentResult();
}

Result SmtEngine::checkSatisfiability(const Expr& expr,
                                      bool inUnsatCore,
                                      bool isEntailmentCheck)
{
  return checkSatisfiability(
      expr.isNull() ? std::vector<Expr>() : std::vector<Expr>{expr},
      inUnsatCore,
      isEntailmentCheck);
}

Result SmtEngine::checkSatisfiability(const vector<Expr>& assumptions,
                                      bool inUnsatCore,
                                      bool isEntailmentCheck)
{
  try
  {
    SmtScope smts(this);
    finalOptionsAreSet();
    doPendingPops();

    Trace("smt") << "SmtEngine::"
                 << (isEntailmentCheck ? "checkEntailed" : "checkSat") << "("
                 << assumptions << ")" << endl;

    if(d_queryMade && !options::incrementalSolving()) {
      throw ModalException("Cannot make multiple queries unless "
                           "incremental solving is enabled "
                           "(try --incremental)");
    }

    // Note that a query has been made
    d_queryMade = true;
    // reset global negation
    d_globalNegation = false;

    bool didInternalPush = false;

    setProblemExtended();

    if (isEntailmentCheck)
    {
      size_t size = assumptions.size();
      if (size > 1)
      {
        /* Assume: not (BIGAND assumptions)  */
        d_assumptions.push_back(
            d_exprManager->mkExpr(kind::AND, assumptions).notExpr());
      }
      else if (size == 1)
      {
        /* Assume: not expr  */
        d_assumptions.push_back(assumptions[0].notExpr());
      }
    }
    else
    {
      /* Assume: BIGAND assumptions  */
      d_assumptions = assumptions;
    }

    if (!d_assumptions.empty())
    {
      internalPush();
      didInternalPush = true;
    }

    Result r(Result::SAT_UNKNOWN, Result::UNKNOWN_REASON);
    for (Expr e : d_assumptions)
    {
      // Substitute out any abstract values in ex.
      Node n = d_absValues->substituteAbstractValues(Node::fromExpr(e));
      // Ensure expr is type-checked at this point.
      ensureBoolean(n);

      /* Add assumption  */
      if (d_assertionList != NULL)
      {
        d_assertionList->push_back(n);
      }
      d_private->addFormula(n, inUnsatCore, true, true);
    }

    if (d_globalDefineFunRecLemmas != nullptr)
    {
      // Global definitions are asserted at check-sat-time because we have to
      // make sure that they are always present (they are essentially level
      // zero assertions)
      for (const Node& lemma : *d_globalDefineFunRecLemmas)
      {
        d_private->addFormula(lemma, false, true, false, false);
      }
    }

    r = check();

    if ((options::solveRealAsInt() || options::solveIntAsBV() > 0)
        && r.asSatisfiabilityResult().isSat() == Result::UNSAT)
    {
      r = Result(Result::SAT_UNKNOWN, Result::UNKNOWN_REASON);
    }
    // flipped if we did a global negation
    if (d_globalNegation)
    {
      Trace("smt") << "SmtEngine::process global negate " << r << std::endl;
      if (r.asSatisfiabilityResult().isSat() == Result::UNSAT)
      {
        r = Result(Result::SAT);
      }
      else if (r.asSatisfiabilityResult().isSat() == Result::SAT)
      {
        // only if satisfaction complete
        if (d_logic.isPure(THEORY_ARITH) || d_logic.isPure(THEORY_BV))
        {
          r = Result(Result::UNSAT);
        }
        else
        {
          r = Result(Result::SAT_UNKNOWN, Result::UNKNOWN_REASON);
        }
      }
      Trace("smt") << "SmtEngine::global negate returned " << r << std::endl;
    }

    d_needPostsolve = true;

    // Pop the context
    if (didInternalPush)
    {
      internalPop();
    }

    // Remember the status
    d_status = r;
    // Check against expected status
    if (!d_expectedStatus.isUnknown() && !d_status.isUnknown()
        && d_status != d_expectedStatus)
    {
      CVC4_FATAL() << "Expected result " << d_expectedStatus << " but got "
                   << d_status;
    }
    d_expectedStatus = Result();
    // Update the SMT mode
    if (d_status.asSatisfiabilityResult().isSat() == Result::UNSAT)
    {
      d_smtMode = SMT_MODE_UNSAT;
    }
    else if (d_status.asSatisfiabilityResult().isSat() == Result::SAT)
    {
      d_smtMode = SMT_MODE_SAT;
    }
    else
    {
      d_smtMode = SMT_MODE_SAT_UNKNOWN;
    }

    Trace("smt") << "SmtEngine::" << (isEntailmentCheck ? "query" : "checkSat")
                 << "(" << assumptions << ") => " << r << endl;

    // Check that SAT results generate a model correctly.
    if(options::checkModels()) {
      if (r.asSatisfiabilityResult().isSat() == Result::SAT)
      {
        checkModel();
      }
    }
    // Check that UNSAT results generate a proof correctly.
    if(options::checkProofs()) {
      if(r.asSatisfiabilityResult().isSat() == Result::UNSAT) {
        checkProof();
      }
    }
    // Check that UNSAT results generate an unsat core correctly.
    if(options::checkUnsatCores()) {
      if(r.asSatisfiabilityResult().isSat() == Result::UNSAT) {
        TimerStat::CodeTimer checkUnsatCoreTimer(d_stats->d_checkUnsatCoreTime);
        checkUnsatCore();
      }
    }

    return r;
  } catch (UnsafeInterruptException& e) {
    AlwaysAssert(d_resourceManager->out());
    Result::UnknownExplanation why = d_resourceManager->outOfResources()
                                         ? Result::RESOURCEOUT
                                         : Result::TIMEOUT;
    return Result(Result::SAT_UNKNOWN, why, d_filename);
  }
}

vector<Expr> SmtEngine::getUnsatAssumptions(void)
{
  Trace("smt") << "SMT getUnsatAssumptions()" << endl;
  SmtScope smts(this);
  if (!options::unsatAssumptions())
  {
    throw ModalException(
        "Cannot get unsat assumptions when produce-unsat-assumptions option "
        "is off.");
  }
  if (d_smtMode != SMT_MODE_UNSAT)
  {
    throw RecoverableModalException(
        "Cannot get unsat assumptions unless immediately preceded by "
        "UNSAT/ENTAILED.");
  }
  finalOptionsAreSet();
  if (Dump.isOn("benchmark"))
  {
    Dump("benchmark") << GetUnsatAssumptionsCommand();
  }
  UnsatCore core = getUnsatCoreInternal();
  vector<Expr> res;
  for (const Expr& e : d_assumptions)
  {
    if (find(core.begin(), core.end(), e) != core.end()) { res.push_back(e); }
  }
  return res;
}

Result SmtEngine::assertFormula(const Node& formula, bool inUnsatCore)
{
  SmtScope smts(this);
  finalOptionsAreSet();
  doPendingPops();

  Trace("smt") << "SmtEngine::assertFormula(" << formula << ")" << endl;

  if (Dump.isOn("raw-benchmark")) {
    Dump("raw-benchmark") << AssertCommand(formula.toExpr());
  }

  // Substitute out any abstract values in ex
  Node n = d_absValues->substituteAbstractValues(formula);

  ensureBoolean(n);
  if(d_assertionList != NULL) {
    d_assertionList->push_back(n);
  }
  bool maybeHasFv = language::isInputLangSygus(options::inputLanguage());
  d_private->addFormula(n, inUnsatCore, true, false, maybeHasFv);
  return quickCheck().asEntailmentResult();
}/* SmtEngine::assertFormula() */

/*
   --------------------------------------------------------------------------
    Handling SyGuS commands
   --------------------------------------------------------------------------
*/

void SmtEngine::declareSygusVar(const std::string& id, Expr var, Type type)
{
  SmtScope smts(this);
  finalOptionsAreSet();
  d_private->d_sygusVars.push_back(Node::fromExpr(var));
  Trace("smt") << "SmtEngine::declareSygusVar: " << var << "\n";
  Dump("raw-benchmark") << DeclareSygusVarCommand(id, var, type);
  // don't need to set that the conjecture is stale
}

void SmtEngine::declareSygusFunctionVar(const std::string& id,
                                        Expr var,
                                        Type type)
{
  SmtScope smts(this);
  finalOptionsAreSet();
  d_private->d_sygusVars.push_back(Node::fromExpr(var));
  Trace("smt") << "SmtEngine::declareSygusFunctionVar: " << var << "\n";
  Dump("raw-benchmark") << DeclareSygusVarCommand(id, var, type);

  // don't need to set that the conjecture is stale
}

void SmtEngine::declareSynthFun(const std::string& id,
                                Expr func,
                                Type sygusType,
                                bool isInv,
                                const std::vector<Expr>& vars)
{
  SmtScope smts(this);
  finalOptionsAreSet();
  doPendingPops();
  Node fn = Node::fromExpr(func);
  d_private->d_sygusFunSymbols.push_back(fn);
  if (!vars.empty())
  {
    Expr bvl = d_exprManager->mkExpr(kind::BOUND_VAR_LIST, vars);
    std::vector<Expr> attr_val_bvl;
    attr_val_bvl.push_back(bvl);
    setUserAttribute("sygus-synth-fun-var-list", func, attr_val_bvl, "");
  }
  // whether sygus type encodes syntax restrictions
  TypeNode stn = TypeNode::fromType(sygusType);
  if (sygusType.isDatatype() && stn.getDType().isSygus())
  {
    Node sym = d_nodeManager->mkBoundVar("sfproxy", stn);
    std::vector<Expr> attr_value;
    attr_value.push_back(sym.toExpr());
    setUserAttribute("sygus-synth-grammar", func, attr_value, "");
  }
  Trace("smt") << "SmtEngine::declareSynthFun: " << func << "\n";
  Dump("raw-benchmark") << SynthFunCommand(id, func, sygusType, isInv, vars);
  // sygus conjecture is now stale
  setSygusConjectureStale();
}

void SmtEngine::assertSygusConstraint(const Node& constraint)
{
  SmtScope smts(this);
  finalOptionsAreSet();
  d_private->d_sygusConstraints.push_back(constraint);

  Trace("smt") << "SmtEngine::assertSygusConstrant: " << constraint << "\n";
  Dump("raw-benchmark") << SygusConstraintCommand(constraint.toExpr());
  // sygus conjecture is now stale
  setSygusConjectureStale();
}

void SmtEngine::assertSygusInvConstraint(const Expr& inv,
                                         const Expr& pre,
                                         const Expr& trans,
                                         const Expr& post)
{
  SmtScope smts(this);
  finalOptionsAreSet();
  // build invariant constraint

  // get variables (regular and their respective primed versions)
  std::vector<Node> terms, vars, primed_vars;
  terms.push_back(Node::fromExpr(inv));
  terms.push_back(Node::fromExpr(pre));
  terms.push_back(Node::fromExpr(trans));
  terms.push_back(Node::fromExpr(post));
  // variables are built based on the invariant type
  FunctionType t = static_cast<FunctionType>(inv.getType());
  std::vector<Type> argTypes = t.getArgTypes();
  for (const Type& ti : argTypes)
  {
    TypeNode tn = TypeNode::fromType(ti);
    vars.push_back(d_nodeManager->mkBoundVar(tn));
    d_private->d_sygusVars.push_back(vars.back());
    std::stringstream ss;
    ss << vars.back() << "'";
    primed_vars.push_back(d_nodeManager->mkBoundVar(ss.str(), tn));
    d_private->d_sygusVars.push_back(primed_vars.back());
  }

  // make relevant terms; 0 -> Inv, 1 -> Pre, 2 -> Trans, 3 -> Post
  for (unsigned i = 0; i < 4; ++i)
  {
    Node op = terms[i];
    Trace("smt-debug") << "Make inv-constraint term #" << i << " : " << op
                       << " with type " << op.getType() << "...\n";
    std::vector<Node> children;
    children.push_back(op);
    // transition relation applied over both variable lists
    if (i == 2)
    {
      children.insert(children.end(), vars.begin(), vars.end());
      children.insert(children.end(), primed_vars.begin(), primed_vars.end());
    }
    else
    {
      children.insert(children.end(), vars.begin(), vars.end());
    }
    terms[i] = d_nodeManager->mkNode(kind::APPLY_UF, children);
    // make application of Inv on primed variables
    if (i == 0)
    {
      children.clear();
      children.push_back(op);
      children.insert(children.end(), primed_vars.begin(), primed_vars.end());
      terms.push_back(d_nodeManager->mkNode(kind::APPLY_UF, children));
    }
  }
  // make constraints
  std::vector<Node> conj;
  conj.push_back(d_nodeManager->mkNode(kind::IMPLIES, terms[1], terms[0]));
  Node term0_and_2 = d_nodeManager->mkNode(kind::AND, terms[0], terms[2]);
  conj.push_back(d_nodeManager->mkNode(kind::IMPLIES, term0_and_2, terms[4]));
  conj.push_back(d_nodeManager->mkNode(kind::IMPLIES, terms[0], terms[3]));
  Node constraint = d_nodeManager->mkNode(kind::AND, conj);

  d_private->d_sygusConstraints.push_back(constraint);

  Trace("smt") << "SmtEngine::assertSygusInvConstrant: " << constraint << "\n";
  Dump("raw-benchmark") << SygusInvConstraintCommand(inv, pre, trans, post);
  // sygus conjecture is now stale
  setSygusConjectureStale();
}

Result SmtEngine::checkSynth()
{
  SmtScope smts(this);

  if (options::incrementalSolving())
  {
    // TODO (project #7)
    throw ModalException(
        "Cannot make check-synth commands when incremental solving is enabled");
  }
  Expr query;
  if (d_private->d_sygusConjectureStale)
  {
    // build synthesis conjecture from asserted constraints and declared
    // variables/functions
    Node sygusVar =
        d_nodeManager->mkSkolem("sygus", d_nodeManager->booleanType());
    Node inst_attr = d_nodeManager->mkNode(kind::INST_ATTRIBUTE, sygusVar);
    Node sygusAttr = d_nodeManager->mkNode(kind::INST_PATTERN_LIST, inst_attr);
    std::vector<Node> bodyv;
    Trace("smt") << "Sygus : Constructing sygus constraint...\n";
    unsigned n_constraints = d_private->d_sygusConstraints.size();
    Node body = n_constraints == 0
                    ? d_nodeManager->mkConst(true)
                    : (n_constraints == 1
                           ? d_private->d_sygusConstraints[0]
                           : d_nodeManager->mkNode(
                               kind::AND, d_private->d_sygusConstraints));
    body = body.notNode();
    Trace("smt") << "...constructed sygus constraint " << body << std::endl;
    if (!d_private->d_sygusVars.empty())
    {
      Node boundVars =
          d_nodeManager->mkNode(kind::BOUND_VAR_LIST, d_private->d_sygusVars);
      body = d_nodeManager->mkNode(kind::EXISTS, boundVars, body);
      Trace("smt") << "...constructed exists " << body << std::endl;
    }
    if (!d_private->d_sygusFunSymbols.empty())
    {
      Node boundVars = d_nodeManager->mkNode(kind::BOUND_VAR_LIST,
                                             d_private->d_sygusFunSymbols);
      body = d_nodeManager->mkNode(kind::FORALL, boundVars, body, sygusAttr);
    }
    Trace("smt") << "...constructed forall " << body << std::endl;

    // set attribute for synthesis conjecture
    setUserAttribute("sygus", sygusVar.toExpr(), {}, "");

    Trace("smt") << "Check synthesis conjecture: " << body << std::endl;
    Dump("raw-benchmark") << CheckSynthCommand();

    d_private->d_sygusConjectureStale = false;

    if (options::incrementalSolving())
    {
      // we push a context so that this conjecture is removed if we modify it
      // later
      internalPush();
      assertFormula(body, true);
    }
    else
    {
      query = body.toExpr();
    }
  }

  Result r = checkSatisfiability(query, true, false);

  // Check that synthesis solutions satisfy the conjecture
  if (options::checkSynthSol()
      && r.asSatisfiabilityResult().isSat() == Result::UNSAT)
  {
    checkSynthSolution();
  }
  return r;
}

/*
   --------------------------------------------------------------------------
    End of Handling SyGuS commands
   --------------------------------------------------------------------------
*/

Node SmtEngine::postprocess(TNode node, TypeNode expectedType) const {
  return node;
}

Expr SmtEngine::simplify(const Expr& ex)
{
  Assert(ex.getExprManager() == d_exprManager);
  SmtScope smts(this);
  finalOptionsAreSet();
  doPendingPops();
  Trace("smt") << "SMT simplify(" << ex << ")" << endl;

  if(Dump.isOn("benchmark")) {
    Dump("benchmark") << SimplifyCommand(ex);
  }

  Expr e = d_absValues->substituteAbstractValues(Node::fromExpr(ex)).toExpr();
  if( options::typeChecking() ) {
    e.getType(true); // ensure expr is type-checked at this point
  }

  // Make sure all preprocessing is done
  d_private->processAssertions();
  Node n = d_private->simplify(Node::fromExpr(e));
  n = postprocess(n, TypeNode::fromType(e.getType()));
  return n.toExpr();
}

Node SmtEngine::expandDefinitions(const Node& ex)
{
  d_private->spendResource(ResourceManager::Resource::PreprocessStep);

  SmtScope smts(this);
  finalOptionsAreSet();
  doPendingPops();
  Trace("smt") << "SMT expandDefinitions(" << ex << ")" << endl;

  // Substitute out any abstract values in ex.
  Node e = d_absValues->substituteAbstractValues(ex);
  if(options::typeChecking()) {
    // Ensure expr is type-checked at this point.
    e.getType(true);
  }

  unordered_map<Node, Node, NodeHashFunction> cache;
  Node n = d_private->getProcessAssertions()->expandDefinitions(
      e, cache, /* expandOnly = */ true);
  n = postprocess(n, e.getType());

  return n;
}

// TODO(#1108): Simplify the error reporting of this method.
Expr SmtEngine::getValue(const Expr& ex) const
{
  Assert(ex.getExprManager() == d_exprManager);
  SmtScope smts(this);

  Trace("smt") << "SMT getValue(" << ex << ")" << endl;
  if(Dump.isOn("benchmark")) {
    Dump("benchmark") << GetValueCommand(ex);
  }

  // Substitute out any abstract values in ex.
  Expr e = d_absValues->substituteAbstractValues(Node::fromExpr(ex)).toExpr();

  // Ensure expr is type-checked at this point.
  e.getType(options::typeChecking());

  // do not need to apply preprocessing substitutions (should be recorded
  // in model already)

  Node n = Node::fromExpr(e);
  Trace("smt") << "--- getting value of " << n << endl;
  TypeNode expectedType = n.getType();

  // Expand, then normalize
  unordered_map<Node, Node, NodeHashFunction> cache;
  n = d_private->getProcessAssertions()->expandDefinitions(n, cache);
  // There are two ways model values for terms are computed (for historical
  // reasons).  One way is that used in check-model; the other is that
  // used by the Model classes.  It's not clear to me exactly how these
  // two are different, but they need to be unified.  This ugly hack here
  // is to fix bug 554 until we can revamp boolean-terms and models [MGD]

  //AJR : necessary?
  if(!n.getType().isFunction()) {
    n = Rewriter::rewrite(n);
  }

  Trace("smt") << "--- getting value of " << n << endl;
  TheoryModel* m = getAvailableModel("get-value");
  Node resultNode;
  if(m != NULL) {
    resultNode = m->getValue(n);
  }
  Trace("smt") << "--- got value " << n << " = " << resultNode << endl;
  resultNode = postprocess(resultNode, expectedType);
  Trace("smt") << "--- model-post returned " << resultNode << endl;
  Trace("smt") << "--- model-post returned " << resultNode.getType() << endl;
  Trace("smt") << "--- model-post expected " << expectedType << endl;

  // type-check the result we got
  // Notice that lambdas have function type, which does not respect the subtype
  // relation, so we ignore them here.
  Assert(resultNode.isNull() || resultNode.getKind() == kind::LAMBDA
         || resultNode.getType().isSubtypeOf(expectedType))
      << "Run with -t smt for details.";

  // Ensure it's a constant, or a lambda (for uninterpreted functions). This
  // assertion only holds for models that do not have approximate values.
  Assert(m->hasApproximations() || resultNode.getKind() == kind::LAMBDA
         || resultNode.isConst());

  if(options::abstractValues() && resultNode.getType().isArray()) {
    resultNode = d_absValues->mkAbstractValue(resultNode);
    Trace("smt") << "--- abstract value >> " << resultNode << endl;
  }

  return resultNode.toExpr();
}

vector<Expr> SmtEngine::getValues(const vector<Expr>& exprs)
{
  vector<Expr> result;
  for (const Expr& e : exprs)
  {
    result.push_back(getValue(e));
  }
  return result;
}

bool SmtEngine::addToAssignment(const Expr& ex) {
  SmtScope smts(this);
  finalOptionsAreSet();
  doPendingPops();
  // Substitute out any abstract values in ex
  Node n = d_absValues->substituteAbstractValues(Node::fromExpr(ex));
  TypeNode type = n.getType(options::typeChecking());
  // must be Boolean
  PrettyCheckArgument(type.isBoolean(),
                      n,
                      "expected Boolean-typed variable or function application "
                      "in addToAssignment()");
  // must be a defined constant, or a variable
  PrettyCheckArgument(
      (((d_definedFunctions->find(n) != d_definedFunctions->end())
        && n.getNumChildren() == 0)
       || n.isVar()),
      n,
      "expected variable or defined-function application "
      "in addToAssignment(),\ngot %s",
      n.toString().c_str());
  if(!options::produceAssignments()) {
    return false;
  }
  if(d_assignments == NULL) {
    d_assignments = new (true) AssignmentSet(getContext());
  }
  d_assignments->insert(n);

  return true;
}

// TODO(#1108): Simplify the error reporting of this method.
vector<pair<Expr, Expr>> SmtEngine::getAssignment()
{
  Trace("smt") << "SMT getAssignment()" << endl;
  SmtScope smts(this);
  finalOptionsAreSet();
  if(Dump.isOn("benchmark")) {
    Dump("benchmark") << GetAssignmentCommand();
  }
  if(!options::produceAssignments()) {
    const char* msg =
      "Cannot get the current assignment when "
      "produce-assignments option is off.";
    throw ModalException(msg);
  }

  // Get the model here, regardless of whether d_assignments is null, since
  // we should throw errors related to model availability whether or not
  // assignments is null.
  TheoryModel* m = getAvailableModel("get assignment");

  vector<pair<Expr,Expr>> res;
  if (d_assignments != nullptr)
  {
    TypeNode boolType = d_nodeManager->booleanType();
    for (AssignmentSet::key_iterator i = d_assignments->key_begin(),
                                     iend = d_assignments->key_end();
         i != iend;
         ++i)
    {
      Node as = *i;
      Assert(as.getType() == boolType);

      Trace("smt") << "--- getting value of " << as << endl;

      // Expand, then normalize
      unordered_map<Node, Node, NodeHashFunction> cache;
      Node n = d_private->getProcessAssertions()->expandDefinitions(as, cache);
      n = Rewriter::rewrite(n);

      Trace("smt") << "--- getting value of " << n << endl;
      Node resultNode;
      if (m != nullptr)
      {
        resultNode = m->getValue(n);
      }

      // type-check the result we got
      Assert(resultNode.isNull() || resultNode.getType() == boolType);

      // ensure it's a constant
      Assert(resultNode.isConst());

      Assert(as.isVar());
      res.emplace_back(as.toExpr(), resultNode.toExpr());
    }
  }
  return res;
}

void SmtEngine::addToModelCommandAndDump(const Command& c, uint32_t flags, bool userVisible, const char* dumpTag) {
  Trace("smt") << "SMT addToModelCommandAndDump(" << c << ")" << endl;
  SmtScope smts(this);
  // If we aren't yet fully inited, the user might still turn on
  // produce-models.  So let's keep any commands around just in
  // case.  This is useful in two cases: (1) SMT-LIBv1 auto-declares
  // sort "U" in QF_UF before setLogic() is run and we still want to
  // support finding card(U) with --finite-model-find, and (2) to
  // decouple SmtEngine and ExprManager if the user does a few
  // ExprManager::mkSort() before SmtEngine::setOption("produce-models")
  // and expects to find their cardinalities in the model.
  if(/* userVisible && */
     (!d_fullyInited || options::produceModels()) &&
     (flags & ExprManager::VAR_FLAG_DEFINED) == 0) {
    if(flags & ExprManager::VAR_FLAG_GLOBAL) {
      d_modelGlobalCommands.push_back(c.clone());
    } else {
      d_modelCommands->push_back(c.clone());
    }
  }
  if(Dump.isOn(dumpTag)) {
    if(d_fullyInited) {
      Dump(dumpTag) << c;
    } else {
      d_dumpCommands.push_back(c.clone());
    }
  }
}

// TODO(#1108): Simplify the error reporting of this method.
Model* SmtEngine::getModel() {
  Trace("smt") << "SMT getModel()" << endl;
  SmtScope smts(this);

  finalOptionsAreSet();

  if(Dump.isOn("benchmark")) {
    Dump("benchmark") << GetModelCommand();
  }

  TheoryModel* m = getAvailableModel("get model");

  // Since model m is being returned to the user, we must ensure that this
  // model object remains valid with future check-sat calls. Hence, we set
  // the theory engine into "eager model building" mode. TODO #2648: revisit.
  d_theoryEngine->setEagerModelBuilding();

  if (options::modelCoresMode() != options::ModelCoresMode::NONE)
  {
    // If we enabled model cores, we compute a model core for m based on our
    // (expanded) assertions using the model core builder utility
    std::vector<Expr> eassertsProc = getExpandedAssertions();
    ModelCoreBuilder::setModelCore(eassertsProc, m, options::modelCoresMode());
  }
  m->d_inputName = d_filename;
  m->d_isKnownSat = (d_smtMode == SMT_MODE_SAT);
  return m;
}

Result SmtEngine::blockModel()
{
  Trace("smt") << "SMT blockModel()" << endl;
  SmtScope smts(this);

  finalOptionsAreSet();

  if (Dump.isOn("benchmark"))
  {
    Dump("benchmark") << BlockModelCommand();
  }

  TheoryModel* m = getAvailableModel("block model");

  if (options::blockModelsMode() == options::BlockModelsMode::NONE)
  {
    std::stringstream ss;
    ss << "Cannot block model when block-models is set to none.";
    throw ModalException(ss.str().c_str());
  }

  // get expanded assertions
  std::vector<Expr> eassertsProc = getExpandedAssertions();
  Expr eblocker = ModelBlocker::getModelBlocker(
      eassertsProc, m, options::blockModelsMode());
  return assertFormula(Node::fromExpr(eblocker));
}

Result SmtEngine::blockModelValues(const std::vector<Expr>& exprs)
{
  Trace("smt") << "SMT blockModelValues()" << endl;
  SmtScope smts(this);

  finalOptionsAreSet();

  PrettyCheckArgument(
      !exprs.empty(),
      "block model values must be called on non-empty set of terms");
  if (Dump.isOn("benchmark"))
  {
    Dump("benchmark") << BlockModelValuesCommand(exprs);
  }

  TheoryModel* m = getAvailableModel("block model values");

  // get expanded assertions
  std::vector<Expr> eassertsProc = getExpandedAssertions();
  // we always do block model values mode here
  Expr eblocker = ModelBlocker::getModelBlocker(
      eassertsProc, m, options::BlockModelsMode::VALUES, exprs);
  return assertFormula(Node::fromExpr(eblocker));
}

std::pair<Expr, Expr> SmtEngine::getSepHeapAndNilExpr(void)
{
  if (!d_logic.isTheoryEnabled(THEORY_SEP))
  {
    const char* msg =
        "Cannot obtain separation logic expressions if not using the "
        "separation logic theory.";
    throw RecoverableModalException(msg);
  }
  NodeManagerScope nms(d_nodeManager);
  Expr heap;
  Expr nil;
  Model* m = getAvailableModel("get separation logic heap and nil");
  if (!m->getHeapModel(heap, nil))
  {
    InternalError()
        << "SmtEngine::getSepHeapAndNilExpr(): failed to obtain heap/nil "
           "expressions from theory model.";
  }
  return std::make_pair(heap, nil);
}

std::vector<Expr> SmtEngine::getExpandedAssertions()
{
  std::vector<Expr> easserts = getAssertions();
  // must expand definitions
  std::vector<Expr> eassertsProc;
  std::unordered_map<Node, Node, NodeHashFunction> cache;
  for (const Expr& e : easserts)
  {
    Node ea = Node::fromExpr(e);
    Node eae = d_private->getProcessAssertions()->expandDefinitions(ea, cache);
    eassertsProc.push_back(eae.toExpr());
  }
  return eassertsProc;
}

Expr SmtEngine::getSepHeapExpr() { return getSepHeapAndNilExpr().first; }

Expr SmtEngine::getSepNilExpr() { return getSepHeapAndNilExpr().second; }

void SmtEngine::checkProof()
{
#if (IS_LFSC_BUILD && IS_PROOFS_BUILD)

  Chat() << "generating proof..." << endl;

  const Proof& pf = getProof();

  Chat() << "checking proof..." << endl;

  std::string logicString = d_logic.getLogicString();

  std::stringstream pfStream;

  pfStream << proof::plf_signatures << endl;
  int64_t sizeBeforeProof = static_cast<int64_t>(pfStream.tellp());

  pf.toStream(pfStream);
  d_stats->d_proofsSize +=
      static_cast<int64_t>(pfStream.tellp()) - sizeBeforeProof;

  {
    TimerStat::CodeTimer checkProofTimer(d_stats->d_lfscCheckProofTime);
    lfscc_init();
    lfscc_check_file(pfStream, false, false, false, false, false, false, false);
  }
  // FIXME: we should actually call lfscc_cleanup here, but lfscc_cleanup
  // segfaults on regress0/bv/core/bitvec7.smt
  // lfscc_cleanup();

#else  /* (IS_LFSC_BUILD && IS_PROOFS_BUILD) */
  Unreachable()
      << "This version of CVC4 was built without proof support; cannot check "
         "proofs.";
#endif /* (IS_LFSC_BUILD && IS_PROOFS_BUILD) */
}

UnsatCore SmtEngine::getUnsatCoreInternal()
{
#if IS_PROOFS_BUILD
  if (!options::unsatCores())
  {
    throw ModalException(
        "Cannot get an unsat core when produce-unsat-cores option is off.");
  }
  if (d_smtMode != SMT_MODE_UNSAT)
  {
    throw RecoverableModalException(
        "Cannot get an unsat core unless immediately preceded by "
        "UNSAT/ENTAILED response.");
  }

  d_proofManager->traceUnsatCore();  // just to trigger core creation
  return UnsatCore(this, d_proofManager->extractUnsatCore());
#else  /* IS_PROOFS_BUILD */
  throw ModalException(
      "This build of CVC4 doesn't have proof support (required for unsat "
      "cores).");
#endif /* IS_PROOFS_BUILD */
}

void SmtEngine::checkUnsatCore() {
  Assert(options::unsatCores())
      << "cannot check unsat core if unsat cores are turned off";

  Notice() << "SmtEngine::checkUnsatCore(): generating unsat core" << endl;
  UnsatCore core = getUnsatCore();

  SmtEngine coreChecker(d_exprManager, &d_options);
  coreChecker.setIsInternalSubsolver();
  coreChecker.setLogic(getLogicInfo());
  coreChecker.getOptions().set(options::checkUnsatCores, false);
  coreChecker.getOptions().set(options::checkProofs, false);

  PROOF(
  std::vector<Command*>::const_iterator itg = d_defineCommands.begin();
  for (; itg != d_defineCommands.end();  ++itg) {
    (*itg)->invoke(&coreChecker);
  }
  );

  Notice() << "SmtEngine::checkUnsatCore(): pushing core assertions (size == " << core.size() << ")" << endl;
  for(UnsatCore::iterator i = core.begin(); i != core.end(); ++i) {
    Notice() << "SmtEngine::checkUnsatCore(): pushing core member " << *i << endl;
    coreChecker.assertFormula(Node::fromExpr(*i));
  }
  Result r;
  try {
    r = coreChecker.checkSat();
  } catch(...) {
    throw;
  }
  Notice() << "SmtEngine::checkUnsatCore(): result is " << r << endl;
  if(r.asSatisfiabilityResult().isUnknown()) {
    Warning()
        << "SmtEngine::checkUnsatCore(): could not check core result unknown."
        << std::endl;
  }
  else if (r.asSatisfiabilityResult().isSat())
  {
    InternalError()
        << "SmtEngine::checkUnsatCore(): produced core was satisfiable.";
  }
}

void SmtEngine::checkModel(bool hardFailure) {
  // --check-model implies --produce-assertions, which enables the
  // assertion list, so we should be ok.
  Assert(d_assertionList != NULL)
      << "don't have an assertion list to check in SmtEngine::checkModel()";

  TimerStat::CodeTimer checkModelTimer(d_stats->d_checkModelTime);

  // Throughout, we use Notice() to give diagnostic output.
  //
  // If this function is running, the user gave --check-model (or equivalent),
  // and if Notice() is on, the user gave --verbose (or equivalent).

  Notice() << "SmtEngine::checkModel(): generating model" << endl;
  TheoryModel* m = getAvailableModel("check model");

  // check-model is not guaranteed to succeed if approximate values were used.
  // Thus, we intentionally abort here.
  if (m->hasApproximations())
  {
    throw RecoverableModalException(
        "Cannot run check-model on a model with approximate values.");
  }

  // Check individual theory assertions
  if (options::debugCheckModels())
  {
    d_theoryEngine->checkTheoryAssertionsWithModel(hardFailure);
  }
  
  // Output the model
  Notice() << *m;

  // We have a "fake context" for the substitution map (we don't need it
  // to be context-dependent)
  context::Context fakeContext;
  SubstitutionMap substitutions(&fakeContext, /* substituteUnderQuantifiers = */ false);

  for(size_t k = 0; k < m->getNumCommands(); ++k) {
    const DeclareFunctionCommand* c = dynamic_cast<const DeclareFunctionCommand*>(m->getCommand(k));
    Notice() << "SmtEngine::checkModel(): model command " << k << " : " << m->getCommand(k) << endl;
    if(c == NULL) {
      // we don't care about DECLARE-DATATYPES, DECLARE-SORT, ...
      Notice() << "SmtEngine::checkModel(): skipping..." << endl;
    } else {
      // We have a DECLARE-FUN:
      //
      // We'll first do some checks, then add to our substitution map
      // the mapping: function symbol |-> value

      Expr func = c->getFunction();
      Node val = m->getValue(func);

      Notice() << "SmtEngine::checkModel(): adding substitution: " << func << " |-> " << val << endl;

      // (1) if the value is a lambda, ensure the lambda doesn't contain the
      // function symbol (since then the definition is recursive)
      if (val.getKind() == kind::LAMBDA) {
        // first apply the model substitutions we have so far
        Debug("boolean-terms") << "applying subses to " << val[1] << endl;
        Node n = substitutions.apply(val[1]);
        Debug("boolean-terms") << "++ got " << n << endl;
        // now check if n contains func by doing a substitution
        // [func->func2] and checking equality of the Nodes.
        // (this just a way to check if func is in n.)
        SubstitutionMap subs(&fakeContext);
        Node func2 = NodeManager::currentNM()->mkSkolem("", TypeNode::fromType(func.getType()), "", NodeManager::SKOLEM_NO_NOTIFY);
        subs.addSubstitution(func, func2);
        if(subs.apply(n) != n) {
          Notice() << "SmtEngine::checkModel(): *** PROBLEM: MODEL VALUE DEFINED IN TERMS OF ITSELF ***" << endl;
          stringstream ss;
          ss << "SmtEngine::checkModel(): ERRORS SATISFYING ASSERTIONS WITH MODEL:" << endl
             << "considering model value for " << func << endl
             << "body of lambda is:   " << val << endl;
          if(n != val[1]) {
            ss << "body substitutes to: " << n << endl;
          }
          ss << "so " << func << " is defined in terms of itself." << endl
             << "Run with `--check-models -v' for additional diagnostics.";
          InternalError() << ss.str();
        }
      }

      // (2) check that the value is actually a value
      else if (!val.isConst())
      {
        // This is only a warning since it could have been assigned an
        // unevaluable term (e.g. an application of a transcendental function).
        // This parallels the behavior (warnings for non-constant expressions)
        // when checking whether assertions are satisfied below.
        Warning() << "Warning : SmtEngine::checkModel(): "
                  << "model value for " << func << endl
                  << "             is " << val << endl
                  << "and that is not a constant (.isConst() == false)."
                  << std::endl
                  << "Run with `--check-models -v' for additional diagnostics."
                  << std::endl;
      }

      // (3) check that it's the correct (sub)type
      // This was intended to be a more general check, but for now we can't do that because
      // e.g. "1" is an INT, which isn't a subrange type [1..10] (etc.).
      else if(func.getType().isInteger() && !val.getType().isInteger()) {
        Notice() << "SmtEngine::checkModel(): *** PROBLEM: MODEL VALUE NOT CORRECT TYPE ***" << endl;
        InternalError()
            << "SmtEngine::checkModel(): ERRORS SATISFYING ASSERTIONS WITH "
               "MODEL:"
            << endl
            << "model value for " << func << endl
            << "             is " << val << endl
            << "value type is     " << val.getType() << endl
            << "should be of type " << func.getType() << endl
            << "Run with `--check-models -v' for additional diagnostics.";
      }

      // (4) checks complete, add the substitution
      Debug("boolean-terms") << "cm: adding subs " << func << " :=> " << val << endl;
      substitutions.addSubstitution(func, val);
    }
  }

  // Now go through all our user assertions checking if they're satisfied.
  for (const Node& assertion : *d_assertionList)
  {
    Notice() << "SmtEngine::checkModel(): checking assertion " << assertion
             << endl;
    Node n = assertion;
    Node nr = Rewriter::rewrite(substitutions.apply(n));
    Trace("boolean-terms") << "n: " << n << endl;
    Trace("boolean-terms") << "nr: " << nr << endl;
    if (nr.isConst() && nr.getConst<bool>())
    {
      continue;
    }
    // Apply any define-funs from the problem.
    {
      unordered_map<Node, Node, NodeHashFunction> cache;
      n = d_private->getProcessAssertions()->expandDefinitions(n, cache);
    }
    Notice() << "SmtEngine::checkModel(): -- expands to " << n << endl;

    // Apply our model value substitutions.
    Debug("boolean-terms") << "applying subses to " << n << endl;
    n = substitutions.apply(n);
    Debug("boolean-terms") << "++ got " << n << endl;
    Notice() << "SmtEngine::checkModel(): -- substitutes to " << n << endl;

    // We look up the value before simplifying. If n contains quantifiers,
    // this may increases the chance of finding its value before the node is
    // altered by simplification below.
    n = m->getValue(n);
    Notice() << "SmtEngine::checkModel(): -- get value : " << n << std::endl;

    // Simplify the result.
    n = d_private->simplify(n);
    Notice() << "SmtEngine::checkModel(): -- simplifies to  " << n << endl;

    // Replace the already-known ITEs (this is important for ground ITEs under quantifiers).
    n = d_private->d_iteRemover.replace(n);
    Notice() << "SmtEngine::checkModel(): -- ite replacement gives " << n << endl;

    // Apply our model value substitutions (again), as things may have been simplified.
    Debug("boolean-terms") << "applying subses to " << n << endl;
    n = substitutions.apply(n);
    Debug("boolean-terms") << "++ got " << n << endl;
    Notice() << "SmtEngine::checkModel(): -- re-substitutes to " << n << endl;

    // As a last-ditch effort, ask model to simplify it.
    // Presently, this is only an issue for quantifiers, which can have a value
    // but don't show up in our substitution map above.
    n = m->getValue(n);
    Notice() << "SmtEngine::checkModel(): -- model-substitutes to " << n << endl;

    if (n.isConst())
    {
      if (n.getConst<bool>())
      {
        // assertion is true, everything is fine
        continue;
      }
    }

    // Otherwise, we did not succeed in showing the current assertion to be
    // true. This may either indicate that our model is wrong, or that we cannot
    // check it. The latter may be the case for several reasons.
    // For example, quantified formulas are not checkable, although we assign
    // them to true/false based on the satisfying assignment. However,
    // quantified formulas can be modified during preprocess, so they may not
    // correspond to those in the satisfying assignment. Hence we throw
    // warnings for assertions that do not simplify to either true or false.
    // Other theories such as non-linear arithmetic (in particular,
    // transcendental functions) also have the property of not being able to
    // be checked precisely here.
    // Note that warnings like these can be avoided for quantified formulas
    // by making preprocessing passes explicitly record how they
    // rewrite quantified formulas (see cvc4-wishues#43).
    if (!n.isConst())
    {
      // Not constant, print a less severe warning message here.
      Warning() << "Warning : SmtEngine::checkModel(): cannot check simplified "
                   "assertion : "
                << n << endl;
      continue;
    }
    // Assertions that simplify to false result in an InternalError or
    // Warning being thrown below (when hardFailure is false).
    Notice() << "SmtEngine::checkModel(): *** PROBLEM: EXPECTED `TRUE' ***"
             << endl;
    stringstream ss;
    ss << "SmtEngine::checkModel(): "
       << "ERRORS SATISFYING ASSERTIONS WITH MODEL:" << endl
       << "assertion:     " << assertion << endl
       << "simplifies to: " << n << endl
       << "expected `true'." << endl
       << "Run with `--check-models -v' for additional diagnostics.";
    if (hardFailure)
    {
      // internal error if hardFailure is true
      InternalError() << ss.str();
    }
    else
    {
      Warning() << ss.str() << endl;
    }
  }
  Notice() << "SmtEngine::checkModel(): all assertions checked out OK !" << endl;
}

void SmtEngine::checkSynthSolution()
{
  NodeManager* nm = NodeManager::currentNM();
  Notice() << "SmtEngine::checkSynthSolution(): checking synthesis solution" << endl;
  std::map<Node, std::map<Node, Node>> sol_map;
  /* Get solutions and build auxiliary vectors for substituting */
  if (!d_theoryEngine->getSynthSolutions(sol_map))
  {
    InternalError() << "SmtEngine::checkSynthSolution(): No solution to check!";
    return;
  }
  if (sol_map.empty())
  {
    InternalError() << "SmtEngine::checkSynthSolution(): Got empty solution!";
    return;
  }
  Trace("check-synth-sol") << "Got solution map:\n";
  // the set of synthesis conjectures in our assertions
  std::unordered_set<Node, NodeHashFunction> conjs;
  // For each of the above conjectures, the functions-to-synthesis and their
  // solutions. This is used as a substitution below.
  std::map<Node, std::vector<Node>> fvarMap;
  std::map<Node, std::vector<Node>> fsolMap;
  for (const std::pair<const Node, std::map<Node, Node>>& cmap : sol_map)
  {
    Trace("check-synth-sol") << "For conjecture " << cmap.first << ":\n";
    conjs.insert(cmap.first);
    std::vector<Node>& fvars = fvarMap[cmap.first];
    std::vector<Node>& fsols = fsolMap[cmap.first];
    for (const std::pair<const Node, Node>& pair : cmap.second)
    {
      Trace("check-synth-sol")
          << "  " << pair.first << " --> " << pair.second << "\n";
      fvars.push_back(pair.first);
      fsols.push_back(pair.second);
    }
  }
  Trace("check-synth-sol") << "Starting new SMT Engine\n";
  /* Start new SMT engine to check solutions */
  SmtEngine solChecker(d_exprManager, &d_options);
  solChecker.setIsInternalSubsolver();
  solChecker.setLogic(getLogicInfo());
  solChecker.getOptions().set(options::checkSynthSol, false);
  solChecker.getOptions().set(options::sygusRecFun, false);

  Trace("check-synth-sol") << "Retrieving assertions\n";
  // Build conjecture from original assertions
  if (d_assertionList == NULL)
  {
    Trace("check-synth-sol") << "No assertions to check\n";
    return;
  }
  // auxiliary assertions
  std::vector<Node> auxAssertions;
  // expand definitions cache
  std::unordered_map<Node, Node, NodeHashFunction> cache;
  for (const Node& assertion : *d_assertionList)
  {
    Notice() << "SmtEngine::checkSynthSolution(): checking assertion "
             << assertion << endl;
    Trace("check-synth-sol") << "Retrieving assertion " << assertion << "\n";
    // Apply any define-funs from the problem.
    Node n =
        d_private->getProcessAssertions()->expandDefinitions(assertion, cache);
    Notice() << "SmtEngine::checkSynthSolution(): -- expands to " << n << endl;
    Trace("check-synth-sol") << "Expanded assertion " << n << "\n";
    if (conjs.find(n) == conjs.end())
    {
      Trace("check-synth-sol") << "It is an auxiliary assertion\n";
      auxAssertions.push_back(n);
    }
    else
    {
      Trace("check-synth-sol") << "It is a synthesis conjecture\n";
    }
  }
  // check all conjectures
  for (const Node& conj : conjs)
  {
    // get the solution for this conjecture
    std::vector<Node>& fvars = fvarMap[conj];
    std::vector<Node>& fsols = fsolMap[conj];
    // Apply solution map to conjecture body
    Node conjBody;
    /* Whether property is quantifier free */
    if (conj[1].getKind() != kind::EXISTS)
    {
      conjBody = conj[1].substitute(
          fvars.begin(), fvars.end(), fsols.begin(), fsols.end());
    }
    else
    {
      conjBody = conj[1][1].substitute(
          fvars.begin(), fvars.end(), fsols.begin(), fsols.end());

      /* Skolemize property */
      std::vector<Node> vars, skos;
      for (unsigned j = 0, size = conj[1][0].getNumChildren(); j < size; ++j)
      {
        vars.push_back(conj[1][0][j]);
        std::stringstream ss;
        ss << "sk_" << j;
        skos.push_back(nm->mkSkolem(ss.str(), conj[1][0][j].getType()));
        Trace("check-synth-sol") << "\tSkolemizing " << conj[1][0][j] << " to "
                                 << skos.back() << "\n";
      }
      conjBody = conjBody.substitute(
          vars.begin(), vars.end(), skos.begin(), skos.end());
    }
    Notice() << "SmtEngine::checkSynthSolution(): -- body substitutes to "
             << conjBody << endl;
    Trace("check-synth-sol") << "Substituted body of assertion to " << conjBody
                             << "\n";
    solChecker.assertFormula(conjBody);
    // Assert all auxiliary assertions. This may include recursive function
    // definitions that were added as assertions to the sygus problem.
    for (const Node& a : auxAssertions)
    {
      solChecker.assertFormula(a);
    }
    Result r = solChecker.checkSat();
    Notice() << "SmtEngine::checkSynthSolution(): result is " << r << endl;
    Trace("check-synth-sol") << "Satsifiability check: " << r << "\n";
    if (r.asSatisfiabilityResult().isUnknown())
    {
      InternalError() << "SmtEngine::checkSynthSolution(): could not check "
                         "solution, result "
                         "unknown.";
    }
    else if (r.asSatisfiabilityResult().isSat())
    {
      InternalError()
          << "SmtEngine::checkSynthSolution(): produced solution leads to "
             "satisfiable negated conjecture.";
    }
    solChecker.resetAssertions();
  }
}

void SmtEngine::checkInterpol(Expr interpol,
                              const std::vector<Expr>& easserts,
                              const Node& conj)
{
}

void SmtEngine::checkAbduct(Node a)
{
  Assert(a.getType().isBoolean());
  // check it with the abduction solver
  return d_abductSolver->checkAbduct(a);
}

// TODO(#1108): Simplify the error reporting of this method.
UnsatCore SmtEngine::getUnsatCore() {
  Trace("smt") << "SMT getUnsatCore()" << endl;
  SmtScope smts(this);
  finalOptionsAreSet();
  if(Dump.isOn("benchmark")) {
    Dump("benchmark") << GetUnsatCoreCommand();
  }
  return getUnsatCoreInternal();
}

// TODO(#1108): Simplify the error reporting of this method.
const Proof& SmtEngine::getProof()
{
  Trace("smt") << "SMT getProof()" << endl;
  SmtScope smts(this);
  finalOptionsAreSet();
  if(Dump.isOn("benchmark")) {
    Dump("benchmark") << GetProofCommand();
  }
#if IS_PROOFS_BUILD
  if(!options::proof()) {
    throw ModalException("Cannot get a proof when produce-proofs option is off.");
  }
  if (d_smtMode != SMT_MODE_UNSAT)
  {
    throw RecoverableModalException(
        "Cannot get a proof unless immediately preceded by UNSAT/ENTAILED "
        "response.");
  }

  return ProofManager::getProof(this);
#else /* IS_PROOFS_BUILD */
  throw ModalException("This build of CVC4 doesn't have proof support.");
#endif /* IS_PROOFS_BUILD */
}

void SmtEngine::printInstantiations( std::ostream& out ) {
  SmtScope smts(this);
  finalOptionsAreSet();
  if (options::instFormatMode() == options::InstFormatMode::SZS)
  {
    out << "% SZS output start Proof for " << d_filename.c_str() << std::endl;
  }
  if( d_theoryEngine ){
    d_theoryEngine->printInstantiations( out );
  }else{
    Assert(false);
  }
  if (options::instFormatMode() == options::InstFormatMode::SZS)
  {
    out << "% SZS output end Proof for " << d_filename.c_str() << std::endl;
  }
}

void SmtEngine::printSynthSolution( std::ostream& out ) {
  SmtScope smts(this);
  finalOptionsAreSet();
  if( d_theoryEngine ){
    d_theoryEngine->printSynthSolution( out );
  }else{
    Assert(false);
  }
}

bool SmtEngine::getSynthSolutions(std::map<Expr, Expr>& sol_map)
{
  SmtScope smts(this);
  finalOptionsAreSet();
  std::map<Node, std::map<Node, Node>> sol_mapn;
  Assert(d_theoryEngine != nullptr);
  // fail if the theory engine does not have synthesis solutions
  if (!d_theoryEngine->getSynthSolutions(sol_mapn))
  {
    return false;
  }
  for (std::pair<const Node, std::map<Node, Node>>& cs : sol_mapn)
  {
    for (std::pair<const Node, Node>& s : cs.second)
    {
      sol_map[s.first.toExpr()] = s.second.toExpr();
    }
  }
  return true;
}

Expr SmtEngine::doQuantifierElimination(const Expr& e, bool doFull, bool strict)
{
  SmtScope smts(this);
  finalOptionsAreSet();
  if(!d_logic.isPure(THEORY_ARITH) && strict){
    Warning() << "Unexpected logic for quantifier elimination " << d_logic << endl;
  }
  Trace("smt-qe") << "Do quantifier elimination " << e << std::endl;
  Node n_e = Node::fromExpr( e );
  if (n_e.getKind() != kind::EXISTS && n_e.getKind() != kind::FORALL)
  {
    throw ModalException(
        "Expecting a quantified formula as argument to get-qe.");
  }
  //tag the quantified formula with the quant-elim attribute
  TypeNode t = NodeManager::currentNM()->booleanType();
  Node n_attr = NodeManager::currentNM()->mkSkolem("qe", t, "Auxiliary variable for qe attr.");
  std::vector< Node > node_values;
  d_theoryEngine->setUserAttribute( doFull ? "quant-elim" : "quant-elim-partial", n_attr, node_values, "");
  n_attr = NodeManager::currentNM()->mkNode(kind::INST_ATTRIBUTE, n_attr);
  n_attr = NodeManager::currentNM()->mkNode(kind::INST_PATTERN_LIST, n_attr);
  std::vector< Node > e_children;
  e_children.push_back( n_e[0] );
  e_children.push_back(n_e.getKind() == kind::EXISTS ? n_e[1]
                                                     : n_e[1].negate());
  e_children.push_back( n_attr );
  Node nn_e = NodeManager::currentNM()->mkNode( kind::EXISTS, e_children );
  Trace("smt-qe-debug") << "Query for quantifier elimination : " << nn_e << std::endl;
  Assert(nn_e.getNumChildren() == 3);
  Result r = checkSatisfiability(nn_e.toExpr(), true, true);
  Trace("smt-qe") << "Query returned " << r << std::endl;
  if(r.asSatisfiabilityResult().isSat() != Result::UNSAT ) {
    if( r.asSatisfiabilityResult().isSat() != Result::SAT && doFull ){
      Notice()
          << "While performing quantifier elimination, unexpected result : "
          << r << " for query.";
      // failed, return original
      return e;
    }
    std::vector< Node > inst_qs;
    d_theoryEngine->getInstantiatedQuantifiedFormulas( inst_qs );
    Assert(inst_qs.size() <= 1);
    Node ret_n;
    if( inst_qs.size()==1 ){
      Node top_q = inst_qs[0];
      //Node top_q = Rewriter::rewrite( nn_e ).negate();
      Assert(top_q.getKind() == kind::FORALL);
      Trace("smt-qe") << "Get qe for " << top_q << std::endl;
      ret_n = d_theoryEngine->getInstantiatedConjunction( top_q );
      Trace("smt-qe") << "Returned : " << ret_n << std::endl;
      if (n_e.getKind() == kind::EXISTS)
      {
        ret_n = Rewriter::rewrite(ret_n.negate());
      }
    }else{
      ret_n = NodeManager::currentNM()->mkConst(n_e.getKind() != kind::EXISTS);
    }
    // do extended rewrite to minimize the size of the formula aggressively
    theory::quantifiers::ExtendedRewriter extr(true);
    ret_n = extr.extendedRewrite(ret_n);
    return ret_n.toExpr();
  }else {
    return NodeManager::currentNM()
        ->mkConst(n_e.getKind() == kind::EXISTS)
        .toExpr();
  }
}

bool SmtEngine::getInterpol(const Expr& conj,
                            const Type& grammarType,
                            Expr& interpol)
{
  return false;
}

bool SmtEngine::getInterpol(const Expr& conj, Expr& interpol)
{
  Type grammarType;
  return getInterpol(conj, grammarType, interpol);
}

bool SmtEngine::getAbduct(const Node& conj,
                          const TypeNode& grammarType,
                          Node& abd)
{
  if (d_abductSolver->getAbduct(conj, grammarType, abd))
  {
    // successfully generated an abduct, update to abduct state
    d_smtMode = SMT_MODE_ABDUCT;
    return true;
  }
  // failed, we revert to the assert state
  d_smtMode = SMT_MODE_ASSERT;
  return false;
}

bool SmtEngine::getAbduct(const Node& conj, Node& abd)
{
  TypeNode grammarType;
  return getAbduct(conj, grammarType, abd);
}

void SmtEngine::getInstantiatedQuantifiedFormulas( std::vector< Expr >& qs ) {
  SmtScope smts(this);
  if( d_theoryEngine ){
    std::vector< Node > qs_n;
    d_theoryEngine->getInstantiatedQuantifiedFormulas( qs_n );
    for( unsigned i=0; i<qs_n.size(); i++ ){
      qs.push_back( qs_n[i].toExpr() );
    }
  }else{
    Assert(false);
  }
}

void SmtEngine::getInstantiations( Expr q, std::vector< Expr >& insts ) {
  SmtScope smts(this);
  if( d_theoryEngine ){
    std::vector< Node > insts_n;
    d_theoryEngine->getInstantiations( Node::fromExpr( q ), insts_n );
    for( unsigned i=0; i<insts_n.size(); i++ ){
      insts.push_back( insts_n[i].toExpr() );
    }
  }else{
    Assert(false);
  }
}

void SmtEngine::getInstantiationTermVectors( Expr q, std::vector< std::vector< Expr > >& tvecs ) {
  SmtScope smts(this);
  Assert(options::trackInstLemmas());
  if( d_theoryEngine ){
    std::vector< std::vector< Node > > tvecs_n;
    d_theoryEngine->getInstantiationTermVectors( Node::fromExpr( q ), tvecs_n );
    for( unsigned i=0; i<tvecs_n.size(); i++ ){
      std::vector< Expr > tvec;
      for( unsigned j=0; j<tvecs_n[i].size(); j++ ){
        tvec.push_back( tvecs_n[i][j].toExpr() );
      }
      tvecs.push_back( tvec );
    }
  }else{
    Assert(false);
  }
}

vector<Expr> SmtEngine::getAssertions() {
  SmtScope smts(this);
  finalOptionsAreSet();
  doPendingPops();
  if(Dump.isOn("benchmark")) {
    Dump("benchmark") << GetAssertionsCommand();
  }
  Trace("smt") << "SMT getAssertions()" << endl;
  if(!options::produceAssertions()) {
    const char* msg =
      "Cannot query the current assertion list when not in produce-assertions mode.";
    throw ModalException(msg);
  }
  Assert(d_assertionList != NULL);
  std::vector<Expr> res;
  for (const Node& n : *d_assertionList)
  {
    res.emplace_back(n.toExpr());
  }
  // copy the result out
  return res;
}

void SmtEngine::push()
{
  SmtScope smts(this);
  finalOptionsAreSet();
  doPendingPops();
  Trace("smt") << "SMT push()" << endl;
  d_private->notifyPush();
  d_private->processAssertions();
  if(Dump.isOn("benchmark")) {
    Dump("benchmark") << PushCommand();
  }
  if(!options::incrementalSolving()) {
    throw ModalException("Cannot push when not solving incrementally (use --incremental)");
  }


  // The problem isn't really "extended" yet, but this disallows
  // get-model after a push, simplifying our lives somewhat and
  // staying symmetric with pop.
  setProblemExtended();

  d_userLevels.push_back(d_userContext->getLevel());
  internalPush();
  Trace("userpushpop") << "SmtEngine: pushed to level "
                       << d_userContext->getLevel() << endl;
}

void SmtEngine::pop() {
  SmtScope smts(this);
  finalOptionsAreSet();
  Trace("smt") << "SMT pop()" << endl;
  if(Dump.isOn("benchmark")) {
    Dump("benchmark") << PopCommand();
  }
  if(!options::incrementalSolving()) {
    throw ModalException("Cannot pop when not solving incrementally (use --incremental)");
  }
  if(d_userLevels.size() == 0) {
    throw ModalException("Cannot pop beyond the first user frame");
  }

  // The problem isn't really "extended" yet, but this disallows
  // get-model after a pop, simplifying our lives somewhat.  It might
  // not be strictly necessary to do so, since the pops occur lazily,
  // but also it would be weird to have a legally-executed (get-model)
  // that only returns a subset of the assignment (because the rest
  // is no longer in scope!).
  setProblemExtended();

  AlwaysAssert(d_userContext->getLevel() > 0);
  AlwaysAssert(d_userLevels.back() < d_userContext->getLevel());
  while (d_userLevels.back() < d_userContext->getLevel()) {
    internalPop(true);
  }
  d_userLevels.pop_back();

  // Clear out assertion queues etc., in case anything is still in there
  d_private->notifyPop();

  Trace("userpushpop") << "SmtEngine: popped to level "
                       << d_userContext->getLevel() << endl;
  // FIXME: should we reset d_status here?
  // SMT-LIBv2 spec seems to imply no, but it would make sense to..
}

void SmtEngine::internalPush() {
  Assert(d_fullyInited);
  Trace("smt") << "SmtEngine::internalPush()" << endl;
  doPendingPops();
  if(options::incrementalSolving()) {
    d_private->processAssertions();
    TimerStat::CodeTimer pushPopTimer(d_stats->d_pushPopTime);
    d_userContext->push();
    // the d_context push is done inside of the SAT solver
    d_propEngine->push();
  }
}

void SmtEngine::internalPop(bool immediate) {
  Assert(d_fullyInited);
  Trace("smt") << "SmtEngine::internalPop()" << endl;
  if(options::incrementalSolving()) {
    ++d_pendingPops;
  }
  if(immediate) {
    doPendingPops();
  }
}

void SmtEngine::doPendingPops() {
  Trace("smt") << "SmtEngine::doPendingPops()" << endl;
  Assert(d_pendingPops == 0 || options::incrementalSolving());
  // check to see if a postsolve() is pending
  if (d_needPostsolve)
  {
    d_propEngine->resetTrail();
  }
  while(d_pendingPops > 0) {
    TimerStat::CodeTimer pushPopTimer(d_stats->d_pushPopTime);
    d_propEngine->pop();
    // the d_context pop is done inside of the SAT solver
    d_userContext->pop();
    --d_pendingPops;
  }
  if (d_needPostsolve)
  {
    d_theoryEngine->postsolve();
    d_needPostsolve = false;
  }
}

void SmtEngine::reset()
{
  SmtScope smts(this);
  ExprManager *em = d_exprManager;
  Trace("smt") << "SMT reset()" << endl;
  if(Dump.isOn("benchmark")) {
    Dump("benchmark") << ResetCommand();
  }
  Options opts;
  opts.copyValues(d_originalOptions);
  this->~SmtEngine();
  new (this) SmtEngine(em, &opts);
}

void SmtEngine::resetAssertions()
{
  SmtScope smts(this);

  if (!d_fullyInited)
  {
    // We're still in Start Mode, nothing asserted yet, do nothing.
    // (see solver execution modes in the SMT-LIB standard)
    Assert(d_context->getLevel() == 0);
    Assert(d_userContext->getLevel() == 0);
    DeleteAndClearCommandVector(d_modelGlobalCommands);
    return;
  }

  doPendingPops();

  Trace("smt") << "SMT resetAssertions()" << endl;
  if (Dump.isOn("benchmark"))
  {
    Dump("benchmark") << ResetAssertionsCommand();
  }

  while (!d_userLevels.empty())
  {
    pop();
  }

  // Remember the global push/pop around everything when beyond Start mode
  // (see solver execution modes in the SMT-LIB standard)
  Assert(d_userLevels.size() == 0 && d_userContext->getLevel() == 1);
  d_context->popto(0);
  d_userContext->popto(0);
  DeleteAndClearCommandVector(d_modelGlobalCommands);
  d_userContext->push();
  d_context->push();

  /* Create new PropEngine.
   * First force destruction of referenced PropEngine to enforce that
   * statistics are unregistered by the obsolete PropEngine object before
   * registered again by the new PropEngine object */
  d_propEngine.reset(nullptr);
  d_propEngine.reset(new PropEngine(
      getTheoryEngine(), getContext(), getUserContext(), getResourceManager()));
  d_theoryEngine->setPropEngine(getPropEngine());
}

void SmtEngine::interrupt()
{
  if(!d_fullyInited) {
    return;
  }
  d_propEngine->interrupt();
  d_theoryEngine->interrupt();
}

void SmtEngine::setResourceLimit(unsigned long units, bool cumulative) {
  d_resourceManager->setResourceLimit(units, cumulative);
}
void SmtEngine::setTimeLimit(unsigned long milis)
{
  d_resourceManager->setTimeLimit(milis);
}

unsigned long SmtEngine::getResourceUsage() const {
  return d_resourceManager->getResourceUsage();
}

unsigned long SmtEngine::getTimeUsage() const {
  return d_resourceManager->getTimeUsage();
}

unsigned long SmtEngine::getResourceRemaining() const
{
  return d_resourceManager->getResourceRemaining();
}

NodeManager* SmtEngine::getNodeManager() const
{
  return d_exprManager->getNodeManager();
}

Statistics SmtEngine::getStatistics() const
{
  return Statistics(*d_statisticsRegistry);
}

SExpr SmtEngine::getStatistic(std::string name) const
{
  return d_statisticsRegistry->getStatistic(name);
}

void SmtEngine::safeFlushStatistics(int fd) const {
  d_statisticsRegistry->safeFlushInformation(fd);
}

void SmtEngine::setUserAttribute(const std::string& attr,
                                 Expr expr,
                                 const std::vector<Expr>& expr_values,
                                 const std::string& str_value)
{
  SmtScope smts(this);
  finalOptionsAreSet();
  std::vector<Node> node_values;
  for( unsigned i=0; i<expr_values.size(); i++ ){
    node_values.push_back( expr_values[i].getNode() );
  }
  d_theoryEngine->setUserAttribute(attr, expr.getNode(), node_values, str_value);
}

void SmtEngine::setPrintFuncInModel(Expr f, bool p) {
  Trace("setp-model") << "Set printInModel " << f << " to " << p << std::endl;
  for( unsigned i=0; i<d_modelGlobalCommands.size(); i++ ){
    Command * c = d_modelGlobalCommands[i];
    DeclareFunctionCommand* dfc = dynamic_cast<DeclareFunctionCommand*>(c);
    if(dfc != NULL) {
      if( dfc->getFunction()==f ){
        dfc->setPrintInModel( p );
      }
    }
  }
  for( unsigned i=0; i<d_modelCommands->size(); i++ ){
    Command * c = (*d_modelCommands)[i];
    DeclareFunctionCommand* dfc = dynamic_cast<DeclareFunctionCommand*>(c);
    if(dfc != NULL) {
      if( dfc->getFunction()==f ){
        dfc->setPrintInModel( p );
      }
    }
  }
}

void SmtEngine::setOption(const std::string& key, const CVC4::SExpr& value)
{
  // Always check whether the SmtEngine has been initialized (which is done
  // upon entering Assert mode the first time). No option can  be set after
  // initialized.
  if(d_fullyInited) {
    throw ModalException("SmtEngine::setOption called after initialization.");
  }
  NodeManagerScope nms(d_nodeManager);
  Trace("smt") << "SMT setOption(" << key << ", " << value << ")" << endl;

  if(Dump.isOn("benchmark")) {
    Dump("benchmark") << SetOptionCommand(key, value);
  }

  if(key == "command-verbosity") {
    if(!value.isAtom()) {
      const vector<SExpr>& cs = value.getChildren();
      if(cs.size() == 2 &&
         (cs[0].isKeyword() || cs[0].isString()) &&
         cs[1].isInteger()) {
        string c = cs[0].getValue();
        const Integer& v = cs[1].getIntegerValue();
        if(v < 0 || v > 2) {
          throw OptionException("command-verbosity must be 0, 1, or 2");
        }
        d_commandVerbosity[c] = v;
        return;
      }
    }
    throw OptionException("command-verbosity value must be a tuple (command-name, integer)");
  }

  if(!value.isAtom()) {
    throw OptionException("bad value for :" + key);
  }

  string optionarg = value.getValue();
  d_options.setOption(key, optionarg);
}

void SmtEngine::setIsInternalSubsolver() { d_isInternalSubsolver = true; }

bool SmtEngine::isInternalSubsolver() const { return d_isInternalSubsolver; }

CVC4::SExpr SmtEngine::getOption(const std::string& key) const
{
  NodeManagerScope nms(d_nodeManager);

  Trace("smt") << "SMT getOption(" << key << ")" << endl;

  if(key.length() >= 18 &&
     key.compare(0, 18, "command-verbosity:") == 0) {
    map<string, Integer>::const_iterator i = d_commandVerbosity.find(key.c_str() + 18);
    if(i != d_commandVerbosity.end()) {
      return SExpr((*i).second);
    }
    i = d_commandVerbosity.find("*");
    if(i != d_commandVerbosity.end()) {
      return SExpr((*i).second);
    }
    return SExpr(Integer(2));
  }

  if(Dump.isOn("benchmark")) {
    Dump("benchmark") << GetOptionCommand(key);
  }

  if(key == "command-verbosity") {
    vector<SExpr> result;
    SExpr defaultVerbosity;
    for(map<string, Integer>::const_iterator i = d_commandVerbosity.begin();
        i != d_commandVerbosity.end();
        ++i) {
      vector<SExpr> v;
      v.push_back(SExpr((*i).first));
      v.push_back(SExpr((*i).second));
      if((*i).first == "*") {
        // put the default at the end of the SExpr
        defaultVerbosity = SExpr(v);
      } else {
        result.push_back(SExpr(v));
      }
    }
    // put the default at the end of the SExpr
    if(!defaultVerbosity.isAtom()) {
      result.push_back(defaultVerbosity);
    } else {
      // ensure the default is always listed
      vector<SExpr> v;
      v.push_back(SExpr("*"));
      v.push_back(SExpr(Integer(2)));
      result.push_back(SExpr(v));
    }
    return SExpr(result);
  }

  return SExpr::parseAtom(d_options.getOption(key));
}

bool SmtEngine::getExpressionName(Expr e, std::string& name) const {
  return d_private->getExpressionName(e, name);
}

void SmtEngine::setExpressionName(Expr e, const std::string& name) {
  Trace("smt-debug") << "Set expression name " << e << " to " << name << std::endl;
  d_private->setExpressionName(e,name);
}

Options& SmtEngine::getOptions() { return d_options; }

const Options& SmtEngine::getOptions() const { return d_options; }

ResourceManager* SmtEngine::getResourceManager()
{
  return d_resourceManager.get();
}

void SmtEngine::setSygusConjectureStale()
{
  if (d_private->d_sygusConjectureStale)
  {
    // already stale
    return;
  }
  d_private->d_sygusConjectureStale = true;
  if (options::incrementalSolving())
  {
    internalPop();
  }
}

}/* CVC4 namespace */<|MERGE_RESOLUTION|>--- conflicted
+++ resolved
@@ -246,71 +246,6 @@
 
   ProcessAssertions* getProcessAssertions() { return &d_processor; }
 
-<<<<<<< HEAD
-  void nmNotifyNewSort(TypeNode tn, uint32_t flags) override
-  {
-    DeclareTypeCommand c(tn.getAttribute(expr::VarNameAttr()),
-                         0,
-                         tn.toType());
-    if((flags & ExprManager::SORT_FLAG_PLACEHOLDER) == 0) {
-      d_smt.addToModelCommandAndDump(c, flags);
-    }
-  }
-
-  void nmNotifyNewSortConstructor(TypeNode tn, uint32_t flags) override
-  {
-    DeclareTypeCommand c(tn.getAttribute(expr::VarNameAttr()),
-                         tn.getAttribute(expr::SortArityAttr()),
-                         tn.toType());
-    if ((flags & ExprManager::SORT_FLAG_PLACEHOLDER) == 0)
-    {
-      d_smt.addToModelCommandAndDump(c);
-    }
-  }
-
-  void nmNotifyNewDatatypes(const std::vector<TypeNode>& dtts,
-                            uint32_t flags) override
-  {
-    if ((flags & NodeManager::DATATYPE_FLAG_PLACEHOLDER) == 0)
-    {
-      std::vector<Type> types;
-      for (const TypeNode& dt : dtts)
-      {
-        types.push_back(dt.toType());
-      }
-      DatatypeDeclarationCommand c(types);
-      d_smt.addToModelCommandAndDump(c);
-    }
-  }
-
-  void nmNotifyNewVar(TNode n, uint32_t flags) override
-  {
-    DeclareFunctionCommand c(n.getAttribute(expr::VarNameAttr()),
-                             n.toExpr(),
-                             n.getType().toType());
-    if((flags & ExprManager::VAR_FLAG_DEFINED) == 0) {
-      d_smt.addToModelCommandAndDump(c, flags);
-    }
-  }
-
-  void nmNotifyNewSkolem(TNode n,
-                         const std::string& comment,
-                         uint32_t flags) override
-  {
-    string id = n.getAttribute(expr::VarNameAttr());
-    DeclareFunctionCommand c(id, n.toExpr(), n.getType().toType());
-    if(Dump.isOn("skolems") && comment != "") {
-      Dump("skolems") << CommentCommand(id + " is " + comment);
-    }
-    if((flags & ExprManager::VAR_FLAG_DEFINED) == 0) {
-      d_smt.addToModelCommandAndDump(c, flags, false, "skolems");
-    }
-  }
-
-  void nmNotifyDeleteNode(TNode n) override {}
-
-=======
->>>>>>> 5be88966
   Node applySubstitutions(TNode node)
   {
     return Rewriter::rewrite(
