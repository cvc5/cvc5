--- conflicted
+++ resolved
@@ -1035,42 +1035,8 @@
   // Push the formula to SAT
   {
     Chat() << "converting to CNF..." << endl;
-<<<<<<< HEAD
-    TimerStat::CodeTimer codeTimer(d_smt.d_stats->d_cnfConversionTime);
-    for (const Node& a : d_assertions)
-    {
-      Chat() << "+ " << a << std::endl;
-      d_smt.d_propEngine->assertFormula(a);
-    }
-  }
-
-  d_assertionsProcessed = true;
-
-  d_assertions.clear();
-  getIteSkolemMap().clear();
-}
-
-void SmtEnginePrivate::addFormula(
-    TNode n, bool inUnsatCore, bool inInput, bool isAssumption, bool maybeHasFv)
-{
-  if (n == d_true) {
-    // nothing to do
-    return;
-  }
-
-  Trace("smt") << "SmtEnginePrivate::addFormula(" << n
-               << "), inUnsatCore = " << inUnsatCore
-               << ", inInput = " << inInput
-               << ", isAssumption = " << isAssumption << endl;
-
-  // Ensure that it does not contain free variables
-  if (maybeHasFv)
-  {
-    if (expr::hasFreeVar(n))
-=======
     TimerStat::CodeTimer codeTimer(d_stats->d_cnfConversionTime);
     for (const Node& assertion : ap.ref())
->>>>>>> 816d5e76
     {
       Chat() << "+ " << assertion << std::endl;
       d_propEngine->assertFormula(assertion);
