--- conflicted
+++ resolved
@@ -3141,10 +3141,6 @@
   if( d_smt.d_logic.isQuantified() ){
     //remove rewrite rules, apply pre-skolemization to existential quantifiers
     d_passes["quantifiers-preprocess"]->apply(&d_assertions);
-<<<<<<< HEAD
-    dumpAssertions("post-skolem-quant", d_assertions);
-=======
->>>>>>> 48ea68aa
     if( options::macrosQuant() ){
       //quantifiers macro expansion
       d_passes["quantifier-macros"]->apply(&d_assertions);
