/*********************                                                        */
/*! \file smt_engine.cpp
 ** \verbatim
 ** Top contributors (to current version):
 **   Morgan Deters, Andrew Reynolds, Tim King
 ** This file is part of the CVC4 project.
 ** Copyright (c) 2009-2018 by the authors listed in the file AUTHORS
 ** in the top-level source directory) and their institutional affiliations.
 ** All rights reserved.  See the file COPYING in the top-level source
 ** directory for licensing information.\endverbatim
 **
 ** \brief The main entry point into the CVC4 library's SMT interface
 **
 ** The main entry point into the CVC4 library's SMT interface.
 **/

#include "smt/smt_engine.h"

#include <algorithm>
#include <cctype>
#include <iterator>
#include <memory>
#include <sstream>
#include <stack>
#include <string>
#include <tuple>
#include <unordered_map>
#include <unordered_set>
#include <utility>
#include <vector>

#include "base/configuration.h"
#include "base/configuration_private.h"
#include "base/exception.h"
#include "base/listener.h"
#include "base/modal_exception.h"
#include "base/output.h"
#include "context/cdhashmap.h"
#include "context/cdhashset.h"
#include "context/cdlist.h"
#include "context/context.h"
#include "decision/decision_engine.h"
#include "expr/attribute.h"
#include "expr/expr.h"
#include "expr/kind.h"
#include "expr/metakind.h"
#include "expr/node.h"
#include "expr/node_builder.h"
#include "expr/node_self_iterator.h"
#include "options/arith_options.h"
#include "options/arrays_options.h"
#include "options/base_options.h"
#include "options/booleans_options.h"
#include "options/bv_options.h"
#include "options/datatypes_options.h"
#include "options/decision_mode.h"
#include "options/decision_options.h"
#include "options/language.h"
#include "options/main_options.h"
#include "options/open_ostream.h"
#include "options/option_exception.h"
#include "options/printer_options.h"
#include "options/proof_options.h"
#include "options/prop_options.h"
#include "options/quantifiers_options.h"
#include "options/sep_options.h"
#include "options/set_language.h"
#include "options/smt_options.h"
#include "options/strings_options.h"
#include "options/theory_options.h"
#include "options/uf_options.h"
#include "preprocessing/passes/apply_substs.h"
#include "preprocessing/passes/apply_to_const.h"
#include "preprocessing/passes/bool_to_bv.h"
#include "preprocessing/passes/bv_abstraction.h"
#include "preprocessing/passes/bv_ackermann.h"
#include "preprocessing/passes/bv_eager_atoms.h"
#include "preprocessing/passes/bv_gauss.h"
#include "preprocessing/passes/bv_intro_pow2.h"
#include "preprocessing/passes/bv_to_bool.h"
#include "preprocessing/passes/extended_rewriter_pass.h"
#include "preprocessing/passes/global_negate.h"
#include "preprocessing/passes/int_to_bv.h"
<<<<<<< HEAD
#include "preprocessing/passes/nl_ext_purify.h"
=======
#include "preprocessing/passes/ite_removal.h"
#include "preprocessing/passes/ite_simp.h"
>>>>>>> 1802e870
#include "preprocessing/passes/pseudo_boolean_processor.h"
#include "preprocessing/passes/quantifiers_preprocess.h"
#include "preprocessing/passes/real_to_int.h"
#include "preprocessing/passes/rewrite.h"
#include "preprocessing/passes/sep_skolem_emp.h"
#include "preprocessing/passes/sort_infer.h"
#include "preprocessing/passes/static_learning.h"
#include "preprocessing/passes/sygus_inference.h"
#include "preprocessing/passes/symmetry_breaker.h"
#include "preprocessing/passes/symmetry_detect.h"
#include "preprocessing/passes/synth_rew_rules.h"
#include "preprocessing/preprocessing_pass.h"
#include "preprocessing/preprocessing_pass_context.h"
#include "preprocessing/preprocessing_pass_registry.h"
#include "printer/printer.h"
#include "proof/proof.h"
#include "proof/proof_manager.h"
#include "proof/theory_proof.h"
#include "proof/unsat_core.h"
#include "prop/prop_engine.h"
#include "smt/command.h"
#include "smt/command_list.h"
#include "smt/logic_request.h"
#include "smt/managed_ostreams.h"
#include "smt/smt_engine_scope.h"
#include "smt/term_formula_removal.h"
#include "smt/update_ostream.h"
#include "smt_util/boolean_simplification.h"
#include "smt_util/nary_builder.h"
#include "smt_util/node_visitor.h"
#include "theory/booleans/circuit_propagator.h"
#include "theory/bv/theory_bv_rewriter.h"
#include "theory/logic_info.h"
#include "theory/quantifiers/fun_def_process.h"
#include "theory/quantifiers/macros.h"
#include "theory/quantifiers/quantifiers_rewriter.h"
#include "theory/quantifiers/single_inv_partition.h"
#include "theory/quantifiers/sygus/ce_guided_instantiation.h"
#include "theory/quantifiers/term_util.h"
#include "theory/rewriter.h"
#include "theory/sort_inference.h"
#include "theory/strings/theory_strings.h"
#include "theory/substitutions.h"
#include "theory/theory_engine.h"
#include "theory/theory_model.h"
#include "theory/theory_traits.h"
#include "util/hash.h"
#include "util/proof.h"
#include "util/random.h"
#include "util/resource_manager.h"

using namespace std;
using namespace CVC4;
using namespace CVC4::smt;
using namespace CVC4::preprocessing;
using namespace CVC4::preprocessing::passes;
using namespace CVC4::prop;
using namespace CVC4::context;
using namespace CVC4::theory;

namespace CVC4 {
namespace smt {

struct DeleteCommandFunction : public std::unary_function<const Command*, void>
{
  void operator()(const Command* command) { delete command; }
};

void DeleteAndClearCommandVector(std::vector<Command*>& commands) {
  std::for_each(commands.begin(), commands.end(), DeleteCommandFunction());
  commands.clear();
}

/** Useful for counting the number of recursive calls. */
class ScopeCounter {
private:
  unsigned& d_depth;
public:
  ScopeCounter(unsigned& d) : d_depth(d) {
    ++d_depth;
  }
  ~ScopeCounter(){
    --d_depth;
  }
};

/**
 * Representation of a defined function.  We keep these around in
 * SmtEngine to permit expanding definitions late (and lazily), to
 * support getValue() over defined functions, to support user output
 * in terms of defined functions, etc.
 */
class DefinedFunction {
  Node d_func;
  vector<Node> d_formals;
  Node d_formula;
public:
  DefinedFunction() {}
  DefinedFunction(Node func, vector<Node> formals, Node formula) :
    d_func(func),
    d_formals(formals),
    d_formula(formula) {
  }
  Node getFunction() const { return d_func; }
  vector<Node> getFormals() const { return d_formals; }
  Node getFormula() const { return d_formula; }
};/* class DefinedFunction */

struct SmtEngineStatistics {
  /** time spent in definition-expansion */
  TimerStat d_definitionExpansionTime;
  /** time spent in non-clausal simplification */
  TimerStat d_nonclausalSimplificationTime;
  /** time spent in miplib pass */
  TimerStat d_miplibPassTime;
  /** number of assertions removed by miplib pass */
  IntStat d_numMiplibAssertionsRemoved;
  /** number of constant propagations found during nonclausal simp */
  IntStat d_numConstantProps;
  /** time spent in simplifying ITEs */
  TimerStat d_unconstrainedSimpTime;
  /** time spent in theory preprocessing */
  TimerStat d_theoryPreprocessTime;
  /** time spent converting to CNF */
  TimerStat d_cnfConversionTime;
  /** Num of assertions before ite removal */
  IntStat d_numAssertionsPre;
  /** Num of assertions after ite removal */
  IntStat d_numAssertionsPost;
  /** time spent in checkModel() */
  TimerStat d_checkModelTime;
  /** time spent in checkProof() */
  TimerStat d_checkProofTime;
  /** time spent in checkUnsatCore() */
  TimerStat d_checkUnsatCoreTime;
  /** time spent in PropEngine::checkSat() */
  TimerStat d_solveTime;
  /** time spent in pushing/popping */
  TimerStat d_pushPopTime;
  /** time spent in processAssertions() */
  TimerStat d_processAssertionsTime;

  /** Has something simplified to false? */
  IntStat d_simplifiedToFalse;
  /** Number of resource units spent. */
  ReferenceStat<uint64_t> d_resourceUnitsUsed;

  SmtEngineStatistics() :
    d_definitionExpansionTime("smt::SmtEngine::definitionExpansionTime"),
    d_nonclausalSimplificationTime("smt::SmtEngine::nonclausalSimplificationTime"),
    d_miplibPassTime("smt::SmtEngine::miplibPassTime"),
    d_numMiplibAssertionsRemoved("smt::SmtEngine::numMiplibAssertionsRemoved", 0),
    d_numConstantProps("smt::SmtEngine::numConstantProps", 0),
    d_unconstrainedSimpTime("smt::SmtEngine::unconstrainedSimpTime"),
    d_theoryPreprocessTime("smt::SmtEngine::theoryPreprocessTime"),
    d_cnfConversionTime("smt::SmtEngine::cnfConversionTime"),
    d_numAssertionsPre("smt::SmtEngine::numAssertionsPreITERemoval", 0),
    d_numAssertionsPost("smt::SmtEngine::numAssertionsPostITERemoval", 0),
    d_checkModelTime("smt::SmtEngine::checkModelTime"),
    d_checkProofTime("smt::SmtEngine::checkProofTime"),
    d_checkUnsatCoreTime("smt::SmtEngine::checkUnsatCoreTime"),
    d_solveTime("smt::SmtEngine::solveTime"),
    d_pushPopTime("smt::SmtEngine::pushPopTime"),
    d_processAssertionsTime("smt::SmtEngine::processAssertionsTime"),
    d_simplifiedToFalse("smt::SmtEngine::simplifiedToFalse", 0),
    d_resourceUnitsUsed("smt::SmtEngine::resourceUnitsUsed")
 {
    smtStatisticsRegistry()->registerStat(&d_definitionExpansionTime);
    smtStatisticsRegistry()->registerStat(&d_nonclausalSimplificationTime);
    smtStatisticsRegistry()->registerStat(&d_miplibPassTime);
    smtStatisticsRegistry()->registerStat(&d_numMiplibAssertionsRemoved);
    smtStatisticsRegistry()->registerStat(&d_numConstantProps);
    smtStatisticsRegistry()->registerStat(&d_unconstrainedSimpTime);
    smtStatisticsRegistry()->registerStat(&d_theoryPreprocessTime);
    smtStatisticsRegistry()->registerStat(&d_cnfConversionTime);
    smtStatisticsRegistry()->registerStat(&d_numAssertionsPre);
    smtStatisticsRegistry()->registerStat(&d_numAssertionsPost);
    smtStatisticsRegistry()->registerStat(&d_checkModelTime);
    smtStatisticsRegistry()->registerStat(&d_checkProofTime);
    smtStatisticsRegistry()->registerStat(&d_checkUnsatCoreTime);
    smtStatisticsRegistry()->registerStat(&d_solveTime);
    smtStatisticsRegistry()->registerStat(&d_pushPopTime);
    smtStatisticsRegistry()->registerStat(&d_processAssertionsTime);
    smtStatisticsRegistry()->registerStat(&d_simplifiedToFalse);
    smtStatisticsRegistry()->registerStat(&d_resourceUnitsUsed);
  }

  ~SmtEngineStatistics() {
    smtStatisticsRegistry()->unregisterStat(&d_definitionExpansionTime);
    smtStatisticsRegistry()->unregisterStat(&d_nonclausalSimplificationTime);
    smtStatisticsRegistry()->unregisterStat(&d_miplibPassTime);
    smtStatisticsRegistry()->unregisterStat(&d_numMiplibAssertionsRemoved);
    smtStatisticsRegistry()->unregisterStat(&d_numConstantProps);
    smtStatisticsRegistry()->unregisterStat(&d_unconstrainedSimpTime);
    smtStatisticsRegistry()->unregisterStat(&d_theoryPreprocessTime);
    smtStatisticsRegistry()->unregisterStat(&d_cnfConversionTime);
    smtStatisticsRegistry()->unregisterStat(&d_numAssertionsPre);
    smtStatisticsRegistry()->unregisterStat(&d_numAssertionsPost);
    smtStatisticsRegistry()->unregisterStat(&d_checkModelTime);
    smtStatisticsRegistry()->unregisterStat(&d_checkProofTime);
    smtStatisticsRegistry()->unregisterStat(&d_checkUnsatCoreTime);
    smtStatisticsRegistry()->unregisterStat(&d_solveTime);
    smtStatisticsRegistry()->unregisterStat(&d_pushPopTime);
    smtStatisticsRegistry()->unregisterStat(&d_processAssertionsTime);
    smtStatisticsRegistry()->unregisterStat(&d_simplifiedToFalse);
    smtStatisticsRegistry()->unregisterStat(&d_resourceUnitsUsed);
  }
};/* struct SmtEngineStatistics */


class SoftResourceOutListener : public Listener {
 public:
  SoftResourceOutListener(SmtEngine& smt) : d_smt(&smt) {}
  void notify() override
  {
    SmtScope scope(d_smt);
    Assert(smt::smtEngineInScope());
    d_smt->interrupt();
  }
 private:
  SmtEngine* d_smt;
}; /* class SoftResourceOutListener */


class HardResourceOutListener : public Listener {
 public:
  HardResourceOutListener(SmtEngine& smt) : d_smt(&smt) {}
  void notify() override
  {
    SmtScope scope(d_smt);
    theory::Rewriter::clearCaches();
  }
 private:
  SmtEngine* d_smt;
}; /* class HardResourceOutListener */

class SetLogicListener : public Listener {
 public:
  SetLogicListener(SmtEngine& smt) : d_smt(&smt) {}
  void notify() override
  {
    LogicInfo inOptions(options::forceLogicString());
    d_smt->setLogic(inOptions);
  }
 private:
  SmtEngine* d_smt;
}; /* class SetLogicListener */

class BeforeSearchListener : public Listener {
 public:
  BeforeSearchListener(SmtEngine& smt) : d_smt(&smt) {}
  void notify() override { d_smt->beforeSearch(); }

 private:
  SmtEngine* d_smt;
}; /* class BeforeSearchListener */

class UseTheoryListListener : public Listener {
 public:
  UseTheoryListListener(TheoryEngine* theoryEngine)
      : d_theoryEngine(theoryEngine)
  {}

  void notify() override
  {
    std::stringstream commaList(options::useTheoryList());
    std::string token;

    Debug("UseTheoryListListener") << "UseTheoryListListener::notify() "
                                   << options::useTheoryList() << std::endl;

    while(std::getline(commaList, token, ',')){
      if(token == "help") {
        puts(theory::useTheoryHelp);
        exit(1);
      }
      if(theory::useTheoryValidate(token)) {
        d_theoryEngine->enableTheoryAlternative(token);
      } else {
        throw OptionException(
            std::string("unknown option for --use-theory : `") + token +
            "'.  Try --use-theory=help.");
      }
    }
  }

 private:
  TheoryEngine* d_theoryEngine;
}; /* class UseTheoryListListener */


class SetDefaultExprDepthListener : public Listener {
 public:
  void notify() override
  {
    int depth = options::defaultExprDepth();
    Debug.getStream() << expr::ExprSetDepth(depth);
    Trace.getStream() << expr::ExprSetDepth(depth);
    Notice.getStream() << expr::ExprSetDepth(depth);
    Chat.getStream() << expr::ExprSetDepth(depth);
    Message.getStream() << expr::ExprSetDepth(depth);
    Warning.getStream() << expr::ExprSetDepth(depth);
    // intentionally exclude Dump stream from this list
  }
};

class SetDefaultExprDagListener : public Listener {
 public:
  void notify() override
  {
    int dag = options::defaultDagThresh();
    Debug.getStream() << expr::ExprDag(dag);
    Trace.getStream() << expr::ExprDag(dag);
    Notice.getStream() << expr::ExprDag(dag);
    Chat.getStream() << expr::ExprDag(dag);
    Message.getStream() << expr::ExprDag(dag);
    Warning.getStream() << expr::ExprDag(dag);
    Dump.getStream() << expr::ExprDag(dag);
  }
};

class SetPrintExprTypesListener : public Listener {
 public:
  void notify() override
  {
    bool value = options::printExprTypes();
    Debug.getStream() << expr::ExprPrintTypes(value);
    Trace.getStream() << expr::ExprPrintTypes(value);
    Notice.getStream() << expr::ExprPrintTypes(value);
    Chat.getStream() << expr::ExprPrintTypes(value);
    Message.getStream() << expr::ExprPrintTypes(value);
    Warning.getStream() << expr::ExprPrintTypes(value);
    // intentionally exclude Dump stream from this list
  }
};

class DumpModeListener : public Listener {
 public:
  void notify() override
  {
    const std::string& value = options::dumpModeString();
    Dump.setDumpFromString(value);
  }
};

class PrintSuccessListener : public Listener {
 public:
  void notify() override
  {
    bool value = options::printSuccess();
    Debug.getStream() << Command::printsuccess(value);
    Trace.getStream() << Command::printsuccess(value);
    Notice.getStream() << Command::printsuccess(value);
    Chat.getStream() << Command::printsuccess(value);
    Message.getStream() << Command::printsuccess(value);
    Warning.getStream() << Command::printsuccess(value);
    *options::out() << Command::printsuccess(value);
  }
};



/**
 * This is an inelegant solution, but for the present, it will work.
 * The point of this is to separate the public and private portions of
 * the SmtEngine class, so that smt_engine.h doesn't
 * include "expr/node.h", which is a private CVC4 header (and can lead
 * to linking errors due to the improper inlining of non-visible symbols
 * into user code!).
 *
 * The "real" solution (that which is usually implemented) is to move
 * ALL the implementation to SmtEnginePrivate and maintain a
 * heap-allocated instance of it in SmtEngine.  SmtEngine (the public
 * one) becomes an "interface shell" which simply acts as a forwarder
 * of method calls.
 */
class SmtEnginePrivate : public NodeManagerListener {
  SmtEngine& d_smt;

  typedef unordered_map<Node, Node, NodeHashFunction> NodeToNodeHashMap;
  typedef unordered_map<Node, bool, NodeHashFunction> NodeToBoolHashMap;

  /**
   * Manager for limiting time and abstract resource usage.
   */
  ResourceManager* d_resourceManager;

  /** Manager for the memory of regular-output-channel. */
  ManagedRegularOutputChannel d_managedRegularChannel;

  /** Manager for the memory of diagnostic-output-channel. */
  ManagedDiagnosticOutputChannel d_managedDiagnosticChannel;

  /** Manager for the memory of --dump-to. */
  ManagedDumpOStream d_managedDumpChannel;

  /** Manager for --replay-log. */
  ManagedReplayLogOstream d_managedReplayLog;

  /**
   * This list contains:
   *  softResourceOut
   *  hardResourceOut
   *  setForceLogic
   *  beforeSearchListener
   *  UseTheoryListListener
   *
   * This needs to be deleted before both NodeManager's Options,
   * SmtEngine, d_resourceManager, and TheoryEngine.
   */
  ListenerRegistrationList* d_listenerRegistrations;

  /** Learned literals */
  vector<Node> d_nonClausalLearnedLiterals;

  /** A circuit propagator for non-clausal propositional deduction */
  booleans::CircuitPropagator d_propagator;
  bool d_propagatorNeedsFinish;
  std::vector<Node> d_boolVars;

  /** Assertions in the preprocessing pipeline */
  AssertionPipeline d_assertions;

  /** Whether any assertions have been processed */
  CDO<bool> d_assertionsProcessed;

  // Cached true value
  Node d_true;

  /**
   * A context that never pushes/pops, for use by CD structures (like
   * SubstitutionMaps) that should be "global".
   */
  context::Context d_fakeContext;

  /**
   * A map of AbsractValues to their actual constants.  Only used if
   * options::abstractValues() is on.
   */
  SubstitutionMap d_abstractValueMap;

  /**
   * A mapping of all abstract values (actual value |-> abstract) that
   * we've handed out.  This is necessary to ensure that we give the
   * same AbstractValues for the same real constants.  Only used if
   * options::abstractValues() is on.
   */
  NodeToNodeHashMap d_abstractValues;

  /** Number of calls of simplify assertions active.
   */
  unsigned d_simplifyAssertionsDepth;

  /** TODO: whether certain preprocess steps are necessary */
  //bool d_needsExpandDefs;

  //------------------------------- expression names
  /** mapping from expressions to name */
  context::CDHashMap< Node, std::string, NodeHashFunction > d_exprNames;
  //------------------------------- end expression names
 public:
  IteSkolemMap& getIteSkolemMap() { return d_assertions.getIteSkolemMap(); }

  /** Instance of the ITE remover */
  RemoveTermFormulas d_iteRemover;

  /* Finishes the initialization of the private portion of SMTEngine. */
  void finishInit();

 private:
  std::unique_ptr<PreprocessingPassContext> d_preprocessingPassContext;
  PreprocessingPassRegistry d_preprocessingPassRegistry;

  static const bool d_doConstantProp = true;

  /**
   * Runs the nonclausal solver and tries to solve all the assigned
   * theory literals.
   *
   * Returns false if the formula simplifies to "false"
   */
  bool nonClausalSimplify();

  /**
<<<<<<< HEAD
   * Remove ITEs from the assertions.
   */
  void removeITEs();
=======
   * Performs static learning on the assertions.
   */
  void staticLearning();

  Node realToInt(TNode n, NodeToNodeHashMap& cache, std::vector< Node >& var_eq);
  Node purifyNlTerms(TNode n, NodeToNodeHashMap& cache, NodeToNodeHashMap& bcache, std::vector< Node >& var_eq, bool beneathMult = false);
>>>>>>> 1802e870

  /**
   * Helper function to fix up assertion list to restore invariants needed after
   * ite removal.
   */
  void collectSkolems(TNode n, set<TNode>& skolemSet, NodeToBoolHashMap& cache);

  /**
   * Helper function to fix up assertion list to restore invariants needed after
   * ite removal.
   */
  bool checkForBadSkolems(TNode n, TNode skolem, NodeToBoolHashMap& cache);

  // Simplify based on unconstrained values
  void unconstrainedSimp();

  /**
   * Trace nodes back to their assertions using CircuitPropagator's
   * BackEdgesMap.
   */
  void traceBackToAssertions(const std::vector<Node>& nodes,
                             std::vector<TNode>& assertions);

  /**
   * Remove conjuncts in toRemove from conjunction n. Return # of removed
   * conjuncts.
   */
  size_t removeFromConjunction(
      Node& n, const std::unordered_set<unsigned long>& toRemove);

  /** Scrub miplib encodings. */
  void doMiplibTrick();

  /**
   * Perform non-clausal simplification of a Node.  This involves
   * Theory implementations, but does NOT involve the SAT solver in
   * any way.
   *
   * Returns false if the formula simplifies to "false"
   */
  bool simplifyAssertions();

 public:
  SmtEnginePrivate(SmtEngine& smt)
      : d_smt(smt),
        d_managedRegularChannel(),
        d_managedDiagnosticChannel(),
        d_managedDumpChannel(),
        d_managedReplayLog(),
        d_listenerRegistrations(new ListenerRegistrationList()),
        d_nonClausalLearnedLiterals(),
        d_propagator(d_nonClausalLearnedLiterals, true, true),
        d_propagatorNeedsFinish(false),
        d_assertions(d_smt.d_userContext),
        d_assertionsProcessed(smt.d_userContext, false),
        d_fakeContext(),
        d_abstractValueMap(&d_fakeContext),
        d_abstractValues(),
        d_simplifyAssertionsDepth(0),
        // d_needsExpandDefs(true),  //TODO?
        d_exprNames(smt.d_userContext),
        d_iteRemover(smt.d_userContext)
  {
    d_smt.d_nodeManager->subscribeEvents(this);
    d_true = NodeManager::currentNM()->mkConst(true);
    d_resourceManager = NodeManager::currentResourceManager();

    d_listenerRegistrations->add(d_resourceManager->registerSoftListener(
        new SoftResourceOutListener(d_smt)));

    d_listenerRegistrations->add(d_resourceManager->registerHardListener(
        new HardResourceOutListener(d_smt)));

    Options& nodeManagerOptions = NodeManager::currentNM()->getOptions();
    d_listenerRegistrations->add(
        nodeManagerOptions.registerForceLogicListener(
            new SetLogicListener(d_smt), true));

    // Multiple options reuse BeforeSearchListener so registration requires an
    // extra bit of care.
    // We can safely not call notify on this before search listener at
    // registration time. This d_smt cannot be beforeSearch at construction
    // time. Therefore the BeforeSearchListener is a no-op. Therefore it does
    // not have to be called.
    d_listenerRegistrations->add(
        nodeManagerOptions.registerBeforeSearchListener(
            new BeforeSearchListener(d_smt)));

    // These do need registration calls.
    d_listenerRegistrations->add(
        nodeManagerOptions.registerSetDefaultExprDepthListener(
            new SetDefaultExprDepthListener(), true));
    d_listenerRegistrations->add(
        nodeManagerOptions.registerSetDefaultExprDagListener(
            new SetDefaultExprDagListener(), true));
    d_listenerRegistrations->add(
        nodeManagerOptions.registerSetPrintExprTypesListener(
            new SetPrintExprTypesListener(), true));
    d_listenerRegistrations->add(
        nodeManagerOptions.registerSetDumpModeListener(
            new DumpModeListener(), true));
    d_listenerRegistrations->add(
        nodeManagerOptions.registerSetPrintSuccessListener(
            new PrintSuccessListener(), true));
    d_listenerRegistrations->add(
        nodeManagerOptions.registerSetRegularOutputChannelListener(
            new SetToDefaultSourceListener(&d_managedRegularChannel), true));
    d_listenerRegistrations->add(
        nodeManagerOptions.registerSetDiagnosticOutputChannelListener(
            new SetToDefaultSourceListener(&d_managedDiagnosticChannel), true));
    d_listenerRegistrations->add(
        nodeManagerOptions.registerDumpToFileNameListener(
            new SetToDefaultSourceListener(&d_managedDumpChannel), true));
    d_listenerRegistrations->add(
        nodeManagerOptions.registerSetReplayLogFilename(
            new SetToDefaultSourceListener(&d_managedReplayLog), true));
  }

  ~SmtEnginePrivate()
  {
    delete d_listenerRegistrations;

    if(d_propagatorNeedsFinish) {
      d_propagator.finish();
      d_propagatorNeedsFinish = false;
    }
    d_smt.d_nodeManager->unsubscribeEvents(this);
  }

  void unregisterPreprocessingPasses()
  {
    d_preprocessingPassRegistry.unregisterPasses();
  }

  ResourceManager* getResourceManager() { return d_resourceManager; }
  void spendResource(unsigned amount)
  {
    d_resourceManager->spendResource(amount);
  }

  void nmNotifyNewSort(TypeNode tn, uint32_t flags) override
  {
    DeclareTypeCommand c(tn.getAttribute(expr::VarNameAttr()),
                         0,
                         tn.toType());
    if((flags & ExprManager::SORT_FLAG_PLACEHOLDER) == 0) {
      d_smt.addToModelCommandAndDump(c, flags);
    }
  }

  void nmNotifyNewSortConstructor(TypeNode tn, uint32_t flags) override
  {
    DeclareTypeCommand c(tn.getAttribute(expr::VarNameAttr()),
                         tn.getAttribute(expr::SortArityAttr()),
                         tn.toType());
    if ((flags & ExprManager::SORT_FLAG_PLACEHOLDER) == 0)
    {
      d_smt.addToModelCommandAndDump(c);
    }
  }

  void nmNotifyNewDatatypes(const std::vector<DatatypeType>& dtts,
                            uint32_t flags) override
  {
    if ((flags & ExprManager::DATATYPE_FLAG_PLACEHOLDER) == 0)
    {
      DatatypeDeclarationCommand c(dtts);
      d_smt.addToModelCommandAndDump(c);
    }
  }

  void nmNotifyNewVar(TNode n, uint32_t flags) override
  {
    DeclareFunctionCommand c(n.getAttribute(expr::VarNameAttr()),
                             n.toExpr(),
                             n.getType().toType());
    if((flags & ExprManager::VAR_FLAG_DEFINED) == 0) {
      d_smt.addToModelCommandAndDump(c, flags);
    }
    if(n.getType().isBoolean() && !options::incrementalSolving()) {
      d_boolVars.push_back(n);
    }
  }

  void nmNotifyNewSkolem(TNode n,
                         const std::string& comment,
                         uint32_t flags) override
  {
    string id = n.getAttribute(expr::VarNameAttr());
    DeclareFunctionCommand c(id, n.toExpr(), n.getType().toType());
    if(Dump.isOn("skolems") && comment != "") {
      Dump("skolems") << CommentCommand(id + " is " + comment);
    }
    if((flags & ExprManager::VAR_FLAG_DEFINED) == 0) {
      d_smt.addToModelCommandAndDump(c, flags, false, "skolems");
    }
    if(n.getType().isBoolean() && !options::incrementalSolving()) {
      d_boolVars.push_back(n);
    }
  }

  void nmNotifyDeleteNode(TNode n) override {}

  Node applySubstitutions(TNode node)
  {
    return Rewriter::rewrite(
        d_assertions.getTopLevelSubstitutions().apply(node));
  }

  /**
   * Process the assertions that have been asserted.
   */
  void processAssertions();

  /** Process a user push.
  */
  void notifyPush() {
  
  }

  /**
   * Process a user pop.  Clears out the non-context-dependent stuff in this
   * SmtEnginePrivate.  Necessary to clear out our assertion vectors in case
   * someone does a push-assert-pop without a check-sat. It also pops the
   * last map of expression names from notifyPush.
   */
  void notifyPop() {
    d_assertions.clear();
    d_nonClausalLearnedLiterals.clear();
    getIteSkolemMap().clear();
  }

  /**
   * Adds a formula to the current context.  Action here depends on
   * the SimplificationMode (in the current Options scope); the
   * formula might be pushed out to the propositional layer
   * immediately, or it might be simplified and kept, or it might not
   * even be simplified.
   * the 2nd and 3rd arguments added for bookkeeping for proofs
   */
  void addFormula(TNode n, bool inUnsatCore, bool inInput = true);

  /** Expand definitions in n. */
  Node expandDefinitions(TNode n,
                         NodeToNodeHashMap& cache,
                         bool expandOnly = false);

  /**
   * Simplify node "in" by expanding definitions and applying any
   * substitutions learned from preprocessing.
   */
  Node simplify(TNode in) {
    // Substitute out any abstract values in ex.
    // Expand definitions.
    NodeToNodeHashMap cache;
    Node n = expandDefinitions(in, cache).toExpr();
    // Make sure we've done all preprocessing, etc.
    Assert(d_assertions.size() == 0);
    return applySubstitutions(n).toExpr();
  }

  /**
   * Substitute away all AbstractValues in a node.
   */
  Node substituteAbstractValues(TNode n) {
    // We need to do this even if options::abstractValues() is off,
    // since the setting might have changed after we already gave out
    // some abstract values.
    return d_abstractValueMap.apply(n);
  }

  /**
   * Make a new (or return an existing) abstract value for a node.
   * Can only use this if options::abstractValues() is on.
   */
  Node mkAbstractValue(TNode n) {
    Assert(options::abstractValues());
    Node& val = d_abstractValues[n];
    if(val.isNull()) {
      val = d_smt.d_nodeManager->mkAbstractValue(n.getType());
      d_abstractValueMap.addSubstitution(val, n);
    }
    // We are supposed to ascribe types to all abstract values that go out.
    NodeManager* current = d_smt.d_nodeManager;
    Node ascription = current->mkConst(AscriptionType(n.getType().toType()));
    Node retval = current->mkNode(kind::APPLY_TYPE_ASCRIPTION, ascription, val);
    return retval;
  }

  void addUseTheoryListListener(TheoryEngine* theoryEngine){
    Options& nodeManagerOptions = NodeManager::currentNM()->getOptions();
    d_listenerRegistrations->add(
        nodeManagerOptions.registerUseTheoryListListener(
            new UseTheoryListListener(theoryEngine), true));
  }

  std::ostream* getReplayLog() const {
    return d_managedReplayLog.getReplayLog();
  }
  
  //------------------------------- expression names
  // implements setExpressionName, as described in smt_engine.h
  void setExpressionName(Expr e, std::string name) {
    d_exprNames[Node::fromExpr(e)] = name;
  }
  
  // implements getExpressionName, as described in smt_engine.h
  bool getExpressionName(Expr e, std::string& name) const {
    context::CDHashMap< Node, std::string, NodeHashFunction >::const_iterator it = d_exprNames.find(e);
    if(it!=d_exprNames.end()) {
      name = (*it).second;
      return true;
    }else{
      return false;
    }
  }
  //------------------------------- end expression names

};/* class SmtEnginePrivate */

}/* namespace CVC4::smt */

SmtEngine::SmtEngine(ExprManager* em)
    : d_context(new Context()),
      d_userLevels(),
      d_userContext(new UserContext()),
      d_exprManager(em),
      d_nodeManager(d_exprManager->getNodeManager()),
      d_decisionEngine(NULL),
      d_theoryEngine(NULL),
      d_propEngine(NULL),
      d_proofManager(NULL),
      d_definedFunctions(NULL),
      d_fmfRecFunctionsDefined(NULL),
      d_assertionList(NULL),
      d_assignments(NULL),
      d_modelGlobalCommands(),
      d_modelCommands(NULL),
      d_dumpCommands(),
      d_defineCommands(),
      d_logic(),
      d_originalOptions(),
      d_pendingPops(0),
      d_fullyInited(false),
      d_problemExtended(false),
      d_queryMade(false),
      d_needPostsolve(false),
      d_earlyTheoryPP(true),
      d_globalNegation(false),
      d_status(),
      d_replayStream(NULL),
      d_private(NULL),
      d_statisticsRegistry(NULL),
      d_stats(NULL),
      d_channels(new LemmaChannels())
{
  SmtScope smts(this);
  d_originalOptions.copyValues(em->getOptions());
  d_private = new smt::SmtEnginePrivate(*this);
  d_statisticsRegistry = new StatisticsRegistry();
  d_stats = new SmtEngineStatistics();
  d_stats->d_resourceUnitsUsed.setData(
      d_private->getResourceManager()->getResourceUsage());

  // The ProofManager is constructed before any other proof objects such as
  // SatProof and TheoryProofs. The TheoryProofEngine and the SatProof are
  // initialized in TheoryEngine and PropEngine respectively.
  Assert(d_proofManager == NULL);

  // d_proofManager must be created before Options has been finished
  // being parsed from the input file. Because of this, we cannot trust
  // that options::proof() is set correctly yet.
#ifdef CVC4_PROOF
  d_proofManager = new ProofManager(d_userContext);
#endif

  // We have mutual dependency here, so we add the prop engine to the theory
  // engine later (it is non-essential there)
  d_theoryEngine = new TheoryEngine(d_context,
                                    d_userContext,
                                    d_private->d_iteRemover,
                                    const_cast<const LogicInfo&>(d_logic),
                                    d_channels);

  // Add the theories
  for(TheoryId id = theory::THEORY_FIRST; id < theory::THEORY_LAST; ++id) {
    TheoryConstructor::addTheory(d_theoryEngine, id);
    //register with proof engine if applicable
#ifdef CVC4_PROOF
    ProofManager::currentPM()->getTheoryProofEngine()->registerTheory(d_theoryEngine->theoryOf(id));
#endif
  }

  d_private->addUseTheoryListListener(d_theoryEngine);

  // global push/pop around everything, to ensure proper destruction
  // of context-dependent data structures
  d_userContext->push();
  d_context->push();

  d_definedFunctions = new(true) DefinedFunctionMap(d_userContext);
  d_fmfRecFunctionsDefined = new(true) NodeList(d_userContext);
  d_modelCommands = new(true) smt::CommandList(d_userContext);
}

void SmtEngine::finishInit() {
  Trace("smt-debug") << "SmtEngine::finishInit" << std::endl;
  // ensure that our heuristics are properly set up
  setDefaults();

  Trace("smt-debug") << "Making decision engine..." << std::endl;

  d_decisionEngine = new DecisionEngine(d_context, d_userContext);
  d_decisionEngine->init();   // enable appropriate strategies

  Trace("smt-debug") << "Making prop engine..." << std::endl;
  d_propEngine = new PropEngine(d_theoryEngine, d_decisionEngine, d_context,
                                d_userContext, d_private->getReplayLog(),
                                d_replayStream, d_channels);

  Trace("smt-debug") << "Setting up theory engine..." << std::endl;
  d_theoryEngine->setPropEngine(d_propEngine);
  d_theoryEngine->setDecisionEngine(d_decisionEngine);
  Trace("smt-debug") << "Finishing init for theory engine..." << std::endl;
  d_theoryEngine->finishInit();

  Trace("smt-debug") << "Set up assertion list..." << std::endl;
  // [MGD 10/20/2011] keep around in incremental mode, due to a
  // cleanup ordering issue and Nodes/TNodes.  If SAT is popped
  // first, some user-context-dependent TNodes might still exist
  // with rc == 0.
  if(options::produceAssertions() ||
     options::incrementalSolving()) {
    // In the case of incremental solving, we appear to need these to
    // ensure the relevant Nodes remain live.
    d_assertionList = new(true) AssertionList(d_userContext);
  }

  // dump out a set-logic command
  if(Dump.isOn("benchmark")) {
    if (Dump.isOn("raw-benchmark")) {
      Dump("raw-benchmark") << SetBenchmarkLogicCommand(d_logic.getLogicString());
    } else {
      LogicInfo everything;
      everything.lock();
      Dump("benchmark") << CommentCommand("CVC4 always dumps the most general, all-supported logic (below), as some internals might require the use of a logic more general than the input.")
                        << SetBenchmarkLogicCommand(everything.getLogicString());
    }
  }

  Trace("smt-debug") << "Dump declaration commands..." << std::endl;
  // dump out any pending declaration commands
  for(unsigned i = 0; i < d_dumpCommands.size(); ++i) {
    Dump("declarations") << *d_dumpCommands[i];
    delete d_dumpCommands[i];
  }
  d_dumpCommands.clear();

  PROOF( ProofManager::currentPM()->setLogic(d_logic); );
  PROOF({
      for(TheoryId id = theory::THEORY_FIRST; id < theory::THEORY_LAST; ++id) {
        ProofManager::currentPM()->getTheoryProofEngine()->
          finishRegisterTheory(d_theoryEngine->theoryOf(id));
      }
    });
  d_private->finishInit();
  Trace("smt-debug") << "SmtEngine::finishInit done" << std::endl;
}

void SmtEngine::finalOptionsAreSet() {
  if(d_fullyInited) {
    return;
  }

  if(! d_logic.isLocked()) {
    setLogicInternal();
  }

  // finish initialization, create the prop engine, etc.
  finishInit();

  AlwaysAssert( d_propEngine->getAssertionLevel() == 0,
                "The PropEngine has pushed but the SmtEngine "
                "hasn't finished initializing!" );

  d_fullyInited = true;
  Assert(d_logic.isLocked());

  d_propEngine->assertFormula(NodeManager::currentNM()->mkConst<bool>(true));
  d_propEngine->assertFormula(NodeManager::currentNM()->mkConst<bool>(false).notNode());
}

void SmtEngine::shutdown() {
  doPendingPops();

  while(options::incrementalSolving() && d_userContext->getLevel() > 1) {
    internalPop(true);
  }

  // check to see if a postsolve() is pending
  if(d_needPostsolve) {
    d_theoryEngine->postsolve();
    d_needPostsolve = false;
  }

  if(d_propEngine != NULL) {
    d_propEngine->shutdown();
  }
  if(d_theoryEngine != NULL) {
    d_theoryEngine->shutdown();
  }
  if(d_decisionEngine != NULL) {
    d_decisionEngine->shutdown();
  }
}

SmtEngine::~SmtEngine()
{
  SmtScope smts(this);

  try {
    shutdown();

    // global push/pop around everything, to ensure proper destruction
    // of context-dependent data structures
    d_context->popto(0);
    d_userContext->popto(0);

    if(d_assignments != NULL) {
      d_assignments->deleteSelf();
    }

    if(d_assertionList != NULL) {
      d_assertionList->deleteSelf();
    }

    for(unsigned i = 0; i < d_dumpCommands.size(); ++i) {
      delete d_dumpCommands[i];
      d_dumpCommands[i] = NULL;
    }
    d_dumpCommands.clear();

    DeleteAndClearCommandVector(d_modelGlobalCommands);

    if(d_modelCommands != NULL) {
      d_modelCommands->deleteSelf();
    }

    d_definedFunctions->deleteSelf();
    d_fmfRecFunctionsDefined->deleteSelf();

    //destroy all passes before destroying things that they refer to
    d_private->unregisterPreprocessingPasses();

    delete d_theoryEngine;
    d_theoryEngine = NULL;
    delete d_propEngine;
    d_propEngine = NULL;
    delete d_decisionEngine;
    d_decisionEngine = NULL;


// d_proofManager is always created when proofs are enabled at configure time.
// Becuase of this, this code should not be wrapped in PROOF() which
// additionally checks flags such as options::proof().
#ifdef CVC4_PROOF
    delete d_proofManager;
    d_proofManager = NULL;
#endif

    delete d_stats;
    d_stats = NULL;
    delete d_statisticsRegistry;
    d_statisticsRegistry = NULL;

    delete d_private;
    d_private = NULL;

    delete d_userContext;
    d_userContext = NULL;
    delete d_context;
    d_context = NULL;

    delete d_channels;
    d_channels = NULL;

  } catch(Exception& e) {
    Warning() << "CVC4 threw an exception during cleanup." << endl
              << e << endl;
  }
}

void SmtEngine::setLogic(const LogicInfo& logic)
{
  SmtScope smts(this);
  if(d_fullyInited) {
    throw ModalException("Cannot set logic in SmtEngine after the engine has "
                         "finished initializing.");
  }
  d_logic = logic;
  setLogicInternal();
}

void SmtEngine::setLogic(const std::string& s)
{
  SmtScope smts(this);
  try {
    setLogic(LogicInfo(s));
  } catch(IllegalArgumentException& e) {
    throw LogicException(e.what());
  }
}

void SmtEngine::setLogic(const char* logic) { setLogic(string(logic)); }
LogicInfo SmtEngine::getLogicInfo() const {
  return d_logic;
}
void SmtEngine::setFilename(std::string filename) { d_filename = filename; }
std::string SmtEngine::getFilename() const { return d_filename; }
void SmtEngine::setLogicInternal()
{
  Assert(!d_fullyInited, "setting logic in SmtEngine but the engine has already"
         " finished initializing for this run");
  d_logic.lock();
}

void SmtEngine::setDefaults() {
  Random::getRandom().setSeed(options::seed());
  // Language-based defaults
  if (!options::bitvectorDivByZeroConst.wasSetByUser())
  {
    // Bitvector-divide-by-zero changed semantics in SMT LIB 2.6, thus we
    // set this option if the input format is SMT LIB 2.6. We also set this
    // option if we are sygus, since we assume SMT LIB 2.6 semantics for sygus.
    options::bitvectorDivByZeroConst.set(
        language::isInputLang_smt2_6(options::inputLanguage())
        || options::inputLanguage() == language::input::LANG_SYGUS);
  }
  bool is_sygus = false;
  if (options::inputLanguage() == language::input::LANG_SYGUS)
  {
    is_sygus = true;
    if (!options::ceGuidedInst.wasSetByUser())
    {
      options::ceGuidedInst.set(true);
    }
    // must use Ferrante/Rackoff for real arithmetic
    if (!options::cbqiMidpoint.wasSetByUser())
    {
      options::cbqiMidpoint.set(true);
    }
    if (options::sygusRepairConst())
    {
      if (!options::cbqi.wasSetByUser())
      {
        options::cbqi.set(true);
      }
    }
  }

  if (options::bitblastMode() == theory::bv::BITBLAST_MODE_EAGER)
  {
    if (options::produceModels()
        && (d_logic.isTheoryEnabled(THEORY_ARRAYS)
            || d_logic.isTheoryEnabled(THEORY_UF)))
    {
      if (options::bitblastMode.wasSetByUser()
          || options::produceModels.wasSetByUser())
      {
        throw OptionException(std::string(
            "Eager bit-blasting currently does not support model generation "
            "for the combination of bit-vectors with arrays or uinterpreted "
            "functions. Try --bitblast=lazy"));
      }
      Notice() << "SmtEngine: setting bit-blast mode to lazy to support model"
               << "generation" << endl;
      setOption("bitblastMode", SExpr("lazy"));
    }

    if (options::incrementalSolving() && !d_logic.isPure(THEORY_BV))
    {
      throw OptionException(
          "Incremental eager bit-blasting is currently "
          "only supported for QF_BV. Try --bitblast=lazy.");
    }
  }

  if(options::forceLogicString.wasSetByUser()) {
    d_logic = LogicInfo(options::forceLogicString());
  }else if (options::solveIntAsBV() > 0) {
    d_logic = LogicInfo("QF_BV");
  }else if (d_logic.getLogicString() == "QF_NRA" && options::solveRealAsInt()) {
    d_logic = LogicInfo("QF_NIA");
  } else if ((d_logic.getLogicString() == "QF_UFBV" ||
              d_logic.getLogicString() == "QF_ABV") &&
             options::bitblastMode() == theory::bv::BITBLAST_MODE_EAGER) {
    d_logic = LogicInfo("QF_BV");
  }

  // set strings-exp
  /* - disabled for 1.4 release [MGD 2014.06.25]
  if(!d_logic.hasEverything() && d_logic.isTheoryEnabled(THEORY_STRINGS) ) {
    if(! options::stringExp.wasSetByUser()) {
      options::stringExp.set( true );
      Trace("smt") << "turning on strings-exp, for the theory of strings" << std::endl;
    }
  }
  */
  // for strings
  if(options::stringExp()) {
    if( !d_logic.isQuantified() ) {
      d_logic = d_logic.getUnlockedCopy();
      d_logic.enableQuantifiers();
      d_logic.lock();
      Trace("smt") << "turning on quantifier logic, for strings-exp"
                   << std::endl;
    }
    if(! options::fmfBound.wasSetByUser()) {
      options::fmfBound.set( true );
      Trace("smt") << "turning on fmf-bound-int, for strings-exp" << std::endl;
    }
    if(! options::fmfInstEngine.wasSetByUser()) {
      options::fmfInstEngine.set( true );
      Trace("smt") << "turning on fmf-inst-engine, for strings-exp" << std::endl;
    }
    /*
    if(! options::rewriteDivk.wasSetByUser()) {
      options::rewriteDivk.set( true );
      Trace("smt") << "turning on rewrite-divk, for strings-exp" << std::endl;
    }*/
    /*
    if(! options::stringFMF.wasSetByUser()) {
      options::stringFMF.set( true );
      Trace("smt") << "turning on strings-fmf, for strings-exp" << std::endl;
    }
    */
  }

  // sygus inference may require datatypes
  if (options::sygusInference())
  {
    d_logic = d_logic.getUnlockedCopy();
    d_logic.enableTheory(THEORY_DATATYPES);
    d_logic.lock();
    // since we are trying to recast as sygus, we assume the input is sygus
    is_sygus = true;
  }

  if ((options::checkModels() || options::checkSynthSol())
      && !options::produceAssertions())
  {
      Notice() << "SmtEngine: turning on produce-assertions to support "
               << "check-models or check-synth-sol." << endl;
      setOption("produce-assertions", SExpr("true"));
  }

  // Disable options incompatible with incremental solving, unsat cores, and
  // proofs or output an error if enabled explicitly
  if (options::incrementalSolving() || options::unsatCores()
      || options::proof())
  {
    if (options::unconstrainedSimp())
    {
      if (options::unconstrainedSimp.wasSetByUser())
      {
        throw OptionException(
            "unconstrained simplification not supported with unsat "
            "cores/proofs/incremental solving");
      }
      Notice() << "SmtEngine: turning off unconstrained simplification to "
                  "support unsat cores/proofs/incremental solving"
               << endl;
      options::unconstrainedSimp.set(false);
    }
  }
  else
  {
    // Turn on unconstrained simplification for QF_AUFBV
    if (!options::unconstrainedSimp.wasSetByUser())
    {
      //    bool qf_sat = d_logic.isPure(THEORY_BOOL) &&
      //    !d_logic.isQuantified(); bool uncSimp = false && !qf_sat &&
      //    !options::incrementalSolving();
      bool uncSimp = !d_logic.isQuantified() && !options::produceModels()
                     && !options::produceAssignments()
                     && !options::checkModels()
                     && (d_logic.isTheoryEnabled(THEORY_ARRAYS)
                         && d_logic.isTheoryEnabled(THEORY_BV));
      Trace("smt") << "setting unconstrained simplification to " << uncSimp
                   << endl;
      options::unconstrainedSimp.set(uncSimp);
    }
  }

  // Disable options incompatible with unsat cores and proofs or output an
  // error if enabled explicitly
  if (options::unsatCores() || options::proof())
  {
    if (options::simplificationMode() != SIMPLIFICATION_MODE_NONE)
    {
      if (options::simplificationMode.wasSetByUser())
      {
        throw OptionException(
            "simplification not supported with unsat cores/proofs");
      }
      Notice() << "SmtEngine: turning off simplification to support unsat "
                  "cores/proofs"
               << endl;
      options::simplificationMode.set(SIMPLIFICATION_MODE_NONE);
    }

    if (options::pbRewrites())
    {
      if (options::pbRewrites.wasSetByUser())
      {
        throw OptionException(
            "pseudoboolean rewrites not supported with unsat cores/proofs");
      }
      Notice() << "SmtEngine: turning off pseudoboolean rewrites to support "
                  "unsat cores/proofs"
               << endl;
      setOption("pb-rewrites", false);
    }

    if (options::sortInference())
    {
      if (options::sortInference.wasSetByUser())
      {
        throw OptionException(
            "sort inference not supported with unsat cores/proofs");
      }
      Notice() << "SmtEngine: turning off sort inference to support unsat "
                  "cores/proofs"
               << endl;
      options::sortInference.set(false);
    }

    if (options::preSkolemQuant())
    {
      if (options::preSkolemQuant.wasSetByUser())
      {
        throw OptionException(
            "pre-skolemization not supported with unsat cores/proofs");
      }
      Notice() << "SmtEngine: turning off pre-skolemization to support unsat "
                  "cores/proofs"
               << endl;
      options::preSkolemQuant.set(false);
    }

    if (options::bitvectorToBool())
    {
      if (options::bitvectorToBool.wasSetByUser())
      {
        throw OptionException(
            "bv-to-bool not supported with unsat cores/proofs");
      }
      Notice() << "SmtEngine: turning off bitvector-to-bool to support unsat "
                  "cores/proofs"
               << endl;
      options::bitvectorToBool.set(false);
    }

    if (options::boolToBitvector())
    {
      if (options::boolToBitvector.wasSetByUser())
      {
        throw OptionException(
            "bool-to-bv not supported with unsat cores/proofs");
      }
      Notice() << "SmtEngine: turning off bool-to-bitvector to support unsat "
                  "cores/proofs"
               << endl;
      options::boolToBitvector.set(false);
    }

    if (options::bvIntroducePow2())
    {
      if (options::bvIntroducePow2.wasSetByUser())
      {
        throw OptionException(
            "bv-intro-pow2 not supported with unsat cores/proofs");
      }
      Notice() << "SmtEngine: turning off bv-intro-pow2 to support "
                  "unsat-cores/proofs"
               << endl;
      setOption("bv-intro-pow2", false);
    }

    if (options::repeatSimp())
    {
      if (options::repeatSimp.wasSetByUser())
      {
        throw OptionException(
            "repeat-simp not supported with unsat cores/proofs");
      }
      Notice() << "SmtEngine: turning off repeat-simp to support unsat "
                  "cores/proofs"
               << endl;
      setOption("repeat-simp", false);
    }

    if (options::globalNegate())
    {
      if (options::globalNegate.wasSetByUser())
      {
        throw OptionException(
            "global-negate not supported with unsat cores/proofs");
      }
      Notice() << "SmtEngine: turning off global-negate to support unsat "
                  "cores/proofs"
               << endl;
      setOption("global-negate", false);
    }
  }
  else
  {
    // by default, nonclausal simplification is off for QF_SAT
    if (!options::simplificationMode.wasSetByUser())
    {
      bool qf_sat = d_logic.isPure(THEORY_BOOL) && !d_logic.isQuantified();
      Trace("smt") << "setting simplification mode to <"
                   << d_logic.getLogicString() << "> " << (!qf_sat) << endl;
      // simplification=none works better for SMT LIB benchmarks with
      // quantifiers, not others options::simplificationMode.set(qf_sat ||
      // quantifiers ? SIMPLIFICATION_MODE_NONE : SIMPLIFICATION_MODE_BATCH);
      options::simplificationMode.set(qf_sat ? SIMPLIFICATION_MODE_NONE
                                             : SIMPLIFICATION_MODE_BATCH);
    }
  }

  if (options::cbqiBv() && d_logic.isQuantified())
  {
    if(options::boolToBitvector.wasSetByUser()) {
      throw OptionException(
          "bool-to-bv not supported with CBQI BV for quantified logics");
    }
    Notice() << "SmtEngine: turning off bool-to-bitvector to support CBQI BV"
             << endl;
    options::boolToBitvector.set(false);
  }

  // cases where we need produce models
  if (!options::produceModels()
      && (options::produceAssignments() || options::sygusRewSynthCheck()
          || is_sygus))
  {
    Notice() << "SmtEngine: turning on produce-models" << endl;
    setOption("produce-models", SExpr("true"));
  }

  // Set the options for the theoryOf
  if(!options::theoryOfMode.wasSetByUser()) {
    if(d_logic.isSharingEnabled() &&
       !d_logic.isTheoryEnabled(THEORY_BV) &&
       !d_logic.isTheoryEnabled(THEORY_STRINGS) &&
       !d_logic.isTheoryEnabled(THEORY_SETS) ) {
      Trace("smt") << "setting theoryof-mode to term-based" << endl;
      options::theoryOfMode.set(THEORY_OF_TERM_BASED);
    }
  }

  // strings require LIA, UF; widen the logic
  if(d_logic.isTheoryEnabled(THEORY_STRINGS)) {
    LogicInfo log(d_logic.getUnlockedCopy());
    // Strings requires arith for length constraints, and also UF
    if(!d_logic.isTheoryEnabled(THEORY_UF)) {
      Trace("smt") << "because strings are enabled, also enabling UF" << endl;
      log.enableTheory(THEORY_UF);
    }
    if(!d_logic.isTheoryEnabled(THEORY_ARITH) || d_logic.isDifferenceLogic() || !d_logic.areIntegersUsed()) {
      Trace("smt") << "because strings are enabled, also enabling linear integer arithmetic" << endl;
      log.enableTheory(THEORY_ARITH);
      log.enableIntegers();
      log.arithOnlyLinear();
    }
    d_logic = log;
    d_logic.lock();
  }
  if(d_logic.isTheoryEnabled(THEORY_ARRAYS) || d_logic.isTheoryEnabled(THEORY_DATATYPES) || d_logic.isTheoryEnabled(THEORY_SETS)) {
    if(!d_logic.isTheoryEnabled(THEORY_UF)) {
      LogicInfo log(d_logic.getUnlockedCopy());
      Trace("smt") << "because a theory that permits Boolean terms is enabled, also enabling UF" << endl;
      log.enableTheory(THEORY_UF);
      d_logic = log;
      d_logic.lock();
    }
  }

  // by default, symmetry breaker is on only for non-incremental QF_UF
  if(! options::ufSymmetryBreaker.wasSetByUser()) {
    bool qf_uf_noinc = d_logic.isPure(THEORY_UF) && !d_logic.isQuantified()
                       && !options::incrementalSolving() && !options::proof()
                       && !options::unsatCores();
    Trace("smt") << "setting uf symmetry breaker to " << qf_uf_noinc << endl;
    options::ufSymmetryBreaker.set(qf_uf_noinc);
  }

  // If in arrays, set the UF handler to arrays
  if(d_logic.isTheoryEnabled(THEORY_ARRAYS) && ( !d_logic.isQuantified() ||
     (d_logic.isQuantified() && !d_logic.isTheoryEnabled(THEORY_UF)))) {
    Theory::setUninterpretedSortOwner(THEORY_ARRAYS);
  } else {
    Theory::setUninterpretedSortOwner(THEORY_UF);
  }

  // Turn on ite simplification for QF_LIA and QF_AUFBV
  // WARNING: These checks match much more than just QF_AUFBV and
  // QF_LIA logics. --K [2014/10/15]
  if(! options::doITESimp.wasSetByUser()) {
    bool qf_aufbv = !d_logic.isQuantified() &&
      d_logic.isTheoryEnabled(THEORY_ARRAYS) &&
      d_logic.isTheoryEnabled(THEORY_UF) &&
      d_logic.isTheoryEnabled(THEORY_BV);
    bool qf_lia = !d_logic.isQuantified() &&
      d_logic.isPure(THEORY_ARITH) &&
      d_logic.isLinear() &&
      !d_logic.isDifferenceLogic() &&
      !d_logic.areRealsUsed();

    bool iteSimp = (qf_aufbv || qf_lia);
    Trace("smt") << "setting ite simplification to " << iteSimp << endl;
    options::doITESimp.set(iteSimp);
  }
  if(! options::compressItes.wasSetByUser() ){
    bool qf_lia = !d_logic.isQuantified() &&
      d_logic.isPure(THEORY_ARITH) &&
      d_logic.isLinear() &&
      !d_logic.isDifferenceLogic() &&
      !d_logic.areRealsUsed();

    bool compressIte = qf_lia;
    Trace("smt") << "setting ite compression to " << compressIte << endl;
    options::compressItes.set(compressIte);
  }
  if(! options::simplifyWithCareEnabled.wasSetByUser() ){
    bool qf_aufbv = !d_logic.isQuantified() &&
      d_logic.isTheoryEnabled(THEORY_ARRAYS) &&
      d_logic.isTheoryEnabled(THEORY_UF) &&
      d_logic.isTheoryEnabled(THEORY_BV);

    bool withCare = qf_aufbv;
    Trace("smt") << "setting ite simplify with care to " << withCare << endl;
    options::simplifyWithCareEnabled.set(withCare);
  }
  // Turn off array eager index splitting for QF_AUFLIA
  if(! options::arraysEagerIndexSplitting.wasSetByUser()) {
    if (not d_logic.isQuantified() &&
        d_logic.isTheoryEnabled(THEORY_ARRAYS) &&
        d_logic.isTheoryEnabled(THEORY_UF) &&
        d_logic.isTheoryEnabled(THEORY_ARITH)) {
      Trace("smt") << "setting array eager index splitting to false" << endl;
      options::arraysEagerIndexSplitting.set(false);
    }
  }
  // Turn on model-based arrays for QF_AX (unless models are enabled)
  // if(! options::arraysModelBased.wasSetByUser()) {
  //   if (not d_logic.isQuantified() &&
  //       d_logic.isTheoryEnabled(THEORY_ARRAYS) &&
  //       d_logic.isPure(THEORY_ARRAYS) &&
  //       !options::produceModels() &&
  //       !options::checkModels()) {
  //     Trace("smt") << "turning on model-based array solver" << endl;
  //     options::arraysModelBased.set(true);
  //   }
  // }
  // Turn on multiple-pass non-clausal simplification for QF_AUFBV
  if(! options::repeatSimp.wasSetByUser()) {
    bool repeatSimp = !d_logic.isQuantified() &&
                      (d_logic.isTheoryEnabled(THEORY_ARRAYS) &&
                      d_logic.isTheoryEnabled(THEORY_UF) &&
                      d_logic.isTheoryEnabled(THEORY_BV)) &&
                      !options::unsatCores();
    Trace("smt") << "setting repeat simplification to " << repeatSimp << endl;
    options::repeatSimp.set(repeatSimp);
  }
  // Unconstrained simp currently does *not* support model generation
  if (options::unconstrainedSimp.wasSetByUser() && options::unconstrainedSimp()) {
    if (options::produceModels()) {
      if (options::produceModels.wasSetByUser()) {
        throw OptionException("Cannot use unconstrained-simp with model generation.");
      }
      Notice() << "SmtEngine: turning off produce-models to support unconstrainedSimp" << endl;
      setOption("produce-models", SExpr("false"));
    }
    if (options::produceAssignments()) {
      if (options::produceAssignments.wasSetByUser()) {
        throw OptionException("Cannot use unconstrained-simp with model generation (produce-assignments).");
      }
      Notice() << "SmtEngine: turning off produce-assignments to support unconstrainedSimp" << endl;
      setOption("produce-assignments", SExpr("false"));
    }
    if (options::checkModels()) {
      if (options::checkModels.wasSetByUser()) {
        throw OptionException("Cannot use unconstrained-simp with model generation (check-models).");
      }
      Notice() << "SmtEngine: turning off check-models to support unconstrainedSimp" << endl;
      setOption("check-models", SExpr("false"));
    }
  }

  if (! options::bvEagerExplanations.wasSetByUser() &&
      d_logic.isTheoryEnabled(THEORY_ARRAYS) &&
      d_logic.isTheoryEnabled(THEORY_BV)) {
    Trace("smt") << "enabling eager bit-vector explanations " << endl;
    options::bvEagerExplanations.set(true);
  }

  // Turn on arith rewrite equalities only for pure arithmetic
  if(! options::arithRewriteEq.wasSetByUser()) {
    bool arithRewriteEq = d_logic.isPure(THEORY_ARITH) && d_logic.isLinear() && !d_logic.isQuantified();
    Trace("smt") << "setting arith rewrite equalities " << arithRewriteEq << endl;
    options::arithRewriteEq.set(arithRewriteEq);
  }
  if(!  options::arithHeuristicPivots.wasSetByUser()) {
    int16_t heuristicPivots = 5;
    if(d_logic.isPure(THEORY_ARITH) && !d_logic.isQuantified()) {
      if(d_logic.isDifferenceLogic()) {
        heuristicPivots = -1;
      } else if(!d_logic.areIntegersUsed()) {
        heuristicPivots = 0;
      }
    }
    Trace("smt") << "setting arithHeuristicPivots  " << heuristicPivots << endl;
    options::arithHeuristicPivots.set(heuristicPivots);
  }
  if(! options::arithPivotThreshold.wasSetByUser()){
    uint16_t pivotThreshold = 2;
    if(d_logic.isPure(THEORY_ARITH) && !d_logic.isQuantified()){
      if(d_logic.isDifferenceLogic()){
        pivotThreshold = 16;
      }
    }
    Trace("smt") << "setting arith arithPivotThreshold  " << pivotThreshold << endl;
    options::arithPivotThreshold.set(pivotThreshold);
  }
  if(! options::arithStandardCheckVarOrderPivots.wasSetByUser()){
    int16_t varOrderPivots = -1;
    if(d_logic.isPure(THEORY_ARITH) && !d_logic.isQuantified()){
      varOrderPivots = 200;
    }
    Trace("smt") << "setting arithStandardCheckVarOrderPivots  " << varOrderPivots << endl;
    options::arithStandardCheckVarOrderPivots.set(varOrderPivots);
  }
  // Turn off early theory preprocessing if arithRewriteEq is on
  if (options::arithRewriteEq()) {
    d_earlyTheoryPP = false;
  }
  if (d_logic.isPure(THEORY_ARITH) && !d_logic.areRealsUsed())
  {
    if (!options::nlExtTangentPlanesInterleave.wasSetByUser())
    {
      Trace("smt") << "setting nlExtTangentPlanesInterleave to true" << endl;
      options::nlExtTangentPlanesInterleave.set(true);
    }
  }

  // Set decision mode based on logic (if not set by user)
  if(!options::decisionMode.wasSetByUser()) {
    decision::DecisionMode decMode =
      // ALL
      d_logic.hasEverything() ? decision::DECISION_STRATEGY_JUSTIFICATION :
      ( // QF_BV
        (not d_logic.isQuantified() &&
          d_logic.isPure(THEORY_BV)
          ) ||
        // QF_AUFBV or QF_ABV or QF_UFBV
        (not d_logic.isQuantified() &&
         (d_logic.isTheoryEnabled(THEORY_ARRAYS) ||
          d_logic.isTheoryEnabled(THEORY_UF)) &&
         d_logic.isTheoryEnabled(THEORY_BV)
         ) ||
        // QF_AUFLIA (and may be ends up enabling QF_AUFLRA?)
        (not d_logic.isQuantified() &&
         d_logic.isTheoryEnabled(THEORY_ARRAYS) &&
         d_logic.isTheoryEnabled(THEORY_UF) &&
         d_logic.isTheoryEnabled(THEORY_ARITH)
         ) ||
        // QF_LRA
        (not d_logic.isQuantified() &&
         d_logic.isPure(THEORY_ARITH) && d_logic.isLinear() && !d_logic.isDifferenceLogic() &&  !d_logic.areIntegersUsed()
         ) ||
        // Quantifiers
        d_logic.isQuantified() ||
        // Strings
        d_logic.isTheoryEnabled(THEORY_STRINGS)
        ? decision::DECISION_STRATEGY_JUSTIFICATION
        : decision::DECISION_STRATEGY_INTERNAL
      );

    bool stoponly =
      // ALL
      d_logic.hasEverything() || d_logic.isTheoryEnabled(THEORY_STRINGS) ? false :
      ( // QF_AUFLIA
        (not d_logic.isQuantified() &&
         d_logic.isTheoryEnabled(THEORY_ARRAYS) &&
         d_logic.isTheoryEnabled(THEORY_UF) &&
         d_logic.isTheoryEnabled(THEORY_ARITH)
         ) ||
        // QF_LRA
        (not d_logic.isQuantified() &&
         d_logic.isPure(THEORY_ARITH) && d_logic.isLinear() && !d_logic.isDifferenceLogic() &&  !d_logic.areIntegersUsed()
         )
        ? true : false
      );

    Trace("smt") << "setting decision mode to " << decMode << endl;
    options::decisionMode.set(decMode);
    options::decisionStopOnly.set(stoponly);
  }
  if( options::incrementalSolving() ){
    //disable modes not supported by incremental
    options::sortInference.set( false );
    options::ufssFairnessMonotone.set( false );
    options::quantEpr.set( false );
    options::globalNegate.set(false);
  }
  if( d_logic.hasCardinalityConstraints() ){
    //must have finite model finding on
    options::finiteModelFind.set( true );
  }

  //if it contains a theory with non-termination, do not strictly enforce that quantifiers and theory combination must be interleaved
  if( d_logic.isTheoryEnabled(THEORY_STRINGS) || (d_logic.isTheoryEnabled(THEORY_ARITH) && !d_logic.isLinear()) ){
    if( !options::instWhenStrictInterleave.wasSetByUser() ){
      options::instWhenStrictInterleave.set( false );
    }
  }

  //local theory extensions
  if( options::localTheoryExt() ){
    if( !options::instMaxLevel.wasSetByUser() ){
      options::instMaxLevel.set( 0 );
    }
  }
  if( options::instMaxLevel()!=-1 ){
    Notice() << "SmtEngine: turning off cbqi to support instMaxLevel" << endl;
    options::cbqi.set(false);
  }
  //track instantiations?
  if( options::cbqiNestedQE() || ( options::proof() && !options::trackInstLemmas.wasSetByUser() ) ){
    options::trackInstLemmas.set( true );
  }

  if( ( options::fmfBoundLazy.wasSetByUser() && options::fmfBoundLazy() ) ||
      ( options::fmfBoundInt.wasSetByUser() && options::fmfBoundInt() ) ) {
    options::fmfBound.set( true );
  }
  //now have determined whether fmfBoundInt is on/off
  //apply fmfBoundInt options
  if( options::fmfBound() ){
    //must have finite model finding on
    options::finiteModelFind.set( true );
    if (!options::mbqiMode.wasSetByUser()
        || (options::mbqiMode() != quantifiers::MBQI_NONE
            && options::mbqiMode() != quantifiers::MBQI_FMC))
    {
      //if bounded integers are set, use no MBQI by default
      options::mbqiMode.set( quantifiers::MBQI_NONE );
    }
    if( ! options::prenexQuant.wasSetByUser() ){
      options::prenexQuant.set( quantifiers::PRENEX_QUANT_NONE );
    }
  }
  if( options::ufHo() ){
    //if higher-order, then current variants of model-based instantiation cannot be used
    if( options::mbqiMode()!=quantifiers::MBQI_NONE ){
      options::mbqiMode.set( quantifiers::MBQI_NONE );
    }
  }
  if( options::mbqiMode()==quantifiers::MBQI_ABS ){
    if( !d_logic.isPure(THEORY_UF) ){
      //MBQI_ABS is only supported in pure quantified UF
      options::mbqiMode.set( quantifiers::MBQI_FMC );
    }
  }
  if( options::fmfFunWellDefinedRelevant() ){
    if( !options::fmfFunWellDefined.wasSetByUser() ){
      options::fmfFunWellDefined.set( true );
    }
  }
  if( options::fmfFunWellDefined() ){
    if( !options::finiteModelFind.wasSetByUser() ){
      options::finiteModelFind.set( true );
    }
  }
  //EPR
  if( options::quantEpr() ){
    if( !options::preSkolemQuant.wasSetByUser() ){
      options::preSkolemQuant.set( true );
    }
  }

  //now, have determined whether finite model find is on/off
  //apply finite model finding options
  if( options::finiteModelFind() ){
    //apply conservative quantifiers splitting
    if( !options::quantDynamicSplit.wasSetByUser() ){
      options::quantDynamicSplit.set( quantifiers::QUANT_DSPLIT_MODE_DEFAULT );
    }
    //do not eliminate extended arithmetic symbols from quantified formulas
    if( !options::elimExtArithQuant.wasSetByUser() ){
      options::elimExtArithQuant.set( false );
    }
    if( !options::eMatching.wasSetByUser() ){
      options::eMatching.set( options::fmfInstEngine() );
    }
    if( !options::instWhenMode.wasSetByUser() ){
      //instantiate only on last call
      if( options::eMatching() ){
        options::instWhenMode.set( quantifiers::INST_WHEN_LAST_CALL );
      }
    }
    if( options::mbqiMode()==quantifiers::MBQI_ABS ){
      if( !options::preSkolemQuant.wasSetByUser() ){
        options::preSkolemQuant.set( true );
      }
      if( !options::preSkolemQuantNested.wasSetByUser() ){
        options::preSkolemQuantNested.set( true );
      }
      if( !options::fmfOneInstPerRound.wasSetByUser() ){
        options::fmfOneInstPerRound.set( true );
      }
    }
  }

  //apply counterexample guided instantiation options
  // if we are attempting to rewrite everything to SyGuS, use ceGuidedInst
  if (options::sygusInference())
  {
    if (!options::ceGuidedInst.wasSetByUser())
    {
      options::ceGuidedInst.set(true);
    }
    // optimization: apply preskolemization, makes it succeed more often
    if (!options::preSkolemQuant.wasSetByUser())
    {
      options::preSkolemQuant.set(true);
    }
    if (!options::preSkolemQuantNested.wasSetByUser())
    {
      options::preSkolemQuantNested.set(true);
    }
  }
  if( options::cegqiSingleInvMode()!=quantifiers::CEGQI_SI_MODE_NONE ){
    if( !options::ceGuidedInst.wasSetByUser() ){
      options::ceGuidedInst.set( true );
    }
  }
  // if sygus is enabled, set the defaults for sygus
  if( options::ceGuidedInst() ){
    //counterexample-guided instantiation for sygus
    if( !options::cegqiSingleInvMode.wasSetByUser() ){
      options::cegqiSingleInvMode.set( quantifiers::CEGQI_SI_MODE_USE );
    }
    if( !options::quantConflictFind.wasSetByUser() ){
      options::quantConflictFind.set( false );
    }
    if( !options::instNoEntail.wasSetByUser() ){
      options::instNoEntail.set( false );
    }
    if (!options::cbqiFullEffort.wasSetByUser())
    {
      // should use full effort cbqi for single invocation and repair const
      options::cbqiFullEffort.set(true);
    }
    if (options::sygusRew())
    {
      options::sygusRewSynth.set(true);
      options::sygusRewVerify.set(true);
    }
    if (options::sygusRewSynth() || options::sygusRewVerify())
    {
      // rewrite rule synthesis implies that sygus stream must be true
      options::sygusStream.set(true);
    }
    if (options::sygusStream())
    {
      // PBE and streaming modes are incompatible
      if (!options::sygusSymBreakPbe.wasSetByUser())
      {
        options::sygusSymBreakPbe.set(false);
      }
      if (!options::sygusUnifPbe.wasSetByUser())
      {
        options::sygusUnifPbe.set(false);
      }
    }
    //do not allow partial functions
    if( !options::bitvectorDivByZeroConst.wasSetByUser() ){
      options::bitvectorDivByZeroConst.set( true );
    }
    if( !options::dtRewriteErrorSel.wasSetByUser() ){
      options::dtRewriteErrorSel.set( true );
    }
    //do not miniscope
    if( !options::miniscopeQuant.wasSetByUser() ){
      options::miniscopeQuant.set( false );
    }
    if( !options::miniscopeQuantFreeVar.wasSetByUser() ){
      options::miniscopeQuantFreeVar.set( false );
    }
    if (!options::quantSplit.wasSetByUser())
    {
      options::quantSplit.set(false);
    }
    //rewrite divk
    if( !options::rewriteDivk.wasSetByUser()) {
      options::rewriteDivk.set( true );
    }
    //do not do macros
    if( !options::macrosQuant.wasSetByUser()) {
      options::macrosQuant.set( false );
    }
    if( !options::cbqiPreRegInst.wasSetByUser()) {
      options::cbqiPreRegInst.set( true );
    }
  }
  //counterexample-guided instantiation for non-sygus
  // enable if any possible quantifiers with arithmetic, datatypes or bitvectors
  if (d_logic.isQuantified()
      && ((options::decisionMode() != decision::DECISION_STRATEGY_INTERNAL
           && (d_logic.isTheoryEnabled(THEORY_ARITH)
               || d_logic.isTheoryEnabled(THEORY_DATATYPES)
               || d_logic.isTheoryEnabled(THEORY_BV)
               || d_logic.isTheoryEnabled(THEORY_FP)))
          || d_logic.isPure(THEORY_ARITH) || d_logic.isPure(THEORY_BV)
          || options::cbqiAll()))
  {
    if( !options::cbqi.wasSetByUser() ){
      options::cbqi.set( true );
    }
    // check whether we should apply full cbqi
    if (d_logic.isPure(THEORY_BV))
    {
      if (!options::cbqiFullEffort.wasSetByUser())
      {
        options::cbqiFullEffort.set(true);
      }
    }
  }
  if( options::cbqi() ){
    //must rewrite divk
    if( !options::rewriteDivk.wasSetByUser()) {
      options::rewriteDivk.set( true );
    }
    if (options::incrementalSolving())
    {
      // cannot do nested quantifier elimination in incremental mode
      options::cbqiNestedQE.set(false);
    }
    if (d_logic.isPure(THEORY_ARITH) || d_logic.isPure(THEORY_BV))
    {
      if( !options::quantConflictFind.wasSetByUser() ){
        options::quantConflictFind.set( false );
      }
      if( !options::instNoEntail.wasSetByUser() ){
        options::instNoEntail.set( false );
      }
      if( !options::instWhenMode.wasSetByUser() && options::cbqiModel() ){
        //only instantiation should happen at last call when model is avaiable
        options::instWhenMode.set( quantifiers::INST_WHEN_LAST_CALL );
      }
    }else{
      // only supported in pure arithmetic or pure BV
      options::cbqiNestedQE.set(false);
    }
    // prenexing
    if (options::cbqiNestedQE()
        || options::decisionMode() == decision::DECISION_STRATEGY_INTERNAL)
    {
      // only complete with prenex = disj_normal or normal
      if (options::prenexQuant() <= quantifiers::PRENEX_QUANT_DISJ_NORMAL)
      {
        options::prenexQuant.set(quantifiers::PRENEX_QUANT_DISJ_NORMAL);
      }
    }
    else if (options::globalNegate())
    {
      if (!options::prenexQuant.wasSetByUser())
      {
        options::prenexQuant.set(quantifiers::PRENEX_QUANT_NONE);
      }
    }
  }
  //implied options...
  if( options::strictTriggers() ){
    if( !options::userPatternsQuant.wasSetByUser() ){
      options::userPatternsQuant.set( quantifiers::USER_PAT_MODE_TRUST );
    }
  }
  if( options::qcfMode.wasSetByUser() || options::qcfTConstraint() ){
    options::quantConflictFind.set( true );
  }
  if( options::cbqiNestedQE() ){
    options::prenexQuantUser.set( true );
    if( !options::preSkolemQuant.wasSetByUser() ){
      options::preSkolemQuant.set( true );
    }
  }
  //for induction techniques
  if( options::quantInduction() ){
    if( !options::dtStcInduction.wasSetByUser() ){
      options::dtStcInduction.set( true );
    }
    if( !options::intWfInduction.wasSetByUser() ){
      options::intWfInduction.set( true );
    }
  }
  if( options::dtStcInduction() ){
    //try to remove ITEs from quantified formulas
    if( !options::iteDtTesterSplitQuant.wasSetByUser() ){
      options::iteDtTesterSplitQuant.set( true );
    }
    if( !options::iteLiftQuant.wasSetByUser() ){
      options::iteLiftQuant.set( quantifiers::ITE_LIFT_QUANT_MODE_ALL );
    }
  }
  if( options::intWfInduction() ){
    if( !options::purifyTriggers.wasSetByUser() ){
      options::purifyTriggers.set( true );
    }
  }
  if( options::conjectureNoFilter() ){
    if( !options::conjectureFilterActiveTerms.wasSetByUser() ){
      options::conjectureFilterActiveTerms.set( false );
    }
    if( !options::conjectureFilterCanonical.wasSetByUser() ){
      options::conjectureFilterCanonical.set( false );
    }
    if( !options::conjectureFilterModel.wasSetByUser() ){
      options::conjectureFilterModel.set( false );
    }
  }
  if( options::conjectureGenPerRound.wasSetByUser() ){
    if( options::conjectureGenPerRound()>0 ){
      options::conjectureGen.set( true );
    }else{
      options::conjectureGen.set( false );
    }
  }
  //can't pre-skolemize nested quantifiers without UF theory
  if( !d_logic.isTheoryEnabled(THEORY_UF) && options::preSkolemQuant() ){
    if( !options::preSkolemQuantNested.wasSetByUser() ){
      options::preSkolemQuantNested.set( false );
    }
  }
  if( !d_logic.isTheoryEnabled(THEORY_DATATYPES) ){
    options::quantDynamicSplit.set( quantifiers::QUANT_DSPLIT_MODE_NONE );
  }

  //until bugs 371,431 are fixed
  if( ! options::minisatUseElim.wasSetByUser()){
    // cannot use minisat elimination for logics where a theory solver
    // introduces new literals into the search. This includes quantifiers
    // (quantifier instantiation), and the lemma schemas used in non-linear
    // and sets. We also can't use it if models are enabled.
    if (d_logic.isTheoryEnabled(THEORY_SETS) || d_logic.isQuantified()
        || options::produceModels() || options::produceAssignments()
        || options::checkModels()
        || (d_logic.isTheoryEnabled(THEORY_ARITH) && !d_logic.isLinear()))
    {
      options::minisatUseElim.set( false );
    }
  }
  else if (options::minisatUseElim()) {
    if (options::produceModels()) {
      Notice() << "SmtEngine: turning off produce-models to support minisatUseElim" << endl;
      setOption("produce-models", SExpr("false"));
    }
    if (options::produceAssignments()) {
      Notice() << "SmtEngine: turning off produce-assignments to support minisatUseElim" << endl;
      setOption("produce-assignments", SExpr("false"));
    }
    if (options::checkModels()) {
      Notice() << "SmtEngine: turning off check-models to support minisatUseElim" << endl;
      setOption("check-models", SExpr("false"));
    }
  }

  // For now, these array theory optimizations do not support model-building
  if (options::produceModels() || options::produceAssignments() || options::checkModels()) {
    options::arraysOptimizeLinear.set(false);
    options::arraysLazyRIntro1.set(false);
  }

  // Non-linear arithmetic does not support models unless nlExt is enabled
  if ((d_logic.isTheoryEnabled(THEORY_ARITH) && !d_logic.isLinear()
       && !options::nlExt())
      || options::globalNegate())
  {
    std::string reason =
        options::globalNegate() ? "--global-negate" : "nonlinear arithmetic";
    if (options::produceModels()) {
      if(options::produceModels.wasSetByUser()) {
        throw OptionException(
            std::string("produce-model not supported with " + reason));
      }
      Warning()
          << "SmtEngine: turning off produce-models because unsupported for "
          << reason << endl;
      setOption("produce-models", SExpr("false"));
    }
    if (options::produceAssignments()) {
      if(options::produceAssignments.wasSetByUser()) {
        throw OptionException(
            std::string("produce-assignments not supported with " + reason));
      }
      Warning() << "SmtEngine: turning off produce-assignments because "
                   "unsupported for "
                << reason << endl;
      setOption("produce-assignments", SExpr("false"));
    }
    if (options::checkModels()) {
      if(options::checkModels.wasSetByUser()) {
        throw OptionException(
            std::string("check-models not supported with " + reason));
      }
      Warning()
          << "SmtEngine: turning off check-models because unsupported for "
          << reason << endl;
      setOption("check-models", SExpr("false"));
    }
  }

  if(options::incrementalSolving() && options::proof()) {
    Warning() << "SmtEngine: turning off incremental solving mode (not yet supported with --proof, try --tear-down-incremental instead)" << endl;
    setOption("incremental", SExpr("false"));
  }

  if (options::proof())
  {
    if (options::bitvectorAlgebraicSolver())
    {
      if (options::bitvectorAlgebraicSolver.wasSetByUser())
      {
        throw OptionException(
            "--bv-algebraic-solver is not supported with proofs");
      }
      Notice() << "SmtEngine: turning off bv algebraic solver to support proofs"
               << std::endl;
      options::bitvectorAlgebraicSolver.set(false);
    }
    if (options::bitvectorEqualitySolver())
    {
      if (options::bitvectorEqualitySolver.wasSetByUser())
      {
        throw OptionException("--bv-eq-solver is not supported with proofs");
      }
      Notice() << "SmtEngine: turning off bv eq solver to support proofs"
               << std::endl;
      options::bitvectorEqualitySolver.set(false);
    }
    if (options::bitvectorInequalitySolver())
    {
      if (options::bitvectorInequalitySolver.wasSetByUser())
      {
        throw OptionException(
            "--bv-inequality-solver is not supported with proofs");
      }
      Notice() << "SmtEngine: turning off bv ineq solver to support proofs"
               << std::endl;
      options::bitvectorInequalitySolver.set(false);
    }
  }

  if (!options::bitvectorEqualitySolver())
  {
    if (options::bvLazyRewriteExtf())
    {
      if (options::bvLazyRewriteExtf.wasSetByUser())
      {
        throw OptionException(
            "--bv-lazy-rewrite-extf requires --bv-eq-solver to be set");
      }
    }
    Trace("smt")
        << "disabling bvLazyRewriteExtf since equality solver is disabled"
        << endl;
    options::bvLazyRewriteExtf.set(false);
  }
}

void SmtEngine::setProblemExtended(bool value)
{
  d_problemExtended = value;
  if (value) { d_assumptions.clear(); }
}

void SmtEngine::setInfo(const std::string& key, const CVC4::SExpr& value)
{
  SmtScope smts(this);

  Trace("smt") << "SMT setInfo(" << key << ", " << value << ")" << endl;

  if(Dump.isOn("benchmark")) {
    if(key == "status") {
      string s = value.getValue();
      BenchmarkStatus status =
        (s == "sat") ? SMT_SATISFIABLE :
          ((s == "unsat") ? SMT_UNSATISFIABLE : SMT_UNKNOWN);
      Dump("benchmark") << SetBenchmarkStatusCommand(status);
    } else {
      Dump("benchmark") << SetInfoCommand(key, value);
    }
  }

  // Check for CVC4-specific info keys (prefixed with "cvc4-" or "cvc4_")
  if(key.length() > 5) {
    string prefix = key.substr(0, 5);
    if(prefix == "cvc4-" || prefix == "cvc4_") {
      string cvc4key = key.substr(5);
      if(cvc4key == "logic") {
        if(! value.isAtom()) {
          throw OptionException("argument to (set-info :cvc4-logic ..) must be a string");
        }
        SmtScope smts(this);
        d_logic = value.getValue();
        setLogicInternal();
        return;
      } else {
        throw UnrecognizedOptionException();
      }
    }
  }

  // Check for standard info keys (SMT-LIB v1, SMT-LIB v2, ...)
  if (key == "source" || key == "category" || key == "difficulty"
      || key == "notes" || key == "name" || key == "license")
  {
    // ignore these
    return;
  }
  else if (key == "filename")
  {
    d_filename = value.getValue();
    return;
  }
  else if (key == "smt-lib-version" && !options::inputLanguage.wasSetByUser())
  {
    language::input::Language ilang = language::input::LANG_AUTO;
    if( (value.isInteger() && value.getIntegerValue() == Integer(2)) ||
        (value.isRational() && value.getRationalValue() == Rational(2)) ||
        value.getValue() == "2" ||
        value.getValue() == "2.0" ) {
      ilang = language::input::LANG_SMTLIB_V2_0;
    } else if( (value.isRational() && value.getRationalValue() == Rational(5, 2)) ||
               value.getValue() == "2.5" ) {
      ilang = language::input::LANG_SMTLIB_V2_5;
    } else if( (value.isRational() && value.getRationalValue() == Rational(13, 5)) ||
               value.getValue() == "2.6" ) {
      ilang = language::input::LANG_SMTLIB_V2_6;
    }
    else if (value.getValue() == "2.6.1")
    {
      ilang = language::input::LANG_SMTLIB_V2_6_1;
    }
    else
    {
      Warning() << "Warning: unsupported smt-lib-version: " << value << endl;
      throw UnrecognizedOptionException();
    }
    options::inputLanguage.set(ilang);
    // also update the output language
    if (!options::outputLanguage.wasSetByUser())
    {
      language::output::Language olang = language::toOutputLanguage(ilang);
      if (options::outputLanguage() != olang)
      {
        options::outputLanguage.set(olang);
        *options::out() << language::SetLanguage(olang);
      }
    }
    return;
  } else if(key == "status") {
    string s;
    if(value.isAtom()) {
      s = value.getValue();
    }
    if(s != "sat" && s != "unsat" && s != "unknown") {
      throw OptionException("argument to (set-info :status ..) must be "
                            "`sat' or `unsat' or `unknown'");
    }
    d_status = Result(s, d_filename);
    return;
  }
  throw UnrecognizedOptionException();
}

CVC4::SExpr SmtEngine::getInfo(const std::string& key) const {

  SmtScope smts(this);

  Trace("smt") << "SMT getInfo(" << key << ")" << endl;
  if(key == "all-statistics") {
    vector<SExpr> stats;
    for(StatisticsRegistry::const_iterator i = NodeManager::fromExprManager(d_exprManager)->getStatisticsRegistry()->begin();
        i != NodeManager::fromExprManager(d_exprManager)->getStatisticsRegistry()->end();
        ++i) {
      vector<SExpr> v;
      v.push_back((*i).first);
      v.push_back((*i).second);
      stats.push_back(v);
    }
    for(StatisticsRegistry::const_iterator i = d_statisticsRegistry->begin();
        i != d_statisticsRegistry->end();
        ++i) {
      vector<SExpr> v;
      v.push_back((*i).first);
      v.push_back((*i).second);
      stats.push_back(v);
    }
    return SExpr(stats);
  } else if(key == "error-behavior") {
    // immediate-exit | continued-execution
    if( options::continuedExecution() || options::interactive() ) {
      return SExpr(SExpr::Keyword("continued-execution"));
    } else {
      return SExpr(SExpr::Keyword("immediate-exit"));
    }
  } else if(key == "name") {
    return SExpr(Configuration::getName());
  } else if(key == "version") {
    return SExpr(Configuration::getVersionString());
  } else if(key == "authors") {
    return SExpr(Configuration::about());
  } else if(key == "status") {
    // sat | unsat | unknown
    switch(d_status.asSatisfiabilityResult().isSat()) {
    case Result::SAT:
      return SExpr(SExpr::Keyword("sat"));
    case Result::UNSAT:
      return SExpr(SExpr::Keyword("unsat"));
    default:
      return SExpr(SExpr::Keyword("unknown"));
    }
  } else if(key == "reason-unknown") {
    if(!d_status.isNull() && d_status.isUnknown()) {
      stringstream ss;
      ss << d_status.whyUnknown();
      string s = ss.str();
      transform(s.begin(), s.end(), s.begin(), ::tolower);
      return SExpr(SExpr::Keyword(s));
    } else {
      throw ModalException("Can't get-info :reason-unknown when the "
                           "last result wasn't unknown!");
    }
  } else if(key == "assertion-stack-levels") {
    AlwaysAssert(d_userLevels.size() <=
                 std::numeric_limits<unsigned long int>::max());
    return SExpr(static_cast<unsigned long int>(d_userLevels.size()));
  } else if(key == "all-options") {
    // get the options, like all-statistics
    std::vector< std::vector<std::string> > current_options =
      Options::current()->getOptions();
    return SExpr::parseListOfListOfAtoms(current_options);
  } else {
    throw UnrecognizedOptionException();
  }
}

void SmtEngine::debugCheckFormals(const std::vector<Expr>& formals, Expr func)
{
  for(std::vector<Expr>::const_iterator i = formals.begin(); i != formals.end(); ++i) {
    if((*i).getKind() != kind::BOUND_VARIABLE) {
      stringstream ss;
      ss << "All formal arguments to defined functions must be BOUND_VARIABLEs, but in the\n"
         << "definition of function " << func << ", formal\n"
         << "  " << *i << "\n"
         << "has kind " << (*i).getKind();
      throw TypeCheckingException(func, ss.str());
    }
  }
}

void SmtEngine::debugCheckFunctionBody(Expr formula,
                                       const std::vector<Expr>& formals,
                                       Expr func)
{
  Type formulaType = formula.getType(options::typeChecking());
  Type funcType = func.getType();
  // We distinguish here between definitions of constants and functions,
  // because the type checking for them is subtly different.  Perhaps we
  // should instead have SmtEngine::defineFunction() and
  // SmtEngine::defineConstant() for better clarity, although then that
  // doesn't match the SMT-LIBv2 standard...
  if(formals.size() > 0) {
    Type rangeType = FunctionType(funcType).getRangeType();
    if(! formulaType.isComparableTo(rangeType)) {
      stringstream ss;
      ss << "Type of defined function does not match its declaration\n"
         << "The function  : " << func << "\n"
         << "Declared type : " << rangeType << "\n"
         << "The body      : " << formula << "\n"
         << "Body type     : " << formulaType;
      throw TypeCheckingException(func, ss.str());
    }
  } else {
    if(! formulaType.isComparableTo(funcType)) {
      stringstream ss;
      ss << "Declared type of defined constant does not match its definition\n"
         << "The constant   : " << func << "\n"
         << "Declared type  : " << funcType << " " << Type::getTypeNode(funcType)->getId() << "\n"
         << "The definition : " << formula << "\n"
         << "Definition type: " << formulaType << " " << Type::getTypeNode(formulaType)->getId();
      throw TypeCheckingException(func, ss.str());
    }
  }
}

void SmtEngine::defineFunction(Expr func,
                               const std::vector<Expr>& formals,
                               Expr formula)
{
  SmtScope smts(this);
  doPendingPops();
  Trace("smt") << "SMT defineFunction(" << func << ")" << endl;
  debugCheckFormals(formals, func);

  stringstream ss;
  ss << language::SetLanguage(
            language::SetLanguage::getLanguage(Dump.getStream()))
     << func;
  DefineFunctionCommand c(ss.str(), func, formals, formula);
  addToModelCommandAndDump(
      c, ExprManager::VAR_FLAG_DEFINED, true, "declarations");

  PROOF(if (options::checkUnsatCores()) {
    d_defineCommands.push_back(c.clone());
  });

  // type check body
  debugCheckFunctionBody(formula, formals, func);

  // Substitute out any abstract values in formula
  Expr form =
      d_private->substituteAbstractValues(Node::fromExpr(formula)).toExpr();

  TNode funcNode = func.getTNode();
  vector<Node> formalsNodes;
  for(vector<Expr>::const_iterator i = formals.begin(),
        iend = formals.end();
      i != iend;
      ++i) {
    formalsNodes.push_back((*i).getNode());
  }
  TNode formNode = form.getTNode();
  DefinedFunction def(funcNode, formalsNodes, formNode);
  // Permit (check-sat) (define-fun ...) (get-value ...) sequences.
  // Otherwise, (check-sat) (get-value ((! foo :named bar))) breaks
  // d_haveAdditions = true;
  Debug("smt") << "definedFunctions insert " << funcNode << " " << formNode << endl;
  d_definedFunctions->insert(funcNode, def);
}

void SmtEngine::defineFunctionsRec(
    const std::vector<Expr>& funcs,
    const std::vector<std::vector<Expr> >& formals,
    const std::vector<Expr>& formulas)
{
  SmtScope smts(this);
  finalOptionsAreSet();
  doPendingPops();
  Trace("smt") << "SMT defineFunctionsRec(...)" << endl;

  if (funcs.size() != formals.size() && funcs.size() != formulas.size())
  {
    stringstream ss;
    ss << "Number of functions, formals, and function bodies passed to "
          "defineFunctionsRec do not match:"
       << "\n"
       << "        #functions : " << funcs.size() << "\n"
       << "        #arg lists : " << formals.size() << "\n"
       << "  #function bodies : " << formulas.size() << "\n";
    throw ModalException(ss.str());
  }
  for (unsigned i = 0, size = funcs.size(); i < size; i++)
  {
    // check formal argument list
    debugCheckFormals(formals[i], funcs[i]);
    // type check body
    debugCheckFunctionBody(formulas[i], formals[i], funcs[i]);
  }

  if (Dump.isOn("raw-benchmark"))
  {
    Dump("raw-benchmark") << DefineFunctionRecCommand(funcs, formals, formulas);
  }

  ExprManager* em = getExprManager();
  for (unsigned i = 0, size = funcs.size(); i < size; i++)
  {
    // we assert a quantified formula
    Expr func_app;
    // make the function application
    if (formals[i].empty())
    {
      // it has no arguments
      func_app = funcs[i];
    }
    else
    {
      std::vector<Expr> children;
      children.push_back(funcs[i]);
      children.insert(children.end(), formals[i].begin(), formals[i].end());
      func_app = em->mkExpr(kind::APPLY_UF, children);
    }
    Expr lem = em->mkExpr(kind::EQUAL, func_app, formulas[i]);
    if (!formals[i].empty())
    {
      // set the attribute to denote this is a function definition
      std::string attr_name("fun-def");
      Expr aexpr = em->mkExpr(kind::INST_ATTRIBUTE, func_app);
      aexpr = em->mkExpr(kind::INST_PATTERN_LIST, aexpr);
      std::vector<Expr> expr_values;
      std::string str_value;
      setUserAttribute(attr_name, func_app, expr_values, str_value);
      // make the quantified formula
      Expr boundVars = em->mkExpr(kind::BOUND_VAR_LIST, formals[i]);
      lem = em->mkExpr(kind::FORALL, boundVars, lem, aexpr);
    }
    // assert the quantified formula
    //   notice we don't call assertFormula directly, since this would
    //   duplicate the output on raw-benchmark.
    Expr e = d_private->substituteAbstractValues(Node::fromExpr(lem)).toExpr();
    if (d_assertionList != NULL)
    {
      d_assertionList->push_back(e);
    }
    d_private->addFormula(e.getNode(), false);
  }
}

void SmtEngine::defineFunctionRec(Expr func,
                                  const std::vector<Expr>& formals,
                                  Expr formula)
{
  std::vector<Expr> funcs;
  funcs.push_back(func);
  std::vector<std::vector<Expr> > formals_multi;
  formals_multi.push_back(formals);
  std::vector<Expr> formulas;
  formulas.push_back(formula);
  defineFunctionsRec(funcs, formals_multi, formulas);
}

bool SmtEngine::isDefinedFunction( Expr func ){
  Node nf = Node::fromExpr( func );
  Debug("smt") << "isDefined function " << nf << "?" << std::endl;
  return d_definedFunctions->find(nf) != d_definedFunctions->end();
}

void SmtEnginePrivate::finishInit()
{
  d_preprocessingPassContext.reset(
      new PreprocessingPassContext(&d_smt, d_resourceManager, &d_iteRemover));
  // TODO: register passes here (this will likely change when we add support for
  // actually assembling preprocessing pipelines).
  std::unique_ptr<ApplySubsts> applySubsts(
      new ApplySubsts(d_preprocessingPassContext.get()));
  std::unique_ptr<ApplyToConst> applyToConst(
      new ApplyToConst(d_preprocessingPassContext.get()));
  std::unique_ptr<BoolToBV> boolToBv(
      new BoolToBV(d_preprocessingPassContext.get()));
  std::unique_ptr<BvAbstraction> bvAbstract(
      new BvAbstraction(d_preprocessingPassContext.get()));
  std::unique_ptr<BvEagerAtoms> bvEagerAtoms(
      new BvEagerAtoms(d_preprocessingPassContext.get()));
  std::unique_ptr<BVAckermann> bvAckermann(
      new BVAckermann(d_preprocessingPassContext.get()));
  std::unique_ptr<BVGauss> bvGauss(
      new BVGauss(d_preprocessingPassContext.get()));
  std::unique_ptr<BvIntroPow2> bvIntroPow2(
      new BvIntroPow2(d_preprocessingPassContext.get()));
  std::unique_ptr<BVToBool> bvToBool(
      new BVToBool(d_preprocessingPassContext.get()));
  std::unique_ptr<ExtRewPre> extRewPre(
      new ExtRewPre(d_preprocessingPassContext.get()));
  std::unique_ptr<GlobalNegate> globalNegate(
      new GlobalNegate(d_preprocessingPassContext.get()));
  std::unique_ptr<IntToBV> intToBV(
      new IntToBV(d_preprocessingPassContext.get()));
<<<<<<< HEAD
  std::unique_ptr<NlExtPurify> nlExtPurify(
      new NlExtPurify(d_preprocessingPassContext.get()));
=======
  std::unique_ptr<ITESimp> iteSimp(
      new ITESimp(d_preprocessingPassContext.get()));
  std::unique_ptr<QuantifiersPreprocess> quantifiersPreprocess(
      new QuantifiersPreprocess(d_preprocessingPassContext.get()));
>>>>>>> 1802e870
  std::unique_ptr<PseudoBooleanProcessor> pbProc(
      new PseudoBooleanProcessor(d_preprocessingPassContext.get()));
  std::unique_ptr<IteRemoval> iteRemoval(
      new IteRemoval(d_preprocessingPassContext.get()));
  std::unique_ptr<RealToInt> realToInt(
      new RealToInt(d_preprocessingPassContext.get()));
  std::unique_ptr<Rewrite> rewrite(
      new Rewrite(d_preprocessingPassContext.get()));
  std::unique_ptr<SortInferencePass> sortInfer(
      new SortInferencePass(d_preprocessingPassContext.get(),
                            d_smt.d_theoryEngine->getSortInference()));
  std::unique_ptr<StaticLearning> staticLearning(
      new StaticLearning(d_preprocessingPassContext.get()));
  std::unique_ptr<SygusInference> sygusInfer(
      new SygusInference(d_preprocessingPassContext.get()));
  std::unique_ptr<SymBreakerPass> sbProc(
      new SymBreakerPass(d_preprocessingPassContext.get()));
  std::unique_ptr<SynthRewRulesPass> srrProc(
      new SynthRewRulesPass(d_preprocessingPassContext.get()));
  std::unique_ptr<SepSkolemEmp> sepSkolemEmp(
      new SepSkolemEmp(d_preprocessingPassContext.get()));
  d_preprocessingPassRegistry.registerPass("apply-substs",
                                           std::move(applySubsts));
  d_preprocessingPassRegistry.registerPass("apply-to-const",
                                           std::move(applyToConst));
  d_preprocessingPassRegistry.registerPass("bool-to-bv", std::move(boolToBv));
  d_preprocessingPassRegistry.registerPass("bv-abstraction",
                                           std::move(bvAbstract));
  d_preprocessingPassRegistry.registerPass("bv-ackermann",
                                           std::move(bvAckermann));
  d_preprocessingPassRegistry.registerPass("bv-eager-atoms",
                                           std::move(bvEagerAtoms));
  d_preprocessingPassRegistry.registerPass("bv-gauss", std::move(bvGauss));
  d_preprocessingPassRegistry.registerPass("bv-intro-pow2",
                                           std::move(bvIntroPow2));
  d_preprocessingPassRegistry.registerPass("bv-to-bool", std::move(bvToBool));
  d_preprocessingPassRegistry.registerPass("ext-rew-pre", std::move(extRewPre));
  d_preprocessingPassRegistry.registerPass("global-negate",
                                           std::move(globalNegate));
  d_preprocessingPassRegistry.registerPass("int-to-bv", std::move(intToBV));
<<<<<<< HEAD
  d_preprocessingPassRegistry.registerPass("nl-ext-purify",
                                           std::move(nlExtPurify));
=======
  d_preprocessingPassRegistry.registerPass("ite-simp", std::move(iteSimp));
  d_preprocessingPassRegistry.registerPass("quantifiers-preprocess",
                                           std::move(quantifiersPreprocess));
>>>>>>> 1802e870
  d_preprocessingPassRegistry.registerPass("pseudo-boolean-processor",
                                           std::move(pbProc));
  d_preprocessingPassRegistry.registerPass("ite-removal",
                                           std::move(iteRemoval));
  d_preprocessingPassRegistry.registerPass("real-to-int", std::move(realToInt));
  d_preprocessingPassRegistry.registerPass("rewrite", std::move(rewrite));
  d_preprocessingPassRegistry.registerPass("sep-skolem-emp",
                                           std::move(sepSkolemEmp));
  d_preprocessingPassRegistry.registerPass("sort-inference",
                                           std::move(sortInfer));
  d_preprocessingPassRegistry.registerPass("static-learning", 
                                           std::move(staticLearning));
  d_preprocessingPassRegistry.registerPass("sygus-infer",
                                           std::move(sygusInfer));
  d_preprocessingPassRegistry.registerPass("sym-break", std::move(sbProc));
  d_preprocessingPassRegistry.registerPass("synth-rr", std::move(srrProc));
}

Node SmtEnginePrivate::expandDefinitions(TNode n, unordered_map<Node, Node, NodeHashFunction>& cache, bool expandOnly)
{
  stack<std::tuple<Node, Node, bool>> worklist;
  stack<Node> result;
  worklist.push(std::make_tuple(Node(n), Node(n), false));
  // The worklist is made of triples, each is input / original node then the output / rewritten node
  // and finally a flag tracking whether the children have been explored (i.e. if this is a downward
  // or upward pass).

  do {
    spendResource(options::preprocessStep());

    // n is the input / original
    // node is the output / result
    Node node;
    bool childrenPushed;
    std::tie(n, node, childrenPushed) = worklist.top();
    worklist.pop();

    // Working downwards
    if(!childrenPushed) {
      Kind k = n.getKind();

      // we can short circuit (variable) leaves
      if(n.isVar()) {
        SmtEngine::DefinedFunctionMap::const_iterator i = d_smt.d_definedFunctions->find(n);
        if(i != d_smt.d_definedFunctions->end()) {
          // replacement must be closed
          if((*i).second.getFormals().size() > 0) {
            result.push(d_smt.d_nodeManager->mkNode(kind::LAMBDA, d_smt.d_nodeManager->mkNode(kind::BOUND_VAR_LIST, (*i).second.getFormals()), (*i).second.getFormula()));
            continue;
          }
          // don't bother putting in the cache
          result.push((*i).second.getFormula());
          continue;
        }
        // don't bother putting in the cache
        result.push(n);
        continue;
      }

      // maybe it's in the cache
      unordered_map<Node, Node, NodeHashFunction>::iterator cacheHit = cache.find(n);
      if(cacheHit != cache.end()) {
        TNode ret = (*cacheHit).second;
        result.push(ret.isNull() ? n : ret);
        continue;
      }

      // otherwise expand it
      bool doExpand = false;
      if (k == kind::APPLY)
      {
        doExpand = true;
      }
      else if (k == kind::APPLY_UF)
      {
        // Always do beta-reduction here. The reason is that there may be
        // operators such as INTS_MODULUS in the body of the lambda that would
        // otherwise be introduced by beta-reduction via the rewriter, but are
        // not expanded here since the traversal in this function does not
        // traverse the operators of nodes. Hence, we beta-reduce here to
        // ensure terms in the body of the lambda are expanded during this
        // call.
        if (n.getOperator().getKind() == kind::LAMBDA)
        {
          doExpand = true;
        }
        else if (options::macrosQuant() || options::sygusInference())
        {
          // The above options assign substitutions to APPLY_UF, thus we check
          // here and expand if this operator corresponds to a defined function.
          doExpand = d_smt.isDefinedFunction(n.getOperator().toExpr());
        }
      }
      if (doExpand) {
        vector<Node> formals;
        TNode fm;
        if( n.getOperator().getKind() == kind::LAMBDA ){
          TNode op = n.getOperator();
          // lambda
          for( unsigned i=0; i<op[0].getNumChildren(); i++ ){
            formals.push_back( op[0][i] );
          }
          fm = op[1];
        }else{
          // application of a user-defined symbol
          TNode func = n.getOperator();
          SmtEngine::DefinedFunctionMap::const_iterator i = d_smt.d_definedFunctions->find(func);
          if(i == d_smt.d_definedFunctions->end()) {
            throw TypeCheckingException(n.toExpr(), string("Undefined function: `") + func.toString() + "'");
          }
          DefinedFunction def = (*i).second;
          formals = def.getFormals();

          if(Debug.isOn("expand")) {
            Debug("expand") << "found: " << n << endl;
            Debug("expand") << " func: " << func << endl;
            string name = func.getAttribute(expr::VarNameAttr());
            Debug("expand") << "     : \"" << name << "\"" << endl;
          }
          if(Debug.isOn("expand")) {
            Debug("expand") << " defn: " << def.getFunction() << endl
                            << "       [";
            if(formals.size() > 0) {
              copy( formals.begin(), formals.end() - 1,
                    ostream_iterator<Node>(Debug("expand"), ", ") );
              Debug("expand") << formals.back();
            }
            Debug("expand") << "]" << endl
                            << "       " << def.getFunction().getType() << endl
                            << "       " << def.getFormula() << endl;
          }

          fm = def.getFormula();
        }

        Node instance = fm.substitute(formals.begin(),
                                      formals.end(),
                                      n.begin(),
                                      n.begin() + formals.size());
        Debug("expand") << "made : " << instance << endl;

        Node expanded = expandDefinitions(instance, cache, expandOnly);
        cache[n] = (n == expanded ? Node::null() : expanded);
        result.push(expanded);
        continue;

      } else if(! expandOnly) {
        // do not do any theory stuff if expandOnly is true

        theory::Theory* t = d_smt.d_theoryEngine->theoryOf(node);

        Assert(t != NULL);
        LogicRequest req(d_smt);
        node = t->expandDefinition(req, n);
      }

      // the partial functions can fall through, in which case we still
      // consider their children
      worklist.push(std::make_tuple(
          Node(n), node, true));  // Original and rewritten result

      for(size_t i = 0; i < node.getNumChildren(); ++i) {
        worklist.push(
            std::make_tuple(node[i],
                            node[i],
                            false));  // Rewrite the children of the result only
      }

    } else {
      // Working upwards
      // Reconstruct the node from it's (now rewritten) children on the stack

      Debug("expand") << "cons : " << node << endl;
      if(node.getNumChildren()>0) {
        //cout << "cons : " << node << endl;
        NodeBuilder<> nb(node.getKind());
        if(node.getMetaKind() == kind::metakind::PARAMETERIZED) {
          Debug("expand") << "op   : " << node.getOperator() << endl;
          //cout << "op   : " << node.getOperator() << endl;
          nb << node.getOperator();
        }
        for(size_t i = 0; i < node.getNumChildren(); ++i) {
          Assert(!result.empty());
          Node expanded = result.top();
          result.pop();
          //cout << "exchld : " << expanded << endl;
          Debug("expand") << "exchld : " << expanded << endl;
          nb << expanded;
        }
        node = nb;
      }
      cache[n] = n == node ? Node::null() : node;           // Only cache once all subterms are expanded
      result.push(node);
    }
  } while(!worklist.empty());

  AlwaysAssert(result.size() == 1);

  return result.top();
}

<<<<<<< HEAD
void SmtEnginePrivate::removeITEs() {
  d_smt.finalOptionsAreSet();
  spendResource(options::preprocessStep());
  Trace("simplify") << "SmtEnginePrivate::removeITEs()" << endl;

  // Remove all of the ITE occurrences and normalize
  d_iteRemover.run(d_assertions.ref(), d_iteSkolemMap, true);
  for (unsigned i = 0; i < d_assertions.size(); ++ i) {
    d_assertions.replace(i, Rewriter::rewrite(d_assertions[i]));
  }
}



=======
typedef std::unordered_map<Node, Node, NodeHashFunction> NodeMap;

Node SmtEnginePrivate::purifyNlTerms(TNode n, NodeMap& cache, NodeMap& bcache, std::vector< Node >& var_eq, bool beneathMult) {
  if( beneathMult ){
    NodeMap::iterator find = bcache.find(n);
    if (find != bcache.end()) {
      return (*find).second;
    }
  }else{
    NodeMap::iterator find = cache.find(n);
    if (find != cache.end()) {
      return (*find).second;
    }
  }
  Node ret = n;
  if( n.getNumChildren()>0 ){
    if (beneathMult
        && (n.getKind() == kind::PLUS || n.getKind() == kind::MINUS))
    {
      // don't do it if it rewrites to a constant
      Node nr = Rewriter::rewrite(n);
      if (nr.isConst())
      {
        // return the rewritten constant
        ret = nr;
      }
      else
      {
        // new variable
        ret = NodeManager::currentNM()->mkSkolem(
            "__purifyNl_var",
            n.getType(),
            "Variable introduced in purifyNl pass");
        Node np = purifyNlTerms(n, cache, bcache, var_eq, false);
        var_eq.push_back(np.eqNode(ret));
        Trace("nl-ext-purify")
            << "Purify : " << ret << " -> " << np << std::endl;
      }
    }
    else
    {
      bool beneathMultNew = beneathMult || n.getKind()==kind::MULT;
      bool childChanged = false;
      std::vector< Node > children;
      for( unsigned i=0; i<n.getNumChildren(); i++ ){
        Node nc = purifyNlTerms( n[i], cache, bcache, var_eq, beneathMultNew );
        childChanged = childChanged || nc!=n[i];
        children.push_back( nc );
      }
      if( childChanged ){
        ret = NodeManager::currentNM()->mkNode( n.getKind(), children );
      }
    }
  }
  if( beneathMult ){
    bcache[n] = ret;
  }else{
    cache[n] = ret;
  }
  return ret;
}

>>>>>>> 1802e870
// do dumping (before/after any preprocessing pass)
static void dumpAssertions(const char* key,
                           const AssertionPipeline& assertionList) {
  if( Dump.isOn("assertions") &&
      Dump.isOn(string("assertions:") + key) ) {
    // Push the simplified assertions to the dump output stream
    for(unsigned i = 0; i < assertionList.size(); ++ i) {
      TNode n = assertionList[i];
      Dump("assertions") << AssertCommand(Expr(n.toExpr()));
    }
  }
}

// returns false if it learns a conflict
bool SmtEnginePrivate::nonClausalSimplify() {
  spendResource(options::preprocessStep());
  d_smt.finalOptionsAreSet();

  if(options::unsatCores() || options::fewerPreprocessingHoles()) {
    return true;
  }

  TimerStat::CodeTimer nonclausalTimer(d_smt.d_stats->d_nonclausalSimplificationTime);

  Trace("simplify") << "SmtEnginePrivate::nonClausalSimplify()" << endl;
  for (unsigned i = 0; i < d_assertions.size(); ++ i) {
    Trace("simplify") << "Assertion #" << i << " : " << d_assertions[i] << std::endl;
  }

  if(d_propagatorNeedsFinish) {
    d_propagator.finish();
    d_propagatorNeedsFinish = false;
  }
  d_propagator.initialize();

  // Assert all the assertions to the propagator
  Trace("simplify") << "SmtEnginePrivate::nonClausalSimplify(): "
                    << "asserting to propagator" << endl;
  CDO<unsigned>& substs_index = d_assertions.getSubstitutionsIndex();
  for (unsigned i = 0; i < d_assertions.size(); ++ i) {
    Assert(Rewriter::rewrite(d_assertions[i]) == d_assertions[i]);
    // Don't reprocess substitutions
    if (substs_index > 0 && i == substs_index)
    {
      continue;
    }
    Trace("simplify") << "SmtEnginePrivate::nonClausalSimplify(): asserting " << d_assertions[i] << endl;
    Debug("cores") << "d_propagator assertTrue: " << d_assertions[i] << std::endl;
    d_propagator.assertTrue(d_assertions[i]);
  }

  Trace("simplify") << "SmtEnginePrivate::nonClausalSimplify(): "
                    << "propagating" << endl;
  if (d_propagator.propagate()) {
    // If in conflict, just return false
    Trace("simplify") << "SmtEnginePrivate::nonClausalSimplify(): "
                      << "conflict in non-clausal propagation" << endl;
    Node falseNode = NodeManager::currentNM()->mkConst<bool>(false);
    Assert(!options::unsatCores() && !options::fewerPreprocessingHoles());
    d_assertions.clear();
    addFormula(falseNode, false, false);
    d_propagatorNeedsFinish = true;
    return false;
  }


  Trace("simplify") << "Iterate through " << d_nonClausalLearnedLiterals.size() << " learned literals." << std::endl;
  // No conflict, go through the literals and solve them
  SubstitutionMap& top_level_substs = d_assertions.getTopLevelSubstitutions();
  SubstitutionMap constantPropagations(d_smt.d_context);
  SubstitutionMap newSubstitutions(d_smt.d_context);
  SubstitutionMap::iterator pos;
  unsigned j = 0;
  for(unsigned i = 0, i_end = d_nonClausalLearnedLiterals.size(); i < i_end; ++ i) {
    // Simplify the literal we learned wrt previous substitutions
    Node learnedLiteral = d_nonClausalLearnedLiterals[i];
    Assert(Rewriter::rewrite(learnedLiteral) == learnedLiteral);
    Assert(top_level_substs.apply(learnedLiteral) == learnedLiteral);
    Trace("simplify") << "Process learnedLiteral : " << learnedLiteral << std::endl;
    Node learnedLiteralNew = newSubstitutions.apply(learnedLiteral);
    if (learnedLiteral != learnedLiteralNew) {
      learnedLiteral = Rewriter::rewrite(learnedLiteralNew);
    }
    Trace("simplify") << "Process learnedLiteral, after newSubs : " << learnedLiteral << std::endl;
    for (;;) {
      learnedLiteralNew = constantPropagations.apply(learnedLiteral);
      if (learnedLiteralNew == learnedLiteral) {
        break;
      }
      ++d_smt.d_stats->d_numConstantProps;
      learnedLiteral = Rewriter::rewrite(learnedLiteralNew);
    }
    Trace("simplify") << "Process learnedLiteral, after constProp : " << learnedLiteral << std::endl;
    // It might just simplify to a constant
    if (learnedLiteral.isConst()) {
      if (learnedLiteral.getConst<bool>()) {
        // If the learned literal simplifies to true, it's redundant
        continue;
      } else {
        // If the learned literal simplifies to false, we're in conflict
        Trace("simplify") << "SmtEnginePrivate::nonClausalSimplify(): "
                          << "conflict with "
                          << d_nonClausalLearnedLiterals[i] << endl;
        Assert(!options::unsatCores());
        d_assertions.clear();
        addFormula(NodeManager::currentNM()->mkConst<bool>(false), false, false);
        d_propagatorNeedsFinish = true;
        return false;
      }
    }

    // Solve it with the corresponding theory, possibly adding new
    // substitutions to newSubstitutions
    Trace("simplify") << "SmtEnginePrivate::nonClausalSimplify(): "
                      << "solving " << learnedLiteral << endl;

    Theory::PPAssertStatus solveStatus =
      d_smt.d_theoryEngine->solve(learnedLiteral, newSubstitutions);

    switch (solveStatus) {
      case Theory::PP_ASSERT_STATUS_SOLVED: {
        // The literal should rewrite to true
        Trace("simplify") << "SmtEnginePrivate::nonClausalSimplify(): "
                          << "solved " << learnedLiteral << endl;
        Assert(Rewriter::rewrite(newSubstitutions.apply(learnedLiteral)).isConst());
        //        vector<pair<Node, Node> > equations;
        //        constantPropagations.simplifyLHS(top_level_substs, equations,
        //        true); if (equations.empty()) {
        //          break;
        //        }
        //        Assert(equations[0].first.isConst() &&
        //        equations[0].second.isConst() && equations[0].first !=
        //        equations[0].second);
        // else fall through
        break;
      }
      case Theory::PP_ASSERT_STATUS_CONFLICT:
        // If in conflict, we return false
        Trace("simplify") << "SmtEnginePrivate::nonClausalSimplify(): "
                          << "conflict while solving "
                          << learnedLiteral << endl;
        Assert(!options::unsatCores());
        d_assertions.clear();
        addFormula(NodeManager::currentNM()->mkConst<bool>(false), false, false);
        d_propagatorNeedsFinish = true;
        return false;
      default:
        if (d_doConstantProp && learnedLiteral.getKind() == kind::EQUAL && (learnedLiteral[0].isConst() || learnedLiteral[1].isConst())) {
          // constant propagation
          TNode t;
          TNode c;
          if (learnedLiteral[0].isConst()) {
            t = learnedLiteral[1];
            c = learnedLiteral[0];
          }
          else {
            t = learnedLiteral[0];
            c = learnedLiteral[1];
          }
          Assert(!t.isConst());
          Assert(constantPropagations.apply(t) == t);
          Assert(top_level_substs.apply(t) == t);
          Assert(newSubstitutions.apply(t) == t);
          constantPropagations.addSubstitution(t, c);
          // vector<pair<Node,Node> > equations;
          // constantPropagations.simplifyLHS(t, c, equations, true);
          // if (!equations.empty()) {
          //   Assert(equations[0].first.isConst() &&
          //   equations[0].second.isConst() && equations[0].first !=
          //   equations[0].second); d_assertions.clear();
          //   addFormula(NodeManager::currentNM()->mkConst<bool>(false), false,
          //   false); return;
          // }
          // top_level_substs.simplifyRHS(constantPropagations);
        }
        else {
          // Keep the literal
          d_nonClausalLearnedLiterals[j++] = d_nonClausalLearnedLiterals[i];
        }
        break;
    }
  }

#ifdef CVC4_ASSERTIONS
  // NOTE: When debugging this code, consider moving this check inside of the
  // loop over d_nonClausalLearnedLiterals. This check has been moved outside
  // because it is costly for certain inputs (see bug 508).
  //
  // Check data structure invariants:
  // 1. for each lhs of top_level_substs, does not appear anywhere in rhs of
  // top_level_substs or anywhere in constantPropagations
  // 2. each lhs of constantPropagations rewrites to itself
  // 3. if l -> r is a constant propagation and l is a subterm of l' with l' ->
  // r' another constant propagation, then l'[l/r] -> r' should be a
  //    constant propagation too
  // 4. each lhs of constantPropagations is different from each rhs
  for (pos = newSubstitutions.begin(); pos != newSubstitutions.end(); ++pos) {
    Assert((*pos).first.isVar());
    Assert(top_level_substs.apply((*pos).first) == (*pos).first);
    Assert(top_level_substs.apply((*pos).second) == (*pos).second);
    Assert(newSubstitutions.apply(newSubstitutions.apply((*pos).second)) == newSubstitutions.apply((*pos).second));
  }
  for (pos = constantPropagations.begin(); pos != constantPropagations.end(); ++pos) {
    Assert((*pos).second.isConst());
    Assert(Rewriter::rewrite((*pos).first) == (*pos).first);
    // Node newLeft = top_level_substs.apply((*pos).first);
    // if (newLeft != (*pos).first) {
    //   newLeft = Rewriter::rewrite(newLeft);
    //   Assert(newLeft == (*pos).second ||
    //          (constantPropagations.hasSubstitution(newLeft) &&
    //          constantPropagations.apply(newLeft) == (*pos).second));
    // }
    // newLeft = constantPropagations.apply((*pos).first);
    // if (newLeft != (*pos).first) {
    //   newLeft = Rewriter::rewrite(newLeft);
    //   Assert(newLeft == (*pos).second ||
    //          (constantPropagations.hasSubstitution(newLeft) &&
    //          constantPropagations.apply(newLeft) == (*pos).second));
    // }
    Assert(constantPropagations.apply((*pos).second) == (*pos).second);
  }
#endif /* CVC4_ASSERTIONS */

  // Resize the learnt
  Trace("simplify") << "Resize non-clausal learned literals to " << j << std::endl;
  d_nonClausalLearnedLiterals.resize(j);

  unordered_set<TNode, TNodeHashFunction> s;
  Trace("debugging") << "NonClausal simplify pre-preprocess\n";
  for (unsigned i = 0; i < d_assertions.size(); ++ i) {
    Node assertion = d_assertions[i];
    Node assertionNew = newSubstitutions.apply(assertion);
    Trace("debugging") << "assertion = " << assertion << endl;
    Trace("debugging") << "assertionNew = " << assertionNew << endl;
    if (assertion != assertionNew) {
      assertion = Rewriter::rewrite(assertionNew);
      Trace("debugging") << "rewrite(assertion) = " << assertion << endl;
    }
    Assert(Rewriter::rewrite(assertion) == assertion);
    for (;;) {
      assertionNew = constantPropagations.apply(assertion);
      if (assertionNew == assertion) {
        break;
      }
      ++d_smt.d_stats->d_numConstantProps;
      Trace("debugging") << "assertionNew = " << assertionNew << endl;
      assertion = Rewriter::rewrite(assertionNew);
      Trace("debugging") << "assertionNew = " << assertionNew << endl;
    }
    Trace("debugging") << "\n";
    s.insert(assertion);
    d_assertions.replace(i, assertion);
    Trace("simplify") << "SmtEnginePrivate::nonClausalSimplify(): "
                      << "non-clausal preprocessed: "
                      << assertion << endl;
  }

  // If in incremental mode, add substitutions to the list of assertions
  if (substs_index > 0)
  {
    NodeBuilder<> substitutionsBuilder(kind::AND);
    substitutionsBuilder << d_assertions[substs_index];
    pos = newSubstitutions.begin();
    for (; pos != newSubstitutions.end(); ++pos) {
      // Add back this substitution as an assertion
      TNode lhs = (*pos).first, rhs = newSubstitutions.apply((*pos).second);
      Node n = NodeManager::currentNM()->mkNode(kind::EQUAL, lhs, rhs);
      substitutionsBuilder << n;
      Trace("simplify") << "SmtEnginePrivate::nonClausalSimplify(): will notify SAT layer of substitution: " << n << endl;
    }
    if (substitutionsBuilder.getNumChildren() > 1) {
      d_assertions.replace(substs_index,
                           Rewriter::rewrite(Node(substitutionsBuilder)));
    }
  } else {
    // If not in incremental mode, must add substitutions to model
    TheoryModel* m = d_smt.d_theoryEngine->getModel();
    if(m != NULL) {
      for(pos = newSubstitutions.begin(); pos != newSubstitutions.end(); ++pos) {
        Node n = (*pos).first;
        Node v = newSubstitutions.apply((*pos).second);
        Trace("model") << "Add substitution : " << n << " " << v << endl;
        m->addSubstitution( n, v );
      }
    }
  }

  NodeBuilder<> learnedBuilder(kind::AND);
  Assert(d_assertions.getRealAssertionsEnd() <= d_assertions.size());
  learnedBuilder << d_assertions[d_assertions.getRealAssertionsEnd() - 1];

  for (unsigned i = 0; i < d_nonClausalLearnedLiterals.size(); ++ i) {
    Node learned = d_nonClausalLearnedLiterals[i];
    Assert(top_level_substs.apply(learned) == learned);
    Node learnedNew = newSubstitutions.apply(learned);
    if (learned != learnedNew) {
      learned = Rewriter::rewrite(learnedNew);
    }
    Assert(Rewriter::rewrite(learned) == learned);
    for (;;) {
      learnedNew = constantPropagations.apply(learned);
      if (learnedNew == learned) {
        break;
      }
      ++d_smt.d_stats->d_numConstantProps;
      learned = Rewriter::rewrite(learnedNew);
    }
    if (s.find(learned) != s.end()) {
      continue;
    }
    s.insert(learned);
    learnedBuilder << learned;
    Trace("simplify") << "SmtEnginePrivate::nonClausalSimplify(): "
                      << "non-clausal learned : "
                      << learned << endl;
  }
  d_nonClausalLearnedLiterals.clear();

  for (pos = constantPropagations.begin(); pos != constantPropagations.end(); ++pos) {
    Node cProp = (*pos).first.eqNode((*pos).second);
    Assert(top_level_substs.apply(cProp) == cProp);
    Node cPropNew = newSubstitutions.apply(cProp);
    if (cProp != cPropNew) {
      cProp = Rewriter::rewrite(cPropNew);
      Assert(Rewriter::rewrite(cProp) == cProp);
    }
    if (s.find(cProp) != s.end()) {
      continue;
    }
    s.insert(cProp);
    learnedBuilder << cProp;
    Trace("simplify") << "SmtEnginePrivate::nonClausalSimplify(): "
                      << "non-clausal constant propagation : "
                      << cProp << endl;
  }

  // Add new substitutions to topLevelSubstitutions
  // Note that we don't have to keep rhs's in full solved form
  // because SubstitutionMap::apply does a fixed-point iteration when substituting
  top_level_substs.addSubstitutions(newSubstitutions);

  if(learnedBuilder.getNumChildren() > 1) {
    d_assertions.replace(d_assertions.getRealAssertionsEnd() - 1,
                         Rewriter::rewrite(Node(learnedBuilder)));
  }

  d_propagatorNeedsFinish = true;
  return true;
}

void SmtEnginePrivate::unconstrainedSimp() {
  TimerStat::CodeTimer unconstrainedSimpTimer(d_smt.d_stats->d_unconstrainedSimpTime);
  spendResource(options::preprocessStep());
  Trace("simplify") << "SmtEnginePrivate::unconstrainedSimp()" << endl;
  d_smt.d_theoryEngine->ppUnconstrainedSimp(d_assertions.ref());
}

void SmtEnginePrivate::traceBackToAssertions(const std::vector<Node>& nodes, std::vector<TNode>& assertions) {
  const booleans::CircuitPropagator::BackEdgesMap& backEdges = d_propagator.getBackEdges();
  for(vector<Node>::const_iterator i = nodes.begin(); i != nodes.end(); ++i) {
    booleans::CircuitPropagator::BackEdgesMap::const_iterator j = backEdges.find(*i);
    // term must appear in map, otherwise how did we get here?!
    Assert(j != backEdges.end());
    // if term maps to empty, that means it's a top-level assertion
    if(!(*j).second.empty()) {
      traceBackToAssertions((*j).second, assertions);
    } else {
      assertions.push_back(*i);
    }
  }
}

size_t SmtEnginePrivate::removeFromConjunction(Node& n, const std::unordered_set<unsigned long>& toRemove) {
  Assert(n.getKind() == kind::AND);
  size_t removals = 0;
  for(Node::iterator j = n.begin(); j != n.end(); ++j) {
    size_t subremovals = 0;
    Node sub = *j;
    if(toRemove.find(sub.getId()) != toRemove.end() ||
       (sub.getKind() == kind::AND && (subremovals = removeFromConjunction(sub, toRemove)) > 0)) {
      NodeBuilder<> b(kind::AND);
      b.append(n.begin(), j);
      if(subremovals > 0) {
        removals += subremovals;
        b << sub;
      } else {
        ++removals;
      }
      for(++j; j != n.end(); ++j) {
        if(toRemove.find((*j).getId()) != toRemove.end()) {
          ++removals;
        } else if((*j).getKind() == kind::AND) {
          sub = *j;
          if((subremovals = removeFromConjunction(sub, toRemove)) > 0) {
            removals += subremovals;
            b << sub;
          } else {
            b << *j;
          }
        } else {
          b << *j;
        }
      }
      if(b.getNumChildren() == 0) {
        n = d_true;
        b.clear();
      } else if(b.getNumChildren() == 1) {
        n = b[0];
        b.clear();
      } else {
        n = b;
      }
      n = Rewriter::rewrite(n);
      return removals;
    }
  }

  Assert(removals == 0);
  return 0;
}

void SmtEnginePrivate::doMiplibTrick() {
  Assert(d_assertions.getRealAssertionsEnd() == d_assertions.size());
  Assert(!options::incrementalSolving());

  const booleans::CircuitPropagator::BackEdgesMap& backEdges = d_propagator.getBackEdges();
  unordered_set<unsigned long> removeAssertions;

  NodeManager* nm = NodeManager::currentNM();
  Node zero = nm->mkConst(Rational(0)), one = nm->mkConst(Rational(1));

  SubstitutionMap& top_level_substs = d_assertions.getTopLevelSubstitutions();
  unordered_map<TNode, Node, TNodeHashFunction> intVars;
  for(vector<Node>::const_iterator i = d_boolVars.begin(); i != d_boolVars.end(); ++i) {
    if(d_propagator.isAssigned(*i)) {
      Debug("miplib") << "ineligible: " << *i << " because assigned " << d_propagator.getAssignment(*i) << endl;
      continue;
    }

    vector<TNode> assertions;
    booleans::CircuitPropagator::BackEdgesMap::const_iterator j = backEdges.find(*i);
    // if not in back edges map, the bool var is unconstrained, showing up in no assertions.
    // if maps to an empty vector, that means the bool var was asserted itself.
    if(j != backEdges.end()) {
      if(!(*j).second.empty()) {
        traceBackToAssertions((*j).second, assertions);
      } else {
        assertions.push_back(*i);
      }
    }
    Debug("miplib") << "for " << *i << endl;
    bool eligible = true;
    map<pair<Node, Node>, uint64_t> marks;
    map<pair<Node, Node>, vector<Rational> > coef;
    map<pair<Node, Node>, vector<Rational> > checks;
    map<pair<Node, Node>, vector<TNode> > asserts;
    for(vector<TNode>::const_iterator j = assertions.begin(); j != assertions.end(); ++j) {
      Debug("miplib") << "  found: " << *j << endl;
      if((*j).getKind() != kind::IMPLIES) {
        eligible = false;
        Debug("miplib") << "  -- INELIGIBLE -- (not =>)" << endl;
        break;
      }
      Node conj = BooleanSimplification::simplify((*j)[0]);
      if(conj.getKind() == kind::AND && conj.getNumChildren() > 6) {
        eligible = false;
        Debug("miplib") << "  -- INELIGIBLE -- (N-ary /\\ too big)" << endl;
        break;
      }
      if(conj.getKind() != kind::AND && !conj.isVar() && !(conj.getKind() == kind::NOT && conj[0].isVar())) {
        eligible = false;
        Debug("miplib") << "  -- INELIGIBLE -- (not /\\ or literal)" << endl;
        break;
      }
      if((*j)[1].getKind() != kind::EQUAL ||
         !( ( (*j)[1][0].isVar() &&
              (*j)[1][1].getKind() == kind::CONST_RATIONAL ) ||
            ( (*j)[1][0].getKind() == kind::CONST_RATIONAL &&
              (*j)[1][1].isVar() ) )) {
        eligible = false;
        Debug("miplib") << "  -- INELIGIBLE -- (=> (and X X) X)" << endl;
        break;
      }
      if(conj.getKind() == kind::AND) {
        vector<Node> posv;
        bool found_x = false;
        map<TNode, bool> neg;
        for(Node::iterator ii = conj.begin(); ii != conj.end(); ++ii) {
          if((*ii).isVar()) {
            posv.push_back(*ii);
            neg[*ii] = false;
            found_x = found_x || *i == *ii;
          } else if((*ii).getKind() == kind::NOT && (*ii)[0].isVar()) {
            posv.push_back((*ii)[0]);
            neg[(*ii)[0]] = true;
            found_x = found_x || *i == (*ii)[0];
          } else {
            eligible = false;
            Debug("miplib") << "  -- INELIGIBLE -- (non-var: " << *ii << ")" << endl;
            break;
          }
          if(d_propagator.isAssigned(posv.back())) {
            eligible = false;
            Debug("miplib") << "  -- INELIGIBLE -- (" << posv.back() << " asserted)" << endl;
            break;
          }
        }
        if(!eligible) {
          break;
        }
        if(!found_x) {
          eligible = false;
          Debug("miplib") << "  --INELIGIBLE -- (couldn't find " << *i << " in conjunction)" << endl;
          break;
        }
        sort(posv.begin(), posv.end());
        const Node pos = NodeManager::currentNM()->mkNode(kind::AND, posv);
        const TNode var = ((*j)[1][0].getKind() == kind::CONST_RATIONAL) ? (*j)[1][1] : (*j)[1][0];
        const pair<Node, Node> pos_var(pos, var);
        const Rational& constant = ((*j)[1][0].getKind() == kind::CONST_RATIONAL) ? (*j)[1][0].getConst<Rational>() : (*j)[1][1].getConst<Rational>();
        uint64_t mark = 0;
        unsigned countneg = 0, thepos = 0;
        for(unsigned ii = 0; ii < pos.getNumChildren(); ++ii) {
          if(neg[pos[ii]]) {
            ++countneg;
          } else {
            thepos = ii;
            mark |= (0x1 << ii);
          }
        }
        if((marks[pos_var] & (1lu << mark)) != 0) {
          eligible = false;
          Debug("miplib") << "  -- INELIGIBLE -- (remarked)" << endl;
          break;
        }
        Debug("miplib") << "mark is " << mark << " -- " << (1lu << mark) << endl;
        marks[pos_var] |= (1lu << mark);
        Debug("miplib") << "marks[" << pos << "," << var << "] now " << marks[pos_var] << endl;
        if(countneg == pos.getNumChildren()) {
          if(constant != 0) {
            eligible = false;
            Debug("miplib") << "  -- INELIGIBLE -- (nonzero constant)" << endl;
            break;
          }
        } else if(countneg == pos.getNumChildren() - 1) {
          Assert(coef[pos_var].size() <= 6 && thepos < 6);
          if(coef[pos_var].size() <= thepos) {
            coef[pos_var].resize(thepos + 1);
          }
          coef[pos_var][thepos] = constant;
        } else {
          if(checks[pos_var].size() <= mark) {
            checks[pos_var].resize(mark + 1);
          }
          checks[pos_var][mark] = constant;
        }
        asserts[pos_var].push_back(*j);
      } else {
        TNode x = conj;
        if(x != *i && x != (*i).notNode()) {
          eligible = false;
          Debug("miplib") << "  -- INELIGIBLE -- (x not present where I expect it)" << endl;
          break;
        }
        const bool xneg = (x.getKind() == kind::NOT);
        x = xneg ? x[0] : x;
        Debug("miplib") << "  x:" << x << "  " << xneg << endl;
        const TNode var = ((*j)[1][0].getKind() == kind::CONST_RATIONAL) ? (*j)[1][1] : (*j)[1][0];
        const pair<Node, Node> x_var(x, var);
        const Rational& constant = ((*j)[1][0].getKind() == kind::CONST_RATIONAL) ? (*j)[1][0].getConst<Rational>() : (*j)[1][1].getConst<Rational>();
        unsigned mark = (xneg ? 0 : 1);
        if((marks[x_var] & (1u << mark)) != 0) {
          eligible = false;
          Debug("miplib") << "  -- INELIGIBLE -- (remarked)" << endl;
          break;
        }
        marks[x_var] |= (1u << mark);
        if(xneg) {
          if(constant != 0) {
            eligible = false;
            Debug("miplib") << "  -- INELIGIBLE -- (nonzero constant)" << endl;
            break;
          }
        } else {
          Assert(coef[x_var].size() <= 6);
          coef[x_var].resize(6);
          coef[x_var][0] = constant;
        }
        asserts[x_var].push_back(*j);
      }
    }
    if(eligible) {
      for(map<pair<Node, Node>, uint64_t>::const_iterator j = marks.begin(); j != marks.end(); ++j) {
        const TNode pos = (*j).first.first;
        const TNode var = (*j).first.second;
        const pair<Node, Node>& pos_var = (*j).first;
        const uint64_t mark = (*j).second;
        const unsigned numVars = pos.getKind() == kind::AND ? pos.getNumChildren() : 1;
        uint64_t expected = (uint64_t(1) << (1 << numVars)) - 1;
        expected = (expected == 0) ? -1 : expected; // fix for overflow
        Debug("miplib") << "[" << pos << "] => " << hex << mark << " expect " << expected << dec << endl;
        Assert(pos.getKind() == kind::AND || pos.isVar());
        if(mark != expected) {
          Debug("miplib") << "  -- INELIGIBLE " << pos << " -- (insufficiently marked, got " << mark << " for " << numVars << " vars, expected " << expected << endl;
        } else {
          if(mark != 3) { // exclude single-var case; nothing to check there
            uint64_t sz = (uint64_t(1) << checks[pos_var].size()) - 1;
            sz = (sz == 0) ? -1 : sz; // fix for overflow
            Assert(sz == mark, "expected size %u == mark %u", sz, mark);
            for(size_t k = 0; k < checks[pos_var].size(); ++k) {
              if((k & (k - 1)) != 0) {
                Rational sum = 0;
                Debug("miplib") << k << " => " << checks[pos_var][k] << endl;
                for(size_t v = 1, kk = k; kk != 0; ++v, kk >>= 1) {
                  if((kk & 0x1) == 1) {
                    Assert(pos.getKind() == kind::AND);
                    Debug("miplib") << "var " << v << " : " << pos[v - 1] << " coef:" << coef[pos_var][v - 1] << endl;
                    sum += coef[pos_var][v - 1];
                  }
                }
                Debug("miplib") << "checkSum is " << sum << " input says " << checks[pos_var][k] << endl;
                if(sum != checks[pos_var][k]) {
                  eligible = false;
                  Debug("miplib") << "  -- INELIGIBLE " << pos << " -- (nonlinear combination)" << endl;
                  break;
                }
              } else {
                Assert(checks[pos_var][k] == 0, "checks[(%s,%s)][%u] should be 0, but it's %s", pos.toString().c_str(), var.toString().c_str(), k, checks[pos_var][k].toString().c_str()); // we never set for single-positive-var
              }
            }
          }
          if(!eligible) {
            eligible = true; // next is still eligible
            continue;
          }

          Debug("miplib") << "  -- ELIGIBLE " << *i << " , " << pos << " --" << endl;
          vector<Node> newVars;
          expr::NodeSelfIterator ii, iiend;
          if(pos.getKind() == kind::AND) {
            ii = pos.begin();
            iiend = pos.end();
          } else {
            ii = expr::NodeSelfIterator::self(pos);
            iiend = expr::NodeSelfIterator::selfEnd(pos);
          }
          for(; ii != iiend; ++ii) {
            Node& varRef = intVars[*ii];
            if(varRef.isNull()) {
              stringstream ss;
              ss << "mipvar_" << *ii;
              Node newVar = nm->mkSkolem(ss.str(), nm->integerType(), "a variable introduced due to scrubbing a miplib encoding", NodeManager::SKOLEM_EXACT_NAME);
              Node geq = Rewriter::rewrite(nm->mkNode(kind::GEQ, newVar, zero));
              Node leq = Rewriter::rewrite(nm->mkNode(kind::LEQ, newVar, one));
              addFormula(Rewriter::rewrite(geq.andNode(leq)), false, false);
              SubstitutionMap nullMap(&d_fakeContext);
              Theory::PPAssertStatus status CVC4_UNUSED; // just for assertions
              status = d_smt.d_theoryEngine->solve(geq, nullMap);
              Assert(status == Theory::PP_ASSERT_STATUS_UNSOLVED,
                     "unexpected solution from arith's ppAssert()");
              Assert(nullMap.empty(),
                     "unexpected substitution from arith's ppAssert()");
              status = d_smt.d_theoryEngine->solve(leq, nullMap);
              Assert(status == Theory::PP_ASSERT_STATUS_UNSOLVED,
                     "unexpected solution from arith's ppAssert()");
              Assert(nullMap.empty(),
                     "unexpected substitution from arith's ppAssert()");
              d_smt.d_theoryEngine->getModel()->addSubstitution(*ii, newVar.eqNode(one));
              newVars.push_back(newVar);
              varRef = newVar;
            } else {
              newVars.push_back(varRef);
            }
            if(!d_smt.d_logic.areIntegersUsed()) {
              d_smt.d_logic = d_smt.d_logic.getUnlockedCopy();
              d_smt.d_logic.enableIntegers();
              d_smt.d_logic.lock();
            }
          }
          Node sum;
          if(pos.getKind() == kind::AND) {
            NodeBuilder<> sumb(kind::PLUS);
            for(size_t ii = 0; ii < pos.getNumChildren(); ++ii) {
              sumb << nm->mkNode(kind::MULT, nm->mkConst(coef[pos_var][ii]), newVars[ii]);
            }
            sum = sumb;
          } else {
            sum = nm->mkNode(kind::MULT, nm->mkConst(coef[pos_var][0]), newVars[0]);
          }
          Debug("miplib") << "vars[] " << var << endl
                          << "    eq " << Rewriter::rewrite(sum) << endl;
          Node newAssertion = var.eqNode(Rewriter::rewrite(sum));
          if (top_level_substs.hasSubstitution(newAssertion[0]))
          {
            // Warning() << "RE-SUBSTITUTION " << newAssertion[0] << endl;
            // Warning() << "REPLACE         " << newAssertion[1] << endl;
            // Warning() << "ORIG            " <<
            // top_level_substs.getSubstitution(newAssertion[0]) << endl;
            Assert(top_level_substs.getSubstitution(newAssertion[0])
                   == newAssertion[1]);
          } else if(pos.getNumChildren() <= options::arithMLTrickSubstitutions()) {
            top_level_substs.addSubstitution(newAssertion[0], newAssertion[1]);
            Debug("miplib") << "addSubs: " << newAssertion[0] << " to " << newAssertion[1] << endl;
          } else {
            Debug("miplib") << "skipSubs: " << newAssertion[0] << " to " << newAssertion[1] << " (threshold is " << options::arithMLTrickSubstitutions() << ")" << endl;
          }
          newAssertion = Rewriter::rewrite(newAssertion);
          Debug("miplib") << "  " << newAssertion << endl;
          addFormula(newAssertion, false, false);
          Debug("miplib") << "  assertions to remove: " << endl;
          for(vector<TNode>::const_iterator k = asserts[pos_var].begin(), k_end = asserts[pos_var].end(); k != k_end; ++k) {
            Debug("miplib") << "    " << *k << endl;
            removeAssertions.insert((*k).getId());
          }
        }
      }
    }
  }
  if(!removeAssertions.empty()) {
    Debug("miplib") << "SmtEnginePrivate::simplify(): scrubbing miplib encoding..." << endl;
    for (size_t i = 0; i < d_assertions.getRealAssertionsEnd(); ++i)
    {
      if(removeAssertions.find(d_assertions[i].getId()) != removeAssertions.end()) {
        Debug("miplib") << "SmtEnginePrivate::simplify(): - removing " << d_assertions[i] << endl;
        d_assertions[i] = d_true;
        ++d_smt.d_stats->d_numMiplibAssertionsRemoved;
      } else if(d_assertions[i].getKind() == kind::AND) {
        size_t removals = removeFromConjunction(d_assertions[i], removeAssertions);
        if(removals > 0) {
          Debug("miplib") << "SmtEnginePrivate::simplify(): - reduced " << d_assertions[i] << endl;
          Debug("miplib") << "SmtEnginePrivate::simplify(): -      by " << removals << " conjuncts" << endl;
          d_smt.d_stats->d_numMiplibAssertionsRemoved += removals;
        }
      }
      Debug("miplib") << "had: " << d_assertions[i] << endl;
      d_assertions[i] =
          Rewriter::rewrite(top_level_substs.apply(d_assertions[i]));
      Debug("miplib") << "now: " << d_assertions[i] << endl;
    }
  } else {
    Debug("miplib") << "SmtEnginePrivate::simplify(): miplib pass found nothing." << endl;
  }
  d_assertions.updateRealAssertionsEnd();
}


// returns false if simplification led to "false"
bool SmtEnginePrivate::simplifyAssertions()
{
  spendResource(options::preprocessStep());
  Assert(d_smt.d_pendingPops == 0);
  try {
    ScopeCounter depth(d_simplifyAssertionsDepth);

    Trace("simplify") << "SmtEnginePrivate::simplify()" << endl;

    dumpAssertions("pre-nonclausal", d_assertions);

    if(options::simplificationMode() != SIMPLIFICATION_MODE_NONE) {
      // Perform non-clausal simplification
      Chat() << "...performing nonclausal simplification..." << endl;
      Trace("simplify") << "SmtEnginePrivate::simplify(): "
                        << "performing non-clausal simplification" << endl;
      bool noConflict = nonClausalSimplify();
      if(!noConflict) {
        return false;
      }

      // We piggy-back off of the BackEdgesMap in the CircuitPropagator to
      // do the miplib trick.
      if (  // check that option is on
          options::arithMLTrick() &&
          // miplib rewrites aren't safe in incremental mode
          !options::incrementalSolving() &&
          // only useful in arith
          d_smt.d_logic.isTheoryEnabled(THEORY_ARITH) &&
          // we add new assertions and need this (in practice, this
          // restriction only disables miplib processing during
          // re-simplification, which we don't expect to be useful anyway)
          d_assertions.getRealAssertionsEnd() == d_assertions.size())
      {
        Chat() << "...fixing miplib encodings..." << endl;
        Trace("simplify") << "SmtEnginePrivate::simplify(): "
                          << "looking for miplib pseudobooleans..." << endl;

        TimerStat::CodeTimer miplibTimer(d_smt.d_stats->d_miplibPassTime);

        doMiplibTrick();
      } else {
        Trace("simplify") << "SmtEnginePrivate::simplify(): "
                          << "skipping miplib pseudobooleans pass (either incrementalSolving is on, or miplib pbs are turned off)..." << endl;
      }
    }

    dumpAssertions("post-nonclausal", d_assertions);
    Trace("smt") << "POST nonClausalSimplify" << endl;
    Debug("smt") << " d_assertions     : " << d_assertions.size() << endl;

    // before ppRewrite check if only core theory for BV theory
    d_smt.d_theoryEngine->staticInitializeBVOptions(d_assertions.ref());

    dumpAssertions("pre-theorypp", d_assertions);

    // Theory preprocessing
    if (d_smt.d_earlyTheoryPP) {
      Chat() << "...doing early theory preprocessing..." << endl;
      TimerStat::CodeTimer codeTimer(d_smt.d_stats->d_theoryPreprocessTime);
      // Call the theory preprocessors
      d_smt.d_theoryEngine->preprocessStart();
      for (unsigned i = 0; i < d_assertions.size(); ++ i) {
        Assert(Rewriter::rewrite(d_assertions[i]) == d_assertions[i]);
        d_assertions.replace(i, d_smt.d_theoryEngine->preprocess(d_assertions[i]));
        Assert(Rewriter::rewrite(d_assertions[i]) == d_assertions[i]);
      }
    }

    dumpAssertions("post-theorypp", d_assertions);
    Trace("smt") << "POST theoryPP" << endl;
    Debug("smt") << " d_assertions     : " << d_assertions.size() << endl;

    // ITE simplification
    if (options::doITESimp()
        && (d_simplifyAssertionsDepth <= 1 || options::doITESimpOnRepeat()))
    {
      Chat() << "...doing ITE simplification..." << endl;
      PreprocessingPassResult res =
          d_preprocessingPassRegistry.getPass("ite-simp")->apply(&d_assertions);
      if (res == PreprocessingPassResult::CONFLICT)
      {
        Chat() << "...ITE simplification found unsat..." << endl;
        return false;
      }
    }

    dumpAssertions("post-itesimp", d_assertions);
    Trace("smt") << "POST iteSimp" << endl;
    Debug("smt") << " d_assertions     : " << d_assertions.size() << endl;

    // Unconstrained simplification
    if(options::unconstrainedSimp()) {
      Chat() << "...doing unconstrained simplification..." << endl;
      unconstrainedSimp();
    }

    dumpAssertions("post-unconstrained", d_assertions);
    Trace("smt") << "POST unconstrainedSimp" << endl;
    Debug("smt") << " d_assertions     : " << d_assertions.size() << endl;

    if(options::repeatSimp() && options::simplificationMode() != SIMPLIFICATION_MODE_NONE) {
      Chat() << "...doing another round of nonclausal simplification..." << endl;
      Trace("simplify") << "SmtEnginePrivate::simplify(): "
                        << " doing repeated simplification" << endl;
      bool noConflict = nonClausalSimplify();
      if(!noConflict) {
        return false;
      }
    }

    dumpAssertions("post-repeatsimp", d_assertions);
    Trace("smt") << "POST repeatSimp" << endl;
    Debug("smt") << " d_assertions     : " << d_assertions.size() << endl;

  } catch(TypeCheckingExceptionPrivate& tcep) {
    // Calls to this function should have already weeded out any
    // typechecking exceptions via (e.g.) ensureBoolean().  But a
    // theory could still create a new expression that isn't
    // well-typed, and we don't want the C++ runtime to abort our
    // process without any error notice.
    stringstream ss;
    ss << "A bad expression was produced.  Original exception follows:\n"
       << tcep;
    InternalError(ss.str().c_str());
  }
  return true;
}

Result SmtEngine::check() {
  Assert(d_fullyInited);
  Assert(d_pendingPops == 0);

  Trace("smt") << "SmtEngine::check()" << endl;

  ResourceManager* resourceManager = d_private->getResourceManager();

  resourceManager->beginCall();

  // Only way we can be out of resource is if cumulative budget is on
  if (resourceManager->cumulativeLimitOn() &&
      resourceManager->out()) {
    Result::UnknownExplanation why = resourceManager->outOfResources() ?
                             Result::RESOURCEOUT : Result::TIMEOUT;
    return Result(Result::VALIDITY_UNKNOWN, why, d_filename);
  }

  // Make sure the prop layer has all of the assertions
  Trace("smt") << "SmtEngine::check(): processing assertions" << endl;
  d_private->processAssertions();
  Trace("smt") << "SmtEngine::check(): done processing assertions" << endl;

  // Turn off stop only for QF_LRA
  // TODO: Bring up in a meeting where to put this
  if(options::decisionStopOnly() && !options::decisionMode.wasSetByUser() ){
    if( // QF_LRA
       (not d_logic.isQuantified() &&
        d_logic.isPure(THEORY_ARITH) && d_logic.isLinear() && !d_logic.isDifferenceLogic() &&  !d_logic.areIntegersUsed()
        )){
      if (d_private->getIteSkolemMap().empty())
      {
        options::decisionStopOnly.set(false);
        d_decisionEngine->clearStrategies();
        Trace("smt") << "SmtEngine::check(): turning off stop only" << endl;
      }
    }
  }

  TimerStat::CodeTimer solveTimer(d_stats->d_solveTime);

  Chat() << "solving..." << endl;
  Trace("smt") << "SmtEngine::check(): running check" << endl;
  Result result = d_propEngine->checkSat();

  resourceManager->endCall();
  Trace("limit") << "SmtEngine::check(): cumulative millis " << resourceManager->getTimeUsage()
                 << ", resources " << resourceManager->getResourceUsage() << endl;


  return Result(result, d_filename);
}

Result SmtEngine::quickCheck() {
  Assert(d_fullyInited);
  Trace("smt") << "SMT quickCheck()" << endl;
  return Result(Result::VALIDITY_UNKNOWN, Result::REQUIRES_FULL_CHECK, d_filename);
}


void SmtEnginePrivate::collectSkolems(TNode n, set<TNode>& skolemSet, unordered_map<Node, bool, NodeHashFunction>& cache)
{
  unordered_map<Node, bool, NodeHashFunction>::iterator it;
  it = cache.find(n);
  if (it != cache.end()) {
    return;
  }

  size_t sz = n.getNumChildren();
  if (sz == 0) {
    IteSkolemMap::iterator it = getIteSkolemMap().find(n);
    if (it != getIteSkolemMap().end())
    {
      skolemSet.insert(n);
    }
    cache[n] = true;
    return;
  }

  size_t k = 0;
  for (; k < sz; ++k) {
    collectSkolems(n[k], skolemSet, cache);
  }
  cache[n] = true;
}


bool SmtEnginePrivate::checkForBadSkolems(TNode n, TNode skolem, unordered_map<Node, bool, NodeHashFunction>& cache)
{
  unordered_map<Node, bool, NodeHashFunction>::iterator it;
  it = cache.find(n);
  if (it != cache.end()) {
    return (*it).second;
  }

  size_t sz = n.getNumChildren();
  if (sz == 0) {
    IteSkolemMap::iterator it = getIteSkolemMap().find(n);
    bool bad = false;
    if (it != getIteSkolemMap().end())
    {
      if (!((*it).first < n)) {
        bad = true;
      }
    }
    cache[n] = bad;
    return bad;
  }

  size_t k = 0;
  for (; k < sz; ++k) {
    if (checkForBadSkolems(n[k], skolem, cache)) {
      cache[n] = true;
      return true;
    }
  }

  cache[n] = false;
  return false;
}

void SmtEnginePrivate::processAssertions() {
  TimerStat::CodeTimer paTimer(d_smt.d_stats->d_processAssertionsTime);
  spendResource(options::preprocessStep());
  Assert(d_smt.d_fullyInited);
  Assert(d_smt.d_pendingPops == 0);
  SubstitutionMap& top_level_substs = d_assertions.getTopLevelSubstitutions();

  // Dump the assertions
  dumpAssertions("pre-everything", d_assertions);

  Trace("smt-proc") << "SmtEnginePrivate::processAssertions() begin" << endl;
  Trace("smt") << "SmtEnginePrivate::processAssertions()" << endl;

  Debug("smt") << " d_assertions     : " << d_assertions.size() << endl;

  if (d_assertions.size() == 0) {
    // nothing to do
    return;
  }

  if (options::bvGaussElim())
  {
    d_preprocessingPassRegistry.getPass("bv-gauss")->apply(&d_assertions);
  }

  if (d_assertionsProcessed && options::incrementalSolving()) {
    // TODO(b/1255): Substitutions in incremental mode should be managed with a
    // proper data structure.

    // Placeholder for storing substitutions
    d_assertions.getSubstitutionsIndex() = d_assertions.size();
    d_assertions.push_back(NodeManager::currentNM()->mkConst<bool>(true));
  }

  // Add dummy assertion in last position - to be used as a
  // placeholder for any new assertions to get added
  d_assertions.push_back(NodeManager::currentNM()->mkConst<bool>(true));
  // any assertions added beyond realAssertionsEnd must NOT affect the
  // equisatisfiability
  d_assertions.updateRealAssertionsEnd();

  // Assertions are NOT guaranteed to be rewritten by this point

  Trace("smt-proc") << "SmtEnginePrivate::processAssertions() : pre-definition-expansion" << endl;
  dumpAssertions("pre-definition-expansion", d_assertions);
  {
    Chat() << "expanding definitions..." << endl;
    Trace("simplify") << "SmtEnginePrivate::simplify(): expanding definitions" << endl;
    TimerStat::CodeTimer codeTimer(d_smt.d_stats->d_definitionExpansionTime);
    unordered_map<Node, Node, NodeHashFunction> cache;
    for(unsigned i = 0; i < d_assertions.size(); ++ i) {
      d_assertions.replace(i, expandDefinitions(d_assertions[i], cache));
    }
  }
  Trace("smt-proc") << "SmtEnginePrivate::processAssertions() : post-definition-expansion" << endl;
  dumpAssertions("post-definition-expansion", d_assertions);

  // save the assertions now
  THEORY_PROOF
    (
     for (unsigned i = 0; i < d_assertions.size(); ++i) {
       ProofManager::currentPM()->addAssertion(d_assertions[i].toExpr());
     }
     );

  Debug("smt") << " d_assertions     : " << d_assertions.size() << endl;

  if (options::globalNegate())
  {
    // global negation of the formula
    d_preprocessingPassRegistry.getPass("global-negate")->apply(&d_assertions);
    d_smt.d_globalNegation = !d_smt.d_globalNegation;
  }

  if( options::nlExtPurify() ){
    d_preprocessingPassRegistry.getPass("nl-ext-purify")->apply(&d_assertions);
  }

  if( options::ceGuidedInst() ){
    //register sygus conjecture pre-rewrite (motivated by solution reconstruction)
    for (unsigned i = 0; i < d_assertions.size(); ++ i) {
      d_smt.d_theoryEngine->getQuantifiersEngine()->getCegInstantiation()->preregisterAssertion( d_assertions[i] );
    }
  }

  if (options::solveRealAsInt()) {
    d_preprocessingPassRegistry.getPass("real-to-int")->apply(&d_assertions);
  }

  if (options::solveIntAsBV() > 0)
  {
    d_preprocessingPassRegistry.getPass("int-to-bv")->apply(&d_assertions);
  }

  if (options::bitblastMode() == theory::bv::BITBLAST_MODE_EAGER &&
      !d_smt.d_logic.isPure(THEORY_BV) &&
      d_smt.d_logic.getLogicString() != "QF_UFBV" &&
      d_smt.d_logic.getLogicString() != "QF_ABV") {
    throw ModalException("Eager bit-blasting does not currently support theory combination. "
                         "Note that in a QF_BV problem UF symbols can be introduced for division. "
                         "Try --bv-div-zero-const to interpret division by zero as a constant.");
  }

  if (options::bitblastMode() == theory::bv::BITBLAST_MODE_EAGER
      && !options::incrementalSolving())
  {
    d_preprocessingPassRegistry.getPass("bv-ackermann")->apply(&d_assertions);
  }

  if (options::bvAbstraction() && !options::incrementalSolving())
  {
    d_preprocessingPassRegistry.getPass("bv-abstraction")->apply(&d_assertions);
  }

  Debug("smt") << " d_assertions     : " << d_assertions.size() << endl;

  bool noConflict = true;

  if (options::extRewPrep())
  {
    d_preprocessingPassRegistry.getPass("ext-rew-pre")->apply(&d_assertions);
  }

  // Unconstrained simplification
  if(options::unconstrainedSimp()) {
    Trace("smt-proc") << "SmtEnginePrivate::processAssertions() : pre-unconstrained-simp" << endl;
    dumpAssertions("pre-unconstrained-simp", d_assertions);
    d_preprocessingPassRegistry.getPass("rewrite")->apply(&d_assertions);
    unconstrainedSimp();
    Trace("smt-proc") << "SmtEnginePrivate::processAssertions() : post-unconstrained-simp" << endl;
    dumpAssertions("post-unconstrained-simp", d_assertions);
  }

  if(options::bvIntroducePow2())
  {
    d_preprocessingPassRegistry.getPass("bv-intro-pow2")->apply(&d_assertions);
  }

  if (options::unsatCores())
  {
    // special rewriting pass for unsat cores, since many of the passes below
    // are skipped
    d_preprocessingPassRegistry.getPass("rewrite")->apply(&d_assertions);
  }
  else
  {
    d_preprocessingPassRegistry.getPass("apply-substs")->apply(&d_assertions);
  }

  // Assertions ARE guaranteed to be rewritten by this point
#ifdef CVC4_ASSERTIONS
  for (unsigned i = 0; i < d_assertions.size(); ++i)
  {
    Assert(Rewriter::rewrite(d_assertions[i]) == d_assertions[i]);
  }
#endif

  // Lift bit-vectors of size 1 to bool
  if (options::bitvectorToBool())
  {
    d_preprocessingPassRegistry.getPass("bv-to-bool")->apply(&d_assertions);
  }
  // Convert non-top-level Booleans to bit-vectors of size 1
  if (options::boolToBitvector())
  {
    d_preprocessingPassRegistry.getPass("bool-to-bv")->apply(&d_assertions);
  }
  if(options::sepPreSkolemEmp()) {
    d_preprocessingPassRegistry.getPass("sep-skolem-emp")->apply(&d_assertions);
  }

  if( d_smt.d_logic.isQuantified() ){
    Trace("smt-proc") << "SmtEnginePrivate::processAssertions() : pre-quant-preprocess" << endl;

    dumpAssertions("pre-skolem-quant", d_assertions);
    //remove rewrite rules, apply pre-skolemization to existential quantifiers
    d_preprocessingPassRegistry.getPass("quantifiers-preprocess")
        ->apply(&d_assertions);
    dumpAssertions("post-skolem-quant", d_assertions);
    if( options::macrosQuant() ){
      //quantifiers macro expansion
      quantifiers::QuantifierMacros qm( d_smt.d_theoryEngine->getQuantifiersEngine() );
      bool success;
      do{
        success = qm.simplify( d_assertions.ref(), true );
      }while( success );
      //finalize the definitions
      qm.finalizeDefinitions();
    }

    //fmf-fun : assume admissible functions, applying preprocessing reduction to FMF
    if( options::fmfFunWellDefined() ){
      quantifiers::FunDefFmf fdf;
      Assert( d_smt.d_fmfRecFunctionsDefined!=NULL );
      //must carry over current definitions (for incremental)
      for( context::CDList<Node>::const_iterator fit = d_smt.d_fmfRecFunctionsDefined->begin();
           fit != d_smt.d_fmfRecFunctionsDefined->end(); ++fit ) {
        Node f = (*fit);
        Assert( d_smt.d_fmfRecFunctionsAbs.find( f )!=d_smt.d_fmfRecFunctionsAbs.end() );
        TypeNode ft = d_smt.d_fmfRecFunctionsAbs[f];
        fdf.d_sorts[f] = ft;
        std::map< Node, std::vector< Node > >::iterator fcit = d_smt.d_fmfRecFunctionsConcrete.find( f );
        Assert( fcit!=d_smt.d_fmfRecFunctionsConcrete.end() );
        for( unsigned j=0; j<fcit->second.size(); j++ ){
          fdf.d_input_arg_inj[f].push_back( fcit->second[j] );
        }
      }
      fdf.simplify( d_assertions.ref() );
      //must store new definitions (for incremental)
      for( unsigned i=0; i<fdf.d_funcs.size(); i++ ){
        Node f = fdf.d_funcs[i];
        d_smt.d_fmfRecFunctionsAbs[f] = fdf.d_sorts[f];
        d_smt.d_fmfRecFunctionsConcrete[f].clear();
        for( unsigned j=0; j<fdf.d_input_arg_inj[f].size(); j++ ){
          d_smt.d_fmfRecFunctionsConcrete[f].push_back( fdf.d_input_arg_inj[f][j] );
        }
        d_smt.d_fmfRecFunctionsDefined->push_back( f );
      }
    }
    if (options::sygusInference())
    {
      d_preprocessingPassRegistry.getPass("sygus-infer")->apply(&d_assertions);
    }
    Trace("smt-proc") << "SmtEnginePrivate::processAssertions() : post-quant-preprocess" << endl;
  }

  if( options::sortInference() || options::ufssFairnessMonotone() ){
    d_preprocessingPassRegistry.getPass("sort-inference")->apply(&d_assertions);
  }

  if( options::pbRewrites() ){
    d_preprocessingPassRegistry.getPass("pseudo-boolean-processor")
        ->apply(&d_assertions);
  }

  if (options::synthRrPrep())
  {
    // do candidate rewrite rule synthesis
    d_preprocessingPassRegistry.getPass("synth-rr")->apply(&d_assertions);
  }

  Trace("smt-proc") << "SmtEnginePrivate::processAssertions() : pre-simplify" << endl;
  dumpAssertions("pre-simplify", d_assertions);
  Chat() << "simplifying assertions..." << endl;
  noConflict = simplifyAssertions();
  if(!noConflict){
    ++(d_smt.d_stats->d_simplifiedToFalse);
  }
  Trace("smt-proc") << "SmtEnginePrivate::processAssertions() : post-simplify" << endl;
  dumpAssertions("post-simplify", d_assertions);

  if (options::symmetryBreakerExp() && !options::incrementalSolving())
  {
    // apply symmetry breaking if not in incremental mode
    d_preprocessingPassRegistry.getPass("sym-break")->apply(&d_assertions);
  }

  if(options::doStaticLearning()) {
    d_preprocessingPassRegistry.getPass("static-learning")
        ->apply(&d_assertions);
  }
  Debug("smt") << " d_assertions     : " << d_assertions.size() << endl;

  {
    d_smt.d_stats->d_numAssertionsPre += d_assertions.size();
    d_preprocessingPassRegistry.getPass("ite-removal")->apply(&d_assertions);
    // This is needed because when solving incrementally, removeITEs may introduce
    // skolems that were solved for earlier and thus appear in the substitution
    // map.
    d_preprocessingPassRegistry.getPass("apply-substs")->apply(&d_assertions);
    d_smt.d_stats->d_numAssertionsPost += d_assertions.size();
  }

  dumpAssertions("pre-repeat-simplify", d_assertions);
  if(options::repeatSimp()) {
    Trace("smt-proc") << "SmtEnginePrivate::processAssertions() : pre-repeat-simplify" << endl;
    Chat() << "re-simplifying assertions..." << endl;
    ScopeCounter depth(d_simplifyAssertionsDepth);
    noConflict &= simplifyAssertions();
    if (noConflict) {
      // Need to fix up assertion list to maintain invariants:
      // Let Sk be the set of Skolem variables introduced by ITE's.  Let <_sk be the order in which these variables were introduced
      // during ite removal.
      // For each skolem variable sk, let iteExpr = iteMap(sk) be the ite expr mapped to by sk.

      // cache for expression traversal
      unordered_map<Node, bool, NodeHashFunction> cache;

      // First, find all skolems that appear in the substitution map - their associated iteExpr will need
      // to be moved to the main assertion set
      set<TNode> skolemSet;
      SubstitutionMap::iterator pos = top_level_substs.begin();
      for (; pos != top_level_substs.end(); ++pos)
      {
        collectSkolems((*pos).first, skolemSet, cache);
        collectSkolems((*pos).second, skolemSet, cache);
      }

      // We need to ensure:
      // 1. iteExpr has the form (ite cond (sk = t) (sk = e))
      // 2. if some sk' in Sk appears in cond, t, or e, then sk' <_sk sk
      // If either of these is violated, we must add iteExpr as a proper assertion
      IteSkolemMap::iterator it = getIteSkolemMap().begin();
      IteSkolemMap::iterator iend = getIteSkolemMap().end();
      NodeBuilder<> builder(kind::AND);
      builder << d_assertions[d_assertions.getRealAssertionsEnd() - 1];
      vector<TNode> toErase;
      for (; it != iend; ++it) {
        if (skolemSet.find((*it).first) == skolemSet.end()) {
          TNode iteExpr = d_assertions[(*it).second];
          if (iteExpr.getKind() == kind::ITE &&
              iteExpr[1].getKind() == kind::EQUAL &&
              iteExpr[1][0] == (*it).first &&
              iteExpr[2].getKind() == kind::EQUAL &&
              iteExpr[2][0] == (*it).first) {
            cache.clear();
            bool bad = checkForBadSkolems(iteExpr[0], (*it).first, cache);
            bad = bad || checkForBadSkolems(iteExpr[1][1], (*it).first, cache);
            bad = bad || checkForBadSkolems(iteExpr[2][1], (*it).first, cache);
            if (!bad) {
              continue;
            }
          }
        }
        // Move this iteExpr into the main assertions
        builder << d_assertions[(*it).second];
        d_assertions[(*it).second] = NodeManager::currentNM()->mkConst<bool>(true);
        toErase.push_back((*it).first);
      }
      if(builder.getNumChildren() > 1) {
        while (!toErase.empty()) {
          getIteSkolemMap().erase(toErase.back());
          toErase.pop_back();
        }
        d_assertions[d_assertions.getRealAssertionsEnd() - 1] =
            Rewriter::rewrite(Node(builder));
      }
      // TODO(b/1256): For some reason this is needed for some benchmarks, such as
      // QF_AUFBV/dwp_formulas/try5_small_difret_functions_dwp_tac.re_node_set_remove_at.il.dwp.smt2
      d_preprocessingPassRegistry.getPass("ite-removal")->apply(&d_assertions);
      d_preprocessingPassRegistry.getPass("apply-substs")->apply(&d_assertions);
      //      Assert(iteRewriteAssertionsEnd == d_assertions.size());
    }
    Trace("smt-proc") << "SmtEnginePrivate::processAssertions() : post-repeat-simplify" << endl;
  }
  dumpAssertions("post-repeat-simplify", d_assertions);

  if (options::rewriteApplyToConst())
  {
    d_preprocessingPassRegistry.getPass("apply-to-const")->apply(&d_assertions);
  }

  // begin: INVARIANT to maintain: no reordering of assertions or
  // introducing new ones
#ifdef CVC4_ASSERTIONS
  unsigned iteRewriteAssertionsEnd = d_assertions.size();
#endif

  Debug("smt") << " d_assertions     : " << d_assertions.size() << endl;

  Debug("smt") << "SmtEnginePrivate::processAssertions() POST SIMPLIFICATION" << endl;
  Debug("smt") << " d_assertions     : " << d_assertions.size() << endl;

  Trace("smt-proc") << "SmtEnginePrivate::processAssertions() : pre-theory-preprocessing" << endl;
  dumpAssertions("pre-theory-preprocessing", d_assertions);
  {
    Chat() << "theory preprocessing..." << endl;
    TimerStat::CodeTimer codeTimer(d_smt.d_stats->d_theoryPreprocessTime);
    // Call the theory preprocessors
    d_smt.d_theoryEngine->preprocessStart();
    for (unsigned i = 0; i < d_assertions.size(); ++ i) {
      d_assertions.replace(i, d_smt.d_theoryEngine->preprocess(d_assertions[i]));
    }
  }
  Trace("smt-proc") << "SmtEnginePrivate::processAssertions() : post-theory-preprocessing" << endl;
  dumpAssertions("post-theory-preprocessing", d_assertions);

  if (options::bitblastMode() == theory::bv::BITBLAST_MODE_EAGER)
  {
    d_preprocessingPassRegistry.getPass("bv-eager-atoms")->apply(&d_assertions);
  }

  //notify theory engine new preprocessed assertions
  d_smt.d_theoryEngine->notifyPreprocessedAssertions( d_assertions.ref() );

  // Push the formula to decision engine
  if(noConflict) {
    Chat() << "pushing to decision engine..." << endl;
    Assert(iteRewriteAssertionsEnd == d_assertions.size());
    d_smt.d_decisionEngine->addAssertions(d_assertions.ref(),
                                          d_assertions.getRealAssertionsEnd(),
                                          getIteSkolemMap());
  }

  // end: INVARIANT to maintain: no reordering of assertions or
  // introducing new ones

  Trace("smt-proc") << "SmtEnginePrivate::processAssertions() end" << endl;
  dumpAssertions("post-everything", d_assertions);

  // Push the formula to SAT
  {
    Chat() << "converting to CNF..." << endl;
    TimerStat::CodeTimer codeTimer(d_smt.d_stats->d_cnfConversionTime);
    for (unsigned i = 0; i < d_assertions.size(); ++ i) {
      Chat() << "+ " << d_assertions[i] << std::endl;
      d_smt.d_propEngine->assertFormula(d_assertions[i]);
    }
  }

  d_assertionsProcessed = true;

  d_assertions.clear();
  getIteSkolemMap().clear();
}

void SmtEnginePrivate::addFormula(TNode n, bool inUnsatCore, bool inInput)
{
  if (n == d_true) {
    // nothing to do
    return;
  }

  Trace("smt") << "SmtEnginePrivate::addFormula(" << n << "), inUnsatCore = " << inUnsatCore << ", inInput = " << inInput << endl;

  // Give it to proof manager
  PROOF(
    if( inInput ){
      // n is an input assertion
      if (inUnsatCore || options::unsatCores() || options::dumpUnsatCores() || options::checkUnsatCores() || options::fewerPreprocessingHoles()) {

        ProofManager::currentPM()->addCoreAssertion(n.toExpr());
      }
    }else{
      // n is the result of an unknown preprocessing step, add it to dependency map to null
      ProofManager::currentPM()->addDependence(n, Node::null());
    }
    // rewrite rules are by default in the unsat core because
    // they need to be applied until saturation
    if(options::unsatCores() &&
       n.getKind() == kind::REWRITE_RULE ){
      ProofManager::currentPM()->addUnsatCore(n.toExpr());
    }
  );

  // Add the normalized formula to the queue
  d_assertions.push_back(n);
  //d_assertions.push_back(Rewriter::rewrite(n));
}

void SmtEngine::ensureBoolean(const Expr& e)
{
  Type type = e.getType(options::typeChecking());
  Type boolType = d_exprManager->booleanType();
  if(type != boolType) {
    stringstream ss;
    ss << "Expected " << boolType << "\n"
       << "The assertion : " << e << "\n"
       << "Its type      : " << type;
    throw TypeCheckingException(e, ss.str());
  }
}

Result SmtEngine::checkSat(const Expr& assumption, bool inUnsatCore)
{
  return checkSatisfiability(assumption, inUnsatCore, false);
}

Result SmtEngine::checkSat(const vector<Expr>& assumptions, bool inUnsatCore)
{
  return checkSatisfiability(assumptions, inUnsatCore, false);
}

Result SmtEngine::query(const Expr& assumption, bool inUnsatCore)
{
  Assert(!assumption.isNull());
  return checkSatisfiability(assumption, inUnsatCore, true);
}

Result SmtEngine::query(const vector<Expr>& assumptions, bool inUnsatCore)
{
  return checkSatisfiability(assumptions, inUnsatCore, true);
}

Result SmtEngine::checkSatisfiability(const Expr& expr,
                                      bool inUnsatCore,
                                      bool isQuery)
{
  return checkSatisfiability(
      expr.isNull() ? vector<Expr>() : vector<Expr>{expr},
      inUnsatCore,
      isQuery);
}

Result SmtEngine::checkSatisfiability(const vector<Expr>& assumptions,
                                      bool inUnsatCore,
                                      bool isQuery)
{
  try
  {
    SmtScope smts(this);
    finalOptionsAreSet();
    doPendingPops();

    Trace("smt") << "SmtEngine::" << (isQuery ? "query" : "checkSat") << "("
                 << assumptions << ")" << endl;

    if(d_queryMade && !options::incrementalSolving()) {
      throw ModalException("Cannot make multiple queries unless "
                           "incremental solving is enabled "
                           "(try --incremental)");
    }

    // check to see if a postsolve() is pending
    if(d_needPostsolve) {
      d_theoryEngine->postsolve();
      d_needPostsolve = false;
    }
    // Note that a query has been made
    d_queryMade = true;
    // reset global negation
    d_globalNegation = false;

    bool didInternalPush = false;

    setProblemExtended(true);

    if (isQuery)
    {
      size_t size = assumptions.size();
      if (size > 1)
      {
        /* Assume: not (BIGAND assumptions)  */
        d_assumptions.push_back(
            d_exprManager->mkExpr(kind::AND, assumptions).notExpr());
      }
      else if (size == 1)
      {
        /* Assume: not expr  */
        d_assumptions.push_back(assumptions[0].notExpr());
      }
    }
    else
    {
      /* Assume: BIGAND assumptions  */
      d_assumptions = assumptions;
    }

    if (!d_assumptions.empty())
    {
      internalPush();
      didInternalPush = true;
    }

    Result r(Result::SAT_UNKNOWN, Result::UNKNOWN_REASON);
    for (Expr e : d_assumptions)
    {
      // Substitute out any abstract values in ex.
      e = d_private->substituteAbstractValues(Node::fromExpr(e)).toExpr();
      Assert(e.getExprManager() == d_exprManager);
      // Ensure expr is type-checked at this point.
      ensureBoolean(e);

      /* Add assumption  */
      if (d_assertionList != NULL)
      {
        d_assertionList->push_back(e);
      }
      d_private->addFormula(e.getNode(), inUnsatCore);
    }

    r = isQuery ? check().asValidityResult() : check().asSatisfiabilityResult();

    if ((options::solveRealAsInt() || options::solveIntAsBV() > 0)
        && r.asSatisfiabilityResult().isSat() == Result::UNSAT)
    {
      r = Result(Result::SAT_UNKNOWN, Result::UNKNOWN_REASON);
    }
    // flipped if we did a global negation
    if (d_globalNegation)
    {
      Trace("smt") << "SmtEngine::process global negate " << r << std::endl;
      if (r.asSatisfiabilityResult().isSat() == Result::UNSAT)
      {
        r = Result(Result::SAT);
      }
      else if (r.asSatisfiabilityResult().isSat() == Result::SAT)
      {
        // only if satisfaction complete
        if (d_logic.isPure(THEORY_ARITH) || d_logic.isPure(THEORY_BV))
        {
          r = Result(Result::UNSAT);
        }
        else
        {
          r = Result(Result::SAT_UNKNOWN, Result::UNKNOWN_REASON);
        }
      }
      Trace("smt") << "SmtEngine::global negate returned " << r << std::endl;
    }

    d_needPostsolve = true;

    // Dump the query if requested
    if (Dump.isOn("benchmark"))
    {
      size_t size = assumptions.size();
      // the expr already got dumped out if assertion-dumping is on
      if (isQuery && size == 1)
      {
        Dump("benchmark") << QueryCommand(assumptions[0]);
      }
      else if (size == 0)
      {
        Dump("benchmark") << CheckSatCommand();
      }
      else
      {
        Dump("benchmark") << CheckSatAssumingCommand(d_assumptions);
      }
    }

    d_propEngine->resetTrail();

    // Pop the context
    if (didInternalPush)
    {
      internalPop();
    }

    // Remember the status
    d_status = r;

    setProblemExtended(false);

    Trace("smt") << "SmtEngine::" << (isQuery ? "query" : "checkSat") << "("
                 << assumptions << ") => " << r << endl;

    // Check that SAT results generate a model correctly.
    if(options::checkModels()) {
      // TODO (#1693) check model when unknown result?
      if (r.asSatisfiabilityResult().isSat() == Result::SAT)
      {
        checkModel();
      }
    }
    // Check that UNSAT results generate a proof correctly.
    if(options::checkProofs()) {
      if(r.asSatisfiabilityResult().isSat() == Result::UNSAT) {
        TimerStat::CodeTimer checkProofTimer(d_stats->d_checkProofTime);
        checkProof();
      }
    }
    // Check that UNSAT results generate an unsat core correctly.
    if(options::checkUnsatCores()) {
      if(r.asSatisfiabilityResult().isSat() == Result::UNSAT) {
        TimerStat::CodeTimer checkUnsatCoreTimer(d_stats->d_checkUnsatCoreTime);
        checkUnsatCore();
      }
    }
    // Check that synthesis solutions satisfy the conjecture
    if (options::checkSynthSol()
        && r.asSatisfiabilityResult().isSat() == Result::UNSAT)
    {
      checkSynthSolution();
    }

    return r;
  } catch (UnsafeInterruptException& e) {
    AlwaysAssert(d_private->getResourceManager()->out());
    Result::UnknownExplanation why = d_private->getResourceManager()->outOfResources() ?
      Result::RESOURCEOUT : Result::TIMEOUT;
    return Result(Result::SAT_UNKNOWN, why, d_filename);
  }
}

vector<Expr> SmtEngine::getUnsatAssumptions(void)
{
  Trace("smt") << "SMT getUnsatAssumptions()" << endl;
  SmtScope smts(this);
  if (!options::unsatAssumptions())
  {
    throw ModalException(
        "Cannot get unsat assumptions when produce-unsat-assumptions option "
        "is off.");
  }
  if (d_status.isNull()
      || d_status.asSatisfiabilityResult() != Result::UNSAT
      || d_problemExtended)
  {
    throw RecoverableModalException(
        "Cannot get unsat assumptions unless immediately preceded by "
        "UNSAT/VALID response.");
  }
  finalOptionsAreSet();
  if (Dump.isOn("benchmark"))
  {
    Dump("benchmark") << GetUnsatAssumptionsCommand();
  }
  UnsatCore core = getUnsatCoreInternal();
  vector<Expr> res;
  for (const Expr& e : d_assumptions)
  {
    if (find(core.begin(), core.end(), e) != core.end()) { res.push_back(e); }
  }
  return res;
}

Result SmtEngine::checkSynth(const Expr& e)
{
  SmtScope smts(this);
  Trace("smt") << "Check synth: " << e << std::endl;
  Trace("smt-synth") << "Check synthesis conjecture: " << e << std::endl;
  return checkSatisfiability(e, true, false);
}

Result SmtEngine::assertFormula(const Expr& ex, bool inUnsatCore)
{
  Assert(ex.getExprManager() == d_exprManager);
  SmtScope smts(this);
  finalOptionsAreSet();
  doPendingPops();

  Trace("smt") << "SmtEngine::assertFormula(" << ex << ")" << endl;

  if (Dump.isOn("raw-benchmark")) {
    Dump("raw-benchmark") << AssertCommand(ex);
  }

  // Substitute out any abstract values in ex
  Expr e = d_private->substituteAbstractValues(Node::fromExpr(ex)).toExpr();

  ensureBoolean(e);
  if(d_assertionList != NULL) {
    d_assertionList->push_back(e);
  }
  d_private->addFormula(e.getNode(), inUnsatCore);
  return quickCheck().asValidityResult();
}/* SmtEngine::assertFormula() */

Node SmtEngine::postprocess(TNode node, TypeNode expectedType) const {
  return node;
}

Expr SmtEngine::simplify(const Expr& ex)
{
  Assert(ex.getExprManager() == d_exprManager);
  SmtScope smts(this);
  finalOptionsAreSet();
  doPendingPops();
  Trace("smt") << "SMT simplify(" << ex << ")" << endl;

  if(Dump.isOn("benchmark")) {
    Dump("benchmark") << SimplifyCommand(ex);
  }

  Expr e = d_private->substituteAbstractValues(Node::fromExpr(ex)).toExpr();
  if( options::typeChecking() ) {
    e.getType(true); // ensure expr is type-checked at this point
  }

  // Make sure all preprocessing is done
  d_private->processAssertions();
  Node n = d_private->simplify(Node::fromExpr(e));
  n = postprocess(n, TypeNode::fromType(e.getType()));
  return n.toExpr();
}

Expr SmtEngine::expandDefinitions(const Expr& ex)
{
  d_private->spendResource(options::preprocessStep());

  Assert(ex.getExprManager() == d_exprManager);
  SmtScope smts(this);
  finalOptionsAreSet();
  doPendingPops();
  Trace("smt") << "SMT expandDefinitions(" << ex << ")" << endl;

  // Substitute out any abstract values in ex.
  Expr e = d_private->substituteAbstractValues(Node::fromExpr(ex)).toExpr();
  if(options::typeChecking()) {
    // Ensure expr is type-checked at this point.
    e.getType(true);
  }
  if(Dump.isOn("benchmark")) {
    Dump("benchmark") << ExpandDefinitionsCommand(e);
  }
  unordered_map<Node, Node, NodeHashFunction> cache;
  Node n = d_private->expandDefinitions(Node::fromExpr(e), cache, /* expandOnly = */ true);
  n = postprocess(n, TypeNode::fromType(e.getType()));

  return n.toExpr();
}

// TODO(#1108): Simplify the error reporting of this method.
Expr SmtEngine::getValue(const Expr& ex) const
{
  Assert(ex.getExprManager() == d_exprManager);
  SmtScope smts(this);

  Trace("smt") << "SMT getValue(" << ex << ")" << endl;
  if(Dump.isOn("benchmark")) {
    Dump("benchmark") << GetValueCommand(ex);
  }

  if(!options::produceModels()) {
    const char* msg =
      "Cannot get value when produce-models options is off.";
    throw ModalException(msg);
  }
  if(d_status.isNull() ||
     d_status.asSatisfiabilityResult() == Result::UNSAT ||
     d_problemExtended) {
    const char* msg =
      "Cannot get value unless immediately preceded by SAT/INVALID or UNKNOWN response.";
    throw RecoverableModalException(msg);
  }

  // Substitute out any abstract values in ex.
  Expr e = d_private->substituteAbstractValues(Node::fromExpr(ex)).toExpr();

  // Ensure expr is type-checked at this point.
  e.getType(options::typeChecking());

  // do not need to apply preprocessing substitutions (should be recorded
  // in model already)

  Node n = Node::fromExpr(e);
  Trace("smt") << "--- getting value of " << n << endl;
  TypeNode expectedType = n.getType();

  // Expand, then normalize
  unordered_map<Node, Node, NodeHashFunction> cache;
  n = d_private->expandDefinitions(n, cache);
  // There are two ways model values for terms are computed (for historical
  // reasons).  One way is that used in check-model; the other is that
  // used by the Model classes.  It's not clear to me exactly how these
  // two are different, but they need to be unified.  This ugly hack here
  // is to fix bug 554 until we can revamp boolean-terms and models [MGD]

  //AJR : necessary?
  if(!n.getType().isFunction()) {
    n = Rewriter::rewrite(n);
  }

  Trace("smt") << "--- getting value of " << n << endl;
  TheoryModel* m = d_theoryEngine->getModel();
  Node resultNode;
  if(m != NULL) {
    resultNode = m->getValue(n);
  }
  Trace("smt") << "--- got value " << n << " = " << resultNode << endl;
  resultNode = postprocess(resultNode, expectedType);
  Trace("smt") << "--- model-post returned " << resultNode << endl;
  Trace("smt") << "--- model-post returned " << resultNode.getType() << endl;
  Trace("smt") << "--- model-post expected " << expectedType << endl;

  // type-check the result we got
  Assert(resultNode.isNull() || resultNode.getType().isSubtypeOf(expectedType),
         "Run with -t smt for details.");

  // ensure it's a constant
  Assert(resultNode.getKind() == kind::LAMBDA || resultNode.isConst());

  if(options::abstractValues() && resultNode.getType().isArray()) {
    resultNode = d_private->mkAbstractValue(resultNode);
    Trace("smt") << "--- abstract value >> " << resultNode << endl;
  }

  return resultNode.toExpr();
}

bool SmtEngine::addToAssignment(const Expr& ex) {
  SmtScope smts(this);
  finalOptionsAreSet();
  doPendingPops();
  // Substitute out any abstract values in ex
  Expr e = d_private->substituteAbstractValues(Node::fromExpr(ex)).toExpr();
  Type type = e.getType(options::typeChecking());
  // must be Boolean
  PrettyCheckArgument(
      type.isBoolean(), e,
      "expected Boolean-typed variable or function application "
      "in addToAssignment()" );
  Node n = e.getNode();
  // must be an APPLY of a zero-ary defined function, or a variable
  PrettyCheckArgument(
      ( ( n.getKind() == kind::APPLY &&
          ( d_definedFunctions->find(n.getOperator()) !=
            d_definedFunctions->end() ) &&
          n.getNumChildren() == 0 ) ||
        n.isVar() ), e,
      "expected variable or defined-function application "
      "in addToAssignment(),\ngot %s", e.toString().c_str() );
  if(!options::produceAssignments()) {
    return false;
  }
  if(d_assignments == NULL) {
    d_assignments = new(true) AssignmentSet(d_context);
  }
  d_assignments->insert(n);

  return true;
}

// TODO(#1108): Simplify the error reporting of this method.
vector<pair<Expr, Expr>> SmtEngine::getAssignment()
{
  Trace("smt") << "SMT getAssignment()" << endl;
  SmtScope smts(this);
  finalOptionsAreSet();
  if(Dump.isOn("benchmark")) {
    Dump("benchmark") << GetAssignmentCommand();
  }
  if(!options::produceAssignments()) {
    const char* msg =
      "Cannot get the current assignment when "
      "produce-assignments option is off.";
    throw ModalException(msg);
  }
  if(d_status.isNull() ||
     d_status.asSatisfiabilityResult() == Result::UNSAT  ||
     d_problemExtended) {
    const char* msg =
      "Cannot get the current assignment unless immediately "
      "preceded by SAT/INVALID or UNKNOWN response.";
    throw RecoverableModalException(msg);
  }

  vector<pair<Expr,Expr>> res;
  if (d_assignments != nullptr)
  {
    TypeNode boolType = d_nodeManager->booleanType();
    TheoryModel* m = d_theoryEngine->getModel();
    for (AssignmentSet::key_iterator i = d_assignments->key_begin(),
                                     iend = d_assignments->key_end();
         i != iend;
         ++i)
    {
      Node as = *i;
      Assert(as.getType() == boolType);

      Trace("smt") << "--- getting value of " << as << endl;

      // Expand, then normalize
      unordered_map<Node, Node, NodeHashFunction> cache;
      Node n = d_private->expandDefinitions(as, cache);
      n = Rewriter::rewrite(n);

      Trace("smt") << "--- getting value of " << n << endl;
      Node resultNode;
      if (m != nullptr)
      {
        resultNode = m->getValue(n);
      }

      // type-check the result we got
      Assert(resultNode.isNull() || resultNode.getType() == boolType);

      // ensure it's a constant
      Assert(resultNode.isConst());

      Assert(as.getKind() == kind::APPLY || as.isVar());
      Assert(as.getKind() != kind::APPLY || as.getNumChildren() == 0);
      res.emplace_back(as.toExpr(), resultNode.toExpr());
    }
  }
  return res;
}

void SmtEngine::addToModelCommandAndDump(const Command& c, uint32_t flags, bool userVisible, const char* dumpTag) {
  Trace("smt") << "SMT addToModelCommandAndDump(" << c << ")" << endl;
  SmtScope smts(this);
  // If we aren't yet fully inited, the user might still turn on
  // produce-models.  So let's keep any commands around just in
  // case.  This is useful in two cases: (1) SMT-LIBv1 auto-declares
  // sort "U" in QF_UF before setLogic() is run and we still want to
  // support finding card(U) with --finite-model-find, and (2) to
  // decouple SmtEngine and ExprManager if the user does a few
  // ExprManager::mkSort() before SmtEngine::setOption("produce-models")
  // and expects to find their cardinalities in the model.
  if(/* userVisible && */
     (!d_fullyInited || options::produceModels()) &&
     (flags & ExprManager::VAR_FLAG_DEFINED) == 0) {
    doPendingPops();
    if(flags & ExprManager::VAR_FLAG_GLOBAL) {
      d_modelGlobalCommands.push_back(c.clone());
    } else {
      d_modelCommands->push_back(c.clone());
    }
  }
  if(Dump.isOn(dumpTag)) {
    if(d_fullyInited) {
      Dump(dumpTag) << c;
    } else {
      d_dumpCommands.push_back(c.clone());
    }
  }
}

// TODO(#1108): Simplify the error reporting of this method.
Model* SmtEngine::getModel() {
  Trace("smt") << "SMT getModel()" << endl;
  SmtScope smts(this);

  finalOptionsAreSet();

  if(Dump.isOn("benchmark")) {
    Dump("benchmark") << GetModelCommand();
  }

  if (!options::assignFunctionValues())
  {
    const char* msg =
        "Cannot get the model when --assign-function-values is false.";
    throw RecoverableModalException(msg);
  }

  if(d_status.isNull() ||
     d_status.asSatisfiabilityResult() == Result::UNSAT ||
     d_problemExtended) {
    const char* msg =
      "Cannot get the current model unless immediately "
      "preceded by SAT/INVALID or UNKNOWN response.";
    throw RecoverableModalException(msg);
  }
  if(!options::produceModels()) {
    const char* msg =
      "Cannot get model when produce-models options is off.";
    throw ModalException(msg);
  }
  TheoryModel* m = d_theoryEngine->getModel();
  m->d_inputName = d_filename;
  return m;
}

std::pair<Expr, Expr> SmtEngine::getSepHeapAndNilExpr(void)
{
  if (!d_logic.isTheoryEnabled(THEORY_SEP))
  {
    const char* msg =
        "Cannot obtain separation logic expressions if not using the "
        "separation logic theory.";
    throw RecoverableModalException(msg);
  }
  NodeManagerScope nms(d_nodeManager);
  Expr heap;
  Expr nil;
  Model* m = getModel();
  if (m->getHeapModel(heap, nil))
  {
    return std::make_pair(heap, nil);
  }
  InternalError(
      "SmtEngine::getSepHeapAndNilExpr(): failed to obtain heap/nil "
      "expressions from theory model.");
}

Expr SmtEngine::getSepHeapExpr() { return getSepHeapAndNilExpr().first; }

Expr SmtEngine::getSepNilExpr() { return getSepHeapAndNilExpr().second; }

UnsatCore SmtEngine::getUnsatCoreInternal()
{
#if IS_PROOFS_BUILD
  if (!options::unsatCores())
  {
    throw ModalException(
        "Cannot get an unsat core when produce-unsat-cores option is off.");
  }
  if (d_status.isNull() || d_status.asSatisfiabilityResult() != Result::UNSAT
      || d_problemExtended)
  {
    throw RecoverableModalException(
        "Cannot get an unsat core unless immediately preceded by UNSAT/VALID "
        "response.");
  }

  d_proofManager->traceUnsatCore();  // just to trigger core creation
  return UnsatCore(this, d_proofManager->extractUnsatCore());
#else  /* IS_PROOFS_BUILD */
  throw ModalException(
      "This build of CVC4 doesn't have proof support (required for unsat "
      "cores).");
#endif /* IS_PROOFS_BUILD */
}

void SmtEngine::checkUnsatCore() {
  Assert(options::unsatCores(), "cannot check unsat core if unsat cores are turned off");

  Notice() << "SmtEngine::checkUnsatCore(): generating unsat core" << endl;
  UnsatCore core = getUnsatCore();

  SmtEngine coreChecker(d_exprManager);
  coreChecker.setLogic(getLogicInfo());

  PROOF(
  std::vector<Command*>::const_iterator itg = d_defineCommands.begin();
  for (; itg != d_defineCommands.end();  ++itg) {
    (*itg)->invoke(&coreChecker);
  }
  );

  Notice() << "SmtEngine::checkUnsatCore(): pushing core assertions (size == " << core.size() << ")" << endl;
  for(UnsatCore::iterator i = core.begin(); i != core.end(); ++i) {
    Notice() << "SmtEngine::checkUnsatCore(): pushing core member " << *i << endl;
    coreChecker.assertFormula(*i);
  }
  const bool checkUnsatCores = options::checkUnsatCores();
  Result r;
  try {
    options::checkUnsatCores.set(false);
    options::checkProofs.set(false);
    r = coreChecker.checkSat();
  } catch(...) {
    options::checkUnsatCores.set(checkUnsatCores);
    throw;
  }
  Notice() << "SmtEngine::checkUnsatCore(): result is " << r << endl;
  if(r.asSatisfiabilityResult().isUnknown()) {
    InternalError("SmtEngine::checkUnsatCore(): could not check core result unknown.");
  }

  if(r.asSatisfiabilityResult().isSat()) {
    InternalError("SmtEngine::checkUnsatCore(): produced core was satisfiable.");
  }
}

void SmtEngine::checkModel(bool hardFailure) {
  // --check-model implies --produce-assertions, which enables the
  // assertion list, so we should be ok.
  Assert(d_assertionList != NULL, "don't have an assertion list to check in SmtEngine::checkModel()");

  TimerStat::CodeTimer checkModelTimer(d_stats->d_checkModelTime);

  // Throughout, we use Notice() to give diagnostic output.
  //
  // If this function is running, the user gave --check-model (or equivalent),
  // and if Notice() is on, the user gave --verbose (or equivalent).

  Notice() << "SmtEngine::checkModel(): generating model" << endl;
  TheoryModel* m = d_theoryEngine->getModel();

  // check-model is not guaranteed to succeed if approximate values were used
  if (m->hasApproximations())
  {
    Warning()
        << "WARNING: running check-model on a model with approximate values..."
        << endl;
  }

  // Check individual theory assertions
  d_theoryEngine->checkTheoryAssertionsWithModel(hardFailure);

  // Output the model
  Notice() << *m;

  // We have a "fake context" for the substitution map (we don't need it
  // to be context-dependent)
  context::Context fakeContext;
  SubstitutionMap substitutions(&fakeContext, /* substituteUnderQuantifiers = */ false);

  for(size_t k = 0; k < m->getNumCommands(); ++k) {
    const DeclareFunctionCommand* c = dynamic_cast<const DeclareFunctionCommand*>(m->getCommand(k));
    Notice() << "SmtEngine::checkModel(): model command " << k << " : " << m->getCommand(k) << endl;
    if(c == NULL) {
      // we don't care about DECLARE-DATATYPES, DECLARE-SORT, ...
      Notice() << "SmtEngine::checkModel(): skipping..." << endl;
    } else {
      // We have a DECLARE-FUN:
      //
      // We'll first do some checks, then add to our substitution map
      // the mapping: function symbol |-> value

      Expr func = c->getFunction();
      Node val = m->getValue(func);

      Notice() << "SmtEngine::checkModel(): adding substitution: " << func << " |-> " << val << endl;

      // (1) if the value is a lambda, ensure the lambda doesn't contain the
      // function symbol (since then the definition is recursive)
      if (val.getKind() == kind::LAMBDA) {
        // first apply the model substitutions we have so far
        Debug("boolean-terms") << "applying subses to " << val[1] << endl;
        Node n = substitutions.apply(val[1]);
        Debug("boolean-terms") << "++ got " << n << endl;
        // now check if n contains func by doing a substitution
        // [func->func2] and checking equality of the Nodes.
        // (this just a way to check if func is in n.)
        SubstitutionMap subs(&fakeContext);
        Node func2 = NodeManager::currentNM()->mkSkolem("", TypeNode::fromType(func.getType()), "", NodeManager::SKOLEM_NO_NOTIFY);
        subs.addSubstitution(func, func2);
        if(subs.apply(n) != n) {
          Notice() << "SmtEngine::checkModel(): *** PROBLEM: MODEL VALUE DEFINED IN TERMS OF ITSELF ***" << endl;
          stringstream ss;
          ss << "SmtEngine::checkModel(): ERRORS SATISFYING ASSERTIONS WITH MODEL:" << endl
             << "considering model value for " << func << endl
             << "body of lambda is:   " << val << endl;
          if(n != val[1]) {
            ss << "body substitutes to: " << n << endl;
          }
          ss << "so " << func << " is defined in terms of itself." << endl
             << "Run with `--check-models -v' for additional diagnostics.";
          InternalError(ss.str());
        }
      }

      // (2) check that the value is actually a value
      else if (!val.isConst()) {
        Notice() << "SmtEngine::checkModel(): *** PROBLEM: MODEL VALUE NOT A CONSTANT ***" << endl;
        stringstream ss;
        ss << "SmtEngine::checkModel(): ERRORS SATISFYING ASSERTIONS WITH MODEL:" << endl
           << "model value for " << func << endl
           << "             is " << val << endl
           << "and that is not a constant (.isConst() == false)." << endl
           << "Run with `--check-models -v' for additional diagnostics.";
        InternalError(ss.str());
      }

      // (3) check that it's the correct (sub)type
      // This was intended to be a more general check, but for now we can't do that because
      // e.g. "1" is an INT, which isn't a subrange type [1..10] (etc.).
      else if(func.getType().isInteger() && !val.getType().isInteger()) {
        Notice() << "SmtEngine::checkModel(): *** PROBLEM: MODEL VALUE NOT CORRECT TYPE ***" << endl;
        stringstream ss;
        ss << "SmtEngine::checkModel(): ERRORS SATISFYING ASSERTIONS WITH MODEL:" << endl
           << "model value for " << func << endl
           << "             is " << val << endl
           << "value type is     " << val.getType() << endl
           << "should be of type " << func.getType() << endl
           << "Run with `--check-models -v' for additional diagnostics.";
        InternalError(ss.str());
      }

      // (4) checks complete, add the substitution
      Debug("boolean-terms") << "cm: adding subs " << func << " :=> " << val << endl;
      substitutions.addSubstitution(func, val);
    }
  }

  // Now go through all our user assertions checking if they're satisfied.
  for(AssertionList::const_iterator i = d_assertionList->begin(); i != d_assertionList->end(); ++i) {
    Notice() << "SmtEngine::checkModel(): checking assertion " << *i << endl;
    Node n = Node::fromExpr(*i);

    // Apply any define-funs from the problem.
    {
      unordered_map<Node, Node, NodeHashFunction> cache;
      n = d_private->expandDefinitions(n, cache);
    }
    Notice() << "SmtEngine::checkModel(): -- expands to " << n << endl;

    // Apply our model value substitutions.
    Debug("boolean-terms") << "applying subses to " << n << endl;
    n = substitutions.apply(n);
    Debug("boolean-terms") << "++ got " << n << endl;
    Notice() << "SmtEngine::checkModel(): -- substitutes to " << n << endl;

    if( n.getKind() != kind::REWRITE_RULE ){
      // In case it's a quantifier (or contains one), look up its value before
      // simplifying, or the quantifier might be irreparably altered.
      n = m->getValue(n);
      Notice() << "SmtEngine::checkModel(): -- get value : " << n << std::endl;
    } else {
      // Note this "skip" is done here, rather than above.  This is
      // because (1) the quantifier could in principle simplify to false,
      // which should be reported, and (2) checking for the quantifier
      // above, before simplification, doesn't catch buried quantifiers
      // anyway (those not at the top-level).
      Notice() << "SmtEngine::checkModel(): -- skipping rewrite-rules assertion"
               << endl;
      continue;
    }

    // Simplify the result.
    n = d_private->simplify(n);
    Notice() << "SmtEngine::checkModel(): -- simplifies to  " << n << endl;

    // Replace the already-known ITEs (this is important for ground ITEs under quantifiers).
    n = d_private->d_iteRemover.replace(n);
    Notice() << "SmtEngine::checkModel(): -- ite replacement gives " << n << endl;

    // Apply our model value substitutions (again), as things may have been simplified.
    Debug("boolean-terms") << "applying subses to " << n << endl;
    n = substitutions.apply(n);
    Debug("boolean-terms") << "++ got " << n << endl;
    Notice() << "SmtEngine::checkModel(): -- re-substitutes to " << n << endl;

    // As a last-ditch effort, ask model to simplify it.
    // Presently, this is only an issue for quantifiers, which can have a value
    // but don't show up in our substitution map above.
    n = m->getValue(n);
    Notice() << "SmtEngine::checkModel(): -- model-substitutes to " << n << endl;

    if( d_logic.isQuantified() ){
      // AJR: since quantified formulas are not checkable, we assign them to true/false based on the satisfying assignment.
      // however, quantified formulas can be modified during preprocess, so they may not correspond to those in the satisfying assignment.
      // hence we use a relaxed version of check model here.
      // this is necessary until preprocessing passes explicitly record how they rewrite quantified formulas
      if( hardFailure && !n.isConst() && n.getKind() != kind::LAMBDA ){
        Notice() << "SmtEngine::checkModel(): -- relax check model wrt quantified formulas..." << endl;
        AlwaysAssert( quantifiers::QuantifiersRewriter::containsQuantifiers( n ) );
        Warning() << "Warning : SmtEngine::checkModel(): cannot check simplified assertion : " << n << endl;
        continue;
      }
    }else{
      AlwaysAssert(!hardFailure || n.isConst() || n.getKind() == kind::LAMBDA);
    }
    // The result should be == true.
    if(n != NodeManager::currentNM()->mkConst(true)) {
      Notice() << "SmtEngine::checkModel(): *** PROBLEM: EXPECTED `TRUE' ***"
               << endl;
      stringstream ss;
      ss << "SmtEngine::checkModel(): "
         << "ERRORS SATISFYING ASSERTIONS WITH MODEL:" << endl
         << "assertion:     " << *i << endl
         << "simplifies to: " << n << endl
         << "expected `true'." << endl
         << "Run with `--check-models -v' for additional diagnostics.";
      if(hardFailure) {
        InternalError(ss.str());
      } else {
        Warning() << ss.str() << endl;
      }
    }
  }
  Notice() << "SmtEngine::checkModel(): all assertions checked out OK !" << endl;
}

void SmtEngine::checkSynthSolution()
{
  NodeManager* nm = NodeManager::currentNM();
  Notice() << "SmtEngine::checkSynthSolution(): checking synthesis solution" << endl;
  map<Node, Node> sol_map;
  /* Get solutions and build auxiliary vectors for substituting */
  d_theoryEngine->getSynthSolutions(sol_map);
  if (sol_map.empty())
  {
    Trace("check-synth-sol") << "No solution to check!\n";
    return;
  }
  Trace("check-synth-sol") << "Got solution map:\n";
  std::vector<Node> function_vars, function_sols;
  for (const auto& pair : sol_map)
  {
    Trace("check-synth-sol") << pair.first << " --> " << pair.second << "\n";
    function_vars.push_back(pair.first);
    function_sols.push_back(pair.second);
  }
  Trace("check-synth-sol") << "Starting new SMT Engine\n";
  /* Start new SMT engine to check solutions */
  SmtEngine solChecker(d_exprManager);
  solChecker.setLogic(getLogicInfo());
  setOption("check-synth-sol", SExpr("false"));

  Trace("check-synth-sol") << "Retrieving assertions\n";
  // Build conjecture from original assertions
  if (d_assertionList == NULL)
  {
    Trace("check-synth-sol") << "No assertions to check\n";
    return;
  }
  for (AssertionList::const_iterator i = d_assertionList->begin();
       i != d_assertionList->end();
       ++i)
  {
    Notice() << "SmtEngine::checkSynthSolution(): checking assertion " << *i << endl;
    Trace("check-synth-sol") << "Retrieving assertion " << *i << "\n";
    Node conj = Node::fromExpr(*i);
    // Apply any define-funs from the problem.
    {
      unordered_map<Node, Node, NodeHashFunction> cache;
      conj = d_private->expandDefinitions(conj, cache);
    }
    Notice() << "SmtEngine::checkSynthSolution(): -- expands to " << conj << endl;
    Trace("check-synth-sol") << "Expanded assertion " << conj << "\n";
    if (conj.getKind() != kind::FORALL)
    {
      Trace("check-synth-sol") << "Not a checkable assertion.\n";
      continue;
    }

    // Apply solution map to conjecture body
    Node conjBody;
    /* Whether property is quantifier free */
    if (conj[1].getKind() != kind::EXISTS)
    {
      conjBody = conj[1].substitute(function_vars.begin(),
                                    function_vars.end(),
                                    function_sols.begin(),
                                    function_sols.end());
    }
    else
    {
      conjBody = conj[1][1].substitute(function_vars.begin(),
                                       function_vars.end(),
                                       function_sols.begin(),
                                       function_sols.end());

      /* Skolemize property */
      std::vector<Node> vars, skos;
      for (unsigned j = 0, size = conj[1][0].getNumChildren(); j < size; ++j)
      {
        vars.push_back(conj[1][0][j]);
        std::stringstream ss;
        ss << "sk_" << j;
        skos.push_back(nm->mkSkolem(ss.str(), conj[1][0][j].getType()));
        Trace("check-synth-sol") << "\tSkolemizing " << conj[1][0][j] << " to "
                                 << skos.back() << "\n";
      }
      conjBody = conjBody.substitute(
          vars.begin(), vars.end(), skos.begin(), skos.end());
    }
    Notice() << "SmtEngine::checkSynthSolution(): -- body substitutes to "
             << conjBody << endl;
    Trace("check-synth-sol") << "Substituted body of assertion to " << conjBody
                             << "\n";
    solChecker.assertFormula(conjBody.toExpr());
    Result r = solChecker.checkSat();
    Notice() << "SmtEngine::checkSynthSolution(): result is " << r << endl;
    Trace("check-synth-sol") << "Satsifiability check: " << r << "\n";
    if (r.asSatisfiabilityResult().isUnknown())
    {
      InternalError(
          "SmtEngine::checkSynthSolution(): could not check solution, result "
          "unknown.");
    }
    else if (r.asSatisfiabilityResult().isSat())
    {
      InternalError(
          "SmtEngine::checkSynthSolution(): produced solution leads to "
          "satisfiable negated conjecture.");
    }
    solChecker.resetAssertions();
  }
}

// TODO(#1108): Simplify the error reporting of this method.
UnsatCore SmtEngine::getUnsatCore() {
  Trace("smt") << "SMT getUnsatCore()" << endl;
  SmtScope smts(this);
  finalOptionsAreSet();
  if(Dump.isOn("benchmark")) {
    Dump("benchmark") << GetUnsatCoreCommand();
  }
  return getUnsatCoreInternal();
}

// TODO(#1108): Simplify the error reporting of this method.
const Proof& SmtEngine::getProof()
{
  Trace("smt") << "SMT getProof()" << endl;
  SmtScope smts(this);
  finalOptionsAreSet();
  if(Dump.isOn("benchmark")) {
    Dump("benchmark") << GetProofCommand();
  }
#if IS_PROOFS_BUILD
  if(!options::proof()) {
    throw ModalException("Cannot get a proof when produce-proofs option is off.");
  }
  if(d_status.isNull() ||
     d_status.asSatisfiabilityResult() != Result::UNSAT ||
     d_problemExtended) {
    throw RecoverableModalException(
        "Cannot get a proof unless immediately preceded by UNSAT/VALID "
        "response.");
  }

  return ProofManager::getProof(this);
#else /* IS_PROOFS_BUILD */
  throw ModalException("This build of CVC4 doesn't have proof support.");
#endif /* IS_PROOFS_BUILD */
}

void SmtEngine::printInstantiations( std::ostream& out ) {
  SmtScope smts(this);
  if( options::instFormatMode()==INST_FORMAT_MODE_SZS ){
    out << "% SZS output start Proof for " << d_filename.c_str() << std::endl;
  }
  if( d_theoryEngine ){
    d_theoryEngine->printInstantiations( out );
  }else{
    Assert( false );
  }
  if( options::instFormatMode()==INST_FORMAT_MODE_SZS ){
    out << "% SZS output end Proof for " << d_filename.c_str() << std::endl;
  }
}

void SmtEngine::printSynthSolution( std::ostream& out ) {
  SmtScope smts(this);
  if( d_theoryEngine ){
    d_theoryEngine->printSynthSolution( out );
  }else{
    Assert( false );
  }
}

void SmtEngine::getSynthSolutions(std::map<Expr, Expr>& sol_map)
{
  SmtScope smts(this);
  map<Node, Node> sol_mapn;
  Assert(d_theoryEngine != nullptr);
  d_theoryEngine->getSynthSolutions(sol_mapn);
  for (std::pair<const Node, Node>& s : sol_mapn)
  {
    sol_map[s.first.toExpr()] = s.second.toExpr();
  }
}

Expr SmtEngine::doQuantifierElimination(const Expr& e, bool doFull, bool strict)
{
  SmtScope smts(this);
  if(!d_logic.isPure(THEORY_ARITH) && strict){
    Warning() << "Unexpected logic for quantifier elimination " << d_logic << endl;
  }
  Trace("smt-qe") << "Do quantifier elimination " << e << std::endl;
  Node n_e = Node::fromExpr( e );
  if (n_e.getKind() != kind::EXISTS && n_e.getKind() != kind::FORALL)
  {
    throw ModalException(
        "Expecting a quantified formula as argument to get-qe.");
  }
  //tag the quantified formula with the quant-elim attribute
  TypeNode t = NodeManager::currentNM()->booleanType();
  Node n_attr = NodeManager::currentNM()->mkSkolem("qe", t, "Auxiliary variable for qe attr.");
  std::vector< Node > node_values;
  d_theoryEngine->setUserAttribute( doFull ? "quant-elim" : "quant-elim-partial", n_attr, node_values, "");
  n_attr = NodeManager::currentNM()->mkNode(kind::INST_ATTRIBUTE, n_attr);
  n_attr = NodeManager::currentNM()->mkNode(kind::INST_PATTERN_LIST, n_attr);
  std::vector< Node > e_children;
  e_children.push_back( n_e[0] );
  e_children.push_back(n_e.getKind() == kind::EXISTS ? n_e[1]
                                                     : n_e[1].negate());
  e_children.push_back( n_attr );
  Node nn_e = NodeManager::currentNM()->mkNode( kind::EXISTS, e_children );
  Trace("smt-qe-debug") << "Query for quantifier elimination : " << nn_e << std::endl;
  Assert( nn_e.getNumChildren()==3 );
  Result r = checkSatisfiability(nn_e.toExpr(), true, true);
  Trace("smt-qe") << "Query returned " << r << std::endl;
  if(r.asSatisfiabilityResult().isSat() != Result::UNSAT ) {
    if( r.asSatisfiabilityResult().isSat() != Result::SAT && doFull ){
      stringstream ss;
      ss << "While performing quantifier elimination, unexpected result : " << r << " for query.";
      InternalError(ss.str().c_str());
    }
    std::vector< Node > inst_qs;
    d_theoryEngine->getInstantiatedQuantifiedFormulas( inst_qs );
    Assert( inst_qs.size()<=1 );
    Node ret_n;
    if( inst_qs.size()==1 ){
      Node top_q = inst_qs[0]; 
      //Node top_q = Rewriter::rewrite( nn_e ).negate();
      Assert( top_q.getKind()==kind::FORALL );
      Trace("smt-qe") << "Get qe for " << top_q << std::endl;
      ret_n = d_theoryEngine->getInstantiatedConjunction( top_q );
      Trace("smt-qe") << "Returned : " << ret_n << std::endl;
      if (n_e.getKind() == kind::EXISTS)
      {
        ret_n = Rewriter::rewrite(ret_n.negate());
      }
    }else{
      ret_n = NodeManager::currentNM()->mkConst(n_e.getKind() != kind::EXISTS);
    }
    // do extended rewrite to minimize the size of the formula aggressively
    theory::quantifiers::ExtendedRewriter extr(true);
    ret_n = extr.extendedRewrite(ret_n);
    return ret_n.toExpr();
  }else {
    return NodeManager::currentNM()
        ->mkConst(n_e.getKind() == kind::EXISTS)
        .toExpr();
  }
}

void SmtEngine::getInstantiatedQuantifiedFormulas( std::vector< Expr >& qs ) {
  SmtScope smts(this);
  if( d_theoryEngine ){
    std::vector< Node > qs_n;
    d_theoryEngine->getInstantiatedQuantifiedFormulas( qs_n );
    for( unsigned i=0; i<qs_n.size(); i++ ){
      qs.push_back( qs_n[i].toExpr() );
    }
  }else{
    Assert( false );
  }
}

void SmtEngine::getInstantiations( Expr q, std::vector< Expr >& insts ) {
  SmtScope smts(this);
  if( d_theoryEngine ){
    std::vector< Node > insts_n;
    d_theoryEngine->getInstantiations( Node::fromExpr( q ), insts_n );
    for( unsigned i=0; i<insts_n.size(); i++ ){
      insts.push_back( insts_n[i].toExpr() );
    }
  }else{
    Assert( false );
  }
}

void SmtEngine::getInstantiationTermVectors( Expr q, std::vector< std::vector< Expr > >& tvecs ) {
  SmtScope smts(this);
  Assert(options::trackInstLemmas());
  if( d_theoryEngine ){
    std::vector< std::vector< Node > > tvecs_n;
    d_theoryEngine->getInstantiationTermVectors( Node::fromExpr( q ), tvecs_n );
    for( unsigned i=0; i<tvecs_n.size(); i++ ){
      std::vector< Expr > tvec;
      for( unsigned j=0; j<tvecs_n[i].size(); j++ ){
        tvec.push_back( tvecs_n[i][j].toExpr() );
      }
      tvecs.push_back( tvec );
    }
  }else{
    Assert( false );
  }
}

vector<Expr> SmtEngine::getAssertions() {
  SmtScope smts(this);
  finalOptionsAreSet();
  doPendingPops();
  if(Dump.isOn("benchmark")) {
    Dump("benchmark") << GetAssertionsCommand();
  }
  Trace("smt") << "SMT getAssertions()" << endl;
  if(!options::produceAssertions()) {
    const char* msg =
      "Cannot query the current assertion list when not in produce-assertions mode.";
    throw ModalException(msg);
  }
  Assert(d_assertionList != NULL);
  // copy the result out
  return vector<Expr>(d_assertionList->begin(), d_assertionList->end());
}

void SmtEngine::push()
{
  SmtScope smts(this);
  finalOptionsAreSet();
  doPendingPops();
  Trace("smt") << "SMT push()" << endl;
  d_private->notifyPush();
  d_private->processAssertions();
  if(Dump.isOn("benchmark")) {
    Dump("benchmark") << PushCommand();
  }
  if(!options::incrementalSolving()) {
    throw ModalException("Cannot push when not solving incrementally (use --incremental)");
  }

  // check to see if a postsolve() is pending
  if(d_needPostsolve) {
    d_theoryEngine->postsolve();
    d_needPostsolve = false;
  }

  // The problem isn't really "extended" yet, but this disallows
  // get-model after a push, simplifying our lives somewhat and
  // staying symmtric with pop.
  setProblemExtended(true);

  d_userLevels.push_back(d_userContext->getLevel());
  internalPush();
  Trace("userpushpop") << "SmtEngine: pushed to level "
                       << d_userContext->getLevel() << endl;
}

void SmtEngine::pop() {
  SmtScope smts(this);
  finalOptionsAreSet();
  Trace("smt") << "SMT pop()" << endl;
  if(Dump.isOn("benchmark")) {
    Dump("benchmark") << PopCommand();
  }
  if(!options::incrementalSolving()) {
    throw ModalException("Cannot pop when not solving incrementally (use --incremental)");
  }
  if(d_userLevels.size() == 0) {
    throw ModalException("Cannot pop beyond the first user frame");
  }

  // check to see if a postsolve() is pending
  if(d_needPostsolve) {
    d_theoryEngine->postsolve();
    d_needPostsolve = false;
  }

  // The problem isn't really "extended" yet, but this disallows
  // get-model after a pop, simplifying our lives somewhat.  It might
  // not be strictly necessary to do so, since the pops occur lazily,
  // but also it would be weird to have a legally-executed (get-model)
  // that only returns a subset of the assignment (because the rest
  // is no longer in scope!).
  setProblemExtended(true);

  AlwaysAssert(d_userContext->getLevel() > 0);
  AlwaysAssert(d_userLevels.back() < d_userContext->getLevel());
  while (d_userLevels.back() < d_userContext->getLevel()) {
    internalPop(true);
  }
  d_userLevels.pop_back();

  // Clear out assertion queues etc., in case anything is still in there
  d_private->notifyPop();

  Trace("userpushpop") << "SmtEngine: popped to level "
                       << d_userContext->getLevel() << endl;
  // FIXME: should we reset d_status here?
  // SMT-LIBv2 spec seems to imply no, but it would make sense to..
}

void SmtEngine::internalPush() {
  Assert(d_fullyInited);
  Trace("smt") << "SmtEngine::internalPush()" << endl;
  doPendingPops();
  if(options::incrementalSolving()) {
    d_private->processAssertions();
    TimerStat::CodeTimer pushPopTimer(d_stats->d_pushPopTime);
    d_userContext->push();
    // the d_context push is done inside of the SAT solver
    d_propEngine->push();
  }
}

void SmtEngine::internalPop(bool immediate) {
  Assert(d_fullyInited);
  Trace("smt") << "SmtEngine::internalPop()" << endl;
  if(options::incrementalSolving()) {
    ++d_pendingPops;
  }
  if(immediate) {
    doPendingPops();
  }
}

void SmtEngine::doPendingPops() {
  Assert(d_pendingPops == 0 || options::incrementalSolving());
  while(d_pendingPops > 0) {
    TimerStat::CodeTimer pushPopTimer(d_stats->d_pushPopTime);
    d_propEngine->pop();
    // the d_context pop is done inside of the SAT solver
    d_userContext->pop();
    --d_pendingPops;
  }
}

void SmtEngine::reset()
{
  SmtScope smts(this);
  ExprManager *em = d_exprManager;
  Trace("smt") << "SMT reset()" << endl;
  if(Dump.isOn("benchmark")) {
    Dump("benchmark") << ResetCommand();
  }
  Options opts;
  opts.copyValues(d_originalOptions);
  this->~SmtEngine();
  NodeManager::fromExprManager(em)->getOptions().copyValues(opts);
  new(this) SmtEngine(em);
}

void SmtEngine::resetAssertions()
{
  SmtScope smts(this);
  doPendingPops();

  Trace("smt") << "SMT resetAssertions()" << endl;
  if(Dump.isOn("benchmark")) {
    Dump("benchmark") << ResetAssertionsCommand();
  }

  while(!d_userLevels.empty()) {
    pop();
  }

  // Also remember the global push/pop around everything.
  Assert(d_userLevels.size() == 0 && d_userContext->getLevel() == 1);
  d_context->popto(0);
  d_userContext->popto(0);
  DeleteAndClearCommandVector(d_modelGlobalCommands);
  d_userContext->push();
  d_context->push();
}

void SmtEngine::interrupt()
{
  if(!d_fullyInited) {
    return;
  }
  d_propEngine->interrupt();
  d_theoryEngine->interrupt();
}

void SmtEngine::setResourceLimit(unsigned long units, bool cumulative) {
  d_private->getResourceManager()->setResourceLimit(units, cumulative);
}
void SmtEngine::setTimeLimit(unsigned long milis, bool cumulative) {
  d_private->getResourceManager()->setTimeLimit(milis, cumulative);
}

unsigned long SmtEngine::getResourceUsage() const {
  return d_private->getResourceManager()->getResourceUsage();
}

unsigned long SmtEngine::getTimeUsage() const {
  return d_private->getResourceManager()->getTimeUsage();
}

unsigned long SmtEngine::getResourceRemaining() const
{
  return d_private->getResourceManager()->getResourceRemaining();
}

unsigned long SmtEngine::getTimeRemaining() const
{
  return d_private->getResourceManager()->getTimeRemaining();
}

Statistics SmtEngine::getStatistics() const
{
  return Statistics(*d_statisticsRegistry);
}

SExpr SmtEngine::getStatistic(std::string name) const
{
  return d_statisticsRegistry->getStatistic(name);
}

void SmtEngine::safeFlushStatistics(int fd) const {
  d_statisticsRegistry->safeFlushInformation(fd);
}

void SmtEngine::setUserAttribute(const std::string& attr,
                                 Expr expr,
                                 const std::vector<Expr>& expr_values,
                                 const std::string& str_value)
{
  SmtScope smts(this);
  std::vector<Node> node_values;
  for( unsigned i=0; i<expr_values.size(); i++ ){
    node_values.push_back( expr_values[i].getNode() );
  }
  d_theoryEngine->setUserAttribute(attr, expr.getNode(), node_values, str_value);
}

void SmtEngine::setPrintFuncInModel(Expr f, bool p) {
  Trace("setp-model") << "Set printInModel " << f << " to " << p << std::endl;
  for( unsigned i=0; i<d_modelGlobalCommands.size(); i++ ){
    Command * c = d_modelGlobalCommands[i];
    DeclareFunctionCommand* dfc = dynamic_cast<DeclareFunctionCommand*>(c);
    if(dfc != NULL) {
      if( dfc->getFunction()==f ){
        dfc->setPrintInModel( p );
      }
    }
  }
  for( unsigned i=0; i<d_modelCommands->size(); i++ ){
    Command * c = (*d_modelCommands)[i];
    DeclareFunctionCommand* dfc = dynamic_cast<DeclareFunctionCommand*>(c);
    if(dfc != NULL) {
      if( dfc->getFunction()==f ){
        dfc->setPrintInModel( p );
      }
    }
  }
}

void SmtEngine::beforeSearch()
{
  if(d_fullyInited) {
    throw ModalException(
        "SmtEngine::beforeSearch called after initialization.");
  }
}


void SmtEngine::setOption(const std::string& key, const CVC4::SExpr& value)
{
  NodeManagerScope nms(d_nodeManager);
  Trace("smt") << "SMT setOption(" << key << ", " << value << ")" << endl;

  if(Dump.isOn("benchmark")) {
    Dump("benchmark") << SetOptionCommand(key, value);
  }

  if(key == "command-verbosity") {
    if(!value.isAtom()) {
      const vector<SExpr>& cs = value.getChildren();
      if(cs.size() == 2 &&
         (cs[0].isKeyword() || cs[0].isString()) &&
         cs[1].isInteger()) {
        string c = cs[0].getValue();
        const Integer& v = cs[1].getIntegerValue();
        if(v < 0 || v > 2) {
          throw OptionException("command-verbosity must be 0, 1, or 2");
        }
        d_commandVerbosity[c] = v;
        return;
      }
    }
    throw OptionException("command-verbosity value must be a tuple (command-name, integer)");
  }

  if(!value.isAtom()) {
    throw OptionException("bad value for :" + key);
  }

  string optionarg = value.getValue();
  Options& nodeManagerOptions = NodeManager::currentNM()->getOptions();
  nodeManagerOptions.setOption(key, optionarg);
}

CVC4::SExpr SmtEngine::getOption(const std::string& key) const
{
  NodeManagerScope nms(d_nodeManager);

  Trace("smt") << "SMT getOption(" << key << ")" << endl;

  if(key.length() >= 18 &&
     key.compare(0, 18, "command-verbosity:") == 0) {
    map<string, Integer>::const_iterator i = d_commandVerbosity.find(key.c_str() + 18);
    if(i != d_commandVerbosity.end()) {
      return SExpr((*i).second);
    }
    i = d_commandVerbosity.find("*");
    if(i != d_commandVerbosity.end()) {
      return SExpr((*i).second);
    }
    return SExpr(Integer(2));
  }

  if(Dump.isOn("benchmark")) {
    Dump("benchmark") << GetOptionCommand(key);
  }

  if(key == "command-verbosity") {
    vector<SExpr> result;
    SExpr defaultVerbosity;
    for(map<string, Integer>::const_iterator i = d_commandVerbosity.begin();
        i != d_commandVerbosity.end();
        ++i) {
      vector<SExpr> v;
      v.push_back(SExpr((*i).first));
      v.push_back(SExpr((*i).second));
      if((*i).first == "*") {
        // put the default at the end of the SExpr
        defaultVerbosity = SExpr(v);
      } else {
        result.push_back(SExpr(v));
      }
    }
    // put the default at the end of the SExpr
    if(!defaultVerbosity.isAtom()) {
      result.push_back(defaultVerbosity);
    } else {
      // ensure the default is always listed
      vector<SExpr> v;
      v.push_back(SExpr("*"));
      v.push_back(SExpr(Integer(2)));
      result.push_back(SExpr(v));
    }
    return SExpr(result);
  }

  Options& nodeManagerOptions = NodeManager::currentNM()->getOptions();
  return SExpr::parseAtom(nodeManagerOptions.getOption(key));
}

void SmtEngine::setReplayStream(ExprStream* replayStream) {
  AlwaysAssert(!d_fullyInited,
               "Cannot set replay stream once fully initialized");
  d_replayStream = replayStream;
}  

bool SmtEngine::getExpressionName(Expr e, std::string& name) const {
  return d_private->getExpressionName(e, name);
}

void SmtEngine::setExpressionName(Expr e, const std::string& name) {
  Trace("smt-debug") << "Set expression name " << e << " to " << name << std::endl;
  d_private->setExpressionName(e,name);
}

}/* CVC4 namespace */<|MERGE_RESOLUTION|>--- conflicted
+++ resolved
@@ -81,12 +81,9 @@
 #include "preprocessing/passes/extended_rewriter_pass.h"
 #include "preprocessing/passes/global_negate.h"
 #include "preprocessing/passes/int_to_bv.h"
-<<<<<<< HEAD
-#include "preprocessing/passes/nl_ext_purify.h"
-=======
 #include "preprocessing/passes/ite_removal.h"
 #include "preprocessing/passes/ite_simp.h"
->>>>>>> 1802e870
+#include "preprocessing/passes/nl_ext_purify.h"
 #include "preprocessing/passes/pseudo_boolean_processor.h"
 #include "preprocessing/passes/quantifiers_preprocess.h"
 #include "preprocessing/passes/real_to_int.h"
@@ -571,20 +568,6 @@
   bool nonClausalSimplify();
 
   /**
-<<<<<<< HEAD
-   * Remove ITEs from the assertions.
-   */
-  void removeITEs();
-=======
-   * Performs static learning on the assertions.
-   */
-  void staticLearning();
-
-  Node realToInt(TNode n, NodeToNodeHashMap& cache, std::vector< Node >& var_eq);
-  Node purifyNlTerms(TNode n, NodeToNodeHashMap& cache, NodeToNodeHashMap& bcache, std::vector< Node >& var_eq, bool beneathMult = false);
->>>>>>> 1802e870
-
-  /**
    * Helper function to fix up assertion list to restore invariants needed after
    * ite removal.
    */
@@ -800,7 +783,7 @@
   /** Process a user push.
   */
   void notifyPush() {
-  
+
   }
 
   /**
@@ -882,13 +865,13 @@
   std::ostream* getReplayLog() const {
     return d_managedReplayLog.getReplayLog();
   }
-  
+
   //------------------------------- expression names
   // implements setExpressionName, as described in smt_engine.h
   void setExpressionName(Expr e, std::string name) {
     d_exprNames[Node::fromExpr(e)] = name;
   }
-  
+
   // implements getExpressionName, as described in smt_engine.h
   bool getExpressionName(Expr e, std::string& name) const {
     context::CDHashMap< Node, std::string, NodeHashFunction >::const_iterator it = d_exprNames.find(e);
@@ -2665,15 +2648,12 @@
       new GlobalNegate(d_preprocessingPassContext.get()));
   std::unique_ptr<IntToBV> intToBV(
       new IntToBV(d_preprocessingPassContext.get()));
-<<<<<<< HEAD
+  std::unique_ptr<ITESimp> iteSimp(
+      new ITESimp(d_preprocessingPassContext.get()));
   std::unique_ptr<NlExtPurify> nlExtPurify(
       new NlExtPurify(d_preprocessingPassContext.get()));
-=======
-  std::unique_ptr<ITESimp> iteSimp(
-      new ITESimp(d_preprocessingPassContext.get()));
   std::unique_ptr<QuantifiersPreprocess> quantifiersPreprocess(
       new QuantifiersPreprocess(d_preprocessingPassContext.get()));
->>>>>>> 1802e870
   std::unique_ptr<PseudoBooleanProcessor> pbProc(
       new PseudoBooleanProcessor(d_preprocessingPassContext.get()));
   std::unique_ptr<IteRemoval> iteRemoval(
@@ -2714,14 +2694,11 @@
   d_preprocessingPassRegistry.registerPass("global-negate",
                                            std::move(globalNegate));
   d_preprocessingPassRegistry.registerPass("int-to-bv", std::move(intToBV));
-<<<<<<< HEAD
+  d_preprocessingPassRegistry.registerPass("ite-simp", std::move(iteSimp));
   d_preprocessingPassRegistry.registerPass("nl-ext-purify",
                                            std::move(nlExtPurify));
-=======
-  d_preprocessingPassRegistry.registerPass("ite-simp", std::move(iteSimp));
   d_preprocessingPassRegistry.registerPass("quantifiers-preprocess",
                                            std::move(quantifiersPreprocess));
->>>>>>> 1802e870
   d_preprocessingPassRegistry.registerPass("pseudo-boolean-processor",
                                            std::move(pbProc));
   d_preprocessingPassRegistry.registerPass("ite-removal",
@@ -2732,7 +2709,7 @@
                                            std::move(sepSkolemEmp));
   d_preprocessingPassRegistry.registerPass("sort-inference",
                                            std::move(sortInfer));
-  d_preprocessingPassRegistry.registerPass("static-learning", 
+  d_preprocessingPassRegistry.registerPass("static-learning",
                                            std::move(staticLearning));
   d_preprocessingPassRegistry.registerPass("sygus-infer",
                                            std::move(sygusInfer));
@@ -2923,85 +2900,6 @@
   return result.top();
 }
 
-<<<<<<< HEAD
-void SmtEnginePrivate::removeITEs() {
-  d_smt.finalOptionsAreSet();
-  spendResource(options::preprocessStep());
-  Trace("simplify") << "SmtEnginePrivate::removeITEs()" << endl;
-
-  // Remove all of the ITE occurrences and normalize
-  d_iteRemover.run(d_assertions.ref(), d_iteSkolemMap, true);
-  for (unsigned i = 0; i < d_assertions.size(); ++ i) {
-    d_assertions.replace(i, Rewriter::rewrite(d_assertions[i]));
-  }
-}
-
-
-
-=======
-typedef std::unordered_map<Node, Node, NodeHashFunction> NodeMap;
-
-Node SmtEnginePrivate::purifyNlTerms(TNode n, NodeMap& cache, NodeMap& bcache, std::vector< Node >& var_eq, bool beneathMult) {
-  if( beneathMult ){
-    NodeMap::iterator find = bcache.find(n);
-    if (find != bcache.end()) {
-      return (*find).second;
-    }
-  }else{
-    NodeMap::iterator find = cache.find(n);
-    if (find != cache.end()) {
-      return (*find).second;
-    }
-  }
-  Node ret = n;
-  if( n.getNumChildren()>0 ){
-    if (beneathMult
-        && (n.getKind() == kind::PLUS || n.getKind() == kind::MINUS))
-    {
-      // don't do it if it rewrites to a constant
-      Node nr = Rewriter::rewrite(n);
-      if (nr.isConst())
-      {
-        // return the rewritten constant
-        ret = nr;
-      }
-      else
-      {
-        // new variable
-        ret = NodeManager::currentNM()->mkSkolem(
-            "__purifyNl_var",
-            n.getType(),
-            "Variable introduced in purifyNl pass");
-        Node np = purifyNlTerms(n, cache, bcache, var_eq, false);
-        var_eq.push_back(np.eqNode(ret));
-        Trace("nl-ext-purify")
-            << "Purify : " << ret << " -> " << np << std::endl;
-      }
-    }
-    else
-    {
-      bool beneathMultNew = beneathMult || n.getKind()==kind::MULT;
-      bool childChanged = false;
-      std::vector< Node > children;
-      for( unsigned i=0; i<n.getNumChildren(); i++ ){
-        Node nc = purifyNlTerms( n[i], cache, bcache, var_eq, beneathMultNew );
-        childChanged = childChanged || nc!=n[i];
-        children.push_back( nc );
-      }
-      if( childChanged ){
-        ret = NodeManager::currentNM()->mkNode( n.getKind(), children );
-      }
-    }
-  }
-  if( beneathMult ){
-    bcache[n] = ret;
-  }else{
-    cache[n] = ret;
-  }
-  return ret;
-}
-
->>>>>>> 1802e870
 // do dumping (before/after any preprocessing pass)
 static void dumpAssertions(const char* key,
                            const AssertionPipeline& assertionList) {
@@ -5551,7 +5449,7 @@
     Assert( inst_qs.size()<=1 );
     Node ret_n;
     if( inst_qs.size()==1 ){
-      Node top_q = inst_qs[0]; 
+      Node top_q = inst_qs[0];
       //Node top_q = Rewriter::rewrite( nn_e ).negate();
       Assert( top_q.getKind()==kind::FORALL );
       Trace("smt-qe") << "Get qe for " << top_q << std::endl;
@@ -5974,7 +5872,7 @@
   AlwaysAssert(!d_fullyInited,
                "Cannot set replay stream once fully initialized");
   d_replayStream = replayStream;
-}  
+}
 
 bool SmtEngine::getExpressionName(Expr e, std::string& name) const {
   return d_private->getExpressionName(e, name);
