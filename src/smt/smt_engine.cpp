--- conflicted
+++ resolved
@@ -1529,17 +1529,9 @@
   coreChecker.setLogic(getLogicInfo());
   coreChecker.getOptions().set(options::checkUnsatCores, false);
 
-<<<<<<< HEAD
-  Notice() << "SmtEngine::checkUnsatCore(): pushing core assertions (size == "
-           << core.size() << ")" << endl;
-  for (UnsatCore::iterator i = core.begin(); i != core.end(); ++i)
-  {
-    Node assertionAfterExpansion = expandDefinitions(Node::fromExpr(*i));
-=======
   Notice() << "SmtEngine::checkUnsatCore(): pushing core assertions (size == " << core.size() << ")" << endl;
   for(UnsatCore::iterator i = core.begin(); i != core.end(); ++i) {
     Node assertionAfterExpansion = expandDefinitions(*i);
->>>>>>> 6cb2e574
     Notice() << "SmtEngine::checkUnsatCore(): pushing core member " << *i
              << ", expanded to " << assertionAfterExpansion << "\n";
     coreChecker.assertFormula(assertionAfterExpansion);
@@ -1581,247 +1573,9 @@
   Model* m = getAvailableModel("check model");
   Assert(m != nullptr);
 
-<<<<<<< HEAD
-  // check-model is not guaranteed to succeed if approximate values were used.
-  // Thus, we intentionally abort here.
-  if (m->hasApproximations())
-  {
-    throw RecoverableModalException(
-        "Cannot run check-model on a model with approximate values.");
-  }
-
-  // Check individual theory assertions
-  if (options::debugCheckModels())
-  {
-    TheoryEngine* te = getTheoryEngine();
-    Assert(te != nullptr);
-    te->checkTheoryAssertionsWithModel(hardFailure);
-  }
-
-  // Output the model
-  Notice() << *m;
-
-  // We have a "fake context" for the substitution map (we don't need it
-  // to be context-dependent)
-  context::Context fakeContext;
-  SubstitutionMap substitutions(&fakeContext,
-                                /* substituteUnderQuantifiers = */ false);
-
-  for (size_t k = 0; k < m->getNumCommands(); ++k)
-  {
-    const DeclareFunctionNodeCommand* c =
-        dynamic_cast<const DeclareFunctionNodeCommand*>(m->getCommand(k));
-    Notice() << "SmtEngine::checkModel(): model command " << k << " : "
-             << m->getCommand(k)->toString() << endl;
-    if (c == NULL)
-    {
-      // we don't care about DECLARE-DATATYPES, DECLARE-SORT, ...
-      Notice() << "SmtEngine::checkModel(): skipping..." << endl;
-    }
-    else
-    {
-      // We have a DECLARE-FUN:
-      //
-      // We'll first do some checks, then add to our substitution map
-      // the mapping: function symbol |-> value
-
-      Node func = c->getFunction();
-      Node val = m->getValue(func);
-
-      Notice() << "SmtEngine::checkModel(): adding substitution: " << func
-               << " |-> " << val << endl;
-
-      // (1) if the value is a lambda, ensure the lambda doesn't contain the
-      // function symbol (since then the definition is recursive)
-      if (val.getKind() == kind::LAMBDA)
-      {
-        // first apply the model substitutions we have so far
-        Debug("boolean-terms") << "applying subses to " << val[1] << endl;
-        Node n = substitutions.apply(val[1]);
-        Debug("boolean-terms") << "++ got " << n << endl;
-        // now check if n contains func by doing a substitution
-        // [func->func2] and checking equality of the Nodes.
-        // (this just a way to check if func is in n.)
-        SubstitutionMap subs(&fakeContext);
-        Node func2 = NodeManager::currentNM()->mkSkolem(
-            "", func.getType(), "", NodeManager::SKOLEM_NO_NOTIFY);
-        subs.addSubstitution(func, func2);
-        if (subs.apply(n) != n)
-        {
-          Notice() << "SmtEngine::checkModel(): *** PROBLEM: MODEL VALUE "
-                      "DEFINED IN TERMS OF ITSELF ***"
-                   << endl;
-          stringstream ss;
-          ss << "SmtEngine::checkModel(): ERRORS SATISFYING ASSERTIONS WITH "
-                "MODEL:"
-             << endl
-             << "considering model value for " << func << endl
-             << "body of lambda is:   " << val << endl;
-          if (n != val[1])
-          {
-            ss << "body substitutes to: " << n << endl;
-          }
-          ss << "so " << func << " is defined in terms of itself." << endl
-             << "Run with `--check-models -v' for additional diagnostics.";
-          InternalError() << ss.str();
-        }
-      }
-
-      // (2) check that the value is actually a value
-      else if (!val.isConst())
-      {
-        // This is only a warning since it could have been assigned an
-        // unevaluable term (e.g. an application of a transcendental function).
-        // This parallels the behavior (warnings for non-constant expressions)
-        // when checking whether assertions are satisfied below.
-        Warning() << "Warning : SmtEngine::checkModel(): "
-                  << "model value for " << func << endl
-                  << "             is " << val << endl
-                  << "and that is not a constant (.isConst() == false)."
-                  << std::endl
-                  << "Run with `--check-models -v' for additional diagnostics."
-                  << std::endl;
-      }
-
-      // (3) check that it's the correct (sub)type
-      // This was intended to be a more general check, but for now we can't do
-      // that because e.g. "1" is an INT, which isn't a subrange type [1..10]
-      // (etc.).
-      else if (func.getType().isInteger() && !val.getType().isInteger())
-      {
-        Notice() << "SmtEngine::checkModel(): *** PROBLEM: MODEL VALUE NOT "
-                    "CORRECT TYPE ***"
-                 << endl;
-        InternalError()
-            << "SmtEngine::checkModel(): ERRORS SATISFYING ASSERTIONS WITH "
-               "MODEL:"
-            << endl
-            << "model value for " << func << endl
-            << "             is " << val << endl
-            << "value type is     " << val.getType() << endl
-            << "should be of type " << func.getType() << endl
-            << "Run with `--check-models -v' for additional diagnostics.";
-      }
-
-      // (4) checks complete, add the substitution
-      Debug("boolean-terms")
-          << "cm: adding subs " << func << " :=> " << val << endl;
-      substitutions.addSubstitution(func, val);
-    }
-  }
-
-  // Now go through all our user assertions checking if they're satisfied.
-  for (const Node& assertion : *al)
-  {
-    Notice() << "SmtEngine::checkModel(): checking assertion " << assertion
-             << endl;
-    Node n = assertion;
-    Node nr = Rewriter::rewrite(substitutions.apply(n));
-    Trace("boolean-terms") << "n: " << n << endl;
-    Trace("boolean-terms") << "nr: " << nr << endl;
-    if (nr.isConst() && nr.getConst<bool>())
-    {
-      continue;
-    }
-    // Apply any define-funs from the problem.
-    {
-      unordered_map<Node, Node, NodeHashFunction> cache;
-      n = d_pp->expandDefinitions(n, cache);
-    }
-    Notice() << "SmtEngine::checkModel(): -- expands to " << n << endl;
-
-    // Apply our model value substitutions.
-    Debug("boolean-terms") << "applying subses to " << n << endl;
-    n = substitutions.apply(n);
-    Debug("boolean-terms") << "++ got " << n << endl;
-    Notice() << "SmtEngine::checkModel(): -- substitutes to " << n << endl;
-
-    // We look up the value before simplifying. If n contains quantifiers,
-    // this may increases the chance of finding its value before the node is
-    // altered by simplification below.
-    n = m->getValue(n);
-    Notice() << "SmtEngine::checkModel(): -- get value : " << n << std::endl;
-
-    // Simplify the result and replace the already-known ITEs (this is important
-    // for ground ITEs under quantifiers).
-    n = d_pp->simplify(n, true);
-    Notice()
-        << "SmtEngine::checkModel(): -- simplifies with ite replacement to  "
-        << n << endl;
-
-    // Apply our model value substitutions (again), as things may have been
-    // simplified.
-    Debug("boolean-terms") << "applying subses to " << n << endl;
-    n = substitutions.apply(n);
-    Debug("boolean-terms") << "++ got " << n << endl;
-    Notice() << "SmtEngine::checkModel(): -- re-substitutes to " << n << endl;
-
-    // As a last-ditch effort, ask model to simplify it.
-    // Presently, this is only an issue for quantifiers, which can have a value
-    // but don't show up in our substitution map above.
-    n = m->getValue(n);
-    Notice() << "SmtEngine::checkModel(): -- model-substitutes to " << n
-             << endl;
-
-    if (n.isConst())
-    {
-      if (n.getConst<bool>())
-      {
-        // assertion is true, everything is fine
-        continue;
-      }
-    }
-
-    // Otherwise, we did not succeed in showing the current assertion to be
-    // true. This may either indicate that our model is wrong, or that we cannot
-    // check it. The latter may be the case for several reasons.
-    // For example, quantified formulas are not checkable, although we assign
-    // them to true/false based on the satisfying assignment. However,
-    // quantified formulas can be modified during preprocess, so they may not
-    // correspond to those in the satisfying assignment. Hence we throw
-    // warnings for assertions that do not simplify to either true or false.
-    // Other theories such as non-linear arithmetic (in particular,
-    // transcendental functions) also have the property of not being able to
-    // be checked precisely here.
-    // Note that warnings like these can be avoided for quantified formulas
-    // by making preprocessing passes explicitly record how they
-    // rewrite quantified formulas (see cvc4-wishues#43).
-    if (!n.isConst())
-    {
-      // Not constant, print a less severe warning message here.
-      Warning() << "Warning : SmtEngine::checkModel(): cannot check simplified "
-                   "assertion : "
-                << n << endl;
-      continue;
-    }
-    // Assertions that simplify to false result in an InternalError or
-    // Warning being thrown below (when hardFailure is false).
-    Notice() << "SmtEngine::checkModel(): *** PROBLEM: EXPECTED `TRUE' ***"
-             << endl;
-    stringstream ss;
-    ss << "SmtEngine::checkModel(): "
-       << "ERRORS SATISFYING ASSERTIONS WITH MODEL:" << endl
-       << "assertion:     " << assertion << endl
-       << "simplifies to: " << n << endl
-       << "expected `true'." << endl
-       << "Run with `--check-models -v' for additional diagnostics.";
-    if (hardFailure)
-    {
-      // internal error if hardFailure is true
-      InternalError() << ss.str();
-    }
-    else
-    {
-      Warning() << ss.str() << endl;
-    }
-  }
-  Notice() << "SmtEngine::checkModel(): all assertions checked out OK !"
-           << endl;
-=======
   // check the model with the check models utility
   Assert(d_checkModels != nullptr);
   d_checkModels->checkModel(m, al, hardFailure);
->>>>>>> 6cb2e574
 }
 
 // TODO(#1108): Simplify the error reporting of this method.
