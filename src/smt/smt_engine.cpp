/*********************                                                        */
/*! \file smt_engine.cpp
 ** \verbatim
 ** Top contributors (to current version):
 **   Morgan Deters, Andrew Reynolds, Tim King
 ** This file is part of the CVC4 project.
 ** Copyright (c) 2009-2018 by the authors listed in the file AUTHORS
 ** in the top-level source directory) and their institutional affiliations.
 ** All rights reserved.  See the file COPYING in the top-level source
 ** directory for licensing information.\endverbatim
 **
 ** \brief The main entry point into the CVC4 library's SMT interface
 **
 ** The main entry point into the CVC4 library's SMT interface.
 **/

#include "smt/smt_engine.h"

#include <algorithm>
#include <cctype>
#include <iterator>
#include <memory>
#include <sstream>
#include <stack>
#include <string>
#include <tuple>
#include <unordered_map>
#include <unordered_set>
#include <utility>
#include <vector>

#include "base/configuration.h"
#include "base/configuration_private.h"
#include "base/exception.h"
#include "base/listener.h"
#include "base/modal_exception.h"
#include "base/output.h"
#include "context/cdhashmap.h"
#include "context/cdhashset.h"
#include "context/cdlist.h"
#include "context/context.h"
#include "decision/decision_engine.h"
#include "expr/attribute.h"
#include "expr/expr.h"
#include "expr/kind.h"
#include "expr/metakind.h"
#include "expr/node.h"
#include "expr/node_algorithm.h"
#include "expr/node_builder.h"
#include "expr/node_self_iterator.h"
#include "options/arith_options.h"
#include "options/arrays_options.h"
#include "options/base_options.h"
#include "options/booleans_options.h"
#include "options/bv_options.h"
#include "options/datatypes_options.h"
#include "options/decision_mode.h"
#include "options/decision_options.h"
#include "options/language.h"
#include "options/main_options.h"
#include "options/open_ostream.h"
#include "options/option_exception.h"
#include "options/printer_options.h"
#include "options/proof_options.h"
#include "options/prop_options.h"
#include "options/quantifiers_options.h"
#include "options/sep_options.h"
#include "options/set_language.h"
#include "options/smt_options.h"
#include "options/strings_options.h"
#include "options/theory_options.h"
#include "options/uf_options.h"
#include "preprocessing/preprocessing_pass.h"
#include "preprocessing/preprocessing_pass_context.h"
#include "preprocessing/preprocessing_pass_registry.h"
#include "printer/printer.h"
#include "proof/proof.h"
#include "proof/proof_manager.h"
#include "proof/theory_proof.h"
#include "proof/unsat_core.h"
#include "prop/prop_engine.h"
#include "smt/command.h"
#include "smt/command_list.h"
#include "smt/logic_request.h"
#include "smt/managed_ostreams.h"
#include "smt/model_core_builder.h"
#include "smt/smt_engine_scope.h"
#include "smt/term_formula_removal.h"
#include "smt/update_ostream.h"
#include "smt_util/boolean_simplification.h"
#include "smt_util/nary_builder.h"
#include "smt_util/node_visitor.h"
#include "theory/booleans/circuit_propagator.h"
#include "theory/bv/theory_bv_rewriter.h"
#include "theory/logic_info.h"
#include "theory/quantifiers/fun_def_process.h"
#include "theory/quantifiers/quantifiers_rewriter.h"
#include "theory/quantifiers/single_inv_partition.h"
#include "theory/quantifiers/sygus/synth_engine.h"
#include "theory/quantifiers/term_util.h"
#include "theory/rewriter.h"
#include "theory/sort_inference.h"
#include "theory/strings/theory_strings.h"
#include "theory/substitutions.h"
#include "theory/theory_engine.h"
#include "theory/theory_model.h"
#include "theory/theory_traits.h"
#include "util/hash.h"
#include "util/proof.h"
#include "util/random.h"
#include "util/resource_manager.h"

using namespace std;
using namespace CVC4;
using namespace CVC4::smt;
using namespace CVC4::preprocessing;
using namespace CVC4::prop;
using namespace CVC4::context;
using namespace CVC4::theory;

namespace CVC4 {
namespace smt {

struct DeleteCommandFunction : public std::unary_function<const Command*, void>
{
  void operator()(const Command* command) { delete command; }
};

void DeleteAndClearCommandVector(std::vector<Command*>& commands) {
  std::for_each(commands.begin(), commands.end(), DeleteCommandFunction());
  commands.clear();
}

/** Useful for counting the number of recursive calls. */
class ScopeCounter {
private:
  unsigned& d_depth;
public:
  ScopeCounter(unsigned& d) : d_depth(d) {
    ++d_depth;
  }
  ~ScopeCounter(){
    --d_depth;
  }
};

/**
 * Representation of a defined function.  We keep these around in
 * SmtEngine to permit expanding definitions late (and lazily), to
 * support getValue() over defined functions, to support user output
 * in terms of defined functions, etc.
 */
class DefinedFunction {
  Node d_func;
  vector<Node> d_formals;
  Node d_formula;
public:
  DefinedFunction() {}
  DefinedFunction(Node func, vector<Node> formals, Node formula) :
    d_func(func),
    d_formals(formals),
    d_formula(formula) {
  }
  Node getFunction() const { return d_func; }
  vector<Node> getFormals() const { return d_formals; }
  Node getFormula() const { return d_formula; }
};/* class DefinedFunction */

struct SmtEngineStatistics {
  /** time spent in definition-expansion */
  TimerStat d_definitionExpansionTime;
  /** number of constant propagations found during nonclausal simp */
  IntStat d_numConstantProps;
  /** time spent converting to CNF */
  TimerStat d_cnfConversionTime;
  /** Num of assertions before ite removal */
  IntStat d_numAssertionsPre;
  /** Num of assertions after ite removal */
  IntStat d_numAssertionsPost;
  /** time spent in checkModel() */
  TimerStat d_checkModelTime;
  /** time spent in checkProof() */
  TimerStat d_checkProofTime;
  /** time spent in checkUnsatCore() */
  TimerStat d_checkUnsatCoreTime;
  /** time spent in PropEngine::checkSat() */
  TimerStat d_solveTime;
  /** time spent in pushing/popping */
  TimerStat d_pushPopTime;
  /** time spent in processAssertions() */
  TimerStat d_processAssertionsTime;

  /** Has something simplified to false? */
  IntStat d_simplifiedToFalse;
  /** Number of resource units spent. */
  ReferenceStat<uint64_t> d_resourceUnitsUsed;

  SmtEngineStatistics() :
    d_definitionExpansionTime("smt::SmtEngine::definitionExpansionTime"),
    d_numConstantProps("smt::SmtEngine::numConstantProps", 0),
    d_cnfConversionTime("smt::SmtEngine::cnfConversionTime"),
    d_numAssertionsPre("smt::SmtEngine::numAssertionsPreITERemoval", 0),
    d_numAssertionsPost("smt::SmtEngine::numAssertionsPostITERemoval", 0),
    d_checkModelTime("smt::SmtEngine::checkModelTime"),
    d_checkProofTime("smt::SmtEngine::checkProofTime"),
    d_checkUnsatCoreTime("smt::SmtEngine::checkUnsatCoreTime"),
    d_solveTime("smt::SmtEngine::solveTime"),
    d_pushPopTime("smt::SmtEngine::pushPopTime"),
    d_processAssertionsTime("smt::SmtEngine::processAssertionsTime"),
    d_simplifiedToFalse("smt::SmtEngine::simplifiedToFalse", 0),
    d_resourceUnitsUsed("smt::SmtEngine::resourceUnitsUsed")
 {
    smtStatisticsRegistry()->registerStat(&d_definitionExpansionTime);
    smtStatisticsRegistry()->registerStat(&d_numConstantProps);
    smtStatisticsRegistry()->registerStat(&d_cnfConversionTime);
    smtStatisticsRegistry()->registerStat(&d_numAssertionsPre);
    smtStatisticsRegistry()->registerStat(&d_numAssertionsPost);
    smtStatisticsRegistry()->registerStat(&d_checkModelTime);
    smtStatisticsRegistry()->registerStat(&d_checkProofTime);
    smtStatisticsRegistry()->registerStat(&d_checkUnsatCoreTime);
    smtStatisticsRegistry()->registerStat(&d_solveTime);
    smtStatisticsRegistry()->registerStat(&d_pushPopTime);
    smtStatisticsRegistry()->registerStat(&d_processAssertionsTime);
    smtStatisticsRegistry()->registerStat(&d_simplifiedToFalse);
    smtStatisticsRegistry()->registerStat(&d_resourceUnitsUsed);
  }

  ~SmtEngineStatistics() {
    smtStatisticsRegistry()->unregisterStat(&d_definitionExpansionTime);
    smtStatisticsRegistry()->unregisterStat(&d_numConstantProps);
    smtStatisticsRegistry()->unregisterStat(&d_cnfConversionTime);
    smtStatisticsRegistry()->unregisterStat(&d_numAssertionsPre);
    smtStatisticsRegistry()->unregisterStat(&d_numAssertionsPost);
    smtStatisticsRegistry()->unregisterStat(&d_checkModelTime);
    smtStatisticsRegistry()->unregisterStat(&d_checkProofTime);
    smtStatisticsRegistry()->unregisterStat(&d_checkUnsatCoreTime);
    smtStatisticsRegistry()->unregisterStat(&d_solveTime);
    smtStatisticsRegistry()->unregisterStat(&d_pushPopTime);
    smtStatisticsRegistry()->unregisterStat(&d_processAssertionsTime);
    smtStatisticsRegistry()->unregisterStat(&d_simplifiedToFalse);
    smtStatisticsRegistry()->unregisterStat(&d_resourceUnitsUsed);
  }
};/* struct SmtEngineStatistics */


class SoftResourceOutListener : public Listener {
 public:
  SoftResourceOutListener(SmtEngine& smt) : d_smt(&smt) {}
  void notify() override
  {
    SmtScope scope(d_smt);
    Assert(smt::smtEngineInScope());
    d_smt->interrupt();
  }
 private:
  SmtEngine* d_smt;
}; /* class SoftResourceOutListener */


class HardResourceOutListener : public Listener {
 public:
  HardResourceOutListener(SmtEngine& smt) : d_smt(&smt) {}
  void notify() override
  {
    SmtScope scope(d_smt);
    theory::Rewriter::clearCaches();
  }
 private:
  SmtEngine* d_smt;
}; /* class HardResourceOutListener */

class SetLogicListener : public Listener {
 public:
  SetLogicListener(SmtEngine& smt) : d_smt(&smt) {}
  void notify() override
  {
    LogicInfo inOptions(options::forceLogicString());
    d_smt->setLogic(inOptions);
  }
 private:
  SmtEngine* d_smt;
}; /* class SetLogicListener */

class BeforeSearchListener : public Listener {
 public:
  BeforeSearchListener(SmtEngine& smt) : d_smt(&smt) {}
  void notify() override { d_smt->beforeSearch(); }

 private:
  SmtEngine* d_smt;
}; /* class BeforeSearchListener */

class UseTheoryListListener : public Listener {
 public:
  UseTheoryListListener(TheoryEngine* theoryEngine)
      : d_theoryEngine(theoryEngine)
  {}

  void notify() override
  {
    std::stringstream commaList(options::useTheoryList());
    std::string token;

    Debug("UseTheoryListListener") << "UseTheoryListListener::notify() "
                                   << options::useTheoryList() << std::endl;

    while(std::getline(commaList, token, ',')){
      if(token == "help") {
        puts(theory::useTheoryHelp);
        exit(1);
      }
      if(theory::useTheoryValidate(token)) {
        d_theoryEngine->enableTheoryAlternative(token);
      } else {
        throw OptionException(
            std::string("unknown option for --use-theory : `") + token +
            "'.  Try --use-theory=help.");
      }
    }
  }

 private:
  TheoryEngine* d_theoryEngine;
}; /* class UseTheoryListListener */


class SetDefaultExprDepthListener : public Listener {
 public:
  void notify() override
  {
    int depth = options::defaultExprDepth();
    Debug.getStream() << expr::ExprSetDepth(depth);
    Trace.getStream() << expr::ExprSetDepth(depth);
    Notice.getStream() << expr::ExprSetDepth(depth);
    Chat.getStream() << expr::ExprSetDepth(depth);
    Message.getStream() << expr::ExprSetDepth(depth);
    Warning.getStream() << expr::ExprSetDepth(depth);
    // intentionally exclude Dump stream from this list
  }
};

class SetDefaultExprDagListener : public Listener {
 public:
  void notify() override
  {
    int dag = options::defaultDagThresh();
    Debug.getStream() << expr::ExprDag(dag);
    Trace.getStream() << expr::ExprDag(dag);
    Notice.getStream() << expr::ExprDag(dag);
    Chat.getStream() << expr::ExprDag(dag);
    Message.getStream() << expr::ExprDag(dag);
    Warning.getStream() << expr::ExprDag(dag);
    Dump.getStream() << expr::ExprDag(dag);
  }
};

class SetPrintExprTypesListener : public Listener {
 public:
  void notify() override
  {
    bool value = options::printExprTypes();
    Debug.getStream() << expr::ExprPrintTypes(value);
    Trace.getStream() << expr::ExprPrintTypes(value);
    Notice.getStream() << expr::ExprPrintTypes(value);
    Chat.getStream() << expr::ExprPrintTypes(value);
    Message.getStream() << expr::ExprPrintTypes(value);
    Warning.getStream() << expr::ExprPrintTypes(value);
    // intentionally exclude Dump stream from this list
  }
};

class DumpModeListener : public Listener {
 public:
  void notify() override
  {
    const std::string& value = options::dumpModeString();
    Dump.setDumpFromString(value);
  }
};

class PrintSuccessListener : public Listener {
 public:
  void notify() override
  {
    bool value = options::printSuccess();
    Debug.getStream() << Command::printsuccess(value);
    Trace.getStream() << Command::printsuccess(value);
    Notice.getStream() << Command::printsuccess(value);
    Chat.getStream() << Command::printsuccess(value);
    Message.getStream() << Command::printsuccess(value);
    Warning.getStream() << Command::printsuccess(value);
    *options::out() << Command::printsuccess(value);
  }
};



/**
 * This is an inelegant solution, but for the present, it will work.
 * The point of this is to separate the public and private portions of
 * the SmtEngine class, so that smt_engine.h doesn't
 * include "expr/node.h", which is a private CVC4 header (and can lead
 * to linking errors due to the improper inlining of non-visible symbols
 * into user code!).
 *
 * The "real" solution (that which is usually implemented) is to move
 * ALL the implementation to SmtEnginePrivate and maintain a
 * heap-allocated instance of it in SmtEngine.  SmtEngine (the public
 * one) becomes an "interface shell" which simply acts as a forwarder
 * of method calls.
 */
class SmtEnginePrivate : public NodeManagerListener {
  SmtEngine& d_smt;

  typedef unordered_map<Node, Node, NodeHashFunction> NodeToNodeHashMap;
  typedef unordered_map<Node, bool, NodeHashFunction> NodeToBoolHashMap;

  /**
   * Manager for limiting time and abstract resource usage.
   */
  ResourceManager* d_resourceManager;

  /** Manager for the memory of regular-output-channel. */
  ManagedRegularOutputChannel d_managedRegularChannel;

  /** Manager for the memory of diagnostic-output-channel. */
  ManagedDiagnosticOutputChannel d_managedDiagnosticChannel;

  /** Manager for the memory of --dump-to. */
  ManagedDumpOStream d_managedDumpChannel;

  /** Manager for --replay-log. */
  ManagedReplayLogOstream d_managedReplayLog;

  /**
   * This list contains:
   *  softResourceOut
   *  hardResourceOut
   *  setForceLogic
   *  beforeSearchListener
   *  UseTheoryListListener
   *
   * This needs to be deleted before both NodeManager's Options,
   * SmtEngine, d_resourceManager, and TheoryEngine.
   */
  ListenerRegistrationList* d_listenerRegistrations;

  /** A circuit propagator for non-clausal propositional deduction */
  booleans::CircuitPropagator d_propagator;

  /** Assertions in the preprocessing pipeline */
  AssertionPipeline d_assertions;

  /** Whether any assertions have been processed */
  CDO<bool> d_assertionsProcessed;

  // Cached true value
  Node d_true;

  /**
   * A context that never pushes/pops, for use by CD structures (like
   * SubstitutionMaps) that should be "global".
   */
  context::Context d_fakeContext;

  /**
   * A map of AbsractValues to their actual constants.  Only used if
   * options::abstractValues() is on.
   */
  SubstitutionMap d_abstractValueMap;

  /**
   * A mapping of all abstract values (actual value |-> abstract) that
   * we've handed out.  This is necessary to ensure that we give the
   * same AbstractValues for the same real constants.  Only used if
   * options::abstractValues() is on.
   */
  NodeToNodeHashMap d_abstractValues;

  /** Number of calls of simplify assertions active.
   */
  unsigned d_simplifyAssertionsDepth;

  /** TODO: whether certain preprocess steps are necessary */
  //bool d_needsExpandDefs;

  //------------------------------- expression names
  /** mapping from expressions to name */
  context::CDHashMap< Node, std::string, NodeHashFunction > d_exprNames;
  //------------------------------- end expression names
 public:
  IteSkolemMap& getIteSkolemMap() { return d_assertions.getIteSkolemMap(); }

  /** Instance of the ITE remover */
  RemoveTermFormulas d_iteRemover;

  /* Finishes the initialization of the private portion of SMTEngine. */
  void finishInit();

 private:
  std::unique_ptr<PreprocessingPassContext> d_preprocessingPassContext;

  /**
   * Map of preprocessing pass instances, mapping from names to preprocessing
   * pass instance
   */
  std::unordered_map<std::string, std::unique_ptr<PreprocessingPass>> d_passes;

  /**
   * Helper function to fix up assertion list to restore invariants needed after
   * ite removal.
   */
  void collectSkolems(TNode n, set<TNode>& skolemSet, NodeToBoolHashMap& cache);

  /**
   * Helper function to fix up assertion list to restore invariants needed after
   * ite removal.
   */
  bool checkForBadSkolems(TNode n, TNode skolem, NodeToBoolHashMap& cache);

  /**
   * Perform non-clausal simplification of a Node.  This involves
   * Theory implementations, but does NOT involve the SAT solver in
   * any way.
   *
   * Returns false if the formula simplifies to "false"
   */
  bool simplifyAssertions();

 public:
  SmtEnginePrivate(SmtEngine& smt)
      : d_smt(smt),
        d_managedRegularChannel(),
        d_managedDiagnosticChannel(),
        d_managedDumpChannel(),
        d_managedReplayLog(),
        d_listenerRegistrations(new ListenerRegistrationList()),
        d_propagator(true, true),
        d_assertions(),
        d_assertionsProcessed(smt.d_userContext, false),
        d_fakeContext(),
        d_abstractValueMap(&d_fakeContext),
        d_abstractValues(),
        d_simplifyAssertionsDepth(0),
        // d_needsExpandDefs(true),  //TODO?
        d_exprNames(smt.d_userContext),
        d_iteRemover(smt.d_userContext)
  {
    d_smt.d_nodeManager->subscribeEvents(this);
    d_true = NodeManager::currentNM()->mkConst(true);
    d_resourceManager = NodeManager::currentResourceManager();

    d_listenerRegistrations->add(d_resourceManager->registerSoftListener(
        new SoftResourceOutListener(d_smt)));

    d_listenerRegistrations->add(d_resourceManager->registerHardListener(
        new HardResourceOutListener(d_smt)));

    Options& nodeManagerOptions = NodeManager::currentNM()->getOptions();
    d_listenerRegistrations->add(
        nodeManagerOptions.registerForceLogicListener(
            new SetLogicListener(d_smt), true));

    // Multiple options reuse BeforeSearchListener so registration requires an
    // extra bit of care.
    // We can safely not call notify on this before search listener at
    // registration time. This d_smt cannot be beforeSearch at construction
    // time. Therefore the BeforeSearchListener is a no-op. Therefore it does
    // not have to be called.
    d_listenerRegistrations->add(
        nodeManagerOptions.registerBeforeSearchListener(
            new BeforeSearchListener(d_smt)));

    // These do need registration calls.
    d_listenerRegistrations->add(
        nodeManagerOptions.registerSetDefaultExprDepthListener(
            new SetDefaultExprDepthListener(), true));
    d_listenerRegistrations->add(
        nodeManagerOptions.registerSetDefaultExprDagListener(
            new SetDefaultExprDagListener(), true));
    d_listenerRegistrations->add(
        nodeManagerOptions.registerSetPrintExprTypesListener(
            new SetPrintExprTypesListener(), true));
    d_listenerRegistrations->add(
        nodeManagerOptions.registerSetDumpModeListener(
            new DumpModeListener(), true));
    d_listenerRegistrations->add(
        nodeManagerOptions.registerSetPrintSuccessListener(
            new PrintSuccessListener(), true));
    d_listenerRegistrations->add(
        nodeManagerOptions.registerSetRegularOutputChannelListener(
            new SetToDefaultSourceListener(&d_managedRegularChannel), true));
    d_listenerRegistrations->add(
        nodeManagerOptions.registerSetDiagnosticOutputChannelListener(
            new SetToDefaultSourceListener(&d_managedDiagnosticChannel), true));
    d_listenerRegistrations->add(
        nodeManagerOptions.registerDumpToFileNameListener(
            new SetToDefaultSourceListener(&d_managedDumpChannel), true));
    d_listenerRegistrations->add(
        nodeManagerOptions.registerSetReplayLogFilename(
            new SetToDefaultSourceListener(&d_managedReplayLog), true));
  }

  ~SmtEnginePrivate()
  {
    delete d_listenerRegistrations;

    if(d_propagator.getNeedsFinish()) {
      d_propagator.finish();
      d_propagator.setNeedsFinish(false);
    }
    d_smt.d_nodeManager->unsubscribeEvents(this);
  }

  void cleanupPreprocessingPasses() { d_passes.clear(); }

  ResourceManager* getResourceManager() { return d_resourceManager; }
  void spendResource(unsigned amount)
  {
    d_resourceManager->spendResource(amount);
  }

  void nmNotifyNewSort(TypeNode tn, uint32_t flags) override
  {
    DeclareTypeCommand c(tn.getAttribute(expr::VarNameAttr()),
                         0,
                         tn.toType());
    if((flags & ExprManager::SORT_FLAG_PLACEHOLDER) == 0) {
      d_smt.addToModelCommandAndDump(c, flags);
    }
  }

  void nmNotifyNewSortConstructor(TypeNode tn, uint32_t flags) override
  {
    DeclareTypeCommand c(tn.getAttribute(expr::VarNameAttr()),
                         tn.getAttribute(expr::SortArityAttr()),
                         tn.toType());
    if ((flags & ExprManager::SORT_FLAG_PLACEHOLDER) == 0)
    {
      d_smt.addToModelCommandAndDump(c);
    }
  }

  void nmNotifyNewDatatypes(const std::vector<DatatypeType>& dtts,
                            uint32_t flags) override
  {
    if ((flags & ExprManager::DATATYPE_FLAG_PLACEHOLDER) == 0)
    {
      DatatypeDeclarationCommand c(dtts);
      d_smt.addToModelCommandAndDump(c);
    }
  }

  void nmNotifyNewVar(TNode n, uint32_t flags) override
  {
    DeclareFunctionCommand c(n.getAttribute(expr::VarNameAttr()),
                             n.toExpr(),
                             n.getType().toType());
    if((flags & ExprManager::VAR_FLAG_DEFINED) == 0) {
      d_smt.addToModelCommandAndDump(c, flags);
    }
  }

  void nmNotifyNewSkolem(TNode n,
                         const std::string& comment,
                         uint32_t flags) override
  {
    string id = n.getAttribute(expr::VarNameAttr());
    DeclareFunctionCommand c(id, n.toExpr(), n.getType().toType());
    if(Dump.isOn("skolems") && comment != "") {
      Dump("skolems") << CommentCommand(id + " is " + comment);
    }
    if((flags & ExprManager::VAR_FLAG_DEFINED) == 0) {
      d_smt.addToModelCommandAndDump(c, flags, false, "skolems");
    }
  }

  void nmNotifyDeleteNode(TNode n) override {}

  Node applySubstitutions(TNode node)
  {
    return Rewriter::rewrite(
        d_preprocessingPassContext->getTopLevelSubstitutions().apply(node));
  }

  /**
   * Process the assertions that have been asserted.
   */
  void processAssertions();

  /** Process a user push.
  */
  void notifyPush() {

  }

  /**
   * Process a user pop.  Clears out the non-context-dependent stuff in this
   * SmtEnginePrivate.  Necessary to clear out our assertion vectors in case
   * someone does a push-assert-pop without a check-sat. It also pops the
   * last map of expression names from notifyPush.
   */
  void notifyPop() {
    d_assertions.clear();
    d_propagator.getLearnedLiterals().clear();
    getIteSkolemMap().clear();
  }

  /**
   * Adds a formula to the current context.  Action here depends on
   * the SimplificationMode (in the current Options scope); the
   * formula might be pushed out to the propositional layer
   * immediately, or it might be simplified and kept, or it might not
   * even be simplified.
   * the 2nd and 3rd arguments added for bookkeeping for proofs
   */
  void addFormula(TNode n, bool inUnsatCore, bool inInput = true);

  /** Expand definitions in n. */
  Node expandDefinitions(TNode n,
                         NodeToNodeHashMap& cache,
                         bool expandOnly = false);

  /**
   * Simplify node "in" by expanding definitions and applying any
   * substitutions learned from preprocessing.
   */
  Node simplify(TNode in) {
    // Substitute out any abstract values in ex.
    // Expand definitions.
    NodeToNodeHashMap cache;
    Node n = expandDefinitions(in, cache).toExpr();
    // Make sure we've done all preprocessing, etc.
    Assert(d_assertions.size() == 0);
    return applySubstitutions(n).toExpr();
  }

  /**
   * Substitute away all AbstractValues in a node.
   */
  Node substituteAbstractValues(TNode n) {
    // We need to do this even if options::abstractValues() is off,
    // since the setting might have changed after we already gave out
    // some abstract values.
    return d_abstractValueMap.apply(n);
  }

  /**
   * Make a new (or return an existing) abstract value for a node.
   * Can only use this if options::abstractValues() is on.
   */
  Node mkAbstractValue(TNode n) {
    Assert(options::abstractValues());
    Node& val = d_abstractValues[n];
    if(val.isNull()) {
      val = d_smt.d_nodeManager->mkAbstractValue(n.getType());
      d_abstractValueMap.addSubstitution(val, n);
    }
    // We are supposed to ascribe types to all abstract values that go out.
    NodeManager* current = d_smt.d_nodeManager;
    Node ascription = current->mkConst(AscriptionType(n.getType().toType()));
    Node retval = current->mkNode(kind::APPLY_TYPE_ASCRIPTION, ascription, val);
    return retval;
  }

  void addUseTheoryListListener(TheoryEngine* theoryEngine){
    Options& nodeManagerOptions = NodeManager::currentNM()->getOptions();
    d_listenerRegistrations->add(
        nodeManagerOptions.registerUseTheoryListListener(
            new UseTheoryListListener(theoryEngine), true));
  }

  std::ostream* getReplayLog() const {
    return d_managedReplayLog.getReplayLog();
  }

  //------------------------------- expression names
  // implements setExpressionName, as described in smt_engine.h
  void setExpressionName(Expr e, std::string name) {
    d_exprNames[Node::fromExpr(e)] = name;
  }

  // implements getExpressionName, as described in smt_engine.h
  bool getExpressionName(Expr e, std::string& name) const {
    context::CDHashMap< Node, std::string, NodeHashFunction >::const_iterator it = d_exprNames.find(e);
    if(it!=d_exprNames.end()) {
      name = (*it).second;
      return true;
    }else{
      return false;
    }
  }
  //------------------------------- end expression names
};/* class SmtEnginePrivate */

}/* namespace CVC4::smt */

SmtEngine::SmtEngine(ExprManager* em)
    : d_context(new Context()),
      d_userLevels(),
      d_userContext(new UserContext()),
      d_exprManager(em),
      d_nodeManager(d_exprManager->getNodeManager()),
      d_decisionEngine(NULL),
      d_theoryEngine(NULL),
      d_propEngine(NULL),
      d_proofManager(NULL),
      d_definedFunctions(NULL),
      d_fmfRecFunctionsDefined(NULL),
      d_assertionList(NULL),
      d_assignments(NULL),
      d_modelGlobalCommands(),
      d_modelCommands(NULL),
      d_dumpCommands(),
      d_defineCommands(),
      d_logic(),
      d_originalOptions(),
      d_pendingPops(0),
      d_fullyInited(false),
      d_problemExtended(false),
      d_queryMade(false),
      d_needPostsolve(false),
      d_earlyTheoryPP(true),
      d_globalNegation(false),
      d_status(),
      d_replayStream(NULL),
      d_private(NULL),
      d_statisticsRegistry(NULL),
      d_stats(NULL),
      d_channels(new LemmaChannels())
{
  SmtScope smts(this);
  d_originalOptions.copyValues(em->getOptions());
  d_private = new smt::SmtEnginePrivate(*this);
  d_statisticsRegistry = new StatisticsRegistry();
  d_stats = new SmtEngineStatistics();
  d_stats->d_resourceUnitsUsed.setData(
      d_private->getResourceManager()->getResourceUsage());

  // The ProofManager is constructed before any other proof objects such as
  // SatProof and TheoryProofs. The TheoryProofEngine and the SatProof are
  // initialized in TheoryEngine and PropEngine respectively.
  Assert(d_proofManager == NULL);

  // d_proofManager must be created before Options has been finished
  // being parsed from the input file. Because of this, we cannot trust
  // that options::proof() is set correctly yet.
#ifdef CVC4_PROOF
  d_proofManager = new ProofManager(d_userContext);
#endif

  // We have mutual dependency here, so we add the prop engine to the theory
  // engine later (it is non-essential there)
  d_theoryEngine = new TheoryEngine(d_context,
                                    d_userContext,
                                    d_private->d_iteRemover,
                                    const_cast<const LogicInfo&>(d_logic),
                                    d_channels);

  // Add the theories
  for(TheoryId id = theory::THEORY_FIRST; id < theory::THEORY_LAST; ++id) {
    TheoryConstructor::addTheory(d_theoryEngine, id);
    //register with proof engine if applicable
#ifdef CVC4_PROOF
    ProofManager::currentPM()->getTheoryProofEngine()->registerTheory(d_theoryEngine->theoryOf(id));
#endif
  }

  d_private->addUseTheoryListListener(d_theoryEngine);

  // global push/pop around everything, to ensure proper destruction
  // of context-dependent data structures
  d_userContext->push();
  d_context->push();

  d_definedFunctions = new(true) DefinedFunctionMap(d_userContext);
  d_fmfRecFunctionsDefined = new(true) NodeList(d_userContext);
  d_modelCommands = new(true) smt::CommandList(d_userContext);
}

void SmtEngine::finishInit() {
  Trace("smt-debug") << "SmtEngine::finishInit" << std::endl;
  // ensure that our heuristics are properly set up
  setDefaults();

  Trace("smt-debug") << "Making decision engine..." << std::endl;

  d_decisionEngine = new DecisionEngine(d_context, d_userContext);
  d_decisionEngine->init();   // enable appropriate strategies

  Trace("smt-debug") << "Making prop engine..." << std::endl;
  d_propEngine = new PropEngine(d_theoryEngine, d_decisionEngine, d_context,
                                d_userContext, d_private->getReplayLog(),
                                d_replayStream, d_channels);

  Trace("smt-debug") << "Setting up theory engine..." << std::endl;
  d_theoryEngine->setPropEngine(d_propEngine);
  d_theoryEngine->setDecisionEngine(d_decisionEngine);
  Trace("smt-debug") << "Finishing init for theory engine..." << std::endl;
  d_theoryEngine->finishInit();

  Trace("smt-debug") << "Set up assertion list..." << std::endl;
  // [MGD 10/20/2011] keep around in incremental mode, due to a
  // cleanup ordering issue and Nodes/TNodes.  If SAT is popped
  // first, some user-context-dependent TNodes might still exist
  // with rc == 0.
  if(options::produceAssertions() ||
     options::incrementalSolving()) {
    // In the case of incremental solving, we appear to need these to
    // ensure the relevant Nodes remain live.
    d_assertionList = new(true) AssertionList(d_userContext);
  }

  // dump out a set-logic command
  if(Dump.isOn("benchmark")) {
    if (Dump.isOn("raw-benchmark")) {
      Dump("raw-benchmark") << SetBenchmarkLogicCommand(d_logic.getLogicString());
    } else {
      LogicInfo everything;
      everything.lock();
      Dump("benchmark") << CommentCommand("CVC4 always dumps the most general, all-supported logic (below), as some internals might require the use of a logic more general than the input.")
                        << SetBenchmarkLogicCommand(everything.getLogicString());
    }
  }

  Trace("smt-debug") << "Dump declaration commands..." << std::endl;
  // dump out any pending declaration commands
  for(unsigned i = 0; i < d_dumpCommands.size(); ++i) {
    Dump("declarations") << *d_dumpCommands[i];
    delete d_dumpCommands[i];
  }
  d_dumpCommands.clear();

  PROOF( ProofManager::currentPM()->setLogic(d_logic); );
  PROOF({
      for(TheoryId id = theory::THEORY_FIRST; id < theory::THEORY_LAST; ++id) {
        ProofManager::currentPM()->getTheoryProofEngine()->
          finishRegisterTheory(d_theoryEngine->theoryOf(id));
      }
    });
  d_private->finishInit();
  Trace("smt-debug") << "SmtEngine::finishInit done" << std::endl;
}

void SmtEngine::finalOptionsAreSet() {
  if(d_fullyInited) {
    return;
  }

  if(! d_logic.isLocked()) {
    setLogicInternal();
  }

  // finish initialization, create the prop engine, etc.
  finishInit();

  AlwaysAssert( d_propEngine->getAssertionLevel() == 0,
                "The PropEngine has pushed but the SmtEngine "
                "hasn't finished initializing!" );

  d_fullyInited = true;
  Assert(d_logic.isLocked());

  d_propEngine->assertFormula(NodeManager::currentNM()->mkConst<bool>(true));
  d_propEngine->assertFormula(NodeManager::currentNM()->mkConst<bool>(false).notNode());
}

void SmtEngine::shutdown() {
  doPendingPops();

  while(options::incrementalSolving() && d_userContext->getLevel() > 1) {
    internalPop(true);
  }

  // check to see if a postsolve() is pending
  if(d_needPostsolve) {
    d_theoryEngine->postsolve();
    d_needPostsolve = false;
  }

  if(d_propEngine != NULL) {
    d_propEngine->shutdown();
  }
  if(d_theoryEngine != NULL) {
    d_theoryEngine->shutdown();
  }
  if(d_decisionEngine != NULL) {
    d_decisionEngine->shutdown();
  }
}

SmtEngine::~SmtEngine()
{
  SmtScope smts(this);

  try {
    shutdown();

    // global push/pop around everything, to ensure proper destruction
    // of context-dependent data structures
    d_context->popto(0);
    d_userContext->popto(0);

    if(d_assignments != NULL) {
      d_assignments->deleteSelf();
    }

    if(d_assertionList != NULL) {
      d_assertionList->deleteSelf();
    }

    for(unsigned i = 0; i < d_dumpCommands.size(); ++i) {
      delete d_dumpCommands[i];
      d_dumpCommands[i] = NULL;
    }
    d_dumpCommands.clear();

    DeleteAndClearCommandVector(d_modelGlobalCommands);

    if(d_modelCommands != NULL) {
      d_modelCommands->deleteSelf();
    }

    d_definedFunctions->deleteSelf();
    d_fmfRecFunctionsDefined->deleteSelf();

    //destroy all passes before destroying things that they refer to
    d_private->cleanupPreprocessingPasses();

    delete d_theoryEngine;
    d_theoryEngine = NULL;
    delete d_propEngine;
    d_propEngine = NULL;
    delete d_decisionEngine;
    d_decisionEngine = NULL;


// d_proofManager is always created when proofs are enabled at configure time.
// Becuase of this, this code should not be wrapped in PROOF() which
// additionally checks flags such as options::proof().
#ifdef CVC4_PROOF
    delete d_proofManager;
    d_proofManager = NULL;
#endif

    delete d_stats;
    d_stats = NULL;
    delete d_statisticsRegistry;
    d_statisticsRegistry = NULL;

    delete d_private;
    d_private = NULL;

    delete d_userContext;
    d_userContext = NULL;
    delete d_context;
    d_context = NULL;

    delete d_channels;
    d_channels = NULL;

  } catch(Exception& e) {
    Warning() << "CVC4 threw an exception during cleanup." << endl
              << e << endl;
  }
}

void SmtEngine::setLogic(const LogicInfo& logic)
{
  SmtScope smts(this);
  if(d_fullyInited) {
    throw ModalException("Cannot set logic in SmtEngine after the engine has "
                         "finished initializing.");
  }
  d_logic = logic;
  setLogicInternal();
}

void SmtEngine::setLogic(const std::string& s)
{
  SmtScope smts(this);
  try {
    setLogic(LogicInfo(s));
  } catch(IllegalArgumentException& e) {
    throw LogicException(e.what());
  }
}

void SmtEngine::setLogic(const char* logic) { setLogic(string(logic)); }
LogicInfo SmtEngine::getLogicInfo() const {
  return d_logic;
}
void SmtEngine::setFilename(std::string filename) { d_filename = filename; }
std::string SmtEngine::getFilename() const { return d_filename; }
void SmtEngine::setLogicInternal()
{
  Assert(!d_fullyInited, "setting logic in SmtEngine but the engine has already"
         " finished initializing for this run");
  d_logic.lock();
}

void SmtEngine::setDefaults() {
  Random::getRandom().setSeed(options::seed());
  // Language-based defaults
  if (!options::bitvectorDivByZeroConst.wasSetByUser())
  {
    // Bitvector-divide-by-zero changed semantics in SMT LIB 2.6, thus we
    // set this option if the input format is SMT LIB 2.6. We also set this
    // option if we are sygus, since we assume SMT LIB 2.6 semantics for sygus.
    options::bitvectorDivByZeroConst.set(
        language::isInputLang_smt2_6(options::inputLanguage())
        || options::inputLanguage() == language::input::LANG_SYGUS);
  }
  bool is_sygus = false;
  if (options::inputLanguage() == language::input::LANG_SYGUS)
  {
    is_sygus = true;
  }

  if (options::bitblastMode() == theory::bv::BITBLAST_MODE_EAGER)
  {
    if (options::produceModels()
        && (d_logic.isTheoryEnabled(THEORY_ARRAYS)
            || d_logic.isTheoryEnabled(THEORY_UF)))
    {
      if (options::bitblastMode.wasSetByUser()
          || options::produceModels.wasSetByUser())
      {
        throw OptionException(std::string(
            "Eager bit-blasting currently does not support model generation "
            "for the combination of bit-vectors with arrays or uinterpreted "
            "functions. Try --bitblast=lazy"));
      }
      Notice() << "SmtEngine: setting bit-blast mode to lazy to support model"
               << "generation" << endl;
      setOption("bitblastMode", SExpr("lazy"));
    }

    if (options::incrementalSolving() && !d_logic.isPure(THEORY_BV))
    {
      throw OptionException(
          "Incremental eager bit-blasting is currently "
          "only supported for QF_BV. Try --bitblast=lazy.");
    }
  }

  if(options::forceLogicString.wasSetByUser()) {
    d_logic = LogicInfo(options::forceLogicString());
  }else if (options::solveIntAsBV() > 0) {
    d_logic = LogicInfo("QF_BV");
  }else if (d_logic.getLogicString() == "QF_NRA" && options::solveRealAsInt()) {
    d_logic = LogicInfo("QF_NIA");
  } else if ((d_logic.getLogicString() == "QF_UFBV" ||
              d_logic.getLogicString() == "QF_ABV") &&
             options::bitblastMode() == theory::bv::BITBLAST_MODE_EAGER) {
    d_logic = LogicInfo("QF_BV");
  }

  // set strings-exp
  /* - disabled for 1.4 release [MGD 2014.06.25]
  if(!d_logic.hasEverything() && d_logic.isTheoryEnabled(THEORY_STRINGS) ) {
    if(! options::stringExp.wasSetByUser()) {
      options::stringExp.set( true );
      Trace("smt") << "turning on strings-exp, for the theory of strings" << std::endl;
    }
  }
  */
  // for strings
  if(options::stringExp()) {
    if( !d_logic.isQuantified() ) {
      d_logic = d_logic.getUnlockedCopy();
      d_logic.enableQuantifiers();
      d_logic.lock();
      Trace("smt") << "turning on quantifier logic, for strings-exp"
                   << std::endl;
    }
    if(! options::fmfBound.wasSetByUser()) {
      options::fmfBound.set( true );
      Trace("smt") << "turning on fmf-bound-int, for strings-exp" << std::endl;
    }
    if(! options::fmfInstEngine.wasSetByUser()) {
      options::fmfInstEngine.set( true );
      Trace("smt") << "turning on fmf-inst-engine, for strings-exp" << std::endl;
    }
    /*
    if(! options::rewriteDivk.wasSetByUser()) {
      options::rewriteDivk.set( true );
      Trace("smt") << "turning on rewrite-divk, for strings-exp" << std::endl;
    }*/
    /*
    if(! options::stringFMF.wasSetByUser()) {
      options::stringFMF.set( true );
      Trace("smt") << "turning on strings-fmf, for strings-exp" << std::endl;
    }
    */
  }

  // sygus inference may require datatypes
  if (options::sygusInference() || options::sygusRewSynthInput())
  {
    d_logic = d_logic.getUnlockedCopy();
    // sygus requires arithmetic, datatypes and quantifiers
    d_logic.enableTheory(THEORY_ARITH);
    d_logic.enableTheory(THEORY_DATATYPES);
    d_logic.enableTheory(THEORY_QUANTIFIERS);
    d_logic.lock();
    // since we are trying to recast as sygus, we assume the input is sygus
    is_sygus = true;
  }

  if ((options::checkModels() || options::checkSynthSol()
       || options::produceModelCores())
      && !options::produceAssertions())
  {
    Notice() << "SmtEngine: turning on produce-assertions to support "
             << "check-models, check-synth-sol or produce-model-cores." << endl;
    setOption("produce-assertions", SExpr("true"));
  }

  // Disable options incompatible with incremental solving, unsat cores, and
  // proofs or output an error if enabled explicitly
  if (options::incrementalSolving() || options::unsatCores()
      || options::proof())
  {
    if (options::unconstrainedSimp())
    {
      if (options::unconstrainedSimp.wasSetByUser())
      {
        throw OptionException(
            "unconstrained simplification not supported with unsat "
            "cores/proofs/incremental solving");
      }
      Notice() << "SmtEngine: turning off unconstrained simplification to "
                  "support unsat cores/proofs/incremental solving"
               << endl;
      options::unconstrainedSimp.set(false);
    }
  }
  else
  {
    // Turn on unconstrained simplification for QF_AUFBV
    if (!options::unconstrainedSimp.wasSetByUser())
    {
      //    bool qf_sat = d_logic.isPure(THEORY_BOOL) &&
      //    !d_logic.isQuantified(); bool uncSimp = false && !qf_sat &&
      //    !options::incrementalSolving();
      bool uncSimp = !d_logic.isQuantified() && !options::produceModels()
                     && !options::produceAssignments()
                     && !options::checkModels()
                     && (d_logic.isTheoryEnabled(THEORY_ARRAYS)
                         && d_logic.isTheoryEnabled(THEORY_BV));
      Trace("smt") << "setting unconstrained simplification to " << uncSimp
                   << endl;
      options::unconstrainedSimp.set(uncSimp);
    }
  }

  // Disable options incompatible with unsat cores and proofs or output an
  // error if enabled explicitly
  if (options::unsatCores() || options::proof())
  {
    if (options::simplificationMode() != SIMPLIFICATION_MODE_NONE)
    {
      if (options::simplificationMode.wasSetByUser())
      {
        throw OptionException(
            "simplification not supported with unsat cores/proofs");
      }
      Notice() << "SmtEngine: turning off simplification to support unsat "
                  "cores/proofs"
               << endl;
      options::simplificationMode.set(SIMPLIFICATION_MODE_NONE);
    }

    if (options::pbRewrites())
    {
      if (options::pbRewrites.wasSetByUser())
      {
        throw OptionException(
            "pseudoboolean rewrites not supported with unsat cores/proofs");
      }
      Notice() << "SmtEngine: turning off pseudoboolean rewrites to support "
                  "unsat cores/proofs"
               << endl;
      setOption("pb-rewrites", false);
    }

    if (options::sortInference())
    {
      if (options::sortInference.wasSetByUser())
      {
        throw OptionException(
            "sort inference not supported with unsat cores/proofs");
      }
      Notice() << "SmtEngine: turning off sort inference to support unsat "
                  "cores/proofs"
               << endl;
      options::sortInference.set(false);
    }

    if (options::preSkolemQuant())
    {
      if (options::preSkolemQuant.wasSetByUser())
      {
        throw OptionException(
            "pre-skolemization not supported with unsat cores/proofs");
      }
      Notice() << "SmtEngine: turning off pre-skolemization to support unsat "
                  "cores/proofs"
               << endl;
      options::preSkolemQuant.set(false);
    }

    if (options::bitvectorToBool())
    {
      if (options::bitvectorToBool.wasSetByUser())
      {
        throw OptionException(
            "bv-to-bool not supported with unsat cores/proofs");
      }
      Notice() << "SmtEngine: turning off bitvector-to-bool to support unsat "
                  "cores/proofs"
               << endl;
      options::bitvectorToBool.set(false);
    }

    if (options::boolToBitvector())
    {
      if (options::boolToBitvector.wasSetByUser())
      {
        throw OptionException(
            "bool-to-bv not supported with unsat cores/proofs");
      }
      Notice() << "SmtEngine: turning off bool-to-bitvector to support unsat "
                  "cores/proofs"
               << endl;
      options::boolToBitvector.set(false);
    }

    if (options::bvIntroducePow2())
    {
      if (options::bvIntroducePow2.wasSetByUser())
      {
        throw OptionException(
            "bv-intro-pow2 not supported with unsat cores/proofs");
      }
      Notice() << "SmtEngine: turning off bv-intro-pow2 to support "
                  "unsat-cores/proofs"
               << endl;
      setOption("bv-intro-pow2", false);
    }

    if (options::repeatSimp())
    {
      if (options::repeatSimp.wasSetByUser())
      {
        throw OptionException(
            "repeat-simp not supported with unsat cores/proofs");
      }
      Notice() << "SmtEngine: turning off repeat-simp to support unsat "
                  "cores/proofs"
               << endl;
      setOption("repeat-simp", false);
    }

    if (options::globalNegate())
    {
      if (options::globalNegate.wasSetByUser())
      {
        throw OptionException(
            "global-negate not supported with unsat cores/proofs");
      }
      Notice() << "SmtEngine: turning off global-negate to support unsat "
                  "cores/proofs"
               << endl;
      setOption("global-negate", false);
    }
  }
  else
  {
    // by default, nonclausal simplification is off for QF_SAT
    if (!options::simplificationMode.wasSetByUser())
    {
      bool qf_sat = d_logic.isPure(THEORY_BOOL) && !d_logic.isQuantified();
      Trace("smt") << "setting simplification mode to <"
                   << d_logic.getLogicString() << "> " << (!qf_sat) << endl;
      // simplification=none works better for SMT LIB benchmarks with
      // quantifiers, not others options::simplificationMode.set(qf_sat ||
      // quantifiers ? SIMPLIFICATION_MODE_NONE : SIMPLIFICATION_MODE_BATCH);
      options::simplificationMode.set(qf_sat ? SIMPLIFICATION_MODE_NONE
                                             : SIMPLIFICATION_MODE_BATCH);
    }
  }

  if (options::cbqiBv() && d_logic.isQuantified())
  {
    if(options::boolToBitvector.wasSetByUser()) {
      throw OptionException(
          "bool-to-bv not supported with CBQI BV for quantified logics");
    }
    Notice() << "SmtEngine: turning off bool-to-bitvector to support CBQI BV"
             << endl;
    options::boolToBitvector.set(false);
  }

  // cases where we need produce models
  if (!options::produceModels()
      && (options::produceAssignments() || options::sygusRewSynthCheck()
          || options::produceModelCores() || is_sygus))
  {
    Notice() << "SmtEngine: turning on produce-models" << endl;
    setOption("produce-models", SExpr("true"));
  }

  // Set the options for the theoryOf
  if(!options::theoryOfMode.wasSetByUser()) {
    if(d_logic.isSharingEnabled() &&
       !d_logic.isTheoryEnabled(THEORY_BV) &&
       !d_logic.isTheoryEnabled(THEORY_STRINGS) &&
       !d_logic.isTheoryEnabled(THEORY_SETS) ) {
      Trace("smt") << "setting theoryof-mode to term-based" << endl;
      options::theoryOfMode.set(THEORY_OF_TERM_BASED);
    }
  }

  // strings require LIA, UF; widen the logic
  if(d_logic.isTheoryEnabled(THEORY_STRINGS)) {
    LogicInfo log(d_logic.getUnlockedCopy());
    // Strings requires arith for length constraints, and also UF
    if(!d_logic.isTheoryEnabled(THEORY_UF)) {
      Trace("smt") << "because strings are enabled, also enabling UF" << endl;
      log.enableTheory(THEORY_UF);
    }
    if(!d_logic.isTheoryEnabled(THEORY_ARITH) || d_logic.isDifferenceLogic() || !d_logic.areIntegersUsed()) {
      Trace("smt") << "because strings are enabled, also enabling linear integer arithmetic" << endl;
      log.enableTheory(THEORY_ARITH);
      log.enableIntegers();
      log.arithOnlyLinear();
    }
    d_logic = log;
    d_logic.lock();
  }
  if(d_logic.isTheoryEnabled(THEORY_ARRAYS) || d_logic.isTheoryEnabled(THEORY_DATATYPES) || d_logic.isTheoryEnabled(THEORY_SETS)) {
    if(!d_logic.isTheoryEnabled(THEORY_UF)) {
      LogicInfo log(d_logic.getUnlockedCopy());
      Trace("smt") << "because a theory that permits Boolean terms is enabled, also enabling UF" << endl;
      log.enableTheory(THEORY_UF);
      d_logic = log;
      d_logic.lock();
    }
  }

  // by default, symmetry breaker is on only for non-incremental QF_UF
  if(! options::ufSymmetryBreaker.wasSetByUser()) {
    bool qf_uf_noinc = d_logic.isPure(THEORY_UF) && !d_logic.isQuantified()
                       && !options::incrementalSolving() && !options::proof()
                       && !options::unsatCores();
    Trace("smt") << "setting uf symmetry breaker to " << qf_uf_noinc << endl;
    options::ufSymmetryBreaker.set(qf_uf_noinc);
  }

  // If in arrays, set the UF handler to arrays
  if(d_logic.isTheoryEnabled(THEORY_ARRAYS) && ( !d_logic.isQuantified() ||
     (d_logic.isQuantified() && !d_logic.isTheoryEnabled(THEORY_UF)))) {
    Theory::setUninterpretedSortOwner(THEORY_ARRAYS);
  } else {
    Theory::setUninterpretedSortOwner(THEORY_UF);
  }

  // Turn on ite simplification for QF_LIA and QF_AUFBV
  // WARNING: These checks match much more than just QF_AUFBV and
  // QF_LIA logics. --K [2014/10/15]
  if(! options::doITESimp.wasSetByUser()) {
    bool qf_aufbv = !d_logic.isQuantified() &&
      d_logic.isTheoryEnabled(THEORY_ARRAYS) &&
      d_logic.isTheoryEnabled(THEORY_UF) &&
      d_logic.isTheoryEnabled(THEORY_BV);
    bool qf_lia = !d_logic.isQuantified() &&
      d_logic.isPure(THEORY_ARITH) &&
      d_logic.isLinear() &&
      !d_logic.isDifferenceLogic() &&
      !d_logic.areRealsUsed();

    bool iteSimp = (qf_aufbv || qf_lia);
    Trace("smt") << "setting ite simplification to " << iteSimp << endl;
    options::doITESimp.set(iteSimp);
  }
  if(! options::compressItes.wasSetByUser() ){
    bool qf_lia = !d_logic.isQuantified() &&
      d_logic.isPure(THEORY_ARITH) &&
      d_logic.isLinear() &&
      !d_logic.isDifferenceLogic() &&
      !d_logic.areRealsUsed();

    bool compressIte = qf_lia;
    Trace("smt") << "setting ite compression to " << compressIte << endl;
    options::compressItes.set(compressIte);
  }
  if(! options::simplifyWithCareEnabled.wasSetByUser() ){
    bool qf_aufbv = !d_logic.isQuantified() &&
      d_logic.isTheoryEnabled(THEORY_ARRAYS) &&
      d_logic.isTheoryEnabled(THEORY_UF) &&
      d_logic.isTheoryEnabled(THEORY_BV);

    bool withCare = qf_aufbv;
    Trace("smt") << "setting ite simplify with care to " << withCare << endl;
    options::simplifyWithCareEnabled.set(withCare);
  }
  // Turn off array eager index splitting for QF_AUFLIA
  if(! options::arraysEagerIndexSplitting.wasSetByUser()) {
    if (not d_logic.isQuantified() &&
        d_logic.isTheoryEnabled(THEORY_ARRAYS) &&
        d_logic.isTheoryEnabled(THEORY_UF) &&
        d_logic.isTheoryEnabled(THEORY_ARITH)) {
      Trace("smt") << "setting array eager index splitting to false" << endl;
      options::arraysEagerIndexSplitting.set(false);
    }
  }
  // Turn on model-based arrays for QF_AX (unless models are enabled)
  // if(! options::arraysModelBased.wasSetByUser()) {
  //   if (not d_logic.isQuantified() &&
  //       d_logic.isTheoryEnabled(THEORY_ARRAYS) &&
  //       d_logic.isPure(THEORY_ARRAYS) &&
  //       !options::produceModels() &&
  //       !options::checkModels()) {
  //     Trace("smt") << "turning on model-based array solver" << endl;
  //     options::arraysModelBased.set(true);
  //   }
  // }
  // Turn on multiple-pass non-clausal simplification for QF_AUFBV
  if(! options::repeatSimp.wasSetByUser()) {
    bool repeatSimp = !d_logic.isQuantified() &&
                      (d_logic.isTheoryEnabled(THEORY_ARRAYS) &&
                      d_logic.isTheoryEnabled(THEORY_UF) &&
                      d_logic.isTheoryEnabled(THEORY_BV)) &&
                      !options::unsatCores();
    Trace("smt") << "setting repeat simplification to " << repeatSimp << endl;
    options::repeatSimp.set(repeatSimp);
  }
  // Unconstrained simp currently does *not* support model generation
  if (options::unconstrainedSimp.wasSetByUser() && options::unconstrainedSimp()) {
    if (options::produceModels()) {
      if (options::produceModels.wasSetByUser()) {
        throw OptionException("Cannot use unconstrained-simp with model generation.");
      }
      Notice() << "SmtEngine: turning off produce-models to support unconstrainedSimp" << endl;
      setOption("produce-models", SExpr("false"));
    }
    if (options::produceAssignments()) {
      if (options::produceAssignments.wasSetByUser()) {
        throw OptionException("Cannot use unconstrained-simp with model generation (produce-assignments).");
      }
      Notice() << "SmtEngine: turning off produce-assignments to support unconstrainedSimp" << endl;
      setOption("produce-assignments", SExpr("false"));
    }
    if (options::checkModels()) {
      if (options::checkModels.wasSetByUser()) {
        throw OptionException("Cannot use unconstrained-simp with model generation (check-models).");
      }
      Notice() << "SmtEngine: turning off check-models to support unconstrainedSimp" << endl;
      setOption("check-models", SExpr("false"));
    }
  }

  if (! options::bvEagerExplanations.wasSetByUser() &&
      d_logic.isTheoryEnabled(THEORY_ARRAYS) &&
      d_logic.isTheoryEnabled(THEORY_BV)) {
    Trace("smt") << "enabling eager bit-vector explanations " << endl;
    options::bvEagerExplanations.set(true);
  }

  // Turn on arith rewrite equalities only for pure arithmetic
  if(! options::arithRewriteEq.wasSetByUser()) {
    bool arithRewriteEq = d_logic.isPure(THEORY_ARITH) && d_logic.isLinear() && !d_logic.isQuantified();
    Trace("smt") << "setting arith rewrite equalities " << arithRewriteEq << endl;
    options::arithRewriteEq.set(arithRewriteEq);
  }
  if(!  options::arithHeuristicPivots.wasSetByUser()) {
    int16_t heuristicPivots = 5;
    if(d_logic.isPure(THEORY_ARITH) && !d_logic.isQuantified()) {
      if(d_logic.isDifferenceLogic()) {
        heuristicPivots = -1;
      } else if(!d_logic.areIntegersUsed()) {
        heuristicPivots = 0;
      }
    }
    Trace("smt") << "setting arithHeuristicPivots  " << heuristicPivots << endl;
    options::arithHeuristicPivots.set(heuristicPivots);
  }
  if(! options::arithPivotThreshold.wasSetByUser()){
    uint16_t pivotThreshold = 2;
    if(d_logic.isPure(THEORY_ARITH) && !d_logic.isQuantified()){
      if(d_logic.isDifferenceLogic()){
        pivotThreshold = 16;
      }
    }
    Trace("smt") << "setting arith arithPivotThreshold  " << pivotThreshold << endl;
    options::arithPivotThreshold.set(pivotThreshold);
  }
  if(! options::arithStandardCheckVarOrderPivots.wasSetByUser()){
    int16_t varOrderPivots = -1;
    if(d_logic.isPure(THEORY_ARITH) && !d_logic.isQuantified()){
      varOrderPivots = 200;
    }
    Trace("smt") << "setting arithStandardCheckVarOrderPivots  " << varOrderPivots << endl;
    options::arithStandardCheckVarOrderPivots.set(varOrderPivots);
  }
  // Turn off early theory preprocessing if arithRewriteEq is on
  if (options::arithRewriteEq()) {
    d_earlyTheoryPP = false;
  }
  if (d_logic.isPure(THEORY_ARITH) && !d_logic.areRealsUsed())
  {
    if (!options::nlExtTangentPlanesInterleave.wasSetByUser())
    {
      Trace("smt") << "setting nlExtTangentPlanesInterleave to true" << endl;
      options::nlExtTangentPlanesInterleave.set(true);
    }
  }

  // Set decision mode based on logic (if not set by user)
  if(!options::decisionMode.wasSetByUser()) {
    decision::DecisionMode decMode =
        // sygus uses internal
        is_sygus ? decision::DECISION_STRATEGY_INTERNAL :
                 // ALL
            d_logic.hasEverything()
                ? decision::DECISION_STRATEGY_JUSTIFICATION
                : (  // QF_BV
                      (not d_logic.isQuantified() && d_logic.isPure(THEORY_BV))
                              ||
                              // QF_AUFBV or QF_ABV or QF_UFBV
                              (not d_logic.isQuantified()
                               && (d_logic.isTheoryEnabled(THEORY_ARRAYS)
                                   || d_logic.isTheoryEnabled(THEORY_UF))
                               && d_logic.isTheoryEnabled(THEORY_BV))
                              ||
                              // QF_AUFLIA (and may be ends up enabling
                              // QF_AUFLRA?)
                              (not d_logic.isQuantified()
                               && d_logic.isTheoryEnabled(THEORY_ARRAYS)
                               && d_logic.isTheoryEnabled(THEORY_UF)
                               && d_logic.isTheoryEnabled(THEORY_ARITH))
                              ||
                              // QF_LRA
                              (not d_logic.isQuantified()
                               && d_logic.isPure(THEORY_ARITH)
                               && d_logic.isLinear()
                               && !d_logic.isDifferenceLogic()
                               && !d_logic.areIntegersUsed())
                              ||
                              // Quantifiers
                              d_logic.isQuantified() ||
                              // Strings
                              d_logic.isTheoryEnabled(THEORY_STRINGS)
                          ? decision::DECISION_STRATEGY_JUSTIFICATION
                          : decision::DECISION_STRATEGY_INTERNAL);

    bool stoponly =
      // ALL
      d_logic.hasEverything() || d_logic.isTheoryEnabled(THEORY_STRINGS) ? false :
      ( // QF_AUFLIA
        (not d_logic.isQuantified() &&
         d_logic.isTheoryEnabled(THEORY_ARRAYS) &&
         d_logic.isTheoryEnabled(THEORY_UF) &&
         d_logic.isTheoryEnabled(THEORY_ARITH)
         ) ||
        // QF_LRA
        (not d_logic.isQuantified() &&
         d_logic.isPure(THEORY_ARITH) && d_logic.isLinear() && !d_logic.isDifferenceLogic() &&  !d_logic.areIntegersUsed()
         )
        ? true : false
      );

    Trace("smt") << "setting decision mode to " << decMode << endl;
    options::decisionMode.set(decMode);
    options::decisionStopOnly.set(stoponly);
  }
  if( options::incrementalSolving() ){
    //disable modes not supported by incremental
    options::sortInference.set( false );
    options::ufssFairnessMonotone.set( false );
    options::quantEpr.set( false );
    options::globalNegate.set(false);
  }
  if( d_logic.hasCardinalityConstraints() ){
    //must have finite model finding on
    options::finiteModelFind.set( true );
  }

  //if it contains a theory with non-termination, do not strictly enforce that quantifiers and theory combination must be interleaved
  if( d_logic.isTheoryEnabled(THEORY_STRINGS) || (d_logic.isTheoryEnabled(THEORY_ARITH) && !d_logic.isLinear()) ){
    if( !options::instWhenStrictInterleave.wasSetByUser() ){
      options::instWhenStrictInterleave.set( false );
    }
  }

  //local theory extensions
  if( options::localTheoryExt() ){
    if( !options::instMaxLevel.wasSetByUser() ){
      options::instMaxLevel.set( 0 );
    }
  }
  if( options::instMaxLevel()!=-1 ){
    Notice() << "SmtEngine: turning off cbqi to support instMaxLevel" << endl;
    options::cbqi.set(false);
  }
  //track instantiations?
  if( options::cbqiNestedQE() || ( options::proof() && !options::trackInstLemmas.wasSetByUser() ) ){
    options::trackInstLemmas.set( true );
  }

  if( ( options::fmfBoundLazy.wasSetByUser() && options::fmfBoundLazy() ) ||
      ( options::fmfBoundInt.wasSetByUser() && options::fmfBoundInt() ) ) {
    options::fmfBound.set( true );
  }
  //now have determined whether fmfBoundInt is on/off
  //apply fmfBoundInt options
  if( options::fmfBound() ){
    //must have finite model finding on
    options::finiteModelFind.set( true );
    if (!options::mbqiMode.wasSetByUser()
        || (options::mbqiMode() != quantifiers::MBQI_NONE
            && options::mbqiMode() != quantifiers::MBQI_FMC))
    {
      //if bounded integers are set, use no MBQI by default
      options::mbqiMode.set( quantifiers::MBQI_NONE );
    }
    if( ! options::prenexQuant.wasSetByUser() ){
      options::prenexQuant.set( quantifiers::PRENEX_QUANT_NONE );
    }
  }
  if( options::ufHo() ){
    //if higher-order, then current variants of model-based instantiation cannot be used
    if( options::mbqiMode()!=quantifiers::MBQI_NONE ){
      options::mbqiMode.set( quantifiers::MBQI_NONE );
    }
  }
  if( options::mbqiMode()==quantifiers::MBQI_ABS ){
    if( !d_logic.isPure(THEORY_UF) ){
      //MBQI_ABS is only supported in pure quantified UF
      options::mbqiMode.set( quantifiers::MBQI_FMC );
    }
  }
  if( options::fmfFunWellDefinedRelevant() ){
    if( !options::fmfFunWellDefined.wasSetByUser() ){
      options::fmfFunWellDefined.set( true );
    }
  }
  if( options::fmfFunWellDefined() ){
    if( !options::finiteModelFind.wasSetByUser() ){
      options::finiteModelFind.set( true );
    }
  }
  //EPR
  if( options::quantEpr() ){
    if( !options::preSkolemQuant.wasSetByUser() ){
      options::preSkolemQuant.set( true );
    }
  }

  //now, have determined whether finite model find is on/off
  //apply finite model finding options
  if( options::finiteModelFind() ){
    //apply conservative quantifiers splitting
    if( !options::quantDynamicSplit.wasSetByUser() ){
      options::quantDynamicSplit.set( quantifiers::QUANT_DSPLIT_MODE_DEFAULT );
    }
    //do not eliminate extended arithmetic symbols from quantified formulas
    if( !options::elimExtArithQuant.wasSetByUser() ){
      options::elimExtArithQuant.set( false );
    }
    if( !options::eMatching.wasSetByUser() ){
      options::eMatching.set( options::fmfInstEngine() );
    }
    if( !options::instWhenMode.wasSetByUser() ){
      //instantiate only on last call
      if( options::eMatching() ){
        options::instWhenMode.set( quantifiers::INST_WHEN_LAST_CALL );
      }
    }
    if( options::mbqiMode()==quantifiers::MBQI_ABS ){
      if( !options::preSkolemQuant.wasSetByUser() ){
        options::preSkolemQuant.set( true );
      }
      if( !options::preSkolemQuantNested.wasSetByUser() ){
        options::preSkolemQuantNested.set( true );
      }
      if( !options::fmfOneInstPerRound.wasSetByUser() ){
        options::fmfOneInstPerRound.set( true );
      }
    }
  }

  //apply counterexample guided instantiation options
  // if we are attempting to rewrite everything to SyGuS, use ceGuidedInst
  if (is_sygus)
  {
    if (!options::ceGuidedInst.wasSetByUser())
    {
      options::ceGuidedInst.set(true);
    }
    // must use Ferrante/Rackoff for real arithmetic
    if (!options::cbqiMidpoint.wasSetByUser())
    {
      options::cbqiMidpoint.set(true);
    }
    if (options::sygusRepairConst())
    {
      if (!options::cbqi.wasSetByUser())
      {
        options::cbqi.set(true);
      }
    }
    // setting unif requirements
    if (options::sygusUnifBooleanHeuristicDt()
        && !options::sygusUnifCondIndependent())
    {
      options::sygusUnifCondIndependent.set(true);
    }
    if (options::sygusUnifCondIndependent() && !options::sygusUnif())
    {
      options::sygusUnif.set(true);
    }
  }
  if (options::sygusInference())
  {
    // optimization: apply preskolemization, makes it succeed more often
    if (!options::preSkolemQuant.wasSetByUser())
    {
      options::preSkolemQuant.set(true);
    }
    if (!options::preSkolemQuantNested.wasSetByUser())
    {
      options::preSkolemQuantNested.set(true);
    }
  }
  if( options::cegqiSingleInvMode()!=quantifiers::CEGQI_SI_MODE_NONE ){
    if( !options::ceGuidedInst.wasSetByUser() ){
      options::ceGuidedInst.set( true );
    }
  }
  // if sygus is enabled, set the defaults for sygus
  if( options::ceGuidedInst() ){
    //counterexample-guided instantiation for sygus
    if( !options::cegqiSingleInvMode.wasSetByUser() ){
      options::cegqiSingleInvMode.set( quantifiers::CEGQI_SI_MODE_USE );
    }
    if( !options::quantConflictFind.wasSetByUser() ){
      options::quantConflictFind.set( false );
    }
    if( !options::instNoEntail.wasSetByUser() ){
      options::instNoEntail.set( false );
    }
    if (!options::cbqiFullEffort.wasSetByUser())
    {
      // should use full effort cbqi for single invocation and repair const
      options::cbqiFullEffort.set(true);
    }
    if (options::sygusRew())
    {
      options::sygusRewSynth.set(true);
      options::sygusRewVerify.set(true);
    }
    if (options::sygusRewSynthInput())
    {
      // If we are using synthesis rewrite rules from input, we use
      // sygusRewSynth after preprocessing. See passes/synth_rew_rules.h for
      // details on this technique.
      options::sygusRewSynth.set(true);
      // we should not use the extended rewriter, since we are interested
      // in rewrites that are not in the main rewriter
      if (!options::sygusExtRew.wasSetByUser())
      {
        options::sygusExtRew.set(false);
      }
    }
    if (options::sygusRewSynth() || options::sygusRewVerify())
    {
      // rewrite rule synthesis implies that sygus stream must be true
      options::sygusStream.set(true);
    }
    if (options::sygusStream())
    {
      // PBE and streaming modes are incompatible
      if (!options::sygusSymBreakPbe.wasSetByUser())
      {
        options::sygusSymBreakPbe.set(false);
      }
      if (!options::sygusUnifPbe.wasSetByUser())
      {
        options::sygusUnifPbe.set(false);
      }
    }
    //do not allow partial functions
    if( !options::bitvectorDivByZeroConst.wasSetByUser() ){
      options::bitvectorDivByZeroConst.set( true );
    }
    if( !options::dtRewriteErrorSel.wasSetByUser() ){
      options::dtRewriteErrorSel.set( true );
    }
    //do not miniscope
    if( !options::miniscopeQuant.wasSetByUser() ){
      options::miniscopeQuant.set( false );
    }
    if( !options::miniscopeQuantFreeVar.wasSetByUser() ){
      options::miniscopeQuantFreeVar.set( false );
    }
    if (!options::quantSplit.wasSetByUser())
    {
      options::quantSplit.set(false);
    }
    //rewrite divk
    if( !options::rewriteDivk.wasSetByUser()) {
      options::rewriteDivk.set( true );
    }
    //do not do macros
    if( !options::macrosQuant.wasSetByUser()) {
      options::macrosQuant.set( false );
    }
    if( !options::cbqiPreRegInst.wasSetByUser()) {
      options::cbqiPreRegInst.set( true );
    }
  }
  //counterexample-guided instantiation for non-sygus
  // enable if any possible quantifiers with arithmetic, datatypes or bitvectors
  if ((d_logic.isQuantified()
       && (d_logic.isTheoryEnabled(THEORY_ARITH)
           || d_logic.isTheoryEnabled(THEORY_DATATYPES)
           || d_logic.isTheoryEnabled(THEORY_BV)
           || d_logic.isTheoryEnabled(THEORY_FP)))
      || options::cbqiAll())
  {
    if( !options::cbqi.wasSetByUser() ){
      options::cbqi.set( true );
    }
    // check whether we should apply full cbqi
    if (d_logic.isPure(THEORY_BV))
    {
      if (!options::cbqiFullEffort.wasSetByUser())
      {
        options::cbqiFullEffort.set(true);
      }
    }
  }
  if( options::cbqi() ){
    //must rewrite divk
    if( !options::rewriteDivk.wasSetByUser()) {
      options::rewriteDivk.set( true );
    }
    if (options::incrementalSolving())
    {
      // cannot do nested quantifier elimination in incremental mode
      options::cbqiNestedQE.set(false);
    }
    if (d_logic.isPure(THEORY_ARITH) || d_logic.isPure(THEORY_BV))
    {
      if( !options::quantConflictFind.wasSetByUser() ){
        options::quantConflictFind.set( false );
      }
      if( !options::instNoEntail.wasSetByUser() ){
        options::instNoEntail.set( false );
      }
      if( !options::instWhenMode.wasSetByUser() && options::cbqiModel() ){
        //only instantiation should happen at last call when model is avaiable
        options::instWhenMode.set( quantifiers::INST_WHEN_LAST_CALL );
      }
    }else{
      // only supported in pure arithmetic or pure BV
      options::cbqiNestedQE.set(false);
    }
    // prenexing
    if (options::cbqiNestedQE())
    {
      // only complete with prenex = disj_normal or normal
      if (options::prenexQuant() <= quantifiers::PRENEX_QUANT_DISJ_NORMAL)
      {
        options::prenexQuant.set(quantifiers::PRENEX_QUANT_DISJ_NORMAL);
      }
    }
    else if (options::globalNegate())
    {
      if (!options::prenexQuant.wasSetByUser())
      {
        options::prenexQuant.set(quantifiers::PRENEX_QUANT_NONE);
      }
    }
  }
  //implied options...
  if( options::strictTriggers() ){
    if( !options::userPatternsQuant.wasSetByUser() ){
      options::userPatternsQuant.set( quantifiers::USER_PAT_MODE_TRUST );
    }
  }
  if( options::qcfMode.wasSetByUser() || options::qcfTConstraint() ){
    options::quantConflictFind.set( true );
  }
  if( options::cbqiNestedQE() ){
    options::prenexQuantUser.set( true );
    if( !options::preSkolemQuant.wasSetByUser() ){
      options::preSkolemQuant.set( true );
    }
  }
  //for induction techniques
  if( options::quantInduction() ){
    if( !options::dtStcInduction.wasSetByUser() ){
      options::dtStcInduction.set( true );
    }
    if( !options::intWfInduction.wasSetByUser() ){
      options::intWfInduction.set( true );
    }
  }
  if( options::dtStcInduction() ){
    //try to remove ITEs from quantified formulas
    if( !options::iteDtTesterSplitQuant.wasSetByUser() ){
      options::iteDtTesterSplitQuant.set( true );
    }
    if( !options::iteLiftQuant.wasSetByUser() ){
      options::iteLiftQuant.set( quantifiers::ITE_LIFT_QUANT_MODE_ALL );
    }
  }
  if( options::intWfInduction() ){
    if( !options::purifyTriggers.wasSetByUser() ){
      options::purifyTriggers.set( true );
    }
  }
  if( options::conjectureNoFilter() ){
    if( !options::conjectureFilterActiveTerms.wasSetByUser() ){
      options::conjectureFilterActiveTerms.set( false );
    }
    if( !options::conjectureFilterCanonical.wasSetByUser() ){
      options::conjectureFilterCanonical.set( false );
    }
    if( !options::conjectureFilterModel.wasSetByUser() ){
      options::conjectureFilterModel.set( false );
    }
  }
  if( options::conjectureGenPerRound.wasSetByUser() ){
    if( options::conjectureGenPerRound()>0 ){
      options::conjectureGen.set( true );
    }else{
      options::conjectureGen.set( false );
    }
  }
  //can't pre-skolemize nested quantifiers without UF theory
  if( !d_logic.isTheoryEnabled(THEORY_UF) && options::preSkolemQuant() ){
    if( !options::preSkolemQuantNested.wasSetByUser() ){
      options::preSkolemQuantNested.set( false );
    }
  }
  if( !d_logic.isTheoryEnabled(THEORY_DATATYPES) ){
    options::quantDynamicSplit.set( quantifiers::QUANT_DSPLIT_MODE_NONE );
  }

  //until bugs 371,431 are fixed
  if( ! options::minisatUseElim.wasSetByUser()){
    // cannot use minisat elimination for logics where a theory solver
    // introduces new literals into the search. This includes quantifiers
    // (quantifier instantiation), and the lemma schemas used in non-linear
    // and sets. We also can't use it if models are enabled.
    if (d_logic.isTheoryEnabled(THEORY_SETS) || d_logic.isQuantified()
        || options::produceModels() || options::produceAssignments()
        || options::checkModels()
        || (d_logic.isTheoryEnabled(THEORY_ARITH) && !d_logic.isLinear()))
    {
      options::minisatUseElim.set( false );
    }
  }
  else if (options::minisatUseElim()) {
    if (options::produceModels()) {
      Notice() << "SmtEngine: turning off produce-models to support minisatUseElim" << endl;
      setOption("produce-models", SExpr("false"));
    }
    if (options::produceAssignments()) {
      Notice() << "SmtEngine: turning off produce-assignments to support minisatUseElim" << endl;
      setOption("produce-assignments", SExpr("false"));
    }
    if (options::checkModels()) {
      Notice() << "SmtEngine: turning off check-models to support minisatUseElim" << endl;
      setOption("check-models", SExpr("false"));
    }
  }

  // For now, these array theory optimizations do not support model-building
  if (options::produceModels() || options::produceAssignments() || options::checkModels()) {
    options::arraysOptimizeLinear.set(false);
    options::arraysLazyRIntro1.set(false);
  }

  // Non-linear arithmetic does not support models unless nlExt is enabled
  if ((d_logic.isTheoryEnabled(THEORY_ARITH) && !d_logic.isLinear()
       && !options::nlExt())
      || options::globalNegate())
  {
    std::string reason =
        options::globalNegate() ? "--global-negate" : "nonlinear arithmetic";
    if (options::produceModels()) {
      if(options::produceModels.wasSetByUser()) {
        throw OptionException(
            std::string("produce-model not supported with " + reason));
      }
      Warning()
          << "SmtEngine: turning off produce-models because unsupported for "
          << reason << endl;
      setOption("produce-models", SExpr("false"));
    }
    if (options::produceAssignments()) {
      if(options::produceAssignments.wasSetByUser()) {
        throw OptionException(
            std::string("produce-assignments not supported with " + reason));
      }
      Warning() << "SmtEngine: turning off produce-assignments because "
                   "unsupported for "
                << reason << endl;
      setOption("produce-assignments", SExpr("false"));
    }
    if (options::checkModels()) {
      if(options::checkModels.wasSetByUser()) {
        throw OptionException(
            std::string("check-models not supported with " + reason));
      }
      Warning()
          << "SmtEngine: turning off check-models because unsupported for "
          << reason << endl;
      setOption("check-models", SExpr("false"));
    }
  }

  if(options::incrementalSolving() && options::proof()) {
    Warning() << "SmtEngine: turning off incremental solving mode (not yet supported with --proof, try --tear-down-incremental instead)" << endl;
    setOption("incremental", SExpr("false"));
  }

  if (options::proof())
  {
    if (options::bitvectorAlgebraicSolver())
    {
      if (options::bitvectorAlgebraicSolver.wasSetByUser())
      {
        throw OptionException(
            "--bv-algebraic-solver is not supported with proofs");
      }
      Notice() << "SmtEngine: turning off bv algebraic solver to support proofs"
               << std::endl;
      options::bitvectorAlgebraicSolver.set(false);
    }
    if (options::bitvectorEqualitySolver())
    {
      if (options::bitvectorEqualitySolver.wasSetByUser())
      {
        throw OptionException("--bv-eq-solver is not supported with proofs");
      }
      Notice() << "SmtEngine: turning off bv eq solver to support proofs"
               << std::endl;
      options::bitvectorEqualitySolver.set(false);
    }
    if (options::bitvectorInequalitySolver())
    {
      if (options::bitvectorInequalitySolver.wasSetByUser())
      {
        throw OptionException(
            "--bv-inequality-solver is not supported with proofs");
      }
      Notice() << "SmtEngine: turning off bv ineq solver to support proofs"
               << std::endl;
      options::bitvectorInequalitySolver.set(false);
    }
  }

  if (!options::bitvectorEqualitySolver())
  {
    if (options::bvLazyRewriteExtf())
    {
      if (options::bvLazyRewriteExtf.wasSetByUser())
      {
        throw OptionException(
            "--bv-lazy-rewrite-extf requires --bv-eq-solver to be set");
      }
    }
    Trace("smt")
        << "disabling bvLazyRewriteExtf since equality solver is disabled"
        << endl;
    options::bvLazyRewriteExtf.set(false);
  }

<<<<<<< HEAD

  if (options::skeletonPreprocessing()
      &&  options::arithMLTrick())
  {
    if (options::skeletonPreprocessing.wasSetByUser()
        && options::arithMLTrick.wasSetByUser())
    {
      throw OptionException(std::string(
          "Cannot use MipLibTrick when using CryptoMiniSat instead of circuit"
          "propagators. Try turn off --skeleton-preprocessing"));
    }
    else if (options::skeletonPreprocessing.wasSetByUser()){
          setOption("skeleton-preprocessing", false);
    }
    else if (options::arithMLTrick.wasSetByUser()){
          setOption("miplib-trick", false);
    }
  }
  if (options::skeletonPreprocessing() && !Configuration::isBuiltWithCryptominisat()){
    throw OptionException(std::string(
        "CryptoMiniSat is not installed but is required by"
        " --skeleton-preprocessing. Try install CryptoMiniSat by"
        "./contrib/get-cryptominisat or turn off --skeleton-preprocessing"));
  }
=======
  if (!options::sygusExprMinerCheckUseExport())
  {
    if (options::sygusExprMinerCheckTimeout.wasSetByUser())
    {
      throw OptionException(
          "--sygus-expr-miner-check-timeout=N requires "
          "--sygus-expr-miner-check-use-export");
    }
    if (options::sygusRewSynthInput())
    {
      throw OptionException(
          "--sygus-rr-synth-input requires "
          "--sygus-expr-miner-check-use-export");
    }
  }
>>>>>>> 43cec892
}

void SmtEngine::setProblemExtended(bool value)
{
  d_problemExtended = value;
  if (value) { d_assumptions.clear(); }
}

void SmtEngine::setInfo(const std::string& key, const CVC4::SExpr& value)
{
  SmtScope smts(this);

  Trace("smt") << "SMT setInfo(" << key << ", " << value << ")" << endl;

  if(Dump.isOn("benchmark")) {
    if(key == "status") {
      string s = value.getValue();
      BenchmarkStatus status =
        (s == "sat") ? SMT_SATISFIABLE :
          ((s == "unsat") ? SMT_UNSATISFIABLE : SMT_UNKNOWN);
      Dump("benchmark") << SetBenchmarkStatusCommand(status);
    } else {
      Dump("benchmark") << SetInfoCommand(key, value);
    }
  }

  // Check for CVC4-specific info keys (prefixed with "cvc4-" or "cvc4_")
  if(key.length() > 5) {
    string prefix = key.substr(0, 5);
    if(prefix == "cvc4-" || prefix == "cvc4_") {
      string cvc4key = key.substr(5);
      if(cvc4key == "logic") {
        if(! value.isAtom()) {
          throw OptionException("argument to (set-info :cvc4-logic ..) must be a string");
        }
        SmtScope smts(this);
        d_logic = value.getValue();
        setLogicInternal();
        return;
      } else {
        throw UnrecognizedOptionException();
      }
    }
  }

  // Check for standard info keys (SMT-LIB v1, SMT-LIB v2, ...)
  if (key == "source" || key == "category" || key == "difficulty"
      || key == "notes" || key == "name" || key == "license")
  {
    // ignore these
    return;
  }
  else if (key == "filename")
  {
    d_filename = value.getValue();
    return;
  }
  else if (key == "smt-lib-version" && !options::inputLanguage.wasSetByUser())
  {
    language::input::Language ilang = language::input::LANG_AUTO;
    if( (value.isInteger() && value.getIntegerValue() == Integer(2)) ||
        (value.isRational() && value.getRationalValue() == Rational(2)) ||
        value.getValue() == "2" ||
        value.getValue() == "2.0" ) {
      ilang = language::input::LANG_SMTLIB_V2_0;
    } else if( (value.isRational() && value.getRationalValue() == Rational(5, 2)) ||
               value.getValue() == "2.5" ) {
      ilang = language::input::LANG_SMTLIB_V2_5;
    } else if( (value.isRational() && value.getRationalValue() == Rational(13, 5)) ||
               value.getValue() == "2.6" ) {
      ilang = language::input::LANG_SMTLIB_V2_6;
    }
    else if (value.getValue() == "2.6.1")
    {
      ilang = language::input::LANG_SMTLIB_V2_6_1;
    }
    else
    {
      Warning() << "Warning: unsupported smt-lib-version: " << value << endl;
      throw UnrecognizedOptionException();
    }
    options::inputLanguage.set(ilang);
    // also update the output language
    if (!options::outputLanguage.wasSetByUser())
    {
      language::output::Language olang = language::toOutputLanguage(ilang);
      if (options::outputLanguage() != olang)
      {
        options::outputLanguage.set(olang);
        *options::out() << language::SetLanguage(olang);
      }
    }
    return;
  } else if(key == "status") {
    string s;
    if(value.isAtom()) {
      s = value.getValue();
    }
    if(s != "sat" && s != "unsat" && s != "unknown") {
      throw OptionException("argument to (set-info :status ..) must be "
                            "`sat' or `unsat' or `unknown'");
    }
    d_status = Result(s, d_filename);
    return;
  }
  throw UnrecognizedOptionException();
}

CVC4::SExpr SmtEngine::getInfo(const std::string& key) const {

  SmtScope smts(this);

  Trace("smt") << "SMT getInfo(" << key << ")" << endl;
  if(key == "all-statistics") {
    vector<SExpr> stats;
    for(StatisticsRegistry::const_iterator i = NodeManager::fromExprManager(d_exprManager)->getStatisticsRegistry()->begin();
        i != NodeManager::fromExprManager(d_exprManager)->getStatisticsRegistry()->end();
        ++i) {
      vector<SExpr> v;
      v.push_back((*i).first);
      v.push_back((*i).second);
      stats.push_back(v);
    }
    for(StatisticsRegistry::const_iterator i = d_statisticsRegistry->begin();
        i != d_statisticsRegistry->end();
        ++i) {
      vector<SExpr> v;
      v.push_back((*i).first);
      v.push_back((*i).second);
      stats.push_back(v);
    }
    return SExpr(stats);
  } else if(key == "error-behavior") {
    // immediate-exit | continued-execution
    if( options::continuedExecution() || options::interactive() ) {
      return SExpr(SExpr::Keyword("continued-execution"));
    } else {
      return SExpr(SExpr::Keyword("immediate-exit"));
    }
  } else if(key == "name") {
    return SExpr(Configuration::getName());
  } else if(key == "version") {
    return SExpr(Configuration::getVersionString());
  } else if(key == "authors") {
    return SExpr(Configuration::about());
  } else if(key == "status") {
    // sat | unsat | unknown
    switch(d_status.asSatisfiabilityResult().isSat()) {
    case Result::SAT:
      return SExpr(SExpr::Keyword("sat"));
    case Result::UNSAT:
      return SExpr(SExpr::Keyword("unsat"));
    default:
      return SExpr(SExpr::Keyword("unknown"));
    }
  } else if(key == "reason-unknown") {
    if(!d_status.isNull() && d_status.isUnknown()) {
      stringstream ss;
      ss << d_status.whyUnknown();
      string s = ss.str();
      transform(s.begin(), s.end(), s.begin(), ::tolower);
      return SExpr(SExpr::Keyword(s));
    } else {
      throw ModalException("Can't get-info :reason-unknown when the "
                           "last result wasn't unknown!");
    }
  } else if(key == "assertion-stack-levels") {
    AlwaysAssert(d_userLevels.size() <=
                 std::numeric_limits<unsigned long int>::max());
    return SExpr(static_cast<unsigned long int>(d_userLevels.size()));
  } else if(key == "all-options") {
    // get the options, like all-statistics
    std::vector< std::vector<std::string> > current_options =
      Options::current()->getOptions();
    return SExpr::parseListOfListOfAtoms(current_options);
  } else {
    throw UnrecognizedOptionException();
  }
}

void SmtEngine::debugCheckFormals(const std::vector<Expr>& formals, Expr func)
{
  for(std::vector<Expr>::const_iterator i = formals.begin(); i != formals.end(); ++i) {
    if((*i).getKind() != kind::BOUND_VARIABLE) {
      stringstream ss;
      ss << "All formal arguments to defined functions must be BOUND_VARIABLEs, but in the\n"
         << "definition of function " << func << ", formal\n"
         << "  " << *i << "\n"
         << "has kind " << (*i).getKind();
      throw TypeCheckingException(func, ss.str());
    }
  }
}

void SmtEngine::debugCheckFunctionBody(Expr formula,
                                       const std::vector<Expr>& formals,
                                       Expr func)
{
  Type formulaType = formula.getType(options::typeChecking());
  Type funcType = func.getType();
  // We distinguish here between definitions of constants and functions,
  // because the type checking for them is subtly different.  Perhaps we
  // should instead have SmtEngine::defineFunction() and
  // SmtEngine::defineConstant() for better clarity, although then that
  // doesn't match the SMT-LIBv2 standard...
  if(formals.size() > 0) {
    Type rangeType = FunctionType(funcType).getRangeType();
    if(! formulaType.isComparableTo(rangeType)) {
      stringstream ss;
      ss << "Type of defined function does not match its declaration\n"
         << "The function  : " << func << "\n"
         << "Declared type : " << rangeType << "\n"
         << "The body      : " << formula << "\n"
         << "Body type     : " << formulaType;
      throw TypeCheckingException(func, ss.str());
    }
  } else {
    if(! formulaType.isComparableTo(funcType)) {
      stringstream ss;
      ss << "Declared type of defined constant does not match its definition\n"
         << "The constant   : " << func << "\n"
         << "Declared type  : " << funcType << " " << Type::getTypeNode(funcType)->getId() << "\n"
         << "The definition : " << formula << "\n"
         << "Definition type: " << formulaType << " " << Type::getTypeNode(formulaType)->getId();
      throw TypeCheckingException(func, ss.str());
    }
  }
}

void SmtEngine::defineFunction(Expr func,
                               const std::vector<Expr>& formals,
                               Expr formula)
{
  SmtScope smts(this);
  doPendingPops();
  Trace("smt") << "SMT defineFunction(" << func << ")" << endl;
  debugCheckFormals(formals, func);

  stringstream ss;
  ss << language::SetLanguage(
            language::SetLanguage::getLanguage(Dump.getStream()))
     << func;
  DefineFunctionCommand c(ss.str(), func, formals, formula);
  addToModelCommandAndDump(
      c, ExprManager::VAR_FLAG_DEFINED, true, "declarations");

  PROOF(if (options::checkUnsatCores()) {
    d_defineCommands.push_back(c.clone());
  });

  // type check body
  debugCheckFunctionBody(formula, formals, func);

  // Substitute out any abstract values in formula
  Expr form =
      d_private->substituteAbstractValues(Node::fromExpr(formula)).toExpr();

  TNode funcNode = func.getTNode();
  vector<Node> formalsNodes;
  for(vector<Expr>::const_iterator i = formals.begin(),
        iend = formals.end();
      i != iend;
      ++i) {
    formalsNodes.push_back((*i).getNode());
  }
  TNode formNode = form.getTNode();
  DefinedFunction def(funcNode, formalsNodes, formNode);
  // Permit (check-sat) (define-fun ...) (get-value ...) sequences.
  // Otherwise, (check-sat) (get-value ((! foo :named bar))) breaks
  // d_haveAdditions = true;
  Debug("smt") << "definedFunctions insert " << funcNode << " " << formNode << endl;
  d_definedFunctions->insert(funcNode, def);
}

void SmtEngine::defineFunctionsRec(
    const std::vector<Expr>& funcs,
    const std::vector<std::vector<Expr> >& formals,
    const std::vector<Expr>& formulas)
{
  SmtScope smts(this);
  finalOptionsAreSet();
  doPendingPops();
  Trace("smt") << "SMT defineFunctionsRec(...)" << endl;

  if (funcs.size() != formals.size() && funcs.size() != formulas.size())
  {
    stringstream ss;
    ss << "Number of functions, formals, and function bodies passed to "
          "defineFunctionsRec do not match:"
       << "\n"
       << "        #functions : " << funcs.size() << "\n"
       << "        #arg lists : " << formals.size() << "\n"
       << "  #function bodies : " << formulas.size() << "\n";
    throw ModalException(ss.str());
  }
  for (unsigned i = 0, size = funcs.size(); i < size; i++)
  {
    // check formal argument list
    debugCheckFormals(formals[i], funcs[i]);
    // type check body
    debugCheckFunctionBody(formulas[i], formals[i], funcs[i]);
  }

  if (Dump.isOn("raw-benchmark"))
  {
    Dump("raw-benchmark") << DefineFunctionRecCommand(funcs, formals, formulas);
  }

  ExprManager* em = getExprManager();
  for (unsigned i = 0, size = funcs.size(); i < size; i++)
  {
    // we assert a quantified formula
    Expr func_app;
    // make the function application
    if (formals[i].empty())
    {
      // it has no arguments
      func_app = funcs[i];
    }
    else
    {
      std::vector<Expr> children;
      children.push_back(funcs[i]);
      children.insert(children.end(), formals[i].begin(), formals[i].end());
      func_app = em->mkExpr(kind::APPLY_UF, children);
    }
    Expr lem = em->mkExpr(kind::EQUAL, func_app, formulas[i]);
    if (!formals[i].empty())
    {
      // set the attribute to denote this is a function definition
      std::string attr_name("fun-def");
      Expr aexpr = em->mkExpr(kind::INST_ATTRIBUTE, func_app);
      aexpr = em->mkExpr(kind::INST_PATTERN_LIST, aexpr);
      std::vector<Expr> expr_values;
      std::string str_value;
      setUserAttribute(attr_name, func_app, expr_values, str_value);
      // make the quantified formula
      Expr boundVars = em->mkExpr(kind::BOUND_VAR_LIST, formals[i]);
      lem = em->mkExpr(kind::FORALL, boundVars, lem, aexpr);
    }
    // assert the quantified formula
    //   notice we don't call assertFormula directly, since this would
    //   duplicate the output on raw-benchmark.
    Expr e = d_private->substituteAbstractValues(Node::fromExpr(lem)).toExpr();
    if (d_assertionList != NULL)
    {
      d_assertionList->push_back(e);
    }
    d_private->addFormula(e.getNode(), false);
  }
}

void SmtEngine::defineFunctionRec(Expr func,
                                  const std::vector<Expr>& formals,
                                  Expr formula)
{
  std::vector<Expr> funcs;
  funcs.push_back(func);
  std::vector<std::vector<Expr> > formals_multi;
  formals_multi.push_back(formals);
  std::vector<Expr> formulas;
  formulas.push_back(formula);
  defineFunctionsRec(funcs, formals_multi, formulas);
}

bool SmtEngine::isDefinedFunction( Expr func ){
  Node nf = Node::fromExpr( func );
  Debug("smt") << "isDefined function " << nf << "?" << std::endl;
  return d_definedFunctions->find(nf) != d_definedFunctions->end();
}

void SmtEnginePrivate::finishInit()
{
  PreprocessingPassRegistry& ppReg = PreprocessingPassRegistry::getInstance();
  d_preprocessingPassContext.reset(new PreprocessingPassContext(
      &d_smt, d_resourceManager, &d_iteRemover, &d_propagator));

  // TODO: this will likely change when we add support for actually assembling
  // preprocessing pipelines. For now, we just create an instance of each
  // available preprocessing pass.
  std::vector<std::string> passNames = ppReg.getAvailablePasses();
  for (const std::string& passName : passNames)
  {
    d_passes[passName].reset(
        ppReg.createPass(d_preprocessingPassContext.get(), passName));
  }
}

Node SmtEnginePrivate::expandDefinitions(TNode n, unordered_map<Node, Node, NodeHashFunction>& cache, bool expandOnly)
{
  stack<std::tuple<Node, Node, bool>> worklist;
  stack<Node> result;
  worklist.push(std::make_tuple(Node(n), Node(n), false));
  // The worklist is made of triples, each is input / original node then the output / rewritten node
  // and finally a flag tracking whether the children have been explored (i.e. if this is a downward
  // or upward pass).

  do {
    spendResource(options::preprocessStep());

    // n is the input / original
    // node is the output / result
    Node node;
    bool childrenPushed;
    std::tie(n, node, childrenPushed) = worklist.top();
    worklist.pop();

    // Working downwards
    if(!childrenPushed) {
      Kind k = n.getKind();

      // we can short circuit (variable) leaves
      if(n.isVar()) {
        SmtEngine::DefinedFunctionMap::const_iterator i = d_smt.d_definedFunctions->find(n);
        if(i != d_smt.d_definedFunctions->end()) {
          // replacement must be closed
          if((*i).second.getFormals().size() > 0) {
            result.push(d_smt.d_nodeManager->mkNode(kind::LAMBDA, d_smt.d_nodeManager->mkNode(kind::BOUND_VAR_LIST, (*i).second.getFormals()), (*i).second.getFormula()));
            continue;
          }
          // don't bother putting in the cache
          result.push((*i).second.getFormula());
          continue;
        }
        // don't bother putting in the cache
        result.push(n);
        continue;
      }

      // maybe it's in the cache
      unordered_map<Node, Node, NodeHashFunction>::iterator cacheHit = cache.find(n);
      if(cacheHit != cache.end()) {
        TNode ret = (*cacheHit).second;
        result.push(ret.isNull() ? n : ret);
        continue;
      }

      // otherwise expand it
      bool doExpand = false;
      if (k == kind::APPLY)
      {
        doExpand = true;
      }
      else if (k == kind::APPLY_UF)
      {
        // Always do beta-reduction here. The reason is that there may be
        // operators such as INTS_MODULUS in the body of the lambda that would
        // otherwise be introduced by beta-reduction via the rewriter, but are
        // not expanded here since the traversal in this function does not
        // traverse the operators of nodes. Hence, we beta-reduce here to
        // ensure terms in the body of the lambda are expanded during this
        // call.
        if (n.getOperator().getKind() == kind::LAMBDA)
        {
          doExpand = true;
        }
        else if (options::macrosQuant() || options::sygusInference())
        {
          // The above options assign substitutions to APPLY_UF, thus we check
          // here and expand if this operator corresponds to a defined function.
          doExpand = d_smt.isDefinedFunction(n.getOperator().toExpr());
        }
      }
      if (doExpand) {
        vector<Node> formals;
        TNode fm;
        if( n.getOperator().getKind() == kind::LAMBDA ){
          TNode op = n.getOperator();
          // lambda
          for( unsigned i=0; i<op[0].getNumChildren(); i++ ){
            formals.push_back( op[0][i] );
          }
          fm = op[1];
        }else{
          // application of a user-defined symbol
          TNode func = n.getOperator();
          SmtEngine::DefinedFunctionMap::const_iterator i = d_smt.d_definedFunctions->find(func);
          if(i == d_smt.d_definedFunctions->end()) {
            throw TypeCheckingException(n.toExpr(), string("Undefined function: `") + func.toString() + "'");
          }
          DefinedFunction def = (*i).second;
          formals = def.getFormals();

          if(Debug.isOn("expand")) {
            Debug("expand") << "found: " << n << endl;
            Debug("expand") << " func: " << func << endl;
            string name = func.getAttribute(expr::VarNameAttr());
            Debug("expand") << "     : \"" << name << "\"" << endl;
          }
          if(Debug.isOn("expand")) {
            Debug("expand") << " defn: " << def.getFunction() << endl
                            << "       [";
            if(formals.size() > 0) {
              copy( formals.begin(), formals.end() - 1,
                    ostream_iterator<Node>(Debug("expand"), ", ") );
              Debug("expand") << formals.back();
            }
            Debug("expand") << "]" << endl
                            << "       " << def.getFunction().getType() << endl
                            << "       " << def.getFormula() << endl;
          }

          fm = def.getFormula();
        }

        Node instance = fm.substitute(formals.begin(),
                                      formals.end(),
                                      n.begin(),
                                      n.begin() + formals.size());
        Debug("expand") << "made : " << instance << endl;

        Node expanded = expandDefinitions(instance, cache, expandOnly);
        cache[n] = (n == expanded ? Node::null() : expanded);
        result.push(expanded);
        continue;

      } else if(! expandOnly) {
        // do not do any theory stuff if expandOnly is true

        theory::Theory* t = d_smt.d_theoryEngine->theoryOf(node);

        Assert(t != NULL);
        LogicRequest req(d_smt);
        node = t->expandDefinition(req, n);
      }

      // the partial functions can fall through, in which case we still
      // consider their children
      worklist.push(std::make_tuple(
          Node(n), node, true));  // Original and rewritten result

      for(size_t i = 0; i < node.getNumChildren(); ++i) {
        worklist.push(
            std::make_tuple(node[i],
                            node[i],
                            false));  // Rewrite the children of the result only
      }

    } else {
      // Working upwards
      // Reconstruct the node from it's (now rewritten) children on the stack

      Debug("expand") << "cons : " << node << endl;
      if(node.getNumChildren()>0) {
        //cout << "cons : " << node << endl;
        NodeBuilder<> nb(node.getKind());
        if(node.getMetaKind() == kind::metakind::PARAMETERIZED) {
          Debug("expand") << "op   : " << node.getOperator() << endl;
          //cout << "op   : " << node.getOperator() << endl;
          nb << node.getOperator();
        }
        for(size_t i = 0; i < node.getNumChildren(); ++i) {
          Assert(!result.empty());
          Node expanded = result.top();
          result.pop();
          //cout << "exchld : " << expanded << endl;
          Debug("expand") << "exchld : " << expanded << endl;
          nb << expanded;
        }
        node = nb;
      }
      cache[n] = n == node ? Node::null() : node;           // Only cache once all subterms are expanded
      result.push(node);
    }
  } while(!worklist.empty());

  AlwaysAssert(result.size() == 1);

  return result.top();
}

// do dumping (before/after any preprocessing pass)
static void dumpAssertions(const char* key,
                           const AssertionPipeline& assertionList) {
  if( Dump.isOn("assertions") &&
      Dump.isOn(string("assertions:") + key) ) {
    // Push the simplified assertions to the dump output stream
    for(unsigned i = 0; i < assertionList.size(); ++ i) {
      TNode n = assertionList[i];
      Dump("assertions") << AssertCommand(Expr(n.toExpr()));
    }
  }
}

// returns false if simplification led to "false"
bool SmtEnginePrivate::simplifyAssertions()
{
  spendResource(options::preprocessStep());
  Assert(d_smt.d_pendingPops == 0);
  try {
    ScopeCounter depth(d_simplifyAssertionsDepth);

    Trace("simplify") << "SmtEnginePrivate::simplify()" << endl;

    if (options::simplificationMode() != SIMPLIFICATION_MODE_NONE)
    {
      if (!options::unsatCores() && !options::fewerPreprocessingHoles())
      {
        // Perform non-clausal simplification
        PreprocessingPassResult res =
            d_passes["non-clausal-simp"]->apply(&d_assertions);
        if (res == PreprocessingPassResult::CONFLICT)
        {
          return false;
        }
      }

      // We piggy-back off of the BackEdgesMap in the CircuitPropagator to
      // do the miplib trick.
      if (
          // Not using cryptominiSat to preprocess
          !options::skeletonPreprocessing() &&
          // check that option is on
          options::arithMLTrick() &&
          // miplib rewrites aren't safe in incremental mode
          !options::incrementalSolving() &&
          // only useful in arith
          d_smt.d_logic.isTheoryEnabled(THEORY_ARITH) &&
          // we add new assertions and need this (in practice, this
          // restriction only disables miplib processing during
          // re-simplification, which we don't expect to be useful anyway)
          d_assertions.getRealAssertionsEnd() == d_assertions.size())
      {
        d_passes["miplib-trick"]->apply(&d_assertions);
      } else {
        Trace("simplify") << "SmtEnginePrivate::simplify(): "
                          << "skipping miplib pseudobooleans pass (either incrementalSolving is on, or miplib pbs are turned off)..." << endl;
      }
    }

    Debug("smt") << " d_assertions     : " << d_assertions.size() << endl;

    // before ppRewrite check if only core theory for BV theory
    d_smt.d_theoryEngine->staticInitializeBVOptions(d_assertions.ref());

    // Theory preprocessing
    if (d_smt.d_earlyTheoryPP)
    {
      d_passes["theory-preprocess"]->apply(&d_assertions);
    }

    // ITE simplification
    if (options::doITESimp()
        && (d_simplifyAssertionsDepth <= 1 || options::doITESimpOnRepeat()))
    {
      PreprocessingPassResult res = d_passes["ite-simp"]->apply(&d_assertions);
      if (res == PreprocessingPassResult::CONFLICT)
      {
        Chat() << "...ITE simplification found unsat..." << endl;
        return false;
      }
    }

    Debug("smt") << " d_assertions     : " << d_assertions.size() << endl;

    // Unconstrained simplification
    if(options::unconstrainedSimp()) {
      d_passes["unconstrained-simplifier"]->apply(&d_assertions);
    }

    if (options::repeatSimp()
        && options::simplificationMode() != SIMPLIFICATION_MODE_NONE
        && !options::unsatCores() && !options::fewerPreprocessingHoles())
    {
      PreprocessingPassResult res =
          d_passes["non-clausal-simp"]->apply(&d_assertions);
      if (res == PreprocessingPassResult::CONFLICT)
      {
        return false;
      }
    }

    dumpAssertions("post-repeatsimp", d_assertions);
    Trace("smt") << "POST repeatSimp" << endl;
    Debug("smt") << " d_assertions     : " << d_assertions.size() << endl;

  } catch(TypeCheckingExceptionPrivate& tcep) {
    // Calls to this function should have already weeded out any
    // typechecking exceptions via (e.g.) ensureBoolean().  But a
    // theory could still create a new expression that isn't
    // well-typed, and we don't want the C++ runtime to abort our
    // process without any error notice.
    stringstream ss;
    ss << "A bad expression was produced.  Original exception follows:\n"
       << tcep;
    InternalError(ss.str().c_str());
  }
  return true;
}

Result SmtEngine::check() {
  Assert(d_fullyInited);
  Assert(d_pendingPops == 0);

  Trace("smt") << "SmtEngine::check()" << endl;

  ResourceManager* resourceManager = d_private->getResourceManager();

  resourceManager->beginCall();

  // Only way we can be out of resource is if cumulative budget is on
  if (resourceManager->cumulativeLimitOn() &&
      resourceManager->out()) {
    Result::UnknownExplanation why = resourceManager->outOfResources() ?
                             Result::RESOURCEOUT : Result::TIMEOUT;
    return Result(Result::VALIDITY_UNKNOWN, why, d_filename);
  }

  // Make sure the prop layer has all of the assertions
  Trace("smt") << "SmtEngine::check(): processing assertions" << endl;
  d_private->processAssertions();
  Trace("smt") << "SmtEngine::check(): done processing assertions" << endl;

  // Turn off stop only for QF_LRA
  // TODO: Bring up in a meeting where to put this
  if(options::decisionStopOnly() && !options::decisionMode.wasSetByUser() ){
    if( // QF_LRA
       (not d_logic.isQuantified() &&
        d_logic.isPure(THEORY_ARITH) && d_logic.isLinear() && !d_logic.isDifferenceLogic() &&  !d_logic.areIntegersUsed()
        )){
      if (d_private->getIteSkolemMap().empty())
      {
        options::decisionStopOnly.set(false);
        d_decisionEngine->clearStrategies();
        Trace("smt") << "SmtEngine::check(): turning off stop only" << endl;
      }
    }
  }

  TimerStat::CodeTimer solveTimer(d_stats->d_solveTime);

  Chat() << "solving..." << endl;
  Trace("smt") << "SmtEngine::check(): running check" << endl;
  Result result = d_propEngine->checkSat();

  resourceManager->endCall();
  Trace("limit") << "SmtEngine::check(): cumulative millis " << resourceManager->getTimeUsage()
                 << ", resources " << resourceManager->getResourceUsage() << endl;


  return Result(result, d_filename);
}

Result SmtEngine::quickCheck() {
  Assert(d_fullyInited);
  Trace("smt") << "SMT quickCheck()" << endl;
  return Result(Result::VALIDITY_UNKNOWN, Result::REQUIRES_FULL_CHECK, d_filename);
}


void SmtEnginePrivate::collectSkolems(TNode n, set<TNode>& skolemSet, unordered_map<Node, bool, NodeHashFunction>& cache)
{
  unordered_map<Node, bool, NodeHashFunction>::iterator it;
  it = cache.find(n);
  if (it != cache.end()) {
    return;
  }

  size_t sz = n.getNumChildren();
  if (sz == 0) {
    IteSkolemMap::iterator it = getIteSkolemMap().find(n);
    if (it != getIteSkolemMap().end())
    {
      skolemSet.insert(n);
    }
    cache[n] = true;
    return;
  }

  size_t k = 0;
  for (; k < sz; ++k) {
    collectSkolems(n[k], skolemSet, cache);
  }
  cache[n] = true;
}

bool SmtEnginePrivate::checkForBadSkolems(TNode n, TNode skolem, unordered_map<Node, bool, NodeHashFunction>& cache)
{
  unordered_map<Node, bool, NodeHashFunction>::iterator it;
  it = cache.find(n);
  if (it != cache.end()) {
    return (*it).second;
  }

  size_t sz = n.getNumChildren();
  if (sz == 0) {
    IteSkolemMap::iterator it = getIteSkolemMap().find(n);
    bool bad = false;
    if (it != getIteSkolemMap().end())
    {
      if (!((*it).first < n)) {
        bad = true;
      }
    }
    cache[n] = bad;
    return bad;
  }

  size_t k = 0;
  for (; k < sz; ++k) {
    if (checkForBadSkolems(n[k], skolem, cache)) {
      cache[n] = true;
      return true;
    }
  }

  cache[n] = false;
  return false;
}

void SmtEnginePrivate::processAssertions() {
  TimerStat::CodeTimer paTimer(d_smt.d_stats->d_processAssertionsTime);
  spendResource(options::preprocessStep());
  Assert(d_smt.d_fullyInited);
  Assert(d_smt.d_pendingPops == 0);
  SubstitutionMap& top_level_substs =
      d_preprocessingPassContext->getTopLevelSubstitutions();

  // Dump the assertions
  dumpAssertions("pre-everything", d_assertions);

  Trace("smt-proc") << "SmtEnginePrivate::processAssertions() begin" << endl;
  Trace("smt") << "SmtEnginePrivate::processAssertions()" << endl;

  Debug("smt") << " d_assertions     : " << d_assertions.size() << endl;

  if (d_assertions.size() == 0) {
    // nothing to do
    return;
  }

  if (options::bvGaussElim())
  {
    d_passes["bv-gauss"]->apply(&d_assertions);
  }

  if (d_assertionsProcessed && options::incrementalSolving()) {
    // TODO(b/1255): Substitutions in incremental mode should be managed with a
    // proper data structure.

    // Placeholder for storing substitutions
    d_preprocessingPassContext->setSubstitutionsIndex(d_assertions.size());
    d_assertions.push_back(NodeManager::currentNM()->mkConst<bool>(true));
  }

  // Add dummy assertion in last position - to be used as a
  // placeholder for any new assertions to get added
  d_assertions.push_back(NodeManager::currentNM()->mkConst<bool>(true));
  // any assertions added beyond realAssertionsEnd must NOT affect the
  // equisatisfiability
  d_assertions.updateRealAssertionsEnd();

  // Assertions are NOT guaranteed to be rewritten by this point

  Trace("smt-proc") << "SmtEnginePrivate::processAssertions() : pre-definition-expansion" << endl;
  dumpAssertions("pre-definition-expansion", d_assertions);
  {
    Chat() << "expanding definitions..." << endl;
    Trace("simplify") << "SmtEnginePrivate::simplify(): expanding definitions" << endl;
    TimerStat::CodeTimer codeTimer(d_smt.d_stats->d_definitionExpansionTime);
    unordered_map<Node, Node, NodeHashFunction> cache;
    for(unsigned i = 0; i < d_assertions.size(); ++ i) {
      d_assertions.replace(i, expandDefinitions(d_assertions[i], cache));
    }
  }
  Trace("smt-proc") << "SmtEnginePrivate::processAssertions() : post-definition-expansion" << endl;
  dumpAssertions("post-definition-expansion", d_assertions);

  // save the assertions now
  THEORY_PROOF
    (
     for (unsigned i = 0; i < d_assertions.size(); ++i) {
       ProofManager::currentPM()->addAssertion(d_assertions[i].toExpr());
     }
     );

  Debug("smt") << " d_assertions     : " << d_assertions.size() << endl;

  if (options::globalNegate())
  {
    // global negation of the formula
    d_passes["global-negate"]->apply(&d_assertions);
    d_smt.d_globalNegation = !d_smt.d_globalNegation;
  }

  if( options::nlExtPurify() ){
    d_passes["nl-ext-purify"]->apply(&d_assertions);
  }

  if( options::ceGuidedInst() ){
    //register sygus conjecture pre-rewrite (motivated by solution reconstruction)
    for (unsigned i = 0; i < d_assertions.size(); ++ i) {
      d_smt.d_theoryEngine->getQuantifiersEngine()
          ->getSynthEngine()
          ->preregisterAssertion(d_assertions[i]);
    }
  }

  if (options::solveRealAsInt()) {
    d_passes["real-to-int"]->apply(&d_assertions);
  }

  if (options::solveIntAsBV() > 0)
  {
    d_passes["int-to-bv"]->apply(&d_assertions);
  }

  if (options::bitblastMode() == theory::bv::BITBLAST_MODE_EAGER &&
      !d_smt.d_logic.isPure(THEORY_BV) &&
      d_smt.d_logic.getLogicString() != "QF_UFBV" &&
      d_smt.d_logic.getLogicString() != "QF_ABV") {
    throw ModalException("Eager bit-blasting does not currently support theory combination. "
                         "Note that in a QF_BV problem UF symbols can be introduced for division. "
                         "Try --bv-div-zero-const to interpret division by zero as a constant.");
  }

  if (options::bitblastMode() == theory::bv::BITBLAST_MODE_EAGER
      && !options::incrementalSolving())
  {
    d_passes["bv-ackermann"]->apply(&d_assertions);
  }

  if (options::bvAbstraction() && !options::incrementalSolving())
  {
    d_passes["bv-abstraction"]->apply(&d_assertions);
  }

  Debug("smt") << " d_assertions     : " << d_assertions.size() << endl;

  bool noConflict = true;

  if (options::extRewPrep())
  {
    d_passes["ext-rew-pre"]->apply(&d_assertions);
  }

  // Unconstrained simplification
  if(options::unconstrainedSimp()) {
    d_passes["rewrite"]->apply(&d_assertions);
    d_passes["unconstrained-simplifier"]->apply(&d_assertions);
  }

  if(options::bvIntroducePow2())
  {
    d_passes["bv-intro-pow2"]->apply(&d_assertions);
  }

  if (options::unsatCores())
  {
    // special rewriting pass for unsat cores, since many of the passes below
    // are skipped
    d_passes["rewrite"]->apply(&d_assertions);
  }
  else
  {
    d_passes["apply-substs"]->apply(&d_assertions);
  }

  // Assertions ARE guaranteed to be rewritten by this point
#ifdef CVC4_ASSERTIONS
  for (unsigned i = 0; i < d_assertions.size(); ++i)
  {
    Assert(Rewriter::rewrite(d_assertions[i]) == d_assertions[i]);
  }
#endif

  // Lift bit-vectors of size 1 to bool
  if (options::bitvectorToBool())
  {
    d_passes["bv-to-bool"]->apply(&d_assertions);
  }
  // Convert non-top-level Booleans to bit-vectors of size 1
  if (options::boolToBitvector())
  {
    d_passes["bool-to-bv"]->apply(&d_assertions);
  }
  if(options::sepPreSkolemEmp()) {
    d_passes["sep-skolem-emp"]->apply(&d_assertions);
  }

  if( d_smt.d_logic.isQuantified() ){
    //remove rewrite rules, apply pre-skolemization to existential quantifiers
    d_passes["quantifiers-preprocess"]->apply(&d_assertions);
    if( options::macrosQuant() ){
      //quantifiers macro expansion
      d_passes["quantifier-macros"]->apply(&d_assertions);
    }

    //fmf-fun : assume admissible functions, applying preprocessing reduction to FMF
    if( options::fmfFunWellDefined() ){
      quantifiers::FunDefFmf fdf;
      Assert( d_smt.d_fmfRecFunctionsDefined!=NULL );
      //must carry over current definitions (for incremental)
      for( context::CDList<Node>::const_iterator fit = d_smt.d_fmfRecFunctionsDefined->begin();
           fit != d_smt.d_fmfRecFunctionsDefined->end(); ++fit ) {
        Node f = (*fit);
        Assert( d_smt.d_fmfRecFunctionsAbs.find( f )!=d_smt.d_fmfRecFunctionsAbs.end() );
        TypeNode ft = d_smt.d_fmfRecFunctionsAbs[f];
        fdf.d_sorts[f] = ft;
        std::map< Node, std::vector< Node > >::iterator fcit = d_smt.d_fmfRecFunctionsConcrete.find( f );
        Assert( fcit!=d_smt.d_fmfRecFunctionsConcrete.end() );
        for( unsigned j=0; j<fcit->second.size(); j++ ){
          fdf.d_input_arg_inj[f].push_back( fcit->second[j] );
        }
      }
      fdf.simplify( d_assertions.ref() );
      //must store new definitions (for incremental)
      for( unsigned i=0; i<fdf.d_funcs.size(); i++ ){
        Node f = fdf.d_funcs[i];
        d_smt.d_fmfRecFunctionsAbs[f] = fdf.d_sorts[f];
        d_smt.d_fmfRecFunctionsConcrete[f].clear();
        for( unsigned j=0; j<fdf.d_input_arg_inj[f].size(); j++ ){
          d_smt.d_fmfRecFunctionsConcrete[f].push_back( fdf.d_input_arg_inj[f][j] );
        }
        d_smt.d_fmfRecFunctionsDefined->push_back( f );
      }
    }
    if (options::sygusInference())
    {
      d_passes["sygus-infer"]->apply(&d_assertions);
    }
  }

  if( options::sortInference() || options::ufssFairnessMonotone() ){
    d_passes["sort-inference"]->apply(&d_assertions);
  }

  if( options::pbRewrites() ){
    d_passes["pseudo-boolean-processor"]->apply(&d_assertions);
  }

  if (options::sygusRewSynthInput())
  {
    // do candidate rewrite rule synthesis
    d_passes["synth-rr"]->apply(&d_assertions);
  }

  Trace("smt-proc") << "SmtEnginePrivate::processAssertions() : pre-simplify" << endl;
  dumpAssertions("pre-simplify", d_assertions);
  Chat() << "simplifying assertions..." << endl;
  noConflict = simplifyAssertions();
  if(!noConflict){
    ++(d_smt.d_stats->d_simplifiedToFalse);
  }
  Trace("smt-proc") << "SmtEnginePrivate::processAssertions() : post-simplify" << endl;
  dumpAssertions("post-simplify", d_assertions);

  if (options::symmetryBreakerExp() && !options::incrementalSolving())
  {
    // apply symmetry breaking if not in incremental mode
    d_passes["sym-break"]->apply(&d_assertions);
  }

  if(options::doStaticLearning()) {
    d_passes["static-learning"]->apply(&d_assertions);
  }
  Debug("smt") << " d_assertions     : " << d_assertions.size() << endl;

  {
    d_smt.d_stats->d_numAssertionsPre += d_assertions.size();
    d_passes["ite-removal"]->apply(&d_assertions);
    // This is needed because when solving incrementally, removeITEs may introduce
    // skolems that were solved for earlier and thus appear in the substitution
    // map.
    d_passes["apply-substs"]->apply(&d_assertions);
    d_smt.d_stats->d_numAssertionsPost += d_assertions.size();
  }

  dumpAssertions("pre-repeat-simplify", d_assertions);
  if(options::repeatSimp()) {
    Trace("smt-proc") << "SmtEnginePrivate::processAssertions() : pre-repeat-simplify" << endl;
    Chat() << "re-simplifying assertions..." << endl;
    ScopeCounter depth(d_simplifyAssertionsDepth);
    noConflict &= simplifyAssertions();
    if (noConflict) {
      // Need to fix up assertion list to maintain invariants:
      // Let Sk be the set of Skolem variables introduced by ITE's.  Let <_sk be the order in which these variables were introduced
      // during ite removal.
      // For each skolem variable sk, let iteExpr = iteMap(sk) be the ite expr mapped to by sk.

      // cache for expression traversal
      unordered_map<Node, bool, NodeHashFunction> cache;

      // First, find all skolems that appear in the substitution map - their associated iteExpr will need
      // to be moved to the main assertion set
      set<TNode> skolemSet;
      SubstitutionMap::iterator pos = top_level_substs.begin();
      for (; pos != top_level_substs.end(); ++pos)
      {
        collectSkolems((*pos).first, skolemSet, cache);
        collectSkolems((*pos).second, skolemSet, cache);
      }

      // We need to ensure:
      // 1. iteExpr has the form (ite cond (sk = t) (sk = e))
      // 2. if some sk' in Sk appears in cond, t, or e, then sk' <_sk sk
      // If either of these is violated, we must add iteExpr as a proper assertion
      IteSkolemMap::iterator it = getIteSkolemMap().begin();
      IteSkolemMap::iterator iend = getIteSkolemMap().end();
      NodeBuilder<> builder(kind::AND);
      builder << d_assertions[d_assertions.getRealAssertionsEnd() - 1];
      vector<TNode> toErase;
      for (; it != iend; ++it) {
        if (skolemSet.find((*it).first) == skolemSet.end()) {
          TNode iteExpr = d_assertions[(*it).second];
          if (iteExpr.getKind() == kind::ITE &&
              iteExpr[1].getKind() == kind::EQUAL &&
              iteExpr[1][0] == (*it).first &&
              iteExpr[2].getKind() == kind::EQUAL &&
              iteExpr[2][0] == (*it).first) {
            cache.clear();
            bool bad = checkForBadSkolems(iteExpr[0], (*it).first, cache);
            bad = bad || checkForBadSkolems(iteExpr[1][1], (*it).first, cache);
            bad = bad || checkForBadSkolems(iteExpr[2][1], (*it).first, cache);
            if (!bad) {
              continue;
            }
          }
        }
        // Move this iteExpr into the main assertions
        builder << d_assertions[(*it).second];
        d_assertions[(*it).second] = NodeManager::currentNM()->mkConst<bool>(true);
        toErase.push_back((*it).first);
      }
      if(builder.getNumChildren() > 1) {
        while (!toErase.empty()) {
          getIteSkolemMap().erase(toErase.back());
          toErase.pop_back();
        }
        d_assertions[d_assertions.getRealAssertionsEnd() - 1] =
            Rewriter::rewrite(Node(builder));
      }
      // TODO(b/1256): For some reason this is needed for some benchmarks, such as
      // QF_AUFBV/dwp_formulas/try5_small_difret_functions_dwp_tac.re_node_set_remove_at.il.dwp.smt2
      d_passes["ite-removal"]->apply(&d_assertions);
      d_passes["apply-substs"]->apply(&d_assertions);
      //      Assert(iteRewriteAssertionsEnd == d_assertions.size());
    }
    Trace("smt-proc") << "SmtEnginePrivate::processAssertions() : post-repeat-simplify" << endl;
  }
  dumpAssertions("post-repeat-simplify", d_assertions);

  if (options::rewriteApplyToConst())
  {
    d_passes["apply-to-const"]->apply(&d_assertions);
  }

  // begin: INVARIANT to maintain: no reordering of assertions or
  // introducing new ones
#ifdef CVC4_ASSERTIONS
  unsigned iteRewriteAssertionsEnd = d_assertions.size();
#endif

  Debug("smt") << " d_assertions     : " << d_assertions.size() << endl;

  Debug("smt") << "SmtEnginePrivate::processAssertions() POST SIMPLIFICATION" << endl;
  Debug("smt") << " d_assertions     : " << d_assertions.size() << endl;

  d_passes["theory-preprocess"]->apply(&d_assertions);

  if (options::bitblastMode() == theory::bv::BITBLAST_MODE_EAGER)
  {
    d_passes["bv-eager-atoms"]->apply(&d_assertions);
  }

  //notify theory engine new preprocessed assertions
  d_smt.d_theoryEngine->notifyPreprocessedAssertions( d_assertions.ref() );

  // Push the formula to decision engine
  if(noConflict) {
    Chat() << "pushing to decision engine..." << endl;
    Assert(iteRewriteAssertionsEnd == d_assertions.size());
    d_smt.d_decisionEngine->addAssertions(d_assertions);
  }

  // end: INVARIANT to maintain: no reordering of assertions or
  // introducing new ones

  Trace("smt-proc") << "SmtEnginePrivate::processAssertions() end" << endl;
  dumpAssertions("post-everything", d_assertions);

  // if incremental, compute which variables are assigned
  if (options::incrementalSolving())
  {
    d_preprocessingPassContext->recordSymbolsInAssertions(d_assertions.ref());
  }

  // Push the formula to SAT
  {
    Chat() << "converting to CNF..." << endl;
    TimerStat::CodeTimer codeTimer(d_smt.d_stats->d_cnfConversionTime);
    for (unsigned i = 0; i < d_assertions.size(); ++ i) {
      Chat() << "+ " << d_assertions[i] << std::endl;
      d_smt.d_propEngine->assertFormula(d_assertions[i]);
    }
  }

  d_assertionsProcessed = true;

  d_assertions.clear();
  getIteSkolemMap().clear();
}

void SmtEnginePrivate::addFormula(TNode n, bool inUnsatCore, bool inInput)
{
  if (n == d_true) {
    // nothing to do
    return;
  }

  Trace("smt") << "SmtEnginePrivate::addFormula(" << n << "), inUnsatCore = " << inUnsatCore << ", inInput = " << inInput << endl;

  // Give it to proof manager
  PROOF(
    if( inInput ){
      // n is an input assertion
      if (inUnsatCore || options::unsatCores() || options::dumpUnsatCores() || options::checkUnsatCores() || options::fewerPreprocessingHoles()) {

        ProofManager::currentPM()->addCoreAssertion(n.toExpr());
      }
    }else{
      // n is the result of an unknown preprocessing step, add it to dependency map to null
      ProofManager::currentPM()->addDependence(n, Node::null());
    }
    // rewrite rules are by default in the unsat core because
    // they need to be applied until saturation
    if(options::unsatCores() &&
       n.getKind() == kind::REWRITE_RULE ){
      ProofManager::currentPM()->addUnsatCore(n.toExpr());
    }
  );

  // Add the normalized formula to the queue
  d_assertions.push_back(n);
  //d_assertions.push_back(Rewriter::rewrite(n));
}

void SmtEngine::ensureBoolean(const Expr& e)
{
  Type type = e.getType(options::typeChecking());
  Type boolType = d_exprManager->booleanType();
  if(type != boolType) {
    stringstream ss;
    ss << "Expected " << boolType << "\n"
       << "The assertion : " << e << "\n"
       << "Its type      : " << type;
    throw TypeCheckingException(e, ss.str());
  }
}

Result SmtEngine::checkSat(const Expr& assumption, bool inUnsatCore)
{
  return checkSatisfiability(assumption, inUnsatCore, false);
}

Result SmtEngine::checkSat(const vector<Expr>& assumptions, bool inUnsatCore)
{
  return checkSatisfiability(assumptions, inUnsatCore, false);
}

Result SmtEngine::query(const Expr& assumption, bool inUnsatCore)
{
  Assert(!assumption.isNull());
  return checkSatisfiability(assumption, inUnsatCore, true);
}

Result SmtEngine::query(const vector<Expr>& assumptions, bool inUnsatCore)
{
  return checkSatisfiability(assumptions, inUnsatCore, true);
}

Result SmtEngine::checkSatisfiability(const Expr& expr,
                                      bool inUnsatCore,
                                      bool isQuery)
{
  return checkSatisfiability(
      expr.isNull() ? vector<Expr>() : vector<Expr>{expr},
      inUnsatCore,
      isQuery);
}

Result SmtEngine::checkSatisfiability(const vector<Expr>& assumptions,
                                      bool inUnsatCore,
                                      bool isQuery)
{
  try
  {
    SmtScope smts(this);
    finalOptionsAreSet();
    doPendingPops();

    Trace("smt") << "SmtEngine::" << (isQuery ? "query" : "checkSat") << "("
                 << assumptions << ")" << endl;

    if(d_queryMade && !options::incrementalSolving()) {
      throw ModalException("Cannot make multiple queries unless "
                           "incremental solving is enabled "
                           "(try --incremental)");
    }

    // check to see if a postsolve() is pending
    if(d_needPostsolve) {
      d_theoryEngine->postsolve();
      d_needPostsolve = false;
    }
    // Note that a query has been made
    d_queryMade = true;
    // reset global negation
    d_globalNegation = false;

    bool didInternalPush = false;

    setProblemExtended(true);

    if (isQuery)
    {
      size_t size = assumptions.size();
      if (size > 1)
      {
        /* Assume: not (BIGAND assumptions)  */
        d_assumptions.push_back(
            d_exprManager->mkExpr(kind::AND, assumptions).notExpr());
      }
      else if (size == 1)
      {
        /* Assume: not expr  */
        d_assumptions.push_back(assumptions[0].notExpr());
      }
    }
    else
    {
      /* Assume: BIGAND assumptions  */
      d_assumptions = assumptions;
    }

    if (!d_assumptions.empty())
    {
      internalPush();
      didInternalPush = true;
    }

    Result r(Result::SAT_UNKNOWN, Result::UNKNOWN_REASON);
    for (Expr e : d_assumptions)
    {
      // Substitute out any abstract values in ex.
      e = d_private->substituteAbstractValues(Node::fromExpr(e)).toExpr();
      Assert(e.getExprManager() == d_exprManager);
      // Ensure expr is type-checked at this point.
      ensureBoolean(e);

      /* Add assumption  */
      if (d_assertionList != NULL)
      {
        d_assertionList->push_back(e);
      }
      d_private->addFormula(e.getNode(), inUnsatCore);
    }

    r = isQuery ? check().asValidityResult() : check().asSatisfiabilityResult();

    if ((options::solveRealAsInt() || options::solveIntAsBV() > 0)
        && r.asSatisfiabilityResult().isSat() == Result::UNSAT)
    {
      r = Result(Result::SAT_UNKNOWN, Result::UNKNOWN_REASON);
    }
    // flipped if we did a global negation
    if (d_globalNegation)
    {
      Trace("smt") << "SmtEngine::process global negate " << r << std::endl;
      if (r.asSatisfiabilityResult().isSat() == Result::UNSAT)
      {
        r = Result(Result::SAT);
      }
      else if (r.asSatisfiabilityResult().isSat() == Result::SAT)
      {
        // only if satisfaction complete
        if (d_logic.isPure(THEORY_ARITH) || d_logic.isPure(THEORY_BV))
        {
          r = Result(Result::UNSAT);
        }
        else
        {
          r = Result(Result::SAT_UNKNOWN, Result::UNKNOWN_REASON);
        }
      }
      Trace("smt") << "SmtEngine::global negate returned " << r << std::endl;
    }

    d_needPostsolve = true;

    // Dump the query if requested
    if (Dump.isOn("benchmark"))
    {
      size_t size = assumptions.size();
      // the expr already got dumped out if assertion-dumping is on
      if (isQuery && size == 1)
      {
        Dump("benchmark") << QueryCommand(assumptions[0]);
      }
      else if (size == 0)
      {
        Dump("benchmark") << CheckSatCommand();
      }
      else
      {
        Dump("benchmark") << CheckSatAssumingCommand(d_assumptions);
      }
    }

    d_propEngine->resetTrail();

    // Pop the context
    if (didInternalPush)
    {
      internalPop();
    }

    // Remember the status
    d_status = r;

    setProblemExtended(false);

    Trace("smt") << "SmtEngine::" << (isQuery ? "query" : "checkSat") << "("
                 << assumptions << ") => " << r << endl;

    // Check that SAT results generate a model correctly.
    if(options::checkModels()) {
      // TODO (#1693) check model when unknown result?
      if (r.asSatisfiabilityResult().isSat() == Result::SAT)
      {
        checkModel();
      }
    }
    // Check that UNSAT results generate a proof correctly.
    if(options::checkProofs()) {
      if(r.asSatisfiabilityResult().isSat() == Result::UNSAT) {
        TimerStat::CodeTimer checkProofTimer(d_stats->d_checkProofTime);
        checkProof();
      }
    }
    // Check that UNSAT results generate an unsat core correctly.
    if(options::checkUnsatCores()) {
      if(r.asSatisfiabilityResult().isSat() == Result::UNSAT) {
        TimerStat::CodeTimer checkUnsatCoreTimer(d_stats->d_checkUnsatCoreTime);
        checkUnsatCore();
      }
    }
    // Check that synthesis solutions satisfy the conjecture
    if (options::checkSynthSol()
        && r.asSatisfiabilityResult().isSat() == Result::UNSAT)
    {
      checkSynthSolution();
    }

    return r;
  } catch (UnsafeInterruptException& e) {
    AlwaysAssert(d_private->getResourceManager()->out());
    Result::UnknownExplanation why = d_private->getResourceManager()->outOfResources() ?
      Result::RESOURCEOUT : Result::TIMEOUT;
    return Result(Result::SAT_UNKNOWN, why, d_filename);
  }
}

vector<Expr> SmtEngine::getUnsatAssumptions(void)
{
  Trace("smt") << "SMT getUnsatAssumptions()" << endl;
  SmtScope smts(this);
  if (!options::unsatAssumptions())
  {
    throw ModalException(
        "Cannot get unsat assumptions when produce-unsat-assumptions option "
        "is off.");
  }
  if (d_status.isNull()
      || d_status.asSatisfiabilityResult() != Result::UNSAT
      || d_problemExtended)
  {
    throw RecoverableModalException(
        "Cannot get unsat assumptions unless immediately preceded by "
        "UNSAT/VALID response.");
  }
  finalOptionsAreSet();
  if (Dump.isOn("benchmark"))
  {
    Dump("benchmark") << GetUnsatAssumptionsCommand();
  }
  UnsatCore core = getUnsatCoreInternal();
  vector<Expr> res;
  for (const Expr& e : d_assumptions)
  {
    if (find(core.begin(), core.end(), e) != core.end()) { res.push_back(e); }
  }
  return res;
}

Result SmtEngine::checkSynth(const Expr& e)
{
  SmtScope smts(this);
  Trace("smt") << "Check synth: " << e << std::endl;
  Trace("smt-synth") << "Check synthesis conjecture: " << e << std::endl;
  return checkSatisfiability(e, true, false);
}

Result SmtEngine::assertFormula(const Expr& ex, bool inUnsatCore)
{
  Assert(ex.getExprManager() == d_exprManager);
  SmtScope smts(this);
  finalOptionsAreSet();
  doPendingPops();

  Trace("smt") << "SmtEngine::assertFormula(" << ex << ")" << endl;

  if (Dump.isOn("raw-benchmark")) {
    Dump("raw-benchmark") << AssertCommand(ex);
  }

  // Substitute out any abstract values in ex
  Expr e = d_private->substituteAbstractValues(Node::fromExpr(ex)).toExpr();

  ensureBoolean(e);
  if(d_assertionList != NULL) {
    d_assertionList->push_back(e);
  }
  d_private->addFormula(e.getNode(), inUnsatCore);
  return quickCheck().asValidityResult();
}/* SmtEngine::assertFormula() */

Node SmtEngine::postprocess(TNode node, TypeNode expectedType) const {
  return node;
}

Expr SmtEngine::simplify(const Expr& ex)
{
  Assert(ex.getExprManager() == d_exprManager);
  SmtScope smts(this);
  finalOptionsAreSet();
  doPendingPops();
  Trace("smt") << "SMT simplify(" << ex << ")" << endl;

  if(Dump.isOn("benchmark")) {
    Dump("benchmark") << SimplifyCommand(ex);
  }

  Expr e = d_private->substituteAbstractValues(Node::fromExpr(ex)).toExpr();
  if( options::typeChecking() ) {
    e.getType(true); // ensure expr is type-checked at this point
  }

  // Make sure all preprocessing is done
  d_private->processAssertions();
  Node n = d_private->simplify(Node::fromExpr(e));
  n = postprocess(n, TypeNode::fromType(e.getType()));
  return n.toExpr();
}

Expr SmtEngine::expandDefinitions(const Expr& ex)
{
  d_private->spendResource(options::preprocessStep());

  Assert(ex.getExprManager() == d_exprManager);
  SmtScope smts(this);
  finalOptionsAreSet();
  doPendingPops();
  Trace("smt") << "SMT expandDefinitions(" << ex << ")" << endl;

  // Substitute out any abstract values in ex.
  Expr e = d_private->substituteAbstractValues(Node::fromExpr(ex)).toExpr();
  if(options::typeChecking()) {
    // Ensure expr is type-checked at this point.
    e.getType(true);
  }
  if(Dump.isOn("benchmark")) {
    Dump("benchmark") << ExpandDefinitionsCommand(e);
  }
  unordered_map<Node, Node, NodeHashFunction> cache;
  Node n = d_private->expandDefinitions(Node::fromExpr(e), cache, /* expandOnly = */ true);
  n = postprocess(n, TypeNode::fromType(e.getType()));

  return n.toExpr();
}

// TODO(#1108): Simplify the error reporting of this method.
Expr SmtEngine::getValue(const Expr& ex) const
{
  Assert(ex.getExprManager() == d_exprManager);
  SmtScope smts(this);

  Trace("smt") << "SMT getValue(" << ex << ")" << endl;
  if(Dump.isOn("benchmark")) {
    Dump("benchmark") << GetValueCommand(ex);
  }

  if(!options::produceModels()) {
    const char* msg =
      "Cannot get value when produce-models options is off.";
    throw ModalException(msg);
  }
  if(d_status.isNull() ||
     d_status.asSatisfiabilityResult() == Result::UNSAT ||
     d_problemExtended) {
    const char* msg =
      "Cannot get value unless immediately preceded by SAT/INVALID or UNKNOWN response.";
    throw RecoverableModalException(msg);
  }

  // Substitute out any abstract values in ex.
  Expr e = d_private->substituteAbstractValues(Node::fromExpr(ex)).toExpr();

  // Ensure expr is type-checked at this point.
  e.getType(options::typeChecking());

  // do not need to apply preprocessing substitutions (should be recorded
  // in model already)

  Node n = Node::fromExpr(e);
  Trace("smt") << "--- getting value of " << n << endl;
  TypeNode expectedType = n.getType();

  // Expand, then normalize
  unordered_map<Node, Node, NodeHashFunction> cache;
  n = d_private->expandDefinitions(n, cache);
  // There are two ways model values for terms are computed (for historical
  // reasons).  One way is that used in check-model; the other is that
  // used by the Model classes.  It's not clear to me exactly how these
  // two are different, but they need to be unified.  This ugly hack here
  // is to fix bug 554 until we can revamp boolean-terms and models [MGD]

  //AJR : necessary?
  if(!n.getType().isFunction()) {
    n = Rewriter::rewrite(n);
  }

  Trace("smt") << "--- getting value of " << n << endl;
  TheoryModel* m = d_theoryEngine->getModel();
  Node resultNode;
  if(m != NULL) {
    resultNode = m->getValue(n);
  }
  Trace("smt") << "--- got value " << n << " = " << resultNode << endl;
  resultNode = postprocess(resultNode, expectedType);
  Trace("smt") << "--- model-post returned " << resultNode << endl;
  Trace("smt") << "--- model-post returned " << resultNode.getType() << endl;
  Trace("smt") << "--- model-post expected " << expectedType << endl;

  // type-check the result we got
  Assert(resultNode.isNull() || resultNode.getType().isSubtypeOf(expectedType),
         "Run with -t smt for details.");

  // ensure it's a constant
  Assert(resultNode.getKind() == kind::LAMBDA || resultNode.isConst());

  if(options::abstractValues() && resultNode.getType().isArray()) {
    resultNode = d_private->mkAbstractValue(resultNode);
    Trace("smt") << "--- abstract value >> " << resultNode << endl;
  }

  return resultNode.toExpr();
}

bool SmtEngine::addToAssignment(const Expr& ex) {
  SmtScope smts(this);
  finalOptionsAreSet();
  doPendingPops();
  // Substitute out any abstract values in ex
  Expr e = d_private->substituteAbstractValues(Node::fromExpr(ex)).toExpr();
  Type type = e.getType(options::typeChecking());
  // must be Boolean
  PrettyCheckArgument(
      type.isBoolean(), e,
      "expected Boolean-typed variable or function application "
      "in addToAssignment()" );
  Node n = e.getNode();
  // must be an APPLY of a zero-ary defined function, or a variable
  PrettyCheckArgument(
      ( ( n.getKind() == kind::APPLY &&
          ( d_definedFunctions->find(n.getOperator()) !=
            d_definedFunctions->end() ) &&
          n.getNumChildren() == 0 ) ||
        n.isVar() ), e,
      "expected variable or defined-function application "
      "in addToAssignment(),\ngot %s", e.toString().c_str() );
  if(!options::produceAssignments()) {
    return false;
  }
  if(d_assignments == NULL) {
    d_assignments = new(true) AssignmentSet(d_context);
  }
  d_assignments->insert(n);

  return true;
}

// TODO(#1108): Simplify the error reporting of this method.
vector<pair<Expr, Expr>> SmtEngine::getAssignment()
{
  Trace("smt") << "SMT getAssignment()" << endl;
  SmtScope smts(this);
  finalOptionsAreSet();
  if(Dump.isOn("benchmark")) {
    Dump("benchmark") << GetAssignmentCommand();
  }
  if(!options::produceAssignments()) {
    const char* msg =
      "Cannot get the current assignment when "
      "produce-assignments option is off.";
    throw ModalException(msg);
  }
  if(d_status.isNull() ||
     d_status.asSatisfiabilityResult() == Result::UNSAT  ||
     d_problemExtended) {
    const char* msg =
      "Cannot get the current assignment unless immediately "
      "preceded by SAT/INVALID or UNKNOWN response.";
    throw RecoverableModalException(msg);
  }

  vector<pair<Expr,Expr>> res;
  if (d_assignments != nullptr)
  {
    TypeNode boolType = d_nodeManager->booleanType();
    TheoryModel* m = d_theoryEngine->getModel();
    for (AssignmentSet::key_iterator i = d_assignments->key_begin(),
                                     iend = d_assignments->key_end();
         i != iend;
         ++i)
    {
      Node as = *i;
      Assert(as.getType() == boolType);

      Trace("smt") << "--- getting value of " << as << endl;

      // Expand, then normalize
      unordered_map<Node, Node, NodeHashFunction> cache;
      Node n = d_private->expandDefinitions(as, cache);
      n = Rewriter::rewrite(n);

      Trace("smt") << "--- getting value of " << n << endl;
      Node resultNode;
      if (m != nullptr)
      {
        resultNode = m->getValue(n);
      }

      // type-check the result we got
      Assert(resultNode.isNull() || resultNode.getType() == boolType);

      // ensure it's a constant
      Assert(resultNode.isConst());

      Assert(as.getKind() == kind::APPLY || as.isVar());
      Assert(as.getKind() != kind::APPLY || as.getNumChildren() == 0);
      res.emplace_back(as.toExpr(), resultNode.toExpr());
    }
  }
  return res;
}

void SmtEngine::addToModelCommandAndDump(const Command& c, uint32_t flags, bool userVisible, const char* dumpTag) {
  Trace("smt") << "SMT addToModelCommandAndDump(" << c << ")" << endl;
  SmtScope smts(this);
  // If we aren't yet fully inited, the user might still turn on
  // produce-models.  So let's keep any commands around just in
  // case.  This is useful in two cases: (1) SMT-LIBv1 auto-declares
  // sort "U" in QF_UF before setLogic() is run and we still want to
  // support finding card(U) with --finite-model-find, and (2) to
  // decouple SmtEngine and ExprManager if the user does a few
  // ExprManager::mkSort() before SmtEngine::setOption("produce-models")
  // and expects to find their cardinalities in the model.
  if(/* userVisible && */
     (!d_fullyInited || options::produceModels()) &&
     (flags & ExprManager::VAR_FLAG_DEFINED) == 0) {
    doPendingPops();
    if(flags & ExprManager::VAR_FLAG_GLOBAL) {
      d_modelGlobalCommands.push_back(c.clone());
    } else {
      d_modelCommands->push_back(c.clone());
    }
  }
  if(Dump.isOn(dumpTag)) {
    if(d_fullyInited) {
      Dump(dumpTag) << c;
    } else {
      d_dumpCommands.push_back(c.clone());
    }
  }
}

// TODO(#1108): Simplify the error reporting of this method.
Model* SmtEngine::getModel() {
  Trace("smt") << "SMT getModel()" << endl;
  SmtScope smts(this);

  finalOptionsAreSet();

  if(Dump.isOn("benchmark")) {
    Dump("benchmark") << GetModelCommand();
  }

  if (!options::assignFunctionValues())
  {
    const char* msg =
        "Cannot get the model when --assign-function-values is false.";
    throw RecoverableModalException(msg);
  }

  if(d_status.isNull() ||
     d_status.asSatisfiabilityResult() == Result::UNSAT ||
     d_problemExtended) {
    const char* msg =
      "Cannot get the current model unless immediately "
      "preceded by SAT/INVALID or UNKNOWN response.";
    throw RecoverableModalException(msg);
  }
  if(!options::produceModels()) {
    const char* msg =
      "Cannot get model when produce-models options is off.";
    throw ModalException(msg);
  }
  TheoryModel* m = d_theoryEngine->getModel();

  if (options::produceModelCores())
  {
    // If we enabled model cores, we compute a model core for m based on our
    // assertions using the model core builder utility
    std::vector<Expr> easserts = getAssertions();
    ModelCoreBuilder::setModelCore(easserts, m);
  }
  m->d_inputName = d_filename;
  return m;
}

std::pair<Expr, Expr> SmtEngine::getSepHeapAndNilExpr(void)
{
  if (!d_logic.isTheoryEnabled(THEORY_SEP))
  {
    const char* msg =
        "Cannot obtain separation logic expressions if not using the "
        "separation logic theory.";
    throw RecoverableModalException(msg);
  }
  NodeManagerScope nms(d_nodeManager);
  Expr heap;
  Expr nil;
  Model* m = getModel();
  if (m->getHeapModel(heap, nil))
  {
    return std::make_pair(heap, nil);
  }
  InternalError(
      "SmtEngine::getSepHeapAndNilExpr(): failed to obtain heap/nil "
      "expressions from theory model.");
}

Expr SmtEngine::getSepHeapExpr() { return getSepHeapAndNilExpr().first; }

Expr SmtEngine::getSepNilExpr() { return getSepHeapAndNilExpr().second; }

UnsatCore SmtEngine::getUnsatCoreInternal()
{
#if IS_PROOFS_BUILD
  if (!options::unsatCores())
  {
    throw ModalException(
        "Cannot get an unsat core when produce-unsat-cores option is off.");
  }
  if (d_status.isNull() || d_status.asSatisfiabilityResult() != Result::UNSAT
      || d_problemExtended)
  {
    throw RecoverableModalException(
        "Cannot get an unsat core unless immediately preceded by UNSAT/VALID "
        "response.");
  }

  d_proofManager->traceUnsatCore();  // just to trigger core creation
  return UnsatCore(this, d_proofManager->extractUnsatCore());
#else  /* IS_PROOFS_BUILD */
  throw ModalException(
      "This build of CVC4 doesn't have proof support (required for unsat "
      "cores).");
#endif /* IS_PROOFS_BUILD */
}

void SmtEngine::checkUnsatCore() {
  Assert(options::unsatCores(), "cannot check unsat core if unsat cores are turned off");

  Notice() << "SmtEngine::checkUnsatCore(): generating unsat core" << endl;
  UnsatCore core = getUnsatCore();

  SmtEngine coreChecker(d_exprManager);
  coreChecker.setLogic(getLogicInfo());

  PROOF(
  std::vector<Command*>::const_iterator itg = d_defineCommands.begin();
  for (; itg != d_defineCommands.end();  ++itg) {
    (*itg)->invoke(&coreChecker);
  }
  );

  Notice() << "SmtEngine::checkUnsatCore(): pushing core assertions (size == " << core.size() << ")" << endl;
  for(UnsatCore::iterator i = core.begin(); i != core.end(); ++i) {
    Notice() << "SmtEngine::checkUnsatCore(): pushing core member " << *i << endl;
    coreChecker.assertFormula(*i);
  }
  const bool checkUnsatCores = options::checkUnsatCores();
  Result r;
  try {
    options::checkUnsatCores.set(false);
    options::checkProofs.set(false);
    r = coreChecker.checkSat();
  } catch(...) {
    options::checkUnsatCores.set(checkUnsatCores);
    throw;
  }
  Notice() << "SmtEngine::checkUnsatCore(): result is " << r << endl;
  if(r.asSatisfiabilityResult().isUnknown()) {
    InternalError("SmtEngine::checkUnsatCore(): could not check core result unknown.");
  }

  if(r.asSatisfiabilityResult().isSat()) {
    InternalError("SmtEngine::checkUnsatCore(): produced core was satisfiable.");
  }
}

void SmtEngine::checkModel(bool hardFailure) {
  // --check-model implies --produce-assertions, which enables the
  // assertion list, so we should be ok.
  Assert(d_assertionList != NULL, "don't have an assertion list to check in SmtEngine::checkModel()");

  TimerStat::CodeTimer checkModelTimer(d_stats->d_checkModelTime);

  // Throughout, we use Notice() to give diagnostic output.
  //
  // If this function is running, the user gave --check-model (or equivalent),
  // and if Notice() is on, the user gave --verbose (or equivalent).

  Notice() << "SmtEngine::checkModel(): generating model" << endl;
  TheoryModel* m = d_theoryEngine->getModel();

  // check-model is not guaranteed to succeed if approximate values were used
  if (m->hasApproximations())
  {
    Warning()
        << "WARNING: running check-model on a model with approximate values..."
        << endl;
  }

  // Check individual theory assertions
  d_theoryEngine->checkTheoryAssertionsWithModel(hardFailure);

  // Output the model
  Notice() << *m;

  // We have a "fake context" for the substitution map (we don't need it
  // to be context-dependent)
  context::Context fakeContext;
  SubstitutionMap substitutions(&fakeContext, /* substituteUnderQuantifiers = */ false);

  for(size_t k = 0; k < m->getNumCommands(); ++k) {
    const DeclareFunctionCommand* c = dynamic_cast<const DeclareFunctionCommand*>(m->getCommand(k));
    Notice() << "SmtEngine::checkModel(): model command " << k << " : " << m->getCommand(k) << endl;
    if(c == NULL) {
      // we don't care about DECLARE-DATATYPES, DECLARE-SORT, ...
      Notice() << "SmtEngine::checkModel(): skipping..." << endl;
    } else {
      // We have a DECLARE-FUN:
      //
      // We'll first do some checks, then add to our substitution map
      // the mapping: function symbol |-> value

      Expr func = c->getFunction();
      Node val = m->getValue(func);

      Notice() << "SmtEngine::checkModel(): adding substitution: " << func << " |-> " << val << endl;

      // (1) if the value is a lambda, ensure the lambda doesn't contain the
      // function symbol (since then the definition is recursive)
      if (val.getKind() == kind::LAMBDA) {
        // first apply the model substitutions we have so far
        Debug("boolean-terms") << "applying subses to " << val[1] << endl;
        Node n = substitutions.apply(val[1]);
        Debug("boolean-terms") << "++ got " << n << endl;
        // now check if n contains func by doing a substitution
        // [func->func2] and checking equality of the Nodes.
        // (this just a way to check if func is in n.)
        SubstitutionMap subs(&fakeContext);
        Node func2 = NodeManager::currentNM()->mkSkolem("", TypeNode::fromType(func.getType()), "", NodeManager::SKOLEM_NO_NOTIFY);
        subs.addSubstitution(func, func2);
        if(subs.apply(n) != n) {
          Notice() << "SmtEngine::checkModel(): *** PROBLEM: MODEL VALUE DEFINED IN TERMS OF ITSELF ***" << endl;
          stringstream ss;
          ss << "SmtEngine::checkModel(): ERRORS SATISFYING ASSERTIONS WITH MODEL:" << endl
             << "considering model value for " << func << endl
             << "body of lambda is:   " << val << endl;
          if(n != val[1]) {
            ss << "body substitutes to: " << n << endl;
          }
          ss << "so " << func << " is defined in terms of itself." << endl
             << "Run with `--check-models -v' for additional diagnostics.";
          InternalError(ss.str());
        }
      }

      // (2) check that the value is actually a value
      else if (!val.isConst()) {
        Notice() << "SmtEngine::checkModel(): *** PROBLEM: MODEL VALUE NOT A CONSTANT ***" << endl;
        stringstream ss;
        ss << "SmtEngine::checkModel(): ERRORS SATISFYING ASSERTIONS WITH MODEL:" << endl
           << "model value for " << func << endl
           << "             is " << val << endl
           << "and that is not a constant (.isConst() == false)." << endl
           << "Run with `--check-models -v' for additional diagnostics.";
        InternalError(ss.str());
      }

      // (3) check that it's the correct (sub)type
      // This was intended to be a more general check, but for now we can't do that because
      // e.g. "1" is an INT, which isn't a subrange type [1..10] (etc.).
      else if(func.getType().isInteger() && !val.getType().isInteger()) {
        Notice() << "SmtEngine::checkModel(): *** PROBLEM: MODEL VALUE NOT CORRECT TYPE ***" << endl;
        stringstream ss;
        ss << "SmtEngine::checkModel(): ERRORS SATISFYING ASSERTIONS WITH MODEL:" << endl
           << "model value for " << func << endl
           << "             is " << val << endl
           << "value type is     " << val.getType() << endl
           << "should be of type " << func.getType() << endl
           << "Run with `--check-models -v' for additional diagnostics.";
        InternalError(ss.str());
      }

      // (4) checks complete, add the substitution
      Debug("boolean-terms") << "cm: adding subs " << func << " :=> " << val << endl;
      substitutions.addSubstitution(func, val);
    }
  }

  // Now go through all our user assertions checking if they're satisfied.
  for(AssertionList::const_iterator i = d_assertionList->begin(); i != d_assertionList->end(); ++i) {
    Notice() << "SmtEngine::checkModel(): checking assertion " << *i << endl;
    Node n = Node::fromExpr(*i);

    // Apply any define-funs from the problem.
    {
      unordered_map<Node, Node, NodeHashFunction> cache;
      n = d_private->expandDefinitions(n, cache);
    }
    Notice() << "SmtEngine::checkModel(): -- expands to " << n << endl;

    // Apply our model value substitutions.
    Debug("boolean-terms") << "applying subses to " << n << endl;
    n = substitutions.apply(n);
    Debug("boolean-terms") << "++ got " << n << endl;
    Notice() << "SmtEngine::checkModel(): -- substitutes to " << n << endl;

    if( n.getKind() != kind::REWRITE_RULE ){
      // In case it's a quantifier (or contains one), look up its value before
      // simplifying, or the quantifier might be irreparably altered.
      n = m->getValue(n);
      Notice() << "SmtEngine::checkModel(): -- get value : " << n << std::endl;
    } else {
      // Note this "skip" is done here, rather than above.  This is
      // because (1) the quantifier could in principle simplify to false,
      // which should be reported, and (2) checking for the quantifier
      // above, before simplification, doesn't catch buried quantifiers
      // anyway (those not at the top-level).
      Notice() << "SmtEngine::checkModel(): -- skipping rewrite-rules assertion"
               << endl;
      continue;
    }

    // Simplify the result.
    n = d_private->simplify(n);
    Notice() << "SmtEngine::checkModel(): -- simplifies to  " << n << endl;

    // Replace the already-known ITEs (this is important for ground ITEs under quantifiers).
    n = d_private->d_iteRemover.replace(n);
    Notice() << "SmtEngine::checkModel(): -- ite replacement gives " << n << endl;

    // Apply our model value substitutions (again), as things may have been simplified.
    Debug("boolean-terms") << "applying subses to " << n << endl;
    n = substitutions.apply(n);
    Debug("boolean-terms") << "++ got " << n << endl;
    Notice() << "SmtEngine::checkModel(): -- re-substitutes to " << n << endl;

    // As a last-ditch effort, ask model to simplify it.
    // Presently, this is only an issue for quantifiers, which can have a value
    // but don't show up in our substitution map above.
    n = m->getValue(n);
    Notice() << "SmtEngine::checkModel(): -- model-substitutes to " << n << endl;

    if( d_logic.isQuantified() ){
      // AJR: since quantified formulas are not checkable, we assign them to true/false based on the satisfying assignment.
      // however, quantified formulas can be modified during preprocess, so they may not correspond to those in the satisfying assignment.
      // hence we use a relaxed version of check model here.
      // this is necessary until preprocessing passes explicitly record how they rewrite quantified formulas
      if( hardFailure && !n.isConst() && n.getKind() != kind::LAMBDA ){
        Notice() << "SmtEngine::checkModel(): -- relax check model wrt quantified formulas..." << endl;
        AlwaysAssert( quantifiers::QuantifiersRewriter::containsQuantifiers( n ) );
        Warning() << "Warning : SmtEngine::checkModel(): cannot check simplified assertion : " << n << endl;
        continue;
      }
    }else{
      AlwaysAssert(!hardFailure || n.isConst() || n.getKind() == kind::LAMBDA);
    }
    // The result should be == true.
    if(n != NodeManager::currentNM()->mkConst(true)) {
      Notice() << "SmtEngine::checkModel(): *** PROBLEM: EXPECTED `TRUE' ***"
               << endl;
      stringstream ss;
      ss << "SmtEngine::checkModel(): "
         << "ERRORS SATISFYING ASSERTIONS WITH MODEL:" << endl
         << "assertion:     " << *i << endl
         << "simplifies to: " << n << endl
         << "expected `true'." << endl
         << "Run with `--check-models -v' for additional diagnostics.";
      if(hardFailure) {
        InternalError(ss.str());
      } else {
        Warning() << ss.str() << endl;
      }
    }
  }
  Notice() << "SmtEngine::checkModel(): all assertions checked out OK !" << endl;
}

void SmtEngine::checkSynthSolution()
{
  NodeManager* nm = NodeManager::currentNM();
  Notice() << "SmtEngine::checkSynthSolution(): checking synthesis solution" << endl;
  map<Node, Node> sol_map;
  /* Get solutions and build auxiliary vectors for substituting */
  d_theoryEngine->getSynthSolutions(sol_map);
  if (sol_map.empty())
  {
    Trace("check-synth-sol") << "No solution to check!\n";
    return;
  }
  Trace("check-synth-sol") << "Got solution map:\n";
  std::vector<Node> function_vars, function_sols;
  for (const auto& pair : sol_map)
  {
    Trace("check-synth-sol") << pair.first << " --> " << pair.second << "\n";
    function_vars.push_back(pair.first);
    function_sols.push_back(pair.second);
  }
  Trace("check-synth-sol") << "Starting new SMT Engine\n";
  /* Start new SMT engine to check solutions */
  SmtEngine solChecker(d_exprManager);
  solChecker.setLogic(getLogicInfo());
  setOption("check-synth-sol", SExpr("false"));

  Trace("check-synth-sol") << "Retrieving assertions\n";
  // Build conjecture from original assertions
  if (d_assertionList == NULL)
  {
    Trace("check-synth-sol") << "No assertions to check\n";
    return;
  }
  for (AssertionList::const_iterator i = d_assertionList->begin();
       i != d_assertionList->end();
       ++i)
  {
    Notice() << "SmtEngine::checkSynthSolution(): checking assertion " << *i << endl;
    Trace("check-synth-sol") << "Retrieving assertion " << *i << "\n";
    Node conj = Node::fromExpr(*i);
    // Apply any define-funs from the problem.
    {
      unordered_map<Node, Node, NodeHashFunction> cache;
      conj = d_private->expandDefinitions(conj, cache);
    }
    Notice() << "SmtEngine::checkSynthSolution(): -- expands to " << conj << endl;
    Trace("check-synth-sol") << "Expanded assertion " << conj << "\n";
    if (conj.getKind() != kind::FORALL)
    {
      Trace("check-synth-sol") << "Not a checkable assertion.\n";
      continue;
    }

    // Apply solution map to conjecture body
    Node conjBody;
    /* Whether property is quantifier free */
    if (conj[1].getKind() != kind::EXISTS)
    {
      conjBody = conj[1].substitute(function_vars.begin(),
                                    function_vars.end(),
                                    function_sols.begin(),
                                    function_sols.end());
    }
    else
    {
      conjBody = conj[1][1].substitute(function_vars.begin(),
                                       function_vars.end(),
                                       function_sols.begin(),
                                       function_sols.end());

      /* Skolemize property */
      std::vector<Node> vars, skos;
      for (unsigned j = 0, size = conj[1][0].getNumChildren(); j < size; ++j)
      {
        vars.push_back(conj[1][0][j]);
        std::stringstream ss;
        ss << "sk_" << j;
        skos.push_back(nm->mkSkolem(ss.str(), conj[1][0][j].getType()));
        Trace("check-synth-sol") << "\tSkolemizing " << conj[1][0][j] << " to "
                                 << skos.back() << "\n";
      }
      conjBody = conjBody.substitute(
          vars.begin(), vars.end(), skos.begin(), skos.end());
    }
    Notice() << "SmtEngine::checkSynthSolution(): -- body substitutes to "
             << conjBody << endl;
    Trace("check-synth-sol") << "Substituted body of assertion to " << conjBody
                             << "\n";
    solChecker.assertFormula(conjBody.toExpr());
    Result r = solChecker.checkSat();
    Notice() << "SmtEngine::checkSynthSolution(): result is " << r << endl;
    Trace("check-synth-sol") << "Satsifiability check: " << r << "\n";
    if (r.asSatisfiabilityResult().isUnknown())
    {
      InternalError(
          "SmtEngine::checkSynthSolution(): could not check solution, result "
          "unknown.");
    }
    else if (r.asSatisfiabilityResult().isSat())
    {
      InternalError(
          "SmtEngine::checkSynthSolution(): produced solution leads to "
          "satisfiable negated conjecture.");
    }
    solChecker.resetAssertions();
  }
}

// TODO(#1108): Simplify the error reporting of this method.
UnsatCore SmtEngine::getUnsatCore() {
  Trace("smt") << "SMT getUnsatCore()" << endl;
  SmtScope smts(this);
  finalOptionsAreSet();
  if(Dump.isOn("benchmark")) {
    Dump("benchmark") << GetUnsatCoreCommand();
  }
  return getUnsatCoreInternal();
}

// TODO(#1108): Simplify the error reporting of this method.
const Proof& SmtEngine::getProof()
{
  Trace("smt") << "SMT getProof()" << endl;
  SmtScope smts(this);
  finalOptionsAreSet();
  if(Dump.isOn("benchmark")) {
    Dump("benchmark") << GetProofCommand();
  }
#if IS_PROOFS_BUILD
  if(!options::proof()) {
    throw ModalException("Cannot get a proof when produce-proofs option is off.");
  }
  if(d_status.isNull() ||
     d_status.asSatisfiabilityResult() != Result::UNSAT ||
     d_problemExtended) {
    throw RecoverableModalException(
        "Cannot get a proof unless immediately preceded by UNSAT/VALID "
        "response.");
  }

  return ProofManager::getProof(this);
#else /* IS_PROOFS_BUILD */
  throw ModalException("This build of CVC4 doesn't have proof support.");
#endif /* IS_PROOFS_BUILD */
}

void SmtEngine::printInstantiations( std::ostream& out ) {
  SmtScope smts(this);
  if( options::instFormatMode()==INST_FORMAT_MODE_SZS ){
    out << "% SZS output start Proof for " << d_filename.c_str() << std::endl;
  }
  if( d_theoryEngine ){
    d_theoryEngine->printInstantiations( out );
  }else{
    Assert( false );
  }
  if( options::instFormatMode()==INST_FORMAT_MODE_SZS ){
    out << "% SZS output end Proof for " << d_filename.c_str() << std::endl;
  }
}

void SmtEngine::printSynthSolution( std::ostream& out ) {
  SmtScope smts(this);
  if( d_theoryEngine ){
    d_theoryEngine->printSynthSolution( out );
  }else{
    Assert( false );
  }
}

void SmtEngine::getSynthSolutions(std::map<Expr, Expr>& sol_map)
{
  SmtScope smts(this);
  map<Node, Node> sol_mapn;
  Assert(d_theoryEngine != nullptr);
  d_theoryEngine->getSynthSolutions(sol_mapn);
  for (std::pair<const Node, Node>& s : sol_mapn)
  {
    sol_map[s.first.toExpr()] = s.second.toExpr();
  }
}

Expr SmtEngine::doQuantifierElimination(const Expr& e, bool doFull, bool strict)
{
  SmtScope smts(this);
  if(!d_logic.isPure(THEORY_ARITH) && strict){
    Warning() << "Unexpected logic for quantifier elimination " << d_logic << endl;
  }
  Trace("smt-qe") << "Do quantifier elimination " << e << std::endl;
  Node n_e = Node::fromExpr( e );
  if (n_e.getKind() != kind::EXISTS && n_e.getKind() != kind::FORALL)
  {
    throw ModalException(
        "Expecting a quantified formula as argument to get-qe.");
  }
  //tag the quantified formula with the quant-elim attribute
  TypeNode t = NodeManager::currentNM()->booleanType();
  Node n_attr = NodeManager::currentNM()->mkSkolem("qe", t, "Auxiliary variable for qe attr.");
  std::vector< Node > node_values;
  d_theoryEngine->setUserAttribute( doFull ? "quant-elim" : "quant-elim-partial", n_attr, node_values, "");
  n_attr = NodeManager::currentNM()->mkNode(kind::INST_ATTRIBUTE, n_attr);
  n_attr = NodeManager::currentNM()->mkNode(kind::INST_PATTERN_LIST, n_attr);
  std::vector< Node > e_children;
  e_children.push_back( n_e[0] );
  e_children.push_back(n_e.getKind() == kind::EXISTS ? n_e[1]
                                                     : n_e[1].negate());
  e_children.push_back( n_attr );
  Node nn_e = NodeManager::currentNM()->mkNode( kind::EXISTS, e_children );
  Trace("smt-qe-debug") << "Query for quantifier elimination : " << nn_e << std::endl;
  Assert( nn_e.getNumChildren()==3 );
  Result r = checkSatisfiability(nn_e.toExpr(), true, true);
  Trace("smt-qe") << "Query returned " << r << std::endl;
  if(r.asSatisfiabilityResult().isSat() != Result::UNSAT ) {
    if( r.asSatisfiabilityResult().isSat() != Result::SAT && doFull ){
      stringstream ss;
      ss << "While performing quantifier elimination, unexpected result : " << r << " for query.";
      InternalError(ss.str().c_str());
    }
    std::vector< Node > inst_qs;
    d_theoryEngine->getInstantiatedQuantifiedFormulas( inst_qs );
    Assert( inst_qs.size()<=1 );
    Node ret_n;
    if( inst_qs.size()==1 ){
      Node top_q = inst_qs[0];
      //Node top_q = Rewriter::rewrite( nn_e ).negate();
      Assert( top_q.getKind()==kind::FORALL );
      Trace("smt-qe") << "Get qe for " << top_q << std::endl;
      ret_n = d_theoryEngine->getInstantiatedConjunction( top_q );
      Trace("smt-qe") << "Returned : " << ret_n << std::endl;
      if (n_e.getKind() == kind::EXISTS)
      {
        ret_n = Rewriter::rewrite(ret_n.negate());
      }
    }else{
      ret_n = NodeManager::currentNM()->mkConst(n_e.getKind() != kind::EXISTS);
    }
    // do extended rewrite to minimize the size of the formula aggressively
    theory::quantifiers::ExtendedRewriter extr(true);
    ret_n = extr.extendedRewrite(ret_n);
    return ret_n.toExpr();
  }else {
    return NodeManager::currentNM()
        ->mkConst(n_e.getKind() == kind::EXISTS)
        .toExpr();
  }
}

void SmtEngine::getInstantiatedQuantifiedFormulas( std::vector< Expr >& qs ) {
  SmtScope smts(this);
  if( d_theoryEngine ){
    std::vector< Node > qs_n;
    d_theoryEngine->getInstantiatedQuantifiedFormulas( qs_n );
    for( unsigned i=0; i<qs_n.size(); i++ ){
      qs.push_back( qs_n[i].toExpr() );
    }
  }else{
    Assert( false );
  }
}

void SmtEngine::getInstantiations( Expr q, std::vector< Expr >& insts ) {
  SmtScope smts(this);
  if( d_theoryEngine ){
    std::vector< Node > insts_n;
    d_theoryEngine->getInstantiations( Node::fromExpr( q ), insts_n );
    for( unsigned i=0; i<insts_n.size(); i++ ){
      insts.push_back( insts_n[i].toExpr() );
    }
  }else{
    Assert( false );
  }
}

void SmtEngine::getInstantiationTermVectors( Expr q, std::vector< std::vector< Expr > >& tvecs ) {
  SmtScope smts(this);
  Assert(options::trackInstLemmas());
  if( d_theoryEngine ){
    std::vector< std::vector< Node > > tvecs_n;
    d_theoryEngine->getInstantiationTermVectors( Node::fromExpr( q ), tvecs_n );
    for( unsigned i=0; i<tvecs_n.size(); i++ ){
      std::vector< Expr > tvec;
      for( unsigned j=0; j<tvecs_n[i].size(); j++ ){
        tvec.push_back( tvecs_n[i][j].toExpr() );
      }
      tvecs.push_back( tvec );
    }
  }else{
    Assert( false );
  }
}

vector<Expr> SmtEngine::getAssertions() {
  SmtScope smts(this);
  finalOptionsAreSet();
  doPendingPops();
  if(Dump.isOn("benchmark")) {
    Dump("benchmark") << GetAssertionsCommand();
  }
  Trace("smt") << "SMT getAssertions()" << endl;
  if(!options::produceAssertions()) {
    const char* msg =
      "Cannot query the current assertion list when not in produce-assertions mode.";
    throw ModalException(msg);
  }
  Assert(d_assertionList != NULL);
  // copy the result out
  return vector<Expr>(d_assertionList->begin(), d_assertionList->end());
}

void SmtEngine::push()
{
  SmtScope smts(this);
  finalOptionsAreSet();
  doPendingPops();
  Trace("smt") << "SMT push()" << endl;
  d_private->notifyPush();
  d_private->processAssertions();
  if(Dump.isOn("benchmark")) {
    Dump("benchmark") << PushCommand();
  }
  if(!options::incrementalSolving()) {
    throw ModalException("Cannot push when not solving incrementally (use --incremental)");
  }

  // check to see if a postsolve() is pending
  if(d_needPostsolve) {
    d_theoryEngine->postsolve();
    d_needPostsolve = false;
  }

  // The problem isn't really "extended" yet, but this disallows
  // get-model after a push, simplifying our lives somewhat and
  // staying symmtric with pop.
  setProblemExtended(true);

  d_userLevels.push_back(d_userContext->getLevel());
  internalPush();
  Trace("userpushpop") << "SmtEngine: pushed to level "
                       << d_userContext->getLevel() << endl;
}

void SmtEngine::pop() {
  SmtScope smts(this);
  finalOptionsAreSet();
  Trace("smt") << "SMT pop()" << endl;
  if(Dump.isOn("benchmark")) {
    Dump("benchmark") << PopCommand();
  }
  if(!options::incrementalSolving()) {
    throw ModalException("Cannot pop when not solving incrementally (use --incremental)");
  }
  if(d_userLevels.size() == 0) {
    throw ModalException("Cannot pop beyond the first user frame");
  }

  // check to see if a postsolve() is pending
  if(d_needPostsolve) {
    d_theoryEngine->postsolve();
    d_needPostsolve = false;
  }

  // The problem isn't really "extended" yet, but this disallows
  // get-model after a pop, simplifying our lives somewhat.  It might
  // not be strictly necessary to do so, since the pops occur lazily,
  // but also it would be weird to have a legally-executed (get-model)
  // that only returns a subset of the assignment (because the rest
  // is no longer in scope!).
  setProblemExtended(true);

  AlwaysAssert(d_userContext->getLevel() > 0);
  AlwaysAssert(d_userLevels.back() < d_userContext->getLevel());
  while (d_userLevels.back() < d_userContext->getLevel()) {
    internalPop(true);
  }
  d_userLevels.pop_back();

  // Clear out assertion queues etc., in case anything is still in there
  d_private->notifyPop();

  Trace("userpushpop") << "SmtEngine: popped to level "
                       << d_userContext->getLevel() << endl;
  // FIXME: should we reset d_status here?
  // SMT-LIBv2 spec seems to imply no, but it would make sense to..
}

void SmtEngine::internalPush() {
  Assert(d_fullyInited);
  Trace("smt") << "SmtEngine::internalPush()" << endl;
  doPendingPops();
  if(options::incrementalSolving()) {
    d_private->processAssertions();
    TimerStat::CodeTimer pushPopTimer(d_stats->d_pushPopTime);
    d_userContext->push();
    // the d_context push is done inside of the SAT solver
    d_propEngine->push();
  }
}

void SmtEngine::internalPop(bool immediate) {
  Assert(d_fullyInited);
  Trace("smt") << "SmtEngine::internalPop()" << endl;
  if(options::incrementalSolving()) {
    ++d_pendingPops;
  }
  if(immediate) {
    doPendingPops();
  }
}

void SmtEngine::doPendingPops() {
  Assert(d_pendingPops == 0 || options::incrementalSolving());
  while(d_pendingPops > 0) {
    TimerStat::CodeTimer pushPopTimer(d_stats->d_pushPopTime);
    d_propEngine->pop();
    // the d_context pop is done inside of the SAT solver
    d_userContext->pop();
    --d_pendingPops;
  }
}

void SmtEngine::reset()
{
  SmtScope smts(this);
  ExprManager *em = d_exprManager;
  Trace("smt") << "SMT reset()" << endl;
  if(Dump.isOn("benchmark")) {
    Dump("benchmark") << ResetCommand();
  }
  Options opts;
  opts.copyValues(d_originalOptions);
  this->~SmtEngine();
  NodeManager::fromExprManager(em)->getOptions().copyValues(opts);
  new(this) SmtEngine(em);
}

void SmtEngine::resetAssertions()
{
  SmtScope smts(this);
  doPendingPops();

  Trace("smt") << "SMT resetAssertions()" << endl;
  if(Dump.isOn("benchmark")) {
    Dump("benchmark") << ResetAssertionsCommand();
  }

  while(!d_userLevels.empty()) {
    pop();
  }

  // Also remember the global push/pop around everything.
  Assert(d_userLevels.size() == 0 && d_userContext->getLevel() == 1);
  d_context->popto(0);
  d_userContext->popto(0);
  DeleteAndClearCommandVector(d_modelGlobalCommands);
  d_userContext->push();
  d_context->push();
}

void SmtEngine::interrupt()
{
  if(!d_fullyInited) {
    return;
  }
  d_propEngine->interrupt();
  d_theoryEngine->interrupt();
}

void SmtEngine::setResourceLimit(unsigned long units, bool cumulative) {
  d_private->getResourceManager()->setResourceLimit(units, cumulative);
}
void SmtEngine::setTimeLimit(unsigned long milis, bool cumulative) {
  d_private->getResourceManager()->setTimeLimit(milis, cumulative);
}

unsigned long SmtEngine::getResourceUsage() const {
  return d_private->getResourceManager()->getResourceUsage();
}

unsigned long SmtEngine::getTimeUsage() const {
  return d_private->getResourceManager()->getTimeUsage();
}

unsigned long SmtEngine::getResourceRemaining() const
{
  return d_private->getResourceManager()->getResourceRemaining();
}

unsigned long SmtEngine::getTimeRemaining() const
{
  return d_private->getResourceManager()->getTimeRemaining();
}

Statistics SmtEngine::getStatistics() const
{
  return Statistics(*d_statisticsRegistry);
}

SExpr SmtEngine::getStatistic(std::string name) const
{
  return d_statisticsRegistry->getStatistic(name);
}

void SmtEngine::safeFlushStatistics(int fd) const {
  d_statisticsRegistry->safeFlushInformation(fd);
}

void SmtEngine::setUserAttribute(const std::string& attr,
                                 Expr expr,
                                 const std::vector<Expr>& expr_values,
                                 const std::string& str_value)
{
  SmtScope smts(this);
  std::vector<Node> node_values;
  for( unsigned i=0; i<expr_values.size(); i++ ){
    node_values.push_back( expr_values[i].getNode() );
  }
  d_theoryEngine->setUserAttribute(attr, expr.getNode(), node_values, str_value);
}

void SmtEngine::setPrintFuncInModel(Expr f, bool p) {
  Trace("setp-model") << "Set printInModel " << f << " to " << p << std::endl;
  for( unsigned i=0; i<d_modelGlobalCommands.size(); i++ ){
    Command * c = d_modelGlobalCommands[i];
    DeclareFunctionCommand* dfc = dynamic_cast<DeclareFunctionCommand*>(c);
    if(dfc != NULL) {
      if( dfc->getFunction()==f ){
        dfc->setPrintInModel( p );
      }
    }
  }
  for( unsigned i=0; i<d_modelCommands->size(); i++ ){
    Command * c = (*d_modelCommands)[i];
    DeclareFunctionCommand* dfc = dynamic_cast<DeclareFunctionCommand*>(c);
    if(dfc != NULL) {
      if( dfc->getFunction()==f ){
        dfc->setPrintInModel( p );
      }
    }
  }
}

void SmtEngine::beforeSearch()
{
  if(d_fullyInited) {
    throw ModalException(
        "SmtEngine::beforeSearch called after initialization.");
  }
}


void SmtEngine::setOption(const std::string& key, const CVC4::SExpr& value)
{
  NodeManagerScope nms(d_nodeManager);
  Trace("smt") << "SMT setOption(" << key << ", " << value << ")" << endl;

  if(Dump.isOn("benchmark")) {
    Dump("benchmark") << SetOptionCommand(key, value);
  }

  if(key == "command-verbosity") {
    if(!value.isAtom()) {
      const vector<SExpr>& cs = value.getChildren();
      if(cs.size() == 2 &&
         (cs[0].isKeyword() || cs[0].isString()) &&
         cs[1].isInteger()) {
        string c = cs[0].getValue();
        const Integer& v = cs[1].getIntegerValue();
        if(v < 0 || v > 2) {
          throw OptionException("command-verbosity must be 0, 1, or 2");
        }
        d_commandVerbosity[c] = v;
        return;
      }
    }
    throw OptionException("command-verbosity value must be a tuple (command-name, integer)");
  }

  if(!value.isAtom()) {
    throw OptionException("bad value for :" + key);
  }

  string optionarg = value.getValue();
  Options& nodeManagerOptions = NodeManager::currentNM()->getOptions();
  nodeManagerOptions.setOption(key, optionarg);
}

CVC4::SExpr SmtEngine::getOption(const std::string& key) const
{
  NodeManagerScope nms(d_nodeManager);

  Trace("smt") << "SMT getOption(" << key << ")" << endl;

  if(key.length() >= 18 &&
     key.compare(0, 18, "command-verbosity:") == 0) {
    map<string, Integer>::const_iterator i = d_commandVerbosity.find(key.c_str() + 18);
    if(i != d_commandVerbosity.end()) {
      return SExpr((*i).second);
    }
    i = d_commandVerbosity.find("*");
    if(i != d_commandVerbosity.end()) {
      return SExpr((*i).second);
    }
    return SExpr(Integer(2));
  }

  if(Dump.isOn("benchmark")) {
    Dump("benchmark") << GetOptionCommand(key);
  }

  if(key == "command-verbosity") {
    vector<SExpr> result;
    SExpr defaultVerbosity;
    for(map<string, Integer>::const_iterator i = d_commandVerbosity.begin();
        i != d_commandVerbosity.end();
        ++i) {
      vector<SExpr> v;
      v.push_back(SExpr((*i).first));
      v.push_back(SExpr((*i).second));
      if((*i).first == "*") {
        // put the default at the end of the SExpr
        defaultVerbosity = SExpr(v);
      } else {
        result.push_back(SExpr(v));
      }
    }
    // put the default at the end of the SExpr
    if(!defaultVerbosity.isAtom()) {
      result.push_back(defaultVerbosity);
    } else {
      // ensure the default is always listed
      vector<SExpr> v;
      v.push_back(SExpr("*"));
      v.push_back(SExpr(Integer(2)));
      result.push_back(SExpr(v));
    }
    return SExpr(result);
  }

  Options& nodeManagerOptions = NodeManager::currentNM()->getOptions();
  return SExpr::parseAtom(nodeManagerOptions.getOption(key));
}

void SmtEngine::setReplayStream(ExprStream* replayStream) {
  AlwaysAssert(!d_fullyInited,
               "Cannot set replay stream once fully initialized");
  d_replayStream = replayStream;
}

bool SmtEngine::getExpressionName(Expr e, std::string& name) const {
  return d_private->getExpressionName(e, name);
}

void SmtEngine::setExpressionName(Expr e, const std::string& name) {
  Trace("smt-debug") << "Set expression name " << e << " to " << name << std::endl;
  d_private->setExpressionName(e,name);
}

}/* CVC4 namespace */<|MERGE_RESOLUTION|>--- conflicted
+++ resolved
@@ -2183,8 +2183,6 @@
     options::bvLazyRewriteExtf.set(false);
   }
 
-<<<<<<< HEAD
-
   if (options::skeletonPreprocessing()
       &&  options::arithMLTrick())
   {
@@ -2208,7 +2206,7 @@
         " --skeleton-preprocessing. Try install CryptoMiniSat by"
         "./contrib/get-cryptominisat or turn off --skeleton-preprocessing"));
   }
-=======
+  
   if (!options::sygusExprMinerCheckUseExport())
   {
     if (options::sygusExprMinerCheckTimeout.wasSetByUser())
@@ -2224,7 +2222,6 @@
           "--sygus-expr-miner-check-use-export");
     }
   }
->>>>>>> 43cec892
 }
 
 void SmtEngine::setProblemExtended(bool value)
