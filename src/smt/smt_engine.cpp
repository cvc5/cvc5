/*********************                                                        */
/*! \file smt_engine.cpp
 ** \verbatim
 ** Top contributors (to current version):
 **   Andrew Reynolds, Morgan Deters, Abdalrhman Mohamed
 ** This file is part of the CVC4 project.
 ** Copyright (c) 2009-2021 by the authors listed in the file AUTHORS
 ** in the top-level source directory and their institutional affiliations.
 ** All rights reserved.  See the file COPYING in the top-level source
 ** directory for licensing information.\endverbatim
 **
 ** \brief The main entry point into the CVC4 library's SMT interface
 **
 ** The main entry point into the CVC4 library's SMT interface.
 **/

#include "smt/smt_engine.h"

#include "api/cvc4cpp.h"
#include "base/check.h"
#include "base/exception.h"
#include "base/modal_exception.h"
#include "base/output.h"
#include "decision/decision_engine.h"
#include "expr/bound_var_manager.h"
#include "expr/node.h"
#include "options/base_options.h"
#include "options/language.h"
#include "options/main_options.h"
#include "options/printer_options.h"
#include "options/proof_options.h"
#include "options/smt_options.h"
#include "options/theory_options.h"
#include "printer/printer.h"
#include "proof/proof_manager.h"
#include "proof/unsat_core.h"
#include "prop/prop_engine.h"
#include "smt/abduction_solver.h"
#include "smt/abstract_values.h"
#include "smt/assertions.h"
#include "smt/check_models.h"
#include "smt/defined_function.h"
#include "smt/dump.h"
#include "smt/dump_manager.h"
#include "smt/env.h"
#include "smt/interpolation_solver.h"
#include "smt/listeners.h"
#include "smt/logic_exception.h"
#include "smt/model_blocker.h"
#include "smt/model_core_builder.h"
#include "smt/node_command.h"
#include "smt/options_manager.h"
#include "smt/preprocessor.h"
#include "smt/proof_manager.h"
#include "smt/quant_elim_solver.h"
#include "smt/smt_engine_scope.h"
#include "smt/smt_engine_state.h"
#include "smt/smt_engine_stats.h"
#include "smt/smt_solver.h"
#include "smt/sygus_solver.h"
#include "smt/unsat_core_manager.h"
#include "theory/quantifiers/instantiation_list.h"
#include "theory/quantifiers/quantifiers_attributes.h"
#include "theory/quantifiers_engine.h"
#include "theory/rewriter.h"
#include "theory/smt_engine_subsolver.h"
#include "theory/theory_engine.h"
#include "util/random.h"
#include "util/resource_manager.h"
#include "util/statistics_registry.h"

// required for hacks related to old proofs for unsat cores
#include "base/configuration.h"
#include "base/configuration_private.h"

using namespace std;
using namespace CVC4::smt;
using namespace CVC4::preprocessing;
using namespace CVC4::prop;
using namespace CVC4::context;
using namespace CVC4::theory;

namespace CVC4 {

SmtEngine::SmtEngine(NodeManager* nm, Options* optr)
    : d_env(new Env(nm)),
      d_state(new SmtEngineState(getContext(), getUserContext(), *this)),
      d_absValues(new AbstractValues(getNodeManager())),
      d_asserts(new Assertions(getUserContext(), *d_absValues.get())),
      d_routListener(new ResourceOutListener(*this)),
      d_snmListener(new SmtNodeManagerListener(*getDumpManager(), d_outMgr)),
      d_smtSolver(nullptr),
      d_proofManager(nullptr),
      d_model(nullptr),
      d_checkModels(nullptr),
      d_pfManager(nullptr),
      d_ucManager(nullptr),
      d_definedFunctions(nullptr),
      d_sygusSolver(nullptr),
      d_abductSolver(nullptr),
      d_interpolSolver(nullptr),
      d_quantElimSolver(nullptr),
      d_originalOptions(),
      d_isInternalSubsolver(false),
      d_stats(nullptr),
      d_outMgr(this),
      d_optm(nullptr),
      d_pp(nullptr),
      d_scope(nullptr)
{
  // !!!!!!!!!!!!!!!!!!!!!! temporary hack: this makes the current SmtEngine
  // we are constructing the current SmtEngine in scope for the lifetime of
  // this SmtEngine, or until another SmtEngine is constructed (that SmtEngine
  // is then in scope during its lifetime). This is mostly to ensure that
  // options are always in scope, for e.g. printing expressions, which rely
  // on knowing the output language.
  // Notice that the SmtEngine may spawn new SmtEngine "subsolvers" internally.
  // These are created, used, and deleted in a modular fashion while not
  // interleaving calls to the master SmtEngine. Thus the hack here does not
  // break this use case.
  // On the other hand, this hack breaks use cases where multiple SmtEngine
  // objects are created by the user.
  d_scope.reset(new SmtScope(this));
  // Set options in the environment, which makes a deep copy of optr if
  // non-null. This may throw an options exception.
  d_env->setOptions(optr);
  // set the options manager
  d_optm.reset(new smt::OptionsManager(&getOptions(), getResourceManager()));
  // listen to node manager events
  getNodeManager()->subscribeEvents(d_snmListener.get());
  // listen to resource out
  getResourceManager()->registerListener(d_routListener.get());
  // make statistics
  d_stats.reset(new SmtEngineStatistics());
  // reset the preprocessor
  d_pp.reset(new smt::Preprocessor(
      *this, getUserContext(), *d_absValues.get(), *d_stats));
  // make the SMT solver
  d_smtSolver.reset(
      new SmtSolver(*this, *d_state, getResourceManager(), *d_pp, *d_stats));
  // make the SyGuS solver
  d_sygusSolver.reset(
      new SygusSolver(*d_smtSolver, *d_pp, getUserContext(), d_outMgr));
  // make the quantifier elimination solver
  d_quantElimSolver.reset(new QuantElimSolver(*d_smtSolver));

  // The ProofManager is constructed before any other proof objects such as
  // SatProof and TheoryProofs. The TheoryProofEngine and the SatProof are
  // initialized in TheoryEngine and PropEngine respectively.
  Assert(d_proofManager == nullptr);

  // d_proofManager must be created before Options has been finished
  // being parsed from the input file. Because of this, we cannot trust
  // that options::unsatCores() is set correctly yet.
#ifdef CVC4_PROOF
  d_proofManager.reset(new ProofManager(getUserContext()));
#endif

  d_definedFunctions = new (true) DefinedFunctionMap(getUserContext());
}

bool SmtEngine::isFullyInited() const { return d_state->isFullyInited(); }
bool SmtEngine::isQueryMade() const { return d_state->isQueryMade(); }
size_t SmtEngine::getNumUserLevels() const
{
  return d_state->getNumUserLevels();
}
SmtMode SmtEngine::getSmtMode() const { return d_state->getMode(); }
bool SmtEngine::isSmtModeSat() const
{
  SmtMode mode = getSmtMode();
  return mode == SmtMode::SAT || mode == SmtMode::SAT_UNKNOWN;
}
Result SmtEngine::getStatusOfLastCommand() const
{
  return d_state->getStatus();
}
context::UserContext* SmtEngine::getUserContext()
{
  return d_env->getUserContext();
}
context::Context* SmtEngine::getContext() { return d_env->getContext(); }

TheoryEngine* SmtEngine::getTheoryEngine()
{
  return d_smtSolver->getTheoryEngine();
}

prop::PropEngine* SmtEngine::getPropEngine()
{
  return d_smtSolver->getPropEngine();
}

void SmtEngine::finishInit()
{
  if (d_state->isFullyInited())
  {
    // already initialized, return
    return;
  }

  // Notice that finishInitInternal is called when options are finalized. If we
  // are parsing smt2, this occurs at the moment we enter "Assert mode", page 52
  // of SMT-LIB 2.6 standard.

  // set the logic
  const LogicInfo& logic = getLogicInfo();
  if (!logic.isLocked())
  {
    setLogicInternal();
  }

  // set the random seed
  Random::getRandom().setSeed(options::seed());

  // Call finish init on the options manager. This inializes the resource
  // manager based on the options, and sets up the best default options
  // based on our heuristics.
  d_optm->finishInit(d_env->d_logic, d_isInternalSubsolver);

  ProofNodeManager* pnm = nullptr;
  if (options::produceProofs())
  {
    // ensure bound variable uses canonical bound variables
    getNodeManager()->getBoundVarManager()->enableKeepCacheValues();
    // make the proof manager
    d_pfManager.reset(new PfManager(getUserContext(), this));
    PreprocessProofGenerator* pppg = d_pfManager->getPreprocessProofGenerator();
    // start the unsat core manager
    d_ucManager.reset(new UnsatCoreManager());
    // use this proof node manager
    pnm = d_pfManager->getProofNodeManager();
    // enable proof support in the environment/rewriter
    d_env->setProofNodeManager(pnm);
    // enable it in the assertions pipeline
    d_asserts->setProofGenerator(pppg);
    // enable it in the SmtSolver
    d_smtSolver->setProofNodeManager(pnm);
    // enabled proofs in the preprocessor
    d_pp->setProofGenerator(pppg);
  }

  Trace("smt-debug") << "SmtEngine::finishInit" << std::endl;
  d_smtSolver->finishInit(logic);

  // now can construct the SMT-level model object
  TheoryEngine* te = d_smtSolver->getTheoryEngine();
  Assert(te != nullptr);
  TheoryModel* tm = te->getModel();
  if (tm != nullptr)
  {
    d_model.reset(new Model(tm));
    // make the check models utility
    d_checkModels.reset(new CheckModels(*d_smtSolver.get()));
  }

  // global push/pop around everything, to ensure proper destruction
  // of context-dependent data structures
  d_state->setup();

  Trace("smt-debug") << "Set up assertions..." << std::endl;
  d_asserts->finishInit();

  // dump out a set-logic command only when raw-benchmark is disabled to avoid
  // dumping the command twice.
  if (Dump.isOn("benchmark") && !Dump.isOn("raw-benchmark"))
  {
      LogicInfo everything;
      everything.lock();
      getPrinter().toStreamCmdComment(
          getOutputManager().getDumpOut(),
          "CVC4 always dumps the most general, all-supported logic (below), as "
          "some internals might require the use of a logic more general than "
          "the input.");
      getPrinter().toStreamCmdSetBenchmarkLogic(getOutputManager().getDumpOut(),
                                                everything.getLogicString());
  }

  // initialize the dump manager
  getDumpManager()->finishInit();

  // subsolvers
  if (options::produceAbducts())
  {
    d_abductSolver.reset(new AbductionSolver(this));
  }
  if (options::produceInterpols() != options::ProduceInterpols::NONE)
  {
    d_interpolSolver.reset(new InterpolationSolver(this));
  }

  d_pp->finishInit();

  AlwaysAssert(getPropEngine()->getAssertionLevel() == 0)
      << "The PropEngine has pushed but the SmtEngine "
         "hasn't finished initializing!";

  Assert(getLogicInfo().isLocked());

  // store that we are finished initializing
  d_state->finishInit();
  Trace("smt-debug") << "SmtEngine::finishInit done" << std::endl;
}

void SmtEngine::shutdown() {
  d_state->shutdown();

  d_smtSolver->shutdown();

  d_env->shutdown();
}

SmtEngine::~SmtEngine()
{
  SmtScope smts(this);

  try {
    shutdown();

    // global push/pop around everything, to ensure proper destruction
    // of context-dependent data structures
    d_state->cleanup();

    d_definedFunctions->deleteSelf();

    //destroy all passes before destroying things that they refer to
    d_pp->cleanup();

    // d_proofManager is always created when proofs are enabled at configure
    // time.  Because of this, this code should not be wrapped in PROOF() which
    // additionally checks flags such as options::produceProofs().
    //
    // Note: the proof manager must be destroyed before the theory engine.
    // Because the destruction of the proofs depends on contexts owned be the
    // theory solvers.
#ifdef CVC4_PROOF
    d_proofManager.reset(nullptr);
#endif
    d_pfManager.reset(nullptr);
    d_ucManager.reset(nullptr);

    d_absValues.reset(nullptr);
    d_asserts.reset(nullptr);
    d_model.reset(nullptr);

    d_sygusSolver.reset(nullptr);

    d_smtSolver.reset(nullptr);

    d_stats.reset(nullptr);
    getNodeManager()->unsubscribeEvents(d_snmListener.get());
    d_snmListener.reset(nullptr);
    d_routListener.reset(nullptr);
    d_optm.reset(nullptr);
    d_pp.reset(nullptr);
    // destroy the state
    d_state.reset(nullptr);
    // destroy the environment
    d_env.reset(nullptr);
  } catch(Exception& e) {
    Warning() << "CVC4 threw an exception during cleanup." << endl
              << e << endl;
  }
}

void SmtEngine::setLogic(const LogicInfo& logic)
{
  SmtScope smts(this);
  if (d_state->isFullyInited())
  {
    throw ModalException("Cannot set logic in SmtEngine after the engine has "
                         "finished initializing.");
  }
  d_env->d_logic = logic;
  d_userLogic = logic;
  setLogicInternal();
}

void SmtEngine::setLogic(const std::string& s)
{
  SmtScope smts(this);
  try
  {
    setLogic(LogicInfo(s));
    // dump out a set-logic command
    if (Dump.isOn("raw-benchmark"))
    {
      getPrinter().toStreamCmdSetBenchmarkLogic(
          getOutputManager().getDumpOut(), getLogicInfo().getLogicString());
    }
  }
  catch (IllegalArgumentException& e)
  {
    throw LogicException(e.what());
  }
}

void SmtEngine::setLogic(const char* logic) { setLogic(string(logic)); }

const LogicInfo& SmtEngine::getLogicInfo() const
{
  return d_env->getLogicInfo();
}

LogicInfo SmtEngine::getUserLogicInfo() const
{
  // Lock the logic to make sure that this logic can be queried. We create a
  // copy of the user logic here to keep this method const.
  LogicInfo res = d_userLogic;
  res.lock();
  return res;
}

void SmtEngine::notifyStartParsing(const std::string& filename)
{
  d_state->setFilename(filename);
<<<<<<< HEAD
  d_env->getStatisticsRegistry().registerValue<std::string>("driver::filename", filename);
=======
  d_stats->d_driverFilename.set(filename);
>>>>>>> 61b9dadc
  // Copy the original options. This is called prior to beginning parsing.
  // Hence reset should revert to these options, which note is after reading
  // the command line.
  d_originalOptions.copyValues(getOptions());
}

const std::string& SmtEngine::getFilename() const
{
  return d_state->getFilename();
}

<<<<<<< HEAD
void SmtEngine::setResultStatistic(api::Result result) {
    std::stringstream ss;
    ss << result;
    d_env->getStatisticsRegistry().registerValue<std::string>("driver::sat/unsat", ss.str());
}
void SmtEngine::setTotalTimeStatistic(double seconds) {
  d_env->getStatisticsRegistry().registerValue<double>("driver::totalTime", seconds);
=======
void SmtEngine::setResultStatistic(const std::string& result) {
    d_stats->d_driverResult.set(result);
}

void SmtEngine::setTotalTimeStatistic(double seconds) {
  d_stats->d_driverTotalTime.set(seconds);
>>>>>>> 61b9dadc
}

void SmtEngine::setLogicInternal()
{
  Assert(!d_state->isFullyInited())
      << "setting logic in SmtEngine but the engine has already"
         " finished initializing for this run";
  d_env->d_logic.lock();
  d_userLogic.lock();
}

void SmtEngine::setInfo(const std::string& key, const std::string& value)
{
  SmtScope smts(this);

  Trace("smt") << "SMT setInfo(" << key << ", " << value << ")" << endl;

  if (Dump.isOn("benchmark"))
  {
    if (key == "status")
    {
      Result::Sat status =
          (value == "sat")
              ? Result::SAT
              : ((value == "unsat") ? Result::UNSAT : Result::SAT_UNKNOWN);
      getPrinter().toStreamCmdSetBenchmarkStatus(
          getOutputManager().getDumpOut(), status);
    }
    else
    {
      getPrinter().toStreamCmdSetInfo(
          getOutputManager().getDumpOut(), key, value);
    }
  }

  if (key == "filename")
  {
    d_state->setFilename(value);
  }
  else if (key == "smt-lib-version" && !options::inputLanguage.wasSetByUser())
  {
    language::input::Language ilang = language::input::LANG_SMTLIB_V2_6;

    if (value != "2" && value != "2.6")
    {
      Warning() << "SMT-LIB version " << value
                << " unsupported, defaulting to language (and semantics of) "
                   "SMT-LIB 2.6\n";
    }
    options::inputLanguage.set(ilang);
    // also update the output language
    if (!options::outputLanguage.wasSetByUser())
    {
      language::output::Language olang = language::toOutputLanguage(ilang);
      if (options::outputLanguage() != olang)
      {
        options::outputLanguage.set(olang);
        *options::out() << language::SetLanguage(olang);
      }
    }
  }
  else if (key == "status")
  {
    d_state->notifyExpectedStatus(value);
  }
}

bool SmtEngine::isValidGetInfoFlag(const std::string& key) const
{
  if (key == "all-statistics" || key == "error-behavior" || key == "name"
      || key == "version" || key == "authors" || key == "status"
      || key == "reason-unknown" || key == "assertion-stack-levels"
      || key == "all-options" || key == "time")
  {
    return true;
  }
  return false;
}

CVC4::SExpr SmtEngine::getInfo(const std::string& key) const
{
  SmtScope smts(this);

  Trace("smt") << "SMT getInfo(" << key << ")" << endl;
  if (key == "all-statistics")
  {
    vector<SExpr> stats;
<<<<<<< HEAD
    for (const auto& s: d_env->getStatisticsRegistry()) {
        std::stringstream ss;
        s.second->print(ss);
        vector<SExpr> v;
        v.push_back(s.first);
        v.push_back(ss.str());
        stats.push_back(v);
=======
    for (StatisticsRegistry::const_iterator i = d_env->getStatisticsRegistry()->begin();
         i != d_env->getStatisticsRegistry()->end();
         ++i)
    {
      vector<SExpr> v;
      v.push_back((*i).first);
      v.push_back((*i).second);
      stats.push_back(v);
>>>>>>> 61b9dadc
    }
    return SExpr(stats);
  }
  if (key == "error-behavior")
  {
    return SExpr(SExpr::Keyword("immediate-exit"));
  }
  if (key == "name")
  {
    return SExpr(Configuration::getName());
  }
  if (key == "version")
  {
    return SExpr(Configuration::getVersionString());
  }
  if (key == "authors")
  {
    return SExpr(Configuration::about());
  }
  if (key == "status")
  {
    // sat | unsat | unknown
    Result status = d_state->getStatus();
    switch (status.asSatisfiabilityResult().isSat())
    {
      case Result::SAT: return SExpr(SExpr::Keyword("sat"));
      case Result::UNSAT: return SExpr(SExpr::Keyword("unsat"));
      default: return SExpr(SExpr::Keyword("unknown"));
    }
  }
  if (key == "time")
  {
    return SExpr(std::clock());
  }
  if (key == "reason-unknown")
  {
    Result status = d_state->getStatus();
    if (!status.isNull() && status.isUnknown())
    {
      std::stringstream ss;
      ss << status.whyUnknown();
      string s = ss.str();
      transform(s.begin(), s.end(), s.begin(), ::tolower);
      return SExpr(SExpr::Keyword(s));
    }
    else
    {
      throw RecoverableModalException(
          "Can't get-info :reason-unknown when the "
          "last result wasn't unknown!");
    }
  }
  if (key == "assertion-stack-levels")
  {
    size_t ulevel = d_state->getNumUserLevels();
    AlwaysAssert(ulevel <= std::numeric_limits<unsigned long int>::max());
    return SExpr(static_cast<unsigned long int>(ulevel));
  }
  Assert(key == "all-options");
  // get the options, like all-statistics
  std::vector<std::vector<std::string>> current_options =
      Options::current()->getOptions();
  return SExpr::parseListOfListOfAtoms(current_options);
}

void SmtEngine::debugCheckFormals(const std::vector<Node>& formals, Node func)
{
  for (std::vector<Node>::const_iterator i = formals.begin();
       i != formals.end();
       ++i)
  {
    if((*i).getKind() != kind::BOUND_VARIABLE) {
      stringstream ss;
      ss << "All formal arguments to defined functions must be BOUND_VARIABLEs, but in the\n"
         << "definition of function " << func << ", formal\n"
         << "  " << *i << "\n"
         << "has kind " << (*i).getKind();
      throw TypeCheckingExceptionPrivate(func, ss.str());
    }
  }
}

void SmtEngine::debugCheckFunctionBody(Node formula,
                                       const std::vector<Node>& formals,
                                       Node func)
{
  TypeNode formulaType = formula.getType(options::typeChecking());
  TypeNode funcType = func.getType();
  // We distinguish here between definitions of constants and functions,
  // because the type checking for them is subtly different.  Perhaps we
  // should instead have SmtEngine::defineFunction() and
  // SmtEngine::defineConstant() for better clarity, although then that
  // doesn't match the SMT-LIBv2 standard...
  if(formals.size() > 0) {
    TypeNode rangeType = funcType.getRangeType();
    if(! formulaType.isComparableTo(rangeType)) {
      stringstream ss;
      ss << "Type of defined function does not match its declaration\n"
         << "The function  : " << func << "\n"
         << "Declared type : " << rangeType << "\n"
         << "The body      : " << formula << "\n"
         << "Body type     : " << formulaType;
      throw TypeCheckingExceptionPrivate(func, ss.str());
    }
  } else {
    if(! formulaType.isComparableTo(funcType)) {
      stringstream ss;
      ss << "Declared type of defined constant does not match its definition\n"
         << "The constant   : " << func << "\n"
         << "Declared type  : " << funcType << "\n"
         << "The definition : " << formula << "\n"
         << "Definition type: " << formulaType;
      throw TypeCheckingExceptionPrivate(func, ss.str());
    }
  }
}

void SmtEngine::defineFunction(Node func,
                               const std::vector<Node>& formals,
                               Node formula,
                               bool global)
{
  SmtScope smts(this);
  finishInit();
  d_state->doPendingPops();
  Trace("smt") << "SMT defineFunction(" << func << ")" << endl;
  debugCheckFormals(formals, func);

  stringstream ss;
  ss << language::SetLanguage(
            language::SetLanguage::getLanguage(Dump.getStream()))
     << func;
  std::vector<Node> nFormals;
  nFormals.reserve(formals.size());

  for (const Node& formal : formals)
  {
    nFormals.push_back(formal);
  }

  DefineFunctionNodeCommand nc(ss.str(), func, nFormals, formula);
  getDumpManager()->addToDump(nc, "declarations");

  // type check body
  debugCheckFunctionBody(formula, formals, func);

  // Substitute out any abstract values in formula
  Node formNode = d_absValues->substituteAbstractValues(formula);
  DefinedFunction def(func, formals, formNode);
  // Permit (check-sat) (define-fun ...) (get-value ...) sequences.
  // Otherwise, (check-sat) (get-value ((! foo :named bar))) breaks
  // d_haveAdditions = true;
  Debug("smt") << "definedFunctions insert " << func << " " << formNode << endl;

  if (global)
  {
    d_definedFunctions->insertAtContextLevelZero(func, def);
  }
  else
  {
    d_definedFunctions->insert(func, def);
  }
}

void SmtEngine::defineFunctionsRec(
    const std::vector<Node>& funcs,
    const std::vector<std::vector<Node>>& formals,
    const std::vector<Node>& formulas,
    bool global)
{
  SmtScope smts(this);
  finishInit();
  d_state->doPendingPops();
  Trace("smt") << "SMT defineFunctionsRec(...)" << endl;

  if (funcs.size() != formals.size() && funcs.size() != formulas.size())
  {
    stringstream ss;
    ss << "Number of functions, formals, and function bodies passed to "
          "defineFunctionsRec do not match:"
       << "\n"
       << "        #functions : " << funcs.size() << "\n"
       << "        #arg lists : " << formals.size() << "\n"
       << "  #function bodies : " << formulas.size() << "\n";
    throw ModalException(ss.str());
  }
  for (unsigned i = 0, size = funcs.size(); i < size; i++)
  {
    // check formal argument list
    debugCheckFormals(formals[i], funcs[i]);
    // type check body
    debugCheckFunctionBody(formulas[i], formals[i], funcs[i]);
  }

  if (Dump.isOn("raw-benchmark"))
  {
    getPrinter().toStreamCmdDefineFunctionRec(
        getOutputManager().getDumpOut(), funcs, formals, formulas);
  }

  NodeManager* nm = getNodeManager();
  for (unsigned i = 0, size = funcs.size(); i < size; i++)
  {
    // we assert a quantified formula
    Node func_app;
    // make the function application
    if (formals[i].empty())
    {
      // it has no arguments
      func_app = funcs[i];
    }
    else
    {
      std::vector<Node> children;
      children.push_back(funcs[i]);
      children.insert(children.end(), formals[i].begin(), formals[i].end());
      func_app = nm->mkNode(kind::APPLY_UF, children);
    }
    Node lem = nm->mkNode(kind::EQUAL, func_app, formulas[i]);
    if (!formals[i].empty())
    {
      // set the attribute to denote this is a function definition
      Node aexpr = nm->mkNode(kind::INST_ATTRIBUTE, func_app);
      aexpr = nm->mkNode(kind::INST_PATTERN_LIST, aexpr);
      FunDefAttribute fda;
      func_app.setAttribute(fda, true);
      // make the quantified formula
      Node boundVars = nm->mkNode(kind::BOUND_VAR_LIST, formals[i]);
      lem = nm->mkNode(kind::FORALL, boundVars, lem, aexpr);
    }
    // assert the quantified formula
    //   notice we don't call assertFormula directly, since this would
    //   duplicate the output on raw-benchmark.
    // add define recursive definition to the assertions
    d_asserts->addDefineFunRecDefinition(lem, global);
  }
}

void SmtEngine::defineFunctionRec(Node func,
                                  const std::vector<Node>& formals,
                                  Node formula,
                                  bool global)
{
  std::vector<Node> funcs;
  funcs.push_back(func);
  std::vector<std::vector<Node>> formals_multi;
  formals_multi.push_back(formals);
  std::vector<Node> formulas;
  formulas.push_back(formula);
  defineFunctionsRec(funcs, formals_multi, formulas, global);
}

bool SmtEngine::isDefinedFunction(Node func)
{
  Debug("smt") << "isDefined function " << func << "?" << std::endl;
  return d_definedFunctions->find(func) != d_definedFunctions->end();
}

Result SmtEngine::quickCheck() {
  Assert(d_state->isFullyInited());
  Trace("smt") << "SMT quickCheck()" << endl;
  const std::string& filename = d_state->getFilename();
  return Result(
      Result::ENTAILMENT_UNKNOWN, Result::REQUIRES_FULL_CHECK, filename);
}

Model* SmtEngine::getAvailableModel(const char* c) const
{
  if (!options::assignFunctionValues())
  {
    std::stringstream ss;
    ss << "Cannot " << c << " when --assign-function-values is false.";
    throw RecoverableModalException(ss.str().c_str());
  }

  if (d_state->getMode() != SmtMode::SAT
      && d_state->getMode() != SmtMode::SAT_UNKNOWN)
  {
    std::stringstream ss;
    ss << "Cannot " << c
       << " unless immediately preceded by SAT/NOT_ENTAILED or UNKNOWN "
          "response.";
    throw RecoverableModalException(ss.str().c_str());
  }

  if (!options::produceModels())
  {
    std::stringstream ss;
    ss << "Cannot " << c << " when produce-models options is off.";
    throw ModalException(ss.str().c_str());
  }

  TheoryEngine* te = d_smtSolver->getTheoryEngine();
  Assert(te != nullptr);
  TheoryModel* m = te->getBuiltModel();

  if (m == nullptr)
  {
    std::stringstream ss;
    ss << "Cannot " << c
       << " since model is not available. Perhaps the most recent call to "
          "check-sat was interrupted?";
    throw RecoverableModalException(ss.str().c_str());
  }

  return d_model.get();
}

QuantifiersEngine* SmtEngine::getAvailableQuantifiersEngine(const char* c) const
{
  QuantifiersEngine* qe = d_smtSolver->getQuantifiersEngine();
  if (qe == nullptr)
  {
    std::stringstream ss;
    ss << "Cannot " << c << " when quantifiers are not present.";
    throw ModalException(ss.str().c_str());
  }
  return qe;
}

void SmtEngine::notifyPushPre() { d_smtSolver->processAssertions(*d_asserts); }

void SmtEngine::notifyPushPost()
{
  TimerStat::CodeTimer pushPopTimer(d_stats->d_pushPopTime);
  Assert(getPropEngine() != nullptr);
  getPropEngine()->push();
}

void SmtEngine::notifyPopPre()
{
  TimerStat::CodeTimer pushPopTimer(d_stats->d_pushPopTime);
  PropEngine* pe = getPropEngine();
  Assert(pe != nullptr);
  pe->pop();
}

void SmtEngine::notifyPostSolvePre()
{
  PropEngine* pe = getPropEngine();
  Assert(pe != nullptr);
  pe->resetTrail();
}

void SmtEngine::notifyPostSolvePost()
{
  TheoryEngine* te = getTheoryEngine();
  Assert(te != nullptr);
  te->postsolve();
}

Result SmtEngine::checkSat()
{
  Node nullNode;
  return checkSat(nullNode);
}

Result SmtEngine::checkSat(const Node& assumption, bool inUnsatCore)
{
  if (Dump.isOn("benchmark"))
  {
    getPrinter().toStreamCmdCheckSat(getOutputManager().getDumpOut(),
                                     assumption);
  }
  std::vector<Node> assump;
  if (!assumption.isNull())
  {
    assump.push_back(assumption);
  }
  return checkSatInternal(assump, inUnsatCore, false);
}

Result SmtEngine::checkSat(const std::vector<Node>& assumptions,
                           bool inUnsatCore)
{
  if (Dump.isOn("benchmark"))
  {
    if (assumptions.empty())
    {
      getPrinter().toStreamCmdCheckSat(getOutputManager().getDumpOut());
    }
    else
    {
      getPrinter().toStreamCmdCheckSatAssuming(getOutputManager().getDumpOut(),
                                               assumptions);
    }
  }
  return checkSatInternal(assumptions, inUnsatCore, false);
}

Result SmtEngine::checkEntailed(const Node& node, bool inUnsatCore)
{
  if (Dump.isOn("benchmark"))
  {
    getPrinter().toStreamCmdQuery(getOutputManager().getDumpOut(), node);
  }
  return checkSatInternal(
             node.isNull() ? std::vector<Node>() : std::vector<Node>{node},
             inUnsatCore,
             true)
      .asEntailmentResult();
}

Result SmtEngine::checkEntailed(const std::vector<Node>& nodes,
                                bool inUnsatCore)
{
  return checkSatInternal(nodes, inUnsatCore, true).asEntailmentResult();
}

Result SmtEngine::checkSatInternal(const std::vector<Node>& assumptions,
                                   bool inUnsatCore,
                                   bool isEntailmentCheck)
{
  try
  {
    SmtScope smts(this);
    finishInit();

    Trace("smt") << "SmtEngine::"
                 << (isEntailmentCheck ? "checkEntailed" : "checkSat") << "("
                 << assumptions << ")" << endl;
    // check the satisfiability with the solver object
    Result r = d_smtSolver->checkSatisfiability(
        *d_asserts.get(), assumptions, inUnsatCore, isEntailmentCheck);

    Trace("smt") << "SmtEngine::" << (isEntailmentCheck ? "query" : "checkSat")
                 << "(" << assumptions << ") => " << r << endl;

    // Check that SAT results generate a model correctly.
    if(options::checkModels()) {
      if (r.asSatisfiabilityResult().isSat() == Result::SAT)
      {
        checkModel();
      }
    }
    // Check that UNSAT results generate a proof correctly.
    if (options::checkProofs() || options::proofEagerChecking())
    {
      if (r.asSatisfiabilityResult().isSat() == Result::UNSAT)
      {
        if ((options::checkProofs() || options::proofEagerChecking())
            && !options::produceProofs())
        {
          throw ModalException(
              "Cannot check-proofs because proofs were disabled.");
        }
        checkProof();
      }
    }
    // Check that UNSAT results generate an unsat core correctly.
    if (options::checkUnsatCores() || options::checkUnsatCoresNew())
    {
      if (r.asSatisfiabilityResult().isSat() == Result::UNSAT)
      {
        TimerStat::CodeTimer checkUnsatCoreTimer(d_stats->d_checkUnsatCoreTime);
        checkUnsatCore();
      }
    }

    return r;
  }
  catch (UnsafeInterruptException& e)
  {
    AlwaysAssert(getResourceManager()->out());
    // Notice that we do not notify the state of this result. If we wanted to
    // make the solver resume a working state after an interupt, then we would
    // implement a different callback and use it here, e.g.
    // d_state.notifyCheckSatInterupt.
    Result::UnknownExplanation why = getResourceManager()->outOfResources()
                                         ? Result::RESOURCEOUT
                                         : Result::TIMEOUT;
    return Result(Result::SAT_UNKNOWN, why, d_state->getFilename());
  }
}

std::vector<Node> SmtEngine::getUnsatAssumptions(void)
{
  Trace("smt") << "SMT getUnsatAssumptions()" << endl;
  SmtScope smts(this);
  if (!options::unsatAssumptions())
  {
    throw ModalException(
        "Cannot get unsat assumptions when produce-unsat-assumptions option "
        "is off.");
  }
  if (d_state->getMode() != SmtMode::UNSAT)
  {
    throw RecoverableModalException(
        "Cannot get unsat assumptions unless immediately preceded by "
        "UNSAT/ENTAILED.");
  }
  finishInit();
  if (Dump.isOn("benchmark"))
  {
    getPrinter().toStreamCmdGetUnsatAssumptions(
        getOutputManager().getDumpOut());
  }
  UnsatCore core = getUnsatCoreInternal();
  std::vector<Node> res;
  std::vector<Node>& assumps = d_asserts->getAssumptions();
  for (const Node& e : assumps)
  {
    if (std::find(core.begin(), core.end(), e) != core.end())
    {
      res.push_back(e);
    }
  }
  return res;
}

Result SmtEngine::assertFormula(const Node& formula, bool inUnsatCore)
{
  SmtScope smts(this);
  finishInit();
  d_state->doPendingPops();

  Trace("smt") << "SmtEngine::assertFormula(" << formula << ")" << endl;

  if (Dump.isOn("raw-benchmark"))
  {
    getPrinter().toStreamCmdAssert(getOutputManager().getDumpOut(), formula);
  }

  // Substitute out any abstract values in ex
  Node n = d_absValues->substituteAbstractValues(formula);

  d_asserts->assertFormula(n, inUnsatCore);
  return quickCheck().asEntailmentResult();
}/* SmtEngine::assertFormula() */

/*
   --------------------------------------------------------------------------
    Handling SyGuS commands
   --------------------------------------------------------------------------
*/

void SmtEngine::declareSygusVar(Node var)
{
  SmtScope smts(this);
  d_sygusSolver->declareSygusVar(var);
  if (Dump.isOn("raw-benchmark"))
  {
    getPrinter().toStreamCmdDeclareVar(
        getOutputManager().getDumpOut(), var, var.getType());
  }
  // don't need to set that the conjecture is stale
}

void SmtEngine::declareSynthFun(Node func,
                                TypeNode sygusType,
                                bool isInv,
                                const std::vector<Node>& vars)
{
  SmtScope smts(this);
  d_state->doPendingPops();
  d_sygusSolver->declareSynthFun(func, sygusType, isInv, vars);

  // !!! TEMPORARY: We cannot construct a SynthFunCommand since we cannot
  // construct a Term-level Grammar from a Node-level sygus TypeNode. Thus we
  // must print the command using the Node-level utility method for now.

  if (Dump.isOn("raw-benchmark"))
  {
    getPrinter().toStreamCmdSynthFun(
        getOutputManager().getDumpOut(), func, vars, isInv, sygusType);
  }
}
void SmtEngine::declareSynthFun(Node func,
                                bool isInv,
                                const std::vector<Node>& vars)
{
  // use a null sygus type
  TypeNode sygusType;
  declareSynthFun(func, sygusType, isInv, vars);
}

void SmtEngine::assertSygusConstraint(Node constraint)
{
  SmtScope smts(this);
  finishInit();
  d_sygusSolver->assertSygusConstraint(constraint);
  if (Dump.isOn("raw-benchmark"))
  {
    getPrinter().toStreamCmdConstraint(getOutputManager().getDumpOut(),
                                       constraint);
  }
}

void SmtEngine::assertSygusInvConstraint(Node inv,
                                         Node pre,
                                         Node trans,
                                         Node post)
{
  SmtScope smts(this);
  finishInit();
  d_sygusSolver->assertSygusInvConstraint(inv, pre, trans, post);
  if (Dump.isOn("raw-benchmark"))
  {
    getPrinter().toStreamCmdInvConstraint(
        getOutputManager().getDumpOut(), inv, pre, trans, post);
  }
}

Result SmtEngine::checkSynth()
{
  SmtScope smts(this);
  finishInit();
  return d_sygusSolver->checkSynth(*d_asserts);
}

/*
   --------------------------------------------------------------------------
    End of Handling SyGuS commands
   --------------------------------------------------------------------------
*/

Node SmtEngine::simplify(const Node& ex)
{
  SmtScope smts(this);
  finishInit();
  d_state->doPendingPops();
  // ensure we've processed assertions
  d_smtSolver->processAssertions(*d_asserts);
  return d_pp->simplify(ex);
}

Node SmtEngine::expandDefinitions(const Node& ex, bool expandOnly)
{
  getResourceManager()->spendResource(
      ResourceManager::Resource::PreprocessStep);

  SmtScope smts(this);
  finishInit();
  d_state->doPendingPops();
  return d_pp->expandDefinitions(ex, expandOnly);
}

// TODO(#1108): Simplify the error reporting of this method.
Node SmtEngine::getValue(const Node& ex) const
{
  SmtScope smts(this);

  Trace("smt") << "SMT getValue(" << ex << ")" << endl;
  if (Dump.isOn("benchmark"))
  {
    getPrinter().toStreamCmdGetValue(d_outMgr.getDumpOut(), {ex});
  }
  TypeNode expectedType = ex.getType();

  // Substitute out any abstract values in ex and expand
  Node n = d_pp->expandDefinitions(ex);

  Trace("smt") << "--- getting value of " << n << endl;
  // There are two ways model values for terms are computed (for historical
  // reasons).  One way is that used in check-model; the other is that
  // used by the Model classes.  It's not clear to me exactly how these
  // two are different, but they need to be unified.  This ugly hack here
  // is to fix bug 554 until we can revamp boolean-terms and models [MGD]

  //AJR : necessary?
  if(!n.getType().isFunction()) {
    n = Rewriter::rewrite(n);
  }

  Trace("smt") << "--- getting value of " << n << endl;
  Model* m = getAvailableModel("get-value");
  Assert(m != nullptr);
  Node resultNode = m->getValue(n);
  Trace("smt") << "--- got value " << n << " = " << resultNode << endl;
  Trace("smt") << "--- type " << resultNode.getType() << endl;
  Trace("smt") << "--- expected type " << expectedType << endl;

  // type-check the result we got
  // Notice that lambdas have function type, which does not respect the subtype
  // relation, so we ignore them here.
  Assert(resultNode.isNull() || resultNode.getKind() == kind::LAMBDA
         || resultNode.getType().isSubtypeOf(expectedType))
      << "Run with -t smt for details.";

  // Ensure it's a constant, or a lambda (for uninterpreted functions). This
  // assertion only holds for models that do not have approximate values.
  Assert(m->hasApproximations() || resultNode.getKind() == kind::LAMBDA
         || resultNode.isConst());

  if(options::abstractValues() && resultNode.getType().isArray()) {
    resultNode = d_absValues->mkAbstractValue(resultNode);
    Trace("smt") << "--- abstract value >> " << resultNode << endl;
  }

  return resultNode;
}

std::vector<Node> SmtEngine::getValues(const std::vector<Node>& exprs)
{
  std::vector<Node> result;
  for (const Node& e : exprs)
  {
    result.push_back(getValue(e));
  }
  return result;
}

// TODO(#1108): Simplify the error reporting of this method.
Model* SmtEngine::getModel() {
  Trace("smt") << "SMT getModel()" << endl;
  SmtScope smts(this);

  finishInit();

  if (Dump.isOn("benchmark"))
  {
    getPrinter().toStreamCmdGetModel(getOutputManager().getDumpOut());
  }

  Model* m = getAvailableModel("get model");

  // Since model m is being returned to the user, we must ensure that this
  // model object remains valid with future check-sat calls. Hence, we set
  // the theory engine into "eager model building" mode. TODO #2648: revisit.
  TheoryEngine* te = getTheoryEngine();
  Assert(te != nullptr);
  te->setEagerModelBuilding();

  if (options::modelCoresMode() != options::ModelCoresMode::NONE)
  {
    // If we enabled model cores, we compute a model core for m based on our
    // (expanded) assertions using the model core builder utility
    std::vector<Node> eassertsProc = getExpandedAssertions();
    ModelCoreBuilder::setModelCore(
        eassertsProc, m->getTheoryModel(), options::modelCoresMode());
  }
  // set the information on the SMT-level model
  Assert(m != nullptr);
  m->d_inputName = d_state->getFilename();
  m->d_isKnownSat = (d_state->getMode() == SmtMode::SAT);
  return m;
}

Result SmtEngine::blockModel()
{
  Trace("smt") << "SMT blockModel()" << endl;
  SmtScope smts(this);

  finishInit();

  if (Dump.isOn("benchmark"))
  {
    getPrinter().toStreamCmdBlockModel(getOutputManager().getDumpOut());
  }

  Model* m = getAvailableModel("block model");

  if (options::blockModelsMode() == options::BlockModelsMode::NONE)
  {
    std::stringstream ss;
    ss << "Cannot block model when block-models is set to none.";
    throw RecoverableModalException(ss.str().c_str());
  }

  // get expanded assertions
  std::vector<Node> eassertsProc = getExpandedAssertions();
  Node eblocker = ModelBlocker::getModelBlocker(
      eassertsProc, m->getTheoryModel(), options::blockModelsMode());
  return assertFormula(eblocker);
}

Result SmtEngine::blockModelValues(const std::vector<Node>& exprs)
{
  Trace("smt") << "SMT blockModelValues()" << endl;
  SmtScope smts(this);

  finishInit();

  if (Dump.isOn("benchmark"))
  {
    getPrinter().toStreamCmdBlockModelValues(getOutputManager().getDumpOut(),
                                             exprs);
  }

  Model* m = getAvailableModel("block model values");

  // get expanded assertions
  std::vector<Node> eassertsProc = getExpandedAssertions();
  // we always do block model values mode here
  Node eblocker =
      ModelBlocker::getModelBlocker(eassertsProc,
                                    m->getTheoryModel(),
                                    options::BlockModelsMode::VALUES,
                                    exprs);
  return assertFormula(eblocker);
}

std::pair<Node, Node> SmtEngine::getSepHeapAndNilExpr(void)
{
  if (!getLogicInfo().isTheoryEnabled(THEORY_SEP))
  {
    const char* msg =
        "Cannot obtain separation logic expressions if not using the "
        "separation logic theory.";
    throw RecoverableModalException(msg);
  }
  NodeManagerScope nms(getNodeManager());
  Node heap;
  Node nil;
  Model* m = getAvailableModel("get separation logic heap and nil");
  TheoryModel* tm = m->getTheoryModel();
  if (!tm->getHeapModel(heap, nil))
  {
    const char* msg =
        "Failed to obtain heap/nil "
        "expressions from theory model.";
    throw RecoverableModalException(msg);
  }
  return std::make_pair(heap, nil);
}

std::vector<Node> SmtEngine::getExpandedAssertions()
{
  std::vector<Node> easserts = getAssertions();
  // must expand definitions
  std::vector<Node> eassertsProc;
  std::unordered_map<Node, Node, NodeHashFunction> cache;
  for (const Node& e : easserts)
  {
    Node eae = d_pp->expandDefinitions(e, cache);
    eassertsProc.push_back(eae);
  }
  return eassertsProc;
}

void SmtEngine::declareSepHeap(TypeNode locT, TypeNode dataT)
{
  if (!getLogicInfo().isTheoryEnabled(THEORY_SEP))
  {
    const char* msg =
        "Cannot declare heap if not using the separation logic theory.";
    throw RecoverableModalException(msg);
  }
  SmtScope smts(this);
  finishInit();
  TheoryEngine* te = getTheoryEngine();
  te->declareSepHeap(locT, dataT);
}

bool SmtEngine::getSepHeapTypes(TypeNode& locT, TypeNode& dataT)
{
  SmtScope smts(this);
  finishInit();
  TheoryEngine* te = getTheoryEngine();
  return te->getSepHeapTypes(locT, dataT);
}

Node SmtEngine::getSepHeapExpr() { return getSepHeapAndNilExpr().first; }

Node SmtEngine::getSepNilExpr() { return getSepHeapAndNilExpr().second; }

void SmtEngine::checkProof()
{
  Assert(options::produceProofs());
  // internal check the proof
  PropEngine* pe = getPropEngine();
  Assert(pe != nullptr);
  if (options::proofEagerChecking())
  {
    pe->checkProof(d_asserts->getAssertionList());
  }
  Assert(pe->getProof() != nullptr);
  std::shared_ptr<ProofNode> pePfn = pe->getProof();
  if (options::checkProofs())
  {
    d_pfManager->checkProof(pePfn, *d_asserts, *d_definedFunctions);
  }
}

StatisticsRegistry& SmtEngine::getStatisticsRegistry()
{
  return d_env->getStatisticsRegistry();
}

UnsatCore SmtEngine::getUnsatCoreInternal()
{
#if IS_PROOFS_BUILD
  if (!options::unsatCores())
  {
    throw ModalException(
        "Cannot get an unsat core when produce-unsat-cores option is off.");
  }
  if (d_state->getMode() != SmtMode::UNSAT)
  {
    throw RecoverableModalException(
        "Cannot get an unsat core unless immediately preceded by "
        "UNSAT/ENTAILED response.");
  }
  // use old proof infrastructure
  if (!d_pfManager)
  {
    d_proofManager->traceUnsatCore();  // just to trigger core creation
    return UnsatCore(d_proofManager->extractUnsatCore());
  }
  // generate with new proofs
  PropEngine* pe = getPropEngine();
  Assert(pe != nullptr);
  Assert(pe->getProof() != nullptr);
  std::shared_ptr<ProofNode> pfn = d_pfManager->getFinalProof(
      pe->getProof(), *d_asserts, *d_definedFunctions);
  std::vector<Node> core;
  d_ucManager->getUnsatCore(pfn, *d_asserts, core);
  return UnsatCore(core);
#else  /* IS_PROOFS_BUILD */
  throw ModalException(
      "This build of CVC4 doesn't have proof support (required for unsat "
      "cores).");
#endif /* IS_PROOFS_BUILD */
}

void SmtEngine::checkUnsatCore() {
  Assert(options::unsatCores())
      << "cannot check unsat core if unsat cores are turned off";

  Notice() << "SmtEngine::checkUnsatCore(): generating unsat core" << endl;
  UnsatCore core = getUnsatCore();

  // initialize the core checker
  std::unique_ptr<SmtEngine> coreChecker;
  initializeSubsolver(coreChecker);
  coreChecker->getOptions().set(options::checkUnsatCores, false);
  // disable all proof options
  coreChecker->getOptions().set(options::produceProofs, false);
  coreChecker->getOptions().set(options::checkUnsatCoresNew, false);
  // set up separation logic heap if necessary
  TypeNode sepLocType, sepDataType;
  if (getSepHeapTypes(sepLocType, sepDataType))
  {
    coreChecker->declareSepHeap(sepLocType, sepDataType);
  }

  Notice() << "SmtEngine::checkUnsatCore(): pushing core assertions"
           << std::endl;
  for(UnsatCore::iterator i = core.begin(); i != core.end(); ++i) {
    Node assertionAfterExpansion = expandDefinitions(*i);
    Notice() << "SmtEngine::checkUnsatCore(): pushing core member " << *i
             << ", expanded to " << assertionAfterExpansion << "\n";
    coreChecker->assertFormula(assertionAfterExpansion);
  }
  Result r;
  try {
    r = coreChecker->checkSat();
  } catch(...) {
    throw;
  }
  Notice() << "SmtEngine::checkUnsatCore(): result is " << r << endl;
  if(r.asSatisfiabilityResult().isUnknown()) {
    Warning()
        << "SmtEngine::checkUnsatCore(): could not check core result unknown."
        << std::endl;
  }
  else if (r.asSatisfiabilityResult().isSat())
  {
    InternalError()
        << "SmtEngine::checkUnsatCore(): produced core was satisfiable.";
  }
}

void SmtEngine::checkModel(bool hardFailure) {
  context::CDList<Node>* al = d_asserts->getAssertionList();
  // --check-model implies --produce-assertions, which enables the
  // assertion list, so we should be ok.
  Assert(al != nullptr)
      << "don't have an assertion list to check in SmtEngine::checkModel()";

  TimerStat::CodeTimer checkModelTimer(d_stats->d_checkModelTime);

  Notice() << "SmtEngine::checkModel(): generating model" << endl;
  Model* m = getAvailableModel("check model");
  Assert(m != nullptr);

  // check the model with the check models utility
  Assert(d_checkModels != nullptr);
  d_checkModels->checkModel(m, al, hardFailure);
}

UnsatCore SmtEngine::getUnsatCore() {
  Trace("smt") << "SMT getUnsatCore()" << std::endl;
  SmtScope smts(this);
  finishInit();
  if (Dump.isOn("benchmark"))
  {
    getPrinter().toStreamCmdGetUnsatCore(getOutputManager().getDumpOut());
  }
  return getUnsatCoreInternal();
}

void SmtEngine::getRelevantInstantiationTermVectors(
    std::map<Node, std::vector<std::vector<Node>>>& insts)
{
  Assert(d_state->getMode() == SmtMode::UNSAT);
  // generate with new proofs
  PropEngine* pe = getPropEngine();
  Assert(pe != nullptr);
  Assert(pe->getProof() != nullptr);
  std::shared_ptr<ProofNode> pfn = d_pfManager->getFinalProof(
      pe->getProof(), *d_asserts, *d_definedFunctions);
  d_ucManager->getRelevantInstantiations(pfn, insts);
}

std::string SmtEngine::getProof()
{
  Trace("smt") << "SMT getProof()\n";
  SmtScope smts(this);
  finishInit();
  if (Dump.isOn("benchmark"))
  {
    getPrinter().toStreamCmdGetProof(getOutputManager().getDumpOut());
  }
#if IS_PROOFS_BUILD
  if (!options::produceProofs())
  {
    throw ModalException("Cannot get a proof when proof option is off.");
  }
  if (d_state->getMode() != SmtMode::UNSAT)
  {
    throw RecoverableModalException(
        "Cannot get a proof unless immediately preceded by "
        "UNSAT/ENTAILED response.");
  }
  // the prop engine has the proof of false
  PropEngine* pe = getPropEngine();
  Assert(pe != nullptr);
  Assert(pe->getProof() != nullptr);
  Assert(d_pfManager);
  std::ostringstream ss;
  d_pfManager->printProof(ss, pe->getProof(), *d_asserts, *d_definedFunctions);
  return ss.str();
#else  /* IS_PROOFS_BUILD */
  throw ModalException("This build of CVC4 doesn't have proof support.");
#endif /* IS_PROOFS_BUILD */
}

void SmtEngine::printInstantiations( std::ostream& out ) {
  SmtScope smts(this);
  finishInit();
  if (options::instFormatMode() == options::InstFormatMode::SZS)
  {
    out << "% SZS output start Proof for " << d_state->getFilename()
        << std::endl;
  }
  QuantifiersEngine* qe = getAvailableQuantifiersEngine("printInstantiations");

  // First, extract and print the skolemizations
  bool printed = false;
  bool reqNames = !options::printInstFull();
  // only print when in list mode
  if (options::printInstMode() == options::PrintInstMode::LIST)
  {
    std::map<Node, std::vector<Node>> sks;
    qe->getSkolemTermVectors(sks);
    for (const std::pair<const Node, std::vector<Node>>& s : sks)
    {
      Node name;
      if (!qe->getNameForQuant(s.first, name, reqNames))
      {
        // did not have a name and we are only printing formulas with names
        continue;
      }
      SkolemList slist(name, s.second);
      out << slist;
      printed = true;
    }
  }

  // Second, extract and print the instantiations
  std::map<Node, std::vector<std::vector<Node>>> insts;
  getInstantiationTermVectors(insts);
  for (const std::pair<const Node, std::vector<std::vector<Node>>>& i : insts)
  {
    if (i.second.empty())
    {
      // no instantiations, skip
      continue;
    }
    Node name;
    if (!qe->getNameForQuant(i.first, name, reqNames))
    {
      // did not have a name and we are only printing formulas with names
      continue;
    }
    // must have a name
    if (options::printInstMode() == options::PrintInstMode::NUM)
    {
      out << "(num-instantiations " << name << " " << i.second.size() << ")"
          << std::endl;
    }
    else
    {
      Assert(options::printInstMode() == options::PrintInstMode::LIST);
      InstantiationList ilist(name, i.second);
      out << ilist;
    }
    printed = true;
  }
  // if we did not print anything, we indicate this
  if (!printed)
  {
    out << "No instantiations" << std::endl;
  }
  if (options::instFormatMode() == options::InstFormatMode::SZS)
  {
    out << "% SZS output end Proof for " << d_state->getFilename() << std::endl;
  }
}

void SmtEngine::getInstantiationTermVectors(
    std::map<Node, std::vector<std::vector<Node>>>& insts)
{
  SmtScope smts(this);
  finishInit();
  if (options::produceProofs() && getSmtMode() == SmtMode::UNSAT)
  {
    // minimize instantiations based on proof manager
    getRelevantInstantiationTermVectors(insts);
  }
  else
  {
    QuantifiersEngine* qe =
        getAvailableQuantifiersEngine("getInstantiationTermVectors");
    // otherwise, just get the list of all instantiations
    qe->getInstantiationTermVectors(insts);
  }
}

void SmtEngine::printSynthSolution( std::ostream& out ) {
  SmtScope smts(this);
  finishInit();
  d_sygusSolver->printSynthSolution(out);
}

bool SmtEngine::getSynthSolutions(std::map<Node, Node>& solMap)
{
  SmtScope smts(this);
  finishInit();
  return d_sygusSolver->getSynthSolutions(solMap);
}

Node SmtEngine::getQuantifierElimination(Node q, bool doFull, bool strict)
{
  SmtScope smts(this);
  finishInit();
  const LogicInfo& logic = getLogicInfo();
  if (!logic.isPure(THEORY_ARITH) && strict)
  {
    Warning() << "Unexpected logic for quantifier elimination " << logic
              << endl;
  }
  return d_quantElimSolver->getQuantifierElimination(
      *d_asserts, q, doFull, d_isInternalSubsolver);
}

bool SmtEngine::getInterpol(const Node& conj,
                            const TypeNode& grammarType,
                            Node& interpol)
{
  SmtScope smts(this);
  finishInit();
  bool success = d_interpolSolver->getInterpol(conj, grammarType, interpol);
  // notify the state of whether the get-interpol call was successfuly, which
  // impacts the SMT mode.
  d_state->notifyGetInterpol(success);
  return success;
}

bool SmtEngine::getInterpol(const Node& conj, Node& interpol)
{
  TypeNode grammarType;
  return getInterpol(conj, grammarType, interpol);
}

bool SmtEngine::getAbduct(const Node& conj,
                          const TypeNode& grammarType,
                          Node& abd)
{
  SmtScope smts(this);
  finishInit();
  bool success = d_abductSolver->getAbduct(conj, grammarType, abd);
  // notify the state of whether the get-abduct call was successfuly, which
  // impacts the SMT mode.
  d_state->notifyGetAbduct(success);
  return success;
}

bool SmtEngine::getAbduct(const Node& conj, Node& abd)
{
  TypeNode grammarType;
  return getAbduct(conj, grammarType, abd);
}

void SmtEngine::getInstantiatedQuantifiedFormulas(std::vector<Node>& qs)
{
  SmtScope smts(this);
  QuantifiersEngine* qe =
      getAvailableQuantifiersEngine("getInstantiatedQuantifiedFormulas");
  qe->getInstantiatedQuantifiedFormulas(qs);
}

void SmtEngine::getInstantiationTermVectors(
    Node q, std::vector<std::vector<Node>>& tvecs)
{
  SmtScope smts(this);
  QuantifiersEngine* qe =
      getAvailableQuantifiersEngine("getInstantiationTermVectors");
  qe->getInstantiationTermVectors(q, tvecs);
}

std::vector<Node> SmtEngine::getAssertions()
{
  SmtScope smts(this);
  finishInit();
  d_state->doPendingPops();
  if (Dump.isOn("benchmark"))
  {
    getPrinter().toStreamCmdGetAssertions(getOutputManager().getDumpOut());
  }
  Trace("smt") << "SMT getAssertions()" << endl;
  if(!options::produceAssertions()) {
    const char* msg =
      "Cannot query the current assertion list when not in produce-assertions mode.";
    throw ModalException(msg);
  }
  context::CDList<Node>* al = d_asserts->getAssertionList();
  Assert(al != nullptr);
  std::vector<Node> res;
  for (const Node& n : *al)
  {
    res.emplace_back(n);
  }
  // copy the result out
  return res;
}

void SmtEngine::push()
{
  SmtScope smts(this);
  finishInit();
  d_state->doPendingPops();
  Trace("smt") << "SMT push()" << endl;
  d_smtSolver->processAssertions(*d_asserts);
  if(Dump.isOn("benchmark")) {
    getPrinter().toStreamCmdPush(getOutputManager().getDumpOut());
  }
  d_state->userPush();
}

void SmtEngine::pop() {
  SmtScope smts(this);
  finishInit();
  Trace("smt") << "SMT pop()" << endl;
  if (Dump.isOn("benchmark"))
  {
    getPrinter().toStreamCmdPop(getOutputManager().getDumpOut());
  }
  d_state->userPop();

  // Clear out assertion queues etc., in case anything is still in there
  d_asserts->clearCurrent();
  // clear the learned literals from the preprocessor
  d_pp->clearLearnedLiterals();

  Trace("userpushpop") << "SmtEngine: popped to level "
                       << getUserContext()->getLevel() << endl;
  // should we reset d_status here?
  // SMT-LIBv2 spec seems to imply no, but it would make sense to..
}

void SmtEngine::reset()
{
  // save pointer to the current node manager
  NodeManager* nm = getNodeManager();
  Trace("smt") << "SMT reset()" << endl;
  if (Dump.isOn("benchmark"))
  {
    getPrinter().toStreamCmdReset(getOutputManager().getDumpOut());
  }
  std::string filename = d_state->getFilename();
  Options opts;
  opts.copyValues(d_originalOptions);
  this->~SmtEngine();
  new (this) SmtEngine(nm, &opts);
  // Restore data set after creation
  notifyStartParsing(filename);
}

void SmtEngine::resetAssertions()
{
  SmtScope smts(this);

  if (!d_state->isFullyInited())
  {
    // We're still in Start Mode, nothing asserted yet, do nothing.
    // (see solver execution modes in the SMT-LIB standard)
    Assert(getContext()->getLevel() == 0);
    Assert(getUserContext()->getLevel() == 0);
    getDumpManager()->resetAssertions();
    return;
  }


  Trace("smt") << "SMT resetAssertions()" << endl;
  if (Dump.isOn("benchmark"))
  {
    getPrinter().toStreamCmdResetAssertions(getOutputManager().getDumpOut());
  }

  d_asserts->clearCurrent();
  d_state->notifyResetAssertions();
  getDumpManager()->resetAssertions();
  // push the state to maintain global context around everything
  d_state->setup();

  // reset SmtSolver, which will construct a new prop engine
  d_smtSolver->resetAssertions();
}

void SmtEngine::interrupt()
{
  if (!d_state->isFullyInited())
  {
    return;
  }
  d_smtSolver->interrupt();
}

void SmtEngine::setResourceLimit(unsigned long units, bool cumulative)
{
  getResourceManager()->setResourceLimit(units, cumulative);
}
void SmtEngine::setTimeLimit(unsigned long milis)
{
  getResourceManager()->setTimeLimit(milis);
}

unsigned long SmtEngine::getResourceUsage() const
{
  return getResourceManager()->getResourceUsage();
}

unsigned long SmtEngine::getTimeUsage() const
{
  return getResourceManager()->getTimeUsage();
}

unsigned long SmtEngine::getResourceRemaining() const
{
  return getResourceManager()->getResourceRemaining();
}

NodeManager* SmtEngine::getNodeManager() const
{
  return d_env->getNodeManager();
}

api::Statistics SmtEngine::getStatistics() const
{
  return api::Statistics(d_env->getStatisticsRegistry());
}

SExpr SmtEngine::getStatistic(std::string name) const
{
  const auto* val = d_env->getStatisticsRegistry().get(name);
  std::stringstream ss;
  val->print(ss);
  return SExpr({SExpr(name), SExpr(ss.str())});
}

void SmtEngine::flushStatistics(std::ostream& out) const
{
<<<<<<< HEAD
  d_env->getStatisticsRegistry().print(out, options::allStatistics());
=======
  d_env->getStatisticsRegistry()->flushInformation(out);
>>>>>>> 61b9dadc
}

void SmtEngine::safeFlushStatistics(int fd) const
{
<<<<<<< HEAD
  d_env->getStatisticsRegistry().print_safe(fd, options::allStatistics());
=======
  d_env->getStatisticsRegistry()->safeFlushInformation(fd);
>>>>>>> 61b9dadc
}

void SmtEngine::setUserAttribute(const std::string& attr,
                                 Node expr,
                                 const std::vector<Node>& expr_values,
                                 const std::string& str_value)
{
  SmtScope smts(this);
  finishInit();
  TheoryEngine* te = getTheoryEngine();
  Assert(te != nullptr);
  te->setUserAttribute(attr, expr, expr_values, str_value);
}

void SmtEngine::setOption(const std::string& key, const std::string& value)
{
  NodeManagerScope nms(getNodeManager());
  Trace("smt") << "SMT setOption(" << key << ", " << value << ")" << endl;

  if (Dump.isOn("benchmark"))
  {
    getPrinter().toStreamCmdSetOption(
        getOutputManager().getDumpOut(), key, value);
  }

  if (key == "command-verbosity")
  {
    size_t fstIndex = value.find(" ");
    size_t sndIndex = value.find(" ", fstIndex + 1);
    if (sndIndex == std::string::npos)
    {
      string c = value.substr(1, fstIndex - 1);
      int v =
          std::stoi(value.substr(fstIndex + 1, value.length() - fstIndex - 1));
      if (v < 0 || v > 2)
      {
        throw OptionException("command-verbosity must be 0, 1, or 2");
      }
      d_commandVerbosity[c] = v;
      return;
    }
    throw OptionException(
        "command-verbosity value must be a tuple (command-name integer)");
  }

  if (value.find(" ") != std::string::npos)
  {
    throw OptionException("bad value for :" + key);
  }

  std::string optionarg = value;
  getOptions().setOption(key, optionarg);
}

void SmtEngine::setIsInternalSubsolver() { d_isInternalSubsolver = true; }

bool SmtEngine::isInternalSubsolver() const { return d_isInternalSubsolver; }

Node SmtEngine::getOption(const std::string& key) const
{
  NodeManagerScope nms(getNodeManager());
  NodeManager* nm = d_env->getNodeManager();

  Trace("smt") << "SMT getOption(" << key << ")" << endl;

  if (key.length() >= 18 && key.compare(0, 18, "command-verbosity:") == 0)
  {
    map<string, Integer>::const_iterator i =
        d_commandVerbosity.find(key.c_str() + 18);
    if (i != d_commandVerbosity.end())
    {
      return nm->mkConst(Rational(i->second));
    }
    i = d_commandVerbosity.find("*");
    if (i != d_commandVerbosity.end())
    {
      return nm->mkConst(Rational(i->second));
    }
    return nm->mkConst(Rational(2));
  }

  if (Dump.isOn("benchmark"))
  {
    getPrinter().toStreamCmdGetOption(d_outMgr.getDumpOut(), key);
  }

  if (key == "command-verbosity")
  {
    vector<Node> result;
    Node defaultVerbosity;
    for (map<string, Integer>::const_iterator i = d_commandVerbosity.begin();
         i != d_commandVerbosity.end();
         ++i)
    {
      // treat the command name as a variable name as opposed to a string
      // constant to avoid printing double quotes around the name
      Node name = nm->mkBoundVar(i->first, nm->integerType());
      Node value = nm->mkConst(Rational(i->second));
      if ((*i).first == "*")
      {
        // put the default at the end of the SExpr
        defaultVerbosity = nm->mkNode(Kind::SEXPR, name, value);
      }
      else
      {
        result.push_back(nm->mkNode(Kind::SEXPR, name, value));
      }
    }
    // ensure the default is always listed
    if (defaultVerbosity.isNull())
    {
      defaultVerbosity = nm->mkNode(Kind::SEXPR,
                                    nm->mkBoundVar("*", nm->integerType()),
                                    nm->mkConst(Rational(2)));
    }
    result.push_back(defaultVerbosity);
    return nm->mkNode(Kind::SEXPR, result);
  }

  // parse atom string
  std::string atom = getOptions().getOption(key);

  if (atom == "true")
  {
    return nm->mkConst<bool>(true);
  }
  else if (atom == "false")
  {
    return nm->mkConst<bool>(false);
  }
  try
  {
    Integer z(atom);
    return nm->mkConst(Rational(z));
  }
  catch (std::invalid_argument&)
  {
    // Fall through to the next case
  }
  return nm->mkConst(String(atom));
}

Options& SmtEngine::getOptions() { return d_env->d_options; }

const Options& SmtEngine::getOptions() const { return d_env->getOptions(); }

ResourceManager* SmtEngine::getResourceManager() const
{
  return d_env->getResourceManager();
}

DumpManager* SmtEngine::getDumpManager() { return d_env->getDumpManager(); }

const Printer& SmtEngine::getPrinter() const { return d_env->getPrinter(); }

OutputManager& SmtEngine::getOutputManager() { return d_outMgr; }

theory::Rewriter* SmtEngine::getRewriter() { return d_env->getRewriter(); }

}/* CVC4 namespace */<|MERGE_RESOLUTION|>--- conflicted
+++ resolved
@@ -414,11 +414,7 @@
 void SmtEngine::notifyStartParsing(const std::string& filename)
 {
   d_state->setFilename(filename);
-<<<<<<< HEAD
   d_env->getStatisticsRegistry().registerValue<std::string>("driver::filename", filename);
-=======
-  d_stats->d_driverFilename.set(filename);
->>>>>>> 61b9dadc
   // Copy the original options. This is called prior to beginning parsing.
   // Hence reset should revert to these options, which note is after reading
   // the command line.
@@ -430,22 +426,11 @@
   return d_state->getFilename();
 }
 
-<<<<<<< HEAD
-void SmtEngine::setResultStatistic(api::Result result) {
-    std::stringstream ss;
-    ss << result;
-    d_env->getStatisticsRegistry().registerValue<std::string>("driver::sat/unsat", ss.str());
+void SmtEngine::setResultStatistic(const std::string& result) {
+    d_env->getStatisticsRegistry().registerValue<std::string>("driver::sat/unsat", result);
 }
 void SmtEngine::setTotalTimeStatistic(double seconds) {
   d_env->getStatisticsRegistry().registerValue<double>("driver::totalTime", seconds);
-=======
-void SmtEngine::setResultStatistic(const std::string& result) {
-    d_stats->d_driverResult.set(result);
-}
-
-void SmtEngine::setTotalTimeStatistic(double seconds) {
-  d_stats->d_driverTotalTime.set(seconds);
->>>>>>> 61b9dadc
 }
 
 void SmtEngine::setLogicInternal()
@@ -533,7 +518,6 @@
   if (key == "all-statistics")
   {
     vector<SExpr> stats;
-<<<<<<< HEAD
     for (const auto& s: d_env->getStatisticsRegistry()) {
         std::stringstream ss;
         s.second->print(ss);
@@ -541,16 +525,6 @@
         v.push_back(s.first);
         v.push_back(ss.str());
         stats.push_back(v);
-=======
-    for (StatisticsRegistry::const_iterator i = d_env->getStatisticsRegistry()->begin();
-         i != d_env->getStatisticsRegistry()->end();
-         ++i)
-    {
-      vector<SExpr> v;
-      v.push_back((*i).first);
-      v.push_back((*i).second);
-      stats.push_back(v);
->>>>>>> 61b9dadc
     }
     return SExpr(stats);
   }
@@ -1925,20 +1899,12 @@
 
 void SmtEngine::flushStatistics(std::ostream& out) const
 {
-<<<<<<< HEAD
   d_env->getStatisticsRegistry().print(out, options::allStatistics());
-=======
-  d_env->getStatisticsRegistry()->flushInformation(out);
->>>>>>> 61b9dadc
 }
 
 void SmtEngine::safeFlushStatistics(int fd) const
 {
-<<<<<<< HEAD
   d_env->getStatisticsRegistry().print_safe(fd, options::allStatistics());
-=======
-  d_env->getStatisticsRegistry()->safeFlushInformation(fd);
->>>>>>> 61b9dadc
 }
 
 void SmtEngine::setUserAttribute(const std::string& attr,
