/*********************                                                        */
/*! \file smt_engine.cpp
 ** \verbatim
 ** Top contributors (to current version):
 **   Morgan Deters, Andrew Reynolds, Tim King
 ** This file is part of the CVC4 project.
 ** Copyright (c) 2009-2019 by the authors listed in the file AUTHORS
 ** in the top-level source directory) and their institutional affiliations.
 ** All rights reserved.  See the file COPYING in the top-level source
 ** directory for licensing information.\endverbatim
 **
 ** \brief The main entry point into the CVC4 library's SMT interface
 **
 ** The main entry point into the CVC4 library's SMT interface.
 **/

#include "smt/smt_engine.h"

#include <algorithm>
#include <cctype>
#include <iterator>
#include <memory>
#include <sstream>
#include <stack>
#include <string>
#include <tuple>
#include <unordered_map>
#include <unordered_set>
#include <utility>
#include <vector>

#include "base/check.h"
#include "base/configuration.h"
#include "base/configuration_private.h"
#include "base/exception.h"
#include "base/listener.h"
#include "base/modal_exception.h"
#include "base/output.h"
#include "context/cdhashmap.h"
#include "context/cdhashset.h"
#include "context/cdlist.h"
#include "context/context.h"
#include "decision/decision_engine.h"
#include "expr/attribute.h"
#include "expr/expr.h"
#include "expr/kind.h"
#include "expr/metakind.h"
#include "expr/node.h"
#include "expr/node_algorithm.h"
#include "expr/node_builder.h"
#include "expr/node_self_iterator.h"
#include "expr/node_visitor.h"
#include "options/arith_options.h"
#include "options/arrays_options.h"
#include "options/base_options.h"
#include "options/booleans_options.h"
#include "options/bv_options.h"
#include "options/datatypes_options.h"
#include "options/decision_options.h"
#include "options/language.h"
#include "options/main_options.h"
#include "options/open_ostream.h"
#include "options/option_exception.h"
#include "options/printer_options.h"
#include "options/proof_options.h"
#include "options/prop_options.h"
#include "options/quantifiers_options.h"
#include "options/sep_options.h"
#include "options/set_language.h"
#include "options/smt_options.h"
#include "options/strings_options.h"
#include "options/theory_options.h"
#include "options/uf_options.h"
#include "preprocessing/preprocessing_pass.h"
#include "preprocessing/preprocessing_pass_context.h"
#include "preprocessing/preprocessing_pass_registry.h"
#include "printer/printer.h"
#include "proof/proof.h"
#include "proof/proof_manager.h"
#include "proof/theory_proof.h"
#include "proof/unsat_core.h"
#include "prop/prop_engine.h"
#include "smt/command.h"
#include "smt/command_list.h"
#include "smt/defined_function.h"
#include "smt/logic_request.h"
#include "smt/managed_ostreams.h"
#include "smt/model_blocker.h"
#include "smt/model_core_builder.h"
#include "smt/process_assertions.h"
#include "smt/set_defaults.h"
#include "smt/smt_engine_scope.h"
#include "smt/smt_engine_stats.h"
#include "smt/term_formula_removal.h"
#include "smt/update_ostream.h"
#include "smt_util/boolean_simplification.h"
#include "smt_util/nary_builder.h"
#include "theory/booleans/circuit_propagator.h"
#include "theory/bv/theory_bv_rewriter.h"
#include "theory/logic_info.h"
#include "theory/quantifiers/fun_def_process.h"
#include "theory/quantifiers/single_inv_partition.h"
#include "theory/quantifiers/sygus/sygus_abduct.h"
#include "theory/quantifiers/sygus/synth_engine.h"
#include "theory/quantifiers/term_util.h"
#include "theory/quantifiers_engine.h"
#include "theory/rewriter.h"
#include "theory/sort_inference.h"
#include "theory/strings/theory_strings.h"
#include "theory/substitutions.h"
#include "theory/theory_engine.h"
#include "theory/theory_model.h"
#include "theory/theory_traits.h"
#include "util/hash.h"
#include "util/proof.h"
#include "util/random.h"
#include "util/resource_manager.h"

#if (IS_LFSC_BUILD && IS_PROOFS_BUILD)
#include "lfscc.h"
#endif

using namespace std;
using namespace CVC4;
using namespace CVC4::smt;
using namespace CVC4::preprocessing;
using namespace CVC4::prop;
using namespace CVC4::context;
using namespace CVC4::theory;

namespace CVC4 {

namespace proof {
extern const char* const plf_signatures;
}  // namespace proof

namespace smt {

struct DeleteCommandFunction : public std::unary_function<const Command*, void>
{
  void operator()(const Command* command) { delete command; }
};

void DeleteAndClearCommandVector(std::vector<Command*>& commands) {
  std::for_each(commands.begin(), commands.end(), DeleteCommandFunction());
  commands.clear();
}

class SoftResourceOutListener : public Listener {
 public:
  SoftResourceOutListener(SmtEngine& smt) : d_smt(&smt) {}
  void notify() override
  {
    SmtScope scope(d_smt);
    Assert(smt::smtEngineInScope());
    d_smt->interrupt();
  }
 private:
  SmtEngine* d_smt;
}; /* class SoftResourceOutListener */


class HardResourceOutListener : public Listener {
 public:
  HardResourceOutListener(SmtEngine& smt) : d_smt(&smt) {}
  void notify() override
  {
    SmtScope scope(d_smt);
    theory::Rewriter::clearCaches();
  }
 private:
  SmtEngine* d_smt;
}; /* class HardResourceOutListener */

class BeforeSearchListener : public Listener {
 public:
  BeforeSearchListener(SmtEngine& smt) : d_smt(&smt) {}
  void notify() override { d_smt->beforeSearch(); }

 private:
  SmtEngine* d_smt;
}; /* class BeforeSearchListener */

class SetDefaultExprDepthListener : public Listener {
 public:
  void notify() override
  {
    int depth = options::defaultExprDepth();
    Debug.getStream() << expr::ExprSetDepth(depth);
    Trace.getStream() << expr::ExprSetDepth(depth);
    Notice.getStream() << expr::ExprSetDepth(depth);
    Chat.getStream() << expr::ExprSetDepth(depth);
    Message.getStream() << expr::ExprSetDepth(depth);
    Warning.getStream() << expr::ExprSetDepth(depth);
    // intentionally exclude Dump stream from this list
  }
};

class SetDefaultExprDagListener : public Listener {
 public:
  void notify() override
  {
    int dag = options::defaultDagThresh();
    Debug.getStream() << expr::ExprDag(dag);
    Trace.getStream() << expr::ExprDag(dag);
    Notice.getStream() << expr::ExprDag(dag);
    Chat.getStream() << expr::ExprDag(dag);
    Message.getStream() << expr::ExprDag(dag);
    Warning.getStream() << expr::ExprDag(dag);
    Dump.getStream() << expr::ExprDag(dag);
  }
};

class SetPrintExprTypesListener : public Listener {
 public:
  void notify() override
  {
    bool value = options::printExprTypes();
    Debug.getStream() << expr::ExprPrintTypes(value);
    Trace.getStream() << expr::ExprPrintTypes(value);
    Notice.getStream() << expr::ExprPrintTypes(value);
    Chat.getStream() << expr::ExprPrintTypes(value);
    Message.getStream() << expr::ExprPrintTypes(value);
    Warning.getStream() << expr::ExprPrintTypes(value);
    // intentionally exclude Dump stream from this list
  }
};

class DumpModeListener : public Listener {
 public:
  void notify() override
  {
    const std::string& value = options::dumpModeString();
    Dump.setDumpFromString(value);
  }
};

class PrintSuccessListener : public Listener {
 public:
  void notify() override
  {
    bool value = options::printSuccess();
    Debug.getStream() << Command::printsuccess(value);
    Trace.getStream() << Command::printsuccess(value);
    Notice.getStream() << Command::printsuccess(value);
    Chat.getStream() << Command::printsuccess(value);
    Message.getStream() << Command::printsuccess(value);
    Warning.getStream() << Command::printsuccess(value);
    *options::out() << Command::printsuccess(value);
  }
};



/**
 * This is an inelegant solution, but for the present, it will work.
 * The point of this is to separate the public and private portions of
 * the SmtEngine class, so that smt_engine.h doesn't
 * include "expr/node.h", which is a private CVC4 header (and can lead
 * to linking errors due to the improper inlining of non-visible symbols
 * into user code!).
 *
 * The "real" solution (that which is usually implemented) is to move
 * ALL the implementation to SmtEnginePrivate and maintain a
 * heap-allocated instance of it in SmtEngine.  SmtEngine (the public
 * one) becomes an "interface shell" which simply acts as a forwarder
 * of method calls.
 */
class SmtEnginePrivate : public NodeManagerListener {
  SmtEngine& d_smt;

  typedef unordered_map<Node, Node, NodeHashFunction> NodeToNodeHashMap;
  typedef unordered_map<Node, bool, NodeHashFunction> NodeToBoolHashMap;

  /**
   * Manager for limiting time and abstract resource usage.
   */
  ResourceManager* d_resourceManager;

  /** Manager for the memory of regular-output-channel. */
  ManagedRegularOutputChannel d_managedRegularChannel;

  /** Manager for the memory of diagnostic-output-channel. */
  ManagedDiagnosticOutputChannel d_managedDiagnosticChannel;

  /** Manager for the memory of --dump-to. */
  ManagedDumpOStream d_managedDumpChannel;

  /**
   * This list contains:
   *  softResourceOut
   *  hardResourceOut
   *  beforeSearchListener
   *
   * This needs to be deleted before both NodeManager's Options,
   * SmtEngine, d_resourceManager, and TheoryEngine.
   */
  ListenerRegistrationList* d_listenerRegistrations;

  /** A circuit propagator for non-clausal propositional deduction */
  booleans::CircuitPropagator d_propagator;

  /** Assertions in the preprocessing pipeline */
  AssertionPipeline d_assertions;

  /** Whether any assertions have been processed */
  CDO<bool> d_assertionsProcessed;

  // Cached true value
  Node d_true;

  /**
   * A context that never pushes/pops, for use by CD structures (like
   * SubstitutionMaps) that should be "global".
   */
  context::Context d_fakeContext;

  /**
   * A map of AbsractValues to their actual constants.  Only used if
   * options::abstractValues() is on.
   */
  SubstitutionMap d_abstractValueMap;

  /**
   * A mapping of all abstract values (actual value |-> abstract) that
   * we've handed out.  This is necessary to ensure that we give the
   * same AbstractValues for the same real constants.  Only used if
   * options::abstractValues() is on.
   */
  NodeToNodeHashMap d_abstractValues;

  /** TODO: whether certain preprocess steps are necessary */
  //bool d_needsExpandDefs;

  /** The preprocessing pass context */
  std::unique_ptr<PreprocessingPassContext> d_preprocessingPassContext;

  /** Process assertions module */
  ProcessAssertions d_processor;

  //------------------------------- expression names
  /** mapping from expressions to name */
  context::CDHashMap< Node, std::string, NodeHashFunction > d_exprNames;
  //------------------------------- end expression names
 public:
  IteSkolemMap& getIteSkolemMap() { return d_assertions.getIteSkolemMap(); }

  /** Instance of the ITE remover */
  RemoveTermFormulas d_iteRemover;

  /* Finishes the initialization of the private portion of SMTEngine. */
  void finishInit();

  /*------------------- sygus utils ------------------*/
  /**
   * sygus variables declared (from "declare-var" and "declare-fun" commands)
   *
   * The SyGuS semantics for declared variables is that they are implicitly
   * universally quantified in the constraints.
   */
  std::vector<Node> d_sygusVars;
  /** sygus constraints */
  std::vector<Node> d_sygusConstraints;
  /** functions-to-synthesize */
  std::vector<Node> d_sygusFunSymbols;
  /**
   * Whether we need to reconstruct the sygus conjecture.
   */
  CDO<bool> d_sygusConjectureStale;
  /*------------------- end of sygus utils ------------------*/

 public:
  SmtEnginePrivate(SmtEngine& smt)
      : d_smt(smt),
        d_resourceManager(NodeManager::currentResourceManager()),
        d_managedRegularChannel(),
        d_managedDiagnosticChannel(),
        d_managedDumpChannel(),
        d_listenerRegistrations(new ListenerRegistrationList()),
        d_propagator(true, true),
        d_assertions(),
        d_assertionsProcessed(smt.getUserContext(), false),
        d_fakeContext(),
        d_abstractValueMap(&d_fakeContext),
        d_abstractValues(),
        d_processor(smt, *d_resourceManager),
        // d_needsExpandDefs(true),  //TODO?
        d_exprNames(smt.getUserContext()),
        d_iteRemover(smt.getUserContext()),
        d_sygusConjectureStale(smt.getUserContext(), true)
  {
    d_smt.d_nodeManager->subscribeEvents(this);
    d_true = NodeManager::currentNM()->mkConst(true);

    d_listenerRegistrations->add(d_resourceManager->registerSoftListener(
        new SoftResourceOutListener(d_smt)));

    d_listenerRegistrations->add(d_resourceManager->registerHardListener(
        new HardResourceOutListener(d_smt)));

    try
    {
      Options& nodeManagerOptions = NodeManager::currentNM()->getOptions();

      // Multiple options reuse BeforeSearchListener so registration requires an
      // extra bit of care.
      // We can safely not call notify on this before search listener at
      // registration time. This d_smt cannot be beforeSearch at construction
      // time. Therefore the BeforeSearchListener is a no-op. Therefore it does
      // not have to be called.
      d_listenerRegistrations->add(
          nodeManagerOptions.registerBeforeSearchListener(
              new BeforeSearchListener(d_smt)));

      // These do need registration calls.
      d_listenerRegistrations->add(
          nodeManagerOptions.registerSetDefaultExprDepthListener(
              new SetDefaultExprDepthListener(), true));
      d_listenerRegistrations->add(
          nodeManagerOptions.registerSetDefaultExprDagListener(
              new SetDefaultExprDagListener(), true));
      d_listenerRegistrations->add(
          nodeManagerOptions.registerSetPrintExprTypesListener(
              new SetPrintExprTypesListener(), true));
      d_listenerRegistrations->add(
          nodeManagerOptions.registerSetDumpModeListener(new DumpModeListener(),
                                                         true));
      d_listenerRegistrations->add(
          nodeManagerOptions.registerSetPrintSuccessListener(
              new PrintSuccessListener(), true));
      d_listenerRegistrations->add(
          nodeManagerOptions.registerSetRegularOutputChannelListener(
              new SetToDefaultSourceListener(&d_managedRegularChannel), true));
      d_listenerRegistrations->add(
          nodeManagerOptions.registerSetDiagnosticOutputChannelListener(
              new SetToDefaultSourceListener(&d_managedDiagnosticChannel),
              true));
      d_listenerRegistrations->add(
          nodeManagerOptions.registerDumpToFileNameListener(
              new SetToDefaultSourceListener(&d_managedDumpChannel), true));
    }
    catch (OptionException& e)
    {
      // Registering the option listeners can lead to OptionExceptions, e.g.
      // when the user chooses a dump tag that does not exist. In that case, we
      // have to make sure that we delete existing listener registrations and
      // that we unsubscribe from NodeManager events. Otherwise we will have
      // errors in the deconstructors of the NodeManager (because the
      // NodeManager tries to notify an SmtEnginePrivate that does not exist)
      // and the ListenerCollection (because not all registrations have been
      // removed before calling the deconstructor).
      delete d_listenerRegistrations;
      d_smt.d_nodeManager->unsubscribeEvents(this);
      throw OptionException(e.getRawMessage());
    }
  }

  ~SmtEnginePrivate()
  {
    delete d_listenerRegistrations;

    if(d_propagator.getNeedsFinish()) {
      d_propagator.finish();
      d_propagator.setNeedsFinish(false);
    }
    d_smt.d_nodeManager->unsubscribeEvents(this);
  }

  ResourceManager* getResourceManager() { return d_resourceManager; }

  void spendResource(ResourceManager::Resource r)
  {
    d_resourceManager->spendResource(r);
  }

  ProcessAssertions* getProcessAssertions() { return &d_processor; }

  void nmNotifyNewSort(TypeNode tn, uint32_t flags) override
  {
    DeclareTypeCommand c(tn.getAttribute(expr::VarNameAttr()),
                         0,
                         tn.toType());
    if((flags & ExprManager::SORT_FLAG_PLACEHOLDER) == 0) {
      d_smt.addToModelCommandAndDump(c, flags);
    }
  }

  void nmNotifyNewSortConstructor(TypeNode tn, uint32_t flags) override
  {
    DeclareTypeCommand c(tn.getAttribute(expr::VarNameAttr()),
                         tn.getAttribute(expr::SortArityAttr()),
                         tn.toType());
    if ((flags & ExprManager::SORT_FLAG_PLACEHOLDER) == 0)
    {
      d_smt.addToModelCommandAndDump(c);
    }
  }

  void nmNotifyNewDatatypes(const std::vector<DatatypeType>& dtts,
                            uint32_t flags) override
  {
    if ((flags & ExprManager::DATATYPE_FLAG_PLACEHOLDER) == 0)
    {
      std::vector<Type> types(dtts.begin(), dtts.end());
      DatatypeDeclarationCommand c(types);
      d_smt.addToModelCommandAndDump(c);
    }
  }

  void nmNotifyNewVar(TNode n, uint32_t flags) override
  {
    DeclareFunctionCommand c(n.getAttribute(expr::VarNameAttr()),
                             n.toExpr(),
                             n.getType().toType());
    if((flags & ExprManager::VAR_FLAG_DEFINED) == 0) {
      d_smt.addToModelCommandAndDump(c, flags);
    }
  }

  void nmNotifyNewSkolem(TNode n,
                         const std::string& comment,
                         uint32_t flags) override
  {
    string id = n.getAttribute(expr::VarNameAttr());
    DeclareFunctionCommand c(id, n.toExpr(), n.getType().toType());
    if(Dump.isOn("skolems") && comment != "") {
      Dump("skolems") << CommentCommand(id + " is " + comment);
    }
    if((flags & ExprManager::VAR_FLAG_DEFINED) == 0) {
      d_smt.addToModelCommandAndDump(c, flags, false, "skolems");
    }
  }

  void nmNotifyDeleteNode(TNode n) override {}

  Node applySubstitutions(TNode node)
  {
    return Rewriter::rewrite(
        d_preprocessingPassContext->getTopLevelSubstitutions().apply(node));
  }

  /**
   * Process the assertions that have been asserted.
   */
  void processAssertions();

  /** Process a user push.
  */
  void notifyPush() {

  }

  /**
   * Process a user pop.  Clears out the non-context-dependent stuff in this
   * SmtEnginePrivate.  Necessary to clear out our assertion vectors in case
   * someone does a push-assert-pop without a check-sat. It also pops the
   * last map of expression names from notifyPush.
   */
  void notifyPop() {
    d_assertions.clear();
    d_propagator.getLearnedLiterals().clear();
    getIteSkolemMap().clear();
  }

  /**
   * Adds a formula to the current context.  Action here depends on
   * the SimplificationMode (in the current Options scope); the
   * formula might be pushed out to the propositional layer
   * immediately, or it might be simplified and kept, or it might not
   * even be simplified.
   * The arguments isInput and isAssumption are used for bookkeeping for proofs.
   * The argument maybeHasFv should be set to true if the assertion may have
   * free variables. By construction, assertions from the smt2 parser are
   * guaranteed not to have free variables. However, other cases such as
   * assertions from the SyGuS parser may have free variables (say if the
   * input contains an assert or define-fun-rec command).
   *
   * @param isAssumption If true, the formula is considered to be an assumption
   * (this is used to distinguish assertions and assumptions)
   */
  void addFormula(TNode n,
                  bool inUnsatCore,
                  bool inInput = true,
                  bool isAssumption = false,
                  bool maybeHasFv = false);
  /**
   * Simplify node "in" by expanding definitions and applying any
   * substitutions learned from preprocessing.
   */
  Node simplify(TNode in) {
    // Substitute out any abstract values in ex.
    // Expand definitions.
    NodeToNodeHashMap cache;
    Node n = d_processor.expandDefinitions(in, cache).toExpr();
    // Make sure we've done all preprocessing, etc.
    Assert(d_assertions.size() == 0);
    return applySubstitutions(n).toExpr();
  }

  /**
   * Substitute away all AbstractValues in a node.
   */
  Node substituteAbstractValues(TNode n) {
    // We need to do this even if options::abstractValues() is off,
    // since the setting might have changed after we already gave out
    // some abstract values.
    return d_abstractValueMap.apply(n);
  }

  /**
   * Make a new (or return an existing) abstract value for a node.
   * Can only use this if options::abstractValues() is on.
   */
  Node mkAbstractValue(TNode n) {
    Assert(options::abstractValues());
    Node& val = d_abstractValues[n];
    if(val.isNull()) {
      val = d_smt.d_nodeManager->mkAbstractValue(n.getType());
      d_abstractValueMap.addSubstitution(val, n);
    }
    // We are supposed to ascribe types to all abstract values that go out.
    NodeManager* current = d_smt.d_nodeManager;
    Node ascription = current->mkConst(AscriptionType(n.getType().toType()));
    Node retval = current->mkNode(kind::APPLY_TYPE_ASCRIPTION, ascription, val);
    return retval;
  }

  //------------------------------- expression names
  // implements setExpressionName, as described in smt_engine.h
  void setExpressionName(Expr e, std::string name) {
    d_exprNames[Node::fromExpr(e)] = name;
  }

  // implements getExpressionName, as described in smt_engine.h
  bool getExpressionName(Expr e, std::string& name) const {
    context::CDHashMap< Node, std::string, NodeHashFunction >::const_iterator it = d_exprNames.find(e);
    if(it!=d_exprNames.end()) {
      name = (*it).second;
      return true;
    }else{
      return false;
    }
  }
  //------------------------------- end expression names
};/* class SmtEnginePrivate */

}/* namespace CVC4::smt */

SmtEngine::SmtEngine(ExprManager* em)
    : d_context(new Context()),
      d_userContext(new UserContext()),
      d_userLevels(),
      d_exprManager(em),
      d_nodeManager(d_exprManager->getNodeManager()),
      d_theoryEngine(nullptr),
      d_propEngine(nullptr),
      d_proofManager(nullptr),
      d_rewriter(new theory::Rewriter()),
      d_definedFunctions(nullptr),
      d_assertionList(nullptr),
      d_assignments(nullptr),
      d_modelGlobalCommands(),
      d_modelCommands(nullptr),
      d_dumpCommands(),
      d_defineCommands(),
      d_logic(),
      d_originalOptions(),
      d_isInternalSubsolver(false),
      d_pendingPops(0),
      d_fullyInited(false),
      d_queryMade(false),
      d_needPostsolve(false),
      d_globalNegation(false),
      d_status(),
      d_expectedStatus(),
      d_smtMode(SMT_MODE_START),
      d_private(nullptr),
      d_statisticsRegistry(nullptr),
      d_stats(nullptr)
{
  SmtScope smts(this);
  d_originalOptions.copyValues(em->getOptions());
  d_private.reset(new smt::SmtEnginePrivate(*this));
  d_statisticsRegistry.reset(new StatisticsRegistry());
  d_stats.reset(new SmtEngineStatistics());
  d_stats->d_resourceUnitsUsed.setData(
      d_private->getResourceManager()->getResourceUsage());

  // The ProofManager is constructed before any other proof objects such as
  // SatProof and TheoryProofs. The TheoryProofEngine and the SatProof are
  // initialized in TheoryEngine and PropEngine respectively.
  Assert(d_proofManager == nullptr);

  // d_proofManager must be created before Options has been finished
  // being parsed from the input file. Because of this, we cannot trust
  // that options::proof() is set correctly yet.
#ifdef CVC4_PROOF
  d_proofManager.reset(new ProofManager(getUserContext()));
#endif

  d_definedFunctions = new (true) DefinedFunctionMap(getUserContext());
  d_modelCommands = new (true) smt::CommandList(getUserContext());
}

void SmtEngine::finishInit()
{
  // set the random seed
  Random::getRandom().setSeed(options::seed());

  // ensure that our heuristics are properly set up
  setDefaults(*this, d_logic);
  
  Trace("smt-debug") << "SmtEngine::finishInit" << std::endl;
  // We have mutual dependency here, so we add the prop engine to the theory
  // engine later (it is non-essential there)
  d_theoryEngine.reset(new TheoryEngine(getContext(),
                                        getUserContext(),
                                        d_private->d_iteRemover,
                                        const_cast<const LogicInfo&>(d_logic)));

  // Add the theories
  for(TheoryId id = theory::THEORY_FIRST; id < theory::THEORY_LAST; ++id) {
    TheoryConstructor::addTheory(getTheoryEngine(), id);
    //register with proof engine if applicable
#ifdef CVC4_PROOF
    ProofManager::currentPM()->getTheoryProofEngine()->registerTheory(d_theoryEngine->theoryOf(id));
#endif
  }

  Trace("smt-debug") << "Making decision engine..." << std::endl;

  Trace("smt-debug") << "Making prop engine..." << std::endl;
  /* force destruction of referenced PropEngine to enforce that statistics
   * are unregistered by the obsolete PropEngine object before registered
   * again by the new PropEngine object */
  d_propEngine.reset(nullptr);
  d_propEngine.reset(
      new PropEngine(getTheoryEngine(), getContext(), getUserContext()));

  Trace("smt-debug") << "Setting up theory engine..." << std::endl;
  d_theoryEngine->setPropEngine(getPropEngine());
  Trace("smt-debug") << "Finishing init for theory engine..." << std::endl;
  d_theoryEngine->finishInit();

  // global push/pop around everything, to ensure proper destruction
  // of context-dependent data structures
  d_userContext->push();
  d_context->push();

  Trace("smt-debug") << "Set up assertion list..." << std::endl;
  // [MGD 10/20/2011] keep around in incremental mode, due to a
  // cleanup ordering issue and Nodes/TNodes.  If SAT is popped
  // first, some user-context-dependent TNodes might still exist
  // with rc == 0.
  if(options::produceAssertions() ||
     options::incrementalSolving()) {
    // In the case of incremental solving, we appear to need these to
    // ensure the relevant Nodes remain live.
    d_assertionList = new (true) AssertionList(getUserContext());
  }

  // dump out a set-logic command only when raw-benchmark is disabled to avoid
  // dumping the command twice.
  if (Dump.isOn("benchmark") && !Dump.isOn("raw-benchmark"))
  {
      LogicInfo everything;
      everything.lock();
      Dump("benchmark") << CommentCommand(
          "CVC4 always dumps the most general, all-supported logic (below), as "
          "some internals might require the use of a logic more general than "
          "the input.")
                        << SetBenchmarkLogicCommand(
                               everything.getLogicString());
  }

  Trace("smt-debug") << "Dump declaration commands..." << std::endl;
  // dump out any pending declaration commands
  for(unsigned i = 0; i < d_dumpCommands.size(); ++i) {
    Dump("declarations") << *d_dumpCommands[i];
    delete d_dumpCommands[i];
  }
  d_dumpCommands.clear();

  PROOF( ProofManager::currentPM()->setLogic(d_logic); );
  PROOF({
      for(TheoryId id = theory::THEORY_FIRST; id < theory::THEORY_LAST; ++id) {
        ProofManager::currentPM()->getTheoryProofEngine()->
          finishRegisterTheory(d_theoryEngine->theoryOf(id));
      }
    });
  d_private->finishInit();
  Trace("smt-debug") << "SmtEngine::finishInit done" << std::endl;
}

void SmtEngine::finalOptionsAreSet() {
  if(d_fullyInited) {
    return;
  }

  if(! d_logic.isLocked()) {
    setLogicInternal();
  }

  // finish initialization, create the prop engine, etc.
  finishInit();

  AlwaysAssert(d_propEngine->getAssertionLevel() == 0)
      << "The PropEngine has pushed but the SmtEngine "
         "hasn't finished initializing!";

  d_fullyInited = true;
  Assert(d_logic.isLocked());
}

void SmtEngine::shutdown() {
  doPendingPops();

  while(options::incrementalSolving() && d_userContext->getLevel() > 1) {
    internalPop(true);
  }

  if (d_propEngine != nullptr)
  {
    d_propEngine->shutdown();
  }
  if (d_theoryEngine != nullptr)
  {
    d_theoryEngine->shutdown();
  }
}

SmtEngine::~SmtEngine()
{
  SmtScope smts(this);

  try {
    shutdown();

    // global push/pop around everything, to ensure proper destruction
    // of context-dependent data structures
    d_context->popto(0);
    d_userContext->popto(0);

    if(d_assignments != NULL) {
      d_assignments->deleteSelf();
    }

    if(d_assertionList != NULL) {
      d_assertionList->deleteSelf();
    }

    for(unsigned i = 0; i < d_dumpCommands.size(); ++i) {
      delete d_dumpCommands[i];
      d_dumpCommands[i] = NULL;
    }
    d_dumpCommands.clear();

    DeleteAndClearCommandVector(d_modelGlobalCommands);

    if(d_modelCommands != NULL) {
      d_modelCommands->deleteSelf();
    }

    d_definedFunctions->deleteSelf();

    //destroy all passes before destroying things that they refer to
    d_private->getProcessAssertions()->cleanup();

    // d_proofManager is always created when proofs are enabled at configure
    // time.  Because of this, this code should not be wrapped in PROOF() which
    // additionally checks flags such as options::proof().
    //
    // Note: the proof manager must be destroyed before the theory engine.
    // Because the destruction of the proofs depends on contexts owned be the
    // theory solvers.
#ifdef CVC4_PROOF
    d_proofManager.reset(nullptr);
#endif

    d_theoryEngine.reset(nullptr);
    d_propEngine.reset(nullptr);

    d_stats.reset(nullptr);
    d_statisticsRegistry.reset(nullptr);

    d_private.reset(nullptr);

    d_userContext.reset(nullptr);
    d_context.reset(nullptr);
  } catch(Exception& e) {
    Warning() << "CVC4 threw an exception during cleanup." << endl
              << e << endl;
  }
}

void SmtEngine::setLogic(const LogicInfo& logic)
{
  SmtScope smts(this);
  if(d_fullyInited) {
    throw ModalException("Cannot set logic in SmtEngine after the engine has "
                         "finished initializing.");
  }
  d_logic = logic;
  setLogicInternal();
}

void SmtEngine::setLogic(const std::string& s)
{
  SmtScope smts(this);
  try
  {
    setLogic(LogicInfo(s));
    // dump out a set-logic command
    if (Dump.isOn("raw-benchmark"))
    {
      Dump("raw-benchmark")
          << SetBenchmarkLogicCommand(d_logic.getLogicString());
    }
  }
  catch (IllegalArgumentException& e)
  {
    throw LogicException(e.what());
  }
}

void SmtEngine::setLogic(const char* logic) { setLogic(string(logic)); }
LogicInfo SmtEngine::getLogicInfo() const {
  return d_logic;
}
void SmtEngine::setFilename(std::string filename) { d_filename = filename; }
std::string SmtEngine::getFilename() const { return d_filename; }
void SmtEngine::setLogicInternal()
{
  Assert(!d_fullyInited)
      << "setting logic in SmtEngine but the engine has already"
         " finished initializing for this run";
  d_logic.lock();
}

void SmtEngine::setProblemExtended()
{
  d_smtMode = SMT_MODE_ASSERT;
  d_assumptions.clear();
}

void SmtEngine::setInfo(const std::string& key, const CVC4::SExpr& value)
{
  SmtScope smts(this);

  Trace("smt") << "SMT setInfo(" << key << ", " << value << ")" << endl;

  if(Dump.isOn("benchmark")) {
    if(key == "status") {
      string s = value.getValue();
      BenchmarkStatus status =
        (s == "sat") ? SMT_SATISFIABLE :
          ((s == "unsat") ? SMT_UNSATISFIABLE : SMT_UNKNOWN);
      Dump("benchmark") << SetBenchmarkStatusCommand(status);
    } else {
      Dump("benchmark") << SetInfoCommand(key, value);
    }
  }

  // Check for standard info keys (SMT-LIB v1, SMT-LIB v2, ...)
  if (key == "source" || key == "category" || key == "difficulty"
      || key == "notes" || key == "name" || key == "license")
  {
    // ignore these
    return;
  }
  else if (key == "filename")
  {
    d_filename = value.getValue();
    return;
  }
  else if (key == "smt-lib-version" && !options::inputLanguage.wasSetByUser())
  {
    language::input::Language ilang = language::input::LANG_AUTO;
    if( (value.isInteger() && value.getIntegerValue() == Integer(2)) ||
        (value.isRational() && value.getRationalValue() == Rational(2)) ||
        value.getValue() == "2" ||
        value.getValue() == "2.0" ) {
      ilang = language::input::LANG_SMTLIB_V2_0;
    } else if( (value.isRational() && value.getRationalValue() == Rational(5, 2)) ||
               value.getValue() == "2.5" ) {
      ilang = language::input::LANG_SMTLIB_V2_5;
    } else if( (value.isRational() && value.getRationalValue() == Rational(13, 5)) ||
               value.getValue() == "2.6" ) {
      ilang = language::input::LANG_SMTLIB_V2_6;
    }
    else if (value.getValue() == "2.6.1")
    {
      ilang = language::input::LANG_SMTLIB_V2_6_1;
    }
    else
    {
      Warning() << "Warning: unsupported smt-lib-version: " << value << endl;
      throw UnrecognizedOptionException();
    }
    options::inputLanguage.set(ilang);
    // also update the output language
    if (!options::outputLanguage.wasSetByUser())
    {
      language::output::Language olang = language::toOutputLanguage(ilang);
      if (options::outputLanguage() != olang)
      {
        options::outputLanguage.set(olang);
        *options::out() << language::SetLanguage(olang);
      }
    }
    return;
  } else if(key == "status") {
    string s;
    if(value.isAtom()) {
      s = value.getValue();
    }
    if(s != "sat" && s != "unsat" && s != "unknown") {
      throw OptionException("argument to (set-info :status ..) must be "
                            "`sat' or `unsat' or `unknown'");
    }
    d_expectedStatus = Result(s, d_filename);
    return;
  }
  throw UnrecognizedOptionException();
}

CVC4::SExpr SmtEngine::getInfo(const std::string& key) const {

  SmtScope smts(this);

  Trace("smt") << "SMT getInfo(" << key << ")" << endl;
  if(key == "all-statistics") {
    vector<SExpr> stats;
    for(StatisticsRegistry::const_iterator i = NodeManager::fromExprManager(d_exprManager)->getStatisticsRegistry()->begin();
        i != NodeManager::fromExprManager(d_exprManager)->getStatisticsRegistry()->end();
        ++i) {
      vector<SExpr> v;
      v.push_back((*i).first);
      v.push_back((*i).second);
      stats.push_back(v);
    }
    for(StatisticsRegistry::const_iterator i = d_statisticsRegistry->begin();
        i != d_statisticsRegistry->end();
        ++i) {
      vector<SExpr> v;
      v.push_back((*i).first);
      v.push_back((*i).second);
      stats.push_back(v);
    }
    return SExpr(stats);
  } else if(key == "error-behavior") {
    return SExpr(SExpr::Keyword("immediate-exit"));
  } else if(key == "name") {
    return SExpr(Configuration::getName());
  } else if(key == "version") {
    return SExpr(Configuration::getVersionString());
  } else if(key == "authors") {
    return SExpr(Configuration::about());
  } else if(key == "status") {
    // sat | unsat | unknown
    switch(d_status.asSatisfiabilityResult().isSat()) {
    case Result::SAT:
      return SExpr(SExpr::Keyword("sat"));
    case Result::UNSAT:
      return SExpr(SExpr::Keyword("unsat"));
    default:
      return SExpr(SExpr::Keyword("unknown"));
    }
  } else if(key == "reason-unknown") {
    if(!d_status.isNull() && d_status.isUnknown()) {
      stringstream ss;
      ss << d_status.whyUnknown();
      string s = ss.str();
      transform(s.begin(), s.end(), s.begin(), ::tolower);
      return SExpr(SExpr::Keyword(s));
    } else {
      throw RecoverableModalException(
          "Can't get-info :reason-unknown when the "
          "last result wasn't unknown!");
    }
  } else if(key == "assertion-stack-levels") {
    AlwaysAssert(d_userLevels.size()
                 <= std::numeric_limits<unsigned long int>::max());
    return SExpr(static_cast<unsigned long int>(d_userLevels.size()));
  } else if(key == "all-options") {
    // get the options, like all-statistics
    std::vector< std::vector<std::string> > current_options =
      Options::current()->getOptions();
    return SExpr::parseListOfListOfAtoms(current_options);
  } else {
    throw UnrecognizedOptionException();
  }
}

void SmtEngine::debugCheckFormals(const std::vector<Expr>& formals, Expr func)
{
  for(std::vector<Expr>::const_iterator i = formals.begin(); i != formals.end(); ++i) {
    if((*i).getKind() != kind::BOUND_VARIABLE) {
      stringstream ss;
      ss << "All formal arguments to defined functions must be BOUND_VARIABLEs, but in the\n"
         << "definition of function " << func << ", formal\n"
         << "  " << *i << "\n"
         << "has kind " << (*i).getKind();
      throw TypeCheckingException(func, ss.str());
    }
  }
}

void SmtEngine::debugCheckFunctionBody(Expr formula,
                                       const std::vector<Expr>& formals,
                                       Expr func)
{
  Type formulaType = formula.getType(options::typeChecking());
  Type funcType = func.getType();
  // We distinguish here between definitions of constants and functions,
  // because the type checking for them is subtly different.  Perhaps we
  // should instead have SmtEngine::defineFunction() and
  // SmtEngine::defineConstant() for better clarity, although then that
  // doesn't match the SMT-LIBv2 standard...
  if(formals.size() > 0) {
    Type rangeType = FunctionType(funcType).getRangeType();
    if(! formulaType.isComparableTo(rangeType)) {
      stringstream ss;
      ss << "Type of defined function does not match its declaration\n"
         << "The function  : " << func << "\n"
         << "Declared type : " << rangeType << "\n"
         << "The body      : " << formula << "\n"
         << "Body type     : " << formulaType;
      throw TypeCheckingException(func, ss.str());
    }
  } else {
    if(! formulaType.isComparableTo(funcType)) {
      stringstream ss;
      ss << "Declared type of defined constant does not match its definition\n"
         << "The constant   : " << func << "\n"
         << "Declared type  : " << funcType << " " << Type::getTypeNode(funcType)->getId() << "\n"
         << "The definition : " << formula << "\n"
         << "Definition type: " << formulaType << " " << Type::getTypeNode(formulaType)->getId();
      throw TypeCheckingException(func, ss.str());
    }
  }
}

void SmtEngine::defineFunction(Expr func,
                               const std::vector<Expr>& formals,
                               Expr formula)
{
  SmtScope smts(this);
  finalOptionsAreSet();
  doPendingPops();
  Trace("smt") << "SMT defineFunction(" << func << ")" << endl;
  debugCheckFormals(formals, func);

  stringstream ss;
  ss << language::SetLanguage(
            language::SetLanguage::getLanguage(Dump.getStream()))
     << func;
  DefineFunctionCommand c(ss.str(), func, formals, formula);
  addToModelCommandAndDump(
      c, ExprManager::VAR_FLAG_DEFINED, true, "declarations");

  PROOF(if (options::checkUnsatCores()) {
    d_defineCommands.push_back(c.clone());
  });

  // type check body
  debugCheckFunctionBody(formula, formals, func);

  // Substitute out any abstract values in formula
  Expr form =
      d_private->substituteAbstractValues(Node::fromExpr(formula)).toExpr();

  TNode funcNode = func.getTNode();
  vector<Node> formalsNodes;
  for(vector<Expr>::const_iterator i = formals.begin(),
        iend = formals.end();
      i != iend;
      ++i) {
    formalsNodes.push_back((*i).getNode());
  }
  TNode formNode = form.getTNode();
  DefinedFunction def(funcNode, formalsNodes, formNode);
  // Permit (check-sat) (define-fun ...) (get-value ...) sequences.
  // Otherwise, (check-sat) (get-value ((! foo :named bar))) breaks
  // d_haveAdditions = true;
  Debug("smt") << "definedFunctions insert " << funcNode << " " << formNode << endl;
  d_definedFunctions->insert(funcNode, def);
}

void SmtEngine::defineFunctionsRec(
    const std::vector<Expr>& funcs,
    const std::vector<std::vector<Expr> >& formals,
    const std::vector<Expr>& formulas)
{
  SmtScope smts(this);
  finalOptionsAreSet();
  doPendingPops();
  Trace("smt") << "SMT defineFunctionsRec(...)" << endl;

  if (funcs.size() != formals.size() && funcs.size() != formulas.size())
  {
    stringstream ss;
    ss << "Number of functions, formals, and function bodies passed to "
          "defineFunctionsRec do not match:"
       << "\n"
       << "        #functions : " << funcs.size() << "\n"
       << "        #arg lists : " << formals.size() << "\n"
       << "  #function bodies : " << formulas.size() << "\n";
    throw ModalException(ss.str());
  }
  for (unsigned i = 0, size = funcs.size(); i < size; i++)
  {
    // check formal argument list
    debugCheckFormals(formals[i], funcs[i]);
    // type check body
    debugCheckFunctionBody(formulas[i], formals[i], funcs[i]);
  }

  if (Dump.isOn("raw-benchmark"))
  {
    Dump("raw-benchmark") << DefineFunctionRecCommand(funcs, formals, formulas);
  }

  ExprManager* em = getExprManager();
  bool maybeHasFv = language::isInputLangSygus(options::inputLanguage());
  for (unsigned i = 0, size = funcs.size(); i < size; i++)
  {
    // we assert a quantified formula
    Expr func_app;
    // make the function application
    if (formals[i].empty())
    {
      // it has no arguments
      func_app = funcs[i];
    }
    else
    {
      std::vector<Expr> children;
      children.push_back(funcs[i]);
      children.insert(children.end(), formals[i].begin(), formals[i].end());
      func_app = em->mkExpr(kind::APPLY_UF, children);
    }
    Expr lem = em->mkExpr(kind::EQUAL, func_app, formulas[i]);
    if (!formals[i].empty())
    {
      // set the attribute to denote this is a function definition
      std::string attr_name("fun-def");
      Expr aexpr = em->mkExpr(kind::INST_ATTRIBUTE, func_app);
      aexpr = em->mkExpr(kind::INST_PATTERN_LIST, aexpr);
      std::vector<Expr> expr_values;
      std::string str_value;
      setUserAttribute(attr_name, func_app, expr_values, str_value);
      // make the quantified formula
      Expr boundVars = em->mkExpr(kind::BOUND_VAR_LIST, formals[i]);
      lem = em->mkExpr(kind::FORALL, boundVars, lem, aexpr);
    }
    // assert the quantified formula
    //   notice we don't call assertFormula directly, since this would
    //   duplicate the output on raw-benchmark.
    Expr e = d_private->substituteAbstractValues(Node::fromExpr(lem)).toExpr();
    if (d_assertionList != NULL)
    {
      d_assertionList->push_back(e);
    }
    d_private->addFormula(e.getNode(), false, true, false, maybeHasFv);
  }
}

void SmtEngine::defineFunctionRec(Expr func,
                                  const std::vector<Expr>& formals,
                                  Expr formula)
{
  std::vector<Expr> funcs;
  funcs.push_back(func);
  std::vector<std::vector<Expr> > formals_multi;
  formals_multi.push_back(formals);
  std::vector<Expr> formulas;
  formulas.push_back(formula);
  defineFunctionsRec(funcs, formals_multi, formulas);
}

bool SmtEngine::isDefinedFunction( Expr func ){
  Node nf = Node::fromExpr( func );
  Debug("smt") << "isDefined function " << nf << "?" << std::endl;
  return d_definedFunctions->find(nf) != d_definedFunctions->end();
}

void SmtEnginePrivate::finishInit()
{
  d_preprocessingPassContext.reset(new PreprocessingPassContext(
      &d_smt, d_resourceManager, &d_iteRemover, &d_propagator));

<<<<<<< HEAD
  // initialize the preprocessing passes
  d_processor.finishInit(d_preprocessingPassContext.get());
=======
  // TODO: this will likely change when we add support for actually assembling
  // preprocessing pipelines. For now, we just create an instance of each
  // available preprocessing pass.
  std::vector<std::string> passNames = ppReg.getAvailablePasses();
  for (const std::string& passName : passNames)
  {
    d_passes[passName].reset(
        ppReg.createPass(d_preprocessingPassContext.get(), passName));
  }
}

Node SmtEnginePrivate::expandDefinitions(TNode n, unordered_map<Node, Node, NodeHashFunction>& cache, bool expandOnly)
{
  stack<std::tuple<Node, Node, bool>> worklist;
  stack<Node> result;
  worklist.push(std::make_tuple(Node(n), Node(n), false));
  // The worklist is made of triples, each is input / original node then the output / rewritten node
  // and finally a flag tracking whether the children have been explored (i.e. if this is a downward
  // or upward pass).

  do {
    spendResource(ResourceManager::Resource::PreprocessStep);

    // n is the input / original
    // node is the output / result
    Node node;
    bool childrenPushed;
    std::tie(n, node, childrenPushed) = worklist.top();
    worklist.pop();

    // Working downwards
    if(!childrenPushed) {
      Kind k = n.getKind();

      // we can short circuit (variable) leaves
      if(n.isVar()) {
        SmtEngine::DefinedFunctionMap::const_iterator i = d_smt.d_definedFunctions->find(n);
        if(i != d_smt.d_definedFunctions->end()) {
          Node f = (*i).second.getFormula();
          // must expand its definition
          Node fe = expandDefinitions(f, cache, expandOnly);
          // replacement must be closed
          if((*i).second.getFormals().size() > 0) {
            result.push(d_smt.d_nodeManager->mkNode(
                kind::LAMBDA,
                d_smt.d_nodeManager->mkNode(kind::BOUND_VAR_LIST,
                                            (*i).second.getFormals()),
                fe));
            continue;
          }
          // don't bother putting in the cache
          result.push(fe);
          continue;
        }
        // don't bother putting in the cache
        result.push(n);
        continue;
      }

      // maybe it's in the cache
      unordered_map<Node, Node, NodeHashFunction>::iterator cacheHit = cache.find(n);
      if(cacheHit != cache.end()) {
        TNode ret = (*cacheHit).second;
        result.push(ret.isNull() ? n : ret);
        continue;
      }

      // otherwise expand it
      bool doExpand = false;
      if (k == kind::APPLY_UF)
      {
        // Always do beta-reduction here. The reason is that there may be
        // operators such as INTS_MODULUS in the body of the lambda that would
        // otherwise be introduced by beta-reduction via the rewriter, but are
        // not expanded here since the traversal in this function does not
        // traverse the operators of nodes. Hence, we beta-reduce here to
        // ensure terms in the body of the lambda are expanded during this
        // call.
        if (n.getOperator().getKind() == kind::LAMBDA)
        {
          doExpand = true;
        }
        else
        {
          // We always check if this operator corresponds to a defined function.
          doExpand = d_smt.isDefinedFunction(n.getOperator().toExpr());
        }
      }
      if (doExpand) {
        vector<Node> formals;
        TNode fm;
        if( n.getOperator().getKind() == kind::LAMBDA ){
          TNode op = n.getOperator();
          // lambda
          for( unsigned i=0; i<op[0].getNumChildren(); i++ ){
            formals.push_back( op[0][i] );
          }
          fm = op[1];
        }else{
          // application of a user-defined symbol
          TNode func = n.getOperator();
          SmtEngine::DefinedFunctionMap::const_iterator i = d_smt.d_definedFunctions->find(func);
          if(i == d_smt.d_definedFunctions->end()) {
            throw TypeCheckingException(n.toExpr(), string("Undefined function: `") + func.toString() + "'");
          }
          DefinedFunction def = (*i).second;
          formals = def.getFormals();

          if(Debug.isOn("expand")) {
            Debug("expand") << "found: " << n << endl;
            Debug("expand") << " func: " << func << endl;
            string name = func.getAttribute(expr::VarNameAttr());
            Debug("expand") << "     : \"" << name << "\"" << endl;
          }
          if(Debug.isOn("expand")) {
            Debug("expand") << " defn: " << def.getFunction() << endl
                            << "       [";
            if(formals.size() > 0) {
              copy( formals.begin(), formals.end() - 1,
                    ostream_iterator<Node>(Debug("expand"), ", ") );
              Debug("expand") << formals.back();
            }
            Debug("expand") << "]" << endl
                            << "       " << def.getFunction().getType() << endl
                            << "       " << def.getFormula() << endl;
          }

          fm = def.getFormula();
        }

        Node instance = fm.substitute(formals.begin(),
                                      formals.end(),
                                      n.begin(),
                                      n.begin() + formals.size());
        Debug("expand") << "made : " << instance << endl;

        Node expanded = expandDefinitions(instance, cache, expandOnly);
        cache[n] = (n == expanded ? Node::null() : expanded);
        result.push(expanded);
        continue;

      } else if(! expandOnly) {
        // do not do any theory stuff if expandOnly is true

        theory::Theory* t = d_smt.d_theoryEngine->theoryOf(node);

        Assert(t != NULL);
        node = t->expandDefinition(n);
      }

      // the partial functions can fall through, in which case we still
      // consider their children
      worklist.push(std::make_tuple(
          Node(n), node, true));  // Original and rewritten result

      for(size_t i = 0; i < node.getNumChildren(); ++i) {
        worklist.push(
            std::make_tuple(node[i],
                            node[i],
                            false));  // Rewrite the children of the result only
      }

    } else {
      // Working upwards
      // Reconstruct the node from it's (now rewritten) children on the stack

      Debug("expand") << "cons : " << node << endl;
      if(node.getNumChildren()>0) {
        //cout << "cons : " << node << endl;
        NodeBuilder<> nb(node.getKind());
        if(node.getMetaKind() == kind::metakind::PARAMETERIZED) {
          Debug("expand") << "op   : " << node.getOperator() << endl;
          //cout << "op   : " << node.getOperator() << endl;
          nb << node.getOperator();
        }
        for(size_t i = 0; i < node.getNumChildren(); ++i) {
          Assert(!result.empty());
          Node expanded = result.top();
          result.pop();
          //cout << "exchld : " << expanded << endl;
          Debug("expand") << "exchld : " << expanded << endl;
          nb << expanded;
        }
        node = nb;
      }
      cache[n] = n == node ? Node::null() : node;           // Only cache once all subterms are expanded
      result.push(node);
    }
  } while(!worklist.empty());

  AlwaysAssert(result.size() == 1);

  return result.top();
}

// do dumping (before/after any preprocessing pass)
static void dumpAssertions(const char* key,
                           const AssertionPipeline& assertionList) {
  if( Dump.isOn("assertions") &&
      Dump.isOn(string("assertions:") + key) ) {
    // Push the simplified assertions to the dump output stream
    for(unsigned i = 0; i < assertionList.size(); ++ i) {
      TNode n = assertionList[i];
      Dump("assertions") << AssertCommand(Expr(n.toExpr()));
    }
  }
}

// returns false if simplification led to "false"
bool SmtEnginePrivate::simplifyAssertions()
{
  spendResource(ResourceManager::Resource::PreprocessStep);
  Assert(d_smt.d_pendingPops == 0);
  try {
    ScopeCounter depth(d_simplifyAssertionsDepth);

    Trace("simplify") << "SmtEnginePrivate::simplify()" << endl;

    if (options::simplificationMode() != options::SimplificationMode::NONE)
    {
      if (!options::unsatCores() && !options::fewerPreprocessingHoles())
      {
        // Perform non-clausal simplification
        PreprocessingPassResult res =
            d_passes["non-clausal-simp"]->apply(&d_assertions);
        if (res == PreprocessingPassResult::CONFLICT)
        {
          return false;
        }
      }

      // We piggy-back off of the BackEdgesMap in the CircuitPropagator to
      // do the miplib trick.
      if (  // check that option is on
          options::arithMLTrick() &&
          // miplib rewrites aren't safe in incremental mode
          !options::incrementalSolving() &&
          // only useful in arith
          d_smt.d_logic.isTheoryEnabled(THEORY_ARITH) &&
          // we add new assertions and need this (in practice, this
          // restriction only disables miplib processing during
          // re-simplification, which we don't expect to be useful anyway)
          d_assertions.getRealAssertionsEnd() == d_assertions.size())
      {
        d_passes["miplib-trick"]->apply(&d_assertions);
      } else {
        Trace("simplify") << "SmtEnginePrivate::simplify(): "
                          << "skipping miplib pseudobooleans pass (either incrementalSolving is on, or miplib pbs are turned off)..." << endl;
      }
    }

    Debug("smt") << " d_assertions     : " << d_assertions.size() << endl;

    // before ppRewrite check if only core theory for BV theory
    d_smt.d_theoryEngine->staticInitializeBVOptions(d_assertions.ref());

    // Theory preprocessing
    bool doEarlyTheoryPp = !options::arithRewriteEq();
    if (doEarlyTheoryPp)
    {
      d_passes["theory-preprocess"]->apply(&d_assertions);
    }

    // ITE simplification
    if (options::doITESimp()
        && (d_simplifyAssertionsDepth <= 1 || options::doITESimpOnRepeat()))
    {
      PreprocessingPassResult res = d_passes["ite-simp"]->apply(&d_assertions);
      if (res == PreprocessingPassResult::CONFLICT)
      {
        Chat() << "...ITE simplification found unsat..." << endl;
        return false;
      }
    }

    Debug("smt") << " d_assertions     : " << d_assertions.size() << endl;

    // Unconstrained simplification
    if(options::unconstrainedSimp()) {
      d_passes["unconstrained-simplifier"]->apply(&d_assertions);
    }

    if (options::repeatSimp()
        && options::simplificationMode() != options::SimplificationMode::NONE
        && !options::unsatCores() && !options::fewerPreprocessingHoles())
    {
      PreprocessingPassResult res =
          d_passes["non-clausal-simp"]->apply(&d_assertions);
      if (res == PreprocessingPassResult::CONFLICT)
      {
        return false;
      }
    }

    dumpAssertions("post-repeatsimp", d_assertions);
    Trace("smt") << "POST repeatSimp" << endl;
    Debug("smt") << " d_assertions     : " << d_assertions.size() << endl;

  } catch(TypeCheckingExceptionPrivate& tcep) {
    // Calls to this function should have already weeded out any
    // typechecking exceptions via (e.g.) ensureBoolean().  But a
    // theory could still create a new expression that isn't
    // well-typed, and we don't want the C++ runtime to abort our
    // process without any error notice.
    InternalError()
        << "A bad expression was produced.  Original exception follows:\n"
        << tcep;
  }
  return true;
>>>>>>> df1ea6b9
}

Result SmtEngine::check() {
  Assert(d_fullyInited);
  Assert(d_pendingPops == 0);

  Trace("smt") << "SmtEngine::check()" << endl;

  ResourceManager* resourceManager = d_private->getResourceManager();

  resourceManager->beginCall();

  // Only way we can be out of resource is if cumulative budget is on
  if (resourceManager->cumulativeLimitOn() &&
      resourceManager->out()) {
    Result::UnknownExplanation why = resourceManager->outOfResources() ?
                             Result::RESOURCEOUT : Result::TIMEOUT;
    return Result(Result::ENTAILMENT_UNKNOWN, why, d_filename);
  }

  // Make sure the prop layer has all of the assertions
  Trace("smt") << "SmtEngine::check(): processing assertions" << endl;
  d_private->processAssertions();
  Trace("smt") << "SmtEngine::check(): done processing assertions" << endl;

  TimerStat::CodeTimer solveTimer(d_stats->d_solveTime);

  Chat() << "solving..." << endl;
  Trace("smt") << "SmtEngine::check(): running check" << endl;
  Result result = d_propEngine->checkSat();

  resourceManager->endCall();
  Trace("limit") << "SmtEngine::check(): cumulative millis " << resourceManager->getTimeUsage()
                 << ", resources " << resourceManager->getResourceUsage() << endl;


  return Result(result, d_filename);
}

Result SmtEngine::quickCheck() {
  Assert(d_fullyInited);
  Trace("smt") << "SMT quickCheck()" << endl;
  return Result(
      Result::ENTAILMENT_UNKNOWN, Result::REQUIRES_FULL_CHECK, d_filename);
}

theory::TheoryModel* SmtEngine::getAvailableModel(const char* c) const
{
  if (!options::assignFunctionValues())
  {
    std::stringstream ss;
    ss << "Cannot " << c << " when --assign-function-values is false.";
    throw RecoverableModalException(ss.str().c_str());
  }

  if (d_smtMode != SMT_MODE_SAT && d_smtMode != SMT_MODE_SAT_UNKNOWN)
  {
    std::stringstream ss;
    ss << "Cannot " << c
       << " unless immediately preceded by SAT/NOT_ENTAILED or UNKNOWN "
          "response.";
    throw RecoverableModalException(ss.str().c_str());
  }

  if (!options::produceModels())
  {
    std::stringstream ss;
    ss << "Cannot " << c << " when produce-models options is off.";
    throw ModalException(ss.str().c_str());
  }

  TheoryModel* m = d_theoryEngine->getBuiltModel();

  if (m == nullptr)
  {
    std::stringstream ss;
    ss << "Cannot " << c
       << " since model is not available. Perhaps the most recent call to "
          "check-sat was interupted?";
    throw RecoverableModalException(ss.str().c_str());
  }

  return m;
}

void SmtEnginePrivate::processAssertions() {
  TimerStat::CodeTimer paTimer(d_smt.d_stats->d_processAssertionsTime);
  spendResource(ResourceManager::Resource::PreprocessStep);
  Assert(d_smt.d_fullyInited);
  Assert(d_smt.d_pendingPops == 0);

  if (d_assertions.size() == 0) {
    // nothing to do
    return;
  }
  if (d_assertionsProcessed && options::incrementalSolving()) {
    // TODO(b/1255): Substitutions in incremental mode should be managed with a
    // proper data structure.

    d_assertions.enableStoreSubstsInAsserts();
  }
  else
  {
    d_assertions.disableStoreSubstsInAsserts();
  }

  // process the assertions
  bool noConflict = d_processor.apply(d_assertions);

  //notify theory engine new preprocessed assertions
  d_smt.d_theoryEngine->notifyPreprocessedAssertions( d_assertions.ref() );

  // Push the formula to decision engine
  if (noConflict)
  {
    Chat() << "pushing to decision engine..." << endl;
    d_smt.d_propEngine->addAssertionsToDecisionEngine(d_assertions);
  }

  // end: INVARIANT to maintain: no reordering of assertions or
  // introducing new ones

  // if incremental, compute which variables are assigned
  if (options::incrementalSolving())
  {
    d_preprocessingPassContext->recordSymbolsInAssertions(d_assertions.ref());
  }

  // Push the formula to SAT
  {
    Chat() << "converting to CNF..." << endl;
    TimerStat::CodeTimer codeTimer(d_smt.d_stats->d_cnfConversionTime);
    for (unsigned i = 0; i < d_assertions.size(); ++ i) {
      Chat() << "+ " << d_assertions[i] << std::endl;
      d_smt.d_propEngine->assertFormula(d_assertions[i]);
    }
  }

  d_assertionsProcessed = true;

  d_assertions.clear();
  getIteSkolemMap().clear();
}

void SmtEnginePrivate::addFormula(
    TNode n, bool inUnsatCore, bool inInput, bool isAssumption, bool maybeHasFv)
{
  if (n == d_true) {
    // nothing to do
    return;
  }

  Trace("smt") << "SmtEnginePrivate::addFormula(" << n
               << "), inUnsatCore = " << inUnsatCore
               << ", inInput = " << inInput
               << ", isAssumption = " << isAssumption << endl;

  // Ensure that it does not contain free variables
  if (maybeHasFv)
  {
    if (expr::hasFreeVar(n))
    {
      std::stringstream se;
      se << "Cannot process assertion with free variable.";
      if (language::isInputLangSygus(options::inputLanguage()))
      {
        // Common misuse of SyGuS is to use top-level assert instead of
        // constraint when defining the synthesis conjecture.
        se << " Perhaps you meant `constraint` instead of `assert`?";
      }
      throw ModalException(se.str().c_str());
    }
  }

  // Give it to proof manager
  PROOF(
    if( inInput ){
      // n is an input assertion
      if (inUnsatCore || options::unsatCores() || options::dumpUnsatCores() || options::checkUnsatCores() || options::fewerPreprocessingHoles()) {

        ProofManager::currentPM()->addCoreAssertion(n.toExpr());
      }
    }else{
      // n is the result of an unknown preprocessing step, add it to dependency map to null
      ProofManager::currentPM()->addDependence(n, Node::null());
    }
  );

  // Add the normalized formula to the queue
  d_assertions.push_back(n, isAssumption);
  //d_assertions.push_back(Rewriter::rewrite(n));
}

void SmtEngine::ensureBoolean(const Expr& e)
{
  Type type = e.getType(options::typeChecking());
  Type boolType = d_exprManager->booleanType();
  if(type != boolType) {
    stringstream ss;
    ss << "Expected " << boolType << "\n"
       << "The assertion : " << e << "\n"
       << "Its type      : " << type;
    throw TypeCheckingException(e, ss.str());
  }
}

Result SmtEngine::checkSat(const Expr& assumption, bool inUnsatCore)
{
  Dump("benchmark") << CheckSatCommand(assumption);
  return checkSatisfiability(assumption, inUnsatCore, false);
}

Result SmtEngine::checkSat(const vector<Expr>& assumptions, bool inUnsatCore)
{
  if (assumptions.empty())
  {
    Dump("benchmark") << CheckSatCommand();
  }
  else
  {
    Dump("benchmark") << CheckSatAssumingCommand(assumptions);
  }

  return checkSatisfiability(assumptions, inUnsatCore, false);
}

Result SmtEngine::checkEntailed(const Expr& expr, bool inUnsatCore)
{
  Dump("benchmark") << QueryCommand(expr, inUnsatCore);
  return checkSatisfiability(
             expr.isNull() ? std::vector<Expr>() : std::vector<Expr>{expr},
             inUnsatCore,
             true)
      .asEntailmentResult();
}

Result SmtEngine::checkEntailed(const vector<Expr>& exprs, bool inUnsatCore)
{
  return checkSatisfiability(exprs, inUnsatCore, true).asEntailmentResult();
}

Result SmtEngine::checkSatisfiability(const Expr& expr,
                                      bool inUnsatCore,
                                      bool isEntailmentCheck)
{
  return checkSatisfiability(
      expr.isNull() ? std::vector<Expr>() : std::vector<Expr>{expr},
      inUnsatCore,
      isEntailmentCheck);
}

Result SmtEngine::checkSatisfiability(const vector<Expr>& assumptions,
                                      bool inUnsatCore,
                                      bool isEntailmentCheck)
{
  try
  {
    SmtScope smts(this);
    finalOptionsAreSet();
    doPendingPops();

    Trace("smt") << "SmtEngine::"
                 << (isEntailmentCheck ? "checkEntailed" : "checkSat") << "("
                 << assumptions << ")" << endl;

    if(d_queryMade && !options::incrementalSolving()) {
      throw ModalException("Cannot make multiple queries unless "
                           "incremental solving is enabled "
                           "(try --incremental)");
    }

    // Note that a query has been made
    d_queryMade = true;
    // reset global negation
    d_globalNegation = false;

    bool didInternalPush = false;

    setProblemExtended();

    if (isEntailmentCheck)
    {
      size_t size = assumptions.size();
      if (size > 1)
      {
        /* Assume: not (BIGAND assumptions)  */
        d_assumptions.push_back(
            d_exprManager->mkExpr(kind::AND, assumptions).notExpr());
      }
      else if (size == 1)
      {
        /* Assume: not expr  */
        d_assumptions.push_back(assumptions[0].notExpr());
      }
    }
    else
    {
      /* Assume: BIGAND assumptions  */
      d_assumptions = assumptions;
    }

    if (!d_assumptions.empty())
    {
      internalPush();
      didInternalPush = true;
    }

    Result r(Result::SAT_UNKNOWN, Result::UNKNOWN_REASON);
    for (Expr e : d_assumptions)
    {
      // Substitute out any abstract values in ex.
      e = d_private->substituteAbstractValues(Node::fromExpr(e)).toExpr();
      Assert(e.getExprManager() == d_exprManager);
      // Ensure expr is type-checked at this point.
      ensureBoolean(e);

      /* Add assumption  */
      if (d_assertionList != NULL)
      {
        d_assertionList->push_back(e);
      }
      d_private->addFormula(e.getNode(), inUnsatCore, true, true);
    }

    r = check();

    if ((options::solveRealAsInt() || options::solveIntAsBV() > 0)
        && r.asSatisfiabilityResult().isSat() == Result::UNSAT)
    {
      r = Result(Result::SAT_UNKNOWN, Result::UNKNOWN_REASON);
    }
    // flipped if we did a global negation
    if (d_globalNegation)
    {
      Trace("smt") << "SmtEngine::process global negate " << r << std::endl;
      if (r.asSatisfiabilityResult().isSat() == Result::UNSAT)
      {
        r = Result(Result::SAT);
      }
      else if (r.asSatisfiabilityResult().isSat() == Result::SAT)
      {
        // only if satisfaction complete
        if (d_logic.isPure(THEORY_ARITH) || d_logic.isPure(THEORY_BV))
        {
          r = Result(Result::UNSAT);
        }
        else
        {
          r = Result(Result::SAT_UNKNOWN, Result::UNKNOWN_REASON);
        }
      }
      Trace("smt") << "SmtEngine::global negate returned " << r << std::endl;
    }

    d_needPostsolve = true;

    // Pop the context
    if (didInternalPush)
    {
      internalPop();
    }

    // Remember the status
    d_status = r;
    // Check against expected status
    if (!d_expectedStatus.isUnknown() && !d_status.isUnknown()
        && d_status != d_expectedStatus)
    {
      CVC4_FATAL() << "Expected result " << d_expectedStatus << " but got "
                   << d_status;
    }
    d_expectedStatus = Result();
    // Update the SMT mode
    if (d_status.asSatisfiabilityResult().isSat() == Result::UNSAT)
    {
      d_smtMode = SMT_MODE_UNSAT;
    }
    else if (d_status.asSatisfiabilityResult().isSat() == Result::SAT)
    {
      d_smtMode = SMT_MODE_SAT;
    }
    else
    {
      d_smtMode = SMT_MODE_SAT_UNKNOWN;
    }

    Trace("smt") << "SmtEngine::" << (isEntailmentCheck ? "query" : "checkSat")
                 << "(" << assumptions << ") => " << r << endl;

    // Check that SAT results generate a model correctly.
    if(options::checkModels()) {
      if (r.asSatisfiabilityResult().isSat() == Result::SAT)
      {
        checkModel();
      }
    }
    // Check that UNSAT results generate a proof correctly.
    if(options::checkProofs()) {
      if(r.asSatisfiabilityResult().isSat() == Result::UNSAT) {
        checkProof();
      }
    }
    // Check that UNSAT results generate an unsat core correctly.
    if(options::checkUnsatCores()) {
      if(r.asSatisfiabilityResult().isSat() == Result::UNSAT) {
        TimerStat::CodeTimer checkUnsatCoreTimer(d_stats->d_checkUnsatCoreTime);
        checkUnsatCore();
      }
    }

    return r;
  } catch (UnsafeInterruptException& e) {
    AlwaysAssert(d_private->getResourceManager()->out());
    Result::UnknownExplanation why = d_private->getResourceManager()->outOfResources() ?
      Result::RESOURCEOUT : Result::TIMEOUT;
    return Result(Result::SAT_UNKNOWN, why, d_filename);
  }
}

vector<Expr> SmtEngine::getUnsatAssumptions(void)
{
  Trace("smt") << "SMT getUnsatAssumptions()" << endl;
  SmtScope smts(this);
  if (!options::unsatAssumptions())
  {
    throw ModalException(
        "Cannot get unsat assumptions when produce-unsat-assumptions option "
        "is off.");
  }
  if (d_smtMode != SMT_MODE_UNSAT)
  {
    throw RecoverableModalException(
        "Cannot get unsat assumptions unless immediately preceded by "
        "UNSAT/ENTAILED.");
  }
  finalOptionsAreSet();
  if (Dump.isOn("benchmark"))
  {
    Dump("benchmark") << GetUnsatAssumptionsCommand();
  }
  UnsatCore core = getUnsatCoreInternal();
  vector<Expr> res;
  for (const Expr& e : d_assumptions)
  {
    if (find(core.begin(), core.end(), e) != core.end()) { res.push_back(e); }
  }
  return res;
}

Result SmtEngine::assertFormula(const Expr& ex, bool inUnsatCore)
{
  Assert(ex.getExprManager() == d_exprManager);
  SmtScope smts(this);
  finalOptionsAreSet();
  doPendingPops();

  Trace("smt") << "SmtEngine::assertFormula(" << ex << ")" << endl;

  if (Dump.isOn("raw-benchmark")) {
    Dump("raw-benchmark") << AssertCommand(ex);
  }

  // Substitute out any abstract values in ex
  Expr e = d_private->substituteAbstractValues(Node::fromExpr(ex)).toExpr();

  ensureBoolean(e);
  if(d_assertionList != NULL) {
    d_assertionList->push_back(e);
  }
  bool maybeHasFv = language::isInputLangSygus(options::inputLanguage());
  d_private->addFormula(e.getNode(), inUnsatCore, true, false, maybeHasFv);
  return quickCheck().asEntailmentResult();
}/* SmtEngine::assertFormula() */

/*
   --------------------------------------------------------------------------
    Handling SyGuS commands
   --------------------------------------------------------------------------
*/

void SmtEngine::declareSygusVar(const std::string& id, Expr var, Type type)
{
  SmtScope smts(this);
  finalOptionsAreSet();
  d_private->d_sygusVars.push_back(Node::fromExpr(var));
  Trace("smt") << "SmtEngine::declareSygusVar: " << var << "\n";
  Dump("raw-benchmark") << DeclareSygusVarCommand(id, var, type);
  // don't need to set that the conjecture is stale
}

void SmtEngine::declareSygusPrimedVar(const std::string& id, Type type)
{
  SmtScope smts(this);
  finalOptionsAreSet();
  // do nothing (the command is spurious)
  Trace("smt") << "SmtEngine::declareSygusPrimedVar: " << id << "\n";
  // don't need to set that the conjecture is stale
}

void SmtEngine::declareSygusFunctionVar(const std::string& id,
                                        Expr var,
                                        Type type)
{
  SmtScope smts(this);
  finalOptionsAreSet();
  d_private->d_sygusVars.push_back(Node::fromExpr(var));
  Trace("smt") << "SmtEngine::declareSygusFunctionVar: " << var << "\n";
  Dump("raw-benchmark") << DeclareSygusVarCommand(id, var, type);

  // don't need to set that the conjecture is stale
}

void SmtEngine::declareSynthFun(const std::string& id,
                                Expr func,
                                Type sygusType,
                                bool isInv,
                                const std::vector<Expr>& vars)
{
  SmtScope smts(this);
  finalOptionsAreSet();
  doPendingPops();
  Node fn = Node::fromExpr(func);
  d_private->d_sygusFunSymbols.push_back(fn);
  if (!vars.empty())
  {
    Expr bvl = d_exprManager->mkExpr(kind::BOUND_VAR_LIST, vars);
    std::vector<Expr> attr_val_bvl;
    attr_val_bvl.push_back(bvl);
    setUserAttribute("sygus-synth-fun-var-list", func, attr_val_bvl, "");
  }
  // whether sygus type encodes syntax restrictions
  if (sygusType.isDatatype()
      && static_cast<DatatypeType>(sygusType).getDatatype().isSygus())
  {
    TypeNode stn = TypeNode::fromType(sygusType);
    Node sym = d_nodeManager->mkBoundVar("sfproxy", stn);
    std::vector<Expr> attr_value;
    attr_value.push_back(sym.toExpr());
    setUserAttribute("sygus-synth-grammar", func, attr_value, "");
  }
  Trace("smt") << "SmtEngine::declareSynthFun: " << func << "\n";
  Dump("raw-benchmark") << SynthFunCommand(id, func, sygusType, isInv, vars);
  // sygus conjecture is now stale
  setSygusConjectureStale();
}

void SmtEngine::assertSygusConstraint(Expr constraint)
{
  SmtScope smts(this);
  finalOptionsAreSet();
  d_private->d_sygusConstraints.push_back(constraint);

  Trace("smt") << "SmtEngine::assertSygusConstrant: " << constraint << "\n";
  Dump("raw-benchmark") << SygusConstraintCommand(constraint);
  // sygus conjecture is now stale
  setSygusConjectureStale();
}

void SmtEngine::assertSygusInvConstraint(const Expr& inv,
                                         const Expr& pre,
                                         const Expr& trans,
                                         const Expr& post)
{
  SmtScope smts(this);
  finalOptionsAreSet();
  // build invariant constraint

  // get variables (regular and their respective primed versions)
  std::vector<Node> terms, vars, primed_vars;
  terms.push_back(Node::fromExpr(inv));
  terms.push_back(Node::fromExpr(pre));
  terms.push_back(Node::fromExpr(trans));
  terms.push_back(Node::fromExpr(post));
  // variables are built based on the invariant type
  FunctionType t = static_cast<FunctionType>(inv.getType());
  std::vector<Type> argTypes = t.getArgTypes();
  for (const Type& ti : argTypes)
  {
    TypeNode tn = TypeNode::fromType(ti);
    vars.push_back(d_nodeManager->mkBoundVar(tn));
    d_private->d_sygusVars.push_back(vars.back());
    std::stringstream ss;
    ss << vars.back() << "'";
    primed_vars.push_back(d_nodeManager->mkBoundVar(ss.str(), tn));
    d_private->d_sygusVars.push_back(primed_vars.back());
  }

  // make relevant terms; 0 -> Inv, 1 -> Pre, 2 -> Trans, 3 -> Post
  for (unsigned i = 0; i < 4; ++i)
  {
    Node op = terms[i];
    Trace("smt-debug") << "Make inv-constraint term #" << i << " : " << op
                       << " with type " << op.getType() << "...\n";
    std::vector<Node> children;
    children.push_back(op);
    // transition relation applied over both variable lists
    if (i == 2)
    {
      children.insert(children.end(), vars.begin(), vars.end());
      children.insert(children.end(), primed_vars.begin(), primed_vars.end());
    }
    else
    {
      children.insert(children.end(), vars.begin(), vars.end());
    }
    terms[i] = d_nodeManager->mkNode(kind::APPLY_UF, children);
    // make application of Inv on primed variables
    if (i == 0)
    {
      children.clear();
      children.push_back(op);
      children.insert(children.end(), primed_vars.begin(), primed_vars.end());
      terms.push_back(d_nodeManager->mkNode(kind::APPLY_UF, children));
    }
  }
  // make constraints
  std::vector<Node> conj;
  conj.push_back(d_nodeManager->mkNode(kind::IMPLIES, terms[1], terms[0]));
  Node term0_and_2 = d_nodeManager->mkNode(kind::AND, terms[0], terms[2]);
  conj.push_back(d_nodeManager->mkNode(kind::IMPLIES, term0_and_2, terms[4]));
  conj.push_back(d_nodeManager->mkNode(kind::IMPLIES, terms[0], terms[3]));
  Node constraint = d_nodeManager->mkNode(kind::AND, conj);

  d_private->d_sygusConstraints.push_back(constraint);

  Trace("smt") << "SmtEngine::assertSygusInvConstrant: " << constraint << "\n";
  Dump("raw-benchmark") << SygusInvConstraintCommand(inv, pre, trans, post);
  // sygus conjecture is now stale
  setSygusConjectureStale();
}

Result SmtEngine::checkSynth()
{
  SmtScope smts(this);

  if (options::incrementalSolving())
  {
    // TODO (project #7)
    throw ModalException(
        "Cannot make check-synth commands when incremental solving is enabled");
  }
  Expr query;
  if (d_private->d_sygusConjectureStale)
  {
    // build synthesis conjecture from asserted constraints and declared
    // variables/functions
    Node sygusVar =
        d_nodeManager->mkSkolem("sygus", d_nodeManager->booleanType());
    Node inst_attr = d_nodeManager->mkNode(kind::INST_ATTRIBUTE, sygusVar);
    Node sygusAttr = d_nodeManager->mkNode(kind::INST_PATTERN_LIST, inst_attr);
    std::vector<Node> bodyv;
    Trace("smt") << "Sygus : Constructing sygus constraint...\n";
    unsigned n_constraints = d_private->d_sygusConstraints.size();
    Node body = n_constraints == 0
                    ? d_nodeManager->mkConst(true)
                    : (n_constraints == 1
                           ? d_private->d_sygusConstraints[0]
                           : d_nodeManager->mkNode(
                               kind::AND, d_private->d_sygusConstraints));
    body = body.notNode();
    Trace("smt") << "...constructed sygus constraint " << body << std::endl;
    if (!d_private->d_sygusVars.empty())
    {
      Node boundVars =
          d_nodeManager->mkNode(kind::BOUND_VAR_LIST, d_private->d_sygusVars);
      body = d_nodeManager->mkNode(kind::EXISTS, boundVars, body);
      Trace("smt") << "...constructed exists " << body << std::endl;
    }
    if (!d_private->d_sygusFunSymbols.empty())
    {
      Node boundVars = d_nodeManager->mkNode(kind::BOUND_VAR_LIST,
                                             d_private->d_sygusFunSymbols);
      body = d_nodeManager->mkNode(kind::FORALL, boundVars, body, sygusAttr);
    }
    Trace("smt") << "...constructed forall " << body << std::endl;

    // set attribute for synthesis conjecture
    setUserAttribute("sygus", sygusVar.toExpr(), {}, "");

    Trace("smt") << "Check synthesis conjecture: " << body << std::endl;
    Dump("raw-benchmark") << CheckSynthCommand();

    d_private->d_sygusConjectureStale = false;

    if (options::incrementalSolving())
    {
      // we push a context so that this conjecture is removed if we modify it
      // later
      internalPush();
      assertFormula(body.toExpr(), true);
    }
    else
    {
      query = body.toExpr();
    }
  }

  Result r = checkSatisfiability(query, true, false);

  // Check that synthesis solutions satisfy the conjecture
  if (options::checkSynthSol()
      && r.asSatisfiabilityResult().isSat() == Result::UNSAT)
  {
    checkSynthSolution();
  }
  return r;
}

/*
   --------------------------------------------------------------------------
    End of Handling SyGuS commands
   --------------------------------------------------------------------------
*/

Node SmtEngine::postprocess(TNode node, TypeNode expectedType) const {
  return node;
}

Expr SmtEngine::simplify(const Expr& ex)
{
  Assert(ex.getExprManager() == d_exprManager);
  SmtScope smts(this);
  finalOptionsAreSet();
  doPendingPops();
  Trace("smt") << "SMT simplify(" << ex << ")" << endl;

  if(Dump.isOn("benchmark")) {
    Dump("benchmark") << SimplifyCommand(ex);
  }

  Expr e = d_private->substituteAbstractValues(Node::fromExpr(ex)).toExpr();
  if( options::typeChecking() ) {
    e.getType(true); // ensure expr is type-checked at this point
  }

  // Make sure all preprocessing is done
  d_private->processAssertions();
  Node n = d_private->simplify(Node::fromExpr(e));
  n = postprocess(n, TypeNode::fromType(e.getType()));
  return n.toExpr();
}

Expr SmtEngine::expandDefinitions(const Expr& ex)
{
  d_private->spendResource(ResourceManager::Resource::PreprocessStep);

  Assert(ex.getExprManager() == d_exprManager);
  SmtScope smts(this);
  finalOptionsAreSet();
  doPendingPops();
  Trace("smt") << "SMT expandDefinitions(" << ex << ")" << endl;

  // Substitute out any abstract values in ex.
  Expr e = d_private->substituteAbstractValues(Node::fromExpr(ex)).toExpr();
  if(options::typeChecking()) {
    // Ensure expr is type-checked at this point.
    e.getType(true);
  }

  unordered_map<Node, Node, NodeHashFunction> cache;
  Node n = d_private->getProcessAssertions()->expandDefinitions(
      Node::fromExpr(e), cache, /* expandOnly = */ true);
  n = postprocess(n, TypeNode::fromType(e.getType()));

  return n.toExpr();
}

// TODO(#1108): Simplify the error reporting of this method.
Expr SmtEngine::getValue(const Expr& ex) const
{
  Assert(ex.getExprManager() == d_exprManager);
  SmtScope smts(this);

  Trace("smt") << "SMT getValue(" << ex << ")" << endl;
  if(Dump.isOn("benchmark")) {
    Dump("benchmark") << GetValueCommand(ex);
  }

  // Substitute out any abstract values in ex.
  Expr e = d_private->substituteAbstractValues(Node::fromExpr(ex)).toExpr();

  // Ensure expr is type-checked at this point.
  e.getType(options::typeChecking());

  // do not need to apply preprocessing substitutions (should be recorded
  // in model already)

  Node n = Node::fromExpr(e);
  Trace("smt") << "--- getting value of " << n << endl;
  TypeNode expectedType = n.getType();

  // Expand, then normalize
  unordered_map<Node, Node, NodeHashFunction> cache;
  n = d_private->getProcessAssertions()->expandDefinitions(n, cache);
  // There are two ways model values for terms are computed (for historical
  // reasons).  One way is that used in check-model; the other is that
  // used by the Model classes.  It's not clear to me exactly how these
  // two are different, but they need to be unified.  This ugly hack here
  // is to fix bug 554 until we can revamp boolean-terms and models [MGD]

  //AJR : necessary?
  if(!n.getType().isFunction()) {
    n = Rewriter::rewrite(n);
  }

  Trace("smt") << "--- getting value of " << n << endl;
  TheoryModel* m = getAvailableModel("get-value");
  Node resultNode;
  if(m != NULL) {
    resultNode = m->getValue(n);
  }
  Trace("smt") << "--- got value " << n << " = " << resultNode << endl;
  resultNode = postprocess(resultNode, expectedType);
  Trace("smt") << "--- model-post returned " << resultNode << endl;
  Trace("smt") << "--- model-post returned " << resultNode.getType() << endl;
  Trace("smt") << "--- model-post expected " << expectedType << endl;

  // type-check the result we got
  // Notice that lambdas have function type, which does not respect the subtype
  // relation, so we ignore them here.
  Assert(resultNode.isNull() || resultNode.getKind() == kind::LAMBDA
         || resultNode.getType().isSubtypeOf(expectedType))
      << "Run with -t smt for details.";

  // Ensure it's a constant, or a lambda (for uninterpreted functions). This
  // assertion only holds for models that do not have approximate values.
  Assert(m->hasApproximations() || resultNode.getKind() == kind::LAMBDA
         || resultNode.isConst());

  if(options::abstractValues() && resultNode.getType().isArray()) {
    resultNode = d_private->mkAbstractValue(resultNode);
    Trace("smt") << "--- abstract value >> " << resultNode << endl;
  }

  return resultNode.toExpr();
}

vector<Expr> SmtEngine::getValues(const vector<Expr>& exprs)
{
  vector<Expr> result;
  for (const Expr& e : exprs)
  {
    result.push_back(getValue(e));
  }
  return result;
}

bool SmtEngine::addToAssignment(const Expr& ex) {
  SmtScope smts(this);
  finalOptionsAreSet();
  doPendingPops();
  // Substitute out any abstract values in ex
  Expr e = d_private->substituteAbstractValues(Node::fromExpr(ex)).toExpr();
  Type type = e.getType(options::typeChecking());
  // must be Boolean
  PrettyCheckArgument(
      type.isBoolean(), e,
      "expected Boolean-typed variable or function application "
      "in addToAssignment()" );
  Node n = e.getNode();
  // must be a defined constant, or a variable
  PrettyCheckArgument(
      (((d_definedFunctions->find(n) != d_definedFunctions->end())
        && n.getNumChildren() == 0)
       || n.isVar()),
      e,
      "expected variable or defined-function application "
      "in addToAssignment(),\ngot %s",
      e.toString().c_str());
  if(!options::produceAssignments()) {
    return false;
  }
  if(d_assignments == NULL) {
    d_assignments = new (true) AssignmentSet(getContext());
  }
  d_assignments->insert(n);

  return true;
}

// TODO(#1108): Simplify the error reporting of this method.
vector<pair<Expr, Expr>> SmtEngine::getAssignment()
{
  Trace("smt") << "SMT getAssignment()" << endl;
  SmtScope smts(this);
  finalOptionsAreSet();
  if(Dump.isOn("benchmark")) {
    Dump("benchmark") << GetAssignmentCommand();
  }
  if(!options::produceAssignments()) {
    const char* msg =
      "Cannot get the current assignment when "
      "produce-assignments option is off.";
    throw ModalException(msg);
  }

  // Get the model here, regardless of whether d_assignments is null, since
  // we should throw errors related to model availability whether or not
  // assignments is null.
  TheoryModel* m = getAvailableModel("get assignment");

  vector<pair<Expr,Expr>> res;
  if (d_assignments != nullptr)
  {
    TypeNode boolType = d_nodeManager->booleanType();
    for (AssignmentSet::key_iterator i = d_assignments->key_begin(),
                                     iend = d_assignments->key_end();
         i != iend;
         ++i)
    {
      Node as = *i;
      Assert(as.getType() == boolType);

      Trace("smt") << "--- getting value of " << as << endl;

      // Expand, then normalize
      unordered_map<Node, Node, NodeHashFunction> cache;
      Node n = d_private->getProcessAssertions()->expandDefinitions(as, cache);
      n = Rewriter::rewrite(n);

      Trace("smt") << "--- getting value of " << n << endl;
      Node resultNode;
      if (m != nullptr)
      {
        resultNode = m->getValue(n);
      }

      // type-check the result we got
      Assert(resultNode.isNull() || resultNode.getType() == boolType);

      // ensure it's a constant
      Assert(resultNode.isConst());

      Assert(as.isVar());
      res.emplace_back(as.toExpr(), resultNode.toExpr());
    }
  }
  return res;
}

void SmtEngine::addToModelCommandAndDump(const Command& c, uint32_t flags, bool userVisible, const char* dumpTag) {
  Trace("smt") << "SMT addToModelCommandAndDump(" << c << ")" << endl;
  SmtScope smts(this);
  // If we aren't yet fully inited, the user might still turn on
  // produce-models.  So let's keep any commands around just in
  // case.  This is useful in two cases: (1) SMT-LIBv1 auto-declares
  // sort "U" in QF_UF before setLogic() is run and we still want to
  // support finding card(U) with --finite-model-find, and (2) to
  // decouple SmtEngine and ExprManager if the user does a few
  // ExprManager::mkSort() before SmtEngine::setOption("produce-models")
  // and expects to find their cardinalities in the model.
  if(/* userVisible && */
     (!d_fullyInited || options::produceModels()) &&
     (flags & ExprManager::VAR_FLAG_DEFINED) == 0) {
    if(flags & ExprManager::VAR_FLAG_GLOBAL) {
      d_modelGlobalCommands.push_back(c.clone());
    } else {
      d_modelCommands->push_back(c.clone());
    }
  }
  if(Dump.isOn(dumpTag)) {
    if(d_fullyInited) {
      Dump(dumpTag) << c;
    } else {
      d_dumpCommands.push_back(c.clone());
    }
  }
}

// TODO(#1108): Simplify the error reporting of this method.
Model* SmtEngine::getModel() {
  Trace("smt") << "SMT getModel()" << endl;
  SmtScope smts(this);

  finalOptionsAreSet();

  if(Dump.isOn("benchmark")) {
    Dump("benchmark") << GetModelCommand();
  }

  TheoryModel* m = getAvailableModel("get model");

  // Since model m is being returned to the user, we must ensure that this
  // model object remains valid with future check-sat calls. Hence, we set
  // the theory engine into "eager model building" mode. TODO #2648: revisit.
  d_theoryEngine->setEagerModelBuilding();

  if (options::modelCoresMode() != options::ModelCoresMode::NONE)
  {
    // If we enabled model cores, we compute a model core for m based on our
    // (expanded) assertions using the model core builder utility
    std::vector<Expr> eassertsProc = getExpandedAssertions();
    ModelCoreBuilder::setModelCore(eassertsProc, m, options::modelCoresMode());
  }
  m->d_inputName = d_filename;
  m->d_isKnownSat = (d_smtMode == SMT_MODE_SAT);
  return m;
}

Result SmtEngine::blockModel()
{
  Trace("smt") << "SMT blockModel()" << endl;
  SmtScope smts(this);

  finalOptionsAreSet();

  if (Dump.isOn("benchmark"))
  {
    Dump("benchmark") << BlockModelCommand();
  }

  TheoryModel* m = getAvailableModel("block model");

  if (options::blockModelsMode() == options::BlockModelsMode::NONE)
  {
    std::stringstream ss;
    ss << "Cannot block model when block-models is set to none.";
    throw ModalException(ss.str().c_str());
  }

  // get expanded assertions
  std::vector<Expr> eassertsProc = getExpandedAssertions();
  Expr eblocker = ModelBlocker::getModelBlocker(
      eassertsProc, m, options::blockModelsMode());
  return assertFormula(eblocker);
}

Result SmtEngine::blockModelValues(const std::vector<Expr>& exprs)
{
  Trace("smt") << "SMT blockModelValues()" << endl;
  SmtScope smts(this);

  finalOptionsAreSet();

  PrettyCheckArgument(
      !exprs.empty(),
      "block model values must be called on non-empty set of terms");
  if (Dump.isOn("benchmark"))
  {
    Dump("benchmark") << BlockModelValuesCommand(exprs);
  }

  TheoryModel* m = getAvailableModel("block model values");

  // get expanded assertions
  std::vector<Expr> eassertsProc = getExpandedAssertions();
  // we always do block model values mode here
  Expr eblocker = ModelBlocker::getModelBlocker(
      eassertsProc, m, options::BlockModelsMode::VALUES, exprs);
  return assertFormula(eblocker);
}

std::pair<Expr, Expr> SmtEngine::getSepHeapAndNilExpr(void)
{
  if (!d_logic.isTheoryEnabled(THEORY_SEP))
  {
    const char* msg =
        "Cannot obtain separation logic expressions if not using the "
        "separation logic theory.";
    throw RecoverableModalException(msg);
  }
  NodeManagerScope nms(d_nodeManager);
  Expr heap;
  Expr nil;
  Model* m = getAvailableModel("get separation logic heap and nil");
  if (!m->getHeapModel(heap, nil))
  {
    InternalError()
        << "SmtEngine::getSepHeapAndNilExpr(): failed to obtain heap/nil "
           "expressions from theory model.";
  }
  return std::make_pair(heap, nil);
}

std::vector<Expr> SmtEngine::getExpandedAssertions()
{
  std::vector<Expr> easserts = getAssertions();
  // must expand definitions
  std::vector<Expr> eassertsProc;
  std::unordered_map<Node, Node, NodeHashFunction> cache;
  for (const Expr& e : easserts)
  {
    Node ea = Node::fromExpr(e);
    Node eae = d_private->getProcessAssertions()->expandDefinitions(ea, cache);
    eassertsProc.push_back(eae.toExpr());
  }
  return eassertsProc;
}

Expr SmtEngine::getSepHeapExpr() { return getSepHeapAndNilExpr().first; }

Expr SmtEngine::getSepNilExpr() { return getSepHeapAndNilExpr().second; }

void SmtEngine::checkProof()
{
#if (IS_LFSC_BUILD && IS_PROOFS_BUILD)

  Chat() << "generating proof..." << endl;

  const Proof& pf = getProof();

  Chat() << "checking proof..." << endl;

  std::string logicString = d_logic.getLogicString();

  std::stringstream pfStream;

  pfStream << proof::plf_signatures << endl;
  int64_t sizeBeforeProof = static_cast<int64_t>(pfStream.tellp());

  pf.toStream(pfStream);
  d_stats->d_proofsSize +=
      static_cast<int64_t>(pfStream.tellp()) - sizeBeforeProof;

  {
    TimerStat::CodeTimer checkProofTimer(d_stats->d_lfscCheckProofTime);
    lfscc_init();
    lfscc_check_file(pfStream, false, false, false, false, false, false, false);
  }
  // FIXME: we should actually call lfscc_cleanup here, but lfscc_cleanup
  // segfaults on regress0/bv/core/bitvec7.smt
  // lfscc_cleanup();

#else  /* (IS_LFSC_BUILD && IS_PROOFS_BUILD) */
  Unreachable()
      << "This version of CVC4 was built without proof support; cannot check "
         "proofs.";
#endif /* (IS_LFSC_BUILD && IS_PROOFS_BUILD) */
}

UnsatCore SmtEngine::getUnsatCoreInternal()
{
#if IS_PROOFS_BUILD
  if (!options::unsatCores())
  {
    throw ModalException(
        "Cannot get an unsat core when produce-unsat-cores option is off.");
  }
  if (d_smtMode != SMT_MODE_UNSAT)
  {
    throw RecoverableModalException(
        "Cannot get an unsat core unless immediately preceded by "
        "UNSAT/ENTAILED response.");
  }

  d_proofManager->traceUnsatCore();  // just to trigger core creation
  return UnsatCore(this, d_proofManager->extractUnsatCore());
#else  /* IS_PROOFS_BUILD */
  throw ModalException(
      "This build of CVC4 doesn't have proof support (required for unsat "
      "cores).");
#endif /* IS_PROOFS_BUILD */
}

void SmtEngine::checkUnsatCore() {
  Assert(options::unsatCores())
      << "cannot check unsat core if unsat cores are turned off";

  Notice() << "SmtEngine::checkUnsatCore(): generating unsat core" << endl;
  UnsatCore core = getUnsatCore();

  SmtEngine coreChecker(d_exprManager);
  coreChecker.setLogic(getLogicInfo());

  PROOF(
  std::vector<Command*>::const_iterator itg = d_defineCommands.begin();
  for (; itg != d_defineCommands.end();  ++itg) {
    (*itg)->invoke(&coreChecker);
  }
  );

  Notice() << "SmtEngine::checkUnsatCore(): pushing core assertions (size == " << core.size() << ")" << endl;
  for(UnsatCore::iterator i = core.begin(); i != core.end(); ++i) {
    Notice() << "SmtEngine::checkUnsatCore(): pushing core member " << *i << endl;
    coreChecker.assertFormula(*i);
  }
  const bool checkUnsatCores = options::checkUnsatCores();
  Result r;
  try {
    options::checkUnsatCores.set(false);
    options::checkProofs.set(false);
    r = coreChecker.checkSat();
  } catch(...) {
    options::checkUnsatCores.set(checkUnsatCores);
    throw;
  }
  Notice() << "SmtEngine::checkUnsatCore(): result is " << r << endl;
  if(r.asSatisfiabilityResult().isUnknown()) {
    Warning()
        << "SmtEngine::checkUnsatCore(): could not check core result unknown."
        << std::endl;
  }
  else if (r.asSatisfiabilityResult().isSat())
  {
    InternalError()
        << "SmtEngine::checkUnsatCore(): produced core was satisfiable.";
  }
}

void SmtEngine::checkModel(bool hardFailure) {
  // --check-model implies --produce-assertions, which enables the
  // assertion list, so we should be ok.
  Assert(d_assertionList != NULL)
      << "don't have an assertion list to check in SmtEngine::checkModel()";

  TimerStat::CodeTimer checkModelTimer(d_stats->d_checkModelTime);

  // Throughout, we use Notice() to give diagnostic output.
  //
  // If this function is running, the user gave --check-model (or equivalent),
  // and if Notice() is on, the user gave --verbose (or equivalent).

  Notice() << "SmtEngine::checkModel(): generating model" << endl;
  TheoryModel* m = getAvailableModel("check model");

  // check-model is not guaranteed to succeed if approximate values were used.
  // Thus, we intentionally abort here.
  if (m->hasApproximations())
  {
    throw RecoverableModalException(
        "Cannot run check-model on a model with approximate values.");
  }

  // Check individual theory assertions
  d_theoryEngine->checkTheoryAssertionsWithModel(hardFailure);

  // Output the model
  Notice() << *m;

  // We have a "fake context" for the substitution map (we don't need it
  // to be context-dependent)
  context::Context fakeContext;
  SubstitutionMap substitutions(&fakeContext, /* substituteUnderQuantifiers = */ false);

  for(size_t k = 0; k < m->getNumCommands(); ++k) {
    const DeclareFunctionCommand* c = dynamic_cast<const DeclareFunctionCommand*>(m->getCommand(k));
    Notice() << "SmtEngine::checkModel(): model command " << k << " : " << m->getCommand(k) << endl;
    if(c == NULL) {
      // we don't care about DECLARE-DATATYPES, DECLARE-SORT, ...
      Notice() << "SmtEngine::checkModel(): skipping..." << endl;
    } else {
      // We have a DECLARE-FUN:
      //
      // We'll first do some checks, then add to our substitution map
      // the mapping: function symbol |-> value

      Expr func = c->getFunction();
      Node val = m->getValue(func);

      Notice() << "SmtEngine::checkModel(): adding substitution: " << func << " |-> " << val << endl;

      // (1) if the value is a lambda, ensure the lambda doesn't contain the
      // function symbol (since then the definition is recursive)
      if (val.getKind() == kind::LAMBDA) {
        // first apply the model substitutions we have so far
        Debug("boolean-terms") << "applying subses to " << val[1] << endl;
        Node n = substitutions.apply(val[1]);
        Debug("boolean-terms") << "++ got " << n << endl;
        // now check if n contains func by doing a substitution
        // [func->func2] and checking equality of the Nodes.
        // (this just a way to check if func is in n.)
        SubstitutionMap subs(&fakeContext);
        Node func2 = NodeManager::currentNM()->mkSkolem("", TypeNode::fromType(func.getType()), "", NodeManager::SKOLEM_NO_NOTIFY);
        subs.addSubstitution(func, func2);
        if(subs.apply(n) != n) {
          Notice() << "SmtEngine::checkModel(): *** PROBLEM: MODEL VALUE DEFINED IN TERMS OF ITSELF ***" << endl;
          stringstream ss;
          ss << "SmtEngine::checkModel(): ERRORS SATISFYING ASSERTIONS WITH MODEL:" << endl
             << "considering model value for " << func << endl
             << "body of lambda is:   " << val << endl;
          if(n != val[1]) {
            ss << "body substitutes to: " << n << endl;
          }
          ss << "so " << func << " is defined in terms of itself." << endl
             << "Run with `--check-models -v' for additional diagnostics.";
          InternalError() << ss.str();
        }
      }

      // (2) check that the value is actually a value
      else if (!val.isConst())
      {
        // This is only a warning since it could have been assigned an
        // unevaluable term (e.g. an application of a transcendental function).
        // This parallels the behavior (warnings for non-constant expressions)
        // when checking whether assertions are satisfied below.
        Warning() << "Warning : SmtEngine::checkModel(): "
                  << "model value for " << func << endl
                  << "             is " << val << endl
                  << "and that is not a constant (.isConst() == false)."
                  << std::endl
                  << "Run with `--check-models -v' for additional diagnostics."
                  << std::endl;
      }

      // (3) check that it's the correct (sub)type
      // This was intended to be a more general check, but for now we can't do that because
      // e.g. "1" is an INT, which isn't a subrange type [1..10] (etc.).
      else if(func.getType().isInteger() && !val.getType().isInteger()) {
        Notice() << "SmtEngine::checkModel(): *** PROBLEM: MODEL VALUE NOT CORRECT TYPE ***" << endl;
        InternalError()
            << "SmtEngine::checkModel(): ERRORS SATISFYING ASSERTIONS WITH "
               "MODEL:"
            << endl
            << "model value for " << func << endl
            << "             is " << val << endl
            << "value type is     " << val.getType() << endl
            << "should be of type " << func.getType() << endl
            << "Run with `--check-models -v' for additional diagnostics.";
      }

      // (4) checks complete, add the substitution
      Debug("boolean-terms") << "cm: adding subs " << func << " :=> " << val << endl;
      substitutions.addSubstitution(func, val);
    }
  }

  // Now go through all our user assertions checking if they're satisfied.
  for(AssertionList::const_iterator i = d_assertionList->begin(); i != d_assertionList->end(); ++i) {
    Notice() << "SmtEngine::checkModel(): checking assertion " << *i << endl;
    Node n = Node::fromExpr(*i);

    // Apply any define-funs from the problem.
    {
      unordered_map<Node, Node, NodeHashFunction> cache;
      n = d_private->getProcessAssertions()->expandDefinitions(n, cache);
    }
    Notice() << "SmtEngine::checkModel(): -- expands to " << n << endl;

    // Apply our model value substitutions.
    Debug("boolean-terms") << "applying subses to " << n << endl;
    n = substitutions.apply(n);
    Debug("boolean-terms") << "++ got " << n << endl;
    Notice() << "SmtEngine::checkModel(): -- substitutes to " << n << endl;

    // We look up the value before simplifying. If n contains quantifiers,
    // this may increases the chance of finding its value before the node is
    // altered by simplification below.
    n = m->getValue(n);
    Notice() << "SmtEngine::checkModel(): -- get value : " << n << std::endl;

    // Simplify the result.
    n = d_private->simplify(n);
    Notice() << "SmtEngine::checkModel(): -- simplifies to  " << n << endl;

    // Replace the already-known ITEs (this is important for ground ITEs under quantifiers).
    n = d_private->d_iteRemover.replace(n);
    Notice() << "SmtEngine::checkModel(): -- ite replacement gives " << n << endl;

    // Apply our model value substitutions (again), as things may have been simplified.
    Debug("boolean-terms") << "applying subses to " << n << endl;
    n = substitutions.apply(n);
    Debug("boolean-terms") << "++ got " << n << endl;
    Notice() << "SmtEngine::checkModel(): -- re-substitutes to " << n << endl;

    // As a last-ditch effort, ask model to simplify it.
    // Presently, this is only an issue for quantifiers, which can have a value
    // but don't show up in our substitution map above.
    n = m->getValue(n);
    Notice() << "SmtEngine::checkModel(): -- model-substitutes to " << n << endl;

    if (n.isConst())
    {
      if (n.getConst<bool>())
      {
        // assertion is true, everything is fine
        continue;
      }
    }

    // Otherwise, we did not succeed in showing the current assertion to be
    // true. This may either indicate that our model is wrong, or that we cannot
    // check it. The latter may be the case for several reasons.
    // For example, quantified formulas are not checkable, although we assign
    // them to true/false based on the satisfying assignment. However,
    // quantified formulas can be modified during preprocess, so they may not
    // correspond to those in the satisfying assignment. Hence we throw
    // warnings for assertions that do not simplify to either true or false.
    // Other theories such as non-linear arithmetic (in particular,
    // transcendental functions) also have the property of not being able to
    // be checked precisely here.
    // Note that warnings like these can be avoided for quantified formulas
    // by making preprocessing passes explicitly record how they
    // rewrite quantified formulas (see cvc4-wishues#43).
    if (!n.isConst())
    {
      // Not constant, print a less severe warning message here.
      Warning() << "Warning : SmtEngine::checkModel(): cannot check simplified "
                   "assertion : "
                << n << endl;
      continue;
    }
    // Assertions that simplify to false result in an InternalError or
    // Warning being thrown below (when hardFailure is false).
    Notice() << "SmtEngine::checkModel(): *** PROBLEM: EXPECTED `TRUE' ***"
             << endl;
    stringstream ss;
    ss << "SmtEngine::checkModel(): "
       << "ERRORS SATISFYING ASSERTIONS WITH MODEL:" << endl
       << "assertion:     " << *i << endl
       << "simplifies to: " << n << endl
       << "expected `true'." << endl
       << "Run with `--check-models -v' for additional diagnostics.";
    if (hardFailure)
    {
      // internal error if hardFailure is true
      InternalError() << ss.str();
    }
    else
    {
      Warning() << ss.str() << endl;
    }
  }
  Notice() << "SmtEngine::checkModel(): all assertions checked out OK !" << endl;
}

void SmtEngine::checkSynthSolution()
{
  NodeManager* nm = NodeManager::currentNM();
  Notice() << "SmtEngine::checkSynthSolution(): checking synthesis solution" << endl;
  std::map<Node, std::map<Node, Node>> sol_map;
  /* Get solutions and build auxiliary vectors for substituting */
  if (!d_theoryEngine->getSynthSolutions(sol_map))
  {
    InternalError() << "SmtEngine::checkSynthSolution(): No solution to check!";
    return;
  }
  if (sol_map.empty())
  {
    InternalError() << "SmtEngine::checkSynthSolution(): Got empty solution!";
    return;
  }
  Trace("check-synth-sol") << "Got solution map:\n";
  // the set of synthesis conjectures in our assertions
  std::unordered_set<Node, NodeHashFunction> conjs;
  // For each of the above conjectures, the functions-to-synthesis and their
  // solutions. This is used as a substitution below.
  std::map<Node, std::vector<Node>> fvarMap;
  std::map<Node, std::vector<Node>> fsolMap;
  for (const std::pair<const Node, std::map<Node, Node>>& cmap : sol_map)
  {
    Trace("check-synth-sol") << "For conjecture " << cmap.first << ":\n";
    conjs.insert(cmap.first);
    std::vector<Node>& fvars = fvarMap[cmap.first];
    std::vector<Node>& fsols = fsolMap[cmap.first];
    for (const std::pair<const Node, Node>& pair : cmap.second)
    {
      Trace("check-synth-sol")
          << "  " << pair.first << " --> " << pair.second << "\n";
      fvars.push_back(pair.first);
      fsols.push_back(pair.second);
    }
  }
  Trace("check-synth-sol") << "Starting new SMT Engine\n";
  /* Start new SMT engine to check solutions */
  SmtEngine solChecker(d_exprManager);
  solChecker.setLogic(getLogicInfo());
  setOption("check-synth-sol", SExpr("false"));
  setOption("sygus-rec-fun", SExpr("false"));

  Trace("check-synth-sol") << "Retrieving assertions\n";
  // Build conjecture from original assertions
  if (d_assertionList == NULL)
  {
    Trace("check-synth-sol") << "No assertions to check\n";
    return;
  }
  // auxiliary assertions
  std::vector<Node> auxAssertions;
  // expand definitions cache
  std::unordered_map<Node, Node, NodeHashFunction> cache;
  for (AssertionList::const_iterator i = d_assertionList->begin();
       i != d_assertionList->end();
       ++i)
  {
    Notice() << "SmtEngine::checkSynthSolution(): checking assertion " << *i << endl;
    Trace("check-synth-sol") << "Retrieving assertion " << *i << "\n";
    Node assertion = Node::fromExpr(*i);
    // Apply any define-funs from the problem.
    assertion =
        d_private->getProcessAssertions()->expandDefinitions(assertion, cache);
    Notice() << "SmtEngine::checkSynthSolution(): -- expands to " << assertion
             << endl;
    Trace("check-synth-sol") << "Expanded assertion " << assertion << "\n";
    if (conjs.find(assertion) == conjs.end())
    {
      Trace("check-synth-sol") << "It is an auxiliary assertion\n";
      auxAssertions.push_back(assertion);
    }
    else
    {
      Trace("check-synth-sol") << "It is a synthesis conjecture\n";
    }
  }
  // check all conjectures
  for (const Node& conj : conjs)
  {
    // get the solution for this conjecture
    std::vector<Node>& fvars = fvarMap[conj];
    std::vector<Node>& fsols = fsolMap[conj];
    // Apply solution map to conjecture body
    Node conjBody;
    /* Whether property is quantifier free */
    if (conj[1].getKind() != kind::EXISTS)
    {
      conjBody = conj[1].substitute(
          fvars.begin(), fvars.end(), fsols.begin(), fsols.end());
    }
    else
    {
      conjBody = conj[1][1].substitute(
          fvars.begin(), fvars.end(), fsols.begin(), fsols.end());

      /* Skolemize property */
      std::vector<Node> vars, skos;
      for (unsigned j = 0, size = conj[1][0].getNumChildren(); j < size; ++j)
      {
        vars.push_back(conj[1][0][j]);
        std::stringstream ss;
        ss << "sk_" << j;
        skos.push_back(nm->mkSkolem(ss.str(), conj[1][0][j].getType()));
        Trace("check-synth-sol") << "\tSkolemizing " << conj[1][0][j] << " to "
                                 << skos.back() << "\n";
      }
      conjBody = conjBody.substitute(
          vars.begin(), vars.end(), skos.begin(), skos.end());
    }
    Notice() << "SmtEngine::checkSynthSolution(): -- body substitutes to "
             << conjBody << endl;
    Trace("check-synth-sol") << "Substituted body of assertion to " << conjBody
                             << "\n";
    solChecker.assertFormula(conjBody.toExpr());
    // Assert all auxiliary assertions. This may include recursive function
    // definitions that were added as assertions to the sygus problem.
    for (const Node& a : auxAssertions)
    {
      solChecker.assertFormula(a.toExpr());
    }
    Result r = solChecker.checkSat();
    Notice() << "SmtEngine::checkSynthSolution(): result is " << r << endl;
    Trace("check-synth-sol") << "Satsifiability check: " << r << "\n";
    if (r.asSatisfiabilityResult().isUnknown())
    {
      InternalError() << "SmtEngine::checkSynthSolution(): could not check "
                         "solution, result "
                         "unknown.";
    }
    else if (r.asSatisfiabilityResult().isSat())
    {
      InternalError()
          << "SmtEngine::checkSynthSolution(): produced solution leads to "
             "satisfiable negated conjecture.";
    }
    solChecker.resetAssertions();
  }
}

void SmtEngine::checkAbduct(Expr a)
{
  Assert(a.getType().isBoolean());
  Trace("check-abduct") << "SmtEngine::checkAbduct: get expanded assertions"
                        << std::endl;

  std::vector<Expr> asserts = getExpandedAssertions();
  asserts.push_back(a);

  // two checks: first, consistent with assertions, second, implies negated goal
  // is unsatisfiable.
  for (unsigned j = 0; j < 2; j++)
  {
    Trace("check-abduct") << "SmtEngine::checkAbduct: phase " << j
                          << ": make new SMT engine" << std::endl;
    // Start new SMT engine to check solution
    SmtEngine abdChecker(d_exprManager);
    abdChecker.setLogic(getLogicInfo());
    Trace("check-abduct") << "SmtEngine::checkAbduct: phase " << j
                          << ": asserting formulas" << std::endl;
    for (const Expr& e : asserts)
    {
      abdChecker.assertFormula(e);
    }
    Trace("check-abduct") << "SmtEngine::checkAbduct: phase " << j
                          << ": check the assertions" << std::endl;
    Result r = abdChecker.checkSat();
    Trace("check-abduct") << "SmtEngine::checkAbduct: phase " << j
                          << ": result is " << r << endl;
    std::stringstream serr;
    bool isError = false;
    if (j == 0)
    {
      if (r.asSatisfiabilityResult().isSat() != Result::SAT)
      {
        isError = true;
        serr << "SmtEngine::checkAbduct(): produced solution cannot be shown "
                "to be consisconsistenttent with assertions, result was "
             << r;
      }
      Trace("check-abduct")
          << "SmtEngine::checkAbduct: goal is " << d_abdConj << std::endl;
      // add the goal to the set of assertions
      Assert(!d_abdConj.isNull());
      asserts.push_back(d_abdConj);
    }
    else
    {
      if (r.asSatisfiabilityResult().isSat() != Result::UNSAT)
      {
        isError = true;
        serr << "SmtEngine::checkAbduct(): negated goal cannot be shown "
                "unsatisfiable with produced solution, result was "
             << r;
      }
    }
    // did we get an unexpected result?
    if (isError)
    {
      InternalError() << serr.str();
    }
  }
}

// TODO(#1108): Simplify the error reporting of this method.
UnsatCore SmtEngine::getUnsatCore() {
  Trace("smt") << "SMT getUnsatCore()" << endl;
  SmtScope smts(this);
  finalOptionsAreSet();
  if(Dump.isOn("benchmark")) {
    Dump("benchmark") << GetUnsatCoreCommand();
  }
  return getUnsatCoreInternal();
}

// TODO(#1108): Simplify the error reporting of this method.
const Proof& SmtEngine::getProof()
{
  Trace("smt") << "SMT getProof()" << endl;
  SmtScope smts(this);
  finalOptionsAreSet();
  if(Dump.isOn("benchmark")) {
    Dump("benchmark") << GetProofCommand();
  }
#if IS_PROOFS_BUILD
  if(!options::proof()) {
    throw ModalException("Cannot get a proof when produce-proofs option is off.");
  }
  if (d_smtMode != SMT_MODE_UNSAT)
  {
    throw RecoverableModalException(
        "Cannot get a proof unless immediately preceded by UNSAT/ENTAILED "
        "response.");
  }

  return ProofManager::getProof(this);
#else /* IS_PROOFS_BUILD */
  throw ModalException("This build of CVC4 doesn't have proof support.");
#endif /* IS_PROOFS_BUILD */
}

void SmtEngine::printInstantiations( std::ostream& out ) {
  SmtScope smts(this);
  finalOptionsAreSet();
  if (options::instFormatMode() == options::InstFormatMode::SZS)
  {
    out << "% SZS output start Proof for " << d_filename.c_str() << std::endl;
  }
  if( d_theoryEngine ){
    d_theoryEngine->printInstantiations( out );
  }else{
    Assert(false);
  }
  if (options::instFormatMode() == options::InstFormatMode::SZS)
  {
    out << "% SZS output end Proof for " << d_filename.c_str() << std::endl;
  }
}

void SmtEngine::printSynthSolution( std::ostream& out ) {
  SmtScope smts(this);
  finalOptionsAreSet();
  if( d_theoryEngine ){
    d_theoryEngine->printSynthSolution( out );
  }else{
    Assert(false);
  }
}

bool SmtEngine::getSynthSolutions(std::map<Expr, Expr>& sol_map)
{
  SmtScope smts(this);
  finalOptionsAreSet();
  std::map<Node, std::map<Node, Node>> sol_mapn;
  Assert(d_theoryEngine != nullptr);
  // fail if the theory engine does not have synthesis solutions
  if (!d_theoryEngine->getSynthSolutions(sol_mapn))
  {
    return false;
  }
  for (std::pair<const Node, std::map<Node, Node>>& cs : sol_mapn)
  {
    for (std::pair<const Node, Node>& s : cs.second)
    {
      sol_map[s.first.toExpr()] = s.second.toExpr();
    }
  }
  return true;
}

Expr SmtEngine::doQuantifierElimination(const Expr& e, bool doFull, bool strict)
{
  SmtScope smts(this);
  finalOptionsAreSet();
  if(!d_logic.isPure(THEORY_ARITH) && strict){
    Warning() << "Unexpected logic for quantifier elimination " << d_logic << endl;
  }
  Trace("smt-qe") << "Do quantifier elimination " << e << std::endl;
  Node n_e = Node::fromExpr( e );
  if (n_e.getKind() != kind::EXISTS && n_e.getKind() != kind::FORALL)
  {
    throw ModalException(
        "Expecting a quantified formula as argument to get-qe.");
  }
  //tag the quantified formula with the quant-elim attribute
  TypeNode t = NodeManager::currentNM()->booleanType();
  Node n_attr = NodeManager::currentNM()->mkSkolem("qe", t, "Auxiliary variable for qe attr.");
  std::vector< Node > node_values;
  d_theoryEngine->setUserAttribute( doFull ? "quant-elim" : "quant-elim-partial", n_attr, node_values, "");
  n_attr = NodeManager::currentNM()->mkNode(kind::INST_ATTRIBUTE, n_attr);
  n_attr = NodeManager::currentNM()->mkNode(kind::INST_PATTERN_LIST, n_attr);
  std::vector< Node > e_children;
  e_children.push_back( n_e[0] );
  e_children.push_back(n_e.getKind() == kind::EXISTS ? n_e[1]
                                                     : n_e[1].negate());
  e_children.push_back( n_attr );
  Node nn_e = NodeManager::currentNM()->mkNode( kind::EXISTS, e_children );
  Trace("smt-qe-debug") << "Query for quantifier elimination : " << nn_e << std::endl;
  Assert(nn_e.getNumChildren() == 3);
  Result r = checkSatisfiability(nn_e.toExpr(), true, true);
  Trace("smt-qe") << "Query returned " << r << std::endl;
  if(r.asSatisfiabilityResult().isSat() != Result::UNSAT ) {
    if( r.asSatisfiabilityResult().isSat() != Result::SAT && doFull ){
      Notice()
          << "While performing quantifier elimination, unexpected result : "
          << r << " for query.";
      // failed, return original
      return e;
    }
    std::vector< Node > inst_qs;
    d_theoryEngine->getInstantiatedQuantifiedFormulas( inst_qs );
    Assert(inst_qs.size() <= 1);
    Node ret_n;
    if( inst_qs.size()==1 ){
      Node top_q = inst_qs[0];
      //Node top_q = Rewriter::rewrite( nn_e ).negate();
      Assert(top_q.getKind() == kind::FORALL);
      Trace("smt-qe") << "Get qe for " << top_q << std::endl;
      ret_n = d_theoryEngine->getInstantiatedConjunction( top_q );
      Trace("smt-qe") << "Returned : " << ret_n << std::endl;
      if (n_e.getKind() == kind::EXISTS)
      {
        ret_n = Rewriter::rewrite(ret_n.negate());
      }
    }else{
      ret_n = NodeManager::currentNM()->mkConst(n_e.getKind() != kind::EXISTS);
    }
    // do extended rewrite to minimize the size of the formula aggressively
    theory::quantifiers::ExtendedRewriter extr(true);
    ret_n = extr.extendedRewrite(ret_n);
    return ret_n.toExpr();
  }else {
    return NodeManager::currentNM()
        ->mkConst(n_e.getKind() == kind::EXISTS)
        .toExpr();
  }
}

bool SmtEngine::getAbduct(const Expr& conj, const Type& grammarType, Expr& abd)
{
  SmtScope smts(this);

  if (!options::produceAbducts())
  {
    const char* msg = "Cannot get abduct when produce-abducts options is off.";
    throw ModalException(msg);
  }
  Trace("sygus-abduct") << "SmtEngine::getAbduct: conjecture " << conj
                        << std::endl;
  std::vector<Expr> easserts = getExpandedAssertions();
  std::vector<Node> axioms;
  for (unsigned i = 0, size = easserts.size(); i < size; i++)
  {
    axioms.push_back(Node::fromExpr(easserts[i]));
  }
  std::vector<Node> asserts(axioms.begin(), axioms.end());
  // negate the conjecture
  Node conjn = Node::fromExpr(conj);
  // must expand definitions
  std::unordered_map<Node, Node, NodeHashFunction> cache;
  conjn = d_private->getProcessAssertions()->expandDefinitions(conjn, cache);
  // now negate
  conjn = conjn.negate();
  d_abdConj = conjn.toExpr();
  asserts.push_back(conjn);
  std::string name("A");
  Node aconj = theory::quantifiers::SygusAbduct::mkAbductionConjecture(
      name, asserts, axioms, TypeNode::fromType(grammarType));
  // should be a quantified conjecture with one function-to-synthesize
  Assert(aconj.getKind() == kind::FORALL && aconj[0].getNumChildren() == 1);
  // remember the abduct-to-synthesize
  d_sssf = aconj[0][0].toExpr();
  Trace("sygus-abduct") << "SmtEngine::getAbduct: made conjecture : " << aconj
                        << ", solving for " << d_sssf << std::endl;
  // we generate a new smt engine to do the abduction query
  d_subsolver.reset(new SmtEngine(NodeManager::currentNM()->toExprManager()));
  d_subsolver->setIsInternalSubsolver();
  // get the logic
  LogicInfo l = d_logic.getUnlockedCopy();
  // enable everything needed for sygus
  l.enableSygus();
  d_subsolver->setLogic(l);
  // assert the abduction query
  d_subsolver->assertFormula(aconj.toExpr());
  if (getAbductInternal(abd))
  {
    // successfully generated an abduct, update to abduct state
    d_smtMode = SMT_MODE_ABDUCT;
    return true;
  }
  // failed, we revert to the assert state
  d_smtMode = SMT_MODE_ASSERT;
  return false;
}

bool SmtEngine::getAbductInternal(Expr& abd)
{
  // should have initialized the subsolver by now
  Assert(d_subsolver != nullptr);
  Trace("sygus-abduct") << "  SmtEngine::getAbduct check sat..." << std::endl;
  Result r = d_subsolver->checkSat();
  Trace("sygus-abduct") << "  SmtEngine::getAbduct result: " << r << std::endl;
  if (r.asSatisfiabilityResult().isSat() == Result::UNSAT)
  {
    // get the synthesis solution
    std::map<Expr, Expr> sols;
    d_subsolver->getSynthSolutions(sols);
    Assert(sols.size() == 1);
    std::map<Expr, Expr>::iterator its = sols.find(d_sssf);
    if (its != sols.end())
    {
      Trace("sygus-abduct")
          << "SmtEngine::getAbduct: solution is " << its->second << std::endl;
      Node abdn = Node::fromExpr(its->second);
      if (abdn.getKind() == kind::LAMBDA)
      {
        abdn = abdn[1];
      }
      // get the grammar type for the abduct
      Node af = Node::fromExpr(d_sssf);
      Node agdtbv = af.getAttribute(theory::SygusSynthFunVarListAttribute());
      Assert(!agdtbv.isNull());
      Assert(agdtbv.getKind() == kind::BOUND_VAR_LIST);
      // convert back to original
      // must replace formal arguments of abd with the free variables in the
      // input problem that they correspond to.
      std::vector<Node> vars;
      std::vector<Node> syms;
      SygusVarToTermAttribute sta;
      for (const Node& bv : agdtbv)
      {
        vars.push_back(bv);
        syms.push_back(bv.hasAttribute(sta) ? bv.getAttribute(sta) : bv);
      }
      abdn =
          abdn.substitute(vars.begin(), vars.end(), syms.begin(), syms.end());

      // convert to expression
      abd = abdn.toExpr();

      // if check abducts option is set, we check the correctness
      if (options::checkAbducts())
      {
        checkAbduct(abd);
      }
      return true;
    }
    Trace("sygus-abduct") << "SmtEngine::getAbduct: could not find solution!"
                          << std::endl;
    throw RecoverableModalException("Could not find solution for get-abduct.");
  }
  return false;
}

bool SmtEngine::getAbduct(const Expr& conj, Expr& abd)
{
  Type grammarType;
  return getAbduct(conj, grammarType, abd);
}

void SmtEngine::getInstantiatedQuantifiedFormulas( std::vector< Expr >& qs ) {
  SmtScope smts(this);
  if( d_theoryEngine ){
    std::vector< Node > qs_n;
    d_theoryEngine->getInstantiatedQuantifiedFormulas( qs_n );
    for( unsigned i=0; i<qs_n.size(); i++ ){
      qs.push_back( qs_n[i].toExpr() );
    }
  }else{
    Assert(false);
  }
}

void SmtEngine::getInstantiations( Expr q, std::vector< Expr >& insts ) {
  SmtScope smts(this);
  if( d_theoryEngine ){
    std::vector< Node > insts_n;
    d_theoryEngine->getInstantiations( Node::fromExpr( q ), insts_n );
    for( unsigned i=0; i<insts_n.size(); i++ ){
      insts.push_back( insts_n[i].toExpr() );
    }
  }else{
    Assert(false);
  }
}

void SmtEngine::getInstantiationTermVectors( Expr q, std::vector< std::vector< Expr > >& tvecs ) {
  SmtScope smts(this);
  Assert(options::trackInstLemmas());
  if( d_theoryEngine ){
    std::vector< std::vector< Node > > tvecs_n;
    d_theoryEngine->getInstantiationTermVectors( Node::fromExpr( q ), tvecs_n );
    for( unsigned i=0; i<tvecs_n.size(); i++ ){
      std::vector< Expr > tvec;
      for( unsigned j=0; j<tvecs_n[i].size(); j++ ){
        tvec.push_back( tvecs_n[i][j].toExpr() );
      }
      tvecs.push_back( tvec );
    }
  }else{
    Assert(false);
  }
}

vector<Expr> SmtEngine::getAssertions() {
  SmtScope smts(this);
  finalOptionsAreSet();
  doPendingPops();
  if(Dump.isOn("benchmark")) {
    Dump("benchmark") << GetAssertionsCommand();
  }
  Trace("smt") << "SMT getAssertions()" << endl;
  if(!options::produceAssertions()) {
    const char* msg =
      "Cannot query the current assertion list when not in produce-assertions mode.";
    throw ModalException(msg);
  }
  Assert(d_assertionList != NULL);
  // copy the result out
  return vector<Expr>(d_assertionList->begin(), d_assertionList->end());
}

void SmtEngine::push()
{
  SmtScope smts(this);
  finalOptionsAreSet();
  doPendingPops();
  Trace("smt") << "SMT push()" << endl;
  d_private->notifyPush();
  d_private->processAssertions();
  if(Dump.isOn("benchmark")) {
    Dump("benchmark") << PushCommand();
  }
  if(!options::incrementalSolving()) {
    throw ModalException("Cannot push when not solving incrementally (use --incremental)");
  }


  // The problem isn't really "extended" yet, but this disallows
  // get-model after a push, simplifying our lives somewhat and
  // staying symmetric with pop.
  setProblemExtended();

  d_userLevels.push_back(d_userContext->getLevel());
  internalPush();
  Trace("userpushpop") << "SmtEngine: pushed to level "
                       << d_userContext->getLevel() << endl;
}

void SmtEngine::pop() {
  SmtScope smts(this);
  finalOptionsAreSet();
  Trace("smt") << "SMT pop()" << endl;
  if(Dump.isOn("benchmark")) {
    Dump("benchmark") << PopCommand();
  }
  if(!options::incrementalSolving()) {
    throw ModalException("Cannot pop when not solving incrementally (use --incremental)");
  }
  if(d_userLevels.size() == 0) {
    throw ModalException("Cannot pop beyond the first user frame");
  }

  // The problem isn't really "extended" yet, but this disallows
  // get-model after a pop, simplifying our lives somewhat.  It might
  // not be strictly necessary to do so, since the pops occur lazily,
  // but also it would be weird to have a legally-executed (get-model)
  // that only returns a subset of the assignment (because the rest
  // is no longer in scope!).
  setProblemExtended();

  AlwaysAssert(d_userContext->getLevel() > 0);
  AlwaysAssert(d_userLevels.back() < d_userContext->getLevel());
  while (d_userLevels.back() < d_userContext->getLevel()) {
    internalPop(true);
  }
  d_userLevels.pop_back();

  // Clear out assertion queues etc., in case anything is still in there
  d_private->notifyPop();

  Trace("userpushpop") << "SmtEngine: popped to level "
                       << d_userContext->getLevel() << endl;
  // FIXME: should we reset d_status here?
  // SMT-LIBv2 spec seems to imply no, but it would make sense to..
}

void SmtEngine::internalPush() {
  Assert(d_fullyInited);
  Trace("smt") << "SmtEngine::internalPush()" << endl;
  doPendingPops();
  if(options::incrementalSolving()) {
    d_private->processAssertions();
    TimerStat::CodeTimer pushPopTimer(d_stats->d_pushPopTime);
    d_userContext->push();
    // the d_context push is done inside of the SAT solver
    d_propEngine->push();
  }
}

void SmtEngine::internalPop(bool immediate) {
  Assert(d_fullyInited);
  Trace("smt") << "SmtEngine::internalPop()" << endl;
  if(options::incrementalSolving()) {
    ++d_pendingPops;
  }
  if(immediate) {
    doPendingPops();
  }
}

void SmtEngine::doPendingPops() {
  Trace("smt") << "SmtEngine::doPendingPops()" << endl;
  Assert(d_pendingPops == 0 || options::incrementalSolving());
  // check to see if a postsolve() is pending
  if (d_needPostsolve)
  {
    d_propEngine->resetTrail();
  }
  while(d_pendingPops > 0) {
    TimerStat::CodeTimer pushPopTimer(d_stats->d_pushPopTime);
    d_propEngine->pop();
    // the d_context pop is done inside of the SAT solver
    d_userContext->pop();
    --d_pendingPops;
  }
  if (d_needPostsolve)
  {
    d_theoryEngine->postsolve();
    d_needPostsolve = false;
  }
}

void SmtEngine::reset()
{
  SmtScope smts(this);
  ExprManager *em = d_exprManager;
  Trace("smt") << "SMT reset()" << endl;
  if(Dump.isOn("benchmark")) {
    Dump("benchmark") << ResetCommand();
  }
  Options opts;
  opts.copyValues(d_originalOptions);
  this->~SmtEngine();
  NodeManager::fromExprManager(em)->getOptions().copyValues(opts);
  new(this) SmtEngine(em);
}

void SmtEngine::resetAssertions()
{
  SmtScope smts(this);

  if (!d_fullyInited)
  {
    // We're still in Start Mode, nothing asserted yet, do nothing.
    // (see solver execution modes in the SMT-LIB standard)
    Assert(d_context->getLevel() == 0);
    Assert(d_userContext->getLevel() == 0);
    DeleteAndClearCommandVector(d_modelGlobalCommands);
    return;
  }

  doPendingPops();

  Trace("smt") << "SMT resetAssertions()" << endl;
  if (Dump.isOn("benchmark"))
  {
    Dump("benchmark") << ResetAssertionsCommand();
  }

  while (!d_userLevels.empty())
  {
    pop();
  }

  // Remember the global push/pop around everything when beyond Start mode
  // (see solver execution modes in the SMT-LIB standard)
  Assert(d_userLevels.size() == 0 && d_userContext->getLevel() == 1);
  d_context->popto(0);
  d_userContext->popto(0);
  DeleteAndClearCommandVector(d_modelGlobalCommands);
  d_userContext->push();
  d_context->push();

  /* Create new PropEngine.
   * First force destruction of referenced PropEngine to enforce that
   * statistics are unregistered by the obsolete PropEngine object before
   * registered again by the new PropEngine object */
  d_propEngine.reset(nullptr);
  d_propEngine.reset(
      new PropEngine(getTheoryEngine(), getContext(), getUserContext()));
  d_theoryEngine->setPropEngine(getPropEngine());
}

void SmtEngine::interrupt()
{
  if(!d_fullyInited) {
    return;
  }
  d_propEngine->interrupt();
  d_theoryEngine->interrupt();
}

void SmtEngine::setResourceLimit(unsigned long units, bool cumulative) {
  d_private->getResourceManager()->setResourceLimit(units, cumulative);
}
void SmtEngine::setTimeLimit(unsigned long milis, bool cumulative) {
  d_private->getResourceManager()->setTimeLimit(milis, cumulative);
}

unsigned long SmtEngine::getResourceUsage() const {
  return d_private->getResourceManager()->getResourceUsage();
}

unsigned long SmtEngine::getTimeUsage() const {
  return d_private->getResourceManager()->getTimeUsage();
}

unsigned long SmtEngine::getResourceRemaining() const
{
  return d_private->getResourceManager()->getResourceRemaining();
}

unsigned long SmtEngine::getTimeRemaining() const
{
  return d_private->getResourceManager()->getTimeRemaining();
}

Statistics SmtEngine::getStatistics() const
{
  return Statistics(*d_statisticsRegistry);
}

SExpr SmtEngine::getStatistic(std::string name) const
{
  return d_statisticsRegistry->getStatistic(name);
}

void SmtEngine::safeFlushStatistics(int fd) const {
  d_statisticsRegistry->safeFlushInformation(fd);
}

void SmtEngine::setUserAttribute(const std::string& attr,
                                 Expr expr,
                                 const std::vector<Expr>& expr_values,
                                 const std::string& str_value)
{
  SmtScope smts(this);
  finalOptionsAreSet();
  std::vector<Node> node_values;
  for( unsigned i=0; i<expr_values.size(); i++ ){
    node_values.push_back( expr_values[i].getNode() );
  }
  d_theoryEngine->setUserAttribute(attr, expr.getNode(), node_values, str_value);
}

void SmtEngine::setPrintFuncInModel(Expr f, bool p) {
  Trace("setp-model") << "Set printInModel " << f << " to " << p << std::endl;
  for( unsigned i=0; i<d_modelGlobalCommands.size(); i++ ){
    Command * c = d_modelGlobalCommands[i];
    DeclareFunctionCommand* dfc = dynamic_cast<DeclareFunctionCommand*>(c);
    if(dfc != NULL) {
      if( dfc->getFunction()==f ){
        dfc->setPrintInModel( p );
      }
    }
  }
  for( unsigned i=0; i<d_modelCommands->size(); i++ ){
    Command * c = (*d_modelCommands)[i];
    DeclareFunctionCommand* dfc = dynamic_cast<DeclareFunctionCommand*>(c);
    if(dfc != NULL) {
      if( dfc->getFunction()==f ){
        dfc->setPrintInModel( p );
      }
    }
  }
}

void SmtEngine::beforeSearch()
{
  if(d_fullyInited) {
    throw ModalException(
        "SmtEngine::beforeSearch called after initialization.");
  }
}


void SmtEngine::setOption(const std::string& key, const CVC4::SExpr& value)
{
  NodeManagerScope nms(d_nodeManager);
  Trace("smt") << "SMT setOption(" << key << ", " << value << ")" << endl;

  if(Dump.isOn("benchmark")) {
    Dump("benchmark") << SetOptionCommand(key, value);
  }

  if(key == "command-verbosity") {
    if(!value.isAtom()) {
      const vector<SExpr>& cs = value.getChildren();
      if(cs.size() == 2 &&
         (cs[0].isKeyword() || cs[0].isString()) &&
         cs[1].isInteger()) {
        string c = cs[0].getValue();
        const Integer& v = cs[1].getIntegerValue();
        if(v < 0 || v > 2) {
          throw OptionException("command-verbosity must be 0, 1, or 2");
        }
        d_commandVerbosity[c] = v;
        return;
      }
    }
    throw OptionException("command-verbosity value must be a tuple (command-name, integer)");
  }

  if(!value.isAtom()) {
    throw OptionException("bad value for :" + key);
  }

  string optionarg = value.getValue();
  Options& nodeManagerOptions = NodeManager::currentNM()->getOptions();
  nodeManagerOptions.setOption(key, optionarg);
}

void SmtEngine::setIsInternalSubsolver() { d_isInternalSubsolver = true; }

bool SmtEngine::isInternalSubsolver() const { return d_isInternalSubsolver; }

CVC4::SExpr SmtEngine::getOption(const std::string& key) const
{
  NodeManagerScope nms(d_nodeManager);

  Trace("smt") << "SMT getOption(" << key << ")" << endl;

  if(key.length() >= 18 &&
     key.compare(0, 18, "command-verbosity:") == 0) {
    map<string, Integer>::const_iterator i = d_commandVerbosity.find(key.c_str() + 18);
    if(i != d_commandVerbosity.end()) {
      return SExpr((*i).second);
    }
    i = d_commandVerbosity.find("*");
    if(i != d_commandVerbosity.end()) {
      return SExpr((*i).second);
    }
    return SExpr(Integer(2));
  }

  if(Dump.isOn("benchmark")) {
    Dump("benchmark") << GetOptionCommand(key);
  }

  if(key == "command-verbosity") {
    vector<SExpr> result;
    SExpr defaultVerbosity;
    for(map<string, Integer>::const_iterator i = d_commandVerbosity.begin();
        i != d_commandVerbosity.end();
        ++i) {
      vector<SExpr> v;
      v.push_back(SExpr((*i).first));
      v.push_back(SExpr((*i).second));
      if((*i).first == "*") {
        // put the default at the end of the SExpr
        defaultVerbosity = SExpr(v);
      } else {
        result.push_back(SExpr(v));
      }
    }
    // put the default at the end of the SExpr
    if(!defaultVerbosity.isAtom()) {
      result.push_back(defaultVerbosity);
    } else {
      // ensure the default is always listed
      vector<SExpr> v;
      v.push_back(SExpr("*"));
      v.push_back(SExpr(Integer(2)));
      result.push_back(SExpr(v));
    }
    return SExpr(result);
  }

  Options& nodeManagerOptions = NodeManager::currentNM()->getOptions();
  return SExpr::parseAtom(nodeManagerOptions.getOption(key));
}

bool SmtEngine::getExpressionName(Expr e, std::string& name) const {
  return d_private->getExpressionName(e, name);
}

void SmtEngine::setExpressionName(Expr e, const std::string& name) {
  Trace("smt-debug") << "Set expression name " << e << " to " << name << std::endl;
  d_private->setExpressionName(e,name);
}

void SmtEngine::setSygusConjectureStale()
{
  if (d_private->d_sygusConjectureStale)
  {
    // already stale
    return;
  }
  d_private->d_sygusConjectureStale = true;
  if (options::incrementalSolving())
  {
    internalPop();
  }
}

}/* CVC4 namespace */<|MERGE_RESOLUTION|>--- conflicted
+++ resolved
@@ -1290,10 +1290,9 @@
   d_preprocessingPassContext.reset(new PreprocessingPassContext(
       &d_smt, d_resourceManager, &d_iteRemover, &d_propagator));
 
-<<<<<<< HEAD
   // initialize the preprocessing passes
   d_processor.finishInit(d_preprocessingPassContext.get());
-=======
+
   // TODO: this will likely change when we add support for actually assembling
   // preprocessing pipelines. For now, we just create an instance of each
   // available preprocessing pass.
@@ -1303,307 +1302,6 @@
     d_passes[passName].reset(
         ppReg.createPass(d_preprocessingPassContext.get(), passName));
   }
-}
-
-Node SmtEnginePrivate::expandDefinitions(TNode n, unordered_map<Node, Node, NodeHashFunction>& cache, bool expandOnly)
-{
-  stack<std::tuple<Node, Node, bool>> worklist;
-  stack<Node> result;
-  worklist.push(std::make_tuple(Node(n), Node(n), false));
-  // The worklist is made of triples, each is input / original node then the output / rewritten node
-  // and finally a flag tracking whether the children have been explored (i.e. if this is a downward
-  // or upward pass).
-
-  do {
-    spendResource(ResourceManager::Resource::PreprocessStep);
-
-    // n is the input / original
-    // node is the output / result
-    Node node;
-    bool childrenPushed;
-    std::tie(n, node, childrenPushed) = worklist.top();
-    worklist.pop();
-
-    // Working downwards
-    if(!childrenPushed) {
-      Kind k = n.getKind();
-
-      // we can short circuit (variable) leaves
-      if(n.isVar()) {
-        SmtEngine::DefinedFunctionMap::const_iterator i = d_smt.d_definedFunctions->find(n);
-        if(i != d_smt.d_definedFunctions->end()) {
-          Node f = (*i).second.getFormula();
-          // must expand its definition
-          Node fe = expandDefinitions(f, cache, expandOnly);
-          // replacement must be closed
-          if((*i).second.getFormals().size() > 0) {
-            result.push(d_smt.d_nodeManager->mkNode(
-                kind::LAMBDA,
-                d_smt.d_nodeManager->mkNode(kind::BOUND_VAR_LIST,
-                                            (*i).second.getFormals()),
-                fe));
-            continue;
-          }
-          // don't bother putting in the cache
-          result.push(fe);
-          continue;
-        }
-        // don't bother putting in the cache
-        result.push(n);
-        continue;
-      }
-
-      // maybe it's in the cache
-      unordered_map<Node, Node, NodeHashFunction>::iterator cacheHit = cache.find(n);
-      if(cacheHit != cache.end()) {
-        TNode ret = (*cacheHit).second;
-        result.push(ret.isNull() ? n : ret);
-        continue;
-      }
-
-      // otherwise expand it
-      bool doExpand = false;
-      if (k == kind::APPLY_UF)
-      {
-        // Always do beta-reduction here. The reason is that there may be
-        // operators such as INTS_MODULUS in the body of the lambda that would
-        // otherwise be introduced by beta-reduction via the rewriter, but are
-        // not expanded here since the traversal in this function does not
-        // traverse the operators of nodes. Hence, we beta-reduce here to
-        // ensure terms in the body of the lambda are expanded during this
-        // call.
-        if (n.getOperator().getKind() == kind::LAMBDA)
-        {
-          doExpand = true;
-        }
-        else
-        {
-          // We always check if this operator corresponds to a defined function.
-          doExpand = d_smt.isDefinedFunction(n.getOperator().toExpr());
-        }
-      }
-      if (doExpand) {
-        vector<Node> formals;
-        TNode fm;
-        if( n.getOperator().getKind() == kind::LAMBDA ){
-          TNode op = n.getOperator();
-          // lambda
-          for( unsigned i=0; i<op[0].getNumChildren(); i++ ){
-            formals.push_back( op[0][i] );
-          }
-          fm = op[1];
-        }else{
-          // application of a user-defined symbol
-          TNode func = n.getOperator();
-          SmtEngine::DefinedFunctionMap::const_iterator i = d_smt.d_definedFunctions->find(func);
-          if(i == d_smt.d_definedFunctions->end()) {
-            throw TypeCheckingException(n.toExpr(), string("Undefined function: `") + func.toString() + "'");
-          }
-          DefinedFunction def = (*i).second;
-          formals = def.getFormals();
-
-          if(Debug.isOn("expand")) {
-            Debug("expand") << "found: " << n << endl;
-            Debug("expand") << " func: " << func << endl;
-            string name = func.getAttribute(expr::VarNameAttr());
-            Debug("expand") << "     : \"" << name << "\"" << endl;
-          }
-          if(Debug.isOn("expand")) {
-            Debug("expand") << " defn: " << def.getFunction() << endl
-                            << "       [";
-            if(formals.size() > 0) {
-              copy( formals.begin(), formals.end() - 1,
-                    ostream_iterator<Node>(Debug("expand"), ", ") );
-              Debug("expand") << formals.back();
-            }
-            Debug("expand") << "]" << endl
-                            << "       " << def.getFunction().getType() << endl
-                            << "       " << def.getFormula() << endl;
-          }
-
-          fm = def.getFormula();
-        }
-
-        Node instance = fm.substitute(formals.begin(),
-                                      formals.end(),
-                                      n.begin(),
-                                      n.begin() + formals.size());
-        Debug("expand") << "made : " << instance << endl;
-
-        Node expanded = expandDefinitions(instance, cache, expandOnly);
-        cache[n] = (n == expanded ? Node::null() : expanded);
-        result.push(expanded);
-        continue;
-
-      } else if(! expandOnly) {
-        // do not do any theory stuff if expandOnly is true
-
-        theory::Theory* t = d_smt.d_theoryEngine->theoryOf(node);
-
-        Assert(t != NULL);
-        node = t->expandDefinition(n);
-      }
-
-      // the partial functions can fall through, in which case we still
-      // consider their children
-      worklist.push(std::make_tuple(
-          Node(n), node, true));  // Original and rewritten result
-
-      for(size_t i = 0; i < node.getNumChildren(); ++i) {
-        worklist.push(
-            std::make_tuple(node[i],
-                            node[i],
-                            false));  // Rewrite the children of the result only
-      }
-
-    } else {
-      // Working upwards
-      // Reconstruct the node from it's (now rewritten) children on the stack
-
-      Debug("expand") << "cons : " << node << endl;
-      if(node.getNumChildren()>0) {
-        //cout << "cons : " << node << endl;
-        NodeBuilder<> nb(node.getKind());
-        if(node.getMetaKind() == kind::metakind::PARAMETERIZED) {
-          Debug("expand") << "op   : " << node.getOperator() << endl;
-          //cout << "op   : " << node.getOperator() << endl;
-          nb << node.getOperator();
-        }
-        for(size_t i = 0; i < node.getNumChildren(); ++i) {
-          Assert(!result.empty());
-          Node expanded = result.top();
-          result.pop();
-          //cout << "exchld : " << expanded << endl;
-          Debug("expand") << "exchld : " << expanded << endl;
-          nb << expanded;
-        }
-        node = nb;
-      }
-      cache[n] = n == node ? Node::null() : node;           // Only cache once all subterms are expanded
-      result.push(node);
-    }
-  } while(!worklist.empty());
-
-  AlwaysAssert(result.size() == 1);
-
-  return result.top();
-}
-
-// do dumping (before/after any preprocessing pass)
-static void dumpAssertions(const char* key,
-                           const AssertionPipeline& assertionList) {
-  if( Dump.isOn("assertions") &&
-      Dump.isOn(string("assertions:") + key) ) {
-    // Push the simplified assertions to the dump output stream
-    for(unsigned i = 0; i < assertionList.size(); ++ i) {
-      TNode n = assertionList[i];
-      Dump("assertions") << AssertCommand(Expr(n.toExpr()));
-    }
-  }
-}
-
-// returns false if simplification led to "false"
-bool SmtEnginePrivate::simplifyAssertions()
-{
-  spendResource(ResourceManager::Resource::PreprocessStep);
-  Assert(d_smt.d_pendingPops == 0);
-  try {
-    ScopeCounter depth(d_simplifyAssertionsDepth);
-
-    Trace("simplify") << "SmtEnginePrivate::simplify()" << endl;
-
-    if (options::simplificationMode() != options::SimplificationMode::NONE)
-    {
-      if (!options::unsatCores() && !options::fewerPreprocessingHoles())
-      {
-        // Perform non-clausal simplification
-        PreprocessingPassResult res =
-            d_passes["non-clausal-simp"]->apply(&d_assertions);
-        if (res == PreprocessingPassResult::CONFLICT)
-        {
-          return false;
-        }
-      }
-
-      // We piggy-back off of the BackEdgesMap in the CircuitPropagator to
-      // do the miplib trick.
-      if (  // check that option is on
-          options::arithMLTrick() &&
-          // miplib rewrites aren't safe in incremental mode
-          !options::incrementalSolving() &&
-          // only useful in arith
-          d_smt.d_logic.isTheoryEnabled(THEORY_ARITH) &&
-          // we add new assertions and need this (in practice, this
-          // restriction only disables miplib processing during
-          // re-simplification, which we don't expect to be useful anyway)
-          d_assertions.getRealAssertionsEnd() == d_assertions.size())
-      {
-        d_passes["miplib-trick"]->apply(&d_assertions);
-      } else {
-        Trace("simplify") << "SmtEnginePrivate::simplify(): "
-                          << "skipping miplib pseudobooleans pass (either incrementalSolving is on, or miplib pbs are turned off)..." << endl;
-      }
-    }
-
-    Debug("smt") << " d_assertions     : " << d_assertions.size() << endl;
-
-    // before ppRewrite check if only core theory for BV theory
-    d_smt.d_theoryEngine->staticInitializeBVOptions(d_assertions.ref());
-
-    // Theory preprocessing
-    bool doEarlyTheoryPp = !options::arithRewriteEq();
-    if (doEarlyTheoryPp)
-    {
-      d_passes["theory-preprocess"]->apply(&d_assertions);
-    }
-
-    // ITE simplification
-    if (options::doITESimp()
-        && (d_simplifyAssertionsDepth <= 1 || options::doITESimpOnRepeat()))
-    {
-      PreprocessingPassResult res = d_passes["ite-simp"]->apply(&d_assertions);
-      if (res == PreprocessingPassResult::CONFLICT)
-      {
-        Chat() << "...ITE simplification found unsat..." << endl;
-        return false;
-      }
-    }
-
-    Debug("smt") << " d_assertions     : " << d_assertions.size() << endl;
-
-    // Unconstrained simplification
-    if(options::unconstrainedSimp()) {
-      d_passes["unconstrained-simplifier"]->apply(&d_assertions);
-    }
-
-    if (options::repeatSimp()
-        && options::simplificationMode() != options::SimplificationMode::NONE
-        && !options::unsatCores() && !options::fewerPreprocessingHoles())
-    {
-      PreprocessingPassResult res =
-          d_passes["non-clausal-simp"]->apply(&d_assertions);
-      if (res == PreprocessingPassResult::CONFLICT)
-      {
-        return false;
-      }
-    }
-
-    dumpAssertions("post-repeatsimp", d_assertions);
-    Trace("smt") << "POST repeatSimp" << endl;
-    Debug("smt") << " d_assertions     : " << d_assertions.size() << endl;
-
-  } catch(TypeCheckingExceptionPrivate& tcep) {
-    // Calls to this function should have already weeded out any
-    // typechecking exceptions via (e.g.) ensureBoolean().  But a
-    // theory could still create a new expression that isn't
-    // well-typed, and we don't want the C++ runtime to abort our
-    // process without any error notice.
-    InternalError()
-        << "A bad expression was produced.  Original exception follows:\n"
-        << tcep;
-  }
-  return true;
->>>>>>> df1ea6b9
 }
 
 Result SmtEngine::check() {
