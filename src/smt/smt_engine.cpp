--- conflicted
+++ resolved
@@ -684,15 +684,9 @@
     nFormals.push_back(formal);
   }
 
-<<<<<<< HEAD
-  PROOF(if (options::checkUnsatCores() || options::minimalUnsatCores()) {
-    d_defineCommands.push_back(c.clone());
-  });
-=======
   DefineFunctionNodeCommand nc(ss.str(), func, nFormals, formula);
   d_dumpm->addToModelCommandAndDump(
       nc, ExprManager::VAR_FLAG_DEFINED, true, "declarations");
->>>>>>> 36af0952
 
   // type check body
   debugCheckFunctionBody(formula, formals, func);
@@ -976,128 +970,6 @@
         checkModel();
       }
     }
-<<<<<<< HEAD
-    else
-    {
-      /* Assume: BIGAND assumptions  */
-      d_assumptions = assumptions;
-    }
-
-    if (!d_assumptions.empty())
-    {
-      internalPush();
-      didInternalPush = true;
-    }
-
-    Result r(Result::SAT_UNKNOWN, Result::UNKNOWN_REASON);
-    for (Expr e : d_assumptions)
-    {
-      // Substitute out any abstract values in ex.
-      e = d_private->substituteAbstractValues(Node::fromExpr(e)).toExpr();
-      Assert(e.getExprManager() == d_exprManager);
-      // Ensure expr is type-checked at this point.
-      ensureBoolean(e);
-
-      /* Add assumption  */
-      if (d_assertionList != NULL)
-      {
-        d_assertionList->push_back(e);
-      }
-      d_private->addFormula(e.getNode(), inUnsatCore, true, true);
-    }
-
-    if (d_globalDefineFunRecLemmas != nullptr)
-    {
-      // Global definitions are asserted at check-sat-time because we have to
-      // make sure that they are always present (they are essentially level
-      // zero assertions)
-      for (const Node& lemma : *d_globalDefineFunRecLemmas)
-      {
-        d_private->addFormula(lemma, false, true, false, false);
-      }
-    }
-
-    r = check();
-
-    if ((options::solveRealAsInt() || options::solveIntAsBV() > 0)
-        && r.asSatisfiabilityResult().isSat() == Result::UNSAT)
-    {
-      r = Result(Result::SAT_UNKNOWN, Result::UNKNOWN_REASON);
-    }
-    // flipped if we did a global negation
-    if (d_globalNegation)
-    {
-      Trace("smt") << "SmtEngine::process global negate " << r << std::endl;
-      if (r.asSatisfiabilityResult().isSat() == Result::UNSAT)
-      {
-        r = Result(Result::SAT);
-      }
-      else if (r.asSatisfiabilityResult().isSat() == Result::SAT)
-      {
-        // only if satisfaction complete
-        if (d_logic.isPure(THEORY_ARITH) || d_logic.isPure(THEORY_BV))
-        {
-          r = Result(Result::UNSAT);
-        }
-        else
-        {
-          r = Result(Result::SAT_UNKNOWN, Result::UNKNOWN_REASON);
-        }
-      }
-      Trace("smt") << "SmtEngine::global negate returned " << r << std::endl;
-    }
-
-    d_needPostsolve = true;
-
-    // Pop the context
-    if (didInternalPush)
-    {
-      internalPop();
-    }
-
-    // Remember the status
-    d_status = r;
-    // Check against expected status
-    if (!d_expectedStatus.isUnknown() && !d_status.isUnknown()
-        && d_status != d_expectedStatus)
-    {
-      CVC4_FATAL() << "Expected result " << d_expectedStatus << " but got "
-                   << d_status;
-    }
-    d_expectedStatus = Result();
-    // Update the SMT mode
-    if (d_status.asSatisfiabilityResult().isSat() == Result::UNSAT)
-    {
-      d_smtMode = SMT_MODE_UNSAT;
-    }
-    else if (d_status.asSatisfiabilityResult().isSat() == Result::SAT)
-    {
-      d_smtMode = SMT_MODE_SAT;
-    }
-    else
-    {
-      d_smtMode = SMT_MODE_SAT_UNKNOWN;
-    }
-
-    Trace("smt") << "SmtEngine::" << (isEntailmentCheck ? "query" : "checkSat")
-                 << "(" << assumptions << ") => " << r << endl;
-
-    // Check that SAT results generate a model correctly.
-    if(options::checkModels()) {
-      if (r.asSatisfiabilityResult().isSat() == Result::SAT)
-      {
-        checkModel();
-      }
-    }
-    // Check that UNSAT results generate a proof correctly.
-    if(options::checkProofs()) {
-      if(r.asSatisfiabilityResult().isSat() == Result::UNSAT) {
-        checkProof();
-      }
-    }
-
-=======
->>>>>>> 36af0952
     // Check that UNSAT results generate an unsat core correctly.
     if(options::checkUnsatCores()) {
       if(r.asSatisfiabilityResult().isSat() == Result::UNSAT) {
@@ -1516,17 +1388,13 @@
   }
 
   d_proofManager->traceUnsatCore();  // just to trigger core creation
-<<<<<<< HEAD
-
-  UnsatCore core(this, d_proofManager->extractUnsatCore());
+
+  UnsatCore core(d_proofManager->extractUnsatCore());
   if (options::minimalUnsatCores())
   {
     core = reduceUnsatCore(core);
   }
   return core;
-=======
-  return UnsatCore(d_proofManager->extractUnsatCore());
->>>>>>> 36af0952
 #else  /* IS_PROOFS_BUILD */
   throw ModalException(
       "This build of CVC4 doesn't have proof support (required for unsat "
@@ -1540,66 +1408,60 @@
       << "cannot reduce unsat core if unsat cores are turned off";
 
   Notice() << "SmtEngine::reduceUnsatCore(): reducing unsat core" << endl;
-  std::unordered_set<Expr, ExprHashFunction> removed;
-  for (UnsatCore::iterator it = core.begin(); it != core.end(); ++it)
-  {
-      Expr curr = *it;
-      SmtEngine coreChecker(d_exprManager);
-      coreChecker.setLogic(getLogicInfo());
-
-      std::vector<Command*>::const_iterator itg = d_defineCommands.begin();
-      for (; itg != d_defineCommands.end(); ++itg)
+  std::unordered_set<Node, NodeHashFunction> removed;
+  for (const Node& skip : core)
+  {
+    std::unique_ptr<SmtEngine> coreChecker;
+    initializeSubsolver(coreChecker);
+    coreChecker->setLogic(getLogicInfo());
+    coreChecker->getOptions().set(options::checkUnsatCores, false);
+
+    for (const Node& ucAssertion : core)
+    {
+      if (ucAssertion != skip && removed.find(ucAssertion) == removed.end())
       {
-        (*itg)->invoke(&coreChecker);
-      };
-
-      for (UnsatCore::iterator i = core.begin(); i != core.end(); ++i)
+        Node assertionAfterExpansion = expandDefinitions(ucAssertion);
+        coreChecker->assertFormula(assertionAfterExpansion);
+      }
+    }
+    Result r;
+    try
+    {
+      r = coreChecker->checkSat();
+    }
+    catch (...)
+    {
+      throw;
+    }
+
+    if (r.asSatisfiabilityResult().isSat() == Result::UNSAT)
+    {
+      removed.insert(skip);
+    }
+    else if (r.asSatisfiabilityResult().isUnknown())
+    {
+      Warning() << "SmtEngine::reduceUnsatCore(): could not reduce unsat core "
+                   "due to "
+                   "unknown result.";
+    }
+  }
+
+  if (removed.empty())
+  {
+    return core;
+  }
+  else
+  {
+    std::vector<Node> newUcAssertions;
+    for (const Node& n : core)
+    {
+      if (removed.find(n) == removed.end())
       {
-        if (*i != curr && removed.find(*i) == removed.end())
-        {
-          coreChecker.assertFormula(*i);
-        }
+        newUcAssertions.push_back(n);
       }
-      Result r;
-      try
-      {
-        options::minimalUnsatCores.set(false);
-        r = coreChecker.checkSat();
-        options::minimalUnsatCores.set(true);
-      }
-      catch (...)
-      {
-        throw;
-      }
-
-      if (r.asSatisfiabilityResult().isSat() == Result::UNSAT)
-      {
-        removed.insert(curr);
-      }
-      else if (r.asSatisfiabilityResult().isUnknown())
-      {
-        Warning() << "SmtEngine::checkUnsatCore(): could not reduce unsat core "
-                     "due to "
-                     "unknown result.";
-      }
-  }
-
-  if (removed.empty())
-  {
-    return core;
-  }
-  else
-  {
-    std::vector<Expr> newCoreExprs;
-    for (UnsatCore::iterator i = core.begin(); i != core.end(); ++i)
-    {
-      if (removed.find(*i) == removed.end())
-      {
-        newCoreExprs.push_back(*i);
-      }
-    }
-
-    return UnsatCore(this, newCoreExprs);
+    }
+
+    return UnsatCore(newUcAssertions);
   }
 }
 
