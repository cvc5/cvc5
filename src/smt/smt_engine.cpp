--- conflicted
+++ resolved
@@ -1472,68 +1472,6 @@
   Debug("smt") << "definedFunctions insert " << funcNode << " " << formNode << endl;
   d_definedFunctions->insert(funcNode, def);
 }
-
-
-<<<<<<< HEAD
-Node SmtEnginePrivate::getBVDivByZero(Kind k, unsigned width) {
-  NodeManager* nm = d_smt.d_nodeManager;
-  if (k == kind::BITVECTOR_UDIV) {
-    if (d_BVDivByZero.find(width) == d_BVDivByZero.end()) {
-      // lazily create the function symbols
-      ostringstream os;
-      os << "BVUDivByZero_" << width;
-      Node divByZero = nm->mkSkolem(os.str(),
-                                    nm->mkFunctionType(nm->mkBitVectorType(width), nm->mkBitVectorType(width)),
-                                    "partial bvudiv", NodeManager::SKOLEM_EXACT_NAME);
-      d_BVDivByZero[width] = divByZero;
-    }
-    return d_BVDivByZero[width];
-  }
-  else if (k == kind::BITVECTOR_UREM) {
-    if (d_BVRemByZero.find(width) == d_BVRemByZero.end()) {
-      ostringstream os;
-      os << "BVURemByZero_" << width;
-      Node divByZero = nm->mkSkolem(os.str(),
-                                    nm->mkFunctionType(nm->mkBitVectorType(width), nm->mkBitVectorType(width)),
-                                    "partial bvurem", NodeManager::SKOLEM_EXACT_NAME);
-      d_BVRemByZero[width] = divByZero;
-    }
-    return d_BVRemByZero[width];
-  }
-
-  Unreachable();
-}
-
-
-Node SmtEnginePrivate::expandBVDivByZero(TNode n) {
-  // we only deal with the unsigned division operators as the signed ones should have been
-  // expanded in terms of the unsigned operators
-  NodeManager* nm = d_smt.d_nodeManager;
-  unsigned width = n.getType().getBitVectorSize();
-
-  if (options::bitvectorDivByZeroConst()) {
-    Kind kind = n.getKind() == kind::BITVECTOR_UDIV ? kind::BITVECTOR_UDIV_TOTAL : kind::BITVECTOR_UREM_TOTAL;
-    return nm->mkNode(kind, n[0], n[1]); 
-  }
-
-  
-  Node divByZero = getBVDivByZero(n.getKind(), width);
-  TNode num = n[0], den = n[1];
-  Node den_eq_0 = nm->mkNode(kind::EQUAL, den, nm->mkConst(BitVector(width, Integer(0))));
-  Node divByZeroNum = nm->mkNode(kind::APPLY_UF, divByZero, num);
-  Node divTotalNumDen = nm->mkNode(n.getKind() == kind::BITVECTOR_UDIV ? kind::BITVECTOR_UDIV_TOTAL :
-                                   kind::BITVECTOR_UREM_TOTAL, num, den);
-  Node node = nm->mkNode(kind::ITE, den_eq_0, divByZeroNum, divTotalNumDen);
-  if(!d_smt.d_logic.isTheoryEnabled(THEORY_UF)) {
-    d_smt.d_logic = d_smt.d_logic.getUnlockedCopy();
-    d_smt.d_logic.enableTheory(THEORY_UF);
-    d_smt.d_logic.lock();
-  }
-  return node;
-}
-=======
->>>>>>> dbf88c2a
-
 
 Node SmtEnginePrivate::expandDefinitions(TNode n, hash_map<Node, Node, NodeHashFunction>& cache)
   throw(TypeCheckingException, LogicException) {
