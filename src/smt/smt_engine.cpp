--- conflicted
+++ resolved
@@ -586,12 +586,7 @@
         d_listenerRegistrations(new ListenerRegistrationList()),
         d_nonClausalLearnedLiterals(),
         d_propagator(d_nonClausalLearnedLiterals, true, true),
-<<<<<<< HEAD
-        d_propagatorNeedsFinish(false),
         d_assertions(),
-=======
-        d_assertions(d_smt.d_userContext),
->>>>>>> 3eac9d04
         d_assertionsProcessed(smt.d_userContext, false),
         d_fakeContext(),
         d_abstractValueMap(&d_fakeContext),
@@ -3230,399 +3225,6 @@
   return true;
 }
 
-<<<<<<< HEAD
-void SmtEnginePrivate::traceBackToAssertions(const std::vector<Node>& nodes, std::vector<TNode>& assertions) {
-  const booleans::CircuitPropagator::BackEdgesMap& backEdges = d_propagator.getBackEdges();
-  for(vector<Node>::const_iterator i = nodes.begin(); i != nodes.end(); ++i) {
-    booleans::CircuitPropagator::BackEdgesMap::const_iterator j = backEdges.find(*i);
-    // term must appear in map, otherwise how did we get here?!
-    Assert(j != backEdges.end());
-    // if term maps to empty, that means it's a top-level assertion
-    if(!(*j).second.empty()) {
-      traceBackToAssertions((*j).second, assertions);
-    } else {
-      assertions.push_back(*i);
-    }
-  }
-}
-
-size_t SmtEnginePrivate::removeFromConjunction(Node& n, const std::unordered_set<unsigned long>& toRemove) {
-  Assert(n.getKind() == kind::AND);
-  size_t removals = 0;
-  for(Node::iterator j = n.begin(); j != n.end(); ++j) {
-    size_t subremovals = 0;
-    Node sub = *j;
-    if(toRemove.find(sub.getId()) != toRemove.end() ||
-       (sub.getKind() == kind::AND && (subremovals = removeFromConjunction(sub, toRemove)) > 0)) {
-      NodeBuilder<> b(kind::AND);
-      b.append(n.begin(), j);
-      if(subremovals > 0) {
-        removals += subremovals;
-        b << sub;
-      } else {
-        ++removals;
-      }
-      for(++j; j != n.end(); ++j) {
-        if(toRemove.find((*j).getId()) != toRemove.end()) {
-          ++removals;
-        } else if((*j).getKind() == kind::AND) {
-          sub = *j;
-          if((subremovals = removeFromConjunction(sub, toRemove)) > 0) {
-            removals += subremovals;
-            b << sub;
-          } else {
-            b << *j;
-          }
-        } else {
-          b << *j;
-        }
-      }
-      if(b.getNumChildren() == 0) {
-        n = d_true;
-        b.clear();
-      } else if(b.getNumChildren() == 1) {
-        n = b[0];
-        b.clear();
-      } else {
-        n = b;
-      }
-      n = Rewriter::rewrite(n);
-      return removals;
-    }
-  }
-
-  Assert(removals == 0);
-  return 0;
-}
-
-void SmtEnginePrivate::doMiplibTrick() {
-  Assert(d_assertions.getRealAssertionsEnd() == d_assertions.size());
-  Assert(!options::incrementalSolving());
-
-  const booleans::CircuitPropagator::BackEdgesMap& backEdges = d_propagator.getBackEdges();
-  unordered_set<unsigned long> removeAssertions;
-
-  NodeManager* nm = NodeManager::currentNM();
-  Node zero = nm->mkConst(Rational(0)), one = nm->mkConst(Rational(1));
-
-  SubstitutionMap& top_level_substs =
-      d_preprocessingPassContext->getTopLevelSubstitutions();
-  unordered_map<TNode, Node, TNodeHashFunction> intVars;
-  for(vector<Node>::const_iterator i = d_boolVars.begin(); i != d_boolVars.end(); ++i) {
-    if(d_propagator.isAssigned(*i)) {
-      Debug("miplib") << "ineligible: " << *i << " because assigned " << d_propagator.getAssignment(*i) << endl;
-      continue;
-    }
-
-    vector<TNode> assertions;
-    booleans::CircuitPropagator::BackEdgesMap::const_iterator j = backEdges.find(*i);
-    // if not in back edges map, the bool var is unconstrained, showing up in no assertions.
-    // if maps to an empty vector, that means the bool var was asserted itself.
-    if(j != backEdges.end()) {
-      if(!(*j).second.empty()) {
-        traceBackToAssertions((*j).second, assertions);
-      } else {
-        assertions.push_back(*i);
-      }
-    }
-    Debug("miplib") << "for " << *i << endl;
-    bool eligible = true;
-    map<pair<Node, Node>, uint64_t> marks;
-    map<pair<Node, Node>, vector<Rational> > coef;
-    map<pair<Node, Node>, vector<Rational> > checks;
-    map<pair<Node, Node>, vector<TNode> > asserts;
-    for(vector<TNode>::const_iterator j = assertions.begin(); j != assertions.end(); ++j) {
-      Debug("miplib") << "  found: " << *j << endl;
-      if((*j).getKind() != kind::IMPLIES) {
-        eligible = false;
-        Debug("miplib") << "  -- INELIGIBLE -- (not =>)" << endl;
-        break;
-      }
-      Node conj = BooleanSimplification::simplify((*j)[0]);
-      if(conj.getKind() == kind::AND && conj.getNumChildren() > 6) {
-        eligible = false;
-        Debug("miplib") << "  -- INELIGIBLE -- (N-ary /\\ too big)" << endl;
-        break;
-      }
-      if(conj.getKind() != kind::AND && !conj.isVar() && !(conj.getKind() == kind::NOT && conj[0].isVar())) {
-        eligible = false;
-        Debug("miplib") << "  -- INELIGIBLE -- (not /\\ or literal)" << endl;
-        break;
-      }
-      if((*j)[1].getKind() != kind::EQUAL ||
-         !( ( (*j)[1][0].isVar() &&
-              (*j)[1][1].getKind() == kind::CONST_RATIONAL ) ||
-            ( (*j)[1][0].getKind() == kind::CONST_RATIONAL &&
-              (*j)[1][1].isVar() ) )) {
-        eligible = false;
-        Debug("miplib") << "  -- INELIGIBLE -- (=> (and X X) X)" << endl;
-        break;
-      }
-      if(conj.getKind() == kind::AND) {
-        vector<Node> posv;
-        bool found_x = false;
-        map<TNode, bool> neg;
-        for(Node::iterator ii = conj.begin(); ii != conj.end(); ++ii) {
-          if((*ii).isVar()) {
-            posv.push_back(*ii);
-            neg[*ii] = false;
-            found_x = found_x || *i == *ii;
-          } else if((*ii).getKind() == kind::NOT && (*ii)[0].isVar()) {
-            posv.push_back((*ii)[0]);
-            neg[(*ii)[0]] = true;
-            found_x = found_x || *i == (*ii)[0];
-          } else {
-            eligible = false;
-            Debug("miplib") << "  -- INELIGIBLE -- (non-var: " << *ii << ")" << endl;
-            break;
-          }
-          if(d_propagator.isAssigned(posv.back())) {
-            eligible = false;
-            Debug("miplib") << "  -- INELIGIBLE -- (" << posv.back() << " asserted)" << endl;
-            break;
-          }
-        }
-        if(!eligible) {
-          break;
-        }
-        if(!found_x) {
-          eligible = false;
-          Debug("miplib") << "  --INELIGIBLE -- (couldn't find " << *i << " in conjunction)" << endl;
-          break;
-        }
-        sort(posv.begin(), posv.end());
-        const Node pos = NodeManager::currentNM()->mkNode(kind::AND, posv);
-        const TNode var = ((*j)[1][0].getKind() == kind::CONST_RATIONAL) ? (*j)[1][1] : (*j)[1][0];
-        const pair<Node, Node> pos_var(pos, var);
-        const Rational& constant = ((*j)[1][0].getKind() == kind::CONST_RATIONAL) ? (*j)[1][0].getConst<Rational>() : (*j)[1][1].getConst<Rational>();
-        uint64_t mark = 0;
-        unsigned countneg = 0, thepos = 0;
-        for(unsigned ii = 0; ii < pos.getNumChildren(); ++ii) {
-          if(neg[pos[ii]]) {
-            ++countneg;
-          } else {
-            thepos = ii;
-            mark |= (0x1 << ii);
-          }
-        }
-        if((marks[pos_var] & (1lu << mark)) != 0) {
-          eligible = false;
-          Debug("miplib") << "  -- INELIGIBLE -- (remarked)" << endl;
-          break;
-        }
-        Debug("miplib") << "mark is " << mark << " -- " << (1lu << mark) << endl;
-        marks[pos_var] |= (1lu << mark);
-        Debug("miplib") << "marks[" << pos << "," << var << "] now " << marks[pos_var] << endl;
-        if(countneg == pos.getNumChildren()) {
-          if(constant != 0) {
-            eligible = false;
-            Debug("miplib") << "  -- INELIGIBLE -- (nonzero constant)" << endl;
-            break;
-          }
-        } else if(countneg == pos.getNumChildren() - 1) {
-          Assert(coef[pos_var].size() <= 6 && thepos < 6);
-          if(coef[pos_var].size() <= thepos) {
-            coef[pos_var].resize(thepos + 1);
-          }
-          coef[pos_var][thepos] = constant;
-        } else {
-          if(checks[pos_var].size() <= mark) {
-            checks[pos_var].resize(mark + 1);
-          }
-          checks[pos_var][mark] = constant;
-        }
-        asserts[pos_var].push_back(*j);
-      } else {
-        TNode x = conj;
-        if(x != *i && x != (*i).notNode()) {
-          eligible = false;
-          Debug("miplib") << "  -- INELIGIBLE -- (x not present where I expect it)" << endl;
-          break;
-        }
-        const bool xneg = (x.getKind() == kind::NOT);
-        x = xneg ? x[0] : x;
-        Debug("miplib") << "  x:" << x << "  " << xneg << endl;
-        const TNode var = ((*j)[1][0].getKind() == kind::CONST_RATIONAL) ? (*j)[1][1] : (*j)[1][0];
-        const pair<Node, Node> x_var(x, var);
-        const Rational& constant = ((*j)[1][0].getKind() == kind::CONST_RATIONAL) ? (*j)[1][0].getConst<Rational>() : (*j)[1][1].getConst<Rational>();
-        unsigned mark = (xneg ? 0 : 1);
-        if((marks[x_var] & (1u << mark)) != 0) {
-          eligible = false;
-          Debug("miplib") << "  -- INELIGIBLE -- (remarked)" << endl;
-          break;
-        }
-        marks[x_var] |= (1u << mark);
-        if(xneg) {
-          if(constant != 0) {
-            eligible = false;
-            Debug("miplib") << "  -- INELIGIBLE -- (nonzero constant)" << endl;
-            break;
-          }
-        } else {
-          Assert(coef[x_var].size() <= 6);
-          coef[x_var].resize(6);
-          coef[x_var][0] = constant;
-        }
-        asserts[x_var].push_back(*j);
-      }
-    }
-    if(eligible) {
-      for(map<pair<Node, Node>, uint64_t>::const_iterator j = marks.begin(); j != marks.end(); ++j) {
-        const TNode pos = (*j).first.first;
-        const TNode var = (*j).first.second;
-        const pair<Node, Node>& pos_var = (*j).first;
-        const uint64_t mark = (*j).second;
-        const unsigned numVars = pos.getKind() == kind::AND ? pos.getNumChildren() : 1;
-        uint64_t expected = (uint64_t(1) << (1 << numVars)) - 1;
-        expected = (expected == 0) ? -1 : expected; // fix for overflow
-        Debug("miplib") << "[" << pos << "] => " << hex << mark << " expect " << expected << dec << endl;
-        Assert(pos.getKind() == kind::AND || pos.isVar());
-        if(mark != expected) {
-          Debug("miplib") << "  -- INELIGIBLE " << pos << " -- (insufficiently marked, got " << mark << " for " << numVars << " vars, expected " << expected << endl;
-        } else {
-          if(mark != 3) { // exclude single-var case; nothing to check there
-            uint64_t sz = (uint64_t(1) << checks[pos_var].size()) - 1;
-            sz = (sz == 0) ? -1 : sz; // fix for overflow
-            Assert(sz == mark, "expected size %u == mark %u", sz, mark);
-            for(size_t k = 0; k < checks[pos_var].size(); ++k) {
-              if((k & (k - 1)) != 0) {
-                Rational sum = 0;
-                Debug("miplib") << k << " => " << checks[pos_var][k] << endl;
-                for(size_t v = 1, kk = k; kk != 0; ++v, kk >>= 1) {
-                  if((kk & 0x1) == 1) {
-                    Assert(pos.getKind() == kind::AND);
-                    Debug("miplib") << "var " << v << " : " << pos[v - 1] << " coef:" << coef[pos_var][v - 1] << endl;
-                    sum += coef[pos_var][v - 1];
-                  }
-                }
-                Debug("miplib") << "checkSum is " << sum << " input says " << checks[pos_var][k] << endl;
-                if(sum != checks[pos_var][k]) {
-                  eligible = false;
-                  Debug("miplib") << "  -- INELIGIBLE " << pos << " -- (nonlinear combination)" << endl;
-                  break;
-                }
-              } else {
-                Assert(checks[pos_var][k] == 0, "checks[(%s,%s)][%u] should be 0, but it's %s", pos.toString().c_str(), var.toString().c_str(), k, checks[pos_var][k].toString().c_str()); // we never set for single-positive-var
-              }
-            }
-          }
-          if(!eligible) {
-            eligible = true; // next is still eligible
-            continue;
-          }
-
-          Debug("miplib") << "  -- ELIGIBLE " << *i << " , " << pos << " --" << endl;
-          vector<Node> newVars;
-          expr::NodeSelfIterator ii, iiend;
-          if(pos.getKind() == kind::AND) {
-            ii = pos.begin();
-            iiend = pos.end();
-          } else {
-            ii = expr::NodeSelfIterator::self(pos);
-            iiend = expr::NodeSelfIterator::selfEnd(pos);
-          }
-          for(; ii != iiend; ++ii) {
-            Node& varRef = intVars[*ii];
-            if(varRef.isNull()) {
-              stringstream ss;
-              ss << "mipvar_" << *ii;
-              Node newVar = nm->mkSkolem(ss.str(), nm->integerType(), "a variable introduced due to scrubbing a miplib encoding", NodeManager::SKOLEM_EXACT_NAME);
-              Node geq = Rewriter::rewrite(nm->mkNode(kind::GEQ, newVar, zero));
-              Node leq = Rewriter::rewrite(nm->mkNode(kind::LEQ, newVar, one));
-              addFormula(Rewriter::rewrite(geq.andNode(leq)), false, false);
-              SubstitutionMap nullMap(&d_fakeContext);
-              Theory::PPAssertStatus status CVC4_UNUSED; // just for assertions
-              status = d_smt.d_theoryEngine->solve(geq, nullMap);
-              Assert(status == Theory::PP_ASSERT_STATUS_UNSOLVED,
-                     "unexpected solution from arith's ppAssert()");
-              Assert(nullMap.empty(),
-                     "unexpected substitution from arith's ppAssert()");
-              status = d_smt.d_theoryEngine->solve(leq, nullMap);
-              Assert(status == Theory::PP_ASSERT_STATUS_UNSOLVED,
-                     "unexpected solution from arith's ppAssert()");
-              Assert(nullMap.empty(),
-                     "unexpected substitution from arith's ppAssert()");
-              d_smt.d_theoryEngine->getModel()->addSubstitution(*ii, newVar.eqNode(one));
-              newVars.push_back(newVar);
-              varRef = newVar;
-            } else {
-              newVars.push_back(varRef);
-            }
-            if(!d_smt.d_logic.areIntegersUsed()) {
-              d_smt.d_logic = d_smt.d_logic.getUnlockedCopy();
-              d_smt.d_logic.enableIntegers();
-              d_smt.d_logic.lock();
-            }
-          }
-          Node sum;
-          if(pos.getKind() == kind::AND) {
-            NodeBuilder<> sumb(kind::PLUS);
-            for(size_t ii = 0; ii < pos.getNumChildren(); ++ii) {
-              sumb << nm->mkNode(kind::MULT, nm->mkConst(coef[pos_var][ii]), newVars[ii]);
-            }
-            sum = sumb;
-          } else {
-            sum = nm->mkNode(kind::MULT, nm->mkConst(coef[pos_var][0]), newVars[0]);
-          }
-          Debug("miplib") << "vars[] " << var << endl
-                          << "    eq " << Rewriter::rewrite(sum) << endl;
-          Node newAssertion = var.eqNode(Rewriter::rewrite(sum));
-          if (top_level_substs.hasSubstitution(newAssertion[0]))
-          {
-            // Warning() << "RE-SUBSTITUTION " << newAssertion[0] << endl;
-            // Warning() << "REPLACE         " << newAssertion[1] << endl;
-            // Warning() << "ORIG            " <<
-            // top_level_substs.getSubstitution(newAssertion[0]) << endl;
-            Assert(top_level_substs.getSubstitution(newAssertion[0])
-                   == newAssertion[1]);
-          } else if(pos.getNumChildren() <= options::arithMLTrickSubstitutions()) {
-            top_level_substs.addSubstitution(newAssertion[0], newAssertion[1]);
-            Debug("miplib") << "addSubs: " << newAssertion[0] << " to " << newAssertion[1] << endl;
-          } else {
-            Debug("miplib") << "skipSubs: " << newAssertion[0] << " to " << newAssertion[1] << " (threshold is " << options::arithMLTrickSubstitutions() << ")" << endl;
-          }
-          newAssertion = Rewriter::rewrite(newAssertion);
-          Debug("miplib") << "  " << newAssertion << endl;
-          addFormula(newAssertion, false, false);
-          Debug("miplib") << "  assertions to remove: " << endl;
-          for(vector<TNode>::const_iterator k = asserts[pos_var].begin(), k_end = asserts[pos_var].end(); k != k_end; ++k) {
-            Debug("miplib") << "    " << *k << endl;
-            removeAssertions.insert((*k).getId());
-          }
-        }
-      }
-    }
-  }
-  if(!removeAssertions.empty()) {
-    Debug("miplib") << "SmtEnginePrivate::simplify(): scrubbing miplib encoding..." << endl;
-    for (size_t i = 0; i < d_assertions.getRealAssertionsEnd(); ++i)
-    {
-      if(removeAssertions.find(d_assertions[i].getId()) != removeAssertions.end()) {
-        Debug("miplib") << "SmtEnginePrivate::simplify(): - removing " << d_assertions[i] << endl;
-        d_assertions[i] = d_true;
-        ++d_smt.d_stats->d_numMiplibAssertionsRemoved;
-      } else if(d_assertions[i].getKind() == kind::AND) {
-        size_t removals = removeFromConjunction(d_assertions[i], removeAssertions);
-        if(removals > 0) {
-          Debug("miplib") << "SmtEnginePrivate::simplify(): - reduced " << d_assertions[i] << endl;
-          Debug("miplib") << "SmtEnginePrivate::simplify(): -      by " << removals << " conjuncts" << endl;
-          d_smt.d_stats->d_numMiplibAssertionsRemoved += removals;
-        }
-      }
-      Debug("miplib") << "had: " << d_assertions[i] << endl;
-      d_assertions[i] =
-          Rewriter::rewrite(top_level_substs.apply(d_assertions[i]));
-      Debug("miplib") << "now: " << d_assertions[i] << endl;
-    }
-  } else {
-    Debug("miplib") << "SmtEnginePrivate::simplify(): miplib pass found nothing." << endl;
-  }
-  d_assertions.updateRealAssertionsEnd();
-}
-
-
-=======
->>>>>>> 3eac9d04
 // returns false if simplification led to "false"
 bool SmtEnginePrivate::simplifyAssertions()
 {
