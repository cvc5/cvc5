/*********************                                                        */
/*! \file smt_engine.cpp
 ** \verbatim
 ** Top contributors (to current version):
 **   Andrew Reynolds, Morgan Deters, Aina Niemetz
 ** This file is part of the CVC4 project.
 ** Copyright (c) 2009-2020 by the authors listed in the file AUTHORS
 ** in the top-level source directory and their institutional affiliations.
 ** All rights reserved.  See the file COPYING in the top-level source
 ** directory for licensing information.\endverbatim
 **
 ** \brief The main entry point into the CVC4 library's SMT interface
 **
 ** The main entry point into the CVC4 library's SMT interface.
 **/

#include "smt/smt_engine.h"

#include "api/cvc4cpp.h"
#include "base/check.h"
#include "base/configuration.h"
#include "base/configuration_private.h"
#include "base/exception.h"
#include "base/modal_exception.h"
#include "base/output.h"
#include "decision/decision_engine.h"
#include "expr/node.h"
#include "expr/node_self_iterator.h"
#include "expr/node_visitor.h"
#include "options/base_options.h"
#include "options/language.h"
#include "options/main_options.h"
#include "options/option_exception.h"
#include "options/printer_options.h"
#include "options/set_language.h"
#include "options/smt_options.h"
#include "options/theory_options.h"
#include "printer/printer.h"
#include "proof/proof_manager.h"
#include "proof/unsat_core.h"
#include "smt/abduction_solver.h"
#include "smt/abstract_values.h"
#include "smt/assertions.h"
#include "smt/check_models.h"
#include "smt/defined_function.h"
#include "smt/dump_manager.h"
#include "smt/expr_names.h"
#include "smt/interpolation_solver.h"
#include "smt/listeners.h"
#include "smt/logic_request.h"
#include "smt/model_blocker.h"
#include "smt/model_core_builder.h"
#include "smt/node_command.h"
#include "smt/options_manager.h"
#include "smt/preprocessor.h"
#include "smt/proof_manager.h"
#include "smt/quant_elim_solver.h"
#include "smt/smt_engine_scope.h"
#include "smt/smt_engine_state.h"
#include "smt/smt_engine_stats.h"
#include "smt/smt_solver.h"
#include "smt/sygus_solver.h"
#include "smt/term_formula_removal.h"
#include "smt/update_ostream.h"
#include "theory/logic_info.h"
#include "theory/quantifiers/quantifiers_attributes.h"
#include "theory/rewriter.h"
#include "theory/smt_engine_subsolver.h"
#include "theory/theory_engine.h"
#include "util/hash.h"
#include "util/random.h"
#include "util/resource_manager.h"

using namespace std;
using namespace CVC4;
using namespace CVC4::smt;
using namespace CVC4::preprocessing;
using namespace CVC4::prop;
using namespace CVC4::context;
using namespace CVC4::theory;

namespace CVC4 {

SmtEngine::SmtEngine(ExprManager* em, Options* optr)
    : d_state(new SmtEngineState(*this)),
      d_exprManager(em),
      d_nodeManager(d_exprManager->getNodeManager()),
      d_absValues(new AbstractValues(d_nodeManager)),
      d_asserts(new Assertions(getUserContext(), *d_absValues.get())),
      d_exprNames(new ExprNames(getUserContext())),
      d_dumpm(new DumpManager(getUserContext())),
      d_routListener(new ResourceOutListener(*this)),
      d_snmListener(new SmtNodeManagerListener(*d_dumpm.get(), d_outMgr)),
      d_smtSolver(nullptr),
      d_proofManager(nullptr),
      d_model(nullptr),
      d_checkModels(nullptr),
      d_pfManager(nullptr),
      d_rewriter(new theory::Rewriter()),
      d_definedFunctions(nullptr),
      d_sygusSolver(nullptr),
      d_abductSolver(nullptr),
      d_interpolSolver(nullptr),
      d_quantElimSolver(nullptr),
      d_assignments(nullptr),
      d_logic(),
      d_originalOptions(),
      d_isInternalSubsolver(false),
      d_statisticsRegistry(nullptr),
      d_stats(nullptr),
      d_outMgr(this),
      d_resourceManager(nullptr),
      d_optm(nullptr),
      d_pp(nullptr),
      d_scope(nullptr)
{
  // !!!!!!!!!!!!!!!!!!!!!! temporary hack: this makes the current SmtEngine
  // we are constructing the current SmtEngine in scope for the lifetime of
  // this SmtEngine, or until another SmtEngine is constructed (that SmtEngine
  // is then in scope during its lifetime). This is mostly to ensure that
  // options are always in scope, for e.g. printing expressions, which rely
  // on knowing the output language.
  // Notice that the SmtEngine may spawn new SmtEngine "subsolvers" internally.
  // These are created, used, and deleted in a modular fashion while not
  // interleaving calls to the master SmtEngine. Thus the hack here does not
  // break this use case.
  // On the other hand, this hack breaks use cases where multiple SmtEngine
  // objects are created by the user.
  d_scope.reset(new SmtScope(this));
  if (optr != nullptr)
  {
    // if we provided a set of options, copy their values to the options
    // owned by this SmtEngine.
    d_options.copyValues(*optr);
  }
  d_statisticsRegistry.reset(new StatisticsRegistry());
  d_resourceManager.reset(
      new ResourceManager(*d_statisticsRegistry.get(), d_options));
  d_optm.reset(new smt::OptionsManager(&d_options, d_resourceManager.get()));
  d_pp.reset(
      new smt::Preprocessor(*this, getUserContext(), *d_absValues.get()));
  // listen to node manager events
  d_nodeManager->subscribeEvents(d_snmListener.get());
  // listen to resource out
  d_resourceManager->registerListener(d_routListener.get());
  // make statistics
  d_stats.reset(new SmtEngineStatistics());
  // make the SMT solver
  d_smtSolver.reset(
      new SmtSolver(*this, *d_state, d_resourceManager.get(), *d_pp, *d_stats));
  // make the SyGuS solver
  d_sygusSolver.reset(
      new SygusSolver(*d_smtSolver, *d_pp, getUserContext(), d_outMgr));
  // make the quantifier elimination solver
  d_quantElimSolver.reset(new QuantElimSolver(*d_smtSolver));

  // The ProofManager is constructed before any other proof objects such as
  // SatProof and TheoryProofs. The TheoryProofEngine and the SatProof are
  // initialized in TheoryEngine and PropEngine respectively.
  Assert(d_proofManager == nullptr);

  // d_proofManager must be created before Options has been finished
  // being parsed from the input file. Because of this, we cannot trust
  // that options::proof() is set correctly yet.
#ifdef CVC4_PROOF
  d_proofManager.reset(new ProofManager(getUserContext()));
#endif

  d_definedFunctions = new (true) DefinedFunctionMap(getUserContext());
}

bool SmtEngine::isFullyInited() const { return d_state->isFullyInited(); }
bool SmtEngine::isQueryMade() const { return d_state->isQueryMade(); }
size_t SmtEngine::getNumUserLevels() const
{
  return d_state->getNumUserLevels();
}
SmtMode SmtEngine::getSmtMode() const { return d_state->getMode(); }
Result SmtEngine::getStatusOfLastCommand() const
{
  return d_state->getStatus();
}
context::UserContext* SmtEngine::getUserContext()
{
  return d_state->getUserContext();
}
context::Context* SmtEngine::getContext() { return d_state->getContext(); }

TheoryEngine* SmtEngine::getTheoryEngine()
{
  return d_smtSolver->getTheoryEngine();
}

prop::PropEngine* SmtEngine::getPropEngine()
{
  return d_smtSolver->getPropEngine();
}

void SmtEngine::finishInit()
{
  if (d_state->isFullyInited())
  {
    // already initialized, return
    return;
  }

  // Notice that finishInitInternal is called when options are finalized. If we
  // are parsing smt2, this occurs at the moment we enter "Assert mode", page 52
  // of SMT-LIB 2.6 standard.

  // set the logic
  if (!d_logic.isLocked())
  {
    setLogicInternal();
  }

  // set the random seed
  Random::getRandom().setSeed(options::seed());

  // Call finish init on the options manager. This inializes the resource
  // manager based on the options, and sets up the best default options
  // based on our heuristics.
  d_optm->finishInit(d_logic, d_isInternalSubsolver);

  ProofNodeManager* pnm = nullptr;
  if (options::proofNew())
  {
    d_pfManager.reset(new PfManager(getUserContext(), this));
    PreprocessProofGenerator* pppg = d_pfManager->getPreprocessProofGenerator();
    // use this proof node manager
    pnm = d_pfManager->getProofNodeManager();
    // enable proof support in the rewriter
    d_rewriter->setProofNodeManager(pnm);
    // enable it in the assertions pipeline
    d_asserts->setProofGenerator(pppg);
    // enable it in the SmtSolver
    d_smtSolver->setProofNodeManager(pnm);
    // enabled proofs in the preprocessor
    d_pp->setProofGenerator(pppg);
  }

  Trace("smt-debug") << "SmtEngine::finishInit" << std::endl;
  d_smtSolver->finishInit(const_cast<const LogicInfo&>(d_logic));

  // now can construct the SMT-level model object
  TheoryEngine* te = d_smtSolver->getTheoryEngine();
  Assert(te != nullptr);
  TheoryModel* tm = te->getModel();
  if (tm != nullptr)
  {
    d_model.reset(new Model(*this, tm));
    // make the check models utility
    d_checkModels.reset(new CheckModels(*d_smtSolver.get()));
  }

  // global push/pop around everything, to ensure proper destruction
  // of context-dependent data structures
  d_state->setup();

  Trace("smt-debug") << "Set up assertions..." << std::endl;
  d_asserts->finishInit();

  // dump out a set-logic command only when raw-benchmark is disabled to avoid
  // dumping the command twice.
  if (Dump.isOn("benchmark") && !Dump.isOn("raw-benchmark"))
  {
    LogicInfo everything;
    everything.lock();
    getOutputManager().getPrinter().toStreamCmdComment(
        getOutputManager().getDumpOut(),
        "CVC4 always dumps the most general, all-supported logic (below), as "
        "some internals might require the use of a logic more general than "
        "the input.");
    getOutputManager().getPrinter().toStreamCmdSetBenchmarkLogic(
        getOutputManager().getDumpOut(), everything.getLogicString());
  }

  // initialize the dump manager
  d_dumpm->finishInit();

  // subsolvers
  if (options::produceAbducts())
  {
    d_abductSolver.reset(new AbductionSolver(this));
  }
  if (options::produceInterpols() != options::ProduceInterpols::NONE)
  {
    d_interpolSolver.reset(new InterpolationSolver(this));
  }

  d_pp->finishInit();

  AlwaysAssert(getPropEngine()->getAssertionLevel() == 0)
      << "The PropEngine has pushed but the SmtEngine "
         "hasn't finished initializing!";

  Assert(d_logic.isLocked());

  // store that we are finished initializing
  d_state->finishInit();
  Trace("smt-debug") << "SmtEngine::finishInit done" << std::endl;
}

void SmtEngine::shutdown()
{
  d_state->shutdown();

  d_smtSolver->shutdown();
}

SmtEngine::~SmtEngine()
{
  SmtScope smts(this);

  try
  {
    shutdown();

    // global push/pop around everything, to ensure proper destruction
    // of context-dependent data structures
    d_state->cleanup();

    if (d_assignments != NULL)
    {
      d_assignments->deleteSelf();
    }

    d_definedFunctions->deleteSelf();

    // destroy all passes before destroying things that they refer to
    d_pp->cleanup();

    // d_proofManager is always created when proofs are enabled at configure
    // time.  Because of this, this code should not be wrapped in PROOF() which
    // additionally checks flags such as options::proof().
    //
    // Note: the proof manager must be destroyed before the theory engine.
    // Because the destruction of the proofs depends on contexts owned be the
    // theory solvers.
#ifdef CVC4_PROOF
    d_proofManager.reset(nullptr);
#endif

    d_absValues.reset(nullptr);
    d_asserts.reset(nullptr);
    d_exprNames.reset(nullptr);
    d_dumpm.reset(nullptr);

    d_sygusSolver.reset(nullptr);

    d_smtSolver.reset(nullptr);

    d_stats.reset(nullptr);
    d_nodeManager->unsubscribeEvents(d_snmListener.get());
    d_snmListener.reset(nullptr);
    d_routListener.reset(nullptr);
    d_optm.reset(nullptr);
    d_pp.reset(nullptr);
    // d_resourceManager must be destroyed before d_statisticsRegistry
    d_resourceManager.reset(nullptr);
    d_statisticsRegistry.reset(nullptr);
    // destroy the state
    d_state.reset(nullptr);
  }
  catch (Exception& e)
  {
    Warning() << "CVC4 threw an exception during cleanup." << endl << e << endl;
  }
}

void SmtEngine::setLogic(const LogicInfo& logic)
{
  SmtScope smts(this);
  if (d_state->isFullyInited())
  {
    throw ModalException(
        "Cannot set logic in SmtEngine after the engine has "
        "finished initializing.");
  }
  d_logic = logic;
  d_userLogic = logic;
  setLogicInternal();
}

void SmtEngine::setLogic(const std::string& s)
{
  SmtScope smts(this);
  try
  {
    setLogic(LogicInfo(s));
    // dump out a set-logic command
    if (Dump.isOn("raw-benchmark"))
    {
      getOutputManager().getPrinter().toStreamCmdSetBenchmarkLogic(
          getOutputManager().getDumpOut(), d_logic.getLogicString());
    }
  }
  catch (IllegalArgumentException& e)
  {
    throw LogicException(e.what());
  }
}

void SmtEngine::setLogic(const char* logic) { setLogic(string(logic)); }
LogicInfo SmtEngine::getLogicInfo() const { return d_logic; }

LogicInfo SmtEngine::getUserLogicInfo() const
{
  // Lock the logic to make sure that this logic can be queried. We create a
  // copy of the user logic here to keep this method const.
  LogicInfo res = d_userLogic;
  res.lock();
  return res;
}

void SmtEngine::notifyStartParsing(std::string filename)
{
  d_state->setFilename(filename);
  // Copy the original options. This is called prior to beginning parsing.
  // Hence reset should revert to these options, which note is after reading
  // the command line.
  d_originalOptions.copyValues(d_options);
}

const std::string& SmtEngine::getFilename() const
{
  return d_state->getFilename();
}
void SmtEngine::setLogicInternal()
{
  Assert(!d_state->isFullyInited())
      << "setting logic in SmtEngine but the engine has already"
         " finished initializing for this run";
  d_logic.lock();
  d_userLogic.lock();
}

void SmtEngine::setInfo(const std::string& key, const CVC4::SExpr& value)
{
  SmtScope smts(this);

  Trace("smt") << "SMT setInfo(" << key << ", " << value << ")" << endl;

  if (Dump.isOn("benchmark"))
  {
    if (key == "status")
    {
      string s = value.getValue();
      Result::Sat status =
          (s == "sat") ? Result::SAT
                       : ((s == "unsat") ? Result::UNSAT : Result::SAT_UNKNOWN);
      getOutputManager().getPrinter().toStreamCmdSetBenchmarkStatus(
          getOutputManager().getDumpOut(), status);
    }
    else
    {
      getOutputManager().getPrinter().toStreamCmdSetInfo(
          getOutputManager().getDumpOut(), key, value);
    }
  }

  // Check for standard info keys (SMT-LIB v1, SMT-LIB v2, ...)
  if (key == "source" || key == "category" || key == "difficulty"
      || key == "notes" || key == "name" || key == "license")
  {
    // ignore these
    return;
  }
  else if (key == "filename")
  {
    d_state->setFilename(value.getValue());
    return;
  }
  else if (key == "smt-lib-version" && !options::inputLanguage.wasSetByUser())
  {
    language::input::Language ilang = language::input::LANG_AUTO;
    if ((value.isInteger() && value.getIntegerValue() == Integer(2))
        || (value.isRational() && value.getRationalValue() == Rational(2))
        || value.getValue() == "2" || value.getValue() == "2.0")
    {
      ilang = language::input::LANG_SMTLIB_V2_0;
    }
    else if ((value.isRational() && value.getRationalValue() == Rational(5, 2))
             || value.getValue() == "2.5")
    {
      ilang = language::input::LANG_SMTLIB_V2_5;
    }
    else if ((value.isRational() && value.getRationalValue() == Rational(13, 5))
             || value.getValue() == "2.6")
    {
      ilang = language::input::LANG_SMTLIB_V2_6;
    }
    else
    {
      Warning() << "Warning: unsupported smt-lib-version: " << value << endl;
      throw UnrecognizedOptionException();
    }
    options::inputLanguage.set(ilang);
    // also update the output language
    if (!options::outputLanguage.wasSetByUser())
    {
      language::output::Language olang = language::toOutputLanguage(ilang);
      if (options::outputLanguage() != olang)
      {
        options::outputLanguage.set(olang);
        *options::out() << language::SetLanguage(olang);
      }
    }
    return;
  }
  else if (key == "status")
  {
    string s;
    if (value.isAtom())
    {
      s = value.getValue();
    }
    if (s != "sat" && s != "unsat" && s != "unknown")
    {
      throw OptionException(
          "argument to (set-info :status ..) must be "
          "`sat' or `unsat' or `unknown'");
    }
    d_state->notifyExpectedStatus(s);
    return;
  }
  throw UnrecognizedOptionException();
}

bool SmtEngine::isValidGetInfoFlag(const std::string& key) const
{
  if (key == "all-statistics" || key == "error-behavior" || key == "name"
      || key == "version" || key == "authors" || key == "status"
      || key == "reason-unknown" || key == "assertion-stack-levels"
      || key == "all-options")
  {
    return true;
  }
  return false;
}

CVC4::SExpr SmtEngine::getInfo(const std::string& key) const
{
  SmtScope smts(this);

  Trace("smt") << "SMT getInfo(" << key << ")" << endl;
  if (!isValidGetInfoFlag(key))
  {
    throw UnrecognizedOptionException();
  }
  if (key == "all-statistics")
  {
    vector<SExpr> stats;
    for (StatisticsRegistry::const_iterator i =
             NodeManager::fromExprManager(d_exprManager)
                 ->getStatisticsRegistry()
                 ->begin();
         i
         != NodeManager::fromExprManager(d_exprManager)
                ->getStatisticsRegistry()
                ->end();
         ++i)
    {
      vector<SExpr> v;
      v.push_back((*i).first);
      v.push_back((*i).second);
      stats.push_back(v);
    }
    for (StatisticsRegistry::const_iterator i = d_statisticsRegistry->begin();
         i != d_statisticsRegistry->end();
         ++i)
    {
      vector<SExpr> v;
      v.push_back((*i).first);
      v.push_back((*i).second);
      stats.push_back(v);
    }
    return SExpr(stats);
  }
  if (key == "error-behavior")
  {
    return SExpr(SExpr::Keyword("immediate-exit"));
  }
  if (key == "name")
  {
    return SExpr(Configuration::getName());
  }
  if (key == "version")
  {
    return SExpr(Configuration::getVersionString());
  }
  if (key == "authors")
  {
    return SExpr(Configuration::about());
  }
  if (key == "status")
  {
    // sat | unsat | unknown
    Result status = d_state->getStatus();
    switch (status.asSatisfiabilityResult().isSat())
    {
      case Result::SAT: return SExpr(SExpr::Keyword("sat"));
      case Result::UNSAT: return SExpr(SExpr::Keyword("unsat"));
      default: return SExpr(SExpr::Keyword("unknown"));
    }
  }
  if (key == "reason-unknown")
  {
    Result status = d_state->getStatus();
    if (!status.isNull() && status.isUnknown())
    {
      std::stringstream ss;
      ss << status.whyUnknown();
      string s = ss.str();
      transform(s.begin(), s.end(), s.begin(), ::tolower);
      return SExpr(SExpr::Keyword(s));
    }
    else
    {
      throw RecoverableModalException(
          "Can't get-info :reason-unknown when the "
          "last result wasn't unknown!");
    }
  }
  if (key == "assertion-stack-levels")
  {
    size_t ulevel = d_state->getNumUserLevels();
    AlwaysAssert(ulevel <= std::numeric_limits<unsigned long int>::max());
    return SExpr(static_cast<unsigned long int>(ulevel));
  }
  Assert(key == "all-options");
  // get the options, like all-statistics
  std::vector<std::vector<std::string>> current_options =
      Options::current()->getOptions();
  return SExpr::parseListOfListOfAtoms(current_options);
}

void SmtEngine::debugCheckFormals(const std::vector<Node>& formals, Node func)
{
  for (std::vector<Node>::const_iterator i = formals.begin();
       i != formals.end();
       ++i)
  {
    if ((*i).getKind() != kind::BOUND_VARIABLE)
    {
      stringstream ss;
      ss << "All formal arguments to defined functions must be "
            "BOUND_VARIABLEs, but in the\n"
         << "definition of function " << func << ", formal\n"
         << "  " << *i << "\n"
         << "has kind " << (*i).getKind();
      throw TypeCheckingException(func.toExpr(), ss.str());
    }
  }
}

void SmtEngine::debugCheckFunctionBody(Node formula,
                                       const std::vector<Node>& formals,
                                       Node func)
{
  TypeNode formulaType = formula.getType(options::typeChecking());
  TypeNode funcType = func.getType();
  // We distinguish here between definitions of constants and functions,
  // because the type checking for them is subtly different.  Perhaps we
  // should instead have SmtEngine::defineFunction() and
  // SmtEngine::defineConstant() for better clarity, although then that
  // doesn't match the SMT-LIBv2 standard...
  if (formals.size() > 0)
  {
    TypeNode rangeType = funcType.getRangeType();
    if (!formulaType.isComparableTo(rangeType))
    {
      stringstream ss;
      ss << "Type of defined function does not match its declaration\n"
         << "The function  : " << func << "\n"
         << "Declared type : " << rangeType << "\n"
         << "The body      : " << formula << "\n"
         << "Body type     : " << formulaType;
      throw TypeCheckingException(func.toExpr(), ss.str());
    }
  }
  else
  {
    if (!formulaType.isComparableTo(funcType))
    {
      stringstream ss;
      ss << "Declared type of defined constant does not match its definition\n"
         << "The constant   : " << func << "\n"
         << "Declared type  : " << funcType << "\n"
         << "The definition : " << formula << "\n"
         << "Definition type: " << formulaType;
      throw TypeCheckingException(func.toExpr(), ss.str());
    }
  }
}

void SmtEngine::defineFunction(Node func,
                               const std::vector<Node>& formals,
                               Node formula,
                               bool global)
{
  SmtScope smts(this);
  finishInit();
  d_state->doPendingPops();
  Trace("smt") << "SMT defineFunction(" << func << ")" << endl;
  debugCheckFormals(formals, func);

  stringstream ss;
  ss << language::SetLanguage(
      language::SetLanguage::getLanguage(Dump.getStream()))
     << func;
  std::vector<Node> nFormals;
  nFormals.reserve(formals.size());

  for (const Node& formal : formals)
  {
    nFormals.push_back(formal);
  }

  DefineFunctionNodeCommand nc(ss.str(), func, nFormals, formula);
  d_dumpm->addToModelCommandAndDump(
      nc, ExprManager::VAR_FLAG_DEFINED, true, "declarations");

  // type check body
  debugCheckFunctionBody(formula, formals, func);

  // Substitute out any abstract values in formula
  Node formNode = d_absValues->substituteAbstractValues(formula);
  DefinedFunction def(func, formals, formNode);
  // Permit (check-sat) (define-fun ...) (get-value ...) sequences.
  // Otherwise, (check-sat) (get-value ((! foo :named bar))) breaks
  // d_haveAdditions = true;
  Debug("smt") << "definedFunctions insert " << func << " " << formNode << endl;

  if (global)
  {
    d_definedFunctions->insertAtContextLevelZero(func, def);
  }
  else
  {
    d_definedFunctions->insert(func, def);
  }
}

void SmtEngine::defineFunctionsRec(
    const std::vector<Node>& funcs,
    const std::vector<std::vector<Node>>& formals,
    const std::vector<Node>& formulas,
    bool global)
{
  SmtScope smts(this);
  finishInit();
  d_state->doPendingPops();
  Trace("smt") << "SMT defineFunctionsRec(...)" << endl;

  if (funcs.size() != formals.size() && funcs.size() != formulas.size())
  {
    stringstream ss;
    ss << "Number of functions, formals, and function bodies passed to "
          "defineFunctionsRec do not match:"
       << "\n"
       << "        #functions : " << funcs.size() << "\n"
       << "        #arg lists : " << formals.size() << "\n"
       << "  #function bodies : " << formulas.size() << "\n";
    throw ModalException(ss.str());
  }
  for (unsigned i = 0, size = funcs.size(); i < size; i++)
  {
    // check formal argument list
    debugCheckFormals(formals[i], funcs[i]);
    // type check body
    debugCheckFunctionBody(formulas[i], formals[i], funcs[i]);
  }

  if (Dump.isOn("raw-benchmark"))
  {
    getOutputManager().getPrinter().toStreamCmdDefineFunctionRec(
        getOutputManager().getDumpOut(), funcs, formals, formulas);
  }

  NodeManager* nm = getNodeManager();
  for (unsigned i = 0, size = funcs.size(); i < size; i++)
  {
    // we assert a quantified formula
    Node func_app;
    // make the function application
    if (formals[i].empty())
    {
      // it has no arguments
      func_app = funcs[i];
    }
    else
    {
      std::vector<Node> children;
      children.push_back(funcs[i]);
      children.insert(children.end(), formals[i].begin(), formals[i].end());
      func_app = nm->mkNode(kind::APPLY_UF, children);
    }
    Node lem = nm->mkNode(kind::EQUAL, func_app, formulas[i]);
    if (!formals[i].empty())
    {
      // set the attribute to denote this is a function definition
      Node aexpr = nm->mkNode(kind::INST_ATTRIBUTE, func_app);
      aexpr = nm->mkNode(kind::INST_PATTERN_LIST, aexpr);
      FunDefAttribute fda;
      func_app.setAttribute(fda, true);
      // make the quantified formula
      Node boundVars = nm->mkNode(kind::BOUND_VAR_LIST, formals[i]);
      lem = nm->mkNode(kind::FORALL, boundVars, lem, aexpr);
    }
    // assert the quantified formula
    //   notice we don't call assertFormula directly, since this would
    //   duplicate the output on raw-benchmark.
    // add define recursive definition to the assertions
    d_asserts->addDefineFunRecDefinition(lem, global);
  }
}

void SmtEngine::defineFunctionRec(Node func,
                                  const std::vector<Node>& formals,
                                  Node formula,
                                  bool global)
{
  std::vector<Node> funcs;
  funcs.push_back(func);
  std::vector<std::vector<Node>> formals_multi;
  formals_multi.push_back(formals);
  std::vector<Node> formulas;
  formulas.push_back(formula);
  defineFunctionsRec(funcs, formals_multi, formulas, global);
}

bool SmtEngine::isDefinedFunction(Node func)
{
  Debug("smt") << "isDefined function " << func << "?" << std::endl;
  return d_definedFunctions->find(func) != d_definedFunctions->end();
}

Result SmtEngine::quickCheck()
{
  Assert(d_state->isFullyInited());
  Trace("smt") << "SMT quickCheck()" << endl;
  const std::string& filename = d_state->getFilename();
  return Result(
      Result::ENTAILMENT_UNKNOWN, Result::REQUIRES_FULL_CHECK, filename);
}

Model* SmtEngine::getAvailableModel(const char* c) const
{
  if (!options::assignFunctionValues())
  {
    std::stringstream ss;
    ss << "Cannot " << c << " when --assign-function-values is false.";
    throw RecoverableModalException(ss.str().c_str());
  }

  if (d_state->getMode() != SmtMode::SAT
      && d_state->getMode() != SmtMode::SAT_UNKNOWN)
  {
    std::stringstream ss;
    ss << "Cannot " << c
       << " unless immediately preceded by SAT/NOT_ENTAILED or UNKNOWN "
          "response.";
    throw RecoverableModalException(ss.str().c_str());
  }

  if (!options::produceModels())
  {
    std::stringstream ss;
    ss << "Cannot " << c << " when produce-models options is off.";
    throw ModalException(ss.str().c_str());
  }

  TheoryEngine* te = d_smtSolver->getTheoryEngine();
  Assert(te != nullptr);
  TheoryModel* m = te->getBuiltModel();

  if (m == nullptr)
  {
    std::stringstream ss;
    ss << "Cannot " << c
       << " since model is not available. Perhaps the most recent call to "
          "check-sat was interrupted?";
    throw RecoverableModalException(ss.str().c_str());
  }

  return d_model.get();
}

void SmtEngine::notifyPushPre() { d_smtSolver->processAssertions(*d_asserts); }

void SmtEngine::notifyPushPost()
{
  TimerStat::CodeTimer pushPopTimer(d_stats->d_pushPopTime);
  Assert(getPropEngine() != nullptr);
  getPropEngine()->push();
}

void SmtEngine::notifyPopPre()
{
  TimerStat::CodeTimer pushPopTimer(d_stats->d_pushPopTime);
  PropEngine* pe = getPropEngine();
  Assert(pe != nullptr);
  pe->pop();
}

void SmtEngine::notifyPostSolvePre()
{
  PropEngine* pe = getPropEngine();
  Assert(pe != nullptr);
  pe->resetTrail();
}

void SmtEngine::notifyPostSolvePost()
{
  TheoryEngine* te = getTheoryEngine();
  Assert(te != nullptr);
  te->postsolve();
}

Result SmtEngine::checkSat()
{
  Node nullNode;
  return checkSat(nullNode);
}

Result SmtEngine::checkSat(const Node& assumption, bool inUnsatCore)
{
  if (Dump.isOn("benchmark"))
  {
    getOutputManager().getPrinter().toStreamCmdCheckSat(
        getOutputManager().getDumpOut(), assumption);
  }
  std::vector<Node> assump;
  if (!assumption.isNull())
  {
    assump.push_back(assumption);
  }
  return checkSatInternal(assump, inUnsatCore, false);
}

Result SmtEngine::checkSat(const std::vector<Node>& assumptions,
                           bool inUnsatCore)
{
  if (Dump.isOn("benchmark"))
  {
    if (assumptions.empty())
    {
      getOutputManager().getPrinter().toStreamCmdCheckSat(
          getOutputManager().getDumpOut());
    }
    else
    {
      getOutputManager().getPrinter().toStreamCmdCheckSatAssuming(
          getOutputManager().getDumpOut(), assumptions);
    }
  }
  return checkSatInternal(assumptions, inUnsatCore, false);
}

Result SmtEngine::checkEntailed(const Node& node, bool inUnsatCore)
{
  if (Dump.isOn("benchmark"))
  {
    getOutputManager().getPrinter().toStreamCmdQuery(
        getOutputManager().getDumpOut(), node);
  }
  return checkSatInternal(
             node.isNull() ? std::vector<Node>() : std::vector<Node>{node},
             inUnsatCore,
             true)
      .asEntailmentResult();
}

Result SmtEngine::checkEntailed(const std::vector<Node>& nodes,
                                bool inUnsatCore)
{
  return checkSatInternal(nodes, inUnsatCore, true).asEntailmentResult();
}

Result SmtEngine::checkSatInternal(const std::vector<Node>& assumptions,
                                   bool inUnsatCore,
                                   bool isEntailmentCheck)
{
  try
  {
    SmtScope smts(this);
    finishInit();

    Trace("smt") << "SmtEngine::"
                 << (isEntailmentCheck ? "checkEntailed" : "checkSat") << "("
                 << assumptions << ")" << endl;
    // check the satisfiability with the solver object
    Result r = d_smtSolver->checkSatisfiability(
        *d_asserts.get(), assumptions, inUnsatCore, isEntailmentCheck);

    Trace("smt") << "SmtEngine::" << (isEntailmentCheck ? "query" : "checkSat")
                 << "(" << assumptions << ") => " << r << endl;

    // Check that SAT results generate a model correctly.
    if (options::checkModels())
    {
      if (r.asSatisfiabilityResult().isSat() == Result::SAT)
      {
        checkModel();
      }
    }
    // Check that UNSAT results generate an unsat core correctly.
    if (options::checkUnsatCores())
    {
      if (r.asSatisfiabilityResult().isSat() == Result::UNSAT)
      {
        TimerStat::CodeTimer checkUnsatCoreTimer(d_stats->d_checkUnsatCoreTime);
        checkUnsatCore();
      }
    }

    return r;
  }
  catch (UnsafeInterruptException& e)
  {
    AlwaysAssert(d_resourceManager->out());
    // Notice that we do not notify the state of this result. If we wanted to
    // make the solver resume a working state after an interupt, then we would
    // implement a different callback and use it here, e.g.
    // d_state.notifyCheckSatInterupt.
    Result::UnknownExplanation why = d_resourceManager->outOfResources()
                                         ? Result::RESOURCEOUT
                                         : Result::TIMEOUT;
    return Result(Result::SAT_UNKNOWN, why, d_state->getFilename());
  }
}

std::vector<Node> SmtEngine::getUnsatAssumptions(void)
{
  Trace("smt") << "SMT getUnsatAssumptions()" << endl;
  SmtScope smts(this);
  if (!options::unsatAssumptions())
  {
    throw ModalException(
        "Cannot get unsat assumptions when produce-unsat-assumptions option "
        "is off.");
  }
  if (d_state->getMode() != SmtMode::UNSAT)
  {
    throw RecoverableModalException(
        "Cannot get unsat assumptions unless immediately preceded by "
        "UNSAT/ENTAILED.");
  }
  finishInit();
  if (Dump.isOn("benchmark"))
  {
    getOutputManager().getPrinter().toStreamCmdGetUnsatAssumptions(
        getOutputManager().getDumpOut());
  }
  UnsatCore core = getUnsatCoreInternal();
  std::vector<Node> res;
  std::vector<Node>& assumps = d_asserts->getAssumptions();
  for (const Node& e : assumps)
  {
    if (std::find(core.begin(), core.end(), e) != core.end())
    {
      res.push_back(e);
    }
  }
  return res;
}

Result SmtEngine::assertFormula(const Node& formula, bool inUnsatCore)
{
  SmtScope smts(this);
  finishInit();
  d_state->doPendingPops();

  Trace("smt") << "SmtEngine::assertFormula(" << formula << ")" << endl;

  if (Dump.isOn("raw-benchmark"))
  {
    getOutputManager().getPrinter().toStreamCmdAssert(
        getOutputManager().getDumpOut(), formula);
  }

  // Substitute out any abstract values in ex
  Node n = d_absValues->substituteAbstractValues(formula);

  d_asserts->assertFormula(n, inUnsatCore);
  return quickCheck().asEntailmentResult();
} /* SmtEngine::assertFormula() */

/*
   --------------------------------------------------------------------------
    Handling SyGuS commands
   --------------------------------------------------------------------------
*/

void SmtEngine::declareSygusVar(const std::string& id, Node var, TypeNode type)
{
  SmtScope smts(this);
  d_sygusSolver->declareSygusVar(id, var, type);
  if (Dump.isOn("raw-benchmark"))
  {
    getOutputManager().getPrinter().toStreamCmdDeclareVar(
        getOutputManager().getDumpOut(), var, type);
  }
  // don't need to set that the conjecture is stale
}

void SmtEngine::declareSynthFun(const std::string& id,
                                Node func,
                                TypeNode sygusType,
                                bool isInv,
                                const std::vector<Node>& vars)
{
  SmtScope smts(this);
  d_state->doPendingPops();
  d_sygusSolver->declareSynthFun(id, func, sygusType, isInv, vars);

  // !!! TEMPORARY: We cannot construct a SynthFunCommand since we cannot
  // construct a Term-level Grammar from a Node-level sygus TypeNode. Thus we
  // must print the command using the Node-level utility method for now.

  if (Dump.isOn("raw-benchmark"))
  {
    getOutputManager().getPrinter().toStreamCmdSynthFun(
        getOutputManager().getDumpOut(),
        id,
        vars,
        func.getType().isFunction() ? func.getType().getRangeType()
                                    : func.getType(),
        isInv,
        sygusType);
  }
}

void SmtEngine::assertSygusConstraint(Node constraint)
{
  SmtScope smts(this);
  finishInit();
  d_sygusSolver->assertSygusConstraint(constraint);
  if (Dump.isOn("raw-benchmark"))
  {
    getOutputManager().getPrinter().toStreamCmdConstraint(
        getOutputManager().getDumpOut(), constraint);
  }
}

void SmtEngine::assertSygusInvConstraint(Node inv,
                                         Node pre,
                                         Node trans,
                                         Node post)
{
  SmtScope smts(this);
  finishInit();
  d_sygusSolver->assertSygusInvConstraint(inv, pre, trans, post);
  if (Dump.isOn("raw-benchmark"))
  {
    getOutputManager().getPrinter().toStreamCmdInvConstraint(
        getOutputManager().getDumpOut(), inv, pre, trans, post);
  }
}

Result SmtEngine::checkSynth()
{
  SmtScope smts(this);
  finishInit();
  return d_sygusSolver->checkSynth(*d_asserts);
}

/*
   --------------------------------------------------------------------------
    End of Handling SyGuS commands
   --------------------------------------------------------------------------
*/

Node SmtEngine::simplify(const Node& ex)
{
  SmtScope smts(this);
  finishInit();
  d_state->doPendingPops();
  // ensure we've processed assertions
  d_smtSolver->processAssertions(*d_asserts);
  return d_pp->simplify(ex);
}

Node SmtEngine::expandDefinitions(const Node& ex)
{
  d_resourceManager->spendResource(ResourceManager::Resource::PreprocessStep);

  SmtScope smts(this);
  finishInit();
  d_state->doPendingPops();
  // set expandOnly flag to true
  return d_pp->expandDefinitions(ex, true);
}

// TODO(#1108): Simplify the error reporting of this method.
Node SmtEngine::getValue(const Node& ex) const
{
  SmtScope smts(this);

  Trace("smt") << "SMT getValue(" << ex << ")" << endl;
  if (Dump.isOn("benchmark"))
  {
    d_outMgr.getPrinter().toStreamCmdGetValue(d_outMgr.getDumpOut(), {ex});
  }
  TypeNode expectedType = ex.getType();

  // Substitute out any abstract values in ex and expand
  Node n = d_pp->expandDefinitions(ex);

  Trace("smt") << "--- getting value of " << n << endl;
  // There are two ways model values for terms are computed (for historical
  // reasons).  One way is that used in check-model; the other is that
  // used by the Model classes.  It's not clear to me exactly how these
  // two are different, but they need to be unified.  This ugly hack here
  // is to fix bug 554 until we can revamp boolean-terms and models [MGD]

  // AJR : necessary?
  if (!n.getType().isFunction())
  {
    n = Rewriter::rewrite(n);
  }

  Trace("smt") << "--- getting value of " << n << endl;
  Model* m = getAvailableModel("get-value");
  Assert(m != nullptr);
  Node resultNode = m->getValue(n);
  Trace("smt") << "--- got value " << n << " = " << resultNode << endl;
  Trace("smt") << "--- type " << resultNode.getType() << endl;
  Trace("smt") << "--- expected type " << expectedType << endl;

  // type-check the result we got
  // Notice that lambdas have function type, which does not respect the subtype
  // relation, so we ignore them here.
  Assert(resultNode.isNull() || resultNode.getKind() == kind::LAMBDA
         || resultNode.getType().isSubtypeOf(expectedType))
      << "Run with -t smt for details.";

  // Ensure it's a constant, or a lambda (for uninterpreted functions). This
  // assertion only holds for models that do not have approximate values.
  Assert(m->hasApproximations() || resultNode.getKind() == kind::LAMBDA
         || resultNode.isConst());

  if (options::abstractValues() && resultNode.getType().isArray())
  {
    resultNode = d_absValues->mkAbstractValue(resultNode);
    Trace("smt") << "--- abstract value >> " << resultNode << endl;
  }

  return resultNode;
}

std::vector<Node> SmtEngine::getValues(const std::vector<Node>& exprs)
{
  std::vector<Node> result;
  for (const Node& e : exprs)
  {
    result.push_back(getValue(e));
  }
  return result;
}

bool SmtEngine::addToAssignment(const Expr& ex)
{
  SmtScope smts(this);
  finishInit();
  d_state->doPendingPops();
  // Substitute out any abstract values in ex
  Node n = d_absValues->substituteAbstractValues(Node::fromExpr(ex));
  TypeNode type = n.getType(options::typeChecking());
  // must be Boolean
  PrettyCheckArgument(type.isBoolean(),
                      n,
                      "expected Boolean-typed variable or function application "
                      "in addToAssignment()");
  // must be a defined constant, or a variable
  PrettyCheckArgument(
      (((d_definedFunctions->find(n) != d_definedFunctions->end())
        && n.getNumChildren() == 0)
       || n.isVar()),
      n,
      "expected variable or defined-function application "
      "in addToAssignment(),\ngot %s",
      n.toString().c_str());
  if (!options::produceAssignments())
  {
    return false;
  }
  if (d_assignments == NULL)
  {
    d_assignments = new (true) AssignmentSet(getContext());
  }
  d_assignments->insert(n);

  return true;
}

// TODO(#1108): Simplify the error reporting of this method.
vector<pair<Expr, Expr>> SmtEngine::getAssignment()
{
  Trace("smt") << "SMT getAssignment()" << endl;
  SmtScope smts(this);
  finishInit();
  if (Dump.isOn("benchmark"))
  {
    getOutputManager().getPrinter().toStreamCmdGetAssignment(
        getOutputManager().getDumpOut());
  }
  if (!options::produceAssignments())
  {
    const char* msg =
        "Cannot get the current assignment when "
        "produce-assignments option is off.";
    throw ModalException(msg);
  }

  // Get the model here, regardless of whether d_assignments is null, since
  // we should throw errors related to model availability whether or not
  // assignments is null.
  Model* m = getAvailableModel("get assignment");

  vector<pair<Expr, Expr>> res;
  if (d_assignments != nullptr)
  {
    TypeNode boolType = d_nodeManager->booleanType();
    for (AssignmentSet::key_iterator i = d_assignments->key_begin(),
                                     iend = d_assignments->key_end();
         i != iend;
         ++i)
    {
      Node as = *i;
      Assert(as.getType() == boolType);

      Trace("smt") << "--- getting value of " << as << endl;

      // Expand, then normalize
      std::unordered_map<Node, Node, NodeHashFunction> cache;
      Node n = d_pp->expandDefinitions(as, cache);
      n = Rewriter::rewrite(n);

      Trace("smt") << "--- getting value of " << n << endl;
      Node resultNode;
      if (m != nullptr)
      {
        resultNode = m->getValue(n);
      }

      // type-check the result we got
      Assert(resultNode.isNull() || resultNode.getType() == boolType);

      // ensure it's a constant
      Assert(resultNode.isConst());

      Assert(as.isVar());
      res.emplace_back(as.toExpr(), resultNode.toExpr());
    }
  }
  return res;
}

// TODO(#1108): Simplify the error reporting of this method.
Model* SmtEngine::getModel()
{
  Trace("smt") << "SMT getModel()" << endl;
  SmtScope smts(this);

  finishInit();

  if (Dump.isOn("benchmark"))
  {
    getOutputManager().getPrinter().toStreamCmdGetModel(
        getOutputManager().getDumpOut());
  }

  Model* m = getAvailableModel("get model");

  // Since model m is being returned to the user, we must ensure that this
  // model object remains valid with future check-sat calls. Hence, we set
  // the theory engine into "eager model building" mode. TODO #2648: revisit.
  TheoryEngine* te = getTheoryEngine();
  Assert(te != nullptr);
  te->setEagerModelBuilding();

  if (options::modelCoresMode() != options::ModelCoresMode::NONE)
  {
    // If we enabled model cores, we compute a model core for m based on our
    // (expanded) assertions using the model core builder utility
    std::vector<Node> eassertsProc = getExpandedAssertions();
    ModelCoreBuilder::setModelCore(
        eassertsProc, m->getTheoryModel(), options::modelCoresMode());
  }
  // set the information on the SMT-level model
  Assert(m != nullptr);
  m->d_inputName = d_state->getFilename();
  m->d_isKnownSat = (d_state->getMode() == SmtMode::SAT);
  return m;
}

Result SmtEngine::blockModel()
{
  Trace("smt") << "SMT blockModel()" << endl;
  SmtScope smts(this);

  finishInit();

  if (Dump.isOn("benchmark"))
  {
    getOutputManager().getPrinter().toStreamCmdBlockModel(
        getOutputManager().getDumpOut());
  }

  Model* m = getAvailableModel("block model");

  if (options::blockModelsMode() == options::BlockModelsMode::NONE)
  {
    std::stringstream ss;
    ss << "Cannot block model when block-models is set to none.";
    throw RecoverableModalException(ss.str().c_str());
  }

  // get expanded assertions
  std::vector<Node> eassertsProc = getExpandedAssertions();
  Node eblocker = ModelBlocker::getModelBlocker(
      eassertsProc, m->getTheoryModel(), options::blockModelsMode());
  return assertFormula(eblocker);
}

Result SmtEngine::blockModelValues(const std::vector<Node>& exprs)
{
  Trace("smt") << "SMT blockModelValues()" << endl;
  SmtScope smts(this);

  finishInit();

  if (Dump.isOn("benchmark"))
  {
    getOutputManager().getPrinter().toStreamCmdBlockModelValues(
        getOutputManager().getDumpOut(), exprs);
  }

  Model* m = getAvailableModel("block model values");

  // get expanded assertions
  std::vector<Node> eassertsProc = getExpandedAssertions();
  // we always do block model values mode here
  Node eblocker =
      ModelBlocker::getModelBlocker(eassertsProc,
                                    m->getTheoryModel(),
                                    options::BlockModelsMode::VALUES,
                                    exprs);
  return assertFormula(eblocker);
}

std::pair<Node, Node> SmtEngine::getSepHeapAndNilExpr(void)
{
  if (!d_logic.isTheoryEnabled(THEORY_SEP))
  {
    const char* msg =
        "Cannot obtain separation logic expressions if not using the "
        "separation logic theory.";
    throw RecoverableModalException(msg);
  }
  NodeManagerScope nms(d_nodeManager);
  Node heap;
  Node nil;
  Model* m = getAvailableModel("get separation logic heap and nil");
  TheoryModel* tm = m->getTheoryModel();
  if (!tm->getHeapModel(heap, nil))
  {
    const char* msg =
        "Failed to obtain heap/nil "
        "expressions from theory model.";
    throw RecoverableModalException(msg);
  }
  return std::make_pair(heap, nil);
}

std::vector<Node> SmtEngine::getExpandedAssertions()
{
  std::vector<Node> easserts = getAssertions();
  // must expand definitions
  std::vector<Node> eassertsProc;
  std::unordered_map<Node, Node, NodeHashFunction> cache;
  for (const Node& e : easserts)
  {
    Node eae = d_pp->expandDefinitions(e, cache);
    eassertsProc.push_back(eae);
  }
  return eassertsProc;
}

void SmtEngine::declareSepHeap(TypeNode locT, TypeNode dataT)
{
  if (!d_logic.isTheoryEnabled(THEORY_SEP))
  {
    const char* msg =
        "Cannot declare heap if not using the separation logic theory.";
    throw RecoverableModalException(msg);
  }
  SmtScope smts(this);
  finishInit();
  TheoryEngine* te = getTheoryEngine();
  te->declareSepHeap(locT, dataT);
}

bool SmtEngine::getSepHeapTypes(TypeNode& locT, TypeNode& dataT)
{
  SmtScope smts(this);
  finishInit();
  TheoryEngine* te = getTheoryEngine();
  return te->getSepHeapTypes(locT, dataT);
}

Node SmtEngine::getSepHeapExpr() { return getSepHeapAndNilExpr().first; }

Node SmtEngine::getSepNilExpr() { return getSepHeapAndNilExpr().second; }

UnsatCore SmtEngine::getUnsatCoreInternal()
{
#if IS_PROOFS_BUILD
  if (!options::unsatCores())
  {
    throw ModalException(
        "Cannot get an unsat core when produce-unsat-cores option is off.");
  }
  if (d_state->getMode() != SmtMode::UNSAT)
  {
    throw RecoverableModalException(
        "Cannot get an unsat core unless immediately preceded by "
        "UNSAT/ENTAILED response.");
  }

  d_proofManager->traceUnsatCore();  // just to trigger core creation
  return UnsatCore(this, d_proofManager->extractUnsatCore());
#else  /* IS_PROOFS_BUILD */
  throw ModalException(
      "This build of CVC4 doesn't have proof support (required for unsat "
      "cores).");
#endif /* IS_PROOFS_BUILD */
}

void SmtEngine::checkUnsatCore()
{
  Assert(options::unsatCores())
      << "cannot check unsat core if unsat cores are turned off";

  Notice() << "SmtEngine::checkUnsatCore(): generating unsat core" << endl;
  UnsatCore core = getUnsatCore();

  // initialize the core checker
  std::unique_ptr<SmtEngine> coreChecker;
  initializeSubsolver(coreChecker);
  coreChecker->getOptions().set(options::checkUnsatCores, false);

  // set up separation logic heap if necessary
  TypeNode sepLocType, sepDataType;
  if (getSepHeapTypes(sepLocType, sepDataType))
  {
    coreChecker->declareSepHeap(sepLocType, sepDataType);
  }

  Notice() << "SmtEngine::checkUnsatCore(): pushing core assertions (size == " << core.size() << ")" << endl;
  for(UnsatCore::iterator i = core.begin(); i != core.end(); ++i) {
    Node assertionAfterExpansion = expandDefinitions(*i);
    Notice() << "SmtEngine::checkUnsatCore(): pushing core member " << *i
             << ", expanded to " << assertionAfterExpansion << "\n";
    coreChecker->assertFormula(assertionAfterExpansion);
  }
  Result r;
<<<<<<< HEAD
  try
  {
    r = coreChecker.checkSat();
  }
  catch (...)
  {
=======
  try {
    r = coreChecker->checkSat();
  } catch(...) {
>>>>>>> a71274b9
    throw;
  }
  Notice() << "SmtEngine::checkUnsatCore(): result is " << r << endl;
  if (r.asSatisfiabilityResult().isUnknown())
  {
    Warning()
        << "SmtEngine::checkUnsatCore(): could not check core result unknown."
        << std::endl;
  }
  else if (r.asSatisfiabilityResult().isSat())
  {
    InternalError()
        << "SmtEngine::checkUnsatCore(): produced core was satisfiable.";
  }
}

void SmtEngine::checkModel(bool hardFailure)
{
  context::CDList<Node>* al = d_asserts->getAssertionList();
  // --check-model implies --produce-assertions, which enables the
  // assertion list, so we should be ok.
  Assert(al != nullptr)
      << "don't have an assertion list to check in SmtEngine::checkModel()";

  TimerStat::CodeTimer checkModelTimer(d_stats->d_checkModelTime);

  Notice() << "SmtEngine::checkModel(): generating model" << endl;
  Model* m = getAvailableModel("check model");
  Assert(m != nullptr);

  // check the model with the check models utility
  Assert(d_checkModels != nullptr);
  d_checkModels->checkModel(m, al, hardFailure);
}

// TODO(#1108): Simplify the error reporting of this method.
UnsatCore SmtEngine::getUnsatCore()
{
  Trace("smt") << "SMT getUnsatCore()" << endl;
  SmtScope smts(this);
  finishInit();
  if (Dump.isOn("benchmark"))
  {
    getOutputManager().getPrinter().toStreamCmdGetUnsatCore(
        getOutputManager().getDumpOut());
  }
  return getUnsatCoreInternal();
}

void SmtEngine::printInstantiations(std::ostream& out)
{
  SmtScope smts(this);
  finishInit();
  if (options::instFormatMode() == options::InstFormatMode::SZS)
  {
    out << "% SZS output start Proof for " << d_state->getFilename()
        << std::endl;
  }
  TheoryEngine* te = getTheoryEngine();
  Assert(te != nullptr);
  te->printInstantiations(out);
  if (options::instFormatMode() == options::InstFormatMode::SZS)
  {
    out << "% SZS output end Proof for " << d_state->getFilename() << std::endl;
  }
}

void SmtEngine::printSynthSolution(std::ostream& out)
{
  SmtScope smts(this);
  finishInit();
  TheoryEngine* te = getTheoryEngine();
  Assert(te != nullptr);
  te->printSynthSolution(out);
}

bool SmtEngine::getSynthSolutions(std::map<Node, Node>& solMap)
{
  SmtScope smts(this);
  finishInit();
  return d_sygusSolver->getSynthSolutions(solMap);
}

Node SmtEngine::getQuantifierElimination(Node q, bool doFull, bool strict)
{
  SmtScope smts(this);
  finishInit();
  if (!d_logic.isPure(THEORY_ARITH) && strict)
  {
    Warning() << "Unexpected logic for quantifier elimination " << d_logic
              << endl;
  }
  return d_quantElimSolver->getQuantifierElimination(*d_asserts, q, doFull);
}

bool SmtEngine::getInterpol(const Node& conj,
                            const TypeNode& grammarType,
                            Node& interpol)
{
  SmtScope smts(this);
  finishInit();
  bool success = d_interpolSolver->getInterpol(conj, grammarType, interpol);
  // notify the state of whether the get-interpol call was successfuly, which
  // impacts the SMT mode.
  d_state->notifyGetInterpol(success);
  return success;
}

bool SmtEngine::getInterpol(const Node& conj, Node& interpol)
{
  TypeNode grammarType;
  return getInterpol(conj, grammarType, interpol);
}

bool SmtEngine::getAbduct(const Node& conj,
                          const TypeNode& grammarType,
                          Node& abd)
{
  SmtScope smts(this);
  finishInit();
  bool success = d_abductSolver->getAbduct(conj, grammarType, abd);
  // notify the state of whether the get-abduct call was successfuly, which
  // impacts the SMT mode.
  d_state->notifyGetAbduct(success);
  return success;
}

bool SmtEngine::getAbduct(const Node& conj, Node& abd)
{
  TypeNode grammarType;
  return getAbduct(conj, grammarType, abd);
}

void SmtEngine::getInstantiatedQuantifiedFormulas(std::vector<Node>& qs)
{
  SmtScope smts(this);
  TheoryEngine* te = getTheoryEngine();
  Assert(te != nullptr);
  te->getInstantiatedQuantifiedFormulas(qs);
}

void SmtEngine::getInstantiations(Node q, std::vector<Node>& insts)
{
  SmtScope smts(this);
  TheoryEngine* te = getTheoryEngine();
  Assert(te != nullptr);
  te->getInstantiations(q, insts);
}

void SmtEngine::getInstantiationTermVectors(
    Node q, std::vector<std::vector<Node>>& tvecs)
{
  SmtScope smts(this);
  TheoryEngine* te = getTheoryEngine();
  Assert(te != nullptr);
  te->getInstantiationTermVectors(q, tvecs);
}

std::vector<Node> SmtEngine::getAssertions()
{
  SmtScope smts(this);
  finishInit();
  d_state->doPendingPops();
  if (Dump.isOn("benchmark"))
  {
    getOutputManager().getPrinter().toStreamCmdGetAssertions(
        getOutputManager().getDumpOut());
  }
  Trace("smt") << "SMT getAssertions()" << endl;
  if (!options::produceAssertions())
  {
    const char* msg =
        "Cannot query the current assertion list when not in "
        "produce-assertions mode.";
    throw ModalException(msg);
  }
  context::CDList<Node>* al = d_asserts->getAssertionList();
  Assert(al != nullptr);
  std::vector<Node> res;
  for (const Node& n : *al)
  {
    res.emplace_back(n);
  }
  // copy the result out
  return res;
}

void SmtEngine::push()
{
  SmtScope smts(this);
  finishInit();
  d_state->doPendingPops();
  Trace("smt") << "SMT push()" << endl;
  d_smtSolver->processAssertions(*d_asserts);
  if (Dump.isOn("benchmark"))
  {
    getOutputManager().getPrinter().toStreamCmdPush(
        getOutputManager().getDumpOut());
  }
  d_state->userPush();
}

void SmtEngine::pop()
{
  SmtScope smts(this);
  finishInit();
  Trace("smt") << "SMT pop()" << endl;
  if (Dump.isOn("benchmark"))
  {
    getOutputManager().getPrinter().toStreamCmdPop(
        getOutputManager().getDumpOut());
  }
  d_state->userPop();

  // Clear out assertion queues etc., in case anything is still in there
  d_asserts->clearCurrent();
  // clear the learned literals from the preprocessor
  d_pp->clearLearnedLiterals();

  Trace("userpushpop") << "SmtEngine: popped to level "
                       << getUserContext()->getLevel() << endl;
  // should we reset d_status here?
  // SMT-LIBv2 spec seems to imply no, but it would make sense to..
}

void SmtEngine::reset()
{
  SmtScope smts(this);
  ExprManager* em = d_exprManager;
  Trace("smt") << "SMT reset()" << endl;
  if (Dump.isOn("benchmark"))
  {
    getOutputManager().getPrinter().toStreamCmdReset(
        getOutputManager().getDumpOut());
  }
  std::string filename = d_state->getFilename();
  Options opts;
  opts.copyValues(d_originalOptions);
  this->~SmtEngine();
  new (this) SmtEngine(em, &opts);
  // Restore data set after creation
  notifyStartParsing(filename);
}

void SmtEngine::resetAssertions()
{
  SmtScope smts(this);

  if (!d_state->isFullyInited())
  {
    // We're still in Start Mode, nothing asserted yet, do nothing.
    // (see solver execution modes in the SMT-LIB standard)
    Assert(getContext()->getLevel() == 0);
    Assert(getUserContext()->getLevel() == 0);
    d_dumpm->resetAssertions();
    return;
  }

  Trace("smt") << "SMT resetAssertions()" << endl;
  if (Dump.isOn("benchmark"))
  {
    getOutputManager().getPrinter().toStreamCmdResetAssertions(
        getOutputManager().getDumpOut());
  }

  d_asserts->clearCurrent();
  d_state->notifyResetAssertions();
  d_dumpm->resetAssertions();
  // push the state to maintain global context around everything
  d_state->setup();

  d_smtSolver->resetAssertions();
}

void SmtEngine::interrupt()
{
  if (!d_state->isFullyInited())
  {
    return;
  }
  d_smtSolver->interrupt();
}

void SmtEngine::setResourceLimit(unsigned long units, bool cumulative)
{
  d_resourceManager->setResourceLimit(units, cumulative);
}
void SmtEngine::setTimeLimit(unsigned long milis)
{
  d_resourceManager->setTimeLimit(milis);
}

unsigned long SmtEngine::getResourceUsage() const
{
  return d_resourceManager->getResourceUsage();
}

unsigned long SmtEngine::getTimeUsage() const
{
  return d_resourceManager->getTimeUsage();
}

unsigned long SmtEngine::getResourceRemaining() const
{
  return d_resourceManager->getResourceRemaining();
}

NodeManager* SmtEngine::getNodeManager() const
{
  return d_exprManager->getNodeManager();
}

Statistics SmtEngine::getStatistics() const
{
  return Statistics(*d_statisticsRegistry);
}

SExpr SmtEngine::getStatistic(std::string name) const
{
  return d_statisticsRegistry->getStatistic(name);
}

void SmtEngine::safeFlushStatistics(int fd) const
{
  d_statisticsRegistry->safeFlushInformation(fd);
}

void SmtEngine::setUserAttribute(const std::string& attr,
                                 Expr expr,
                                 const std::vector<Expr>& expr_values,
                                 const std::string& str_value)
{
  SmtScope smts(this);
  finishInit();
  std::vector<Node> node_values;
  for (std::size_t i = 0, n = expr_values.size(); i < n; i++)
  {
    node_values.push_back(expr_values[i].getNode());
  }
  TheoryEngine* te = getTheoryEngine();
  Assert(te != nullptr);
  te->setUserAttribute(attr, expr.getNode(), node_values, str_value);
}

void SmtEngine::setOption(const std::string& key, const CVC4::SExpr& value)
{
  // Always check whether the SmtEngine has been initialized (which is done
  // upon entering Assert mode the first time). No option can  be set after
  // initialized.
  if (d_state->isFullyInited())
  {
    throw ModalException("SmtEngine::setOption called after initialization.");
  }
  NodeManagerScope nms(d_nodeManager);
  Trace("smt") << "SMT setOption(" << key << ", " << value << ")" << endl;

  if (Dump.isOn("benchmark"))
  {
    getOutputManager().getPrinter().toStreamCmdSetOption(
        getOutputManager().getDumpOut(), key, value);
  }

  if (key == "command-verbosity")
  {
    if (!value.isAtom())
    {
      const vector<SExpr>& cs = value.getChildren();
      if (cs.size() == 2 && (cs[0].isKeyword() || cs[0].isString())
          && cs[1].isInteger())
      {
        string c = cs[0].getValue();
        const Integer& v = cs[1].getIntegerValue();
        if (v < 0 || v > 2)
        {
          throw OptionException("command-verbosity must be 0, 1, or 2");
        }
        d_commandVerbosity[c] = v;
        return;
      }
    }
    throw OptionException(
        "command-verbosity value must be a tuple (command-name, integer)");
  }

  if (!value.isAtom())
  {
    throw OptionException("bad value for :" + key);
  }

  string optionarg = value.getValue();
  d_options.setOption(key, optionarg);
}

void SmtEngine::setIsInternalSubsolver() { d_isInternalSubsolver = true; }

bool SmtEngine::isInternalSubsolver() const { return d_isInternalSubsolver; }

CVC4::SExpr SmtEngine::getOption(const std::string& key) const
{
  NodeManagerScope nms(d_nodeManager);

  Trace("smt") << "SMT getOption(" << key << ")" << endl;

  if (key.length() >= 18 && key.compare(0, 18, "command-verbosity:") == 0)
  {
    map<string, Integer>::const_iterator i =
        d_commandVerbosity.find(key.c_str() + 18);
    if (i != d_commandVerbosity.end())
    {
      return SExpr((*i).second);
    }
    i = d_commandVerbosity.find("*");
    if (i != d_commandVerbosity.end())
    {
      return SExpr((*i).second);
    }
    return SExpr(Integer(2));
  }

  if (Dump.isOn("benchmark"))
  {
    d_outMgr.getPrinter().toStreamCmdGetOption(d_outMgr.getDumpOut(), key);
  }

  if (key == "command-verbosity")
  {
    vector<SExpr> result;
    SExpr defaultVerbosity;
    for (map<string, Integer>::const_iterator i = d_commandVerbosity.begin();
         i != d_commandVerbosity.end();
         ++i)
    {
      vector<SExpr> v;
      v.push_back(SExpr((*i).first));
      v.push_back(SExpr((*i).second));
      if ((*i).first == "*")
      {
        // put the default at the end of the SExpr
        defaultVerbosity = SExpr(v);
      }
      else
      {
        result.push_back(SExpr(v));
      }
    }
    // put the default at the end of the SExpr
    if (!defaultVerbosity.isAtom())
    {
      result.push_back(defaultVerbosity);
    }
    else
    {
      // ensure the default is always listed
      vector<SExpr> v;
      v.push_back(SExpr("*"));
      v.push_back(SExpr(Integer(2)));
      result.push_back(SExpr(v));
    }
    return SExpr(result);
  }

  return SExpr::parseAtom(d_options.getOption(key));
}

bool SmtEngine::getExpressionName(const Node& e, std::string& name) const
{
  return d_exprNames->getExpressionName(e, name);
}

void SmtEngine::setExpressionName(const Node& e, const std::string& name)
{
  Trace("smt-debug") << "Set expression name " << e << " to " << name
                     << std::endl;
  d_exprNames->setExpressionName(e, name);
}

Options& SmtEngine::getOptions() { return d_options; }

const Options& SmtEngine::getOptions() const { return d_options; }

ResourceManager* SmtEngine::getResourceManager()
{
  return d_resourceManager.get();
}

DumpManager* SmtEngine::getDumpManager() { return d_dumpm.get(); }

const Printer* SmtEngine::getPrinter() const
{
  return Printer::getPrinter(d_options[options::outputLanguage]);
}

OutputManager& SmtEngine::getOutputManager() { return d_outMgr; }

}  // namespace CVC4<|MERGE_RESOLUTION|>--- conflicted
+++ resolved
@@ -264,15 +264,15 @@
   // dumping the command twice.
   if (Dump.isOn("benchmark") && !Dump.isOn("raw-benchmark"))
   {
-    LogicInfo everything;
-    everything.lock();
-    getOutputManager().getPrinter().toStreamCmdComment(
-        getOutputManager().getDumpOut(),
-        "CVC4 always dumps the most general, all-supported logic (below), as "
-        "some internals might require the use of a logic more general than "
-        "the input.");
-    getOutputManager().getPrinter().toStreamCmdSetBenchmarkLogic(
-        getOutputManager().getDumpOut(), everything.getLogicString());
+      LogicInfo everything;
+      everything.lock();
+      getOutputManager().getPrinter().toStreamCmdComment(
+          getOutputManager().getDumpOut(),
+          "CVC4 always dumps the most general, all-supported logic (below), as "
+          "some internals might require the use of a logic more general than "
+          "the input.");
+      getOutputManager().getPrinter().toStreamCmdSetBenchmarkLogic(
+          getOutputManager().getDumpOut(), everything.getLogicString());
   }
 
   // initialize the dump manager
@@ -301,8 +301,7 @@
   Trace("smt-debug") << "SmtEngine::finishInit done" << std::endl;
 }
 
-void SmtEngine::shutdown()
-{
+void SmtEngine::shutdown() {
   d_state->shutdown();
 
   d_smtSolver->shutdown();
@@ -312,22 +311,20 @@
 {
   SmtScope smts(this);
 
-  try
-  {
+  try {
     shutdown();
 
     // global push/pop around everything, to ensure proper destruction
     // of context-dependent data structures
     d_state->cleanup();
 
-    if (d_assignments != NULL)
-    {
+    if (d_assignments != NULL) {
       d_assignments->deleteSelf();
     }
 
     d_definedFunctions->deleteSelf();
 
-    // destroy all passes before destroying things that they refer to
+    //destroy all passes before destroying things that they refer to
     d_pp->cleanup();
 
     // d_proofManager is always created when proofs are enabled at configure
@@ -361,10 +358,9 @@
     d_statisticsRegistry.reset(nullptr);
     // destroy the state
     d_state.reset(nullptr);
-  }
-  catch (Exception& e)
-  {
-    Warning() << "CVC4 threw an exception during cleanup." << endl << e << endl;
+  } catch (Exception& e) {
+    Warning() << "CVC4 threw an exception during cleanup." << endl
+              << e << endl;
   }
 }
 
@@ -373,9 +369,8 @@
   SmtScope smts(this);
   if (d_state->isFullyInited())
   {
-    throw ModalException(
-        "Cannot set logic in SmtEngine after the engine has "
-        "finished initializing.");
+    throw ModalException("Cannot set logic in SmtEngine after the engine has "
+                         "finished initializing.");
   }
   d_logic = logic;
   d_userLogic = logic;
@@ -402,7 +397,9 @@
 }
 
 void SmtEngine::setLogic(const char* logic) { setLogic(string(logic)); }
-LogicInfo SmtEngine::getLogicInfo() const { return d_logic; }
+LogicInfo SmtEngine::getLogicInfo() const {
+  return d_logic;
+}
 
 LogicInfo SmtEngine::getUserLogicInfo() const
 {
@@ -441,19 +438,15 @@
 
   Trace("smt") << "SMT setInfo(" << key << ", " << value << ")" << endl;
 
-  if (Dump.isOn("benchmark"))
-  {
-    if (key == "status")
-    {
+  if(Dump.isOn("benchmark")) {
+    if(key == "status") {
       string s = value.getValue();
       Result::Sat status =
           (s == "sat") ? Result::SAT
                        : ((s == "unsat") ? Result::UNSAT : Result::SAT_UNKNOWN);
       getOutputManager().getPrinter().toStreamCmdSetBenchmarkStatus(
           getOutputManager().getDumpOut(), status);
-    }
-    else
-    {
+    } else {
       getOutputManager().getPrinter().toStreamCmdSetInfo(
           getOutputManager().getDumpOut(), key, value);
     }
@@ -474,20 +467,16 @@
   else if (key == "smt-lib-version" && !options::inputLanguage.wasSetByUser())
   {
     language::input::Language ilang = language::input::LANG_AUTO;
-    if ((value.isInteger() && value.getIntegerValue() == Integer(2))
-        || (value.isRational() && value.getRationalValue() == Rational(2))
-        || value.getValue() == "2" || value.getValue() == "2.0")
-    {
+    if( (value.isInteger() && value.getIntegerValue() == Integer(2)) ||
+        (value.isRational() && value.getRationalValue() == Rational(2)) ||
+        value.getValue() == "2" ||
+        value.getValue() == "2.0" ) {
       ilang = language::input::LANG_SMTLIB_V2_0;
-    }
-    else if ((value.isRational() && value.getRationalValue() == Rational(5, 2))
-             || value.getValue() == "2.5")
-    {
+    } else if( (value.isRational() && value.getRationalValue() == Rational(5, 2)) ||
+               value.getValue() == "2.5" ) {
       ilang = language::input::LANG_SMTLIB_V2_5;
-    }
-    else if ((value.isRational() && value.getRationalValue() == Rational(13, 5))
-             || value.getValue() == "2.6")
-    {
+    } else if( (value.isRational() && value.getRationalValue() == Rational(13, 5)) ||
+               value.getValue() == "2.6" ) {
       ilang = language::input::LANG_SMTLIB_V2_6;
     }
     else
@@ -507,19 +496,14 @@
       }
     }
     return;
-  }
-  else if (key == "status")
-  {
+  } else if(key == "status") {
     string s;
-    if (value.isAtom())
-    {
+    if(value.isAtom())  {
       s = value.getValue();
     }
-    if (s != "sat" && s != "unsat" && s != "unknown")
-    {
-      throw OptionException(
-          "argument to (set-info :status ..) must be "
-          "`sat' or `unsat' or `unknown'");
+    if(s != "sat" && s != "unsat" && s != "unknown") {
+      throw OptionException("argument to (set-info :status ..) must be "
+                            "`sat' or `unsat' or `unknown'");
     }
     d_state->notifyExpectedStatus(s);
     return;
@@ -641,11 +625,9 @@
        i != formals.end();
        ++i)
   {
-    if ((*i).getKind() != kind::BOUND_VARIABLE)
-    {
+    if((*i).getKind() != kind::BOUND_VARIABLE) {
       stringstream ss;
-      ss << "All formal arguments to defined functions must be "
-            "BOUND_VARIABLEs, but in the\n"
+      ss << "All formal arguments to defined functions must be BOUND_VARIABLEs, but in the\n"
          << "definition of function " << func << ", formal\n"
          << "  " << *i << "\n"
          << "has kind " << (*i).getKind();
@@ -665,11 +647,9 @@
   // should instead have SmtEngine::defineFunction() and
   // SmtEngine::defineConstant() for better clarity, although then that
   // doesn't match the SMT-LIBv2 standard...
-  if (formals.size() > 0)
-  {
+  if(formals.size() > 0) {
     TypeNode rangeType = funcType.getRangeType();
-    if (!formulaType.isComparableTo(rangeType))
-    {
+    if(! formulaType.isComparableTo(rangeType)) {
       stringstream ss;
       ss << "Type of defined function does not match its declaration\n"
          << "The function  : " << func << "\n"
@@ -1567,18 +1547,12 @@
     coreChecker->assertFormula(assertionAfterExpansion);
   }
   Result r;
-<<<<<<< HEAD
   try
   {
-    r = coreChecker.checkSat();
+    r = coreChecker->checkSat();
   }
   catch (...)
   {
-=======
-  try {
-    r = coreChecker->checkSat();
-  } catch(...) {
->>>>>>> a71274b9
     throw;
   }
   Notice() << "SmtEngine::checkUnsatCore(): result is " << r << endl;
@@ -1862,8 +1836,7 @@
   d_smtSolver->interrupt();
 }
 
-void SmtEngine::setResourceLimit(unsigned long units, bool cumulative)
-{
+void SmtEngine::setResourceLimit(unsigned long units, bool cumulative) {
   d_resourceManager->setResourceLimit(units, cumulative);
 }
 void SmtEngine::setTimeLimit(unsigned long milis)
@@ -1871,13 +1844,11 @@
   d_resourceManager->setTimeLimit(milis);
 }
 
-unsigned long SmtEngine::getResourceUsage() const
-{
+unsigned long SmtEngine::getResourceUsage() const {
   return d_resourceManager->getResourceUsage();
 }
 
-unsigned long SmtEngine::getTimeUsage() const
-{
+unsigned long SmtEngine::getTimeUsage() const {
   return d_resourceManager->getTimeUsage();
 }
 
@@ -1901,8 +1872,7 @@
   return d_statisticsRegistry->getStatistic(name);
 }
 
-void SmtEngine::safeFlushStatistics(int fd) const
-{
+void SmtEngine::safeFlushStatistics(int fd) const {
   d_statisticsRegistry->safeFlushInformation(fd);
 }
 
@@ -2073,4 +2043,4 @@
 
 OutputManager& SmtEngine::getOutputManager() { return d_outMgr; }
 
-}  // namespace CVC4+}/* CVC4 namespace */