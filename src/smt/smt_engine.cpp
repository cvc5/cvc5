--- conflicted
+++ resolved
@@ -567,11 +567,6 @@
    */
   bool nonClausalSimplify();
 
-<<<<<<< HEAD
-  Node purifyNlTerms(TNode n, NodeToNodeHashMap& cache, NodeToNodeHashMap& bcache, std::vector< Node >& var_eq, bool beneathMult = false);
-
-=======
->>>>>>> 7b9c2529
   /**
    * Helper function to fix up assertion list to restore invariants needed after
    * ite removal.
