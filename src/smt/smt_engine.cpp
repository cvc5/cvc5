/*********************                                                        */
/*! \file smt_engine.cpp
 ** \verbatim
 ** Top contributors (to current version):
 **   Morgan Deters, Andrew Reynolds, Tim King
 ** This file is part of the CVC4 project.
 ** Copyright (c) 2009-2018 by the authors listed in the file AUTHORS
 ** in the top-level source directory) and their institutional affiliations.
 ** All rights reserved.  See the file COPYING in the top-level source
 ** directory for licensing information.\endverbatim
 **
 ** \brief The main entry point into the CVC4 library's SMT interface
 **
 ** The main entry point into the CVC4 library's SMT interface.
 **/

#include "smt/smt_engine.h"

#include <algorithm>
#include <cctype>
#include <iterator>
#include <memory>
#include <sstream>
#include <stack>
#include <string>
#include <unordered_map>
#include <unordered_set>
#include <utility>
#include <vector>

#include "base/configuration.h"
#include "base/configuration_private.h"
#include "base/exception.h"
#include "base/listener.h"
#include "base/modal_exception.h"
#include "base/output.h"
#include "context/cdhashmap.h"
#include "context/cdhashset.h"
#include "context/cdlist.h"
#include "context/context.h"
#include "decision/decision_engine.h"
#include "expr/attribute.h"
#include "expr/expr.h"
#include "expr/kind.h"
#include "expr/metakind.h"
#include "expr/node.h"
#include "expr/node_builder.h"
#include "expr/node_self_iterator.h"
#include "options/arith_options.h"
#include "options/arrays_options.h"
#include "options/base_options.h"
#include "options/booleans_options.h"
#include "options/bv_options.h"
#include "options/datatypes_options.h"
#include "options/decision_mode.h"
#include "options/decision_options.h"
#include "options/language.h"
#include "options/main_options.h"
#include "options/open_ostream.h"
#include "options/option_exception.h"
#include "options/printer_options.h"
#include "options/proof_options.h"
#include "options/prop_options.h"
#include "options/quantifiers_options.h"
#include "options/sep_options.h"
#include "options/set_language.h"
#include "options/smt_options.h"
#include "options/strings_options.h"
#include "options/theory_options.h"
#include "options/uf_options.h"
#include "preprocessing/passes/apply_substs.h"
#include "preprocessing/passes/bool_to_bv.h"
#include "preprocessing/passes/bv_abstraction.h"
#include "preprocessing/passes/bv_ackermann.h"
#include "preprocessing/passes/bv_gauss.h"
#include "preprocessing/passes/bv_intro_pow2.h"
#include "preprocessing/passes/bv_to_bool.h"
#include "preprocessing/passes/int_to_bv.h"
#include "preprocessing/passes/pseudo_boolean_processor.h"
#include "preprocessing/passes/real_to_int.h"
#include "preprocessing/passes/rewrite.h"
#include "preprocessing/passes/static_learning.h"
#include "preprocessing/passes/symmetry_breaker.h"
#include "preprocessing/passes/symmetry_detect.h"
#include "preprocessing/passes/synth_rew_rules.h"
#include "preprocessing/preprocessing_pass.h"
#include "preprocessing/preprocessing_pass_context.h"
#include "preprocessing/preprocessing_pass_registry.h"
#include "printer/printer.h"
#include "proof/proof.h"
#include "proof/proof_manager.h"
#include "proof/theory_proof.h"
#include "proof/unsat_core.h"
#include "prop/prop_engine.h"
#include "smt/command.h"
#include "smt/command_list.h"
#include "smt/logic_request.h"
#include "smt/managed_ostreams.h"
#include "smt/smt_engine_scope.h"
#include "smt/term_formula_removal.h"
#include "smt/update_ostream.h"
#include "smt_util/boolean_simplification.h"
#include "smt_util/nary_builder.h"
#include "smt_util/node_visitor.h"
#include "theory/booleans/circuit_propagator.h"
#include "theory/bv/theory_bv_rewriter.h"
#include "theory/logic_info.h"
#include "theory/quantifiers/fun_def_process.h"
#include "theory/quantifiers/global_negate.h"
#include "theory/quantifiers/macros.h"
#include "theory/quantifiers/quantifiers_rewriter.h"
#include "theory/quantifiers/single_inv_partition.h"
#include "theory/quantifiers/sygus/ce_guided_instantiation.h"
#include "theory/quantifiers/sygus_inference.h"
#include "theory/quantifiers/term_util.h"
#include "theory/rewriter.h"
#include "theory/sort_inference.h"
#include "theory/strings/theory_strings.h"
#include "theory/substitutions.h"
#include "theory/theory_engine.h"
#include "theory/theory_model.h"
#include "theory/theory_traits.h"
#include "util/hash.h"
#include "util/proof.h"
#include "util/random.h"
#include "util/resource_manager.h"

using namespace std;
using namespace CVC4;
using namespace CVC4::smt;
using namespace CVC4::preprocessing;
using namespace CVC4::preprocessing::passes;
using namespace CVC4::prop;
using namespace CVC4::context;
using namespace CVC4::theory;

namespace CVC4 {
namespace smt {

struct DeleteCommandFunction : public std::unary_function<const Command*, void>
{
  void operator()(const Command* command) { delete command; }
};

void DeleteAndClearCommandVector(std::vector<Command*>& commands) {
  std::for_each(commands.begin(), commands.end(), DeleteCommandFunction());
  commands.clear();
}

/** Useful for counting the number of recursive calls. */
class ScopeCounter {
private:
  unsigned& d_depth;
public:
  ScopeCounter(unsigned& d) : d_depth(d) {
    ++d_depth;
  }
  ~ScopeCounter(){
    --d_depth;
  }
};

/**
 * Representation of a defined function.  We keep these around in
 * SmtEngine to permit expanding definitions late (and lazily), to
 * support getValue() over defined functions, to support user output
 * in terms of defined functions, etc.
 */
class DefinedFunction {
  Node d_func;
  vector<Node> d_formals;
  Node d_formula;
public:
  DefinedFunction() {}
  DefinedFunction(Node func, vector<Node> formals, Node formula) :
    d_func(func),
    d_formals(formals),
    d_formula(formula) {
  }
  Node getFunction() const { return d_func; }
  vector<Node> getFormals() const { return d_formals; }
  Node getFormula() const { return d_formula; }
};/* class DefinedFunction */

struct SmtEngineStatistics {
  /** time spent in gaussian elimination */
  TimerStat d_gaussElimTime;
  /** time spent in definition-expansion */
  TimerStat d_definitionExpansionTime;
  /** time spent in non-clausal simplification */
  TimerStat d_nonclausalSimplificationTime;
  /** time spent in miplib pass */
  TimerStat d_miplibPassTime;
  /** number of assertions removed by miplib pass */
  IntStat d_numMiplibAssertionsRemoved;
  /** number of constant propagations found during nonclausal simp */
  IntStat d_numConstantProps;
  /** time spent in simplifying ITEs */
  TimerStat d_simpITETime;
  /** time spent in simplifying ITEs */
  TimerStat d_unconstrainedSimpTime;
  /** time spent removing ITEs */
  TimerStat d_iteRemovalTime;
  /** time spent in theory preprocessing */
  TimerStat d_theoryPreprocessTime;
  /** time spent in theory preprocessing */
  TimerStat d_rewriteApplyToConstTime;
  /** time spent converting to CNF */
  TimerStat d_cnfConversionTime;
  /** Num of assertions before ite removal */
  IntStat d_numAssertionsPre;
  /** Num of assertions after ite removal */
  IntStat d_numAssertionsPost;
  /** time spent in checkModel() */
  TimerStat d_checkModelTime;
  /** time spent in checkProof() */
  TimerStat d_checkProofTime;
  /** time spent in checkUnsatCore() */
  TimerStat d_checkUnsatCoreTime;
  /** time spent in PropEngine::checkSat() */
  TimerStat d_solveTime;
  /** time spent in pushing/popping */
  TimerStat d_pushPopTime;
  /** time spent in processAssertions() */
  TimerStat d_processAssertionsTime;

  /** Has something simplified to false? */
  IntStat d_simplifiedToFalse;
  /** Number of resource units spent. */
  ReferenceStat<uint64_t> d_resourceUnitsUsed;

  SmtEngineStatistics() :
    d_gaussElimTime("smt::SmtEngine::gaussElimTime"),
    d_definitionExpansionTime("smt::SmtEngine::definitionExpansionTime"),
    d_nonclausalSimplificationTime("smt::SmtEngine::nonclausalSimplificationTime"),
    d_miplibPassTime("smt::SmtEngine::miplibPassTime"),
    d_numMiplibAssertionsRemoved("smt::SmtEngine::numMiplibAssertionsRemoved", 0),
    d_numConstantProps("smt::SmtEngine::numConstantProps", 0),
    d_simpITETime("smt::SmtEngine::simpITETime"),
    d_unconstrainedSimpTime("smt::SmtEngine::unconstrainedSimpTime"),
    d_iteRemovalTime("smt::SmtEngine::iteRemovalTime"),
    d_theoryPreprocessTime("smt::SmtEngine::theoryPreprocessTime"),
    d_rewriteApplyToConstTime("smt::SmtEngine::rewriteApplyToConstTime"),
    d_cnfConversionTime("smt::SmtEngine::cnfConversionTime"),
    d_numAssertionsPre("smt::SmtEngine::numAssertionsPreITERemoval", 0),
    d_numAssertionsPost("smt::SmtEngine::numAssertionsPostITERemoval", 0),
    d_checkModelTime("smt::SmtEngine::checkModelTime"),
    d_checkProofTime("smt::SmtEngine::checkProofTime"),
    d_checkUnsatCoreTime("smt::SmtEngine::checkUnsatCoreTime"),
    d_solveTime("smt::SmtEngine::solveTime"),
    d_pushPopTime("smt::SmtEngine::pushPopTime"),
    d_processAssertionsTime("smt::SmtEngine::processAssertionsTime"),
    d_simplifiedToFalse("smt::SmtEngine::simplifiedToFalse", 0),
    d_resourceUnitsUsed("smt::SmtEngine::resourceUnitsUsed")
 {

    smtStatisticsRegistry()->registerStat(&d_gaussElimTime);
    smtStatisticsRegistry()->registerStat(&d_definitionExpansionTime);
    smtStatisticsRegistry()->registerStat(&d_nonclausalSimplificationTime);
    smtStatisticsRegistry()->registerStat(&d_miplibPassTime);
    smtStatisticsRegistry()->registerStat(&d_numMiplibAssertionsRemoved);
    smtStatisticsRegistry()->registerStat(&d_numConstantProps);
    smtStatisticsRegistry()->registerStat(&d_simpITETime);
    smtStatisticsRegistry()->registerStat(&d_unconstrainedSimpTime);
    smtStatisticsRegistry()->registerStat(&d_iteRemovalTime);
    smtStatisticsRegistry()->registerStat(&d_theoryPreprocessTime);
    smtStatisticsRegistry()->registerStat(&d_rewriteApplyToConstTime);
    smtStatisticsRegistry()->registerStat(&d_cnfConversionTime);
    smtStatisticsRegistry()->registerStat(&d_numAssertionsPre);
    smtStatisticsRegistry()->registerStat(&d_numAssertionsPost);
    smtStatisticsRegistry()->registerStat(&d_checkModelTime);
    smtStatisticsRegistry()->registerStat(&d_checkProofTime);
    smtStatisticsRegistry()->registerStat(&d_checkUnsatCoreTime);
    smtStatisticsRegistry()->registerStat(&d_solveTime);
    smtStatisticsRegistry()->registerStat(&d_pushPopTime);
    smtStatisticsRegistry()->registerStat(&d_processAssertionsTime);
    smtStatisticsRegistry()->registerStat(&d_simplifiedToFalse);
    smtStatisticsRegistry()->registerStat(&d_resourceUnitsUsed);
  }

  ~SmtEngineStatistics() {
    smtStatisticsRegistry()->unregisterStat(&d_gaussElimTime);
    smtStatisticsRegistry()->unregisterStat(&d_definitionExpansionTime);
    smtStatisticsRegistry()->unregisterStat(&d_nonclausalSimplificationTime);
    smtStatisticsRegistry()->unregisterStat(&d_miplibPassTime);
    smtStatisticsRegistry()->unregisterStat(&d_numMiplibAssertionsRemoved);
    smtStatisticsRegistry()->unregisterStat(&d_numConstantProps);
    smtStatisticsRegistry()->unregisterStat(&d_simpITETime);
    smtStatisticsRegistry()->unregisterStat(&d_unconstrainedSimpTime);
    smtStatisticsRegistry()->unregisterStat(&d_iteRemovalTime);
    smtStatisticsRegistry()->unregisterStat(&d_theoryPreprocessTime);
    smtStatisticsRegistry()->unregisterStat(&d_rewriteApplyToConstTime);
    smtStatisticsRegistry()->unregisterStat(&d_cnfConversionTime);
    smtStatisticsRegistry()->unregisterStat(&d_numAssertionsPre);
    smtStatisticsRegistry()->unregisterStat(&d_numAssertionsPost);
    smtStatisticsRegistry()->unregisterStat(&d_checkModelTime);
    smtStatisticsRegistry()->unregisterStat(&d_checkProofTime);
    smtStatisticsRegistry()->unregisterStat(&d_checkUnsatCoreTime);
    smtStatisticsRegistry()->unregisterStat(&d_solveTime);
    smtStatisticsRegistry()->unregisterStat(&d_pushPopTime);
    smtStatisticsRegistry()->unregisterStat(&d_processAssertionsTime);
    smtStatisticsRegistry()->unregisterStat(&d_simplifiedToFalse);
    smtStatisticsRegistry()->unregisterStat(&d_resourceUnitsUsed);
  }
};/* struct SmtEngineStatistics */


class SoftResourceOutListener : public Listener {
 public:
  SoftResourceOutListener(SmtEngine& smt) : d_smt(&smt) {}
  void notify() override
  {
    SmtScope scope(d_smt);
    Assert(smt::smtEngineInScope());
    d_smt->interrupt();
  }
 private:
  SmtEngine* d_smt;
}; /* class SoftResourceOutListener */


class HardResourceOutListener : public Listener {
 public:
  HardResourceOutListener(SmtEngine& smt) : d_smt(&smt) {}
  void notify() override
  {
    SmtScope scope(d_smt);
    theory::Rewriter::clearCaches();
  }
 private:
  SmtEngine* d_smt;
}; /* class HardResourceOutListener */

class SetLogicListener : public Listener {
 public:
  SetLogicListener(SmtEngine& smt) : d_smt(&smt) {}
  void notify() override
  {
    LogicInfo inOptions(options::forceLogicString());
    d_smt->setLogic(inOptions);
  }
 private:
  SmtEngine* d_smt;
}; /* class SetLogicListener */

class BeforeSearchListener : public Listener {
 public:
  BeforeSearchListener(SmtEngine& smt) : d_smt(&smt) {}
  void notify() override { d_smt->beforeSearch(); }

 private:
  SmtEngine* d_smt;
}; /* class BeforeSearchListener */

class UseTheoryListListener : public Listener {
 public:
  UseTheoryListListener(TheoryEngine* theoryEngine)
      : d_theoryEngine(theoryEngine)
  {}

  void notify() override
  {
    std::stringstream commaList(options::useTheoryList());
    std::string token;

    Debug("UseTheoryListListener") << "UseTheoryListListener::notify() "
                                   << options::useTheoryList() << std::endl;

    while(std::getline(commaList, token, ',')){
      if(token == "help") {
        puts(theory::useTheoryHelp);
        exit(1);
      }
      if(theory::useTheoryValidate(token)) {
        d_theoryEngine->enableTheoryAlternative(token);
      } else {
        throw OptionException(
            std::string("unknown option for --use-theory : `") + token +
            "'.  Try --use-theory=help.");
      }
    }
  }

 private:
  TheoryEngine* d_theoryEngine;
}; /* class UseTheoryListListener */


class SetDefaultExprDepthListener : public Listener {
 public:
  void notify() override
  {
    int depth = options::defaultExprDepth();
    Debug.getStream() << expr::ExprSetDepth(depth);
    Trace.getStream() << expr::ExprSetDepth(depth);
    Notice.getStream() << expr::ExprSetDepth(depth);
    Chat.getStream() << expr::ExprSetDepth(depth);
    Message.getStream() << expr::ExprSetDepth(depth);
    Warning.getStream() << expr::ExprSetDepth(depth);
    // intentionally exclude Dump stream from this list
  }
};

class SetDefaultExprDagListener : public Listener {
 public:
  void notify() override
  {
    int dag = options::defaultDagThresh();
    Debug.getStream() << expr::ExprDag(dag);
    Trace.getStream() << expr::ExprDag(dag);
    Notice.getStream() << expr::ExprDag(dag);
    Chat.getStream() << expr::ExprDag(dag);
    Message.getStream() << expr::ExprDag(dag);
    Warning.getStream() << expr::ExprDag(dag);
    Dump.getStream() << expr::ExprDag(dag);
  }
};

class SetPrintExprTypesListener : public Listener {
 public:
  void notify() override
  {
    bool value = options::printExprTypes();
    Debug.getStream() << expr::ExprPrintTypes(value);
    Trace.getStream() << expr::ExprPrintTypes(value);
    Notice.getStream() << expr::ExprPrintTypes(value);
    Chat.getStream() << expr::ExprPrintTypes(value);
    Message.getStream() << expr::ExprPrintTypes(value);
    Warning.getStream() << expr::ExprPrintTypes(value);
    // intentionally exclude Dump stream from this list
  }
};

class DumpModeListener : public Listener {
 public:
  void notify() override
  {
    const std::string& value = options::dumpModeString();
    Dump.setDumpFromString(value);
  }
};

class PrintSuccessListener : public Listener {
 public:
  void notify() override
  {
    bool value = options::printSuccess();
    Debug.getStream() << Command::printsuccess(value);
    Trace.getStream() << Command::printsuccess(value);
    Notice.getStream() << Command::printsuccess(value);
    Chat.getStream() << Command::printsuccess(value);
    Message.getStream() << Command::printsuccess(value);
    Warning.getStream() << Command::printsuccess(value);
    *options::out() << Command::printsuccess(value);
  }
};



/**
 * This is an inelegant solution, but for the present, it will work.
 * The point of this is to separate the public and private portions of
 * the SmtEngine class, so that smt_engine.h doesn't
 * include "expr/node.h", which is a private CVC4 header (and can lead
 * to linking errors due to the improper inlining of non-visible symbols
 * into user code!).
 *
 * The "real" solution (that which is usually implemented) is to move
 * ALL the implementation to SmtEnginePrivate and maintain a
 * heap-allocated instance of it in SmtEngine.  SmtEngine (the public
 * one) becomes an "interface shell" which simply acts as a forwarder
 * of method calls.
 */
class SmtEnginePrivate : public NodeManagerListener {
  SmtEngine& d_smt;

  typedef unordered_map<Node, Node, NodeHashFunction> NodeToNodeHashMap;
  typedef unordered_map<Node, bool, NodeHashFunction> NodeToBoolHashMap;

  /**
   * Manager for limiting time and abstract resource usage.
   */
  ResourceManager* d_resourceManager;

  /** Manager for the memory of regular-output-channel. */
  ManagedRegularOutputChannel d_managedRegularChannel;

  /** Manager for the memory of diagnostic-output-channel. */
  ManagedDiagnosticOutputChannel d_managedDiagnosticChannel;

  /** Manager for the memory of --dump-to. */
  ManagedDumpOStream d_managedDumpChannel;

  /** Manager for --replay-log. */
  ManagedReplayLogOstream d_managedReplayLog;

  /**
   * This list contains:
   *  softResourceOut
   *  hardResourceOut
   *  setForceLogic
   *  beforeSearchListener
   *  UseTheoryListListener
   *
   * This needs to be deleted before both NodeManager's Options,
   * SmtEngine, d_resourceManager, and TheoryEngine.
   */
  ListenerRegistrationList* d_listenerRegistrations;

  /** Learned literals */
  vector<Node> d_nonClausalLearnedLiterals;

  /** Size of assertions array when preprocessing starts */
  unsigned d_realAssertionsEnd;

  /** A circuit propagator for non-clausal propositional deduction */
  booleans::CircuitPropagator d_propagator;
  bool d_propagatorNeedsFinish;
  std::vector<Node> d_boolVars;

  /** Assertions in the preprocessing pipeline */
  AssertionPipeline d_assertions;

  /** Whether any assertions have been processed */
  CDO<bool> d_assertionsProcessed;

  // Cached true value
  Node d_true;

  /**
   * A context that never pushes/pops, for use by CD structures (like
   * SubstitutionMaps) that should be "global".
   */
  context::Context d_fakeContext;

  /**
   * A map of AbsractValues to their actual constants.  Only used if
   * options::abstractValues() is on.
   */
  SubstitutionMap d_abstractValueMap;

  /**
   * A mapping of all abstract values (actual value |-> abstract) that
   * we've handed out.  This is necessary to ensure that we give the
   * same AbstractValues for the same real constants.  Only used if
   * options::abstractValues() is on.
   */
  NodeToNodeHashMap d_abstractValues;

  /** Number of calls of simplify assertions active.
   */
  unsigned d_simplifyAssertionsDepth;

  /** TODO: whether certain preprocess steps are necessary */
  //bool d_needsExpandDefs;

  //------------------------------- expression names
  /** mapping from expressions to name */
  context::CDHashMap< Node, std::string, NodeHashFunction > d_exprNames;
  //------------------------------- end expression names
public:
  /**
   * Map from skolem variables to index in d_assertions containing
   * corresponding introduced Boolean ite
   */
  IteSkolemMap d_iteSkolemMap;

  /** Instance of the ITE remover */
  RemoveTermFormulas d_iteRemover;

  /* Finishes the initialization of the private portion of SMTEngine. */
  void finishInit();

 private:
  std::unique_ptr<PreprocessingPassContext> d_preprocessingPassContext;
  PreprocessingPassRegistry d_preprocessingPassRegistry;

  static const bool d_doConstantProp = true;

  /**
   * Runs the nonclausal solver and tries to solve all the assigned
   * theory literals.
   *
   * Returns false if the formula simplifies to "false"
   */
  bool nonClausalSimplify();

  /**
   * Performs static learning on the assertions.
   */
  void staticLearning();

  /**
   * Remove ITEs from the assertions.
   */
  void removeITEs();

  Node realToInt(TNode n, NodeToNodeHashMap& cache, std::vector< Node >& var_eq);
  Node purifyNlTerms(TNode n, NodeToNodeHashMap& cache, NodeToNodeHashMap& bcache, std::vector< Node >& var_eq, bool beneathMult = false);

  /**
   * Helper function to fix up assertion list to restore invariants needed after
   * ite removal.
   */
  void collectSkolems(TNode n, set<TNode>& skolemSet, NodeToBoolHashMap& cache);

  /**
   * Helper function to fix up assertion list to restore invariants needed after
   * ite removal.
   */
  bool checkForBadSkolems(TNode n, TNode skolem, NodeToBoolHashMap& cache);

  // Simplify ITE structure
  bool simpITE();

  // Simplify based on unconstrained values
  void unconstrainedSimp();

  /**
   * Ensures the assertions asserted after before now effectively come before
   * d_realAssertionsEnd.
   */
  void compressBeforeRealAssertions(size_t before);

  /**
   * Trace nodes back to their assertions using CircuitPropagator's
   * BackEdgesMap.
   */
  void traceBackToAssertions(const std::vector<Node>& nodes,
                             std::vector<TNode>& assertions);

  /**
   * Remove conjuncts in toRemove from conjunction n. Return # of removed
   * conjuncts.
   */
  size_t removeFromConjunction(Node& n,
                               const std::unordered_set<unsigned long>& toRemove);

  /** Scrub miplib encodings. */
  void doMiplibTrick();

  /**
   * Perform non-clausal simplification of a Node.  This involves
   * Theory implementations, but does NOT involve the SAT solver in
   * any way.
   *
   * Returns false if the formula simplifies to "false"
   */
  bool simplifyAssertions();

 public:
  SmtEnginePrivate(SmtEngine& smt)
      : d_smt(smt),
        d_managedRegularChannel(),
        d_managedDiagnosticChannel(),
        d_managedDumpChannel(),
        d_managedReplayLog(),
        d_listenerRegistrations(new ListenerRegistrationList()),
        d_nonClausalLearnedLiterals(),
        d_realAssertionsEnd(0),
        d_propagator(d_nonClausalLearnedLiterals, true, true),
        d_propagatorNeedsFinish(false),
        d_assertions(d_smt.d_userContext),
        d_assertionsProcessed(smt.d_userContext, false),
        d_fakeContext(),
        d_abstractValueMap(&d_fakeContext),
        d_abstractValues(),
        d_simplifyAssertionsDepth(0),
        // d_needsExpandDefs(true),  //TODO?
        d_exprNames(smt.d_userContext),
        d_iteSkolemMap(),
        d_iteRemover(smt.d_userContext)
  {
    d_smt.d_nodeManager->subscribeEvents(this);
    d_true = NodeManager::currentNM()->mkConst(true);
    d_resourceManager = NodeManager::currentResourceManager();

    d_listenerRegistrations->add(d_resourceManager->registerSoftListener(
        new SoftResourceOutListener(d_smt)));

    d_listenerRegistrations->add(d_resourceManager->registerHardListener(
        new HardResourceOutListener(d_smt)));

    Options& nodeManagerOptions = NodeManager::currentNM()->getOptions();
    d_listenerRegistrations->add(
        nodeManagerOptions.registerForceLogicListener(
            new SetLogicListener(d_smt), true));

    // Multiple options reuse BeforeSearchListener so registration requires an
    // extra bit of care.
    // We can safely not call notify on this before search listener at
    // registration time. This d_smt cannot be beforeSearch at construction
    // time. Therefore the BeforeSearchListener is a no-op. Therefore it does
    // not have to be called.
    d_listenerRegistrations->add(
        nodeManagerOptions.registerBeforeSearchListener(
            new BeforeSearchListener(d_smt)));

    // These do need registration calls.
    d_listenerRegistrations->add(
        nodeManagerOptions.registerSetDefaultExprDepthListener(
            new SetDefaultExprDepthListener(), true));
    d_listenerRegistrations->add(
        nodeManagerOptions.registerSetDefaultExprDagListener(
            new SetDefaultExprDagListener(), true));
    d_listenerRegistrations->add(
        nodeManagerOptions.registerSetPrintExprTypesListener(
            new SetPrintExprTypesListener(), true));
    d_listenerRegistrations->add(
        nodeManagerOptions.registerSetDumpModeListener(
            new DumpModeListener(), true));
    d_listenerRegistrations->add(
        nodeManagerOptions.registerSetPrintSuccessListener(
            new PrintSuccessListener(), true));
    d_listenerRegistrations->add(
        nodeManagerOptions.registerSetRegularOutputChannelListener(
            new SetToDefaultSourceListener(&d_managedRegularChannel), true));
    d_listenerRegistrations->add(
        nodeManagerOptions.registerSetDiagnosticOutputChannelListener(
            new SetToDefaultSourceListener(&d_managedDiagnosticChannel), true));
    d_listenerRegistrations->add(
        nodeManagerOptions.registerDumpToFileNameListener(
            new SetToDefaultSourceListener(&d_managedDumpChannel), true));
    d_listenerRegistrations->add(
        nodeManagerOptions.registerSetReplayLogFilename(
            new SetToDefaultSourceListener(&d_managedReplayLog), true));
  }

  ~SmtEnginePrivate()
  {
    delete d_listenerRegistrations;

    if(d_propagatorNeedsFinish) {
      d_propagator.finish();
      d_propagatorNeedsFinish = false;
    }
    d_smt.d_nodeManager->unsubscribeEvents(this);
  }

  void unregisterPreprocessingPasses()
  {
    d_preprocessingPassRegistry.unregisterPasses();
  }

  ResourceManager* getResourceManager() { return d_resourceManager; }
  void spendResource(unsigned amount)
  {
    d_resourceManager->spendResource(amount);
  }

  void nmNotifyNewSort(TypeNode tn, uint32_t flags) override
  {
    DeclareTypeCommand c(tn.getAttribute(expr::VarNameAttr()),
                         0,
                         tn.toType());
    if((flags & ExprManager::SORT_FLAG_PLACEHOLDER) == 0) {
      d_smt.addToModelCommandAndDump(c, flags);
    }
  }

  void nmNotifyNewSortConstructor(TypeNode tn) override
  {
    DeclareTypeCommand c(tn.getAttribute(expr::VarNameAttr()),
                         tn.getAttribute(expr::SortArityAttr()),
                         tn.toType());
    d_smt.addToModelCommandAndDump(c);
  }

  void nmNotifyNewDatatypes(const std::vector<DatatypeType>& dtts) override
  {
    DatatypeDeclarationCommand c(dtts);
    d_smt.addToModelCommandAndDump(c);
  }

  void nmNotifyNewVar(TNode n, uint32_t flags) override
  {
    DeclareFunctionCommand c(n.getAttribute(expr::VarNameAttr()),
                             n.toExpr(),
                             n.getType().toType());
    if((flags & ExprManager::VAR_FLAG_DEFINED) == 0) {
      d_smt.addToModelCommandAndDump(c, flags);
    }
    if(n.getType().isBoolean() && !options::incrementalSolving()) {
      d_boolVars.push_back(n);
    }
  }

  void nmNotifyNewSkolem(TNode n,
                         const std::string& comment,
                         uint32_t flags) override
  {
    string id = n.getAttribute(expr::VarNameAttr());
    DeclareFunctionCommand c(id, n.toExpr(), n.getType().toType());
    if(Dump.isOn("skolems") && comment != "") {
      Dump("skolems") << CommentCommand(id + " is " + comment);
    }
    if((flags & ExprManager::VAR_FLAG_DEFINED) == 0) {
      d_smt.addToModelCommandAndDump(c, flags, false, "skolems");
    }
    if(n.getType().isBoolean() && !options::incrementalSolving()) {
      d_boolVars.push_back(n);
    }
  }

  void nmNotifyDeleteNode(TNode n) override {}

  Node applySubstitutions(TNode node)
  {
    return Rewriter::rewrite(
        d_assertions.getTopLevelSubstitutions().apply(node));
  }

  /**
   * Process the assertions that have been asserted.
   */
  void processAssertions();

  /** Process a user push.
  */
  void notifyPush() {
  
  }

  /**
   * Process a user pop.  Clears out the non-context-dependent stuff in this
   * SmtEnginePrivate.  Necessary to clear out our assertion vectors in case
   * someone does a push-assert-pop without a check-sat. It also pops the
   * last map of expression names from notifyPush.
   */
  void notifyPop() {
    d_assertions.clear();
    d_nonClausalLearnedLiterals.clear();
    d_realAssertionsEnd = 0;
    d_iteSkolemMap.clear();
  }

  /**
   * Adds a formula to the current context.  Action here depends on
   * the SimplificationMode (in the current Options scope); the
   * formula might be pushed out to the propositional layer
   * immediately, or it might be simplified and kept, or it might not
   * even be simplified.
   * the 2nd and 3rd arguments added for bookkeeping for proofs
   */
  void addFormula(TNode n, bool inUnsatCore, bool inInput = true);

  /** Expand definitions in n. */
  Node expandDefinitions(TNode n,
                         NodeToNodeHashMap& cache,
                         bool expandOnly = false);

  /**
   * Simplify node "in" by expanding definitions and applying any
   * substitutions learned from preprocessing.
   */
  Node simplify(TNode in) {
    // Substitute out any abstract values in ex.
    // Expand definitions.
    NodeToNodeHashMap cache;
    Node n = expandDefinitions(in, cache).toExpr();
    // Make sure we've done all preprocessing, etc.
    Assert(d_assertions.size() == 0);
    return applySubstitutions(n).toExpr();
  }

  /**
   * Substitute away all AbstractValues in a node.
   */
  Node substituteAbstractValues(TNode n) {
    // We need to do this even if options::abstractValues() is off,
    // since the setting might have changed after we already gave out
    // some abstract values.
    return d_abstractValueMap.apply(n);
  }

  /**
   * Make a new (or return an existing) abstract value for a node.
   * Can only use this if options::abstractValues() is on.
   */
  Node mkAbstractValue(TNode n) {
    Assert(options::abstractValues());
    Node& val = d_abstractValues[n];
    if(val.isNull()) {
      val = d_smt.d_nodeManager->mkAbstractValue(n.getType());
      d_abstractValueMap.addSubstitution(val, n);
    }
    // We are supposed to ascribe types to all abstract values that go out.
    NodeManager* current = d_smt.d_nodeManager;
    Node ascription = current->mkConst(AscriptionType(n.getType().toType()));
    Node retval = current->mkNode(kind::APPLY_TYPE_ASCRIPTION, ascription, val);
    return retval;
  }

  NodeToNodeHashMap d_rewriteApplyToConstCache;
  Node rewriteApplyToConst(TNode n) {
    Trace("rewriteApplyToConst") << "rewriteApplyToConst :: " << n << std::endl;

    if(n.getMetaKind() == kind::metakind::CONSTANT ||
       n.getMetaKind() == kind::metakind::VARIABLE ||
       n.getMetaKind() == kind::metakind::NULLARY_OPERATOR)
    {
      return n;
    }

    if(d_rewriteApplyToConstCache.find(n) != d_rewriteApplyToConstCache.end()) {
      Trace("rewriteApplyToConst") << "in cache :: "
                                   << d_rewriteApplyToConstCache[n]
                                   << std::endl;
      return d_rewriteApplyToConstCache[n];
    }

    if(n.getKind() == kind::APPLY_UF) {
      if(n.getNumChildren() == 1 && n[0].isConst() &&
         n[0].getType().isInteger())
      {
        stringstream ss;
        ss << n.getOperator() << "_";
        if(n[0].getConst<Rational>() < 0) {
          ss << "m" << -n[0].getConst<Rational>();
        } else {
          ss << n[0];
        }
        Node newvar = NodeManager::currentNM()->mkSkolem(
            ss.str(), n.getType(), "rewriteApplyToConst skolem",
            NodeManager::SKOLEM_EXACT_NAME);
        d_rewriteApplyToConstCache[n] = newvar;
        Trace("rewriteApplyToConst") << "made :: " << newvar << std::endl;
        return newvar;
      } else {
        stringstream ss;
        ss << "The rewrite-apply-to-const preprocessor is currently limited;"
           << std::endl
           << "it only works if all function symbols are unary and with Integer"
           << std::endl
           << "domain, and all applications are to integer values." << std::endl
           << "Found application: " << n;
        Unhandled(ss.str());
      }
    }

    NodeBuilder<> builder(n.getKind());
    if(n.getMetaKind() == kind::metakind::PARAMETERIZED) {
      builder << n.getOperator();
    }
    for(unsigned i = 0; i < n.getNumChildren(); ++i) {
      builder << rewriteApplyToConst(n[i]);
    }
    Node rewr = builder;
    d_rewriteApplyToConstCache[n] = rewr;
    Trace("rewriteApplyToConst") << "built :: " << rewr << std::endl;
    return rewr;
  }

  void addUseTheoryListListener(TheoryEngine* theoryEngine){
    Options& nodeManagerOptions = NodeManager::currentNM()->getOptions();
    d_listenerRegistrations->add(
        nodeManagerOptions.registerUseTheoryListListener(
            new UseTheoryListListener(theoryEngine), true));
  }

  std::ostream* getReplayLog() const {
    return d_managedReplayLog.getReplayLog();
  }
  
  //------------------------------- expression names
  // implements setExpressionName, as described in smt_engine.h
  void setExpressionName(Expr e, std::string name) {
    d_exprNames[Node::fromExpr(e)] = name;
  }
  
  // implements getExpressionName, as described in smt_engine.h
  bool getExpressionName(Expr e, std::string& name) const {
    context::CDHashMap< Node, std::string, NodeHashFunction >::const_iterator it = d_exprNames.find(e);
    if(it!=d_exprNames.end()) {
      name = (*it).second;
      return true;
    }else{
      return false;
    }
  }
  //------------------------------- end expression names

};/* class SmtEnginePrivate */

}/* namespace CVC4::smt */

SmtEngine::SmtEngine(ExprManager* em)
    : d_context(new Context()),
      d_userLevels(),
      d_userContext(new UserContext()),
      d_exprManager(em),
      d_nodeManager(d_exprManager->getNodeManager()),
      d_decisionEngine(NULL),
      d_theoryEngine(NULL),
      d_propEngine(NULL),
      d_proofManager(NULL),
      d_definedFunctions(NULL),
      d_fmfRecFunctionsDefined(NULL),
      d_assertionList(NULL),
      d_assignments(NULL),
      d_modelGlobalCommands(),
      d_modelCommands(NULL),
      d_dumpCommands(),
      d_defineCommands(),
      d_logic(),
      d_originalOptions(),
      d_pendingPops(0),
      d_fullyInited(false),
      d_problemExtended(false),
      d_queryMade(false),
      d_needPostsolve(false),
      d_earlyTheoryPP(true),
      d_globalNegation(false),
      d_status(),
      d_replayStream(NULL),
      d_private(NULL),
      d_statisticsRegistry(NULL),
      d_stats(NULL),
      d_channels(new LemmaChannels())
{
  SmtScope smts(this);
  d_originalOptions.copyValues(em->getOptions());
  d_private = new smt::SmtEnginePrivate(*this);
  d_statisticsRegistry = new StatisticsRegistry();
  d_stats = new SmtEngineStatistics();
  d_stats->d_resourceUnitsUsed.setData(
      d_private->getResourceManager()->getResourceUsage());

  // The ProofManager is constructed before any other proof objects such as
  // SatProof and TheoryProofs. The TheoryProofEngine and the SatProof are
  // initialized in TheoryEngine and PropEngine respectively.
  Assert(d_proofManager == NULL);

  // d_proofManager must be created before Options has been finished
  // being parsed from the input file. Because of this, we cannot trust
  // that options::proof() is set correctly yet.
#ifdef CVC4_PROOF
  d_proofManager = new ProofManager(d_userContext);
#endif

  // We have mutual dependency here, so we add the prop engine to the theory
  // engine later (it is non-essential there)
  d_theoryEngine = new TheoryEngine(d_context, d_userContext,
                                    d_private->d_iteRemover,
                                    const_cast<const LogicInfo&>(d_logic),
                                    d_channels);

  // Add the theories
  for(TheoryId id = theory::THEORY_FIRST; id < theory::THEORY_LAST; ++id) {
    TheoryConstructor::addTheory(d_theoryEngine, id);
    //register with proof engine if applicable
#ifdef CVC4_PROOF
    ProofManager::currentPM()->getTheoryProofEngine()->registerTheory(d_theoryEngine->theoryOf(id));
#endif
  }

  d_private->addUseTheoryListListener(d_theoryEngine);

  // global push/pop around everything, to ensure proper destruction
  // of context-dependent data structures
  d_userContext->push();
  d_context->push();

  d_definedFunctions = new(true) DefinedFunctionMap(d_userContext);
  d_fmfRecFunctionsDefined = new(true) NodeList(d_userContext);
  d_modelCommands = new(true) smt::CommandList(d_userContext);
}

void SmtEngine::finishInit() {
  Trace("smt-debug") << "SmtEngine::finishInit" << std::endl;
  // ensure that our heuristics are properly set up
  setDefaults();

  Trace("smt-debug") << "Making decision engine..." << std::endl;

  d_decisionEngine = new DecisionEngine(d_context, d_userContext);
  d_decisionEngine->init();   // enable appropriate strategies

  Trace("smt-debug") << "Making prop engine..." << std::endl;
  d_propEngine = new PropEngine(d_theoryEngine, d_decisionEngine, d_context,
                                d_userContext, d_private->getReplayLog(),
                                d_replayStream, d_channels);

  Trace("smt-debug") << "Setting up theory engine..." << std::endl;
  d_theoryEngine->setPropEngine(d_propEngine);
  d_theoryEngine->setDecisionEngine(d_decisionEngine);
  Trace("smt-debug") << "Finishing init for theory engine..." << std::endl;
  d_theoryEngine->finishInit();

  Trace("smt-debug") << "Set up assertion list..." << std::endl;
  // [MGD 10/20/2011] keep around in incremental mode, due to a
  // cleanup ordering issue and Nodes/TNodes.  If SAT is popped
  // first, some user-context-dependent TNodes might still exist
  // with rc == 0.
  if(options::produceAssertions() ||
     options::incrementalSolving()) {
    // In the case of incremental solving, we appear to need these to
    // ensure the relevant Nodes remain live.
    d_assertionList = new(true) AssertionList(d_userContext);
  }

  // dump out a set-logic command
  if(Dump.isOn("benchmark")) {
    if (Dump.isOn("raw-benchmark")) {
      Dump("raw-benchmark") << SetBenchmarkLogicCommand(d_logic.getLogicString());
    } else {
      LogicInfo everything;
      everything.lock();
      Dump("benchmark") << CommentCommand("CVC4 always dumps the most general, all-supported logic (below), as some internals might require the use of a logic more general than the input.")
                        << SetBenchmarkLogicCommand(everything.getLogicString());
    }
  }

  Trace("smt-debug") << "Dump declaration commands..." << std::endl;
  // dump out any pending declaration commands
  for(unsigned i = 0; i < d_dumpCommands.size(); ++i) {
    Dump("declarations") << *d_dumpCommands[i];
    delete d_dumpCommands[i];
  }
  d_dumpCommands.clear();

  PROOF( ProofManager::currentPM()->setLogic(d_logic); );
  PROOF({
      for(TheoryId id = theory::THEORY_FIRST; id < theory::THEORY_LAST; ++id) {
        ProofManager::currentPM()->getTheoryProofEngine()->
          finishRegisterTheory(d_theoryEngine->theoryOf(id));
      }
    });
  d_private->finishInit();
  Trace("smt-debug") << "SmtEngine::finishInit done" << std::endl;
}

void SmtEngine::finalOptionsAreSet() {
  if(d_fullyInited) {
    return;
  }

  if(! d_logic.isLocked()) {
    setLogicInternal();
  }

  // finish initialization, create the prop engine, etc.
  finishInit();

  AlwaysAssert( d_propEngine->getAssertionLevel() == 0,
                "The PropEngine has pushed but the SmtEngine "
                "hasn't finished initializing!" );

  d_fullyInited = true;
  Assert(d_logic.isLocked());

  d_propEngine->assertFormula(NodeManager::currentNM()->mkConst<bool>(true));
  d_propEngine->assertFormula(NodeManager::currentNM()->mkConst<bool>(false).notNode());
}

void SmtEngine::shutdown() {
  doPendingPops();

  while(options::incrementalSolving() && d_userContext->getLevel() > 1) {
    internalPop(true);
  }

  // check to see if a postsolve() is pending
  if(d_needPostsolve) {
    d_theoryEngine->postsolve();
    d_needPostsolve = false;
  }

  if(d_propEngine != NULL) {
    d_propEngine->shutdown();
  }
  if(d_theoryEngine != NULL) {
    d_theoryEngine->shutdown();
  }
  if(d_decisionEngine != NULL) {
    d_decisionEngine->shutdown();
  }
}

SmtEngine::~SmtEngine()
{
  SmtScope smts(this);

  try {
    shutdown();

    // global push/pop around everything, to ensure proper destruction
    // of context-dependent data structures
    d_context->popto(0);
    d_userContext->popto(0);

    if(d_assignments != NULL) {
      d_assignments->deleteSelf();
    }

    if(d_assertionList != NULL) {
      d_assertionList->deleteSelf();
    }

    for(unsigned i = 0; i < d_dumpCommands.size(); ++i) {
      delete d_dumpCommands[i];
      d_dumpCommands[i] = NULL;
    }
    d_dumpCommands.clear();

    DeleteAndClearCommandVector(d_modelGlobalCommands);

    if(d_modelCommands != NULL) {
      d_modelCommands->deleteSelf();
    }

    d_definedFunctions->deleteSelf();
    d_fmfRecFunctionsDefined->deleteSelf();

    //destroy all passes before destroying things that they refer to
    d_private->unregisterPreprocessingPasses();

    delete d_theoryEngine;
    d_theoryEngine = NULL;
    delete d_propEngine;
    d_propEngine = NULL;
    delete d_decisionEngine;
    d_decisionEngine = NULL;


// d_proofManager is always created when proofs are enabled at configure time.
// Becuase of this, this code should not be wrapped in PROOF() which
// additionally checks flags such as options::proof().
#ifdef CVC4_PROOF
    delete d_proofManager;
    d_proofManager = NULL;
#endif

    delete d_stats;
    d_stats = NULL;
    delete d_statisticsRegistry;
    d_statisticsRegistry = NULL;

    delete d_private;
    d_private = NULL;

    delete d_userContext;
    d_userContext = NULL;
    delete d_context;
    d_context = NULL;

    delete d_channels;
    d_channels = NULL;

  } catch(Exception& e) {
    Warning() << "CVC4 threw an exception during cleanup." << endl
              << e << endl;
  }
}

void SmtEngine::setLogic(const LogicInfo& logic)
{
  SmtScope smts(this);
  if(d_fullyInited) {
    throw ModalException("Cannot set logic in SmtEngine after the engine has "
                         "finished initializing.");
  }
  d_logic = logic;
  setLogicInternal();
}

void SmtEngine::setLogic(const std::string& s)
{
  SmtScope smts(this);
  try {
    setLogic(LogicInfo(s));
  } catch(IllegalArgumentException& e) {
    throw LogicException(e.what());
  }
}

void SmtEngine::setLogic(const char* logic) { setLogic(string(logic)); }
LogicInfo SmtEngine::getLogicInfo() const {
  return d_logic;
}
void SmtEngine::setLogicInternal()
{
  Assert(!d_fullyInited, "setting logic in SmtEngine but the engine has already"
         " finished initializing for this run");
  d_logic.lock();
}

void SmtEngine::setDefaults() {
  Random::getRandom().setSeed(options::seed());
  // Language-based defaults
  if (!options::bitvectorDivByZeroConst.wasSetByUser())
  {
    options::bitvectorDivByZeroConst.set(
        language::isInputLang_smt2_6(options::inputLanguage()));
  }
  bool is_sygus = false;
  if (options::inputLanguage() == language::input::LANG_SYGUS)
  {
    is_sygus = true;
    if (!options::ceGuidedInst.wasSetByUser())
    {
      options::ceGuidedInst.set(true);
    }
    // must use Ferrante/Rackoff for real arithmetic
    if (!options::cbqiMidpoint.wasSetByUser())
    {
      options::cbqiMidpoint.set(true);
    }
    if (options::sygusRepairConst())
    {
      if (!options::cbqi.wasSetByUser())
      {
        options::cbqi.set(true);
      }
    }
  }

  if (options::bitblastMode() == theory::bv::BITBLAST_MODE_EAGER)
  {
    if (options::incrementalSolving())
    {
      if (options::incrementalSolving.wasSetByUser())
      {
        throw OptionException(std::string(
            "Eager bit-blasting does not currently support incremental mode. "
            "Try --bitblast=lazy"));
      }
      Notice() << "SmtEngine: turning off incremental to support eager "
               << "bit-blasting" << endl;
      setOption("incremental", SExpr("false"));
    }
    if (options::produceModels()
        && (d_logic.isTheoryEnabled(THEORY_ARRAYS)
            || d_logic.isTheoryEnabled(THEORY_UF)))
    {
      if (options::bitblastMode.wasSetByUser()
          || options::produceModels.wasSetByUser())
      {
        throw OptionException(std::string(
            "Eager bit-blasting currently does not support model generation "
            "for the combination of bit-vectors with arrays or uinterpreted "
            "functions. Try --bitblast=lazy"));
      }
      Notice() << "SmtEngine: setting bit-blast mode to lazy to support model"
               << "generation" << endl;
      setOption("bitblastMode", SExpr("lazy"));
    }
  }

  if(options::forceLogicString.wasSetByUser()) {
    d_logic = LogicInfo(options::forceLogicString());
  }else if (options::solveIntAsBV() > 0) {
    d_logic = LogicInfo("QF_BV");
  }else if (d_logic.getLogicString() == "QF_NRA" && options::solveRealAsInt()) {
    d_logic = LogicInfo("QF_NIA");
  } else if ((d_logic.getLogicString() == "QF_UFBV" ||
              d_logic.getLogicString() == "QF_ABV") &&
             options::bitblastMode() == theory::bv::BITBLAST_MODE_EAGER) {
    d_logic = LogicInfo("QF_BV");
  }

  // set strings-exp
  /* - disabled for 1.4 release [MGD 2014.06.25]
  if(!d_logic.hasEverything() && d_logic.isTheoryEnabled(THEORY_STRINGS) ) {
    if(! options::stringExp.wasSetByUser()) {
      options::stringExp.set( true );
      Trace("smt") << "turning on strings-exp, for the theory of strings" << std::endl;
    }
  }
  */
  // for strings
  if(options::stringExp()) {
    if( !d_logic.isQuantified() ) {
      d_logic = d_logic.getUnlockedCopy();
      d_logic.enableQuantifiers();
      d_logic.lock();
      Trace("smt") << "turning on quantifier logic, for strings-exp"
                   << std::endl;
    }
    if(! options::fmfBound.wasSetByUser()) {
      options::fmfBound.set( true );
      Trace("smt") << "turning on fmf-bound-int, for strings-exp" << std::endl;
    }
    if(! options::fmfInstEngine.wasSetByUser()) {
      options::fmfInstEngine.set( true );
      Trace("smt") << "turning on fmf-inst-engine, for strings-exp" << std::endl;
    }
    /*
    if(! options::rewriteDivk.wasSetByUser()) {
      options::rewriteDivk.set( true );
      Trace("smt") << "turning on rewrite-divk, for strings-exp" << std::endl;
    }*/
    /*
    if(! options::stringFMF.wasSetByUser()) {
      options::stringFMF.set( true );
      Trace("smt") << "turning on strings-fmf, for strings-exp" << std::endl;
    }
    */
  }

  // sygus inference may require datatypes
  if (options::sygusInference())
  {
    d_logic = d_logic.getUnlockedCopy();
    d_logic.enableTheory(THEORY_DATATYPES);
    d_logic.lock();
  }

  if ((options::checkModels() || options::checkSynthSol())
      && !options::produceAssertions())
  {
      Notice() << "SmtEngine: turning on produce-assertions to support "
               << "check-models or check-synth-sol." << endl;
      setOption("produce-assertions", SExpr("true"));
  }

  // Disable options incompatible with incremental solving, unsat cores, and
  // proofs or output an error if enabled explicitly
  if (options::incrementalSolving() || options::unsatCores()
      || options::proof())
  {
    if (options::unconstrainedSimp())
    {
      if (options::unconstrainedSimp.wasSetByUser())
      {
        throw OptionException(
            "unconstrained simplification not supported with unsat "
            "cores/proofs/incremental solving");
      }
      Notice() << "SmtEngine: turning off unconstrained simplification to "
                  "support unsat cores/proofs/incremental solving"
               << endl;
      options::unconstrainedSimp.set(false);
    }
  }
  else
  {
    // Turn on unconstrained simplification for QF_AUFBV
    if (!options::unconstrainedSimp.wasSetByUser())
    {
      //    bool qf_sat = d_logic.isPure(THEORY_BOOL) &&
      //    !d_logic.isQuantified(); bool uncSimp = false && !qf_sat &&
      //    !options::incrementalSolving();
      bool uncSimp = !d_logic.isQuantified() && !options::produceModels()
                     && !options::produceAssignments()
                     && !options::checkModels()
                     && (d_logic.isTheoryEnabled(THEORY_ARRAYS)
                         && d_logic.isTheoryEnabled(THEORY_BV));
      Trace("smt") << "setting unconstrained simplification to " << uncSimp
                   << endl;
      options::unconstrainedSimp.set(uncSimp);
    }
  }

  // Disable options incompatible with unsat cores and proofs or output an
  // error if enabled explicitly
  if (options::unsatCores() || options::proof())
  {
    if (options::simplificationMode() != SIMPLIFICATION_MODE_NONE)
    {
      if (options::simplificationMode.wasSetByUser())
      {
        throw OptionException(
            "simplification not supported with unsat cores/proofs");
      }
      Notice() << "SmtEngine: turning off simplification to support unsat "
                  "cores/proofs"
               << endl;
      options::simplificationMode.set(SIMPLIFICATION_MODE_NONE);
    }

    if (options::pbRewrites())
    {
      if (options::pbRewrites.wasSetByUser())
      {
        throw OptionException(
            "pseudoboolean rewrites not supported with unsat cores/proofs");
      }
      Notice() << "SmtEngine: turning off pseudoboolean rewrites to support "
                  "unsat cores/proofs"
               << endl;
      setOption("pb-rewrites", false);
    }

    if (options::sortInference())
    {
      if (options::sortInference.wasSetByUser())
      {
        throw OptionException(
            "sort inference not supported with unsat cores/proofs");
      }
      Notice() << "SmtEngine: turning off sort inference to support unsat "
                  "cores/proofs"
               << endl;
      options::sortInference.set(false);
    }

    if (options::preSkolemQuant())
    {
      if (options::preSkolemQuant.wasSetByUser())
      {
        throw OptionException(
            "pre-skolemization not supported with unsat cores/proofs");
      }
      Notice() << "SmtEngine: turning off pre-skolemization to support unsat "
                  "cores/proofs"
               << endl;
      options::preSkolemQuant.set(false);
    }

    if (options::bitvectorToBool())
    {
      if (options::bitvectorToBool.wasSetByUser())
      {
        throw OptionException(
            "bv-to-bool not supported with unsat cores/proofs");
      }
      Notice() << "SmtEngine: turning off bitvector-to-bool to support unsat "
                  "cores/proofs"
               << endl;
      options::bitvectorToBool.set(false);
    }

    if (options::boolToBitvector())
    {
      if (options::boolToBitvector.wasSetByUser())
      {
        throw OptionException(
            "bool-to-bv not supported with unsat cores/proofs");
      }
      Notice() << "SmtEngine: turning off bool-to-bitvector to support unsat "
                  "cores/proofs"
               << endl;
      options::boolToBitvector.set(false);
    }

    if (options::bvIntroducePow2())
    {
      if (options::bvIntroducePow2.wasSetByUser())
      {
        throw OptionException(
            "bv-intro-pow2 not supported with unsat cores/proofs");
      }
      Notice() << "SmtEngine: turning off bv-intro-pow2 to support "
                  "unsat-cores/proofs"
               << endl;
      setOption("bv-intro-pow2", false);
    }

    if (options::repeatSimp())
    {
      if (options::repeatSimp.wasSetByUser())
      {
        throw OptionException(
            "repeat-simp not supported with unsat cores/proofs");
      }
      Notice() << "SmtEngine: turning off repeat-simp to support unsat "
                  "cores/proofs"
               << endl;
      setOption("repeat-simp", false);
    }

    if (options::globalNegate())
    {
      if (options::globalNegate.wasSetByUser())
      {
        throw OptionException(
            "global-negate not supported with unsat cores/proofs");
      }
      Notice() << "SmtEngine: turning off global-negate to support unsat "
                  "cores/proofs"
               << endl;
      setOption("global-negate", false);
    }
  }
  else
  {
    // by default, nonclausal simplification is off for QF_SAT
    if (!options::simplificationMode.wasSetByUser())
    {
      bool qf_sat = d_logic.isPure(THEORY_BOOL) && !d_logic.isQuantified();
      Trace("smt") << "setting simplification mode to <"
                   << d_logic.getLogicString() << "> " << (!qf_sat) << endl;
      // simplification=none works better for SMT LIB benchmarks with
      // quantifiers, not others options::simplificationMode.set(qf_sat ||
      // quantifiers ? SIMPLIFICATION_MODE_NONE : SIMPLIFICATION_MODE_BATCH);
      options::simplificationMode.set(qf_sat ? SIMPLIFICATION_MODE_NONE
                                             : SIMPLIFICATION_MODE_BATCH);
    }
  }

  if (options::cbqiBv() && d_logic.isQuantified())
  {
    if(options::boolToBitvector.wasSetByUser()) {
      throw OptionException(
          "bool-to-bv not supported with CBQI BV for quantified logics");
    }
    Notice() << "SmtEngine: turning off bool-to-bitvector to support CBQI BV"
             << endl;
    options::boolToBitvector.set(false);
  }

  // cases where we need produce models
  if (!options::produceModels()
      && (options::produceAssignments() || options::sygusRewSynthCheck()
          || is_sygus))
  {
    Notice() << "SmtEngine: turning on produce-models" << endl;
    setOption("produce-models", SExpr("true"));
  }

  // Set the options for the theoryOf
  if(!options::theoryOfMode.wasSetByUser()) {
    if(d_logic.isSharingEnabled() &&
       !d_logic.isTheoryEnabled(THEORY_BV) &&
       !d_logic.isTheoryEnabled(THEORY_STRINGS) &&
       !d_logic.isTheoryEnabled(THEORY_SETS) ) {
      Trace("smt") << "setting theoryof-mode to term-based" << endl;
      options::theoryOfMode.set(THEORY_OF_TERM_BASED);
    }
  }

  // strings require LIA, UF; widen the logic
  if(d_logic.isTheoryEnabled(THEORY_STRINGS)) {
    LogicInfo log(d_logic.getUnlockedCopy());
    // Strings requires arith for length constraints, and also UF
    if(!d_logic.isTheoryEnabled(THEORY_UF)) {
      Trace("smt") << "because strings are enabled, also enabling UF" << endl;
      log.enableTheory(THEORY_UF);
    }
    if(!d_logic.isTheoryEnabled(THEORY_ARITH) || d_logic.isDifferenceLogic() || !d_logic.areIntegersUsed()) {
      Trace("smt") << "because strings are enabled, also enabling linear integer arithmetic" << endl;
      log.enableTheory(THEORY_ARITH);
      log.enableIntegers();
      log.arithOnlyLinear();
    }
    d_logic = log;
    d_logic.lock();
  }
  if(d_logic.isTheoryEnabled(THEORY_ARRAYS) || d_logic.isTheoryEnabled(THEORY_DATATYPES) || d_logic.isTheoryEnabled(THEORY_SETS)) {
    if(!d_logic.isTheoryEnabled(THEORY_UF)) {
      LogicInfo log(d_logic.getUnlockedCopy());
      Trace("smt") << "because a theory that permits Boolean terms is enabled, also enabling UF" << endl;
      log.enableTheory(THEORY_UF);
      d_logic = log;
      d_logic.lock();
    }
  }

  // by default, symmetry breaker is on only for non-incremental QF_UF
  if(! options::ufSymmetryBreaker.wasSetByUser()) {
    bool qf_uf_noinc = d_logic.isPure(THEORY_UF) && !d_logic.isQuantified()
                       && !options::incrementalSolving() && !options::proof()
                       && !options::unsatCores();
    Trace("smt") << "setting uf symmetry breaker to " << qf_uf_noinc << endl;
    options::ufSymmetryBreaker.set(qf_uf_noinc);
  }

  // If in arrays, set the UF handler to arrays
  if(d_logic.isTheoryEnabled(THEORY_ARRAYS) && ( !d_logic.isQuantified() ||
     (d_logic.isQuantified() && !d_logic.isTheoryEnabled(THEORY_UF)))) {
    Theory::setUninterpretedSortOwner(THEORY_ARRAYS);
  } else {
    Theory::setUninterpretedSortOwner(THEORY_UF);
  }

  // Turn on ite simplification for QF_LIA and QF_AUFBV
  // WARNING: These checks match much more than just QF_AUFBV and
  // QF_LIA logics. --K [2014/10/15]
  if(! options::doITESimp.wasSetByUser()) {
    bool qf_aufbv = !d_logic.isQuantified() &&
      d_logic.isTheoryEnabled(THEORY_ARRAYS) &&
      d_logic.isTheoryEnabled(THEORY_UF) &&
      d_logic.isTheoryEnabled(THEORY_BV);
    bool qf_lia = !d_logic.isQuantified() &&
      d_logic.isPure(THEORY_ARITH) &&
      d_logic.isLinear() &&
      !d_logic.isDifferenceLogic() &&
      !d_logic.areRealsUsed();

    bool iteSimp = (qf_aufbv || qf_lia);
    Trace("smt") << "setting ite simplification to " << iteSimp << endl;
    options::doITESimp.set(iteSimp);
  }
  if(! options::compressItes.wasSetByUser() ){
    bool qf_lia = !d_logic.isQuantified() &&
      d_logic.isPure(THEORY_ARITH) &&
      d_logic.isLinear() &&
      !d_logic.isDifferenceLogic() &&
      !d_logic.areRealsUsed();

    bool compressIte = qf_lia;
    Trace("smt") << "setting ite compression to " << compressIte << endl;
    options::compressItes.set(compressIte);
  }
  if(! options::simplifyWithCareEnabled.wasSetByUser() ){
    bool qf_aufbv = !d_logic.isQuantified() &&
      d_logic.isTheoryEnabled(THEORY_ARRAYS) &&
      d_logic.isTheoryEnabled(THEORY_UF) &&
      d_logic.isTheoryEnabled(THEORY_BV);

    bool withCare = qf_aufbv;
    Trace("smt") << "setting ite simplify with care to " << withCare << endl;
    options::simplifyWithCareEnabled.set(withCare);
  }
  // Turn off array eager index splitting for QF_AUFLIA
  if(! options::arraysEagerIndexSplitting.wasSetByUser()) {
    if (not d_logic.isQuantified() &&
        d_logic.isTheoryEnabled(THEORY_ARRAYS) &&
        d_logic.isTheoryEnabled(THEORY_UF) &&
        d_logic.isTheoryEnabled(THEORY_ARITH)) {
      Trace("smt") << "setting array eager index splitting to false" << endl;
      options::arraysEagerIndexSplitting.set(false);
    }
  }
  // Turn on model-based arrays for QF_AX (unless models are enabled)
  // if(! options::arraysModelBased.wasSetByUser()) {
  //   if (not d_logic.isQuantified() &&
  //       d_logic.isTheoryEnabled(THEORY_ARRAYS) &&
  //       d_logic.isPure(THEORY_ARRAYS) &&
  //       !options::produceModels() &&
  //       !options::checkModels()) {
  //     Trace("smt") << "turning on model-based array solver" << endl;
  //     options::arraysModelBased.set(true);
  //   }
  // }
  // Turn on multiple-pass non-clausal simplification for QF_AUFBV
  if(! options::repeatSimp.wasSetByUser()) {
    bool repeatSimp = !d_logic.isQuantified() &&
                      (d_logic.isTheoryEnabled(THEORY_ARRAYS) &&
                      d_logic.isTheoryEnabled(THEORY_UF) &&
                      d_logic.isTheoryEnabled(THEORY_BV)) &&
                      !options::unsatCores();
    Trace("smt") << "setting repeat simplification to " << repeatSimp << endl;
    options::repeatSimp.set(repeatSimp);
  }
  // Unconstrained simp currently does *not* support model generation
  if (options::unconstrainedSimp.wasSetByUser() && options::unconstrainedSimp()) {
    if (options::produceModels()) {
      if (options::produceModels.wasSetByUser()) {
        throw OptionException("Cannot use unconstrained-simp with model generation.");
      }
      Notice() << "SmtEngine: turning off produce-models to support unconstrainedSimp" << endl;
      setOption("produce-models", SExpr("false"));
    }
    if (options::produceAssignments()) {
      if (options::produceAssignments.wasSetByUser()) {
        throw OptionException("Cannot use unconstrained-simp with model generation (produce-assignments).");
      }
      Notice() << "SmtEngine: turning off produce-assignments to support unconstrainedSimp" << endl;
      setOption("produce-assignments", SExpr("false"));
    }
    if (options::checkModels()) {
      if (options::checkModels.wasSetByUser()) {
        throw OptionException("Cannot use unconstrained-simp with model generation (check-models).");
      }
      Notice() << "SmtEngine: turning off check-models to support unconstrainedSimp" << endl;
      setOption("check-models", SExpr("false"));
    }
  }

  if (! options::bvEagerExplanations.wasSetByUser() &&
      d_logic.isTheoryEnabled(THEORY_ARRAYS) &&
      d_logic.isTheoryEnabled(THEORY_BV)) {
    Trace("smt") << "enabling eager bit-vector explanations " << endl;
    options::bvEagerExplanations.set(true);
  }

  if( !options::bitvectorEqualitySolver() ){
    Trace("smt") << "disabling bvLazyRewriteExtf since equality solver is disabled" << endl;
    options::bvLazyRewriteExtf.set(false);
  }

  // Turn on arith rewrite equalities only for pure arithmetic
  if(! options::arithRewriteEq.wasSetByUser()) {
    bool arithRewriteEq = d_logic.isPure(THEORY_ARITH) && d_logic.isLinear() && !d_logic.isQuantified();
    Trace("smt") << "setting arith rewrite equalities " << arithRewriteEq << endl;
    options::arithRewriteEq.set(arithRewriteEq);
  }
  if(!  options::arithHeuristicPivots.wasSetByUser()) {
    int16_t heuristicPivots = 5;
    if(d_logic.isPure(THEORY_ARITH) && !d_logic.isQuantified()) {
      if(d_logic.isDifferenceLogic()) {
        heuristicPivots = -1;
      } else if(!d_logic.areIntegersUsed()) {
        heuristicPivots = 0;
      }
    }
    Trace("smt") << "setting arithHeuristicPivots  " << heuristicPivots << endl;
    options::arithHeuristicPivots.set(heuristicPivots);
  }
  if(! options::arithPivotThreshold.wasSetByUser()){
    uint16_t pivotThreshold = 2;
    if(d_logic.isPure(THEORY_ARITH) && !d_logic.isQuantified()){
      if(d_logic.isDifferenceLogic()){
        pivotThreshold = 16;
      }
    }
    Trace("smt") << "setting arith arithPivotThreshold  " << pivotThreshold << endl;
    options::arithPivotThreshold.set(pivotThreshold);
  }
  if(! options::arithStandardCheckVarOrderPivots.wasSetByUser()){
    int16_t varOrderPivots = -1;
    if(d_logic.isPure(THEORY_ARITH) && !d_logic.isQuantified()){
      varOrderPivots = 200;
    }
    Trace("smt") << "setting arithStandardCheckVarOrderPivots  " << varOrderPivots << endl;
    options::arithStandardCheckVarOrderPivots.set(varOrderPivots);
  }
  // Turn off early theory preprocessing if arithRewriteEq is on
  if (options::arithRewriteEq()) {
    d_earlyTheoryPP = false;
  }
  if (d_logic.isPure(THEORY_ARITH) && !d_logic.areRealsUsed())
  {
    if (!options::nlExtTangentPlanesInterleave.wasSetByUser())
    {
      Trace("smt") << "setting nlExtTangentPlanesInterleave to true" << endl;
      options::nlExtTangentPlanesInterleave.set(true);
    }
  }

  // Set decision mode based on logic (if not set by user)
  if(!options::decisionMode.wasSetByUser()) {
    decision::DecisionMode decMode =
      // ALL
      d_logic.hasEverything() ? decision::DECISION_STRATEGY_JUSTIFICATION :
      ( // QF_BV
        (not d_logic.isQuantified() &&
          d_logic.isPure(THEORY_BV)
          ) ||
        // QF_AUFBV or QF_ABV or QF_UFBV
        (not d_logic.isQuantified() &&
         (d_logic.isTheoryEnabled(THEORY_ARRAYS) ||
          d_logic.isTheoryEnabled(THEORY_UF)) &&
         d_logic.isTheoryEnabled(THEORY_BV)
         ) ||
        // QF_AUFLIA (and may be ends up enabling QF_AUFLRA?)
        (not d_logic.isQuantified() &&
         d_logic.isTheoryEnabled(THEORY_ARRAYS) &&
         d_logic.isTheoryEnabled(THEORY_UF) &&
         d_logic.isTheoryEnabled(THEORY_ARITH)
         ) ||
        // QF_LRA
        (not d_logic.isQuantified() &&
         d_logic.isPure(THEORY_ARITH) && d_logic.isLinear() && !d_logic.isDifferenceLogic() &&  !d_logic.areIntegersUsed()
         ) ||
        // Quantifiers
        d_logic.isQuantified() ||
        // Strings
        d_logic.isTheoryEnabled(THEORY_STRINGS)
        ? decision::DECISION_STRATEGY_JUSTIFICATION
        : decision::DECISION_STRATEGY_INTERNAL
      );

    bool stoponly =
      // ALL
      d_logic.hasEverything() || d_logic.isTheoryEnabled(THEORY_STRINGS) ? false :
      ( // QF_AUFLIA
        (not d_logic.isQuantified() &&
         d_logic.isTheoryEnabled(THEORY_ARRAYS) &&
         d_logic.isTheoryEnabled(THEORY_UF) &&
         d_logic.isTheoryEnabled(THEORY_ARITH)
         ) ||
        // QF_LRA
        (not d_logic.isQuantified() &&
         d_logic.isPure(THEORY_ARITH) && d_logic.isLinear() && !d_logic.isDifferenceLogic() &&  !d_logic.areIntegersUsed()
         )
        ? true : false
      );

    Trace("smt") << "setting decision mode to " << decMode << endl;
    options::decisionMode.set(decMode);
    options::decisionStopOnly.set(stoponly);
  }
  if( options::incrementalSolving() ){
    //disable modes not supported by incremental
    options::sortInference.set( false );
    options::ufssFairnessMonotone.set( false );
    options::quantEpr.set( false );
    options::globalNegate.set(false);
  }
  if( d_logic.hasCardinalityConstraints() ){
    //must have finite model finding on
    options::finiteModelFind.set( true );
  }

  //if it contains a theory with non-termination, do not strictly enforce that quantifiers and theory combination must be interleaved
  if( d_logic.isTheoryEnabled(THEORY_STRINGS) || (d_logic.isTheoryEnabled(THEORY_ARITH) && !d_logic.isLinear()) ){
    if( !options::instWhenStrictInterleave.wasSetByUser() ){
      options::instWhenStrictInterleave.set( false );
    }
  }

  //local theory extensions
  if( options::localTheoryExt() ){
    if( !options::instMaxLevel.wasSetByUser() ){
      options::instMaxLevel.set( 0 );
    }
  }
  if( options::instMaxLevel()!=-1 ){
    Notice() << "SmtEngine: turning off cbqi to support instMaxLevel" << endl;
    options::cbqi.set(false);
  }
  //track instantiations?
  if( options::cbqiNestedQE() || ( options::proof() && !options::trackInstLemmas.wasSetByUser() ) ){
    options::trackInstLemmas.set( true );
  }

  if( ( options::fmfBoundLazy.wasSetByUser() && options::fmfBoundLazy() ) ||
      ( options::fmfBoundInt.wasSetByUser() && options::fmfBoundInt() ) ) {
    options::fmfBound.set( true );
  }
  //now have determined whether fmfBoundInt is on/off
  //apply fmfBoundInt options
  if( options::fmfBound() ){
    //must have finite model finding on
    options::finiteModelFind.set( true );
    if (!options::mbqiMode.wasSetByUser()
        || (options::mbqiMode() != quantifiers::MBQI_NONE
            && options::mbqiMode() != quantifiers::MBQI_FMC))
    {
      //if bounded integers are set, use no MBQI by default
      options::mbqiMode.set( quantifiers::MBQI_NONE );
    }
    if( ! options::prenexQuant.wasSetByUser() ){
      options::prenexQuant.set( quantifiers::PRENEX_QUANT_NONE );
    }
  }
  if( options::ufHo() ){
    //if higher-order, then current variants of model-based instantiation cannot be used
    if( options::mbqiMode()!=quantifiers::MBQI_NONE ){
      options::mbqiMode.set( quantifiers::MBQI_NONE );
    }
  }
  if( options::mbqiMode()==quantifiers::MBQI_ABS ){
    if( !d_logic.isPure(THEORY_UF) ){
      //MBQI_ABS is only supported in pure quantified UF
      options::mbqiMode.set( quantifiers::MBQI_FMC );
    }
  }
  if( options::fmfFunWellDefinedRelevant() ){
    if( !options::fmfFunWellDefined.wasSetByUser() ){
      options::fmfFunWellDefined.set( true );
    }
  }
  if( options::fmfFunWellDefined() ){
    if( !options::finiteModelFind.wasSetByUser() ){
      options::finiteModelFind.set( true );
    }
  }
  //EPR
  if( options::quantEpr() ){
    if( !options::preSkolemQuant.wasSetByUser() ){
      options::preSkolemQuant.set( true );
    }
  }

  //now, have determined whether finite model find is on/off
  //apply finite model finding options
  if( options::finiteModelFind() ){
    //apply conservative quantifiers splitting
    if( !options::quantDynamicSplit.wasSetByUser() ){
      options::quantDynamicSplit.set( quantifiers::QUANT_DSPLIT_MODE_DEFAULT );
    }
    //do not eliminate extended arithmetic symbols from quantified formulas
    if( !options::elimExtArithQuant.wasSetByUser() ){
      options::elimExtArithQuant.set( false );
    }
    if( !options::eMatching.wasSetByUser() ){
      options::eMatching.set( options::fmfInstEngine() );
    }
    if( !options::instWhenMode.wasSetByUser() ){
      //instantiate only on last call
      if( options::eMatching() ){
        options::instWhenMode.set( quantifiers::INST_WHEN_LAST_CALL );
      }
    }
    if( options::mbqiMode()==quantifiers::MBQI_ABS ){
      if( !options::preSkolemQuant.wasSetByUser() ){
        options::preSkolemQuant.set( true );
      }
      if( !options::preSkolemQuantNested.wasSetByUser() ){
        options::preSkolemQuantNested.set( true );
      }
      if( !options::fmfOneInstPerRound.wasSetByUser() ){
        options::fmfOneInstPerRound.set( true );
      }
    }
  }

  //apply counterexample guided instantiation options
  // if we are attempting to rewrite everything to SyGuS, use ceGuidedInst
  if (options::sygusInference())
  {
    if (!options::ceGuidedInst.wasSetByUser())
    {
      options::ceGuidedInst.set(true);
    }
    // optimization: apply preskolemization, makes it succeed more often
    if (!options::preSkolemQuant.wasSetByUser())
    {
      options::preSkolemQuant.set(true);
    }
    if (!options::preSkolemQuantNested.wasSetByUser())
    {
      options::preSkolemQuantNested.set(true);
    }
  }
  if( options::cegqiSingleInvMode()!=quantifiers::CEGQI_SI_MODE_NONE ){
    if( !options::ceGuidedInst.wasSetByUser() ){
      options::ceGuidedInst.set( true );
    }
  }
  if( options::ceGuidedInst() ){
    //counterexample-guided instantiation for sygus
    if( !options::cegqiSingleInvMode.wasSetByUser() ){
      options::cegqiSingleInvMode.set( quantifiers::CEGQI_SI_MODE_USE );
    }
    if( !options::quantConflictFind.wasSetByUser() ){
      options::quantConflictFind.set( false );
    }
    if( !options::instNoEntail.wasSetByUser() ){
      options::instNoEntail.set( false );
    }
    if (options::sygusRew())
    {
      options::sygusRewSynth.set(true);
      options::sygusRewVerify.set(true);
    }
    if (options::sygusRewSynth() || options::sygusRewVerify())
    {
      // rewrite rule synthesis implies that sygus stream must be true
      options::sygusStream.set(true);
    }
    if (options::sygusStream())
    {
      // PBE and streaming modes are incompatible
      if (!options::sygusSymBreakPbe.wasSetByUser())
      {
        options::sygusSymBreakPbe.set(false);
      }
      if (!options::sygusUnifPbe.wasSetByUser())
      {
        options::sygusUnifPbe.set(false);
      }
    }
    //do not allow partial functions
    if( !options::bitvectorDivByZeroConst.wasSetByUser() ){
      options::bitvectorDivByZeroConst.set( true );
    }
    if( !options::dtRewriteErrorSel.wasSetByUser() ){
      options::dtRewriteErrorSel.set( true );
    }
    //do not miniscope
    if( !options::miniscopeQuant.wasSetByUser() ){
      options::miniscopeQuant.set( false );
    }
    if( !options::miniscopeQuantFreeVar.wasSetByUser() ){
      options::miniscopeQuantFreeVar.set( false );
    }
    //rewrite divk
    if( !options::rewriteDivk.wasSetByUser()) {
      options::rewriteDivk.set( true );
    }
    //do not do macros
    if( !options::macrosQuant.wasSetByUser()) {
      options::macrosQuant.set( false );
    }
    if( !options::cbqiPreRegInst.wasSetByUser()) {
      options::cbqiPreRegInst.set( true );
    }
  }
  //counterexample-guided instantiation for non-sygus
  // enable if any possible quantifiers with arithmetic, datatypes or bitvectors
  if (d_logic.isQuantified()
      && ((options::decisionMode() != decision::DECISION_STRATEGY_INTERNAL
           && (d_logic.isTheoryEnabled(THEORY_ARITH)
               || d_logic.isTheoryEnabled(THEORY_DATATYPES)
               || d_logic.isTheoryEnabled(THEORY_BV)
               || d_logic.isTheoryEnabled(THEORY_FP)))
          || d_logic.isPure(THEORY_ARITH) || d_logic.isPure(THEORY_BV)
          || options::cbqiAll()))
  {
    if( !options::cbqi.wasSetByUser() ){
      options::cbqi.set( true );
    }
    // check whether we should apply full cbqi
    if (d_logic.isPure(THEORY_BV))
    {
      if (!options::cbqiFullEffort.wasSetByUser())
      {
        options::cbqiFullEffort.set(true);
      }
    }
  }
  if( options::cbqi() ){
    //must rewrite divk
    if( !options::rewriteDivk.wasSetByUser()) {
      options::rewriteDivk.set( true );
    }
    if (options::incrementalSolving())
    {
      // cannot do nested quantifier elimination in incremental mode
      options::cbqiNestedQE.set(false);
    }
    if (d_logic.isPure(THEORY_ARITH) || d_logic.isPure(THEORY_BV))
    {
      options::cbqiAll.set( false );
      if( !options::quantConflictFind.wasSetByUser() ){
        options::quantConflictFind.set( false );
      }
      if( !options::instNoEntail.wasSetByUser() ){
        options::instNoEntail.set( false );
      }
      if( !options::instWhenMode.wasSetByUser() && options::cbqiModel() ){
        //only instantiation should happen at last call when model is avaiable
        options::instWhenMode.set( quantifiers::INST_WHEN_LAST_CALL );
      }
    }else{
      // only supported in pure arithmetic or pure BV
      options::cbqiNestedQE.set(false);
    }
    // prenexing
    if (options::cbqiNestedQE()
        || options::decisionMode() == decision::DECISION_STRATEGY_INTERNAL)
    {
      // only complete with prenex = disj_normal or normal
      if (options::prenexQuant() <= quantifiers::PRENEX_QUANT_DISJ_NORMAL)
      {
        options::prenexQuant.set(quantifiers::PRENEX_QUANT_DISJ_NORMAL);
      }
    }
    else if (options::globalNegate())
    {
      if (!options::prenexQuant.wasSetByUser())
      {
        options::prenexQuant.set(quantifiers::PRENEX_QUANT_NONE);
      }
    }
  }
  //implied options...
  if( options::strictTriggers() ){
    if( !options::userPatternsQuant.wasSetByUser() ){
      options::userPatternsQuant.set( quantifiers::USER_PAT_MODE_TRUST );
    }
  }
  if( options::qcfMode.wasSetByUser() || options::qcfTConstraint() ){
    options::quantConflictFind.set( true );
  }
  if( options::cbqiNestedQE() ){
    options::prenexQuantUser.set( true );
    if( !options::preSkolemQuant.wasSetByUser() ){
      options::preSkolemQuant.set( true );
    }
  }
  //for induction techniques
  if( options::quantInduction() ){
    if( !options::dtStcInduction.wasSetByUser() ){
      options::dtStcInduction.set( true );
    }
    if( !options::intWfInduction.wasSetByUser() ){
      options::intWfInduction.set( true );
    }
  }
  if( options::dtStcInduction() ){
    //try to remove ITEs from quantified formulas
    if( !options::iteDtTesterSplitQuant.wasSetByUser() ){
      options::iteDtTesterSplitQuant.set( true );
    }
    if( !options::iteLiftQuant.wasSetByUser() ){
      options::iteLiftQuant.set( quantifiers::ITE_LIFT_QUANT_MODE_ALL );
    }
  }
  if( options::intWfInduction() ){
    if( !options::purifyTriggers.wasSetByUser() ){
      options::purifyTriggers.set( true );
    }
  }
  if( options::conjectureNoFilter() ){
    if( !options::conjectureFilterActiveTerms.wasSetByUser() ){
      options::conjectureFilterActiveTerms.set( false );
    }
    if( !options::conjectureFilterCanonical.wasSetByUser() ){
      options::conjectureFilterCanonical.set( false );
    }
    if( !options::conjectureFilterModel.wasSetByUser() ){
      options::conjectureFilterModel.set( false );
    }
  }
  if( options::conjectureGenPerRound.wasSetByUser() ){
    if( options::conjectureGenPerRound()>0 ){
      options::conjectureGen.set( true );
    }else{
      options::conjectureGen.set( false );
    }
  }
  //can't pre-skolemize nested quantifiers without UF theory
  if( !d_logic.isTheoryEnabled(THEORY_UF) && options::preSkolemQuant() ){
    if( !options::preSkolemQuantNested.wasSetByUser() ){
      options::preSkolemQuantNested.set( false );
    }
  }
  if( !d_logic.isTheoryEnabled(THEORY_DATATYPES) ){
    options::quantDynamicSplit.set( quantifiers::QUANT_DSPLIT_MODE_NONE );
  }

  //until bugs 371,431 are fixed
  if( ! options::minisatUseElim.wasSetByUser()){
    // cannot use minisat elimination for logics where a theory solver
    // introduces new literals into the search. This includes quantifiers
    // (quantifier instantiation), and the lemma schemas used in non-linear
    // and sets. We also can't use it if models are enabled.
    if (d_logic.isTheoryEnabled(THEORY_SETS) || d_logic.isQuantified()
        || options::produceModels() || options::produceAssignments()
        || options::checkModels()
        || (d_logic.isTheoryEnabled(THEORY_ARITH) && !d_logic.isLinear()))
    {
      options::minisatUseElim.set( false );
    }
  }
  else if (options::minisatUseElim()) {
    if (options::produceModels()) {
      Notice() << "SmtEngine: turning off produce-models to support minisatUseElim" << endl;
      setOption("produce-models", SExpr("false"));
    }
    if (options::produceAssignments()) {
      Notice() << "SmtEngine: turning off produce-assignments to support minisatUseElim" << endl;
      setOption("produce-assignments", SExpr("false"));
    }
    if (options::checkModels()) {
      Notice() << "SmtEngine: turning off check-models to support minisatUseElim" << endl;
      setOption("check-models", SExpr("false"));
    }
  }

  // For now, these array theory optimizations do not support model-building
  if (options::produceModels() || options::produceAssignments() || options::checkModels()) {
    options::arraysOptimizeLinear.set(false);
    options::arraysLazyRIntro1.set(false);
  }

  // Non-linear arithmetic does not support models unless nlExt is enabled
  if ((d_logic.isTheoryEnabled(THEORY_ARITH) && !d_logic.isLinear()
       && !options::nlExt())
      || options::globalNegate())
  {
    std::string reason =
        options::globalNegate() ? "--global-negate" : "nonlinear arithmetic";
    if (options::produceModels()) {
      if(options::produceModels.wasSetByUser()) {
        throw OptionException(
            std::string("produce-model not supported with " + reason));
      }
      Warning()
          << "SmtEngine: turning off produce-models because unsupported for "
          << reason << endl;
      setOption("produce-models", SExpr("false"));
    }
    if (options::produceAssignments()) {
      if(options::produceAssignments.wasSetByUser()) {
        throw OptionException(
            std::string("produce-assignments not supported with " + reason));
      }
      Warning() << "SmtEngine: turning off produce-assignments because "
                   "unsupported for "
                << reason << endl;
      setOption("produce-assignments", SExpr("false"));
    }
    if (options::checkModels()) {
      if(options::checkModels.wasSetByUser()) {
        throw OptionException(
            std::string("check-models not supported with " + reason));
      }
      Warning()
          << "SmtEngine: turning off check-models because unsupported for "
          << reason << endl;
      setOption("check-models", SExpr("false"));
    }
  }

  if(options::incrementalSolving() && options::proof()) {
    Warning() << "SmtEngine: turning off incremental solving mode (not yet supported with --proof, try --tear-down-incremental instead)" << endl;
    setOption("incremental", SExpr("false"));
  }

  if (options::proof())
  {
    if (options::bitvectorAlgebraicSolver())
    {
      if (options::bitvectorAlgebraicSolver.wasSetByUser())
      {
        throw OptionException(
            "--bv-algebraic-solver is not supported with proofs");
      }
      Notice() << "SmtEngine: turning off bv algebraic solver to support proofs"
               << std::endl;
      options::bitvectorAlgebraicSolver.set(false);
    }
    if (options::bitvectorEqualitySolver())
    {
      if (options::bitvectorEqualitySolver.wasSetByUser())
      {
        throw OptionException("--bv-eq-solver is not supported with proofs");
      }
      Notice() << "SmtEngine: turning off bv eq solver to support proofs"
               << std::endl;
      options::bitvectorEqualitySolver.set(false);
    }
    if (options::bitvectorInequalitySolver())
    {
      if (options::bitvectorInequalitySolver.wasSetByUser())
      {
        throw OptionException(
            "--bv-inequality-solver is not supported with proofs");
      }
      Notice() << "SmtEngine: turning off bv ineq solver to support proofs"
               << std::endl;
      options::bitvectorInequalitySolver.set(false);
    }
  }
}

void SmtEngine::setProblemExtended(bool value)
{
  d_problemExtended = value;
  if (value) { d_assumptions.clear(); }
}

void SmtEngine::setInfo(const std::string& key, const CVC4::SExpr& value)
{
  SmtScope smts(this);

  Trace("smt") << "SMT setInfo(" << key << ", " << value << ")" << endl;

  if(Dump.isOn("benchmark")) {
    if(key == "status") {
      string s = value.getValue();
      BenchmarkStatus status =
        (s == "sat") ? SMT_SATISFIABLE :
          ((s == "unsat") ? SMT_UNSATISFIABLE : SMT_UNKNOWN);
      Dump("benchmark") << SetBenchmarkStatusCommand(status);
    } else {
      Dump("benchmark") << SetInfoCommand(key, value);
    }
  }

  // Check for CVC4-specific info keys (prefixed with "cvc4-" or "cvc4_")
  if(key.length() > 5) {
    string prefix = key.substr(0, 5);
    if(prefix == "cvc4-" || prefix == "cvc4_") {
      string cvc4key = key.substr(5);
      if(cvc4key == "logic") {
        if(! value.isAtom()) {
          throw OptionException("argument to (set-info :cvc4-logic ..) must be a string");
        }
        SmtScope smts(this);
        d_logic = value.getValue();
        setLogicInternal();
        return;
      } else {
        throw UnrecognizedOptionException();
      }
    }
  }

  // Check for standard info keys (SMT-LIB v1, SMT-LIB v2, ...)
  if (key == "source"
   || key == "category"
   || key == "difficulty"
   || key == "notes"
   || key == "license")
  {
    // ignore these
    return;
  } else if(key == "name") {
    d_filename = value.getValue();
    return;
  }
  else if (key == "smt-lib-version" && !options::inputLanguage.wasSetByUser())
  {
    language::input::Language ilang = language::input::LANG_AUTO;
    if( (value.isInteger() && value.getIntegerValue() == Integer(2)) ||
        (value.isRational() && value.getRationalValue() == Rational(2)) ||
        value.getValue() == "2" ||
        value.getValue() == "2.0" ) {
      ilang = language::input::LANG_SMTLIB_V2_0;
    } else if( (value.isRational() && value.getRationalValue() == Rational(5, 2)) ||
               value.getValue() == "2.5" ) {
      ilang = language::input::LANG_SMTLIB_V2_5;
    } else if( (value.isRational() && value.getRationalValue() == Rational(13, 5)) ||
               value.getValue() == "2.6" ) {
      ilang = language::input::LANG_SMTLIB_V2_6;
    }
    else if (value.getValue() == "2.6.1")
    {
      ilang = language::input::LANG_SMTLIB_V2_6_1;
    }
    else
    {
      Warning() << "Warning: unsupported smt-lib-version: " << value << endl;
      throw UnrecognizedOptionException();
    }
    options::inputLanguage.set(ilang);
    // also update the output language
    if (!options::outputLanguage.wasSetByUser())
    {
      language::output::Language olang = language::toOutputLanguage(ilang);
      if (options::outputLanguage() != olang)
      {
        options::outputLanguage.set(olang);
        *options::out() << language::SetLanguage(olang);
      }
    }
    return;
  } else if(key == "status") {
    string s;
    if(value.isAtom()) {
      s = value.getValue();
    }
    if(s != "sat" && s != "unsat" && s != "unknown") {
      throw OptionException("argument to (set-info :status ..) must be "
                            "`sat' or `unsat' or `unknown'");
    }
    d_status = Result(s, d_filename);
    return;
  }
  throw UnrecognizedOptionException();
}

CVC4::SExpr SmtEngine::getInfo(const std::string& key) const {

  SmtScope smts(this);

  Trace("smt") << "SMT getInfo(" << key << ")" << endl;
  if(key == "all-statistics") {
    vector<SExpr> stats;
    for(StatisticsRegistry::const_iterator i = NodeManager::fromExprManager(d_exprManager)->getStatisticsRegistry()->begin();
        i != NodeManager::fromExprManager(d_exprManager)->getStatisticsRegistry()->end();
        ++i) {
      vector<SExpr> v;
      v.push_back((*i).first);
      v.push_back((*i).second);
      stats.push_back(v);
    }
    for(StatisticsRegistry::const_iterator i = d_statisticsRegistry->begin();
        i != d_statisticsRegistry->end();
        ++i) {
      vector<SExpr> v;
      v.push_back((*i).first);
      v.push_back((*i).second);
      stats.push_back(v);
    }
    return SExpr(stats);
  } else if(key == "error-behavior") {
    // immediate-exit | continued-execution
    if( options::continuedExecution() || options::interactive() ) {
      return SExpr(SExpr::Keyword("continued-execution"));
    } else {
      return SExpr(SExpr::Keyword("immediate-exit"));
    }
  } else if(key == "name") {
    return SExpr(Configuration::getName());
  } else if(key == "version") {
    return SExpr(Configuration::getVersionString());
  } else if(key == "authors") {
    return SExpr(Configuration::about());
  } else if(key == "status") {
    // sat | unsat | unknown
    switch(d_status.asSatisfiabilityResult().isSat()) {
    case Result::SAT:
      return SExpr(SExpr::Keyword("sat"));
    case Result::UNSAT:
      return SExpr(SExpr::Keyword("unsat"));
    default:
      return SExpr(SExpr::Keyword("unknown"));
    }
  } else if(key == "reason-unknown") {
    if(!d_status.isNull() && d_status.isUnknown()) {
      stringstream ss;
      ss << d_status.whyUnknown();
      string s = ss.str();
      transform(s.begin(), s.end(), s.begin(), ::tolower);
      return SExpr(SExpr::Keyword(s));
    } else {
      throw ModalException("Can't get-info :reason-unknown when the "
                           "last result wasn't unknown!");
    }
  } else if(key == "assertion-stack-levels") {
    AlwaysAssert(d_userLevels.size() <=
                 std::numeric_limits<unsigned long int>::max());
    return SExpr(static_cast<unsigned long int>(d_userLevels.size()));
  } else if(key == "all-options") {
    // get the options, like all-statistics
    std::vector< std::vector<std::string> > current_options =
      Options::current()->getOptions();
    return SExpr::parseListOfListOfAtoms(current_options);
  } else {
    throw UnrecognizedOptionException();
  }
}

void SmtEngine::debugCheckFormals(const std::vector<Expr>& formals, Expr func)
{
  for(std::vector<Expr>::const_iterator i = formals.begin(); i != formals.end(); ++i) {
    if((*i).getKind() != kind::BOUND_VARIABLE) {
      stringstream ss;
      ss << "All formal arguments to defined functions must be BOUND_VARIABLEs, but in the\n"
         << "definition of function " << func << ", formal\n"
         << "  " << *i << "\n"
         << "has kind " << (*i).getKind();
      throw TypeCheckingException(func, ss.str());
    }
  }
}

void SmtEngine::debugCheckFunctionBody(Expr formula,
                                       const std::vector<Expr>& formals,
                                       Expr func)
{
  Type formulaType = formula.getType(options::typeChecking());
  Type funcType = func.getType();
  // We distinguish here between definitions of constants and functions,
  // because the type checking for them is subtly different.  Perhaps we
  // should instead have SmtEngine::defineFunction() and
  // SmtEngine::defineConstant() for better clarity, although then that
  // doesn't match the SMT-LIBv2 standard...
  if(formals.size() > 0) {
    Type rangeType = FunctionType(funcType).getRangeType();
    if(! formulaType.isComparableTo(rangeType)) {
      stringstream ss;
      ss << "Type of defined function does not match its declaration\n"
         << "The function  : " << func << "\n"
         << "Declared type : " << rangeType << "\n"
         << "The body      : " << formula << "\n"
         << "Body type     : " << formulaType;
      throw TypeCheckingException(func, ss.str());
    }
  } else {
    if(! formulaType.isComparableTo(funcType)) {
      stringstream ss;
      ss << "Declared type of defined constant does not match its definition\n"
         << "The constant   : " << func << "\n"
         << "Declared type  : " << funcType << " " << Type::getTypeNode(funcType)->getId() << "\n"
         << "The definition : " << formula << "\n"
         << "Definition type: " << formulaType << " " << Type::getTypeNode(formulaType)->getId();
      throw TypeCheckingException(func, ss.str());
    }
  }
}

void SmtEngine::defineFunction(Expr func,
                               const std::vector<Expr>& formals,
                               Expr formula)
{
  SmtScope smts(this);
  doPendingPops();
  Trace("smt") << "SMT defineFunction(" << func << ")" << endl;
  debugCheckFormals(formals, func);

  stringstream ss;
  ss << language::SetLanguage(
            language::SetLanguage::getLanguage(Dump.getStream()))
     << func;
  DefineFunctionCommand c(ss.str(), func, formals, formula);
  addToModelCommandAndDump(
      c, ExprManager::VAR_FLAG_DEFINED, true, "declarations");

  PROOF(if (options::checkUnsatCores()) {
    d_defineCommands.push_back(c.clone());
  });

  // type check body
  debugCheckFunctionBody(formula, formals, func);

  // Substitute out any abstract values in formula
  Expr form =
      d_private->substituteAbstractValues(Node::fromExpr(formula)).toExpr();

  TNode funcNode = func.getTNode();
  vector<Node> formalsNodes;
  for(vector<Expr>::const_iterator i = formals.begin(),
        iend = formals.end();
      i != iend;
      ++i) {
    formalsNodes.push_back((*i).getNode());
  }
  TNode formNode = form.getTNode();
  DefinedFunction def(funcNode, formalsNodes, formNode);
  // Permit (check-sat) (define-fun ...) (get-value ...) sequences.
  // Otherwise, (check-sat) (get-value ((! foo :named bar))) breaks
  // d_haveAdditions = true;
  Debug("smt") << "definedFunctions insert " << funcNode << " " << formNode << endl;
  d_definedFunctions->insert(funcNode, def);
}

void SmtEngine::defineFunctionsRec(
    const std::vector<Expr>& funcs,
    const std::vector<std::vector<Expr> >& formals,
    const std::vector<Expr>& formulas)
{
  SmtScope smts(this);
  finalOptionsAreSet();
  doPendingPops();
  Trace("smt") << "SMT defineFunctionsRec(...)" << endl;

  if (funcs.size() != formals.size() && funcs.size() != formulas.size())
  {
    stringstream ss;
    ss << "Number of functions, formals, and function bodies passed to "
          "defineFunctionsRec do not match:"
       << "\n"
       << "        #functions : " << funcs.size() << "\n"
       << "        #arg lists : " << formals.size() << "\n"
       << "  #function bodies : " << formulas.size() << "\n";
    throw ModalException(ss.str());
  }
  for (unsigned i = 0, size = funcs.size(); i < size; i++)
  {
    // check formal argument list
    debugCheckFormals(formals[i], funcs[i]);
    // type check body
    debugCheckFunctionBody(formulas[i], formals[i], funcs[i]);
  }

  if (Dump.isOn("raw-benchmark"))
  {
    Dump("raw-benchmark") << DefineFunctionRecCommand(funcs, formals, formulas);
  }

  ExprManager* em = getExprManager();
  for (unsigned i = 0, size = funcs.size(); i < size; i++)
  {
    // we assert a quantified formula
    Expr func_app;
    // make the function application
    if (formals[i].empty())
    {
      // it has no arguments
      func_app = funcs[i];
    }
    else
    {
      std::vector<Expr> children;
      children.push_back(funcs[i]);
      children.insert(children.end(), formals[i].begin(), formals[i].end());
      func_app = em->mkExpr(kind::APPLY_UF, children);
    }
    Expr lem = em->mkExpr(kind::EQUAL, func_app, formulas[i]);
    if (!formals[i].empty())
    {
      // set the attribute to denote this is a function definition
      std::string attr_name("fun-def");
      Expr aexpr = em->mkExpr(kind::INST_ATTRIBUTE, func_app);
      aexpr = em->mkExpr(kind::INST_PATTERN_LIST, aexpr);
      std::vector<Expr> expr_values;
      std::string str_value;
      setUserAttribute(attr_name, func_app, expr_values, str_value);
      // make the quantified formula
      Expr boundVars = em->mkExpr(kind::BOUND_VAR_LIST, formals[i]);
      lem = em->mkExpr(kind::FORALL, boundVars, lem, aexpr);
    }
    // assert the quantified formula
    //   notice we don't call assertFormula directly, since this would
    //   duplicate the output on raw-benchmark.
    Expr e = d_private->substituteAbstractValues(Node::fromExpr(lem)).toExpr();
    if (d_assertionList != NULL)
    {
      d_assertionList->push_back(e);
    }
    d_private->addFormula(e.getNode(), false);
  }
}

void SmtEngine::defineFunctionRec(Expr func,
                                  const std::vector<Expr>& formals,
                                  Expr formula)
{
  std::vector<Expr> funcs;
  funcs.push_back(func);
  std::vector<std::vector<Expr> > formals_multi;
  formals_multi.push_back(formals);
  std::vector<Expr> formulas;
  formulas.push_back(formula);
  defineFunctionsRec(funcs, formals_multi, formulas);
}

bool SmtEngine::isDefinedFunction( Expr func ){
  Node nf = Node::fromExpr( func );
  Debug("smt") << "isDefined function " << nf << "?" << std::endl;
  return d_definedFunctions->find(nf) != d_definedFunctions->end();
}

void SmtEnginePrivate::finishInit()
{
  d_preprocessingPassContext.reset(
      new PreprocessingPassContext(&d_smt, d_resourceManager));
  // TODO: register passes here (this will likely change when we add support for
  // actually assembling preprocessing pipelines).
  std::unique_ptr<ApplySubsts> applySubsts(
      new ApplySubsts(d_preprocessingPassContext.get()));
  std::unique_ptr<BoolToBV> boolToBv(
      new BoolToBV(d_preprocessingPassContext.get()));
  std::unique_ptr<BvAbstraction> bvAbstract(
      new BvAbstraction(d_preprocessingPassContext.get()));
  std::unique_ptr<BVAckermann> bvAckermann(
      new BVAckermann(d_preprocessingPassContext.get()));
  std::unique_ptr<BVGauss> bvGauss(
      new BVGauss(d_preprocessingPassContext.get()));
  std::unique_ptr<BvIntroPow2> bvIntroPow2(
      new BvIntroPow2(d_preprocessingPassContext.get()));
  std::unique_ptr<BVToBool> bvToBool(
      new BVToBool(d_preprocessingPassContext.get()));
  std::unique_ptr<IntToBV> intToBV(
      new IntToBV(d_preprocessingPassContext.get()));
  std::unique_ptr<PseudoBooleanProcessor> pbProc(
      new PseudoBooleanProcessor(d_preprocessingPassContext.get()));
  std::unique_ptr<RealToInt> realToInt(
      new RealToInt(d_preprocessingPassContext.get()));
  std::unique_ptr<Rewrite> rewrite(
      new Rewrite(d_preprocessingPassContext.get()));
  std::unique_ptr<StaticLearning> staticLearning(
      new StaticLearning(d_preprocessingPassContext.get()));
  std::unique_ptr<SymBreakerPass> sbProc(
      new SymBreakerPass(d_preprocessingPassContext.get()));
  std::unique_ptr<SynthRewRulesPass> srrProc(
      new SynthRewRulesPass(d_preprocessingPassContext.get()));
  d_preprocessingPassRegistry.registerPass("apply-substs",
                                           std::move(applySubsts));
  d_preprocessingPassRegistry.registerPass("bool-to-bv", std::move(boolToBv));
  d_preprocessingPassRegistry.registerPass("bv-abstraction",
                                           std::move(bvAbstract));
  d_preprocessingPassRegistry.registerPass("bv-ackermann",
                                           std::move(bvAckermann));
  d_preprocessingPassRegistry.registerPass("bv-gauss", std::move(bvGauss));
  d_preprocessingPassRegistry.registerPass("bv-intro-pow2",
                                           std::move(bvIntroPow2));
  d_preprocessingPassRegistry.registerPass("bv-to-bool", std::move(bvToBool));
  d_preprocessingPassRegistry.registerPass("int-to-bv", std::move(intToBV));
  d_preprocessingPassRegistry.registerPass("pseudo-boolean-processor",
                                           std::move(pbProc));
  d_preprocessingPassRegistry.registerPass("real-to-int", std::move(realToInt));
  d_preprocessingPassRegistry.registerPass("rewrite", std::move(rewrite));
  d_preprocessingPassRegistry.registerPass("static-learning", 
                                           std::move(staticLearning));
  d_preprocessingPassRegistry.registerPass("sym-break", std::move(sbProc));
  d_preprocessingPassRegistry.registerPass("synth-rr", std::move(srrProc));
}

Node SmtEnginePrivate::expandDefinitions(TNode n, unordered_map<Node, Node, NodeHashFunction>& cache, bool expandOnly)
{
  stack< triple<Node, Node, bool> > worklist;
  stack<Node> result;
  worklist.push(make_triple(Node(n), Node(n), false));
  // The worklist is made of triples, each is input / original node then the output / rewritten node
  // and finally a flag tracking whether the children have been explored (i.e. if this is a downward
  // or upward pass).

  do {
    spendResource(options::preprocessStep());
    n = worklist.top().first;                      // n is the input / original
    Node node = worklist.top().second;             // node is the output / result
    bool childrenPushed = worklist.top().third;
    worklist.pop();

    // Working downwards
    if(!childrenPushed) {
      Kind k = n.getKind();

      // we can short circuit (variable) leaves
      if(n.isVar()) {
        SmtEngine::DefinedFunctionMap::const_iterator i = d_smt.d_definedFunctions->find(n);
        if(i != d_smt.d_definedFunctions->end()) {
          // replacement must be closed
          if((*i).second.getFormals().size() > 0) {
            result.push(d_smt.d_nodeManager->mkNode(kind::LAMBDA, d_smt.d_nodeManager->mkNode(kind::BOUND_VAR_LIST, (*i).second.getFormals()), (*i).second.getFormula()));
            continue;
          }
          // don't bother putting in the cache
          result.push((*i).second.getFormula());
          continue;
        }
        // don't bother putting in the cache
        result.push(n);
        continue;
      }

      // maybe it's in the cache
      unordered_map<Node, Node, NodeHashFunction>::iterator cacheHit = cache.find(n);
      if(cacheHit != cache.end()) {
        TNode ret = (*cacheHit).second;
        result.push(ret.isNull() ? n : ret);
        continue;
      }

      // otherwise expand it
      bool doExpand = k == kind::APPLY;
      if( !doExpand ){
        // options that assign substitutions to APPLY_UF
        if (options::macrosQuant() || options::sygusInference())
        {
          //expand if we have inferred an operator corresponds to a defined function
          doExpand = k==kind::APPLY_UF && d_smt.isDefinedFunction( n.getOperator().toExpr() );
        }
      }
      if (doExpand) {
        vector<Node> formals;
        TNode fm;
        if( n.getOperator().getKind() == kind::LAMBDA ){
          TNode op = n.getOperator();
          // lambda
          for( unsigned i=0; i<op[0].getNumChildren(); i++ ){
            formals.push_back( op[0][i] );
          }
          fm = op[1];
        }else{
          // application of a user-defined symbol
          TNode func = n.getOperator();
          SmtEngine::DefinedFunctionMap::const_iterator i = d_smt.d_definedFunctions->find(func);
          if(i == d_smt.d_definedFunctions->end()) {
            throw TypeCheckingException(n.toExpr(), string("Undefined function: `") + func.toString() + "'");
          }
          DefinedFunction def = (*i).second;
          formals = def.getFormals();

          if(Debug.isOn("expand")) {
            Debug("expand") << "found: " << n << endl;
            Debug("expand") << " func: " << func << endl;
            string name = func.getAttribute(expr::VarNameAttr());
            Debug("expand") << "     : \"" << name << "\"" << endl;
          }
          if(Debug.isOn("expand")) {
            Debug("expand") << " defn: " << def.getFunction() << endl
                            << "       [";
            if(formals.size() > 0) {
              copy( formals.begin(), formals.end() - 1,
                    ostream_iterator<Node>(Debug("expand"), ", ") );
              Debug("expand") << formals.back();
            }
            Debug("expand") << "]" << endl
                            << "       " << def.getFunction().getType() << endl
                            << "       " << def.getFormula() << endl;
          }

          fm = def.getFormula();
        }

        Node instance = fm.substitute(formals.begin(),
                                      formals.end(),
                                      n.begin(),
                                      n.begin() + formals.size());
        Debug("expand") << "made : " << instance << endl;

        Node expanded = expandDefinitions(instance, cache, expandOnly);
        cache[n] = (n == expanded ? Node::null() : expanded);
        result.push(expanded);
        continue;

      } else if(! expandOnly) {
        // do not do any theory stuff if expandOnly is true

        theory::Theory* t = d_smt.d_theoryEngine->theoryOf(node);

        Assert(t != NULL);
        LogicRequest req(d_smt);
        node = t->expandDefinition(req, n);
      }

      // the partial functions can fall through, in which case we still
      // consider their children
      worklist.push(make_triple(Node(n), node, true));            // Original and rewritten result

      for(size_t i = 0; i < node.getNumChildren(); ++i) {
        worklist.push(make_triple(node[i], node[i], false));      // Rewrite the children of the result only
      }

    } else {
      // Working upwards
      // Reconstruct the node from it's (now rewritten) children on the stack

      Debug("expand") << "cons : " << node << endl;
      if(node.getNumChildren()>0) {
        //cout << "cons : " << node << endl;
        NodeBuilder<> nb(node.getKind());
        if(node.getMetaKind() == kind::metakind::PARAMETERIZED) {
          Debug("expand") << "op   : " << node.getOperator() << endl;
          //cout << "op   : " << node.getOperator() << endl;
          nb << node.getOperator();
        }
        for(size_t i = 0; i < node.getNumChildren(); ++i) {
          Assert(!result.empty());
          Node expanded = result.top();
          result.pop();
          //cout << "exchld : " << expanded << endl;
          Debug("expand") << "exchld : " << expanded << endl;
          nb << expanded;
        }
        node = nb;
      }
      cache[n] = n == node ? Node::null() : node;           // Only cache once all subterms are expanded
      result.push(node);
    }
  } while(!worklist.empty());

  AlwaysAssert(result.size() == 1);

  return result.top();
}

typedef std::unordered_map<Node, Node, NodeHashFunction> NodeMap;

Node SmtEnginePrivate::purifyNlTerms(TNode n, NodeMap& cache, NodeMap& bcache, std::vector< Node >& var_eq, bool beneathMult) {
  if( beneathMult ){
    NodeMap::iterator find = bcache.find(n);
    if (find != bcache.end()) {
      return (*find).second;
    }
  }else{
    NodeMap::iterator find = cache.find(n);
    if (find != cache.end()) {
      return (*find).second;
    }
  }
  Node ret = n;
  if( n.getNumChildren()>0 ){
    if (beneathMult
        && (n.getKind() == kind::PLUS || n.getKind() == kind::MINUS))
    {
      // don't do it if it rewrites to a constant
      Node nr = Rewriter::rewrite(n);
      if (nr.isConst())
      {
        // return the rewritten constant
        ret = nr;
      }
      else
      {
        // new variable
        ret = NodeManager::currentNM()->mkSkolem(
            "__purifyNl_var",
            n.getType(),
            "Variable introduced in purifyNl pass");
        Node np = purifyNlTerms(n, cache, bcache, var_eq, false);
        var_eq.push_back(np.eqNode(ret));
        Trace("nl-ext-purify")
            << "Purify : " << ret << " -> " << np << std::endl;
      }
    }
    else
    {
      bool beneathMultNew = beneathMult || n.getKind()==kind::MULT;
      bool childChanged = false;
      std::vector< Node > children;
      for( unsigned i=0; i<n.getNumChildren(); i++ ){
        Node nc = purifyNlTerms( n[i], cache, bcache, var_eq, beneathMultNew );
        childChanged = childChanged || nc!=n[i];
        children.push_back( nc );
      }
      if( childChanged ){
        ret = NodeManager::currentNM()->mkNode( n.getKind(), children );
      }
    }
  }
  if( beneathMult ){
    bcache[n] = ret;
  }else{
    cache[n] = ret;
  }
  return ret;
}

void SmtEnginePrivate::removeITEs() {
  d_smt.finalOptionsAreSet();
  spendResource(options::preprocessStep());
  Trace("simplify") << "SmtEnginePrivate::removeITEs()" << endl;

  // Remove all of the ITE occurrences and normalize
  d_iteRemover.run(d_assertions.ref(), d_iteSkolemMap, true);
  for (unsigned i = 0; i < d_assertions.size(); ++ i) {
    d_assertions.replace(i, Rewriter::rewrite(d_assertions[i]));
  }
}



// do dumping (before/after any preprocessing pass)
static void dumpAssertions(const char* key,
                           const AssertionPipeline& assertionList) {
  if( Dump.isOn("assertions") &&
      Dump.isOn(string("assertions:") + key) ) {
    // Push the simplified assertions to the dump output stream
    for(unsigned i = 0; i < assertionList.size(); ++ i) {
      TNode n = assertionList[i];
      Dump("assertions") << AssertCommand(Expr(n.toExpr()));
    }
  }
}

// returns false if it learns a conflict
bool SmtEnginePrivate::nonClausalSimplify() {
  spendResource(options::preprocessStep());
  d_smt.finalOptionsAreSet();

  if(options::unsatCores() || options::fewerPreprocessingHoles()) {
    return true;
  }

  TimerStat::CodeTimer nonclausalTimer(d_smt.d_stats->d_nonclausalSimplificationTime);

  Trace("simplify") << "SmtEnginePrivate::nonClausalSimplify()" << endl;
  for (unsigned i = 0; i < d_assertions.size(); ++ i) {
    Trace("simplify") << "Assertion #" << i << " : " << d_assertions[i] << std::endl;
  }

  if(d_propagatorNeedsFinish) {
    d_propagator.finish();
    d_propagatorNeedsFinish = false;
  }
  d_propagator.initialize();

  // Assert all the assertions to the propagator
  Trace("simplify") << "SmtEnginePrivate::nonClausalSimplify(): "
                    << "asserting to propagator" << endl;
  CDO<unsigned>& substs_index = d_assertions.getSubstitutionsIndex();
  for (unsigned i = 0; i < d_assertions.size(); ++ i) {
    Assert(Rewriter::rewrite(d_assertions[i]) == d_assertions[i]);
    // Don't reprocess substitutions
    if (substs_index > 0 && i == substs_index)
    {
      continue;
    }
    Trace("simplify") << "SmtEnginePrivate::nonClausalSimplify(): asserting " << d_assertions[i] << endl;
    Debug("cores") << "d_propagator assertTrue: " << d_assertions[i] << std::endl;
    d_propagator.assertTrue(d_assertions[i]);
  }

  Trace("simplify") << "SmtEnginePrivate::nonClausalSimplify(): "
                    << "propagating" << endl;
  if (d_propagator.propagate()) {
    // If in conflict, just return false
    Trace("simplify") << "SmtEnginePrivate::nonClausalSimplify(): "
                      << "conflict in non-clausal propagation" << endl;
    Node falseNode = NodeManager::currentNM()->mkConst<bool>(false);
    Assert(!options::unsatCores() && !options::fewerPreprocessingHoles());
    d_assertions.clear();
    addFormula(falseNode, false, false);
    d_propagatorNeedsFinish = true;
    return false;
  }


  Trace("simplify") << "Iterate through " << d_nonClausalLearnedLiterals.size() << " learned literals." << std::endl;
  // No conflict, go through the literals and solve them
  SubstitutionMap& top_level_substs = d_assertions.getTopLevelSubstitutions();
  SubstitutionMap constantPropagations(d_smt.d_context);
  SubstitutionMap newSubstitutions(d_smt.d_context);
  SubstitutionMap::iterator pos;
  unsigned j = 0;
  for(unsigned i = 0, i_end = d_nonClausalLearnedLiterals.size(); i < i_end; ++ i) {
    // Simplify the literal we learned wrt previous substitutions
    Node learnedLiteral = d_nonClausalLearnedLiterals[i];
    Assert(Rewriter::rewrite(learnedLiteral) == learnedLiteral);
    Assert(top_level_substs.apply(learnedLiteral) == learnedLiteral);
    Trace("simplify") << "Process learnedLiteral : " << learnedLiteral << std::endl;
    Node learnedLiteralNew = newSubstitutions.apply(learnedLiteral);
    if (learnedLiteral != learnedLiteralNew) {
      learnedLiteral = Rewriter::rewrite(learnedLiteralNew);
    }
    Trace("simplify") << "Process learnedLiteral, after newSubs : " << learnedLiteral << std::endl;
    for (;;) {
      learnedLiteralNew = constantPropagations.apply(learnedLiteral);
      if (learnedLiteralNew == learnedLiteral) {
        break;
      }
      ++d_smt.d_stats->d_numConstantProps;
      learnedLiteral = Rewriter::rewrite(learnedLiteralNew);
    }
    Trace("simplify") << "Process learnedLiteral, after constProp : " << learnedLiteral << std::endl;
    // It might just simplify to a constant
    if (learnedLiteral.isConst()) {
      if (learnedLiteral.getConst<bool>()) {
        // If the learned literal simplifies to true, it's redundant
        continue;
      } else {
        // If the learned literal simplifies to false, we're in conflict
        Trace("simplify") << "SmtEnginePrivate::nonClausalSimplify(): "
                          << "conflict with "
                          << d_nonClausalLearnedLiterals[i] << endl;
        Assert(!options::unsatCores());
        d_assertions.clear();
        addFormula(NodeManager::currentNM()->mkConst<bool>(false), false, false);
        d_propagatorNeedsFinish = true;
        return false;
      }
    }

    // Solve it with the corresponding theory, possibly adding new
    // substitutions to newSubstitutions
    Trace("simplify") << "SmtEnginePrivate::nonClausalSimplify(): "
                      << "solving " << learnedLiteral << endl;

    Theory::PPAssertStatus solveStatus =
      d_smt.d_theoryEngine->solve(learnedLiteral, newSubstitutions);

    switch (solveStatus) {
      case Theory::PP_ASSERT_STATUS_SOLVED: {
        // The literal should rewrite to true
        Trace("simplify") << "SmtEnginePrivate::nonClausalSimplify(): "
                          << "solved " << learnedLiteral << endl;
        Assert(Rewriter::rewrite(newSubstitutions.apply(learnedLiteral)).isConst());
        //        vector<pair<Node, Node> > equations;
        //        constantPropagations.simplifyLHS(top_level_substs, equations,
        //        true); if (equations.empty()) {
        //          break;
        //        }
        //        Assert(equations[0].first.isConst() &&
        //        equations[0].second.isConst() && equations[0].first !=
        //        equations[0].second);
        // else fall through
        break;
      }
      case Theory::PP_ASSERT_STATUS_CONFLICT:
        // If in conflict, we return false
        Trace("simplify") << "SmtEnginePrivate::nonClausalSimplify(): "
                          << "conflict while solving "
                          << learnedLiteral << endl;
        Assert(!options::unsatCores());
        d_assertions.clear();
        addFormula(NodeManager::currentNM()->mkConst<bool>(false), false, false);
        d_propagatorNeedsFinish = true;
        return false;
      default:
        if (d_doConstantProp && learnedLiteral.getKind() == kind::EQUAL && (learnedLiteral[0].isConst() || learnedLiteral[1].isConst())) {
          // constant propagation
          TNode t;
          TNode c;
          if (learnedLiteral[0].isConst()) {
            t = learnedLiteral[1];
            c = learnedLiteral[0];
          }
          else {
            t = learnedLiteral[0];
            c = learnedLiteral[1];
          }
          Assert(!t.isConst());
          Assert(constantPropagations.apply(t) == t);
          Assert(top_level_substs.apply(t) == t);
          Assert(newSubstitutions.apply(t) == t);
          constantPropagations.addSubstitution(t, c);
          // vector<pair<Node,Node> > equations;
          // constantPropagations.simplifyLHS(t, c, equations, true);
          // if (!equations.empty()) {
          //   Assert(equations[0].first.isConst() &&
          //   equations[0].second.isConst() && equations[0].first !=
          //   equations[0].second); d_assertions.clear();
          //   addFormula(NodeManager::currentNM()->mkConst<bool>(false), false,
          //   false); return;
          // }
          // top_level_substs.simplifyRHS(constantPropagations);
        }
        else {
          // Keep the literal
          d_nonClausalLearnedLiterals[j++] = d_nonClausalLearnedLiterals[i];
        }
        break;
    }
  }

#ifdef CVC4_ASSERTIONS
  // NOTE: When debugging this code, consider moving this check inside of the
  // loop over d_nonClausalLearnedLiterals. This check has been moved outside
  // because it is costly for certain inputs (see bug 508).
  //
  // Check data structure invariants:
  // 1. for each lhs of top_level_substs, does not appear anywhere in rhs of
  // top_level_substs or anywhere in constantPropagations
  // 2. each lhs of constantPropagations rewrites to itself
  // 3. if l -> r is a constant propagation and l is a subterm of l' with l' ->
  // r' another constant propagation, then l'[l/r] -> r' should be a
  //    constant propagation too
  // 4. each lhs of constantPropagations is different from each rhs
  for (pos = newSubstitutions.begin(); pos != newSubstitutions.end(); ++pos) {
    Assert((*pos).first.isVar());
    Assert(top_level_substs.apply((*pos).first) == (*pos).first);
    Assert(top_level_substs.apply((*pos).second) == (*pos).second);
    Assert(newSubstitutions.apply(newSubstitutions.apply((*pos).second)) == newSubstitutions.apply((*pos).second));
  }
  for (pos = constantPropagations.begin(); pos != constantPropagations.end(); ++pos) {
    Assert((*pos).second.isConst());
    Assert(Rewriter::rewrite((*pos).first) == (*pos).first);
    // Node newLeft = top_level_substs.apply((*pos).first);
    // if (newLeft != (*pos).first) {
    //   newLeft = Rewriter::rewrite(newLeft);
    //   Assert(newLeft == (*pos).second ||
    //          (constantPropagations.hasSubstitution(newLeft) &&
    //          constantPropagations.apply(newLeft) == (*pos).second));
    // }
    // newLeft = constantPropagations.apply((*pos).first);
    // if (newLeft != (*pos).first) {
    //   newLeft = Rewriter::rewrite(newLeft);
    //   Assert(newLeft == (*pos).second ||
    //          (constantPropagations.hasSubstitution(newLeft) &&
    //          constantPropagations.apply(newLeft) == (*pos).second));
    // }
    Assert(constantPropagations.apply((*pos).second) == (*pos).second);
  }
#endif /* CVC4_ASSERTIONS */

  // Resize the learnt
  Trace("simplify") << "Resize non-clausal learned literals to " << j << std::endl;
  d_nonClausalLearnedLiterals.resize(j);

  unordered_set<TNode, TNodeHashFunction> s;
  Trace("debugging") << "NonClausal simplify pre-preprocess\n";
  for (unsigned i = 0; i < d_assertions.size(); ++ i) {
    Node assertion = d_assertions[i];
    Node assertionNew = newSubstitutions.apply(assertion);
    Trace("debugging") << "assertion = " << assertion << endl;
    Trace("debugging") << "assertionNew = " << assertionNew << endl;
    if (assertion != assertionNew) {
      assertion = Rewriter::rewrite(assertionNew);
      Trace("debugging") << "rewrite(assertion) = " << assertion << endl;
    }
    Assert(Rewriter::rewrite(assertion) == assertion);
    for (;;) {
      assertionNew = constantPropagations.apply(assertion);
      if (assertionNew == assertion) {
        break;
      }
      ++d_smt.d_stats->d_numConstantProps;
      Trace("debugging") << "assertionNew = " << assertionNew << endl;
      assertion = Rewriter::rewrite(assertionNew);
      Trace("debugging") << "assertionNew = " << assertionNew << endl;
    }
    Trace("debugging") << "\n";
    s.insert(assertion);
    d_assertions.replace(i, assertion);
    Trace("simplify") << "SmtEnginePrivate::nonClausalSimplify(): "
                      << "non-clausal preprocessed: "
                      << assertion << endl;
  }

  // If in incremental mode, add substitutions to the list of assertions
  if (substs_index > 0)
  {
    NodeBuilder<> substitutionsBuilder(kind::AND);
    substitutionsBuilder << d_assertions[substs_index];
    pos = newSubstitutions.begin();
    for (; pos != newSubstitutions.end(); ++pos) {
      // Add back this substitution as an assertion
      TNode lhs = (*pos).first, rhs = newSubstitutions.apply((*pos).second);
      Node n = NodeManager::currentNM()->mkNode(kind::EQUAL, lhs, rhs);
      substitutionsBuilder << n;
      Trace("simplify") << "SmtEnginePrivate::nonClausalSimplify(): will notify SAT layer of substitution: " << n << endl;
    }
    if (substitutionsBuilder.getNumChildren() > 1) {
      d_assertions.replace(substs_index,
                           Rewriter::rewrite(Node(substitutionsBuilder)));
    }
  } else {
    // If not in incremental mode, must add substitutions to model
    TheoryModel* m = d_smt.d_theoryEngine->getModel();
    if(m != NULL) {
      for(pos = newSubstitutions.begin(); pos != newSubstitutions.end(); ++pos) {
        Node n = (*pos).first;
        Node v = newSubstitutions.apply((*pos).second);
        Trace("model") << "Add substitution : " << n << " " << v << endl;
        m->addSubstitution( n, v );
      }
    }
  }

  NodeBuilder<> learnedBuilder(kind::AND);
  Assert(d_realAssertionsEnd <= d_assertions.size());
  learnedBuilder << d_assertions[d_realAssertionsEnd - 1];

  for (unsigned i = 0; i < d_nonClausalLearnedLiterals.size(); ++ i) {
    Node learned = d_nonClausalLearnedLiterals[i];
    Assert(top_level_substs.apply(learned) == learned);
    Node learnedNew = newSubstitutions.apply(learned);
    if (learned != learnedNew) {
      learned = Rewriter::rewrite(learnedNew);
    }
    Assert(Rewriter::rewrite(learned) == learned);
    for (;;) {
      learnedNew = constantPropagations.apply(learned);
      if (learnedNew == learned) {
        break;
      }
      ++d_smt.d_stats->d_numConstantProps;
      learned = Rewriter::rewrite(learnedNew);
    }
    if (s.find(learned) != s.end()) {
      continue;
    }
    s.insert(learned);
    learnedBuilder << learned;
    Trace("simplify") << "SmtEnginePrivate::nonClausalSimplify(): "
                      << "non-clausal learned : "
                      << learned << endl;
  }
  d_nonClausalLearnedLiterals.clear();

  for (pos = constantPropagations.begin(); pos != constantPropagations.end(); ++pos) {
    Node cProp = (*pos).first.eqNode((*pos).second);
    Assert(top_level_substs.apply(cProp) == cProp);
    Node cPropNew = newSubstitutions.apply(cProp);
    if (cProp != cPropNew) {
      cProp = Rewriter::rewrite(cPropNew);
      Assert(Rewriter::rewrite(cProp) == cProp);
    }
    if (s.find(cProp) != s.end()) {
      continue;
    }
    s.insert(cProp);
    learnedBuilder << cProp;
    Trace("simplify") << "SmtEnginePrivate::nonClausalSimplify(): "
                      << "non-clausal constant propagation : "
                      << cProp << endl;
  }

  // Add new substitutions to topLevelSubstitutions
  // Note that we don't have to keep rhs's in full solved form
  // because SubstitutionMap::apply does a fixed-point iteration when substituting
  top_level_substs.addSubstitutions(newSubstitutions);

  if(learnedBuilder.getNumChildren() > 1) {
    d_assertions.replace(d_realAssertionsEnd - 1,
      Rewriter::rewrite(Node(learnedBuilder)));
  }

  d_propagatorNeedsFinish = true;
  return true;
}

bool SmtEnginePrivate::simpITE() {
  TimerStat::CodeTimer simpITETimer(d_smt.d_stats->d_simpITETime);

  spendResource(options::preprocessStep());

  Trace("simplify") << "SmtEnginePrivate::simpITE()" << endl;

  unsigned numAssertionOnEntry = d_assertions.size();
  for (unsigned i = 0; i < d_assertions.size(); ++i) {
    spendResource(options::preprocessStep());
    Node result = d_smt.d_theoryEngine->ppSimpITE(d_assertions[i]);
    d_assertions.replace(i, result);
    if(result.isConst() && !result.getConst<bool>()){
      return false;
    }
  }
  bool result = d_smt.d_theoryEngine->donePPSimpITE(d_assertions.ref());
  if(numAssertionOnEntry < d_assertions.size()){
    compressBeforeRealAssertions(numAssertionOnEntry);
  }
  return result;
}

void SmtEnginePrivate::compressBeforeRealAssertions(size_t before){
  size_t curr = d_assertions.size();
  if(before >= curr ||
     d_realAssertionsEnd <= 0 ||
     d_realAssertionsEnd >= curr){
    return;
  }

  // assertions
  // original: [0 ... d_realAssertionsEnd)
  //  can be modified
  // ites skolems [d_realAssertionsEnd, before)
  //  cannot be moved
  // added [before, curr)
  //  can be modified
  Assert(0 < d_realAssertionsEnd);
  Assert(d_realAssertionsEnd <= before);
  Assert(before < curr);

  std::vector<Node> intoConjunction;
  for(size_t i = before; i<curr; ++i){
    intoConjunction.push_back(d_assertions[i]);
  }
  d_assertions.resize(before);
  size_t lastBeforeItes = d_realAssertionsEnd - 1;
  intoConjunction.push_back(d_assertions[lastBeforeItes]);
  Node newLast = util::NaryBuilder::mkAssoc(kind::AND, intoConjunction);
  d_assertions.replace(lastBeforeItes, newLast);
  Assert(d_assertions.size() == before);
}

void SmtEnginePrivate::unconstrainedSimp() {
  TimerStat::CodeTimer unconstrainedSimpTimer(d_smt.d_stats->d_unconstrainedSimpTime);
  spendResource(options::preprocessStep());
  Trace("simplify") << "SmtEnginePrivate::unconstrainedSimp()" << endl;
  d_smt.d_theoryEngine->ppUnconstrainedSimp(d_assertions.ref());
}

void SmtEnginePrivate::traceBackToAssertions(const std::vector<Node>& nodes, std::vector<TNode>& assertions) {
  const booleans::CircuitPropagator::BackEdgesMap& backEdges = d_propagator.getBackEdges();
  for(vector<Node>::const_iterator i = nodes.begin(); i != nodes.end(); ++i) {
    booleans::CircuitPropagator::BackEdgesMap::const_iterator j = backEdges.find(*i);
    // term must appear in map, otherwise how did we get here?!
    Assert(j != backEdges.end());
    // if term maps to empty, that means it's a top-level assertion
    if(!(*j).second.empty()) {
      traceBackToAssertions((*j).second, assertions);
    } else {
      assertions.push_back(*i);
    }
  }
}

size_t SmtEnginePrivate::removeFromConjunction(Node& n, const std::unordered_set<unsigned long>& toRemove) {
  Assert(n.getKind() == kind::AND);
  size_t removals = 0;
  for(Node::iterator j = n.begin(); j != n.end(); ++j) {
    size_t subremovals = 0;
    Node sub = *j;
    if(toRemove.find(sub.getId()) != toRemove.end() ||
       (sub.getKind() == kind::AND && (subremovals = removeFromConjunction(sub, toRemove)) > 0)) {
      NodeBuilder<> b(kind::AND);
      b.append(n.begin(), j);
      if(subremovals > 0) {
        removals += subremovals;
        b << sub;
      } else {
        ++removals;
      }
      for(++j; j != n.end(); ++j) {
        if(toRemove.find((*j).getId()) != toRemove.end()) {
          ++removals;
        } else if((*j).getKind() == kind::AND) {
          sub = *j;
          if((subremovals = removeFromConjunction(sub, toRemove)) > 0) {
            removals += subremovals;
            b << sub;
          } else {
            b << *j;
          }
        } else {
          b << *j;
        }
      }
      if(b.getNumChildren() == 0) {
        n = d_true;
        b.clear();
      } else if(b.getNumChildren() == 1) {
        n = b[0];
        b.clear();
      } else {
        n = b;
      }
      n = Rewriter::rewrite(n);
      return removals;
    }
  }

  Assert(removals == 0);
  return 0;
}

void SmtEnginePrivate::doMiplibTrick() {
  Assert(d_realAssertionsEnd == d_assertions.size());
  Assert(!options::incrementalSolving());

  const booleans::CircuitPropagator::BackEdgesMap& backEdges = d_propagator.getBackEdges();
  unordered_set<unsigned long> removeAssertions;

  NodeManager* nm = NodeManager::currentNM();
  Node zero = nm->mkConst(Rational(0)), one = nm->mkConst(Rational(1));

  SubstitutionMap& top_level_substs = d_assertions.getTopLevelSubstitutions();
  unordered_map<TNode, Node, TNodeHashFunction> intVars;
  for(vector<Node>::const_iterator i = d_boolVars.begin(); i != d_boolVars.end(); ++i) {
    if(d_propagator.isAssigned(*i)) {
      Debug("miplib") << "ineligible: " << *i << " because assigned " << d_propagator.getAssignment(*i) << endl;
      continue;
    }

    vector<TNode> assertions;
    booleans::CircuitPropagator::BackEdgesMap::const_iterator j = backEdges.find(*i);
    // if not in back edges map, the bool var is unconstrained, showing up in no assertions.
    // if maps to an empty vector, that means the bool var was asserted itself.
    if(j != backEdges.end()) {
      if(!(*j).second.empty()) {
        traceBackToAssertions((*j).second, assertions);
      } else {
        assertions.push_back(*i);
      }
    }
    Debug("miplib") << "for " << *i << endl;
    bool eligible = true;
    map<pair<Node, Node>, uint64_t> marks;
    map<pair<Node, Node>, vector<Rational> > coef;
    map<pair<Node, Node>, vector<Rational> > checks;
    map<pair<Node, Node>, vector<TNode> > asserts;
    for(vector<TNode>::const_iterator j = assertions.begin(); j != assertions.end(); ++j) {
      Debug("miplib") << "  found: " << *j << endl;
      if((*j).getKind() != kind::IMPLIES) {
        eligible = false;
        Debug("miplib") << "  -- INELIGIBLE -- (not =>)" << endl;
        break;
      }
      Node conj = BooleanSimplification::simplify((*j)[0]);
      if(conj.getKind() == kind::AND && conj.getNumChildren() > 6) {
        eligible = false;
        Debug("miplib") << "  -- INELIGIBLE -- (N-ary /\\ too big)" << endl;
        break;
      }
      if(conj.getKind() != kind::AND && !conj.isVar() && !(conj.getKind() == kind::NOT && conj[0].isVar())) {
        eligible = false;
        Debug("miplib") << "  -- INELIGIBLE -- (not /\\ or literal)" << endl;
        break;
      }
      if((*j)[1].getKind() != kind::EQUAL ||
         !( ( (*j)[1][0].isVar() &&
              (*j)[1][1].getKind() == kind::CONST_RATIONAL ) ||
            ( (*j)[1][0].getKind() == kind::CONST_RATIONAL &&
              (*j)[1][1].isVar() ) )) {
        eligible = false;
        Debug("miplib") << "  -- INELIGIBLE -- (=> (and X X) X)" << endl;
        break;
      }
      if(conj.getKind() == kind::AND) {
        vector<Node> posv;
        bool found_x = false;
        map<TNode, bool> neg;
        for(Node::iterator ii = conj.begin(); ii != conj.end(); ++ii) {
          if((*ii).isVar()) {
            posv.push_back(*ii);
            neg[*ii] = false;
            found_x = found_x || *i == *ii;
          } else if((*ii).getKind() == kind::NOT && (*ii)[0].isVar()) {
            posv.push_back((*ii)[0]);
            neg[(*ii)[0]] = true;
            found_x = found_x || *i == (*ii)[0];
          } else {
            eligible = false;
            Debug("miplib") << "  -- INELIGIBLE -- (non-var: " << *ii << ")" << endl;
            break;
          }
          if(d_propagator.isAssigned(posv.back())) {
            eligible = false;
            Debug("miplib") << "  -- INELIGIBLE -- (" << posv.back() << " asserted)" << endl;
            break;
          }
        }
        if(!eligible) {
          break;
        }
        if(!found_x) {
          eligible = false;
          Debug("miplib") << "  --INELIGIBLE -- (couldn't find " << *i << " in conjunction)" << endl;
          break;
        }
        sort(posv.begin(), posv.end());
        const Node pos = NodeManager::currentNM()->mkNode(kind::AND, posv);
        const TNode var = ((*j)[1][0].getKind() == kind::CONST_RATIONAL) ? (*j)[1][1] : (*j)[1][0];
        const pair<Node, Node> pos_var(pos, var);
        const Rational& constant = ((*j)[1][0].getKind() == kind::CONST_RATIONAL) ? (*j)[1][0].getConst<Rational>() : (*j)[1][1].getConst<Rational>();
        uint64_t mark = 0;
        unsigned countneg = 0, thepos = 0;
        for(unsigned ii = 0; ii < pos.getNumChildren(); ++ii) {
          if(neg[pos[ii]]) {
            ++countneg;
          } else {
            thepos = ii;
            mark |= (0x1 << ii);
          }
        }
        if((marks[pos_var] & (1lu << mark)) != 0) {
          eligible = false;
          Debug("miplib") << "  -- INELIGIBLE -- (remarked)" << endl;
          break;
        }
        Debug("miplib") << "mark is " << mark << " -- " << (1lu << mark) << endl;
        marks[pos_var] |= (1lu << mark);
        Debug("miplib") << "marks[" << pos << "," << var << "] now " << marks[pos_var] << endl;
        if(countneg == pos.getNumChildren()) {
          if(constant != 0) {
            eligible = false;
            Debug("miplib") << "  -- INELIGIBLE -- (nonzero constant)" << endl;
            break;
          }
        } else if(countneg == pos.getNumChildren() - 1) {
          Assert(coef[pos_var].size() <= 6 && thepos < 6);
          if(coef[pos_var].size() <= thepos) {
            coef[pos_var].resize(thepos + 1);
          }
          coef[pos_var][thepos] = constant;
        } else {
          if(checks[pos_var].size() <= mark) {
            checks[pos_var].resize(mark + 1);
          }
          checks[pos_var][mark] = constant;
        }
        asserts[pos_var].push_back(*j);
      } else {
        TNode x = conj;
        if(x != *i && x != (*i).notNode()) {
          eligible = false;
          Debug("miplib") << "  -- INELIGIBLE -- (x not present where I expect it)" << endl;
          break;
        }
        const bool xneg = (x.getKind() == kind::NOT);
        x = xneg ? x[0] : x;
        Debug("miplib") << "  x:" << x << "  " << xneg << endl;
        const TNode var = ((*j)[1][0].getKind() == kind::CONST_RATIONAL) ? (*j)[1][1] : (*j)[1][0];
        const pair<Node, Node> x_var(x, var);
        const Rational& constant = ((*j)[1][0].getKind() == kind::CONST_RATIONAL) ? (*j)[1][0].getConst<Rational>() : (*j)[1][1].getConst<Rational>();
        unsigned mark = (xneg ? 0 : 1);
        if((marks[x_var] & (1u << mark)) != 0) {
          eligible = false;
          Debug("miplib") << "  -- INELIGIBLE -- (remarked)" << endl;
          break;
        }
        marks[x_var] |= (1u << mark);
        if(xneg) {
          if(constant != 0) {
            eligible = false;
            Debug("miplib") << "  -- INELIGIBLE -- (nonzero constant)" << endl;
            break;
          }
        } else {
          Assert(coef[x_var].size() <= 6);
          coef[x_var].resize(6);
          coef[x_var][0] = constant;
        }
        asserts[x_var].push_back(*j);
      }
    }
    if(eligible) {
      for(map<pair<Node, Node>, uint64_t>::const_iterator j = marks.begin(); j != marks.end(); ++j) {
        const TNode pos = (*j).first.first;
        const TNode var = (*j).first.second;
        const pair<Node, Node>& pos_var = (*j).first;
        const uint64_t mark = (*j).second;
        const unsigned numVars = pos.getKind() == kind::AND ? pos.getNumChildren() : 1;
        uint64_t expected = (uint64_t(1) << (1 << numVars)) - 1;
        expected = (expected == 0) ? -1 : expected; // fix for overflow
        Debug("miplib") << "[" << pos << "] => " << hex << mark << " expect " << expected << dec << endl;
        Assert(pos.getKind() == kind::AND || pos.isVar());
        if(mark != expected) {
          Debug("miplib") << "  -- INELIGIBLE " << pos << " -- (insufficiently marked, got " << mark << " for " << numVars << " vars, expected " << expected << endl;
        } else {
          if(mark != 3) { // exclude single-var case; nothing to check there
            uint64_t sz = (uint64_t(1) << checks[pos_var].size()) - 1;
            sz = (sz == 0) ? -1 : sz; // fix for overflow
            Assert(sz == mark, "expected size %u == mark %u", sz, mark);
            for(size_t k = 0; k < checks[pos_var].size(); ++k) {
              if((k & (k - 1)) != 0) {
                Rational sum = 0;
                Debug("miplib") << k << " => " << checks[pos_var][k] << endl;
                for(size_t v = 1, kk = k; kk != 0; ++v, kk >>= 1) {
                  if((kk & 0x1) == 1) {
                    Assert(pos.getKind() == kind::AND);
                    Debug("miplib") << "var " << v << " : " << pos[v - 1] << " coef:" << coef[pos_var][v - 1] << endl;
                    sum += coef[pos_var][v - 1];
                  }
                }
                Debug("miplib") << "checkSum is " << sum << " input says " << checks[pos_var][k] << endl;
                if(sum != checks[pos_var][k]) {
                  eligible = false;
                  Debug("miplib") << "  -- INELIGIBLE " << pos << " -- (nonlinear combination)" << endl;
                  break;
                }
              } else {
                Assert(checks[pos_var][k] == 0, "checks[(%s,%s)][%u] should be 0, but it's %s", pos.toString().c_str(), var.toString().c_str(), k, checks[pos_var][k].toString().c_str()); // we never set for single-positive-var
              }
            }
          }
          if(!eligible) {
            eligible = true; // next is still eligible
            continue;
          }

          Debug("miplib") << "  -- ELIGIBLE " << *i << " , " << pos << " --" << endl;
          vector<Node> newVars;
          expr::NodeSelfIterator ii, iiend;
          if(pos.getKind() == kind::AND) {
            ii = pos.begin();
            iiend = pos.end();
          } else {
            ii = expr::NodeSelfIterator::self(pos);
            iiend = expr::NodeSelfIterator::selfEnd(pos);
          }
          for(; ii != iiend; ++ii) {
            Node& varRef = intVars[*ii];
            if(varRef.isNull()) {
              stringstream ss;
              ss << "mipvar_" << *ii;
              Node newVar = nm->mkSkolem(ss.str(), nm->integerType(), "a variable introduced due to scrubbing a miplib encoding", NodeManager::SKOLEM_EXACT_NAME);
              Node geq = Rewriter::rewrite(nm->mkNode(kind::GEQ, newVar, zero));
              Node leq = Rewriter::rewrite(nm->mkNode(kind::LEQ, newVar, one));
              addFormula(Rewriter::rewrite(geq.andNode(leq)), false, false);
              SubstitutionMap nullMap(&d_fakeContext);
              Theory::PPAssertStatus status CVC4_UNUSED; // just for assertions
              status = d_smt.d_theoryEngine->solve(geq, nullMap);
              Assert(status == Theory::PP_ASSERT_STATUS_UNSOLVED,
                     "unexpected solution from arith's ppAssert()");
              Assert(nullMap.empty(),
                     "unexpected substitution from arith's ppAssert()");
              status = d_smt.d_theoryEngine->solve(leq, nullMap);
              Assert(status == Theory::PP_ASSERT_STATUS_UNSOLVED,
                     "unexpected solution from arith's ppAssert()");
              Assert(nullMap.empty(),
                     "unexpected substitution from arith's ppAssert()");
              d_smt.d_theoryEngine->getModel()->addSubstitution(*ii, newVar.eqNode(one));
              newVars.push_back(newVar);
              varRef = newVar;
            } else {
              newVars.push_back(varRef);
            }
            if(!d_smt.d_logic.areIntegersUsed()) {
              d_smt.d_logic = d_smt.d_logic.getUnlockedCopy();
              d_smt.d_logic.enableIntegers();
              d_smt.d_logic.lock();
            }
          }
          Node sum;
          if(pos.getKind() == kind::AND) {
            NodeBuilder<> sumb(kind::PLUS);
            for(size_t ii = 0; ii < pos.getNumChildren(); ++ii) {
              sumb << nm->mkNode(kind::MULT, nm->mkConst(coef[pos_var][ii]), newVars[ii]);
            }
            sum = sumb;
          } else {
            sum = nm->mkNode(kind::MULT, nm->mkConst(coef[pos_var][0]), newVars[0]);
          }
          Debug("miplib") << "vars[] " << var << endl
                          << "    eq " << Rewriter::rewrite(sum) << endl;
          Node newAssertion = var.eqNode(Rewriter::rewrite(sum));
          if (top_level_substs.hasSubstitution(newAssertion[0]))
          {
            // Warning() << "RE-SUBSTITUTION " << newAssertion[0] << endl;
            // Warning() << "REPLACE         " << newAssertion[1] << endl;
            // Warning() << "ORIG            " <<
            // top_level_substs.getSubstitution(newAssertion[0]) << endl;
            Assert(top_level_substs.getSubstitution(newAssertion[0])
                   == newAssertion[1]);
          } else if(pos.getNumChildren() <= options::arithMLTrickSubstitutions()) {
            top_level_substs.addSubstitution(newAssertion[0], newAssertion[1]);
            Debug("miplib") << "addSubs: " << newAssertion[0] << " to " << newAssertion[1] << endl;
          } else {
            Debug("miplib") << "skipSubs: " << newAssertion[0] << " to " << newAssertion[1] << " (threshold is " << options::arithMLTrickSubstitutions() << ")" << endl;
          }
          newAssertion = Rewriter::rewrite(newAssertion);
          Debug("miplib") << "  " << newAssertion << endl;
          addFormula(newAssertion, false, false);
          Debug("miplib") << "  assertions to remove: " << endl;
          for(vector<TNode>::const_iterator k = asserts[pos_var].begin(), k_end = asserts[pos_var].end(); k != k_end; ++k) {
            Debug("miplib") << "    " << *k << endl;
            removeAssertions.insert((*k).getId());
          }
        }
      }
    }
  }
  if(!removeAssertions.empty()) {
    Debug("miplib") << "SmtEnginePrivate::simplify(): scrubbing miplib encoding..." << endl;
    for(size_t i = 0; i < d_realAssertionsEnd; ++i) {
      if(removeAssertions.find(d_assertions[i].getId()) != removeAssertions.end()) {
        Debug("miplib") << "SmtEnginePrivate::simplify(): - removing " << d_assertions[i] << endl;
        d_assertions[i] = d_true;
        ++d_smt.d_stats->d_numMiplibAssertionsRemoved;
      } else if(d_assertions[i].getKind() == kind::AND) {
        size_t removals = removeFromConjunction(d_assertions[i], removeAssertions);
        if(removals > 0) {
          Debug("miplib") << "SmtEnginePrivate::simplify(): - reduced " << d_assertions[i] << endl;
          Debug("miplib") << "SmtEnginePrivate::simplify(): -      by " << removals << " conjuncts" << endl;
          d_smt.d_stats->d_numMiplibAssertionsRemoved += removals;
        }
      }
      Debug("miplib") << "had: " << d_assertions[i] << endl;
      d_assertions[i] =
          Rewriter::rewrite(top_level_substs.apply(d_assertions[i]));
      Debug("miplib") << "now: " << d_assertions[i] << endl;
    }
  } else {
    Debug("miplib") << "SmtEnginePrivate::simplify(): miplib pass found nothing." << endl;
  }
  d_realAssertionsEnd = d_assertions.size();
}


// returns false if simplification led to "false"
bool SmtEnginePrivate::simplifyAssertions()
{
  spendResource(options::preprocessStep());
  Assert(d_smt.d_pendingPops == 0);
  try {
    ScopeCounter depth(d_simplifyAssertionsDepth);

    Trace("simplify") << "SmtEnginePrivate::simplify()" << endl;

    dumpAssertions("pre-nonclausal", d_assertions);

    if(options::simplificationMode() != SIMPLIFICATION_MODE_NONE) {
      // Perform non-clausal simplification
      Chat() << "...performing nonclausal simplification..." << endl;
      Trace("simplify") << "SmtEnginePrivate::simplify(): "
                        << "performing non-clausal simplification" << endl;
      bool noConflict = nonClausalSimplify();
      if(!noConflict) {
        return false;
      }

      // We piggy-back off of the BackEdgesMap in the CircuitPropagator to
      // do the miplib trick.
      if( // check that option is on
          options::arithMLTrick() &&
          // miplib rewrites aren't safe in incremental mode
          ! options::incrementalSolving() &&
          // only useful in arith
          d_smt.d_logic.isTheoryEnabled(THEORY_ARITH) &&
          // we add new assertions and need this (in practice, this
          // restriction only disables miplib processing during
          // re-simplification, which we don't expect to be useful anyway)
          d_realAssertionsEnd == d_assertions.size() ) {
        Chat() << "...fixing miplib encodings..." << endl;
        Trace("simplify") << "SmtEnginePrivate::simplify(): "
                          << "looking for miplib pseudobooleans..." << endl;

        TimerStat::CodeTimer miplibTimer(d_smt.d_stats->d_miplibPassTime);

        doMiplibTrick();
      } else {
        Trace("simplify") << "SmtEnginePrivate::simplify(): "
                          << "skipping miplib pseudobooleans pass (either incrementalSolving is on, or miplib pbs are turned off)..." << endl;
      }
    }

    dumpAssertions("post-nonclausal", d_assertions);
    Trace("smt") << "POST nonClausalSimplify" << endl;
    Debug("smt") << " d_assertions     : " << d_assertions.size() << endl;

    // before ppRewrite check if only core theory for BV theory
    d_smt.d_theoryEngine->staticInitializeBVOptions(d_assertions.ref());

    dumpAssertions("pre-theorypp", d_assertions);

    // Theory preprocessing
    if (d_smt.d_earlyTheoryPP) {
      Chat() << "...doing early theory preprocessing..." << endl;
      TimerStat::CodeTimer codeTimer(d_smt.d_stats->d_theoryPreprocessTime);
      // Call the theory preprocessors
      d_smt.d_theoryEngine->preprocessStart();
      for (unsigned i = 0; i < d_assertions.size(); ++ i) {
        Assert(Rewriter::rewrite(d_assertions[i]) == d_assertions[i]);
        d_assertions.replace(i, d_smt.d_theoryEngine->preprocess(d_assertions[i]));
        Assert(Rewriter::rewrite(d_assertions[i]) == d_assertions[i]);
      }
    }

    dumpAssertions("post-theorypp", d_assertions);
    Trace("smt") << "POST theoryPP" << endl;
    Debug("smt") << " d_assertions     : " << d_assertions.size() << endl;

    // ITE simplification
    if(options::doITESimp() &&
       (d_simplifyAssertionsDepth <= 1 || options::doITESimpOnRepeat())) {
      Chat() << "...doing ITE simplification..." << endl;
      bool noConflict = simpITE();
      if(!noConflict){
        Chat() << "...ITE simplification found unsat..." << endl;
        return false;
      }
    }

    dumpAssertions("post-itesimp", d_assertions);
    Trace("smt") << "POST iteSimp" << endl;
    Debug("smt") << " d_assertions     : " << d_assertions.size() << endl;

    // Unconstrained simplification
    if(options::unconstrainedSimp()) {
      Chat() << "...doing unconstrained simplification..." << endl;
      unconstrainedSimp();
    }

    dumpAssertions("post-unconstrained", d_assertions);
    Trace("smt") << "POST unconstrainedSimp" << endl;
    Debug("smt") << " d_assertions     : " << d_assertions.size() << endl;

    if(options::repeatSimp() && options::simplificationMode() != SIMPLIFICATION_MODE_NONE) {
      Chat() << "...doing another round of nonclausal simplification..." << endl;
      Trace("simplify") << "SmtEnginePrivate::simplify(): "
                        << " doing repeated simplification" << endl;
      bool noConflict = nonClausalSimplify();
      if(!noConflict) {
        return false;
      }
    }

    dumpAssertions("post-repeatsimp", d_assertions);
    Trace("smt") << "POST repeatSimp" << endl;
    Debug("smt") << " d_assertions     : " << d_assertions.size() << endl;

  } catch(TypeCheckingExceptionPrivate& tcep) {
    // Calls to this function should have already weeded out any
    // typechecking exceptions via (e.g.) ensureBoolean().  But a
    // theory could still create a new expression that isn't
    // well-typed, and we don't want the C++ runtime to abort our
    // process without any error notice.
    stringstream ss;
    ss << "A bad expression was produced.  Original exception follows:\n"
       << tcep;
    InternalError(ss.str().c_str());
  }
  return true;
}

Result SmtEngine::check() {
  Assert(d_fullyInited);
  Assert(d_pendingPops == 0);

  Trace("smt") << "SmtEngine::check()" << endl;

  ResourceManager* resourceManager = d_private->getResourceManager();

  resourceManager->beginCall();

  // Only way we can be out of resource is if cumulative budget is on
  if (resourceManager->cumulativeLimitOn() &&
      resourceManager->out()) {
    Result::UnknownExplanation why = resourceManager->outOfResources() ?
                             Result::RESOURCEOUT : Result::TIMEOUT;
    return Result(Result::VALIDITY_UNKNOWN, why, d_filename);
  }

  // Make sure the prop layer has all of the assertions
  Trace("smt") << "SmtEngine::check(): processing assertions" << endl;
  d_private->processAssertions();
  Trace("smt") << "SmtEngine::check(): done processing assertions" << endl;

  // Turn off stop only for QF_LRA
  // TODO: Bring up in a meeting where to put this
  if(options::decisionStopOnly() && !options::decisionMode.wasSetByUser() ){
    if( // QF_LRA
       (not d_logic.isQuantified() &&
        d_logic.isPure(THEORY_ARITH) && d_logic.isLinear() && !d_logic.isDifferenceLogic() &&  !d_logic.areIntegersUsed()
        )){
      if(d_private->d_iteSkolemMap.empty()){
        options::decisionStopOnly.set(false);
        d_decisionEngine->clearStrategies();
        Trace("smt") << "SmtEngine::check(): turning off stop only" << endl;
      }
    }
  }

  TimerStat::CodeTimer solveTimer(d_stats->d_solveTime);

  Chat() << "solving..." << endl;
  Trace("smt") << "SmtEngine::check(): running check" << endl;
  Result result = d_propEngine->checkSat();

  resourceManager->endCall();
  Trace("limit") << "SmtEngine::check(): cumulative millis " << resourceManager->getTimeUsage()
                 << ", resources " << resourceManager->getResourceUsage() << endl;


  return Result(result, d_filename);
}

Result SmtEngine::quickCheck() {
  Assert(d_fullyInited);
  Trace("smt") << "SMT quickCheck()" << endl;
  return Result(Result::VALIDITY_UNKNOWN, Result::REQUIRES_FULL_CHECK, d_filename);
}


void SmtEnginePrivate::collectSkolems(TNode n, set<TNode>& skolemSet, unordered_map<Node, bool, NodeHashFunction>& cache)
{
  unordered_map<Node, bool, NodeHashFunction>::iterator it;
  it = cache.find(n);
  if (it != cache.end()) {
    return;
  }

  size_t sz = n.getNumChildren();
  if (sz == 0) {
    IteSkolemMap::iterator it = d_iteSkolemMap.find(n);
    if (it != d_iteSkolemMap.end()) {
      skolemSet.insert(n);
    }
    cache[n] = true;
    return;
  }

  size_t k = 0;
  for (; k < sz; ++k) {
    collectSkolems(n[k], skolemSet, cache);
  }
  cache[n] = true;
}


bool SmtEnginePrivate::checkForBadSkolems(TNode n, TNode skolem, unordered_map<Node, bool, NodeHashFunction>& cache)
{
  unordered_map<Node, bool, NodeHashFunction>::iterator it;
  it = cache.find(n);
  if (it != cache.end()) {
    return (*it).second;
  }

  size_t sz = n.getNumChildren();
  if (sz == 0) {
    IteSkolemMap::iterator it = d_iteSkolemMap.find(n);
    bool bad = false;
    if (it != d_iteSkolemMap.end()) {
      if (!((*it).first < n)) {
        bad = true;
      }
    }
    cache[n] = bad;
    return bad;
  }

  size_t k = 0;
  for (; k < sz; ++k) {
    if (checkForBadSkolems(n[k], skolem, cache)) {
      cache[n] = true;
      return true;
    }
  }

  cache[n] = false;
  return false;
}

void SmtEnginePrivate::processAssertions() {
  TimerStat::CodeTimer paTimer(d_smt.d_stats->d_processAssertionsTime);
  spendResource(options::preprocessStep());
  Assert(d_smt.d_fullyInited);
  Assert(d_smt.d_pendingPops == 0);
  SubstitutionMap& top_level_substs = d_assertions.getTopLevelSubstitutions();

  // Dump the assertions
  dumpAssertions("pre-everything", d_assertions);

  Trace("smt-proc") << "SmtEnginePrivate::processAssertions() begin" << endl;
  Trace("smt") << "SmtEnginePrivate::processAssertions()" << endl;

  Debug("smt") << " d_assertions     : " << d_assertions.size() << endl;

  if (d_assertions.size() == 0) {
    // nothing to do
    return;
  }

  if (options::bvGaussElim())
  {
    TimerStat::CodeTimer gaussElimTimer(d_smt.d_stats->d_gaussElimTime);
    d_preprocessingPassRegistry.getPass("bv-gauss")->apply(&d_assertions);
  }

  if (d_assertionsProcessed && options::incrementalSolving()) {
    // TODO(b/1255): Substitutions in incremental mode should be managed with a
    // proper data structure.

    // Placeholder for storing substitutions
    d_assertions.getSubstitutionsIndex() = d_assertions.size();
    d_assertions.push_back(NodeManager::currentNM()->mkConst<bool>(true));
  }

  // Add dummy assertion in last position - to be used as a
  // placeholder for any new assertions to get added
  d_assertions.push_back(NodeManager::currentNM()->mkConst<bool>(true));
  // any assertions added beyond realAssertionsEnd must NOT affect the
  // equisatisfiability
  d_realAssertionsEnd = d_assertions.size();

  // Assertions are NOT guaranteed to be rewritten by this point

  Trace("smt-proc") << "SmtEnginePrivate::processAssertions() : pre-definition-expansion" << endl;
  dumpAssertions("pre-definition-expansion", d_assertions);
  {
    Chat() << "expanding definitions..." << endl;
    Trace("simplify") << "SmtEnginePrivate::simplify(): expanding definitions" << endl;
    TimerStat::CodeTimer codeTimer(d_smt.d_stats->d_definitionExpansionTime);
    unordered_map<Node, Node, NodeHashFunction> cache;
    for(unsigned i = 0; i < d_assertions.size(); ++ i) {
      d_assertions.replace(i, expandDefinitions(d_assertions[i], cache));
    }
  }
  Trace("smt-proc") << "SmtEnginePrivate::processAssertions() : post-definition-expansion" << endl;
  dumpAssertions("post-definition-expansion", d_assertions);

  // save the assertions now
  THEORY_PROOF
    (
     for (unsigned i = 0; i < d_assertions.size(); ++i) {
       ProofManager::currentPM()->addAssertion(d_assertions[i].toExpr());
     }
     );

  Debug("smt") << " d_assertions     : " << d_assertions.size() << endl;

  if (options::globalNegate())
  {
    // global negation of the formula
    quantifiers::GlobalNegate gn;
    gn.simplify(d_assertions.ref());
    d_smt.d_globalNegation = !d_smt.d_globalNegation;
  }

  if( options::nlExtPurify() ){
    unordered_map<Node, Node, NodeHashFunction> cache;
    unordered_map<Node, Node, NodeHashFunction> bcache;
    std::vector< Node > var_eq;
    for (unsigned i = 0; i < d_assertions.size(); ++ i) {
      Node a = d_assertions[i];
      d_assertions.replace(i, purifyNlTerms(a, cache, bcache, var_eq));
      Trace("nl-ext-purify")
          << "Purify : " << a << " -> " << d_assertions[i] << std::endl;
    }
    if( !var_eq.empty() ){
      unsigned lastIndex = d_assertions.size()-1;
      var_eq.insert( var_eq.begin(), d_assertions[lastIndex] );
      d_assertions.replace(lastIndex, NodeManager::currentNM()->mkNode( kind::AND, var_eq ) );
    }
  }

  if( options::ceGuidedInst() ){
    //register sygus conjecture pre-rewrite (motivated by solution reconstruction)
    for (unsigned i = 0; i < d_assertions.size(); ++ i) {
      d_smt.d_theoryEngine->getQuantifiersEngine()->getCegInstantiation()->preregisterAssertion( d_assertions[i] );
    }
  }

  if (options::solveRealAsInt()) {
    d_preprocessingPassRegistry.getPass("real-to-int")->apply(&d_assertions);
  }

  if (options::solveIntAsBV() > 0)
  {
    d_preprocessingPassRegistry.getPass("int-to-bv")->apply(&d_assertions);
  }

  if (options::bitblastMode() == theory::bv::BITBLAST_MODE_EAGER &&
      !d_smt.d_logic.isPure(THEORY_BV) &&
      d_smt.d_logic.getLogicString() != "QF_UFBV" &&
      d_smt.d_logic.getLogicString() != "QF_ABV") {
    throw ModalException("Eager bit-blasting does not currently support theory combination. "
                         "Note that in a QF_BV problem UF symbols can be introduced for division. "
                         "Try --bv-div-zero-const to interpret division by zero as a constant.");
  }

  if (options::bitblastMode() == theory::bv::BITBLAST_MODE_EAGER)
  {
    d_preprocessingPassRegistry.getPass("bv-ackermann")->apply(&d_assertions);
  }

  if (options::bvAbstraction() && !options::incrementalSolving())
  {
    d_preprocessingPassRegistry.getPass("bv-abstraction")->apply(&d_assertions);
  }

  Debug("smt") << " d_assertions     : " << d_assertions.size() << endl;

  bool noConflict = true;

  if (options::extRewPrep())
  {
    theory::quantifiers::ExtendedRewriter extr(options::extRewPrepAgg());
    for (unsigned i = 0; i < d_assertions.size(); ++i)
    {
      Node a = d_assertions[i];
      d_assertions.replace(i, extr.extendedRewrite(a));
    }
  }

  // Unconstrained simplification
  if(options::unconstrainedSimp()) {
    Trace("smt-proc") << "SmtEnginePrivate::processAssertions() : pre-unconstrained-simp" << endl;
    dumpAssertions("pre-unconstrained-simp", d_assertions);
	d_preprocessingPassRegistry.getPass("rewrite")->apply(&d_assertions);
    unconstrainedSimp();
    Trace("smt-proc") << "SmtEnginePrivate::processAssertions() : post-unconstrained-simp" << endl;
    dumpAssertions("post-unconstrained-simp", d_assertions);
  }

  if(options::bvIntroducePow2())
  {
    d_preprocessingPassRegistry.getPass("bv-intro-pow2")->apply(&d_assertions);
  }

  Trace("smt-proc") << "SmtEnginePrivate::processAssertions() : pre-substitution" << endl;
  dumpAssertions("pre-substitution", d_assertions);

<<<<<<< HEAD
  if(options::unsatCores()) {
    // special rewriting pass for unsat cores, since many of the passes below are skipped
	d_preprocessingPassRegistry.getPass("rewrite")->apply(&d_assertions);
  } else {
    applySubstitutionsToAssertions();
=======
  if (options::unsatCores())
  {
    // special rewriting pass for unsat cores, since many of the passes below
    // are skipped
    for (unsigned i = 0; i < d_assertions.size(); ++i)
    {
      d_assertions.replace(i, Rewriter::rewrite(d_assertions[i]));
    }
  }
  else
  {
    d_preprocessingPassRegistry.getPass("apply-substs")->apply(&d_assertions);
>>>>>>> 86d9ba44
  }
  Trace("smt-proc") << "SmtEnginePrivate::processAssertions() : post-substitution" << endl;
  dumpAssertions("post-substitution", d_assertions);

  // Assertions ARE guaranteed to be rewritten by this point
#ifdef CVC4_ASSERTIONS
  for (unsigned i = 0; i < d_assertions.size(); ++i)
  {
    Assert(Rewriter::rewrite(d_assertions[i]) == d_assertions[i]);
  }
#endif

  // Lift bit-vectors of size 1 to bool
  if(options::bitvectorToBool()) {
    dumpAssertions("pre-bv-to-bool", d_assertions);
    Chat() << "...doing bvToBool..." << endl;
    d_preprocessingPassRegistry.getPass("bv-to-bool")->apply(&d_assertions);
    dumpAssertions("post-bv-to-bool", d_assertions);
    Trace("smt") << "POST bvToBool" << endl;
  }
  // Convert non-top-level Booleans to bit-vectors of size 1
  if(options::boolToBitvector()) {
    dumpAssertions("pre-bool-to-bv", d_assertions);
    Chat() << "...doing boolToBv..." << endl;
    d_preprocessingPassRegistry.getPass("bool-to-bv")->apply(&d_assertions);
    dumpAssertions("post-bool-to-bv", d_assertions);
    Trace("smt") << "POST boolToBv" << endl;
  }
  if(options::sepPreSkolemEmp()) {
    for (unsigned i = 0; i < d_assertions.size(); ++ i) {
      Node prev = d_assertions[i];
      Node next = sep::TheorySepRewriter::preprocess( prev );
      if( next!=prev ){
        d_assertions.replace( i, Rewriter::rewrite( next ) );
        Trace("sep-preprocess") << "*** Preprocess sep " << prev << endl;
        Trace("sep-preprocess") << "   ...got " << d_assertions[i] << endl;
      }
    }
  }

  if( d_smt.d_logic.isQuantified() ){
    Trace("smt-proc") << "SmtEnginePrivate::processAssertions() : pre-quant-preprocess" << endl;

    dumpAssertions("pre-skolem-quant", d_assertions);
    //remove rewrite rules, apply pre-skolemization to existential quantifiers
    for (unsigned i = 0; i < d_assertions.size(); ++ i) {
      Node prev = d_assertions[i];
      Node next = quantifiers::QuantifiersRewriter::preprocess( prev );
      if( next!=prev ){
        d_assertions.replace( i, Rewriter::rewrite( next ) );
        Trace("quantifiers-preprocess") << "*** Pre-skolemize " << prev << endl;
        Trace("quantifiers-preprocess") << "   ...got " << d_assertions[i] << endl;
      }
    }
    dumpAssertions("post-skolem-quant", d_assertions);
    if( options::macrosQuant() ){
      //quantifiers macro expansion
      quantifiers::QuantifierMacros qm( d_smt.d_theoryEngine->getQuantifiersEngine() );
      bool success;
      do{
        success = qm.simplify( d_assertions.ref(), true );
      }while( success );
      //finalize the definitions
      qm.finalizeDefinitions();
    }

    //fmf-fun : assume admissible functions, applying preprocessing reduction to FMF
    if( options::fmfFunWellDefined() ){
      quantifiers::FunDefFmf fdf;
      Assert( d_smt.d_fmfRecFunctionsDefined!=NULL );
      //must carry over current definitions (for incremental)
      for( context::CDList<Node>::const_iterator fit = d_smt.d_fmfRecFunctionsDefined->begin();
           fit != d_smt.d_fmfRecFunctionsDefined->end(); ++fit ) {
        Node f = (*fit);
        Assert( d_smt.d_fmfRecFunctionsAbs.find( f )!=d_smt.d_fmfRecFunctionsAbs.end() );
        TypeNode ft = d_smt.d_fmfRecFunctionsAbs[f];
        fdf.d_sorts[f] = ft;
        std::map< Node, std::vector< Node > >::iterator fcit = d_smt.d_fmfRecFunctionsConcrete.find( f );
        Assert( fcit!=d_smt.d_fmfRecFunctionsConcrete.end() );
        for( unsigned j=0; j<fcit->second.size(); j++ ){
          fdf.d_input_arg_inj[f].push_back( fcit->second[j] );
        }
      }
      fdf.simplify( d_assertions.ref() );
      //must store new definitions (for incremental)
      for( unsigned i=0; i<fdf.d_funcs.size(); i++ ){
        Node f = fdf.d_funcs[i];
        d_smt.d_fmfRecFunctionsAbs[f] = fdf.d_sorts[f];
        d_smt.d_fmfRecFunctionsConcrete[f].clear();
        for( unsigned j=0; j<fdf.d_input_arg_inj[f].size(); j++ ){
          d_smt.d_fmfRecFunctionsConcrete[f].push_back( fdf.d_input_arg_inj[f][j] );
        }
        d_smt.d_fmfRecFunctionsDefined->push_back( f );
      }
    }
    if (options::sygusInference())
    {
      // try recast as sygus
      quantifiers::SygusInference si;
      if (si.simplify(d_assertions.ref()))
      {
        Trace("smt-proc") << "...converted to sygus conjecture." << std::endl;
      }
    }
    Trace("smt-proc") << "SmtEnginePrivate::processAssertions() : post-quant-preprocess" << endl;
  }

  if( options::sortInference() || options::ufssFairnessMonotone() ){
    //sort inference technique
    SortInference * si = d_smt.d_theoryEngine->getSortInference();
    si->simplify( d_assertions.ref(), options::sortInference(), options::ufssFairnessMonotone() );
    for( std::map< Node, Node >::iterator it = si->d_model_replace_f.begin(); it != si->d_model_replace_f.end(); ++it ){
      d_smt.setPrintFuncInModel( it->first.toExpr(), false );
      d_smt.setPrintFuncInModel( it->second.toExpr(), true );
    }
  }

  if( options::pbRewrites() ){
    d_preprocessingPassRegistry.getPass("pseudo-boolean-processor")
        ->apply(&d_assertions);
  }

  if (options::synthRrPrep())
  {
    // do candidate rewrite rule synthesis
    d_preprocessingPassRegistry.getPass("synth-rr")->apply(&d_assertions);
  }

  Trace("smt-proc") << "SmtEnginePrivate::processAssertions() : pre-simplify" << endl;
  dumpAssertions("pre-simplify", d_assertions);
  Chat() << "simplifying assertions..." << endl;
  noConflict = simplifyAssertions();
  if(!noConflict){
    ++(d_smt.d_stats->d_simplifiedToFalse);
  }
  Trace("smt-proc") << "SmtEnginePrivate::processAssertions() : post-simplify" << endl;
  dumpAssertions("post-simplify", d_assertions);

  if (options::symmetryBreakerExp())
  {
    // apply symmetry breaking
    d_preprocessingPassRegistry.getPass("sym-break")->apply(&d_assertions);
  }

  if(options::doStaticLearning()) {
    d_preprocessingPassRegistry.getPass("static-learning")
        ->apply(&d_assertions);
  }
  Debug("smt") << " d_assertions     : " << d_assertions.size() << endl;

  Trace("smt-proc") << "SmtEnginePrivate::processAssertions() : pre-ite-removal" << endl;
  dumpAssertions("pre-ite-removal", d_assertions);
  {
    Chat() << "removing term ITEs..." << endl;
    TimerStat::CodeTimer codeTimer(d_smt.d_stats->d_iteRemovalTime);
    // Remove ITEs, updating d_iteSkolemMap
    d_smt.d_stats->d_numAssertionsPre += d_assertions.size();
    removeITEs();
    // This is needed because when solving incrementally, removeITEs may introduce
    // skolems that were solved for earlier and thus appear in the substitution
    // map.
    d_preprocessingPassRegistry.getPass("apply-substs")->apply(&d_assertions);
    d_smt.d_stats->d_numAssertionsPost += d_assertions.size();
  }
  Trace("smt-proc") << "SmtEnginePrivate::processAssertions() : post-ite-removal" << endl;
  dumpAssertions("post-ite-removal", d_assertions);

  dumpAssertions("pre-repeat-simplify", d_assertions);
  if(options::repeatSimp()) {
    Trace("smt-proc") << "SmtEnginePrivate::processAssertions() : pre-repeat-simplify" << endl;
    Chat() << "re-simplifying assertions..." << endl;
    ScopeCounter depth(d_simplifyAssertionsDepth);
    noConflict &= simplifyAssertions();
    if (noConflict) {
      // Need to fix up assertion list to maintain invariants:
      // Let Sk be the set of Skolem variables introduced by ITE's.  Let <_sk be the order in which these variables were introduced
      // during ite removal.
      // For each skolem variable sk, let iteExpr = iteMap(sk) be the ite expr mapped to by sk.

      // cache for expression traversal
      unordered_map<Node, bool, NodeHashFunction> cache;

      // First, find all skolems that appear in the substitution map - their associated iteExpr will need
      // to be moved to the main assertion set
      set<TNode> skolemSet;
      SubstitutionMap::iterator pos = top_level_substs.begin();
      for (; pos != top_level_substs.end(); ++pos)
      {
        collectSkolems((*pos).first, skolemSet, cache);
        collectSkolems((*pos).second, skolemSet, cache);
      }

      // We need to ensure:
      // 1. iteExpr has the form (ite cond (sk = t) (sk = e))
      // 2. if some sk' in Sk appears in cond, t, or e, then sk' <_sk sk
      // If either of these is violated, we must add iteExpr as a proper assertion
      IteSkolemMap::iterator it = d_iteSkolemMap.begin();
      IteSkolemMap::iterator iend = d_iteSkolemMap.end();
      NodeBuilder<> builder(kind::AND);
      builder << d_assertions[d_realAssertionsEnd - 1];
      vector<TNode> toErase;
      for (; it != iend; ++it) {
        if (skolemSet.find((*it).first) == skolemSet.end()) {
          TNode iteExpr = d_assertions[(*it).second];
          if (iteExpr.getKind() == kind::ITE &&
              iteExpr[1].getKind() == kind::EQUAL &&
              iteExpr[1][0] == (*it).first &&
              iteExpr[2].getKind() == kind::EQUAL &&
              iteExpr[2][0] == (*it).first) {
            cache.clear();
            bool bad = checkForBadSkolems(iteExpr[0], (*it).first, cache);
            bad = bad || checkForBadSkolems(iteExpr[1][1], (*it).first, cache);
            bad = bad || checkForBadSkolems(iteExpr[2][1], (*it).first, cache);
            if (!bad) {
              continue;
            }
          }
        }
        // Move this iteExpr into the main assertions
        builder << d_assertions[(*it).second];
        d_assertions[(*it).second] = NodeManager::currentNM()->mkConst<bool>(true);
        toErase.push_back((*it).first);
      }
      if(builder.getNumChildren() > 1) {
        while (!toErase.empty()) {
          d_iteSkolemMap.erase(toErase.back());
          toErase.pop_back();
        }
        d_assertions[d_realAssertionsEnd - 1] = Rewriter::rewrite(Node(builder));
      }
      // TODO(b/1256): For some reason this is needed for some benchmarks, such as
      // QF_AUFBV/dwp_formulas/try5_small_difret_functions_dwp_tac.re_node_set_remove_at.il.dwp.smt2
      removeITEs();
      d_preprocessingPassRegistry.getPass("apply-substs")->apply(&d_assertions);
      //      Assert(iteRewriteAssertionsEnd == d_assertions.size());
    }
    Trace("smt-proc") << "SmtEnginePrivate::processAssertions() : post-repeat-simplify" << endl;
  }
  dumpAssertions("post-repeat-simplify", d_assertions);

  dumpAssertions("pre-rewrite-apply-to-const", d_assertions);
  if(options::rewriteApplyToConst()) {
    Chat() << "Rewriting applies to constants..." << endl;
    TimerStat::CodeTimer codeTimer(d_smt.d_stats->d_rewriteApplyToConstTime);
    for (unsigned i = 0; i < d_assertions.size(); ++ i) {
      d_assertions[i] = Rewriter::rewrite(rewriteApplyToConst(d_assertions[i]));
    }
  }
  dumpAssertions("post-rewrite-apply-to-const", d_assertions);

  // begin: INVARIANT to maintain: no reordering of assertions or
  // introducing new ones
#ifdef CVC4_ASSERTIONS
  unsigned iteRewriteAssertionsEnd = d_assertions.size();
#endif

  Debug("smt") << " d_assertions     : " << d_assertions.size() << endl;

  Debug("smt") << "SmtEnginePrivate::processAssertions() POST SIMPLIFICATION" << endl;
  Debug("smt") << " d_assertions     : " << d_assertions.size() << endl;

  Trace("smt-proc") << "SmtEnginePrivate::processAssertions() : pre-theory-preprocessing" << endl;
  dumpAssertions("pre-theory-preprocessing", d_assertions);
  {
    Chat() << "theory preprocessing..." << endl;
    TimerStat::CodeTimer codeTimer(d_smt.d_stats->d_theoryPreprocessTime);
    // Call the theory preprocessors
    d_smt.d_theoryEngine->preprocessStart();
    for (unsigned i = 0; i < d_assertions.size(); ++ i) {
      d_assertions.replace(i, d_smt.d_theoryEngine->preprocess(d_assertions[i]));
    }
  }
  Trace("smt-proc") << "SmtEnginePrivate::processAssertions() : post-theory-preprocessing" << endl;
  dumpAssertions("post-theory-preprocessing", d_assertions);

  // If we are using eager bit-blasting wrap assertions in fake atom so that
  // everything gets bit-blasted to internal SAT solver
  if (options::bitblastMode() == theory::bv::BITBLAST_MODE_EAGER) {
    for (unsigned i = 0; i < d_assertions.size(); ++i) {
      TNode atom = d_assertions[i];
      Node eager_atom = NodeManager::currentNM()->mkNode(kind::BITVECTOR_EAGER_ATOM, atom);
      d_assertions.replace(i, eager_atom);
      TheoryModel* m = d_smt.d_theoryEngine->getModel();
      m->addSubstitution(eager_atom, atom);
    }
  }

  //notify theory engine new preprocessed assertions
  d_smt.d_theoryEngine->notifyPreprocessedAssertions( d_assertions.ref() );

  // Push the formula to decision engine
  if(noConflict) {
    Chat() << "pushing to decision engine..." << endl;
    Assert(iteRewriteAssertionsEnd == d_assertions.size());
    d_smt.d_decisionEngine->addAssertions
      (d_assertions.ref(), d_realAssertionsEnd, d_iteSkolemMap);
  }

  // end: INVARIANT to maintain: no reordering of assertions or
  // introducing new ones

  Trace("smt-proc") << "SmtEnginePrivate::processAssertions() end" << endl;
  dumpAssertions("post-everything", d_assertions);

  // Push the formula to SAT
  {
    Chat() << "converting to CNF..." << endl;
    TimerStat::CodeTimer codeTimer(d_smt.d_stats->d_cnfConversionTime);
    for (unsigned i = 0; i < d_assertions.size(); ++ i) {
      Chat() << "+ " << d_assertions[i] << std::endl;
      d_smt.d_propEngine->assertFormula(d_assertions[i]);
    }
  }

  d_assertionsProcessed = true;

  d_assertions.clear();
  d_iteSkolemMap.clear();
}

void SmtEnginePrivate::addFormula(TNode n, bool inUnsatCore, bool inInput)
{
  if (n == d_true) {
    // nothing to do
    return;
  }

  Trace("smt") << "SmtEnginePrivate::addFormula(" << n << "), inUnsatCore = " << inUnsatCore << ", inInput = " << inInput << endl;

  // Give it to proof manager
  PROOF(
    if( inInput ){
      // n is an input assertion
      if (inUnsatCore || options::unsatCores() || options::dumpUnsatCores() || options::checkUnsatCores() || options::fewerPreprocessingHoles()) {

        ProofManager::currentPM()->addCoreAssertion(n.toExpr());
      }
    }else{
      // n is the result of an unknown preprocessing step, add it to dependency map to null
      ProofManager::currentPM()->addDependence(n, Node::null());
    }
    // rewrite rules are by default in the unsat core because
    // they need to be applied until saturation
    if(options::unsatCores() &&
       n.getKind() == kind::REWRITE_RULE ){
      ProofManager::currentPM()->addUnsatCore(n.toExpr());
    }
  );

  // Add the normalized formula to the queue
  d_assertions.push_back(n);
  //d_assertions.push_back(Rewriter::rewrite(n));
}

void SmtEngine::ensureBoolean(const Expr& e)
{
  Type type = e.getType(options::typeChecking());
  Type boolType = d_exprManager->booleanType();
  if(type != boolType) {
    stringstream ss;
    ss << "Expected " << boolType << "\n"
       << "The assertion : " << e << "\n"
       << "Its type      : " << type;
    throw TypeCheckingException(e, ss.str());
  }
}

Result SmtEngine::checkSat(const Expr& assumption, bool inUnsatCore)
{
  return checkSatisfiability(assumption, inUnsatCore, false);
}

Result SmtEngine::checkSat(const vector<Expr>& assumptions, bool inUnsatCore)
{
  return checkSatisfiability(assumptions, inUnsatCore, false);
}

Result SmtEngine::query(const Expr& assumption, bool inUnsatCore)
{
  Assert(!assumption.isNull());
  return checkSatisfiability(assumption, inUnsatCore, true);
}

Result SmtEngine::query(const vector<Expr>& assumptions, bool inUnsatCore)
{
  return checkSatisfiability(assumptions, inUnsatCore, true);
}

Result SmtEngine::checkSatisfiability(const Expr& expr,
                                      bool inUnsatCore,
                                      bool isQuery)
{
  return checkSatisfiability(
      expr.isNull() ? vector<Expr>() : vector<Expr>{expr},
      inUnsatCore,
      isQuery);
}

Result SmtEngine::checkSatisfiability(const vector<Expr>& assumptions,
                                      bool inUnsatCore,
                                      bool isQuery)
{
  try
  {
    SmtScope smts(this);
    finalOptionsAreSet();
    doPendingPops();

    Trace("smt") << "SmtEngine::" << (isQuery ? "query" : "checkSat") << "("
                 << assumptions << ")" << endl;

    if(d_queryMade && !options::incrementalSolving()) {
      throw ModalException("Cannot make multiple queries unless "
                           "incremental solving is enabled "
                           "(try --incremental)");
    }

    // check to see if a postsolve() is pending
    if(d_needPostsolve) {
      d_theoryEngine->postsolve();
      d_needPostsolve = false;
    }
    // Note that a query has been made
    d_queryMade = true;
    // reset global negation
    d_globalNegation = false;

    bool didInternalPush = false;

    setProblemExtended(true);

    if (isQuery)
    {
      size_t size = assumptions.size();
      if (size > 1)
      {
        /* Assume: not (BIGAND assumptions)  */
        d_assumptions.push_back(
            d_exprManager->mkExpr(kind::AND, assumptions).notExpr());
      }
      else if (size == 1)
      {
        /* Assume: not expr  */
        d_assumptions.push_back(assumptions[0].notExpr());
      }
    }
    else
    {
      /* Assume: BIGAND assumptions  */
      d_assumptions = assumptions;
    }

    if (!d_assumptions.empty())
    {
      internalPush();
      didInternalPush = true;
    }

    Result r(Result::SAT_UNKNOWN, Result::UNKNOWN_REASON);
    for (Expr e : d_assumptions)
    {
      // Substitute out any abstract values in ex.
      e = d_private->substituteAbstractValues(Node::fromExpr(e)).toExpr();
      Assert(e.getExprManager() == d_exprManager);
      // Ensure expr is type-checked at this point.
      ensureBoolean(e);

      /* Add assumption  */
      if (d_assertionList != NULL)
      {
        d_assertionList->push_back(e);
      }
      d_private->addFormula(e.getNode(), inUnsatCore);
    }

    r = isQuery ? check().asValidityResult() : check().asSatisfiabilityResult();

    if ((options::solveRealAsInt() || options::solveIntAsBV() > 0)
        && r.asSatisfiabilityResult().isSat() == Result::UNSAT)
    {
      r = Result(Result::SAT_UNKNOWN, Result::UNKNOWN_REASON);
    }
    // flipped if we did a global negation
    if (d_globalNegation)
    {
      Trace("smt") << "SmtEngine::process global negate " << r << std::endl;
      if (r.asSatisfiabilityResult().isSat() == Result::UNSAT)
      {
        r = Result(Result::SAT);
      }
      else if (r.asSatisfiabilityResult().isSat() == Result::SAT)
      {
        // only if satisfaction complete
        if (d_logic.isPure(THEORY_ARITH) || d_logic.isPure(THEORY_BV))
        {
          r = Result(Result::UNSAT);
        }
        else
        {
          r = Result(Result::SAT_UNKNOWN, Result::UNKNOWN_REASON);
        }
      }
      Trace("smt") << "SmtEngine::global negate returned " << r << std::endl;
    }

    d_needPostsolve = true;

    // Dump the query if requested
    if (Dump.isOn("benchmark"))
    {
      size_t size = assumptions.size();
      // the expr already got dumped out if assertion-dumping is on
      if (isQuery && size == 1)
      {
        Dump("benchmark") << QueryCommand(assumptions[0]);
      }
      else if (size == 0)
      {
        Dump("benchmark") << CheckSatCommand();
      }
      else
      {
        Dump("benchmark") << CheckSatAssumingCommand(d_assumptions,
                                                     inUnsatCore);
      }
    }

    d_propEngine->resetTrail();

    // Pop the context
    if (didInternalPush)
    {
      internalPop();
    }

    // Remember the status
    d_status = r;

    setProblemExtended(false);

    Trace("smt") << "SmtEngine::" << (isQuery ? "query" : "checkSat") << "("
                 << assumptions << ") => " << r << endl;

    // Check that SAT results generate a model correctly.
    if(options::checkModels()) {
      // TODO (#1693) check model when unknown result?
      if (r.asSatisfiabilityResult().isSat() == Result::SAT)
      {
        checkModel();
      }
    }
    // Check that UNSAT results generate a proof correctly.
    if(options::checkProofs()) {
      if(r.asSatisfiabilityResult().isSat() == Result::UNSAT) {
        TimerStat::CodeTimer checkProofTimer(d_stats->d_checkProofTime);
        checkProof();
      }
    }
    // Check that UNSAT results generate an unsat core correctly.
    if(options::checkUnsatCores()) {
      if(r.asSatisfiabilityResult().isSat() == Result::UNSAT) {
        TimerStat::CodeTimer checkUnsatCoreTimer(d_stats->d_checkUnsatCoreTime);
        checkUnsatCore();
      }
    }
    // Check that synthesis solutions satisfy the conjecture
    if (options::checkSynthSol()
        && r.asSatisfiabilityResult().isSat() == Result::UNSAT)
    {
      checkSynthSolution();
    }

    return r;
  } catch (UnsafeInterruptException& e) {
    AlwaysAssert(d_private->getResourceManager()->out());
    Result::UnknownExplanation why = d_private->getResourceManager()->outOfResources() ?
      Result::RESOURCEOUT : Result::TIMEOUT;
    return Result(Result::SAT_UNKNOWN, why, d_filename);
  }
}

vector<Expr> SmtEngine::getUnsatAssumptions(void)
{
  Trace("smt") << "SMT getUnsatAssumptions()" << endl;
  SmtScope smts(this);
  if (!options::unsatAssumptions())
  {
    throw ModalException(
        "Cannot get unsat assumptions when produce-unsat-assumptions option "
        "is off.");
  }
  if (d_status.isNull()
      || d_status.asSatisfiabilityResult() != Result::UNSAT
      || d_problemExtended)
  {
    throw RecoverableModalException(
        "Cannot get unsat assumptions unless immediately preceded by "
        "UNSAT/VALID response.");
  }
  finalOptionsAreSet();
  if (Dump.isOn("benchmark"))
  {
    Dump("benchmark") << GetUnsatCoreCommand();
  }
  UnsatCore core = getUnsatCore();
  vector<Expr> res;
  for (const Expr& e : d_assumptions)
  {
    if (find(core.begin(), core.end(), e) != core.end()) { res.push_back(e); }
  }
  return res;
}

Result SmtEngine::checkSynth(const Expr& e)
{
  SmtScope smts(this);
  Trace("smt") << "Check synth: " << e << std::endl;
  Trace("smt-synth") << "Check synthesis conjecture: " << e << std::endl;
  Expr e_check = e;
  if (options::sygusQePreproc())
  {
    // the following does quantifier elimination as a preprocess step
    // for "non-ground single invocation synthesis conjectures":
    //   exists f. forall xy. P[ f(x), x, y ]
    // We run quantifier elimination:
    //   exists y. P[ z, x, y ] ----> Q[ z, x ]
    // Where we replace the original conjecture with:
    //   exists f. forall x. Q[ f(x), x ]
    // For more details, see Example 6 of Reynolds et al. SYNT 2017.
    Node conj = Node::fromExpr(e);
    if (conj.getKind() == kind::FORALL && conj[1].getKind() == kind::EXISTS)
    {
      Node conj_se = Node::fromExpr(expandDefinitions(conj[1][1].toExpr()));

      Trace("smt-synth") << "Compute single invocation for " << conj_se << "..."
                         << std::endl;
      quantifiers::SingleInvocationPartition sip;
      std::vector<Node> funcs;
      funcs.insert(funcs.end(), conj[0].begin(), conj[0].end());
      sip.init(funcs, conj_se.negate());
      Trace("smt-synth") << "...finished, got:" << std::endl;
      sip.debugPrint("smt-synth");

      if (!sip.isPurelySingleInvocation() && sip.isNonGroundSingleInvocation())
      {
        // create new smt engine to do quantifier elimination
        SmtEngine smt_qe(d_exprManager);
        smt_qe.setLogic(getLogicInfo());
        Trace("smt-synth") << "Property is non-ground single invocation, run "
                              "QE to obtain single invocation."
                           << std::endl;
        NodeManager* nm = NodeManager::currentNM();
        // partition variables
        std::vector<Node> all_vars;
        sip.getAllVariables(all_vars);
        std::vector<Node> si_vars;
        sip.getSingleInvocationVariables(si_vars);
        std::vector<Node> qe_vars;
        std::vector<Node> nqe_vars;
        for (unsigned i = 0, size = all_vars.size(); i < size; i++)
        {
          Node v = all_vars[i];
          if (std::find(si_vars.begin(), si_vars.end(), v) == si_vars.end())
          {
            qe_vars.push_back(v);
          }
          else
          {
            nqe_vars.push_back(v);
          }
        }
        std::vector<Node> orig;
        std::vector<Node> subs;
        // skolemize non-qe variables
        for (unsigned i = 0; i < nqe_vars.size(); i++)
        {
          Node k = nm->mkSkolem("k",
                                nqe_vars[i].getType(),
                                "qe for non-ground single invocation");
          orig.push_back(nqe_vars[i]);
          subs.push_back(k);
          Trace("smt-synth") << "  subs : " << nqe_vars[i] << " -> " << k
                             << std::endl;
        }
        std::vector<Node> funcs;
        sip.getFunctions(funcs);
        for (unsigned i = 0, size = funcs.size(); i < size; i++)
        {
          Node f = funcs[i];
          Node fi = sip.getFunctionInvocationFor(f);
          Node fv = sip.getFirstOrderVariableForFunction(f);
          Assert(!fi.isNull());
          orig.push_back(fi);
          Node k =
              nm->mkSkolem("k",
                           fv.getType(),
                           "qe for function in non-ground single invocation");
          subs.push_back(k);
          Trace("smt-synth") << "  subs : " << fi << " -> " << k << std::endl;
        }
        Node conj_se_ngsi = sip.getFullSpecification();
        Trace("smt-synth") << "Full specification is " << conj_se_ngsi
                           << std::endl;
        Node conj_se_ngsi_subs = conj_se_ngsi.substitute(
            orig.begin(), orig.end(), subs.begin(), subs.end());
        Assert(!qe_vars.empty());
        conj_se_ngsi_subs =
            nm->mkNode(kind::EXISTS,
                       nm->mkNode(kind::BOUND_VAR_LIST, qe_vars),
                       conj_se_ngsi_subs.negate());

        Trace("smt-synth") << "Run quantifier elimination on "
                           << conj_se_ngsi_subs << std::endl;
        Expr qe_res = smt_qe.doQuantifierElimination(
            conj_se_ngsi_subs.toExpr(), true, false);
        Trace("smt-synth") << "Result : " << qe_res << std::endl;

        // create single invocation conjecture
        Node qe_res_n = Node::fromExpr(qe_res);
        qe_res_n = qe_res_n.substitute(
            subs.begin(), subs.end(), orig.begin(), orig.end());
        if (!nqe_vars.empty())
        {
          qe_res_n = nm->mkNode(kind::EXISTS,
                                nm->mkNode(kind::BOUND_VAR_LIST, nqe_vars),
                                qe_res_n);
        }
        Assert(conj.getNumChildren() == 3);
        qe_res_n = nm->mkNode(kind::FORALL, conj[0], qe_res_n, conj[2]);
        Trace("smt-synth") << "Converted conjecture after QE : " << qe_res_n
                           << std::endl;
        e_check = qe_res_n.toExpr();
      }
    }
  }

  return checkSatisfiability( e_check, true, false );
}

Result SmtEngine::assertFormula(const Expr& ex, bool inUnsatCore)
{
  Assert(ex.getExprManager() == d_exprManager);
  SmtScope smts(this);
  finalOptionsAreSet();
  doPendingPops();

  Trace("smt") << "SmtEngine::assertFormula(" << ex << ")" << endl;

  if (Dump.isOn("raw-benchmark")) {
    Dump("raw-benchmark") << AssertCommand(ex);
  }

  // Substitute out any abstract values in ex
  Expr e = d_private->substituteAbstractValues(Node::fromExpr(ex)).toExpr();

  ensureBoolean(e);
  if(d_assertionList != NULL) {
    d_assertionList->push_back(e);
  }
  d_private->addFormula(e.getNode(), inUnsatCore);
  return quickCheck().asValidityResult();
}/* SmtEngine::assertFormula() */

Node SmtEngine::postprocess(TNode node, TypeNode expectedType) const {
  return node;
}

Expr SmtEngine::simplify(const Expr& ex)
{
  Assert(ex.getExprManager() == d_exprManager);
  SmtScope smts(this);
  finalOptionsAreSet();
  doPendingPops();
  Trace("smt") << "SMT simplify(" << ex << ")" << endl;

  if(Dump.isOn("benchmark")) {
    Dump("benchmark") << SimplifyCommand(ex);
  }

  Expr e = d_private->substituteAbstractValues(Node::fromExpr(ex)).toExpr();
  if( options::typeChecking() ) {
    e.getType(true); // ensure expr is type-checked at this point
  }

  // Make sure all preprocessing is done
  d_private->processAssertions();
  Node n = d_private->simplify(Node::fromExpr(e));
  n = postprocess(n, TypeNode::fromType(e.getType()));
  return n.toExpr();
}

Expr SmtEngine::expandDefinitions(const Expr& ex)
{
  d_private->spendResource(options::preprocessStep());

  Assert(ex.getExprManager() == d_exprManager);
  SmtScope smts(this);
  finalOptionsAreSet();
  doPendingPops();
  Trace("smt") << "SMT expandDefinitions(" << ex << ")" << endl;

  // Substitute out any abstract values in ex.
  Expr e = d_private->substituteAbstractValues(Node::fromExpr(ex)).toExpr();
  if(options::typeChecking()) {
    // Ensure expr is type-checked at this point.
    e.getType(true);
  }
  if(Dump.isOn("benchmark")) {
    Dump("benchmark") << ExpandDefinitionsCommand(e);
  }
  unordered_map<Node, Node, NodeHashFunction> cache;
  Node n = d_private->expandDefinitions(Node::fromExpr(e), cache, /* expandOnly = */ true);
  n = postprocess(n, TypeNode::fromType(e.getType()));

  return n.toExpr();
}

// TODO(#1108): Simplify the error reporting of this method.
Expr SmtEngine::getValue(const Expr& ex) const
{
  Assert(ex.getExprManager() == d_exprManager);
  SmtScope smts(this);

  Trace("smt") << "SMT getValue(" << ex << ")" << endl;
  if(Dump.isOn("benchmark")) {
    Dump("benchmark") << GetValueCommand(ex);
  }

  if(!options::produceModels()) {
    const char* msg =
      "Cannot get value when produce-models options is off.";
    throw ModalException(msg);
  }
  if(d_status.isNull() ||
     d_status.asSatisfiabilityResult() == Result::UNSAT ||
     d_problemExtended) {
    const char* msg =
      "Cannot get value unless immediately preceded by SAT/INVALID or UNKNOWN response.";
    throw RecoverableModalException(msg);
  }

  // Substitute out any abstract values in ex.
  Expr e = d_private->substituteAbstractValues(Node::fromExpr(ex)).toExpr();

  // Ensure expr is type-checked at this point.
  e.getType(options::typeChecking());

  // do not need to apply preprocessing substitutions (should be recorded
  // in model already)

  Node n = Node::fromExpr(e);
  Trace("smt") << "--- getting value of " << n << endl;
  TypeNode expectedType = n.getType();

  // Expand, then normalize
  unordered_map<Node, Node, NodeHashFunction> cache;
  n = d_private->expandDefinitions(n, cache);
  // There are two ways model values for terms are computed (for historical
  // reasons).  One way is that used in check-model; the other is that
  // used by the Model classes.  It's not clear to me exactly how these
  // two are different, but they need to be unified.  This ugly hack here
  // is to fix bug 554 until we can revamp boolean-terms and models [MGD]

  //AJR : necessary?
  if(!n.getType().isFunction()) {
    n = Rewriter::rewrite(n);
  }

  Trace("smt") << "--- getting value of " << n << endl;
  TheoryModel* m = d_theoryEngine->getModel();
  Node resultNode;
  if(m != NULL) {
    resultNode = m->getValue(n);
  }
  Trace("smt") << "--- got value " << n << " = " << resultNode << endl;
  resultNode = postprocess(resultNode, expectedType);
  Trace("smt") << "--- model-post returned " << resultNode << endl;
  Trace("smt") << "--- model-post returned " << resultNode.getType() << endl;
  Trace("smt") << "--- model-post expected " << expectedType << endl;

  // type-check the result we got
  Assert(resultNode.isNull() || resultNode.getType().isSubtypeOf(expectedType),
         "Run with -t smt for details.");

  // ensure it's a constant
  Assert(resultNode.getKind() == kind::LAMBDA || resultNode.isConst());

  if(options::abstractValues() && resultNode.getType().isArray()) {
    resultNode = d_private->mkAbstractValue(resultNode);
    Trace("smt") << "--- abstract value >> " << resultNode << endl;
  }

  return resultNode.toExpr();
}

bool SmtEngine::addToAssignment(const Expr& ex) {
  SmtScope smts(this);
  finalOptionsAreSet();
  doPendingPops();
  // Substitute out any abstract values in ex
  Expr e = d_private->substituteAbstractValues(Node::fromExpr(ex)).toExpr();
  Type type = e.getType(options::typeChecking());
  // must be Boolean
  PrettyCheckArgument(
      type.isBoolean(), e,
      "expected Boolean-typed variable or function application "
      "in addToAssignment()" );
  Node n = e.getNode();
  // must be an APPLY of a zero-ary defined function, or a variable
  PrettyCheckArgument(
      ( ( n.getKind() == kind::APPLY &&
          ( d_definedFunctions->find(n.getOperator()) !=
            d_definedFunctions->end() ) &&
          n.getNumChildren() == 0 ) ||
        n.isVar() ), e,
      "expected variable or defined-function application "
      "in addToAssignment(),\ngot %s", e.toString().c_str() );
  if(!options::produceAssignments()) {
    return false;
  }
  if(d_assignments == NULL) {
    d_assignments = new(true) AssignmentSet(d_context);
  }
  d_assignments->insert(n);

  return true;
}

// TODO(#1108): Simplify the error reporting of this method.
vector<pair<Expr, Expr>> SmtEngine::getAssignment()
{
  Trace("smt") << "SMT getAssignment()" << endl;
  SmtScope smts(this);
  finalOptionsAreSet();
  if(Dump.isOn("benchmark")) {
    Dump("benchmark") << GetAssignmentCommand();
  }
  if(!options::produceAssignments()) {
    const char* msg =
      "Cannot get the current assignment when "
      "produce-assignments option is off.";
    throw ModalException(msg);
  }
  if(d_status.isNull() ||
     d_status.asSatisfiabilityResult() == Result::UNSAT  ||
     d_problemExtended) {
    const char* msg =
      "Cannot get the current assignment unless immediately "
      "preceded by SAT/INVALID or UNKNOWN response.";
    throw RecoverableModalException(msg);
  }

  vector<pair<Expr,Expr>> res;
  if (d_assignments != nullptr)
  {
    TypeNode boolType = d_nodeManager->booleanType();
    TheoryModel* m = d_theoryEngine->getModel();
    for (AssignmentSet::key_iterator i = d_assignments->key_begin(),
                                     iend = d_assignments->key_end();
         i != iend;
         ++i)
    {
      Node as = *i;
      Assert(as.getType() == boolType);

      Trace("smt") << "--- getting value of " << as << endl;

      // Expand, then normalize
      unordered_map<Node, Node, NodeHashFunction> cache;
      Node n = d_private->expandDefinitions(as, cache);
      n = Rewriter::rewrite(n);

      Trace("smt") << "--- getting value of " << n << endl;
      Node resultNode;
      if (m != nullptr)
      {
        resultNode = m->getValue(n);
      }

      // type-check the result we got
      Assert(resultNode.isNull() || resultNode.getType() == boolType);

      // ensure it's a constant
      Assert(resultNode.isConst());

      Assert(as.getKind() == kind::APPLY || as.isVar());
      Assert(as.getKind() != kind::APPLY || as.getNumChildren() == 0);
      res.emplace_back(as.toExpr(), resultNode.toExpr());
    }
  }
  return res;
}

void SmtEngine::addToModelCommandAndDump(const Command& c, uint32_t flags, bool userVisible, const char* dumpTag) {
  Trace("smt") << "SMT addToModelCommandAndDump(" << c << ")" << endl;
  SmtScope smts(this);
  // If we aren't yet fully inited, the user might still turn on
  // produce-models.  So let's keep any commands around just in
  // case.  This is useful in two cases: (1) SMT-LIBv1 auto-declares
  // sort "U" in QF_UF before setLogic() is run and we still want to
  // support finding card(U) with --finite-model-find, and (2) to
  // decouple SmtEngine and ExprManager if the user does a few
  // ExprManager::mkSort() before SmtEngine::setOption("produce-models")
  // and expects to find their cardinalities in the model.
  if(/* userVisible && */
     (!d_fullyInited || options::produceModels()) &&
     (flags & ExprManager::VAR_FLAG_DEFINED) == 0) {
    doPendingPops();
    if(flags & ExprManager::VAR_FLAG_GLOBAL) {
      d_modelGlobalCommands.push_back(c.clone());
    } else {
      d_modelCommands->push_back(c.clone());
    }
  }
  if(Dump.isOn(dumpTag)) {
    if(d_fullyInited) {
      Dump(dumpTag) << c;
    } else {
      d_dumpCommands.push_back(c.clone());
    }
  }
}

// TODO(#1108): Simplify the error reporting of this method.
Model* SmtEngine::getModel() {
  Trace("smt") << "SMT getModel()" << endl;
  SmtScope smts(this);

  finalOptionsAreSet();

  if(Dump.isOn("benchmark")) {
    Dump("benchmark") << GetModelCommand();
  }

  if (!options::assignFunctionValues())
  {
    const char* msg =
        "Cannot get the model when --assign-function-values is false.";
    throw RecoverableModalException(msg);
  }

  if(d_status.isNull() ||
     d_status.asSatisfiabilityResult() == Result::UNSAT ||
     d_problemExtended) {
    const char* msg =
      "Cannot get the current model unless immediately "
      "preceded by SAT/INVALID or UNKNOWN response.";
    throw RecoverableModalException(msg);
  }
  if(!options::produceModels()) {
    const char* msg =
      "Cannot get model when produce-models options is off.";
    throw ModalException(msg);
  }
  TheoryModel* m = d_theoryEngine->getModel();
  m->d_inputName = d_filename;
  return m;
}

void SmtEngine::checkUnsatCore() {
  Assert(options::unsatCores(), "cannot check unsat core if unsat cores are turned off");

  Notice() << "SmtEngine::checkUnsatCore(): generating unsat core" << endl;
  UnsatCore core = getUnsatCore();

  SmtEngine coreChecker(d_exprManager);
  coreChecker.setLogic(getLogicInfo());

  PROOF(
  std::vector<Command*>::const_iterator itg = d_defineCommands.begin();
  for (; itg != d_defineCommands.end();  ++itg) {
    (*itg)->invoke(&coreChecker);
  }
  );

  Notice() << "SmtEngine::checkUnsatCore(): pushing core assertions (size == " << core.size() << ")" << endl;
  for(UnsatCore::iterator i = core.begin(); i != core.end(); ++i) {
    Notice() << "SmtEngine::checkUnsatCore(): pushing core member " << *i << endl;
    coreChecker.assertFormula(*i);
  }
  const bool checkUnsatCores = options::checkUnsatCores();
  Result r;
  try {
    options::checkUnsatCores.set(false);
    options::checkProofs.set(false);
    r = coreChecker.checkSat();
  } catch(...) {
    options::checkUnsatCores.set(checkUnsatCores);
    throw;
  }
  Notice() << "SmtEngine::checkUnsatCore(): result is " << r << endl;
  if(r.asSatisfiabilityResult().isUnknown()) {
    InternalError("SmtEngine::checkUnsatCore(): could not check core result unknown.");
  }

  if(r.asSatisfiabilityResult().isSat()) {
    InternalError("SmtEngine::checkUnsatCore(): produced core was satisfiable.");
  }
}

void SmtEngine::checkModel(bool hardFailure) {
  // --check-model implies --produce-assertions, which enables the
  // assertion list, so we should be ok.
  Assert(d_assertionList != NULL, "don't have an assertion list to check in SmtEngine::checkModel()");

  TimerStat::CodeTimer checkModelTimer(d_stats->d_checkModelTime);

  // Throughout, we use Notice() to give diagnostic output.
  //
  // If this function is running, the user gave --check-model (or equivalent),
  // and if Notice() is on, the user gave --verbose (or equivalent).

  Notice() << "SmtEngine::checkModel(): generating model" << endl;
  TheoryModel* m = d_theoryEngine->getModel();

  // check-model is not guaranteed to succeed if approximate values were used
  if (m->hasApproximations())
  {
    Warning()
        << "WARNING: running check-model on a model with approximate values..."
        << endl;
  }

  // Check individual theory assertions
  d_theoryEngine->checkTheoryAssertionsWithModel(hardFailure);

  // Output the model
  Notice() << *m;

  // We have a "fake context" for the substitution map (we don't need it
  // to be context-dependent)
  context::Context fakeContext;
  SubstitutionMap substitutions(&fakeContext, /* substituteUnderQuantifiers = */ false);

  for(size_t k = 0; k < m->getNumCommands(); ++k) {
    const DeclareFunctionCommand* c = dynamic_cast<const DeclareFunctionCommand*>(m->getCommand(k));
    Notice() << "SmtEngine::checkModel(): model command " << k << " : " << m->getCommand(k) << endl;
    if(c == NULL) {
      // we don't care about DECLARE-DATATYPES, DECLARE-SORT, ...
      Notice() << "SmtEngine::checkModel(): skipping..." << endl;
    } else {
      // We have a DECLARE-FUN:
      //
      // We'll first do some checks, then add to our substitution map
      // the mapping: function symbol |-> value

      Expr func = c->getFunction();
      Node val = m->getValue(func);

      Notice() << "SmtEngine::checkModel(): adding substitution: " << func << " |-> " << val << endl;

      // (1) if the value is a lambda, ensure the lambda doesn't contain the
      // function symbol (since then the definition is recursive)
      if (val.getKind() == kind::LAMBDA) {
        // first apply the model substitutions we have so far
        Debug("boolean-terms") << "applying subses to " << val[1] << endl;
        Node n = substitutions.apply(val[1]);
        Debug("boolean-terms") << "++ got " << n << endl;
        // now check if n contains func by doing a substitution
        // [func->func2] and checking equality of the Nodes.
        // (this just a way to check if func is in n.)
        SubstitutionMap subs(&fakeContext);
        Node func2 = NodeManager::currentNM()->mkSkolem("", TypeNode::fromType(func.getType()), "", NodeManager::SKOLEM_NO_NOTIFY);
        subs.addSubstitution(func, func2);
        if(subs.apply(n) != n) {
          Notice() << "SmtEngine::checkModel(): *** PROBLEM: MODEL VALUE DEFINED IN TERMS OF ITSELF ***" << endl;
          stringstream ss;
          ss << "SmtEngine::checkModel(): ERRORS SATISFYING ASSERTIONS WITH MODEL:" << endl
             << "considering model value for " << func << endl
             << "body of lambda is:   " << val << endl;
          if(n != val[1]) {
            ss << "body substitutes to: " << n << endl;
          }
          ss << "so " << func << " is defined in terms of itself." << endl
             << "Run with `--check-models -v' for additional diagnostics.";
          InternalError(ss.str());
        }
      }

      // (2) check that the value is actually a value
      else if (!val.isConst()) {
        Notice() << "SmtEngine::checkModel(): *** PROBLEM: MODEL VALUE NOT A CONSTANT ***" << endl;
        stringstream ss;
        ss << "SmtEngine::checkModel(): ERRORS SATISFYING ASSERTIONS WITH MODEL:" << endl
           << "model value for " << func << endl
           << "             is " << val << endl
           << "and that is not a constant (.isConst() == false)." << endl
           << "Run with `--check-models -v' for additional diagnostics.";
        InternalError(ss.str());
      }

      // (3) check that it's the correct (sub)type
      // This was intended to be a more general check, but for now we can't do that because
      // e.g. "1" is an INT, which isn't a subrange type [1..10] (etc.).
      else if(func.getType().isInteger() && !val.getType().isInteger()) {
        Notice() << "SmtEngine::checkModel(): *** PROBLEM: MODEL VALUE NOT CORRECT TYPE ***" << endl;
        stringstream ss;
        ss << "SmtEngine::checkModel(): ERRORS SATISFYING ASSERTIONS WITH MODEL:" << endl
           << "model value for " << func << endl
           << "             is " << val << endl
           << "value type is     " << val.getType() << endl
           << "should be of type " << func.getType() << endl
           << "Run with `--check-models -v' for additional diagnostics.";
        InternalError(ss.str());
      }

      // (4) checks complete, add the substitution
      Debug("boolean-terms") << "cm: adding subs " << func << " :=> " << val << endl;
      substitutions.addSubstitution(func, val);
    }
  }

  // Now go through all our user assertions checking if they're satisfied.
  for(AssertionList::const_iterator i = d_assertionList->begin(); i != d_assertionList->end(); ++i) {
    Notice() << "SmtEngine::checkModel(): checking assertion " << *i << endl;
    Node n = Node::fromExpr(*i);

    // Apply any define-funs from the problem.
    {
      unordered_map<Node, Node, NodeHashFunction> cache;
      n = d_private->expandDefinitions(n, cache);
    }
    Notice() << "SmtEngine::checkModel(): -- expands to " << n << endl;

    // Apply our model value substitutions.
    Debug("boolean-terms") << "applying subses to " << n << endl;
    n = substitutions.apply(n);
    Debug("boolean-terms") << "++ got " << n << endl;
    Notice() << "SmtEngine::checkModel(): -- substitutes to " << n << endl;

    if( n.getKind() != kind::REWRITE_RULE ){
      // In case it's a quantifier (or contains one), look up its value before
      // simplifying, or the quantifier might be irreparably altered.
      n = m->getValue(n);
      Notice() << "SmtEngine::checkModel(): -- get value : " << n << std::endl;
    } else {
      // Note this "skip" is done here, rather than above.  This is
      // because (1) the quantifier could in principle simplify to false,
      // which should be reported, and (2) checking for the quantifier
      // above, before simplification, doesn't catch buried quantifiers
      // anyway (those not at the top-level).
      Notice() << "SmtEngine::checkModel(): -- skipping rewrite-rules assertion"
               << endl;
      continue;
    }

    // Simplify the result.
    n = d_private->simplify(n);
    Notice() << "SmtEngine::checkModel(): -- simplifies to  " << n << endl;

    // Replace the already-known ITEs (this is important for ground ITEs under quantifiers).
    n = d_private->d_iteRemover.replace(n);
    Notice() << "SmtEngine::checkModel(): -- ite replacement gives " << n << endl;

    // Apply our model value substitutions (again), as things may have been simplified.
    Debug("boolean-terms") << "applying subses to " << n << endl;
    n = substitutions.apply(n);
    Debug("boolean-terms") << "++ got " << n << endl;
    Notice() << "SmtEngine::checkModel(): -- re-substitutes to " << n << endl;

    // As a last-ditch effort, ask model to simplify it.
    // Presently, this is only an issue for quantifiers, which can have a value
    // but don't show up in our substitution map above.
    n = m->getValue(n);
    Notice() << "SmtEngine::checkModel(): -- model-substitutes to " << n << endl;

    if( d_logic.isQuantified() ){
      // AJR: since quantified formulas are not checkable, we assign them to true/false based on the satisfying assignment.
      // however, quantified formulas can be modified during preprocess, so they may not correspond to those in the satisfying assignment.
      // hence we use a relaxed version of check model here.
      // this is necessary until preprocessing passes explicitly record how they rewrite quantified formulas
      if( hardFailure && !n.isConst() && n.getKind() != kind::LAMBDA ){
        Notice() << "SmtEngine::checkModel(): -- relax check model wrt quantified formulas..." << endl;
        AlwaysAssert( quantifiers::QuantifiersRewriter::containsQuantifiers( n ) );
        Warning() << "Warning : SmtEngine::checkModel(): cannot check simplified assertion : " << n << endl;
        continue;
      }
    }else{
      AlwaysAssert(!hardFailure || n.isConst() || n.getKind() == kind::LAMBDA);
    }
    // The result should be == true.
    if(n != NodeManager::currentNM()->mkConst(true)) {
      Notice() << "SmtEngine::checkModel(): *** PROBLEM: EXPECTED `TRUE' ***"
               << endl;
      stringstream ss;
      ss << "SmtEngine::checkModel(): "
         << "ERRORS SATISFYING ASSERTIONS WITH MODEL:" << endl
         << "assertion:     " << *i << endl
         << "simplifies to: " << n << endl
         << "expected `true'." << endl
         << "Run with `--check-models -v' for additional diagnostics.";
      if(hardFailure) {
        InternalError(ss.str());
      } else {
        Warning() << ss.str() << endl;
      }
    }
  }
  Notice() << "SmtEngine::checkModel(): all assertions checked out OK !" << endl;
}

void SmtEngine::checkSynthSolution()
{
  NodeManager* nm = NodeManager::currentNM();
  Notice() << "SmtEngine::checkSynthSolution(): checking synthesis solution" << endl;
  map<Node, Node> sol_map;
  /* Get solutions and build auxiliary vectors for substituting */
  d_theoryEngine->getSynthSolutions(sol_map);
  if (sol_map.empty())
  {
    Trace("check-synth-sol") << "No solution to check!\n";
    return;
  }
  Trace("check-synth-sol") << "Got solution map:\n";
  std::vector<Node> function_vars, function_sols;
  for (const auto& pair : sol_map)
  {
    Trace("check-synth-sol") << pair.first << " --> " << pair.second << "\n";
    function_vars.push_back(pair.first);
    function_sols.push_back(pair.second);
  }
  Trace("check-synth-sol") << "Starting new SMT Engine\n";
  /* Start new SMT engine to check solutions */
  SmtEngine solChecker(d_exprManager);
  solChecker.setLogic(getLogicInfo());
  setOption("check-synth-sol", SExpr("false"));

  Trace("check-synth-sol") << "Retrieving assertions\n";
  // Build conjecture from original assertions
  if (d_assertionList == NULL)
  {
    Trace("check-synth-sol") << "No assertions to check\n";
    return;
  }
  for (AssertionList::const_iterator i = d_assertionList->begin();
       i != d_assertionList->end();
       ++i)
  {
    Notice() << "SmtEngine::checkSynthSolution(): checking assertion " << *i << endl;
    Trace("check-synth-sol") << "Retrieving assertion " << *i << "\n";
    Node conj = Node::fromExpr(*i);
    // Apply any define-funs from the problem.
    {
      unordered_map<Node, Node, NodeHashFunction> cache;
      conj = d_private->expandDefinitions(conj, cache);
    }
    Notice() << "SmtEngine::checkSynthSolution(): -- expands to " << conj << endl;
    Trace("check-synth-sol") << "Expanded assertion " << conj << "\n";

    // Apply solution map to conjecture body
    Node conjBody;
    /* Whether property is quantifier free */
    if (conj[1].getKind() != kind::EXISTS)
    {
      conjBody = conj[1].substitute(function_vars.begin(),
                                    function_vars.end(),
                                    function_sols.begin(),
                                    function_sols.end());
    }
    else
    {
      conjBody = conj[1][1].substitute(function_vars.begin(),
                                       function_vars.end(),
                                       function_sols.begin(),
                                       function_sols.end());

      /* Skolemize property */
      std::vector<Node> vars, skos;
      for (unsigned j = 0, size = conj[1][0].getNumChildren(); j < size; ++j)
      {
        vars.push_back(conj[1][0][j]);
        std::stringstream ss;
        ss << "sk_" << j;
        skos.push_back(nm->mkSkolem(ss.str(), conj[1][0][j].getType()));
        Trace("check-synth-sol") << "\tSkolemizing " << conj[1][0][j] << " to "
                                 << skos.back() << "\n";
      }
      conjBody = conjBody.substitute(
          vars.begin(), vars.end(), skos.begin(), skos.end());
    }
    Notice() << "SmtEngine::checkSynthSolution(): -- body substitutes to "
             << conjBody << endl;
    Trace("check-synth-sol") << "Substituted body of assertion to " << conjBody
                             << "\n";
    solChecker.assertFormula(conjBody.toExpr());
    Result r = solChecker.checkSat();
    Notice() << "SmtEngine::checkSynthSolution(): result is " << r << endl;
    Trace("check-synth-sol") << "Satsifiability check: " << r << "\n";
    if (r.asSatisfiabilityResult().isUnknown())
    {
      InternalError(
          "SmtEngine::checkSynthSolution(): could not check solution, result "
          "unknown.");
    }
    else if (r.asSatisfiabilityResult().isSat())
    {
      InternalError(
          "SmtEngine::checkSynthSolution(): produced solution leads to "
          "satisfiable negated conjecture.");
    }
    solChecker.resetAssertions();
  }
}

// TODO(#1108): Simplify the error reporting of this method.
UnsatCore SmtEngine::getUnsatCore() {
  Trace("smt") << "SMT getUnsatCore()" << endl;
  SmtScope smts(this);
  finalOptionsAreSet();
  if(Dump.isOn("benchmark")) {
    Dump("benchmark") << GetUnsatCoreCommand();
  }
#if IS_PROOFS_BUILD
  if(!options::unsatCores()) {
    throw ModalException("Cannot get an unsat core when produce-unsat-cores option is off.");
  }
  if(d_status.isNull() ||
     d_status.asSatisfiabilityResult() != Result::UNSAT ||
     d_problemExtended) {
    throw RecoverableModalException(
        "Cannot get an unsat core unless immediately preceded by UNSAT/VALID "
        "response.");
  }

  d_proofManager->traceUnsatCore();// just to trigger core creation
  return UnsatCore(this, d_proofManager->extractUnsatCore());
#else /* IS_PROOFS_BUILD */
  throw ModalException("This build of CVC4 doesn't have proof support (required for unsat cores).");
#endif /* IS_PROOFS_BUILD */
}

// TODO(#1108): Simplify the error reporting of this method.
const Proof& SmtEngine::getProof()
{
  Trace("smt") << "SMT getProof()" << endl;
  SmtScope smts(this);
  finalOptionsAreSet();
  if(Dump.isOn("benchmark")) {
    Dump("benchmark") << GetProofCommand();
  }
#if IS_PROOFS_BUILD
  if(!options::proof()) {
    throw ModalException("Cannot get a proof when produce-proofs option is off.");
  }
  if(d_status.isNull() ||
     d_status.asSatisfiabilityResult() != Result::UNSAT ||
     d_problemExtended) {
    throw RecoverableModalException(
        "Cannot get a proof unless immediately preceded by UNSAT/VALID "
        "response.");
  }

  return ProofManager::getProof(this);
#else /* IS_PROOFS_BUILD */
  throw ModalException("This build of CVC4 doesn't have proof support.");
#endif /* IS_PROOFS_BUILD */
}

void SmtEngine::printInstantiations( std::ostream& out ) {
  SmtScope smts(this);
  if( options::instFormatMode()==INST_FORMAT_MODE_SZS ){
    out << "% SZS output start Proof for " << d_filename.c_str() << std::endl;
  }
  if( d_theoryEngine ){
    d_theoryEngine->printInstantiations( out );
  }else{
    Assert( false );
  }
  if( options::instFormatMode()==INST_FORMAT_MODE_SZS ){
    out << "% SZS output end Proof for " << d_filename.c_str() << std::endl;
  }
}

void SmtEngine::printSynthSolution( std::ostream& out ) {
  SmtScope smts(this);
  if( d_theoryEngine ){
    d_theoryEngine->printSynthSolution( out );
  }else{
    Assert( false );
  }
}

void SmtEngine::getSynthSolutions(std::map<Expr, Expr>& sol_map)
{
  SmtScope smts(this);
  map<Node, Node> sol_mapn;
  Assert(d_theoryEngine != nullptr);
  d_theoryEngine->getSynthSolutions(sol_mapn);
  for (std::pair<const Node, Node>& s : sol_mapn)
  {
    sol_map[s.first.toExpr()] = s.second.toExpr();
  }
}

Expr SmtEngine::doQuantifierElimination(const Expr& e, bool doFull, bool strict)
{
  SmtScope smts(this);
  if(!d_logic.isPure(THEORY_ARITH) && strict){
    Warning() << "Unexpected logic for quantifier elimination " << d_logic << endl;
  }
  Trace("smt-qe") << "Do quantifier elimination " << e << std::endl;
  Node n_e = Node::fromExpr( e );
  if (n_e.getKind() != kind::EXISTS && n_e.getKind() != kind::FORALL)
  {
    throw ModalException(
        "Expecting a quantified formula as argument to get-qe.");
  }
  //tag the quantified formula with the quant-elim attribute
  TypeNode t = NodeManager::currentNM()->booleanType();
  Node n_attr = NodeManager::currentNM()->mkSkolem("qe", t, "Auxiliary variable for qe attr.");
  std::vector< Node > node_values;
  d_theoryEngine->setUserAttribute( doFull ? "quant-elim" : "quant-elim-partial", n_attr, node_values, "");
  n_attr = NodeManager::currentNM()->mkNode(kind::INST_ATTRIBUTE, n_attr);
  n_attr = NodeManager::currentNM()->mkNode(kind::INST_PATTERN_LIST, n_attr);
  std::vector< Node > e_children;
  e_children.push_back( n_e[0] );
  e_children.push_back(n_e.getKind() == kind::EXISTS ? n_e[1]
                                                     : n_e[1].negate());
  e_children.push_back( n_attr );
  Node nn_e = NodeManager::currentNM()->mkNode( kind::EXISTS, e_children );
  Trace("smt-qe-debug") << "Query for quantifier elimination : " << nn_e << std::endl;
  Assert( nn_e.getNumChildren()==3 );
  Result r = checkSatisfiability(nn_e.toExpr(), true, true);
  Trace("smt-qe") << "Query returned " << r << std::endl;
  if(r.asSatisfiabilityResult().isSat() != Result::UNSAT ) {
    if( r.asSatisfiabilityResult().isSat() != Result::SAT && doFull ){
      stringstream ss;
      ss << "While performing quantifier elimination, unexpected result : " << r << " for query.";
      InternalError(ss.str().c_str());
    }
    std::vector< Node > inst_qs;
    d_theoryEngine->getInstantiatedQuantifiedFormulas( inst_qs );
    Assert( inst_qs.size()<=1 );
    Node ret_n;
    if( inst_qs.size()==1 ){
      Node top_q = inst_qs[0]; 
      //Node top_q = Rewriter::rewrite( nn_e ).negate();
      Assert( top_q.getKind()==kind::FORALL );
      Trace("smt-qe") << "Get qe for " << top_q << std::endl;
      ret_n = d_theoryEngine->getInstantiatedConjunction( top_q );
      Trace("smt-qe") << "Returned : " << ret_n << std::endl;
      if (n_e.getKind() == kind::EXISTS)
      {
        ret_n = Rewriter::rewrite(ret_n.negate());
      }
    }else{
      ret_n = NodeManager::currentNM()->mkConst(n_e.getKind() != kind::EXISTS);
    }
    return ret_n.toExpr();
  }else {
    return NodeManager::currentNM()
        ->mkConst(n_e.getKind() == kind::EXISTS)
        .toExpr();
  }
}

void SmtEngine::getInstantiatedQuantifiedFormulas( std::vector< Expr >& qs ) {
  SmtScope smts(this);
  if( d_theoryEngine ){
    std::vector< Node > qs_n;
    d_theoryEngine->getInstantiatedQuantifiedFormulas( qs_n );
    for( unsigned i=0; i<qs_n.size(); i++ ){
      qs.push_back( qs_n[i].toExpr() );
    }
  }else{
    Assert( false );
  }
}

void SmtEngine::getInstantiations( Expr q, std::vector< Expr >& insts ) {
  SmtScope smts(this);
  if( d_theoryEngine ){
    std::vector< Node > insts_n;
    d_theoryEngine->getInstantiations( Node::fromExpr( q ), insts_n );
    for( unsigned i=0; i<insts_n.size(); i++ ){
      insts.push_back( insts_n[i].toExpr() );
    }
  }else{
    Assert( false );
  }
}

void SmtEngine::getInstantiationTermVectors( Expr q, std::vector< std::vector< Expr > >& tvecs ) {
  SmtScope smts(this);
  Assert(options::trackInstLemmas());
  if( d_theoryEngine ){
    std::vector< std::vector< Node > > tvecs_n;
    d_theoryEngine->getInstantiationTermVectors( Node::fromExpr( q ), tvecs_n );
    for( unsigned i=0; i<tvecs_n.size(); i++ ){
      std::vector< Expr > tvec;
      for( unsigned j=0; j<tvecs_n[i].size(); j++ ){
        tvec.push_back( tvecs_n[i][j].toExpr() );
      }
      tvecs.push_back( tvec );
    }
  }else{
    Assert( false );
  }
}

vector<Expr> SmtEngine::getAssertions() {
  SmtScope smts(this);
  finalOptionsAreSet();
  doPendingPops();
  if(Dump.isOn("benchmark")) {
    Dump("benchmark") << GetAssertionsCommand();
  }
  Trace("smt") << "SMT getAssertions()" << endl;
  if(!options::produceAssertions()) {
    const char* msg =
      "Cannot query the current assertion list when not in produce-assertions mode.";
    throw ModalException(msg);
  }
  Assert(d_assertionList != NULL);
  // copy the result out
  return vector<Expr>(d_assertionList->begin(), d_assertionList->end());
}

void SmtEngine::push()
{
  SmtScope smts(this);
  finalOptionsAreSet();
  doPendingPops();
  Trace("smt") << "SMT push()" << endl;
  d_private->notifyPush();
  d_private->processAssertions();
  if(Dump.isOn("benchmark")) {
    Dump("benchmark") << PushCommand();
  }
  if(!options::incrementalSolving()) {
    throw ModalException("Cannot push when not solving incrementally (use --incremental)");
  }

  // check to see if a postsolve() is pending
  if(d_needPostsolve) {
    d_theoryEngine->postsolve();
    d_needPostsolve = false;
  }

  // The problem isn't really "extended" yet, but this disallows
  // get-model after a push, simplifying our lives somewhat and
  // staying symmtric with pop.
  setProblemExtended(true);

  d_userLevels.push_back(d_userContext->getLevel());
  internalPush();
  Trace("userpushpop") << "SmtEngine: pushed to level "
                       << d_userContext->getLevel() << endl;
}

void SmtEngine::pop() {
  SmtScope smts(this);
  finalOptionsAreSet();
  Trace("smt") << "SMT pop()" << endl;
  if(Dump.isOn("benchmark")) {
    Dump("benchmark") << PopCommand();
  }
  if(!options::incrementalSolving()) {
    throw ModalException("Cannot pop when not solving incrementally (use --incremental)");
  }
  if(d_userLevels.size() == 0) {
    throw ModalException("Cannot pop beyond the first user frame");
  }

  // check to see if a postsolve() is pending
  if(d_needPostsolve) {
    d_theoryEngine->postsolve();
    d_needPostsolve = false;
  }

  // The problem isn't really "extended" yet, but this disallows
  // get-model after a pop, simplifying our lives somewhat.  It might
  // not be strictly necessary to do so, since the pops occur lazily,
  // but also it would be weird to have a legally-executed (get-model)
  // that only returns a subset of the assignment (because the rest
  // is no longer in scope!).
  setProblemExtended(true);

  AlwaysAssert(d_userContext->getLevel() > 0);
  AlwaysAssert(d_userLevels.back() < d_userContext->getLevel());
  while (d_userLevels.back() < d_userContext->getLevel()) {
    internalPop(true);
  }
  d_userLevels.pop_back();

  // Clear out assertion queues etc., in case anything is still in there
  d_private->notifyPop();

  Trace("userpushpop") << "SmtEngine: popped to level "
                       << d_userContext->getLevel() << endl;
  // FIXME: should we reset d_status here?
  // SMT-LIBv2 spec seems to imply no, but it would make sense to..
}

void SmtEngine::internalPush() {
  Assert(d_fullyInited);
  Trace("smt") << "SmtEngine::internalPush()" << endl;
  doPendingPops();
  if(options::incrementalSolving()) {
    d_private->processAssertions();
    TimerStat::CodeTimer pushPopTimer(d_stats->d_pushPopTime);
    d_userContext->push();
    // the d_context push is done inside of the SAT solver
    d_propEngine->push();
  }
}

void SmtEngine::internalPop(bool immediate) {
  Assert(d_fullyInited);
  Trace("smt") << "SmtEngine::internalPop()" << endl;
  if(options::incrementalSolving()) {
    ++d_pendingPops;
  }
  if(immediate) {
    doPendingPops();
  }
}

void SmtEngine::doPendingPops() {
  Assert(d_pendingPops == 0 || options::incrementalSolving());
  while(d_pendingPops > 0) {
    TimerStat::CodeTimer pushPopTimer(d_stats->d_pushPopTime);
    d_propEngine->pop();
    // the d_context pop is done inside of the SAT solver
    d_userContext->pop();
    --d_pendingPops;
  }
}

void SmtEngine::reset()
{
  SmtScope smts(this);
  ExprManager *em = d_exprManager;
  Trace("smt") << "SMT reset()" << endl;
  if(Dump.isOn("benchmark")) {
    Dump("benchmark") << ResetCommand();
  }
  Options opts;
  opts.copyValues(d_originalOptions);
  this->~SmtEngine();
  NodeManager::fromExprManager(em)->getOptions().copyValues(opts);
  new(this) SmtEngine(em);
}

void SmtEngine::resetAssertions()
{
  SmtScope smts(this);
  doPendingPops();

  Trace("smt") << "SMT resetAssertions()" << endl;
  if(Dump.isOn("benchmark")) {
    Dump("benchmark") << ResetAssertionsCommand();
  }

  while(!d_userLevels.empty()) {
    pop();
  }

  // Also remember the global push/pop around everything.
  Assert(d_userLevels.size() == 0 && d_userContext->getLevel() == 1);
  d_context->popto(0);
  d_userContext->popto(0);
  DeleteAndClearCommandVector(d_modelGlobalCommands);
  d_userContext->push();
  d_context->push();
}

void SmtEngine::interrupt()
{
  if(!d_fullyInited) {
    return;
  }
  d_propEngine->interrupt();
  d_theoryEngine->interrupt();
}

void SmtEngine::setResourceLimit(unsigned long units, bool cumulative) {
  d_private->getResourceManager()->setResourceLimit(units, cumulative);
}
void SmtEngine::setTimeLimit(unsigned long milis, bool cumulative) {
  d_private->getResourceManager()->setTimeLimit(milis, cumulative);
}

unsigned long SmtEngine::getResourceUsage() const {
  return d_private->getResourceManager()->getResourceUsage();
}

unsigned long SmtEngine::getTimeUsage() const {
  return d_private->getResourceManager()->getTimeUsage();
}

unsigned long SmtEngine::getResourceRemaining() const
{
  return d_private->getResourceManager()->getResourceRemaining();
}

unsigned long SmtEngine::getTimeRemaining() const
{
  return d_private->getResourceManager()->getTimeRemaining();
}

Statistics SmtEngine::getStatistics() const
{
  return Statistics(*d_statisticsRegistry);
}

SExpr SmtEngine::getStatistic(std::string name) const
{
  return d_statisticsRegistry->getStatistic(name);
}

void SmtEngine::safeFlushStatistics(int fd) const {
  d_statisticsRegistry->safeFlushInformation(fd);
}

void SmtEngine::setUserAttribute(const std::string& attr,
                                 Expr expr,
                                 const std::vector<Expr>& expr_values,
                                 const std::string& str_value)
{
  SmtScope smts(this);
  std::vector<Node> node_values;
  for( unsigned i=0; i<expr_values.size(); i++ ){
    node_values.push_back( expr_values[i].getNode() );
  }
  d_theoryEngine->setUserAttribute(attr, expr.getNode(), node_values, str_value);
}

void SmtEngine::setPrintFuncInModel(Expr f, bool p) {
  Trace("setp-model") << "Set printInModel " << f << " to " << p << std::endl;
  for( unsigned i=0; i<d_modelGlobalCommands.size(); i++ ){
    Command * c = d_modelGlobalCommands[i];
    DeclareFunctionCommand* dfc = dynamic_cast<DeclareFunctionCommand*>(c);
    if(dfc != NULL) {
      if( dfc->getFunction()==f ){
        dfc->setPrintInModel( p );
      }
    }
  }
  for( unsigned i=0; i<d_modelCommands->size(); i++ ){
    Command * c = (*d_modelCommands)[i];
    DeclareFunctionCommand* dfc = dynamic_cast<DeclareFunctionCommand*>(c);
    if(dfc != NULL) {
      if( dfc->getFunction()==f ){
        dfc->setPrintInModel( p );
      }
    }
  }
}

void SmtEngine::beforeSearch()
{
  if(d_fullyInited) {
    throw ModalException(
        "SmtEngine::beforeSearch called after initialization.");
  }
}


void SmtEngine::setOption(const std::string& key, const CVC4::SExpr& value)
{
  NodeManagerScope nms(d_nodeManager);
  Trace("smt") << "SMT setOption(" << key << ", " << value << ")" << endl;

  if(Dump.isOn("benchmark")) {
    Dump("benchmark") << SetOptionCommand(key, value);
  }

  if(key == "command-verbosity") {
    if(!value.isAtom()) {
      const vector<SExpr>& cs = value.getChildren();
      if(cs.size() == 2 &&
         (cs[0].isKeyword() || cs[0].isString()) &&
         cs[1].isInteger()) {
        string c = cs[0].getValue();
        const Integer& v = cs[1].getIntegerValue();
        if(v < 0 || v > 2) {
          throw OptionException("command-verbosity must be 0, 1, or 2");
        }
        d_commandVerbosity[c] = v;
        return;
      }
    }
    throw OptionException("command-verbosity value must be a tuple (command-name, integer)");
  }

  if(!value.isAtom()) {
    throw OptionException("bad value for :" + key);
  }

  string optionarg = value.getValue();
  Options& nodeManagerOptions = NodeManager::currentNM()->getOptions();
  nodeManagerOptions.setOption(key, optionarg);
}

CVC4::SExpr SmtEngine::getOption(const std::string& key) const
{
  NodeManagerScope nms(d_nodeManager);

  Trace("smt") << "SMT getOption(" << key << ")" << endl;

  if(key.length() >= 18 &&
     key.compare(0, 18, "command-verbosity:") == 0) {
    map<string, Integer>::const_iterator i = d_commandVerbosity.find(key.c_str() + 18);
    if(i != d_commandVerbosity.end()) {
      return SExpr((*i).second);
    }
    i = d_commandVerbosity.find("*");
    if(i != d_commandVerbosity.end()) {
      return SExpr((*i).second);
    }
    return SExpr(Integer(2));
  }

  if(Dump.isOn("benchmark")) {
    Dump("benchmark") << GetOptionCommand(key);
  }

  if(key == "command-verbosity") {
    vector<SExpr> result;
    SExpr defaultVerbosity;
    for(map<string, Integer>::const_iterator i = d_commandVerbosity.begin();
        i != d_commandVerbosity.end();
        ++i) {
      vector<SExpr> v;
      v.push_back(SExpr((*i).first));
      v.push_back(SExpr((*i).second));
      if((*i).first == "*") {
        // put the default at the end of the SExpr
        defaultVerbosity = SExpr(v);
      } else {
        result.push_back(SExpr(v));
      }
    }
    // put the default at the end of the SExpr
    if(!defaultVerbosity.isAtom()) {
      result.push_back(defaultVerbosity);
    } else {
      // ensure the default is always listed
      vector<SExpr> v;
      v.push_back(SExpr("*"));
      v.push_back(SExpr(Integer(2)));
      result.push_back(SExpr(v));
    }
    return SExpr(result);
  }

  Options& nodeManagerOptions = NodeManager::currentNM()->getOptions();
  return SExpr::parseAtom(nodeManagerOptions.getOption(key));
}

void SmtEngine::setReplayStream(ExprStream* replayStream) {
  AlwaysAssert(!d_fullyInited,
               "Cannot set replay stream once fully initialized");
  d_replayStream = replayStream;
}  

bool SmtEngine::getExpressionName(Expr e, std::string& name) const {
  return d_private->getExpressionName(e, name);
}

void SmtEngine::setExpressionName(Expr e, const std::string& name) {
  Trace("smt-debug") << "Set expression name " << e << " to " << name << std::endl;
  d_private->setExpressionName(e,name);
}

}/* CVC4 namespace */<|MERGE_RESOLUTION|>--- conflicted
+++ resolved
@@ -4186,26 +4186,15 @@
   Trace("smt-proc") << "SmtEnginePrivate::processAssertions() : pre-substitution" << endl;
   dumpAssertions("pre-substitution", d_assertions);
 
-<<<<<<< HEAD
-  if(options::unsatCores()) {
-    // special rewriting pass for unsat cores, since many of the passes below are skipped
-	d_preprocessingPassRegistry.getPass("rewrite")->apply(&d_assertions);
-  } else {
-    applySubstitutionsToAssertions();
-=======
   if (options::unsatCores())
   {
     // special rewriting pass for unsat cores, since many of the passes below
     // are skipped
-    for (unsigned i = 0; i < d_assertions.size(); ++i)
-    {
-      d_assertions.replace(i, Rewriter::rewrite(d_assertions[i]));
-    }
+	  d_preprocessingPassRegistry.getPass("rewrite")->apply(&d_assertions);
   }
   else
   {
     d_preprocessingPassRegistry.getPass("apply-substs")->apply(&d_assertions);
->>>>>>> 86d9ba44
   }
   Trace("smt-proc") << "SmtEnginePrivate::processAssertions() : post-substitution" << endl;
   dumpAssertions("post-substitution", d_assertions);
