--- conflicted
+++ resolved
@@ -388,12 +388,8 @@
 }
 
 void SmtEngine::setLogic(const char* logic) { setLogic(string(logic)); }
-<<<<<<< HEAD
-LogicInfo SmtEngine::getLogicInfo() const { return d_logic; }
-=======
 
 const LogicInfo& SmtEngine::getLogicInfo() const { return d_logic; }
->>>>>>> 2901ee18
 
 LogicInfo SmtEngine::getUserLogicInfo() const
 {
