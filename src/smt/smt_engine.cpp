--- conflicted
+++ resolved
@@ -1949,18 +1949,9 @@
     if (options::sygusStream())
     {
       // Streaming is incompatible with techniques that focus the search towards
-<<<<<<< HEAD
       // finding a single solution. This currently includes the PBE solver,
       // static template inference for invariant synthesis, and single
       // invocation techniques.
-      if (!options::sygusSymBreakPbe.wasSetByUser())
-      {
-        options::sygusSymBreakPbe.set(false);
-      }
-=======
-      // finding a single solution. This currently includes the PBE solver and
-      // static template inference for invariant synthesis.
->>>>>>> 41b38de8
       if (!options::sygusUnifPbe.wasSetByUser())
       {
         options::sygusUnifPbe.set(false);
