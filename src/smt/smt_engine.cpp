/*********************                                                        */
/*! \file smt_engine.cpp
 ** \verbatim
 ** Top contributors (to current version):
 **   Morgan Deters, Andrew Reynolds, Tim King
 ** This file is part of the CVC4 project.
 ** Copyright (c) 2009-2018 by the authors listed in the file AUTHORS
 ** in the top-level source directory) and their institutional affiliations.
 ** All rights reserved.  See the file COPYING in the top-level source
 ** directory for licensing information.\endverbatim
 **
 ** \brief The main entry point into the CVC4 library's SMT interface
 **
 ** The main entry point into the CVC4 library's SMT interface.
 **/

#include "smt/smt_engine.h"

#include <algorithm>
#include <cctype>
#include <iterator>
#include <memory>
#include <sstream>
#include <stack>
#include <string>
#include <tuple>
#include <unordered_map>
#include <unordered_set>
#include <utility>
#include <vector>

#include "base/configuration.h"
#include "base/configuration_private.h"
#include "base/exception.h"
#include "base/listener.h"
#include "base/modal_exception.h"
#include "base/output.h"
#include "context/cdhashmap.h"
#include "context/cdhashset.h"
#include "context/cdlist.h"
#include "context/context.h"
#include "decision/decision_engine.h"
#include "expr/attribute.h"
#include "expr/expr.h"
#include "expr/kind.h"
#include "expr/metakind.h"
#include "expr/node.h"
#include "expr/node_algorithm.h"
#include "expr/node_builder.h"
#include "expr/node_self_iterator.h"
#include "options/arith_options.h"
#include "options/arrays_options.h"
#include "options/base_options.h"
#include "options/booleans_options.h"
#include "options/bv_options.h"
#include "options/datatypes_options.h"
#include "options/decision_mode.h"
#include "options/decision_options.h"
#include "options/language.h"
#include "options/main_options.h"
#include "options/open_ostream.h"
#include "options/option_exception.h"
#include "options/printer_options.h"
#include "options/proof_options.h"
#include "options/prop_options.h"
#include "options/quantifiers_options.h"
#include "options/sep_options.h"
#include "options/set_language.h"
#include "options/smt_options.h"
#include "options/strings_options.h"
#include "options/theory_options.h"
#include "options/uf_options.h"
#include "preprocessing/preprocessing_pass.h"
#include "preprocessing/preprocessing_pass_context.h"
#include "preprocessing/preprocessing_pass_registry.h"
#include "printer/printer.h"
#include "proof/proof.h"
#include "proof/proof_manager.h"
#include "proof/theory_proof.h"
#include "proof/unsat_core.h"
#include "prop/prop_engine.h"
#include "smt/command.h"
#include "smt/command_list.h"
#include "smt/logic_request.h"
#include "smt/managed_ostreams.h"
#include "smt/model_core_builder.h"
#include "smt/smt_engine_scope.h"
#include "smt/term_formula_removal.h"
#include "smt/update_ostream.h"
#include "smt_util/boolean_simplification.h"
#include "smt_util/nary_builder.h"
#include "smt_util/node_visitor.h"
#include "theory/booleans/circuit_propagator.h"
#include "theory/bv/theory_bv_rewriter.h"
#include "theory/logic_info.h"
#include "theory/quantifiers/fun_def_process.h"
#include "theory/quantifiers/quantifiers_rewriter.h"
#include "theory/quantifiers/single_inv_partition.h"
#include "theory/quantifiers/sygus/synth_engine.h"
#include "theory/quantifiers/term_util.h"
#include "theory/rewriter.h"
#include "theory/sort_inference.h"
#include "theory/strings/theory_strings.h"
#include "theory/substitutions.h"
#include "theory/theory_engine.h"
#include "theory/theory_model.h"
#include "theory/theory_traits.h"
#include "util/hash.h"
#include "util/proof.h"
#include "util/random.h"
#include "util/resource_manager.h"

using namespace std;
using namespace CVC4;
using namespace CVC4::smt;
using namespace CVC4::preprocessing;
using namespace CVC4::prop;
using namespace CVC4::context;
using namespace CVC4::theory;

namespace CVC4 {
namespace smt {

struct DeleteCommandFunction : public std::unary_function<const Command*, void>
{
  void operator()(const Command* command) { delete command; }
};

void DeleteAndClearCommandVector(std::vector<Command*>& commands) {
  std::for_each(commands.begin(), commands.end(), DeleteCommandFunction());
  commands.clear();
}

/** Useful for counting the number of recursive calls. */
class ScopeCounter {
private:
  unsigned& d_depth;
public:
  ScopeCounter(unsigned& d) : d_depth(d) {
    ++d_depth;
  }
  ~ScopeCounter(){
    --d_depth;
  }
};

/**
 * Representation of a defined function.  We keep these around in
 * SmtEngine to permit expanding definitions late (and lazily), to
 * support getValue() over defined functions, to support user output
 * in terms of defined functions, etc.
 */
class DefinedFunction {
  Node d_func;
  vector<Node> d_formals;
  Node d_formula;
public:
  DefinedFunction() {}
  DefinedFunction(Node func, vector<Node> formals, Node formula) :
    d_func(func),
    d_formals(formals),
    d_formula(formula) {
  }
  Node getFunction() const { return d_func; }
  vector<Node> getFormals() const { return d_formals; }
  Node getFormula() const { return d_formula; }
};/* class DefinedFunction */

struct SmtEngineStatistics {
  /** time spent in definition-expansion */
  TimerStat d_definitionExpansionTime;
  /** number of constant propagations found during nonclausal simp */
  IntStat d_numConstantProps;
  /** time spent converting to CNF */
  TimerStat d_cnfConversionTime;
  /** Num of assertions before ite removal */
  IntStat d_numAssertionsPre;
  /** Num of assertions after ite removal */
  IntStat d_numAssertionsPost;
  /** time spent in checkModel() */
  TimerStat d_checkModelTime;
  /** time spent in checkProof() */
  TimerStat d_checkProofTime;
  /** time spent in checkUnsatCore() */
  TimerStat d_checkUnsatCoreTime;
  /** time spent in PropEngine::checkSat() */
  TimerStat d_solveTime;
  /** time spent in pushing/popping */
  TimerStat d_pushPopTime;
  /** time spent in processAssertions() */
  TimerStat d_processAssertionsTime;

  /** Has something simplified to false? */
  IntStat d_simplifiedToFalse;
  /** Number of resource units spent. */
  ReferenceStat<uint64_t> d_resourceUnitsUsed;

  SmtEngineStatistics() :
    d_definitionExpansionTime("smt::SmtEngine::definitionExpansionTime"),
    d_numConstantProps("smt::SmtEngine::numConstantProps", 0),
    d_cnfConversionTime("smt::SmtEngine::cnfConversionTime"),
    d_numAssertionsPre("smt::SmtEngine::numAssertionsPreITERemoval", 0),
    d_numAssertionsPost("smt::SmtEngine::numAssertionsPostITERemoval", 0),
    d_checkModelTime("smt::SmtEngine::checkModelTime"),
    d_checkProofTime("smt::SmtEngine::checkProofTime"),
    d_checkUnsatCoreTime("smt::SmtEngine::checkUnsatCoreTime"),
    d_solveTime("smt::SmtEngine::solveTime"),
    d_pushPopTime("smt::SmtEngine::pushPopTime"),
    d_processAssertionsTime("smt::SmtEngine::processAssertionsTime"),
    d_simplifiedToFalse("smt::SmtEngine::simplifiedToFalse", 0),
    d_resourceUnitsUsed("smt::SmtEngine::resourceUnitsUsed")
 {
    smtStatisticsRegistry()->registerStat(&d_definitionExpansionTime);
    smtStatisticsRegistry()->registerStat(&d_numConstantProps);
    smtStatisticsRegistry()->registerStat(&d_cnfConversionTime);
    smtStatisticsRegistry()->registerStat(&d_numAssertionsPre);
    smtStatisticsRegistry()->registerStat(&d_numAssertionsPost);
    smtStatisticsRegistry()->registerStat(&d_checkModelTime);
    smtStatisticsRegistry()->registerStat(&d_checkProofTime);
    smtStatisticsRegistry()->registerStat(&d_checkUnsatCoreTime);
    smtStatisticsRegistry()->registerStat(&d_solveTime);
    smtStatisticsRegistry()->registerStat(&d_pushPopTime);
    smtStatisticsRegistry()->registerStat(&d_processAssertionsTime);
    smtStatisticsRegistry()->registerStat(&d_simplifiedToFalse);
    smtStatisticsRegistry()->registerStat(&d_resourceUnitsUsed);
  }

  ~SmtEngineStatistics() {
    smtStatisticsRegistry()->unregisterStat(&d_definitionExpansionTime);
    smtStatisticsRegistry()->unregisterStat(&d_numConstantProps);
    smtStatisticsRegistry()->unregisterStat(&d_cnfConversionTime);
    smtStatisticsRegistry()->unregisterStat(&d_numAssertionsPre);
    smtStatisticsRegistry()->unregisterStat(&d_numAssertionsPost);
    smtStatisticsRegistry()->unregisterStat(&d_checkModelTime);
    smtStatisticsRegistry()->unregisterStat(&d_checkProofTime);
    smtStatisticsRegistry()->unregisterStat(&d_checkUnsatCoreTime);
    smtStatisticsRegistry()->unregisterStat(&d_solveTime);
    smtStatisticsRegistry()->unregisterStat(&d_pushPopTime);
    smtStatisticsRegistry()->unregisterStat(&d_processAssertionsTime);
    smtStatisticsRegistry()->unregisterStat(&d_simplifiedToFalse);
    smtStatisticsRegistry()->unregisterStat(&d_resourceUnitsUsed);
  }
};/* struct SmtEngineStatistics */


class SoftResourceOutListener : public Listener {
 public:
  SoftResourceOutListener(SmtEngine& smt) : d_smt(&smt) {}
  void notify() override
  {
    SmtScope scope(d_smt);
    Assert(smt::smtEngineInScope());
    d_smt->interrupt();
  }
 private:
  SmtEngine* d_smt;
}; /* class SoftResourceOutListener */


class HardResourceOutListener : public Listener {
 public:
  HardResourceOutListener(SmtEngine& smt) : d_smt(&smt) {}
  void notify() override
  {
    SmtScope scope(d_smt);
    theory::Rewriter::clearCaches();
  }
 private:
  SmtEngine* d_smt;
}; /* class HardResourceOutListener */

class SetLogicListener : public Listener {
 public:
  SetLogicListener(SmtEngine& smt) : d_smt(&smt) {}
  void notify() override
  {
    LogicInfo inOptions(options::forceLogicString());
    d_smt->setLogic(inOptions);
  }
 private:
  SmtEngine* d_smt;
}; /* class SetLogicListener */

class BeforeSearchListener : public Listener {
 public:
  BeforeSearchListener(SmtEngine& smt) : d_smt(&smt) {}
  void notify() override { d_smt->beforeSearch(); }

 private:
  SmtEngine* d_smt;
}; /* class BeforeSearchListener */

class UseTheoryListListener : public Listener {
 public:
  UseTheoryListListener(TheoryEngine* theoryEngine)
      : d_theoryEngine(theoryEngine)
  {}

  void notify() override
  {
    std::stringstream commaList(options::useTheoryList());
    std::string token;

    Debug("UseTheoryListListener") << "UseTheoryListListener::notify() "
                                   << options::useTheoryList() << std::endl;

    while(std::getline(commaList, token, ',')){
      if(token == "help") {
        puts(theory::useTheoryHelp);
        exit(1);
      }
      if(theory::useTheoryValidate(token)) {
        d_theoryEngine->enableTheoryAlternative(token);
      } else {
        throw OptionException(
            std::string("unknown option for --use-theory : `") + token +
            "'.  Try --use-theory=help.");
      }
    }
  }

 private:
  TheoryEngine* d_theoryEngine;
}; /* class UseTheoryListListener */


class SetDefaultExprDepthListener : public Listener {
 public:
  void notify() override
  {
    int depth = options::defaultExprDepth();
    Debug.getStream() << expr::ExprSetDepth(depth);
    Trace.getStream() << expr::ExprSetDepth(depth);
    Notice.getStream() << expr::ExprSetDepth(depth);
    Chat.getStream() << expr::ExprSetDepth(depth);
    Message.getStream() << expr::ExprSetDepth(depth);
    Warning.getStream() << expr::ExprSetDepth(depth);
    // intentionally exclude Dump stream from this list
  }
};

class SetDefaultExprDagListener : public Listener {
 public:
  void notify() override
  {
    int dag = options::defaultDagThresh();
    Debug.getStream() << expr::ExprDag(dag);
    Trace.getStream() << expr::ExprDag(dag);
    Notice.getStream() << expr::ExprDag(dag);
    Chat.getStream() << expr::ExprDag(dag);
    Message.getStream() << expr::ExprDag(dag);
    Warning.getStream() << expr::ExprDag(dag);
    Dump.getStream() << expr::ExprDag(dag);
  }
};

class SetPrintExprTypesListener : public Listener {
 public:
  void notify() override
  {
    bool value = options::printExprTypes();
    Debug.getStream() << expr::ExprPrintTypes(value);
    Trace.getStream() << expr::ExprPrintTypes(value);
    Notice.getStream() << expr::ExprPrintTypes(value);
    Chat.getStream() << expr::ExprPrintTypes(value);
    Message.getStream() << expr::ExprPrintTypes(value);
    Warning.getStream() << expr::ExprPrintTypes(value);
    // intentionally exclude Dump stream from this list
  }
};

class DumpModeListener : public Listener {
 public:
  void notify() override
  {
    const std::string& value = options::dumpModeString();
    Dump.setDumpFromString(value);
  }
};

class PrintSuccessListener : public Listener {
 public:
  void notify() override
  {
    bool value = options::printSuccess();
    Debug.getStream() << Command::printsuccess(value);
    Trace.getStream() << Command::printsuccess(value);
    Notice.getStream() << Command::printsuccess(value);
    Chat.getStream() << Command::printsuccess(value);
    Message.getStream() << Command::printsuccess(value);
    Warning.getStream() << Command::printsuccess(value);
    *options::out() << Command::printsuccess(value);
  }
};



/**
 * This is an inelegant solution, but for the present, it will work.
 * The point of this is to separate the public and private portions of
 * the SmtEngine class, so that smt_engine.h doesn't
 * include "expr/node.h", which is a private CVC4 header (and can lead
 * to linking errors due to the improper inlining of non-visible symbols
 * into user code!).
 *
 * The "real" solution (that which is usually implemented) is to move
 * ALL the implementation to SmtEnginePrivate and maintain a
 * heap-allocated instance of it in SmtEngine.  SmtEngine (the public
 * one) becomes an "interface shell" which simply acts as a forwarder
 * of method calls.
 */
class SmtEnginePrivate : public NodeManagerListener {
  SmtEngine& d_smt;

  typedef unordered_map<Node, Node, NodeHashFunction> NodeToNodeHashMap;
  typedef unordered_map<Node, bool, NodeHashFunction> NodeToBoolHashMap;

  /**
   * Manager for limiting time and abstract resource usage.
   */
  ResourceManager* d_resourceManager;

  /** Manager for the memory of regular-output-channel. */
  ManagedRegularOutputChannel d_managedRegularChannel;

  /** Manager for the memory of diagnostic-output-channel. */
  ManagedDiagnosticOutputChannel d_managedDiagnosticChannel;

  /** Manager for the memory of --dump-to. */
  ManagedDumpOStream d_managedDumpChannel;

  /** Manager for --replay-log. */
  ManagedReplayLogOstream d_managedReplayLog;

  /**
   * This list contains:
   *  softResourceOut
   *  hardResourceOut
   *  setForceLogic
   *  beforeSearchListener
   *  UseTheoryListListener
   *
   * This needs to be deleted before both NodeManager's Options,
   * SmtEngine, d_resourceManager, and TheoryEngine.
   */
  ListenerRegistrationList* d_listenerRegistrations;

  /** A circuit propagator for non-clausal propositional deduction */
  booleans::CircuitPropagator d_propagator;

  /** Assertions in the preprocessing pipeline */
  AssertionPipeline d_assertions;

  /** Whether any assertions have been processed */
  CDO<bool> d_assertionsProcessed;

  // Cached true value
  Node d_true;

  /**
   * A context that never pushes/pops, for use by CD structures (like
   * SubstitutionMaps) that should be "global".
   */
  context::Context d_fakeContext;

  /**
   * A map of AbsractValues to their actual constants.  Only used if
   * options::abstractValues() is on.
   */
  SubstitutionMap d_abstractValueMap;

  /**
   * A mapping of all abstract values (actual value |-> abstract) that
   * we've handed out.  This is necessary to ensure that we give the
   * same AbstractValues for the same real constants.  Only used if
   * options::abstractValues() is on.
   */
  NodeToNodeHashMap d_abstractValues;

  /** Number of calls of simplify assertions active.
   */
  unsigned d_simplifyAssertionsDepth;

  /** TODO: whether certain preprocess steps are necessary */
  //bool d_needsExpandDefs;

  //------------------------------- expression names
  /** mapping from expressions to name */
  context::CDHashMap< Node, std::string, NodeHashFunction > d_exprNames;
  //------------------------------- end expression names
 public:
  IteSkolemMap& getIteSkolemMap() { return d_assertions.getIteSkolemMap(); }

  /** Instance of the ITE remover */
  RemoveTermFormulas d_iteRemover;

  /* Finishes the initialization of the private portion of SMTEngine. */
  void finishInit();

 private:
  std::unique_ptr<PreprocessingPassContext> d_preprocessingPassContext;

  /**
   * Map of preprocessing pass instances, mapping from names to preprocessing
   * pass instance
   */
  std::unordered_map<std::string, std::unique_ptr<PreprocessingPass>> d_passes;

  /**
   * Helper function to fix up assertion list to restore invariants needed after
   * ite removal.
   */
  void collectSkolems(TNode n, set<TNode>& skolemSet, NodeToBoolHashMap& cache);

  /**
   * Helper function to fix up assertion list to restore invariants needed after
   * ite removal.
   */
  bool checkForBadSkolems(TNode n, TNode skolem, NodeToBoolHashMap& cache);

  /**
   * Perform non-clausal simplification of a Node.  This involves
   * Theory implementations, but does NOT involve the SAT solver in
   * any way.
   *
   * Returns false if the formula simplifies to "false"
   */
  bool simplifyAssertions();

 public:
  SmtEnginePrivate(SmtEngine& smt)
      : d_smt(smt),
        d_managedRegularChannel(),
        d_managedDiagnosticChannel(),
        d_managedDumpChannel(),
        d_managedReplayLog(),
        d_listenerRegistrations(new ListenerRegistrationList()),
        d_propagator(true, true),
        d_assertions(),
        d_assertionsProcessed(smt.d_userContext, false),
        d_fakeContext(),
        d_abstractValueMap(&d_fakeContext),
        d_abstractValues(),
        d_simplifyAssertionsDepth(0),
        // d_needsExpandDefs(true),  //TODO?
        d_exprNames(smt.d_userContext),
        d_iteRemover(smt.d_userContext)
  {
    d_smt.d_nodeManager->subscribeEvents(this);
    d_true = NodeManager::currentNM()->mkConst(true);
    d_resourceManager = NodeManager::currentResourceManager();

    d_listenerRegistrations->add(d_resourceManager->registerSoftListener(
        new SoftResourceOutListener(d_smt)));

    d_listenerRegistrations->add(d_resourceManager->registerHardListener(
        new HardResourceOutListener(d_smt)));

    Options& nodeManagerOptions = NodeManager::currentNM()->getOptions();
    d_listenerRegistrations->add(
        nodeManagerOptions.registerForceLogicListener(
            new SetLogicListener(d_smt), true));

    // Multiple options reuse BeforeSearchListener so registration requires an
    // extra bit of care.
    // We can safely not call notify on this before search listener at
    // registration time. This d_smt cannot be beforeSearch at construction
    // time. Therefore the BeforeSearchListener is a no-op. Therefore it does
    // not have to be called.
    d_listenerRegistrations->add(
        nodeManagerOptions.registerBeforeSearchListener(
            new BeforeSearchListener(d_smt)));

    // These do need registration calls.
    d_listenerRegistrations->add(
        nodeManagerOptions.registerSetDefaultExprDepthListener(
            new SetDefaultExprDepthListener(), true));
    d_listenerRegistrations->add(
        nodeManagerOptions.registerSetDefaultExprDagListener(
            new SetDefaultExprDagListener(), true));
    d_listenerRegistrations->add(
        nodeManagerOptions.registerSetPrintExprTypesListener(
            new SetPrintExprTypesListener(), true));
    d_listenerRegistrations->add(
        nodeManagerOptions.registerSetDumpModeListener(
            new DumpModeListener(), true));
    d_listenerRegistrations->add(
        nodeManagerOptions.registerSetPrintSuccessListener(
            new PrintSuccessListener(), true));
    d_listenerRegistrations->add(
        nodeManagerOptions.registerSetRegularOutputChannelListener(
            new SetToDefaultSourceListener(&d_managedRegularChannel), true));
    d_listenerRegistrations->add(
        nodeManagerOptions.registerSetDiagnosticOutputChannelListener(
            new SetToDefaultSourceListener(&d_managedDiagnosticChannel), true));
    d_listenerRegistrations->add(
        nodeManagerOptions.registerDumpToFileNameListener(
            new SetToDefaultSourceListener(&d_managedDumpChannel), true));
    d_listenerRegistrations->add(
        nodeManagerOptions.registerSetReplayLogFilename(
            new SetToDefaultSourceListener(&d_managedReplayLog), true));
  }

  ~SmtEnginePrivate()
  {
    delete d_listenerRegistrations;

    if(d_propagator.getNeedsFinish()) {
      d_propagator.finish();
      d_propagator.setNeedsFinish(false);
    }
    d_smt.d_nodeManager->unsubscribeEvents(this);
  }

  void cleanupPreprocessingPasses() { d_passes.clear(); }

  ResourceManager* getResourceManager() { return d_resourceManager; }
  void spendResource(unsigned amount)
  {
    d_resourceManager->spendResource(amount);
  }

  void nmNotifyNewSort(TypeNode tn, uint32_t flags) override
  {
    DeclareTypeCommand c(tn.getAttribute(expr::VarNameAttr()),
                         0,
                         tn.toType());
    if((flags & ExprManager::SORT_FLAG_PLACEHOLDER) == 0) {
      d_smt.addToModelCommandAndDump(c, flags);
    }
  }

  void nmNotifyNewSortConstructor(TypeNode tn, uint32_t flags) override
  {
    DeclareTypeCommand c(tn.getAttribute(expr::VarNameAttr()),
                         tn.getAttribute(expr::SortArityAttr()),
                         tn.toType());
    if ((flags & ExprManager::SORT_FLAG_PLACEHOLDER) == 0)
    {
      d_smt.addToModelCommandAndDump(c);
    }
  }

  void nmNotifyNewDatatypes(const std::vector<DatatypeType>& dtts,
                            uint32_t flags) override
  {
    if ((flags & ExprManager::DATATYPE_FLAG_PLACEHOLDER) == 0)
    {
      DatatypeDeclarationCommand c(dtts);
      d_smt.addToModelCommandAndDump(c);
    }
  }

  void nmNotifyNewVar(TNode n, uint32_t flags) override
  {
    DeclareFunctionCommand c(n.getAttribute(expr::VarNameAttr()),
                             n.toExpr(),
                             n.getType().toType());
    if((flags & ExprManager::VAR_FLAG_DEFINED) == 0) {
      d_smt.addToModelCommandAndDump(c, flags);
    }
  }

  void nmNotifyNewSkolem(TNode n,
                         const std::string& comment,
                         uint32_t flags) override
  {
    string id = n.getAttribute(expr::VarNameAttr());
    DeclareFunctionCommand c(id, n.toExpr(), n.getType().toType());
    if(Dump.isOn("skolems") && comment != "") {
      Dump("skolems") << CommentCommand(id + " is " + comment);
    }
    if((flags & ExprManager::VAR_FLAG_DEFINED) == 0) {
      d_smt.addToModelCommandAndDump(c, flags, false, "skolems");
    }
  }

  void nmNotifyDeleteNode(TNode n) override {}

  Node applySubstitutions(TNode node)
  {
    return Rewriter::rewrite(
        d_preprocessingPassContext->getTopLevelSubstitutions().apply(node));
  }

  /**
   * Process the assertions that have been asserted.
   */
  void processAssertions();

  /** Process a user push.
  */
  void notifyPush() {

  }

  /**
   * Process a user pop.  Clears out the non-context-dependent stuff in this
   * SmtEnginePrivate.  Necessary to clear out our assertion vectors in case
   * someone does a push-assert-pop without a check-sat. It also pops the
   * last map of expression names from notifyPush.
   */
  void notifyPop() {
    d_assertions.clear();
    d_propagator.getLearnedLiterals().clear();
    getIteSkolemMap().clear();
  }

  /**
   * Adds a formula to the current context.  Action here depends on
   * the SimplificationMode (in the current Options scope); the
   * formula might be pushed out to the propositional layer
   * immediately, or it might be simplified and kept, or it might not
   * even be simplified.
   * the 2nd and 3rd arguments added for bookkeeping for proofs
   */
  void addFormula(TNode n, bool inUnsatCore, bool inInput = true);

  /** Expand definitions in n. */
  Node expandDefinitions(TNode n,
                         NodeToNodeHashMap& cache,
                         bool expandOnly = false);

  /**
   * Simplify node "in" by expanding definitions and applying any
   * substitutions learned from preprocessing.
   */
  Node simplify(TNode in) {
    // Substitute out any abstract values in ex.
    // Expand definitions.
    NodeToNodeHashMap cache;
    Node n = expandDefinitions(in, cache).toExpr();
    // Make sure we've done all preprocessing, etc.
    Assert(d_assertions.size() == 0);
    return applySubstitutions(n).toExpr();
  }

  /**
   * Substitute away all AbstractValues in a node.
   */
  Node substituteAbstractValues(TNode n) {
    // We need to do this even if options::abstractValues() is off,
    // since the setting might have changed after we already gave out
    // some abstract values.
    return d_abstractValueMap.apply(n);
  }

  /**
   * Make a new (or return an existing) abstract value for a node.
   * Can only use this if options::abstractValues() is on.
   */
  Node mkAbstractValue(TNode n) {
    Assert(options::abstractValues());
    Node& val = d_abstractValues[n];
    if(val.isNull()) {
      val = d_smt.d_nodeManager->mkAbstractValue(n.getType());
      d_abstractValueMap.addSubstitution(val, n);
    }
    // We are supposed to ascribe types to all abstract values that go out.
    NodeManager* current = d_smt.d_nodeManager;
    Node ascription = current->mkConst(AscriptionType(n.getType().toType()));
    Node retval = current->mkNode(kind::APPLY_TYPE_ASCRIPTION, ascription, val);
    return retval;
  }

  void addUseTheoryListListener(TheoryEngine* theoryEngine){
    Options& nodeManagerOptions = NodeManager::currentNM()->getOptions();
    d_listenerRegistrations->add(
        nodeManagerOptions.registerUseTheoryListListener(
            new UseTheoryListListener(theoryEngine), true));
  }

  std::ostream* getReplayLog() const {
    return d_managedReplayLog.getReplayLog();
  }

  //------------------------------- expression names
  // implements setExpressionName, as described in smt_engine.h
  void setExpressionName(Expr e, std::string name) {
    d_exprNames[Node::fromExpr(e)] = name;
  }

  // implements getExpressionName, as described in smt_engine.h
  bool getExpressionName(Expr e, std::string& name) const {
    context::CDHashMap< Node, std::string, NodeHashFunction >::const_iterator it = d_exprNames.find(e);
    if(it!=d_exprNames.end()) {
      name = (*it).second;
      return true;
    }else{
      return false;
    }
  }
  //------------------------------- end expression names
};/* class SmtEnginePrivate */

}/* namespace CVC4::smt */

SmtEngine::SmtEngine(ExprManager* em)
    : d_context(new Context()),
      d_userLevels(),
      d_userContext(new UserContext()),
      d_exprManager(em),
      d_nodeManager(d_exprManager->getNodeManager()),
      d_decisionEngine(NULL),
      d_theoryEngine(NULL),
      d_propEngine(NULL),
      d_proofManager(NULL),
      d_definedFunctions(NULL),
      d_fmfRecFunctionsDefined(NULL),
      d_assertionList(NULL),
      d_assignments(NULL),
      d_modelGlobalCommands(),
      d_modelCommands(NULL),
      d_dumpCommands(),
      d_defineCommands(),
      d_logic(),
      d_originalOptions(),
      d_pendingPops(0),
      d_fullyInited(false),
      d_problemExtended(false),
      d_queryMade(false),
      d_needPostsolve(false),
      d_earlyTheoryPP(true),
      d_globalNegation(false),
      d_status(),
      d_replayStream(NULL),
      d_private(NULL),
      d_statisticsRegistry(NULL),
      d_stats(NULL),
      d_channels(new LemmaChannels())
{
  SmtScope smts(this);
  d_originalOptions.copyValues(em->getOptions());
  d_private = new smt::SmtEnginePrivate(*this);
  d_statisticsRegistry = new StatisticsRegistry();
  d_stats = new SmtEngineStatistics();
  d_stats->d_resourceUnitsUsed.setData(
      d_private->getResourceManager()->getResourceUsage());

  // The ProofManager is constructed before any other proof objects such as
  // SatProof and TheoryProofs. The TheoryProofEngine and the SatProof are
  // initialized in TheoryEngine and PropEngine respectively.
  Assert(d_proofManager == NULL);

  // d_proofManager must be created before Options has been finished
  // being parsed from the input file. Because of this, we cannot trust
  // that options::proof() is set correctly yet.
#ifdef CVC4_PROOF
  d_proofManager = new ProofManager(d_userContext);
#endif

  // We have mutual dependency here, so we add the prop engine to the theory
  // engine later (it is non-essential there)
  d_theoryEngine = new TheoryEngine(d_context,
                                    d_userContext,
                                    d_private->d_iteRemover,
                                    const_cast<const LogicInfo&>(d_logic),
                                    d_channels);

  // Add the theories
  for(TheoryId id = theory::THEORY_FIRST; id < theory::THEORY_LAST; ++id) {
    TheoryConstructor::addTheory(d_theoryEngine, id);
    //register with proof engine if applicable
#ifdef CVC4_PROOF
    ProofManager::currentPM()->getTheoryProofEngine()->registerTheory(d_theoryEngine->theoryOf(id));
#endif
  }

  d_private->addUseTheoryListListener(d_theoryEngine);

  // global push/pop around everything, to ensure proper destruction
  // of context-dependent data structures
  d_userContext->push();
  d_context->push();

  d_definedFunctions = new(true) DefinedFunctionMap(d_userContext);
  d_fmfRecFunctionsDefined = new(true) NodeList(d_userContext);
  d_modelCommands = new(true) smt::CommandList(d_userContext);
}

void SmtEngine::finishInit() {
  Trace("smt-debug") << "SmtEngine::finishInit" << std::endl;
  // ensure that our heuristics are properly set up
  setDefaults();

  Trace("smt-debug") << "Making decision engine..." << std::endl;

  d_decisionEngine = new DecisionEngine(d_context, d_userContext);
  d_decisionEngine->init();   // enable appropriate strategies

  Trace("smt-debug") << "Making prop engine..." << std::endl;
  d_propEngine = new PropEngine(d_theoryEngine, d_decisionEngine, d_context,
                                d_userContext, d_private->getReplayLog(),
                                d_replayStream, d_channels);

  Trace("smt-debug") << "Setting up theory engine..." << std::endl;
  d_theoryEngine->setPropEngine(d_propEngine);
  d_theoryEngine->setDecisionEngine(d_decisionEngine);
  Trace("smt-debug") << "Finishing init for theory engine..." << std::endl;
  d_theoryEngine->finishInit();

  Trace("smt-debug") << "Set up assertion list..." << std::endl;
  // [MGD 10/20/2011] keep around in incremental mode, due to a
  // cleanup ordering issue and Nodes/TNodes.  If SAT is popped
  // first, some user-context-dependent TNodes might still exist
  // with rc == 0.
  if(options::produceAssertions() ||
     options::incrementalSolving()) {
    // In the case of incremental solving, we appear to need these to
    // ensure the relevant Nodes remain live.
    d_assertionList = new(true) AssertionList(d_userContext);
  }

  // dump out a set-logic command
  if(Dump.isOn("benchmark")) {
    if (Dump.isOn("raw-benchmark")) {
      Dump("raw-benchmark") << SetBenchmarkLogicCommand(d_logic.getLogicString());
    } else {
      LogicInfo everything;
      everything.lock();
      Dump("benchmark") << CommentCommand("CVC4 always dumps the most general, all-supported logic (below), as some internals might require the use of a logic more general than the input.")
                        << SetBenchmarkLogicCommand(everything.getLogicString());
    }
  }

  Trace("smt-debug") << "Dump declaration commands..." << std::endl;
  // dump out any pending declaration commands
  for(unsigned i = 0; i < d_dumpCommands.size(); ++i) {
    Dump("declarations") << *d_dumpCommands[i];
    delete d_dumpCommands[i];
  }
  d_dumpCommands.clear();

  PROOF( ProofManager::currentPM()->setLogic(d_logic); );
  PROOF({
      for(TheoryId id = theory::THEORY_FIRST; id < theory::THEORY_LAST; ++id) {
        ProofManager::currentPM()->getTheoryProofEngine()->
          finishRegisterTheory(d_theoryEngine->theoryOf(id));
      }
    });
  d_private->finishInit();
  Trace("smt-debug") << "SmtEngine::finishInit done" << std::endl;
}

void SmtEngine::finalOptionsAreSet() {
  if(d_fullyInited) {
    return;
  }

  if(! d_logic.isLocked()) {
    setLogicInternal();
  }

  // finish initialization, create the prop engine, etc.
  finishInit();

  AlwaysAssert( d_propEngine->getAssertionLevel() == 0,
                "The PropEngine has pushed but the SmtEngine "
                "hasn't finished initializing!" );

  d_fullyInited = true;
  Assert(d_logic.isLocked());

  d_propEngine->assertFormula(NodeManager::currentNM()->mkConst<bool>(true));
  d_propEngine->assertFormula(NodeManager::currentNM()->mkConst<bool>(false).notNode());
}

void SmtEngine::shutdown() {
  doPendingPops();

  while(options::incrementalSolving() && d_userContext->getLevel() > 1) {
    internalPop(true);
  }

  // check to see if a postsolve() is pending
  if(d_needPostsolve) {
    d_theoryEngine->postsolve();
    d_needPostsolve = false;
  }

  if(d_propEngine != NULL) {
    d_propEngine->shutdown();
  }
  if(d_theoryEngine != NULL) {
    d_theoryEngine->shutdown();
  }
  if(d_decisionEngine != NULL) {
    d_decisionEngine->shutdown();
  }
}

SmtEngine::~SmtEngine()
{
  SmtScope smts(this);

  try {
    shutdown();

    // global push/pop around everything, to ensure proper destruction
    // of context-dependent data structures
    d_context->popto(0);
    d_userContext->popto(0);

    if(d_assignments != NULL) {
      d_assignments->deleteSelf();
    }

    if(d_assertionList != NULL) {
      d_assertionList->deleteSelf();
    }

    for(unsigned i = 0; i < d_dumpCommands.size(); ++i) {
      delete d_dumpCommands[i];
      d_dumpCommands[i] = NULL;
    }
    d_dumpCommands.clear();

    DeleteAndClearCommandVector(d_modelGlobalCommands);

    if(d_modelCommands != NULL) {
      d_modelCommands->deleteSelf();
    }

    d_definedFunctions->deleteSelf();
    d_fmfRecFunctionsDefined->deleteSelf();

    //destroy all passes before destroying things that they refer to
    d_private->cleanupPreprocessingPasses();

    delete d_theoryEngine;
    d_theoryEngine = NULL;
    delete d_propEngine;
    d_propEngine = NULL;
    delete d_decisionEngine;
    d_decisionEngine = NULL;


// d_proofManager is always created when proofs are enabled at configure time.
// Becuase of this, this code should not be wrapped in PROOF() which
// additionally checks flags such as options::proof().
#ifdef CVC4_PROOF
    delete d_proofManager;
    d_proofManager = NULL;
#endif

    delete d_stats;
    d_stats = NULL;
    delete d_statisticsRegistry;
    d_statisticsRegistry = NULL;

    delete d_private;
    d_private = NULL;

    delete d_userContext;
    d_userContext = NULL;
    delete d_context;
    d_context = NULL;

    delete d_channels;
    d_channels = NULL;

  } catch(Exception& e) {
    Warning() << "CVC4 threw an exception during cleanup." << endl
              << e << endl;
  }
}

void SmtEngine::setLogic(const LogicInfo& logic)
{
  SmtScope smts(this);
  if(d_fullyInited) {
    throw ModalException("Cannot set logic in SmtEngine after the engine has "
                         "finished initializing.");
  }
  d_logic = logic;
  setLogicInternal();
}

void SmtEngine::setLogic(const std::string& s)
{
  SmtScope smts(this);
  try {
    setLogic(LogicInfo(s));
  } catch(IllegalArgumentException& e) {
    throw LogicException(e.what());
  }
}

void SmtEngine::setLogic(const char* logic) { setLogic(string(logic)); }
LogicInfo SmtEngine::getLogicInfo() const {
  return d_logic;
}
void SmtEngine::setFilename(std::string filename) { d_filename = filename; }
std::string SmtEngine::getFilename() const { return d_filename; }
void SmtEngine::setLogicInternal()
{
  Assert(!d_fullyInited, "setting logic in SmtEngine but the engine has already"
         " finished initializing for this run");
  d_logic.lock();
}

void SmtEngine::setDefaults() {
  Random::getRandom().setSeed(options::seed());
  // Language-based defaults
  if (!options::bitvectorDivByZeroConst.wasSetByUser())
  {
    // Bitvector-divide-by-zero changed semantics in SMT LIB 2.6, thus we
    // set this option if the input format is SMT LIB 2.6. We also set this
    // option if we are sygus, since we assume SMT LIB 2.6 semantics for sygus.
    options::bitvectorDivByZeroConst.set(
        language::isInputLang_smt2_6(options::inputLanguage())
        || options::inputLanguage() == language::input::LANG_SYGUS);
  }
  bool is_sygus = false;
  if (options::inputLanguage() == language::input::LANG_SYGUS)
  {
    is_sygus = true;
  }

  if (options::bitblastMode() == theory::bv::BITBLAST_MODE_EAGER)
  {
    if (options::produceModels()
        && (d_logic.isTheoryEnabled(THEORY_ARRAYS)
            || d_logic.isTheoryEnabled(THEORY_UF)))
    {
      if (options::bitblastMode.wasSetByUser()
          || options::produceModels.wasSetByUser())
      {
        throw OptionException(std::string(
            "Eager bit-blasting currently does not support model generation "
            "for the combination of bit-vectors with arrays or uinterpreted "
            "functions. Try --bitblast=lazy"));
      }
      Notice() << "SmtEngine: setting bit-blast mode to lazy to support model"
               << "generation" << endl;
      setOption("bitblastMode", SExpr("lazy"));
    }

    if (options::incrementalSolving() && !d_logic.isPure(THEORY_BV))
    {
      throw OptionException(
          "Incremental eager bit-blasting is currently "
          "only supported for QF_BV. Try --bitblast=lazy.");
    }
  }

  if(options::forceLogicString.wasSetByUser()) {
    d_logic = LogicInfo(options::forceLogicString());
  }else if (options::solveIntAsBV() > 0) {
    d_logic = LogicInfo("QF_BV");
  }else if (d_logic.getLogicString() == "QF_NRA" && options::solveRealAsInt()) {
    d_logic = LogicInfo("QF_NIA");
  } else if ((d_logic.getLogicString() == "QF_UFBV" ||
              d_logic.getLogicString() == "QF_ABV") &&
             options::bitblastMode() == theory::bv::BITBLAST_MODE_EAGER) {
    d_logic = LogicInfo("QF_BV");
  }

  // set strings-exp
  /* - disabled for 1.4 release [MGD 2014.06.25]
  if(!d_logic.hasEverything() && d_logic.isTheoryEnabled(THEORY_STRINGS) ) {
    if(! options::stringExp.wasSetByUser()) {
      options::stringExp.set( true );
      Trace("smt") << "turning on strings-exp, for the theory of strings" << std::endl;
    }
  }
  */
  // for strings
  if(options::stringExp()) {
    if( !d_logic.isQuantified() ) {
      d_logic = d_logic.getUnlockedCopy();
      d_logic.enableQuantifiers();
      d_logic.lock();
      Trace("smt") << "turning on quantifier logic, for strings-exp"
                   << std::endl;
    }
    if(! options::fmfBound.wasSetByUser()) {
      options::fmfBound.set( true );
      Trace("smt") << "turning on fmf-bound-int, for strings-exp" << std::endl;
    }
    if(! options::fmfInstEngine.wasSetByUser()) {
      options::fmfInstEngine.set( true );
      Trace("smt") << "turning on fmf-inst-engine, for strings-exp" << std::endl;
    }
    /*
    if(! options::rewriteDivk.wasSetByUser()) {
      options::rewriteDivk.set( true );
      Trace("smt") << "turning on rewrite-divk, for strings-exp" << std::endl;
    }*/
    /*
    if(! options::stringFMF.wasSetByUser()) {
      options::stringFMF.set( true );
      Trace("smt") << "turning on strings-fmf, for strings-exp" << std::endl;
    }
    */
  }

  // sygus inference may require datatypes
  if (options::sygusInference() || options::sygusRewSynthInput())
  {
    d_logic = d_logic.getUnlockedCopy();
    // sygus requires arithmetic, datatypes and quantifiers
    d_logic.enableTheory(THEORY_ARITH);
    d_logic.enableTheory(THEORY_DATATYPES);
    d_logic.enableTheory(THEORY_QUANTIFIERS);
    d_logic.lock();
    // since we are trying to recast as sygus, we assume the input is sygus
    is_sygus = true;
  }

  if ((options::checkModels() || options::checkSynthSol()
       || options::produceModelCores())
      && !options::produceAssertions())
  {
    Notice() << "SmtEngine: turning on produce-assertions to support "
             << "check-models, check-synth-sol or produce-model-cores." << endl;
    setOption("produce-assertions", SExpr("true"));
  }

  // Disable options incompatible with incremental solving, unsat cores, and
  // proofs or output an error if enabled explicitly
  if (options::incrementalSolving() || options::unsatCores()
      || options::proof())
  {
    if (options::unconstrainedSimp())
    {
      if (options::unconstrainedSimp.wasSetByUser())
      {
        throw OptionException(
            "unconstrained simplification not supported with unsat "
            "cores/proofs/incremental solving");
      }
      Notice() << "SmtEngine: turning off unconstrained simplification to "
                  "support unsat cores/proofs/incremental solving"
               << endl;
      options::unconstrainedSimp.set(false);
    }
  }
  else
  {
    // Turn on unconstrained simplification for QF_AUFBV
    if (!options::unconstrainedSimp.wasSetByUser())
    {
      //    bool qf_sat = d_logic.isPure(THEORY_BOOL) &&
      //    !d_logic.isQuantified(); bool uncSimp = false && !qf_sat &&
      //    !options::incrementalSolving();
      bool uncSimp = !d_logic.isQuantified() && !options::produceModels()
                     && !options::produceAssignments()
                     && !options::checkModels()
                     && (d_logic.isTheoryEnabled(THEORY_ARRAYS)
                         && d_logic.isTheoryEnabled(THEORY_BV));
      Trace("smt") << "setting unconstrained simplification to " << uncSimp
                   << endl;
      options::unconstrainedSimp.set(uncSimp);
    }
  }

  // Disable options incompatible with unsat cores and proofs or output an
  // error if enabled explicitly
  if (options::unsatCores() || options::proof())
  {
    if (options::simplificationMode() != SIMPLIFICATION_MODE_NONE)
    {
      if (options::simplificationMode.wasSetByUser())
      {
        throw OptionException(
            "simplification not supported with unsat cores/proofs");
      }
      Notice() << "SmtEngine: turning off simplification to support unsat "
                  "cores/proofs"
               << endl;
      options::simplificationMode.set(SIMPLIFICATION_MODE_NONE);
    }

    if (options::pbRewrites())
    {
      if (options::pbRewrites.wasSetByUser())
      {
        throw OptionException(
            "pseudoboolean rewrites not supported with unsat cores/proofs");
      }
      Notice() << "SmtEngine: turning off pseudoboolean rewrites to support "
                  "unsat cores/proofs"
               << endl;
      setOption("pb-rewrites", false);
    }

    if (options::sortInference())
    {
      if (options::sortInference.wasSetByUser())
      {
        throw OptionException(
            "sort inference not supported with unsat cores/proofs");
      }
      Notice() << "SmtEngine: turning off sort inference to support unsat "
                  "cores/proofs"
               << endl;
      options::sortInference.set(false);
    }

    if (options::preSkolemQuant())
    {
      if (options::preSkolemQuant.wasSetByUser())
      {
        throw OptionException(
            "pre-skolemization not supported with unsat cores/proofs");
      }
      Notice() << "SmtEngine: turning off pre-skolemization to support unsat "
                  "cores/proofs"
               << endl;
      options::preSkolemQuant.set(false);
    }

    if (options::bitvectorToBool())
    {
      if (options::bitvectorToBool.wasSetByUser())
      {
        throw OptionException(
            "bv-to-bool not supported with unsat cores/proofs");
      }
      Notice() << "SmtEngine: turning off bitvector-to-bool to support unsat "
                  "cores/proofs"
               << endl;
      options::bitvectorToBool.set(false);
    }

    if (options::boolToBitvector())
    {
      if (options::boolToBitvector.wasSetByUser())
      {
        throw OptionException(
            "bool-to-bv not supported with unsat cores/proofs");
      }
      Notice() << "SmtEngine: turning off bool-to-bitvector to support unsat "
                  "cores/proofs"
               << endl;
      options::boolToBitvector.set(false);
    }

    if (options::bvIntroducePow2())
    {
      if (options::bvIntroducePow2.wasSetByUser())
      {
        throw OptionException(
            "bv-intro-pow2 not supported with unsat cores/proofs");
      }
      Notice() << "SmtEngine: turning off bv-intro-pow2 to support "
                  "unsat-cores/proofs"
               << endl;
      setOption("bv-intro-pow2", false);
    }

    if (options::repeatSimp())
    {
      if (options::repeatSimp.wasSetByUser())
      {
        throw OptionException(
            "repeat-simp not supported with unsat cores/proofs");
      }
      Notice() << "SmtEngine: turning off repeat-simp to support unsat "
                  "cores/proofs"
               << endl;
      setOption("repeat-simp", false);
    }

    if (options::globalNegate())
    {
      if (options::globalNegate.wasSetByUser())
      {
        throw OptionException(
            "global-negate not supported with unsat cores/proofs");
      }
      Notice() << "SmtEngine: turning off global-negate to support unsat "
                  "cores/proofs"
               << endl;
      setOption("global-negate", false);
    }
  }
  else
  {
    // by default, nonclausal simplification is off for QF_SAT
    if (!options::simplificationMode.wasSetByUser())
    {
      bool qf_sat = d_logic.isPure(THEORY_BOOL) && !d_logic.isQuantified();
      Trace("smt") << "setting simplification mode to <"
                   << d_logic.getLogicString() << "> " << (!qf_sat) << endl;
      // simplification=none works better for SMT LIB benchmarks with
      // quantifiers, not others options::simplificationMode.set(qf_sat ||
      // quantifiers ? SIMPLIFICATION_MODE_NONE : SIMPLIFICATION_MODE_BATCH);
      options::simplificationMode.set(qf_sat ? SIMPLIFICATION_MODE_NONE
                                             : SIMPLIFICATION_MODE_BATCH);
    }
  }

  if (options::cbqiBv() && d_logic.isQuantified())
  {
    if(options::boolToBitvector.wasSetByUser()) {
      throw OptionException(
          "bool-to-bv not supported with CBQI BV for quantified logics");
    }
    Notice() << "SmtEngine: turning off bool-to-bitvector to support CBQI BV"
             << endl;
    options::boolToBitvector.set(false);
  }

  // cases where we need produce models
  if (!options::produceModels()
      && (options::produceAssignments() || options::sygusRewSynthCheck()
          || options::produceModelCores() || is_sygus))
  {
    Notice() << "SmtEngine: turning on produce-models" << endl;
    setOption("produce-models", SExpr("true"));
  }

  // Set the options for the theoryOf
  if(!options::theoryOfMode.wasSetByUser()) {
    if(d_logic.isSharingEnabled() &&
       !d_logic.isTheoryEnabled(THEORY_BV) &&
       !d_logic.isTheoryEnabled(THEORY_STRINGS) &&
       !d_logic.isTheoryEnabled(THEORY_SETS) ) {
      Trace("smt") << "setting theoryof-mode to term-based" << endl;
      options::theoryOfMode.set(THEORY_OF_TERM_BASED);
    }
  }

  // strings require LIA, UF; widen the logic
  if(d_logic.isTheoryEnabled(THEORY_STRINGS)) {
    LogicInfo log(d_logic.getUnlockedCopy());
    // Strings requires arith for length constraints, and also UF
    if(!d_logic.isTheoryEnabled(THEORY_UF)) {
      Trace("smt") << "because strings are enabled, also enabling UF" << endl;
      log.enableTheory(THEORY_UF);
    }
    if(!d_logic.isTheoryEnabled(THEORY_ARITH) || d_logic.isDifferenceLogic() || !d_logic.areIntegersUsed()) {
      Trace("smt") << "because strings are enabled, also enabling linear integer arithmetic" << endl;
      log.enableTheory(THEORY_ARITH);
      log.enableIntegers();
      log.arithOnlyLinear();
    }
    d_logic = log;
    d_logic.lock();
  }
  if(d_logic.isTheoryEnabled(THEORY_ARRAYS) || d_logic.isTheoryEnabled(THEORY_DATATYPES) || d_logic.isTheoryEnabled(THEORY_SETS)) {
    if(!d_logic.isTheoryEnabled(THEORY_UF)) {
      LogicInfo log(d_logic.getUnlockedCopy());
      Trace("smt") << "because a theory that permits Boolean terms is enabled, also enabling UF" << endl;
      log.enableTheory(THEORY_UF);
      d_logic = log;
      d_logic.lock();
    }
  }

  // by default, symmetry breaker is on only for non-incremental QF_UF
  if(! options::ufSymmetryBreaker.wasSetByUser()) {
    bool qf_uf_noinc = d_logic.isPure(THEORY_UF) && !d_logic.isQuantified()
                       && !options::incrementalSolving() && !options::proof()
                       && !options::unsatCores();
    Trace("smt") << "setting uf symmetry breaker to " << qf_uf_noinc << endl;
    options::ufSymmetryBreaker.set(qf_uf_noinc);
  }

  // If in arrays, set the UF handler to arrays
  if(d_logic.isTheoryEnabled(THEORY_ARRAYS) && ( !d_logic.isQuantified() ||
     (d_logic.isQuantified() && !d_logic.isTheoryEnabled(THEORY_UF)))) {
    Theory::setUninterpretedSortOwner(THEORY_ARRAYS);
  } else {
    Theory::setUninterpretedSortOwner(THEORY_UF);
  }

  // Turn on ite simplification for QF_LIA and QF_AUFBV
  // WARNING: These checks match much more than just QF_AUFBV and
  // QF_LIA logics. --K [2014/10/15]
  if(! options::doITESimp.wasSetByUser()) {
    bool qf_aufbv = !d_logic.isQuantified() &&
      d_logic.isTheoryEnabled(THEORY_ARRAYS) &&
      d_logic.isTheoryEnabled(THEORY_UF) &&
      d_logic.isTheoryEnabled(THEORY_BV);
    bool qf_lia = !d_logic.isQuantified() &&
      d_logic.isPure(THEORY_ARITH) &&
      d_logic.isLinear() &&
      !d_logic.isDifferenceLogic() &&
      !d_logic.areRealsUsed();

    bool iteSimp = (qf_aufbv || qf_lia);
    Trace("smt") << "setting ite simplification to " << iteSimp << endl;
    options::doITESimp.set(iteSimp);
  }
  if(! options::compressItes.wasSetByUser() ){
    bool qf_lia = !d_logic.isQuantified() &&
      d_logic.isPure(THEORY_ARITH) &&
      d_logic.isLinear() &&
      !d_logic.isDifferenceLogic() &&
      !d_logic.areRealsUsed();

    bool compressIte = qf_lia;
    Trace("smt") << "setting ite compression to " << compressIte << endl;
    options::compressItes.set(compressIte);
  }
  if(! options::simplifyWithCareEnabled.wasSetByUser() ){
    bool qf_aufbv = !d_logic.isQuantified() &&
      d_logic.isTheoryEnabled(THEORY_ARRAYS) &&
      d_logic.isTheoryEnabled(THEORY_UF) &&
      d_logic.isTheoryEnabled(THEORY_BV);

    bool withCare = qf_aufbv;
    Trace("smt") << "setting ite simplify with care to " << withCare << endl;
    options::simplifyWithCareEnabled.set(withCare);
  }
  // Turn off array eager index splitting for QF_AUFLIA
  if(! options::arraysEagerIndexSplitting.wasSetByUser()) {
    if (not d_logic.isQuantified() &&
        d_logic.isTheoryEnabled(THEORY_ARRAYS) &&
        d_logic.isTheoryEnabled(THEORY_UF) &&
        d_logic.isTheoryEnabled(THEORY_ARITH)) {
      Trace("smt") << "setting array eager index splitting to false" << endl;
      options::arraysEagerIndexSplitting.set(false);
    }
  }
  // Turn on model-based arrays for QF_AX (unless models are enabled)
  // if(! options::arraysModelBased.wasSetByUser()) {
  //   if (not d_logic.isQuantified() &&
  //       d_logic.isTheoryEnabled(THEORY_ARRAYS) &&
  //       d_logic.isPure(THEORY_ARRAYS) &&
  //       !options::produceModels() &&
  //       !options::checkModels()) {
  //     Trace("smt") << "turning on model-based array solver" << endl;
  //     options::arraysModelBased.set(true);
  //   }
  // }
  // Turn on multiple-pass non-clausal simplification for QF_AUFBV
  if(! options::repeatSimp.wasSetByUser()) {
    bool repeatSimp = !d_logic.isQuantified() &&
                      (d_logic.isTheoryEnabled(THEORY_ARRAYS) &&
                      d_logic.isTheoryEnabled(THEORY_UF) &&
                      d_logic.isTheoryEnabled(THEORY_BV)) &&
                      !options::unsatCores();
    Trace("smt") << "setting repeat simplification to " << repeatSimp << endl;
    options::repeatSimp.set(repeatSimp);
  }
  // Unconstrained simp currently does *not* support model generation
  if (options::unconstrainedSimp.wasSetByUser() && options::unconstrainedSimp()) {
    if (options::produceModels()) {
      if (options::produceModels.wasSetByUser()) {
        throw OptionException("Cannot use unconstrained-simp with model generation.");
      }
      Notice() << "SmtEngine: turning off produce-models to support unconstrainedSimp" << endl;
      setOption("produce-models", SExpr("false"));
    }
    if (options::produceAssignments()) {
      if (options::produceAssignments.wasSetByUser()) {
        throw OptionException("Cannot use unconstrained-simp with model generation (produce-assignments).");
      }
      Notice() << "SmtEngine: turning off produce-assignments to support unconstrainedSimp" << endl;
      setOption("produce-assignments", SExpr("false"));
    }
    if (options::checkModels()) {
      if (options::checkModels.wasSetByUser()) {
        throw OptionException("Cannot use unconstrained-simp with model generation (check-models).");
      }
      Notice() << "SmtEngine: turning off check-models to support unconstrainedSimp" << endl;
      setOption("check-models", SExpr("false"));
    }
  }

  if (! options::bvEagerExplanations.wasSetByUser() &&
      d_logic.isTheoryEnabled(THEORY_ARRAYS) &&
      d_logic.isTheoryEnabled(THEORY_BV)) {
    Trace("smt") << "enabling eager bit-vector explanations " << endl;
    options::bvEagerExplanations.set(true);
  }

  // Turn on arith rewrite equalities only for pure arithmetic
  if(! options::arithRewriteEq.wasSetByUser()) {
    bool arithRewriteEq = d_logic.isPure(THEORY_ARITH) && d_logic.isLinear() && !d_logic.isQuantified();
    Trace("smt") << "setting arith rewrite equalities " << arithRewriteEq << endl;
    options::arithRewriteEq.set(arithRewriteEq);
  }
  if(!  options::arithHeuristicPivots.wasSetByUser()) {
    int16_t heuristicPivots = 5;
    if(d_logic.isPure(THEORY_ARITH) && !d_logic.isQuantified()) {
      if(d_logic.isDifferenceLogic()) {
        heuristicPivots = -1;
      } else if(!d_logic.areIntegersUsed()) {
        heuristicPivots = 0;
      }
    }
    Trace("smt") << "setting arithHeuristicPivots  " << heuristicPivots << endl;
    options::arithHeuristicPivots.set(heuristicPivots);
  }
  if(! options::arithPivotThreshold.wasSetByUser()){
    uint16_t pivotThreshold = 2;
    if(d_logic.isPure(THEORY_ARITH) && !d_logic.isQuantified()){
      if(d_logic.isDifferenceLogic()){
        pivotThreshold = 16;
      }
    }
    Trace("smt") << "setting arith arithPivotThreshold  " << pivotThreshold << endl;
    options::arithPivotThreshold.set(pivotThreshold);
  }
  if(! options::arithStandardCheckVarOrderPivots.wasSetByUser()){
    int16_t varOrderPivots = -1;
    if(d_logic.isPure(THEORY_ARITH) && !d_logic.isQuantified()){
      varOrderPivots = 200;
    }
    Trace("smt") << "setting arithStandardCheckVarOrderPivots  " << varOrderPivots << endl;
    options::arithStandardCheckVarOrderPivots.set(varOrderPivots);
  }
  // Turn off early theory preprocessing if arithRewriteEq is on
  if (options::arithRewriteEq()) {
    d_earlyTheoryPP = false;
  }
  if (d_logic.isPure(THEORY_ARITH) && !d_logic.areRealsUsed())
  {
    if (!options::nlExtTangentPlanesInterleave.wasSetByUser())
    {
      Trace("smt") << "setting nlExtTangentPlanesInterleave to true" << endl;
      options::nlExtTangentPlanesInterleave.set(true);
    }
  }

  // Set decision mode based on logic (if not set by user)
  if(!options::decisionMode.wasSetByUser()) {
    decision::DecisionMode decMode =
        // sygus uses internal
        is_sygus ? decision::DECISION_STRATEGY_INTERNAL :
                 // ALL
            d_logic.hasEverything()
                ? decision::DECISION_STRATEGY_JUSTIFICATION
                : (  // QF_BV
                      (not d_logic.isQuantified() && d_logic.isPure(THEORY_BV))
                              ||
                              // QF_AUFBV or QF_ABV or QF_UFBV
                              (not d_logic.isQuantified()
                               && (d_logic.isTheoryEnabled(THEORY_ARRAYS)
                                   || d_logic.isTheoryEnabled(THEORY_UF))
                               && d_logic.isTheoryEnabled(THEORY_BV))
                              ||
                              // QF_AUFLIA (and may be ends up enabling
                              // QF_AUFLRA?)
                              (not d_logic.isQuantified()
                               && d_logic.isTheoryEnabled(THEORY_ARRAYS)
                               && d_logic.isTheoryEnabled(THEORY_UF)
                               && d_logic.isTheoryEnabled(THEORY_ARITH))
                              ||
                              // QF_LRA
                              (not d_logic.isQuantified()
                               && d_logic.isPure(THEORY_ARITH)
                               && d_logic.isLinear()
                               && !d_logic.isDifferenceLogic()
                               && !d_logic.areIntegersUsed())
                              ||
                              // Quantifiers
                              d_logic.isQuantified() ||
                              // Strings
                              d_logic.isTheoryEnabled(THEORY_STRINGS)
                          ? decision::DECISION_STRATEGY_JUSTIFICATION
                          : decision::DECISION_STRATEGY_INTERNAL);

    bool stoponly =
      // ALL
      d_logic.hasEverything() || d_logic.isTheoryEnabled(THEORY_STRINGS) ? false :
      ( // QF_AUFLIA
        (not d_logic.isQuantified() &&
         d_logic.isTheoryEnabled(THEORY_ARRAYS) &&
         d_logic.isTheoryEnabled(THEORY_UF) &&
         d_logic.isTheoryEnabled(THEORY_ARITH)
         ) ||
        // QF_LRA
        (not d_logic.isQuantified() &&
         d_logic.isPure(THEORY_ARITH) && d_logic.isLinear() && !d_logic.isDifferenceLogic() &&  !d_logic.areIntegersUsed()
         )
        ? true : false
      );

    Trace("smt") << "setting decision mode to " << decMode << endl;
    options::decisionMode.set(decMode);
    options::decisionStopOnly.set(stoponly);
  }
  if( options::incrementalSolving() ){
    //disable modes not supported by incremental
    options::sortInference.set( false );
    options::ufssFairnessMonotone.set( false );
    options::quantEpr.set( false );
    options::globalNegate.set(false);
  }
  if( d_logic.hasCardinalityConstraints() ){
    //must have finite model finding on
    options::finiteModelFind.set( true );
  }

  //if it contains a theory with non-termination, do not strictly enforce that quantifiers and theory combination must be interleaved
  if( d_logic.isTheoryEnabled(THEORY_STRINGS) || (d_logic.isTheoryEnabled(THEORY_ARITH) && !d_logic.isLinear()) ){
    if( !options::instWhenStrictInterleave.wasSetByUser() ){
      options::instWhenStrictInterleave.set( false );
    }
  }

  //local theory extensions
  if( options::localTheoryExt() ){
    if( !options::instMaxLevel.wasSetByUser() ){
      options::instMaxLevel.set( 0 );
    }
  }
  if( options::instMaxLevel()!=-1 ){
    Notice() << "SmtEngine: turning off cbqi to support instMaxLevel" << endl;
    options::cbqi.set(false);
  }
  //track instantiations?
  if( options::cbqiNestedQE() || ( options::proof() && !options::trackInstLemmas.wasSetByUser() ) ){
    options::trackInstLemmas.set( true );
  }

  if( ( options::fmfBoundLazy.wasSetByUser() && options::fmfBoundLazy() ) ||
      ( options::fmfBoundInt.wasSetByUser() && options::fmfBoundInt() ) ) {
    options::fmfBound.set( true );
  }
  //now have determined whether fmfBoundInt is on/off
  //apply fmfBoundInt options
  if( options::fmfBound() ){
    //must have finite model finding on
    options::finiteModelFind.set( true );
    if (!options::mbqiMode.wasSetByUser()
        || (options::mbqiMode() != quantifiers::MBQI_NONE
            && options::mbqiMode() != quantifiers::MBQI_FMC))
    {
      //if bounded integers are set, use no MBQI by default
      options::mbqiMode.set( quantifiers::MBQI_NONE );
    }
    if( ! options::prenexQuant.wasSetByUser() ){
      options::prenexQuant.set( quantifiers::PRENEX_QUANT_NONE );
    }
  }
  if( options::ufHo() ){
    //if higher-order, then current variants of model-based instantiation cannot be used
    if( options::mbqiMode()!=quantifiers::MBQI_NONE ){
      options::mbqiMode.set( quantifiers::MBQI_NONE );
    }
  }
  if( options::mbqiMode()==quantifiers::MBQI_ABS ){
    if( !d_logic.isPure(THEORY_UF) ){
      //MBQI_ABS is only supported in pure quantified UF
      options::mbqiMode.set( quantifiers::MBQI_FMC );
    }
  }
  if( options::fmfFunWellDefinedRelevant() ){
    if( !options::fmfFunWellDefined.wasSetByUser() ){
      options::fmfFunWellDefined.set( true );
    }
  }
  if( options::fmfFunWellDefined() ){
    if( !options::finiteModelFind.wasSetByUser() ){
      options::finiteModelFind.set( true );
    }
  }
  //EPR
  if( options::quantEpr() ){
    if( !options::preSkolemQuant.wasSetByUser() ){
      options::preSkolemQuant.set( true );
    }
  }

  //now, have determined whether finite model find is on/off
  //apply finite model finding options
  if( options::finiteModelFind() ){
    //apply conservative quantifiers splitting
    if( !options::quantDynamicSplit.wasSetByUser() ){
      options::quantDynamicSplit.set( quantifiers::QUANT_DSPLIT_MODE_DEFAULT );
    }
    //do not eliminate extended arithmetic symbols from quantified formulas
    if( !options::elimExtArithQuant.wasSetByUser() ){
      options::elimExtArithQuant.set( false );
    }
    if( !options::eMatching.wasSetByUser() ){
      options::eMatching.set( options::fmfInstEngine() );
    }
    if( !options::instWhenMode.wasSetByUser() ){
      //instantiate only on last call
      if( options::eMatching() ){
        options::instWhenMode.set( quantifiers::INST_WHEN_LAST_CALL );
      }
    }
    if( options::mbqiMode()==quantifiers::MBQI_ABS ){
      if( !options::preSkolemQuant.wasSetByUser() ){
        options::preSkolemQuant.set( true );
      }
      if( !options::preSkolemQuantNested.wasSetByUser() ){
        options::preSkolemQuantNested.set( true );
      }
      if( !options::fmfOneInstPerRound.wasSetByUser() ){
        options::fmfOneInstPerRound.set( true );
      }
    }
  }

  //apply counterexample guided instantiation options
  // if we are attempting to rewrite everything to SyGuS, use ceGuidedInst
  if (is_sygus)
  {
    if (!options::ceGuidedInst.wasSetByUser())
    {
      options::ceGuidedInst.set(true);
    }
    // must use Ferrante/Rackoff for real arithmetic
    if (!options::cbqiMidpoint.wasSetByUser())
    {
      options::cbqiMidpoint.set(true);
    }
    if (options::sygusRepairConst())
    {
      if (!options::cbqi.wasSetByUser())
      {
        options::cbqi.set(true);
      }
    }
    // setting unif requirements
    if (options::sygusUnifBooleanHeuristicDt()
        && !options::sygusUnifCondIndependent())
    {
      options::sygusUnifCondIndependent.set(true);
    }
    if (options::sygusUnifCondIndependent() && !options::sygusUnif())
    {
      options::sygusUnif.set(true);
    }
  }
  if (options::sygusInference())
  {
    // optimization: apply preskolemization, makes it succeed more often
    if (!options::preSkolemQuant.wasSetByUser())
    {
      options::preSkolemQuant.set(true);
    }
    if (!options::preSkolemQuantNested.wasSetByUser())
    {
      options::preSkolemQuantNested.set(true);
    }
  }
  if( options::cegqiSingleInvMode()!=quantifiers::CEGQI_SI_MODE_NONE ){
    if( !options::ceGuidedInst.wasSetByUser() ){
      options::ceGuidedInst.set( true );
    }
  }
  // if sygus is enabled, set the defaults for sygus
  if( options::ceGuidedInst() ){
    //counterexample-guided instantiation for sygus
    if( !options::cegqiSingleInvMode.wasSetByUser() ){
      options::cegqiSingleInvMode.set( quantifiers::CEGQI_SI_MODE_USE );
    }
    if( !options::quantConflictFind.wasSetByUser() ){
      options::quantConflictFind.set( false );
    }
    if( !options::instNoEntail.wasSetByUser() ){
      options::instNoEntail.set( false );
    }
    if (!options::cbqiFullEffort.wasSetByUser())
    {
      // should use full effort cbqi for single invocation and repair const
      options::cbqiFullEffort.set(true);
    }
    if (options::sygusRew())
    {
      options::sygusRewSynth.set(true);
      options::sygusRewVerify.set(true);
    }
<<<<<<< HEAD
    if (options::sygusRewSynth() || options::sygusRewVerify()
        || options::sygusQueryGen())
=======
    if (options::sygusRewSynthInput())
    {
      // If we are using synthesis rewrite rules from input, we use
      // sygusRewSynth after preprocessing. See passes/synth_rew_rules.h for
      // details on this technique.
      options::sygusRewSynth.set(true);
      // we should not use the extended rewriter, since we are interested
      // in rewrites that are not in the main rewriter
      if (!options::sygusExtRew.wasSetByUser())
      {
        options::sygusExtRew.set(false);
      }
    }
    if (options::sygusRewSynth() || options::sygusRewVerify())
>>>>>>> c26a0f8f
    {
      // rewrite rule synthesis implies that sygus stream must be true
      options::sygusStream.set(true);
    }
    if (options::sygusStream())
    {
      // PBE and streaming modes are incompatible
      if (!options::sygusSymBreakPbe.wasSetByUser())
      {
        options::sygusSymBreakPbe.set(false);
      }
      if (!options::sygusUnifPbe.wasSetByUser())
      {
        options::sygusUnifPbe.set(false);
      }
    }
    //do not allow partial functions
    if( !options::bitvectorDivByZeroConst.wasSetByUser() ){
      options::bitvectorDivByZeroConst.set( true );
    }
    if( !options::dtRewriteErrorSel.wasSetByUser() ){
      options::dtRewriteErrorSel.set( true );
    }
    //do not miniscope
    if( !options::miniscopeQuant.wasSetByUser() ){
      options::miniscopeQuant.set( false );
    }
    if( !options::miniscopeQuantFreeVar.wasSetByUser() ){
      options::miniscopeQuantFreeVar.set( false );
    }
    if (!options::quantSplit.wasSetByUser())
    {
      options::quantSplit.set(false);
    }
    //rewrite divk
    if( !options::rewriteDivk.wasSetByUser()) {
      options::rewriteDivk.set( true );
    }
    //do not do macros
    if( !options::macrosQuant.wasSetByUser()) {
      options::macrosQuant.set( false );
    }
    if( !options::cbqiPreRegInst.wasSetByUser()) {
      options::cbqiPreRegInst.set( true );
    }
  }
  //counterexample-guided instantiation for non-sygus
  // enable if any possible quantifiers with arithmetic, datatypes or bitvectors
  if ((d_logic.isQuantified()
       && (d_logic.isTheoryEnabled(THEORY_ARITH)
           || d_logic.isTheoryEnabled(THEORY_DATATYPES)
           || d_logic.isTheoryEnabled(THEORY_BV)
           || d_logic.isTheoryEnabled(THEORY_FP)))
      || options::cbqiAll())
  {
    if( !options::cbqi.wasSetByUser() ){
      options::cbqi.set( true );
    }
    // check whether we should apply full cbqi
    if (d_logic.isPure(THEORY_BV))
    {
      if (!options::cbqiFullEffort.wasSetByUser())
      {
        options::cbqiFullEffort.set(true);
      }
    }
  }
  if( options::cbqi() ){
    //must rewrite divk
    if( !options::rewriteDivk.wasSetByUser()) {
      options::rewriteDivk.set( true );
    }
    if (options::incrementalSolving())
    {
      // cannot do nested quantifier elimination in incremental mode
      options::cbqiNestedQE.set(false);
    }
    if (d_logic.isPure(THEORY_ARITH) || d_logic.isPure(THEORY_BV))
    {
      if( !options::quantConflictFind.wasSetByUser() ){
        options::quantConflictFind.set( false );
      }
      if( !options::instNoEntail.wasSetByUser() ){
        options::instNoEntail.set( false );
      }
      if( !options::instWhenMode.wasSetByUser() && options::cbqiModel() ){
        //only instantiation should happen at last call when model is avaiable
        options::instWhenMode.set( quantifiers::INST_WHEN_LAST_CALL );
      }
    }else{
      // only supported in pure arithmetic or pure BV
      options::cbqiNestedQE.set(false);
    }
    // prenexing
    if (options::cbqiNestedQE())
    {
      // only complete with prenex = disj_normal or normal
      if (options::prenexQuant() <= quantifiers::PRENEX_QUANT_DISJ_NORMAL)
      {
        options::prenexQuant.set(quantifiers::PRENEX_QUANT_DISJ_NORMAL);
      }
    }
    else if (options::globalNegate())
    {
      if (!options::prenexQuant.wasSetByUser())
      {
        options::prenexQuant.set(quantifiers::PRENEX_QUANT_NONE);
      }
    }
  }
  //implied options...
  if( options::strictTriggers() ){
    if( !options::userPatternsQuant.wasSetByUser() ){
      options::userPatternsQuant.set( quantifiers::USER_PAT_MODE_TRUST );
    }
  }
  if( options::qcfMode.wasSetByUser() || options::qcfTConstraint() ){
    options::quantConflictFind.set( true );
  }
  if( options::cbqiNestedQE() ){
    options::prenexQuantUser.set( true );
    if( !options::preSkolemQuant.wasSetByUser() ){
      options::preSkolemQuant.set( true );
    }
  }
  //for induction techniques
  if( options::quantInduction() ){
    if( !options::dtStcInduction.wasSetByUser() ){
      options::dtStcInduction.set( true );
    }
    if( !options::intWfInduction.wasSetByUser() ){
      options::intWfInduction.set( true );
    }
  }
  if( options::dtStcInduction() ){
    //try to remove ITEs from quantified formulas
    if( !options::iteDtTesterSplitQuant.wasSetByUser() ){
      options::iteDtTesterSplitQuant.set( true );
    }
    if( !options::iteLiftQuant.wasSetByUser() ){
      options::iteLiftQuant.set( quantifiers::ITE_LIFT_QUANT_MODE_ALL );
    }
  }
  if( options::intWfInduction() ){
    if( !options::purifyTriggers.wasSetByUser() ){
      options::purifyTriggers.set( true );
    }
  }
  if( options::conjectureNoFilter() ){
    if( !options::conjectureFilterActiveTerms.wasSetByUser() ){
      options::conjectureFilterActiveTerms.set( false );
    }
    if( !options::conjectureFilterCanonical.wasSetByUser() ){
      options::conjectureFilterCanonical.set( false );
    }
    if( !options::conjectureFilterModel.wasSetByUser() ){
      options::conjectureFilterModel.set( false );
    }
  }
  if( options::conjectureGenPerRound.wasSetByUser() ){
    if( options::conjectureGenPerRound()>0 ){
      options::conjectureGen.set( true );
    }else{
      options::conjectureGen.set( false );
    }
  }
  //can't pre-skolemize nested quantifiers without UF theory
  if( !d_logic.isTheoryEnabled(THEORY_UF) && options::preSkolemQuant() ){
    if( !options::preSkolemQuantNested.wasSetByUser() ){
      options::preSkolemQuantNested.set( false );
    }
  }
  if( !d_logic.isTheoryEnabled(THEORY_DATATYPES) ){
    options::quantDynamicSplit.set( quantifiers::QUANT_DSPLIT_MODE_NONE );
  }

  //until bugs 371,431 are fixed
  if( ! options::minisatUseElim.wasSetByUser()){
    // cannot use minisat elimination for logics where a theory solver
    // introduces new literals into the search. This includes quantifiers
    // (quantifier instantiation), and the lemma schemas used in non-linear
    // and sets. We also can't use it if models are enabled.
    if (d_logic.isTheoryEnabled(THEORY_SETS) || d_logic.isQuantified()
        || options::produceModels() || options::produceAssignments()
        || options::checkModels()
        || (d_logic.isTheoryEnabled(THEORY_ARITH) && !d_logic.isLinear()))
    {
      options::minisatUseElim.set( false );
    }
  }
  else if (options::minisatUseElim()) {
    if (options::produceModels()) {
      Notice() << "SmtEngine: turning off produce-models to support minisatUseElim" << endl;
      setOption("produce-models", SExpr("false"));
    }
    if (options::produceAssignments()) {
      Notice() << "SmtEngine: turning off produce-assignments to support minisatUseElim" << endl;
      setOption("produce-assignments", SExpr("false"));
    }
    if (options::checkModels()) {
      Notice() << "SmtEngine: turning off check-models to support minisatUseElim" << endl;
      setOption("check-models", SExpr("false"));
    }
  }

  // For now, these array theory optimizations do not support model-building
  if (options::produceModels() || options::produceAssignments() || options::checkModels()) {
    options::arraysOptimizeLinear.set(false);
    options::arraysLazyRIntro1.set(false);
  }

  // Non-linear arithmetic does not support models unless nlExt is enabled
  if ((d_logic.isTheoryEnabled(THEORY_ARITH) && !d_logic.isLinear()
       && !options::nlExt())
      || options::globalNegate())
  {
    std::string reason =
        options::globalNegate() ? "--global-negate" : "nonlinear arithmetic";
    if (options::produceModels()) {
      if(options::produceModels.wasSetByUser()) {
        throw OptionException(
            std::string("produce-model not supported with " + reason));
      }
      Warning()
          << "SmtEngine: turning off produce-models because unsupported for "
          << reason << endl;
      setOption("produce-models", SExpr("false"));
    }
    if (options::produceAssignments()) {
      if(options::produceAssignments.wasSetByUser()) {
        throw OptionException(
            std::string("produce-assignments not supported with " + reason));
      }
      Warning() << "SmtEngine: turning off produce-assignments because "
                   "unsupported for "
                << reason << endl;
      setOption("produce-assignments", SExpr("false"));
    }
    if (options::checkModels()) {
      if(options::checkModels.wasSetByUser()) {
        throw OptionException(
            std::string("check-models not supported with " + reason));
      }
      Warning()
          << "SmtEngine: turning off check-models because unsupported for "
          << reason << endl;
      setOption("check-models", SExpr("false"));
    }
  }

  if(options::incrementalSolving() && options::proof()) {
    Warning() << "SmtEngine: turning off incremental solving mode (not yet supported with --proof, try --tear-down-incremental instead)" << endl;
    setOption("incremental", SExpr("false"));
  }

  if (options::proof())
  {
    if (options::bitvectorAlgebraicSolver())
    {
      if (options::bitvectorAlgebraicSolver.wasSetByUser())
      {
        throw OptionException(
            "--bv-algebraic-solver is not supported with proofs");
      }
      Notice() << "SmtEngine: turning off bv algebraic solver to support proofs"
               << std::endl;
      options::bitvectorAlgebraicSolver.set(false);
    }
    if (options::bitvectorEqualitySolver())
    {
      if (options::bitvectorEqualitySolver.wasSetByUser())
      {
        throw OptionException("--bv-eq-solver is not supported with proofs");
      }
      Notice() << "SmtEngine: turning off bv eq solver to support proofs"
               << std::endl;
      options::bitvectorEqualitySolver.set(false);
    }
    if (options::bitvectorInequalitySolver())
    {
      if (options::bitvectorInequalitySolver.wasSetByUser())
      {
        throw OptionException(
            "--bv-inequality-solver is not supported with proofs");
      }
      Notice() << "SmtEngine: turning off bv ineq solver to support proofs"
               << std::endl;
      options::bitvectorInequalitySolver.set(false);
    }
  }

  if (!options::bitvectorEqualitySolver())
  {
    if (options::bvLazyRewriteExtf())
    {
      if (options::bvLazyRewriteExtf.wasSetByUser())
      {
        throw OptionException(
            "--bv-lazy-rewrite-extf requires --bv-eq-solver to be set");
      }
    }
    Trace("smt")
        << "disabling bvLazyRewriteExtf since equality solver is disabled"
        << endl;
    options::bvLazyRewriteExtf.set(false);
  }
}

void SmtEngine::setProblemExtended(bool value)
{
  d_problemExtended = value;
  if (value) { d_assumptions.clear(); }
}

void SmtEngine::setInfo(const std::string& key, const CVC4::SExpr& value)
{
  SmtScope smts(this);

  Trace("smt") << "SMT setInfo(" << key << ", " << value << ")" << endl;

  if(Dump.isOn("benchmark")) {
    if(key == "status") {
      string s = value.getValue();
      BenchmarkStatus status =
        (s == "sat") ? SMT_SATISFIABLE :
          ((s == "unsat") ? SMT_UNSATISFIABLE : SMT_UNKNOWN);
      Dump("benchmark") << SetBenchmarkStatusCommand(status);
    } else {
      Dump("benchmark") << SetInfoCommand(key, value);
    }
  }

  // Check for CVC4-specific info keys (prefixed with "cvc4-" or "cvc4_")
  if(key.length() > 5) {
    string prefix = key.substr(0, 5);
    if(prefix == "cvc4-" || prefix == "cvc4_") {
      string cvc4key = key.substr(5);
      if(cvc4key == "logic") {
        if(! value.isAtom()) {
          throw OptionException("argument to (set-info :cvc4-logic ..) must be a string");
        }
        SmtScope smts(this);
        d_logic = value.getValue();
        setLogicInternal();
        return;
      } else {
        throw UnrecognizedOptionException();
      }
    }
  }

  // Check for standard info keys (SMT-LIB v1, SMT-LIB v2, ...)
  if (key == "source" || key == "category" || key == "difficulty"
      || key == "notes" || key == "name" || key == "license")
  {
    // ignore these
    return;
  }
  else if (key == "filename")
  {
    d_filename = value.getValue();
    return;
  }
  else if (key == "smt-lib-version" && !options::inputLanguage.wasSetByUser())
  {
    language::input::Language ilang = language::input::LANG_AUTO;
    if( (value.isInteger() && value.getIntegerValue() == Integer(2)) ||
        (value.isRational() && value.getRationalValue() == Rational(2)) ||
        value.getValue() == "2" ||
        value.getValue() == "2.0" ) {
      ilang = language::input::LANG_SMTLIB_V2_0;
    } else if( (value.isRational() && value.getRationalValue() == Rational(5, 2)) ||
               value.getValue() == "2.5" ) {
      ilang = language::input::LANG_SMTLIB_V2_5;
    } else if( (value.isRational() && value.getRationalValue() == Rational(13, 5)) ||
               value.getValue() == "2.6" ) {
      ilang = language::input::LANG_SMTLIB_V2_6;
    }
    else if (value.getValue() == "2.6.1")
    {
      ilang = language::input::LANG_SMTLIB_V2_6_1;
    }
    else
    {
      Warning() << "Warning: unsupported smt-lib-version: " << value << endl;
      throw UnrecognizedOptionException();
    }
    options::inputLanguage.set(ilang);
    // also update the output language
    if (!options::outputLanguage.wasSetByUser())
    {
      language::output::Language olang = language::toOutputLanguage(ilang);
      if (options::outputLanguage() != olang)
      {
        options::outputLanguage.set(olang);
        *options::out() << language::SetLanguage(olang);
      }
    }
    return;
  } else if(key == "status") {
    string s;
    if(value.isAtom()) {
      s = value.getValue();
    }
    if(s != "sat" && s != "unsat" && s != "unknown") {
      throw OptionException("argument to (set-info :status ..) must be "
                            "`sat' or `unsat' or `unknown'");
    }
    d_status = Result(s, d_filename);
    return;
  }
  throw UnrecognizedOptionException();
}

CVC4::SExpr SmtEngine::getInfo(const std::string& key) const {

  SmtScope smts(this);

  Trace("smt") << "SMT getInfo(" << key << ")" << endl;
  if(key == "all-statistics") {
    vector<SExpr> stats;
    for(StatisticsRegistry::const_iterator i = NodeManager::fromExprManager(d_exprManager)->getStatisticsRegistry()->begin();
        i != NodeManager::fromExprManager(d_exprManager)->getStatisticsRegistry()->end();
        ++i) {
      vector<SExpr> v;
      v.push_back((*i).first);
      v.push_back((*i).second);
      stats.push_back(v);
    }
    for(StatisticsRegistry::const_iterator i = d_statisticsRegistry->begin();
        i != d_statisticsRegistry->end();
        ++i) {
      vector<SExpr> v;
      v.push_back((*i).first);
      v.push_back((*i).second);
      stats.push_back(v);
    }
    return SExpr(stats);
  } else if(key == "error-behavior") {
    // immediate-exit | continued-execution
    if( options::continuedExecution() || options::interactive() ) {
      return SExpr(SExpr::Keyword("continued-execution"));
    } else {
      return SExpr(SExpr::Keyword("immediate-exit"));
    }
  } else if(key == "name") {
    return SExpr(Configuration::getName());
  } else if(key == "version") {
    return SExpr(Configuration::getVersionString());
  } else if(key == "authors") {
    return SExpr(Configuration::about());
  } else if(key == "status") {
    // sat | unsat | unknown
    switch(d_status.asSatisfiabilityResult().isSat()) {
    case Result::SAT:
      return SExpr(SExpr::Keyword("sat"));
    case Result::UNSAT:
      return SExpr(SExpr::Keyword("unsat"));
    default:
      return SExpr(SExpr::Keyword("unknown"));
    }
  } else if(key == "reason-unknown") {
    if(!d_status.isNull() && d_status.isUnknown()) {
      stringstream ss;
      ss << d_status.whyUnknown();
      string s = ss.str();
      transform(s.begin(), s.end(), s.begin(), ::tolower);
      return SExpr(SExpr::Keyword(s));
    } else {
      throw ModalException("Can't get-info :reason-unknown when the "
                           "last result wasn't unknown!");
    }
  } else if(key == "assertion-stack-levels") {
    AlwaysAssert(d_userLevels.size() <=
                 std::numeric_limits<unsigned long int>::max());
    return SExpr(static_cast<unsigned long int>(d_userLevels.size()));
  } else if(key == "all-options") {
    // get the options, like all-statistics
    std::vector< std::vector<std::string> > current_options =
      Options::current()->getOptions();
    return SExpr::parseListOfListOfAtoms(current_options);
  } else {
    throw UnrecognizedOptionException();
  }
}

void SmtEngine::debugCheckFormals(const std::vector<Expr>& formals, Expr func)
{
  for(std::vector<Expr>::const_iterator i = formals.begin(); i != formals.end(); ++i) {
    if((*i).getKind() != kind::BOUND_VARIABLE) {
      stringstream ss;
      ss << "All formal arguments to defined functions must be BOUND_VARIABLEs, but in the\n"
         << "definition of function " << func << ", formal\n"
         << "  " << *i << "\n"
         << "has kind " << (*i).getKind();
      throw TypeCheckingException(func, ss.str());
    }
  }
}

void SmtEngine::debugCheckFunctionBody(Expr formula,
                                       const std::vector<Expr>& formals,
                                       Expr func)
{
  Type formulaType = formula.getType(options::typeChecking());
  Type funcType = func.getType();
  // We distinguish here between definitions of constants and functions,
  // because the type checking for them is subtly different.  Perhaps we
  // should instead have SmtEngine::defineFunction() and
  // SmtEngine::defineConstant() for better clarity, although then that
  // doesn't match the SMT-LIBv2 standard...
  if(formals.size() > 0) {
    Type rangeType = FunctionType(funcType).getRangeType();
    if(! formulaType.isComparableTo(rangeType)) {
      stringstream ss;
      ss << "Type of defined function does not match its declaration\n"
         << "The function  : " << func << "\n"
         << "Declared type : " << rangeType << "\n"
         << "The body      : " << formula << "\n"
         << "Body type     : " << formulaType;
      throw TypeCheckingException(func, ss.str());
    }
  } else {
    if(! formulaType.isComparableTo(funcType)) {
      stringstream ss;
      ss << "Declared type of defined constant does not match its definition\n"
         << "The constant   : " << func << "\n"
         << "Declared type  : " << funcType << " " << Type::getTypeNode(funcType)->getId() << "\n"
         << "The definition : " << formula << "\n"
         << "Definition type: " << formulaType << " " << Type::getTypeNode(formulaType)->getId();
      throw TypeCheckingException(func, ss.str());
    }
  }
}

void SmtEngine::defineFunction(Expr func,
                               const std::vector<Expr>& formals,
                               Expr formula)
{
  SmtScope smts(this);
  doPendingPops();
  Trace("smt") << "SMT defineFunction(" << func << ")" << endl;
  debugCheckFormals(formals, func);

  stringstream ss;
  ss << language::SetLanguage(
            language::SetLanguage::getLanguage(Dump.getStream()))
     << func;
  DefineFunctionCommand c(ss.str(), func, formals, formula);
  addToModelCommandAndDump(
      c, ExprManager::VAR_FLAG_DEFINED, true, "declarations");

  PROOF(if (options::checkUnsatCores()) {
    d_defineCommands.push_back(c.clone());
  });

  // type check body
  debugCheckFunctionBody(formula, formals, func);

  // Substitute out any abstract values in formula
  Expr form =
      d_private->substituteAbstractValues(Node::fromExpr(formula)).toExpr();

  TNode funcNode = func.getTNode();
  vector<Node> formalsNodes;
  for(vector<Expr>::const_iterator i = formals.begin(),
        iend = formals.end();
      i != iend;
      ++i) {
    formalsNodes.push_back((*i).getNode());
  }
  TNode formNode = form.getTNode();
  DefinedFunction def(funcNode, formalsNodes, formNode);
  // Permit (check-sat) (define-fun ...) (get-value ...) sequences.
  // Otherwise, (check-sat) (get-value ((! foo :named bar))) breaks
  // d_haveAdditions = true;
  Debug("smt") << "definedFunctions insert " << funcNode << " " << formNode << endl;
  d_definedFunctions->insert(funcNode, def);
}

void SmtEngine::defineFunctionsRec(
    const std::vector<Expr>& funcs,
    const std::vector<std::vector<Expr> >& formals,
    const std::vector<Expr>& formulas)
{
  SmtScope smts(this);
  finalOptionsAreSet();
  doPendingPops();
  Trace("smt") << "SMT defineFunctionsRec(...)" << endl;

  if (funcs.size() != formals.size() && funcs.size() != formulas.size())
  {
    stringstream ss;
    ss << "Number of functions, formals, and function bodies passed to "
          "defineFunctionsRec do not match:"
       << "\n"
       << "        #functions : " << funcs.size() << "\n"
       << "        #arg lists : " << formals.size() << "\n"
       << "  #function bodies : " << formulas.size() << "\n";
    throw ModalException(ss.str());
  }
  for (unsigned i = 0, size = funcs.size(); i < size; i++)
  {
    // check formal argument list
    debugCheckFormals(formals[i], funcs[i]);
    // type check body
    debugCheckFunctionBody(formulas[i], formals[i], funcs[i]);
  }

  if (Dump.isOn("raw-benchmark"))
  {
    Dump("raw-benchmark") << DefineFunctionRecCommand(funcs, formals, formulas);
  }

  ExprManager* em = getExprManager();
  for (unsigned i = 0, size = funcs.size(); i < size; i++)
  {
    // we assert a quantified formula
    Expr func_app;
    // make the function application
    if (formals[i].empty())
    {
      // it has no arguments
      func_app = funcs[i];
    }
    else
    {
      std::vector<Expr> children;
      children.push_back(funcs[i]);
      children.insert(children.end(), formals[i].begin(), formals[i].end());
      func_app = em->mkExpr(kind::APPLY_UF, children);
    }
    Expr lem = em->mkExpr(kind::EQUAL, func_app, formulas[i]);
    if (!formals[i].empty())
    {
      // set the attribute to denote this is a function definition
      std::string attr_name("fun-def");
      Expr aexpr = em->mkExpr(kind::INST_ATTRIBUTE, func_app);
      aexpr = em->mkExpr(kind::INST_PATTERN_LIST, aexpr);
      std::vector<Expr> expr_values;
      std::string str_value;
      setUserAttribute(attr_name, func_app, expr_values, str_value);
      // make the quantified formula
      Expr boundVars = em->mkExpr(kind::BOUND_VAR_LIST, formals[i]);
      lem = em->mkExpr(kind::FORALL, boundVars, lem, aexpr);
    }
    // assert the quantified formula
    //   notice we don't call assertFormula directly, since this would
    //   duplicate the output on raw-benchmark.
    Expr e = d_private->substituteAbstractValues(Node::fromExpr(lem)).toExpr();
    if (d_assertionList != NULL)
    {
      d_assertionList->push_back(e);
    }
    d_private->addFormula(e.getNode(), false);
  }
}

void SmtEngine::defineFunctionRec(Expr func,
                                  const std::vector<Expr>& formals,
                                  Expr formula)
{
  std::vector<Expr> funcs;
  funcs.push_back(func);
  std::vector<std::vector<Expr> > formals_multi;
  formals_multi.push_back(formals);
  std::vector<Expr> formulas;
  formulas.push_back(formula);
  defineFunctionsRec(funcs, formals_multi, formulas);
}

bool SmtEngine::isDefinedFunction( Expr func ){
  Node nf = Node::fromExpr( func );
  Debug("smt") << "isDefined function " << nf << "?" << std::endl;
  return d_definedFunctions->find(nf) != d_definedFunctions->end();
}

void SmtEnginePrivate::finishInit()
{
  PreprocessingPassRegistry& ppReg = PreprocessingPassRegistry::getInstance();
  d_preprocessingPassContext.reset(new PreprocessingPassContext(
      &d_smt, d_resourceManager, &d_iteRemover, &d_propagator));

  // TODO: this will likely change when we add support for actually assembling
  // preprocessing pipelines. For now, we just create an instance of each
  // available preprocessing pass.
  std::vector<std::string> passNames = ppReg.getAvailablePasses();
  for (const std::string& passName : passNames)
  {
    d_passes[passName].reset(
        ppReg.createPass(d_preprocessingPassContext.get(), passName));
  }
}

Node SmtEnginePrivate::expandDefinitions(TNode n, unordered_map<Node, Node, NodeHashFunction>& cache, bool expandOnly)
{
  stack<std::tuple<Node, Node, bool>> worklist;
  stack<Node> result;
  worklist.push(std::make_tuple(Node(n), Node(n), false));
  // The worklist is made of triples, each is input / original node then the output / rewritten node
  // and finally a flag tracking whether the children have been explored (i.e. if this is a downward
  // or upward pass).

  do {
    spendResource(options::preprocessStep());

    // n is the input / original
    // node is the output / result
    Node node;
    bool childrenPushed;
    std::tie(n, node, childrenPushed) = worklist.top();
    worklist.pop();

    // Working downwards
    if(!childrenPushed) {
      Kind k = n.getKind();

      // we can short circuit (variable) leaves
      if(n.isVar()) {
        SmtEngine::DefinedFunctionMap::const_iterator i = d_smt.d_definedFunctions->find(n);
        if(i != d_smt.d_definedFunctions->end()) {
          // replacement must be closed
          if((*i).second.getFormals().size() > 0) {
            result.push(d_smt.d_nodeManager->mkNode(kind::LAMBDA, d_smt.d_nodeManager->mkNode(kind::BOUND_VAR_LIST, (*i).second.getFormals()), (*i).second.getFormula()));
            continue;
          }
          // don't bother putting in the cache
          result.push((*i).second.getFormula());
          continue;
        }
        // don't bother putting in the cache
        result.push(n);
        continue;
      }

      // maybe it's in the cache
      unordered_map<Node, Node, NodeHashFunction>::iterator cacheHit = cache.find(n);
      if(cacheHit != cache.end()) {
        TNode ret = (*cacheHit).second;
        result.push(ret.isNull() ? n : ret);
        continue;
      }

      // otherwise expand it
      bool doExpand = false;
      if (k == kind::APPLY)
      {
        doExpand = true;
      }
      else if (k == kind::APPLY_UF)
      {
        // Always do beta-reduction here. The reason is that there may be
        // operators such as INTS_MODULUS in the body of the lambda that would
        // otherwise be introduced by beta-reduction via the rewriter, but are
        // not expanded here since the traversal in this function does not
        // traverse the operators of nodes. Hence, we beta-reduce here to
        // ensure terms in the body of the lambda are expanded during this
        // call.
        if (n.getOperator().getKind() == kind::LAMBDA)
        {
          doExpand = true;
        }
        else if (options::macrosQuant() || options::sygusInference())
        {
          // The above options assign substitutions to APPLY_UF, thus we check
          // here and expand if this operator corresponds to a defined function.
          doExpand = d_smt.isDefinedFunction(n.getOperator().toExpr());
        }
      }
      if (doExpand) {
        vector<Node> formals;
        TNode fm;
        if( n.getOperator().getKind() == kind::LAMBDA ){
          TNode op = n.getOperator();
          // lambda
          for( unsigned i=0; i<op[0].getNumChildren(); i++ ){
            formals.push_back( op[0][i] );
          }
          fm = op[1];
        }else{
          // application of a user-defined symbol
          TNode func = n.getOperator();
          SmtEngine::DefinedFunctionMap::const_iterator i = d_smt.d_definedFunctions->find(func);
          if(i == d_smt.d_definedFunctions->end()) {
            throw TypeCheckingException(n.toExpr(), string("Undefined function: `") + func.toString() + "'");
          }
          DefinedFunction def = (*i).second;
          formals = def.getFormals();

          if(Debug.isOn("expand")) {
            Debug("expand") << "found: " << n << endl;
            Debug("expand") << " func: " << func << endl;
            string name = func.getAttribute(expr::VarNameAttr());
            Debug("expand") << "     : \"" << name << "\"" << endl;
          }
          if(Debug.isOn("expand")) {
            Debug("expand") << " defn: " << def.getFunction() << endl
                            << "       [";
            if(formals.size() > 0) {
              copy( formals.begin(), formals.end() - 1,
                    ostream_iterator<Node>(Debug("expand"), ", ") );
              Debug("expand") << formals.back();
            }
            Debug("expand") << "]" << endl
                            << "       " << def.getFunction().getType() << endl
                            << "       " << def.getFormula() << endl;
          }

          fm = def.getFormula();
        }

        Node instance = fm.substitute(formals.begin(),
                                      formals.end(),
                                      n.begin(),
                                      n.begin() + formals.size());
        Debug("expand") << "made : " << instance << endl;

        Node expanded = expandDefinitions(instance, cache, expandOnly);
        cache[n] = (n == expanded ? Node::null() : expanded);
        result.push(expanded);
        continue;

      } else if(! expandOnly) {
        // do not do any theory stuff if expandOnly is true

        theory::Theory* t = d_smt.d_theoryEngine->theoryOf(node);

        Assert(t != NULL);
        LogicRequest req(d_smt);
        node = t->expandDefinition(req, n);
      }

      // the partial functions can fall through, in which case we still
      // consider their children
      worklist.push(std::make_tuple(
          Node(n), node, true));  // Original and rewritten result

      for(size_t i = 0; i < node.getNumChildren(); ++i) {
        worklist.push(
            std::make_tuple(node[i],
                            node[i],
                            false));  // Rewrite the children of the result only
      }

    } else {
      // Working upwards
      // Reconstruct the node from it's (now rewritten) children on the stack

      Debug("expand") << "cons : " << node << endl;
      if(node.getNumChildren()>0) {
        //cout << "cons : " << node << endl;
        NodeBuilder<> nb(node.getKind());
        if(node.getMetaKind() == kind::metakind::PARAMETERIZED) {
          Debug("expand") << "op   : " << node.getOperator() << endl;
          //cout << "op   : " << node.getOperator() << endl;
          nb << node.getOperator();
        }
        for(size_t i = 0; i < node.getNumChildren(); ++i) {
          Assert(!result.empty());
          Node expanded = result.top();
          result.pop();
          //cout << "exchld : " << expanded << endl;
          Debug("expand") << "exchld : " << expanded << endl;
          nb << expanded;
        }
        node = nb;
      }
      cache[n] = n == node ? Node::null() : node;           // Only cache once all subterms are expanded
      result.push(node);
    }
  } while(!worklist.empty());

  AlwaysAssert(result.size() == 1);

  return result.top();
}

// do dumping (before/after any preprocessing pass)
static void dumpAssertions(const char* key,
                           const AssertionPipeline& assertionList) {
  if( Dump.isOn("assertions") &&
      Dump.isOn(string("assertions:") + key) ) {
    // Push the simplified assertions to the dump output stream
    for(unsigned i = 0; i < assertionList.size(); ++ i) {
      TNode n = assertionList[i];
      Dump("assertions") << AssertCommand(Expr(n.toExpr()));
    }
  }
}

// returns false if simplification led to "false"
bool SmtEnginePrivate::simplifyAssertions()
{
  spendResource(options::preprocessStep());
  Assert(d_smt.d_pendingPops == 0);
  try {
    ScopeCounter depth(d_simplifyAssertionsDepth);

    Trace("simplify") << "SmtEnginePrivate::simplify()" << endl;

    if (options::simplificationMode() != SIMPLIFICATION_MODE_NONE)
    {
      if (!options::unsatCores() && !options::fewerPreprocessingHoles())
      {
        // Perform non-clausal simplification
        PreprocessingPassResult res =
            d_passes["non-clausal-simp"]->apply(&d_assertions);
        if (res == PreprocessingPassResult::CONFLICT)
        {
          return false;
        }
      }

      // We piggy-back off of the BackEdgesMap in the CircuitPropagator to
      // do the miplib trick.
      if (  // check that option is on
          options::arithMLTrick() &&
          // miplib rewrites aren't safe in incremental mode
          !options::incrementalSolving() &&
          // only useful in arith
          d_smt.d_logic.isTheoryEnabled(THEORY_ARITH) &&
          // we add new assertions and need this (in practice, this
          // restriction only disables miplib processing during
          // re-simplification, which we don't expect to be useful anyway)
          d_assertions.getRealAssertionsEnd() == d_assertions.size())
      {
        d_passes["miplib-trick"]->apply(&d_assertions);
      } else {
        Trace("simplify") << "SmtEnginePrivate::simplify(): "
                          << "skipping miplib pseudobooleans pass (either incrementalSolving is on, or miplib pbs are turned off)..." << endl;
      }
    }

    Debug("smt") << " d_assertions     : " << d_assertions.size() << endl;

    // before ppRewrite check if only core theory for BV theory
    d_smt.d_theoryEngine->staticInitializeBVOptions(d_assertions.ref());

    // Theory preprocessing
    if (d_smt.d_earlyTheoryPP)
    {
      d_passes["theory-preprocess"]->apply(&d_assertions);
    }

    // ITE simplification
    if (options::doITESimp()
        && (d_simplifyAssertionsDepth <= 1 || options::doITESimpOnRepeat()))
    {
      PreprocessingPassResult res = d_passes["ite-simp"]->apply(&d_assertions);
      if (res == PreprocessingPassResult::CONFLICT)
      {
        Chat() << "...ITE simplification found unsat..." << endl;
        return false;
      }
    }

    Debug("smt") << " d_assertions     : " << d_assertions.size() << endl;

    // Unconstrained simplification
    if(options::unconstrainedSimp()) {
      d_passes["unconstrained-simplifier"]->apply(&d_assertions);
    }

    if (options::repeatSimp()
        && options::simplificationMode() != SIMPLIFICATION_MODE_NONE
        && !options::unsatCores() && !options::fewerPreprocessingHoles())
    {
      PreprocessingPassResult res =
          d_passes["non-clausal-simp"]->apply(&d_assertions);
      if (res == PreprocessingPassResult::CONFLICT)
      {
        return false;
      }
    }

    dumpAssertions("post-repeatsimp", d_assertions);
    Trace("smt") << "POST repeatSimp" << endl;
    Debug("smt") << " d_assertions     : " << d_assertions.size() << endl;

  } catch(TypeCheckingExceptionPrivate& tcep) {
    // Calls to this function should have already weeded out any
    // typechecking exceptions via (e.g.) ensureBoolean().  But a
    // theory could still create a new expression that isn't
    // well-typed, and we don't want the C++ runtime to abort our
    // process without any error notice.
    stringstream ss;
    ss << "A bad expression was produced.  Original exception follows:\n"
       << tcep;
    InternalError(ss.str().c_str());
  }
  return true;
}

Result SmtEngine::check() {
  Assert(d_fullyInited);
  Assert(d_pendingPops == 0);

  Trace("smt") << "SmtEngine::check()" << endl;

  ResourceManager* resourceManager = d_private->getResourceManager();

  resourceManager->beginCall();

  // Only way we can be out of resource is if cumulative budget is on
  if (resourceManager->cumulativeLimitOn() &&
      resourceManager->out()) {
    Result::UnknownExplanation why = resourceManager->outOfResources() ?
                             Result::RESOURCEOUT : Result::TIMEOUT;
    return Result(Result::VALIDITY_UNKNOWN, why, d_filename);
  }

  // Make sure the prop layer has all of the assertions
  Trace("smt") << "SmtEngine::check(): processing assertions" << endl;
  d_private->processAssertions();
  Trace("smt") << "SmtEngine::check(): done processing assertions" << endl;

  // Turn off stop only for QF_LRA
  // TODO: Bring up in a meeting where to put this
  if(options::decisionStopOnly() && !options::decisionMode.wasSetByUser() ){
    if( // QF_LRA
       (not d_logic.isQuantified() &&
        d_logic.isPure(THEORY_ARITH) && d_logic.isLinear() && !d_logic.isDifferenceLogic() &&  !d_logic.areIntegersUsed()
        )){
      if (d_private->getIteSkolemMap().empty())
      {
        options::decisionStopOnly.set(false);
        d_decisionEngine->clearStrategies();
        Trace("smt") << "SmtEngine::check(): turning off stop only" << endl;
      }
    }
  }

  TimerStat::CodeTimer solveTimer(d_stats->d_solveTime);

  Chat() << "solving..." << endl;
  Trace("smt") << "SmtEngine::check(): running check" << endl;
  Result result = d_propEngine->checkSat();

  resourceManager->endCall();
  Trace("limit") << "SmtEngine::check(): cumulative millis " << resourceManager->getTimeUsage()
                 << ", resources " << resourceManager->getResourceUsage() << endl;


  return Result(result, d_filename);
}

Result SmtEngine::quickCheck() {
  Assert(d_fullyInited);
  Trace("smt") << "SMT quickCheck()" << endl;
  return Result(Result::VALIDITY_UNKNOWN, Result::REQUIRES_FULL_CHECK, d_filename);
}


void SmtEnginePrivate::collectSkolems(TNode n, set<TNode>& skolemSet, unordered_map<Node, bool, NodeHashFunction>& cache)
{
  unordered_map<Node, bool, NodeHashFunction>::iterator it;
  it = cache.find(n);
  if (it != cache.end()) {
    return;
  }

  size_t sz = n.getNumChildren();
  if (sz == 0) {
    IteSkolemMap::iterator it = getIteSkolemMap().find(n);
    if (it != getIteSkolemMap().end())
    {
      skolemSet.insert(n);
    }
    cache[n] = true;
    return;
  }

  size_t k = 0;
  for (; k < sz; ++k) {
    collectSkolems(n[k], skolemSet, cache);
  }
  cache[n] = true;
}

bool SmtEnginePrivate::checkForBadSkolems(TNode n, TNode skolem, unordered_map<Node, bool, NodeHashFunction>& cache)
{
  unordered_map<Node, bool, NodeHashFunction>::iterator it;
  it = cache.find(n);
  if (it != cache.end()) {
    return (*it).second;
  }

  size_t sz = n.getNumChildren();
  if (sz == 0) {
    IteSkolemMap::iterator it = getIteSkolemMap().find(n);
    bool bad = false;
    if (it != getIteSkolemMap().end())
    {
      if (!((*it).first < n)) {
        bad = true;
      }
    }
    cache[n] = bad;
    return bad;
  }

  size_t k = 0;
  for (; k < sz; ++k) {
    if (checkForBadSkolems(n[k], skolem, cache)) {
      cache[n] = true;
      return true;
    }
  }

  cache[n] = false;
  return false;
}

void SmtEnginePrivate::processAssertions() {
  TimerStat::CodeTimer paTimer(d_smt.d_stats->d_processAssertionsTime);
  spendResource(options::preprocessStep());
  Assert(d_smt.d_fullyInited);
  Assert(d_smt.d_pendingPops == 0);
  SubstitutionMap& top_level_substs =
      d_preprocessingPassContext->getTopLevelSubstitutions();

  // Dump the assertions
  dumpAssertions("pre-everything", d_assertions);

  Trace("smt-proc") << "SmtEnginePrivate::processAssertions() begin" << endl;
  Trace("smt") << "SmtEnginePrivate::processAssertions()" << endl;

  Debug("smt") << " d_assertions     : " << d_assertions.size() << endl;

  if (d_assertions.size() == 0) {
    // nothing to do
    return;
  }

  if (options::bvGaussElim())
  {
    d_passes["bv-gauss"]->apply(&d_assertions);
  }

  if (d_assertionsProcessed && options::incrementalSolving()) {
    // TODO(b/1255): Substitutions in incremental mode should be managed with a
    // proper data structure.

    // Placeholder for storing substitutions
    d_preprocessingPassContext->setSubstitutionsIndex(d_assertions.size());
    d_assertions.push_back(NodeManager::currentNM()->mkConst<bool>(true));
  }

  // Add dummy assertion in last position - to be used as a
  // placeholder for any new assertions to get added
  d_assertions.push_back(NodeManager::currentNM()->mkConst<bool>(true));
  // any assertions added beyond realAssertionsEnd must NOT affect the
  // equisatisfiability
  d_assertions.updateRealAssertionsEnd();

  // Assertions are NOT guaranteed to be rewritten by this point

  Trace("smt-proc") << "SmtEnginePrivate::processAssertions() : pre-definition-expansion" << endl;
  dumpAssertions("pre-definition-expansion", d_assertions);
  {
    Chat() << "expanding definitions..." << endl;
    Trace("simplify") << "SmtEnginePrivate::simplify(): expanding definitions" << endl;
    TimerStat::CodeTimer codeTimer(d_smt.d_stats->d_definitionExpansionTime);
    unordered_map<Node, Node, NodeHashFunction> cache;
    for(unsigned i = 0; i < d_assertions.size(); ++ i) {
      d_assertions.replace(i, expandDefinitions(d_assertions[i], cache));
    }
  }
  Trace("smt-proc") << "SmtEnginePrivate::processAssertions() : post-definition-expansion" << endl;
  dumpAssertions("post-definition-expansion", d_assertions);

  // save the assertions now
  THEORY_PROOF
    (
     for (unsigned i = 0; i < d_assertions.size(); ++i) {
       ProofManager::currentPM()->addAssertion(d_assertions[i].toExpr());
     }
     );

  Debug("smt") << " d_assertions     : " << d_assertions.size() << endl;

  if (options::globalNegate())
  {
    // global negation of the formula
    d_passes["global-negate"]->apply(&d_assertions);
    d_smt.d_globalNegation = !d_smt.d_globalNegation;
  }

  if( options::nlExtPurify() ){
    d_passes["nl-ext-purify"]->apply(&d_assertions);
  }

  if( options::ceGuidedInst() ){
    //register sygus conjecture pre-rewrite (motivated by solution reconstruction)
    for (unsigned i = 0; i < d_assertions.size(); ++ i) {
      d_smt.d_theoryEngine->getQuantifiersEngine()
          ->getSynthEngine()
          ->preregisterAssertion(d_assertions[i]);
    }
  }

  if (options::solveRealAsInt()) {
    d_passes["real-to-int"]->apply(&d_assertions);
  }

  if (options::solveIntAsBV() > 0)
  {
    d_passes["int-to-bv"]->apply(&d_assertions);
  }

  if (options::bitblastMode() == theory::bv::BITBLAST_MODE_EAGER &&
      !d_smt.d_logic.isPure(THEORY_BV) &&
      d_smt.d_logic.getLogicString() != "QF_UFBV" &&
      d_smt.d_logic.getLogicString() != "QF_ABV") {
    throw ModalException("Eager bit-blasting does not currently support theory combination. "
                         "Note that in a QF_BV problem UF symbols can be introduced for division. "
                         "Try --bv-div-zero-const to interpret division by zero as a constant.");
  }

  if (options::bitblastMode() == theory::bv::BITBLAST_MODE_EAGER
      && !options::incrementalSolving())
  {
    d_passes["bv-ackermann"]->apply(&d_assertions);
  }

  if (options::bvAbstraction() && !options::incrementalSolving())
  {
    d_passes["bv-abstraction"]->apply(&d_assertions);
  }

  Debug("smt") << " d_assertions     : " << d_assertions.size() << endl;

  bool noConflict = true;

  if (options::extRewPrep())
  {
    d_passes["ext-rew-pre"]->apply(&d_assertions);
  }

  // Unconstrained simplification
  if(options::unconstrainedSimp()) {
    d_passes["rewrite"]->apply(&d_assertions);
    d_passes["unconstrained-simplifier"]->apply(&d_assertions);
  }

  if(options::bvIntroducePow2())
  {
    d_passes["bv-intro-pow2"]->apply(&d_assertions);
  }

  if (options::unsatCores())
  {
    // special rewriting pass for unsat cores, since many of the passes below
    // are skipped
    d_passes["rewrite"]->apply(&d_assertions);
  }
  else
  {
    d_passes["apply-substs"]->apply(&d_assertions);
  }

  // Assertions ARE guaranteed to be rewritten by this point
#ifdef CVC4_ASSERTIONS
  for (unsigned i = 0; i < d_assertions.size(); ++i)
  {
    Assert(Rewriter::rewrite(d_assertions[i]) == d_assertions[i]);
  }
#endif

  // Lift bit-vectors of size 1 to bool
  if (options::bitvectorToBool())
  {
    d_passes["bv-to-bool"]->apply(&d_assertions);
  }
  // Convert non-top-level Booleans to bit-vectors of size 1
  if (options::boolToBitvector())
  {
    d_passes["bool-to-bv"]->apply(&d_assertions);
  }
  if(options::sepPreSkolemEmp()) {
    d_passes["sep-skolem-emp"]->apply(&d_assertions);
  }

  if( d_smt.d_logic.isQuantified() ){
    //remove rewrite rules, apply pre-skolemization to existential quantifiers
    d_passes["quantifiers-preprocess"]->apply(&d_assertions);
    if( options::macrosQuant() ){
      //quantifiers macro expansion
      d_passes["quantifier-macros"]->apply(&d_assertions);
    }

    //fmf-fun : assume admissible functions, applying preprocessing reduction to FMF
    if( options::fmfFunWellDefined() ){
      quantifiers::FunDefFmf fdf;
      Assert( d_smt.d_fmfRecFunctionsDefined!=NULL );
      //must carry over current definitions (for incremental)
      for( context::CDList<Node>::const_iterator fit = d_smt.d_fmfRecFunctionsDefined->begin();
           fit != d_smt.d_fmfRecFunctionsDefined->end(); ++fit ) {
        Node f = (*fit);
        Assert( d_smt.d_fmfRecFunctionsAbs.find( f )!=d_smt.d_fmfRecFunctionsAbs.end() );
        TypeNode ft = d_smt.d_fmfRecFunctionsAbs[f];
        fdf.d_sorts[f] = ft;
        std::map< Node, std::vector< Node > >::iterator fcit = d_smt.d_fmfRecFunctionsConcrete.find( f );
        Assert( fcit!=d_smt.d_fmfRecFunctionsConcrete.end() );
        for( unsigned j=0; j<fcit->second.size(); j++ ){
          fdf.d_input_arg_inj[f].push_back( fcit->second[j] );
        }
      }
      fdf.simplify( d_assertions.ref() );
      //must store new definitions (for incremental)
      for( unsigned i=0; i<fdf.d_funcs.size(); i++ ){
        Node f = fdf.d_funcs[i];
        d_smt.d_fmfRecFunctionsAbs[f] = fdf.d_sorts[f];
        d_smt.d_fmfRecFunctionsConcrete[f].clear();
        for( unsigned j=0; j<fdf.d_input_arg_inj[f].size(); j++ ){
          d_smt.d_fmfRecFunctionsConcrete[f].push_back( fdf.d_input_arg_inj[f][j] );
        }
        d_smt.d_fmfRecFunctionsDefined->push_back( f );
      }
    }
    if (options::sygusInference())
    {
      d_passes["sygus-infer"]->apply(&d_assertions);
    }
  }

  if( options::sortInference() || options::ufssFairnessMonotone() ){
    d_passes["sort-inference"]->apply(&d_assertions);
  }

  if( options::pbRewrites() ){
    d_passes["pseudo-boolean-processor"]->apply(&d_assertions);
  }

  if (options::sygusRewSynthInput())
  {
    // do candidate rewrite rule synthesis
    d_passes["synth-rr"]->apply(&d_assertions);
  }

  Trace("smt-proc") << "SmtEnginePrivate::processAssertions() : pre-simplify" << endl;
  dumpAssertions("pre-simplify", d_assertions);
  Chat() << "simplifying assertions..." << endl;
  noConflict = simplifyAssertions();
  if(!noConflict){
    ++(d_smt.d_stats->d_simplifiedToFalse);
  }
  Trace("smt-proc") << "SmtEnginePrivate::processAssertions() : post-simplify" << endl;
  dumpAssertions("post-simplify", d_assertions);

  if (options::symmetryBreakerExp() && !options::incrementalSolving())
  {
    // apply symmetry breaking if not in incremental mode
    d_passes["sym-break"]->apply(&d_assertions);
  }

  if(options::doStaticLearning()) {
    d_passes["static-learning"]->apply(&d_assertions);
  }
  Debug("smt") << " d_assertions     : " << d_assertions.size() << endl;

  {
    d_smt.d_stats->d_numAssertionsPre += d_assertions.size();
    d_passes["ite-removal"]->apply(&d_assertions);
    // This is needed because when solving incrementally, removeITEs may introduce
    // skolems that were solved for earlier and thus appear in the substitution
    // map.
    d_passes["apply-substs"]->apply(&d_assertions);
    d_smt.d_stats->d_numAssertionsPost += d_assertions.size();
  }

  dumpAssertions("pre-repeat-simplify", d_assertions);
  if(options::repeatSimp()) {
    Trace("smt-proc") << "SmtEnginePrivate::processAssertions() : pre-repeat-simplify" << endl;
    Chat() << "re-simplifying assertions..." << endl;
    ScopeCounter depth(d_simplifyAssertionsDepth);
    noConflict &= simplifyAssertions();
    if (noConflict) {
      // Need to fix up assertion list to maintain invariants:
      // Let Sk be the set of Skolem variables introduced by ITE's.  Let <_sk be the order in which these variables were introduced
      // during ite removal.
      // For each skolem variable sk, let iteExpr = iteMap(sk) be the ite expr mapped to by sk.

      // cache for expression traversal
      unordered_map<Node, bool, NodeHashFunction> cache;

      // First, find all skolems that appear in the substitution map - their associated iteExpr will need
      // to be moved to the main assertion set
      set<TNode> skolemSet;
      SubstitutionMap::iterator pos = top_level_substs.begin();
      for (; pos != top_level_substs.end(); ++pos)
      {
        collectSkolems((*pos).first, skolemSet, cache);
        collectSkolems((*pos).second, skolemSet, cache);
      }

      // We need to ensure:
      // 1. iteExpr has the form (ite cond (sk = t) (sk = e))
      // 2. if some sk' in Sk appears in cond, t, or e, then sk' <_sk sk
      // If either of these is violated, we must add iteExpr as a proper assertion
      IteSkolemMap::iterator it = getIteSkolemMap().begin();
      IteSkolemMap::iterator iend = getIteSkolemMap().end();
      NodeBuilder<> builder(kind::AND);
      builder << d_assertions[d_assertions.getRealAssertionsEnd() - 1];
      vector<TNode> toErase;
      for (; it != iend; ++it) {
        if (skolemSet.find((*it).first) == skolemSet.end()) {
          TNode iteExpr = d_assertions[(*it).second];
          if (iteExpr.getKind() == kind::ITE &&
              iteExpr[1].getKind() == kind::EQUAL &&
              iteExpr[1][0] == (*it).first &&
              iteExpr[2].getKind() == kind::EQUAL &&
              iteExpr[2][0] == (*it).first) {
            cache.clear();
            bool bad = checkForBadSkolems(iteExpr[0], (*it).first, cache);
            bad = bad || checkForBadSkolems(iteExpr[1][1], (*it).first, cache);
            bad = bad || checkForBadSkolems(iteExpr[2][1], (*it).first, cache);
            if (!bad) {
              continue;
            }
          }
        }
        // Move this iteExpr into the main assertions
        builder << d_assertions[(*it).second];
        d_assertions[(*it).second] = NodeManager::currentNM()->mkConst<bool>(true);
        toErase.push_back((*it).first);
      }
      if(builder.getNumChildren() > 1) {
        while (!toErase.empty()) {
          getIteSkolemMap().erase(toErase.back());
          toErase.pop_back();
        }
        d_assertions[d_assertions.getRealAssertionsEnd() - 1] =
            Rewriter::rewrite(Node(builder));
      }
      // TODO(b/1256): For some reason this is needed for some benchmarks, such as
      // QF_AUFBV/dwp_formulas/try5_small_difret_functions_dwp_tac.re_node_set_remove_at.il.dwp.smt2
      d_passes["ite-removal"]->apply(&d_assertions);
      d_passes["apply-substs"]->apply(&d_assertions);
      //      Assert(iteRewriteAssertionsEnd == d_assertions.size());
    }
    Trace("smt-proc") << "SmtEnginePrivate::processAssertions() : post-repeat-simplify" << endl;
  }
  dumpAssertions("post-repeat-simplify", d_assertions);

  if (options::rewriteApplyToConst())
  {
    d_passes["apply-to-const"]->apply(&d_assertions);
  }

  // begin: INVARIANT to maintain: no reordering of assertions or
  // introducing new ones
#ifdef CVC4_ASSERTIONS
  unsigned iteRewriteAssertionsEnd = d_assertions.size();
#endif

  Debug("smt") << " d_assertions     : " << d_assertions.size() << endl;

  Debug("smt") << "SmtEnginePrivate::processAssertions() POST SIMPLIFICATION" << endl;
  Debug("smt") << " d_assertions     : " << d_assertions.size() << endl;

  d_passes["theory-preprocess"]->apply(&d_assertions);

  if (options::bitblastMode() == theory::bv::BITBLAST_MODE_EAGER)
  {
    d_passes["bv-eager-atoms"]->apply(&d_assertions);
  }

  //notify theory engine new preprocessed assertions
  d_smt.d_theoryEngine->notifyPreprocessedAssertions( d_assertions.ref() );

  // Push the formula to decision engine
  if(noConflict) {
    Chat() << "pushing to decision engine..." << endl;
    Assert(iteRewriteAssertionsEnd == d_assertions.size());
    d_smt.d_decisionEngine->addAssertions(d_assertions);
  }

  // end: INVARIANT to maintain: no reordering of assertions or
  // introducing new ones

  Trace("smt-proc") << "SmtEnginePrivate::processAssertions() end" << endl;
  dumpAssertions("post-everything", d_assertions);

  // if incremental, compute which variables are assigned
  if (options::incrementalSolving())
  {
    d_preprocessingPassContext->recordSymbolsInAssertions(d_assertions.ref());
  }

  // Push the formula to SAT
  {
    Chat() << "converting to CNF..." << endl;
    TimerStat::CodeTimer codeTimer(d_smt.d_stats->d_cnfConversionTime);
    for (unsigned i = 0; i < d_assertions.size(); ++ i) {
      Chat() << "+ " << d_assertions[i] << std::endl;
      d_smt.d_propEngine->assertFormula(d_assertions[i]);
    }
  }

  d_assertionsProcessed = true;

  d_assertions.clear();
  getIteSkolemMap().clear();
}

void SmtEnginePrivate::addFormula(TNode n, bool inUnsatCore, bool inInput)
{
  if (n == d_true) {
    // nothing to do
    return;
  }

  Trace("smt") << "SmtEnginePrivate::addFormula(" << n << "), inUnsatCore = " << inUnsatCore << ", inInput = " << inInput << endl;

  // Give it to proof manager
  PROOF(
    if( inInput ){
      // n is an input assertion
      if (inUnsatCore || options::unsatCores() || options::dumpUnsatCores() || options::checkUnsatCores() || options::fewerPreprocessingHoles()) {

        ProofManager::currentPM()->addCoreAssertion(n.toExpr());
      }
    }else{
      // n is the result of an unknown preprocessing step, add it to dependency map to null
      ProofManager::currentPM()->addDependence(n, Node::null());
    }
    // rewrite rules are by default in the unsat core because
    // they need to be applied until saturation
    if(options::unsatCores() &&
       n.getKind() == kind::REWRITE_RULE ){
      ProofManager::currentPM()->addUnsatCore(n.toExpr());
    }
  );

  // Add the normalized formula to the queue
  d_assertions.push_back(n);
  //d_assertions.push_back(Rewriter::rewrite(n));
}

void SmtEngine::ensureBoolean(const Expr& e)
{
  Type type = e.getType(options::typeChecking());
  Type boolType = d_exprManager->booleanType();
  if(type != boolType) {
    stringstream ss;
    ss << "Expected " << boolType << "\n"
       << "The assertion : " << e << "\n"
       << "Its type      : " << type;
    throw TypeCheckingException(e, ss.str());
  }
}

Result SmtEngine::checkSat(const Expr& assumption, bool inUnsatCore)
{
  return checkSatisfiability(assumption, inUnsatCore, false);
}

Result SmtEngine::checkSat(const vector<Expr>& assumptions, bool inUnsatCore)
{
  return checkSatisfiability(assumptions, inUnsatCore, false);
}

Result SmtEngine::query(const Expr& assumption, bool inUnsatCore)
{
  Assert(!assumption.isNull());
  return checkSatisfiability(assumption, inUnsatCore, true);
}

Result SmtEngine::query(const vector<Expr>& assumptions, bool inUnsatCore)
{
  return checkSatisfiability(assumptions, inUnsatCore, true);
}

Result SmtEngine::checkSatisfiability(const Expr& expr,
                                      bool inUnsatCore,
                                      bool isQuery)
{
  return checkSatisfiability(
      expr.isNull() ? vector<Expr>() : vector<Expr>{expr},
      inUnsatCore,
      isQuery);
}

Result SmtEngine::checkSatisfiability(const vector<Expr>& assumptions,
                                      bool inUnsatCore,
                                      bool isQuery)
{
  try
  {
    SmtScope smts(this);
    finalOptionsAreSet();
    doPendingPops();

    Trace("smt") << "SmtEngine::" << (isQuery ? "query" : "checkSat") << "("
                 << assumptions << ")" << endl;

    if(d_queryMade && !options::incrementalSolving()) {
      throw ModalException("Cannot make multiple queries unless "
                           "incremental solving is enabled "
                           "(try --incremental)");
    }

    // check to see if a postsolve() is pending
    if(d_needPostsolve) {
      d_theoryEngine->postsolve();
      d_needPostsolve = false;
    }
    // Note that a query has been made
    d_queryMade = true;
    // reset global negation
    d_globalNegation = false;

    bool didInternalPush = false;

    setProblemExtended(true);

    if (isQuery)
    {
      size_t size = assumptions.size();
      if (size > 1)
      {
        /* Assume: not (BIGAND assumptions)  */
        d_assumptions.push_back(
            d_exprManager->mkExpr(kind::AND, assumptions).notExpr());
      }
      else if (size == 1)
      {
        /* Assume: not expr  */
        d_assumptions.push_back(assumptions[0].notExpr());
      }
    }
    else
    {
      /* Assume: BIGAND assumptions  */
      d_assumptions = assumptions;
    }

    if (!d_assumptions.empty())
    {
      internalPush();
      didInternalPush = true;
    }

    Result r(Result::SAT_UNKNOWN, Result::UNKNOWN_REASON);
    for (Expr e : d_assumptions)
    {
      // Substitute out any abstract values in ex.
      e = d_private->substituteAbstractValues(Node::fromExpr(e)).toExpr();
      Assert(e.getExprManager() == d_exprManager);
      // Ensure expr is type-checked at this point.
      ensureBoolean(e);

      /* Add assumption  */
      if (d_assertionList != NULL)
      {
        d_assertionList->push_back(e);
      }
      d_private->addFormula(e.getNode(), inUnsatCore);
    }

    r = isQuery ? check().asValidityResult() : check().asSatisfiabilityResult();

    if ((options::solveRealAsInt() || options::solveIntAsBV() > 0)
        && r.asSatisfiabilityResult().isSat() == Result::UNSAT)
    {
      r = Result(Result::SAT_UNKNOWN, Result::UNKNOWN_REASON);
    }
    // flipped if we did a global negation
    if (d_globalNegation)
    {
      Trace("smt") << "SmtEngine::process global negate " << r << std::endl;
      if (r.asSatisfiabilityResult().isSat() == Result::UNSAT)
      {
        r = Result(Result::SAT);
      }
      else if (r.asSatisfiabilityResult().isSat() == Result::SAT)
      {
        // only if satisfaction complete
        if (d_logic.isPure(THEORY_ARITH) || d_logic.isPure(THEORY_BV))
        {
          r = Result(Result::UNSAT);
        }
        else
        {
          r = Result(Result::SAT_UNKNOWN, Result::UNKNOWN_REASON);
        }
      }
      Trace("smt") << "SmtEngine::global negate returned " << r << std::endl;
    }

    d_needPostsolve = true;

    // Dump the query if requested
    if (Dump.isOn("benchmark"))
    {
      size_t size = assumptions.size();
      // the expr already got dumped out if assertion-dumping is on
      if (isQuery && size == 1)
      {
        Dump("benchmark") << QueryCommand(assumptions[0]);
      }
      else if (size == 0)
      {
        Dump("benchmark") << CheckSatCommand();
      }
      else
      {
        Dump("benchmark") << CheckSatAssumingCommand(d_assumptions);
      }
    }

    d_propEngine->resetTrail();

    // Pop the context
    if (didInternalPush)
    {
      internalPop();
    }

    // Remember the status
    d_status = r;

    setProblemExtended(false);

    Trace("smt") << "SmtEngine::" << (isQuery ? "query" : "checkSat") << "("
                 << assumptions << ") => " << r << endl;

    // Check that SAT results generate a model correctly.
    if(options::checkModels()) {
      // TODO (#1693) check model when unknown result?
      if (r.asSatisfiabilityResult().isSat() == Result::SAT)
      {
        checkModel();
      }
    }
    // Check that UNSAT results generate a proof correctly.
    if(options::checkProofs()) {
      if(r.asSatisfiabilityResult().isSat() == Result::UNSAT) {
        TimerStat::CodeTimer checkProofTimer(d_stats->d_checkProofTime);
        checkProof();
      }
    }
    // Check that UNSAT results generate an unsat core correctly.
    if(options::checkUnsatCores()) {
      if(r.asSatisfiabilityResult().isSat() == Result::UNSAT) {
        TimerStat::CodeTimer checkUnsatCoreTimer(d_stats->d_checkUnsatCoreTime);
        checkUnsatCore();
      }
    }
    // Check that synthesis solutions satisfy the conjecture
    if (options::checkSynthSol()
        && r.asSatisfiabilityResult().isSat() == Result::UNSAT)
    {
      checkSynthSolution();
    }

    return r;
  } catch (UnsafeInterruptException& e) {
    AlwaysAssert(d_private->getResourceManager()->out());
    Result::UnknownExplanation why = d_private->getResourceManager()->outOfResources() ?
      Result::RESOURCEOUT : Result::TIMEOUT;
    return Result(Result::SAT_UNKNOWN, why, d_filename);
  }
}

vector<Expr> SmtEngine::getUnsatAssumptions(void)
{
  Trace("smt") << "SMT getUnsatAssumptions()" << endl;
  SmtScope smts(this);
  if (!options::unsatAssumptions())
  {
    throw ModalException(
        "Cannot get unsat assumptions when produce-unsat-assumptions option "
        "is off.");
  }
  if (d_status.isNull()
      || d_status.asSatisfiabilityResult() != Result::UNSAT
      || d_problemExtended)
  {
    throw RecoverableModalException(
        "Cannot get unsat assumptions unless immediately preceded by "
        "UNSAT/VALID response.");
  }
  finalOptionsAreSet();
  if (Dump.isOn("benchmark"))
  {
    Dump("benchmark") << GetUnsatAssumptionsCommand();
  }
  UnsatCore core = getUnsatCoreInternal();
  vector<Expr> res;
  for (const Expr& e : d_assumptions)
  {
    if (find(core.begin(), core.end(), e) != core.end()) { res.push_back(e); }
  }
  return res;
}

Result SmtEngine::checkSynth(const Expr& e)
{
  SmtScope smts(this);
  Trace("smt") << "Check synth: " << e << std::endl;
  Trace("smt-synth") << "Check synthesis conjecture: " << e << std::endl;
  return checkSatisfiability(e, true, false);
}

Result SmtEngine::assertFormula(const Expr& ex, bool inUnsatCore)
{
  Assert(ex.getExprManager() == d_exprManager);
  SmtScope smts(this);
  finalOptionsAreSet();
  doPendingPops();

  Trace("smt") << "SmtEngine::assertFormula(" << ex << ")" << endl;

  if (Dump.isOn("raw-benchmark")) {
    Dump("raw-benchmark") << AssertCommand(ex);
  }

  // Substitute out any abstract values in ex
  Expr e = d_private->substituteAbstractValues(Node::fromExpr(ex)).toExpr();

  ensureBoolean(e);
  if(d_assertionList != NULL) {
    d_assertionList->push_back(e);
  }
  d_private->addFormula(e.getNode(), inUnsatCore);
  return quickCheck().asValidityResult();
}/* SmtEngine::assertFormula() */

Node SmtEngine::postprocess(TNode node, TypeNode expectedType) const {
  return node;
}

Expr SmtEngine::simplify(const Expr& ex)
{
  Assert(ex.getExprManager() == d_exprManager);
  SmtScope smts(this);
  finalOptionsAreSet();
  doPendingPops();
  Trace("smt") << "SMT simplify(" << ex << ")" << endl;

  if(Dump.isOn("benchmark")) {
    Dump("benchmark") << SimplifyCommand(ex);
  }

  Expr e = d_private->substituteAbstractValues(Node::fromExpr(ex)).toExpr();
  if( options::typeChecking() ) {
    e.getType(true); // ensure expr is type-checked at this point
  }

  // Make sure all preprocessing is done
  d_private->processAssertions();
  Node n = d_private->simplify(Node::fromExpr(e));
  n = postprocess(n, TypeNode::fromType(e.getType()));
  return n.toExpr();
}

Expr SmtEngine::expandDefinitions(const Expr& ex)
{
  d_private->spendResource(options::preprocessStep());

  Assert(ex.getExprManager() == d_exprManager);
  SmtScope smts(this);
  finalOptionsAreSet();
  doPendingPops();
  Trace("smt") << "SMT expandDefinitions(" << ex << ")" << endl;

  // Substitute out any abstract values in ex.
  Expr e = d_private->substituteAbstractValues(Node::fromExpr(ex)).toExpr();
  if(options::typeChecking()) {
    // Ensure expr is type-checked at this point.
    e.getType(true);
  }
  if(Dump.isOn("benchmark")) {
    Dump("benchmark") << ExpandDefinitionsCommand(e);
  }
  unordered_map<Node, Node, NodeHashFunction> cache;
  Node n = d_private->expandDefinitions(Node::fromExpr(e), cache, /* expandOnly = */ true);
  n = postprocess(n, TypeNode::fromType(e.getType()));

  return n.toExpr();
}

// TODO(#1108): Simplify the error reporting of this method.
Expr SmtEngine::getValue(const Expr& ex) const
{
  Assert(ex.getExprManager() == d_exprManager);
  SmtScope smts(this);

  Trace("smt") << "SMT getValue(" << ex << ")" << endl;
  if(Dump.isOn("benchmark")) {
    Dump("benchmark") << GetValueCommand(ex);
  }

  if(!options::produceModels()) {
    const char* msg =
      "Cannot get value when produce-models options is off.";
    throw ModalException(msg);
  }
  if(d_status.isNull() ||
     d_status.asSatisfiabilityResult() == Result::UNSAT ||
     d_problemExtended) {
    const char* msg =
      "Cannot get value unless immediately preceded by SAT/INVALID or UNKNOWN response.";
    throw RecoverableModalException(msg);
  }

  // Substitute out any abstract values in ex.
  Expr e = d_private->substituteAbstractValues(Node::fromExpr(ex)).toExpr();

  // Ensure expr is type-checked at this point.
  e.getType(options::typeChecking());

  // do not need to apply preprocessing substitutions (should be recorded
  // in model already)

  Node n = Node::fromExpr(e);
  Trace("smt") << "--- getting value of " << n << endl;
  TypeNode expectedType = n.getType();

  // Expand, then normalize
  unordered_map<Node, Node, NodeHashFunction> cache;
  n = d_private->expandDefinitions(n, cache);
  // There are two ways model values for terms are computed (for historical
  // reasons).  One way is that used in check-model; the other is that
  // used by the Model classes.  It's not clear to me exactly how these
  // two are different, but they need to be unified.  This ugly hack here
  // is to fix bug 554 until we can revamp boolean-terms and models [MGD]

  //AJR : necessary?
  if(!n.getType().isFunction()) {
    n = Rewriter::rewrite(n);
  }

  Trace("smt") << "--- getting value of " << n << endl;
  TheoryModel* m = d_theoryEngine->getModel();
  Node resultNode;
  if(m != NULL) {
    resultNode = m->getValue(n);
  }
  Trace("smt") << "--- got value " << n << " = " << resultNode << endl;
  resultNode = postprocess(resultNode, expectedType);
  Trace("smt") << "--- model-post returned " << resultNode << endl;
  Trace("smt") << "--- model-post returned " << resultNode.getType() << endl;
  Trace("smt") << "--- model-post expected " << expectedType << endl;

  // type-check the result we got
  Assert(resultNode.isNull() || resultNode.getType().isSubtypeOf(expectedType),
         "Run with -t smt for details.");

  // ensure it's a constant
  Assert(resultNode.getKind() == kind::LAMBDA || resultNode.isConst());

  if(options::abstractValues() && resultNode.getType().isArray()) {
    resultNode = d_private->mkAbstractValue(resultNode);
    Trace("smt") << "--- abstract value >> " << resultNode << endl;
  }

  return resultNode.toExpr();
}

bool SmtEngine::addToAssignment(const Expr& ex) {
  SmtScope smts(this);
  finalOptionsAreSet();
  doPendingPops();
  // Substitute out any abstract values in ex
  Expr e = d_private->substituteAbstractValues(Node::fromExpr(ex)).toExpr();
  Type type = e.getType(options::typeChecking());
  // must be Boolean
  PrettyCheckArgument(
      type.isBoolean(), e,
      "expected Boolean-typed variable or function application "
      "in addToAssignment()" );
  Node n = e.getNode();
  // must be an APPLY of a zero-ary defined function, or a variable
  PrettyCheckArgument(
      ( ( n.getKind() == kind::APPLY &&
          ( d_definedFunctions->find(n.getOperator()) !=
            d_definedFunctions->end() ) &&
          n.getNumChildren() == 0 ) ||
        n.isVar() ), e,
      "expected variable or defined-function application "
      "in addToAssignment(),\ngot %s", e.toString().c_str() );
  if(!options::produceAssignments()) {
    return false;
  }
  if(d_assignments == NULL) {
    d_assignments = new(true) AssignmentSet(d_context);
  }
  d_assignments->insert(n);

  return true;
}

// TODO(#1108): Simplify the error reporting of this method.
vector<pair<Expr, Expr>> SmtEngine::getAssignment()
{
  Trace("smt") << "SMT getAssignment()" << endl;
  SmtScope smts(this);
  finalOptionsAreSet();
  if(Dump.isOn("benchmark")) {
    Dump("benchmark") << GetAssignmentCommand();
  }
  if(!options::produceAssignments()) {
    const char* msg =
      "Cannot get the current assignment when "
      "produce-assignments option is off.";
    throw ModalException(msg);
  }
  if(d_status.isNull() ||
     d_status.asSatisfiabilityResult() == Result::UNSAT  ||
     d_problemExtended) {
    const char* msg =
      "Cannot get the current assignment unless immediately "
      "preceded by SAT/INVALID or UNKNOWN response.";
    throw RecoverableModalException(msg);
  }

  vector<pair<Expr,Expr>> res;
  if (d_assignments != nullptr)
  {
    TypeNode boolType = d_nodeManager->booleanType();
    TheoryModel* m = d_theoryEngine->getModel();
    for (AssignmentSet::key_iterator i = d_assignments->key_begin(),
                                     iend = d_assignments->key_end();
         i != iend;
         ++i)
    {
      Node as = *i;
      Assert(as.getType() == boolType);

      Trace("smt") << "--- getting value of " << as << endl;

      // Expand, then normalize
      unordered_map<Node, Node, NodeHashFunction> cache;
      Node n = d_private->expandDefinitions(as, cache);
      n = Rewriter::rewrite(n);

      Trace("smt") << "--- getting value of " << n << endl;
      Node resultNode;
      if (m != nullptr)
      {
        resultNode = m->getValue(n);
      }

      // type-check the result we got
      Assert(resultNode.isNull() || resultNode.getType() == boolType);

      // ensure it's a constant
      Assert(resultNode.isConst());

      Assert(as.getKind() == kind::APPLY || as.isVar());
      Assert(as.getKind() != kind::APPLY || as.getNumChildren() == 0);
      res.emplace_back(as.toExpr(), resultNode.toExpr());
    }
  }
  return res;
}

void SmtEngine::addToModelCommandAndDump(const Command& c, uint32_t flags, bool userVisible, const char* dumpTag) {
  Trace("smt") << "SMT addToModelCommandAndDump(" << c << ")" << endl;
  SmtScope smts(this);
  // If we aren't yet fully inited, the user might still turn on
  // produce-models.  So let's keep any commands around just in
  // case.  This is useful in two cases: (1) SMT-LIBv1 auto-declares
  // sort "U" in QF_UF before setLogic() is run and we still want to
  // support finding card(U) with --finite-model-find, and (2) to
  // decouple SmtEngine and ExprManager if the user does a few
  // ExprManager::mkSort() before SmtEngine::setOption("produce-models")
  // and expects to find their cardinalities in the model.
  if(/* userVisible && */
     (!d_fullyInited || options::produceModels()) &&
     (flags & ExprManager::VAR_FLAG_DEFINED) == 0) {
    doPendingPops();
    if(flags & ExprManager::VAR_FLAG_GLOBAL) {
      d_modelGlobalCommands.push_back(c.clone());
    } else {
      d_modelCommands->push_back(c.clone());
    }
  }
  if(Dump.isOn(dumpTag)) {
    if(d_fullyInited) {
      Dump(dumpTag) << c;
    } else {
      d_dumpCommands.push_back(c.clone());
    }
  }
}

// TODO(#1108): Simplify the error reporting of this method.
Model* SmtEngine::getModel() {
  Trace("smt") << "SMT getModel()" << endl;
  SmtScope smts(this);

  finalOptionsAreSet();

  if(Dump.isOn("benchmark")) {
    Dump("benchmark") << GetModelCommand();
  }

  if (!options::assignFunctionValues())
  {
    const char* msg =
        "Cannot get the model when --assign-function-values is false.";
    throw RecoverableModalException(msg);
  }

  if(d_status.isNull() ||
     d_status.asSatisfiabilityResult() == Result::UNSAT ||
     d_problemExtended) {
    const char* msg =
      "Cannot get the current model unless immediately "
      "preceded by SAT/INVALID or UNKNOWN response.";
    throw RecoverableModalException(msg);
  }
  if(!options::produceModels()) {
    const char* msg =
      "Cannot get model when produce-models options is off.";
    throw ModalException(msg);
  }
  TheoryModel* m = d_theoryEngine->getModel();

  if (options::produceModelCores())
  {
    // If we enabled model cores, we compute a model core for m based on our
    // assertions using the model core builder utility
    std::vector<Expr> easserts = getAssertions();
    ModelCoreBuilder::setModelCore(easserts, m);
  }
  m->d_inputName = d_filename;
  return m;
}

std::pair<Expr, Expr> SmtEngine::getSepHeapAndNilExpr(void)
{
  if (!d_logic.isTheoryEnabled(THEORY_SEP))
  {
    const char* msg =
        "Cannot obtain separation logic expressions if not using the "
        "separation logic theory.";
    throw RecoverableModalException(msg);
  }
  NodeManagerScope nms(d_nodeManager);
  Expr heap;
  Expr nil;
  Model* m = getModel();
  if (m->getHeapModel(heap, nil))
  {
    return std::make_pair(heap, nil);
  }
  InternalError(
      "SmtEngine::getSepHeapAndNilExpr(): failed to obtain heap/nil "
      "expressions from theory model.");
}

Expr SmtEngine::getSepHeapExpr() { return getSepHeapAndNilExpr().first; }

Expr SmtEngine::getSepNilExpr() { return getSepHeapAndNilExpr().second; }

UnsatCore SmtEngine::getUnsatCoreInternal()
{
#if IS_PROOFS_BUILD
  if (!options::unsatCores())
  {
    throw ModalException(
        "Cannot get an unsat core when produce-unsat-cores option is off.");
  }
  if (d_status.isNull() || d_status.asSatisfiabilityResult() != Result::UNSAT
      || d_problemExtended)
  {
    throw RecoverableModalException(
        "Cannot get an unsat core unless immediately preceded by UNSAT/VALID "
        "response.");
  }

  d_proofManager->traceUnsatCore();  // just to trigger core creation
  return UnsatCore(this, d_proofManager->extractUnsatCore());
#else  /* IS_PROOFS_BUILD */
  throw ModalException(
      "This build of CVC4 doesn't have proof support (required for unsat "
      "cores).");
#endif /* IS_PROOFS_BUILD */
}

void SmtEngine::checkUnsatCore() {
  Assert(options::unsatCores(), "cannot check unsat core if unsat cores are turned off");

  Notice() << "SmtEngine::checkUnsatCore(): generating unsat core" << endl;
  UnsatCore core = getUnsatCore();

  SmtEngine coreChecker(d_exprManager);
  coreChecker.setLogic(getLogicInfo());

  PROOF(
  std::vector<Command*>::const_iterator itg = d_defineCommands.begin();
  for (; itg != d_defineCommands.end();  ++itg) {
    (*itg)->invoke(&coreChecker);
  }
  );

  Notice() << "SmtEngine::checkUnsatCore(): pushing core assertions (size == " << core.size() << ")" << endl;
  for(UnsatCore::iterator i = core.begin(); i != core.end(); ++i) {
    Notice() << "SmtEngine::checkUnsatCore(): pushing core member " << *i << endl;
    coreChecker.assertFormula(*i);
  }
  const bool checkUnsatCores = options::checkUnsatCores();
  Result r;
  try {
    options::checkUnsatCores.set(false);
    options::checkProofs.set(false);
    r = coreChecker.checkSat();
  } catch(...) {
    options::checkUnsatCores.set(checkUnsatCores);
    throw;
  }
  Notice() << "SmtEngine::checkUnsatCore(): result is " << r << endl;
  if(r.asSatisfiabilityResult().isUnknown()) {
    InternalError("SmtEngine::checkUnsatCore(): could not check core result unknown.");
  }

  if(r.asSatisfiabilityResult().isSat()) {
    InternalError("SmtEngine::checkUnsatCore(): produced core was satisfiable.");
  }
}

void SmtEngine::checkModel(bool hardFailure) {
  // --check-model implies --produce-assertions, which enables the
  // assertion list, so we should be ok.
  Assert(d_assertionList != NULL, "don't have an assertion list to check in SmtEngine::checkModel()");

  TimerStat::CodeTimer checkModelTimer(d_stats->d_checkModelTime);

  // Throughout, we use Notice() to give diagnostic output.
  //
  // If this function is running, the user gave --check-model (or equivalent),
  // and if Notice() is on, the user gave --verbose (or equivalent).

  Notice() << "SmtEngine::checkModel(): generating model" << endl;
  TheoryModel* m = d_theoryEngine->getModel();

  // check-model is not guaranteed to succeed if approximate values were used
  if (m->hasApproximations())
  {
    Warning()
        << "WARNING: running check-model on a model with approximate values..."
        << endl;
  }

  // Check individual theory assertions
  d_theoryEngine->checkTheoryAssertionsWithModel(hardFailure);

  // Output the model
  Notice() << *m;

  // We have a "fake context" for the substitution map (we don't need it
  // to be context-dependent)
  context::Context fakeContext;
  SubstitutionMap substitutions(&fakeContext, /* substituteUnderQuantifiers = */ false);

  for(size_t k = 0; k < m->getNumCommands(); ++k) {
    const DeclareFunctionCommand* c = dynamic_cast<const DeclareFunctionCommand*>(m->getCommand(k));
    Notice() << "SmtEngine::checkModel(): model command " << k << " : " << m->getCommand(k) << endl;
    if(c == NULL) {
      // we don't care about DECLARE-DATATYPES, DECLARE-SORT, ...
      Notice() << "SmtEngine::checkModel(): skipping..." << endl;
    } else {
      // We have a DECLARE-FUN:
      //
      // We'll first do some checks, then add to our substitution map
      // the mapping: function symbol |-> value

      Expr func = c->getFunction();
      Node val = m->getValue(func);

      Notice() << "SmtEngine::checkModel(): adding substitution: " << func << " |-> " << val << endl;

      // (1) if the value is a lambda, ensure the lambda doesn't contain the
      // function symbol (since then the definition is recursive)
      if (val.getKind() == kind::LAMBDA) {
        // first apply the model substitutions we have so far
        Debug("boolean-terms") << "applying subses to " << val[1] << endl;
        Node n = substitutions.apply(val[1]);
        Debug("boolean-terms") << "++ got " << n << endl;
        // now check if n contains func by doing a substitution
        // [func->func2] and checking equality of the Nodes.
        // (this just a way to check if func is in n.)
        SubstitutionMap subs(&fakeContext);
        Node func2 = NodeManager::currentNM()->mkSkolem("", TypeNode::fromType(func.getType()), "", NodeManager::SKOLEM_NO_NOTIFY);
        subs.addSubstitution(func, func2);
        if(subs.apply(n) != n) {
          Notice() << "SmtEngine::checkModel(): *** PROBLEM: MODEL VALUE DEFINED IN TERMS OF ITSELF ***" << endl;
          stringstream ss;
          ss << "SmtEngine::checkModel(): ERRORS SATISFYING ASSERTIONS WITH MODEL:" << endl
             << "considering model value for " << func << endl
             << "body of lambda is:   " << val << endl;
          if(n != val[1]) {
            ss << "body substitutes to: " << n << endl;
          }
          ss << "so " << func << " is defined in terms of itself." << endl
             << "Run with `--check-models -v' for additional diagnostics.";
          InternalError(ss.str());
        }
      }

      // (2) check that the value is actually a value
      else if (!val.isConst()) {
        Notice() << "SmtEngine::checkModel(): *** PROBLEM: MODEL VALUE NOT A CONSTANT ***" << endl;
        stringstream ss;
        ss << "SmtEngine::checkModel(): ERRORS SATISFYING ASSERTIONS WITH MODEL:" << endl
           << "model value for " << func << endl
           << "             is " << val << endl
           << "and that is not a constant (.isConst() == false)." << endl
           << "Run with `--check-models -v' for additional diagnostics.";
        InternalError(ss.str());
      }

      // (3) check that it's the correct (sub)type
      // This was intended to be a more general check, but for now we can't do that because
      // e.g. "1" is an INT, which isn't a subrange type [1..10] (etc.).
      else if(func.getType().isInteger() && !val.getType().isInteger()) {
        Notice() << "SmtEngine::checkModel(): *** PROBLEM: MODEL VALUE NOT CORRECT TYPE ***" << endl;
        stringstream ss;
        ss << "SmtEngine::checkModel(): ERRORS SATISFYING ASSERTIONS WITH MODEL:" << endl
           << "model value for " << func << endl
           << "             is " << val << endl
           << "value type is     " << val.getType() << endl
           << "should be of type " << func.getType() << endl
           << "Run with `--check-models -v' for additional diagnostics.";
        InternalError(ss.str());
      }

      // (4) checks complete, add the substitution
      Debug("boolean-terms") << "cm: adding subs " << func << " :=> " << val << endl;
      substitutions.addSubstitution(func, val);
    }
  }

  // Now go through all our user assertions checking if they're satisfied.
  for(AssertionList::const_iterator i = d_assertionList->begin(); i != d_assertionList->end(); ++i) {
    Notice() << "SmtEngine::checkModel(): checking assertion " << *i << endl;
    Node n = Node::fromExpr(*i);

    // Apply any define-funs from the problem.
    {
      unordered_map<Node, Node, NodeHashFunction> cache;
      n = d_private->expandDefinitions(n, cache);
    }
    Notice() << "SmtEngine::checkModel(): -- expands to " << n << endl;

    // Apply our model value substitutions.
    Debug("boolean-terms") << "applying subses to " << n << endl;
    n = substitutions.apply(n);
    Debug("boolean-terms") << "++ got " << n << endl;
    Notice() << "SmtEngine::checkModel(): -- substitutes to " << n << endl;

    if( n.getKind() != kind::REWRITE_RULE ){
      // In case it's a quantifier (or contains one), look up its value before
      // simplifying, or the quantifier might be irreparably altered.
      n = m->getValue(n);
      Notice() << "SmtEngine::checkModel(): -- get value : " << n << std::endl;
    } else {
      // Note this "skip" is done here, rather than above.  This is
      // because (1) the quantifier could in principle simplify to false,
      // which should be reported, and (2) checking for the quantifier
      // above, before simplification, doesn't catch buried quantifiers
      // anyway (those not at the top-level).
      Notice() << "SmtEngine::checkModel(): -- skipping rewrite-rules assertion"
               << endl;
      continue;
    }

    // Simplify the result.
    n = d_private->simplify(n);
    Notice() << "SmtEngine::checkModel(): -- simplifies to  " << n << endl;

    // Replace the already-known ITEs (this is important for ground ITEs under quantifiers).
    n = d_private->d_iteRemover.replace(n);
    Notice() << "SmtEngine::checkModel(): -- ite replacement gives " << n << endl;

    // Apply our model value substitutions (again), as things may have been simplified.
    Debug("boolean-terms") << "applying subses to " << n << endl;
    n = substitutions.apply(n);
    Debug("boolean-terms") << "++ got " << n << endl;
    Notice() << "SmtEngine::checkModel(): -- re-substitutes to " << n << endl;

    // As a last-ditch effort, ask model to simplify it.
    // Presently, this is only an issue for quantifiers, which can have a value
    // but don't show up in our substitution map above.
    n = m->getValue(n);
    Notice() << "SmtEngine::checkModel(): -- model-substitutes to " << n << endl;

    if( d_logic.isQuantified() ){
      // AJR: since quantified formulas are not checkable, we assign them to true/false based on the satisfying assignment.
      // however, quantified formulas can be modified during preprocess, so they may not correspond to those in the satisfying assignment.
      // hence we use a relaxed version of check model here.
      // this is necessary until preprocessing passes explicitly record how they rewrite quantified formulas
      if( hardFailure && !n.isConst() && n.getKind() != kind::LAMBDA ){
        Notice() << "SmtEngine::checkModel(): -- relax check model wrt quantified formulas..." << endl;
        AlwaysAssert( quantifiers::QuantifiersRewriter::containsQuantifiers( n ) );
        Warning() << "Warning : SmtEngine::checkModel(): cannot check simplified assertion : " << n << endl;
        continue;
      }
    }else{
      AlwaysAssert(!hardFailure || n.isConst() || n.getKind() == kind::LAMBDA);
    }
    // The result should be == true.
    if(n != NodeManager::currentNM()->mkConst(true)) {
      Notice() << "SmtEngine::checkModel(): *** PROBLEM: EXPECTED `TRUE' ***"
               << endl;
      stringstream ss;
      ss << "SmtEngine::checkModel(): "
         << "ERRORS SATISFYING ASSERTIONS WITH MODEL:" << endl
         << "assertion:     " << *i << endl
         << "simplifies to: " << n << endl
         << "expected `true'." << endl
         << "Run with `--check-models -v' for additional diagnostics.";
      if(hardFailure) {
        InternalError(ss.str());
      } else {
        Warning() << ss.str() << endl;
      }
    }
  }
  Notice() << "SmtEngine::checkModel(): all assertions checked out OK !" << endl;
}

void SmtEngine::checkSynthSolution()
{
  NodeManager* nm = NodeManager::currentNM();
  Notice() << "SmtEngine::checkSynthSolution(): checking synthesis solution" << endl;
  map<Node, Node> sol_map;
  /* Get solutions and build auxiliary vectors for substituting */
  d_theoryEngine->getSynthSolutions(sol_map);
  if (sol_map.empty())
  {
    Trace("check-synth-sol") << "No solution to check!\n";
    return;
  }
  Trace("check-synth-sol") << "Got solution map:\n";
  std::vector<Node> function_vars, function_sols;
  for (const auto& pair : sol_map)
  {
    Trace("check-synth-sol") << pair.first << " --> " << pair.second << "\n";
    function_vars.push_back(pair.first);
    function_sols.push_back(pair.second);
  }
  Trace("check-synth-sol") << "Starting new SMT Engine\n";
  /* Start new SMT engine to check solutions */
  SmtEngine solChecker(d_exprManager);
  solChecker.setLogic(getLogicInfo());
  setOption("check-synth-sol", SExpr("false"));

  Trace("check-synth-sol") << "Retrieving assertions\n";
  // Build conjecture from original assertions
  if (d_assertionList == NULL)
  {
    Trace("check-synth-sol") << "No assertions to check\n";
    return;
  }
  for (AssertionList::const_iterator i = d_assertionList->begin();
       i != d_assertionList->end();
       ++i)
  {
    Notice() << "SmtEngine::checkSynthSolution(): checking assertion " << *i << endl;
    Trace("check-synth-sol") << "Retrieving assertion " << *i << "\n";
    Node conj = Node::fromExpr(*i);
    // Apply any define-funs from the problem.
    {
      unordered_map<Node, Node, NodeHashFunction> cache;
      conj = d_private->expandDefinitions(conj, cache);
    }
    Notice() << "SmtEngine::checkSynthSolution(): -- expands to " << conj << endl;
    Trace("check-synth-sol") << "Expanded assertion " << conj << "\n";
    if (conj.getKind() != kind::FORALL)
    {
      Trace("check-synth-sol") << "Not a checkable assertion.\n";
      continue;
    }

    // Apply solution map to conjecture body
    Node conjBody;
    /* Whether property is quantifier free */
    if (conj[1].getKind() != kind::EXISTS)
    {
      conjBody = conj[1].substitute(function_vars.begin(),
                                    function_vars.end(),
                                    function_sols.begin(),
                                    function_sols.end());
    }
    else
    {
      conjBody = conj[1][1].substitute(function_vars.begin(),
                                       function_vars.end(),
                                       function_sols.begin(),
                                       function_sols.end());

      /* Skolemize property */
      std::vector<Node> vars, skos;
      for (unsigned j = 0, size = conj[1][0].getNumChildren(); j < size; ++j)
      {
        vars.push_back(conj[1][0][j]);
        std::stringstream ss;
        ss << "sk_" << j;
        skos.push_back(nm->mkSkolem(ss.str(), conj[1][0][j].getType()));
        Trace("check-synth-sol") << "\tSkolemizing " << conj[1][0][j] << " to "
                                 << skos.back() << "\n";
      }
      conjBody = conjBody.substitute(
          vars.begin(), vars.end(), skos.begin(), skos.end());
    }
    Notice() << "SmtEngine::checkSynthSolution(): -- body substitutes to "
             << conjBody << endl;
    Trace("check-synth-sol") << "Substituted body of assertion to " << conjBody
                             << "\n";
    solChecker.assertFormula(conjBody.toExpr());
    Result r = solChecker.checkSat();
    Notice() << "SmtEngine::checkSynthSolution(): result is " << r << endl;
    Trace("check-synth-sol") << "Satsifiability check: " << r << "\n";
    if (r.asSatisfiabilityResult().isUnknown())
    {
      InternalError(
          "SmtEngine::checkSynthSolution(): could not check solution, result "
          "unknown.");
    }
    else if (r.asSatisfiabilityResult().isSat())
    {
      InternalError(
          "SmtEngine::checkSynthSolution(): produced solution leads to "
          "satisfiable negated conjecture.");
    }
    solChecker.resetAssertions();
  }
}

// TODO(#1108): Simplify the error reporting of this method.
UnsatCore SmtEngine::getUnsatCore() {
  Trace("smt") << "SMT getUnsatCore()" << endl;
  SmtScope smts(this);
  finalOptionsAreSet();
  if(Dump.isOn("benchmark")) {
    Dump("benchmark") << GetUnsatCoreCommand();
  }
  return getUnsatCoreInternal();
}

// TODO(#1108): Simplify the error reporting of this method.
const Proof& SmtEngine::getProof()
{
  Trace("smt") << "SMT getProof()" << endl;
  SmtScope smts(this);
  finalOptionsAreSet();
  if(Dump.isOn("benchmark")) {
    Dump("benchmark") << GetProofCommand();
  }
#if IS_PROOFS_BUILD
  if(!options::proof()) {
    throw ModalException("Cannot get a proof when produce-proofs option is off.");
  }
  if(d_status.isNull() ||
     d_status.asSatisfiabilityResult() != Result::UNSAT ||
     d_problemExtended) {
    throw RecoverableModalException(
        "Cannot get a proof unless immediately preceded by UNSAT/VALID "
        "response.");
  }

  return ProofManager::getProof(this);
#else /* IS_PROOFS_BUILD */
  throw ModalException("This build of CVC4 doesn't have proof support.");
#endif /* IS_PROOFS_BUILD */
}

void SmtEngine::printInstantiations( std::ostream& out ) {
  SmtScope smts(this);
  if( options::instFormatMode()==INST_FORMAT_MODE_SZS ){
    out << "% SZS output start Proof for " << d_filename.c_str() << std::endl;
  }
  if( d_theoryEngine ){
    d_theoryEngine->printInstantiations( out );
  }else{
    Assert( false );
  }
  if( options::instFormatMode()==INST_FORMAT_MODE_SZS ){
    out << "% SZS output end Proof for " << d_filename.c_str() << std::endl;
  }
}

void SmtEngine::printSynthSolution( std::ostream& out ) {
  SmtScope smts(this);
  if( d_theoryEngine ){
    d_theoryEngine->printSynthSolution( out );
  }else{
    Assert( false );
  }
}

void SmtEngine::getSynthSolutions(std::map<Expr, Expr>& sol_map)
{
  SmtScope smts(this);
  map<Node, Node> sol_mapn;
  Assert(d_theoryEngine != nullptr);
  d_theoryEngine->getSynthSolutions(sol_mapn);
  for (std::pair<const Node, Node>& s : sol_mapn)
  {
    sol_map[s.first.toExpr()] = s.second.toExpr();
  }
}

Expr SmtEngine::doQuantifierElimination(const Expr& e, bool doFull, bool strict)
{
  SmtScope smts(this);
  if(!d_logic.isPure(THEORY_ARITH) && strict){
    Warning() << "Unexpected logic for quantifier elimination " << d_logic << endl;
  }
  Trace("smt-qe") << "Do quantifier elimination " << e << std::endl;
  Node n_e = Node::fromExpr( e );
  if (n_e.getKind() != kind::EXISTS && n_e.getKind() != kind::FORALL)
  {
    throw ModalException(
        "Expecting a quantified formula as argument to get-qe.");
  }
  //tag the quantified formula with the quant-elim attribute
  TypeNode t = NodeManager::currentNM()->booleanType();
  Node n_attr = NodeManager::currentNM()->mkSkolem("qe", t, "Auxiliary variable for qe attr.");
  std::vector< Node > node_values;
  d_theoryEngine->setUserAttribute( doFull ? "quant-elim" : "quant-elim-partial", n_attr, node_values, "");
  n_attr = NodeManager::currentNM()->mkNode(kind::INST_ATTRIBUTE, n_attr);
  n_attr = NodeManager::currentNM()->mkNode(kind::INST_PATTERN_LIST, n_attr);
  std::vector< Node > e_children;
  e_children.push_back( n_e[0] );
  e_children.push_back(n_e.getKind() == kind::EXISTS ? n_e[1]
                                                     : n_e[1].negate());
  e_children.push_back( n_attr );
  Node nn_e = NodeManager::currentNM()->mkNode( kind::EXISTS, e_children );
  Trace("smt-qe-debug") << "Query for quantifier elimination : " << nn_e << std::endl;
  Assert( nn_e.getNumChildren()==3 );
  Result r = checkSatisfiability(nn_e.toExpr(), true, true);
  Trace("smt-qe") << "Query returned " << r << std::endl;
  if(r.asSatisfiabilityResult().isSat() != Result::UNSAT ) {
    if( r.asSatisfiabilityResult().isSat() != Result::SAT && doFull ){
      stringstream ss;
      ss << "While performing quantifier elimination, unexpected result : " << r << " for query.";
      InternalError(ss.str().c_str());
    }
    std::vector< Node > inst_qs;
    d_theoryEngine->getInstantiatedQuantifiedFormulas( inst_qs );
    Assert( inst_qs.size()<=1 );
    Node ret_n;
    if( inst_qs.size()==1 ){
      Node top_q = inst_qs[0];
      //Node top_q = Rewriter::rewrite( nn_e ).negate();
      Assert( top_q.getKind()==kind::FORALL );
      Trace("smt-qe") << "Get qe for " << top_q << std::endl;
      ret_n = d_theoryEngine->getInstantiatedConjunction( top_q );
      Trace("smt-qe") << "Returned : " << ret_n << std::endl;
      if (n_e.getKind() == kind::EXISTS)
      {
        ret_n = Rewriter::rewrite(ret_n.negate());
      }
    }else{
      ret_n = NodeManager::currentNM()->mkConst(n_e.getKind() != kind::EXISTS);
    }
    // do extended rewrite to minimize the size of the formula aggressively
    theory::quantifiers::ExtendedRewriter extr(true);
    ret_n = extr.extendedRewrite(ret_n);
    return ret_n.toExpr();
  }else {
    return NodeManager::currentNM()
        ->mkConst(n_e.getKind() == kind::EXISTS)
        .toExpr();
  }
}

void SmtEngine::getInstantiatedQuantifiedFormulas( std::vector< Expr >& qs ) {
  SmtScope smts(this);
  if( d_theoryEngine ){
    std::vector< Node > qs_n;
    d_theoryEngine->getInstantiatedQuantifiedFormulas( qs_n );
    for( unsigned i=0; i<qs_n.size(); i++ ){
      qs.push_back( qs_n[i].toExpr() );
    }
  }else{
    Assert( false );
  }
}

void SmtEngine::getInstantiations( Expr q, std::vector< Expr >& insts ) {
  SmtScope smts(this);
  if( d_theoryEngine ){
    std::vector< Node > insts_n;
    d_theoryEngine->getInstantiations( Node::fromExpr( q ), insts_n );
    for( unsigned i=0; i<insts_n.size(); i++ ){
      insts.push_back( insts_n[i].toExpr() );
    }
  }else{
    Assert( false );
  }
}

void SmtEngine::getInstantiationTermVectors( Expr q, std::vector< std::vector< Expr > >& tvecs ) {
  SmtScope smts(this);
  Assert(options::trackInstLemmas());
  if( d_theoryEngine ){
    std::vector< std::vector< Node > > tvecs_n;
    d_theoryEngine->getInstantiationTermVectors( Node::fromExpr( q ), tvecs_n );
    for( unsigned i=0; i<tvecs_n.size(); i++ ){
      std::vector< Expr > tvec;
      for( unsigned j=0; j<tvecs_n[i].size(); j++ ){
        tvec.push_back( tvecs_n[i][j].toExpr() );
      }
      tvecs.push_back( tvec );
    }
  }else{
    Assert( false );
  }
}

vector<Expr> SmtEngine::getAssertions() {
  SmtScope smts(this);
  finalOptionsAreSet();
  doPendingPops();
  if(Dump.isOn("benchmark")) {
    Dump("benchmark") << GetAssertionsCommand();
  }
  Trace("smt") << "SMT getAssertions()" << endl;
  if(!options::produceAssertions()) {
    const char* msg =
      "Cannot query the current assertion list when not in produce-assertions mode.";
    throw ModalException(msg);
  }
  Assert(d_assertionList != NULL);
  // copy the result out
  return vector<Expr>(d_assertionList->begin(), d_assertionList->end());
}

void SmtEngine::push()
{
  SmtScope smts(this);
  finalOptionsAreSet();
  doPendingPops();
  Trace("smt") << "SMT push()" << endl;
  d_private->notifyPush();
  d_private->processAssertions();
  if(Dump.isOn("benchmark")) {
    Dump("benchmark") << PushCommand();
  }
  if(!options::incrementalSolving()) {
    throw ModalException("Cannot push when not solving incrementally (use --incremental)");
  }

  // check to see if a postsolve() is pending
  if(d_needPostsolve) {
    d_theoryEngine->postsolve();
    d_needPostsolve = false;
  }

  // The problem isn't really "extended" yet, but this disallows
  // get-model after a push, simplifying our lives somewhat and
  // staying symmtric with pop.
  setProblemExtended(true);

  d_userLevels.push_back(d_userContext->getLevel());
  internalPush();
  Trace("userpushpop") << "SmtEngine: pushed to level "
                       << d_userContext->getLevel() << endl;
}

void SmtEngine::pop() {
  SmtScope smts(this);
  finalOptionsAreSet();
  Trace("smt") << "SMT pop()" << endl;
  if(Dump.isOn("benchmark")) {
    Dump("benchmark") << PopCommand();
  }
  if(!options::incrementalSolving()) {
    throw ModalException("Cannot pop when not solving incrementally (use --incremental)");
  }
  if(d_userLevels.size() == 0) {
    throw ModalException("Cannot pop beyond the first user frame");
  }

  // check to see if a postsolve() is pending
  if(d_needPostsolve) {
    d_theoryEngine->postsolve();
    d_needPostsolve = false;
  }

  // The problem isn't really "extended" yet, but this disallows
  // get-model after a pop, simplifying our lives somewhat.  It might
  // not be strictly necessary to do so, since the pops occur lazily,
  // but also it would be weird to have a legally-executed (get-model)
  // that only returns a subset of the assignment (because the rest
  // is no longer in scope!).
  setProblemExtended(true);

  AlwaysAssert(d_userContext->getLevel() > 0);
  AlwaysAssert(d_userLevels.back() < d_userContext->getLevel());
  while (d_userLevels.back() < d_userContext->getLevel()) {
    internalPop(true);
  }
  d_userLevels.pop_back();

  // Clear out assertion queues etc., in case anything is still in there
  d_private->notifyPop();

  Trace("userpushpop") << "SmtEngine: popped to level "
                       << d_userContext->getLevel() << endl;
  // FIXME: should we reset d_status here?
  // SMT-LIBv2 spec seems to imply no, but it would make sense to..
}

void SmtEngine::internalPush() {
  Assert(d_fullyInited);
  Trace("smt") << "SmtEngine::internalPush()" << endl;
  doPendingPops();
  if(options::incrementalSolving()) {
    d_private->processAssertions();
    TimerStat::CodeTimer pushPopTimer(d_stats->d_pushPopTime);
    d_userContext->push();
    // the d_context push is done inside of the SAT solver
    d_propEngine->push();
  }
}

void SmtEngine::internalPop(bool immediate) {
  Assert(d_fullyInited);
  Trace("smt") << "SmtEngine::internalPop()" << endl;
  if(options::incrementalSolving()) {
    ++d_pendingPops;
  }
  if(immediate) {
    doPendingPops();
  }
}

void SmtEngine::doPendingPops() {
  Assert(d_pendingPops == 0 || options::incrementalSolving());
  while(d_pendingPops > 0) {
    TimerStat::CodeTimer pushPopTimer(d_stats->d_pushPopTime);
    d_propEngine->pop();
    // the d_context pop is done inside of the SAT solver
    d_userContext->pop();
    --d_pendingPops;
  }
}

void SmtEngine::reset()
{
  SmtScope smts(this);
  ExprManager *em = d_exprManager;
  Trace("smt") << "SMT reset()" << endl;
  if(Dump.isOn("benchmark")) {
    Dump("benchmark") << ResetCommand();
  }
  Options opts;
  opts.copyValues(d_originalOptions);
  this->~SmtEngine();
  NodeManager::fromExprManager(em)->getOptions().copyValues(opts);
  new(this) SmtEngine(em);
}

void SmtEngine::resetAssertions()
{
  SmtScope smts(this);
  doPendingPops();

  Trace("smt") << "SMT resetAssertions()" << endl;
  if(Dump.isOn("benchmark")) {
    Dump("benchmark") << ResetAssertionsCommand();
  }

  while(!d_userLevels.empty()) {
    pop();
  }

  // Also remember the global push/pop around everything.
  Assert(d_userLevels.size() == 0 && d_userContext->getLevel() == 1);
  d_context->popto(0);
  d_userContext->popto(0);
  DeleteAndClearCommandVector(d_modelGlobalCommands);
  d_userContext->push();
  d_context->push();
}

void SmtEngine::interrupt()
{
  if(!d_fullyInited) {
    return;
  }
  d_propEngine->interrupt();
  d_theoryEngine->interrupt();
}

void SmtEngine::setResourceLimit(unsigned long units, bool cumulative) {
  d_private->getResourceManager()->setResourceLimit(units, cumulative);
}
void SmtEngine::setTimeLimit(unsigned long milis, bool cumulative) {
  d_private->getResourceManager()->setTimeLimit(milis, cumulative);
}

unsigned long SmtEngine::getResourceUsage() const {
  return d_private->getResourceManager()->getResourceUsage();
}

unsigned long SmtEngine::getTimeUsage() const {
  return d_private->getResourceManager()->getTimeUsage();
}

unsigned long SmtEngine::getResourceRemaining() const
{
  return d_private->getResourceManager()->getResourceRemaining();
}

unsigned long SmtEngine::getTimeRemaining() const
{
  return d_private->getResourceManager()->getTimeRemaining();
}

Statistics SmtEngine::getStatistics() const
{
  return Statistics(*d_statisticsRegistry);
}

SExpr SmtEngine::getStatistic(std::string name) const
{
  return d_statisticsRegistry->getStatistic(name);
}

void SmtEngine::safeFlushStatistics(int fd) const {
  d_statisticsRegistry->safeFlushInformation(fd);
}

void SmtEngine::setUserAttribute(const std::string& attr,
                                 Expr expr,
                                 const std::vector<Expr>& expr_values,
                                 const std::string& str_value)
{
  SmtScope smts(this);
  std::vector<Node> node_values;
  for( unsigned i=0; i<expr_values.size(); i++ ){
    node_values.push_back( expr_values[i].getNode() );
  }
  d_theoryEngine->setUserAttribute(attr, expr.getNode(), node_values, str_value);
}

void SmtEngine::setPrintFuncInModel(Expr f, bool p) {
  Trace("setp-model") << "Set printInModel " << f << " to " << p << std::endl;
  for( unsigned i=0; i<d_modelGlobalCommands.size(); i++ ){
    Command * c = d_modelGlobalCommands[i];
    DeclareFunctionCommand* dfc = dynamic_cast<DeclareFunctionCommand*>(c);
    if(dfc != NULL) {
      if( dfc->getFunction()==f ){
        dfc->setPrintInModel( p );
      }
    }
  }
  for( unsigned i=0; i<d_modelCommands->size(); i++ ){
    Command * c = (*d_modelCommands)[i];
    DeclareFunctionCommand* dfc = dynamic_cast<DeclareFunctionCommand*>(c);
    if(dfc != NULL) {
      if( dfc->getFunction()==f ){
        dfc->setPrintInModel( p );
      }
    }
  }
}

void SmtEngine::beforeSearch()
{
  if(d_fullyInited) {
    throw ModalException(
        "SmtEngine::beforeSearch called after initialization.");
  }
}


void SmtEngine::setOption(const std::string& key, const CVC4::SExpr& value)
{
  NodeManagerScope nms(d_nodeManager);
  Trace("smt") << "SMT setOption(" << key << ", " << value << ")" << endl;

  if(Dump.isOn("benchmark")) {
    Dump("benchmark") << SetOptionCommand(key, value);
  }

  if(key == "command-verbosity") {
    if(!value.isAtom()) {
      const vector<SExpr>& cs = value.getChildren();
      if(cs.size() == 2 &&
         (cs[0].isKeyword() || cs[0].isString()) &&
         cs[1].isInteger()) {
        string c = cs[0].getValue();
        const Integer& v = cs[1].getIntegerValue();
        if(v < 0 || v > 2) {
          throw OptionException("command-verbosity must be 0, 1, or 2");
        }
        d_commandVerbosity[c] = v;
        return;
      }
    }
    throw OptionException("command-verbosity value must be a tuple (command-name, integer)");
  }

  if(!value.isAtom()) {
    throw OptionException("bad value for :" + key);
  }

  string optionarg = value.getValue();
  Options& nodeManagerOptions = NodeManager::currentNM()->getOptions();
  nodeManagerOptions.setOption(key, optionarg);
}

CVC4::SExpr SmtEngine::getOption(const std::string& key) const
{
  NodeManagerScope nms(d_nodeManager);

  Trace("smt") << "SMT getOption(" << key << ")" << endl;

  if(key.length() >= 18 &&
     key.compare(0, 18, "command-verbosity:") == 0) {
    map<string, Integer>::const_iterator i = d_commandVerbosity.find(key.c_str() + 18);
    if(i != d_commandVerbosity.end()) {
      return SExpr((*i).second);
    }
    i = d_commandVerbosity.find("*");
    if(i != d_commandVerbosity.end()) {
      return SExpr((*i).second);
    }
    return SExpr(Integer(2));
  }

  if(Dump.isOn("benchmark")) {
    Dump("benchmark") << GetOptionCommand(key);
  }

  if(key == "command-verbosity") {
    vector<SExpr> result;
    SExpr defaultVerbosity;
    for(map<string, Integer>::const_iterator i = d_commandVerbosity.begin();
        i != d_commandVerbosity.end();
        ++i) {
      vector<SExpr> v;
      v.push_back(SExpr((*i).first));
      v.push_back(SExpr((*i).second));
      if((*i).first == "*") {
        // put the default at the end of the SExpr
        defaultVerbosity = SExpr(v);
      } else {
        result.push_back(SExpr(v));
      }
    }
    // put the default at the end of the SExpr
    if(!defaultVerbosity.isAtom()) {
      result.push_back(defaultVerbosity);
    } else {
      // ensure the default is always listed
      vector<SExpr> v;
      v.push_back(SExpr("*"));
      v.push_back(SExpr(Integer(2)));
      result.push_back(SExpr(v));
    }
    return SExpr(result);
  }

  Options& nodeManagerOptions = NodeManager::currentNM()->getOptions();
  return SExpr::parseAtom(nodeManagerOptions.getOption(key));
}

void SmtEngine::setReplayStream(ExprStream* replayStream) {
  AlwaysAssert(!d_fullyInited,
               "Cannot set replay stream once fully initialized");
  d_replayStream = replayStream;
}

bool SmtEngine::getExpressionName(Expr e, std::string& name) const {
  return d_private->getExpressionName(e, name);
}

void SmtEngine::setExpressionName(Expr e, const std::string& name) {
  Trace("smt-debug") << "Set expression name " << e << " to " << name << std::endl;
  d_private->setExpressionName(e,name);
}

}/* CVC4 namespace */<|MERGE_RESOLUTION|>--- conflicted
+++ resolved
@@ -1862,10 +1862,6 @@
       options::sygusRewSynth.set(true);
       options::sygusRewVerify.set(true);
     }
-<<<<<<< HEAD
-    if (options::sygusRewSynth() || options::sygusRewVerify()
-        || options::sygusQueryGen())
-=======
     if (options::sygusRewSynthInput())
     {
       // If we are using synthesis rewrite rules from input, we use
@@ -1879,8 +1875,8 @@
         options::sygusExtRew.set(false);
       }
     }
-    if (options::sygusRewSynth() || options::sygusRewVerify())
->>>>>>> c26a0f8f
+    if (options::sygusRewSynth() || options::sygusRewVerify() 
+        || options::sygusQueryGen())
     {
       // rewrite rule synthesis implies that sygus stream must be true
       options::sygusStream.set(true);
