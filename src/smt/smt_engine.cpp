--- conflicted
+++ resolved
@@ -649,26 +649,14 @@
         d_realAssertionsEnd(0),
         d_propagator(d_nonClausalLearnedLiterals, true, true),
         d_propagatorNeedsFinish(false),
-<<<<<<< HEAD
-        d_assertionsProcessed(smt.d_userContext, false),
-        d_substitutionsIndex(smt.d_userContext, 0),
-=======
         d_assertions(d_smt.d_userContext),
         d_assertionsProcessed(smt.d_userContext, false),
->>>>>>> bd747e43
         d_fakeContext(),
         d_abstractValueMap(&d_fakeContext),
         d_abstractValues(),
         d_simplifyAssertionsDepth(0),
         // d_needsExpandDefs(true),  //TODO?
-        d_exprNames(smt.d_userContext),
-<<<<<<< HEAD
-        d_assertions(),
-        d_topLevelSubstitutions(smt.d_userContext)
-=======
-        d_iteSkolemMap(),
-        d_iteRemover(smt.d_userContext)
->>>>>>> bd747e43
+        d_exprNames(smt.d_userContext)
   {
     d_smt.d_nodeManager->subscribeEvents(this);
     d_true = NodeManager::currentNM()->mkConst(true);
@@ -2708,12 +2696,8 @@
   return d_definedFunctions->find(nf) != d_definedFunctions->end();
 }
 
-<<<<<<< HEAD
-void SmtEnginePrivate::finishInit() {
-=======
 void SmtEnginePrivate::finishInit()
 {
->>>>>>> bd747e43
   d_preprocessingPassContext.reset(
       new PreprocessingPassContext(&d_smt, d_resourceManager));
   // TODO: register passes here (this will likely change when we add support for
@@ -2736,11 +2720,8 @@
       new IntToBV(d_preprocessingPassContext.get()));
   std::unique_ptr<PseudoBooleanProcessor> pbProc(
       new PseudoBooleanProcessor(d_preprocessingPassContext.get()));
-<<<<<<< HEAD
   std::unique_ptr<IteRemoval> iteRemoval(
       new IteRemoval(d_preprocessingPassContext.get()));
-
-=======
   std::unique_ptr<RealToInt> realToInt(
       new RealToInt(d_preprocessingPassContext.get()));
   std::unique_ptr<Rewrite> rewrite(
@@ -2763,7 +2744,6 @@
                                            std::move(bvAbstract));
   d_preprocessingPassRegistry.registerPass("bv-ackermann",
                                            std::move(bvAckermann));
->>>>>>> bd747e43
   d_preprocessingPassRegistry.registerPass("bv-gauss", std::move(bvGauss));
   d_preprocessingPassRegistry.registerPass("bv-intro-pow2",
                                            std::move(bvIntroPow2));
@@ -2771,10 +2751,8 @@
   d_preprocessingPassRegistry.registerPass("int-to-bv", std::move(intToBV));
   d_preprocessingPassRegistry.registerPass("pseudo-boolean-processor",
                                            std::move(pbProc));
-<<<<<<< HEAD
   d_preprocessingPassRegistry.registerPass("ite-removal",
                                            std::move(iteRemoval));
-=======
   d_preprocessingPassRegistry.registerPass("real-to-int", std::move(realToInt));
   d_preprocessingPassRegistry.registerPass("rewrite", std::move(rewrite));
   d_preprocessingPassRegistry.registerPass("sep-skolem-emp",
@@ -2785,7 +2763,6 @@
                                            std::move(staticLearning));
   d_preprocessingPassRegistry.registerPass("sym-break", std::move(sbProc));
   d_preprocessingPassRegistry.registerPass("synth-rr", std::move(srrProc));
->>>>>>> bd747e43
 }
 
 Node SmtEnginePrivate::expandDefinitions(TNode n, unordered_map<Node, Node, NodeHashFunction>& cache, bool expandOnly)
@@ -3032,32 +3009,6 @@
   }
   return ret;
 }
-
-<<<<<<< HEAD
-void SmtEnginePrivate::staticLearning() {
-  d_smt.finalOptionsAreSet();
-  spendResource(options::preprocessStep());
-
-  TimerStat::CodeTimer staticLearningTimer(d_smt.d_stats->d_staticLearningTime);
-
-  Trace("simplify") << "SmtEnginePrivate::staticLearning()" << endl;
-
-  for (unsigned i = 0; i < d_assertions.size(); ++ i) {
-=======
-void SmtEnginePrivate::removeITEs() {
-  d_smt.finalOptionsAreSet();
-  spendResource(options::preprocessStep());
-  Trace("simplify") << "SmtEnginePrivate::removeITEs()" << endl;
-
-  // Remove all of the ITE occurrences and normalize
-  d_iteRemover.run(d_assertions.ref(), d_iteSkolemMap, true);
-  for (unsigned i = 0; i < d_assertions.size(); ++ i) {
-    d_assertions.replace(i, Rewriter::rewrite(d_assertions[i]));
-  }
-}
-
->>>>>>> bd747e43
-
 
 // do dumping (before/after any preprocessing pass)
 static void dumpAssertions(const char* key,
@@ -4411,26 +4362,13 @@
   }
   Debug("smt") << " d_assertions     : " << d_assertions.size() << endl;
 
-<<<<<<< HEAD
-=======
-  Trace("smt-proc") << "SmtEnginePrivate::processAssertions() : pre-ite-removal" << endl;
-  dumpAssertions("pre-ite-removal", d_assertions);
->>>>>>> bd747e43
   {
     d_smt.d_stats->d_numAssertionsPre += d_assertions.size();
-<<<<<<< HEAD
     d_preprocessingPassRegistry.getPass("ite-removal")->apply(&d_assertions);
-    // This is needed because when solving incrementally, ite-removal may
-    // introduce skolems that were solved for earlier and thus appear in the
-    // substitution map.
-    applySubstitutionsToAssertions();
-=======
-    removeITEs();
     // This is needed because when solving incrementally, removeITEs may introduce
     // skolems that were solved for earlier and thus appear in the substitution
     // map.
     d_preprocessingPassRegistry.getPass("apply-substs")->apply(&d_assertions);
->>>>>>> bd747e43
     d_smt.d_stats->d_numAssertionsPost += d_assertions.size();
   }
 
@@ -4499,13 +4437,8 @@
       }
       // TODO(b/1256): For some reason this is needed for some benchmarks, such as
       // QF_AUFBV/dwp_formulas/try5_small_difret_functions_dwp_tac.re_node_set_remove_at.il.dwp.smt2
-<<<<<<< HEAD
       d_preprocessingPassRegistry.getPass("ite-removal")->apply(&d_assertions);
-      applySubstitutionsToAssertions();
-=======
-      removeITEs();
       d_preprocessingPassRegistry.getPass("apply-substs")->apply(&d_assertions);
->>>>>>> bd747e43
       //      Assert(iteRewriteAssertionsEnd == d_assertions.size());
     }
     Trace("smt-proc") << "SmtEnginePrivate::processAssertions() : post-repeat-simplify" << endl;
