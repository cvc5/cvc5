--- conflicted
+++ resolved
@@ -889,43 +889,6 @@
   return d_definedFunctions->find(nf) != d_definedFunctions->end();
 }
 
-<<<<<<< HEAD
-=======
-Result SmtEngine::check() {
-  Assert(d_state->isFullyReady());
-
-  Trace("smt") << "SmtEngine::check()" << endl;
-
-  const std::string& filename = d_state->getFilename();
-  if (d_resourceManager->out())
-  {
-    Result::UnknownExplanation why = d_resourceManager->outOfResources()
-                                         ? Result::RESOURCEOUT
-                                         : Result::TIMEOUT;
-    return Result(Result::ENTAILMENT_UNKNOWN, why, filename);
-  }
-  d_resourceManager->beginCall();
-
-  // Make sure the prop layer has all of the assertions
-  Trace("smt") << "SmtEngine::check(): processing assertions" << endl;
-  processAssertionsInternal();
-  Trace("smt") << "SmtEngine::check(): done processing assertions" << endl;
-
-  TimerStat::CodeTimer solveTimer(d_stats->d_solveTime);
-
-  Chat() << "solving..." << endl;
-  Trace("smt") << "SmtEngine::check(): running check" << endl;
-  Result result = d_propEngine->checkSat();
-
-  d_resourceManager->endCall();
-  Trace("limit") << "SmtEngine::check(): cumulative millis "
-                 << d_resourceManager->getTimeUsage() << ", resources "
-                 << d_resourceManager->getResourceUsage() << endl;
-
-  return Result(result, filename);
-}
-
->>>>>>> c5a7dc77
 Result SmtEngine::quickCheck() {
   Assert(d_state->isFullyInited());
   Trace("smt") << "SMT quickCheck()" << endl;
@@ -2532,55 +2495,6 @@
   // SMT-LIBv2 spec seems to imply no, but it would make sense to..
 }
 
-<<<<<<< HEAD
-void SmtEngine::internalPush() {
-  Assert(d_fullyInited);
-  Trace("smt") << "SmtEngine::internalPush()" << endl;
-  doPendingPops();
-  if(options::incrementalSolving()) {
-    processAssertionsInternal();
-    TimerStat::CodeTimer pushPopTimer(d_stats->d_pushPopTime);
-    d_userContext->push();
-    // the d_context push is done inside of the SAT solver
-    d_smtSolver->push();
-  }
-}
-
-void SmtEngine::internalPop(bool immediate) {
-  Assert(d_fullyInited);
-  Trace("smt") << "SmtEngine::internalPop()" << endl;
-  if(options::incrementalSolving()) {
-    ++d_pendingPops;
-  }
-  if(immediate) {
-    doPendingPops();
-  }
-}
-
-void SmtEngine::doPendingPops() {
-  Trace("smt") << "SmtEngine::doPendingPops()" << endl;
-  Assert(d_pendingPops == 0 || options::incrementalSolving());
-  // check to see if a postsolve() is pending
-  if (d_needPostsolve)
-  {
-    d_smtSolver->resetTrail();
-  }
-  while(d_pendingPops > 0) {
-    TimerStat::CodeTimer pushPopTimer(d_stats->d_pushPopTime);
-    d_smtSolver->pop();
-    // the d_context pop is done inside of the SAT solver
-    d_userContext->pop();
-    --d_pendingPops;
-  }
-  if (d_needPostsolve)
-  {
-    d_theoryEngine->postsolve();
-    d_needPostsolve = false;
-  }
-}
-
-=======
->>>>>>> c5a7dc77
 void SmtEngine::reset()
 {
   SmtScope smts(this);
