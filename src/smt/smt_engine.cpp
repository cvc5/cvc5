--- conflicted
+++ resolved
@@ -580,15 +580,9 @@
    */
   bool checkForBadSkolems(TNode n, TNode skolem, NodeToBoolHashMap& cache);
 
-<<<<<<< HEAD
   /** compute variables in assertions */
   void computeVariablesInAssertions(std::vector<Node>& assertions);
 
-  // Simplify based on unconstrained values
-  void unconstrainedSimp();
-
-=======
->>>>>>> 11110b87
   /**
    * Trace nodes back to their assertions using CircuitPropagator's
    * BackEdgesMap.
