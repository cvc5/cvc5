/*********************                                                        */
/*! \file smt_engine.cpp
 ** \verbatim
 ** Top contributors (to current version):
 **   Morgan Deters, Andrew Reynolds, Tim King
 ** This file is part of the CVC4 project.
 ** Copyright (c) 2009-2019 by the authors listed in the file AUTHORS
 ** in the top-level source directory) and their institutional affiliations.
 ** All rights reserved.  See the file COPYING in the top-level source
 ** directory for licensing information.\endverbatim
 **
 ** \brief The main entry point into the CVC4 library's SMT interface
 **
 ** The main entry point into the CVC4 library's SMT interface.
 **/

#include "smt/smt_engine.h"

#include <algorithm>
#include <cctype>
#include <iterator>
#include <memory>
#include <sstream>
#include <stack>
#include <string>
#include <tuple>
#include <unordered_map>
#include <unordered_set>
#include <utility>
#include <vector>

#include "base/check.h"
#include "base/configuration.h"
#include "base/configuration_private.h"
#include "base/exception.h"
#include "base/listener.h"
#include "base/modal_exception.h"
#include "base/output.h"
#include "context/cdhashmap.h"
#include "context/cdhashset.h"
#include "context/cdlist.h"
#include "context/context.h"
#include "decision/decision_engine.h"
#include "expr/attribute.h"
#include "expr/expr.h"
#include "expr/kind.h"
#include "expr/metakind.h"
#include "expr/node.h"
#include "expr/node_algorithm.h"
#include "expr/node_builder.h"
#include "expr/node_self_iterator.h"
#include "expr/node_visitor.h"
#include "options/arith_options.h"
#include "options/arrays_options.h"
#include "options/base_options.h"
#include "options/booleans_options.h"
#include "options/bv_options.h"
#include "options/datatypes_options.h"
#include "options/decision_options.h"
#include "options/language.h"
#include "options/main_options.h"
#include "options/open_ostream.h"
#include "options/option_exception.h"
#include "options/printer_options.h"
#include "options/proof_options.h"
#include "options/prop_options.h"
#include "options/quantifiers_options.h"
#include "options/sep_options.h"
#include "options/set_language.h"
#include "options/smt_options.h"
#include "options/strings_options.h"
#include "options/theory_options.h"
#include "options/uf_options.h"
#include "preprocessing/preprocessing_pass.h"
#include "preprocessing/preprocessing_pass_context.h"
#include "preprocessing/preprocessing_pass_registry.h"
#include "printer/printer.h"
#include "proof/proof.h"
#include "proof/proof_manager.h"
#include "proof/theory_proof.h"
#include "proof/unsat_core.h"
#include "prop/prop_engine.h"
#include "smt/command.h"
#include "smt/command_list.h"
#include "smt/logic_request.h"
#include "smt/managed_ostreams.h"
#include "smt/model_blocker.h"
#include "smt/model_core_builder.h"
#include "smt/set_defaults.h"
#include "smt/smt_engine_scope.h"
#include "smt/term_formula_removal.h"
#include "smt/update_ostream.h"
#include "smt_util/boolean_simplification.h"
#include "smt_util/nary_builder.h"
#include "theory/booleans/circuit_propagator.h"
#include "theory/bv/theory_bv_rewriter.h"
#include "theory/logic_info.h"
#include "theory/quantifiers/fun_def_process.h"
#include "theory/quantifiers/single_inv_partition.h"
#include "theory/quantifiers/sygus/sygus_abduct.h"
#include "theory/quantifiers/sygus/synth_engine.h"
#include "theory/quantifiers/term_util.h"
#include "theory/quantifiers_engine.h"
#include "theory/rewriter.h"
#include "theory/sort_inference.h"
#include "theory/strings/theory_strings.h"
#include "theory/substitutions.h"
#include "theory/theory_engine.h"
#include "theory/theory_model.h"
#include "theory/theory_traits.h"
#include "util/hash.h"
#include "util/proof.h"
#include "util/random.h"
#include "util/resource_manager.h"

#if (IS_LFSC_BUILD && IS_PROOFS_BUILD)
#include "lfscc.h"
#endif

using namespace std;
using namespace CVC4;
using namespace CVC4::smt;
using namespace CVC4::preprocessing;
using namespace CVC4::prop;
using namespace CVC4::context;
using namespace CVC4::theory;

namespace CVC4 {

namespace proof {
extern const char* const plf_signatures;
}  // namespace proof

namespace smt {

struct DeleteCommandFunction : public std::unary_function<const Command*, void>
{
  void operator()(const Command* command) { delete command; }
};

void DeleteAndClearCommandVector(std::vector<Command*>& commands) {
  std::for_each(commands.begin(), commands.end(), DeleteCommandFunction());
  commands.clear();
}

/** Useful for counting the number of recursive calls. */
class ScopeCounter {
private:
  unsigned& d_depth;
public:
  ScopeCounter(unsigned& d) : d_depth(d) {
    ++d_depth;
  }
  ~ScopeCounter(){
    --d_depth;
  }
};

/**
 * Representation of a defined function.  We keep these around in
 * SmtEngine to permit expanding definitions late (and lazily), to
 * support getValue() over defined functions, to support user output
 * in terms of defined functions, etc.
 */
class DefinedFunction {
  Node d_func;
  vector<Node> d_formals;
  Node d_formula;
public:
  DefinedFunction() {}
  DefinedFunction(Node func, vector<Node>& formals, Node formula)
      : d_func(func), d_formals(formals), d_formula(formula)
  {
  }
  Node getFunction() const { return d_func; }
  vector<Node> getFormals() const { return d_formals; }
  Node getFormula() const { return d_formula; }
};/* class DefinedFunction */

struct SmtEngineStatistics {
  /** time spent in definition-expansion */
  TimerStat d_definitionExpansionTime;
  /** number of constant propagations found during nonclausal simp */
  IntStat d_numConstantProps;
  /** time spent converting to CNF */
  TimerStat d_cnfConversionTime;
  /** Num of assertions before ite removal */
  IntStat d_numAssertionsPre;
  /** Num of assertions after ite removal */
  IntStat d_numAssertionsPost;
  /** Size of all proofs generated */
  IntStat d_proofsSize;
  /** time spent in checkModel() */
  TimerStat d_checkModelTime;
  /** time spent checking the proof with LFSC */
  TimerStat d_lfscCheckProofTime;
  /** time spent in checkUnsatCore() */
  TimerStat d_checkUnsatCoreTime;
  /** time spent in PropEngine::checkSat() */
  TimerStat d_solveTime;
  /** time spent in pushing/popping */
  TimerStat d_pushPopTime;
  /** time spent in processAssertions() */
  TimerStat d_processAssertionsTime;

  /** Has something simplified to false? */
  IntStat d_simplifiedToFalse;
  /** Number of resource units spent. */
  ReferenceStat<uint64_t> d_resourceUnitsUsed;

  SmtEngineStatistics()
      : d_definitionExpansionTime("smt::SmtEngine::definitionExpansionTime"),
        d_numConstantProps("smt::SmtEngine::numConstantProps", 0),
        d_cnfConversionTime("smt::SmtEngine::cnfConversionTime"),
        d_numAssertionsPre("smt::SmtEngine::numAssertionsPreITERemoval", 0),
        d_numAssertionsPost("smt::SmtEngine::numAssertionsPostITERemoval", 0),
        d_proofsSize("smt::SmtEngine::proofsSize", 0),
        d_checkModelTime("smt::SmtEngine::checkModelTime"),
        d_lfscCheckProofTime("smt::SmtEngine::lfscCheckProofTime"),
        d_checkUnsatCoreTime("smt::SmtEngine::checkUnsatCoreTime"),
        d_solveTime("smt::SmtEngine::solveTime"),
        d_pushPopTime("smt::SmtEngine::pushPopTime"),
        d_processAssertionsTime("smt::SmtEngine::processAssertionsTime"),
        d_simplifiedToFalse("smt::SmtEngine::simplifiedToFalse", 0),
        d_resourceUnitsUsed("smt::SmtEngine::resourceUnitsUsed")
  {
    smtStatisticsRegistry()->registerStat(&d_definitionExpansionTime);
    smtStatisticsRegistry()->registerStat(&d_numConstantProps);
    smtStatisticsRegistry()->registerStat(&d_cnfConversionTime);
    smtStatisticsRegistry()->registerStat(&d_numAssertionsPre);
    smtStatisticsRegistry()->registerStat(&d_numAssertionsPost);
    smtStatisticsRegistry()->registerStat(&d_proofsSize);
    smtStatisticsRegistry()->registerStat(&d_checkModelTime);
    smtStatisticsRegistry()->registerStat(&d_lfscCheckProofTime);
    smtStatisticsRegistry()->registerStat(&d_checkUnsatCoreTime);
    smtStatisticsRegistry()->registerStat(&d_solveTime);
    smtStatisticsRegistry()->registerStat(&d_pushPopTime);
    smtStatisticsRegistry()->registerStat(&d_processAssertionsTime);
    smtStatisticsRegistry()->registerStat(&d_simplifiedToFalse);
    smtStatisticsRegistry()->registerStat(&d_resourceUnitsUsed);
  }

  ~SmtEngineStatistics() {
    smtStatisticsRegistry()->unregisterStat(&d_definitionExpansionTime);
    smtStatisticsRegistry()->unregisterStat(&d_numConstantProps);
    smtStatisticsRegistry()->unregisterStat(&d_cnfConversionTime);
    smtStatisticsRegistry()->unregisterStat(&d_numAssertionsPre);
    smtStatisticsRegistry()->unregisterStat(&d_numAssertionsPost);
    smtStatisticsRegistry()->unregisterStat(&d_proofsSize);
    smtStatisticsRegistry()->unregisterStat(&d_checkModelTime);
    smtStatisticsRegistry()->unregisterStat(&d_lfscCheckProofTime);
    smtStatisticsRegistry()->unregisterStat(&d_checkUnsatCoreTime);
    smtStatisticsRegistry()->unregisterStat(&d_solveTime);
    smtStatisticsRegistry()->unregisterStat(&d_pushPopTime);
    smtStatisticsRegistry()->unregisterStat(&d_processAssertionsTime);
    smtStatisticsRegistry()->unregisterStat(&d_simplifiedToFalse);
    smtStatisticsRegistry()->unregisterStat(&d_resourceUnitsUsed);
  }
};/* struct SmtEngineStatistics */


class SoftResourceOutListener : public Listener {
 public:
  SoftResourceOutListener(SmtEngine& smt) : d_smt(&smt) {}
  void notify() override
  {
    SmtScope scope(d_smt);
    Assert(smt::smtEngineInScope());
    d_smt->interrupt();
  }
 private:
  SmtEngine* d_smt;
}; /* class SoftResourceOutListener */


class HardResourceOutListener : public Listener {
 public:
  HardResourceOutListener(SmtEngine& smt) : d_smt(&smt) {}
  void notify() override
  {
    SmtScope scope(d_smt);
    theory::Rewriter::clearCaches();
  }
 private:
  SmtEngine* d_smt;
}; /* class HardResourceOutListener */

class BeforeSearchListener : public Listener {
 public:
  BeforeSearchListener(SmtEngine& smt) : d_smt(&smt) {}
  void notify() override { d_smt->beforeSearch(); }

 private:
  SmtEngine* d_smt;
}; /* class BeforeSearchListener */

class SetDefaultExprDepthListener : public Listener {
 public:
  void notify() override
  {
    int depth = options::defaultExprDepth();
    Debug.getStream() << expr::ExprSetDepth(depth);
    Trace.getStream() << expr::ExprSetDepth(depth);
    Notice.getStream() << expr::ExprSetDepth(depth);
    Chat.getStream() << expr::ExprSetDepth(depth);
    Message.getStream() << expr::ExprSetDepth(depth);
    Warning.getStream() << expr::ExprSetDepth(depth);
    // intentionally exclude Dump stream from this list
  }
};

class SetDefaultExprDagListener : public Listener {
 public:
  void notify() override
  {
    int dag = options::defaultDagThresh();
    Debug.getStream() << expr::ExprDag(dag);
    Trace.getStream() << expr::ExprDag(dag);
    Notice.getStream() << expr::ExprDag(dag);
    Chat.getStream() << expr::ExprDag(dag);
    Message.getStream() << expr::ExprDag(dag);
    Warning.getStream() << expr::ExprDag(dag);
    Dump.getStream() << expr::ExprDag(dag);
  }
};

class SetPrintExprTypesListener : public Listener {
 public:
  void notify() override
  {
    bool value = options::printExprTypes();
    Debug.getStream() << expr::ExprPrintTypes(value);
    Trace.getStream() << expr::ExprPrintTypes(value);
    Notice.getStream() << expr::ExprPrintTypes(value);
    Chat.getStream() << expr::ExprPrintTypes(value);
    Message.getStream() << expr::ExprPrintTypes(value);
    Warning.getStream() << expr::ExprPrintTypes(value);
    // intentionally exclude Dump stream from this list
  }
};

class DumpModeListener : public Listener {
 public:
  void notify() override
  {
    const std::string& value = options::dumpModeString();
    Dump.setDumpFromString(value);
  }
};

class PrintSuccessListener : public Listener {
 public:
  void notify() override
  {
    bool value = options::printSuccess();
    Debug.getStream() << Command::printsuccess(value);
    Trace.getStream() << Command::printsuccess(value);
    Notice.getStream() << Command::printsuccess(value);
    Chat.getStream() << Command::printsuccess(value);
    Message.getStream() << Command::printsuccess(value);
    Warning.getStream() << Command::printsuccess(value);
    *options::out() << Command::printsuccess(value);
  }
};



/**
 * This is an inelegant solution, but for the present, it will work.
 * The point of this is to separate the public and private portions of
 * the SmtEngine class, so that smt_engine.h doesn't
 * include "expr/node.h", which is a private CVC4 header (and can lead
 * to linking errors due to the improper inlining of non-visible symbols
 * into user code!).
 *
 * The "real" solution (that which is usually implemented) is to move
 * ALL the implementation to SmtEnginePrivate and maintain a
 * heap-allocated instance of it in SmtEngine.  SmtEngine (the public
 * one) becomes an "interface shell" which simply acts as a forwarder
 * of method calls.
 */
class SmtEnginePrivate : public NodeManagerListener {
  SmtEngine& d_smt;

  typedef unordered_map<Node, Node, NodeHashFunction> NodeToNodeHashMap;
  typedef unordered_map<Node, bool, NodeHashFunction> NodeToBoolHashMap;

  /**
   * Manager for limiting time and abstract resource usage.
   */
  ResourceManager* d_resourceManager;

  /** Manager for the memory of regular-output-channel. */
  ManagedRegularOutputChannel d_managedRegularChannel;

  /** Manager for the memory of diagnostic-output-channel. */
  ManagedDiagnosticOutputChannel d_managedDiagnosticChannel;

  /** Manager for the memory of --dump-to. */
  ManagedDumpOStream d_managedDumpChannel;

  /**
   * This list contains:
   *  softResourceOut
   *  hardResourceOut
   *  beforeSearchListener
   *
   * This needs to be deleted before both NodeManager's Options,
   * SmtEngine, d_resourceManager, and TheoryEngine.
   */
  ListenerRegistrationList* d_listenerRegistrations;

  /** A circuit propagator for non-clausal propositional deduction */
  booleans::CircuitPropagator d_propagator;

  /** Assertions in the preprocessing pipeline */
  AssertionPipeline d_assertions;

  /** Whether any assertions have been processed */
  CDO<bool> d_assertionsProcessed;

  // Cached true value
  Node d_true;

  /**
   * A context that never pushes/pops, for use by CD structures (like
   * SubstitutionMaps) that should be "global".
   */
  context::Context d_fakeContext;

  /**
   * A map of AbsractValues to their actual constants.  Only used if
   * options::abstractValues() is on.
   */
  SubstitutionMap d_abstractValueMap;

  /**
   * A mapping of all abstract values (actual value |-> abstract) that
   * we've handed out.  This is necessary to ensure that we give the
   * same AbstractValues for the same real constants.  Only used if
   * options::abstractValues() is on.
   */
  NodeToNodeHashMap d_abstractValues;

  /** Number of calls of simplify assertions active.
   */
  unsigned d_simplifyAssertionsDepth;

  /** TODO: whether certain preprocess steps are necessary */
  //bool d_needsExpandDefs;

  //------------------------------- expression names
  /** mapping from expressions to name */
  context::CDHashMap< Node, std::string, NodeHashFunction > d_exprNames;
  //------------------------------- end expression names
 public:
  IteSkolemMap& getIteSkolemMap() { return d_assertions.getIteSkolemMap(); }

  /** Instance of the ITE remover */
  RemoveTermFormulas d_iteRemover;

  /* Finishes the initialization of the private portion of SMTEngine. */
  void finishInit();

  /*------------------- sygus utils ------------------*/
  /**
   * sygus variables declared (from "declare-var" and "declare-fun" commands)
   *
   * The SyGuS semantics for declared variables is that they are implicitly
   * universally quantified in the constraints.
   */
  std::vector<Node> d_sygusVars;
  /** sygus constraints */
  std::vector<Node> d_sygusConstraints;
  /** functions-to-synthesize */
  std::vector<Node> d_sygusFunSymbols;
  /**
   * Whether we need to reconstruct the sygus conjecture.
   */
  CDO<bool> d_sygusConjectureStale;
  /*------------------- end of sygus utils ------------------*/

 private:
  std::unique_ptr<PreprocessingPassContext> d_preprocessingPassContext;

  /**
   * Map of preprocessing pass instances, mapping from names to preprocessing
   * pass instance
   */
  std::unordered_map<std::string, std::unique_ptr<PreprocessingPass>> d_passes;

  /**
   * Helper function to fix up assertion list to restore invariants needed after
   * ite removal.
   */
  void collectSkolems(TNode n, set<TNode>& skolemSet, NodeToBoolHashMap& cache);

  /**
   * Helper function to fix up assertion list to restore invariants needed after
   * ite removal.
   */
  bool checkForBadSkolems(TNode n, TNode skolem, NodeToBoolHashMap& cache);

  /**
   * Perform non-clausal simplification of a Node.  This involves
   * Theory implementations, but does NOT involve the SAT solver in
   * any way.
   *
   * Returns false if the formula simplifies to "false"
   */
  bool simplifyAssertions();

 public:
  SmtEnginePrivate(SmtEngine& smt)
      : d_smt(smt),
        d_managedRegularChannel(),
        d_managedDiagnosticChannel(),
        d_managedDumpChannel(),
        d_listenerRegistrations(new ListenerRegistrationList()),
        d_propagator(true, true),
        d_assertions(),
        d_assertionsProcessed(smt.getUserContext(), false),
        d_fakeContext(),
        d_abstractValueMap(&d_fakeContext),
        d_abstractValues(),
        d_simplifyAssertionsDepth(0),
        // d_needsExpandDefs(true),  //TODO?
        d_exprNames(smt.getUserContext()),
        d_iteRemover(smt.getUserContext()),
        d_sygusConjectureStale(smt.getUserContext(), true)
  {
    d_smt.d_nodeManager->subscribeEvents(this);
    d_true = NodeManager::currentNM()->mkConst(true);
    d_resourceManager = NodeManager::currentResourceManager();

    d_listenerRegistrations->add(d_resourceManager->registerSoftListener(
        new SoftResourceOutListener(d_smt)));

    d_listenerRegistrations->add(d_resourceManager->registerHardListener(
        new HardResourceOutListener(d_smt)));

    try
    {
      Options& nodeManagerOptions = NodeManager::currentNM()->getOptions();

      // Multiple options reuse BeforeSearchListener so registration requires an
      // extra bit of care.
      // We can safely not call notify on this before search listener at
      // registration time. This d_smt cannot be beforeSearch at construction
      // time. Therefore the BeforeSearchListener is a no-op. Therefore it does
      // not have to be called.
      d_listenerRegistrations->add(
          nodeManagerOptions.registerBeforeSearchListener(
              new BeforeSearchListener(d_smt)));

      // These do need registration calls.
      d_listenerRegistrations->add(
          nodeManagerOptions.registerSetDefaultExprDepthListener(
              new SetDefaultExprDepthListener(), true));
      d_listenerRegistrations->add(
          nodeManagerOptions.registerSetDefaultExprDagListener(
              new SetDefaultExprDagListener(), true));
      d_listenerRegistrations->add(
          nodeManagerOptions.registerSetPrintExprTypesListener(
              new SetPrintExprTypesListener(), true));
      d_listenerRegistrations->add(
          nodeManagerOptions.registerSetDumpModeListener(new DumpModeListener(),
                                                         true));
      d_listenerRegistrations->add(
          nodeManagerOptions.registerSetPrintSuccessListener(
              new PrintSuccessListener(), true));
      d_listenerRegistrations->add(
          nodeManagerOptions.registerSetRegularOutputChannelListener(
              new SetToDefaultSourceListener(&d_managedRegularChannel), true));
      d_listenerRegistrations->add(
          nodeManagerOptions.registerSetDiagnosticOutputChannelListener(
              new SetToDefaultSourceListener(&d_managedDiagnosticChannel),
              true));
      d_listenerRegistrations->add(
          nodeManagerOptions.registerDumpToFileNameListener(
              new SetToDefaultSourceListener(&d_managedDumpChannel), true));
    }
    catch (OptionException& e)
    {
      // Registering the option listeners can lead to OptionExceptions, e.g.
      // when the user chooses a dump tag that does not exist. In that case, we
      // have to make sure that we delete existing listener registrations and
      // that we unsubscribe from NodeManager events. Otherwise we will have
      // errors in the deconstructors of the NodeManager (because the
      // NodeManager tries to notify an SmtEnginePrivate that does not exist)
      // and the ListenerCollection (because not all registrations have been
      // removed before calling the deconstructor).
      delete d_listenerRegistrations;
      d_smt.d_nodeManager->unsubscribeEvents(this);
      throw OptionException(e.getRawMessage());
    }
  }

  ~SmtEnginePrivate()
  {
    delete d_listenerRegistrations;

    if(d_propagator.getNeedsFinish()) {
      d_propagator.finish();
      d_propagator.setNeedsFinish(false);
    }
    d_smt.d_nodeManager->unsubscribeEvents(this);
  }

  void cleanupPreprocessingPasses() { d_passes.clear(); }

  ResourceManager* getResourceManager() { return d_resourceManager; }

  void spendResource(ResourceManager::Resource r)
  {
    d_resourceManager->spendResource(r);
  }

  void nmNotifyNewSort(TypeNode tn, uint32_t flags) override
  {
    DeclareTypeCommand c(tn.getAttribute(expr::VarNameAttr()),
                         0,
                         tn.toType());
    if((flags & ExprManager::SORT_FLAG_PLACEHOLDER) == 0) {
      d_smt.addToModelCommandAndDump(c, flags);
    }
  }

  void nmNotifyNewSortConstructor(TypeNode tn, uint32_t flags) override
  {
    DeclareTypeCommand c(tn.getAttribute(expr::VarNameAttr()),
                         tn.getAttribute(expr::SortArityAttr()),
                         tn.toType());
    if ((flags & ExprManager::SORT_FLAG_PLACEHOLDER) == 0)
    {
      d_smt.addToModelCommandAndDump(c);
    }
  }

  void nmNotifyNewDatatypes(const std::vector<DatatypeType>& dtts,
                            uint32_t flags) override
  {
    if ((flags & ExprManager::DATATYPE_FLAG_PLACEHOLDER) == 0)
    {
      std::vector<Type> types(dtts.begin(), dtts.end());
      DatatypeDeclarationCommand c(types);
      d_smt.addToModelCommandAndDump(c);
    }
  }

  void nmNotifyNewVar(TNode n, uint32_t flags) override
  {
    DeclareFunctionCommand c(n.getAttribute(expr::VarNameAttr()),
                             n.toExpr(),
                             n.getType().toType());
    if((flags & ExprManager::VAR_FLAG_DEFINED) == 0) {
      d_smt.addToModelCommandAndDump(c, flags);
    }
  }

  void nmNotifyNewSkolem(TNode n,
                         const std::string& comment,
                         uint32_t flags) override
  {
    string id = n.getAttribute(expr::VarNameAttr());
    DeclareFunctionCommand c(id, n.toExpr(), n.getType().toType());
    if(Dump.isOn("skolems") && comment != "") {
      Dump("skolems") << CommentCommand(id + " is " + comment);
    }
    if((flags & ExprManager::VAR_FLAG_DEFINED) == 0) {
      d_smt.addToModelCommandAndDump(c, flags, false, "skolems");
    }
  }

  void nmNotifyDeleteNode(TNode n) override {}

  Node applySubstitutions(TNode node)
  {
    return Rewriter::rewrite(
        d_preprocessingPassContext->getTopLevelSubstitutions().apply(node));
  }

  /**
   * Process the assertions that have been asserted.
   */
  void processAssertions();

  /** Process a user push.
  */
  void notifyPush() {

  }

  /**
   * Process a user pop.  Clears out the non-context-dependent stuff in this
   * SmtEnginePrivate.  Necessary to clear out our assertion vectors in case
   * someone does a push-assert-pop without a check-sat. It also pops the
   * last map of expression names from notifyPush.
   */
  void notifyPop() {
    d_assertions.clear();
    d_propagator.getLearnedLiterals().clear();
    getIteSkolemMap().clear();
  }

  /**
   * Adds a formula to the current context.  Action here depends on
   * the SimplificationMode (in the current Options scope); the
   * formula might be pushed out to the propositional layer
   * immediately, or it might be simplified and kept, or it might not
   * even be simplified.
   * The arguments isInput and isAssumption are used for bookkeeping for proofs.
   * The argument maybeHasFv should be set to true if the assertion may have
   * free variables. By construction, assertions from the smt2 parser are
   * guaranteed not to have free variables. However, other cases such as
   * assertions from the SyGuS parser may have free variables (say if the
   * input contains an assert or define-fun-rec command).
   *
   * @param isAssumption If true, the formula is considered to be an assumption
   * (this is used to distinguish assertions and assumptions)
   */
  void addFormula(TNode n,
                  bool inUnsatCore,
                  bool inInput = true,
                  bool isAssumption = false,
                  bool maybeHasFv = false);

  /** Expand definitions in n. */
  Node expandDefinitions(TNode n,
                         NodeToNodeHashMap& cache,
                         bool expandOnly = false);

  /**
   * Simplify node "in" by expanding definitions and applying any
   * substitutions learned from preprocessing.
   */
  Node simplify(TNode in) {
    // Substitute out any abstract values in ex.
    // Expand definitions.
    NodeToNodeHashMap cache;
    Node n = expandDefinitions(in, cache).toExpr();
    // Make sure we've done all preprocessing, etc.
    Assert(d_assertions.size() == 0);
    return applySubstitutions(n).toExpr();
  }

  /**
   * Substitute away all AbstractValues in a node.
   */
  Node substituteAbstractValues(TNode n) {
    // We need to do this even if options::abstractValues() is off,
    // since the setting might have changed after we already gave out
    // some abstract values.
    return d_abstractValueMap.apply(n);
  }

  /**
   * Make a new (or return an existing) abstract value for a node.
   * Can only use this if options::abstractValues() is on.
   */
  Node mkAbstractValue(TNode n) {
    Assert(options::abstractValues());
    Node& val = d_abstractValues[n];
    if(val.isNull()) {
      val = d_smt.d_nodeManager->mkAbstractValue(n.getType());
      d_abstractValueMap.addSubstitution(val, n);
    }
    // We are supposed to ascribe types to all abstract values that go out.
    NodeManager* current = d_smt.d_nodeManager;
    Node ascription = current->mkConst(AscriptionType(n.getType().toType()));
    Node retval = current->mkNode(kind::APPLY_TYPE_ASCRIPTION, ascription, val);
    return retval;
  }

  //------------------------------- expression names
  // implements setExpressionName, as described in smt_engine.h
  void setExpressionName(Expr e, std::string name) {
    d_exprNames[Node::fromExpr(e)] = name;
  }

  // implements getExpressionName, as described in smt_engine.h
  bool getExpressionName(Expr e, std::string& name) const {
    context::CDHashMap< Node, std::string, NodeHashFunction >::const_iterator it = d_exprNames.find(e);
    if(it!=d_exprNames.end()) {
      name = (*it).second;
      return true;
    }else{
      return false;
    }
  }
  //------------------------------- end expression names
};/* class SmtEnginePrivate */

}/* namespace CVC4::smt */

SmtEngine::SmtEngine(ExprManager* em)
    : d_context(new Context()),
      d_userContext(new UserContext()),
      d_userLevels(),
      d_exprManager(em),
      d_nodeManager(d_exprManager->getNodeManager()),
      d_theoryEngine(nullptr),
      d_propEngine(nullptr),
      d_proofManager(nullptr),
      d_rewriter(new theory::Rewriter()),
      d_definedFunctions(nullptr),
      d_fmfRecFunctionsDefined(nullptr),
      d_assertionList(nullptr),
      d_assignments(nullptr),
      d_modelGlobalCommands(),
      d_modelCommands(nullptr),
      d_dumpCommands(),
      d_defineCommands(),
      d_logic(),
      d_originalOptions(),
      d_isInternalSubsolver(false),
      d_pendingPops(0),
      d_fullyInited(false),
      d_queryMade(false),
      d_needPostsolve(false),
      d_globalNegation(false),
      d_status(),
      d_expectedStatus(),
      d_smtMode(SMT_MODE_START),
      d_private(nullptr),
      d_statisticsRegistry(nullptr),
      d_stats(nullptr)
{
  SmtScope smts(this);
  d_originalOptions.copyValues(em->getOptions());
  d_private.reset(new smt::SmtEnginePrivate(*this));
  d_statisticsRegistry.reset(new StatisticsRegistry());
  d_stats.reset(new SmtEngineStatistics());
  d_stats->d_resourceUnitsUsed.setData(
      d_private->getResourceManager()->getResourceUsage());

  // The ProofManager is constructed before any other proof objects such as
  // SatProof and TheoryProofs. The TheoryProofEngine and the SatProof are
  // initialized in TheoryEngine and PropEngine respectively.
  Assert(d_proofManager == nullptr);

  // d_proofManager must be created before Options has been finished
  // being parsed from the input file. Because of this, we cannot trust
  // that options::proof() is set correctly yet.
#ifdef CVC4_PROOF
  d_proofManager.reset(new ProofManager(getUserContext()));
#endif

  d_definedFunctions = new (true) DefinedFunctionMap(getUserContext());
  d_fmfRecFunctionsDefined = new (true) NodeList(getUserContext());
  d_modelCommands = new (true) smt::CommandList(getUserContext());
}

void SmtEngine::finishInit()
{
  // set the random seed
  Random::getRandom().setSeed(options::seed());

  // ensure that our heuristics are properly set up
  setDefaults(*this, d_logic);
  
  Trace("smt-debug") << "SmtEngine::finishInit" << std::endl;
  // We have mutual dependency here, so we add the prop engine to the theory
  // engine later (it is non-essential there)
  d_theoryEngine.reset(new TheoryEngine(getContext(),
                                        getUserContext(),
                                        d_private->d_iteRemover,
                                        const_cast<const LogicInfo&>(d_logic)));

  // Add the theories
  for(TheoryId id = theory::THEORY_FIRST; id < theory::THEORY_LAST; ++id) {
    TheoryConstructor::addTheory(getTheoryEngine(), id);
    //register with proof engine if applicable
#ifdef CVC4_PROOF
    ProofManager::currentPM()->getTheoryProofEngine()->registerTheory(d_theoryEngine->theoryOf(id));
#endif
  }

  Trace("smt-debug") << "Making decision engine..." << std::endl;

  Trace("smt-debug") << "Making prop engine..." << std::endl;
  /* force destruction of referenced PropEngine to enforce that statistics
   * are unregistered by the obsolete PropEngine object before registered
   * again by the new PropEngine object */
  d_propEngine.reset(nullptr);
  d_propEngine.reset(
      new PropEngine(getTheoryEngine(), getContext(), getUserContext()));

  Trace("smt-debug") << "Setting up theory engine..." << std::endl;
  d_theoryEngine->setPropEngine(getPropEngine());
  Trace("smt-debug") << "Finishing init for theory engine..." << std::endl;
  d_theoryEngine->finishInit();

  // global push/pop around everything, to ensure proper destruction
  // of context-dependent data structures
  d_userContext->push();
  d_context->push();

  Trace("smt-debug") << "Set up assertion list..." << std::endl;
  // [MGD 10/20/2011] keep around in incremental mode, due to a
  // cleanup ordering issue and Nodes/TNodes.  If SAT is popped
  // first, some user-context-dependent TNodes might still exist
  // with rc == 0.
  if(options::produceAssertions() ||
     options::incrementalSolving()) {
    // In the case of incremental solving, we appear to need these to
    // ensure the relevant Nodes remain live.
    d_assertionList = new (true) AssertionList(getUserContext());
  }

  // dump out a set-logic command only when raw-benchmark is disabled to avoid
  // dumping the command twice.
  if (Dump.isOn("benchmark") && !Dump.isOn("raw-benchmark"))
  {
      LogicInfo everything;
      everything.lock();
      Dump("benchmark") << CommentCommand(
          "CVC4 always dumps the most general, all-supported logic (below), as "
          "some internals might require the use of a logic more general than "
          "the input.")
                        << SetBenchmarkLogicCommand(
                               everything.getLogicString());
  }

  Trace("smt-debug") << "Dump declaration commands..." << std::endl;
  // dump out any pending declaration commands
  for(unsigned i = 0; i < d_dumpCommands.size(); ++i) {
    Dump("declarations") << *d_dumpCommands[i];
    delete d_dumpCommands[i];
  }
  d_dumpCommands.clear();

  PROOF( ProofManager::currentPM()->setLogic(d_logic); );
  PROOF({
      for(TheoryId id = theory::THEORY_FIRST; id < theory::THEORY_LAST; ++id) {
        ProofManager::currentPM()->getTheoryProofEngine()->
          finishRegisterTheory(d_theoryEngine->theoryOf(id));
      }
    });
  d_private->finishInit();
  Trace("smt-debug") << "SmtEngine::finishInit done" << std::endl;
}

void SmtEngine::finalOptionsAreSet() {
  if(d_fullyInited) {
    return;
  }

  if(! d_logic.isLocked()) {
    setLogicInternal();
  }

  // finish initialization, create the prop engine, etc.
  finishInit();

  AlwaysAssert(d_propEngine->getAssertionLevel() == 0)
      << "The PropEngine has pushed but the SmtEngine "
         "hasn't finished initializing!";

  d_fullyInited = true;
  Assert(d_logic.isLocked());
}

void SmtEngine::shutdown() {
  doPendingPops();

  while(options::incrementalSolving() && d_userContext->getLevel() > 1) {
    internalPop(true);
  }

  if (d_propEngine != nullptr)
  {
    d_propEngine->shutdown();
  }
  if (d_theoryEngine != nullptr)
  {
    d_theoryEngine->shutdown();
  }
}

SmtEngine::~SmtEngine()
{
  SmtScope smts(this);

  try {
    shutdown();

    // global push/pop around everything, to ensure proper destruction
    // of context-dependent data structures
    d_context->popto(0);
    d_userContext->popto(0);

    if(d_assignments != NULL) {
      d_assignments->deleteSelf();
    }

    if(d_assertionList != NULL) {
      d_assertionList->deleteSelf();
    }

    for(unsigned i = 0; i < d_dumpCommands.size(); ++i) {
      delete d_dumpCommands[i];
      d_dumpCommands[i] = NULL;
    }
    d_dumpCommands.clear();

    DeleteAndClearCommandVector(d_modelGlobalCommands);

    if(d_modelCommands != NULL) {
      d_modelCommands->deleteSelf();
    }

    d_definedFunctions->deleteSelf();
    d_fmfRecFunctionsDefined->deleteSelf();

    //destroy all passes before destroying things that they refer to
    d_private->cleanupPreprocessingPasses();

    // d_proofManager is always created when proofs are enabled at configure
    // time.  Because of this, this code should not be wrapped in PROOF() which
    // additionally checks flags such as options::proof().
    //
    // Note: the proof manager must be destroyed before the theory engine.
    // Because the destruction of the proofs depends on contexts owned be the
    // theory solvers.
#ifdef CVC4_PROOF
    d_proofManager.reset(nullptr);
#endif

    d_theoryEngine.reset(nullptr);
    d_propEngine.reset(nullptr);

    d_stats.reset(nullptr);
    d_statisticsRegistry.reset(nullptr);

    d_private.reset(nullptr);

    d_userContext.reset(nullptr);
    d_context.reset(nullptr);
  } catch(Exception& e) {
    Warning() << "CVC4 threw an exception during cleanup." << endl
              << e << endl;
  }
}

void SmtEngine::setLogic(const LogicInfo& logic)
{
  SmtScope smts(this);
  if(d_fullyInited) {
    throw ModalException("Cannot set logic in SmtEngine after the engine has "
                         "finished initializing.");
  }
  d_logic = logic;
  setLogicInternal();
}

void SmtEngine::setLogic(const std::string& s)
{
  SmtScope smts(this);
  try
  {
    setLogic(LogicInfo(s));
    // dump out a set-logic command
    if (Dump.isOn("raw-benchmark"))
    {
      Dump("raw-benchmark")
          << SetBenchmarkLogicCommand(d_logic.getLogicString());
    }
  }
  catch (IllegalArgumentException& e)
  {
    throw LogicException(e.what());
  }
}

void SmtEngine::setLogic(const char* logic) { setLogic(string(logic)); }
LogicInfo SmtEngine::getLogicInfo() const {
  return d_logic;
}
void SmtEngine::setFilename(std::string filename) { d_filename = filename; }
std::string SmtEngine::getFilename() const { return d_filename; }
void SmtEngine::setLogicInternal()
{
  Assert(!d_fullyInited)
      << "setting logic in SmtEngine but the engine has already"
         " finished initializing for this run";
  d_logic.lock();
}

<<<<<<< HEAD
void SmtEngine::setDefaults() {
  Random::getRandom().setSeed(options::seed());
  // Language-based defaults
  if (!options::bitvectorDivByZeroConst.wasSetByUser())
  {
    // Bitvector-divide-by-zero changed semantics in SMT LIB 2.6, thus we
    // set this option if the input format is SMT LIB 2.6. We also set this
    // option if we are sygus, since we assume SMT LIB 2.6 semantics for sygus.
    options::bitvectorDivByZeroConst.set(
        language::isInputLang_smt2_6(options::inputLanguage())
        || language::isInputLangSygus(options::inputLanguage()));
  }
  bool is_sygus = language::isInputLangSygus(options::inputLanguage());

  if (options::bitblastMode() == options::BitblastMode::EAGER)
  {
    if (options::produceModels()
        && (d_logic.isTheoryEnabled(THEORY_ARRAYS)
            || d_logic.isTheoryEnabled(THEORY_UF)))
    {
      if (options::bitblastMode.wasSetByUser()
          || options::produceModels.wasSetByUser())
      {
        throw OptionException(std::string(
            "Eager bit-blasting currently does not support model generation "
            "for the combination of bit-vectors with arrays or uinterpreted "
            "functions. Try --bitblast=lazy"));
      }
      Notice() << "SmtEngine: setting bit-blast mode to lazy to support model"
               << "generation" << endl;
      setOption("bitblastMode", SExpr("lazy"));
    }
    else if (!options::incrementalSolving())
    {
      options::ackermann.set(true);
    }

    if (options::incrementalSolving() && !d_logic.isPure(THEORY_BV))
    {
      throw OptionException(
          "Incremental eager bit-blasting is currently "
          "only supported for QF_BV. Try --bitblast=lazy.");
    }
  }

  if (options::solveIntAsBV() > 0)
  {
    if (!(d_logic <= LogicInfo("QF_NIA")))
    {
      throw OptionException(
          "--solve-int-as-bv=X only supported for pure integer logics (QF_NIA, "
          "QF_LIA, QF_IDL)");
    }
    d_logic = LogicInfo("QF_BV");
  }

  if (options::solveBVAsInt() > 0)
  {
    if (d_logic.isTheoryEnabled(THEORY_BV))
    {
      d_logic = d_logic.getUnlockedCopy();
      d_logic.disableTheory(THEORY_BV);
      d_logic.enableTheory(THEORY_ARITH);
      d_logic.arithNonLinear();
      d_logic.lock();
    }
  }

  // set options about ackermannization
  if (options::ackermann() && options::produceModels()
      && (d_logic.isTheoryEnabled(THEORY_ARRAYS)
          || d_logic.isTheoryEnabled(THEORY_UF)))
  {
    if (options::produceModels.wasSetByUser())
    {
      throw OptionException(std::string(
          "Ackermannization currently does not support model generation."));
    }
    Notice() << "SmtEngine: turn off ackermannization to support model"
             << "generation" << endl;
    options::ackermann.set(false);
  }

  if (options::ackermann())
  {
    if (options::incrementalSolving())
    {
      throw OptionException(
          "Incremental Ackermannization is currently not supported.");
    }

    if (d_logic.isQuantified())
    {
      throw LogicException("Cannot use Ackermannization on quantified formula");
    }

    if (d_logic.isTheoryEnabled(THEORY_UF))
    {
      d_logic = d_logic.getUnlockedCopy();
      d_logic.disableTheory(THEORY_UF);
      d_logic.lock();
    }
    if (d_logic.isTheoryEnabled(THEORY_ARRAYS))
    {
      d_logic = d_logic.getUnlockedCopy();
      d_logic.disableTheory(THEORY_ARRAYS);
      d_logic.lock();
    }
  }

  // Set default options associated with strings-exp. We also set these options
  // if we are using eager string preprocessing, which may introduce quantified
  // formulas at preprocess time.
  if (options::stringExp() || !options::stringLazyPreproc())
  {
    // We require quantifiers since extended functions reduce using them.
    if (!d_logic.isQuantified())
    {
      d_logic = d_logic.getUnlockedCopy();
      d_logic.enableQuantifiers();
      d_logic.lock();
      Trace("smt") << "turning on quantifier logic, for strings-exp"
                   << std::endl;
    }
    // We require bounded quantifier handling.
    if (!options::fmfBound.wasSetByUser())
    {
      options::fmfBound.set( true );
      Trace("smt") << "turning on fmf-bound-int, for strings-exp" << std::endl;
    }
    // Turn off E-matching, since some bounded quantifiers introduced by strings
    // (e.g. for replaceall) admit matching loops.
    if (!options::eMatching.wasSetByUser())
    {
      options::eMatching.set(false);
      Trace("smt") << "turning off E-matching, for strings-exp" << std::endl;
    }
    // Do not eliminate extended arithmetic symbols from quantified formulas,
    // since some strategies, e.g. --re-elim-agg, introduce them.
    if (!options::elimExtArithQuant.wasSetByUser())
    {
      options::elimExtArithQuant.set(false);
      Trace("smt") << "turning off elim-ext-arith-quant, for strings-exp"
                   << std::endl;
    }
  }

  // sygus inference may require datatypes
  if (!d_isInternalSubsolver)
  {
    if (options::produceAbducts() || options::sygusInference()
        || options::sygusRewSynthInput())
    {
      // since we are trying to recast as sygus, we assume the input is sygus
      is_sygus = true;
    }
  }

  // We now know whether the input is sygus. Update the logic to incorporate
  // the theories we need internally for handling sygus problems.
  if (is_sygus)
  {
    d_logic = d_logic.getUnlockedCopy();
    d_logic.enableSygus();
    d_logic.lock();
  }

  // sygus core connective requires unsat cores
  if (options::sygusCoreConnective())
  {
    options::unsatCores.set(true);
  }

  if ((options::checkModels() || options::checkSynthSol()
       || options::produceAbducts()
       || options::modelCoresMode() != options::ModelCoresMode::NONE
       || options::blockModelsMode() != options::BlockModelsMode::NONE)
      && !options::produceAssertions())
  {
    Notice() << "SmtEngine: turning on produce-assertions to support "
             << "option requiring assertions." << endl;
    setOption("produce-assertions", SExpr("true"));
  }

  // Disable options incompatible with incremental solving, unsat cores, and
  // proofs or output an error if enabled explicitly
  if (options::incrementalSolving() || options::unsatCores()
      || options::proof())
  {
    if (options::unconstrainedSimp())
    {
      if (options::unconstrainedSimp.wasSetByUser())
      {
        throw OptionException(
            "unconstrained simplification not supported with unsat "
            "cores/proofs/incremental solving");
      }
      Notice() << "SmtEngine: turning off unconstrained simplification to "
                  "support unsat cores/proofs/incremental solving"
               << endl;
      options::unconstrainedSimp.set(false);
    }
  }
  else
  {
    // Turn on unconstrained simplification for QF_AUFBV
    if (!options::unconstrainedSimp.wasSetByUser())
    {
      //    bool qf_sat = d_logic.isPure(THEORY_BOOL) &&
      //    !d_logic.isQuantified(); bool uncSimp = false && !qf_sat &&
      //    !options::incrementalSolving();
      bool uncSimp = !d_logic.isQuantified() && !options::produceModels()
                     && !options::produceAssignments()
                     && !options::checkModels()
                     && (d_logic.isTheoryEnabled(THEORY_ARRAYS)
                         && d_logic.isTheoryEnabled(THEORY_BV));
      Trace("smt") << "setting unconstrained simplification to " << uncSimp
                   << endl;
      options::unconstrainedSimp.set(uncSimp);
    }
  }

  if (options::incrementalSolving() || options::proof())
  {
    if (options::sygusInference())
    {
      if (options::sygusInference.wasSetByUser())
      {
        throw OptionException(
            "sygus inference not supported with proofs/incremental solving");
      }
      Notice() << "SmtEngine: turning off sygus inference to support "
                  "proofs/incremental solving"
               << std::endl;
      options::sygusInference.set(false);
    }
  }

  // Disable options incompatible with unsat cores and proofs or output an
  // error if enabled explicitly
  if (options::unsatCores() || options::proof())
  {
    if (options::simplificationMode() != options::SimplificationMode::NONE)
    {
      if (options::simplificationMode.wasSetByUser())
      {
        throw OptionException(
            "simplification not supported with unsat cores/proofs");
      }
      Notice() << "SmtEngine: turning off simplification to support unsat "
                  "cores/proofs"
               << endl;
      options::simplificationMode.set(options::SimplificationMode::NONE);
    }

    if (options::pbRewrites())
    {
      if (options::pbRewrites.wasSetByUser())
      {
        throw OptionException(
            "pseudoboolean rewrites not supported with unsat cores/proofs");
      }
      Notice() << "SmtEngine: turning off pseudoboolean rewrites to support "
                  "unsat cores/proofs"
               << endl;
      setOption("pb-rewrites", false);
    }

    if (options::sortInference())
    {
      if (options::sortInference.wasSetByUser())
      {
        throw OptionException(
            "sort inference not supported with unsat cores/proofs");
      }
      Notice() << "SmtEngine: turning off sort inference to support unsat "
                  "cores/proofs"
               << endl;
      options::sortInference.set(false);
    }

    if (options::preSkolemQuant())
    {
      if (options::preSkolemQuant.wasSetByUser())
      {
        throw OptionException(
            "pre-skolemization not supported with unsat cores/proofs");
      }
      Notice() << "SmtEngine: turning off pre-skolemization to support unsat "
                  "cores/proofs"
               << endl;
      options::preSkolemQuant.set(false);
    }

    if (options::solveBVAsInt() > 0)
    {
      /**
       * Operations on 1 bits are better handled as Boolean operations
       * than as integer operations.
       * Therefore, we enable bv-to-bool, which runs before
       * the translation to integers.
       */
      options::bitvectorToBool.set(true);
    }

    if (options::bitvectorToBool())
    {
      if (options::bitvectorToBool.wasSetByUser())
      {
        throw OptionException(
            "bv-to-bool not supported with unsat cores/proofs");
      }
      Notice() << "SmtEngine: turning off bitvector-to-bool to support unsat "
                  "cores/proofs"
               << endl;
      options::bitvectorToBool.set(false);
    }

    if (options::boolToBitvector() != options::BoolToBVMode::OFF)
    {
      if (options::boolToBitvector.wasSetByUser())
      {
        throw OptionException(
            "bool-to-bv != off not supported with unsat cores/proofs");
      }
      Notice() << "SmtEngine: turning off bool-to-bv to support unsat "
                  "cores/proofs"
               << endl;
      setOption("boolToBitvector", SExpr("off"));
    }

    if (options::bvIntroducePow2())
    {
      if (options::bvIntroducePow2.wasSetByUser())
      {
        throw OptionException(
            "bv-intro-pow2 not supported with unsat cores/proofs");
      }
      Notice() << "SmtEngine: turning off bv-intro-pow2 to support "
                  "unsat-cores/proofs"
               << endl;
      setOption("bv-intro-pow2", false);
    }

    if (options::repeatSimp())
    {
      if (options::repeatSimp.wasSetByUser())
      {
        throw OptionException(
            "repeat-simp not supported with unsat cores/proofs");
      }
      Notice() << "SmtEngine: turning off repeat-simp to support unsat "
                  "cores/proofs"
               << endl;
      setOption("repeat-simp", false);
    }

    if (options::globalNegate())
    {
      if (options::globalNegate.wasSetByUser())
      {
        throw OptionException(
            "global-negate not supported with unsat cores/proofs");
      }
      Notice() << "SmtEngine: turning off global-negate to support unsat "
                  "cores/proofs"
               << endl;
      setOption("global-negate", false);
    }

    if (options::bitvectorAig())
    {
      throw OptionException(
          "bitblast-aig not supported with unsat cores/proofs");
    }
  }
  else
  {
    // by default, nonclausal simplification is off for QF_SAT
    if (!options::simplificationMode.wasSetByUser())
    {
      bool qf_sat = d_logic.isPure(THEORY_BOOL) && !d_logic.isQuantified();
      Trace("smt") << "setting simplification mode to <"
                   << d_logic.getLogicString() << "> " << (!qf_sat) << endl;
      // simplification=none works better for SMT LIB benchmarks with
      // quantifiers, not others options::simplificationMode.set(qf_sat ||
      // quantifiers ? options::SimplificationMode::NONE :
      // options::SimplificationMode::BATCH);
      options::simplificationMode.set(qf_sat
                                          ? options::SimplificationMode::NONE
                                          : options::SimplificationMode::BATCH);
    }
  }

  if (options::cbqiBv() && d_logic.isQuantified())
  {
    if (options::boolToBitvector() != options::BoolToBVMode::OFF)
    {
      if (options::boolToBitvector.wasSetByUser())
      {
        throw OptionException(
            "bool-to-bv != off not supported with CBQI BV for quantified "
            "logics");
      }
      Notice() << "SmtEngine: turning off bool-to-bitvector to support CBQI BV"
               << endl;
      setOption("boolToBitvector", SExpr("off"));
    }
  }

  // cases where we need produce models
  if (!options::produceModels()
      && (options::produceAssignments() || options::sygusRewSynthCheck()
          || is_sygus))
  {
    Notice() << "SmtEngine: turning on produce-models" << endl;
    setOption("produce-models", SExpr("true"));
  }

  // Set the options for the theoryOf
  if(!options::theoryOfMode.wasSetByUser()) {
    if(d_logic.isSharingEnabled() &&
       !d_logic.isTheoryEnabled(THEORY_BV) &&
       !d_logic.isTheoryEnabled(THEORY_STRINGS) &&
       !d_logic.isTheoryEnabled(THEORY_SETS) ) {
      Trace("smt") << "setting theoryof-mode to term-based" << endl;
      options::theoryOfMode.set(options::TheoryOfMode::THEORY_OF_TERM_BASED);
    }
  }

  // strings require LIA, UF; widen the logic
  if(d_logic.isTheoryEnabled(THEORY_STRINGS)) {
    LogicInfo log(d_logic.getUnlockedCopy());
    // Strings requires arith for length constraints, and also UF
    if(!d_logic.isTheoryEnabled(THEORY_UF)) {
      Notice() << "Enabling UF because strings are enabled" << endl;
      log.enableTheory(THEORY_UF);
    }
    if(!d_logic.isTheoryEnabled(THEORY_ARITH) || d_logic.isDifferenceLogic() || !d_logic.areIntegersUsed()) {
      Notice()
          << "Enabling linear integer arithmetic because strings are enabled"
          << endl;
      log.enableTheory(THEORY_ARITH);
      log.enableIntegers();
      log.arithOnlyLinear();
    }
    d_logic = log;
    d_logic.lock();
  }
  if(d_logic.isTheoryEnabled(THEORY_ARRAYS) || d_logic.isTheoryEnabled(THEORY_DATATYPES) || d_logic.isTheoryEnabled(THEORY_SETS)) {
    if(!d_logic.isTheoryEnabled(THEORY_UF)) {
      LogicInfo log(d_logic.getUnlockedCopy());
      Notice() << "Enabling UF because a theory that permits Boolean terms is "
                  "enabled"
               << endl;
      log.enableTheory(THEORY_UF);
      d_logic = log;
      d_logic.lock();
    }
  }
  if (d_logic.isTheoryEnabled(THEORY_ARITH) && !d_logic.isLinear())
  {
    // Non-linear arithmetic requires UF to deal with division/mod because
    // their expansion introduces UFs for the division/mod-by-zero case.
    if (!d_logic.isTheoryEnabled(THEORY_UF))
    {
      LogicInfo linfo(d_logic.getUnlockedCopy());
      Notice() << "Enabling UF because non-linear arithmetic is enabled"
               << endl;
      linfo.enableTheory(THEORY_UF);
      d_logic = linfo;
      d_logic.lock();
    }
  }
  if (d_logic.isTheoryEnabled(THEORY_BV) && !options::bitvectorDivByZeroConst())
  {
    // If division/mod-by-zero is not treated as a constant value in BV, we
    // need UF.
    if (!d_logic.isTheoryEnabled(THEORY_UF))
    {
      LogicInfo linfo(d_logic.getUnlockedCopy());
      Notice() << "Enabling UF because bit-vectors with partially defined "
                  "division/mod enabled"
               << endl;
      linfo.enableTheory(THEORY_UF);
      d_logic = linfo;
      d_logic.lock();
    }
  }
  if (d_logic.isTheoryEnabled(THEORY_FP))
  {
    // FP requires UF since there are multiple operators that are partially
    // defined (see http://smtlib.cs.uiowa.edu/papers/BTRW15.pdf for more
    // details).
    if (!d_logic.isTheoryEnabled(THEORY_UF))
    {
      LogicInfo linfo(d_logic.getUnlockedCopy());
      Notice() << "Enabling UF because floating-point theory enabled" << endl;
      linfo.enableTheory(THEORY_UF);
      d_logic = linfo;
      d_logic.lock();
    }
  }

  // by default, symmetry breaker is on only for non-incremental QF_UF
  if(! options::ufSymmetryBreaker.wasSetByUser()) {
    bool qf_uf_noinc = d_logic.isPure(THEORY_UF) && !d_logic.isQuantified()
                       && !options::incrementalSolving() && !options::proof()
                       && !options::unsatCores();
    Trace("smt") << "setting uf symmetry breaker to " << qf_uf_noinc << endl;
    options::ufSymmetryBreaker.set(qf_uf_noinc);
  }

  // If in arrays, set the UF handler to arrays
  if(d_logic.isTheoryEnabled(THEORY_ARRAYS) && ( !d_logic.isQuantified() ||
     (d_logic.isQuantified() && !d_logic.isTheoryEnabled(THEORY_UF)))) {
    Theory::setUninterpretedSortOwner(THEORY_ARRAYS);
  } else {
    Theory::setUninterpretedSortOwner(THEORY_UF);
  }

  if(! options::simplifyWithCareEnabled.wasSetByUser() ){
    bool qf_aufbv = !d_logic.isQuantified() &&
      d_logic.isTheoryEnabled(THEORY_ARRAYS) &&
      d_logic.isTheoryEnabled(THEORY_UF) &&
      d_logic.isTheoryEnabled(THEORY_BV);

    bool withCare = qf_aufbv;
    Trace("smt") << "setting ite simplify with care to " << withCare << endl;
    options::simplifyWithCareEnabled.set(withCare);
  }
  // Turn off array eager index splitting for QF_AUFLIA
  if(! options::arraysEagerIndexSplitting.wasSetByUser()) {
    if (not d_logic.isQuantified() &&
        d_logic.isTheoryEnabled(THEORY_ARRAYS) &&
        d_logic.isTheoryEnabled(THEORY_UF) &&
        d_logic.isTheoryEnabled(THEORY_ARITH)) {
      Trace("smt") << "setting array eager index splitting to false" << endl;
      options::arraysEagerIndexSplitting.set(false);
    }
  }
  // Turn on model-based arrays for QF_AX (unless models are enabled)
  // if(! options::arraysModelBased.wasSetByUser()) {
  //   if (not d_logic.isQuantified() &&
  //       d_logic.isTheoryEnabled(THEORY_ARRAYS) &&
  //       d_logic.isPure(THEORY_ARRAYS) &&
  //       !options::produceModels() &&
  //       !options::checkModels()) {
  //     Trace("smt") << "turning on model-based array solver" << endl;
  //     options::arraysModelBased.set(true);
  //   }
  // }
  // Turn on multiple-pass non-clausal simplification for QF_AUFBV
  if(! options::repeatSimp.wasSetByUser()) {
    bool repeatSimp = !d_logic.isQuantified() &&
                      (d_logic.isTheoryEnabled(THEORY_ARRAYS) &&
                      d_logic.isTheoryEnabled(THEORY_UF) &&
                      d_logic.isTheoryEnabled(THEORY_BV)) &&
                      !options::unsatCores();
    Trace("smt") << "setting repeat simplification to " << repeatSimp << endl;
    options::repeatSimp.set(repeatSimp);
  }

  if (options::boolToBitvector() == options::BoolToBVMode::ALL
      && !d_logic.isTheoryEnabled(THEORY_BV))
  {
    if (options::boolToBitvector.wasSetByUser())
    {
      throw OptionException(
          "bool-to-bv=all not supported for non-bitvector logics.");
    }
    Notice() << "SmtEngine: turning off bool-to-bv for non-bv logic: "
             << d_logic.getLogicString() << std::endl;
    setOption("boolToBitvector", SExpr("off"));
  }

  if (! options::bvEagerExplanations.wasSetByUser() &&
      d_logic.isTheoryEnabled(THEORY_ARRAYS) &&
      d_logic.isTheoryEnabled(THEORY_BV)) {
    Trace("smt") << "enabling eager bit-vector explanations " << endl;
    options::bvEagerExplanations.set(true);
  }

  // Turn on arith rewrite equalities only for pure arithmetic
  if(! options::arithRewriteEq.wasSetByUser()) {
    bool arithRewriteEq = d_logic.isPure(THEORY_ARITH) && d_logic.isLinear() && !d_logic.isQuantified();
    Trace("smt") << "setting arith rewrite equalities " << arithRewriteEq << endl;
    options::arithRewriteEq.set(arithRewriteEq);
  }
  if(!  options::arithHeuristicPivots.wasSetByUser()) {
    int16_t heuristicPivots = 5;
    if(d_logic.isPure(THEORY_ARITH) && !d_logic.isQuantified()) {
      if(d_logic.isDifferenceLogic()) {
        heuristicPivots = -1;
      } else if(!d_logic.areIntegersUsed()) {
        heuristicPivots = 0;
      }
    }
    Trace("smt") << "setting arithHeuristicPivots  " << heuristicPivots << endl;
    options::arithHeuristicPivots.set(heuristicPivots);
  }
  if(! options::arithPivotThreshold.wasSetByUser()){
    uint16_t pivotThreshold = 2;
    if(d_logic.isPure(THEORY_ARITH) && !d_logic.isQuantified()){
      if(d_logic.isDifferenceLogic()){
        pivotThreshold = 16;
      }
    }
    Trace("smt") << "setting arith arithPivotThreshold  " << pivotThreshold << endl;
    options::arithPivotThreshold.set(pivotThreshold);
  }
  if(! options::arithStandardCheckVarOrderPivots.wasSetByUser()){
    int16_t varOrderPivots = -1;
    if(d_logic.isPure(THEORY_ARITH) && !d_logic.isQuantified()){
      varOrderPivots = 200;
    }
    Trace("smt") << "setting arithStandardCheckVarOrderPivots  " << varOrderPivots << endl;
    options::arithStandardCheckVarOrderPivots.set(varOrderPivots);
  }
  // Turn off early theory preprocessing if arithRewriteEq is on
  if (options::arithRewriteEq()) {
    d_earlyTheoryPP = false;
  }
  if (d_logic.isPure(THEORY_ARITH) && !d_logic.areRealsUsed())
  {
    if (!options::nlExtTangentPlanesInterleave.wasSetByUser())
    {
      Trace("smt") << "setting nlExtTangentPlanesInterleave to true" << endl;
      options::nlExtTangentPlanesInterleave.set(true);
    }
  }

  // Set decision mode based on logic (if not set by user)
  if(!options::decisionMode.wasSetByUser()) {
    options::DecisionMode decMode =
        // sygus uses internal
        is_sygus ? options::DecisionMode::INTERNAL :
                 // ALL
            d_logic.hasEverything()
                ? options::DecisionMode::JUSTIFICATION
                : (  // QF_BV
                    (not d_logic.isQuantified() && d_logic.isPure(THEORY_BV)) ||
                            // QF_AUFBV or QF_ABV or QF_UFBV
                            (not d_logic.isQuantified()
                             && (d_logic.isTheoryEnabled(THEORY_ARRAYS)
                                 || d_logic.isTheoryEnabled(THEORY_UF))
                             && d_logic.isTheoryEnabled(THEORY_BV))
                            ||
                            // QF_AUFLIA (and may be ends up enabling
                            // QF_AUFLRA?)
                            (not d_logic.isQuantified()
                             && d_logic.isTheoryEnabled(THEORY_ARRAYS)
                             && d_logic.isTheoryEnabled(THEORY_UF)
                             && d_logic.isTheoryEnabled(THEORY_ARITH))
                            ||
                            // QF_LRA
                            (not d_logic.isQuantified()
                             && d_logic.isPure(THEORY_ARITH)
                             && d_logic.isLinear()
                             && !d_logic.isDifferenceLogic()
                             && !d_logic.areIntegersUsed())
                            ||
                            // Quantifiers
                            d_logic.isQuantified() ||
                            // Strings
                            d_logic.isTheoryEnabled(THEORY_STRINGS)
                        ? options::DecisionMode::JUSTIFICATION
                        : options::DecisionMode::INTERNAL);

    bool stoponly =
      // ALL
      d_logic.hasEverything() || d_logic.isTheoryEnabled(THEORY_STRINGS) ? false :
      ( // QF_AUFLIA
        (not d_logic.isQuantified() &&
         d_logic.isTheoryEnabled(THEORY_ARRAYS) &&
         d_logic.isTheoryEnabled(THEORY_UF) &&
         d_logic.isTheoryEnabled(THEORY_ARITH)
         ) ||
        // QF_LRA
        (not d_logic.isQuantified() &&
         d_logic.isPure(THEORY_ARITH) && d_logic.isLinear() && !d_logic.isDifferenceLogic() &&  !d_logic.areIntegersUsed()
         )
        ? true : false
      );

    Trace("smt") << "setting decision mode to " << decMode << endl;
    options::decisionMode.set(decMode);
    options::decisionStopOnly.set(stoponly);
  }
  if( options::incrementalSolving() ){
    //disable modes not supported by incremental
    options::sortInference.set( false );
    options::ufssFairnessMonotone.set( false );
    options::quantEpr.set( false );
    options::globalNegate.set(false);
  }
  if( d_logic.hasCardinalityConstraints() ){
    //must have finite model finding on
    options::finiteModelFind.set( true );
  }

  //if it contains a theory with non-termination, do not strictly enforce that quantifiers and theory combination must be interleaved
  if( d_logic.isTheoryEnabled(THEORY_STRINGS) || (d_logic.isTheoryEnabled(THEORY_ARITH) && !d_logic.isLinear()) ){
    if( !options::instWhenStrictInterleave.wasSetByUser() ){
      options::instWhenStrictInterleave.set( false );
    }
  }

  //local theory extensions
  if( options::localTheoryExt() ){
    if( !options::instMaxLevel.wasSetByUser() ){
      options::instMaxLevel.set( 0 );
    }
  }
  if( options::instMaxLevel()!=-1 ){
    Notice() << "SmtEngine: turning off cbqi to support instMaxLevel" << endl;
    options::cbqi.set(false);
  }
  // Do we need to track instantiations?
  // Needed for sygus due to single invocation techniques.
  if (options::cbqiNestedQE()
      || (options::proof() && !options::trackInstLemmas.wasSetByUser())
      || is_sygus)
  {
    options::trackInstLemmas.set( true );
  }

  if( ( options::fmfBoundLazy.wasSetByUser() && options::fmfBoundLazy() ) ||
      ( options::fmfBoundInt.wasSetByUser() && options::fmfBoundInt() ) ) {
    options::fmfBound.set( true );
  }
  //now have determined whether fmfBoundInt is on/off
  //apply fmfBoundInt options
  if( options::fmfBound() ){
    if (!options::mbqiMode.wasSetByUser()
        || (options::mbqiMode() != options::MbqiMode::NONE
            && options::mbqiMode() != options::MbqiMode::FMC))
    {
      //if bounded integers are set, use no MBQI by default
      options::mbqiMode.set(options::MbqiMode::NONE);
    }
    if( ! options::prenexQuant.wasSetByUser() ){
      options::prenexQuant.set(options::PrenexQuantMode::NONE);
    }
  }
  if( options::ufHo() ){
    //if higher-order, then current variants of model-based instantiation cannot be used
    if (options::mbqiMode() != options::MbqiMode::NONE)
    {
      options::mbqiMode.set(options::MbqiMode::NONE);
    }
    if (!options::hoElimStoreAx.wasSetByUser())
    {
      // by default, use store axioms only if --ho-elim is set
      options::hoElimStoreAx.set(options::hoElim());
    }
  }
  if( options::fmfFunWellDefinedRelevant() ){
    if( !options::fmfFunWellDefined.wasSetByUser() ){
      options::fmfFunWellDefined.set( true );
    }
  }
  if( options::fmfFunWellDefined() ){
    if( !options::finiteModelFind.wasSetByUser() ){
      options::finiteModelFind.set( true );
    }
  }
  //EPR
  if( options::quantEpr() ){
    if( !options::preSkolemQuant.wasSetByUser() ){
      options::preSkolemQuant.set( true );
    }
  }

  //now, have determined whether finite model find is on/off
  //apply finite model finding options
  if( options::finiteModelFind() ){
    //apply conservative quantifiers splitting
    if( !options::quantDynamicSplit.wasSetByUser() ){
      options::quantDynamicSplit.set(options::QuantDSplitMode::DEFAULT);
    }
    //do not eliminate extended arithmetic symbols from quantified formulas
    if( !options::elimExtArithQuant.wasSetByUser() ){
      options::elimExtArithQuant.set( false );
    }
    if( !options::eMatching.wasSetByUser() ){
      options::eMatching.set( options::fmfInstEngine() );
    }
    if( !options::instWhenMode.wasSetByUser() ){
      //instantiate only on last call
      if( options::eMatching() ){
        options::instWhenMode.set(options::InstWhenMode::LAST_CALL);
      }
    }
  }

  // apply sygus options
  // if we are attempting to rewrite everything to SyGuS, use sygus()
  if (is_sygus)
  {
    if (!options::sygus())
    {
      Trace("smt") << "turning on sygus" << std::endl;
    }
    options::sygus.set(true);
    // must use Ferrante/Rackoff for real arithmetic
    if (!options::cbqiMidpoint.wasSetByUser())
    {
      options::cbqiMidpoint.set(true);
    }
    if (options::sygusRepairConst())
    {
      if (!options::cbqi.wasSetByUser())
      {
        options::cbqi.set(true);
      }
    }
    if (options::sygusInference())
    {
      // optimization: apply preskolemization, makes it succeed more often
      if (!options::preSkolemQuant.wasSetByUser())
      {
        options::preSkolemQuant.set(true);
      }
      if (!options::preSkolemQuantNested.wasSetByUser())
      {
        options::preSkolemQuantNested.set(true);
      }
    }
    //counterexample-guided instantiation for sygus
    if( !options::cegqiSingleInvMode.wasSetByUser() ){
      options::cegqiSingleInvMode.set(options::CegqiSingleInvMode::USE);
    }
    if( !options::quantConflictFind.wasSetByUser() ){
      options::quantConflictFind.set( false );
    }
    if( !options::instNoEntail.wasSetByUser() ){
      options::instNoEntail.set( false );
    }
    if (!options::cbqiFullEffort.wasSetByUser())
    {
      // should use full effort cbqi for single invocation and repair const
      options::cbqiFullEffort.set(true);
    }
    if (options::sygusRew())
    {
      options::sygusRewSynth.set(true);
      options::sygusRewVerify.set(true);
    }
    if (options::sygusRewSynthInput())
    {
      // If we are using synthesis rewrite rules from input, we use
      // sygusRewSynth after preprocessing. See passes/synth_rew_rules.h for
      // details on this technique.
      options::sygusRewSynth.set(true);
      // we should not use the extended rewriter, since we are interested
      // in rewrites that are not in the main rewriter
      if (!options::sygusExtRew.wasSetByUser())
      {
        options::sygusExtRew.set(false);
      }
    }
    // Whether we must use "basic" sygus algorithms. A non-basic sygus algorithm
    // is one that is specialized for returning a single solution. Non-basic
    // sygus algorithms currently include the PBE solver, UNIF+PI, static
    // template inference for invariant synthesis, and single invocation
    // techniques.
    bool reqBasicSygus = false;
    if (options::produceAbducts())
    {
      // if doing abduction, we should filter strong solutions
      if (!options::sygusFilterSolMode.wasSetByUser())
      {
        options::sygusFilterSolMode.set(options::SygusFilterSolMode::STRONG);
      }
      // we must use basic sygus algorithms, since e.g. we require checking
      // a sygus side condition for consistency with axioms.
      reqBasicSygus = true;
    }
    if (options::sygusRewSynth() || options::sygusRewVerify()
        || options::sygusQueryGen())
    {
      // rewrite rule synthesis implies that sygus stream must be true
      options::sygusStream.set(true);
    }
    if (options::sygusStream() || options::incrementalSolving())
    {
      // Streaming and incremental mode are incompatible with techniques that
      // focus the search towards finding a single solution.
      reqBasicSygus = true;
    }
    // Now, disable options for non-basic sygus algorithms, if necessary.
    if (reqBasicSygus)
    {
      if (!options::sygusUnifPbe.wasSetByUser())
      {
        options::sygusUnifPbe.set(false);
      }
      if (options::sygusUnifPi.wasSetByUser())
      {
        options::sygusUnifPi.set(options::SygusUnifPiMode::NONE);
      }
      if (!options::sygusInvTemplMode.wasSetByUser())
      {
        options::sygusInvTemplMode.set(options::SygusInvTemplMode::NONE);
      }
      if (!options::cegqiSingleInvMode.wasSetByUser())
      {
        options::cegqiSingleInvMode.set(options::CegqiSingleInvMode::NONE);
      }
    }
    //do not allow partial functions
    if( !options::bitvectorDivByZeroConst.wasSetByUser() ){
      options::bitvectorDivByZeroConst.set( true );
    }
    if( !options::dtRewriteErrorSel.wasSetByUser() ){
      options::dtRewriteErrorSel.set( true );
    }
    //do not miniscope
    if( !options::miniscopeQuant.wasSetByUser() ){
      options::miniscopeQuant.set( false );
    }
    if( !options::miniscopeQuantFreeVar.wasSetByUser() ){
      options::miniscopeQuantFreeVar.set( false );
    }
    if (!options::quantSplit.wasSetByUser())
    {
      options::quantSplit.set(false);
    }
    //rewrite divk
    if( !options::rewriteDivk.wasSetByUser()) {
      options::rewriteDivk.set( true );
    }
    //do not do macros
    if( !options::macrosQuant.wasSetByUser()) {
      options::macrosQuant.set( false );
    }
    if( !options::cbqiPreRegInst.wasSetByUser()) {
      options::cbqiPreRegInst.set( true );
    }
  }
  //counterexample-guided instantiation for non-sygus
  // enable if any possible quantifiers with arithmetic, datatypes or bitvectors
  if ((d_logic.isQuantified()
       && (d_logic.isTheoryEnabled(THEORY_ARITH)
           || d_logic.isTheoryEnabled(THEORY_DATATYPES)
           || d_logic.isTheoryEnabled(THEORY_BV)
           || d_logic.isTheoryEnabled(THEORY_FP)))
      || options::cbqiAll())
  {
    if( !options::cbqi.wasSetByUser() ){
      options::cbqi.set( true );
    }
    // check whether we should apply full cbqi
    if (d_logic.isPure(THEORY_BV))
    {
      if (!options::cbqiFullEffort.wasSetByUser())
      {
        options::cbqiFullEffort.set(true);
      }
    }
  }
  if( options::cbqi() ){
    //must rewrite divk
    if( !options::rewriteDivk.wasSetByUser()) {
      options::rewriteDivk.set( true );
    }
    if (options::incrementalSolving())
    {
      // cannot do nested quantifier elimination in incremental mode
      options::cbqiNestedQE.set(false);
    }
    if (d_logic.isPure(THEORY_ARITH) || d_logic.isPure(THEORY_BV))
    {
      if( !options::quantConflictFind.wasSetByUser() ){
        options::quantConflictFind.set( false );
      }
      if( !options::instNoEntail.wasSetByUser() ){
        options::instNoEntail.set( false );
      }
      if( !options::instWhenMode.wasSetByUser() && options::cbqiModel() ){
        //only instantiation should happen at last call when model is avaiable
        options::instWhenMode.set(options::InstWhenMode::LAST_CALL);
      }
    }else{
      // only supported in pure arithmetic or pure BV
      options::cbqiNestedQE.set(false);
    }
    // prenexing
    if (options::cbqiNestedQE())
    {
      // only complete with prenex = disj_normal or normal
      if (options::prenexQuant() <= options::PrenexQuantMode::DISJ_NORMAL)
      {
        options::prenexQuant.set(options::PrenexQuantMode::DISJ_NORMAL);
      }
    }
    else if (options::globalNegate())
    {
      if (!options::prenexQuant.wasSetByUser())
      {
        options::prenexQuant.set(options::PrenexQuantMode::NONE);
      }
    }
  }
  //implied options...
  if( options::strictTriggers() ){
    if( !options::userPatternsQuant.wasSetByUser() ){
      options::userPatternsQuant.set(options::UserPatMode::TRUST);
    }
  }
  if( options::qcfMode.wasSetByUser() || options::qcfTConstraint() ){
    options::quantConflictFind.set( true );
  }
  if( options::cbqiNestedQE() ){
    options::prenexQuantUser.set( true );
    if( !options::preSkolemQuant.wasSetByUser() ){
      options::preSkolemQuant.set( true );
    }
  }
  //for induction techniques
  if( options::quantInduction() ){
    if( !options::dtStcInduction.wasSetByUser() ){
      options::dtStcInduction.set( true );
    }
    if( !options::intWfInduction.wasSetByUser() ){
      options::intWfInduction.set( true );
    }
  }
  if( options::dtStcInduction() ){
    //try to remove ITEs from quantified formulas
    if( !options::iteDtTesterSplitQuant.wasSetByUser() ){
      options::iteDtTesterSplitQuant.set( true );
    }
    if( !options::iteLiftQuant.wasSetByUser() ){
      options::iteLiftQuant.set(options::IteLiftQuantMode::ALL);
    }
  }
  if( options::intWfInduction() ){
    if( !options::purifyTriggers.wasSetByUser() ){
      options::purifyTriggers.set( true );
    }
  }
  if( options::conjectureNoFilter() ){
    if( !options::conjectureFilterActiveTerms.wasSetByUser() ){
      options::conjectureFilterActiveTerms.set( false );
    }
    if( !options::conjectureFilterCanonical.wasSetByUser() ){
      options::conjectureFilterCanonical.set( false );
    }
    if( !options::conjectureFilterModel.wasSetByUser() ){
      options::conjectureFilterModel.set( false );
    }
  }
  if( options::conjectureGenPerRound.wasSetByUser() ){
    if( options::conjectureGenPerRound()>0 ){
      options::conjectureGen.set( true );
    }else{
      options::conjectureGen.set( false );
    }
  }
  //can't pre-skolemize nested quantifiers without UF theory
  if( !d_logic.isTheoryEnabled(THEORY_UF) && options::preSkolemQuant() ){
    if( !options::preSkolemQuantNested.wasSetByUser() ){
      options::preSkolemQuantNested.set( false );
    }
  }
  if( !d_logic.isTheoryEnabled(THEORY_DATATYPES) ){
    options::quantDynamicSplit.set(options::QuantDSplitMode::NONE);
  }

  //until bugs 371,431 are fixed
  if( ! options::minisatUseElim.wasSetByUser()){
    // cannot use minisat elimination for logics where a theory solver
    // introduces new literals into the search. This includes quantifiers
    // (quantifier instantiation), and the lemma schemas used in non-linear
    // and sets. We also can't use it if models are enabled.
    if (d_logic.isTheoryEnabled(THEORY_SETS) || d_logic.isQuantified()
        || options::produceModels() || options::produceAssignments()
        || options::checkModels()
        || (d_logic.isTheoryEnabled(THEORY_ARITH) && !d_logic.isLinear()))
    {
      options::minisatUseElim.set( false );
    }
  }

  // For now, these array theory optimizations do not support model-building
  if (options::produceModels() || options::produceAssignments() || options::checkModels()) {
    options::arraysOptimizeLinear.set(false);
    options::arraysLazyRIntro1.set(false);
  }

  if (options::proof())
  {
    if (options::incrementalSolving())
    {
      if (options::incrementalSolving.wasSetByUser())
      {
        throw OptionException("--incremental is not supported with proofs");
      }
      Warning()
          << "SmtEngine: turning off incremental solving mode (not yet "
             "supported with --proof, try --tear-down-incremental instead)"
          << endl;
      setOption("incremental", SExpr("false"));
    }
    if (d_logic > LogicInfo("QF_AUFBVLRA"))
    {
      throw OptionException(
          "Proofs are only supported for sub-logics of QF_AUFBVLIA.");
    }
    if (options::bitvectorAlgebraicSolver())
    {
      if (options::bitvectorAlgebraicSolver.wasSetByUser())
      {
        throw OptionException(
            "--bv-algebraic-solver is not supported with proofs");
      }
      Notice() << "SmtEngine: turning off bv algebraic solver to support proofs"
               << std::endl;
      options::bitvectorAlgebraicSolver.set(false);
    }
    if (options::bitvectorEqualitySolver())
    {
      if (options::bitvectorEqualitySolver.wasSetByUser())
      {
        throw OptionException("--bv-eq-solver is not supported with proofs");
      }
      Notice() << "SmtEngine: turning off bv eq solver to support proofs"
               << std::endl;
      options::bitvectorEqualitySolver.set(false);
    }
    if (options::bitvectorInequalitySolver())
    {
      if (options::bitvectorInequalitySolver.wasSetByUser())
      {
        throw OptionException(
            "--bv-inequality-solver is not supported with proofs");
      }
      Notice() << "SmtEngine: turning off bv ineq solver to support proofs"
               << std::endl;
      options::bitvectorInequalitySolver.set(false);
    }
  }

  if (!options::bitvectorEqualitySolver())
  {
    if (options::bvLazyRewriteExtf())
    {
      if (options::bvLazyRewriteExtf.wasSetByUser())
      {
        throw OptionException(
            "--bv-lazy-rewrite-extf requires --bv-eq-solver to be set");
      }
    }
    Trace("smt")
        << "disabling bvLazyRewriteExtf since equality solver is disabled"
        << endl;
    options::bvLazyRewriteExtf.set(false);
  }

  if (!options::sygusExprMinerCheckUseExport())
  {
    if (options::sygusExprMinerCheckTimeout.wasSetByUser())
    {
      throw OptionException(
          "--sygus-expr-miner-check-timeout=N requires "
          "--sygus-expr-miner-check-use-export");
    }
    if (options::sygusRewSynthInput() || options::produceAbducts())
    {
      std::stringstream ss;
      ss << (options::sygusRewSynthInput() ? "--sygus-rr-synth-input"
                                           : "--produce-abducts");
      ss << "requires --sygus-expr-miner-check-use-export";
      throw OptionException(ss.str());
    }
  }

  if (options::stringFMF() && !options::stringProcessLoopMode.wasSetByUser())
  {
    Trace("smt") << "settting stringProcessLoopMode to 'simple' since "
                    "--strings-fmf enabled"
                 << endl;
    options::stringProcessLoopMode.set(options::ProcessLoopMode::SIMPLE);
  }

  // !!! All options that require disabling models go here
  bool disableModels = false;
  std::string sOptNoModel;
  if (options::unconstrainedSimp.wasSetByUser() && options::unconstrainedSimp())
  {
    disableModels = true;
    sOptNoModel = "unconstrained-simp";
  }
  else if (options::sortInference())
  {
    disableModels = true;
    sOptNoModel = "sort-inference";
  }
  else if (options::minisatUseElim())
  {
    disableModels = true;
    sOptNoModel = "minisat-elimination";
  }
  else if (d_logic.isTheoryEnabled(THEORY_ARITH) && !d_logic.isLinear()
           && !options::nlExt())
  {
    disableModels = true;
    sOptNoModel = "nonlinear arithmetic without nl-ext";
  }
  else if (options::globalNegate())
  {
    disableModels = true;
    sOptNoModel = "global-negate";
  }
  if (disableModels)
  {
    if (options::produceModels())
    {
      if (options::produceModels.wasSetByUser())
      {
        std::stringstream ss;
        ss << "Cannot use " << sOptNoModel << " with model generation.";
        throw OptionException(ss.str());
      }
      Notice() << "SmtEngine: turning off produce-models to support "
               << sOptNoModel << endl;
      setOption("produce-models", SExpr("false"));
    }
    if (options::produceAssignments())
    {
      if (options::produceAssignments.wasSetByUser())
      {
        std::stringstream ss;
        ss << "Cannot use " << sOptNoModel
           << " with model generation (produce-assignments).";
        throw OptionException(ss.str());
      }
      Notice() << "SmtEngine: turning off produce-assignments to support "
               << sOptNoModel << endl;
      setOption("produce-assignments", SExpr("false"));
    }
    if (options::checkModels())
    {
      if (options::checkModels.wasSetByUser())
      {
        std::stringstream ss;
        ss << "Cannot use " << sOptNoModel
           << " with model generation (check-models).";
        throw OptionException(ss.str());
      }
      Notice() << "SmtEngine: turning off check-models to support "
               << sOptNoModel << endl;
      setOption("check-models", SExpr("false"));
    }
  }
}

=======
>>>>>>> 82f5610a
void SmtEngine::setProblemExtended()
{
  d_smtMode = SMT_MODE_ASSERT;
  d_assumptions.clear();
}

void SmtEngine::setInfo(const std::string& key, const CVC4::SExpr& value)
{
  SmtScope smts(this);

  Trace("smt") << "SMT setInfo(" << key << ", " << value << ")" << endl;

  if(Dump.isOn("benchmark")) {
    if(key == "status") {
      string s = value.getValue();
      BenchmarkStatus status =
        (s == "sat") ? SMT_SATISFIABLE :
          ((s == "unsat") ? SMT_UNSATISFIABLE : SMT_UNKNOWN);
      Dump("benchmark") << SetBenchmarkStatusCommand(status);
    } else {
      Dump("benchmark") << SetInfoCommand(key, value);
    }
  }

  // Check for standard info keys (SMT-LIB v1, SMT-LIB v2, ...)
  if (key == "source" || key == "category" || key == "difficulty"
      || key == "notes" || key == "name" || key == "license")
  {
    // ignore these
    return;
  }
  else if (key == "filename")
  {
    d_filename = value.getValue();
    return;
  }
  else if (key == "smt-lib-version" && !options::inputLanguage.wasSetByUser())
  {
    language::input::Language ilang = language::input::LANG_AUTO;
    if( (value.isInteger() && value.getIntegerValue() == Integer(2)) ||
        (value.isRational() && value.getRationalValue() == Rational(2)) ||
        value.getValue() == "2" ||
        value.getValue() == "2.0" ) {
      ilang = language::input::LANG_SMTLIB_V2_0;
    } else if( (value.isRational() && value.getRationalValue() == Rational(5, 2)) ||
               value.getValue() == "2.5" ) {
      ilang = language::input::LANG_SMTLIB_V2_5;
    } else if( (value.isRational() && value.getRationalValue() == Rational(13, 5)) ||
               value.getValue() == "2.6" ) {
      ilang = language::input::LANG_SMTLIB_V2_6;
    }
    else if (value.getValue() == "2.6.1")
    {
      ilang = language::input::LANG_SMTLIB_V2_6_1;
    }
    else
    {
      Warning() << "Warning: unsupported smt-lib-version: " << value << endl;
      throw UnrecognizedOptionException();
    }
    options::inputLanguage.set(ilang);
    // also update the output language
    if (!options::outputLanguage.wasSetByUser())
    {
      language::output::Language olang = language::toOutputLanguage(ilang);
      if (options::outputLanguage() != olang)
      {
        options::outputLanguage.set(olang);
        *options::out() << language::SetLanguage(olang);
      }
    }
    return;
  } else if(key == "status") {
    string s;
    if(value.isAtom()) {
      s = value.getValue();
    }
    if(s != "sat" && s != "unsat" && s != "unknown") {
      throw OptionException("argument to (set-info :status ..) must be "
                            "`sat' or `unsat' or `unknown'");
    }
    d_expectedStatus = Result(s, d_filename);
    return;
  }
  throw UnrecognizedOptionException();
}

CVC4::SExpr SmtEngine::getInfo(const std::string& key) const {

  SmtScope smts(this);

  Trace("smt") << "SMT getInfo(" << key << ")" << endl;
  if(key == "all-statistics") {
    vector<SExpr> stats;
    for(StatisticsRegistry::const_iterator i = NodeManager::fromExprManager(d_exprManager)->getStatisticsRegistry()->begin();
        i != NodeManager::fromExprManager(d_exprManager)->getStatisticsRegistry()->end();
        ++i) {
      vector<SExpr> v;
      v.push_back((*i).first);
      v.push_back((*i).second);
      stats.push_back(v);
    }
    for(StatisticsRegistry::const_iterator i = d_statisticsRegistry->begin();
        i != d_statisticsRegistry->end();
        ++i) {
      vector<SExpr> v;
      v.push_back((*i).first);
      v.push_back((*i).second);
      stats.push_back(v);
    }
    return SExpr(stats);
  } else if(key == "error-behavior") {
    return SExpr(SExpr::Keyword("immediate-exit"));
  } else if(key == "name") {
    return SExpr(Configuration::getName());
  } else if(key == "version") {
    return SExpr(Configuration::getVersionString());
  } else if(key == "authors") {
    return SExpr(Configuration::about());
  } else if(key == "status") {
    // sat | unsat | unknown
    switch(d_status.asSatisfiabilityResult().isSat()) {
    case Result::SAT:
      return SExpr(SExpr::Keyword("sat"));
    case Result::UNSAT:
      return SExpr(SExpr::Keyword("unsat"));
    default:
      return SExpr(SExpr::Keyword("unknown"));
    }
  } else if(key == "reason-unknown") {
    if(!d_status.isNull() && d_status.isUnknown()) {
      stringstream ss;
      ss << d_status.whyUnknown();
      string s = ss.str();
      transform(s.begin(), s.end(), s.begin(), ::tolower);
      return SExpr(SExpr::Keyword(s));
    } else {
      throw RecoverableModalException(
          "Can't get-info :reason-unknown when the "
          "last result wasn't unknown!");
    }
  } else if(key == "assertion-stack-levels") {
    AlwaysAssert(d_userLevels.size()
                 <= std::numeric_limits<unsigned long int>::max());
    return SExpr(static_cast<unsigned long int>(d_userLevels.size()));
  } else if(key == "all-options") {
    // get the options, like all-statistics
    std::vector< std::vector<std::string> > current_options =
      Options::current()->getOptions();
    return SExpr::parseListOfListOfAtoms(current_options);
  } else {
    throw UnrecognizedOptionException();
  }
}

void SmtEngine::debugCheckFormals(const std::vector<Expr>& formals, Expr func)
{
  for(std::vector<Expr>::const_iterator i = formals.begin(); i != formals.end(); ++i) {
    if((*i).getKind() != kind::BOUND_VARIABLE) {
      stringstream ss;
      ss << "All formal arguments to defined functions must be BOUND_VARIABLEs, but in the\n"
         << "definition of function " << func << ", formal\n"
         << "  " << *i << "\n"
         << "has kind " << (*i).getKind();
      throw TypeCheckingException(func, ss.str());
    }
  }
}

void SmtEngine::debugCheckFunctionBody(Expr formula,
                                       const std::vector<Expr>& formals,
                                       Expr func)
{
  Type formulaType = formula.getType(options::typeChecking());
  Type funcType = func.getType();
  // We distinguish here between definitions of constants and functions,
  // because the type checking for them is subtly different.  Perhaps we
  // should instead have SmtEngine::defineFunction() and
  // SmtEngine::defineConstant() for better clarity, although then that
  // doesn't match the SMT-LIBv2 standard...
  if(formals.size() > 0) {
    Type rangeType = FunctionType(funcType).getRangeType();
    if(! formulaType.isComparableTo(rangeType)) {
      stringstream ss;
      ss << "Type of defined function does not match its declaration\n"
         << "The function  : " << func << "\n"
         << "Declared type : " << rangeType << "\n"
         << "The body      : " << formula << "\n"
         << "Body type     : " << formulaType;
      throw TypeCheckingException(func, ss.str());
    }
  } else {
    if(! formulaType.isComparableTo(funcType)) {
      stringstream ss;
      ss << "Declared type of defined constant does not match its definition\n"
         << "The constant   : " << func << "\n"
         << "Declared type  : " << funcType << " " << Type::getTypeNode(funcType)->getId() << "\n"
         << "The definition : " << formula << "\n"
         << "Definition type: " << formulaType << " " << Type::getTypeNode(formulaType)->getId();
      throw TypeCheckingException(func, ss.str());
    }
  }
}

void SmtEngine::defineFunction(Expr func,
                               const std::vector<Expr>& formals,
                               Expr formula)
{
  SmtScope smts(this);
  finalOptionsAreSet();
  doPendingPops();
  Trace("smt") << "SMT defineFunction(" << func << ")" << endl;
  debugCheckFormals(formals, func);

  stringstream ss;
  ss << language::SetLanguage(
            language::SetLanguage::getLanguage(Dump.getStream()))
     << func;
  DefineFunctionCommand c(ss.str(), func, formals, formula);
  addToModelCommandAndDump(
      c, ExprManager::VAR_FLAG_DEFINED, true, "declarations");

  PROOF(if (options::checkUnsatCores()) {
    d_defineCommands.push_back(c.clone());
  });

  // type check body
  debugCheckFunctionBody(formula, formals, func);

  // Substitute out any abstract values in formula
  Expr form =
      d_private->substituteAbstractValues(Node::fromExpr(formula)).toExpr();

  TNode funcNode = func.getTNode();
  vector<Node> formalsNodes;
  for(vector<Expr>::const_iterator i = formals.begin(),
        iend = formals.end();
      i != iend;
      ++i) {
    formalsNodes.push_back((*i).getNode());
  }
  TNode formNode = form.getTNode();
  DefinedFunction def(funcNode, formalsNodes, formNode);
  // Permit (check-sat) (define-fun ...) (get-value ...) sequences.
  // Otherwise, (check-sat) (get-value ((! foo :named bar))) breaks
  // d_haveAdditions = true;
  Debug("smt") << "definedFunctions insert " << funcNode << " " << formNode << endl;
  d_definedFunctions->insert(funcNode, def);
}

void SmtEngine::defineFunctionsRec(
    const std::vector<Expr>& funcs,
    const std::vector<std::vector<Expr> >& formals,
    const std::vector<Expr>& formulas)
{
  SmtScope smts(this);
  finalOptionsAreSet();
  doPendingPops();
  Trace("smt") << "SMT defineFunctionsRec(...)" << endl;

  if (funcs.size() != formals.size() && funcs.size() != formulas.size())
  {
    stringstream ss;
    ss << "Number of functions, formals, and function bodies passed to "
          "defineFunctionsRec do not match:"
       << "\n"
       << "        #functions : " << funcs.size() << "\n"
       << "        #arg lists : " << formals.size() << "\n"
       << "  #function bodies : " << formulas.size() << "\n";
    throw ModalException(ss.str());
  }
  for (unsigned i = 0, size = funcs.size(); i < size; i++)
  {
    // check formal argument list
    debugCheckFormals(formals[i], funcs[i]);
    // type check body
    debugCheckFunctionBody(formulas[i], formals[i], funcs[i]);
  }

  if (Dump.isOn("raw-benchmark"))
  {
    Dump("raw-benchmark") << DefineFunctionRecCommand(funcs, formals, formulas);
  }

  ExprManager* em = getExprManager();
  bool maybeHasFv = language::isInputLangSygus(options::inputLanguage());
  for (unsigned i = 0, size = funcs.size(); i < size; i++)
  {
    // we assert a quantified formula
    Expr func_app;
    // make the function application
    if (formals[i].empty())
    {
      // it has no arguments
      func_app = funcs[i];
    }
    else
    {
      std::vector<Expr> children;
      children.push_back(funcs[i]);
      children.insert(children.end(), formals[i].begin(), formals[i].end());
      func_app = em->mkExpr(kind::APPLY_UF, children);
    }
    Expr lem = em->mkExpr(kind::EQUAL, func_app, formulas[i]);
    if (!formals[i].empty())
    {
      // set the attribute to denote this is a function definition
      std::string attr_name("fun-def");
      Expr aexpr = em->mkExpr(kind::INST_ATTRIBUTE, func_app);
      aexpr = em->mkExpr(kind::INST_PATTERN_LIST, aexpr);
      std::vector<Expr> expr_values;
      std::string str_value;
      setUserAttribute(attr_name, func_app, expr_values, str_value);
      // make the quantified formula
      Expr boundVars = em->mkExpr(kind::BOUND_VAR_LIST, formals[i]);
      lem = em->mkExpr(kind::FORALL, boundVars, lem, aexpr);
    }
    // assert the quantified formula
    //   notice we don't call assertFormula directly, since this would
    //   duplicate the output on raw-benchmark.
    Expr e = d_private->substituteAbstractValues(Node::fromExpr(lem)).toExpr();
    if (d_assertionList != NULL)
    {
      d_assertionList->push_back(e);
    }
    d_private->addFormula(e.getNode(), false, true, false, maybeHasFv);
  }
}

void SmtEngine::defineFunctionRec(Expr func,
                                  const std::vector<Expr>& formals,
                                  Expr formula)
{
  std::vector<Expr> funcs;
  funcs.push_back(func);
  std::vector<std::vector<Expr> > formals_multi;
  formals_multi.push_back(formals);
  std::vector<Expr> formulas;
  formulas.push_back(formula);
  defineFunctionsRec(funcs, formals_multi, formulas);
}

bool SmtEngine::isDefinedFunction( Expr func ){
  Node nf = Node::fromExpr( func );
  Debug("smt") << "isDefined function " << nf << "?" << std::endl;
  return d_definedFunctions->find(nf) != d_definedFunctions->end();
}

void SmtEnginePrivate::finishInit()
{
  PreprocessingPassRegistry& ppReg = PreprocessingPassRegistry::getInstance();
  d_preprocessingPassContext.reset(new PreprocessingPassContext(
      &d_smt, d_resourceManager, &d_iteRemover, &d_propagator));

  // TODO: this will likely change when we add support for actually assembling
  // preprocessing pipelines. For now, we just create an instance of each
  // available preprocessing pass.
  std::vector<std::string> passNames = ppReg.getAvailablePasses();
  for (const std::string& passName : passNames)
  {
    d_passes[passName].reset(
        ppReg.createPass(d_preprocessingPassContext.get(), passName));
  }
}

Node SmtEnginePrivate::expandDefinitions(TNode n, unordered_map<Node, Node, NodeHashFunction>& cache, bool expandOnly)
{
  stack<std::tuple<Node, Node, bool>> worklist;
  stack<Node> result;
  worklist.push(std::make_tuple(Node(n), Node(n), false));
  // The worklist is made of triples, each is input / original node then the output / rewritten node
  // and finally a flag tracking whether the children have been explored (i.e. if this is a downward
  // or upward pass).

  do {
    spendResource(ResourceManager::Resource::PreprocessStep);

    // n is the input / original
    // node is the output / result
    Node node;
    bool childrenPushed;
    std::tie(n, node, childrenPushed) = worklist.top();
    worklist.pop();

    // Working downwards
    if(!childrenPushed) {
      Kind k = n.getKind();

      // we can short circuit (variable) leaves
      if(n.isVar()) {
        SmtEngine::DefinedFunctionMap::const_iterator i = d_smt.d_definedFunctions->find(n);
        if(i != d_smt.d_definedFunctions->end()) {
          Node f = (*i).second.getFormula();
          // must expand its definition
          Node fe = expandDefinitions(f, cache, expandOnly);
          // replacement must be closed
          if((*i).second.getFormals().size() > 0) {
            result.push(d_smt.d_nodeManager->mkNode(
                kind::LAMBDA,
                d_smt.d_nodeManager->mkNode(kind::BOUND_VAR_LIST,
                                            (*i).second.getFormals()),
                fe));
            continue;
          }
          // don't bother putting in the cache
          result.push(fe);
          continue;
        }
        // don't bother putting in the cache
        result.push(n);
        continue;
      }

      // maybe it's in the cache
      unordered_map<Node, Node, NodeHashFunction>::iterator cacheHit = cache.find(n);
      if(cacheHit != cache.end()) {
        TNode ret = (*cacheHit).second;
        result.push(ret.isNull() ? n : ret);
        continue;
      }

      // otherwise expand it
      bool doExpand = false;
      if (k == kind::APPLY_UF)
      {
        // Always do beta-reduction here. The reason is that there may be
        // operators such as INTS_MODULUS in the body of the lambda that would
        // otherwise be introduced by beta-reduction via the rewriter, but are
        // not expanded here since the traversal in this function does not
        // traverse the operators of nodes. Hence, we beta-reduce here to
        // ensure terms in the body of the lambda are expanded during this
        // call.
        if (n.getOperator().getKind() == kind::LAMBDA)
        {
          doExpand = true;
        }
        else
        {
          // We always check if this operator corresponds to a defined function.
          doExpand = d_smt.isDefinedFunction(n.getOperator().toExpr());
        }
      }
      if (doExpand) {
        vector<Node> formals;
        TNode fm;
        if( n.getOperator().getKind() == kind::LAMBDA ){
          TNode op = n.getOperator();
          // lambda
          for( unsigned i=0; i<op[0].getNumChildren(); i++ ){
            formals.push_back( op[0][i] );
          }
          fm = op[1];
        }else{
          // application of a user-defined symbol
          TNode func = n.getOperator();
          SmtEngine::DefinedFunctionMap::const_iterator i = d_smt.d_definedFunctions->find(func);
          if(i == d_smt.d_definedFunctions->end()) {
            throw TypeCheckingException(n.toExpr(), string("Undefined function: `") + func.toString() + "'");
          }
          DefinedFunction def = (*i).second;
          formals = def.getFormals();

          if(Debug.isOn("expand")) {
            Debug("expand") << "found: " << n << endl;
            Debug("expand") << " func: " << func << endl;
            string name = func.getAttribute(expr::VarNameAttr());
            Debug("expand") << "     : \"" << name << "\"" << endl;
          }
          if(Debug.isOn("expand")) {
            Debug("expand") << " defn: " << def.getFunction() << endl
                            << "       [";
            if(formals.size() > 0) {
              copy( formals.begin(), formals.end() - 1,
                    ostream_iterator<Node>(Debug("expand"), ", ") );
              Debug("expand") << formals.back();
            }
            Debug("expand") << "]" << endl
                            << "       " << def.getFunction().getType() << endl
                            << "       " << def.getFormula() << endl;
          }

          fm = def.getFormula();
        }

        Node instance = fm.substitute(formals.begin(),
                                      formals.end(),
                                      n.begin(),
                                      n.begin() + formals.size());
        Debug("expand") << "made : " << instance << endl;

        Node expanded = expandDefinitions(instance, cache, expandOnly);
        cache[n] = (n == expanded ? Node::null() : expanded);
        result.push(expanded);
        continue;

      } else if(! expandOnly) {
        // do not do any theory stuff if expandOnly is true

        theory::Theory* t = d_smt.d_theoryEngine->theoryOf(node);

        Assert(t != NULL);
        node = t->expandDefinition(n);
      }

      // the partial functions can fall through, in which case we still
      // consider their children
      worklist.push(std::make_tuple(
          Node(n), node, true));  // Original and rewritten result

      for(size_t i = 0; i < node.getNumChildren(); ++i) {
        worklist.push(
            std::make_tuple(node[i],
                            node[i],
                            false));  // Rewrite the children of the result only
      }

    } else {
      // Working upwards
      // Reconstruct the node from it's (now rewritten) children on the stack

      Debug("expand") << "cons : " << node << endl;
      if(node.getNumChildren()>0) {
        //cout << "cons : " << node << endl;
        NodeBuilder<> nb(node.getKind());
        if(node.getMetaKind() == kind::metakind::PARAMETERIZED) {
          Debug("expand") << "op   : " << node.getOperator() << endl;
          //cout << "op   : " << node.getOperator() << endl;
          nb << node.getOperator();
        }
        for(size_t i = 0; i < node.getNumChildren(); ++i) {
          Assert(!result.empty());
          Node expanded = result.top();
          result.pop();
          //cout << "exchld : " << expanded << endl;
          Debug("expand") << "exchld : " << expanded << endl;
          nb << expanded;
        }
        node = nb;
      }
      cache[n] = n == node ? Node::null() : node;           // Only cache once all subterms are expanded
      result.push(node);
    }
  } while(!worklist.empty());

  AlwaysAssert(result.size() == 1);

  return result.top();
}

// do dumping (before/after any preprocessing pass)
static void dumpAssertions(const char* key,
                           const AssertionPipeline& assertionList) {
  if( Dump.isOn("assertions") &&
      Dump.isOn(string("assertions:") + key) ) {
    // Push the simplified assertions to the dump output stream
    for(unsigned i = 0; i < assertionList.size(); ++ i) {
      TNode n = assertionList[i];
      Dump("assertions") << AssertCommand(Expr(n.toExpr()));
    }
  }
}

// returns false if simplification led to "false"
bool SmtEnginePrivate::simplifyAssertions()
{
  spendResource(ResourceManager::Resource::PreprocessStep);
  Assert(d_smt.d_pendingPops == 0);
  try {
    ScopeCounter depth(d_simplifyAssertionsDepth);

    Trace("simplify") << "SmtEnginePrivate::simplify()" << endl;

    if (options::simplificationMode() != options::SimplificationMode::NONE)
    {
      if (!options::unsatCores() && !options::fewerPreprocessingHoles())
      {
        // Perform non-clausal simplification
        PreprocessingPassResult res =
            d_passes["non-clausal-simp"]->apply(&d_assertions);
        if (res == PreprocessingPassResult::CONFLICT)
        {
          return false;
        }
      }

      // We piggy-back off of the BackEdgesMap in the CircuitPropagator to
      // do the miplib trick.
      if (  // check that option is on
          options::arithMLTrick() &&
          // miplib rewrites aren't safe in incremental mode
          !options::incrementalSolving() &&
          // only useful in arith
          d_smt.d_logic.isTheoryEnabled(THEORY_ARITH) &&
          // we add new assertions and need this (in practice, this
          // restriction only disables miplib processing during
          // re-simplification, which we don't expect to be useful anyway)
          d_assertions.getRealAssertionsEnd() == d_assertions.size())
      {
        d_passes["miplib-trick"]->apply(&d_assertions);
      } else {
        Trace("simplify") << "SmtEnginePrivate::simplify(): "
                          << "skipping miplib pseudobooleans pass (either incrementalSolving is on, or miplib pbs are turned off)..." << endl;
      }
    }

    Debug("smt") << " d_assertions     : " << d_assertions.size() << endl;

    // before ppRewrite check if only core theory for BV theory
    d_smt.d_theoryEngine->staticInitializeBVOptions(d_assertions.ref());

    // Theory preprocessing
    bool doEarlyTheoryPp = !options::arithRewriteEq();
    if (doEarlyTheoryPp)
    {
      d_passes["theory-preprocess"]->apply(&d_assertions);
    }

    // ITE simplification
    if (options::doITESimp()
        && (d_simplifyAssertionsDepth <= 1 || options::doITESimpOnRepeat()))
    {
      PreprocessingPassResult res = d_passes["ite-simp"]->apply(&d_assertions);
      if (res == PreprocessingPassResult::CONFLICT)
      {
        Chat() << "...ITE simplification found unsat..." << endl;
        return false;
      }
    }

    Debug("smt") << " d_assertions     : " << d_assertions.size() << endl;

    // Unconstrained simplification
    if(options::unconstrainedSimp()) {
      d_passes["unconstrained-simplifier"]->apply(&d_assertions);
    }

    if (options::repeatSimp()
        && options::simplificationMode() != options::SimplificationMode::NONE
        && !options::unsatCores() && !options::fewerPreprocessingHoles())
    {
      PreprocessingPassResult res =
          d_passes["non-clausal-simp"]->apply(&d_assertions);
      if (res == PreprocessingPassResult::CONFLICT)
      {
        return false;
      }
    }

    dumpAssertions("post-repeatsimp", d_assertions);
    Trace("smt") << "POST repeatSimp" << endl;
    Debug("smt") << " d_assertions     : " << d_assertions.size() << endl;

  } catch(TypeCheckingExceptionPrivate& tcep) {
    // Calls to this function should have already weeded out any
    // typechecking exceptions via (e.g.) ensureBoolean().  But a
    // theory could still create a new expression that isn't
    // well-typed, and we don't want the C++ runtime to abort our
    // process without any error notice.
    InternalError()
        << "A bad expression was produced.  Original exception follows:\n"
        << tcep;
  }
  return true;
}

Result SmtEngine::check() {
  Assert(d_fullyInited);
  Assert(d_pendingPops == 0);

  Trace("smt") << "SmtEngine::check()" << endl;

  ResourceManager* resourceManager = d_private->getResourceManager();

  resourceManager->beginCall();

  // Only way we can be out of resource is if cumulative budget is on
  if (resourceManager->cumulativeLimitOn() &&
      resourceManager->out()) {
    Result::UnknownExplanation why = resourceManager->outOfResources() ?
                             Result::RESOURCEOUT : Result::TIMEOUT;
    return Result(Result::ENTAILMENT_UNKNOWN, why, d_filename);
  }

  // Make sure the prop layer has all of the assertions
  Trace("smt") << "SmtEngine::check(): processing assertions" << endl;
  d_private->processAssertions();
  Trace("smt") << "SmtEngine::check(): done processing assertions" << endl;

  TimerStat::CodeTimer solveTimer(d_stats->d_solveTime);

  Chat() << "solving..." << endl;
  Trace("smt") << "SmtEngine::check(): running check" << endl;
  Result result = d_propEngine->checkSat();

  resourceManager->endCall();
  Trace("limit") << "SmtEngine::check(): cumulative millis " << resourceManager->getTimeUsage()
                 << ", resources " << resourceManager->getResourceUsage() << endl;


  return Result(result, d_filename);
}

Result SmtEngine::quickCheck() {
  Assert(d_fullyInited);
  Trace("smt") << "SMT quickCheck()" << endl;
  return Result(
      Result::ENTAILMENT_UNKNOWN, Result::REQUIRES_FULL_CHECK, d_filename);
}

theory::TheoryModel* SmtEngine::getAvailableModel(const char* c) const
{
  if (!options::assignFunctionValues())
  {
    std::stringstream ss;
    ss << "Cannot " << c << " when --assign-function-values is false.";
    throw RecoverableModalException(ss.str().c_str());
  }

  if (d_smtMode != SMT_MODE_SAT && d_smtMode != SMT_MODE_SAT_UNKNOWN)
  {
    std::stringstream ss;
    ss << "Cannot " << c
       << " unless immediately preceded by SAT/NOT_ENTAILED or UNKNOWN "
          "response.";
    throw RecoverableModalException(ss.str().c_str());
  }

  if (!options::produceModels())
  {
    std::stringstream ss;
    ss << "Cannot " << c << " when produce-models options is off.";
    throw ModalException(ss.str().c_str());
  }

  TheoryModel* m = d_theoryEngine->getBuiltModel();

  if (m == nullptr)
  {
    std::stringstream ss;
    ss << "Cannot " << c
       << " since model is not available. Perhaps the most recent call to "
          "check-sat was interupted?";
    throw RecoverableModalException(ss.str().c_str());
  }

  return m;
}

void SmtEnginePrivate::collectSkolems(TNode n, set<TNode>& skolemSet, unordered_map<Node, bool, NodeHashFunction>& cache)
{
  unordered_map<Node, bool, NodeHashFunction>::iterator it;
  it = cache.find(n);
  if (it != cache.end()) {
    return;
  }

  size_t sz = n.getNumChildren();
  if (sz == 0) {
    if (getIteSkolemMap().find(n) != getIteSkolemMap().end())
    {
      skolemSet.insert(n);
    }
    cache[n] = true;
    return;
  }

  size_t k = 0;
  for (; k < sz; ++k) {
    collectSkolems(n[k], skolemSet, cache);
  }
  cache[n] = true;
}

bool SmtEnginePrivate::checkForBadSkolems(TNode n, TNode skolem, unordered_map<Node, bool, NodeHashFunction>& cache)
{
  unordered_map<Node, bool, NodeHashFunction>::iterator it;
  it = cache.find(n);
  if (it != cache.end()) {
    return (*it).second;
  }

  size_t sz = n.getNumChildren();
  if (sz == 0) {
    IteSkolemMap::iterator iit = getIteSkolemMap().find(n);
    bool bad = false;
    if (iit != getIteSkolemMap().end())
    {
      if (!((*iit).first < n))
      {
        bad = true;
      }
    }
    cache[n] = bad;
    return bad;
  }

  size_t k = 0;
  for (; k < sz; ++k) {
    if (checkForBadSkolems(n[k], skolem, cache)) {
      cache[n] = true;
      return true;
    }
  }

  cache[n] = false;
  return false;
}

void SmtEnginePrivate::processAssertions() {
  TimerStat::CodeTimer paTimer(d_smt.d_stats->d_processAssertionsTime);
  spendResource(ResourceManager::Resource::PreprocessStep);
  Assert(d_smt.d_fullyInited);
  Assert(d_smt.d_pendingPops == 0);
  SubstitutionMap& top_level_substs =
      d_preprocessingPassContext->getTopLevelSubstitutions();

  // Dump the assertions
  dumpAssertions("pre-everything", d_assertions);

  Trace("smt-proc") << "SmtEnginePrivate::processAssertions() begin" << endl;
  Trace("smt") << "SmtEnginePrivate::processAssertions()" << endl;

  Debug("smt") << "#Assertions : " << d_assertions.size() << endl;
  Debug("smt") << "#Assumptions: " << d_assertions.getNumAssumptions() << endl;

  if (d_assertions.size() == 0) {
    // nothing to do
    return;
  }

  if (options::bvGaussElim())
  {
    d_passes["bv-gauss"]->apply(&d_assertions);
  }

  if (d_assertionsProcessed && options::incrementalSolving()) {
    // TODO(b/1255): Substitutions in incremental mode should be managed with a
    // proper data structure.

    d_assertions.enableStoreSubstsInAsserts();
  }
  else
  {
    d_assertions.disableStoreSubstsInAsserts();
  }

  // Add dummy assertion in last position - to be used as a
  // placeholder for any new assertions to get added
  d_assertions.push_back(NodeManager::currentNM()->mkConst<bool>(true));
  // any assertions added beyond realAssertionsEnd must NOT affect the
  // equisatisfiability
  d_assertions.updateRealAssertionsEnd();

  // Assertions are NOT guaranteed to be rewritten by this point

  Trace("smt-proc") << "SmtEnginePrivate::processAssertions() : pre-definition-expansion" << endl;
  dumpAssertions("pre-definition-expansion", d_assertions);
  {
    Chat() << "expanding definitions..." << endl;
    Trace("simplify") << "SmtEnginePrivate::simplify(): expanding definitions" << endl;
    TimerStat::CodeTimer codeTimer(d_smt.d_stats->d_definitionExpansionTime);
    unordered_map<Node, Node, NodeHashFunction> cache;
    for(unsigned i = 0; i < d_assertions.size(); ++ i) {
      d_assertions.replace(i, expandDefinitions(d_assertions[i], cache));
    }
  }
  Trace("smt-proc") << "SmtEnginePrivate::processAssertions() : post-definition-expansion" << endl;
  dumpAssertions("post-definition-expansion", d_assertions);

  // save the assertions now
  THEORY_PROOF
    (
     for (unsigned i = 0; i < d_assertions.size(); ++i) {
       ProofManager::currentPM()->addAssertion(d_assertions[i].toExpr());
     }
     );

  Debug("smt") << " d_assertions     : " << d_assertions.size() << endl;

  if (options::globalNegate())
  {
    // global negation of the formula
    d_passes["global-negate"]->apply(&d_assertions);
    d_smt.d_globalNegation = !d_smt.d_globalNegation;
  }

  if( options::nlExtPurify() ){
    d_passes["nl-ext-purify"]->apply(&d_assertions);
  }

  if (options::solveRealAsInt()) {
    d_passes["real-to-int"]->apply(&d_assertions);
  }
  
  if (options::solveIntAsBV() > 0)
  {
    d_passes["int-to-bv"]->apply(&d_assertions);
  }

  if (options::bitblastMode() == options::BitblastMode::EAGER
      && !d_smt.d_logic.isPure(THEORY_BV)
      && d_smt.d_logic.getLogicString() != "QF_UFBV"
      && d_smt.d_logic.getLogicString() != "QF_ABV")
  {
    throw ModalException("Eager bit-blasting does not currently support theory combination. "
                         "Note that in a QF_BV problem UF symbols can be introduced for division. "
                         "Try --bv-div-zero-const to interpret division by zero as a constant.");
  }

  if (options::ackermann())
  {
    d_passes["ackermann"]->apply(&d_assertions);
  }

  if (options::bvAbstraction() && !options::incrementalSolving())
  {
    d_passes["bv-abstraction"]->apply(&d_assertions);
  }

  Debug("smt") << " d_assertions     : " << d_assertions.size() << endl;

  bool noConflict = true;

  if (options::extRewPrep())
  {
    d_passes["ext-rew-pre"]->apply(&d_assertions);
  }

  // Unconstrained simplification
  if(options::unconstrainedSimp()) {
    d_passes["rewrite"]->apply(&d_assertions);
    d_passes["unconstrained-simplifier"]->apply(&d_assertions);
  }

  if(options::bvIntroducePow2())
  {
    d_passes["bv-intro-pow2"]->apply(&d_assertions);
  }

  // Since this pass is not robust for the information tracking necessary for
  // unsat cores, it's only applied if we are not doing unsat core computation
  if (!options::unsatCores())
  {
    d_passes["apply-substs"]->apply(&d_assertions);
  }

  // Assertions MUST BE guaranteed to be rewritten by this point
  d_passes["rewrite"]->apply(&d_assertions);

  // Lift bit-vectors of size 1 to bool
  if (options::bitvectorToBool())
  {
    d_passes["bv-to-bool"]->apply(&d_assertions);
  }
  if (options::solveBVAsInt() > 0)
  {
    if (options::incrementalSolving())
    {
      throw ModalException(
          "solving bitvectors as integers is currently not supported "
          "when solving incrementally.");
    } else if (options::boolToBitvector() != options::BoolToBVMode::OFF) {
      throw ModalException(
          "solving bitvectors as integers is incompatible with --bool-to-bv.");
    }
    else if (options::solveBVAsInt() > 8)
    {
      /**
       * The granularity sets the size of the ITE in each element
       * of the sum that is generated for bitwise operators.
       * The size of the ITE is 2^{2*granularity}.
       * Since we don't want to introduce ITEs with unbounded size,
       * we bound the granularity.
       */
      throw ModalException("solve-bv-as-int accepts values from 0 to 8.");
    }
    else
    {
      d_passes["bv-to-int"]->apply(&d_assertions);
    }
  }

  // Convert non-top-level Booleans to bit-vectors of size 1
  if (options::boolToBitvector() != options::BoolToBVMode::OFF)
  {
    d_passes["bool-to-bv"]->apply(&d_assertions);
  }
  if(options::sepPreSkolemEmp()) {
    d_passes["sep-skolem-emp"]->apply(&d_assertions);
  }

  if( d_smt.d_logic.isQuantified() ){
    //remove rewrite rules, apply pre-skolemization to existential quantifiers
    d_passes["quantifiers-preprocess"]->apply(&d_assertions);
    if( options::macrosQuant() ){
      //quantifiers macro expansion
      d_passes["quantifier-macros"]->apply(&d_assertions);
    }

    //fmf-fun : assume admissible functions, applying preprocessing reduction to FMF
    if( options::fmfFunWellDefined() ){
      quantifiers::FunDefFmf fdf;
      Assert(d_smt.d_fmfRecFunctionsDefined != NULL);
      //must carry over current definitions (for incremental)
      for( context::CDList<Node>::const_iterator fit = d_smt.d_fmfRecFunctionsDefined->begin();
           fit != d_smt.d_fmfRecFunctionsDefined->end(); ++fit ) {
        Node f = (*fit);
        Assert(d_smt.d_fmfRecFunctionsAbs.find(f)
               != d_smt.d_fmfRecFunctionsAbs.end());
        TypeNode ft = d_smt.d_fmfRecFunctionsAbs[f];
        fdf.d_sorts[f] = ft;
        std::map< Node, std::vector< Node > >::iterator fcit = d_smt.d_fmfRecFunctionsConcrete.find( f );
        Assert(fcit != d_smt.d_fmfRecFunctionsConcrete.end());
        for( unsigned j=0; j<fcit->second.size(); j++ ){
          fdf.d_input_arg_inj[f].push_back( fcit->second[j] );
        }
      }
      fdf.simplify( d_assertions.ref() );
      //must store new definitions (for incremental)
      for( unsigned i=0; i<fdf.d_funcs.size(); i++ ){
        Node f = fdf.d_funcs[i];
        d_smt.d_fmfRecFunctionsAbs[f] = fdf.d_sorts[f];
        d_smt.d_fmfRecFunctionsConcrete[f].clear();
        for( unsigned j=0; j<fdf.d_input_arg_inj[f].size(); j++ ){
          d_smt.d_fmfRecFunctionsConcrete[f].push_back( fdf.d_input_arg_inj[f][j] );
        }
        d_smt.d_fmfRecFunctionsDefined->push_back( f );
      }
    }
  }

  if( options::sortInference() || options::ufssFairnessMonotone() ){
    d_passes["sort-inference"]->apply(&d_assertions);
  }

  if( options::pbRewrites() ){
    d_passes["pseudo-boolean-processor"]->apply(&d_assertions);
  }

  // rephrasing normal inputs as sygus problems
  if (!d_smt.d_isInternalSubsolver)
  {
    if (options::sygusInference())
    {
      d_passes["sygus-infer"]->apply(&d_assertions);
    }
    else if (options::sygusRewSynthInput())
    {
      // do candidate rewrite rule synthesis
      d_passes["synth-rr"]->apply(&d_assertions);
    }
  }

  Trace("smt-proc") << "SmtEnginePrivate::processAssertions() : pre-simplify" << endl;
  dumpAssertions("pre-simplify", d_assertions);
  Chat() << "simplifying assertions..." << endl;
  noConflict = simplifyAssertions();
  if(!noConflict){
    ++(d_smt.d_stats->d_simplifiedToFalse);
  }
  Trace("smt-proc") << "SmtEnginePrivate::processAssertions() : post-simplify" << endl;
  dumpAssertions("post-simplify", d_assertions);

  if(options::doStaticLearning()) {
    d_passes["static-learning"]->apply(&d_assertions);
  }
  Debug("smt") << " d_assertions     : " << d_assertions.size() << endl;

  {
    d_smt.d_stats->d_numAssertionsPre += d_assertions.size();
    d_passes["ite-removal"]->apply(&d_assertions);
    // This is needed because when solving incrementally, removeITEs may introduce
    // skolems that were solved for earlier and thus appear in the substitution
    // map.
    d_passes["apply-substs"]->apply(&d_assertions);
    d_smt.d_stats->d_numAssertionsPost += d_assertions.size();
  }

  dumpAssertions("pre-repeat-simplify", d_assertions);
  if(options::repeatSimp()) {
    Trace("smt-proc") << "SmtEnginePrivate::processAssertions() : pre-repeat-simplify" << endl;
    Chat() << "re-simplifying assertions..." << endl;
    ScopeCounter depth(d_simplifyAssertionsDepth);
    noConflict &= simplifyAssertions();
    if (noConflict) {
      // Need to fix up assertion list to maintain invariants:
      // Let Sk be the set of Skolem variables introduced by ITE's.  Let <_sk be the order in which these variables were introduced
      // during ite removal.
      // For each skolem variable sk, let iteExpr = iteMap(sk) be the ite expr mapped to by sk.

      // cache for expression traversal
      unordered_map<Node, bool, NodeHashFunction> cache;

      // First, find all skolems that appear in the substitution map - their associated iteExpr will need
      // to be moved to the main assertion set
      set<TNode> skolemSet;
      SubstitutionMap::iterator pos = top_level_substs.begin();
      for (; pos != top_level_substs.end(); ++pos)
      {
        collectSkolems((*pos).first, skolemSet, cache);
        collectSkolems((*pos).second, skolemSet, cache);
      }

      // We need to ensure:
      // 1. iteExpr has the form (ite cond (sk = t) (sk = e))
      // 2. if some sk' in Sk appears in cond, t, or e, then sk' <_sk sk
      // If either of these is violated, we must add iteExpr as a proper assertion
      IteSkolemMap::iterator it = getIteSkolemMap().begin();
      IteSkolemMap::iterator iend = getIteSkolemMap().end();
      NodeBuilder<> builder(kind::AND);
      builder << d_assertions[d_assertions.getRealAssertionsEnd() - 1];
      vector<TNode> toErase;
      for (; it != iend; ++it) {
        if (skolemSet.find((*it).first) == skolemSet.end()) {
          TNode iteExpr = d_assertions[(*it).second];
          if (iteExpr.getKind() == kind::ITE &&
              iteExpr[1].getKind() == kind::EQUAL &&
              iteExpr[1][0] == (*it).first &&
              iteExpr[2].getKind() == kind::EQUAL &&
              iteExpr[2][0] == (*it).first) {
            cache.clear();
            bool bad = checkForBadSkolems(iteExpr[0], (*it).first, cache);
            bad = bad || checkForBadSkolems(iteExpr[1][1], (*it).first, cache);
            bad = bad || checkForBadSkolems(iteExpr[2][1], (*it).first, cache);
            if (!bad) {
              continue;
            }
          }
        }
        // Move this iteExpr into the main assertions
        builder << d_assertions[(*it).second];
        d_assertions[(*it).second] = NodeManager::currentNM()->mkConst<bool>(true);
        toErase.push_back((*it).first);
      }
      if(builder.getNumChildren() > 1) {
        while (!toErase.empty()) {
          getIteSkolemMap().erase(toErase.back());
          toErase.pop_back();
        }
        d_assertions[d_assertions.getRealAssertionsEnd() - 1] =
            Rewriter::rewrite(Node(builder));
      }
      // TODO(b/1256): For some reason this is needed for some benchmarks, such as
      // QF_AUFBV/dwp_formulas/try5_small_difret_functions_dwp_tac.re_node_set_remove_at.il.dwp.smt2
      d_passes["ite-removal"]->apply(&d_assertions);
      d_passes["apply-substs"]->apply(&d_assertions);
      //      Assert(iteRewriteAssertionsEnd == d_assertions.size());
    }
    Trace("smt-proc") << "SmtEnginePrivate::processAssertions() : post-repeat-simplify" << endl;
  }
  dumpAssertions("post-repeat-simplify", d_assertions);

  if (options::ufHo())
  {
    d_passes["ho-elim"]->apply(&d_assertions);
  }

  // begin: INVARIANT to maintain: no reordering of assertions or
  // introducing new ones
#ifdef CVC4_ASSERTIONS
  unsigned iteRewriteAssertionsEnd = d_assertions.size();
#endif

  Debug("smt") << " d_assertions     : " << d_assertions.size() << endl;

  Debug("smt") << "SmtEnginePrivate::processAssertions() POST SIMPLIFICATION" << endl;
  Debug("smt") << " d_assertions     : " << d_assertions.size() << endl;

  d_passes["theory-preprocess"]->apply(&d_assertions);

  if (options::bitblastMode() == options::BitblastMode::EAGER)
  {
    d_passes["bv-eager-atoms"]->apply(&d_assertions);
  }

  //notify theory engine new preprocessed assertions
  d_smt.d_theoryEngine->notifyPreprocessedAssertions( d_assertions.ref() );

  // Push the formula to decision engine
  if (noConflict)
  {
    Chat() << "pushing to decision engine..." << endl;
    Assert(iteRewriteAssertionsEnd == d_assertions.size());
    d_smt.d_propEngine->addAssertionsToDecisionEngine(d_assertions);
  }

  // end: INVARIANT to maintain: no reordering of assertions or
  // introducing new ones

  Trace("smt-proc") << "SmtEnginePrivate::processAssertions() end" << endl;
  dumpAssertions("post-everything", d_assertions);

  // if incremental, compute which variables are assigned
  if (options::incrementalSolving())
  {
    d_preprocessingPassContext->recordSymbolsInAssertions(d_assertions.ref());
  }

  // Push the formula to SAT
  {
    Chat() << "converting to CNF..." << endl;
    TimerStat::CodeTimer codeTimer(d_smt.d_stats->d_cnfConversionTime);
    for (unsigned i = 0; i < d_assertions.size(); ++ i) {
      Chat() << "+ " << d_assertions[i] << std::endl;
      d_smt.d_propEngine->assertFormula(d_assertions[i]);
    }
  }

  d_assertionsProcessed = true;

  d_assertions.clear();
  getIteSkolemMap().clear();
}

void SmtEnginePrivate::addFormula(
    TNode n, bool inUnsatCore, bool inInput, bool isAssumption, bool maybeHasFv)
{
  if (n == d_true) {
    // nothing to do
    return;
  }

  Trace("smt") << "SmtEnginePrivate::addFormula(" << n
               << "), inUnsatCore = " << inUnsatCore
               << ", inInput = " << inInput
               << ", isAssumption = " << isAssumption << endl;

  // Ensure that it does not contain free variables
  if (maybeHasFv)
  {
    if (expr::hasFreeVar(n))
    {
      std::stringstream se;
      se << "Cannot process assertion with free variable.";
      if (language::isInputLangSygus(options::inputLanguage()))
      {
        // Common misuse of SyGuS is to use top-level assert instead of
        // constraint when defining the synthesis conjecture.
        se << " Perhaps you meant `constraint` instead of `assert`?";
      }
      throw ModalException(se.str().c_str());
    }
  }

  // Give it to proof manager
  PROOF(
    if( inInput ){
      // n is an input assertion
      if (inUnsatCore || options::unsatCores() || options::dumpUnsatCores() || options::checkUnsatCores() || options::fewerPreprocessingHoles()) {

        ProofManager::currentPM()->addCoreAssertion(n.toExpr());
      }
    }else{
      // n is the result of an unknown preprocessing step, add it to dependency map to null
      ProofManager::currentPM()->addDependence(n, Node::null());
    }
  );

  // Add the normalized formula to the queue
  d_assertions.push_back(n, isAssumption);
  //d_assertions.push_back(Rewriter::rewrite(n));
}

void SmtEngine::ensureBoolean(const Expr& e)
{
  Type type = e.getType(options::typeChecking());
  Type boolType = d_exprManager->booleanType();
  if(type != boolType) {
    stringstream ss;
    ss << "Expected " << boolType << "\n"
       << "The assertion : " << e << "\n"
       << "Its type      : " << type;
    throw TypeCheckingException(e, ss.str());
  }
}

Result SmtEngine::checkSat(const Expr& assumption, bool inUnsatCore)
{
  Dump("benchmark") << CheckSatCommand(assumption);
  return checkSatisfiability(assumption, inUnsatCore, false);
}

Result SmtEngine::checkSat(const vector<Expr>& assumptions, bool inUnsatCore)
{
  if (assumptions.empty())
  {
    Dump("benchmark") << CheckSatCommand();
  }
  else
  {
    Dump("benchmark") << CheckSatAssumingCommand(assumptions);
  }

  return checkSatisfiability(assumptions, inUnsatCore, false);
}

Result SmtEngine::checkEntailed(const Expr& expr, bool inUnsatCore)
{
  Dump("benchmark") << QueryCommand(expr, inUnsatCore);
  return checkSatisfiability(
             expr.isNull() ? std::vector<Expr>() : std::vector<Expr>{expr},
             inUnsatCore,
             true)
      .asEntailmentResult();
}

Result SmtEngine::checkEntailed(const vector<Expr>& exprs, bool inUnsatCore)
{
  return checkSatisfiability(exprs, inUnsatCore, true).asEntailmentResult();
}

Result SmtEngine::checkSatisfiability(const Expr& expr,
                                      bool inUnsatCore,
                                      bool isEntailmentCheck)
{
  return checkSatisfiability(
      expr.isNull() ? std::vector<Expr>() : std::vector<Expr>{expr},
      inUnsatCore,
      isEntailmentCheck);
}

Result SmtEngine::checkSatisfiability(const vector<Expr>& assumptions,
                                      bool inUnsatCore,
                                      bool isEntailmentCheck)
{
  try
  {
    SmtScope smts(this);
    finalOptionsAreSet();
    doPendingPops();

    Trace("smt") << "SmtEngine::"
                 << (isEntailmentCheck ? "checkEntailed" : "checkSat") << "("
                 << assumptions << ")" << endl;

    if(d_queryMade && !options::incrementalSolving()) {
      throw ModalException("Cannot make multiple queries unless "
                           "incremental solving is enabled "
                           "(try --incremental)");
    }

    // Note that a query has been made
    d_queryMade = true;
    // reset global negation
    d_globalNegation = false;

    bool didInternalPush = false;

    setProblemExtended();

    if (isEntailmentCheck)
    {
      size_t size = assumptions.size();
      if (size > 1)
      {
        /* Assume: not (BIGAND assumptions)  */
        d_assumptions.push_back(
            d_exprManager->mkExpr(kind::AND, assumptions).notExpr());
      }
      else if (size == 1)
      {
        /* Assume: not expr  */
        d_assumptions.push_back(assumptions[0].notExpr());
      }
    }
    else
    {
      /* Assume: BIGAND assumptions  */
      d_assumptions = assumptions;
    }

    if (!d_assumptions.empty())
    {
      internalPush();
      didInternalPush = true;
    }

    Result r(Result::SAT_UNKNOWN, Result::UNKNOWN_REASON);
    for (Expr e : d_assumptions)
    {
      // Substitute out any abstract values in ex.
      e = d_private->substituteAbstractValues(Node::fromExpr(e)).toExpr();
      Assert(e.getExprManager() == d_exprManager);
      // Ensure expr is type-checked at this point.
      ensureBoolean(e);

      /* Add assumption  */
      if (d_assertionList != NULL)
      {
        d_assertionList->push_back(e);
      }
      d_private->addFormula(e.getNode(), inUnsatCore, true, true);
    }

    r = check();

    if ((options::solveRealAsInt() || options::solveIntAsBV() > 0)
        && r.asSatisfiabilityResult().isSat() == Result::UNSAT)
    {
      r = Result(Result::SAT_UNKNOWN, Result::UNKNOWN_REASON);
    }
    // flipped if we did a global negation
    if (d_globalNegation)
    {
      Trace("smt") << "SmtEngine::process global negate " << r << std::endl;
      if (r.asSatisfiabilityResult().isSat() == Result::UNSAT)
      {
        r = Result(Result::SAT);
      }
      else if (r.asSatisfiabilityResult().isSat() == Result::SAT)
      {
        // only if satisfaction complete
        if (d_logic.isPure(THEORY_ARITH) || d_logic.isPure(THEORY_BV))
        {
          r = Result(Result::UNSAT);
        }
        else
        {
          r = Result(Result::SAT_UNKNOWN, Result::UNKNOWN_REASON);
        }
      }
      Trace("smt") << "SmtEngine::global negate returned " << r << std::endl;
    }

    d_needPostsolve = true;

    // Pop the context
    if (didInternalPush)
    {
      internalPop();
    }

    // Remember the status
    d_status = r;
    // Check against expected status
    if (!d_expectedStatus.isUnknown() && !d_status.isUnknown()
        && d_status != d_expectedStatus)
    {
      CVC4_FATAL() << "Expected result " << d_expectedStatus << " but got "
                   << d_status;
    }
    d_expectedStatus = Result();
    // Update the SMT mode
    if (d_status.asSatisfiabilityResult().isSat() == Result::UNSAT)
    {
      d_smtMode = SMT_MODE_UNSAT;
    }
    else if (d_status.asSatisfiabilityResult().isSat() == Result::SAT)
    {
      d_smtMode = SMT_MODE_SAT;
    }
    else
    {
      d_smtMode = SMT_MODE_SAT_UNKNOWN;
    }

    Trace("smt") << "SmtEngine::" << (isEntailmentCheck ? "query" : "checkSat")
                 << "(" << assumptions << ") => " << r << endl;

    // Check that SAT results generate a model correctly.
    if(options::checkModels()) {
      if (r.asSatisfiabilityResult().isSat() == Result::SAT)
      {
        checkModel();
      }
    }
    // Check that UNSAT results generate a proof correctly.
    if(options::checkProofs()) {
      if(r.asSatisfiabilityResult().isSat() == Result::UNSAT) {
        checkProof();
      }
    }
    // Check that UNSAT results generate an unsat core correctly.
    if(options::checkUnsatCores()) {
      if(r.asSatisfiabilityResult().isSat() == Result::UNSAT) {
        TimerStat::CodeTimer checkUnsatCoreTimer(d_stats->d_checkUnsatCoreTime);
        checkUnsatCore();
      }
    }

    return r;
  } catch (UnsafeInterruptException& e) {
    AlwaysAssert(d_private->getResourceManager()->out());
    Result::UnknownExplanation why = d_private->getResourceManager()->outOfResources() ?
      Result::RESOURCEOUT : Result::TIMEOUT;
    return Result(Result::SAT_UNKNOWN, why, d_filename);
  }
}

vector<Expr> SmtEngine::getUnsatAssumptions(void)
{
  Trace("smt") << "SMT getUnsatAssumptions()" << endl;
  SmtScope smts(this);
  if (!options::unsatAssumptions())
  {
    throw ModalException(
        "Cannot get unsat assumptions when produce-unsat-assumptions option "
        "is off.");
  }
  if (d_smtMode != SMT_MODE_UNSAT)
  {
    throw RecoverableModalException(
        "Cannot get unsat assumptions unless immediately preceded by "
        "UNSAT/ENTAILED.");
  }
  finalOptionsAreSet();
  if (Dump.isOn("benchmark"))
  {
    Dump("benchmark") << GetUnsatAssumptionsCommand();
  }
  UnsatCore core = getUnsatCoreInternal();
  vector<Expr> res;
  for (const Expr& e : d_assumptions)
  {
    if (find(core.begin(), core.end(), e) != core.end()) { res.push_back(e); }
  }
  return res;
}

Result SmtEngine::assertFormula(const Expr& ex, bool inUnsatCore)
{
  Assert(ex.getExprManager() == d_exprManager);
  SmtScope smts(this);
  finalOptionsAreSet();
  doPendingPops();

  Trace("smt") << "SmtEngine::assertFormula(" << ex << ")" << endl;

  if (Dump.isOn("raw-benchmark")) {
    Dump("raw-benchmark") << AssertCommand(ex);
  }

  // Substitute out any abstract values in ex
  Expr e = d_private->substituteAbstractValues(Node::fromExpr(ex)).toExpr();

  ensureBoolean(e);
  if(d_assertionList != NULL) {
    d_assertionList->push_back(e);
  }
  bool maybeHasFv = language::isInputLangSygus(options::inputLanguage());
  d_private->addFormula(e.getNode(), inUnsatCore, true, false, maybeHasFv);
  return quickCheck().asEntailmentResult();
}/* SmtEngine::assertFormula() */

/*
   --------------------------------------------------------------------------
    Handling SyGuS commands
   --------------------------------------------------------------------------
*/

void SmtEngine::declareSygusVar(const std::string& id, Expr var, Type type)
{
  SmtScope smts(this);
  finalOptionsAreSet();
  d_private->d_sygusVars.push_back(Node::fromExpr(var));
  Trace("smt") << "SmtEngine::declareSygusVar: " << var << "\n";
  Dump("raw-benchmark") << DeclareSygusVarCommand(id, var, type);
  // don't need to set that the conjecture is stale
}

void SmtEngine::declareSygusPrimedVar(const std::string& id, Type type)
{
  SmtScope smts(this);
  finalOptionsAreSet();
  // do nothing (the command is spurious)
  Trace("smt") << "SmtEngine::declareSygusPrimedVar: " << id << "\n";
  // don't need to set that the conjecture is stale
}

void SmtEngine::declareSygusFunctionVar(const std::string& id,
                                        Expr var,
                                        Type type)
{
  SmtScope smts(this);
  finalOptionsAreSet();
  d_private->d_sygusVars.push_back(Node::fromExpr(var));
  Trace("smt") << "SmtEngine::declareSygusFunctionVar: " << var << "\n";
  Dump("raw-benchmark") << DeclareSygusVarCommand(id, var, type);

  // don't need to set that the conjecture is stale
}

void SmtEngine::declareSynthFun(const std::string& id,
                                Expr func,
                                Type sygusType,
                                bool isInv,
                                const std::vector<Expr>& vars)
{
  SmtScope smts(this);
  finalOptionsAreSet();
  doPendingPops();
  Node fn = Node::fromExpr(func);
  d_private->d_sygusFunSymbols.push_back(fn);
  if (!vars.empty())
  {
    Expr bvl = d_exprManager->mkExpr(kind::BOUND_VAR_LIST, vars);
    std::vector<Expr> attr_val_bvl;
    attr_val_bvl.push_back(bvl);
    setUserAttribute("sygus-synth-fun-var-list", func, attr_val_bvl, "");
  }
  // whether sygus type encodes syntax restrictions
  if (sygusType.isDatatype()
      && static_cast<DatatypeType>(sygusType).getDatatype().isSygus())
  {
    TypeNode stn = TypeNode::fromType(sygusType);
    Node sym = d_nodeManager->mkBoundVar("sfproxy", stn);
    std::vector<Expr> attr_value;
    attr_value.push_back(sym.toExpr());
    setUserAttribute("sygus-synth-grammar", func, attr_value, "");
  }
  Trace("smt") << "SmtEngine::declareSynthFun: " << func << "\n";
  Dump("raw-benchmark") << SynthFunCommand(id, func, sygusType, isInv, vars);
  // sygus conjecture is now stale
  setSygusConjectureStale();
}

void SmtEngine::assertSygusConstraint(Expr constraint)
{
  SmtScope smts(this);
  finalOptionsAreSet();
  d_private->d_sygusConstraints.push_back(constraint);

  Trace("smt") << "SmtEngine::assertSygusConstrant: " << constraint << "\n";
  Dump("raw-benchmark") << SygusConstraintCommand(constraint);
  // sygus conjecture is now stale
  setSygusConjectureStale();
}

void SmtEngine::assertSygusInvConstraint(const Expr& inv,
                                         const Expr& pre,
                                         const Expr& trans,
                                         const Expr& post)
{
  SmtScope smts(this);
  finalOptionsAreSet();
  // build invariant constraint

  // get variables (regular and their respective primed versions)
  std::vector<Node> terms, vars, primed_vars;
  terms.push_back(Node::fromExpr(inv));
  terms.push_back(Node::fromExpr(pre));
  terms.push_back(Node::fromExpr(trans));
  terms.push_back(Node::fromExpr(post));
  // variables are built based on the invariant type
  FunctionType t = static_cast<FunctionType>(inv.getType());
  std::vector<Type> argTypes = t.getArgTypes();
  for (const Type& ti : argTypes)
  {
    TypeNode tn = TypeNode::fromType(ti);
    vars.push_back(d_nodeManager->mkBoundVar(tn));
    d_private->d_sygusVars.push_back(vars.back());
    std::stringstream ss;
    ss << vars.back() << "'";
    primed_vars.push_back(d_nodeManager->mkBoundVar(ss.str(), tn));
    d_private->d_sygusVars.push_back(primed_vars.back());
  }

  // make relevant terms; 0 -> Inv, 1 -> Pre, 2 -> Trans, 3 -> Post
  for (unsigned i = 0; i < 4; ++i)
  {
    Node op = terms[i];
    Trace("smt-debug") << "Make inv-constraint term #" << i << " : " << op
                       << " with type " << op.getType() << "...\n";
    std::vector<Node> children;
    children.push_back(op);
    // transition relation applied over both variable lists
    if (i == 2)
    {
      children.insert(children.end(), vars.begin(), vars.end());
      children.insert(children.end(), primed_vars.begin(), primed_vars.end());
    }
    else
    {
      children.insert(children.end(), vars.begin(), vars.end());
    }
    terms[i] = d_nodeManager->mkNode(kind::APPLY_UF, children);
    // make application of Inv on primed variables
    if (i == 0)
    {
      children.clear();
      children.push_back(op);
      children.insert(children.end(), primed_vars.begin(), primed_vars.end());
      terms.push_back(d_nodeManager->mkNode(kind::APPLY_UF, children));
    }
  }
  // make constraints
  std::vector<Node> conj;
  conj.push_back(d_nodeManager->mkNode(kind::IMPLIES, terms[1], terms[0]));
  Node term0_and_2 = d_nodeManager->mkNode(kind::AND, terms[0], terms[2]);
  conj.push_back(d_nodeManager->mkNode(kind::IMPLIES, term0_and_2, terms[4]));
  conj.push_back(d_nodeManager->mkNode(kind::IMPLIES, terms[0], terms[3]));
  Node constraint = d_nodeManager->mkNode(kind::AND, conj);

  d_private->d_sygusConstraints.push_back(constraint);

  Trace("smt") << "SmtEngine::assertSygusInvConstrant: " << constraint << "\n";
  Dump("raw-benchmark") << SygusInvConstraintCommand(inv, pre, trans, post);
  // sygus conjecture is now stale
  setSygusConjectureStale();
}

Result SmtEngine::checkSynth()
{
  SmtScope smts(this);

  if (options::incrementalSolving())
  {
    // TODO (project #7)
    throw ModalException(
        "Cannot make check-synth commands when incremental solving is enabled");
  }
  Expr query;
  if (d_private->d_sygusConjectureStale)
  {
    // build synthesis conjecture from asserted constraints and declared
    // variables/functions
    Node sygusVar =
        d_nodeManager->mkSkolem("sygus", d_nodeManager->booleanType());
    Node inst_attr = d_nodeManager->mkNode(kind::INST_ATTRIBUTE, sygusVar);
    Node sygusAttr = d_nodeManager->mkNode(kind::INST_PATTERN_LIST, inst_attr);
    std::vector<Node> bodyv;
    Trace("smt") << "Sygus : Constructing sygus constraint...\n";
    unsigned n_constraints = d_private->d_sygusConstraints.size();
    Node body = n_constraints == 0
                    ? d_nodeManager->mkConst(true)
                    : (n_constraints == 1
                           ? d_private->d_sygusConstraints[0]
                           : d_nodeManager->mkNode(
                               kind::AND, d_private->d_sygusConstraints));
    body = body.notNode();
    Trace("smt") << "...constructed sygus constraint " << body << std::endl;
    if (!d_private->d_sygusVars.empty())
    {
      Node boundVars =
          d_nodeManager->mkNode(kind::BOUND_VAR_LIST, d_private->d_sygusVars);
      body = d_nodeManager->mkNode(kind::EXISTS, boundVars, body);
      Trace("smt") << "...constructed exists " << body << std::endl;
    }
    if (!d_private->d_sygusFunSymbols.empty())
    {
      Node boundVars = d_nodeManager->mkNode(kind::BOUND_VAR_LIST,
                                             d_private->d_sygusFunSymbols);
      body = d_nodeManager->mkNode(kind::FORALL, boundVars, body, sygusAttr);
    }
    Trace("smt") << "...constructed forall " << body << std::endl;

    // set attribute for synthesis conjecture
    setUserAttribute("sygus", sygusVar.toExpr(), {}, "");

    Trace("smt") << "Check synthesis conjecture: " << body << std::endl;
    Dump("raw-benchmark") << CheckSynthCommand();

    d_private->d_sygusConjectureStale = false;

    if (options::incrementalSolving())
    {
      // we push a context so that this conjecture is removed if we modify it
      // later
      internalPush();
      assertFormula(body.toExpr(), true);
    }
    else
    {
      query = body.toExpr();
    }
  }

  Result r = checkSatisfiability(query, true, false);

  // Check that synthesis solutions satisfy the conjecture
  if (options::checkSynthSol()
      && r.asSatisfiabilityResult().isSat() == Result::UNSAT)
  {
    checkSynthSolution();
  }
  return r;
}

/*
   --------------------------------------------------------------------------
    End of Handling SyGuS commands
   --------------------------------------------------------------------------
*/

Node SmtEngine::postprocess(TNode node, TypeNode expectedType) const {
  return node;
}

Expr SmtEngine::simplify(const Expr& ex)
{
  Assert(ex.getExprManager() == d_exprManager);
  SmtScope smts(this);
  finalOptionsAreSet();
  doPendingPops();
  Trace("smt") << "SMT simplify(" << ex << ")" << endl;

  if(Dump.isOn("benchmark")) {
    Dump("benchmark") << SimplifyCommand(ex);
  }

  Expr e = d_private->substituteAbstractValues(Node::fromExpr(ex)).toExpr();
  if( options::typeChecking() ) {
    e.getType(true); // ensure expr is type-checked at this point
  }

  // Make sure all preprocessing is done
  d_private->processAssertions();
  Node n = d_private->simplify(Node::fromExpr(e));
  n = postprocess(n, TypeNode::fromType(e.getType()));
  return n.toExpr();
}

Expr SmtEngine::expandDefinitions(const Expr& ex)
{
  d_private->spendResource(ResourceManager::Resource::PreprocessStep);

  Assert(ex.getExprManager() == d_exprManager);
  SmtScope smts(this);
  finalOptionsAreSet();
  doPendingPops();
  Trace("smt") << "SMT expandDefinitions(" << ex << ")" << endl;

  // Substitute out any abstract values in ex.
  Expr e = d_private->substituteAbstractValues(Node::fromExpr(ex)).toExpr();
  if(options::typeChecking()) {
    // Ensure expr is type-checked at this point.
    e.getType(true);
  }

  unordered_map<Node, Node, NodeHashFunction> cache;
  Node n = d_private->expandDefinitions(Node::fromExpr(e), cache, /* expandOnly = */ true);
  n = postprocess(n, TypeNode::fromType(e.getType()));

  return n.toExpr();
}

// TODO(#1108): Simplify the error reporting of this method.
Expr SmtEngine::getValue(const Expr& ex) const
{
  Assert(ex.getExprManager() == d_exprManager);
  SmtScope smts(this);

  Trace("smt") << "SMT getValue(" << ex << ")" << endl;
  if(Dump.isOn("benchmark")) {
    Dump("benchmark") << GetValueCommand(ex);
  }

  // Substitute out any abstract values in ex.
  Expr e = d_private->substituteAbstractValues(Node::fromExpr(ex)).toExpr();

  // Ensure expr is type-checked at this point.
  e.getType(options::typeChecking());

  // do not need to apply preprocessing substitutions (should be recorded
  // in model already)

  Node n = Node::fromExpr(e);
  Trace("smt") << "--- getting value of " << n << endl;
  TypeNode expectedType = n.getType();

  // Expand, then normalize
  unordered_map<Node, Node, NodeHashFunction> cache;
  n = d_private->expandDefinitions(n, cache);
  // There are two ways model values for terms are computed (for historical
  // reasons).  One way is that used in check-model; the other is that
  // used by the Model classes.  It's not clear to me exactly how these
  // two are different, but they need to be unified.  This ugly hack here
  // is to fix bug 554 until we can revamp boolean-terms and models [MGD]

  //AJR : necessary?
  if(!n.getType().isFunction()) {
    n = Rewriter::rewrite(n);
  }

  Trace("smt") << "--- getting value of " << n << endl;
  TheoryModel* m = getAvailableModel("get-value");
  Node resultNode;
  if(m != NULL) {
    resultNode = m->getValue(n);
  }
  Trace("smt") << "--- got value " << n << " = " << resultNode << endl;
  resultNode = postprocess(resultNode, expectedType);
  Trace("smt") << "--- model-post returned " << resultNode << endl;
  Trace("smt") << "--- model-post returned " << resultNode.getType() << endl;
  Trace("smt") << "--- model-post expected " << expectedType << endl;

  // type-check the result we got
  // Notice that lambdas have function type, which does not respect the subtype
  // relation, so we ignore them here.
  Assert(resultNode.isNull() || resultNode.getKind() == kind::LAMBDA
         || resultNode.getType().isSubtypeOf(expectedType))
      << "Run with -t smt for details.";

  // Ensure it's a constant, or a lambda (for uninterpreted functions). This
  // assertion only holds for models that do not have approximate values.
  Assert(m->hasApproximations() || resultNode.getKind() == kind::LAMBDA
         || resultNode.isConst());

  if(options::abstractValues() && resultNode.getType().isArray()) {
    resultNode = d_private->mkAbstractValue(resultNode);
    Trace("smt") << "--- abstract value >> " << resultNode << endl;
  }

  return resultNode.toExpr();
}

vector<Expr> SmtEngine::getValues(const vector<Expr>& exprs)
{
  vector<Expr> result;
  for (const Expr& e : exprs)
  {
    result.push_back(getValue(e));
  }
  return result;
}

bool SmtEngine::addToAssignment(const Expr& ex) {
  SmtScope smts(this);
  finalOptionsAreSet();
  doPendingPops();
  // Substitute out any abstract values in ex
  Expr e = d_private->substituteAbstractValues(Node::fromExpr(ex)).toExpr();
  Type type = e.getType(options::typeChecking());
  // must be Boolean
  PrettyCheckArgument(
      type.isBoolean(), e,
      "expected Boolean-typed variable or function application "
      "in addToAssignment()" );
  Node n = e.getNode();
  // must be a defined constant, or a variable
  PrettyCheckArgument(
      (((d_definedFunctions->find(n) != d_definedFunctions->end())
        && n.getNumChildren() == 0)
       || n.isVar()),
      e,
      "expected variable or defined-function application "
      "in addToAssignment(),\ngot %s",
      e.toString().c_str());
  if(!options::produceAssignments()) {
    return false;
  }
  if(d_assignments == NULL) {
    d_assignments = new (true) AssignmentSet(getContext());
  }
  d_assignments->insert(n);

  return true;
}

// TODO(#1108): Simplify the error reporting of this method.
vector<pair<Expr, Expr>> SmtEngine::getAssignment()
{
  Trace("smt") << "SMT getAssignment()" << endl;
  SmtScope smts(this);
  finalOptionsAreSet();
  if(Dump.isOn("benchmark")) {
    Dump("benchmark") << GetAssignmentCommand();
  }
  if(!options::produceAssignments()) {
    const char* msg =
      "Cannot get the current assignment when "
      "produce-assignments option is off.";
    throw ModalException(msg);
  }

  // Get the model here, regardless of whether d_assignments is null, since
  // we should throw errors related to model availability whether or not
  // assignments is null.
  TheoryModel* m = getAvailableModel("get assignment");

  vector<pair<Expr,Expr>> res;
  if (d_assignments != nullptr)
  {
    TypeNode boolType = d_nodeManager->booleanType();
    for (AssignmentSet::key_iterator i = d_assignments->key_begin(),
                                     iend = d_assignments->key_end();
         i != iend;
         ++i)
    {
      Node as = *i;
      Assert(as.getType() == boolType);

      Trace("smt") << "--- getting value of " << as << endl;

      // Expand, then normalize
      unordered_map<Node, Node, NodeHashFunction> cache;
      Node n = d_private->expandDefinitions(as, cache);
      n = Rewriter::rewrite(n);

      Trace("smt") << "--- getting value of " << n << endl;
      Node resultNode;
      if (m != nullptr)
      {
        resultNode = m->getValue(n);
      }

      // type-check the result we got
      Assert(resultNode.isNull() || resultNode.getType() == boolType);

      // ensure it's a constant
      Assert(resultNode.isConst());

      Assert(as.isVar());
      res.emplace_back(as.toExpr(), resultNode.toExpr());
    }
  }
  return res;
}

void SmtEngine::addToModelCommandAndDump(const Command& c, uint32_t flags, bool userVisible, const char* dumpTag) {
  Trace("smt") << "SMT addToModelCommandAndDump(" << c << ")" << endl;
  SmtScope smts(this);
  // If we aren't yet fully inited, the user might still turn on
  // produce-models.  So let's keep any commands around just in
  // case.  This is useful in two cases: (1) SMT-LIBv1 auto-declares
  // sort "U" in QF_UF before setLogic() is run and we still want to
  // support finding card(U) with --finite-model-find, and (2) to
  // decouple SmtEngine and ExprManager if the user does a few
  // ExprManager::mkSort() before SmtEngine::setOption("produce-models")
  // and expects to find their cardinalities in the model.
  if(/* userVisible && */
     (!d_fullyInited || options::produceModels()) &&
     (flags & ExprManager::VAR_FLAG_DEFINED) == 0) {
    if(flags & ExprManager::VAR_FLAG_GLOBAL) {
      d_modelGlobalCommands.push_back(c.clone());
    } else {
      d_modelCommands->push_back(c.clone());
    }
  }
  if(Dump.isOn(dumpTag)) {
    if(d_fullyInited) {
      Dump(dumpTag) << c;
    } else {
      d_dumpCommands.push_back(c.clone());
    }
  }
}

// TODO(#1108): Simplify the error reporting of this method.
Model* SmtEngine::getModel() {
  Trace("smt") << "SMT getModel()" << endl;
  SmtScope smts(this);

  finalOptionsAreSet();

  if(Dump.isOn("benchmark")) {
    Dump("benchmark") << GetModelCommand();
  }

  TheoryModel* m = getAvailableModel("get model");

  // Since model m is being returned to the user, we must ensure that this
  // model object remains valid with future check-sat calls. Hence, we set
  // the theory engine into "eager model building" mode. TODO #2648: revisit.
  d_theoryEngine->setEagerModelBuilding();

  if (options::modelCoresMode() != options::ModelCoresMode::NONE)
  {
    // If we enabled model cores, we compute a model core for m based on our
    // (expanded) assertions using the model core builder utility
    std::vector<Expr> eassertsProc = getExpandedAssertions();
    ModelCoreBuilder::setModelCore(eassertsProc, m, options::modelCoresMode());
  }
  m->d_inputName = d_filename;
  m->d_isKnownSat = (d_smtMode == SMT_MODE_SAT);
  return m;
}

Result SmtEngine::blockModel()
{
  Trace("smt") << "SMT blockModel()" << endl;
  SmtScope smts(this);

  finalOptionsAreSet();

  if (Dump.isOn("benchmark"))
  {
    Dump("benchmark") << BlockModelCommand();
  }

  TheoryModel* m = getAvailableModel("block model");

  if (options::blockModelsMode() == options::BlockModelsMode::NONE)
  {
    std::stringstream ss;
    ss << "Cannot block model when block-models is set to none.";
    throw ModalException(ss.str().c_str());
  }

  // get expanded assertions
  std::vector<Expr> eassertsProc = getExpandedAssertions();
  Expr eblocker = ModelBlocker::getModelBlocker(
      eassertsProc, m, options::blockModelsMode());
  return assertFormula(eblocker);
}

Result SmtEngine::blockModelValues(const std::vector<Expr>& exprs)
{
  Trace("smt") << "SMT blockModelValues()" << endl;
  SmtScope smts(this);

  finalOptionsAreSet();

  PrettyCheckArgument(
      !exprs.empty(),
      "block model values must be called on non-empty set of terms");
  if (Dump.isOn("benchmark"))
  {
    Dump("benchmark") << BlockModelValuesCommand(exprs);
  }

  TheoryModel* m = getAvailableModel("block model values");

  // get expanded assertions
  std::vector<Expr> eassertsProc = getExpandedAssertions();
  // we always do block model values mode here
  Expr eblocker = ModelBlocker::getModelBlocker(
      eassertsProc, m, options::BlockModelsMode::VALUES, exprs);
  return assertFormula(eblocker);
}

std::pair<Expr, Expr> SmtEngine::getSepHeapAndNilExpr(void)
{
  if (!d_logic.isTheoryEnabled(THEORY_SEP))
  {
    const char* msg =
        "Cannot obtain separation logic expressions if not using the "
        "separation logic theory.";
    throw RecoverableModalException(msg);
  }
  NodeManagerScope nms(d_nodeManager);
  Expr heap;
  Expr nil;
  Model* m = getAvailableModel("get separation logic heap and nil");
  if (!m->getHeapModel(heap, nil))
  {
    InternalError()
        << "SmtEngine::getSepHeapAndNilExpr(): failed to obtain heap/nil "
           "expressions from theory model.";
  }
  return std::make_pair(heap, nil);
}

std::vector<Expr> SmtEngine::getExpandedAssertions()
{
  std::vector<Expr> easserts = getAssertions();
  // must expand definitions
  std::vector<Expr> eassertsProc;
  std::unordered_map<Node, Node, NodeHashFunction> cache;
  for (const Expr& e : easserts)
  {
    Node ea = Node::fromExpr(e);
    Node eae = d_private->expandDefinitions(ea, cache);
    eassertsProc.push_back(eae.toExpr());
  }
  return eassertsProc;
}

Expr SmtEngine::getSepHeapExpr() { return getSepHeapAndNilExpr().first; }

Expr SmtEngine::getSepNilExpr() { return getSepHeapAndNilExpr().second; }

void SmtEngine::checkProof()
{
#if (IS_LFSC_BUILD && IS_PROOFS_BUILD)

  Chat() << "generating proof..." << endl;

  const Proof& pf = getProof();

  Chat() << "checking proof..." << endl;

  std::string logicString = d_logic.getLogicString();

  std::stringstream pfStream;

  pfStream << proof::plf_signatures << endl;
  int64_t sizeBeforeProof = static_cast<int64_t>(pfStream.tellp());

  pf.toStream(pfStream);
  d_stats->d_proofsSize +=
      static_cast<int64_t>(pfStream.tellp()) - sizeBeforeProof;

  {
    TimerStat::CodeTimer checkProofTimer(d_stats->d_lfscCheckProofTime);
    lfscc_init();
    lfscc_check_file(pfStream, false, false, false, false, false, false, false);
  }
  // FIXME: we should actually call lfscc_cleanup here, but lfscc_cleanup
  // segfaults on regress0/bv/core/bitvec7.smt
  // lfscc_cleanup();

#else  /* (IS_LFSC_BUILD && IS_PROOFS_BUILD) */
  Unreachable()
      << "This version of CVC4 was built without proof support; cannot check "
         "proofs.";
#endif /* (IS_LFSC_BUILD && IS_PROOFS_BUILD) */
}

UnsatCore SmtEngine::getUnsatCoreInternal()
{
#if IS_PROOFS_BUILD
  if (!options::unsatCores())
  {
    throw ModalException(
        "Cannot get an unsat core when produce-unsat-cores option is off.");
  }
  if (d_smtMode != SMT_MODE_UNSAT)
  {
    throw RecoverableModalException(
        "Cannot get an unsat core unless immediately preceded by "
        "UNSAT/ENTAILED response.");
  }

  d_proofManager->traceUnsatCore();  // just to trigger core creation
  return UnsatCore(this, d_proofManager->extractUnsatCore());
#else  /* IS_PROOFS_BUILD */
  throw ModalException(
      "This build of CVC4 doesn't have proof support (required for unsat "
      "cores).");
#endif /* IS_PROOFS_BUILD */
}

void SmtEngine::checkUnsatCore() {
  Assert(options::unsatCores())
      << "cannot check unsat core if unsat cores are turned off";

  Notice() << "SmtEngine::checkUnsatCore(): generating unsat core" << endl;
  UnsatCore core = getUnsatCore();

  SmtEngine coreChecker(d_exprManager);
  coreChecker.setLogic(getLogicInfo());

  PROOF(
  std::vector<Command*>::const_iterator itg = d_defineCommands.begin();
  for (; itg != d_defineCommands.end();  ++itg) {
    (*itg)->invoke(&coreChecker);
  }
  );

  Notice() << "SmtEngine::checkUnsatCore(): pushing core assertions (size == " << core.size() << ")" << endl;
  for(UnsatCore::iterator i = core.begin(); i != core.end(); ++i) {
    Notice() << "SmtEngine::checkUnsatCore(): pushing core member " << *i << endl;
    coreChecker.assertFormula(*i);
  }
  const bool checkUnsatCores = options::checkUnsatCores();
  Result r;
  try {
    options::checkUnsatCores.set(false);
    options::checkProofs.set(false);
    r = coreChecker.checkSat();
  } catch(...) {
    options::checkUnsatCores.set(checkUnsatCores);
    throw;
  }
  Notice() << "SmtEngine::checkUnsatCore(): result is " << r << endl;
  if(r.asSatisfiabilityResult().isUnknown()) {
    Warning()
        << "SmtEngine::checkUnsatCore(): could not check core result unknown."
        << std::endl;
  }
  else if (r.asSatisfiabilityResult().isSat())
  {
    InternalError()
        << "SmtEngine::checkUnsatCore(): produced core was satisfiable.";
  }
}

void SmtEngine::checkModel(bool hardFailure) {
  // --check-model implies --produce-assertions, which enables the
  // assertion list, so we should be ok.
  Assert(d_assertionList != NULL)
      << "don't have an assertion list to check in SmtEngine::checkModel()";

  TimerStat::CodeTimer checkModelTimer(d_stats->d_checkModelTime);

  // Throughout, we use Notice() to give diagnostic output.
  //
  // If this function is running, the user gave --check-model (or equivalent),
  // and if Notice() is on, the user gave --verbose (or equivalent).

  Notice() << "SmtEngine::checkModel(): generating model" << endl;
  TheoryModel* m = getAvailableModel("check model");

  // check-model is not guaranteed to succeed if approximate values were used.
  // Thus, we intentionally abort here.
  if (m->hasApproximations())
  {
    throw RecoverableModalException(
        "Cannot run check-model on a model with approximate values.");
  }

  // Check individual theory assertions
  d_theoryEngine->checkTheoryAssertionsWithModel(hardFailure);

  // Output the model
  Notice() << *m;

  // We have a "fake context" for the substitution map (we don't need it
  // to be context-dependent)
  context::Context fakeContext;
  SubstitutionMap substitutions(&fakeContext, /* substituteUnderQuantifiers = */ false);

  for(size_t k = 0; k < m->getNumCommands(); ++k) {
    const DeclareFunctionCommand* c = dynamic_cast<const DeclareFunctionCommand*>(m->getCommand(k));
    Notice() << "SmtEngine::checkModel(): model command " << k << " : " << m->getCommand(k) << endl;
    if(c == NULL) {
      // we don't care about DECLARE-DATATYPES, DECLARE-SORT, ...
      Notice() << "SmtEngine::checkModel(): skipping..." << endl;
    } else {
      // We have a DECLARE-FUN:
      //
      // We'll first do some checks, then add to our substitution map
      // the mapping: function symbol |-> value

      Expr func = c->getFunction();
      Node val = m->getValue(func);

      Notice() << "SmtEngine::checkModel(): adding substitution: " << func << " |-> " << val << endl;

      // (1) if the value is a lambda, ensure the lambda doesn't contain the
      // function symbol (since then the definition is recursive)
      if (val.getKind() == kind::LAMBDA) {
        // first apply the model substitutions we have so far
        Debug("boolean-terms") << "applying subses to " << val[1] << endl;
        Node n = substitutions.apply(val[1]);
        Debug("boolean-terms") << "++ got " << n << endl;
        // now check if n contains func by doing a substitution
        // [func->func2] and checking equality of the Nodes.
        // (this just a way to check if func is in n.)
        SubstitutionMap subs(&fakeContext);
        Node func2 = NodeManager::currentNM()->mkSkolem("", TypeNode::fromType(func.getType()), "", NodeManager::SKOLEM_NO_NOTIFY);
        subs.addSubstitution(func, func2);
        if(subs.apply(n) != n) {
          Notice() << "SmtEngine::checkModel(): *** PROBLEM: MODEL VALUE DEFINED IN TERMS OF ITSELF ***" << endl;
          stringstream ss;
          ss << "SmtEngine::checkModel(): ERRORS SATISFYING ASSERTIONS WITH MODEL:" << endl
             << "considering model value for " << func << endl
             << "body of lambda is:   " << val << endl;
          if(n != val[1]) {
            ss << "body substitutes to: " << n << endl;
          }
          ss << "so " << func << " is defined in terms of itself." << endl
             << "Run with `--check-models -v' for additional diagnostics.";
          InternalError() << ss.str();
        }
      }

      // (2) check that the value is actually a value
      else if (!val.isConst())
      {
        // This is only a warning since it could have been assigned an
        // unevaluable term (e.g. an application of a transcendental function).
        // This parallels the behavior (warnings for non-constant expressions)
        // when checking whether assertions are satisfied below.
        Warning() << "Warning : SmtEngine::checkModel(): "
                  << "model value for " << func << endl
                  << "             is " << val << endl
                  << "and that is not a constant (.isConst() == false)."
                  << std::endl
                  << "Run with `--check-models -v' for additional diagnostics."
                  << std::endl;
      }

      // (3) check that it's the correct (sub)type
      // This was intended to be a more general check, but for now we can't do that because
      // e.g. "1" is an INT, which isn't a subrange type [1..10] (etc.).
      else if(func.getType().isInteger() && !val.getType().isInteger()) {
        Notice() << "SmtEngine::checkModel(): *** PROBLEM: MODEL VALUE NOT CORRECT TYPE ***" << endl;
        InternalError()
            << "SmtEngine::checkModel(): ERRORS SATISFYING ASSERTIONS WITH "
               "MODEL:"
            << endl
            << "model value for " << func << endl
            << "             is " << val << endl
            << "value type is     " << val.getType() << endl
            << "should be of type " << func.getType() << endl
            << "Run with `--check-models -v' for additional diagnostics.";
      }

      // (4) checks complete, add the substitution
      Debug("boolean-terms") << "cm: adding subs " << func << " :=> " << val << endl;
      substitutions.addSubstitution(func, val);
    }
  }

  // Now go through all our user assertions checking if they're satisfied.
  for(AssertionList::const_iterator i = d_assertionList->begin(); i != d_assertionList->end(); ++i) {
    Notice() << "SmtEngine::checkModel(): checking assertion " << *i << endl;
    Node n = Node::fromExpr(*i);

    // Apply any define-funs from the problem.
    {
      unordered_map<Node, Node, NodeHashFunction> cache;
      n = d_private->expandDefinitions(n, cache);
    }
    Notice() << "SmtEngine::checkModel(): -- expands to " << n << endl;

    // Apply our model value substitutions.
    Debug("boolean-terms") << "applying subses to " << n << endl;
    n = substitutions.apply(n);
    Debug("boolean-terms") << "++ got " << n << endl;
    Notice() << "SmtEngine::checkModel(): -- substitutes to " << n << endl;

    // We look up the value before simplifying. If n contains quantifiers,
    // this may increases the chance of finding its value before the node is
    // altered by simplification below.
    n = m->getValue(n);
    Notice() << "SmtEngine::checkModel(): -- get value : " << n << std::endl;

    // Simplify the result.
    n = d_private->simplify(n);
    Notice() << "SmtEngine::checkModel(): -- simplifies to  " << n << endl;

    // Replace the already-known ITEs (this is important for ground ITEs under quantifiers).
    n = d_private->d_iteRemover.replace(n);
    Notice() << "SmtEngine::checkModel(): -- ite replacement gives " << n << endl;

    // Apply our model value substitutions (again), as things may have been simplified.
    Debug("boolean-terms") << "applying subses to " << n << endl;
    n = substitutions.apply(n);
    Debug("boolean-terms") << "++ got " << n << endl;
    Notice() << "SmtEngine::checkModel(): -- re-substitutes to " << n << endl;

    // As a last-ditch effort, ask model to simplify it.
    // Presently, this is only an issue for quantifiers, which can have a value
    // but don't show up in our substitution map above.
    n = m->getValue(n);
    Notice() << "SmtEngine::checkModel(): -- model-substitutes to " << n << endl;

    if (n.isConst())
    {
      if (n.getConst<bool>())
      {
        // assertion is true, everything is fine
        continue;
      }
    }

    // Otherwise, we did not succeed in showing the current assertion to be
    // true. This may either indicate that our model is wrong, or that we cannot
    // check it. The latter may be the case for several reasons.
    // For example, quantified formulas are not checkable, although we assign
    // them to true/false based on the satisfying assignment. However,
    // quantified formulas can be modified during preprocess, so they may not
    // correspond to those in the satisfying assignment. Hence we throw
    // warnings for assertions that do not simplify to either true or false.
    // Other theories such as non-linear arithmetic (in particular,
    // transcendental functions) also have the property of not being able to
    // be checked precisely here.
    // Note that warnings like these can be avoided for quantified formulas
    // by making preprocessing passes explicitly record how they
    // rewrite quantified formulas (see cvc4-wishues#43).
    if (!n.isConst())
    {
      // Not constant, print a less severe warning message here.
      Warning() << "Warning : SmtEngine::checkModel(): cannot check simplified "
                   "assertion : "
                << n << endl;
      continue;
    }
    // Assertions that simplify to false result in an InternalError or
    // Warning being thrown below (when hardFailure is false).
    Notice() << "SmtEngine::checkModel(): *** PROBLEM: EXPECTED `TRUE' ***"
             << endl;
    stringstream ss;
    ss << "SmtEngine::checkModel(): "
       << "ERRORS SATISFYING ASSERTIONS WITH MODEL:" << endl
       << "assertion:     " << *i << endl
       << "simplifies to: " << n << endl
       << "expected `true'." << endl
       << "Run with `--check-models -v' for additional diagnostics.";
    if (hardFailure)
    {
      // internal error if hardFailure is true
      InternalError() << ss.str();
    }
    else
    {
      Warning() << ss.str() << endl;
    }
  }
  Notice() << "SmtEngine::checkModel(): all assertions checked out OK !" << endl;
}

void SmtEngine::checkSynthSolution()
{
  NodeManager* nm = NodeManager::currentNM();
  Notice() << "SmtEngine::checkSynthSolution(): checking synthesis solution" << endl;
  std::map<Node, std::map<Node, Node>> sol_map;
  /* Get solutions and build auxiliary vectors for substituting */
  if (!d_theoryEngine->getSynthSolutions(sol_map))
  {
    InternalError() << "SmtEngine::checkSynthSolution(): No solution to check!";
    return;
  }
  if (sol_map.empty())
  {
    InternalError() << "SmtEngine::checkSynthSolution(): Got empty solution!";
    return;
  }
  Trace("check-synth-sol") << "Got solution map:\n";
  // the set of synthesis conjectures in our assertions
  std::unordered_set<Node, NodeHashFunction> conjs;
  // For each of the above conjectures, the functions-to-synthesis and their
  // solutions. This is used as a substitution below.
  std::map<Node, std::vector<Node>> fvarMap;
  std::map<Node, std::vector<Node>> fsolMap;
  for (const std::pair<const Node, std::map<Node, Node>>& cmap : sol_map)
  {
    Trace("check-synth-sol") << "For conjecture " << cmap.first << ":\n";
    conjs.insert(cmap.first);
    std::vector<Node>& fvars = fvarMap[cmap.first];
    std::vector<Node>& fsols = fsolMap[cmap.first];
    for (const std::pair<const Node, Node>& pair : cmap.second)
    {
      Trace("check-synth-sol")
          << "  " << pair.first << " --> " << pair.second << "\n";
      fvars.push_back(pair.first);
      fsols.push_back(pair.second);
    }
  }
  Trace("check-synth-sol") << "Starting new SMT Engine\n";
  /* Start new SMT engine to check solutions */
  SmtEngine solChecker(d_exprManager);
  solChecker.setLogic(getLogicInfo());
  setOption("check-synth-sol", SExpr("false"));
  setOption("sygus-rec-fun", SExpr("false"));

  Trace("check-synth-sol") << "Retrieving assertions\n";
  // Build conjecture from original assertions
  if (d_assertionList == NULL)
  {
    Trace("check-synth-sol") << "No assertions to check\n";
    return;
  }
  // auxiliary assertions
  std::vector<Node> auxAssertions;
  // expand definitions cache
  std::unordered_map<Node, Node, NodeHashFunction> cache;
  for (AssertionList::const_iterator i = d_assertionList->begin();
       i != d_assertionList->end();
       ++i)
  {
    Notice() << "SmtEngine::checkSynthSolution(): checking assertion " << *i << endl;
    Trace("check-synth-sol") << "Retrieving assertion " << *i << "\n";
    Node assertion = Node::fromExpr(*i);
    // Apply any define-funs from the problem.
    assertion = d_private->expandDefinitions(assertion, cache);
    Notice() << "SmtEngine::checkSynthSolution(): -- expands to " << assertion
             << endl;
    Trace("check-synth-sol") << "Expanded assertion " << assertion << "\n";
    if (conjs.find(assertion) == conjs.end())
    {
      Trace("check-synth-sol") << "It is an auxiliary assertion\n";
      auxAssertions.push_back(assertion);
    }
    else
    {
      Trace("check-synth-sol") << "It is a synthesis conjecture\n";
    }
  }
  // check all conjectures
  for (const Node& conj : conjs)
  {
    // get the solution for this conjecture
    std::vector<Node>& fvars = fvarMap[conj];
    std::vector<Node>& fsols = fsolMap[conj];
    // Apply solution map to conjecture body
    Node conjBody;
    /* Whether property is quantifier free */
    if (conj[1].getKind() != kind::EXISTS)
    {
      conjBody = conj[1].substitute(
          fvars.begin(), fvars.end(), fsols.begin(), fsols.end());
    }
    else
    {
      conjBody = conj[1][1].substitute(
          fvars.begin(), fvars.end(), fsols.begin(), fsols.end());

      /* Skolemize property */
      std::vector<Node> vars, skos;
      for (unsigned j = 0, size = conj[1][0].getNumChildren(); j < size; ++j)
      {
        vars.push_back(conj[1][0][j]);
        std::stringstream ss;
        ss << "sk_" << j;
        skos.push_back(nm->mkSkolem(ss.str(), conj[1][0][j].getType()));
        Trace("check-synth-sol") << "\tSkolemizing " << conj[1][0][j] << " to "
                                 << skos.back() << "\n";
      }
      conjBody = conjBody.substitute(
          vars.begin(), vars.end(), skos.begin(), skos.end());
    }
    Notice() << "SmtEngine::checkSynthSolution(): -- body substitutes to "
             << conjBody << endl;
    Trace("check-synth-sol") << "Substituted body of assertion to " << conjBody
                             << "\n";
    solChecker.assertFormula(conjBody.toExpr());
    // Assert all auxiliary assertions. This may include recursive function
    // definitions that were added as assertions to the sygus problem.
    for (const Node& a : auxAssertions)
    {
      solChecker.assertFormula(a.toExpr());
    }
    Result r = solChecker.checkSat();
    Notice() << "SmtEngine::checkSynthSolution(): result is " << r << endl;
    Trace("check-synth-sol") << "Satsifiability check: " << r << "\n";
    if (r.asSatisfiabilityResult().isUnknown())
    {
      InternalError() << "SmtEngine::checkSynthSolution(): could not check "
                         "solution, result "
                         "unknown.";
    }
    else if (r.asSatisfiabilityResult().isSat())
    {
      InternalError()
          << "SmtEngine::checkSynthSolution(): produced solution leads to "
             "satisfiable negated conjecture.";
    }
    solChecker.resetAssertions();
  }
}

void SmtEngine::checkAbduct(Expr a)
{
  Assert(a.getType().isBoolean());
  Trace("check-abduct") << "SmtEngine::checkAbduct: get expanded assertions"
                        << std::endl;

  std::vector<Expr> asserts = getExpandedAssertions();
  asserts.push_back(a);

  // two checks: first, consistent with assertions, second, implies negated goal
  // is unsatisfiable.
  for (unsigned j = 0; j < 2; j++)
  {
    Trace("check-abduct") << "SmtEngine::checkAbduct: phase " << j
                          << ": make new SMT engine" << std::endl;
    // Start new SMT engine to check solution
    SmtEngine abdChecker(d_exprManager);
    abdChecker.setLogic(getLogicInfo());
    Trace("check-abduct") << "SmtEngine::checkAbduct: phase " << j
                          << ": asserting formulas" << std::endl;
    for (const Expr& e : asserts)
    {
      abdChecker.assertFormula(e);
    }
    Trace("check-abduct") << "SmtEngine::checkAbduct: phase " << j
                          << ": check the assertions" << std::endl;
    Result r = abdChecker.checkSat();
    Trace("check-abduct") << "SmtEngine::checkAbduct: phase " << j
                          << ": result is " << r << endl;
    std::stringstream serr;
    bool isError = false;
    if (j == 0)
    {
      if (r.asSatisfiabilityResult().isSat() != Result::SAT)
      {
        isError = true;
        serr << "SmtEngine::checkAbduct(): produced solution cannot be shown "
                "to be consisconsistenttent with assertions, result was "
             << r;
      }
      Trace("check-abduct")
          << "SmtEngine::checkAbduct: goal is " << d_abdConj << std::endl;
      // add the goal to the set of assertions
      Assert(!d_abdConj.isNull());
      asserts.push_back(d_abdConj);
    }
    else
    {
      if (r.asSatisfiabilityResult().isSat() != Result::UNSAT)
      {
        isError = true;
        serr << "SmtEngine::checkAbduct(): negated goal cannot be shown "
                "unsatisfiable with produced solution, result was "
             << r;
      }
    }
    // did we get an unexpected result?
    if (isError)
    {
      InternalError() << serr.str();
    }
  }
}

// TODO(#1108): Simplify the error reporting of this method.
UnsatCore SmtEngine::getUnsatCore() {
  Trace("smt") << "SMT getUnsatCore()" << endl;
  SmtScope smts(this);
  finalOptionsAreSet();
  if(Dump.isOn("benchmark")) {
    Dump("benchmark") << GetUnsatCoreCommand();
  }
  return getUnsatCoreInternal();
}

// TODO(#1108): Simplify the error reporting of this method.
const Proof& SmtEngine::getProof()
{
  Trace("smt") << "SMT getProof()" << endl;
  SmtScope smts(this);
  finalOptionsAreSet();
  if(Dump.isOn("benchmark")) {
    Dump("benchmark") << GetProofCommand();
  }
#if IS_PROOFS_BUILD
  if(!options::proof()) {
    throw ModalException("Cannot get a proof when produce-proofs option is off.");
  }
  if (d_smtMode != SMT_MODE_UNSAT)
  {
    throw RecoverableModalException(
        "Cannot get a proof unless immediately preceded by UNSAT/ENTAILED "
        "response.");
  }

  return ProofManager::getProof(this);
#else /* IS_PROOFS_BUILD */
  throw ModalException("This build of CVC4 doesn't have proof support.");
#endif /* IS_PROOFS_BUILD */
}

void SmtEngine::printInstantiations( std::ostream& out ) {
  SmtScope smts(this);
  finalOptionsAreSet();
  if (options::instFormatMode() == options::InstFormatMode::SZS)
  {
    out << "% SZS output start Proof for " << d_filename.c_str() << std::endl;
  }
  if( d_theoryEngine ){
    d_theoryEngine->printInstantiations( out );
  }else{
    Assert(false);
  }
  if (options::instFormatMode() == options::InstFormatMode::SZS)
  {
    out << "% SZS output end Proof for " << d_filename.c_str() << std::endl;
  }
}

void SmtEngine::printSynthSolution( std::ostream& out ) {
  SmtScope smts(this);
  finalOptionsAreSet();
  if( d_theoryEngine ){
    d_theoryEngine->printSynthSolution( out );
  }else{
    Assert(false);
  }
}

bool SmtEngine::getSynthSolutions(std::map<Expr, Expr>& sol_map)
{
  SmtScope smts(this);
  finalOptionsAreSet();
  std::map<Node, std::map<Node, Node>> sol_mapn;
  Assert(d_theoryEngine != nullptr);
  // fail if the theory engine does not have synthesis solutions
  if (!d_theoryEngine->getSynthSolutions(sol_mapn))
  {
    return false;
  }
  for (std::pair<const Node, std::map<Node, Node>>& cs : sol_mapn)
  {
    for (std::pair<const Node, Node>& s : cs.second)
    {
      sol_map[s.first.toExpr()] = s.second.toExpr();
    }
  }
  return true;
}

Expr SmtEngine::doQuantifierElimination(const Expr& e, bool doFull, bool strict)
{
  SmtScope smts(this);
  finalOptionsAreSet();
  if(!d_logic.isPure(THEORY_ARITH) && strict){
    Warning() << "Unexpected logic for quantifier elimination " << d_logic << endl;
  }
  Trace("smt-qe") << "Do quantifier elimination " << e << std::endl;
  Node n_e = Node::fromExpr( e );
  if (n_e.getKind() != kind::EXISTS && n_e.getKind() != kind::FORALL)
  {
    throw ModalException(
        "Expecting a quantified formula as argument to get-qe.");
  }
  //tag the quantified formula with the quant-elim attribute
  TypeNode t = NodeManager::currentNM()->booleanType();
  Node n_attr = NodeManager::currentNM()->mkSkolem("qe", t, "Auxiliary variable for qe attr.");
  std::vector< Node > node_values;
  d_theoryEngine->setUserAttribute( doFull ? "quant-elim" : "quant-elim-partial", n_attr, node_values, "");
  n_attr = NodeManager::currentNM()->mkNode(kind::INST_ATTRIBUTE, n_attr);
  n_attr = NodeManager::currentNM()->mkNode(kind::INST_PATTERN_LIST, n_attr);
  std::vector< Node > e_children;
  e_children.push_back( n_e[0] );
  e_children.push_back(n_e.getKind() == kind::EXISTS ? n_e[1]
                                                     : n_e[1].negate());
  e_children.push_back( n_attr );
  Node nn_e = NodeManager::currentNM()->mkNode( kind::EXISTS, e_children );
  Trace("smt-qe-debug") << "Query for quantifier elimination : " << nn_e << std::endl;
  Assert(nn_e.getNumChildren() == 3);
  Result r = checkSatisfiability(nn_e.toExpr(), true, true);
  Trace("smt-qe") << "Query returned " << r << std::endl;
  if(r.asSatisfiabilityResult().isSat() != Result::UNSAT ) {
    if( r.asSatisfiabilityResult().isSat() != Result::SAT && doFull ){
      Notice()
          << "While performing quantifier elimination, unexpected result : "
          << r << " for query.";
      // failed, return original
      return e;
    }
    std::vector< Node > inst_qs;
    d_theoryEngine->getInstantiatedQuantifiedFormulas( inst_qs );
    Assert(inst_qs.size() <= 1);
    Node ret_n;
    if( inst_qs.size()==1 ){
      Node top_q = inst_qs[0];
      //Node top_q = Rewriter::rewrite( nn_e ).negate();
      Assert(top_q.getKind() == kind::FORALL);
      Trace("smt-qe") << "Get qe for " << top_q << std::endl;
      ret_n = d_theoryEngine->getInstantiatedConjunction( top_q );
      Trace("smt-qe") << "Returned : " << ret_n << std::endl;
      if (n_e.getKind() == kind::EXISTS)
      {
        ret_n = Rewriter::rewrite(ret_n.negate());
      }
    }else{
      ret_n = NodeManager::currentNM()->mkConst(n_e.getKind() != kind::EXISTS);
    }
    // do extended rewrite to minimize the size of the formula aggressively
    theory::quantifiers::ExtendedRewriter extr(true);
    ret_n = extr.extendedRewrite(ret_n);
    return ret_n.toExpr();
  }else {
    return NodeManager::currentNM()
        ->mkConst(n_e.getKind() == kind::EXISTS)
        .toExpr();
  }
}

bool SmtEngine::getAbduct(const Expr& conj, const Type& grammarType, Expr& abd)
{
  SmtScope smts(this);

  if (!options::produceAbducts())
  {
    const char* msg = "Cannot get abduct when produce-abducts options is off.";
    throw ModalException(msg);
  }
  Trace("sygus-abduct") << "SmtEngine::getAbduct: conjecture " << conj
                        << std::endl;
  std::vector<Expr> easserts = getExpandedAssertions();
  std::vector<Node> axioms;
  for (unsigned i = 0, size = easserts.size(); i < size; i++)
  {
    axioms.push_back(Node::fromExpr(easserts[i]));
  }
  std::vector<Node> asserts(axioms.begin(), axioms.end());
  // negate the conjecture
  Node conjn = Node::fromExpr(conj);
  // must expand definitions
  std::unordered_map<Node, Node, NodeHashFunction> cache;
  conjn = d_private->expandDefinitions(conjn, cache);
  // now negate
  conjn = conjn.negate();
  d_abdConj = conjn.toExpr();
  asserts.push_back(conjn);
  std::string name("A");
  Node aconj = theory::quantifiers::SygusAbduct::mkAbductionConjecture(
      name, asserts, axioms, TypeNode::fromType(grammarType));
  // should be a quantified conjecture with one function-to-synthesize
  Assert(aconj.getKind() == kind::FORALL && aconj[0].getNumChildren() == 1);
  // remember the abduct-to-synthesize
  d_sssf = aconj[0][0].toExpr();
  Trace("sygus-abduct") << "SmtEngine::getAbduct: made conjecture : " << aconj
                        << ", solving for " << d_sssf << std::endl;
  // we generate a new smt engine to do the abduction query
  d_subsolver.reset(new SmtEngine(NodeManager::currentNM()->toExprManager()));
  d_subsolver->setIsInternalSubsolver();
  // get the logic
  LogicInfo l = d_logic.getUnlockedCopy();
  // enable everything needed for sygus
  l.enableSygus();
  d_subsolver->setLogic(l);
  // assert the abduction query
  d_subsolver->assertFormula(aconj.toExpr());
  if (getAbductInternal(abd))
  {
    // successfully generated an abduct, update to abduct state
    d_smtMode = SMT_MODE_ABDUCT;
    return true;
  }
  // failed, we revert to the assert state
  d_smtMode = SMT_MODE_ASSERT;
  return false;
}

bool SmtEngine::getAbductInternal(Expr& abd)
{
  // should have initialized the subsolver by now
  Assert(d_subsolver != nullptr);
  Trace("sygus-abduct") << "  SmtEngine::getAbduct check sat..." << std::endl;
  Result r = d_subsolver->checkSat();
  Trace("sygus-abduct") << "  SmtEngine::getAbduct result: " << r << std::endl;
  if (r.asSatisfiabilityResult().isSat() == Result::UNSAT)
  {
    // get the synthesis solution
    std::map<Expr, Expr> sols;
    d_subsolver->getSynthSolutions(sols);
    Assert(sols.size() == 1);
    std::map<Expr, Expr>::iterator its = sols.find(d_sssf);
    if (its != sols.end())
    {
      Trace("sygus-abduct")
          << "SmtEngine::getAbduct: solution is " << its->second << std::endl;
      Node abdn = Node::fromExpr(its->second);
      if (abdn.getKind() == kind::LAMBDA)
      {
        abdn = abdn[1];
      }
      // get the grammar type for the abduct
      Node af = Node::fromExpr(d_sssf);
      Node agdtbv = af.getAttribute(theory::SygusSynthFunVarListAttribute());
      Assert(!agdtbv.isNull());
      Assert(agdtbv.getKind() == kind::BOUND_VAR_LIST);
      // convert back to original
      // must replace formal arguments of abd with the free variables in the
      // input problem that they correspond to.
      std::vector<Node> vars;
      std::vector<Node> syms;
      SygusVarToTermAttribute sta;
      for (const Node& bv : agdtbv)
      {
        vars.push_back(bv);
        syms.push_back(bv.hasAttribute(sta) ? bv.getAttribute(sta) : bv);
      }
      abdn =
          abdn.substitute(vars.begin(), vars.end(), syms.begin(), syms.end());

      // convert to expression
      abd = abdn.toExpr();

      // if check abducts option is set, we check the correctness
      if (options::checkAbducts())
      {
        checkAbduct(abd);
      }
      return true;
    }
    Trace("sygus-abduct") << "SmtEngine::getAbduct: could not find solution!"
                          << std::endl;
    throw RecoverableModalException("Could not find solution for get-abduct.");
  }
  return false;
}

bool SmtEngine::getAbduct(const Expr& conj, Expr& abd)
{
  Type grammarType;
  return getAbduct(conj, grammarType, abd);
}

void SmtEngine::getInstantiatedQuantifiedFormulas( std::vector< Expr >& qs ) {
  SmtScope smts(this);
  if( d_theoryEngine ){
    std::vector< Node > qs_n;
    d_theoryEngine->getInstantiatedQuantifiedFormulas( qs_n );
    for( unsigned i=0; i<qs_n.size(); i++ ){
      qs.push_back( qs_n[i].toExpr() );
    }
  }else{
    Assert(false);
  }
}

void SmtEngine::getInstantiations( Expr q, std::vector< Expr >& insts ) {
  SmtScope smts(this);
  if( d_theoryEngine ){
    std::vector< Node > insts_n;
    d_theoryEngine->getInstantiations( Node::fromExpr( q ), insts_n );
    for( unsigned i=0; i<insts_n.size(); i++ ){
      insts.push_back( insts_n[i].toExpr() );
    }
  }else{
    Assert(false);
  }
}

void SmtEngine::getInstantiationTermVectors( Expr q, std::vector< std::vector< Expr > >& tvecs ) {
  SmtScope smts(this);
  Assert(options::trackInstLemmas());
  if( d_theoryEngine ){
    std::vector< std::vector< Node > > tvecs_n;
    d_theoryEngine->getInstantiationTermVectors( Node::fromExpr( q ), tvecs_n );
    for( unsigned i=0; i<tvecs_n.size(); i++ ){
      std::vector< Expr > tvec;
      for( unsigned j=0; j<tvecs_n[i].size(); j++ ){
        tvec.push_back( tvecs_n[i][j].toExpr() );
      }
      tvecs.push_back( tvec );
    }
  }else{
    Assert(false);
  }
}

vector<Expr> SmtEngine::getAssertions() {
  SmtScope smts(this);
  finalOptionsAreSet();
  doPendingPops();
  if(Dump.isOn("benchmark")) {
    Dump("benchmark") << GetAssertionsCommand();
  }
  Trace("smt") << "SMT getAssertions()" << endl;
  if(!options::produceAssertions()) {
    const char* msg =
      "Cannot query the current assertion list when not in produce-assertions mode.";
    throw ModalException(msg);
  }
  Assert(d_assertionList != NULL);
  // copy the result out
  return vector<Expr>(d_assertionList->begin(), d_assertionList->end());
}

void SmtEngine::push()
{
  SmtScope smts(this);
  finalOptionsAreSet();
  doPendingPops();
  Trace("smt") << "SMT push()" << endl;
  d_private->notifyPush();
  d_private->processAssertions();
  if(Dump.isOn("benchmark")) {
    Dump("benchmark") << PushCommand();
  }
  if(!options::incrementalSolving()) {
    throw ModalException("Cannot push when not solving incrementally (use --incremental)");
  }


  // The problem isn't really "extended" yet, but this disallows
  // get-model after a push, simplifying our lives somewhat and
  // staying symmetric with pop.
  setProblemExtended();

  d_userLevels.push_back(d_userContext->getLevel());
  internalPush();
  Trace("userpushpop") << "SmtEngine: pushed to level "
                       << d_userContext->getLevel() << endl;
}

void SmtEngine::pop() {
  SmtScope smts(this);
  finalOptionsAreSet();
  Trace("smt") << "SMT pop()" << endl;
  if(Dump.isOn("benchmark")) {
    Dump("benchmark") << PopCommand();
  }
  if(!options::incrementalSolving()) {
    throw ModalException("Cannot pop when not solving incrementally (use --incremental)");
  }
  if(d_userLevels.size() == 0) {
    throw ModalException("Cannot pop beyond the first user frame");
  }

  // The problem isn't really "extended" yet, but this disallows
  // get-model after a pop, simplifying our lives somewhat.  It might
  // not be strictly necessary to do so, since the pops occur lazily,
  // but also it would be weird to have a legally-executed (get-model)
  // that only returns a subset of the assignment (because the rest
  // is no longer in scope!).
  setProblemExtended();

  AlwaysAssert(d_userContext->getLevel() > 0);
  AlwaysAssert(d_userLevels.back() < d_userContext->getLevel());
  while (d_userLevels.back() < d_userContext->getLevel()) {
    internalPop(true);
  }
  d_userLevels.pop_back();

  // Clear out assertion queues etc., in case anything is still in there
  d_private->notifyPop();

  Trace("userpushpop") << "SmtEngine: popped to level "
                       << d_userContext->getLevel() << endl;
  // FIXME: should we reset d_status here?
  // SMT-LIBv2 spec seems to imply no, but it would make sense to..
}

void SmtEngine::internalPush() {
  Assert(d_fullyInited);
  Trace("smt") << "SmtEngine::internalPush()" << endl;
  doPendingPops();
  if(options::incrementalSolving()) {
    d_private->processAssertions();
    TimerStat::CodeTimer pushPopTimer(d_stats->d_pushPopTime);
    d_userContext->push();
    // the d_context push is done inside of the SAT solver
    d_propEngine->push();
  }
}

void SmtEngine::internalPop(bool immediate) {
  Assert(d_fullyInited);
  Trace("smt") << "SmtEngine::internalPop()" << endl;
  if(options::incrementalSolving()) {
    ++d_pendingPops;
  }
  if(immediate) {
    doPendingPops();
  }
}

void SmtEngine::doPendingPops() {
  Trace("smt") << "SmtEngine::doPendingPops()" << endl;
  Assert(d_pendingPops == 0 || options::incrementalSolving());
  // check to see if a postsolve() is pending
  if (d_needPostsolve)
  {
    d_propEngine->resetTrail();
  }
  while(d_pendingPops > 0) {
    TimerStat::CodeTimer pushPopTimer(d_stats->d_pushPopTime);
    d_propEngine->pop();
    // the d_context pop is done inside of the SAT solver
    d_userContext->pop();
    --d_pendingPops;
  }
  if (d_needPostsolve)
  {
    d_theoryEngine->postsolve();
    d_needPostsolve = false;
  }
}

void SmtEngine::reset()
{
  SmtScope smts(this);
  ExprManager *em = d_exprManager;
  Trace("smt") << "SMT reset()" << endl;
  if(Dump.isOn("benchmark")) {
    Dump("benchmark") << ResetCommand();
  }
  Options opts;
  opts.copyValues(d_originalOptions);
  this->~SmtEngine();
  NodeManager::fromExprManager(em)->getOptions().copyValues(opts);
  new(this) SmtEngine(em);
}

void SmtEngine::resetAssertions()
{
  SmtScope smts(this);

  if (!d_fullyInited)
  {
    // We're still in Start Mode, nothing asserted yet, do nothing.
    // (see solver execution modes in the SMT-LIB standard)
    Assert(d_context->getLevel() == 0);
    Assert(d_userContext->getLevel() == 0);
    DeleteAndClearCommandVector(d_modelGlobalCommands);
    return;
  }

  doPendingPops();

  Trace("smt") << "SMT resetAssertions()" << endl;
  if (Dump.isOn("benchmark"))
  {
    Dump("benchmark") << ResetAssertionsCommand();
  }

  while (!d_userLevels.empty())
  {
    pop();
  }

  // Remember the global push/pop around everything when beyond Start mode
  // (see solver execution modes in the SMT-LIB standard)
  Assert(d_userLevels.size() == 0 && d_userContext->getLevel() == 1);
  d_context->popto(0);
  d_userContext->popto(0);
  DeleteAndClearCommandVector(d_modelGlobalCommands);
  d_userContext->push();
  d_context->push();

  /* Create new PropEngine.
   * First force destruction of referenced PropEngine to enforce that
   * statistics are unregistered by the obsolete PropEngine object before
   * registered again by the new PropEngine object */
  d_propEngine.reset(nullptr);
  d_propEngine.reset(
      new PropEngine(getTheoryEngine(), getContext(), getUserContext()));
  d_theoryEngine->setPropEngine(getPropEngine());
}

void SmtEngine::interrupt()
{
  if(!d_fullyInited) {
    return;
  }
  d_propEngine->interrupt();
  d_theoryEngine->interrupt();
}

void SmtEngine::setResourceLimit(unsigned long units, bool cumulative) {
  d_private->getResourceManager()->setResourceLimit(units, cumulative);
}
void SmtEngine::setTimeLimit(unsigned long milis, bool cumulative) {
  d_private->getResourceManager()->setTimeLimit(milis, cumulative);
}

unsigned long SmtEngine::getResourceUsage() const {
  return d_private->getResourceManager()->getResourceUsage();
}

unsigned long SmtEngine::getTimeUsage() const {
  return d_private->getResourceManager()->getTimeUsage();
}

unsigned long SmtEngine::getResourceRemaining() const
{
  return d_private->getResourceManager()->getResourceRemaining();
}

unsigned long SmtEngine::getTimeRemaining() const
{
  return d_private->getResourceManager()->getTimeRemaining();
}

Statistics SmtEngine::getStatistics() const
{
  return Statistics(*d_statisticsRegistry);
}

SExpr SmtEngine::getStatistic(std::string name) const
{
  return d_statisticsRegistry->getStatistic(name);
}

void SmtEngine::safeFlushStatistics(int fd) const {
  d_statisticsRegistry->safeFlushInformation(fd);
}

void SmtEngine::setUserAttribute(const std::string& attr,
                                 Expr expr,
                                 const std::vector<Expr>& expr_values,
                                 const std::string& str_value)
{
  SmtScope smts(this);
  finalOptionsAreSet();
  std::vector<Node> node_values;
  for( unsigned i=0; i<expr_values.size(); i++ ){
    node_values.push_back( expr_values[i].getNode() );
  }
  d_theoryEngine->setUserAttribute(attr, expr.getNode(), node_values, str_value);
}

void SmtEngine::setPrintFuncInModel(Expr f, bool p) {
  Trace("setp-model") << "Set printInModel " << f << " to " << p << std::endl;
  for( unsigned i=0; i<d_modelGlobalCommands.size(); i++ ){
    Command * c = d_modelGlobalCommands[i];
    DeclareFunctionCommand* dfc = dynamic_cast<DeclareFunctionCommand*>(c);
    if(dfc != NULL) {
      if( dfc->getFunction()==f ){
        dfc->setPrintInModel( p );
      }
    }
  }
  for( unsigned i=0; i<d_modelCommands->size(); i++ ){
    Command * c = (*d_modelCommands)[i];
    DeclareFunctionCommand* dfc = dynamic_cast<DeclareFunctionCommand*>(c);
    if(dfc != NULL) {
      if( dfc->getFunction()==f ){
        dfc->setPrintInModel( p );
      }
    }
  }
}

void SmtEngine::beforeSearch()
{
  if(d_fullyInited) {
    throw ModalException(
        "SmtEngine::beforeSearch called after initialization.");
  }
}


void SmtEngine::setOption(const std::string& key, const CVC4::SExpr& value)
{
  NodeManagerScope nms(d_nodeManager);
  Trace("smt") << "SMT setOption(" << key << ", " << value << ")" << endl;

  if(Dump.isOn("benchmark")) {
    Dump("benchmark") << SetOptionCommand(key, value);
  }

  if(key == "command-verbosity") {
    if(!value.isAtom()) {
      const vector<SExpr>& cs = value.getChildren();
      if(cs.size() == 2 &&
         (cs[0].isKeyword() || cs[0].isString()) &&
         cs[1].isInteger()) {
        string c = cs[0].getValue();
        const Integer& v = cs[1].getIntegerValue();
        if(v < 0 || v > 2) {
          throw OptionException("command-verbosity must be 0, 1, or 2");
        }
        d_commandVerbosity[c] = v;
        return;
      }
    }
    throw OptionException("command-verbosity value must be a tuple (command-name, integer)");
  }

  if(!value.isAtom()) {
    throw OptionException("bad value for :" + key);
  }

  string optionarg = value.getValue();
  Options& nodeManagerOptions = NodeManager::currentNM()->getOptions();
  nodeManagerOptions.setOption(key, optionarg);
}

void SmtEngine::setIsInternalSubsolver() { d_isInternalSubsolver = true; }

bool SmtEngine::isInternalSubsolver() const { return d_isInternalSubsolver; }

CVC4::SExpr SmtEngine::getOption(const std::string& key) const
{
  NodeManagerScope nms(d_nodeManager);

  Trace("smt") << "SMT getOption(" << key << ")" << endl;

  if(key.length() >= 18 &&
     key.compare(0, 18, "command-verbosity:") == 0) {
    map<string, Integer>::const_iterator i = d_commandVerbosity.find(key.c_str() + 18);
    if(i != d_commandVerbosity.end()) {
      return SExpr((*i).second);
    }
    i = d_commandVerbosity.find("*");
    if(i != d_commandVerbosity.end()) {
      return SExpr((*i).second);
    }
    return SExpr(Integer(2));
  }

  if(Dump.isOn("benchmark")) {
    Dump("benchmark") << GetOptionCommand(key);
  }

  if(key == "command-verbosity") {
    vector<SExpr> result;
    SExpr defaultVerbosity;
    for(map<string, Integer>::const_iterator i = d_commandVerbosity.begin();
        i != d_commandVerbosity.end();
        ++i) {
      vector<SExpr> v;
      v.push_back(SExpr((*i).first));
      v.push_back(SExpr((*i).second));
      if((*i).first == "*") {
        // put the default at the end of the SExpr
        defaultVerbosity = SExpr(v);
      } else {
        result.push_back(SExpr(v));
      }
    }
    // put the default at the end of the SExpr
    if(!defaultVerbosity.isAtom()) {
      result.push_back(defaultVerbosity);
    } else {
      // ensure the default is always listed
      vector<SExpr> v;
      v.push_back(SExpr("*"));
      v.push_back(SExpr(Integer(2)));
      result.push_back(SExpr(v));
    }
    return SExpr(result);
  }

  Options& nodeManagerOptions = NodeManager::currentNM()->getOptions();
  return SExpr::parseAtom(nodeManagerOptions.getOption(key));
}

bool SmtEngine::getExpressionName(Expr e, std::string& name) const {
  return d_private->getExpressionName(e, name);
}

void SmtEngine::setExpressionName(Expr e, const std::string& name) {
  Trace("smt-debug") << "Set expression name " << e << " to " << name << std::endl;
  d_private->setExpressionName(e,name);
}

void SmtEngine::setSygusConjectureStale()
{
  if (d_private->d_sygusConjectureStale)
  {
    // already stale
    return;
  }
  d_private->d_sygusConjectureStale = true;
  if (options::incrementalSolving())
  {
    internalPop();
  }
}

}/* CVC4 namespace */<|MERGE_RESOLUTION|>--- conflicted
+++ resolved
@@ -1087,1268 +1087,6 @@
   d_logic.lock();
 }
 
-<<<<<<< HEAD
-void SmtEngine::setDefaults() {
-  Random::getRandom().setSeed(options::seed());
-  // Language-based defaults
-  if (!options::bitvectorDivByZeroConst.wasSetByUser())
-  {
-    // Bitvector-divide-by-zero changed semantics in SMT LIB 2.6, thus we
-    // set this option if the input format is SMT LIB 2.6. We also set this
-    // option if we are sygus, since we assume SMT LIB 2.6 semantics for sygus.
-    options::bitvectorDivByZeroConst.set(
-        language::isInputLang_smt2_6(options::inputLanguage())
-        || language::isInputLangSygus(options::inputLanguage()));
-  }
-  bool is_sygus = language::isInputLangSygus(options::inputLanguage());
-
-  if (options::bitblastMode() == options::BitblastMode::EAGER)
-  {
-    if (options::produceModels()
-        && (d_logic.isTheoryEnabled(THEORY_ARRAYS)
-            || d_logic.isTheoryEnabled(THEORY_UF)))
-    {
-      if (options::bitblastMode.wasSetByUser()
-          || options::produceModels.wasSetByUser())
-      {
-        throw OptionException(std::string(
-            "Eager bit-blasting currently does not support model generation "
-            "for the combination of bit-vectors with arrays or uinterpreted "
-            "functions. Try --bitblast=lazy"));
-      }
-      Notice() << "SmtEngine: setting bit-blast mode to lazy to support model"
-               << "generation" << endl;
-      setOption("bitblastMode", SExpr("lazy"));
-    }
-    else if (!options::incrementalSolving())
-    {
-      options::ackermann.set(true);
-    }
-
-    if (options::incrementalSolving() && !d_logic.isPure(THEORY_BV))
-    {
-      throw OptionException(
-          "Incremental eager bit-blasting is currently "
-          "only supported for QF_BV. Try --bitblast=lazy.");
-    }
-  }
-
-  if (options::solveIntAsBV() > 0)
-  {
-    if (!(d_logic <= LogicInfo("QF_NIA")))
-    {
-      throw OptionException(
-          "--solve-int-as-bv=X only supported for pure integer logics (QF_NIA, "
-          "QF_LIA, QF_IDL)");
-    }
-    d_logic = LogicInfo("QF_BV");
-  }
-
-  if (options::solveBVAsInt() > 0)
-  {
-    if (d_logic.isTheoryEnabled(THEORY_BV))
-    {
-      d_logic = d_logic.getUnlockedCopy();
-      d_logic.disableTheory(THEORY_BV);
-      d_logic.enableTheory(THEORY_ARITH);
-      d_logic.arithNonLinear();
-      d_logic.lock();
-    }
-  }
-
-  // set options about ackermannization
-  if (options::ackermann() && options::produceModels()
-      && (d_logic.isTheoryEnabled(THEORY_ARRAYS)
-          || d_logic.isTheoryEnabled(THEORY_UF)))
-  {
-    if (options::produceModels.wasSetByUser())
-    {
-      throw OptionException(std::string(
-          "Ackermannization currently does not support model generation."));
-    }
-    Notice() << "SmtEngine: turn off ackermannization to support model"
-             << "generation" << endl;
-    options::ackermann.set(false);
-  }
-
-  if (options::ackermann())
-  {
-    if (options::incrementalSolving())
-    {
-      throw OptionException(
-          "Incremental Ackermannization is currently not supported.");
-    }
-
-    if (d_logic.isQuantified())
-    {
-      throw LogicException("Cannot use Ackermannization on quantified formula");
-    }
-
-    if (d_logic.isTheoryEnabled(THEORY_UF))
-    {
-      d_logic = d_logic.getUnlockedCopy();
-      d_logic.disableTheory(THEORY_UF);
-      d_logic.lock();
-    }
-    if (d_logic.isTheoryEnabled(THEORY_ARRAYS))
-    {
-      d_logic = d_logic.getUnlockedCopy();
-      d_logic.disableTheory(THEORY_ARRAYS);
-      d_logic.lock();
-    }
-  }
-
-  // Set default options associated with strings-exp. We also set these options
-  // if we are using eager string preprocessing, which may introduce quantified
-  // formulas at preprocess time.
-  if (options::stringExp() || !options::stringLazyPreproc())
-  {
-    // We require quantifiers since extended functions reduce using them.
-    if (!d_logic.isQuantified())
-    {
-      d_logic = d_logic.getUnlockedCopy();
-      d_logic.enableQuantifiers();
-      d_logic.lock();
-      Trace("smt") << "turning on quantifier logic, for strings-exp"
-                   << std::endl;
-    }
-    // We require bounded quantifier handling.
-    if (!options::fmfBound.wasSetByUser())
-    {
-      options::fmfBound.set( true );
-      Trace("smt") << "turning on fmf-bound-int, for strings-exp" << std::endl;
-    }
-    // Turn off E-matching, since some bounded quantifiers introduced by strings
-    // (e.g. for replaceall) admit matching loops.
-    if (!options::eMatching.wasSetByUser())
-    {
-      options::eMatching.set(false);
-      Trace("smt") << "turning off E-matching, for strings-exp" << std::endl;
-    }
-    // Do not eliminate extended arithmetic symbols from quantified formulas,
-    // since some strategies, e.g. --re-elim-agg, introduce them.
-    if (!options::elimExtArithQuant.wasSetByUser())
-    {
-      options::elimExtArithQuant.set(false);
-      Trace("smt") << "turning off elim-ext-arith-quant, for strings-exp"
-                   << std::endl;
-    }
-  }
-
-  // sygus inference may require datatypes
-  if (!d_isInternalSubsolver)
-  {
-    if (options::produceAbducts() || options::sygusInference()
-        || options::sygusRewSynthInput())
-    {
-      // since we are trying to recast as sygus, we assume the input is sygus
-      is_sygus = true;
-    }
-  }
-
-  // We now know whether the input is sygus. Update the logic to incorporate
-  // the theories we need internally for handling sygus problems.
-  if (is_sygus)
-  {
-    d_logic = d_logic.getUnlockedCopy();
-    d_logic.enableSygus();
-    d_logic.lock();
-  }
-
-  // sygus core connective requires unsat cores
-  if (options::sygusCoreConnective())
-  {
-    options::unsatCores.set(true);
-  }
-
-  if ((options::checkModels() || options::checkSynthSol()
-       || options::produceAbducts()
-       || options::modelCoresMode() != options::ModelCoresMode::NONE
-       || options::blockModelsMode() != options::BlockModelsMode::NONE)
-      && !options::produceAssertions())
-  {
-    Notice() << "SmtEngine: turning on produce-assertions to support "
-             << "option requiring assertions." << endl;
-    setOption("produce-assertions", SExpr("true"));
-  }
-
-  // Disable options incompatible with incremental solving, unsat cores, and
-  // proofs or output an error if enabled explicitly
-  if (options::incrementalSolving() || options::unsatCores()
-      || options::proof())
-  {
-    if (options::unconstrainedSimp())
-    {
-      if (options::unconstrainedSimp.wasSetByUser())
-      {
-        throw OptionException(
-            "unconstrained simplification not supported with unsat "
-            "cores/proofs/incremental solving");
-      }
-      Notice() << "SmtEngine: turning off unconstrained simplification to "
-                  "support unsat cores/proofs/incremental solving"
-               << endl;
-      options::unconstrainedSimp.set(false);
-    }
-  }
-  else
-  {
-    // Turn on unconstrained simplification for QF_AUFBV
-    if (!options::unconstrainedSimp.wasSetByUser())
-    {
-      //    bool qf_sat = d_logic.isPure(THEORY_BOOL) &&
-      //    !d_logic.isQuantified(); bool uncSimp = false && !qf_sat &&
-      //    !options::incrementalSolving();
-      bool uncSimp = !d_logic.isQuantified() && !options::produceModels()
-                     && !options::produceAssignments()
-                     && !options::checkModels()
-                     && (d_logic.isTheoryEnabled(THEORY_ARRAYS)
-                         && d_logic.isTheoryEnabled(THEORY_BV));
-      Trace("smt") << "setting unconstrained simplification to " << uncSimp
-                   << endl;
-      options::unconstrainedSimp.set(uncSimp);
-    }
-  }
-
-  if (options::incrementalSolving() || options::proof())
-  {
-    if (options::sygusInference())
-    {
-      if (options::sygusInference.wasSetByUser())
-      {
-        throw OptionException(
-            "sygus inference not supported with proofs/incremental solving");
-      }
-      Notice() << "SmtEngine: turning off sygus inference to support "
-                  "proofs/incremental solving"
-               << std::endl;
-      options::sygusInference.set(false);
-    }
-  }
-
-  // Disable options incompatible with unsat cores and proofs or output an
-  // error if enabled explicitly
-  if (options::unsatCores() || options::proof())
-  {
-    if (options::simplificationMode() != options::SimplificationMode::NONE)
-    {
-      if (options::simplificationMode.wasSetByUser())
-      {
-        throw OptionException(
-            "simplification not supported with unsat cores/proofs");
-      }
-      Notice() << "SmtEngine: turning off simplification to support unsat "
-                  "cores/proofs"
-               << endl;
-      options::simplificationMode.set(options::SimplificationMode::NONE);
-    }
-
-    if (options::pbRewrites())
-    {
-      if (options::pbRewrites.wasSetByUser())
-      {
-        throw OptionException(
-            "pseudoboolean rewrites not supported with unsat cores/proofs");
-      }
-      Notice() << "SmtEngine: turning off pseudoboolean rewrites to support "
-                  "unsat cores/proofs"
-               << endl;
-      setOption("pb-rewrites", false);
-    }
-
-    if (options::sortInference())
-    {
-      if (options::sortInference.wasSetByUser())
-      {
-        throw OptionException(
-            "sort inference not supported with unsat cores/proofs");
-      }
-      Notice() << "SmtEngine: turning off sort inference to support unsat "
-                  "cores/proofs"
-               << endl;
-      options::sortInference.set(false);
-    }
-
-    if (options::preSkolemQuant())
-    {
-      if (options::preSkolemQuant.wasSetByUser())
-      {
-        throw OptionException(
-            "pre-skolemization not supported with unsat cores/proofs");
-      }
-      Notice() << "SmtEngine: turning off pre-skolemization to support unsat "
-                  "cores/proofs"
-               << endl;
-      options::preSkolemQuant.set(false);
-    }
-
-    if (options::solveBVAsInt() > 0)
-    {
-      /**
-       * Operations on 1 bits are better handled as Boolean operations
-       * than as integer operations.
-       * Therefore, we enable bv-to-bool, which runs before
-       * the translation to integers.
-       */
-      options::bitvectorToBool.set(true);
-    }
-
-    if (options::bitvectorToBool())
-    {
-      if (options::bitvectorToBool.wasSetByUser())
-      {
-        throw OptionException(
-            "bv-to-bool not supported with unsat cores/proofs");
-      }
-      Notice() << "SmtEngine: turning off bitvector-to-bool to support unsat "
-                  "cores/proofs"
-               << endl;
-      options::bitvectorToBool.set(false);
-    }
-
-    if (options::boolToBitvector() != options::BoolToBVMode::OFF)
-    {
-      if (options::boolToBitvector.wasSetByUser())
-      {
-        throw OptionException(
-            "bool-to-bv != off not supported with unsat cores/proofs");
-      }
-      Notice() << "SmtEngine: turning off bool-to-bv to support unsat "
-                  "cores/proofs"
-               << endl;
-      setOption("boolToBitvector", SExpr("off"));
-    }
-
-    if (options::bvIntroducePow2())
-    {
-      if (options::bvIntroducePow2.wasSetByUser())
-      {
-        throw OptionException(
-            "bv-intro-pow2 not supported with unsat cores/proofs");
-      }
-      Notice() << "SmtEngine: turning off bv-intro-pow2 to support "
-                  "unsat-cores/proofs"
-               << endl;
-      setOption("bv-intro-pow2", false);
-    }
-
-    if (options::repeatSimp())
-    {
-      if (options::repeatSimp.wasSetByUser())
-      {
-        throw OptionException(
-            "repeat-simp not supported with unsat cores/proofs");
-      }
-      Notice() << "SmtEngine: turning off repeat-simp to support unsat "
-                  "cores/proofs"
-               << endl;
-      setOption("repeat-simp", false);
-    }
-
-    if (options::globalNegate())
-    {
-      if (options::globalNegate.wasSetByUser())
-      {
-        throw OptionException(
-            "global-negate not supported with unsat cores/proofs");
-      }
-      Notice() << "SmtEngine: turning off global-negate to support unsat "
-                  "cores/proofs"
-               << endl;
-      setOption("global-negate", false);
-    }
-
-    if (options::bitvectorAig())
-    {
-      throw OptionException(
-          "bitblast-aig not supported with unsat cores/proofs");
-    }
-  }
-  else
-  {
-    // by default, nonclausal simplification is off for QF_SAT
-    if (!options::simplificationMode.wasSetByUser())
-    {
-      bool qf_sat = d_logic.isPure(THEORY_BOOL) && !d_logic.isQuantified();
-      Trace("smt") << "setting simplification mode to <"
-                   << d_logic.getLogicString() << "> " << (!qf_sat) << endl;
-      // simplification=none works better for SMT LIB benchmarks with
-      // quantifiers, not others options::simplificationMode.set(qf_sat ||
-      // quantifiers ? options::SimplificationMode::NONE :
-      // options::SimplificationMode::BATCH);
-      options::simplificationMode.set(qf_sat
-                                          ? options::SimplificationMode::NONE
-                                          : options::SimplificationMode::BATCH);
-    }
-  }
-
-  if (options::cbqiBv() && d_logic.isQuantified())
-  {
-    if (options::boolToBitvector() != options::BoolToBVMode::OFF)
-    {
-      if (options::boolToBitvector.wasSetByUser())
-      {
-        throw OptionException(
-            "bool-to-bv != off not supported with CBQI BV for quantified "
-            "logics");
-      }
-      Notice() << "SmtEngine: turning off bool-to-bitvector to support CBQI BV"
-               << endl;
-      setOption("boolToBitvector", SExpr("off"));
-    }
-  }
-
-  // cases where we need produce models
-  if (!options::produceModels()
-      && (options::produceAssignments() || options::sygusRewSynthCheck()
-          || is_sygus))
-  {
-    Notice() << "SmtEngine: turning on produce-models" << endl;
-    setOption("produce-models", SExpr("true"));
-  }
-
-  // Set the options for the theoryOf
-  if(!options::theoryOfMode.wasSetByUser()) {
-    if(d_logic.isSharingEnabled() &&
-       !d_logic.isTheoryEnabled(THEORY_BV) &&
-       !d_logic.isTheoryEnabled(THEORY_STRINGS) &&
-       !d_logic.isTheoryEnabled(THEORY_SETS) ) {
-      Trace("smt") << "setting theoryof-mode to term-based" << endl;
-      options::theoryOfMode.set(options::TheoryOfMode::THEORY_OF_TERM_BASED);
-    }
-  }
-
-  // strings require LIA, UF; widen the logic
-  if(d_logic.isTheoryEnabled(THEORY_STRINGS)) {
-    LogicInfo log(d_logic.getUnlockedCopy());
-    // Strings requires arith for length constraints, and also UF
-    if(!d_logic.isTheoryEnabled(THEORY_UF)) {
-      Notice() << "Enabling UF because strings are enabled" << endl;
-      log.enableTheory(THEORY_UF);
-    }
-    if(!d_logic.isTheoryEnabled(THEORY_ARITH) || d_logic.isDifferenceLogic() || !d_logic.areIntegersUsed()) {
-      Notice()
-          << "Enabling linear integer arithmetic because strings are enabled"
-          << endl;
-      log.enableTheory(THEORY_ARITH);
-      log.enableIntegers();
-      log.arithOnlyLinear();
-    }
-    d_logic = log;
-    d_logic.lock();
-  }
-  if(d_logic.isTheoryEnabled(THEORY_ARRAYS) || d_logic.isTheoryEnabled(THEORY_DATATYPES) || d_logic.isTheoryEnabled(THEORY_SETS)) {
-    if(!d_logic.isTheoryEnabled(THEORY_UF)) {
-      LogicInfo log(d_logic.getUnlockedCopy());
-      Notice() << "Enabling UF because a theory that permits Boolean terms is "
-                  "enabled"
-               << endl;
-      log.enableTheory(THEORY_UF);
-      d_logic = log;
-      d_logic.lock();
-    }
-  }
-  if (d_logic.isTheoryEnabled(THEORY_ARITH) && !d_logic.isLinear())
-  {
-    // Non-linear arithmetic requires UF to deal with division/mod because
-    // their expansion introduces UFs for the division/mod-by-zero case.
-    if (!d_logic.isTheoryEnabled(THEORY_UF))
-    {
-      LogicInfo linfo(d_logic.getUnlockedCopy());
-      Notice() << "Enabling UF because non-linear arithmetic is enabled"
-               << endl;
-      linfo.enableTheory(THEORY_UF);
-      d_logic = linfo;
-      d_logic.lock();
-    }
-  }
-  if (d_logic.isTheoryEnabled(THEORY_BV) && !options::bitvectorDivByZeroConst())
-  {
-    // If division/mod-by-zero is not treated as a constant value in BV, we
-    // need UF.
-    if (!d_logic.isTheoryEnabled(THEORY_UF))
-    {
-      LogicInfo linfo(d_logic.getUnlockedCopy());
-      Notice() << "Enabling UF because bit-vectors with partially defined "
-                  "division/mod enabled"
-               << endl;
-      linfo.enableTheory(THEORY_UF);
-      d_logic = linfo;
-      d_logic.lock();
-    }
-  }
-  if (d_logic.isTheoryEnabled(THEORY_FP))
-  {
-    // FP requires UF since there are multiple operators that are partially
-    // defined (see http://smtlib.cs.uiowa.edu/papers/BTRW15.pdf for more
-    // details).
-    if (!d_logic.isTheoryEnabled(THEORY_UF))
-    {
-      LogicInfo linfo(d_logic.getUnlockedCopy());
-      Notice() << "Enabling UF because floating-point theory enabled" << endl;
-      linfo.enableTheory(THEORY_UF);
-      d_logic = linfo;
-      d_logic.lock();
-    }
-  }
-
-  // by default, symmetry breaker is on only for non-incremental QF_UF
-  if(! options::ufSymmetryBreaker.wasSetByUser()) {
-    bool qf_uf_noinc = d_logic.isPure(THEORY_UF) && !d_logic.isQuantified()
-                       && !options::incrementalSolving() && !options::proof()
-                       && !options::unsatCores();
-    Trace("smt") << "setting uf symmetry breaker to " << qf_uf_noinc << endl;
-    options::ufSymmetryBreaker.set(qf_uf_noinc);
-  }
-
-  // If in arrays, set the UF handler to arrays
-  if(d_logic.isTheoryEnabled(THEORY_ARRAYS) && ( !d_logic.isQuantified() ||
-     (d_logic.isQuantified() && !d_logic.isTheoryEnabled(THEORY_UF)))) {
-    Theory::setUninterpretedSortOwner(THEORY_ARRAYS);
-  } else {
-    Theory::setUninterpretedSortOwner(THEORY_UF);
-  }
-
-  if(! options::simplifyWithCareEnabled.wasSetByUser() ){
-    bool qf_aufbv = !d_logic.isQuantified() &&
-      d_logic.isTheoryEnabled(THEORY_ARRAYS) &&
-      d_logic.isTheoryEnabled(THEORY_UF) &&
-      d_logic.isTheoryEnabled(THEORY_BV);
-
-    bool withCare = qf_aufbv;
-    Trace("smt") << "setting ite simplify with care to " << withCare << endl;
-    options::simplifyWithCareEnabled.set(withCare);
-  }
-  // Turn off array eager index splitting for QF_AUFLIA
-  if(! options::arraysEagerIndexSplitting.wasSetByUser()) {
-    if (not d_logic.isQuantified() &&
-        d_logic.isTheoryEnabled(THEORY_ARRAYS) &&
-        d_logic.isTheoryEnabled(THEORY_UF) &&
-        d_logic.isTheoryEnabled(THEORY_ARITH)) {
-      Trace("smt") << "setting array eager index splitting to false" << endl;
-      options::arraysEagerIndexSplitting.set(false);
-    }
-  }
-  // Turn on model-based arrays for QF_AX (unless models are enabled)
-  // if(! options::arraysModelBased.wasSetByUser()) {
-  //   if (not d_logic.isQuantified() &&
-  //       d_logic.isTheoryEnabled(THEORY_ARRAYS) &&
-  //       d_logic.isPure(THEORY_ARRAYS) &&
-  //       !options::produceModels() &&
-  //       !options::checkModels()) {
-  //     Trace("smt") << "turning on model-based array solver" << endl;
-  //     options::arraysModelBased.set(true);
-  //   }
-  // }
-  // Turn on multiple-pass non-clausal simplification for QF_AUFBV
-  if(! options::repeatSimp.wasSetByUser()) {
-    bool repeatSimp = !d_logic.isQuantified() &&
-                      (d_logic.isTheoryEnabled(THEORY_ARRAYS) &&
-                      d_logic.isTheoryEnabled(THEORY_UF) &&
-                      d_logic.isTheoryEnabled(THEORY_BV)) &&
-                      !options::unsatCores();
-    Trace("smt") << "setting repeat simplification to " << repeatSimp << endl;
-    options::repeatSimp.set(repeatSimp);
-  }
-
-  if (options::boolToBitvector() == options::BoolToBVMode::ALL
-      && !d_logic.isTheoryEnabled(THEORY_BV))
-  {
-    if (options::boolToBitvector.wasSetByUser())
-    {
-      throw OptionException(
-          "bool-to-bv=all not supported for non-bitvector logics.");
-    }
-    Notice() << "SmtEngine: turning off bool-to-bv for non-bv logic: "
-             << d_logic.getLogicString() << std::endl;
-    setOption("boolToBitvector", SExpr("off"));
-  }
-
-  if (! options::bvEagerExplanations.wasSetByUser() &&
-      d_logic.isTheoryEnabled(THEORY_ARRAYS) &&
-      d_logic.isTheoryEnabled(THEORY_BV)) {
-    Trace("smt") << "enabling eager bit-vector explanations " << endl;
-    options::bvEagerExplanations.set(true);
-  }
-
-  // Turn on arith rewrite equalities only for pure arithmetic
-  if(! options::arithRewriteEq.wasSetByUser()) {
-    bool arithRewriteEq = d_logic.isPure(THEORY_ARITH) && d_logic.isLinear() && !d_logic.isQuantified();
-    Trace("smt") << "setting arith rewrite equalities " << arithRewriteEq << endl;
-    options::arithRewriteEq.set(arithRewriteEq);
-  }
-  if(!  options::arithHeuristicPivots.wasSetByUser()) {
-    int16_t heuristicPivots = 5;
-    if(d_logic.isPure(THEORY_ARITH) && !d_logic.isQuantified()) {
-      if(d_logic.isDifferenceLogic()) {
-        heuristicPivots = -1;
-      } else if(!d_logic.areIntegersUsed()) {
-        heuristicPivots = 0;
-      }
-    }
-    Trace("smt") << "setting arithHeuristicPivots  " << heuristicPivots << endl;
-    options::arithHeuristicPivots.set(heuristicPivots);
-  }
-  if(! options::arithPivotThreshold.wasSetByUser()){
-    uint16_t pivotThreshold = 2;
-    if(d_logic.isPure(THEORY_ARITH) && !d_logic.isQuantified()){
-      if(d_logic.isDifferenceLogic()){
-        pivotThreshold = 16;
-      }
-    }
-    Trace("smt") << "setting arith arithPivotThreshold  " << pivotThreshold << endl;
-    options::arithPivotThreshold.set(pivotThreshold);
-  }
-  if(! options::arithStandardCheckVarOrderPivots.wasSetByUser()){
-    int16_t varOrderPivots = -1;
-    if(d_logic.isPure(THEORY_ARITH) && !d_logic.isQuantified()){
-      varOrderPivots = 200;
-    }
-    Trace("smt") << "setting arithStandardCheckVarOrderPivots  " << varOrderPivots << endl;
-    options::arithStandardCheckVarOrderPivots.set(varOrderPivots);
-  }
-  // Turn off early theory preprocessing if arithRewriteEq is on
-  if (options::arithRewriteEq()) {
-    d_earlyTheoryPP = false;
-  }
-  if (d_logic.isPure(THEORY_ARITH) && !d_logic.areRealsUsed())
-  {
-    if (!options::nlExtTangentPlanesInterleave.wasSetByUser())
-    {
-      Trace("smt") << "setting nlExtTangentPlanesInterleave to true" << endl;
-      options::nlExtTangentPlanesInterleave.set(true);
-    }
-  }
-
-  // Set decision mode based on logic (if not set by user)
-  if(!options::decisionMode.wasSetByUser()) {
-    options::DecisionMode decMode =
-        // sygus uses internal
-        is_sygus ? options::DecisionMode::INTERNAL :
-                 // ALL
-            d_logic.hasEverything()
-                ? options::DecisionMode::JUSTIFICATION
-                : (  // QF_BV
-                    (not d_logic.isQuantified() && d_logic.isPure(THEORY_BV)) ||
-                            // QF_AUFBV or QF_ABV or QF_UFBV
-                            (not d_logic.isQuantified()
-                             && (d_logic.isTheoryEnabled(THEORY_ARRAYS)
-                                 || d_logic.isTheoryEnabled(THEORY_UF))
-                             && d_logic.isTheoryEnabled(THEORY_BV))
-                            ||
-                            // QF_AUFLIA (and may be ends up enabling
-                            // QF_AUFLRA?)
-                            (not d_logic.isQuantified()
-                             && d_logic.isTheoryEnabled(THEORY_ARRAYS)
-                             && d_logic.isTheoryEnabled(THEORY_UF)
-                             && d_logic.isTheoryEnabled(THEORY_ARITH))
-                            ||
-                            // QF_LRA
-                            (not d_logic.isQuantified()
-                             && d_logic.isPure(THEORY_ARITH)
-                             && d_logic.isLinear()
-                             && !d_logic.isDifferenceLogic()
-                             && !d_logic.areIntegersUsed())
-                            ||
-                            // Quantifiers
-                            d_logic.isQuantified() ||
-                            // Strings
-                            d_logic.isTheoryEnabled(THEORY_STRINGS)
-                        ? options::DecisionMode::JUSTIFICATION
-                        : options::DecisionMode::INTERNAL);
-
-    bool stoponly =
-      // ALL
-      d_logic.hasEverything() || d_logic.isTheoryEnabled(THEORY_STRINGS) ? false :
-      ( // QF_AUFLIA
-        (not d_logic.isQuantified() &&
-         d_logic.isTheoryEnabled(THEORY_ARRAYS) &&
-         d_logic.isTheoryEnabled(THEORY_UF) &&
-         d_logic.isTheoryEnabled(THEORY_ARITH)
-         ) ||
-        // QF_LRA
-        (not d_logic.isQuantified() &&
-         d_logic.isPure(THEORY_ARITH) && d_logic.isLinear() && !d_logic.isDifferenceLogic() &&  !d_logic.areIntegersUsed()
-         )
-        ? true : false
-      );
-
-    Trace("smt") << "setting decision mode to " << decMode << endl;
-    options::decisionMode.set(decMode);
-    options::decisionStopOnly.set(stoponly);
-  }
-  if( options::incrementalSolving() ){
-    //disable modes not supported by incremental
-    options::sortInference.set( false );
-    options::ufssFairnessMonotone.set( false );
-    options::quantEpr.set( false );
-    options::globalNegate.set(false);
-  }
-  if( d_logic.hasCardinalityConstraints() ){
-    //must have finite model finding on
-    options::finiteModelFind.set( true );
-  }
-
-  //if it contains a theory with non-termination, do not strictly enforce that quantifiers and theory combination must be interleaved
-  if( d_logic.isTheoryEnabled(THEORY_STRINGS) || (d_logic.isTheoryEnabled(THEORY_ARITH) && !d_logic.isLinear()) ){
-    if( !options::instWhenStrictInterleave.wasSetByUser() ){
-      options::instWhenStrictInterleave.set( false );
-    }
-  }
-
-  //local theory extensions
-  if( options::localTheoryExt() ){
-    if( !options::instMaxLevel.wasSetByUser() ){
-      options::instMaxLevel.set( 0 );
-    }
-  }
-  if( options::instMaxLevel()!=-1 ){
-    Notice() << "SmtEngine: turning off cbqi to support instMaxLevel" << endl;
-    options::cbqi.set(false);
-  }
-  // Do we need to track instantiations?
-  // Needed for sygus due to single invocation techniques.
-  if (options::cbqiNestedQE()
-      || (options::proof() && !options::trackInstLemmas.wasSetByUser())
-      || is_sygus)
-  {
-    options::trackInstLemmas.set( true );
-  }
-
-  if( ( options::fmfBoundLazy.wasSetByUser() && options::fmfBoundLazy() ) ||
-      ( options::fmfBoundInt.wasSetByUser() && options::fmfBoundInt() ) ) {
-    options::fmfBound.set( true );
-  }
-  //now have determined whether fmfBoundInt is on/off
-  //apply fmfBoundInt options
-  if( options::fmfBound() ){
-    if (!options::mbqiMode.wasSetByUser()
-        || (options::mbqiMode() != options::MbqiMode::NONE
-            && options::mbqiMode() != options::MbqiMode::FMC))
-    {
-      //if bounded integers are set, use no MBQI by default
-      options::mbqiMode.set(options::MbqiMode::NONE);
-    }
-    if( ! options::prenexQuant.wasSetByUser() ){
-      options::prenexQuant.set(options::PrenexQuantMode::NONE);
-    }
-  }
-  if( options::ufHo() ){
-    //if higher-order, then current variants of model-based instantiation cannot be used
-    if (options::mbqiMode() != options::MbqiMode::NONE)
-    {
-      options::mbqiMode.set(options::MbqiMode::NONE);
-    }
-    if (!options::hoElimStoreAx.wasSetByUser())
-    {
-      // by default, use store axioms only if --ho-elim is set
-      options::hoElimStoreAx.set(options::hoElim());
-    }
-  }
-  if( options::fmfFunWellDefinedRelevant() ){
-    if( !options::fmfFunWellDefined.wasSetByUser() ){
-      options::fmfFunWellDefined.set( true );
-    }
-  }
-  if( options::fmfFunWellDefined() ){
-    if( !options::finiteModelFind.wasSetByUser() ){
-      options::finiteModelFind.set( true );
-    }
-  }
-  //EPR
-  if( options::quantEpr() ){
-    if( !options::preSkolemQuant.wasSetByUser() ){
-      options::preSkolemQuant.set( true );
-    }
-  }
-
-  //now, have determined whether finite model find is on/off
-  //apply finite model finding options
-  if( options::finiteModelFind() ){
-    //apply conservative quantifiers splitting
-    if( !options::quantDynamicSplit.wasSetByUser() ){
-      options::quantDynamicSplit.set(options::QuantDSplitMode::DEFAULT);
-    }
-    //do not eliminate extended arithmetic symbols from quantified formulas
-    if( !options::elimExtArithQuant.wasSetByUser() ){
-      options::elimExtArithQuant.set( false );
-    }
-    if( !options::eMatching.wasSetByUser() ){
-      options::eMatching.set( options::fmfInstEngine() );
-    }
-    if( !options::instWhenMode.wasSetByUser() ){
-      //instantiate only on last call
-      if( options::eMatching() ){
-        options::instWhenMode.set(options::InstWhenMode::LAST_CALL);
-      }
-    }
-  }
-
-  // apply sygus options
-  // if we are attempting to rewrite everything to SyGuS, use sygus()
-  if (is_sygus)
-  {
-    if (!options::sygus())
-    {
-      Trace("smt") << "turning on sygus" << std::endl;
-    }
-    options::sygus.set(true);
-    // must use Ferrante/Rackoff for real arithmetic
-    if (!options::cbqiMidpoint.wasSetByUser())
-    {
-      options::cbqiMidpoint.set(true);
-    }
-    if (options::sygusRepairConst())
-    {
-      if (!options::cbqi.wasSetByUser())
-      {
-        options::cbqi.set(true);
-      }
-    }
-    if (options::sygusInference())
-    {
-      // optimization: apply preskolemization, makes it succeed more often
-      if (!options::preSkolemQuant.wasSetByUser())
-      {
-        options::preSkolemQuant.set(true);
-      }
-      if (!options::preSkolemQuantNested.wasSetByUser())
-      {
-        options::preSkolemQuantNested.set(true);
-      }
-    }
-    //counterexample-guided instantiation for sygus
-    if( !options::cegqiSingleInvMode.wasSetByUser() ){
-      options::cegqiSingleInvMode.set(options::CegqiSingleInvMode::USE);
-    }
-    if( !options::quantConflictFind.wasSetByUser() ){
-      options::quantConflictFind.set( false );
-    }
-    if( !options::instNoEntail.wasSetByUser() ){
-      options::instNoEntail.set( false );
-    }
-    if (!options::cbqiFullEffort.wasSetByUser())
-    {
-      // should use full effort cbqi for single invocation and repair const
-      options::cbqiFullEffort.set(true);
-    }
-    if (options::sygusRew())
-    {
-      options::sygusRewSynth.set(true);
-      options::sygusRewVerify.set(true);
-    }
-    if (options::sygusRewSynthInput())
-    {
-      // If we are using synthesis rewrite rules from input, we use
-      // sygusRewSynth after preprocessing. See passes/synth_rew_rules.h for
-      // details on this technique.
-      options::sygusRewSynth.set(true);
-      // we should not use the extended rewriter, since we are interested
-      // in rewrites that are not in the main rewriter
-      if (!options::sygusExtRew.wasSetByUser())
-      {
-        options::sygusExtRew.set(false);
-      }
-    }
-    // Whether we must use "basic" sygus algorithms. A non-basic sygus algorithm
-    // is one that is specialized for returning a single solution. Non-basic
-    // sygus algorithms currently include the PBE solver, UNIF+PI, static
-    // template inference for invariant synthesis, and single invocation
-    // techniques.
-    bool reqBasicSygus = false;
-    if (options::produceAbducts())
-    {
-      // if doing abduction, we should filter strong solutions
-      if (!options::sygusFilterSolMode.wasSetByUser())
-      {
-        options::sygusFilterSolMode.set(options::SygusFilterSolMode::STRONG);
-      }
-      // we must use basic sygus algorithms, since e.g. we require checking
-      // a sygus side condition for consistency with axioms.
-      reqBasicSygus = true;
-    }
-    if (options::sygusRewSynth() || options::sygusRewVerify()
-        || options::sygusQueryGen())
-    {
-      // rewrite rule synthesis implies that sygus stream must be true
-      options::sygusStream.set(true);
-    }
-    if (options::sygusStream() || options::incrementalSolving())
-    {
-      // Streaming and incremental mode are incompatible with techniques that
-      // focus the search towards finding a single solution.
-      reqBasicSygus = true;
-    }
-    // Now, disable options for non-basic sygus algorithms, if necessary.
-    if (reqBasicSygus)
-    {
-      if (!options::sygusUnifPbe.wasSetByUser())
-      {
-        options::sygusUnifPbe.set(false);
-      }
-      if (options::sygusUnifPi.wasSetByUser())
-      {
-        options::sygusUnifPi.set(options::SygusUnifPiMode::NONE);
-      }
-      if (!options::sygusInvTemplMode.wasSetByUser())
-      {
-        options::sygusInvTemplMode.set(options::SygusInvTemplMode::NONE);
-      }
-      if (!options::cegqiSingleInvMode.wasSetByUser())
-      {
-        options::cegqiSingleInvMode.set(options::CegqiSingleInvMode::NONE);
-      }
-    }
-    //do not allow partial functions
-    if( !options::bitvectorDivByZeroConst.wasSetByUser() ){
-      options::bitvectorDivByZeroConst.set( true );
-    }
-    if( !options::dtRewriteErrorSel.wasSetByUser() ){
-      options::dtRewriteErrorSel.set( true );
-    }
-    //do not miniscope
-    if( !options::miniscopeQuant.wasSetByUser() ){
-      options::miniscopeQuant.set( false );
-    }
-    if( !options::miniscopeQuantFreeVar.wasSetByUser() ){
-      options::miniscopeQuantFreeVar.set( false );
-    }
-    if (!options::quantSplit.wasSetByUser())
-    {
-      options::quantSplit.set(false);
-    }
-    //rewrite divk
-    if( !options::rewriteDivk.wasSetByUser()) {
-      options::rewriteDivk.set( true );
-    }
-    //do not do macros
-    if( !options::macrosQuant.wasSetByUser()) {
-      options::macrosQuant.set( false );
-    }
-    if( !options::cbqiPreRegInst.wasSetByUser()) {
-      options::cbqiPreRegInst.set( true );
-    }
-  }
-  //counterexample-guided instantiation for non-sygus
-  // enable if any possible quantifiers with arithmetic, datatypes or bitvectors
-  if ((d_logic.isQuantified()
-       && (d_logic.isTheoryEnabled(THEORY_ARITH)
-           || d_logic.isTheoryEnabled(THEORY_DATATYPES)
-           || d_logic.isTheoryEnabled(THEORY_BV)
-           || d_logic.isTheoryEnabled(THEORY_FP)))
-      || options::cbqiAll())
-  {
-    if( !options::cbqi.wasSetByUser() ){
-      options::cbqi.set( true );
-    }
-    // check whether we should apply full cbqi
-    if (d_logic.isPure(THEORY_BV))
-    {
-      if (!options::cbqiFullEffort.wasSetByUser())
-      {
-        options::cbqiFullEffort.set(true);
-      }
-    }
-  }
-  if( options::cbqi() ){
-    //must rewrite divk
-    if( !options::rewriteDivk.wasSetByUser()) {
-      options::rewriteDivk.set( true );
-    }
-    if (options::incrementalSolving())
-    {
-      // cannot do nested quantifier elimination in incremental mode
-      options::cbqiNestedQE.set(false);
-    }
-    if (d_logic.isPure(THEORY_ARITH) || d_logic.isPure(THEORY_BV))
-    {
-      if( !options::quantConflictFind.wasSetByUser() ){
-        options::quantConflictFind.set( false );
-      }
-      if( !options::instNoEntail.wasSetByUser() ){
-        options::instNoEntail.set( false );
-      }
-      if( !options::instWhenMode.wasSetByUser() && options::cbqiModel() ){
-        //only instantiation should happen at last call when model is avaiable
-        options::instWhenMode.set(options::InstWhenMode::LAST_CALL);
-      }
-    }else{
-      // only supported in pure arithmetic or pure BV
-      options::cbqiNestedQE.set(false);
-    }
-    // prenexing
-    if (options::cbqiNestedQE())
-    {
-      // only complete with prenex = disj_normal or normal
-      if (options::prenexQuant() <= options::PrenexQuantMode::DISJ_NORMAL)
-      {
-        options::prenexQuant.set(options::PrenexQuantMode::DISJ_NORMAL);
-      }
-    }
-    else if (options::globalNegate())
-    {
-      if (!options::prenexQuant.wasSetByUser())
-      {
-        options::prenexQuant.set(options::PrenexQuantMode::NONE);
-      }
-    }
-  }
-  //implied options...
-  if( options::strictTriggers() ){
-    if( !options::userPatternsQuant.wasSetByUser() ){
-      options::userPatternsQuant.set(options::UserPatMode::TRUST);
-    }
-  }
-  if( options::qcfMode.wasSetByUser() || options::qcfTConstraint() ){
-    options::quantConflictFind.set( true );
-  }
-  if( options::cbqiNestedQE() ){
-    options::prenexQuantUser.set( true );
-    if( !options::preSkolemQuant.wasSetByUser() ){
-      options::preSkolemQuant.set( true );
-    }
-  }
-  //for induction techniques
-  if( options::quantInduction() ){
-    if( !options::dtStcInduction.wasSetByUser() ){
-      options::dtStcInduction.set( true );
-    }
-    if( !options::intWfInduction.wasSetByUser() ){
-      options::intWfInduction.set( true );
-    }
-  }
-  if( options::dtStcInduction() ){
-    //try to remove ITEs from quantified formulas
-    if( !options::iteDtTesterSplitQuant.wasSetByUser() ){
-      options::iteDtTesterSplitQuant.set( true );
-    }
-    if( !options::iteLiftQuant.wasSetByUser() ){
-      options::iteLiftQuant.set(options::IteLiftQuantMode::ALL);
-    }
-  }
-  if( options::intWfInduction() ){
-    if( !options::purifyTriggers.wasSetByUser() ){
-      options::purifyTriggers.set( true );
-    }
-  }
-  if( options::conjectureNoFilter() ){
-    if( !options::conjectureFilterActiveTerms.wasSetByUser() ){
-      options::conjectureFilterActiveTerms.set( false );
-    }
-    if( !options::conjectureFilterCanonical.wasSetByUser() ){
-      options::conjectureFilterCanonical.set( false );
-    }
-    if( !options::conjectureFilterModel.wasSetByUser() ){
-      options::conjectureFilterModel.set( false );
-    }
-  }
-  if( options::conjectureGenPerRound.wasSetByUser() ){
-    if( options::conjectureGenPerRound()>0 ){
-      options::conjectureGen.set( true );
-    }else{
-      options::conjectureGen.set( false );
-    }
-  }
-  //can't pre-skolemize nested quantifiers without UF theory
-  if( !d_logic.isTheoryEnabled(THEORY_UF) && options::preSkolemQuant() ){
-    if( !options::preSkolemQuantNested.wasSetByUser() ){
-      options::preSkolemQuantNested.set( false );
-    }
-  }
-  if( !d_logic.isTheoryEnabled(THEORY_DATATYPES) ){
-    options::quantDynamicSplit.set(options::QuantDSplitMode::NONE);
-  }
-
-  //until bugs 371,431 are fixed
-  if( ! options::minisatUseElim.wasSetByUser()){
-    // cannot use minisat elimination for logics where a theory solver
-    // introduces new literals into the search. This includes quantifiers
-    // (quantifier instantiation), and the lemma schemas used in non-linear
-    // and sets. We also can't use it if models are enabled.
-    if (d_logic.isTheoryEnabled(THEORY_SETS) || d_logic.isQuantified()
-        || options::produceModels() || options::produceAssignments()
-        || options::checkModels()
-        || (d_logic.isTheoryEnabled(THEORY_ARITH) && !d_logic.isLinear()))
-    {
-      options::minisatUseElim.set( false );
-    }
-  }
-
-  // For now, these array theory optimizations do not support model-building
-  if (options::produceModels() || options::produceAssignments() || options::checkModels()) {
-    options::arraysOptimizeLinear.set(false);
-    options::arraysLazyRIntro1.set(false);
-  }
-
-  if (options::proof())
-  {
-    if (options::incrementalSolving())
-    {
-      if (options::incrementalSolving.wasSetByUser())
-      {
-        throw OptionException("--incremental is not supported with proofs");
-      }
-      Warning()
-          << "SmtEngine: turning off incremental solving mode (not yet "
-             "supported with --proof, try --tear-down-incremental instead)"
-          << endl;
-      setOption("incremental", SExpr("false"));
-    }
-    if (d_logic > LogicInfo("QF_AUFBVLRA"))
-    {
-      throw OptionException(
-          "Proofs are only supported for sub-logics of QF_AUFBVLIA.");
-    }
-    if (options::bitvectorAlgebraicSolver())
-    {
-      if (options::bitvectorAlgebraicSolver.wasSetByUser())
-      {
-        throw OptionException(
-            "--bv-algebraic-solver is not supported with proofs");
-      }
-      Notice() << "SmtEngine: turning off bv algebraic solver to support proofs"
-               << std::endl;
-      options::bitvectorAlgebraicSolver.set(false);
-    }
-    if (options::bitvectorEqualitySolver())
-    {
-      if (options::bitvectorEqualitySolver.wasSetByUser())
-      {
-        throw OptionException("--bv-eq-solver is not supported with proofs");
-      }
-      Notice() << "SmtEngine: turning off bv eq solver to support proofs"
-               << std::endl;
-      options::bitvectorEqualitySolver.set(false);
-    }
-    if (options::bitvectorInequalitySolver())
-    {
-      if (options::bitvectorInequalitySolver.wasSetByUser())
-      {
-        throw OptionException(
-            "--bv-inequality-solver is not supported with proofs");
-      }
-      Notice() << "SmtEngine: turning off bv ineq solver to support proofs"
-               << std::endl;
-      options::bitvectorInequalitySolver.set(false);
-    }
-  }
-
-  if (!options::bitvectorEqualitySolver())
-  {
-    if (options::bvLazyRewriteExtf())
-    {
-      if (options::bvLazyRewriteExtf.wasSetByUser())
-      {
-        throw OptionException(
-            "--bv-lazy-rewrite-extf requires --bv-eq-solver to be set");
-      }
-    }
-    Trace("smt")
-        << "disabling bvLazyRewriteExtf since equality solver is disabled"
-        << endl;
-    options::bvLazyRewriteExtf.set(false);
-  }
-
-  if (!options::sygusExprMinerCheckUseExport())
-  {
-    if (options::sygusExprMinerCheckTimeout.wasSetByUser())
-    {
-      throw OptionException(
-          "--sygus-expr-miner-check-timeout=N requires "
-          "--sygus-expr-miner-check-use-export");
-    }
-    if (options::sygusRewSynthInput() || options::produceAbducts())
-    {
-      std::stringstream ss;
-      ss << (options::sygusRewSynthInput() ? "--sygus-rr-synth-input"
-                                           : "--produce-abducts");
-      ss << "requires --sygus-expr-miner-check-use-export";
-      throw OptionException(ss.str());
-    }
-  }
-
-  if (options::stringFMF() && !options::stringProcessLoopMode.wasSetByUser())
-  {
-    Trace("smt") << "settting stringProcessLoopMode to 'simple' since "
-                    "--strings-fmf enabled"
-                 << endl;
-    options::stringProcessLoopMode.set(options::ProcessLoopMode::SIMPLE);
-  }
-
-  // !!! All options that require disabling models go here
-  bool disableModels = false;
-  std::string sOptNoModel;
-  if (options::unconstrainedSimp.wasSetByUser() && options::unconstrainedSimp())
-  {
-    disableModels = true;
-    sOptNoModel = "unconstrained-simp";
-  }
-  else if (options::sortInference())
-  {
-    disableModels = true;
-    sOptNoModel = "sort-inference";
-  }
-  else if (options::minisatUseElim())
-  {
-    disableModels = true;
-    sOptNoModel = "minisat-elimination";
-  }
-  else if (d_logic.isTheoryEnabled(THEORY_ARITH) && !d_logic.isLinear()
-           && !options::nlExt())
-  {
-    disableModels = true;
-    sOptNoModel = "nonlinear arithmetic without nl-ext";
-  }
-  else if (options::globalNegate())
-  {
-    disableModels = true;
-    sOptNoModel = "global-negate";
-  }
-  if (disableModels)
-  {
-    if (options::produceModels())
-    {
-      if (options::produceModels.wasSetByUser())
-      {
-        std::stringstream ss;
-        ss << "Cannot use " << sOptNoModel << " with model generation.";
-        throw OptionException(ss.str());
-      }
-      Notice() << "SmtEngine: turning off produce-models to support "
-               << sOptNoModel << endl;
-      setOption("produce-models", SExpr("false"));
-    }
-    if (options::produceAssignments())
-    {
-      if (options::produceAssignments.wasSetByUser())
-      {
-        std::stringstream ss;
-        ss << "Cannot use " << sOptNoModel
-           << " with model generation (produce-assignments).";
-        throw OptionException(ss.str());
-      }
-      Notice() << "SmtEngine: turning off produce-assignments to support "
-               << sOptNoModel << endl;
-      setOption("produce-assignments", SExpr("false"));
-    }
-    if (options::checkModels())
-    {
-      if (options::checkModels.wasSetByUser())
-      {
-        std::stringstream ss;
-        ss << "Cannot use " << sOptNoModel
-           << " with model generation (check-models).";
-        throw OptionException(ss.str());
-      }
-      Notice() << "SmtEngine: turning off check-models to support "
-               << sOptNoModel << endl;
-      setOption("check-models", SExpr("false"));
-    }
-  }
-}
-
-=======
->>>>>>> 82f5610a
 void SmtEngine::setProblemExtended()
 {
   d_smtMode = SMT_MODE_ASSERT;
