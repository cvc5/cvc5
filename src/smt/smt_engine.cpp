/*********************                                                        */
/*! \file smt_engine.cpp
 ** \verbatim
 ** Top contributors (to current version):
 **   Andrew Reynolds, Morgan Deters, Aina Niemetz
 ** This file is part of the CVC4 project.
 ** Copyright (c) 2009-2020 by the authors listed in the file AUTHORS
 ** in the top-level source directory) and their institutional affiliations.
 ** All rights reserved.  See the file COPYING in the top-level source
 ** directory for licensing information.\endverbatim
 **
 ** \brief The main entry point into the CVC4 library's SMT interface
 **
 ** The main entry point into the CVC4 library's SMT interface.
 **/

#include "smt/smt_engine.h"

#include <algorithm>
#include <cctype>
#include <iterator>
#include <memory>
#include <sstream>
#include <stack>
#include <string>
#include <tuple>
#include <unordered_map>
#include <unordered_set>
#include <utility>
#include <vector>

#include "api/cvc4cpp.h"
#include "base/check.h"
#include "base/configuration.h"
#include "base/configuration_private.h"
#include "base/exception.h"
#include "base/modal_exception.h"
#include "base/output.h"
#include "context/cdhashmap.h"
#include "context/cdhashset.h"
#include "context/cdlist.h"
#include "context/context.h"
#include "decision/decision_engine.h"
#include "expr/attribute.h"
#include "expr/expr.h"
#include "expr/kind.h"
#include "expr/metakind.h"
#include "expr/node.h"
#include "expr/node_algorithm.h"
#include "expr/node_builder.h"
#include "expr/node_self_iterator.h"
#include "expr/node_visitor.h"
#include "options/arith_options.h"
#include "options/arrays_options.h"
#include "options/base_options.h"
#include "options/booleans_options.h"
#include "options/bv_options.h"
#include "options/datatypes_options.h"
#include "options/decision_options.h"
#include "options/language.h"
#include "options/main_options.h"
#include "options/open_ostream.h"
#include "options/option_exception.h"
#include "options/printer_options.h"
#include "options/proof_options.h"
#include "options/prop_options.h"
#include "options/quantifiers_options.h"
#include "options/sep_options.h"
#include "options/set_language.h"
#include "options/smt_options.h"
#include "options/strings_options.h"
#include "options/theory_options.h"
#include "options/uf_options.h"
#include "preprocessing/preprocessing_pass.h"
#include "preprocessing/preprocessing_pass_context.h"
#include "preprocessing/preprocessing_pass_registry.h"
#include "printer/printer.h"
#include "proof/proof.h"
#include "proof/proof_manager.h"
#include "proof/theory_proof.h"
#include "proof/unsat_core.h"
#include "prop/prop_engine.h"
#include "smt/abduction_solver.h"
#include "smt/abstract_values.h"
#include "smt/expr_names.h"
#include "smt/command.h"
#include "smt/defined_function.h"
#include "smt/dump_manager.h"
#include "smt/listeners.h"
#include "smt/logic_request.h"
#include "smt/model_blocker.h"
#include "smt/model_core_builder.h"
#include "smt/options_manager.h"
#include "smt/process_assertions.h"
#include "smt/smt_engine_scope.h"
#include "smt/smt_engine_stats.h"
#include "smt/term_formula_removal.h"
#include "smt/update_ostream.h"
#include "smt_util/boolean_simplification.h"
#include "smt_util/nary_builder.h"
#include "theory/booleans/circuit_propagator.h"
#include "theory/bv/theory_bv_rewriter.h"
#include "theory/logic_info.h"
#include "theory/quantifiers/fun_def_process.h"
#include "theory/quantifiers/single_inv_partition.h"
#include "theory/quantifiers/sygus/synth_engine.h"
#include "theory/quantifiers/term_util.h"
#include "theory/quantifiers_engine.h"
#include "theory/rewriter.h"
#include "theory/sort_inference.h"
#include "theory/strings/theory_strings.h"
#include "theory/substitutions.h"
#include "theory/theory_engine.h"
#include "theory/theory_model.h"
#include "theory/theory_traits.h"
#include "util/hash.h"
#include "util/proof.h"
#include "util/random.h"
#include "util/resource_manager.h"

#if (IS_LFSC_BUILD && IS_PROOFS_BUILD)
#include "lfscc.h"
#endif

using namespace std;
using namespace CVC4;
using namespace CVC4::smt;
using namespace CVC4::preprocessing;
using namespace CVC4::prop;
using namespace CVC4::context;
using namespace CVC4::theory;

namespace CVC4 {

namespace proof {
extern const char* const plf_signatures;
}  // namespace proof

namespace smt {

<<<<<<< HEAD
struct DeleteCommandFunction : public std::unary_function<const Command*, void>
{
  void operator()(const Command* command) { delete command; }
};

void DeleteAndClearCommandVector(std::vector<Command*>& commands) {
  std::for_each(commands.begin(), commands.end(), DeleteCommandFunction());
  commands.clear();
}

class ResourceOutListener : public Listener
{
 public:
  ResourceOutListener(SmtEngine& smt) : d_smt(&smt) {}
  void notify() override
  {
    SmtScope scope(d_smt);
    Assert(smt::smtEngineInScope());
    d_smt->interrupt();
  }
 private:
  SmtEngine* d_smt;
}; /* class ResourceOutListener */

=======
>>>>>>> 0cbcf1f8
/**
 * This is an inelegant solution, but for the present, it will work.
 * The point of this is to separate the public and private portions of
 * the SmtEngine class, so that smt_engine.h doesn't
 * include "expr/node.h", which is a private CVC4 header (and can lead
 * to linking errors due to the improper inlining of non-visible symbols
 * into user code!).
 *
 * The "real" solution (that which is usually implemented) is to move
 * ALL the implementation to SmtEnginePrivate and maintain a
 * heap-allocated instance of it in SmtEngine.  SmtEngine (the public
 * one) becomes an "interface shell" which simply acts as a forwarder
 * of method calls.
 */
class SmtEnginePrivate
{
  SmtEngine& d_smt;

  typedef unordered_map<Node, Node, NodeHashFunction> NodeToNodeHashMap;
  typedef unordered_map<Node, bool, NodeHashFunction> NodeToBoolHashMap;

  /** A circuit propagator for non-clausal propositional deduction */
  booleans::CircuitPropagator d_propagator;

  /** Assertions in the preprocessing pipeline */
  AssertionPipeline d_assertions;

  /** Whether any assertions have been processed */
  CDO<bool> d_assertionsProcessed;

  // Cached true value
  Node d_true;

  /** The preprocessing pass context */
  std::unique_ptr<PreprocessingPassContext> d_preprocessingPassContext;

  /** Process assertions module */
  ProcessAssertions d_processor;

 public:
  IteSkolemMap& getIteSkolemMap() { return d_assertions.getIteSkolemMap(); }

  /** Instance of the ITE remover */
  RemoveTermFormulas d_iteRemover;

  /* Finishes the initialization of the private portion of SMTEngine. */
  void finishInit();

  /*------------------- sygus utils ------------------*/
  /**
   * sygus variables declared (from "declare-var" and "declare-fun" commands)
   *
   * The SyGuS semantics for declared variables is that they are implicitly
   * universally quantified in the constraints.
   */
  std::vector<Node> d_sygusVars;
  /** sygus constraints */
  std::vector<Node> d_sygusConstraints;
  /** functions-to-synthesize */
  std::vector<Node> d_sygusFunSymbols;
  /**
   * Whether we need to reconstruct the sygus conjecture.
   */
  CDO<bool> d_sygusConjectureStale;
  /*------------------- end of sygus utils ------------------*/

 public:
  SmtEnginePrivate(SmtEngine& smt)
      : d_smt(smt),
        d_propagator(true, true),
        d_assertions(),
        d_assertionsProcessed(smt.getUserContext(), false),
        d_processor(smt, *smt.getResourceManager()),
        d_iteRemover(smt.getUserContext()),
        d_sygusConjectureStale(smt.getUserContext(), true)
  {
    d_true = NodeManager::currentNM()->mkConst(true);
  }

  ~SmtEnginePrivate()
  {
    if(d_propagator.getNeedsFinish()) {
      d_propagator.finish();
      d_propagator.setNeedsFinish(false);
    }
  }

  void spendResource(ResourceManager::Resource r)
  {
    d_smt.getResourceManager()->spendResource(r);
  }

  ProcessAssertions* getProcessAssertions() { return &d_processor; }

<<<<<<< HEAD
  void nmNotifyNewSort(TypeNode tn, uint32_t flags) override
  {
    DeclareTypeCommand c(tn.getAttribute(expr::VarNameAttr()),
                         0,
                         tn.toType());
    if((flags & ExprManager::SORT_FLAG_PLACEHOLDER) == 0) {
      d_smt.addToModelCommandAndDump(c, flags);
    }
  }

  void nmNotifyNewSortConstructor(TypeNode tn, uint32_t flags) override
  {
    DeclareTypeCommand c(tn.getAttribute(expr::VarNameAttr()),
                         tn.getAttribute(expr::SortArityAttr()),
                         tn.toType());
    if ((flags & ExprManager::SORT_FLAG_PLACEHOLDER) == 0)
    {
      d_smt.addToModelCommandAndDump(c);
    }
  }

  void nmNotifyNewDatatypes(const std::vector<DatatypeType>& dtts,
                            uint32_t flags) override
  {
    if ((flags & ExprManager::DATATYPE_FLAG_PLACEHOLDER) == 0)
    {
      std::vector<Type> types(dtts.begin(), dtts.end());
      DatatypeDeclarationCommand c(types);
      d_smt.addToModelCommandAndDump(c);
    }
  }

  void nmNotifyNewVar(TNode n, uint32_t flags) override
  {
    DeclareFunctionCommand c(n.getAttribute(expr::VarNameAttr()),
                             n.toExpr(),
                             n.getType().toType());
    if((flags & ExprManager::VAR_FLAG_DEFINED) == 0) {
      d_smt.addToModelCommandAndDump(c, flags);
    }
  }

  void nmNotifyNewSkolem(TNode n,
                         const std::string& comment,
                         uint32_t flags) override
  {
    string id = n.getAttribute(expr::VarNameAttr());
    DeclareFunctionCommand c(id, n.toExpr(), n.getType().toType());
    if(Dump.isOn("skolems") && comment != "") {
      Dump("skolems") << CommentCommand(id + " is " + comment);
    }
    if((flags & ExprManager::VAR_FLAG_DEFINED) == 0) {
      d_smt.getResourceManager()->spendResource(
          ResourceManager::Resource::NewSkolemStep);
      d_smt.addToModelCommandAndDump(c, flags, false, "skolems");
    }
  }

  void nmNotifyDeleteNode(TNode n) override {}

=======
>>>>>>> 0cbcf1f8
  Node applySubstitutions(TNode node)
  {
    return Rewriter::rewrite(
        d_preprocessingPassContext->getTopLevelSubstitutions().apply(node));
  }

  /**
   * Process the assertions that have been asserted.
   */
  void processAssertions();

  /** Process a user push.
  */
  void notifyPush() {

  }

  /**
   * Process a user pop.  Clears out the non-context-dependent stuff in this
   * SmtEnginePrivate.  Necessary to clear out our assertion vectors in case
   * someone does a push-assert-pop without a check-sat. It also pops the
   * last map of expression names from notifyPush.
   */
  void notifyPop() {
    d_assertions.clear();
    d_propagator.getLearnedLiterals().clear();
    getIteSkolemMap().clear();
  }

  /**
   * Adds a formula to the current context.  Action here depends on
   * the SimplificationMode (in the current Options scope); the
   * formula might be pushed out to the propositional layer
   * immediately, or it might be simplified and kept, or it might not
   * even be simplified.
   * The arguments isInput and isAssumption are used for bookkeeping for proofs.
   * The argument maybeHasFv should be set to true if the assertion may have
   * free variables. By construction, assertions from the smt2 parser are
   * guaranteed not to have free variables. However, other cases such as
   * assertions from the SyGuS parser may have free variables (say if the
   * input contains an assert or define-fun-rec command).
   *
   * @param isAssumption If true, the formula is considered to be an assumption
   * (this is used to distinguish assertions and assumptions)
   */
  void addFormula(TNode n,
                  bool inUnsatCore,
                  bool inInput = true,
                  bool isAssumption = false,
                  bool maybeHasFv = false);
  /**
   * Simplify node "in" by expanding definitions and applying any
   * substitutions learned from preprocessing.
   */
  Node simplify(TNode in) {
    // Substitute out any abstract values in ex.
    // Expand definitions.
    NodeToNodeHashMap cache;
    Node n = d_processor.expandDefinitions(in, cache).toExpr();
    // Make sure we've done all preprocessing, etc.
    Assert(d_assertions.size() == 0);
    return applySubstitutions(n).toExpr();
  }
};/* class SmtEnginePrivate */

}/* namespace CVC4::smt */

SmtEngine::SmtEngine(ExprManager* em, Options* optr)
    : d_context(new Context()),
      d_userContext(new UserContext()),
      d_userLevels(),
      d_exprManager(em),
      d_nodeManager(d_exprManager->getNodeManager()),
      d_absValues(new AbstractValues(d_nodeManager)),
      d_exprNames(new ExprNames(d_userContext.get())),
      d_dumpm(new DumpManager(d_userContext.get())),
      d_routListener(new ResourceOutListener(*this)),
      d_snmListener(new SmtNodeManagerListener(*d_dumpm.get())),
      d_theoryEngine(nullptr),
      d_propEngine(nullptr),
      d_proofManager(nullptr),
      d_rewriter(new theory::Rewriter()),
      d_definedFunctions(nullptr),
      d_abductSolver(nullptr),
      d_assertionList(nullptr),
      d_assignments(nullptr),
      d_defineCommands(),
      d_logic(),
      d_originalOptions(),
      d_isInternalSubsolver(false),
      d_pendingPops(0),
      d_fullyInited(false),
      d_queryMade(false),
      d_needPostsolve(false),
      d_globalNegation(false),
      d_status(),
      d_expectedStatus(),
      d_smtMode(SMT_MODE_START),
      d_private(nullptr),
      d_statisticsRegistry(nullptr),
      d_stats(nullptr),
      d_resourceManager(nullptr),
      d_scope(nullptr)
{
  // !!!!!!!!!!!!!!!!!!!!!! temporary hack: this makes the current SmtEngine
  // we are constructing the current SmtEngine in scope for the lifetime of
  // this SmtEngine, or until another SmtEngine is constructed (that SmtEngine
  // is then in scope during its lifetime). This is mostly to ensure that
  // options are always in scope, for e.g. printing expressions, which rely
  // on knowing the output language.
  // Notice that the SmtEngine may spawn new SmtEngine "subsolvers" internally.
  // These are created, used, and deleted in a modular fashion while not
  // interleaving calls to the master SmtEngine. Thus the hack here does not
  // break this use case.
  // On the other hand, this hack breaks use cases where multiple SmtEngine
  // objects are created by the user.
  d_scope.reset(new SmtScope(this));
  if (optr != nullptr)
  {
    // if we provided a set of options, copy their values to the options
    // owned by this SmtEngine.
    d_options.copyValues(*optr);
  }
  d_statisticsRegistry.reset(new StatisticsRegistry());
  d_resourceManager.reset(
      new ResourceManager(*d_statisticsRegistry.get(), d_options));
  d_optm.reset(new smt::OptionsManager(&d_options, d_resourceManager.get()));
  d_private.reset(new smt::SmtEnginePrivate(*this));
  // listen to node manager events
  d_nodeManager->subscribeEvents(d_snmListener.get());
  // listen to resource out
  d_resourceManager->registerListener(d_routListener.get());
  // make statistics
  d_stats.reset(new SmtEngineStatistics());

  // The ProofManager is constructed before any other proof objects such as
  // SatProof and TheoryProofs. The TheoryProofEngine and the SatProof are
  // initialized in TheoryEngine and PropEngine respectively.
  Assert(d_proofManager == nullptr);

  // d_proofManager must be created before Options has been finished
  // being parsed from the input file. Because of this, we cannot trust
  // that options::proof() is set correctly yet.
#ifdef CVC4_PROOF
  d_proofManager.reset(new ProofManager(getUserContext()));
#endif

  d_definedFunctions = new (true) DefinedFunctionMap(getUserContext());
}

void SmtEngine::finishInit()
{
  // Notice that finishInit is called when options are finalized. If we are
  // parsing smt2, this occurs at the moment we enter "Assert mode", page 52
  // of SMT-LIB 2.6 standard.

  // set the random seed
  Random::getRandom().setSeed(options::seed());

  // Call finish init on the options manager. This inializes the resource
  // manager based on the options, and sets up the best default options
  // based on our heuristics.
  d_optm->finishInit(d_logic, d_isInternalSubsolver);

  Trace("smt-debug") << "SmtEngine::finishInit" << std::endl;
  // We have mutual dependency here, so we add the prop engine to the theory
  // engine later (it is non-essential there)
  d_theoryEngine.reset(new TheoryEngine(getContext(),
                                        getUserContext(),
                                        getResourceManager(),
                                        d_private->d_iteRemover,
                                        const_cast<const LogicInfo&>(d_logic)));

  // Add the theories
  for(TheoryId id = theory::THEORY_FIRST; id < theory::THEORY_LAST; ++id) {
    TheoryConstructor::addTheory(getTheoryEngine(), id);
    //register with proof engine if applicable
#ifdef CVC4_PROOF
    ProofManager::currentPM()->getTheoryProofEngine()->registerTheory(d_theoryEngine->theoryOf(id));
#endif
  }

  Trace("smt-debug") << "Making decision engine..." << std::endl;

  Trace("smt-debug") << "Making prop engine..." << std::endl;
  /* force destruction of referenced PropEngine to enforce that statistics
   * are unregistered by the obsolete PropEngine object before registered
   * again by the new PropEngine object */
  d_propEngine.reset(nullptr);
  d_propEngine.reset(new PropEngine(
      getTheoryEngine(), getContext(), getUserContext(), getResourceManager()));

  Trace("smt-debug") << "Setting up theory engine..." << std::endl;
  d_theoryEngine->setPropEngine(getPropEngine());
  Trace("smt-debug") << "Finishing init for theory engine..." << std::endl;
  d_theoryEngine->finishInit();

  // global push/pop around everything, to ensure proper destruction
  // of context-dependent data structures
  d_userContext->push();
  d_context->push();

  Trace("smt-debug") << "Set up assertion list..." << std::endl;
  // [MGD 10/20/2011] keep around in incremental mode, due to a
  // cleanup ordering issue and Nodes/TNodes.  If SAT is popped
  // first, some user-context-dependent TNodes might still exist
  // with rc == 0.
  if(options::produceAssertions() ||
     options::incrementalSolving()) {
    // In the case of incremental solving, we appear to need these to
    // ensure the relevant Nodes remain live.
    d_assertionList = new (true) AssertionList(getUserContext());
    d_globalDefineFunRecLemmas.reset(new std::vector<Node>());
  }

  // dump out a set-logic command only when raw-benchmark is disabled to avoid
  // dumping the command twice.
  if (Dump.isOn("benchmark") && !Dump.isOn("raw-benchmark"))
  {
      LogicInfo everything;
      everything.lock();
      Dump("benchmark") << CommentCommand(
          "CVC4 always dumps the most general, all-supported logic (below), as "
          "some internals might require the use of a logic more general than "
          "the input.")
                        << SetBenchmarkLogicCommand(
                               everything.getLogicString());
  }

  // initialize the dump manager
  d_dumpm->finishInit();

  // subsolvers
  if (options::produceAbducts())
  {
    d_abductSolver.reset(new AbductionSolver(this));
  }

  PROOF( ProofManager::currentPM()->setLogic(d_logic); );
  PROOF({
      for(TheoryId id = theory::THEORY_FIRST; id < theory::THEORY_LAST; ++id) {
        ProofManager::currentPM()->getTheoryProofEngine()->
          finishRegisterTheory(d_theoryEngine->theoryOf(id));
      }
    });
  d_private->finishInit();
  Trace("smt-debug") << "SmtEngine::finishInit done" << std::endl;
}

void SmtEngine::finalOptionsAreSet() {
  if(d_fullyInited) {
    return;
  }

  if(! d_logic.isLocked()) {
    setLogicInternal();
  }

  // finish initialization, create the prop engine, etc.
  finishInit();

  AlwaysAssert(d_propEngine->getAssertionLevel() == 0)
      << "The PropEngine has pushed but the SmtEngine "
         "hasn't finished initializing!";

  d_fullyInited = true;
  Assert(d_logic.isLocked());
}

void SmtEngine::shutdown() {
  doPendingPops();

  while(options::incrementalSolving() && d_userContext->getLevel() > 1) {
    internalPop(true);
  }

  if (d_propEngine != nullptr)
  {
    d_propEngine->shutdown();
  }
  if (d_theoryEngine != nullptr)
  {
    d_theoryEngine->shutdown();
  }
}

SmtEngine::~SmtEngine()
{
  SmtScope smts(this);

  try {
    shutdown();

    // global push/pop around everything, to ensure proper destruction
    // of context-dependent data structures
    d_context->popto(0);
    d_userContext->popto(0);

    if(d_assignments != NULL) {
      d_assignments->deleteSelf();
    }

    d_globalDefineFunRecLemmas.reset();

    if(d_assertionList != NULL) {
      d_assertionList->deleteSelf();
    }

    d_definedFunctions->deleteSelf();

    //destroy all passes before destroying things that they refer to
    d_private->getProcessAssertions()->cleanup();

    // d_proofManager is always created when proofs are enabled at configure
    // time.  Because of this, this code should not be wrapped in PROOF() which
    // additionally checks flags such as options::proof().
    //
    // Note: the proof manager must be destroyed before the theory engine.
    // Because the destruction of the proofs depends on contexts owned be the
    // theory solvers.
#ifdef CVC4_PROOF
    d_proofManager.reset(nullptr);
#endif

    d_absValues.reset(nullptr);
    d_exprNames.reset(nullptr);
    d_dumpm.reset(nullptr);

    d_theoryEngine.reset(nullptr);
    d_propEngine.reset(nullptr);

    d_stats.reset(nullptr);
    d_private.reset(nullptr);
    d_nodeManager->unsubscribeEvents(d_snmListener.get());
    d_snmListener.reset(nullptr);
    d_routListener.reset(nullptr);
    d_optm.reset(nullptr);
    // d_resourceManager must be destroyed before d_statisticsRegistry
    d_resourceManager.reset(nullptr);
    d_statisticsRegistry.reset(nullptr);


    d_userContext.reset(nullptr);
    d_context.reset(nullptr);
  } catch(Exception& e) {
    Warning() << "CVC4 threw an exception during cleanup." << endl
              << e << endl;
  }
}

void SmtEngine::setLogic(const LogicInfo& logic)
{
  SmtScope smts(this);
  if(d_fullyInited) {
    throw ModalException("Cannot set logic in SmtEngine after the engine has "
                         "finished initializing.");
  }
  d_logic = logic;
  d_userLogic = logic;
  setLogicInternal();
}

void SmtEngine::setLogic(const std::string& s)
{
  SmtScope smts(this);
  try
  {
    setLogic(LogicInfo(s));
    // dump out a set-logic command
    if (Dump.isOn("raw-benchmark"))
    {
      Dump("raw-benchmark")
          << SetBenchmarkLogicCommand(d_logic.getLogicString());
    }
  }
  catch (IllegalArgumentException& e)
  {
    throw LogicException(e.what());
  }
}

void SmtEngine::setLogic(const char* logic) { setLogic(string(logic)); }
LogicInfo SmtEngine::getLogicInfo() const {
  return d_logic;
}

LogicInfo SmtEngine::getUserLogicInfo() const
{
  // Lock the logic to make sure that this logic can be queried. We create a
  // copy of the user logic here to keep this method const.
  LogicInfo res = d_userLogic;
  res.lock();
  return res;
}

void SmtEngine::notifyStartParsing(std::string filename)
{
  d_filename = filename;

  // Copy the original options. This is called prior to beginning parsing.
  // Hence reset should revert to these options, which note is after reading
  // the command line.
  d_originalOptions.copyValues(d_options);
}

std::string SmtEngine::getFilename() const { return d_filename; }
void SmtEngine::setLogicInternal()
{
  Assert(!d_fullyInited)
      << "setting logic in SmtEngine but the engine has already"
         " finished initializing for this run";
  d_logic.lock();
  d_userLogic.lock();
}

void SmtEngine::setProblemExtended()
{
  d_smtMode = SMT_MODE_ASSERT;
  d_assumptions.clear();
}

void SmtEngine::setInfo(const std::string& key, const CVC4::SExpr& value)
{
  SmtScope smts(this);

  Trace("smt") << "SMT setInfo(" << key << ", " << value << ")" << endl;

  if(Dump.isOn("benchmark")) {
    if(key == "status") {
      string s = value.getValue();
      BenchmarkStatus status =
        (s == "sat") ? SMT_SATISFIABLE :
          ((s == "unsat") ? SMT_UNSATISFIABLE : SMT_UNKNOWN);
      Dump("benchmark") << SetBenchmarkStatusCommand(status);
    } else {
      Dump("benchmark") << SetInfoCommand(key, value);
    }
  }

  // Check for standard info keys (SMT-LIB v1, SMT-LIB v2, ...)
  if (key == "source" || key == "category" || key == "difficulty"
      || key == "notes" || key == "name" || key == "license")
  {
    // ignore these
    return;
  }
  else if (key == "filename")
  {
    d_filename = value.getValue();
    return;
  }
  else if (key == "smt-lib-version" && !options::inputLanguage.wasSetByUser())
  {
    language::input::Language ilang = language::input::LANG_AUTO;
    if( (value.isInteger() && value.getIntegerValue() == Integer(2)) ||
        (value.isRational() && value.getRationalValue() == Rational(2)) ||
        value.getValue() == "2" ||
        value.getValue() == "2.0" ) {
      ilang = language::input::LANG_SMTLIB_V2_0;
    } else if( (value.isRational() && value.getRationalValue() == Rational(5, 2)) ||
               value.getValue() == "2.5" ) {
      ilang = language::input::LANG_SMTLIB_V2_5;
    } else if( (value.isRational() && value.getRationalValue() == Rational(13, 5)) ||
               value.getValue() == "2.6" ) {
      ilang = language::input::LANG_SMTLIB_V2_6;
    }
    else
    {
      Warning() << "Warning: unsupported smt-lib-version: " << value << endl;
      throw UnrecognizedOptionException();
    }
    options::inputLanguage.set(ilang);
    // also update the output language
    if (!options::outputLanguage.wasSetByUser())
    {
      language::output::Language olang = language::toOutputLanguage(ilang);
      if (options::outputLanguage() != olang)
      {
        options::outputLanguage.set(olang);
        *options::out() << language::SetLanguage(olang);
      }
    }
    return;
  } else if(key == "status") {
    string s;
    if(value.isAtom()) {
      s = value.getValue();
    }
    if(s != "sat" && s != "unsat" && s != "unknown") {
      throw OptionException("argument to (set-info :status ..) must be "
                            "`sat' or `unsat' or `unknown'");
    }
    d_expectedStatus = Result(s, d_filename);
    return;
  }
  throw UnrecognizedOptionException();
}

bool SmtEngine::isValidGetInfoFlag(const std::string& key) const
{
  if (key == "all-statistics" || key == "error-behavior" || key == "name"
      || key == "version" || key == "authors" || key == "status"
      || key == "reason-unknown" || key == "assertion-stack-levels"
      || key == "all-options")
  {
    return true;
  }
  return false;
}

CVC4::SExpr SmtEngine::getInfo(const std::string& key) const
{
  SmtScope smts(this);

  Trace("smt") << "SMT getInfo(" << key << ")" << endl;
  if (!isValidGetInfoFlag(key))
  {
    throw UnrecognizedOptionException();
  }
  if (key == "all-statistics")
  {
    vector<SExpr> stats;
    for (StatisticsRegistry::const_iterator i =
             NodeManager::fromExprManager(d_exprManager)
                 ->getStatisticsRegistry()
                 ->begin();
         i
         != NodeManager::fromExprManager(d_exprManager)
                ->getStatisticsRegistry()
                ->end();
         ++i)
    {
      vector<SExpr> v;
      v.push_back((*i).first);
      v.push_back((*i).second);
      stats.push_back(v);
    }
    for (StatisticsRegistry::const_iterator i = d_statisticsRegistry->begin();
         i != d_statisticsRegistry->end();
         ++i)
    {
      vector<SExpr> v;
      v.push_back((*i).first);
      v.push_back((*i).second);
      stats.push_back(v);
    }
    return SExpr(stats);
  }
  if (key == "error-behavior")
  {
    return SExpr(SExpr::Keyword("immediate-exit"));
  }
  if (key == "name")
  {
    return SExpr(Configuration::getName());
  }
  if (key == "version")
  {
    return SExpr(Configuration::getVersionString());
  }
  if (key == "authors")
  {
    return SExpr(Configuration::about());
  }
  if (key == "status")
  {
    // sat | unsat | unknown
    switch (d_status.asSatisfiabilityResult().isSat())
    {
      case Result::SAT: return SExpr(SExpr::Keyword("sat"));
      case Result::UNSAT: return SExpr(SExpr::Keyword("unsat"));
      default: return SExpr(SExpr::Keyword("unknown"));
    }
  }
  if (key == "reason-unknown")
  {
    if (!d_status.isNull() && d_status.isUnknown())
    {
      stringstream ss;
      ss << d_status.whyUnknown();
      string s = ss.str();
      transform(s.begin(), s.end(), s.begin(), ::tolower);
      return SExpr(SExpr::Keyword(s));
    }
    else
    {
      throw RecoverableModalException(
          "Can't get-info :reason-unknown when the "
          "last result wasn't unknown!");
    }
  }
  if (key == "assertion-stack-levels")
  {
    AlwaysAssert(d_userLevels.size()
                 <= std::numeric_limits<unsigned long int>::max());
    return SExpr(static_cast<unsigned long int>(d_userLevels.size()));
  }
  Assert(key == "all-options");
  // get the options, like all-statistics
  std::vector<std::vector<std::string>> current_options =
      Options::current()->getOptions();
  return SExpr::parseListOfListOfAtoms(current_options);
}

void SmtEngine::debugCheckFormals(const std::vector<Expr>& formals, Expr func)
{
  for(std::vector<Expr>::const_iterator i = formals.begin(); i != formals.end(); ++i) {
    if((*i).getKind() != kind::BOUND_VARIABLE) {
      stringstream ss;
      ss << "All formal arguments to defined functions must be BOUND_VARIABLEs, but in the\n"
         << "definition of function " << func << ", formal\n"
         << "  " << *i << "\n"
         << "has kind " << (*i).getKind();
      throw TypeCheckingException(func, ss.str());
    }
  }
}

void SmtEngine::debugCheckFunctionBody(Expr formula,
                                       const std::vector<Expr>& formals,
                                       Expr func)
{
  Type formulaType = formula.getType(options::typeChecking());
  Type funcType = func.getType();
  // We distinguish here between definitions of constants and functions,
  // because the type checking for them is subtly different.  Perhaps we
  // should instead have SmtEngine::defineFunction() and
  // SmtEngine::defineConstant() for better clarity, although then that
  // doesn't match the SMT-LIBv2 standard...
  if(formals.size() > 0) {
    Type rangeType = FunctionType(funcType).getRangeType();
    if(! formulaType.isComparableTo(rangeType)) {
      stringstream ss;
      ss << "Type of defined function does not match its declaration\n"
         << "The function  : " << func << "\n"
         << "Declared type : " << rangeType << "\n"
         << "The body      : " << formula << "\n"
         << "Body type     : " << formulaType;
      throw TypeCheckingException(func, ss.str());
    }
  } else {
    if(! formulaType.isComparableTo(funcType)) {
      stringstream ss;
      ss << "Declared type of defined constant does not match its definition\n"
         << "The constant   : " << func << "\n"
         << "Declared type  : " << funcType << " " << Type::getTypeNode(funcType)->getId() << "\n"
         << "The definition : " << formula << "\n"
         << "Definition type: " << formulaType << " " << Type::getTypeNode(formulaType)->getId();
      throw TypeCheckingException(func, ss.str());
    }
  }
}

void SmtEngine::defineFunction(Expr func,
                               const std::vector<Expr>& formals,
                               Expr formula,
                               bool global)
{
  SmtScope smts(this);
  finalOptionsAreSet();
  doPendingPops();
  Trace("smt") << "SMT defineFunction(" << func << ")" << endl;
  debugCheckFormals(formals, func);

  stringstream ss;
  ss << language::SetLanguage(
            language::SetLanguage::getLanguage(Dump.getStream()))
     << func;
  DefineFunctionCommand c(ss.str(), func, formals, formula, global);
  d_dumpm->addToModelCommandAndDump(
      c, ExprManager::VAR_FLAG_DEFINED, true, "declarations");

  PROOF(if (options::checkUnsatCores()) {
    d_defineCommands.push_back(c.clone());
  });

  // type check body
  debugCheckFunctionBody(formula, formals, func);

  // Substitute out any abstract values in formula
  Node formNode =
      d_absValues->substituteAbstractValues(Node::fromExpr(formula));

  TNode funcNode = func.getTNode();
  vector<Node> formalsNodes;
  for(vector<Expr>::const_iterator i = formals.begin(),
        iend = formals.end();
      i != iend;
      ++i) {
    formalsNodes.push_back((*i).getNode());
  }
  DefinedFunction def(funcNode, formalsNodes, formNode);
  // Permit (check-sat) (define-fun ...) (get-value ...) sequences.
  // Otherwise, (check-sat) (get-value ((! foo :named bar))) breaks
  // d_haveAdditions = true;
  Debug("smt") << "definedFunctions insert " << funcNode << " " << formNode << endl;

  if (global)
  {
    d_definedFunctions->insertAtContextLevelZero(funcNode, def);
  }
  else
  {
    d_definedFunctions->insert(funcNode, def);
  }
}

void SmtEngine::defineFunctionsRec(
    const std::vector<Expr>& funcs,
    const std::vector<std::vector<Expr>>& formals,
    const std::vector<Expr>& formulas,
    bool global)
{
  SmtScope smts(this);
  finalOptionsAreSet();
  doPendingPops();
  Trace("smt") << "SMT defineFunctionsRec(...)" << endl;

  if (funcs.size() != formals.size() && funcs.size() != formulas.size())
  {
    stringstream ss;
    ss << "Number of functions, formals, and function bodies passed to "
          "defineFunctionsRec do not match:"
       << "\n"
       << "        #functions : " << funcs.size() << "\n"
       << "        #arg lists : " << formals.size() << "\n"
       << "  #function bodies : " << formulas.size() << "\n";
    throw ModalException(ss.str());
  }
  for (unsigned i = 0, size = funcs.size(); i < size; i++)
  {
    // check formal argument list
    debugCheckFormals(formals[i], funcs[i]);
    // type check body
    debugCheckFunctionBody(formulas[i], formals[i], funcs[i]);
  }

  if (Dump.isOn("raw-benchmark"))
  {
    std::vector<api::Term> tFuncs = api::exprVectorToTerms(d_solver, funcs);
    std::vector<std::vector<api::Term>> tFormals;
    for (const std::vector<Expr>& formal : formals)
    {
      tFormals.emplace_back(api::exprVectorToTerms(d_solver, formal));
    }
    std::vector<api::Term> tFormulas =
        api::exprVectorToTerms(d_solver, formulas);
    Dump("raw-benchmark") << DefineFunctionRecCommand(
        d_solver, tFuncs, tFormals, tFormulas, global);
  }

  ExprManager* em = getExprManager();
  bool maybeHasFv = language::isInputLangSygus(options::inputLanguage());
  for (unsigned i = 0, size = funcs.size(); i < size; i++)
  {
    // we assert a quantified formula
    Expr func_app;
    // make the function application
    if (formals[i].empty())
    {
      // it has no arguments
      func_app = funcs[i];
    }
    else
    {
      std::vector<Expr> children;
      children.push_back(funcs[i]);
      children.insert(children.end(), formals[i].begin(), formals[i].end());
      func_app = em->mkExpr(kind::APPLY_UF, children);
    }
    Expr lem = em->mkExpr(kind::EQUAL, func_app, formulas[i]);
    if (!formals[i].empty())
    {
      // set the attribute to denote this is a function definition
      std::string attr_name("fun-def");
      Expr aexpr = em->mkExpr(kind::INST_ATTRIBUTE, func_app);
      aexpr = em->mkExpr(kind::INST_PATTERN_LIST, aexpr);
      std::vector<Expr> expr_values;
      std::string str_value;
      setUserAttribute(attr_name, func_app, expr_values, str_value);
      // make the quantified formula
      Expr boundVars = em->mkExpr(kind::BOUND_VAR_LIST, formals[i]);
      lem = em->mkExpr(kind::FORALL, boundVars, lem, aexpr);
    }
    // assert the quantified formula
    //   notice we don't call assertFormula directly, since this would
    //   duplicate the output on raw-benchmark.
    Node n = d_absValues->substituteAbstractValues(Node::fromExpr(lem));
    if (d_assertionList != nullptr)
    {
      d_assertionList->push_back(n);
    }
    if (global && d_globalDefineFunRecLemmas != nullptr)
    {
      // Global definitions are asserted at check-sat-time because we have to
      // make sure that they are always present
      Assert(!language::isInputLangSygus(options::inputLanguage()));
      d_globalDefineFunRecLemmas->emplace_back(n);
    }
    else
    {
      d_private->addFormula(n, false, true, false, maybeHasFv);
    }
  }
}

void SmtEngine::defineFunctionRec(Expr func,
                                  const std::vector<Expr>& formals,
                                  Expr formula,
                                  bool global)
{
  std::vector<Expr> funcs;
  funcs.push_back(func);
  std::vector<std::vector<Expr> > formals_multi;
  formals_multi.push_back(formals);
  std::vector<Expr> formulas;
  formulas.push_back(formula);
  defineFunctionsRec(funcs, formals_multi, formulas, global);
}

bool SmtEngine::isDefinedFunction( Expr func ){
  Node nf = Node::fromExpr( func );
  Debug("smt") << "isDefined function " << nf << "?" << std::endl;
  return d_definedFunctions->find(nf) != d_definedFunctions->end();
}

void SmtEnginePrivate::finishInit()
{
  d_preprocessingPassContext.reset(
      new PreprocessingPassContext(&d_smt, &d_iteRemover, &d_propagator));

  // initialize the preprocessing passes
  d_processor.finishInit(d_preprocessingPassContext.get());
}

Result SmtEngine::check() {
  Assert(d_fullyInited);
  Assert(d_pendingPops == 0);

  Trace("smt") << "SmtEngine::check()" << endl;

  if (d_resourceManager->out())
  {
    Result::UnknownExplanation why = d_resourceManager->outOfResources()
                                         ? Result::RESOURCEOUT
                                         : Result::TIMEOUT;
    return Result(Result::ENTAILMENT_UNKNOWN, why, d_filename);
  }
  d_resourceManager->beginCall();

  // Make sure the prop layer has all of the assertions
  Trace("smt") << "SmtEngine::check(): processing assertions" << endl;
  d_private->processAssertions();
  Trace("smt") << "SmtEngine::check(): done processing assertions" << endl;

  TimerStat::CodeTimer solveTimer(d_stats->d_solveTime);

  Chat() << "solving..." << endl;
  Trace("smt") << "SmtEngine::check(): running check" << endl;
  Result result = d_propEngine->checkSat();

  d_resourceManager->endCall();
  Trace("limit") << "SmtEngine::check(): cumulative millis "
                 << d_resourceManager->getTimeUsage() << ", resources "
                 << d_resourceManager->getResourceUsage() << endl;

  return Result(result, d_filename);
}

Result SmtEngine::quickCheck() {
  Assert(d_fullyInited);
  Trace("smt") << "SMT quickCheck()" << endl;
  return Result(
      Result::ENTAILMENT_UNKNOWN, Result::REQUIRES_FULL_CHECK, d_filename);
}

theory::TheoryModel* SmtEngine::getAvailableModel(const char* c) const
{
  if (!options::assignFunctionValues())
  {
    std::stringstream ss;
    ss << "Cannot " << c << " when --assign-function-values is false.";
    throw RecoverableModalException(ss.str().c_str());
  }

  if (d_smtMode != SMT_MODE_SAT && d_smtMode != SMT_MODE_SAT_UNKNOWN)
  {
    std::stringstream ss;
    ss << "Cannot " << c
       << " unless immediately preceded by SAT/NOT_ENTAILED or UNKNOWN "
          "response.";
    throw RecoverableModalException(ss.str().c_str());
  }

  if (!options::produceModels())
  {
    std::stringstream ss;
    ss << "Cannot " << c << " when produce-models options is off.";
    throw ModalException(ss.str().c_str());
  }

  TheoryModel* m = d_theoryEngine->getBuiltModel();

  if (m == nullptr)
  {
    std::stringstream ss;
    ss << "Cannot " << c
       << " since model is not available. Perhaps the most recent call to "
          "check-sat was interupted?";
    throw RecoverableModalException(ss.str().c_str());
  }

  return m;
}

void SmtEnginePrivate::processAssertions() {
  TimerStat::CodeTimer paTimer(d_smt.d_stats->d_processAssertionsTime);
  spendResource(ResourceManager::Resource::PreprocessStep);
  Assert(d_smt.d_fullyInited);
  Assert(d_smt.d_pendingPops == 0);

  if (d_assertions.size() == 0) {
    // nothing to do
    return;
  }
  if (d_assertionsProcessed && options::incrementalSolving()) {
    // TODO(b/1255): Substitutions in incremental mode should be managed with a
    // proper data structure.

    d_assertions.enableStoreSubstsInAsserts();
  }
  else
  {
    d_assertions.disableStoreSubstsInAsserts();
  }

  // process the assertions
  bool noConflict = d_processor.apply(d_assertions);

  //notify theory engine new preprocessed assertions
  d_smt.d_theoryEngine->notifyPreprocessedAssertions( d_assertions.ref() );

  // Push the formula to decision engine
  if (noConflict)
  {
    Chat() << "pushing to decision engine..." << endl;
    d_smt.d_propEngine->addAssertionsToDecisionEngine(d_assertions);
  }

  // end: INVARIANT to maintain: no reordering of assertions or
  // introducing new ones

  // if incremental, compute which variables are assigned
  if (options::incrementalSolving())
  {
    d_preprocessingPassContext->recordSymbolsInAssertions(d_assertions.ref());
  }

  // Push the formula to SAT
  {
    Chat() << "converting to CNF..." << endl;
    TimerStat::CodeTimer codeTimer(d_smt.d_stats->d_cnfConversionTime);
    for (unsigned i = 0; i < d_assertions.size(); ++ i) {
      Chat() << "+ " << d_assertions[i] << std::endl;
      d_smt.d_propEngine->assertFormula(d_assertions[i]);
    }
  }

  d_assertionsProcessed = true;

  d_assertions.clear();
  getIteSkolemMap().clear();
}

void SmtEnginePrivate::addFormula(
    TNode n, bool inUnsatCore, bool inInput, bool isAssumption, bool maybeHasFv)
{
  if (n == d_true) {
    // nothing to do
    return;
  }

  Trace("smt") << "SmtEnginePrivate::addFormula(" << n
               << "), inUnsatCore = " << inUnsatCore
               << ", inInput = " << inInput
               << ", isAssumption = " << isAssumption << endl;

  // Ensure that it does not contain free variables
  if (maybeHasFv)
  {
    if (expr::hasFreeVar(n))
    {
      std::stringstream se;
      se << "Cannot process assertion with free variable.";
      if (language::isInputLangSygus(options::inputLanguage()))
      {
        // Common misuse of SyGuS is to use top-level assert instead of
        // constraint when defining the synthesis conjecture.
        se << " Perhaps you meant `constraint` instead of `assert`?";
      }
      throw ModalException(se.str().c_str());
    }
  }

  // Give it to proof manager
  PROOF(
    if( inInput ){
      // n is an input assertion
      if (inUnsatCore || options::unsatCores() || options::dumpUnsatCores() || options::checkUnsatCores() || options::fewerPreprocessingHoles()) {

        ProofManager::currentPM()->addCoreAssertion(n.toExpr());
      }
    }else{
      // n is the result of an unknown preprocessing step, add it to dependency map to null
      ProofManager::currentPM()->addDependence(n, Node::null());
    }
  );

  // Add the normalized formula to the queue
  d_assertions.push_back(n, isAssumption);
  //d_assertions.push_back(Rewriter::rewrite(n));
}

void SmtEngine::ensureBoolean(const Node& n)
{
  TypeNode type = n.getType(options::typeChecking());
  TypeNode boolType = NodeManager::currentNM()->booleanType();
  if(type != boolType) {
    stringstream ss;
    ss << "Expected " << boolType << "\n"
       << "The assertion : " << n << "\n"
       << "Its type      : " << type;
    throw TypeCheckingException(n.toExpr(), ss.str());
  }
}

Result SmtEngine::checkSat(const Expr& assumption, bool inUnsatCore)
{
  Dump("benchmark") << CheckSatCommand(assumption);
  return checkSatisfiability(assumption, inUnsatCore, false);
}

Result SmtEngine::checkSat(const vector<Expr>& assumptions, bool inUnsatCore)
{
  if (assumptions.empty())
  {
    Dump("benchmark") << CheckSatCommand();
  }
  else
  {
    Dump("benchmark") << CheckSatAssumingCommand(assumptions);
  }

  return checkSatisfiability(assumptions, inUnsatCore, false);
}

Result SmtEngine::checkEntailed(const Expr& expr, bool inUnsatCore)
{
  Dump("benchmark") << QueryCommand(expr, inUnsatCore);
  return checkSatisfiability(
             expr.isNull() ? std::vector<Expr>() : std::vector<Expr>{expr},
             inUnsatCore,
             true)
      .asEntailmentResult();
}

Result SmtEngine::checkEntailed(const vector<Expr>& exprs, bool inUnsatCore)
{
  return checkSatisfiability(exprs, inUnsatCore, true).asEntailmentResult();
}

Result SmtEngine::checkSatisfiability(const Expr& expr,
                                      bool inUnsatCore,
                                      bool isEntailmentCheck)
{
  return checkSatisfiability(
      expr.isNull() ? std::vector<Expr>() : std::vector<Expr>{expr},
      inUnsatCore,
      isEntailmentCheck);
}

Result SmtEngine::checkSatisfiability(const vector<Expr>& assumptions,
                                      bool inUnsatCore,
                                      bool isEntailmentCheck)
{
  try
  {
    SmtScope smts(this);
    finalOptionsAreSet();
    doPendingPops();

    Trace("smt") << "SmtEngine::"
                 << (isEntailmentCheck ? "checkEntailed" : "checkSat") << "("
                 << assumptions << ")" << endl;

    if(d_queryMade && !options::incrementalSolving()) {
      throw ModalException("Cannot make multiple queries unless "
                           "incremental solving is enabled "
                           "(try --incremental)");
    }

    // Note that a query has been made
    d_queryMade = true;
    // reset global negation
    d_globalNegation = false;

    bool didInternalPush = false;

    setProblemExtended();

    if (isEntailmentCheck)
    {
      size_t size = assumptions.size();
      if (size > 1)
      {
        /* Assume: not (BIGAND assumptions)  */
        d_assumptions.push_back(
            d_exprManager->mkExpr(kind::AND, assumptions).notExpr());
      }
      else if (size == 1)
      {
        /* Assume: not expr  */
        d_assumptions.push_back(assumptions[0].notExpr());
      }
    }
    else
    {
      /* Assume: BIGAND assumptions  */
      d_assumptions = assumptions;
    }

    if (!d_assumptions.empty())
    {
      internalPush();
      didInternalPush = true;
    }

    Result r(Result::SAT_UNKNOWN, Result::UNKNOWN_REASON);
    for (Expr e : d_assumptions)
    {
      // Substitute out any abstract values in ex.
      Node n = d_absValues->substituteAbstractValues(Node::fromExpr(e));
      // Ensure expr is type-checked at this point.
      ensureBoolean(n);

      /* Add assumption  */
      if (d_assertionList != NULL)
      {
        d_assertionList->push_back(n);
      }
      d_private->addFormula(n, inUnsatCore, true, true);
    }

    if (d_globalDefineFunRecLemmas != nullptr)
    {
      // Global definitions are asserted at check-sat-time because we have to
      // make sure that they are always present (they are essentially level
      // zero assertions)
      for (const Node& lemma : *d_globalDefineFunRecLemmas)
      {
        d_private->addFormula(lemma, false, true, false, false);
      }
    }

    r = check();

    if ((options::solveRealAsInt() || options::solveIntAsBV() > 0)
        && r.asSatisfiabilityResult().isSat() == Result::UNSAT)
    {
      r = Result(Result::SAT_UNKNOWN, Result::UNKNOWN_REASON);
    }
    // flipped if we did a global negation
    if (d_globalNegation)
    {
      Trace("smt") << "SmtEngine::process global negate " << r << std::endl;
      if (r.asSatisfiabilityResult().isSat() == Result::UNSAT)
      {
        r = Result(Result::SAT);
      }
      else if (r.asSatisfiabilityResult().isSat() == Result::SAT)
      {
        // only if satisfaction complete
        if (d_logic.isPure(THEORY_ARITH) || d_logic.isPure(THEORY_BV))
        {
          r = Result(Result::UNSAT);
        }
        else
        {
          r = Result(Result::SAT_UNKNOWN, Result::UNKNOWN_REASON);
        }
      }
      Trace("smt") << "SmtEngine::global negate returned " << r << std::endl;
    }

    d_needPostsolve = true;

    // Pop the context
    if (didInternalPush)
    {
      internalPop();
    }

    // Remember the status
    d_status = r;
    // Check against expected status
    if (!d_expectedStatus.isUnknown() && !d_status.isUnknown()
        && d_status != d_expectedStatus)
    {
      CVC4_FATAL() << "Expected result " << d_expectedStatus << " but got "
                   << d_status;
    }
    d_expectedStatus = Result();
    // Update the SMT mode
    if (d_status.asSatisfiabilityResult().isSat() == Result::UNSAT)
    {
      d_smtMode = SMT_MODE_UNSAT;
    }
    else if (d_status.asSatisfiabilityResult().isSat() == Result::SAT)
    {
      d_smtMode = SMT_MODE_SAT;
    }
    else
    {
      d_smtMode = SMT_MODE_SAT_UNKNOWN;
    }

    Trace("smt") << "SmtEngine::" << (isEntailmentCheck ? "query" : "checkSat")
                 << "(" << assumptions << ") => " << r << endl;

    // Check that SAT results generate a model correctly.
    if(options::checkModels()) {
      if (r.asSatisfiabilityResult().isSat() == Result::SAT)
      {
        checkModel();
      }
    }
    // Check that UNSAT results generate a proof correctly.
    if(options::checkProofs()) {
      if(r.asSatisfiabilityResult().isSat() == Result::UNSAT) {
        checkProof();
      }
    }
    // Check that UNSAT results generate an unsat core correctly.
    if(options::checkUnsatCores()) {
      if(r.asSatisfiabilityResult().isSat() == Result::UNSAT) {
        TimerStat::CodeTimer checkUnsatCoreTimer(d_stats->d_checkUnsatCoreTime);
        checkUnsatCore();
      }
    }

    return r;
  } catch (UnsafeInterruptException& e) {
    AlwaysAssert(d_resourceManager->out());
    Result::UnknownExplanation why = d_resourceManager->outOfResources()
                                         ? Result::RESOURCEOUT
                                         : Result::TIMEOUT;
    return Result(Result::SAT_UNKNOWN, why, d_filename);
  }
}

vector<Expr> SmtEngine::getUnsatAssumptions(void)
{
  Trace("smt") << "SMT getUnsatAssumptions()" << endl;
  SmtScope smts(this);
  if (!options::unsatAssumptions())
  {
    throw ModalException(
        "Cannot get unsat assumptions when produce-unsat-assumptions option "
        "is off.");
  }
  if (d_smtMode != SMT_MODE_UNSAT)
  {
    throw RecoverableModalException(
        "Cannot get unsat assumptions unless immediately preceded by "
        "UNSAT/ENTAILED.");
  }
  finalOptionsAreSet();
  if (Dump.isOn("benchmark"))
  {
    Dump("benchmark") << GetUnsatAssumptionsCommand();
  }
  UnsatCore core = getUnsatCoreInternal();
  vector<Expr> res;
  for (const Expr& e : d_assumptions)
  {
    if (find(core.begin(), core.end(), e) != core.end()) { res.push_back(e); }
  }
  return res;
}

Result SmtEngine::assertFormula(const Node& formula, bool inUnsatCore)
{
  SmtScope smts(this);
  finalOptionsAreSet();
  doPendingPops();

  Trace("smt") << "SmtEngine::assertFormula(" << formula << ")" << endl;

  if (Dump.isOn("raw-benchmark")) {
    Dump("raw-benchmark") << AssertCommand(formula.toExpr());
  }

  // Substitute out any abstract values in ex
  Node n = d_absValues->substituteAbstractValues(formula);

  ensureBoolean(n);
  if(d_assertionList != NULL) {
    d_assertionList->push_back(n);
  }
  bool maybeHasFv = language::isInputLangSygus(options::inputLanguage());
  d_private->addFormula(n, inUnsatCore, true, false, maybeHasFv);
  return quickCheck().asEntailmentResult();
}/* SmtEngine::assertFormula() */

/*
   --------------------------------------------------------------------------
    Handling SyGuS commands
   --------------------------------------------------------------------------
*/

void SmtEngine::declareSygusVar(const std::string& id, Expr var, Type type)
{
  SmtScope smts(this);
  finalOptionsAreSet();
  d_private->d_sygusVars.push_back(Node::fromExpr(var));
  Trace("smt") << "SmtEngine::declareSygusVar: " << var << "\n";
  Dump("raw-benchmark") << DeclareSygusVarCommand(id, var, type);
  // don't need to set that the conjecture is stale
}

void SmtEngine::declareSygusFunctionVar(const std::string& id,
                                        Expr var,
                                        Type type)
{
  SmtScope smts(this);
  finalOptionsAreSet();
  d_private->d_sygusVars.push_back(Node::fromExpr(var));
  Trace("smt") << "SmtEngine::declareSygusFunctionVar: " << var << "\n";
  Dump("raw-benchmark") << DeclareSygusVarCommand(id, var, type);

  // don't need to set that the conjecture is stale
}

void SmtEngine::declareSynthFun(const std::string& id,
                                Expr func,
                                Type sygusType,
                                bool isInv,
                                const std::vector<Expr>& vars)
{
  SmtScope smts(this);
  finalOptionsAreSet();
  doPendingPops();
  Node fn = Node::fromExpr(func);
  d_private->d_sygusFunSymbols.push_back(fn);
  if (!vars.empty())
  {
    Expr bvl = d_exprManager->mkExpr(kind::BOUND_VAR_LIST, vars);
    std::vector<Expr> attr_val_bvl;
    attr_val_bvl.push_back(bvl);
    setUserAttribute("sygus-synth-fun-var-list", func, attr_val_bvl, "");
  }
  // whether sygus type encodes syntax restrictions
  if (sygusType.isDatatype()
      && static_cast<DatatypeType>(sygusType).getDatatype().isSygus())
  {
    TypeNode stn = TypeNode::fromType(sygusType);
    Node sym = d_nodeManager->mkBoundVar("sfproxy", stn);
    std::vector<Expr> attr_value;
    attr_value.push_back(sym.toExpr());
    setUserAttribute("sygus-synth-grammar", func, attr_value, "");
  }
  Trace("smt") << "SmtEngine::declareSynthFun: " << func << "\n";
  Dump("raw-benchmark") << SynthFunCommand(id, func, sygusType, isInv, vars);
  // sygus conjecture is now stale
  setSygusConjectureStale();
}

void SmtEngine::assertSygusConstraint(const Node& constraint)
{
  SmtScope smts(this);
  finalOptionsAreSet();
  d_private->d_sygusConstraints.push_back(constraint);

  Trace("smt") << "SmtEngine::assertSygusConstrant: " << constraint << "\n";
  Dump("raw-benchmark") << SygusConstraintCommand(constraint.toExpr());
  // sygus conjecture is now stale
  setSygusConjectureStale();
}

void SmtEngine::assertSygusInvConstraint(const Expr& inv,
                                         const Expr& pre,
                                         const Expr& trans,
                                         const Expr& post)
{
  SmtScope smts(this);
  finalOptionsAreSet();
  // build invariant constraint

  // get variables (regular and their respective primed versions)
  std::vector<Node> terms, vars, primed_vars;
  terms.push_back(Node::fromExpr(inv));
  terms.push_back(Node::fromExpr(pre));
  terms.push_back(Node::fromExpr(trans));
  terms.push_back(Node::fromExpr(post));
  // variables are built based on the invariant type
  FunctionType t = static_cast<FunctionType>(inv.getType());
  std::vector<Type> argTypes = t.getArgTypes();
  for (const Type& ti : argTypes)
  {
    TypeNode tn = TypeNode::fromType(ti);
    vars.push_back(d_nodeManager->mkBoundVar(tn));
    d_private->d_sygusVars.push_back(vars.back());
    std::stringstream ss;
    ss << vars.back() << "'";
    primed_vars.push_back(d_nodeManager->mkBoundVar(ss.str(), tn));
    d_private->d_sygusVars.push_back(primed_vars.back());
  }

  // make relevant terms; 0 -> Inv, 1 -> Pre, 2 -> Trans, 3 -> Post
  for (unsigned i = 0; i < 4; ++i)
  {
    Node op = terms[i];
    Trace("smt-debug") << "Make inv-constraint term #" << i << " : " << op
                       << " with type " << op.getType() << "...\n";
    std::vector<Node> children;
    children.push_back(op);
    // transition relation applied over both variable lists
    if (i == 2)
    {
      children.insert(children.end(), vars.begin(), vars.end());
      children.insert(children.end(), primed_vars.begin(), primed_vars.end());
    }
    else
    {
      children.insert(children.end(), vars.begin(), vars.end());
    }
    terms[i] = d_nodeManager->mkNode(kind::APPLY_UF, children);
    // make application of Inv on primed variables
    if (i == 0)
    {
      children.clear();
      children.push_back(op);
      children.insert(children.end(), primed_vars.begin(), primed_vars.end());
      terms.push_back(d_nodeManager->mkNode(kind::APPLY_UF, children));
    }
  }
  // make constraints
  std::vector<Node> conj;
  conj.push_back(d_nodeManager->mkNode(kind::IMPLIES, terms[1], terms[0]));
  Node term0_and_2 = d_nodeManager->mkNode(kind::AND, terms[0], terms[2]);
  conj.push_back(d_nodeManager->mkNode(kind::IMPLIES, term0_and_2, terms[4]));
  conj.push_back(d_nodeManager->mkNode(kind::IMPLIES, terms[0], terms[3]));
  Node constraint = d_nodeManager->mkNode(kind::AND, conj);

  d_private->d_sygusConstraints.push_back(constraint);

  Trace("smt") << "SmtEngine::assertSygusInvConstrant: " << constraint << "\n";
  Dump("raw-benchmark") << SygusInvConstraintCommand(inv, pre, trans, post);
  // sygus conjecture is now stale
  setSygusConjectureStale();
}

Result SmtEngine::checkSynth()
{
  SmtScope smts(this);

  if (options::incrementalSolving())
  {
    // TODO (project #7)
    throw ModalException(
        "Cannot make check-synth commands when incremental solving is enabled");
  }
  Expr query;
  if (d_private->d_sygusConjectureStale)
  {
    // build synthesis conjecture from asserted constraints and declared
    // variables/functions
    Node sygusVar =
        d_nodeManager->mkSkolem("sygus", d_nodeManager->booleanType());
    Node inst_attr = d_nodeManager->mkNode(kind::INST_ATTRIBUTE, sygusVar);
    Node sygusAttr = d_nodeManager->mkNode(kind::INST_PATTERN_LIST, inst_attr);
    std::vector<Node> bodyv;
    Trace("smt") << "Sygus : Constructing sygus constraint...\n";
    unsigned n_constraints = d_private->d_sygusConstraints.size();
    Node body = n_constraints == 0
                    ? d_nodeManager->mkConst(true)
                    : (n_constraints == 1
                           ? d_private->d_sygusConstraints[0]
                           : d_nodeManager->mkNode(
                               kind::AND, d_private->d_sygusConstraints));
    body = body.notNode();
    Trace("smt") << "...constructed sygus constraint " << body << std::endl;
    if (!d_private->d_sygusVars.empty())
    {
      Node boundVars =
          d_nodeManager->mkNode(kind::BOUND_VAR_LIST, d_private->d_sygusVars);
      body = d_nodeManager->mkNode(kind::EXISTS, boundVars, body);
      Trace("smt") << "...constructed exists " << body << std::endl;
    }
    if (!d_private->d_sygusFunSymbols.empty())
    {
      Node boundVars = d_nodeManager->mkNode(kind::BOUND_VAR_LIST,
                                             d_private->d_sygusFunSymbols);
      body = d_nodeManager->mkNode(kind::FORALL, boundVars, body, sygusAttr);
    }
    Trace("smt") << "...constructed forall " << body << std::endl;

    // set attribute for synthesis conjecture
    setUserAttribute("sygus", sygusVar.toExpr(), {}, "");

    Trace("smt") << "Check synthesis conjecture: " << body << std::endl;
    Dump("raw-benchmark") << CheckSynthCommand();

    d_private->d_sygusConjectureStale = false;

    if (options::incrementalSolving())
    {
      // we push a context so that this conjecture is removed if we modify it
      // later
      internalPush();
      assertFormula(body, true);
    }
    else
    {
      query = body.toExpr();
    }
  }

  Result r = checkSatisfiability(query, true, false);

  // Check that synthesis solutions satisfy the conjecture
  if (options::checkSynthSol()
      && r.asSatisfiabilityResult().isSat() == Result::UNSAT)
  {
    checkSynthSolution();
  }
  return r;
}

/*
   --------------------------------------------------------------------------
    End of Handling SyGuS commands
   --------------------------------------------------------------------------
*/

Node SmtEngine::postprocess(TNode node, TypeNode expectedType) const {
  return node;
}

Expr SmtEngine::simplify(const Expr& ex)
{
  Assert(ex.getExprManager() == d_exprManager);
  SmtScope smts(this);
  finalOptionsAreSet();
  doPendingPops();
  Trace("smt") << "SMT simplify(" << ex << ")" << endl;

  if(Dump.isOn("benchmark")) {
    Dump("benchmark") << SimplifyCommand(ex);
  }

  Expr e = d_absValues->substituteAbstractValues(Node::fromExpr(ex)).toExpr();
  if( options::typeChecking() ) {
    e.getType(true); // ensure expr is type-checked at this point
  }

  // Make sure all preprocessing is done
  d_private->processAssertions();
  Node n = d_private->simplify(Node::fromExpr(e));
  n = postprocess(n, TypeNode::fromType(e.getType()));
  return n.toExpr();
}

Node SmtEngine::expandDefinitions(const Node& ex)
{
  d_private->spendResource(ResourceManager::Resource::PreprocessStep);

  SmtScope smts(this);
  finalOptionsAreSet();
  doPendingPops();
  Trace("smt") << "SMT expandDefinitions(" << ex << ")" << endl;

  // Substitute out any abstract values in ex.
  Node e = d_absValues->substituteAbstractValues(ex);
  if(options::typeChecking()) {
    // Ensure expr is type-checked at this point.
    e.getType(true);
  }

  unordered_map<Node, Node, NodeHashFunction> cache;
  Node n = d_private->getProcessAssertions()->expandDefinitions(
      e, cache, /* expandOnly = */ true);
  n = postprocess(n, e.getType());

  return n;
}

// TODO(#1108): Simplify the error reporting of this method.
Expr SmtEngine::getValue(const Expr& ex) const
{
  Assert(ex.getExprManager() == d_exprManager);
  SmtScope smts(this);

  Trace("smt") << "SMT getValue(" << ex << ")" << endl;
  if(Dump.isOn("benchmark")) {
    Dump("benchmark") << GetValueCommand(ex);
  }

  // Substitute out any abstract values in ex.
  Expr e = d_absValues->substituteAbstractValues(Node::fromExpr(ex)).toExpr();

  // Ensure expr is type-checked at this point.
  e.getType(options::typeChecking());

  // do not need to apply preprocessing substitutions (should be recorded
  // in model already)

  Node n = Node::fromExpr(e);
  Trace("smt") << "--- getting value of " << n << endl;
  TypeNode expectedType = n.getType();

  // Expand, then normalize
  unordered_map<Node, Node, NodeHashFunction> cache;
  n = d_private->getProcessAssertions()->expandDefinitions(n, cache);
  // There are two ways model values for terms are computed (for historical
  // reasons).  One way is that used in check-model; the other is that
  // used by the Model classes.  It's not clear to me exactly how these
  // two are different, but they need to be unified.  This ugly hack here
  // is to fix bug 554 until we can revamp boolean-terms and models [MGD]

  //AJR : necessary?
  if(!n.getType().isFunction()) {
    n = Rewriter::rewrite(n);
  }

  Trace("smt") << "--- getting value of " << n << endl;
  TheoryModel* m = getAvailableModel("get-value");
  Node resultNode;
  if(m != NULL) {
    resultNode = m->getValue(n);
  }
  Trace("smt") << "--- got value " << n << " = " << resultNode << endl;
  resultNode = postprocess(resultNode, expectedType);
  Trace("smt") << "--- model-post returned " << resultNode << endl;
  Trace("smt") << "--- model-post returned " << resultNode.getType() << endl;
  Trace("smt") << "--- model-post expected " << expectedType << endl;

  // type-check the result we got
  // Notice that lambdas have function type, which does not respect the subtype
  // relation, so we ignore them here.
  Assert(resultNode.isNull() || resultNode.getKind() == kind::LAMBDA
         || resultNode.getType().isSubtypeOf(expectedType))
      << "Run with -t smt for details.";

  // Ensure it's a constant, or a lambda (for uninterpreted functions). This
  // assertion only holds for models that do not have approximate values.
  Assert(m->hasApproximations() || resultNode.getKind() == kind::LAMBDA
         || resultNode.isConst());

  if(options::abstractValues() && resultNode.getType().isArray()) {
    resultNode = d_absValues->mkAbstractValue(resultNode);
    Trace("smt") << "--- abstract value >> " << resultNode << endl;
  }

  return resultNode.toExpr();
}

vector<Expr> SmtEngine::getValues(const vector<Expr>& exprs)
{
  vector<Expr> result;
  for (const Expr& e : exprs)
  {
    result.push_back(getValue(e));
  }
  return result;
}

bool SmtEngine::addToAssignment(const Expr& ex) {
  SmtScope smts(this);
  finalOptionsAreSet();
  doPendingPops();
  // Substitute out any abstract values in ex
  Node n = d_absValues->substituteAbstractValues(Node::fromExpr(ex));
  TypeNode type = n.getType(options::typeChecking());
  // must be Boolean
  PrettyCheckArgument(type.isBoolean(),
                      n,
                      "expected Boolean-typed variable or function application "
                      "in addToAssignment()");
  // must be a defined constant, or a variable
  PrettyCheckArgument(
      (((d_definedFunctions->find(n) != d_definedFunctions->end())
        && n.getNumChildren() == 0)
       || n.isVar()),
      n,
      "expected variable or defined-function application "
      "in addToAssignment(),\ngot %s",
      n.toString().c_str());
  if(!options::produceAssignments()) {
    return false;
  }
  if(d_assignments == NULL) {
    d_assignments = new (true) AssignmentSet(getContext());
  }
  d_assignments->insert(n);

  return true;
}

// TODO(#1108): Simplify the error reporting of this method.
vector<pair<Expr, Expr>> SmtEngine::getAssignment()
{
  Trace("smt") << "SMT getAssignment()" << endl;
  SmtScope smts(this);
  finalOptionsAreSet();
  if(Dump.isOn("benchmark")) {
    Dump("benchmark") << GetAssignmentCommand();
  }
  if(!options::produceAssignments()) {
    const char* msg =
      "Cannot get the current assignment when "
      "produce-assignments option is off.";
    throw ModalException(msg);
  }

  // Get the model here, regardless of whether d_assignments is null, since
  // we should throw errors related to model availability whether or not
  // assignments is null.
  TheoryModel* m = getAvailableModel("get assignment");

  vector<pair<Expr,Expr>> res;
  if (d_assignments != nullptr)
  {
    TypeNode boolType = d_nodeManager->booleanType();
    for (AssignmentSet::key_iterator i = d_assignments->key_begin(),
                                     iend = d_assignments->key_end();
         i != iend;
         ++i)
    {
      Node as = *i;
      Assert(as.getType() == boolType);

      Trace("smt") << "--- getting value of " << as << endl;

      // Expand, then normalize
      unordered_map<Node, Node, NodeHashFunction> cache;
      Node n = d_private->getProcessAssertions()->expandDefinitions(as, cache);
      n = Rewriter::rewrite(n);

      Trace("smt") << "--- getting value of " << n << endl;
      Node resultNode;
      if (m != nullptr)
      {
        resultNode = m->getValue(n);
      }

      // type-check the result we got
      Assert(resultNode.isNull() || resultNode.getType() == boolType);

      // ensure it's a constant
      Assert(resultNode.isConst());

      Assert(as.isVar());
      res.emplace_back(as.toExpr(), resultNode.toExpr());
    }
  }
  return res;
}

// TODO(#1108): Simplify the error reporting of this method.
Model* SmtEngine::getModel() {
  Trace("smt") << "SMT getModel()" << endl;
  SmtScope smts(this);

  finalOptionsAreSet();

  if(Dump.isOn("benchmark")) {
    Dump("benchmark") << GetModelCommand();
  }

  TheoryModel* m = getAvailableModel("get model");

  // Since model m is being returned to the user, we must ensure that this
  // model object remains valid with future check-sat calls. Hence, we set
  // the theory engine into "eager model building" mode. TODO #2648: revisit.
  d_theoryEngine->setEagerModelBuilding();

  if (options::modelCoresMode() != options::ModelCoresMode::NONE)
  {
    // If we enabled model cores, we compute a model core for m based on our
    // (expanded) assertions using the model core builder utility
    std::vector<Expr> eassertsProc = getExpandedAssertions();
    ModelCoreBuilder::setModelCore(eassertsProc, m, options::modelCoresMode());
  }
  m->d_inputName = d_filename;
  m->d_isKnownSat = (d_smtMode == SMT_MODE_SAT);
  return m;
}

Result SmtEngine::blockModel()
{
  Trace("smt") << "SMT blockModel()" << endl;
  SmtScope smts(this);

  finalOptionsAreSet();

  if (Dump.isOn("benchmark"))
  {
    Dump("benchmark") << BlockModelCommand();
  }

  TheoryModel* m = getAvailableModel("block model");

  if (options::blockModelsMode() == options::BlockModelsMode::NONE)
  {
    std::stringstream ss;
    ss << "Cannot block model when block-models is set to none.";
    throw ModalException(ss.str().c_str());
  }

  // get expanded assertions
  std::vector<Expr> eassertsProc = getExpandedAssertions();
  Expr eblocker = ModelBlocker::getModelBlocker(
      eassertsProc, m, options::blockModelsMode());
  return assertFormula(Node::fromExpr(eblocker));
}

Result SmtEngine::blockModelValues(const std::vector<Expr>& exprs)
{
  Trace("smt") << "SMT blockModelValues()" << endl;
  SmtScope smts(this);

  finalOptionsAreSet();

  PrettyCheckArgument(
      !exprs.empty(),
      "block model values must be called on non-empty set of terms");
  if (Dump.isOn("benchmark"))
  {
    Dump("benchmark") << BlockModelValuesCommand(exprs);
  }

  TheoryModel* m = getAvailableModel("block model values");

  // get expanded assertions
  std::vector<Expr> eassertsProc = getExpandedAssertions();
  // we always do block model values mode here
  Expr eblocker = ModelBlocker::getModelBlocker(
      eassertsProc, m, options::BlockModelsMode::VALUES, exprs);
  return assertFormula(Node::fromExpr(eblocker));
}

std::pair<Expr, Expr> SmtEngine::getSepHeapAndNilExpr(void)
{
  if (!d_logic.isTheoryEnabled(THEORY_SEP))
  {
    const char* msg =
        "Cannot obtain separation logic expressions if not using the "
        "separation logic theory.";
    throw RecoverableModalException(msg);
  }
  NodeManagerScope nms(d_nodeManager);
  Expr heap;
  Expr nil;
  Model* m = getAvailableModel("get separation logic heap and nil");
  if (!m->getHeapModel(heap, nil))
  {
    InternalError()
        << "SmtEngine::getSepHeapAndNilExpr(): failed to obtain heap/nil "
           "expressions from theory model.";
  }
  return std::make_pair(heap, nil);
}

std::vector<Expr> SmtEngine::getExpandedAssertions()
{
  std::vector<Expr> easserts = getAssertions();
  // must expand definitions
  std::vector<Expr> eassertsProc;
  std::unordered_map<Node, Node, NodeHashFunction> cache;
  for (const Expr& e : easserts)
  {
    Node ea = Node::fromExpr(e);
    Node eae = d_private->getProcessAssertions()->expandDefinitions(ea, cache);
    eassertsProc.push_back(eae.toExpr());
  }
  return eassertsProc;
}

Expr SmtEngine::getSepHeapExpr() { return getSepHeapAndNilExpr().first; }

Expr SmtEngine::getSepNilExpr() { return getSepHeapAndNilExpr().second; }

void SmtEngine::checkProof()
{
#if (IS_LFSC_BUILD && IS_PROOFS_BUILD)

  Chat() << "generating proof..." << endl;

  const Proof& pf = getProof();

  Chat() << "checking proof..." << endl;

  std::string logicString = d_logic.getLogicString();

  std::stringstream pfStream;

  pfStream << proof::plf_signatures << endl;
  int64_t sizeBeforeProof = static_cast<int64_t>(pfStream.tellp());

  pf.toStream(pfStream);
  d_stats->d_proofsSize +=
      static_cast<int64_t>(pfStream.tellp()) - sizeBeforeProof;

  {
    TimerStat::CodeTimer checkProofTimer(d_stats->d_lfscCheckProofTime);
    lfscc_init();
    lfscc_check_file(pfStream, false, false, false, false, false, false, false);
  }
  // FIXME: we should actually call lfscc_cleanup here, but lfscc_cleanup
  // segfaults on regress0/bv/core/bitvec7.smt
  // lfscc_cleanup();

#else  /* (IS_LFSC_BUILD && IS_PROOFS_BUILD) */
  Unreachable()
      << "This version of CVC4 was built without proof support; cannot check "
         "proofs.";
#endif /* (IS_LFSC_BUILD && IS_PROOFS_BUILD) */
}

UnsatCore SmtEngine::getUnsatCoreInternal()
{
#if IS_PROOFS_BUILD
  if (!options::unsatCores())
  {
    throw ModalException(
        "Cannot get an unsat core when produce-unsat-cores option is off.");
  }
  if (d_smtMode != SMT_MODE_UNSAT)
  {
    throw RecoverableModalException(
        "Cannot get an unsat core unless immediately preceded by "
        "UNSAT/ENTAILED response.");
  }

  d_proofManager->traceUnsatCore();  // just to trigger core creation
  return UnsatCore(this, d_proofManager->extractUnsatCore());
#else  /* IS_PROOFS_BUILD */
  throw ModalException(
      "This build of CVC4 doesn't have proof support (required for unsat "
      "cores).");
#endif /* IS_PROOFS_BUILD */
}

void SmtEngine::checkUnsatCore() {
  Assert(options::unsatCores())
      << "cannot check unsat core if unsat cores are turned off";

  Notice() << "SmtEngine::checkUnsatCore(): generating unsat core" << endl;
  UnsatCore core = getUnsatCore();

  SmtEngine coreChecker(d_exprManager, &d_options);
  coreChecker.setIsInternalSubsolver();
  coreChecker.setLogic(getLogicInfo());
  coreChecker.getOptions().set(options::checkUnsatCores, false);
  coreChecker.getOptions().set(options::checkProofs, false);

  PROOF(
  std::vector<Command*>::const_iterator itg = d_defineCommands.begin();
  for (; itg != d_defineCommands.end();  ++itg) {
    (*itg)->invoke(&coreChecker);
  }
  );

  Notice() << "SmtEngine::checkUnsatCore(): pushing core assertions (size == " << core.size() << ")" << endl;
  for(UnsatCore::iterator i = core.begin(); i != core.end(); ++i) {
    Notice() << "SmtEngine::checkUnsatCore(): pushing core member " << *i << endl;
    coreChecker.assertFormula(Node::fromExpr(*i));
  }
  Result r;
  try {
    r = coreChecker.checkSat();
  } catch(...) {
    throw;
  }
  Notice() << "SmtEngine::checkUnsatCore(): result is " << r << endl;
  if(r.asSatisfiabilityResult().isUnknown()) {
    Warning()
        << "SmtEngine::checkUnsatCore(): could not check core result unknown."
        << std::endl;
  }
  else if (r.asSatisfiabilityResult().isSat())
  {
    InternalError()
        << "SmtEngine::checkUnsatCore(): produced core was satisfiable.";
  }
}

void SmtEngine::checkModel(bool hardFailure) {
  // --check-model implies --produce-assertions, which enables the
  // assertion list, so we should be ok.
  Assert(d_assertionList != NULL)
      << "don't have an assertion list to check in SmtEngine::checkModel()";

  TimerStat::CodeTimer checkModelTimer(d_stats->d_checkModelTime);

  // Throughout, we use Notice() to give diagnostic output.
  //
  // If this function is running, the user gave --check-model (or equivalent),
  // and if Notice() is on, the user gave --verbose (or equivalent).

  Notice() << "SmtEngine::checkModel(): generating model" << endl;
  TheoryModel* m = getAvailableModel("check model");

  // check-model is not guaranteed to succeed if approximate values were used.
  // Thus, we intentionally abort here.
  if (m->hasApproximations())
  {
    throw RecoverableModalException(
        "Cannot run check-model on a model with approximate values.");
  }

  // Check individual theory assertions
  if (options::debugCheckModels())
  {
    d_theoryEngine->checkTheoryAssertionsWithModel(hardFailure);
  }
  
  // Output the model
  Notice() << *m;

  // We have a "fake context" for the substitution map (we don't need it
  // to be context-dependent)
  context::Context fakeContext;
  SubstitutionMap substitutions(&fakeContext, /* substituteUnderQuantifiers = */ false);

  for(size_t k = 0; k < m->getNumCommands(); ++k) {
    const DeclareFunctionCommand* c = dynamic_cast<const DeclareFunctionCommand*>(m->getCommand(k));
    Notice() << "SmtEngine::checkModel(): model command " << k << " : " << m->getCommand(k) << endl;
    if(c == NULL) {
      // we don't care about DECLARE-DATATYPES, DECLARE-SORT, ...
      Notice() << "SmtEngine::checkModel(): skipping..." << endl;
    } else {
      // We have a DECLARE-FUN:
      //
      // We'll first do some checks, then add to our substitution map
      // the mapping: function symbol |-> value

      Expr func = c->getFunction();
      Node val = m->getValue(func);

      Notice() << "SmtEngine::checkModel(): adding substitution: " << func << " |-> " << val << endl;

      // (1) if the value is a lambda, ensure the lambda doesn't contain the
      // function symbol (since then the definition is recursive)
      if (val.getKind() == kind::LAMBDA) {
        // first apply the model substitutions we have so far
        Debug("boolean-terms") << "applying subses to " << val[1] << endl;
        Node n = substitutions.apply(val[1]);
        Debug("boolean-terms") << "++ got " << n << endl;
        // now check if n contains func by doing a substitution
        // [func->func2] and checking equality of the Nodes.
        // (this just a way to check if func is in n.)
        SubstitutionMap subs(&fakeContext);
        Node func2 = NodeManager::currentNM()->mkSkolem("", TypeNode::fromType(func.getType()), "", NodeManager::SKOLEM_NO_NOTIFY);
        subs.addSubstitution(func, func2);
        if(subs.apply(n) != n) {
          Notice() << "SmtEngine::checkModel(): *** PROBLEM: MODEL VALUE DEFINED IN TERMS OF ITSELF ***" << endl;
          stringstream ss;
          ss << "SmtEngine::checkModel(): ERRORS SATISFYING ASSERTIONS WITH MODEL:" << endl
             << "considering model value for " << func << endl
             << "body of lambda is:   " << val << endl;
          if(n != val[1]) {
            ss << "body substitutes to: " << n << endl;
          }
          ss << "so " << func << " is defined in terms of itself." << endl
             << "Run with `--check-models -v' for additional diagnostics.";
          InternalError() << ss.str();
        }
      }

      // (2) check that the value is actually a value
      else if (!val.isConst())
      {
        // This is only a warning since it could have been assigned an
        // unevaluable term (e.g. an application of a transcendental function).
        // This parallels the behavior (warnings for non-constant expressions)
        // when checking whether assertions are satisfied below.
        Warning() << "Warning : SmtEngine::checkModel(): "
                  << "model value for " << func << endl
                  << "             is " << val << endl
                  << "and that is not a constant (.isConst() == false)."
                  << std::endl
                  << "Run with `--check-models -v' for additional diagnostics."
                  << std::endl;
      }

      // (3) check that it's the correct (sub)type
      // This was intended to be a more general check, but for now we can't do that because
      // e.g. "1" is an INT, which isn't a subrange type [1..10] (etc.).
      else if(func.getType().isInteger() && !val.getType().isInteger()) {
        Notice() << "SmtEngine::checkModel(): *** PROBLEM: MODEL VALUE NOT CORRECT TYPE ***" << endl;
        InternalError()
            << "SmtEngine::checkModel(): ERRORS SATISFYING ASSERTIONS WITH "
               "MODEL:"
            << endl
            << "model value for " << func << endl
            << "             is " << val << endl
            << "value type is     " << val.getType() << endl
            << "should be of type " << func.getType() << endl
            << "Run with `--check-models -v' for additional diagnostics.";
      }

      // (4) checks complete, add the substitution
      Debug("boolean-terms") << "cm: adding subs " << func << " :=> " << val << endl;
      substitutions.addSubstitution(func, val);
    }
  }

  // Now go through all our user assertions checking if they're satisfied.
  for (const Node& assertion : *d_assertionList)
  {
    Notice() << "SmtEngine::checkModel(): checking assertion " << assertion
             << endl;
    Node n = assertion;
    Node nr = Rewriter::rewrite(substitutions.apply(n));
    Trace("boolean-terms") << "n: " << n << endl;
    Trace("boolean-terms") << "nr: " << nr << endl;
    if (nr.isConst() && nr.getConst<bool>())
    {
      continue;
    }
    // Apply any define-funs from the problem.
    {
      unordered_map<Node, Node, NodeHashFunction> cache;
      n = d_private->getProcessAssertions()->expandDefinitions(n, cache);
    }
    Notice() << "SmtEngine::checkModel(): -- expands to " << n << endl;

    // Apply our model value substitutions.
    Debug("boolean-terms") << "applying subses to " << n << endl;
    n = substitutions.apply(n);
    Debug("boolean-terms") << "++ got " << n << endl;
    Notice() << "SmtEngine::checkModel(): -- substitutes to " << n << endl;

    // We look up the value before simplifying. If n contains quantifiers,
    // this may increases the chance of finding its value before the node is
    // altered by simplification below.
    n = m->getValue(n);
    Notice() << "SmtEngine::checkModel(): -- get value : " << n << std::endl;

    // Simplify the result.
    n = d_private->simplify(n);
    Notice() << "SmtEngine::checkModel(): -- simplifies to  " << n << endl;

    // Replace the already-known ITEs (this is important for ground ITEs under quantifiers).
    n = d_private->d_iteRemover.replace(n);
    Notice() << "SmtEngine::checkModel(): -- ite replacement gives " << n << endl;

    // Apply our model value substitutions (again), as things may have been simplified.
    Debug("boolean-terms") << "applying subses to " << n << endl;
    n = substitutions.apply(n);
    Debug("boolean-terms") << "++ got " << n << endl;
    Notice() << "SmtEngine::checkModel(): -- re-substitutes to " << n << endl;

    // As a last-ditch effort, ask model to simplify it.
    // Presently, this is only an issue for quantifiers, which can have a value
    // but don't show up in our substitution map above.
    n = m->getValue(n);
    Notice() << "SmtEngine::checkModel(): -- model-substitutes to " << n << endl;

    if (n.isConst())
    {
      if (n.getConst<bool>())
      {
        // assertion is true, everything is fine
        continue;
      }
    }

    // Otherwise, we did not succeed in showing the current assertion to be
    // true. This may either indicate that our model is wrong, or that we cannot
    // check it. The latter may be the case for several reasons.
    // For example, quantified formulas are not checkable, although we assign
    // them to true/false based on the satisfying assignment. However,
    // quantified formulas can be modified during preprocess, so they may not
    // correspond to those in the satisfying assignment. Hence we throw
    // warnings for assertions that do not simplify to either true or false.
    // Other theories such as non-linear arithmetic (in particular,
    // transcendental functions) also have the property of not being able to
    // be checked precisely here.
    // Note that warnings like these can be avoided for quantified formulas
    // by making preprocessing passes explicitly record how they
    // rewrite quantified formulas (see cvc4-wishues#43).
    if (!n.isConst())
    {
      // Not constant, print a less severe warning message here.
      Warning() << "Warning : SmtEngine::checkModel(): cannot check simplified "
                   "assertion : "
                << n << endl;
      continue;
    }
    // Assertions that simplify to false result in an InternalError or
    // Warning being thrown below (when hardFailure is false).
    Notice() << "SmtEngine::checkModel(): *** PROBLEM: EXPECTED `TRUE' ***"
             << endl;
    stringstream ss;
    ss << "SmtEngine::checkModel(): "
       << "ERRORS SATISFYING ASSERTIONS WITH MODEL:" << endl
       << "assertion:     " << assertion << endl
       << "simplifies to: " << n << endl
       << "expected `true'." << endl
       << "Run with `--check-models -v' for additional diagnostics.";
    if (hardFailure)
    {
      // internal error if hardFailure is true
      InternalError() << ss.str();
    }
    else
    {
      Warning() << ss.str() << endl;
    }
  }
  Notice() << "SmtEngine::checkModel(): all assertions checked out OK !" << endl;
}

void SmtEngine::checkSynthSolution()
{
  NodeManager* nm = NodeManager::currentNM();
  Notice() << "SmtEngine::checkSynthSolution(): checking synthesis solution" << endl;
  std::map<Node, std::map<Node, Node>> sol_map;
  /* Get solutions and build auxiliary vectors for substituting */
  if (!d_theoryEngine->getSynthSolutions(sol_map))
  {
    InternalError() << "SmtEngine::checkSynthSolution(): No solution to check!";
    return;
  }
  if (sol_map.empty())
  {
    InternalError() << "SmtEngine::checkSynthSolution(): Got empty solution!";
    return;
  }
  Trace("check-synth-sol") << "Got solution map:\n";
  // the set of synthesis conjectures in our assertions
  std::unordered_set<Node, NodeHashFunction> conjs;
  // For each of the above conjectures, the functions-to-synthesis and their
  // solutions. This is used as a substitution below.
  std::map<Node, std::vector<Node>> fvarMap;
  std::map<Node, std::vector<Node>> fsolMap;
  for (const std::pair<const Node, std::map<Node, Node>>& cmap : sol_map)
  {
    Trace("check-synth-sol") << "For conjecture " << cmap.first << ":\n";
    conjs.insert(cmap.first);
    std::vector<Node>& fvars = fvarMap[cmap.first];
    std::vector<Node>& fsols = fsolMap[cmap.first];
    for (const std::pair<const Node, Node>& pair : cmap.second)
    {
      Trace("check-synth-sol")
          << "  " << pair.first << " --> " << pair.second << "\n";
      fvars.push_back(pair.first);
      fsols.push_back(pair.second);
    }
  }
  Trace("check-synth-sol") << "Starting new SMT Engine\n";
  /* Start new SMT engine to check solutions */
  SmtEngine solChecker(d_exprManager, &d_options);
  solChecker.setIsInternalSubsolver();
  solChecker.setLogic(getLogicInfo());
  solChecker.getOptions().set(options::checkSynthSol, false);
  solChecker.getOptions().set(options::sygusRecFun, false);

  Trace("check-synth-sol") << "Retrieving assertions\n";
  // Build conjecture from original assertions
  if (d_assertionList == NULL)
  {
    Trace("check-synth-sol") << "No assertions to check\n";
    return;
  }
  // auxiliary assertions
  std::vector<Node> auxAssertions;
  // expand definitions cache
  std::unordered_map<Node, Node, NodeHashFunction> cache;
  for (const Node& assertion : *d_assertionList)
  {
    Notice() << "SmtEngine::checkSynthSolution(): checking assertion "
             << assertion << endl;
    Trace("check-synth-sol") << "Retrieving assertion " << assertion << "\n";
    // Apply any define-funs from the problem.
    Node n =
        d_private->getProcessAssertions()->expandDefinitions(assertion, cache);
    Notice() << "SmtEngine::checkSynthSolution(): -- expands to " << n << endl;
    Trace("check-synth-sol") << "Expanded assertion " << n << "\n";
    if (conjs.find(n) == conjs.end())
    {
      Trace("check-synth-sol") << "It is an auxiliary assertion\n";
      auxAssertions.push_back(n);
    }
    else
    {
      Trace("check-synth-sol") << "It is a synthesis conjecture\n";
    }
  }
  // check all conjectures
  for (const Node& conj : conjs)
  {
    // get the solution for this conjecture
    std::vector<Node>& fvars = fvarMap[conj];
    std::vector<Node>& fsols = fsolMap[conj];
    // Apply solution map to conjecture body
    Node conjBody;
    /* Whether property is quantifier free */
    if (conj[1].getKind() != kind::EXISTS)
    {
      conjBody = conj[1].substitute(
          fvars.begin(), fvars.end(), fsols.begin(), fsols.end());
    }
    else
    {
      conjBody = conj[1][1].substitute(
          fvars.begin(), fvars.end(), fsols.begin(), fsols.end());

      /* Skolemize property */
      std::vector<Node> vars, skos;
      for (unsigned j = 0, size = conj[1][0].getNumChildren(); j < size; ++j)
      {
        vars.push_back(conj[1][0][j]);
        std::stringstream ss;
        ss << "sk_" << j;
        skos.push_back(nm->mkSkolem(ss.str(), conj[1][0][j].getType()));
        Trace("check-synth-sol") << "\tSkolemizing " << conj[1][0][j] << " to "
                                 << skos.back() << "\n";
      }
      conjBody = conjBody.substitute(
          vars.begin(), vars.end(), skos.begin(), skos.end());
    }
    Notice() << "SmtEngine::checkSynthSolution(): -- body substitutes to "
             << conjBody << endl;
    Trace("check-synth-sol") << "Substituted body of assertion to " << conjBody
                             << "\n";
    solChecker.assertFormula(conjBody);
    // Assert all auxiliary assertions. This may include recursive function
    // definitions that were added as assertions to the sygus problem.
    for (const Node& a : auxAssertions)
    {
      solChecker.assertFormula(a);
    }
    Result r = solChecker.checkSat();
    Notice() << "SmtEngine::checkSynthSolution(): result is " << r << endl;
    Trace("check-synth-sol") << "Satsifiability check: " << r << "\n";
    if (r.asSatisfiabilityResult().isUnknown())
    {
      InternalError() << "SmtEngine::checkSynthSolution(): could not check "
                         "solution, result "
                         "unknown.";
    }
    else if (r.asSatisfiabilityResult().isSat())
    {
      InternalError()
          << "SmtEngine::checkSynthSolution(): produced solution leads to "
             "satisfiable negated conjecture.";
    }
    solChecker.resetAssertions();
  }
}

void SmtEngine::checkInterpol(Expr interpol,
                              const std::vector<Expr>& easserts,
                              const Node& conj)
{
}

void SmtEngine::checkAbduct(Node a)
{
  Assert(a.getType().isBoolean());
  // check it with the abduction solver
  return d_abductSolver->checkAbduct(a);
}

// TODO(#1108): Simplify the error reporting of this method.
UnsatCore SmtEngine::getUnsatCore() {
  Trace("smt") << "SMT getUnsatCore()" << endl;
  SmtScope smts(this);
  finalOptionsAreSet();
  if(Dump.isOn("benchmark")) {
    Dump("benchmark") << GetUnsatCoreCommand();
  }
  return getUnsatCoreInternal();
}

// TODO(#1108): Simplify the error reporting of this method.
const Proof& SmtEngine::getProof()
{
  Trace("smt") << "SMT getProof()" << endl;
  SmtScope smts(this);
  finalOptionsAreSet();
  if(Dump.isOn("benchmark")) {
    Dump("benchmark") << GetProofCommand();
  }
#if IS_PROOFS_BUILD
  if(!options::proof()) {
    throw ModalException("Cannot get a proof when produce-proofs option is off.");
  }
  if (d_smtMode != SMT_MODE_UNSAT)
  {
    throw RecoverableModalException(
        "Cannot get a proof unless immediately preceded by UNSAT/ENTAILED "
        "response.");
  }

  return ProofManager::getProof(this);
#else /* IS_PROOFS_BUILD */
  throw ModalException("This build of CVC4 doesn't have proof support.");
#endif /* IS_PROOFS_BUILD */
}

void SmtEngine::printInstantiations( std::ostream& out ) {
  SmtScope smts(this);
  finalOptionsAreSet();
  if (options::instFormatMode() == options::InstFormatMode::SZS)
  {
    out << "% SZS output start Proof for " << d_filename.c_str() << std::endl;
  }
  if( d_theoryEngine ){
    d_theoryEngine->printInstantiations( out );
  }else{
    Assert(false);
  }
  if (options::instFormatMode() == options::InstFormatMode::SZS)
  {
    out << "% SZS output end Proof for " << d_filename.c_str() << std::endl;
  }
}

void SmtEngine::printSynthSolution( std::ostream& out ) {
  SmtScope smts(this);
  finalOptionsAreSet();
  if( d_theoryEngine ){
    d_theoryEngine->printSynthSolution( out );
  }else{
    Assert(false);
  }
}

bool SmtEngine::getSynthSolutions(std::map<Expr, Expr>& sol_map)
{
  SmtScope smts(this);
  finalOptionsAreSet();
  std::map<Node, std::map<Node, Node>> sol_mapn;
  Assert(d_theoryEngine != nullptr);
  // fail if the theory engine does not have synthesis solutions
  if (!d_theoryEngine->getSynthSolutions(sol_mapn))
  {
    return false;
  }
  for (std::pair<const Node, std::map<Node, Node>>& cs : sol_mapn)
  {
    for (std::pair<const Node, Node>& s : cs.second)
    {
      sol_map[s.first.toExpr()] = s.second.toExpr();
    }
  }
  return true;
}

Expr SmtEngine::doQuantifierElimination(const Expr& e, bool doFull, bool strict)
{
  SmtScope smts(this);
  finalOptionsAreSet();
  if(!d_logic.isPure(THEORY_ARITH) && strict){
    Warning() << "Unexpected logic for quantifier elimination " << d_logic << endl;
  }
  Trace("smt-qe") << "Do quantifier elimination " << e << std::endl;
  Node n_e = Node::fromExpr( e );
  if (n_e.getKind() != kind::EXISTS && n_e.getKind() != kind::FORALL)
  {
    throw ModalException(
        "Expecting a quantified formula as argument to get-qe.");
  }
  //tag the quantified formula with the quant-elim attribute
  TypeNode t = NodeManager::currentNM()->booleanType();
  Node n_attr = NodeManager::currentNM()->mkSkolem("qe", t, "Auxiliary variable for qe attr.");
  std::vector< Node > node_values;
  d_theoryEngine->setUserAttribute( doFull ? "quant-elim" : "quant-elim-partial", n_attr, node_values, "");
  n_attr = NodeManager::currentNM()->mkNode(kind::INST_ATTRIBUTE, n_attr);
  n_attr = NodeManager::currentNM()->mkNode(kind::INST_PATTERN_LIST, n_attr);
  std::vector< Node > e_children;
  e_children.push_back( n_e[0] );
  e_children.push_back(n_e.getKind() == kind::EXISTS ? n_e[1]
                                                     : n_e[1].negate());
  e_children.push_back( n_attr );
  Node nn_e = NodeManager::currentNM()->mkNode( kind::EXISTS, e_children );
  Trace("smt-qe-debug") << "Query for quantifier elimination : " << nn_e << std::endl;
  Assert(nn_e.getNumChildren() == 3);
  Result r = checkSatisfiability(nn_e.toExpr(), true, true);
  Trace("smt-qe") << "Query returned " << r << std::endl;
  if(r.asSatisfiabilityResult().isSat() != Result::UNSAT ) {
    if( r.asSatisfiabilityResult().isSat() != Result::SAT && doFull ){
      Notice()
          << "While performing quantifier elimination, unexpected result : "
          << r << " for query.";
      // failed, return original
      return e;
    }
    std::vector< Node > inst_qs;
    d_theoryEngine->getInstantiatedQuantifiedFormulas( inst_qs );
    Assert(inst_qs.size() <= 1);
    Node ret_n;
    if( inst_qs.size()==1 ){
      Node top_q = inst_qs[0];
      //Node top_q = Rewriter::rewrite( nn_e ).negate();
      Assert(top_q.getKind() == kind::FORALL);
      Trace("smt-qe") << "Get qe for " << top_q << std::endl;
      ret_n = d_theoryEngine->getInstantiatedConjunction( top_q );
      Trace("smt-qe") << "Returned : " << ret_n << std::endl;
      if (n_e.getKind() == kind::EXISTS)
      {
        ret_n = Rewriter::rewrite(ret_n.negate());
      }
    }else{
      ret_n = NodeManager::currentNM()->mkConst(n_e.getKind() != kind::EXISTS);
    }
    // do extended rewrite to minimize the size of the formula aggressively
    theory::quantifiers::ExtendedRewriter extr(true);
    ret_n = extr.extendedRewrite(ret_n);
    return ret_n.toExpr();
  }else {
    return NodeManager::currentNM()
        ->mkConst(n_e.getKind() == kind::EXISTS)
        .toExpr();
  }
}

bool SmtEngine::getInterpol(const Expr& conj,
                            const Type& grammarType,
                            Expr& interpol)
{
  return false;
}

bool SmtEngine::getInterpol(const Expr& conj, Expr& interpol)
{
  Type grammarType;
  return getInterpol(conj, grammarType, interpol);
}

bool SmtEngine::getAbduct(const Node& conj,
                          const TypeNode& grammarType,
                          Node& abd)
{
  if (d_abductSolver->getAbduct(conj, grammarType, abd))
  {
    // successfully generated an abduct, update to abduct state
    d_smtMode = SMT_MODE_ABDUCT;
    return true;
  }
  // failed, we revert to the assert state
  d_smtMode = SMT_MODE_ASSERT;
  return false;
}

bool SmtEngine::getAbduct(const Node& conj, Node& abd)
{
  TypeNode grammarType;
  return getAbduct(conj, grammarType, abd);
}

void SmtEngine::getInstantiatedQuantifiedFormulas( std::vector< Expr >& qs ) {
  SmtScope smts(this);
  if( d_theoryEngine ){
    std::vector< Node > qs_n;
    d_theoryEngine->getInstantiatedQuantifiedFormulas( qs_n );
    for( unsigned i=0; i<qs_n.size(); i++ ){
      qs.push_back( qs_n[i].toExpr() );
    }
  }else{
    Assert(false);
  }
}

void SmtEngine::getInstantiations( Expr q, std::vector< Expr >& insts ) {
  SmtScope smts(this);
  if( d_theoryEngine ){
    std::vector< Node > insts_n;
    d_theoryEngine->getInstantiations( Node::fromExpr( q ), insts_n );
    for( unsigned i=0; i<insts_n.size(); i++ ){
      insts.push_back( insts_n[i].toExpr() );
    }
  }else{
    Assert(false);
  }
}

void SmtEngine::getInstantiationTermVectors( Expr q, std::vector< std::vector< Expr > >& tvecs ) {
  SmtScope smts(this);
  Assert(options::trackInstLemmas());
  if( d_theoryEngine ){
    std::vector< std::vector< Node > > tvecs_n;
    d_theoryEngine->getInstantiationTermVectors( Node::fromExpr( q ), tvecs_n );
    for( unsigned i=0; i<tvecs_n.size(); i++ ){
      std::vector< Expr > tvec;
      for( unsigned j=0; j<tvecs_n[i].size(); j++ ){
        tvec.push_back( tvecs_n[i][j].toExpr() );
      }
      tvecs.push_back( tvec );
    }
  }else{
    Assert(false);
  }
}

vector<Expr> SmtEngine::getAssertions() {
  SmtScope smts(this);
  finalOptionsAreSet();
  doPendingPops();
  if(Dump.isOn("benchmark")) {
    Dump("benchmark") << GetAssertionsCommand();
  }
  Trace("smt") << "SMT getAssertions()" << endl;
  if(!options::produceAssertions()) {
    const char* msg =
      "Cannot query the current assertion list when not in produce-assertions mode.";
    throw ModalException(msg);
  }
  Assert(d_assertionList != NULL);
  std::vector<Expr> res;
  for (const Node& n : *d_assertionList)
  {
    res.emplace_back(n.toExpr());
  }
  // copy the result out
  return res;
}

void SmtEngine::push()
{
  SmtScope smts(this);
  finalOptionsAreSet();
  doPendingPops();
  Trace("smt") << "SMT push()" << endl;
  d_private->notifyPush();
  d_private->processAssertions();
  if(Dump.isOn("benchmark")) {
    Dump("benchmark") << PushCommand();
  }
  if(!options::incrementalSolving()) {
    throw ModalException("Cannot push when not solving incrementally (use --incremental)");
  }


  // The problem isn't really "extended" yet, but this disallows
  // get-model after a push, simplifying our lives somewhat and
  // staying symmetric with pop.
  setProblemExtended();

  d_userLevels.push_back(d_userContext->getLevel());
  internalPush();
  Trace("userpushpop") << "SmtEngine: pushed to level "
                       << d_userContext->getLevel() << endl;
}

void SmtEngine::pop() {
  SmtScope smts(this);
  finalOptionsAreSet();
  Trace("smt") << "SMT pop()" << endl;
  if(Dump.isOn("benchmark")) {
    Dump("benchmark") << PopCommand();
  }
  if(!options::incrementalSolving()) {
    throw ModalException("Cannot pop when not solving incrementally (use --incremental)");
  }
  if(d_userLevels.size() == 0) {
    throw ModalException("Cannot pop beyond the first user frame");
  }

  // The problem isn't really "extended" yet, but this disallows
  // get-model after a pop, simplifying our lives somewhat.  It might
  // not be strictly necessary to do so, since the pops occur lazily,
  // but also it would be weird to have a legally-executed (get-model)
  // that only returns a subset of the assignment (because the rest
  // is no longer in scope!).
  setProblemExtended();

  AlwaysAssert(d_userContext->getLevel() > 0);
  AlwaysAssert(d_userLevels.back() < d_userContext->getLevel());
  while (d_userLevels.back() < d_userContext->getLevel()) {
    internalPop(true);
  }
  d_userLevels.pop_back();

  // Clear out assertion queues etc., in case anything is still in there
  d_private->notifyPop();

  Trace("userpushpop") << "SmtEngine: popped to level "
                       << d_userContext->getLevel() << endl;
  // FIXME: should we reset d_status here?
  // SMT-LIBv2 spec seems to imply no, but it would make sense to..
}

void SmtEngine::internalPush() {
  Assert(d_fullyInited);
  Trace("smt") << "SmtEngine::internalPush()" << endl;
  doPendingPops();
  if(options::incrementalSolving()) {
    d_private->processAssertions();
    TimerStat::CodeTimer pushPopTimer(d_stats->d_pushPopTime);
    d_userContext->push();
    // the d_context push is done inside of the SAT solver
    d_propEngine->push();
  }
}

void SmtEngine::internalPop(bool immediate) {
  Assert(d_fullyInited);
  Trace("smt") << "SmtEngine::internalPop()" << endl;
  if(options::incrementalSolving()) {
    ++d_pendingPops;
  }
  if(immediate) {
    doPendingPops();
  }
}

void SmtEngine::doPendingPops() {
  Trace("smt") << "SmtEngine::doPendingPops()" << endl;
  Assert(d_pendingPops == 0 || options::incrementalSolving());
  // check to see if a postsolve() is pending
  if (d_needPostsolve)
  {
    d_propEngine->resetTrail();
  }
  while(d_pendingPops > 0) {
    TimerStat::CodeTimer pushPopTimer(d_stats->d_pushPopTime);
    d_propEngine->pop();
    // the d_context pop is done inside of the SAT solver
    d_userContext->pop();
    --d_pendingPops;
  }
  if (d_needPostsolve)
  {
    d_theoryEngine->postsolve();
    d_needPostsolve = false;
  }
}

void SmtEngine::reset()
{
  SmtScope smts(this);
  ExprManager *em = d_exprManager;
  Trace("smt") << "SMT reset()" << endl;
  if(Dump.isOn("benchmark")) {
    Dump("benchmark") << ResetCommand();
  }
  Options opts;
  opts.copyValues(d_originalOptions);
  this->~SmtEngine();
  new (this) SmtEngine(em, &opts);
}

void SmtEngine::resetAssertions()
{
  SmtScope smts(this);

  if (!d_fullyInited)
  {
    // We're still in Start Mode, nothing asserted yet, do nothing.
    // (see solver execution modes in the SMT-LIB standard)
    Assert(d_context->getLevel() == 0);
    Assert(d_userContext->getLevel() == 0);
    d_dumpm->resetAssertions();
    return;
  }

  doPendingPops();

  Trace("smt") << "SMT resetAssertions()" << endl;
  if (Dump.isOn("benchmark"))
  {
    Dump("benchmark") << ResetAssertionsCommand();
  }

  while (!d_userLevels.empty())
  {
    pop();
  }

  // Remember the global push/pop around everything when beyond Start mode
  // (see solver execution modes in the SMT-LIB standard)
  Assert(d_userLevels.size() == 0 && d_userContext->getLevel() == 1);
  d_context->popto(0);
  d_userContext->popto(0);
  d_dumpm->resetAssertions();
  d_userContext->push();
  d_context->push();

  /* Create new PropEngine.
   * First force destruction of referenced PropEngine to enforce that
   * statistics are unregistered by the obsolete PropEngine object before
   * registered again by the new PropEngine object */
  d_propEngine.reset(nullptr);
  d_propEngine.reset(new PropEngine(
      getTheoryEngine(), getContext(), getUserContext(), getResourceManager()));
  d_theoryEngine->setPropEngine(getPropEngine());
}

void SmtEngine::interrupt()
{
  if(!d_fullyInited) {
    return;
  }
  d_propEngine->interrupt();
  d_theoryEngine->interrupt();
}

void SmtEngine::setResourceLimit(unsigned long units, bool cumulative) {
  d_resourceManager->setResourceLimit(units, cumulative);
}
void SmtEngine::setTimeLimit(unsigned long milis)
{
  d_resourceManager->setTimeLimit(milis);
}

unsigned long SmtEngine::getResourceUsage() const {
  return d_resourceManager->getResourceUsage();
}

unsigned long SmtEngine::getTimeUsage() const {
  return d_resourceManager->getTimeUsage();
}

unsigned long SmtEngine::getResourceRemaining() const
{
  return d_resourceManager->getResourceRemaining();
}

NodeManager* SmtEngine::getNodeManager() const
{
  return d_exprManager->getNodeManager();
}

Statistics SmtEngine::getStatistics() const
{
  return Statistics(*d_statisticsRegistry);
}

SExpr SmtEngine::getStatistic(std::string name) const
{
  return d_statisticsRegistry->getStatistic(name);
}

void SmtEngine::safeFlushStatistics(int fd) const {
  d_statisticsRegistry->safeFlushInformation(fd);
}

void SmtEngine::setUserAttribute(const std::string& attr,
                                 Expr expr,
                                 const std::vector<Expr>& expr_values,
                                 const std::string& str_value)
{
  SmtScope smts(this);
  finalOptionsAreSet();
  std::vector<Node> node_values;
  for( unsigned i=0; i<expr_values.size(); i++ ){
    node_values.push_back( expr_values[i].getNode() );
  }
  d_theoryEngine->setUserAttribute(attr, expr.getNode(), node_values, str_value);
}

void SmtEngine::setOption(const std::string& key, const CVC4::SExpr& value)
{
  // Always check whether the SmtEngine has been initialized (which is done
  // upon entering Assert mode the first time). No option can  be set after
  // initialized.
  if(d_fullyInited) {
    throw ModalException("SmtEngine::setOption called after initialization.");
  }
  NodeManagerScope nms(d_nodeManager);
  Trace("smt") << "SMT setOption(" << key << ", " << value << ")" << endl;

  if(Dump.isOn("benchmark")) {
    Dump("benchmark") << SetOptionCommand(key, value);
  }

  if(key == "command-verbosity") {
    if(!value.isAtom()) {
      const vector<SExpr>& cs = value.getChildren();
      if(cs.size() == 2 &&
         (cs[0].isKeyword() || cs[0].isString()) &&
         cs[1].isInteger()) {
        string c = cs[0].getValue();
        const Integer& v = cs[1].getIntegerValue();
        if(v < 0 || v > 2) {
          throw OptionException("command-verbosity must be 0, 1, or 2");
        }
        d_commandVerbosity[c] = v;
        return;
      }
    }
    throw OptionException("command-verbosity value must be a tuple (command-name, integer)");
  }

  if(!value.isAtom()) {
    throw OptionException("bad value for :" + key);
  }

  string optionarg = value.getValue();
  d_options.setOption(key, optionarg);
}

void SmtEngine::setIsInternalSubsolver() { d_isInternalSubsolver = true; }

bool SmtEngine::isInternalSubsolver() const { return d_isInternalSubsolver; }

CVC4::SExpr SmtEngine::getOption(const std::string& key) const
{
  NodeManagerScope nms(d_nodeManager);

  Trace("smt") << "SMT getOption(" << key << ")" << endl;

  if(key.length() >= 18 &&
     key.compare(0, 18, "command-verbosity:") == 0) {
    map<string, Integer>::const_iterator i = d_commandVerbosity.find(key.c_str() + 18);
    if(i != d_commandVerbosity.end()) {
      return SExpr((*i).second);
    }
    i = d_commandVerbosity.find("*");
    if(i != d_commandVerbosity.end()) {
      return SExpr((*i).second);
    }
    return SExpr(Integer(2));
  }

  if(Dump.isOn("benchmark")) {
    Dump("benchmark") << GetOptionCommand(key);
  }

  if(key == "command-verbosity") {
    vector<SExpr> result;
    SExpr defaultVerbosity;
    for(map<string, Integer>::const_iterator i = d_commandVerbosity.begin();
        i != d_commandVerbosity.end();
        ++i) {
      vector<SExpr> v;
      v.push_back(SExpr((*i).first));
      v.push_back(SExpr((*i).second));
      if((*i).first == "*") {
        // put the default at the end of the SExpr
        defaultVerbosity = SExpr(v);
      } else {
        result.push_back(SExpr(v));
      }
    }
    // put the default at the end of the SExpr
    if(!defaultVerbosity.isAtom()) {
      result.push_back(defaultVerbosity);
    } else {
      // ensure the default is always listed
      vector<SExpr> v;
      v.push_back(SExpr("*"));
      v.push_back(SExpr(Integer(2)));
      result.push_back(SExpr(v));
    }
    return SExpr(result);
  }

  return SExpr::parseAtom(d_options.getOption(key));
}

bool SmtEngine::getExpressionName(const Node& e, std::string& name) const {
  return d_exprNames->getExpressionName(e, name);
}

void SmtEngine::setExpressionName(const Node& e, const std::string& name) {
  Trace("smt-debug") << "Set expression name " << e << " to " << name << std::endl;
  d_exprNames->setExpressionName(e,name);
}

Options& SmtEngine::getOptions() { return d_options; }

const Options& SmtEngine::getOptions() const { return d_options; }

ResourceManager* SmtEngine::getResourceManager()
{
  return d_resourceManager.get();
}

DumpManager* SmtEngine::getDumpManager() { return d_dumpm.get(); }

void SmtEngine::setSygusConjectureStale()
{
  if (d_private->d_sygusConjectureStale)
  {
    // already stale
    return;
  }
  d_private->d_sygusConjectureStale = true;
  if (options::incrementalSolving())
  {
    internalPop();
  }
}

}/* CVC4 namespace */<|MERGE_RESOLUTION|>--- conflicted
+++ resolved
@@ -138,33 +138,6 @@
 
 namespace smt {
 
-<<<<<<< HEAD
-struct DeleteCommandFunction : public std::unary_function<const Command*, void>
-{
-  void operator()(const Command* command) { delete command; }
-};
-
-void DeleteAndClearCommandVector(std::vector<Command*>& commands) {
-  std::for_each(commands.begin(), commands.end(), DeleteCommandFunction());
-  commands.clear();
-}
-
-class ResourceOutListener : public Listener
-{
- public:
-  ResourceOutListener(SmtEngine& smt) : d_smt(&smt) {}
-  void notify() override
-  {
-    SmtScope scope(d_smt);
-    Assert(smt::smtEngineInScope());
-    d_smt->interrupt();
-  }
- private:
-  SmtEngine* d_smt;
-}; /* class ResourceOutListener */
-
-=======
->>>>>>> 0cbcf1f8
 /**
  * This is an inelegant solution, but for the present, it will work.
  * The point of this is to separate the public and private portions of
@@ -259,69 +232,6 @@
 
   ProcessAssertions* getProcessAssertions() { return &d_processor; }
 
-<<<<<<< HEAD
-  void nmNotifyNewSort(TypeNode tn, uint32_t flags) override
-  {
-    DeclareTypeCommand c(tn.getAttribute(expr::VarNameAttr()),
-                         0,
-                         tn.toType());
-    if((flags & ExprManager::SORT_FLAG_PLACEHOLDER) == 0) {
-      d_smt.addToModelCommandAndDump(c, flags);
-    }
-  }
-
-  void nmNotifyNewSortConstructor(TypeNode tn, uint32_t flags) override
-  {
-    DeclareTypeCommand c(tn.getAttribute(expr::VarNameAttr()),
-                         tn.getAttribute(expr::SortArityAttr()),
-                         tn.toType());
-    if ((flags & ExprManager::SORT_FLAG_PLACEHOLDER) == 0)
-    {
-      d_smt.addToModelCommandAndDump(c);
-    }
-  }
-
-  void nmNotifyNewDatatypes(const std::vector<DatatypeType>& dtts,
-                            uint32_t flags) override
-  {
-    if ((flags & ExprManager::DATATYPE_FLAG_PLACEHOLDER) == 0)
-    {
-      std::vector<Type> types(dtts.begin(), dtts.end());
-      DatatypeDeclarationCommand c(types);
-      d_smt.addToModelCommandAndDump(c);
-    }
-  }
-
-  void nmNotifyNewVar(TNode n, uint32_t flags) override
-  {
-    DeclareFunctionCommand c(n.getAttribute(expr::VarNameAttr()),
-                             n.toExpr(),
-                             n.getType().toType());
-    if((flags & ExprManager::VAR_FLAG_DEFINED) == 0) {
-      d_smt.addToModelCommandAndDump(c, flags);
-    }
-  }
-
-  void nmNotifyNewSkolem(TNode n,
-                         const std::string& comment,
-                         uint32_t flags) override
-  {
-    string id = n.getAttribute(expr::VarNameAttr());
-    DeclareFunctionCommand c(id, n.toExpr(), n.getType().toType());
-    if(Dump.isOn("skolems") && comment != "") {
-      Dump("skolems") << CommentCommand(id + " is " + comment);
-    }
-    if((flags & ExprManager::VAR_FLAG_DEFINED) == 0) {
-      d_smt.getResourceManager()->spendResource(
-          ResourceManager::Resource::NewSkolemStep);
-      d_smt.addToModelCommandAndDump(c, flags, false, "skolems");
-    }
-  }
-
-  void nmNotifyDeleteNode(TNode n) override {}
-
-=======
->>>>>>> 0cbcf1f8
   Node applySubstitutions(TNode node)
   {
     return Rewriter::rewrite(
