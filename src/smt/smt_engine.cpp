--- conflicted
+++ resolved
@@ -749,8 +749,7 @@
   Random::getRandom().setSeed(options::seed());
 
   // ensure that our heuristics are properly set up
-<<<<<<< HEAD
-  setDefaults(*this, d_logic);
+  setDefaults(d_logic, d_isInternalSubsolver);
 
   ProofNodeManager * pnm = nullptr;
   if (options::proofNew())
@@ -763,11 +762,7 @@
     // use this proof node manager 
     pnm = d_pfManager->getProofNodeManager();
   }
-
-=======
-  setDefaults(d_logic, d_isInternalSubsolver);
   
->>>>>>> 99752917
   Trace("smt-debug") << "SmtEngine::finishInit" << std::endl;
   // We have mutual dependency here, so we add the prop engine to the theory
   // engine later (it is non-essential there)
