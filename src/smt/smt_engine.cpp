--- conflicted
+++ resolved
@@ -1258,16 +1258,11 @@
       d_logic.lock();
     }
   }
-<<<<<<< HEAD
-  // set default options associated with strings-exp
-  if (options::stringExp())
-=======
 
   // Set default options associated with strings-exp. We also set these options
   // if we are using eager string preprocessing, which may introduce quantified
   // formulas at preprocess time.
   if (options::stringExp() || !options::stringLazyPreproc())
->>>>>>> ee5fed52
   {
     // We require quantifiers since extended functions reduce using them.
     if (!d_logic.isQuantified())
