/******************************************************************************
 * Top contributors (to current version):
 *   Andrew Reynolds, Morgan Deters, Abdalrhman Mohamed
 *
 * This file is part of the cvc5 project.
 *
 * Copyright (c) 2009-2021 by the authors listed in the file AUTHORS
 * in the top-level source directory and their institutional affiliations.
 * All rights reserved.  See the file COPYING in the top-level source
 * directory for licensing information.
 * ****************************************************************************
 *
 * The main entry point into the cvc5 library's SMT interface.
 */

#include "smt/smt_engine.h"

#include "base/check.h"
#include "base/exception.h"
#include "base/modal_exception.h"
#include "base/output.h"
#include "decision/decision_engine.h"
#include "expr/bound_var_manager.h"
#include "expr/node.h"
#include "options/base_options.h"
#include "options/expr_options.h"
#include "options/language.h"
#include "options/main_options.h"
#include "options/option_exception.h"
#include "options/options_public.h"
#include "options/parser_options.h"
#include "options/printer_options.h"
#include "options/proof_options.h"
#include "options/smt_options.h"
#include "options/theory_options.h"
#include "printer/printer.h"
#include "proof/unsat_core.h"
#include "prop/prop_engine.h"
#include "smt/abduction_solver.h"
#include "smt/abstract_values.h"
#include "smt/assertions.h"
#include "smt/check_models.h"
#include "smt/dump.h"
#include "smt/dump_manager.h"
#include "smt/env.h"
#include "smt/interpolation_solver.h"
#include "smt/listeners.h"
#include "smt/logic_exception.h"
#include "smt/model_blocker.h"
#include "smt/model_core_builder.h"
#include "smt/node_command.h"
#include "smt/preprocessor.h"
#include "smt/proof_manager.h"
#include "smt/quant_elim_solver.h"
#include "smt/set_defaults.h"
#include "smt/smt_engine_scope.h"
#include "smt/smt_engine_state.h"
#include "smt/smt_engine_stats.h"
#include "smt/smt_solver.h"
#include "smt/sygus_solver.h"
#include "smt/unsat_core_manager.h"
#include "theory/quantifiers/instantiation_list.h"
#include "theory/quantifiers/quantifiers_attributes.h"
#include "theory/quantifiers_engine.h"
#include "theory/rewriter.h"
#include "theory/smt_engine_subsolver.h"
#include "theory/theory_engine.h"
#include "util/random.h"
#include "util/rational.h"
#include "util/resource_manager.h"
#include "util/sexpr.h"
#include "util/statistics_registry.h"

// required for hacks related to old proofs for unsat cores
#include "base/configuration.h"
#include "base/configuration_private.h"

using namespace std;
using namespace cvc5::smt;
using namespace cvc5::preprocessing;
using namespace cvc5::prop;
using namespace cvc5::context;
using namespace cvc5::theory;

namespace cvc5 {

SmtEngine::SmtEngine(NodeManager* nm, Options* optr)
    : d_env(new Env(nm, optr)),
      d_state(new SmtEngineState(*d_env.get(), *this)),
      d_absValues(new AbstractValues(getNodeManager())),
      d_asserts(new Assertions(*d_env.get(), *d_absValues.get())),
      d_routListener(new ResourceOutListener(*this)),
      d_snmListener(new SmtNodeManagerListener(*getDumpManager(), d_outMgr)),
      d_smtSolver(nullptr),
      d_model(nullptr),
      d_checkModels(nullptr),
      d_pfManager(nullptr),
      d_ucManager(nullptr),
      d_sygusSolver(nullptr),
      d_abductSolver(nullptr),
      d_interpolSolver(nullptr),
      d_quantElimSolver(nullptr),
      d_isInternalSubsolver(false),
      d_stats(nullptr),
      d_outMgr(this),
      d_pp(nullptr),
      d_scope(nullptr)
{
  // !!!!!!!!!!!!!!!!!!!!!! temporary hack: this makes the current SmtEngine
  // we are constructing the current SmtEngine in scope for the lifetime of
  // this SmtEngine, or until another SmtEngine is constructed (that SmtEngine
  // is then in scope during its lifetime). This is mostly to ensure that
  // options are always in scope, for e.g. printing expressions, which rely
  // on knowing the output language.
  // Notice that the SmtEngine may spawn new SmtEngine "subsolvers" internally.
  // These are created, used, and deleted in a modular fashion while not
  // interleaving calls to the master SmtEngine. Thus the hack here does not
  // break this use case.
  // On the other hand, this hack breaks use cases where multiple SmtEngine
  // objects are created by the user.
  d_scope.reset(new SmtScope(this));
  // listen to node manager events
  getNodeManager()->subscribeEvents(d_snmListener.get());
  // listen to resource out
  getResourceManager()->registerListener(d_routListener.get());
  // make statistics
  d_stats.reset(new SmtEngineStatistics());
  // reset the preprocessor
  d_pp.reset(
      new smt::Preprocessor(*this, *d_env.get(), *d_absValues.get(), *d_stats));
  // make the SMT solver
  d_smtSolver.reset(new SmtSolver(*d_env.get(), *d_state, *d_pp, *d_stats));
  // make the SyGuS solver
  d_sygusSolver.reset(
      new SygusSolver(*d_smtSolver, *d_pp, getUserContext(), d_outMgr));
  // make the quantifier elimination solver
  d_quantElimSolver.reset(new QuantElimSolver(*d_smtSolver));

}

bool SmtEngine::isFullyInited() const { return d_state->isFullyInited(); }
bool SmtEngine::isQueryMade() const { return d_state->isQueryMade(); }
size_t SmtEngine::getNumUserLevels() const
{
  return d_state->getNumUserLevels();
}
SmtMode SmtEngine::getSmtMode() const { return d_state->getMode(); }
bool SmtEngine::isSmtModeSat() const
{
  SmtMode mode = getSmtMode();
  return mode == SmtMode::SAT || mode == SmtMode::SAT_UNKNOWN;
}
Result SmtEngine::getStatusOfLastCommand() const
{
  return d_state->getStatus();
}
context::UserContext* SmtEngine::getUserContext()
{
  return d_env->getUserContext();
}
context::Context* SmtEngine::getContext() { return d_env->getContext(); }

TheoryEngine* SmtEngine::getTheoryEngine()
{
  return d_smtSolver->getTheoryEngine();
}

prop::PropEngine* SmtEngine::getPropEngine()
{
  return d_smtSolver->getPropEngine();
}

void SmtEngine::finishInit()
{
  if (d_state->isFullyInited())
  {
    // already initialized, return
    return;
  }

  // Notice that finishInitInternal is called when options are finalized. If we
  // are parsing smt2, this occurs at the moment we enter "Assert mode", page 52
  // of SMT-LIB 2.6 standard.

  // set the logic
  const LogicInfo& logic = getLogicInfo();
  if (!logic.isLocked())
  {
    setLogicInternal();
  }

  // set the random seed
  Random::getRandom().setSeed(d_env->getOptions().driver.seed);

  // Call finish init on the set defaults module. This inializes the logic
  // and the best default options based on our heuristics.
  SetDefaults sdefaults(d_isInternalSubsolver);
  sdefaults.setDefaults(d_env->d_logic, getOptions());

  ProofNodeManager* pnm = nullptr;
  if (d_env->getOptions().smt.produceProofs)
  {
    // ensure bound variable uses canonical bound variables
    getNodeManager()->getBoundVarManager()->enableKeepCacheValues();
    // make the proof manager
    d_pfManager.reset(new PfManager(*d_env.get(), this));
    PreprocessProofGenerator* pppg = d_pfManager->getPreprocessProofGenerator();
    // start the unsat core manager
    d_ucManager.reset(new UnsatCoreManager());
    // use this proof node manager
    pnm = d_pfManager->getProofNodeManager();
    // enable proof support in the environment/rewriter
    d_env->setProofNodeManager(pnm);
    // enable it in the assertions pipeline
    d_asserts->setProofGenerator(pppg);
    // enable it in the SmtSolver
    d_smtSolver->setProofNodeManager(pnm);
    // enabled proofs in the preprocessor
    d_pp->setProofGenerator(pppg);
  }

  Trace("smt-debug") << "SmtEngine::finishInit" << std::endl;
  d_smtSolver->finishInit(logic);

  // now can construct the SMT-level model object
  TheoryEngine* te = d_smtSolver->getTheoryEngine();
  Assert(te != nullptr);
  TheoryModel* tm = te->getModel();
  if (tm != nullptr)
  {
    d_model.reset(new Model(tm));
    // make the check models utility
    d_checkModels.reset(new CheckModels(*d_env.get()));
  }

  // global push/pop around everything, to ensure proper destruction
  // of context-dependent data structures
  d_state->setup();

  Trace("smt-debug") << "Set up assertions..." << std::endl;
  d_asserts->finishInit();

  // dump out a set-logic command only when raw-benchmark is disabled to avoid
  // dumping the command twice.
  if (Dump.isOn("benchmark") && !Dump.isOn("raw-benchmark"))
  {
      LogicInfo everything;
      everything.lock();
      getPrinter().toStreamCmdComment(
          d_env->getDumpOut(),
          "cvc5 always dumps the most general, all-supported logic (below), as "
          "some internals might require the use of a logic more general than "
          "the input.");
      getPrinter().toStreamCmdSetBenchmarkLogic(d_env->getDumpOut(),
                                                everything.getLogicString());
  }

  // initialize the dump manager
  getDumpManager()->finishInit();

  // subsolvers
  if (d_env->getOptions().smt.produceAbducts)
  {
    d_abductSolver.reset(new AbductionSolver(this));
  }
  if (d_env->getOptions().smt.produceInterpols
      != options::ProduceInterpols::NONE)
  {
    d_interpolSolver.reset(new InterpolationSolver(this));
  }

  d_pp->finishInit();

  AlwaysAssert(getPropEngine()->getAssertionLevel() == 0)
      << "The PropEngine has pushed but the SmtEngine "
         "hasn't finished initializing!";

  Assert(getLogicInfo().isLocked());

  // store that we are finished initializing
  d_state->finishInit();
  Trace("smt-debug") << "SmtEngine::finishInit done" << std::endl;
}

void SmtEngine::shutdown() {
  d_state->shutdown();

  d_smtSolver->shutdown();

  d_env->shutdown();
}

SmtEngine::~SmtEngine()
{
  SmtScope smts(this);

  try {
    shutdown();

    // global push/pop around everything, to ensure proper destruction
    // of context-dependent data structures
    d_state->cleanup();

    //destroy all passes before destroying things that they refer to
    d_pp->cleanup();

    d_pfManager.reset(nullptr);
    d_ucManager.reset(nullptr);

    d_absValues.reset(nullptr);
    d_asserts.reset(nullptr);
    d_model.reset(nullptr);

    d_abductSolver.reset(nullptr);
    d_interpolSolver.reset(nullptr);
    d_quantElimSolver.reset(nullptr);
    d_sygusSolver.reset(nullptr);
    d_smtSolver.reset(nullptr);

    d_stats.reset(nullptr);
    getNodeManager()->unsubscribeEvents(d_snmListener.get());
    d_snmListener.reset(nullptr);
    d_routListener.reset(nullptr);
    d_pp.reset(nullptr);
    // destroy the state
    d_state.reset(nullptr);
    // destroy the environment
    d_env.reset(nullptr);
  } catch(Exception& e) {
    Warning() << "cvc5 threw an exception during cleanup." << endl << e << endl;
  }
}

void SmtEngine::setLogic(const LogicInfo& logic)
{
  SmtScope smts(this);
  if (d_state->isFullyInited())
  {
    throw ModalException("Cannot set logic in SmtEngine after the engine has "
                         "finished initializing.");
  }
  d_env->d_logic = logic;
  d_userLogic = logic;
  setLogicInternal();
}

void SmtEngine::setLogic(const std::string& s)
{
  SmtScope smts(this);
  try
  {
    setLogic(LogicInfo(s));
    // dump out a set-logic command
    if (Dump.isOn("raw-benchmark"))
    {
      getPrinter().toStreamCmdSetBenchmarkLogic(
          d_env->getDumpOut(), getLogicInfo().getLogicString());
    }
  }
  catch (IllegalArgumentException& e)
  {
    throw LogicException(e.what());
  }
}

void SmtEngine::setLogic(const char* logic) { setLogic(string(logic)); }

const LogicInfo& SmtEngine::getLogicInfo() const
{
  return d_env->getLogicInfo();
}

LogicInfo SmtEngine::getUserLogicInfo() const
{
  // Lock the logic to make sure that this logic can be queried. We create a
  // copy of the user logic here to keep this method const.
  LogicInfo res = d_userLogic;
  res.lock();
  return res;
}

void SmtEngine::notifyStartParsing(const std::string& filename)
{
  d_env->setFilename(filename);
  d_env->getStatisticsRegistry().registerValue<std::string>("driver::filename",
                                                            filename);
  // Copy the original options. This is called prior to beginning parsing.
  // Hence reset should revert to these options, which note is after reading
  // the command line.
}

const std::string& SmtEngine::getFilename() const
{
  return d_env->getFilename();
}

void SmtEngine::setResultStatistic(const std::string& result) {
  d_env->getStatisticsRegistry().registerValue<std::string>("driver::sat/unsat",
                                                            result);
}
void SmtEngine::setTotalTimeStatistic(double seconds) {
  d_env->getStatisticsRegistry().registerValue<double>("driver::totalTime",
                                                       seconds);
}

void SmtEngine::setLogicInternal()
{
  Assert(!d_state->isFullyInited())
      << "setting logic in SmtEngine but the engine has already"
         " finished initializing for this run";
  d_env->d_logic.lock();
  d_userLogic.lock();
}

void SmtEngine::setInfo(const std::string& key, const std::string& value)
{
  SmtScope smts(this);

  Trace("smt") << "SMT setInfo(" << key << ", " << value << ")" << endl;

  if (Dump.isOn("benchmark"))
  {
    if (key == "status")
    {
      Result::Sat status =
          (value == "sat")
              ? Result::SAT
              : ((value == "unsat") ? Result::UNSAT : Result::SAT_UNKNOWN);
      getPrinter().toStreamCmdSetBenchmarkStatus(d_env->getDumpOut(), status);
    }
    else
    {
      getPrinter().toStreamCmdSetInfo(d_env->getDumpOut(), key, value);
    }
  }

  if (key == "filename")
  {
    d_env->setFilename(value);
  }
  else if (key == "smt-lib-version" && !getOptions().base.inputLanguageWasSetByUser)
  {
    language::input::Language ilang = language::input::LANG_SMTLIB_V2_6;

    if (value != "2" && value != "2.6")
    {
      Warning() << "SMT-LIB version " << value
                << " unsupported, defaulting to language (and semantics of) "
                   "SMT-LIB 2.6\n";
    }
    getOptions().base.inputLanguage = ilang;
    // also update the output language
    if (!getOptions().base.outputLanguageWasSetByUser)
    {
      language::output::Language olang = language::toOutputLanguage(ilang);
      if (d_env->getOptions().base.outputLanguage != olang)
      {
        getOptions().base.outputLanguage = olang;
        *d_env->getOptions().base.out << language::SetLanguage(olang);
      }
    }
  }
  else if (key == "status")
  {
    d_state->notifyExpectedStatus(value);
  }
}

bool SmtEngine::isValidGetInfoFlag(const std::string& key) const
{
  if (key == "all-statistics" || key == "error-behavior" || key == "name"
      || key == "version" || key == "authors" || key == "status"
      || key == "reason-unknown" || key == "assertion-stack-levels"
      || key == "all-options" || key == "time")
  {
    return true;
  }
  return false;
}

std::string SmtEngine::getInfo(const std::string& key) const
{
  SmtScope smts(this);

  Trace("smt") << "SMT getInfo(" << key << ")" << endl;
  if (key == "all-statistics")
  {
    return toSExpr(d_env->getStatisticsRegistry().begin(), d_env->getStatisticsRegistry().end());
  }
  if (key == "error-behavior")
  {
    return "immediate-exit";
  }
  if (key == "name")
  {
    return toSExpr(Configuration::getName());
  }
  if (key == "version")
  {
    return toSExpr(Configuration::getVersionString());
  }
  if (key == "authors")
  {
    return toSExpr(Configuration::about());
  }
  if (key == "status")
  {
    // sat | unsat | unknown
    Result status = d_state->getStatus();
    switch (status.asSatisfiabilityResult().isSat())
    {
      case Result::SAT: return "sat";
      case Result::UNSAT: return "unsat";
      default: return "unknown";
    }
  }
  if (key == "time")
  {
    return toSExpr(std::clock());
  }
  if (key == "reason-unknown")
  {
    Result status = d_state->getStatus();
    if (!status.isNull() && status.isUnknown())
    {
      std::stringstream ss;
      ss << status.whyUnknown();
      std::string s = ss.str();
      transform(s.begin(), s.end(), s.begin(), ::tolower);
      return s;
    }
    else
    {
      throw RecoverableModalException(
          "Can't get-info :reason-unknown when the "
          "last result wasn't unknown!");
    }
  }
  if (key == "assertion-stack-levels")
  {
    size_t ulevel = d_state->getNumUserLevels();
    AlwaysAssert(ulevel <= std::numeric_limits<unsigned long int>::max());
    return toSExpr(ulevel);
  }
  Assert(key == "all-options");
  // get the options, like all-statistics
  return toSExpr(options::getAll(getOptions()));
}

void SmtEngine::debugCheckFormals(const std::vector<Node>& formals, Node func)
{
  for (std::vector<Node>::const_iterator i = formals.begin();
       i != formals.end();
       ++i)
  {
    if((*i).getKind() != kind::BOUND_VARIABLE) {
      stringstream ss;
      ss << "All formal arguments to defined functions must be BOUND_VARIABLEs, but in the\n"
         << "definition of function " << func << ", formal\n"
         << "  " << *i << "\n"
         << "has kind " << (*i).getKind();
      throw TypeCheckingExceptionPrivate(func, ss.str());
    }
  }
}

void SmtEngine::debugCheckFunctionBody(Node formula,
                                       const std::vector<Node>& formals,
                                       Node func)
{
  TypeNode formulaType =
      formula.getType(d_env->getOptions().expr.typeChecking);
  TypeNode funcType = func.getType();
  // We distinguish here between definitions of constants and functions,
  // because the type checking for them is subtly different.  Perhaps we
  // should instead have SmtEngine::defineFunction() and
  // SmtEngine::defineConstant() for better clarity, although then that
  // doesn't match the SMT-LIBv2 standard...
  if(formals.size() > 0) {
    TypeNode rangeType = funcType.getRangeType();
    if(! formulaType.isComparableTo(rangeType)) {
      stringstream ss;
      ss << "Type of defined function does not match its declaration\n"
         << "The function  : " << func << "\n"
         << "Declared type : " << rangeType << "\n"
         << "The body      : " << formula << "\n"
         << "Body type     : " << formulaType;
      throw TypeCheckingExceptionPrivate(func, ss.str());
    }
  } else {
    if(! formulaType.isComparableTo(funcType)) {
      stringstream ss;
      ss << "Declared type of defined constant does not match its definition\n"
         << "The constant   : " << func << "\n"
         << "Declared type  : " << funcType << "\n"
         << "The definition : " << formula << "\n"
         << "Definition type: " << formulaType;
      throw TypeCheckingExceptionPrivate(func, ss.str());
    }
  }
}

void SmtEngine::defineFunction(Node func,
                               const std::vector<Node>& formals,
                               Node formula,
                               bool global)
{
  SmtScope smts(this);
  finishInit();
  d_state->doPendingPops();
  Trace("smt") << "SMT defineFunction(" << func << ")" << endl;
  debugCheckFormals(formals, func);

  stringstream ss;
  ss << language::SetLanguage(
            language::SetLanguage::getLanguage(Dump.getStream()))
     << func;

  DefineFunctionNodeCommand nc(ss.str(), func, formals, formula);
  getDumpManager()->addToDump(nc, "declarations");

  // type check body
  debugCheckFunctionBody(formula, formals, func);

  // Substitute out any abstract values in formula
  Node def = d_absValues->substituteAbstractValues(formula);
  if (!formals.empty())
  {
    NodeManager* nm = NodeManager::currentNM();
    def = nm->mkNode(
        kind::LAMBDA, nm->mkNode(kind::BOUND_VAR_LIST, formals), def);
  }
  // A define-fun is treated as a (higher-order) assertion. It is provided
  // to the assertions object. It will be added as a top-level substitution
  // within this class, possibly multiple times if global is true.
  Node feq = func.eqNode(def);
  d_asserts->addDefineFunDefinition(feq, global);
}

void SmtEngine::defineFunctionsRec(
    const std::vector<Node>& funcs,
    const std::vector<std::vector<Node>>& formals,
    const std::vector<Node>& formulas,
    bool global)
{
  SmtScope smts(this);
  finishInit();
  d_state->doPendingPops();
  Trace("smt") << "SMT defineFunctionsRec(...)" << endl;

  if (funcs.size() != formals.size() && funcs.size() != formulas.size())
  {
    stringstream ss;
    ss << "Number of functions, formals, and function bodies passed to "
          "defineFunctionsRec do not match:"
       << "\n"
       << "        #functions : " << funcs.size() << "\n"
       << "        #arg lists : " << formals.size() << "\n"
       << "  #function bodies : " << formulas.size() << "\n";
    throw ModalException(ss.str());
  }
  for (unsigned i = 0, size = funcs.size(); i < size; i++)
  {
    // check formal argument list
    debugCheckFormals(formals[i], funcs[i]);
    // type check body
    debugCheckFunctionBody(formulas[i], formals[i], funcs[i]);
  }

  if (Dump.isOn("raw-benchmark"))
  {
    getPrinter().toStreamCmdDefineFunctionRec(
        d_env->getDumpOut(), funcs, formals, formulas);
  }

  NodeManager* nm = getNodeManager();
  for (unsigned i = 0, size = funcs.size(); i < size; i++)
  {
    // we assert a quantified formula
    Node func_app;
    // make the function application
    if (formals[i].empty())
    {
      // it has no arguments
      func_app = funcs[i];
    }
    else
    {
      std::vector<Node> children;
      children.push_back(funcs[i]);
      children.insert(children.end(), formals[i].begin(), formals[i].end());
      func_app = nm->mkNode(kind::APPLY_UF, children);
    }
    Node lem = nm->mkNode(kind::EQUAL, func_app, formulas[i]);
    if (!formals[i].empty())
    {
      // set the attribute to denote this is a function definition
      Node aexpr = nm->mkNode(kind::INST_ATTRIBUTE, func_app);
      aexpr = nm->mkNode(kind::INST_PATTERN_LIST, aexpr);
      FunDefAttribute fda;
      func_app.setAttribute(fda, true);
      // make the quantified formula
      Node boundVars = nm->mkNode(kind::BOUND_VAR_LIST, formals[i]);
      lem = nm->mkNode(kind::FORALL, boundVars, lem, aexpr);
    }
    // assert the quantified formula
    //   notice we don't call assertFormula directly, since this would
    //   duplicate the output on raw-benchmark.
    // add define recursive definition to the assertions
    d_asserts->addDefineFunDefinition(lem, global);
  }
}

void SmtEngine::defineFunctionRec(Node func,
                                  const std::vector<Node>& formals,
                                  Node formula,
                                  bool global)
{
  std::vector<Node> funcs;
  funcs.push_back(func);
  std::vector<std::vector<Node>> formals_multi;
  formals_multi.push_back(formals);
  std::vector<Node> formulas;
  formulas.push_back(formula);
  defineFunctionsRec(funcs, formals_multi, formulas, global);
}

Result SmtEngine::quickCheck() {
  Assert(d_state->isFullyInited());
  Trace("smt") << "SMT quickCheck()" << endl;
  const std::string& filename = d_env->getFilename();
  return Result(
      Result::ENTAILMENT_UNKNOWN, Result::REQUIRES_FULL_CHECK, filename);
}

Model* SmtEngine::getAvailableModel(const char* c) const
{
  if (!d_env->getOptions().theory.assignFunctionValues)
  {
    std::stringstream ss;
    ss << "Cannot " << c << " when --assign-function-values is false.";
    throw RecoverableModalException(ss.str().c_str());
  }

  if (d_state->getMode() != SmtMode::SAT
      && d_state->getMode() != SmtMode::SAT_UNKNOWN)
  {
    std::stringstream ss;
    ss << "Cannot " << c
       << " unless immediately preceded by SAT/NOT_ENTAILED or UNKNOWN "
          "response.";
    throw RecoverableModalException(ss.str().c_str());
  }

  if (!d_env->getOptions().smt.produceModels)
  {
    std::stringstream ss;
    ss << "Cannot " << c << " when produce-models options is off.";
    throw ModalException(ss.str().c_str());
  }

  TheoryEngine* te = d_smtSolver->getTheoryEngine();
  Assert(te != nullptr);
  TheoryModel* m = te->getBuiltModel();

  if (m == nullptr)
  {
    std::stringstream ss;
    ss << "Cannot " << c
       << " since model is not available. Perhaps the most recent call to "
          "check-sat was interrupted?";
    throw RecoverableModalException(ss.str().c_str());
  }

  return d_model.get();
}

QuantifiersEngine* SmtEngine::getAvailableQuantifiersEngine(const char* c) const
{
  QuantifiersEngine* qe = d_smtSolver->getQuantifiersEngine();
  if (qe == nullptr)
  {
    std::stringstream ss;
    ss << "Cannot " << c << " when quantifiers are not present.";
    throw ModalException(ss.str().c_str());
  }
  return qe;
}

void SmtEngine::notifyPushPre() { d_smtSolver->processAssertions(*d_asserts); }

void SmtEngine::notifyPushPost()
{
  TimerStat::CodeTimer pushPopTimer(d_stats->d_pushPopTime);
  Assert(getPropEngine() != nullptr);
  getPropEngine()->push();
}

void SmtEngine::notifyPopPre()
{
  TimerStat::CodeTimer pushPopTimer(d_stats->d_pushPopTime);
  PropEngine* pe = getPropEngine();
  Assert(pe != nullptr);
  pe->pop();
}

void SmtEngine::notifyPostSolvePre()
{
  PropEngine* pe = getPropEngine();
  Assert(pe != nullptr);
  pe->resetTrail();
}

void SmtEngine::notifyPostSolvePost()
{
  TheoryEngine* te = getTheoryEngine();
  Assert(te != nullptr);
  te->postsolve();
}

Result SmtEngine::checkSat()
{
  Node nullNode;
  return checkSat(nullNode);
}

Result SmtEngine::checkSat(const Node& assumption)
{
  if (Dump.isOn("benchmark"))
  {
    getPrinter().toStreamCmdCheckSat(d_env->getDumpOut(), assumption);
  }
  std::vector<Node> assump;
  if (!assumption.isNull())
  {
    assump.push_back(assumption);
  }
  return checkSatInternal(assump, false);
}

Result SmtEngine::checkSat(const std::vector<Node>& assumptions)
{
  if (Dump.isOn("benchmark"))
  {
    if (assumptions.empty())
    {
      getPrinter().toStreamCmdCheckSat(d_env->getDumpOut());
    }
    else
    {
      getPrinter().toStreamCmdCheckSatAssuming(d_env->getDumpOut(),
                                               assumptions);
    }
  }
  return checkSatInternal(assumptions, false);
}

Result SmtEngine::checkEntailed(const Node& node)
{
  if (Dump.isOn("benchmark"))
  {
    getPrinter().toStreamCmdQuery(d_env->getDumpOut(), node);
  }
  return checkSatInternal(
             node.isNull() ? std::vector<Node>() : std::vector<Node>{node},
             true)
      .asEntailmentResult();
}

Result SmtEngine::checkEntailed(const std::vector<Node>& nodes)
{
  return checkSatInternal(nodes, true).asEntailmentResult();
}

Result SmtEngine::checkSatInternal(const std::vector<Node>& assumptions,
                                   bool isEntailmentCheck)
{
  try
  {
    SmtScope smts(this);
    finishInit();

    Trace("smt") << "SmtEngine::"
                 << (isEntailmentCheck ? "checkEntailed" : "checkSat") << "("
                 << assumptions << ")" << endl;
    // check the satisfiability with the solver object
    Result r = d_smtSolver->checkSatisfiability(
        *d_asserts.get(), assumptions, isEntailmentCheck);

    Trace("smt") << "SmtEngine::" << (isEntailmentCheck ? "query" : "checkSat")
                 << "(" << assumptions << ") => " << r << endl;

    // Check that SAT results generate a model correctly.
    if (d_env->getOptions().smt.checkModels)
    {
      if (r.asSatisfiabilityResult().isSat() == Result::SAT)
      {
        checkModel();
      }
    }
    // Check that UNSAT results generate a proof correctly.
    if (d_env->getOptions().smt.checkProofs
        || d_env->getOptions().proof.proofEagerChecking)
    {
      if (r.asSatisfiabilityResult().isSat() == Result::UNSAT)
      {
        if ((d_env->getOptions().smt.checkProofs
             || d_env->getOptions().proof.proofEagerChecking)
            && !d_env->getOptions().smt.produceProofs)
        {
          throw ModalException(
              "Cannot check-proofs because proofs were disabled.");
        }
        checkProof();
      }
    }
    // Check that UNSAT results generate an unsat core correctly.
    if (d_env->getOptions().smt.checkUnsatCores)
    {
      if (r.asSatisfiabilityResult().isSat() == Result::UNSAT)
      {
        TimerStat::CodeTimer checkUnsatCoreTimer(d_stats->d_checkUnsatCoreTime);
        checkUnsatCore();
      }
    }
    if (d_env->getOptions().base.statisticsEveryQuery)
    {
      printStatisticsDiff();
    }
    return r;
  }
  catch (UnsafeInterruptException& e)
  {
    AlwaysAssert(getResourceManager()->out());
    // Notice that we do not notify the state of this result. If we wanted to
    // make the solver resume a working state after an interupt, then we would
    // implement a different callback and use it here, e.g.
    // d_state.notifyCheckSatInterupt.
    Result::UnknownExplanation why = getResourceManager()->outOfResources()
                                         ? Result::RESOURCEOUT
                                         : Result::TIMEOUT;

    if (d_env->getOptions().base.statisticsEveryQuery)
    {
      printStatisticsDiff();
    }
    return Result(Result::SAT_UNKNOWN, why, d_env->getFilename());
  }
}

std::vector<Node> SmtEngine::getUnsatAssumptions(void)
{
  Trace("smt") << "SMT getUnsatAssumptions()" << endl;
  SmtScope smts(this);
  if (!d_env->getOptions().smt.unsatAssumptions)
  {
    throw ModalException(
        "Cannot get unsat assumptions when produce-unsat-assumptions option "
        "is off.");
  }
  if (d_state->getMode() != SmtMode::UNSAT)
  {
    throw RecoverableModalException(
        "Cannot get unsat assumptions unless immediately preceded by "
        "UNSAT/ENTAILED.");
  }
  finishInit();
  if (Dump.isOn("benchmark"))
  {
    getPrinter().toStreamCmdGetUnsatAssumptions(d_env->getDumpOut());
  }
  UnsatCore core = getUnsatCoreInternal();
  std::vector<Node> res;
  std::vector<Node>& assumps = d_asserts->getAssumptions();
  for (const Node& e : assumps)
  {
    if (std::find(core.begin(), core.end(), e) != core.end())
    {
      res.push_back(e);
    }
  }
  return res;
}

Result SmtEngine::assertFormula(const Node& formula)
{
  SmtScope smts(this);
  finishInit();
  d_state->doPendingPops();

  Trace("smt") << "SmtEngine::assertFormula(" << formula << ")" << endl;

  if (Dump.isOn("raw-benchmark"))
  {
    getPrinter().toStreamCmdAssert(d_env->getDumpOut(), formula);
  }

  // Substitute out any abstract values in ex
  Node n = d_absValues->substituteAbstractValues(formula);

  d_asserts->assertFormula(n);
  return quickCheck().asEntailmentResult();
}/* SmtEngine::assertFormula() */

/*
   --------------------------------------------------------------------------
    Handling SyGuS commands
   --------------------------------------------------------------------------
*/

void SmtEngine::declareSygusVar(Node var)
{
  SmtScope smts(this);
  d_sygusSolver->declareSygusVar(var);
  if (Dump.isOn("raw-benchmark"))
  {
    getPrinter().toStreamCmdDeclareVar(d_env->getDumpOut(), var, var.getType());
  }
  // don't need to set that the conjecture is stale
}

void SmtEngine::declareSynthFun(Node func,
                                TypeNode sygusType,
                                bool isInv,
                                const std::vector<Node>& vars)
{
  SmtScope smts(this);
  d_state->doPendingPops();
  d_sygusSolver->declareSynthFun(func, sygusType, isInv, vars);

  // !!! TEMPORARY: We cannot construct a SynthFunCommand since we cannot
  // construct a Term-level Grammar from a Node-level sygus TypeNode. Thus we
  // must print the command using the Node-level utility method for now.

  if (Dump.isOn("raw-benchmark"))
  {
    getPrinter().toStreamCmdSynthFun(
        d_env->getDumpOut(), func, vars, isInv, sygusType);
  }
}
void SmtEngine::declareSynthFun(Node func,
                                bool isInv,
                                const std::vector<Node>& vars)
{
  // use a null sygus type
  TypeNode sygusType;
  declareSynthFun(func, sygusType, isInv, vars);
}

void SmtEngine::assertSygusConstraint(Node constraint)
{
  SmtScope smts(this);
  finishInit();
  d_sygusSolver->assertSygusConstraint(constraint);
  if (Dump.isOn("raw-benchmark"))
  {
    getPrinter().toStreamCmdConstraint(d_env->getDumpOut(), constraint);
  }
}

void SmtEngine::assertSygusInvConstraint(Node inv,
                                         Node pre,
                                         Node trans,
                                         Node post)
{
  SmtScope smts(this);
  finishInit();
  d_sygusSolver->assertSygusInvConstraint(inv, pre, trans, post);
  if (Dump.isOn("raw-benchmark"))
  {
    getPrinter().toStreamCmdInvConstraint(
        d_env->getDumpOut(), inv, pre, trans, post);
  }
}

Result SmtEngine::checkSynth()
{
  SmtScope smts(this);
  finishInit();
  return d_sygusSolver->checkSynth(*d_asserts);
}

/*
   --------------------------------------------------------------------------
    End of Handling SyGuS commands
   --------------------------------------------------------------------------
*/

void SmtEngine::declarePool(const Node& p, const std::vector<Node>& initValue)
{
  Assert(p.isVar() && p.getType().isSet());
  finishInit();
  QuantifiersEngine* qe = getAvailableQuantifiersEngine("declareTermPool");
  qe->declarePool(p, initValue);
}

Node SmtEngine::simplify(const Node& ex)
{
  SmtScope smts(this);
  finishInit();
  d_state->doPendingPops();
  // ensure we've processed assertions
  d_smtSolver->processAssertions(*d_asserts);
  return d_pp->simplify(ex);
}

Node SmtEngine::expandDefinitions(const Node& ex)
{
  getResourceManager()->spendResource(Resource::PreprocessStep);
  SmtScope smts(this);
  finishInit();
  d_state->doPendingPops();
  return d_pp->expandDefinitions(ex);
}

// TODO(#1108): Simplify the error reporting of this method.
Node SmtEngine::getValue(const Node& ex) const
{
  SmtScope smts(this);

  Trace("smt") << "SMT getValue(" << ex << ")" << endl;
  if (Dump.isOn("benchmark"))
  {
    getPrinter().toStreamCmdGetValue(d_outMgr.getDumpOut(), {ex});
  }
  TypeNode expectedType = ex.getType();

  // Substitute out any abstract values in ex and expand
  Node n = d_pp->expandDefinitions(ex);

  Trace("smt") << "--- getting value of " << n << endl;
  // There are two ways model values for terms are computed (for historical
  // reasons).  One way is that used in check-model; the other is that
  // used by the Model classes.  It's not clear to me exactly how these
  // two are different, but they need to be unified.  This ugly hack here
  // is to fix bug 554 until we can revamp boolean-terms and models [MGD]

  //AJR : necessary?
  if(!n.getType().isFunction()) {
    n = Rewriter::rewrite(n);
  }

  Trace("smt") << "--- getting value of " << n << endl;
  Model* m = getAvailableModel("get-value");
  Assert(m != nullptr);
  Node resultNode = m->getValue(n);
  Trace("smt") << "--- got value " << n << " = " << resultNode << endl;
  Trace("smt") << "--- type " << resultNode.getType() << endl;
  Trace("smt") << "--- expected type " << expectedType << endl;

  // type-check the result we got
  // Notice that lambdas have function type, which does not respect the subtype
  // relation, so we ignore them here.
  Assert(resultNode.isNull() || resultNode.getKind() == kind::LAMBDA
         || resultNode.getType().isSubtypeOf(expectedType))
      << "Run with -t smt for details.";

  // Ensure it's a constant, or a lambda (for uninterpreted functions). This
  // assertion only holds for models that do not have approximate values.
  Assert(m->hasApproximations() || resultNode.getKind() == kind::LAMBDA
         || resultNode.isConst());

  if (d_env->getOptions().smt.abstractValues
      && resultNode.getType().isArray())
  {
    resultNode = d_absValues->mkAbstractValue(resultNode);
    Trace("smt") << "--- abstract value >> " << resultNode << endl;
  }

  return resultNode;
}

std::vector<Node> SmtEngine::getValues(const std::vector<Node>& exprs)
{
  std::vector<Node> result;
  for (const Node& e : exprs)
  {
    result.push_back(getValue(e));
  }
  return result;
}

// TODO(#1108): Simplify the error reporting of this method.
Model* SmtEngine::getModel() {
  Trace("smt") << "SMT getModel()" << endl;
  SmtScope smts(this);

  finishInit();

  if (Dump.isOn("benchmark"))
  {
    getPrinter().toStreamCmdGetModel(d_env->getDumpOut());
  }

  Model* m = getAvailableModel("get model");

  // Since model m is being returned to the user, we must ensure that this
  // model object remains valid with future check-sat calls. Hence, we set
  // the theory engine into "eager model building" mode. TODO #2648: revisit.
  TheoryEngine* te = getTheoryEngine();
  Assert(te != nullptr);
  te->setEagerModelBuilding();

  if (d_env->getOptions().smt.modelCoresMode
      != options::ModelCoresMode::NONE)
  {
    // If we enabled model cores, we compute a model core for m based on our
    // (expanded) assertions using the model core builder utility
    std::vector<Node> eassertsProc = getExpandedAssertions();
    ModelCoreBuilder::setModelCore(eassertsProc,
                                   m->getTheoryModel(),
                                   d_env->getOptions().smt.modelCoresMode);
  }
  // set the information on the SMT-level model
  Assert(m != nullptr);
  m->d_inputName = d_env->getFilename();
  m->d_isKnownSat = (d_state->getMode() == SmtMode::SAT);
  return m;
}

Result SmtEngine::blockModel()
{
  Trace("smt") << "SMT blockModel()" << endl;
  SmtScope smts(this);

  finishInit();

  if (Dump.isOn("benchmark"))
  {
    getPrinter().toStreamCmdBlockModel(d_env->getDumpOut());
  }

  Model* m = getAvailableModel("block model");

  if (d_env->getOptions().smt.blockModelsMode
      == options::BlockModelsMode::NONE)
  {
    std::stringstream ss;
    ss << "Cannot block model when block-models is set to none.";
    throw RecoverableModalException(ss.str().c_str());
  }

  // get expanded assertions
  std::vector<Node> eassertsProc = getExpandedAssertions();
  Node eblocker =
      ModelBlocker::getModelBlocker(eassertsProc,
                                    m->getTheoryModel(),
                                    d_env->getOptions().smt.blockModelsMode);
  Trace("smt") << "Block formula: " << eblocker << std::endl;
  return assertFormula(eblocker);
}

Result SmtEngine::blockModelValues(const std::vector<Node>& exprs)
{
  Trace("smt") << "SMT blockModelValues()" << endl;
  SmtScope smts(this);

  finishInit();

  if (Dump.isOn("benchmark"))
  {
    getPrinter().toStreamCmdBlockModelValues(d_env->getDumpOut(), exprs);
  }

  Model* m = getAvailableModel("block model values");

  // get expanded assertions
  std::vector<Node> eassertsProc = getExpandedAssertions();
  // we always do block model values mode here
  Node eblocker =
      ModelBlocker::getModelBlocker(eassertsProc,
                                    m->getTheoryModel(),
                                    options::BlockModelsMode::VALUES,
                                    exprs);
  return assertFormula(eblocker);
}

std::pair<Node, Node> SmtEngine::getSepHeapAndNilExpr(void)
{
  if (!getLogicInfo().isTheoryEnabled(THEORY_SEP))
  {
    const char* msg =
        "Cannot obtain separation logic expressions if not using the "
        "separation logic theory.";
    throw RecoverableModalException(msg);
  }
  NodeManagerScope nms(getNodeManager());
  Node heap;
  Node nil;
  Model* m = getAvailableModel("get separation logic heap and nil");
  TheoryModel* tm = m->getTheoryModel();
  if (!tm->getHeapModel(heap, nil))
  {
    const char* msg =
        "Failed to obtain heap/nil "
        "expressions from theory model.";
    throw RecoverableModalException(msg);
  }
  return std::make_pair(heap, nil);
}

std::vector<Node> SmtEngine::getExpandedAssertions()
{
  std::vector<Node> easserts = getAssertions();
  // must expand definitions
  std::vector<Node> eassertsProc;
  std::unordered_map<Node, Node> cache;
  for (const Node& e : easserts)
  {
    Node eae = d_pp->expandDefinitions(e, cache);
    eassertsProc.push_back(eae);
  }
  return eassertsProc;
}
Env& SmtEngine::getEnv() { return *d_env.get(); }

void SmtEngine::declareSepHeap(TypeNode locT, TypeNode dataT)
{
  if (!getLogicInfo().isTheoryEnabled(THEORY_SEP))
  {
    const char* msg =
        "Cannot declare heap if not using the separation logic theory.";
    throw RecoverableModalException(msg);
  }
  SmtScope smts(this);
  finishInit();
  TheoryEngine* te = getTheoryEngine();
  te->declareSepHeap(locT, dataT);
}

bool SmtEngine::getSepHeapTypes(TypeNode& locT, TypeNode& dataT)
{
  SmtScope smts(this);
  finishInit();
  TheoryEngine* te = getTheoryEngine();
  return te->getSepHeapTypes(locT, dataT);
}

Node SmtEngine::getSepHeapExpr() { return getSepHeapAndNilExpr().first; }

Node SmtEngine::getSepNilExpr() { return getSepHeapAndNilExpr().second; }

void SmtEngine::checkProof()
{
  Assert(d_env->getOptions().smt.produceProofs);
  // internal check the proof
  PropEngine* pe = getPropEngine();
  Assert(pe != nullptr);
  if (d_env->getOptions().proof.proofEagerChecking)
  {
    pe->checkProof(d_asserts->getAssertionList());
  }
  Assert(pe->getProof() != nullptr);
  std::shared_ptr<ProofNode> pePfn = pe->getProof();
  if (d_env->getOptions().smt.checkProofs)
  {
    d_pfManager->checkProof(pePfn, *d_asserts);
  }
}

StatisticsRegistry& SmtEngine::getStatisticsRegistry()
{
  return d_env->getStatisticsRegistry();
}

UnsatCore SmtEngine::getUnsatCoreInternal()
{
  if (!d_env->getOptions().smt.unsatCores)
  {
    throw ModalException(
        "Cannot get an unsat core when produce-unsat-cores or produce-proofs "
        "option is off.");
  }
  if (d_state->getMode() != SmtMode::UNSAT)
  {
    throw RecoverableModalException(
        "Cannot get an unsat core unless immediately preceded by "
        "UNSAT/ENTAILED response.");
  }
  // generate with new proofs
  PropEngine* pe = getPropEngine();
  Assert(pe != nullptr);

  std::shared_ptr<ProofNode> pepf;
  if (options::unsatCoresMode() == options::UnsatCoresMode::ASSUMPTIONS)
  {
    pepf = pe->getRefutation();
  }
  else
  {
    pepf = pe->getProof();
  }
  Assert(pepf != nullptr);
  std::shared_ptr<ProofNode> pfn = d_pfManager->getFinalProof(pepf, *d_asserts);
  std::vector<Node> core;
  d_ucManager->getUnsatCore(pfn, *d_asserts, core);
  if (options::minimalUnsatCores())
  {
    core = reduceUnsatCore(core);
  }
  return UnsatCore(core);
}

std::vector<Node> SmtEngine::reduceUnsatCore(const std::vector<Node>& core)
{
  Assert(options::unsatCores())
      << "cannot reduce unsat core if unsat cores are turned off";

  Notice() << "SmtEngine::reduceUnsatCore(): reducing unsat core" << endl;
  std::unordered_set<Node> removed;
  for (const Node& skip : core)
  {
    std::unique_ptr<SmtEngine> coreChecker;
    initializeSubsolver(coreChecker);
    coreChecker->setLogic(getLogicInfo());
    coreChecker->getOptions().smt.checkUnsatCores = false;
    // disable all proof options
    coreChecker->getOptions().smt.produceProofs = false;
    coreChecker->getOptions().smt.checkProofs = false;
    coreChecker->getOptions().proof.proofEagerChecking = false;

    for (const Node& ucAssertion : core)
    {
      if (ucAssertion != skip && removed.find(ucAssertion) == removed.end())
      {
        Node assertionAfterExpansion = expandDefinitions(ucAssertion);
        coreChecker->assertFormula(assertionAfterExpansion);
      }
    }
    Result r;
    try
    {
      r = coreChecker->checkSat();
    }
    catch (...)
    {
      throw;
    }

    if (r.asSatisfiabilityResult().isSat() == Result::UNSAT)
    {
      removed.insert(skip);
    }
    else if (r.asSatisfiabilityResult().isUnknown())
    {
      Warning() << "SmtEngine::reduceUnsatCore(): could not reduce unsat core "
                   "due to "
                   "unknown result.";
    }
  }

  if (removed.empty())
  {
    return core;
  }
  else
  {
    std::vector<Node> newUcAssertions;
    for (const Node& n : core)
    {
      if (removed.find(n) == removed.end())
      {
        newUcAssertions.push_back(n);
      }
    }

    return newUcAssertions;
  }
}

void SmtEngine::checkUnsatCore() {
  Assert(d_env->getOptions().smt.unsatCores)
      << "cannot check unsat core if unsat cores are turned off";

  Notice() << "SmtEngine::checkUnsatCore(): generating unsat core" << endl;
  UnsatCore core = getUnsatCore();

  // initialize the core checker
  std::unique_ptr<SmtEngine> coreChecker;
  initializeSubsolver(coreChecker);
  coreChecker->getOptions().smt.checkUnsatCores = false;
  // disable all proof options
  coreChecker->getOptions().smt.produceProofs = false;
  coreChecker->getOptions().smt.checkProofs = false;
  coreChecker->getOptions().proof.proofEagerChecking = false;

  // set up separation logic heap if necessary
  TypeNode sepLocType, sepDataType;
  if (getSepHeapTypes(sepLocType, sepDataType))
  {
    coreChecker->declareSepHeap(sepLocType, sepDataType);
  }

  Notice() << "SmtEngine::checkUnsatCore(): pushing core assertions"
           << std::endl;
  theory::TrustSubstitutionMap& tls = d_env->getTopLevelSubstitutions();
  for(UnsatCore::iterator i = core.begin(); i != core.end(); ++i) {
    Node assertionAfterExpansion = tls.apply(*i, false);
    Notice() << "SmtEngine::checkUnsatCore(): pushing core member " << *i
             << ", expanded to " << assertionAfterExpansion << "\n";
    coreChecker->assertFormula(assertionAfterExpansion);
  }
  Result r;
  try {
    r = coreChecker->checkSat();
  } catch(...) {
    throw;
  }
  Notice() << "SmtEngine::checkUnsatCore(): result is " << r << endl;
  if(r.asSatisfiabilityResult().isUnknown()) {
    Warning()
        << "SmtEngine::checkUnsatCore(): could not check core result unknown."
        << std::endl;
  }
  else if (r.asSatisfiabilityResult().isSat())
  {
    InternalError()
        << "SmtEngine::checkUnsatCore(): produced core was satisfiable.";
  }
}

void SmtEngine::checkModel(bool hardFailure) {
  context::CDList<Node>* al = d_asserts->getAssertionList();
  // --check-model implies --produce-assertions, which enables the
  // assertion list, so we should be ok.
  Assert(al != nullptr)
      << "don't have an assertion list to check in SmtEngine::checkModel()";

  TimerStat::CodeTimer checkModelTimer(d_stats->d_checkModelTime);

  Notice() << "SmtEngine::checkModel(): generating model" << endl;
  Model* m = getAvailableModel("check model");
  Assert(m != nullptr);

  // check the model with the theory engine for debugging
  if (options::debugCheckModels())
  {
    TheoryEngine* te = getTheoryEngine();
    Assert(te != nullptr);
    te->checkTheoryAssertionsWithModel(hardFailure);
  }

  // check the model with the check models utility
  Assert(d_checkModels != nullptr);
  d_checkModels->checkModel(m, al, hardFailure);
}

UnsatCore SmtEngine::getUnsatCore() {
  Trace("smt") << "SMT getUnsatCore()" << std::endl;
  SmtScope smts(this);
  finishInit();
  if (Dump.isOn("benchmark"))
  {
    getPrinter().toStreamCmdGetUnsatCore(d_env->getDumpOut());
  }
  return getUnsatCoreInternal();
}

void SmtEngine::getRelevantInstantiationTermVectors(
    std::map<Node, InstantiationList>& insts, bool getDebugInfo)
{
  Assert(d_state->getMode() == SmtMode::UNSAT);
  // generate with new proofs
  PropEngine* pe = getPropEngine();
  Assert(pe != nullptr);
  Assert(pe->getProof() != nullptr);
  std::shared_ptr<ProofNode> pfn =
      d_pfManager->getFinalProof(pe->getProof(), *d_asserts);
  d_ucManager->getRelevantInstantiations(pfn, insts, getDebugInfo);
}

std::string SmtEngine::getProof()
{
  Trace("smt") << "SMT getProof()\n";
  SmtScope smts(this);
  finishInit();
  if (Dump.isOn("benchmark"))
  {
    getPrinter().toStreamCmdGetProof(d_env->getDumpOut());
  }
  if (!d_env->getOptions().smt.produceProofs)
  {
    throw ModalException("Cannot get a proof when proof option is off.");
  }
  if (d_state->getMode() != SmtMode::UNSAT)
  {
    throw RecoverableModalException(
        "Cannot get a proof unless immediately preceded by "
        "UNSAT/ENTAILED response.");
  }
  // the prop engine has the proof of false
  PropEngine* pe = getPropEngine();
  Assert(pe != nullptr);
  Assert(pe->getProof() != nullptr);
  Assert(d_pfManager);
  std::ostringstream ss;
  d_pfManager->printProof(ss, pe->getProof(), *d_asserts);
  return ss.str();
}

void SmtEngine::printInstantiations( std::ostream& out ) {
  SmtScope smts(this);
  finishInit();
<<<<<<< HEAD
=======
  if (d_env->getOptions().printer.instFormatMode == options::InstFormatMode::SZS)
  {
    out << "% SZS output start Proof for " << d_env->getFilename() << std::endl;
  }
>>>>>>> 42b8e0a4
  QuantifiersEngine* qe = getAvailableQuantifiersEngine("printInstantiations");

  // First, extract and print the skolemizations
  bool printed = false;
  bool reqNames = !d_env->getOptions().printer.printInstFull;
  // only print when in list mode
  if (d_env->getOptions().printer.printInstMode == options::PrintInstMode::LIST)
  {
    std::map<Node, std::vector<Node>> sks;
    qe->getSkolemTermVectors(sks);
    for (const std::pair<const Node, std::vector<Node>>& s : sks)
    {
      Node name;
      if (!qe->getNameForQuant(s.first, name, reqNames))
      {
        // did not have a name and we are only printing formulas with names
        continue;
      }
      SkolemList slist(name, s.second);
      out << slist;
      printed = true;
    }
  }

  // Second, extract and print the instantiations
  std::map<Node, InstantiationList> rinsts;
  if (d_env->getOptions().smt.produceProofs
      && (!d_env->getOptions().smt.unsatCores
          || d_env->getOptions().smt.unsatCoresMode
                 == options::UnsatCoresMode::FULL_PROOF)
      && getSmtMode() == SmtMode::UNSAT)
  {
    // minimize instantiations based on proof manager
    getRelevantInstantiationTermVectors(rinsts,
                                        options::dumpInstantiationsDebug());
  }
  else
  {
    std::map<Node, std::vector<std::vector<Node>>> insts;
    getInstantiationTermVectors(insts);
    for (const std::pair<const Node, std::vector<std::vector<Node>>>& i : insts)
    {
      // convert to instantiation list
      Node q = i.first;
      InstantiationList& ilq = rinsts[q];
      ilq.initialize(q);
      for (const std::vector<Node>& ii : i.second)
      {
        ilq.d_inst.push_back(InstantiationVec(ii));
      }
    }
  }
  for (std::pair<const Node, InstantiationList>& i : rinsts)
  {
    if (i.second.d_inst.empty())
    {
      // no instantiations, skip
      continue;
    }
    Node name;
    if (!qe->getNameForQuant(i.first, name, reqNames))
    {
      // did not have a name and we are only printing formulas with names
      continue;
    }
    // must have a name
    if (d_env->getOptions().printer.printInstMode == options::PrintInstMode::NUM)
    {
      out << "(num-instantiations " << name << " " << i.second.d_inst.size()
          << ")" << std::endl;
    }
    else
    {
      // take the name
      i.second.d_quant = name;
      Assert(d_env->getOptions().printer.printInstMode
             == options::PrintInstMode::LIST);
      out << i.second;
    }
    printed = true;
  }
  // if we did not print anything, we indicate this
  if (!printed)
  {
    out << "none" << std::endl;
  }
<<<<<<< HEAD
=======
  if (d_env->getOptions().printer.instFormatMode == options::InstFormatMode::SZS)
  {
    out << "% SZS output end Proof for " << d_env->getFilename() << std::endl;
  }
>>>>>>> 42b8e0a4
}

void SmtEngine::getInstantiationTermVectors(
    std::map<Node, std::vector<std::vector<Node>>>& insts)
{
  SmtScope smts(this);
  finishInit();
  QuantifiersEngine* qe =
      getAvailableQuantifiersEngine("getInstantiationTermVectors");
  // get the list of all instantiations
  qe->getInstantiationTermVectors(insts);
}

bool SmtEngine::getSynthSolutions(std::map<Node, Node>& solMap)
{
  SmtScope smts(this);
  finishInit();
  return d_sygusSolver->getSynthSolutions(solMap);
}

Node SmtEngine::getQuantifierElimination(Node q, bool doFull, bool strict)
{
  SmtScope smts(this);
  finishInit();
  const LogicInfo& logic = getLogicInfo();
  if (!logic.isPure(THEORY_ARITH) && strict)
  {
    Warning() << "Unexpected logic for quantifier elimination " << logic
              << endl;
  }
  return d_quantElimSolver->getQuantifierElimination(
      *d_asserts, q, doFull, d_isInternalSubsolver);
}

bool SmtEngine::getInterpol(const Node& conj,
                            const TypeNode& grammarType,
                            Node& interpol)
{
  SmtScope smts(this);
  finishInit();
  bool success = d_interpolSolver->getInterpol(conj, grammarType, interpol);
  // notify the state of whether the get-interpol call was successfuly, which
  // impacts the SMT mode.
  d_state->notifyGetInterpol(success);
  return success;
}

bool SmtEngine::getInterpol(const Node& conj, Node& interpol)
{
  TypeNode grammarType;
  return getInterpol(conj, grammarType, interpol);
}

bool SmtEngine::getAbduct(const Node& conj,
                          const TypeNode& grammarType,
                          Node& abd)
{
  SmtScope smts(this);
  finishInit();
  bool success = d_abductSolver->getAbduct(conj, grammarType, abd);
  // notify the state of whether the get-abduct call was successfuly, which
  // impacts the SMT mode.
  d_state->notifyGetAbduct(success);
  return success;
}

bool SmtEngine::getAbduct(const Node& conj, Node& abd)
{
  TypeNode grammarType;
  return getAbduct(conj, grammarType, abd);
}

void SmtEngine::getInstantiatedQuantifiedFormulas(std::vector<Node>& qs)
{
  SmtScope smts(this);
  QuantifiersEngine* qe =
      getAvailableQuantifiersEngine("getInstantiatedQuantifiedFormulas");
  qe->getInstantiatedQuantifiedFormulas(qs);
}

void SmtEngine::getInstantiationTermVectors(
    Node q, std::vector<std::vector<Node>>& tvecs)
{
  SmtScope smts(this);
  QuantifiersEngine* qe =
      getAvailableQuantifiersEngine("getInstantiationTermVectors");
  qe->getInstantiationTermVectors(q, tvecs);
}

std::vector<Node> SmtEngine::getAssertions()
{
  SmtScope smts(this);
  finishInit();
  d_state->doPendingPops();
  if (Dump.isOn("benchmark"))
  {
    getPrinter().toStreamCmdGetAssertions(d_env->getDumpOut());
  }
  Trace("smt") << "SMT getAssertions()" << endl;
  if (!d_env->getOptions().smt.produceAssertions)
  {
    const char* msg =
      "Cannot query the current assertion list when not in produce-assertions mode.";
    throw ModalException(msg);
  }
  context::CDList<Node>* al = d_asserts->getAssertionList();
  Assert(al != nullptr);
  std::vector<Node> res;
  for (const Node& n : *al)
  {
    res.emplace_back(n);
  }
  // copy the result out
  return res;
}

void SmtEngine::push()
{
  SmtScope smts(this);
  finishInit();
  d_state->doPendingPops();
  Trace("smt") << "SMT push()" << endl;
  d_smtSolver->processAssertions(*d_asserts);
  if(Dump.isOn("benchmark")) {
    getPrinter().toStreamCmdPush(d_env->getDumpOut());
  }
  d_state->userPush();
}

void SmtEngine::pop() {
  SmtScope smts(this);
  finishInit();
  Trace("smt") << "SMT pop()" << endl;
  if (Dump.isOn("benchmark"))
  {
    getPrinter().toStreamCmdPop(d_env->getDumpOut());
  }
  d_state->userPop();

  // Clear out assertion queues etc., in case anything is still in there
  d_asserts->clearCurrent();
  // clear the learned literals from the preprocessor
  d_pp->clearLearnedLiterals();

  Trace("userpushpop") << "SmtEngine: popped to level "
                       << getUserContext()->getLevel() << endl;
  // should we reset d_status here?
  // SMT-LIBv2 spec seems to imply no, but it would make sense to..
}

void SmtEngine::resetAssertions()
{
  SmtScope smts(this);

  if (!d_state->isFullyInited())
  {
    // We're still in Start Mode, nothing asserted yet, do nothing.
    // (see solver execution modes in the SMT-LIB standard)
    Assert(getContext()->getLevel() == 0);
    Assert(getUserContext()->getLevel() == 0);
    getDumpManager()->resetAssertions();
    return;
  }


  Trace("smt") << "SMT resetAssertions()" << endl;
  if (Dump.isOn("benchmark"))
  {
    getPrinter().toStreamCmdResetAssertions(d_env->getDumpOut());
  }

  d_asserts->clearCurrent();
  d_state->notifyResetAssertions();
  getDumpManager()->resetAssertions();
  // push the state to maintain global context around everything
  d_state->setup();

  // reset SmtSolver, which will construct a new prop engine
  d_smtSolver->resetAssertions();
}

void SmtEngine::interrupt()
{
  if (!d_state->isFullyInited())
  {
    return;
  }
  d_smtSolver->interrupt();
}

void SmtEngine::setResourceLimit(uint64_t units, bool cumulative)
{
  if (cumulative)
  {
    d_env->d_options.base.cumulativeResourceLimit = units;
  }
  else
  {
    d_env->d_options.base.perCallResourceLimit = units;
  }
}
void SmtEngine::setTimeLimit(uint64_t millis)
{
  d_env->d_options.base.perCallMillisecondLimit = millis;
}

unsigned long SmtEngine::getResourceUsage() const
{
  return getResourceManager()->getResourceUsage();
}

unsigned long SmtEngine::getTimeUsage() const
{
  return getResourceManager()->getTimeUsage();
}

unsigned long SmtEngine::getResourceRemaining() const
{
  return getResourceManager()->getResourceRemaining();
}

NodeManager* SmtEngine::getNodeManager() const
{
  return d_env->getNodeManager();
}

void SmtEngine::printStatisticsSafe(int fd) const
{
  d_env->getStatisticsRegistry().printSafe(fd);
}

void SmtEngine::printStatisticsDiff() const
{
  d_env->getStatisticsRegistry().printDiff(*d_env->getOptions().base.err);
  d_env->getStatisticsRegistry().storeSnapshot();
}

void SmtEngine::setUserAttribute(const std::string& attr,
                                 Node expr,
                                 const std::vector<Node>& expr_values,
                                 const std::string& str_value)
{
  SmtScope smts(this);
  finishInit();
  TheoryEngine* te = getTheoryEngine();
  Assert(te != nullptr);
  te->setUserAttribute(attr, expr, expr_values, str_value);
}

void SmtEngine::setOption(const std::string& key, const std::string& value)
{
  NodeManagerScope nms(getNodeManager());
  Trace("smt") << "SMT setOption(" << key << ", " << value << ")" << endl;

  if (Dump.isOn("benchmark"))
  {
    getPrinter().toStreamCmdSetOption(d_env->getDumpOut(), key, value);
  }

  if (key == "command-verbosity")
  {
    size_t fstIndex = value.find(" ");
    size_t sndIndex = value.find(" ", fstIndex + 1);
    if (sndIndex == std::string::npos)
    {
      string c = value.substr(1, fstIndex - 1);
      int v =
          std::stoi(value.substr(fstIndex + 1, value.length() - fstIndex - 1));
      if (v < 0 || v > 2)
      {
        throw OptionException("command-verbosity must be 0, 1, or 2");
      }
      d_commandVerbosity[c] = v;
      return;
    }
    throw OptionException(
        "command-verbosity value must be a tuple (command-name integer)");
  }

  if (value.find(" ") != std::string::npos)
  {
    throw OptionException("bad value for :" + key);
  }

  std::string optionarg = value;
  options::set(getOptions(), key, optionarg);
}

void SmtEngine::setIsInternalSubsolver() { d_isInternalSubsolver = true; }

bool SmtEngine::isInternalSubsolver() const { return d_isInternalSubsolver; }

std::string SmtEngine::getOption(const std::string& key) const
{
  NodeManagerScope nms(getNodeManager());
  NodeManager* nm = d_env->getNodeManager();

  Trace("smt") << "SMT getOption(" << key << ")" << endl;

  if (key.find("command-verbosity:") == 0)
  {
    auto it = d_commandVerbosity.find(key.substr(std::strlen("command-verbosity:")));
    if (it != d_commandVerbosity.end())
    {
      return std::to_string(it->second);
    }
    it = d_commandVerbosity.find("*");
    if (it != d_commandVerbosity.end())
    {
      return std::to_string(it->second);
    }
    return "2";
  }

  if (Dump.isOn("benchmark"))
  {
    getPrinter().toStreamCmdGetOption(d_outMgr.getDumpOut(), key);
  }

  if (key == "command-verbosity")
  {
    vector<Node> result;
    Node defaultVerbosity;
    for (const auto& verb: d_commandVerbosity)
    {
      // treat the command name as a variable name as opposed to a string
      // constant to avoid printing double quotes around the name
      Node name = nm->mkBoundVar(verb.first, nm->integerType());
      Node value = nm->mkConst(Rational(verb.second));
      if (verb.first == "*")
      {
        // put the default at the end of the SExpr
        defaultVerbosity = nm->mkNode(Kind::SEXPR, name, value);
      }
      else
      {
        result.push_back(nm->mkNode(Kind::SEXPR, name, value));
      }
    }
    // ensure the default is always listed
    if (defaultVerbosity.isNull())
    {
      defaultVerbosity = nm->mkNode(Kind::SEXPR,
                                    nm->mkBoundVar("*", nm->integerType()),
                                    nm->mkConst(Rational(2)));
    }
    result.push_back(defaultVerbosity);
    return nm->mkNode(Kind::SEXPR, result).toString();
  }

  std::string atom = options::get(getOptions(), key);

  if (atom != "true" && atom != "false")
  {
    try
    {
      Integer z(atom);
    }
    catch (std::invalid_argument&)
    {
      atom = "\"" + atom + "\"";
    }
  }

  return atom;
}

Options& SmtEngine::getOptions() { return d_env->d_options; }

const Options& SmtEngine::getOptions() const { return d_env->getOptions(); }

ResourceManager* SmtEngine::getResourceManager() const
{
  return d_env->getResourceManager();
}

DumpManager* SmtEngine::getDumpManager() { return d_env->getDumpManager(); }

const Printer& SmtEngine::getPrinter() const { return d_env->getPrinter(); }

OutputManager& SmtEngine::getOutputManager() { return d_outMgr; }

theory::Rewriter* SmtEngine::getRewriter() { return d_env->getRewriter(); }

}  // namespace cvc5<|MERGE_RESOLUTION|>--- conflicted
+++ resolved
@@ -1601,13 +1601,6 @@
 void SmtEngine::printInstantiations( std::ostream& out ) {
   SmtScope smts(this);
   finishInit();
-<<<<<<< HEAD
-=======
-  if (d_env->getOptions().printer.instFormatMode == options::InstFormatMode::SZS)
-  {
-    out << "% SZS output start Proof for " << d_env->getFilename() << std::endl;
-  }
->>>>>>> 42b8e0a4
   QuantifiersEngine* qe = getAvailableQuantifiersEngine("printInstantiations");
 
   // First, extract and print the skolemizations
@@ -1694,13 +1687,6 @@
   {
     out << "none" << std::endl;
   }
-<<<<<<< HEAD
-=======
-  if (d_env->getOptions().printer.instFormatMode == options::InstFormatMode::SZS)
-  {
-    out << "% SZS output end Proof for " << d_env->getFilename() << std::endl;
-  }
->>>>>>> 42b8e0a4
 }
 
 void SmtEngine::getInstantiationTermVectors(
