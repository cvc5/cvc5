/******************************************************************************
 * Top contributors (to current version):
 *   Andrew Reynolds, Morgan Deters, Abdalrhman Mohamed
 *
 * This file is part of the cvc5 project.
 *
 * Copyright (c) 2009-2021 by the authors listed in the file AUTHORS
 * in the top-level source directory and their institutional affiliations.
 * All rights reserved.  See the file COPYING in the top-level source
 * directory for licensing information.
 * ****************************************************************************
 *
 * The main entry point into the cvc5 library's SMT interface.
 */

#include "smt/smt_engine.h"

#include "base/check.h"
#include "base/exception.h"
#include "base/modal_exception.h"
#include "base/output.h"
#include "decision/decision_engine.h"
#include "expr/bound_var_manager.h"
#include "expr/node.h"
#include "options/base_options.h"
#include "options/expr_options.h"
#include "options/language.h"
#include "options/main_options.h"
#include "options/option_exception.h"
#include "options/options_public.h"
#include "options/parser_options.h"
#include "options/printer_options.h"
#include "options/proof_options.h"
#include "options/smt_options.h"
#include "options/theory_options.h"
#include "printer/printer.h"
#include "proof/unsat_core.h"
#include "prop/prop_engine.h"
#include "smt/abduction_solver.h"
#include "smt/abstract_values.h"
#include "smt/assertions.h"
#include "smt/check_models.h"
#include "smt/dump.h"
#include "smt/dump_manager.h"
#include "smt/env.h"
#include "smt/interpolation_solver.h"
#include "smt/listeners.h"
#include "smt/logic_exception.h"
#include "smt/model_blocker.h"
#include "smt/model_core_builder.h"
#include "smt/node_command.h"
#include "smt/preprocessor.h"
#include "smt/proof_manager.h"
#include "smt/quant_elim_solver.h"
#include "smt/set_defaults.h"
#include "smt/smt_engine_scope.h"
#include "smt/smt_engine_state.h"
#include "smt/smt_engine_stats.h"
#include "smt/smt_solver.h"
#include "smt/sygus_solver.h"
#include "smt/unsat_core_manager.h"
#include "theory/quantifiers/instantiation_list.h"
#include "theory/quantifiers/quantifiers_attributes.h"
#include "theory/quantifiers_engine.h"
#include "theory/rewriter.h"
#include "theory/smt_engine_subsolver.h"
#include "theory/theory_engine.h"
#include "util/random.h"
#include "util/rational.h"
#include "util/resource_manager.h"
#include "util/sexpr.h"
#include "util/statistics_registry.h"

// required for hacks related to old proofs for unsat cores
#include "base/configuration.h"
#include "base/configuration_private.h"

using namespace std;
using namespace cvc5::smt;
using namespace cvc5::preprocessing;
using namespace cvc5::prop;
using namespace cvc5::context;
using namespace cvc5::theory;

namespace cvc5 {

SmtEngine::SmtEngine(NodeManager* nm, const Options* optr)
    : d_env(new Env(nm, optr)),
      d_state(new SmtEngineState(*d_env.get(), *this)),
      d_absValues(new AbstractValues(getNodeManager())),
      d_asserts(new Assertions(*d_env.get(), *d_absValues.get())),
      d_routListener(new ResourceOutListener(*this)),
      d_snmListener(new SmtNodeManagerListener(*getDumpManager(), d_outMgr)),
      d_smtSolver(nullptr),
      d_checkModels(nullptr),
      d_pfManager(nullptr),
      d_ucManager(nullptr),
      d_sygusSolver(nullptr),
      d_abductSolver(nullptr),
      d_interpolSolver(nullptr),
      d_quantElimSolver(nullptr),
      d_isInternalSubsolver(false),
      d_stats(nullptr),
      d_outMgr(this),
      d_pp(nullptr),
      d_scope(nullptr)
{
  // !!!!!!!!!!!!!!!!!!!!!! temporary hack: this makes the current SmtEngine
  // we are constructing the current SmtEngine in scope for the lifetime of
  // this SmtEngine, or until another SmtEngine is constructed (that SmtEngine
  // is then in scope during its lifetime). This is mostly to ensure that
  // options are always in scope, for e.g. printing expressions, which rely
  // on knowing the output language.
  // Notice that the SmtEngine may spawn new SmtEngine "subsolvers" internally.
  // These are created, used, and deleted in a modular fashion while not
  // interleaving calls to the master SmtEngine. Thus the hack here does not
  // break this use case.
  // On the other hand, this hack breaks use cases where multiple SmtEngine
  // objects are created by the user.
  d_scope.reset(new SmtScope(this));
  // listen to node manager events
  getNodeManager()->subscribeEvents(d_snmListener.get());
  // listen to resource out
  getResourceManager()->registerListener(d_routListener.get());
  // make statistics
  d_stats.reset(new SmtEngineStatistics());
  // reset the preprocessor
  d_pp.reset(
      new smt::Preprocessor(*this, *d_env.get(), *d_absValues.get(), *d_stats));
  // make the SMT solver
  d_smtSolver.reset(new SmtSolver(*d_env.get(), *d_state, *d_pp, *d_stats));
  // make the SyGuS solver
  d_sygusSolver.reset(new SygusSolver(*d_env.get(), *d_smtSolver, *d_pp));
  // make the quantifier elimination solver
  d_quantElimSolver.reset(new QuantElimSolver(*d_env.get(), *d_smtSolver));
}

bool SmtEngine::isFullyInited() const { return d_state->isFullyInited(); }
bool SmtEngine::isQueryMade() const { return d_state->isQueryMade(); }
size_t SmtEngine::getNumUserLevels() const
{
  return d_state->getNumUserLevels();
}
SmtMode SmtEngine::getSmtMode() const { return d_state->getMode(); }
bool SmtEngine::isSmtModeSat() const
{
  SmtMode mode = getSmtMode();
  return mode == SmtMode::SAT || mode == SmtMode::SAT_UNKNOWN;
}
Result SmtEngine::getStatusOfLastCommand() const
{
  return d_state->getStatus();
}
context::UserContext* SmtEngine::getUserContext()
{
  return d_env->getUserContext();
}
context::Context* SmtEngine::getContext() { return d_env->getContext(); }

TheoryEngine* SmtEngine::getTheoryEngine()
{
  return d_smtSolver->getTheoryEngine();
}

prop::PropEngine* SmtEngine::getPropEngine()
{
  return d_smtSolver->getPropEngine();
}

void SmtEngine::finishInit()
{
  if (d_state->isFullyInited())
  {
    // already initialized, return
    return;
  }

  // Notice that finishInitInternal is called when options are finalized. If we
  // are parsing smt2, this occurs at the moment we enter "Assert mode", page 52
  // of SMT-LIB 2.6 standard.

  // set the logic
  const LogicInfo& logic = getLogicInfo();
  if (!logic.isLocked())
  {
    setLogicInternal();
  }

  // set the random seed
  Random::getRandom().setSeed(d_env->getOptions().driver.seed);

  // Call finish init on the set defaults module. This inializes the logic
  // and the best default options based on our heuristics.
  SetDefaults sdefaults(d_isInternalSubsolver);
  sdefaults.setDefaults(d_env->d_logic, getOptions());

  ProofNodeManager* pnm = nullptr;
  if (d_env->getOptions().smt.produceProofs)
  {
    // ensure bound variable uses canonical bound variables
    getNodeManager()->getBoundVarManager()->enableKeepCacheValues();
    // make the proof manager
    d_pfManager.reset(new PfManager(*d_env.get(), this));
    PreprocessProofGenerator* pppg = d_pfManager->getPreprocessProofGenerator();
    // start the unsat core manager
    d_ucManager.reset(new UnsatCoreManager());
    // use this proof node manager
    pnm = d_pfManager->getProofNodeManager();
    // enable proof support in the environment/rewriter
    d_env->setProofNodeManager(pnm);
    // enable it in the assertions pipeline
    d_asserts->setProofGenerator(pppg);
    // enabled proofs in the preprocessor
    d_pp->setProofGenerator(pppg);
  }

  Trace("smt-debug") << "SmtEngine::finishInit" << std::endl;
  d_smtSolver->finishInit(logic);

  // now can construct the SMT-level model object
  TheoryEngine* te = d_smtSolver->getTheoryEngine();
  Assert(te != nullptr);
  TheoryModel* tm = te->getModel();
  if (tm != nullptr)
  {
    // make the check models utility
    d_checkModels.reset(new CheckModels(*d_env.get()));
  }

  // global push/pop around everything, to ensure proper destruction
  // of context-dependent data structures
  d_state->setup();

  Trace("smt-debug") << "Set up assertions..." << std::endl;
  d_asserts->finishInit();

  // dump out a set-logic command only when raw-benchmark is disabled to avoid
  // dumping the command twice.
  if (Dump.isOn("benchmark") && !Dump.isOn("raw-benchmark"))
  {
      LogicInfo everything;
      everything.lock();
      getPrinter().toStreamCmdComment(
          d_env->getDumpOut(),
          "cvc5 always dumps the most general, all-supported logic (below), as "
          "some internals might require the use of a logic more general than "
          "the input.");
      getPrinter().toStreamCmdSetBenchmarkLogic(d_env->getDumpOut(),
                                                everything.getLogicString());
  }

  // initialize the dump manager
  getDumpManager()->finishInit();

  // subsolvers
  if (d_env->getOptions().smt.produceAbducts)
  {
    d_abductSolver.reset(new AbductionSolver(*d_env.get(), this));
  }
  if (d_env->getOptions().smt.produceInterpols
      != options::ProduceInterpols::NONE)
  {
    d_interpolSolver.reset(new InterpolationSolver(*d_env.get(), this));
  }

  d_pp->finishInit();

  AlwaysAssert(getPropEngine()->getAssertionLevel() == 0)
      << "The PropEngine has pushed but the SmtEngine "
         "hasn't finished initializing!";

  Assert(getLogicInfo().isLocked());

  // store that we are finished initializing
  d_state->finishInit();
  Trace("smt-debug") << "SmtEngine::finishInit done" << std::endl;
}

void SmtEngine::shutdown() {
  d_state->shutdown();

  d_smtSolver->shutdown();

  d_env->shutdown();
}

SmtEngine::~SmtEngine()
{
  SmtScope smts(this);

  try {
    shutdown();

    // global push/pop around everything, to ensure proper destruction
    // of context-dependent data structures
    d_state->cleanup();

    //destroy all passes before destroying things that they refer to
    d_pp->cleanup();

    d_pfManager.reset(nullptr);
    d_ucManager.reset(nullptr);

    d_absValues.reset(nullptr);
    d_asserts.reset(nullptr);

    d_abductSolver.reset(nullptr);
    d_interpolSolver.reset(nullptr);
    d_quantElimSolver.reset(nullptr);
    d_sygusSolver.reset(nullptr);
    d_smtSolver.reset(nullptr);

    d_stats.reset(nullptr);
    getNodeManager()->unsubscribeEvents(d_snmListener.get());
    d_snmListener.reset(nullptr);
    d_routListener.reset(nullptr);
    d_pp.reset(nullptr);
    // destroy the state
    d_state.reset(nullptr);
    // destroy the environment
    d_env.reset(nullptr);
  } catch(Exception& e) {
    Warning() << "cvc5 threw an exception during cleanup." << endl << e << endl;
  }
}

void SmtEngine::setLogic(const LogicInfo& logic)
{
  SmtScope smts(this);
  if (d_state->isFullyInited())
  {
    throw ModalException("Cannot set logic in SmtEngine after the engine has "
                         "finished initializing.");
  }
  d_env->d_logic = logic;
  d_userLogic = logic;
  setLogicInternal();
}

void SmtEngine::setLogic(const std::string& s)
{
  SmtScope smts(this);
  try
  {
    setLogic(LogicInfo(s));
    // dump out a set-logic command
    if (Dump.isOn("raw-benchmark"))
    {
      getPrinter().toStreamCmdSetBenchmarkLogic(
          d_env->getDumpOut(), getLogicInfo().getLogicString());
    }
  }
  catch (IllegalArgumentException& e)
  {
    throw LogicException(e.what());
  }
}

void SmtEngine::setLogic(const char* logic) { setLogic(string(logic)); }

const LogicInfo& SmtEngine::getLogicInfo() const
{
  return d_env->getLogicInfo();
}

LogicInfo SmtEngine::getUserLogicInfo() const
{
  // Lock the logic to make sure that this logic can be queried. We create a
  // copy of the user logic here to keep this method const.
  LogicInfo res = d_userLogic;
  res.lock();
  return res;
}

void SmtEngine::setTotalTimeStatistic(double seconds) {
  d_env->getStatisticsRegistry().registerValue<double>("driver::totalTime",
                                                       seconds);
}

void SmtEngine::setLogicInternal()
{
  Assert(!d_state->isFullyInited())
      << "setting logic in SmtEngine but the engine has already"
         " finished initializing for this run";
  d_env->d_logic.lock();
  d_userLogic.lock();
}

void SmtEngine::setInfo(const std::string& key, const std::string& value)
{
  SmtScope smts(this);

  Trace("smt") << "SMT setInfo(" << key << ", " << value << ")" << endl;

  if (Dump.isOn("benchmark"))
  {
    if (key == "status")
    {
      Result::Sat status =
          (value == "sat")
              ? Result::SAT
              : ((value == "unsat") ? Result::UNSAT : Result::SAT_UNKNOWN);
      getPrinter().toStreamCmdSetBenchmarkStatus(d_env->getDumpOut(), status);
    }
    else
    {
      getPrinter().toStreamCmdSetInfo(d_env->getDumpOut(), key, value);
    }
  }

  if (key == "filename")
  {
    d_env->d_options.driver.filename = value;
    d_env->d_originalOptions->driver.filename = value;
    d_env->getStatisticsRegistry().registerValue<std::string>(
        "driver::filename", value);
  }
  else if (key == "smt-lib-version" && !getOptions().base.inputLanguageWasSetByUser)
  {
    Language ilang = Language::LANG_SMTLIB_V2_6;

    if (value != "2" && value != "2.6")
    {
      Warning() << "SMT-LIB version " << value
                << " unsupported, defaulting to language (and semantics of) "
                   "SMT-LIB 2.6\n";
    }
    getOptions().base.inputLanguage = ilang;
    // also update the output language
    if (!getOptions().base.outputLanguageWasSetByUser)
    {
      Language olang = ilang;
      if (d_env->getOptions().base.outputLanguage != olang)
      {
        getOptions().base.outputLanguage = olang;
        *d_env->getOptions().base.out << language::SetLanguage(olang);
      }
    }
  }
  else if (key == "status")
  {
    d_state->notifyExpectedStatus(value);
  }
}

bool SmtEngine::isValidGetInfoFlag(const std::string& key) const
{
  if (key == "all-statistics" || key == "error-behavior" || key == "name"
      || key == "version" || key == "authors" || key == "status"
      || key == "reason-unknown" || key == "assertion-stack-levels"
      || key == "all-options" || key == "time")
  {
    return true;
  }
  return false;
}

std::string SmtEngine::getInfo(const std::string& key) const
{
  SmtScope smts(this);

  Trace("smt") << "SMT getInfo(" << key << ")" << endl;
  if (key == "all-statistics")
  {
    return toSExpr(d_env->getStatisticsRegistry().begin(), d_env->getStatisticsRegistry().end());
  }
  if (key == "error-behavior")
  {
    return "immediate-exit";
  }
  if (key == "filename")
  {
    return d_env->getOptions().driver.filename;
  }
  if (key == "name")
  {
    return toSExpr(Configuration::getName());
  }
  if (key == "version")
  {
    return toSExpr(Configuration::getVersionString());
  }
  if (key == "authors")
  {
    return toSExpr(Configuration::about());
  }
  if (key == "status")
  {
    // sat | unsat | unknown
    Result status = d_state->getStatus();
    switch (status.asSatisfiabilityResult().isSat())
    {
      case Result::SAT: return "sat";
      case Result::UNSAT: return "unsat";
      default: return "unknown";
    }
  }
  if (key == "time")
  {
    return toSExpr(std::clock());
  }
  if (key == "reason-unknown")
  {
    Result status = d_state->getStatus();
    if (!status.isNull() && status.isUnknown())
    {
      std::stringstream ss;
      ss << status.whyUnknown();
      std::string s = ss.str();
      transform(s.begin(), s.end(), s.begin(), ::tolower);
      return s;
    }
    else
    {
      throw RecoverableModalException(
          "Can't get-info :reason-unknown when the "
          "last result wasn't unknown!");
    }
  }
  if (key == "assertion-stack-levels")
  {
    size_t ulevel = d_state->getNumUserLevels();
    AlwaysAssert(ulevel <= std::numeric_limits<unsigned long int>::max());
    return toSExpr(ulevel);
  }
  Assert(key == "all-options");
  // get the options, like all-statistics
  return toSExpr(options::getAll(getOptions()));
}

void SmtEngine::debugCheckFormals(const std::vector<Node>& formals, Node func)
{
  for (std::vector<Node>::const_iterator i = formals.begin();
       i != formals.end();
       ++i)
  {
    if((*i).getKind() != kind::BOUND_VARIABLE) {
      stringstream ss;
      ss << "All formal arguments to defined functions must be BOUND_VARIABLEs, but in the\n"
         << "definition of function " << func << ", formal\n"
         << "  " << *i << "\n"
         << "has kind " << (*i).getKind();
      throw TypeCheckingExceptionPrivate(func, ss.str());
    }
  }
}

void SmtEngine::debugCheckFunctionBody(Node formula,
                                       const std::vector<Node>& formals,
                                       Node func)
{
  TypeNode formulaType =
      formula.getType(d_env->getOptions().expr.typeChecking);
  TypeNode funcType = func.getType();
  // We distinguish here between definitions of constants and functions,
  // because the type checking for them is subtly different.  Perhaps we
  // should instead have SmtEngine::defineFunction() and
  // SmtEngine::defineConstant() for better clarity, although then that
  // doesn't match the SMT-LIBv2 standard...
  if(formals.size() > 0) {
    TypeNode rangeType = funcType.getRangeType();
    if(! formulaType.isComparableTo(rangeType)) {
      stringstream ss;
      ss << "Type of defined function does not match its declaration\n"
         << "The function  : " << func << "\n"
         << "Declared type : " << rangeType << "\n"
         << "The body      : " << formula << "\n"
         << "Body type     : " << formulaType;
      throw TypeCheckingExceptionPrivate(func, ss.str());
    }
  } else {
    if(! formulaType.isComparableTo(funcType)) {
      stringstream ss;
      ss << "Declared type of defined constant does not match its definition\n"
         << "The constant   : " << func << "\n"
         << "Declared type  : " << funcType << "\n"
         << "The definition : " << formula << "\n"
         << "Definition type: " << formulaType;
      throw TypeCheckingExceptionPrivate(func, ss.str());
    }
  }
}

void SmtEngine::defineFunction(Node func,
                               const std::vector<Node>& formals,
                               Node formula,
                               bool global)
{
  SmtScope smts(this);
  finishInit();
  d_state->doPendingPops();
  Trace("smt") << "SMT defineFunction(" << func << ")" << endl;
  debugCheckFormals(formals, func);

  stringstream ss;
  ss << language::SetLanguage(
            language::SetLanguage::getLanguage(Dump.getStream()))
     << func;

  DefineFunctionNodeCommand nc(ss.str(), func, formals, formula);
  getDumpManager()->addToDump(nc, "declarations");

  // type check body
  debugCheckFunctionBody(formula, formals, func);

  // Substitute out any abstract values in formula
  Node def = d_absValues->substituteAbstractValues(formula);
  if (!formals.empty())
  {
    NodeManager* nm = NodeManager::currentNM();
    def = nm->mkNode(
        kind::LAMBDA, nm->mkNode(kind::BOUND_VAR_LIST, formals), def);
  }
  // A define-fun is treated as a (higher-order) assertion. It is provided
  // to the assertions object. It will be added as a top-level substitution
  // within this class, possibly multiple times if global is true.
  Node feq = func.eqNode(def);
  d_asserts->addDefineFunDefinition(feq, global);
}

void SmtEngine::defineFunctionsRec(
    const std::vector<Node>& funcs,
    const std::vector<std::vector<Node>>& formals,
    const std::vector<Node>& formulas,
    bool global)
{
  SmtScope smts(this);
  finishInit();
  d_state->doPendingPops();
  Trace("smt") << "SMT defineFunctionsRec(...)" << endl;

  if (funcs.size() != formals.size() && funcs.size() != formulas.size())
  {
    stringstream ss;
    ss << "Number of functions, formals, and function bodies passed to "
          "defineFunctionsRec do not match:"
       << "\n"
       << "        #functions : " << funcs.size() << "\n"
       << "        #arg lists : " << formals.size() << "\n"
       << "  #function bodies : " << formulas.size() << "\n";
    throw ModalException(ss.str());
  }
  for (unsigned i = 0, size = funcs.size(); i < size; i++)
  {
    // check formal argument list
    debugCheckFormals(formals[i], funcs[i]);
    // type check body
    debugCheckFunctionBody(formulas[i], formals[i], funcs[i]);
  }

  if (Dump.isOn("raw-benchmark"))
  {
    getPrinter().toStreamCmdDefineFunctionRec(
        d_env->getDumpOut(), funcs, formals, formulas);
  }

  NodeManager* nm = getNodeManager();
  for (unsigned i = 0, size = funcs.size(); i < size; i++)
  {
    // we assert a quantified formula
    Node func_app;
    // make the function application
    if (formals[i].empty())
    {
      // it has no arguments
      func_app = funcs[i];
    }
    else
    {
      std::vector<Node> children;
      children.push_back(funcs[i]);
      children.insert(children.end(), formals[i].begin(), formals[i].end());
      func_app = nm->mkNode(kind::APPLY_UF, children);
    }
    Node lem = nm->mkNode(kind::EQUAL, func_app, formulas[i]);
    if (!formals[i].empty())
    {
      // set the attribute to denote this is a function definition
      Node aexpr = nm->mkNode(kind::INST_ATTRIBUTE, func_app);
      aexpr = nm->mkNode(kind::INST_PATTERN_LIST, aexpr);
      FunDefAttribute fda;
      func_app.setAttribute(fda, true);
      // make the quantified formula
      Node boundVars = nm->mkNode(kind::BOUND_VAR_LIST, formals[i]);
      lem = nm->mkNode(kind::FORALL, boundVars, lem, aexpr);
    }
    // assert the quantified formula
    //   notice we don't call assertFormula directly, since this would
    //   duplicate the output on raw-benchmark.
    // add define recursive definition to the assertions
    d_asserts->addDefineFunDefinition(lem, global);
  }
}

void SmtEngine::defineFunctionRec(Node func,
                                  const std::vector<Node>& formals,
                                  Node formula,
                                  bool global)
{
  std::vector<Node> funcs;
  funcs.push_back(func);
  std::vector<std::vector<Node>> formals_multi;
  formals_multi.push_back(formals);
  std::vector<Node> formulas;
  formulas.push_back(formula);
  defineFunctionsRec(funcs, formals_multi, formulas, global);
}

Result SmtEngine::quickCheck() {
  Assert(d_state->isFullyInited());
  Trace("smt") << "SMT quickCheck()" << endl;
  const std::string& filename = d_env->getOptions().driver.filename;
  return Result(
      Result::ENTAILMENT_UNKNOWN, Result::REQUIRES_FULL_CHECK, filename);
}

TheoryModel* SmtEngine::getAvailableModel(const char* c) const
{
  if (!d_env->getOptions().theory.assignFunctionValues)
  {
    std::stringstream ss;
    ss << "Cannot " << c << " when --assign-function-values is false.";
    throw RecoverableModalException(ss.str().c_str());
  }

  if (d_state->getMode() != SmtMode::SAT
      && d_state->getMode() != SmtMode::SAT_UNKNOWN)
  {
    std::stringstream ss;
    ss << "Cannot " << c
       << " unless immediately preceded by SAT/NOT_ENTAILED or UNKNOWN "
          "response.";
    throw RecoverableModalException(ss.str().c_str());
  }

  if (!d_env->getOptions().smt.produceModels)
  {
    std::stringstream ss;
    ss << "Cannot " << c << " when produce-models options is off.";
    throw ModalException(ss.str().c_str());
  }

  TheoryEngine* te = d_smtSolver->getTheoryEngine();
  Assert(te != nullptr);
  TheoryModel* m = te->getBuiltModel();

  if (m == nullptr)
  {
    std::stringstream ss;
    ss << "Cannot " << c
       << " since model is not available. Perhaps the most recent call to "
          "check-sat was interrupted?";
    throw RecoverableModalException(ss.str().c_str());
  }

  return m;
}

QuantifiersEngine* SmtEngine::getAvailableQuantifiersEngine(const char* c) const
{
  QuantifiersEngine* qe = d_smtSolver->getQuantifiersEngine();
  if (qe == nullptr)
  {
    std::stringstream ss;
    ss << "Cannot " << c << " when quantifiers are not present.";
    throw ModalException(ss.str().c_str());
  }
  return qe;
}

void SmtEngine::notifyPushPre() { d_smtSolver->processAssertions(*d_asserts); }

void SmtEngine::notifyPushPost()
{
  TimerStat::CodeTimer pushPopTimer(d_stats->d_pushPopTime);
  Assert(getPropEngine() != nullptr);
  getPropEngine()->push();
}

void SmtEngine::notifyPopPre()
{
  TimerStat::CodeTimer pushPopTimer(d_stats->d_pushPopTime);
  PropEngine* pe = getPropEngine();
  Assert(pe != nullptr);
  pe->pop();
}

void SmtEngine::notifyPostSolvePre()
{
  PropEngine* pe = getPropEngine();
  Assert(pe != nullptr);
  pe->resetTrail();
}

void SmtEngine::notifyPostSolvePost()
{
  TheoryEngine* te = getTheoryEngine();
  Assert(te != nullptr);
  te->postsolve();
}

Result SmtEngine::checkSat()
{
  Node nullNode;
  return checkSat(nullNode);
}

Result SmtEngine::checkSat(const Node& assumption)
{
  if (Dump.isOn("benchmark"))
  {
    getPrinter().toStreamCmdCheckSat(d_env->getDumpOut(), assumption);
  }
  std::vector<Node> assump;
  if (!assumption.isNull())
  {
    assump.push_back(assumption);
  }
  return checkSatInternal(assump, false);
}

Result SmtEngine::checkSat(const std::vector<Node>& assumptions)
{
  if (Dump.isOn("benchmark"))
  {
    if (assumptions.empty())
    {
      getPrinter().toStreamCmdCheckSat(d_env->getDumpOut());
    }
    else
    {
      getPrinter().toStreamCmdCheckSatAssuming(d_env->getDumpOut(),
                                               assumptions);
    }
  }
  return checkSatInternal(assumptions, false);
}

Result SmtEngine::checkEntailed(const Node& node)
{
  if (Dump.isOn("benchmark"))
  {
    getPrinter().toStreamCmdQuery(d_env->getDumpOut(), node);
  }
  return checkSatInternal(
             node.isNull() ? std::vector<Node>() : std::vector<Node>{node},
             true)
      .asEntailmentResult();
}

Result SmtEngine::checkEntailed(const std::vector<Node>& nodes)
{
  return checkSatInternal(nodes, true).asEntailmentResult();
}

Result SmtEngine::checkSatInternal(const std::vector<Node>& assumptions,
                                   bool isEntailmentCheck)
{
  try
  {
    SmtScope smts(this);
    finishInit();

    Trace("smt") << "SmtEngine::"
                 << (isEntailmentCheck ? "checkEntailed" : "checkSat") << "("
                 << assumptions << ")" << endl;
    // check the satisfiability with the solver object
    Result r = d_smtSolver->checkSatisfiability(
        *d_asserts.get(), assumptions, isEntailmentCheck);

    Trace("smt") << "SmtEngine::" << (isEntailmentCheck ? "query" : "checkSat")
                 << "(" << assumptions << ") => " << r << endl;

    // Check that SAT results generate a model correctly.
    if (d_env->getOptions().smt.checkModels)
    {
      if (r.asSatisfiabilityResult().isSat() == Result::SAT)
      {
        checkModel();
      }
    }
    // Check that UNSAT results generate a proof correctly.
    if (d_env->getOptions().smt.checkProofs
        || d_env->getOptions().proof.proofEagerChecking)
    {
      if (r.asSatisfiabilityResult().isSat() == Result::UNSAT)
      {
        if ((d_env->getOptions().smt.checkProofs
             || d_env->getOptions().proof.proofEagerChecking)
            && !d_env->getOptions().smt.produceProofs)
        {
          throw ModalException(
              "Cannot check-proofs because proofs were disabled.");
        }
        checkProof();
      }
    }
    // Check that UNSAT results generate an unsat core correctly.
    if (d_env->getOptions().smt.checkUnsatCores)
    {
      if (r.asSatisfiabilityResult().isSat() == Result::UNSAT)
      {
        TimerStat::CodeTimer checkUnsatCoreTimer(d_stats->d_checkUnsatCoreTime);
        checkUnsatCore();
      }
    }
    if (d_env->getOptions().base.statisticsEveryQuery)
    {
      printStatisticsDiff();
    }
    return r;
  }
  catch (UnsafeInterruptException& e)
  {
    AlwaysAssert(getResourceManager()->out());
    // Notice that we do not notify the state of this result. If we wanted to
    // make the solver resume a working state after an interupt, then we would
    // implement a different callback and use it here, e.g.
    // d_state.notifyCheckSatInterupt.
    Result::UnknownExplanation why = getResourceManager()->outOfResources()
                                         ? Result::RESOURCEOUT
                                         : Result::TIMEOUT;

    if (d_env->getOptions().base.statisticsEveryQuery)
    {
      printStatisticsDiff();
    }
    return Result(Result::SAT_UNKNOWN, why, d_env->getOptions().driver.filename);
  }
}

std::vector<Node> SmtEngine::getUnsatAssumptions(void)
{
  Trace("smt") << "SMT getUnsatAssumptions()" << endl;
  SmtScope smts(this);
  if (!d_env->getOptions().smt.unsatAssumptions)
  {
    throw ModalException(
        "Cannot get unsat assumptions when produce-unsat-assumptions option "
        "is off.");
  }
  if (d_state->getMode() != SmtMode::UNSAT)
  {
    throw RecoverableModalException(
        "Cannot get unsat assumptions unless immediately preceded by "
        "UNSAT/ENTAILED.");
  }
  finishInit();
  if (Dump.isOn("benchmark"))
  {
    getPrinter().toStreamCmdGetUnsatAssumptions(d_env->getDumpOut());
  }
  UnsatCore core = getUnsatCoreInternal();
  std::vector<Node> res;
  std::vector<Node>& assumps = d_asserts->getAssumptions();
  for (const Node& e : assumps)
  {
    if (std::find(core.begin(), core.end(), e) != core.end())
    {
      res.push_back(e);
    }
  }
  return res;
}

Result SmtEngine::assertFormula(const Node& formula)
{
  SmtScope smts(this);
  finishInit();
  d_state->doPendingPops();

  Trace("smt") << "SmtEngine::assertFormula(" << formula << ")" << endl;

  if (Dump.isOn("raw-benchmark"))
  {
    getPrinter().toStreamCmdAssert(d_env->getDumpOut(), formula);
  }

  // Substitute out any abstract values in ex
  Node n = d_absValues->substituteAbstractValues(formula);

  d_asserts->assertFormula(n);
  return quickCheck().asEntailmentResult();
}/* SmtEngine::assertFormula() */

/*
   --------------------------------------------------------------------------
    Handling SyGuS commands
   --------------------------------------------------------------------------
*/

void SmtEngine::declareSygusVar(Node var)
{
  SmtScope smts(this);
  d_sygusSolver->declareSygusVar(var);
  if (Dump.isOn("raw-benchmark"))
  {
    getPrinter().toStreamCmdDeclareVar(d_env->getDumpOut(), var, var.getType());
  }
  // don't need to set that the conjecture is stale
}

void SmtEngine::declareSynthFun(Node func,
                                TypeNode sygusType,
                                bool isInv,
                                const std::vector<Node>& vars)
{
  SmtScope smts(this);
  finishInit();
  d_state->doPendingPops();
  d_sygusSolver->declareSynthFun(func, sygusType, isInv, vars);

  // !!! TEMPORARY: We cannot construct a SynthFunCommand since we cannot
  // construct a Term-level Grammar from a Node-level sygus TypeNode. Thus we
  // must print the command using the Node-level utility method for now.

  if (Dump.isOn("raw-benchmark"))
  {
    getPrinter().toStreamCmdSynthFun(
        d_env->getDumpOut(), func, vars, isInv, sygusType);
  }
}
void SmtEngine::declareSynthFun(Node func,
                                bool isInv,
                                const std::vector<Node>& vars)
{
  // use a null sygus type
  TypeNode sygusType;
  declareSynthFun(func, sygusType, isInv, vars);
}

void SmtEngine::assertSygusConstraint(Node constraint)
{
  SmtScope smts(this);
  finishInit();
  d_sygusSolver->assertSygusConstraint(constraint);
  if (Dump.isOn("raw-benchmark"))
  {
    getPrinter().toStreamCmdConstraint(d_env->getDumpOut(), constraint);
  }
}

void SmtEngine::assertSygusInvConstraint(Node inv,
                                         Node pre,
                                         Node trans,
                                         Node post)
{
  SmtScope smts(this);
  finishInit();
  d_sygusSolver->assertSygusInvConstraint(inv, pre, trans, post);
  if (Dump.isOn("raw-benchmark"))
  {
    getPrinter().toStreamCmdInvConstraint(
        d_env->getDumpOut(), inv, pre, trans, post);
  }
}

Result SmtEngine::checkSynth()
{
  SmtScope smts(this);
  finishInit();
  return d_sygusSolver->checkSynth(*d_asserts);
}

/*
   --------------------------------------------------------------------------
    End of Handling SyGuS commands
   --------------------------------------------------------------------------
*/

void SmtEngine::declarePool(const Node& p, const std::vector<Node>& initValue)
{
  Assert(p.isVar() && p.getType().isSet());
  finishInit();
  QuantifiersEngine* qe = getAvailableQuantifiersEngine("declareTermPool");
  qe->declarePool(p, initValue);
}

Node SmtEngine::simplify(const Node& ex)
{
  SmtScope smts(this);
  finishInit();
  d_state->doPendingPops();
  // ensure we've processed assertions
  d_smtSolver->processAssertions(*d_asserts);
  return d_pp->simplify(ex);
}

Node SmtEngine::expandDefinitions(const Node& ex)
{
  getResourceManager()->spendResource(Resource::PreprocessStep);
  SmtScope smts(this);
  finishInit();
  d_state->doPendingPops();
  return d_pp->expandDefinitions(ex);
}

// TODO(#1108): Simplify the error reporting of this method.
Node SmtEngine::getValue(const Node& ex) const
{
  SmtScope smts(this);

  Trace("smt") << "SMT getValue(" << ex << ")" << endl;
  if (Dump.isOn("benchmark"))
  {
    getPrinter().toStreamCmdGetValue(d_env->getDumpOut(), {ex});
  }
  TypeNode expectedType = ex.getType();

  // Substitute out any abstract values in ex and expand
  Node n = d_pp->expandDefinitions(ex);

  Trace("smt") << "--- getting value of " << n << endl;
  // There are two ways model values for terms are computed (for historical
  // reasons).  One way is that used in check-model; the other is that
  // used by the Model classes.  It's not clear to me exactly how these
  // two are different, but they need to be unified.  This ugly hack here
  // is to fix bug 554 until we can revamp boolean-terms and models [MGD]

  //AJR : necessary?
  if(!n.getType().isFunction()) {
    n = Rewriter::rewrite(n);
  }

  Trace("smt") << "--- getting value of " << n << endl;
  TheoryModel* m = getAvailableModel("get-value");
  Assert(m != nullptr);
  Node resultNode = m->getValue(n);
  Trace("smt") << "--- got value " << n << " = " << resultNode << endl;
  Trace("smt") << "--- type " << resultNode.getType() << endl;
  Trace("smt") << "--- expected type " << expectedType << endl;

  // type-check the result we got
  // Notice that lambdas have function type, which does not respect the subtype
  // relation, so we ignore them here.
  Assert(resultNode.isNull() || resultNode.getKind() == kind::LAMBDA
         || resultNode.getType().isSubtypeOf(expectedType))
      << "Run with -t smt for details.";

  // Ensure it's a constant, or a lambda (for uninterpreted functions). This
  // assertion only holds for models that do not have approximate values.
  Assert(m->hasApproximations() || resultNode.getKind() == kind::LAMBDA
         || resultNode.isConst());

  if (d_env->getOptions().smt.abstractValues
      && resultNode.getType().isArray())
  {
    resultNode = d_absValues->mkAbstractValue(resultNode);
    Trace("smt") << "--- abstract value >> " << resultNode << endl;
  }

  return resultNode;
}

std::vector<Node> SmtEngine::getValues(const std::vector<Node>& exprs) const
{
  std::vector<Node> result;
  for (const Node& e : exprs)
  {
    result.push_back(getValue(e));
  }
  return result;
}

std::vector<Node> SmtEngine::getModelDomainElements(TypeNode tn) const
{
  Assert(tn.isSort());
  TheoryModel* m = getAvailableModel("getModelDomainElements");
  return m->getDomainElements(tn);
}

bool SmtEngine::isModelCoreSymbol(Node n)
{
  SmtScope smts(this);
  Assert(n.isVar());
  const Options& opts = d_env->getOptions();
  if (opts.smt.modelCoresMode == options::ModelCoresMode::NONE)
  {
    // if the model core mode is none, we are always a model core symbol
    return true;
  }
  TheoryModel* tm = getAvailableModel("isModelCoreSymbol");
  // compute the model core if not done so already
  if (!tm->isUsingModelCore())
  {
    // If we enabled model cores, we compute a model core for m based on our
    // (expanded) assertions using the model core builder utility. Notice that
    // we get the assertions using the getAssertionsInternal, which does not
    // impact whether we are in "sat" mode
    std::vector<Node> asserts = getAssertionsInternal();
    d_pp->expandDefinitions(asserts);
    ModelCoreBuilder::setModelCore(asserts, tm, opts.smt.modelCoresMode);
  }
  return tm->isModelCoreSymbol(n);
}

<<<<<<< HEAD
=======
// TODO(#1108): Simplify the error reporting of this method.
Model* SmtEngine::getModel() {
  Trace("smt") << "SMT getModel()" << endl;
  SmtScope smts(this);

  finishInit();

  if (Dump.isOn("benchmark"))
  {
    getPrinter().toStreamCmdGetModel(d_env->getDumpOut());
  }

  Model* m = getAvailableModel("get model");

  // Notice that the returned model is (currently) accessed by the
  // GetModelCommand only, and is not returned to the user. The information
  // in that model may become stale after it is returned. This is safe
  // since GetModelCommand always calls this command again when it prints
  // a model.

  if (d_env->getOptions().smt.modelCoresMode
      != options::ModelCoresMode::NONE)
  {
    // If we enabled model cores, we compute a model core for m based on our
    // (expanded) assertions using the model core builder utility
    std::vector<Node> asserts = getAssertionsInternal();
    d_pp->expandDefinitions(asserts);
    ModelCoreBuilder::setModelCore(
        asserts, m->getTheoryModel(), d_env->getOptions().smt.modelCoresMode);
  }
  // set the information on the SMT-level model
  Assert(m != nullptr);
  m->d_inputName = d_env->getOptions().driver.filename;
  m->d_isKnownSat = (d_state->getMode() == SmtMode::SAT);
  return m;
}

>>>>>>> 1954e0a0
Result SmtEngine::blockModel()
{
  Trace("smt") << "SMT blockModel()" << endl;
  SmtScope smts(this);

  finishInit();

  if (Dump.isOn("benchmark"))
  {
    getPrinter().toStreamCmdBlockModel(d_env->getDumpOut());
  }

  TheoryModel* m = getAvailableModel("block model");

  if (d_env->getOptions().smt.blockModelsMode
      == options::BlockModelsMode::NONE)
  {
    std::stringstream ss;
    ss << "Cannot block model when block-models is set to none.";
    throw RecoverableModalException(ss.str().c_str());
  }

  // get expanded assertions
  std::vector<Node> eassertsProc = getExpandedAssertions();
  Node eblocker = ModelBlocker::getModelBlocker(
      eassertsProc, m, d_env->getOptions().smt.blockModelsMode);
  Trace("smt") << "Block formula: " << eblocker << std::endl;
  return assertFormula(eblocker);
}

Result SmtEngine::blockModelValues(const std::vector<Node>& exprs)
{
  Trace("smt") << "SMT blockModelValues()" << endl;
  SmtScope smts(this);

  finishInit();

  if (Dump.isOn("benchmark"))
  {
    getPrinter().toStreamCmdBlockModelValues(d_env->getDumpOut(), exprs);
  }

  TheoryModel* m = getAvailableModel("block model values");

  // get expanded assertions
  std::vector<Node> eassertsProc = getExpandedAssertions();
  // we always do block model values mode here
  Node eblocker = ModelBlocker::getModelBlocker(
      eassertsProc, m, options::BlockModelsMode::VALUES, exprs);
  return assertFormula(eblocker);
}

std::pair<Node, Node> SmtEngine::getSepHeapAndNilExpr(void)
{
  if (!getLogicInfo().isTheoryEnabled(THEORY_SEP))
  {
    const char* msg =
        "Cannot obtain separation logic expressions if not using the "
        "separation logic theory.";
    throw RecoverableModalException(msg);
  }
  NodeManagerScope nms(getNodeManager());
  Node heap;
  Node nil;
  TheoryModel* tm = getAvailableModel("get separation logic heap and nil");
  if (!tm->getHeapModel(heap, nil))
  {
    const char* msg =
        "Failed to obtain heap/nil "
        "expressions from theory model.";
    throw RecoverableModalException(msg);
  }
  return std::make_pair(heap, nil);
}

std::vector<Node> SmtEngine::getAssertionsInternal()
{
  Assert(d_state->isFullyInited());
  context::CDList<Node>* al = d_asserts->getAssertionList();
  Assert(al != nullptr);
  std::vector<Node> res;
  for (const Node& n : *al)
  {
    res.emplace_back(n);
  }
  return res;
}

std::vector<Node> SmtEngine::getExpandedAssertions()
{
  std::vector<Node> easserts = getAssertions();
  // must expand definitions
  d_pp->expandDefinitions(easserts);
  return easserts;
}
Env& SmtEngine::getEnv() { return *d_env.get(); }

void SmtEngine::declareSepHeap(TypeNode locT, TypeNode dataT)
{
  if (!getLogicInfo().isTheoryEnabled(THEORY_SEP))
  {
    const char* msg =
        "Cannot declare heap if not using the separation logic theory.";
    throw RecoverableModalException(msg);
  }
  SmtScope smts(this);
  finishInit();
  TheoryEngine* te = getTheoryEngine();
  te->declareSepHeap(locT, dataT);
}

bool SmtEngine::getSepHeapTypes(TypeNode& locT, TypeNode& dataT)
{
  SmtScope smts(this);
  finishInit();
  TheoryEngine* te = getTheoryEngine();
  return te->getSepHeapTypes(locT, dataT);
}

Node SmtEngine::getSepHeapExpr() { return getSepHeapAndNilExpr().first; }

Node SmtEngine::getSepNilExpr() { return getSepHeapAndNilExpr().second; }

void SmtEngine::checkProof()
{
  Assert(d_env->getOptions().smt.produceProofs);
  // internal check the proof
  PropEngine* pe = getPropEngine();
  Assert(pe != nullptr);
  if (d_env->getOptions().proof.proofEagerChecking)
  {
    pe->checkProof(d_asserts->getAssertionList());
  }
  Assert(pe->getProof() != nullptr);
  std::shared_ptr<ProofNode> pePfn = pe->getProof();
  if (d_env->getOptions().smt.checkProofs)
  {
    d_pfManager->checkProof(pePfn, *d_asserts);
  }
}

StatisticsRegistry& SmtEngine::getStatisticsRegistry()
{
  return d_env->getStatisticsRegistry();
}

UnsatCore SmtEngine::getUnsatCoreInternal()
{
  if (!d_env->getOptions().smt.unsatCores)
  {
    throw ModalException(
        "Cannot get an unsat core when produce-unsat-cores or produce-proofs "
        "option is off.");
  }
  if (d_state->getMode() != SmtMode::UNSAT)
  {
    throw RecoverableModalException(
        "Cannot get an unsat core unless immediately preceded by "
        "UNSAT/ENTAILED response.");
  }
  // generate with new proofs
  PropEngine* pe = getPropEngine();
  Assert(pe != nullptr);

  std::shared_ptr<ProofNode> pepf;
  if (options::unsatCoresMode() == options::UnsatCoresMode::ASSUMPTIONS)
  {
    pepf = pe->getRefutation();
  }
  else
  {
    pepf = pe->getProof();
  }
  Assert(pepf != nullptr);
  std::shared_ptr<ProofNode> pfn = d_pfManager->getFinalProof(pepf, *d_asserts);
  std::vector<Node> core;
  d_ucManager->getUnsatCore(pfn, *d_asserts, core);
  if (options::minimalUnsatCores())
  {
    core = reduceUnsatCore(core);
  }
  return UnsatCore(core);
}

std::vector<Node> SmtEngine::reduceUnsatCore(const std::vector<Node>& core)
{
  Assert(options::unsatCores())
      << "cannot reduce unsat core if unsat cores are turned off";

  Notice() << "SmtEngine::reduceUnsatCore(): reducing unsat core" << endl;
  std::unordered_set<Node> removed;
  for (const Node& skip : core)
  {
    std::unique_ptr<SmtEngine> coreChecker;
    initializeSubsolver(coreChecker, *d_env.get());
    coreChecker->setLogic(getLogicInfo());
    coreChecker->getOptions().smt.checkUnsatCores = false;
    // disable all proof options
    coreChecker->getOptions().smt.produceProofs = false;
    coreChecker->getOptions().smt.checkProofs = false;
    coreChecker->getOptions().proof.proofEagerChecking = false;

    for (const Node& ucAssertion : core)
    {
      if (ucAssertion != skip && removed.find(ucAssertion) == removed.end())
      {
        Node assertionAfterExpansion = expandDefinitions(ucAssertion);
        coreChecker->assertFormula(assertionAfterExpansion);
      }
    }
    Result r;
    try
    {
      r = coreChecker->checkSat();
    }
    catch (...)
    {
      throw;
    }

    if (r.asSatisfiabilityResult().isSat() == Result::UNSAT)
    {
      removed.insert(skip);
    }
    else if (r.asSatisfiabilityResult().isUnknown())
    {
      Warning() << "SmtEngine::reduceUnsatCore(): could not reduce unsat core "
                   "due to "
                   "unknown result.";
    }
  }

  if (removed.empty())
  {
    return core;
  }
  else
  {
    std::vector<Node> newUcAssertions;
    for (const Node& n : core)
    {
      if (removed.find(n) == removed.end())
      {
        newUcAssertions.push_back(n);
      }
    }

    return newUcAssertions;
  }
}

void SmtEngine::checkUnsatCore() {
  Assert(d_env->getOptions().smt.unsatCores)
      << "cannot check unsat core if unsat cores are turned off";

  Notice() << "SmtEngine::checkUnsatCore(): generating unsat core" << endl;
  UnsatCore core = getUnsatCore();

  // initialize the core checker
  std::unique_ptr<SmtEngine> coreChecker;
  initializeSubsolver(coreChecker, *d_env.get());
  coreChecker->getOptions().smt.checkUnsatCores = false;
  // disable all proof options
  coreChecker->getOptions().smt.produceProofs = false;
  coreChecker->getOptions().smt.checkProofs = false;
  coreChecker->getOptions().proof.proofEagerChecking = false;

  // set up separation logic heap if necessary
  TypeNode sepLocType, sepDataType;
  if (getSepHeapTypes(sepLocType, sepDataType))
  {
    coreChecker->declareSepHeap(sepLocType, sepDataType);
  }

  Notice() << "SmtEngine::checkUnsatCore(): pushing core assertions"
           << std::endl;
  theory::TrustSubstitutionMap& tls = d_env->getTopLevelSubstitutions();
  for(UnsatCore::iterator i = core.begin(); i != core.end(); ++i) {
    Node assertionAfterExpansion = tls.apply(*i, false);
    Notice() << "SmtEngine::checkUnsatCore(): pushing core member " << *i
             << ", expanded to " << assertionAfterExpansion << "\n";
    coreChecker->assertFormula(assertionAfterExpansion);
  }
  Result r;
  try {
    r = coreChecker->checkSat();
  } catch(...) {
    throw;
  }
  Notice() << "SmtEngine::checkUnsatCore(): result is " << r << endl;
  if(r.asSatisfiabilityResult().isUnknown()) {
    Warning()
        << "SmtEngine::checkUnsatCore(): could not check core result unknown."
        << std::endl;
  }
  else if (r.asSatisfiabilityResult().isSat())
  {
    InternalError()
        << "SmtEngine::checkUnsatCore(): produced core was satisfiable.";
  }
}

void SmtEngine::checkModel(bool hardFailure) {
  context::CDList<Node>* al = d_asserts->getAssertionList();
  // --check-model implies --produce-assertions, which enables the
  // assertion list, so we should be ok.
  Assert(al != nullptr)
      << "don't have an assertion list to check in SmtEngine::checkModel()";

  TimerStat::CodeTimer checkModelTimer(d_stats->d_checkModelTime);

  Notice() << "SmtEngine::checkModel(): generating model" << endl;
  TheoryModel* m = getAvailableModel("check model");
  Assert(m != nullptr);

  // check the model with the theory engine for debugging
  if (options::debugCheckModels())
  {
    TheoryEngine* te = getTheoryEngine();
    Assert(te != nullptr);
    te->checkTheoryAssertionsWithModel(hardFailure);
  }

  // check the model with the check models utility
  Assert(d_checkModels != nullptr);
  d_checkModels->checkModel(m, al, hardFailure);
}

UnsatCore SmtEngine::getUnsatCore() {
  Trace("smt") << "SMT getUnsatCore()" << std::endl;
  SmtScope smts(this);
  finishInit();
  if (Dump.isOn("benchmark"))
  {
    getPrinter().toStreamCmdGetUnsatCore(d_env->getDumpOut());
  }
  return getUnsatCoreInternal();
}

void SmtEngine::getRelevantInstantiationTermVectors(
    std::map<Node, InstantiationList>& insts, bool getDebugInfo)
{
  Assert(d_state->getMode() == SmtMode::UNSAT);
  // generate with new proofs
  PropEngine* pe = getPropEngine();
  Assert(pe != nullptr);
  Assert(pe->getProof() != nullptr);
  std::shared_ptr<ProofNode> pfn =
      d_pfManager->getFinalProof(pe->getProof(), *d_asserts);
  d_ucManager->getRelevantInstantiations(pfn, insts, getDebugInfo);
}

std::string SmtEngine::getProof()
{
  Trace("smt") << "SMT getProof()\n";
  SmtScope smts(this);
  finishInit();
  if (Dump.isOn("benchmark"))
  {
    getPrinter().toStreamCmdGetProof(d_env->getDumpOut());
  }
  if (!d_env->getOptions().smt.produceProofs)
  {
    throw ModalException("Cannot get a proof when proof option is off.");
  }
  if (d_state->getMode() != SmtMode::UNSAT)
  {
    throw RecoverableModalException(
        "Cannot get a proof unless immediately preceded by "
        "UNSAT/ENTAILED response.");
  }
  // the prop engine has the proof of false
  PropEngine* pe = getPropEngine();
  Assert(pe != nullptr);
  Assert(pe->getProof() != nullptr);
  Assert(d_pfManager);
  std::ostringstream ss;
  d_pfManager->printProof(ss, pe->getProof(), *d_asserts);
  return ss.str();
}

void SmtEngine::printInstantiations( std::ostream& out ) {
  SmtScope smts(this);
  finishInit();
  QuantifiersEngine* qe = getAvailableQuantifiersEngine("printInstantiations");

  // First, extract and print the skolemizations
  bool printed = false;
  bool reqNames = !d_env->getOptions().printer.printInstFull;
  // only print when in list mode
  if (d_env->getOptions().printer.printInstMode == options::PrintInstMode::LIST)
  {
    std::map<Node, std::vector<Node>> sks;
    qe->getSkolemTermVectors(sks);
    for (const std::pair<const Node, std::vector<Node>>& s : sks)
    {
      Node name;
      if (!qe->getNameForQuant(s.first, name, reqNames))
      {
        // did not have a name and we are only printing formulas with names
        continue;
      }
      SkolemList slist(name, s.second);
      out << slist;
      printed = true;
    }
  }

  // Second, extract and print the instantiations
  std::map<Node, InstantiationList> rinsts;
  if (d_env->getOptions().smt.produceProofs
      && (!d_env->getOptions().smt.unsatCores
          || d_env->getOptions().smt.unsatCoresMode
                 == options::UnsatCoresMode::FULL_PROOF)
      && getSmtMode() == SmtMode::UNSAT)
  {
    // minimize instantiations based on proof manager
    getRelevantInstantiationTermVectors(rinsts,
                                        options::dumpInstantiationsDebug());
  }
  else
  {
    std::map<Node, std::vector<std::vector<Node>>> insts;
    getInstantiationTermVectors(insts);
    for (const std::pair<const Node, std::vector<std::vector<Node>>>& i : insts)
    {
      // convert to instantiation list
      Node q = i.first;
      InstantiationList& ilq = rinsts[q];
      ilq.initialize(q);
      for (const std::vector<Node>& ii : i.second)
      {
        ilq.d_inst.push_back(InstantiationVec(ii));
      }
    }
  }
  for (std::pair<const Node, InstantiationList>& i : rinsts)
  {
    if (i.second.d_inst.empty())
    {
      // no instantiations, skip
      continue;
    }
    Node name;
    if (!qe->getNameForQuant(i.first, name, reqNames))
    {
      // did not have a name and we are only printing formulas with names
      continue;
    }
    // must have a name
    if (d_env->getOptions().printer.printInstMode == options::PrintInstMode::NUM)
    {
      out << "(num-instantiations " << name << " " << i.second.d_inst.size()
          << ")" << std::endl;
    }
    else
    {
      // take the name
      i.second.d_quant = name;
      Assert(d_env->getOptions().printer.printInstMode
             == options::PrintInstMode::LIST);
      out << i.second;
    }
    printed = true;
  }
  // if we did not print anything, we indicate this
  if (!printed)
  {
    out << "none" << std::endl;
  }
}

void SmtEngine::getInstantiationTermVectors(
    std::map<Node, std::vector<std::vector<Node>>>& insts)
{
  SmtScope smts(this);
  finishInit();
  QuantifiersEngine* qe =
      getAvailableQuantifiersEngine("getInstantiationTermVectors");
  // get the list of all instantiations
  qe->getInstantiationTermVectors(insts);
}

bool SmtEngine::getSynthSolutions(std::map<Node, Node>& solMap)
{
  SmtScope smts(this);
  finishInit();
  return d_sygusSolver->getSynthSolutions(solMap);
}

Node SmtEngine::getQuantifierElimination(Node q, bool doFull, bool strict)
{
  SmtScope smts(this);
  finishInit();
  const LogicInfo& logic = getLogicInfo();
  if (!logic.isPure(THEORY_ARITH) && strict)
  {
    Warning() << "Unexpected logic for quantifier elimination " << logic
              << endl;
  }
  return d_quantElimSolver->getQuantifierElimination(
      *d_asserts, q, doFull, d_isInternalSubsolver);
}

bool SmtEngine::getInterpol(const Node& conj,
                            const TypeNode& grammarType,
                            Node& interpol)
{
  SmtScope smts(this);
  finishInit();
  bool success = d_interpolSolver->getInterpol(conj, grammarType, interpol);
  // notify the state of whether the get-interpol call was successfuly, which
  // impacts the SMT mode.
  d_state->notifyGetInterpol(success);
  return success;
}

bool SmtEngine::getInterpol(const Node& conj, Node& interpol)
{
  TypeNode grammarType;
  return getInterpol(conj, grammarType, interpol);
}

bool SmtEngine::getAbduct(const Node& conj,
                          const TypeNode& grammarType,
                          Node& abd)
{
  SmtScope smts(this);
  finishInit();
  bool success = d_abductSolver->getAbduct(conj, grammarType, abd);
  // notify the state of whether the get-abduct call was successfuly, which
  // impacts the SMT mode.
  d_state->notifyGetAbduct(success);
  return success;
}

bool SmtEngine::getAbduct(const Node& conj, Node& abd)
{
  TypeNode grammarType;
  return getAbduct(conj, grammarType, abd);
}

void SmtEngine::getInstantiatedQuantifiedFormulas(std::vector<Node>& qs)
{
  SmtScope smts(this);
  QuantifiersEngine* qe =
      getAvailableQuantifiersEngine("getInstantiatedQuantifiedFormulas");
  qe->getInstantiatedQuantifiedFormulas(qs);
}

void SmtEngine::getInstantiationTermVectors(
    Node q, std::vector<std::vector<Node>>& tvecs)
{
  SmtScope smts(this);
  QuantifiersEngine* qe =
      getAvailableQuantifiersEngine("getInstantiationTermVectors");
  qe->getInstantiationTermVectors(q, tvecs);
}

std::vector<Node> SmtEngine::getAssertions()
{
  SmtScope smts(this);
  finishInit();
  d_state->doPendingPops();
  if (Dump.isOn("benchmark"))
  {
    getPrinter().toStreamCmdGetAssertions(d_env->getDumpOut());
  }
  Trace("smt") << "SMT getAssertions()" << endl;
  if (!d_env->getOptions().smt.produceAssertions)
  {
    const char* msg =
      "Cannot query the current assertion list when not in produce-assertions mode.";
    throw ModalException(msg);
  }
  return getAssertionsInternal();
}

void SmtEngine::push()
{
  SmtScope smts(this);
  finishInit();
  d_state->doPendingPops();
  Trace("smt") << "SMT push()" << endl;
  d_smtSolver->processAssertions(*d_asserts);
  if(Dump.isOn("benchmark")) {
    getPrinter().toStreamCmdPush(d_env->getDumpOut());
  }
  d_state->userPush();
}

void SmtEngine::pop() {
  SmtScope smts(this);
  finishInit();
  Trace("smt") << "SMT pop()" << endl;
  if (Dump.isOn("benchmark"))
  {
    getPrinter().toStreamCmdPop(d_env->getDumpOut());
  }
  d_state->userPop();

  // Clear out assertion queues etc., in case anything is still in there
  d_asserts->clearCurrent();
  // clear the learned literals from the preprocessor
  d_pp->clearLearnedLiterals();

  Trace("userpushpop") << "SmtEngine: popped to level "
                       << getUserContext()->getLevel() << endl;
  // should we reset d_status here?
  // SMT-LIBv2 spec seems to imply no, but it would make sense to..
}

void SmtEngine::resetAssertions()
{
  SmtScope smts(this);

  if (!d_state->isFullyInited())
  {
    // We're still in Start Mode, nothing asserted yet, do nothing.
    // (see solver execution modes in the SMT-LIB standard)
    Assert(getContext()->getLevel() == 0);
    Assert(getUserContext()->getLevel() == 0);
    getDumpManager()->resetAssertions();
    return;
  }


  Trace("smt") << "SMT resetAssertions()" << endl;
  if (Dump.isOn("benchmark"))
  {
    getPrinter().toStreamCmdResetAssertions(d_env->getDumpOut());
  }

  d_asserts->clearCurrent();
  d_state->notifyResetAssertions();
  getDumpManager()->resetAssertions();
  // push the state to maintain global context around everything
  d_state->setup();

  // reset SmtSolver, which will construct a new prop engine
  d_smtSolver->resetAssertions();
}

void SmtEngine::interrupt()
{
  if (!d_state->isFullyInited())
  {
    return;
  }
  d_smtSolver->interrupt();
}

void SmtEngine::setResourceLimit(uint64_t units, bool cumulative)
{
  if (cumulative)
  {
    d_env->d_options.base.cumulativeResourceLimit = units;
  }
  else
  {
    d_env->d_options.base.perCallResourceLimit = units;
  }
}
void SmtEngine::setTimeLimit(uint64_t millis)
{
  d_env->d_options.base.perCallMillisecondLimit = millis;
}

unsigned long SmtEngine::getResourceUsage() const
{
  return getResourceManager()->getResourceUsage();
}

unsigned long SmtEngine::getTimeUsage() const
{
  return getResourceManager()->getTimeUsage();
}

unsigned long SmtEngine::getResourceRemaining() const
{
  return getResourceManager()->getResourceRemaining();
}

NodeManager* SmtEngine::getNodeManager() const
{
  return d_env->getNodeManager();
}

void SmtEngine::printStatisticsSafe(int fd) const
{
  d_env->getStatisticsRegistry().printSafe(fd);
}

void SmtEngine::printStatisticsDiff() const
{
  d_env->getStatisticsRegistry().printDiff(*d_env->getOptions().base.err);
  d_env->getStatisticsRegistry().storeSnapshot();
}

void SmtEngine::setOption(const std::string& key, const std::string& value)
{
  NodeManagerScope nms(getNodeManager());
  Trace("smt") << "SMT setOption(" << key << ", " << value << ")" << endl;

  if (Dump.isOn("benchmark"))
  {
    getPrinter().toStreamCmdSetOption(d_env->getDumpOut(), key, value);
  }

  if (key == "command-verbosity")
  {
    size_t fstIndex = value.find(" ");
    size_t sndIndex = value.find(" ", fstIndex + 1);
    if (sndIndex == std::string::npos)
    {
      string c = value.substr(1, fstIndex - 1);
      int v =
          std::stoi(value.substr(fstIndex + 1, value.length() - fstIndex - 1));
      if (v < 0 || v > 2)
      {
        throw OptionException("command-verbosity must be 0, 1, or 2");
      }
      d_commandVerbosity[c] = v;
      return;
    }
    throw OptionException(
        "command-verbosity value must be a tuple (command-name integer)");
  }

  if (value.find(" ") != std::string::npos)
  {
    throw OptionException("bad value for :" + key);
  }

  std::string optionarg = value;
  options::set(getOptions(), key, optionarg);
}

void SmtEngine::setIsInternalSubsolver() { d_isInternalSubsolver = true; }

bool SmtEngine::isInternalSubsolver() const { return d_isInternalSubsolver; }

std::string SmtEngine::getOption(const std::string& key) const
{
  NodeManagerScope nms(getNodeManager());
  NodeManager* nm = d_env->getNodeManager();

  Trace("smt") << "SMT getOption(" << key << ")" << endl;

  if (key.find("command-verbosity:") == 0)
  {
    auto it = d_commandVerbosity.find(key.substr(std::strlen("command-verbosity:")));
    if (it != d_commandVerbosity.end())
    {
      return std::to_string(it->second);
    }
    it = d_commandVerbosity.find("*");
    if (it != d_commandVerbosity.end())
    {
      return std::to_string(it->second);
    }
    return "2";
  }

  if (Dump.isOn("benchmark"))
  {
    getPrinter().toStreamCmdGetOption(d_env->getDumpOut(), key);
  }

  if (key == "command-verbosity")
  {
    vector<Node> result;
    Node defaultVerbosity;
    for (const auto& verb: d_commandVerbosity)
    {
      // treat the command name as a variable name as opposed to a string
      // constant to avoid printing double quotes around the name
      Node name = nm->mkBoundVar(verb.first, nm->integerType());
      Node value = nm->mkConst(Rational(verb.second));
      if (verb.first == "*")
      {
        // put the default at the end of the SExpr
        defaultVerbosity = nm->mkNode(Kind::SEXPR, name, value);
      }
      else
      {
        result.push_back(nm->mkNode(Kind::SEXPR, name, value));
      }
    }
    // ensure the default is always listed
    if (defaultVerbosity.isNull())
    {
      defaultVerbosity = nm->mkNode(Kind::SEXPR,
                                    nm->mkBoundVar("*", nm->integerType()),
                                    nm->mkConst(Rational(2)));
    }
    result.push_back(defaultVerbosity);
    return nm->mkNode(Kind::SEXPR, result).toString();
  }

  return options::get(getOptions(), key);
}

Options& SmtEngine::getOptions() { return d_env->d_options; }

const Options& SmtEngine::getOptions() const { return d_env->getOptions(); }

ResourceManager* SmtEngine::getResourceManager() const
{
  return d_env->getResourceManager();
}

DumpManager* SmtEngine::getDumpManager() { return d_env->getDumpManager(); }

const Printer& SmtEngine::getPrinter() const { return d_env->getPrinter(); }

OutputManager& SmtEngine::getOutputManager() { return d_outMgr; }

theory::Rewriter* SmtEngine::getRewriter() { return d_env->getRewriter(); }

}  // namespace cvc5<|MERGE_RESOLUTION|>--- conflicted
+++ resolved
@@ -1194,46 +1194,6 @@
   return tm->isModelCoreSymbol(n);
 }
 
-<<<<<<< HEAD
-=======
-// TODO(#1108): Simplify the error reporting of this method.
-Model* SmtEngine::getModel() {
-  Trace("smt") << "SMT getModel()" << endl;
-  SmtScope smts(this);
-
-  finishInit();
-
-  if (Dump.isOn("benchmark"))
-  {
-    getPrinter().toStreamCmdGetModel(d_env->getDumpOut());
-  }
-
-  Model* m = getAvailableModel("get model");
-
-  // Notice that the returned model is (currently) accessed by the
-  // GetModelCommand only, and is not returned to the user. The information
-  // in that model may become stale after it is returned. This is safe
-  // since GetModelCommand always calls this command again when it prints
-  // a model.
-
-  if (d_env->getOptions().smt.modelCoresMode
-      != options::ModelCoresMode::NONE)
-  {
-    // If we enabled model cores, we compute a model core for m based on our
-    // (expanded) assertions using the model core builder utility
-    std::vector<Node> asserts = getAssertionsInternal();
-    d_pp->expandDefinitions(asserts);
-    ModelCoreBuilder::setModelCore(
-        asserts, m->getTheoryModel(), d_env->getOptions().smt.modelCoresMode);
-  }
-  // set the information on the SMT-level model
-  Assert(m != nullptr);
-  m->d_inputName = d_env->getOptions().driver.filename;
-  m->d_isKnownSat = (d_state->getMode() == SmtMode::SAT);
-  return m;
-}
-
->>>>>>> 1954e0a0
 Result SmtEngine::blockModel()
 {
   Trace("smt") << "SMT blockModel()" << endl;
