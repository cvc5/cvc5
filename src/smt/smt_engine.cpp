/*********************                                                        */
/*! \file smt_engine.cpp
 ** \verbatim
 ** Top contributors (to current version):
 **   Andrew Reynolds, Morgan Deters, Aina Niemetz
 ** This file is part of the CVC4 project.
 ** Copyright (c) 2009-2020 by the authors listed in the file AUTHORS
 ** in the top-level source directory) and their institutional affiliations.
 ** All rights reserved.  See the file COPYING in the top-level source
 ** directory for licensing information.\endverbatim
 **
 ** \brief The main entry point into the CVC4 library's SMT interface
 **
 ** The main entry point into the CVC4 library's SMT interface.
 **/

#include "smt/smt_engine.h"

#include <algorithm>
#include <cctype>
#include <iterator>
#include <memory>
#include <sstream>
#include <stack>
#include <string>
#include <tuple>
#include <unordered_map>
#include <unordered_set>
#include <utility>
#include <vector>

#include "api/cvc4cpp.h"
#include "base/check.h"
#include "base/configuration.h"
#include "base/configuration_private.h"
#include "base/exception.h"
#include "base/listener.h"
#include "base/modal_exception.h"
#include "base/output.h"
#include "context/cdhashmap.h"
#include "context/cdhashset.h"
#include "context/cdlist.h"
#include "context/context.h"
#include "decision/decision_engine.h"
#include "expr/attribute.h"
#include "expr/expr.h"
#include "expr/kind.h"
#include "expr/metakind.h"
#include "expr/node.h"
#include "expr/node_algorithm.h"
#include "expr/node_builder.h"
#include "expr/node_self_iterator.h"
#include "expr/node_visitor.h"
#include "options/arith_options.h"
#include "options/arrays_options.h"
#include "options/base_options.h"
#include "options/booleans_options.h"
#include "options/bv_options.h"
#include "options/datatypes_options.h"
#include "options/decision_options.h"
#include "options/language.h"
#include "options/main_options.h"
#include "options/open_ostream.h"
#include "options/option_exception.h"
#include "options/printer_options.h"
#include "options/proof_options.h"
#include "options/prop_options.h"
#include "options/quantifiers_options.h"
#include "options/sep_options.h"
#include "options/set_language.h"
#include "options/smt_options.h"
#include "options/strings_options.h"
#include "options/theory_options.h"
#include "options/uf_options.h"
#include "options/options_listener.h"
#include "preprocessing/preprocessing_pass.h"
#include "preprocessing/preprocessing_pass_context.h"
#include "preprocessing/preprocessing_pass_registry.h"
#include "printer/printer.h"
#include "proof/proof.h"
#include "proof/proof_manager.h"
#include "proof/theory_proof.h"
#include "proof/unsat_core.h"
#include "prop/prop_engine.h"
#include "smt/command.h"
#include "smt/command_list.h"
#include "smt/defined_function.h"
#include "smt/logic_request.h"
#include "smt/managed_ostreams.h"
#include "smt/model_blocker.h"
#include "smt/model_core_builder.h"
#include "smt/process_assertions.h"
#include "smt/set_defaults.h"
#include "smt/smt_engine_scope.h"
#include "smt/smt_engine_stats.h"
#include "smt/term_formula_removal.h"
#include "smt/update_ostream.h"
#include "smt_util/boolean_simplification.h"
#include "smt_util/nary_builder.h"
#include "theory/booleans/circuit_propagator.h"
#include "theory/bv/theory_bv_rewriter.h"
#include "theory/logic_info.h"
#include "theory/quantifiers/fun_def_process.h"
#include "theory/quantifiers/single_inv_partition.h"
#include "theory/quantifiers/sygus/sygus_abduct.h"
#include "theory/quantifiers/sygus/synth_engine.h"
#include "theory/quantifiers/term_util.h"
#include "theory/quantifiers_engine.h"
#include "theory/rewriter.h"
#include "theory/sort_inference.h"
#include "theory/strings/theory_strings.h"
#include "theory/substitutions.h"
#include "theory/theory_engine.h"
#include "theory/theory_model.h"
#include "theory/theory_traits.h"
#include "util/hash.h"
#include "util/proof.h"
#include "util/random.h"
#include "util/resource_manager.h"

#if (IS_LFSC_BUILD && IS_PROOFS_BUILD)
#include "lfscc.h"
#endif

using namespace std;
using namespace CVC4;
using namespace CVC4::smt;
using namespace CVC4::preprocessing;
using namespace CVC4::prop;
using namespace CVC4::context;
using namespace CVC4::theory;

namespace CVC4 {

namespace proof {
extern const char* const plf_signatures;
}  // namespace proof

namespace smt {

struct DeleteCommandFunction : public std::unary_function<const Command*, void>
{
  void operator()(const Command* command) { delete command; }
};

void DeleteAndClearCommandVector(std::vector<Command*>& commands) {
  std::for_each(commands.begin(), commands.end(), DeleteCommandFunction());
  commands.clear();
}

class SoftResourceOutListener : public Listener {
 public:
  SoftResourceOutListener(SmtEngine& smt) : d_smt(&smt) {}
  void notify() override
  {
    SmtScope scope(d_smt);
    Assert(smt::smtEngineInScope());
    d_smt->interrupt();
  }
 private:
  SmtEngine* d_smt;
}; /* class SoftResourceOutListener */


class HardResourceOutListener : public Listener {
 public:
  HardResourceOutListener(SmtEngine& smt) : d_smt(&smt) {}
  void notify() override
  {
    SmtScope scope(d_smt);
    theory::Rewriter::clearCaches();
  }
 private:
  SmtEngine* d_smt;
}; /* class HardResourceOutListener */

class BeforeSearchListener : public Listener {
 public:
  BeforeSearchListener(SmtEngine& smt) : d_smt(&smt) {}
  void notify() override { d_smt->beforeSearch(); }

 private:
  SmtEngine* d_smt;
}; /* class BeforeSearchListener */

/**
 * This is an inelegant solution, but for the present, it will work.
 * The point of this is to separate the public and private portions of
 * the SmtEngine class, so that smt_engine.h doesn't
 * include "expr/node.h", which is a private CVC4 header (and can lead
 * to linking errors due to the improper inlining of non-visible symbols
 * into user code!).
 *
 * The "real" solution (that which is usually implemented) is to move
 * ALL the implementation to SmtEnginePrivate and maintain a
 * heap-allocated instance of it in SmtEngine.  SmtEngine (the public
 * one) becomes an "interface shell" which simply acts as a forwarder
 * of method calls.
 */
class SmtEnginePrivate : public NodeManagerListener {
  SmtEngine& d_smt;

  typedef unordered_map<Node, Node, NodeHashFunction> NodeToNodeHashMap;
  typedef unordered_map<Node, bool, NodeHashFunction> NodeToBoolHashMap;

<<<<<<< HEAD
  /** An options listener class */
  class SmtEnginePrivateOptionsListener : public OptionsListener
  {
  public:
    SmtEnginePrivateOptionsListener(SmtEnginePrivate& smtp) : d_smtp(smtp){}
    ~SmtEnginePrivateOptionsListener(){}
    /** set option */
    void setOption(const std::string& key, const std::string& optarg) override
    {
      d_smtp.notifySetOption(key, optarg);
    }
  private:
    /** reference to the SMT engine */
    SmtEnginePrivate& d_smtp;
  };

  /**
   * Manager for limiting time and abstract resource usage.
   */
  ResourceManager* d_resourceManager;

=======
>>>>>>> 37801c1d
  /** Manager for the memory of regular-output-channel. */
  ManagedRegularOutputChannel d_managedRegularChannel;

  /** Manager for the memory of diagnostic-output-channel. */
  ManagedDiagnosticOutputChannel d_managedDiagnosticChannel;

  /** Manager for the memory of --dump-to. */
  ManagedDumpOStream d_managedDumpChannel;

  /**
   * This list contains:
   *  softResourceOut
   *  hardResourceOut
   *  beforeSearchListener
   *
   * This needs to be deleted before both NodeManager's Options,
   * SmtEngine, d_resourceManager, and TheoryEngine.
   */
  ListenerRegistrationList* d_listenerRegistrations;

  /** A circuit propagator for non-clausal propositional deduction */
  booleans::CircuitPropagator d_propagator;

  /** Assertions in the preprocessing pipeline */
  AssertionPipeline d_assertions;

  /** Whether any assertions have been processed */
  CDO<bool> d_assertionsProcessed;

  // Cached true value
  Node d_true;

  /**
   * A context that never pushes/pops, for use by CD structures (like
   * SubstitutionMaps) that should be "global".
   */
  context::Context d_fakeContext;

  /**
   * A map of AbsractValues to their actual constants.  Only used if
   * options::abstractValues() is on.
   */
  SubstitutionMap d_abstractValueMap;

  /**
   * A mapping of all abstract values (actual value |-> abstract) that
   * we've handed out.  This is necessary to ensure that we give the
   * same AbstractValues for the same real constants.  Only used if
   * options::abstractValues() is on.
   */
  NodeToNodeHashMap d_abstractValues;

<<<<<<< HEAD
  /** Number of calls of simplify assertions active.
   */
  unsigned d_simplifyAssertionsDepth;

  /** The options listener */
  SmtEnginePrivateOptionsListener d_smtOptListen;
=======
  /** TODO: whether certain preprocess steps are necessary */
  //bool d_needsExpandDefs;
>>>>>>> 37801c1d

  /** The preprocessing pass context */
  std::unique_ptr<PreprocessingPassContext> d_preprocessingPassContext;

  /** Process assertions module */
  ProcessAssertions d_processor;

  //------------------------------- expression names
  /** mapping from expressions to name */
  context::CDHashMap< Node, std::string, NodeHashFunction > d_exprNames;
  //------------------------------- end expression names
 public:
  IteSkolemMap& getIteSkolemMap() { return d_assertions.getIteSkolemMap(); }

  /** Instance of the ITE remover */
  RemoveTermFormulas d_iteRemover;

  /* Finishes the initialization of the private portion of SMTEngine. */
  void finishInit();

  /*------------------- sygus utils ------------------*/
  /**
   * sygus variables declared (from "declare-var" and "declare-fun" commands)
   *
   * The SyGuS semantics for declared variables is that they are implicitly
   * universally quantified in the constraints.
   */
  std::vector<Node> d_sygusVars;
  /** sygus constraints */
  std::vector<Node> d_sygusConstraints;
  /** functions-to-synthesize */
  std::vector<Node> d_sygusFunSymbols;
  /**
   * Whether we need to reconstruct the sygus conjecture.
   */
  CDO<bool> d_sygusConjectureStale;
  /*------------------- end of sygus utils ------------------*/

 public:
  SmtEnginePrivate(SmtEngine& smt)
      : d_smt(smt),
        d_managedRegularChannel(),
        d_managedDiagnosticChannel(),
        d_managedDumpChannel(),
        d_listenerRegistrations(new ListenerRegistrationList()),
        d_propagator(true, true),
        d_assertions(),
        d_assertionsProcessed(smt.getUserContext(), false),
        d_fakeContext(),
        d_abstractValueMap(&d_fakeContext),
        d_abstractValues(),
<<<<<<< HEAD
        d_simplifyAssertionsDepth(0),
        d_smtOptListen(*this),
=======
        d_processor(smt, *smt.getResourceManager()),
        // d_needsExpandDefs(true),  //TODO?
>>>>>>> 37801c1d
        d_exprNames(smt.getUserContext()),
        d_iteRemover(smt.getUserContext()),
        d_sygusConjectureStale(smt.getUserContext(), true)
  {
    d_smt.d_nodeManager->subscribeEvents(this);
    d_true = NodeManager::currentNM()->mkConst(true);
    ResourceManager* rm = d_smt.getResourceManager();

    d_listenerRegistrations->add(
        rm->registerSoftListener(new SoftResourceOutListener(d_smt)));

    d_listenerRegistrations->add(
        rm->registerHardListener(new HardResourceOutListener(d_smt)));

    try
    {
<<<<<<< HEAD
      Options& nodeManagerOptions = NodeManager::currentNM()->getOptions();
      
      // set the listener of the options
      nodeManagerOptions.setListener(&d_smtOptListen);

=======
      Options& opts = d_smt.getOptions();
>>>>>>> 37801c1d
      // Multiple options reuse BeforeSearchListener so registration requires an
      // extra bit of care.
      // We can safely not call notify on this before search listener at
      // registration time. This d_smt cannot be beforeSearch at construction
      // time. Therefore the BeforeSearchListener is a no-op. Therefore it does
      // not have to be called.
      d_listenerRegistrations->add(
          opts.registerBeforeSearchListener(new BeforeSearchListener(d_smt)));

      // These do need registration calls.
      d_listenerRegistrations->add(opts.registerSetDefaultExprDepthListener(
          new SetDefaultExprDepthListener(), true));
      d_listenerRegistrations->add(opts.registerSetDefaultExprDagListener(
          new SetDefaultExprDagListener(), true));
      d_listenerRegistrations->add(opts.registerSetPrintExprTypesListener(
          new SetPrintExprTypesListener(), true));
      d_listenerRegistrations->add(
<<<<<<< HEAD
          nodeManagerOptions.registerSetRegularOutputChannelListener(
              new SetToDefaultSourceListener(&d_managedRegularChannel), true));
      d_listenerRegistrations->add(
          nodeManagerOptions.registerSetDiagnosticOutputChannelListener(
=======
          opts.registerSetDumpModeListener(new DumpModeListener(), true));
      d_listenerRegistrations->add(opts.registerSetPrintSuccessListener(
          new PrintSuccessListener(), true));
      d_listenerRegistrations->add(opts.registerSetRegularOutputChannelListener(
          new SetToDefaultSourceListener(&d_managedRegularChannel), true));
      d_listenerRegistrations->add(
          opts.registerSetDiagnosticOutputChannelListener(
>>>>>>> 37801c1d
              new SetToDefaultSourceListener(&d_managedDiagnosticChannel),
              true));
      d_listenerRegistrations->add(opts.registerDumpToFileNameListener(
          new SetToDefaultSourceListener(&d_managedDumpChannel), true));
    }
    catch (OptionException& e)
    {
      // Registering the option listeners can lead to OptionExceptions, e.g.
      // when the user chooses a dump tag that does not exist. In that case, we
      // have to make sure that we delete existing listener registrations and
      // that we unsubscribe from NodeManager events. Otherwise we will have
      // errors in the deconstructors of the NodeManager (because the
      // NodeManager tries to notify an SmtEnginePrivate that does not exist)
      // and the ListenerCollection (because not all registrations have been
      // removed before calling the deconstructor).
      delete d_listenerRegistrations;
      d_smt.d_nodeManager->unsubscribeEvents(this);
      throw OptionException(e.getRawMessage());
    }
  }

  ~SmtEnginePrivate()
  {
    delete d_listenerRegistrations;

    if(d_propagator.getNeedsFinish()) {
      d_propagator.finish();
      d_propagator.setNeedsFinish(false);
    }
    d_smt.d_nodeManager->unsubscribeEvents(this);
  }

  void spendResource(ResourceManager::Resource r)
  {
    d_smt.getResourceManager()->spendResource(r);
  }

  ProcessAssertions* getProcessAssertions() { return &d_processor; }

  void nmNotifyNewSort(TypeNode tn, uint32_t flags) override
  {
    DeclareTypeCommand c(tn.getAttribute(expr::VarNameAttr()),
                         0,
                         tn.toType());
    if((flags & ExprManager::SORT_FLAG_PLACEHOLDER) == 0) {
      d_smt.addToModelCommandAndDump(c, flags);
    }
  }

  void nmNotifyNewSortConstructor(TypeNode tn, uint32_t flags) override
  {
    DeclareTypeCommand c(tn.getAttribute(expr::VarNameAttr()),
                         tn.getAttribute(expr::SortArityAttr()),
                         tn.toType());
    if ((flags & ExprManager::SORT_FLAG_PLACEHOLDER) == 0)
    {
      d_smt.addToModelCommandAndDump(c);
    }
  }

  void nmNotifyNewDatatypes(const std::vector<DatatypeType>& dtts,
                            uint32_t flags) override
  {
    if ((flags & ExprManager::DATATYPE_FLAG_PLACEHOLDER) == 0)
    {
      std::vector<Type> types(dtts.begin(), dtts.end());
      DatatypeDeclarationCommand c(types);
      d_smt.addToModelCommandAndDump(c);
    }
  }

  void nmNotifyNewVar(TNode n, uint32_t flags) override
  {
    DeclareFunctionCommand c(n.getAttribute(expr::VarNameAttr()),
                             n.toExpr(),
                             n.getType().toType());
    if((flags & ExprManager::VAR_FLAG_DEFINED) == 0) {
      d_smt.addToModelCommandAndDump(c, flags);
    }
  }

  void nmNotifyNewSkolem(TNode n,
                         const std::string& comment,
                         uint32_t flags) override
  {
    string id = n.getAttribute(expr::VarNameAttr());
    DeclareFunctionCommand c(id, n.toExpr(), n.getType().toType());
    if(Dump.isOn("skolems") && comment != "") {
      Dump("skolems") << CommentCommand(id + " is " + comment);
    }
    if((flags & ExprManager::VAR_FLAG_DEFINED) == 0) {
      d_smt.addToModelCommandAndDump(c, flags, false, "skolems");
    }
  }

  void nmNotifyDeleteNode(TNode n) override {}
  
  /**
   * Called when a set option call is made on the options object associated
   * with this class. This handles all options that should be taken into account
   * immediately instead of e.g. at SmtEngine::finishInit time.
   * 
   * This function call is made after the option has been updated. This means
   * that the value of the option can be queried, instead of reparsing the
   * option argument. Thus, optarg is only for debugging.
   */
  void notifySetOption(const std::string& key, const std::string& optarg)
  {
    Trace("smt") << "SmtEnginePrivate::setOption(" << key << ", " << optarg << ")"
                    << std::endl;
    // TODO: this could be improved so that we have a way of extracting the
    // expected name of the option. This would ensure we don't maintain
    // std::string option names in two places.  In other words, the below
    // condition should be:
    //     (key == options::cumulativeMillisecondLimit.getName())
    if (key == "tlimit")
    {
      d_resourceManager->setTimeLimit(options::cumulativeMillisecondLimit(), true);
    }
    else if (key == "tlimit-per")
    {
      d_resourceManager->setTimeLimit(options::perCallMillisecondLimit(), false);
    }
    else if (key == "rlimit")
    {
      d_resourceManager->setTimeLimit(options::cumulativeResourceLimit(), true);
    }
    else if (key == "reproducible-resource-limit" || key == "rlimit-per")
    {
      d_resourceManager->setTimeLimit(options::perCallResourceLimit(), false);
    }
    else if (key == "default-expr-depth")
    {
      int depth = options::defaultExprDepth();
      Debug.getStream() << expr::ExprSetDepth(depth);
      Trace.getStream() << expr::ExprSetDepth(depth);
      Notice.getStream() << expr::ExprSetDepth(depth);
      Chat.getStream() << expr::ExprSetDepth(depth);
      Message.getStream() << expr::ExprSetDepth(depth);
      Warning.getStream() << expr::ExprSetDepth(depth);
      // intentionally exclude Dump stream from this list
    }
    else if (key == "default-dag-thresh")
    {
      int dag = options::defaultDagThresh();
      Debug.getStream() << expr::ExprDag(dag);
      Trace.getStream() << expr::ExprDag(dag);
      Notice.getStream() << expr::ExprDag(dag);
      Chat.getStream() << expr::ExprDag(dag);
      Message.getStream() << expr::ExprDag(dag);
      Warning.getStream() << expr::ExprDag(dag);
      Dump.getStream() << expr::ExprDag(dag);
    }
    else if (key == "print-expr-types")
    {
      bool value = options::printExprTypes();
      Debug.getStream() << expr::ExprPrintTypes(value);
      Trace.getStream() << expr::ExprPrintTypes(value);
      Notice.getStream() << expr::ExprPrintTypes(value);
      Chat.getStream() << expr::ExprPrintTypes(value);
      Message.getStream() << expr::ExprPrintTypes(value);
      Warning.getStream() << expr::ExprPrintTypes(value);
      // intentionally exclude Dump stream from this list
    }
    else if (key == "dump")
    {
      const std::string& value = options::dumpModeString();
      Dump.setDumpFromString(value);
    }
    else if (key=="print-success")
    {
      bool value = options::printSuccess();
      Debug.getStream() << Command::printsuccess(value);
      Trace.getStream() << Command::printsuccess(value);
      Notice.getStream() << Command::printsuccess(value);
      Chat.getStream() << Command::printsuccess(value);
      Message.getStream() << Command::printsuccess(value);
      Warning.getStream() << Command::printsuccess(value);
      *options::out() << Command::printsuccess(value);
    }    
    // otherwise, no action is necessary
  }

  Node applySubstitutions(TNode node)
  {
    return Rewriter::rewrite(
        d_preprocessingPassContext->getTopLevelSubstitutions().apply(node));
  }

  /**
   * Process the assertions that have been asserted.
   */
  void processAssertions();

  /** Process a user push.
  */
  void notifyPush() {

  }

  /**
   * Process a user pop.  Clears out the non-context-dependent stuff in this
   * SmtEnginePrivate.  Necessary to clear out our assertion vectors in case
   * someone does a push-assert-pop without a check-sat. It also pops the
   * last map of expression names from notifyPush.
   */
  void notifyPop() {
    d_assertions.clear();
    d_propagator.getLearnedLiterals().clear();
    getIteSkolemMap().clear();
  }

  /**
   * Adds a formula to the current context.  Action here depends on
   * the SimplificationMode (in the current Options scope); the
   * formula might be pushed out to the propositional layer
   * immediately, or it might be simplified and kept, or it might not
   * even be simplified.
   * The arguments isInput and isAssumption are used for bookkeeping for proofs.
   * The argument maybeHasFv should be set to true if the assertion may have
   * free variables. By construction, assertions from the smt2 parser are
   * guaranteed not to have free variables. However, other cases such as
   * assertions from the SyGuS parser may have free variables (say if the
   * input contains an assert or define-fun-rec command).
   *
   * @param isAssumption If true, the formula is considered to be an assumption
   * (this is used to distinguish assertions and assumptions)
   */
  void addFormula(TNode n,
                  bool inUnsatCore,
                  bool inInput = true,
                  bool isAssumption = false,
                  bool maybeHasFv = false);
  /**
   * Simplify node "in" by expanding definitions and applying any
   * substitutions learned from preprocessing.
   */
  Node simplify(TNode in) {
    // Substitute out any abstract values in ex.
    // Expand definitions.
    NodeToNodeHashMap cache;
    Node n = d_processor.expandDefinitions(in, cache).toExpr();
    // Make sure we've done all preprocessing, etc.
    Assert(d_assertions.size() == 0);
    return applySubstitutions(n).toExpr();
  }

  /**
   * Substitute away all AbstractValues in a node.
   */
  Node substituteAbstractValues(TNode n) {
    // We need to do this even if options::abstractValues() is off,
    // since the setting might have changed after we already gave out
    // some abstract values.
    return d_abstractValueMap.apply(n);
  }

  /**
   * Make a new (or return an existing) abstract value for a node.
   * Can only use this if options::abstractValues() is on.
   */
  Node mkAbstractValue(TNode n) {
    Assert(options::abstractValues());
    Node& val = d_abstractValues[n];
    if(val.isNull()) {
      val = d_smt.d_nodeManager->mkAbstractValue(n.getType());
      d_abstractValueMap.addSubstitution(val, n);
    }
    // We are supposed to ascribe types to all abstract values that go out.
    NodeManager* current = d_smt.d_nodeManager;
    Node ascription = current->mkConst(AscriptionType(n.getType().toType()));
    Node retval = current->mkNode(kind::APPLY_TYPE_ASCRIPTION, ascription, val);
    return retval;
  }

  //------------------------------- expression names
  // implements setExpressionName, as described in smt_engine.h
  void setExpressionName(Expr e, std::string name) {
    d_exprNames[Node::fromExpr(e)] = name;
  }

  // implements getExpressionName, as described in smt_engine.h
  bool getExpressionName(Expr e, std::string& name) const {
    context::CDHashMap< Node, std::string, NodeHashFunction >::const_iterator it = d_exprNames.find(e);
    if(it!=d_exprNames.end()) {
      name = (*it).second;
      return true;
    }else{
      return false;
    }
  }
  //------------------------------- end expression names
};/* class SmtEnginePrivate */

}/* namespace CVC4::smt */

SmtEngine::SmtEngine(ExprManager* em, Options* optr)
    : d_context(new Context()),
      d_userContext(new UserContext()),
      d_userLevels(),
      d_exprManager(em),
      d_nodeManager(d_exprManager->getNodeManager()),
      d_theoryEngine(nullptr),
      d_propEngine(nullptr),
      d_proofManager(nullptr),
      d_rewriter(new theory::Rewriter()),
      d_definedFunctions(nullptr),
      d_assertionList(nullptr),
      d_assignments(nullptr),
      d_modelGlobalCommands(),
      d_modelCommands(nullptr),
      d_dumpCommands(),
      d_defineCommands(),
      d_logic(),
      d_originalOptions(),
      d_isInternalSubsolver(false),
      d_pendingPops(0),
      d_fullyInited(false),
      d_queryMade(false),
      d_needPostsolve(false),
      d_globalNegation(false),
      d_status(),
      d_expectedStatus(),
      d_smtMode(SMT_MODE_START),
      d_private(nullptr),
      d_statisticsRegistry(nullptr),
      d_stats(nullptr),
      d_resourceManager(nullptr),
      d_scope(nullptr)
{
  // !!!!!!!!!!!!!!!!!!!!!! temporary hack: this makes the current SmtEngine
  // we are constructing the current SmtEngine in scope for the lifetime of
  // this SmtEngine, or until another SmtEngine is constructed (that SmtEngine
  // is then in scope during its lifetime). This is mostly to ensure that
  // options are always in scope, for e.g. printing expressions, which rely
  // on knowing the output language.
  // Notice that the SmtEngine may spawn new SmtEngine "subsolvers" internally.
  // These are created, used, and deleted in a modular fashion while not
  // interleaving calls to the master SmtEngine. Thus the hack here does not
  // break this use case.
  // On the other hand, this hack breaks use cases where multiple SmtEngine
  // objects are created by the user.
  d_scope.reset(new SmtScope(this));
  if (optr != nullptr)
  {
    // if we provided a set of options, copy their values to the options
    // owned by this SmtEngine.
    d_options.copyValues(*optr);
  }
  d_statisticsRegistry.reset(new StatisticsRegistry());
  d_resourceManager.reset(
      new ResourceManager(*d_statisticsRegistry.get(), d_options));
  d_private.reset(new smt::SmtEnginePrivate(*this));
  d_stats.reset(new SmtEngineStatistics());
  d_stats->d_resourceUnitsUsed.setData(d_resourceManager->getResourceUsage());

  // The ProofManager is constructed before any other proof objects such as
  // SatProof and TheoryProofs. The TheoryProofEngine and the SatProof are
  // initialized in TheoryEngine and PropEngine respectively.
  Assert(d_proofManager == nullptr);

  // d_proofManager must be created before Options has been finished
  // being parsed from the input file. Because of this, we cannot trust
  // that options::proof() is set correctly yet.
#ifdef CVC4_PROOF
  d_proofManager.reset(new ProofManager(getUserContext()));
#endif

  d_definedFunctions = new (true) DefinedFunctionMap(getUserContext());
  d_modelCommands = new (true) smt::CommandList(getUserContext());
}

void SmtEngine::finishInit()
{
  // Notice that finishInit is called when options are finalized. If we are
  // parsing smt2, this occurs at the moment we enter "Assert mode", page 52
  // of SMT-LIB 2.6 standard.

  // Inialize the resource manager based on the options.
  d_resourceManager->setHardLimit(options::hardLimit());
  if (options::perCallResourceLimit() != 0)
  {
    d_resourceManager->setResourceLimit(options::perCallResourceLimit(), false);
  }
  if (options::cumulativeResourceLimit() != 0)
  {
    d_resourceManager->setResourceLimit(options::cumulativeResourceLimit(),
                                        true);
  }
  if (options::perCallMillisecondLimit() != 0)
  {
    d_resourceManager->setTimeLimit(options::perCallMillisecondLimit(), false);
  }
  if (options::cumulativeMillisecondLimit() != 0)
  {
    d_resourceManager->setTimeLimit(options::cumulativeMillisecondLimit(),
                                    true);
  }
  if (options::cpuTime())
  {
    d_resourceManager->useCPUTime(true);
  }

  // set the random seed
  Random::getRandom().setSeed(options::seed());

  // ensure that our heuristics are properly set up
  setDefaults(*this, d_logic);
  
  Trace("smt-debug") << "SmtEngine::finishInit" << std::endl;
  // We have mutual dependency here, so we add the prop engine to the theory
  // engine later (it is non-essential there)
  d_theoryEngine.reset(new TheoryEngine(getContext(),
                                        getUserContext(),
                                        getResourceManager(),
                                        d_private->d_iteRemover,
                                        const_cast<const LogicInfo&>(d_logic)));

  // Add the theories
  for(TheoryId id = theory::THEORY_FIRST; id < theory::THEORY_LAST; ++id) {
    TheoryConstructor::addTheory(getTheoryEngine(), id);
    //register with proof engine if applicable
#ifdef CVC4_PROOF
    ProofManager::currentPM()->getTheoryProofEngine()->registerTheory(d_theoryEngine->theoryOf(id));
#endif
  }

  Trace("smt-debug") << "Making decision engine..." << std::endl;

  Trace("smt-debug") << "Making prop engine..." << std::endl;
  /* force destruction of referenced PropEngine to enforce that statistics
   * are unregistered by the obsolete PropEngine object before registered
   * again by the new PropEngine object */
  d_propEngine.reset(nullptr);
  d_propEngine.reset(new PropEngine(
      getTheoryEngine(), getContext(), getUserContext(), getResourceManager()));

  Trace("smt-debug") << "Setting up theory engine..." << std::endl;
  d_theoryEngine->setPropEngine(getPropEngine());
  Trace("smt-debug") << "Finishing init for theory engine..." << std::endl;
  d_theoryEngine->finishInit();

  // global push/pop around everything, to ensure proper destruction
  // of context-dependent data structures
  d_userContext->push();
  d_context->push();

  Trace("smt-debug") << "Set up assertion list..." << std::endl;
  // [MGD 10/20/2011] keep around in incremental mode, due to a
  // cleanup ordering issue and Nodes/TNodes.  If SAT is popped
  // first, some user-context-dependent TNodes might still exist
  // with rc == 0.
  if(options::produceAssertions() ||
     options::incrementalSolving()) {
    // In the case of incremental solving, we appear to need these to
    // ensure the relevant Nodes remain live.
    d_assertionList = new (true) AssertionList(getUserContext());
    d_globalDefineFunRecLemmas.reset(new std::vector<Node>());
  }

  // dump out a set-logic command only when raw-benchmark is disabled to avoid
  // dumping the command twice.
  if (Dump.isOn("benchmark") && !Dump.isOn("raw-benchmark"))
  {
      LogicInfo everything;
      everything.lock();
      Dump("benchmark") << CommentCommand(
          "CVC4 always dumps the most general, all-supported logic (below), as "
          "some internals might require the use of a logic more general than "
          "the input.")
                        << SetBenchmarkLogicCommand(
                               everything.getLogicString());
  }

  Trace("smt-debug") << "Dump declaration commands..." << std::endl;
  // dump out any pending declaration commands
  for(unsigned i = 0; i < d_dumpCommands.size(); ++i) {
    Dump("declarations") << *d_dumpCommands[i];
    delete d_dumpCommands[i];
  }
  d_dumpCommands.clear();

  PROOF( ProofManager::currentPM()->setLogic(d_logic); );
  PROOF({
      for(TheoryId id = theory::THEORY_FIRST; id < theory::THEORY_LAST; ++id) {
        ProofManager::currentPM()->getTheoryProofEngine()->
          finishRegisterTheory(d_theoryEngine->theoryOf(id));
      }
    });
  d_private->finishInit();
  Trace("smt-debug") << "SmtEngine::finishInit done" << std::endl;
}

void SmtEngine::finalOptionsAreSet() {
  if(d_fullyInited) {
    return;
  }

  if(! d_logic.isLocked()) {
    setLogicInternal();
  }

  // finish initialization, create the prop engine, etc.
  finishInit();

  AlwaysAssert(d_propEngine->getAssertionLevel() == 0)
      << "The PropEngine has pushed but the SmtEngine "
         "hasn't finished initializing!";

  d_fullyInited = true;
  Assert(d_logic.isLocked());
}

void SmtEngine::shutdown() {
  doPendingPops();

  while(options::incrementalSolving() && d_userContext->getLevel() > 1) {
    internalPop(true);
  }

  if (d_propEngine != nullptr)
  {
    d_propEngine->shutdown();
  }
  if (d_theoryEngine != nullptr)
  {
    d_theoryEngine->shutdown();
  }
}

SmtEngine::~SmtEngine()
{
  SmtScope smts(this);

  try {
    shutdown();

    // global push/pop around everything, to ensure proper destruction
    // of context-dependent data structures
    d_context->popto(0);
    d_userContext->popto(0);

    if(d_assignments != NULL) {
      d_assignments->deleteSelf();
    }

    d_globalDefineFunRecLemmas.reset();

    if(d_assertionList != NULL) {
      d_assertionList->deleteSelf();
    }

    for(unsigned i = 0; i < d_dumpCommands.size(); ++i) {
      delete d_dumpCommands[i];
      d_dumpCommands[i] = NULL;
    }
    d_dumpCommands.clear();

    DeleteAndClearCommandVector(d_modelGlobalCommands);

    if(d_modelCommands != NULL) {
      d_modelCommands->deleteSelf();
    }

    d_definedFunctions->deleteSelf();

    //destroy all passes before destroying things that they refer to
    d_private->getProcessAssertions()->cleanup();

    // d_proofManager is always created when proofs are enabled at configure
    // time.  Because of this, this code should not be wrapped in PROOF() which
    // additionally checks flags such as options::proof().
    //
    // Note: the proof manager must be destroyed before the theory engine.
    // Because the destruction of the proofs depends on contexts owned be the
    // theory solvers.
#ifdef CVC4_PROOF
    d_proofManager.reset(nullptr);
#endif

    d_theoryEngine.reset(nullptr);
    d_propEngine.reset(nullptr);

    d_stats.reset(nullptr);
    d_private.reset(nullptr);
    // d_resourceManager must be destroyed before d_statisticsRegistry
    d_resourceManager.reset(nullptr);
    d_statisticsRegistry.reset(nullptr);


    d_userContext.reset(nullptr);
    d_context.reset(nullptr);
  } catch(Exception& e) {
    Warning() << "CVC4 threw an exception during cleanup." << endl
              << e << endl;
  }
}

void SmtEngine::setLogic(const LogicInfo& logic)
{
  SmtScope smts(this);
  if(d_fullyInited) {
    throw ModalException("Cannot set logic in SmtEngine after the engine has "
                         "finished initializing.");
  }
  d_logic = logic;
  d_userLogic = logic;
  setLogicInternal();
}

void SmtEngine::setLogic(const std::string& s)
{
  SmtScope smts(this);
  try
  {
    setLogic(LogicInfo(s));
    // dump out a set-logic command
    if (Dump.isOn("raw-benchmark"))
    {
      Dump("raw-benchmark")
          << SetBenchmarkLogicCommand(d_logic.getLogicString());
    }
  }
  catch (IllegalArgumentException& e)
  {
    throw LogicException(e.what());
  }
}

void SmtEngine::setLogic(const char* logic) { setLogic(string(logic)); }
LogicInfo SmtEngine::getLogicInfo() const {
  return d_logic;
}

LogicInfo SmtEngine::getUserLogicInfo() const
{
  // Lock the logic to make sure that this logic can be queried. We create a
  // copy of the user logic here to keep this method const.
  LogicInfo res = d_userLogic;
  res.lock();
  return res;
}

void SmtEngine::notifyStartParsing(std::string filename)
{
  d_filename = filename;

  // Copy the original options. This is called prior to beginning parsing.
  // Hence reset should revert to these options, which note is after reading
  // the command line.
  d_originalOptions.copyValues(d_options);
}

std::string SmtEngine::getFilename() const { return d_filename; }
void SmtEngine::setLogicInternal()
{
  Assert(!d_fullyInited)
      << "setting logic in SmtEngine but the engine has already"
         " finished initializing for this run";
  d_logic.lock();
  d_userLogic.lock();
}

void SmtEngine::setProblemExtended()
{
  d_smtMode = SMT_MODE_ASSERT;
  d_assumptions.clear();
}

void SmtEngine::setInfo(const std::string& key, const CVC4::SExpr& value)
{
  SmtScope smts(this);

  Trace("smt") << "SMT setInfo(" << key << ", " << value << ")" << endl;

  if(Dump.isOn("benchmark")) {
    if(key == "status") {
      string s = value.getValue();
      BenchmarkStatus status =
        (s == "sat") ? SMT_SATISFIABLE :
          ((s == "unsat") ? SMT_UNSATISFIABLE : SMT_UNKNOWN);
      Dump("benchmark") << SetBenchmarkStatusCommand(status);
    } else {
      Dump("benchmark") << SetInfoCommand(key, value);
    }
  }

  // Check for standard info keys (SMT-LIB v1, SMT-LIB v2, ...)
  if (key == "source" || key == "category" || key == "difficulty"
      || key == "notes" || key == "name" || key == "license")
  {
    // ignore these
    return;
  }
  else if (key == "filename")
  {
    d_filename = value.getValue();
    return;
  }
  else if (key == "smt-lib-version" && !options::inputLanguage.wasSetByUser())
  {
    language::input::Language ilang = language::input::LANG_AUTO;
    if( (value.isInteger() && value.getIntegerValue() == Integer(2)) ||
        (value.isRational() && value.getRationalValue() == Rational(2)) ||
        value.getValue() == "2" ||
        value.getValue() == "2.0" ) {
      ilang = language::input::LANG_SMTLIB_V2_0;
    } else if( (value.isRational() && value.getRationalValue() == Rational(5, 2)) ||
               value.getValue() == "2.5" ) {
      ilang = language::input::LANG_SMTLIB_V2_5;
    } else if( (value.isRational() && value.getRationalValue() == Rational(13, 5)) ||
               value.getValue() == "2.6" ) {
      ilang = language::input::LANG_SMTLIB_V2_6;
    }
    else
    {
      Warning() << "Warning: unsupported smt-lib-version: " << value << endl;
      throw UnrecognizedOptionException();
    }
    options::inputLanguage.set(ilang);
    // also update the output language
    if (!options::outputLanguage.wasSetByUser())
    {
      language::output::Language olang = language::toOutputLanguage(ilang);
      if (options::outputLanguage() != olang)
      {
        options::outputLanguage.set(olang);
        *options::out() << language::SetLanguage(olang);
      }
    }
    return;
  } else if(key == "status") {
    string s;
    if(value.isAtom()) {
      s = value.getValue();
    }
    if(s != "sat" && s != "unsat" && s != "unknown") {
      throw OptionException("argument to (set-info :status ..) must be "
                            "`sat' or `unsat' or `unknown'");
    }
    d_expectedStatus = Result(s, d_filename);
    return;
  }
  throw UnrecognizedOptionException();
}

bool SmtEngine::isValidGetInfoFlag(const std::string& key) const
{
  if (key == "all-statistics" || key == "error-behavior" || key == "name"
      || key == "version" || key == "authors" || key == "status"
      || key == "reason-unknown" || key == "assertion-stack-levels"
      || key == "all-options")
  {
    return true;
  }
  return false;
}

CVC4::SExpr SmtEngine::getInfo(const std::string& key) const
{
  SmtScope smts(this);

  Trace("smt") << "SMT getInfo(" << key << ")" << endl;
  if (!isValidGetInfoFlag(key))
  {
    throw UnrecognizedOptionException();
  }
  if (key == "all-statistics")
  {
    vector<SExpr> stats;
    for (StatisticsRegistry::const_iterator i =
             NodeManager::fromExprManager(d_exprManager)
                 ->getStatisticsRegistry()
                 ->begin();
         i
         != NodeManager::fromExprManager(d_exprManager)
                ->getStatisticsRegistry()
                ->end();
         ++i)
    {
      vector<SExpr> v;
      v.push_back((*i).first);
      v.push_back((*i).second);
      stats.push_back(v);
    }
    for (StatisticsRegistry::const_iterator i = d_statisticsRegistry->begin();
         i != d_statisticsRegistry->end();
         ++i)
    {
      vector<SExpr> v;
      v.push_back((*i).first);
      v.push_back((*i).second);
      stats.push_back(v);
    }
    return SExpr(stats);
  }
  if (key == "error-behavior")
  {
    return SExpr(SExpr::Keyword("immediate-exit"));
  }
  if (key == "name")
  {
    return SExpr(Configuration::getName());
  }
  if (key == "version")
  {
    return SExpr(Configuration::getVersionString());
  }
  if (key == "authors")
  {
    return SExpr(Configuration::about());
  }
  if (key == "status")
  {
    // sat | unsat | unknown
    switch (d_status.asSatisfiabilityResult().isSat())
    {
      case Result::SAT: return SExpr(SExpr::Keyword("sat"));
      case Result::UNSAT: return SExpr(SExpr::Keyword("unsat"));
      default: return SExpr(SExpr::Keyword("unknown"));
    }
  }
  if (key == "reason-unknown")
  {
    if (!d_status.isNull() && d_status.isUnknown())
    {
      stringstream ss;
      ss << d_status.whyUnknown();
      string s = ss.str();
      transform(s.begin(), s.end(), s.begin(), ::tolower);
      return SExpr(SExpr::Keyword(s));
    }
    else
    {
      throw RecoverableModalException(
          "Can't get-info :reason-unknown when the "
          "last result wasn't unknown!");
    }
  }
  if (key == "assertion-stack-levels")
  {
    AlwaysAssert(d_userLevels.size()
                 <= std::numeric_limits<unsigned long int>::max());
    return SExpr(static_cast<unsigned long int>(d_userLevels.size()));
  }
  Assert(key == "all-options");
  // get the options, like all-statistics
  std::vector<std::vector<std::string>> current_options =
      Options::current()->getOptions();
  return SExpr::parseListOfListOfAtoms(current_options);
}

void SmtEngine::debugCheckFormals(const std::vector<Expr>& formals, Expr func)
{
  for(std::vector<Expr>::const_iterator i = formals.begin(); i != formals.end(); ++i) {
    if((*i).getKind() != kind::BOUND_VARIABLE) {
      stringstream ss;
      ss << "All formal arguments to defined functions must be BOUND_VARIABLEs, but in the\n"
         << "definition of function " << func << ", formal\n"
         << "  " << *i << "\n"
         << "has kind " << (*i).getKind();
      throw TypeCheckingException(func, ss.str());
    }
  }
}

void SmtEngine::debugCheckFunctionBody(Expr formula,
                                       const std::vector<Expr>& formals,
                                       Expr func)
{
  Type formulaType = formula.getType(options::typeChecking());
  Type funcType = func.getType();
  // We distinguish here between definitions of constants and functions,
  // because the type checking for them is subtly different.  Perhaps we
  // should instead have SmtEngine::defineFunction() and
  // SmtEngine::defineConstant() for better clarity, although then that
  // doesn't match the SMT-LIBv2 standard...
  if(formals.size() > 0) {
    Type rangeType = FunctionType(funcType).getRangeType();
    if(! formulaType.isComparableTo(rangeType)) {
      stringstream ss;
      ss << "Type of defined function does not match its declaration\n"
         << "The function  : " << func << "\n"
         << "Declared type : " << rangeType << "\n"
         << "The body      : " << formula << "\n"
         << "Body type     : " << formulaType;
      throw TypeCheckingException(func, ss.str());
    }
  } else {
    if(! formulaType.isComparableTo(funcType)) {
      stringstream ss;
      ss << "Declared type of defined constant does not match its definition\n"
         << "The constant   : " << func << "\n"
         << "Declared type  : " << funcType << " " << Type::getTypeNode(funcType)->getId() << "\n"
         << "The definition : " << formula << "\n"
         << "Definition type: " << formulaType << " " << Type::getTypeNode(formulaType)->getId();
      throw TypeCheckingException(func, ss.str());
    }
  }
}

void SmtEngine::defineFunction(Expr func,
                               const std::vector<Expr>& formals,
                               Expr formula,
                               bool global)
{
  SmtScope smts(this);
  finalOptionsAreSet();
  doPendingPops();
  Trace("smt") << "SMT defineFunction(" << func << ")" << endl;
  debugCheckFormals(formals, func);

  stringstream ss;
  ss << language::SetLanguage(
            language::SetLanguage::getLanguage(Dump.getStream()))
     << func;
  DefineFunctionCommand c(ss.str(), func, formals, formula, global);
  addToModelCommandAndDump(
      c, ExprManager::VAR_FLAG_DEFINED, true, "declarations");

  PROOF(if (options::checkUnsatCores()) {
    d_defineCommands.push_back(c.clone());
  });

  // type check body
  debugCheckFunctionBody(formula, formals, func);

  // Substitute out any abstract values in formula
  Expr form =
      d_private->substituteAbstractValues(Node::fromExpr(formula)).toExpr();

  TNode funcNode = func.getTNode();
  vector<Node> formalsNodes;
  for(vector<Expr>::const_iterator i = formals.begin(),
        iend = formals.end();
      i != iend;
      ++i) {
    formalsNodes.push_back((*i).getNode());
  }
  TNode formNode = form.getTNode();
  DefinedFunction def(funcNode, formalsNodes, formNode);
  // Permit (check-sat) (define-fun ...) (get-value ...) sequences.
  // Otherwise, (check-sat) (get-value ((! foo :named bar))) breaks
  // d_haveAdditions = true;
  Debug("smt") << "definedFunctions insert " << funcNode << " " << formNode << endl;

  if (global)
  {
    d_definedFunctions->insertAtContextLevelZero(funcNode, def);
  }
  else
  {
    d_definedFunctions->insert(funcNode, def);
  }
}

void SmtEngine::defineFunctionsRec(
    const std::vector<Expr>& funcs,
    const std::vector<std::vector<Expr>>& formals,
    const std::vector<Expr>& formulas,
    bool global)
{
  SmtScope smts(this);
  finalOptionsAreSet();
  doPendingPops();
  Trace("smt") << "SMT defineFunctionsRec(...)" << endl;

  if (funcs.size() != formals.size() && funcs.size() != formulas.size())
  {
    stringstream ss;
    ss << "Number of functions, formals, and function bodies passed to "
          "defineFunctionsRec do not match:"
       << "\n"
       << "        #functions : " << funcs.size() << "\n"
       << "        #arg lists : " << formals.size() << "\n"
       << "  #function bodies : " << formulas.size() << "\n";
    throw ModalException(ss.str());
  }
  for (unsigned i = 0, size = funcs.size(); i < size; i++)
  {
    // check formal argument list
    debugCheckFormals(formals[i], funcs[i]);
    // type check body
    debugCheckFunctionBody(formulas[i], formals[i], funcs[i]);
  }

  if (Dump.isOn("raw-benchmark"))
  {
    std::vector<api::Term> tFuncs = api::exprVectorToTerms(d_solver, funcs);
    std::vector<std::vector<api::Term>> tFormals;
    for (const std::vector<Expr>& formal : formals)
    {
      tFormals.emplace_back(api::exprVectorToTerms(d_solver, formal));
    }
    std::vector<api::Term> tFormulas =
        api::exprVectorToTerms(d_solver, formulas);
    Dump("raw-benchmark") << DefineFunctionRecCommand(
        d_solver, tFuncs, tFormals, tFormulas, global);
  }

  ExprManager* em = getExprManager();
  bool maybeHasFv = language::isInputLangSygus(options::inputLanguage());
  for (unsigned i = 0, size = funcs.size(); i < size; i++)
  {
    // we assert a quantified formula
    Expr func_app;
    // make the function application
    if (formals[i].empty())
    {
      // it has no arguments
      func_app = funcs[i];
    }
    else
    {
      std::vector<Expr> children;
      children.push_back(funcs[i]);
      children.insert(children.end(), formals[i].begin(), formals[i].end());
      func_app = em->mkExpr(kind::APPLY_UF, children);
    }
    Expr lem = em->mkExpr(kind::EQUAL, func_app, formulas[i]);
    if (!formals[i].empty())
    {
      // set the attribute to denote this is a function definition
      std::string attr_name("fun-def");
      Expr aexpr = em->mkExpr(kind::INST_ATTRIBUTE, func_app);
      aexpr = em->mkExpr(kind::INST_PATTERN_LIST, aexpr);
      std::vector<Expr> expr_values;
      std::string str_value;
      setUserAttribute(attr_name, func_app, expr_values, str_value);
      // make the quantified formula
      Expr boundVars = em->mkExpr(kind::BOUND_VAR_LIST, formals[i]);
      lem = em->mkExpr(kind::FORALL, boundVars, lem, aexpr);
    }
    // assert the quantified formula
    //   notice we don't call assertFormula directly, since this would
    //   duplicate the output on raw-benchmark.
    Expr e = d_private->substituteAbstractValues(Node::fromExpr(lem)).toExpr();
    if (d_assertionList != nullptr)
    {
      d_assertionList->push_back(e);
    }
    if (global && d_globalDefineFunRecLemmas != nullptr)
    {
      // Global definitions are asserted at check-sat-time because we have to
      // make sure that they are always present
      Assert(!language::isInputLangSygus(options::inputLanguage()));
      d_globalDefineFunRecLemmas->emplace_back(Node::fromExpr(e));
    }
    else
    {
      d_private->addFormula(e.getNode(), false, true, false, maybeHasFv);
    }
  }
}

void SmtEngine::defineFunctionRec(Expr func,
                                  const std::vector<Expr>& formals,
                                  Expr formula,
                                  bool global)
{
  std::vector<Expr> funcs;
  funcs.push_back(func);
  std::vector<std::vector<Expr> > formals_multi;
  formals_multi.push_back(formals);
  std::vector<Expr> formulas;
  formulas.push_back(formula);
  defineFunctionsRec(funcs, formals_multi, formulas, global);
}

bool SmtEngine::isDefinedFunction( Expr func ){
  Node nf = Node::fromExpr( func );
  Debug("smt") << "isDefined function " << nf << "?" << std::endl;
  return d_definedFunctions->find(nf) != d_definedFunctions->end();
}

void SmtEnginePrivate::finishInit()
{
  d_preprocessingPassContext.reset(
      new PreprocessingPassContext(&d_smt, &d_iteRemover, &d_propagator));

  // initialize the preprocessing passes
  d_processor.finishInit(d_preprocessingPassContext.get());
}

Result SmtEngine::check() {
  Assert(d_fullyInited);
  Assert(d_pendingPops == 0);

  Trace("smt") << "SmtEngine::check()" << endl;

  d_resourceManager->beginCall();

  // Only way we can be out of resource is if cumulative budget is on
  if (d_resourceManager->cumulativeLimitOn() && d_resourceManager->out())
  {
    Result::UnknownExplanation why = d_resourceManager->outOfResources()
                                         ? Result::RESOURCEOUT
                                         : Result::TIMEOUT;
    return Result(Result::ENTAILMENT_UNKNOWN, why, d_filename);
  }

  // Make sure the prop layer has all of the assertions
  Trace("smt") << "SmtEngine::check(): processing assertions" << endl;
  d_private->processAssertions();
  Trace("smt") << "SmtEngine::check(): done processing assertions" << endl;

  TimerStat::CodeTimer solveTimer(d_stats->d_solveTime);

  Chat() << "solving..." << endl;
  Trace("smt") << "SmtEngine::check(): running check" << endl;
  Result result = d_propEngine->checkSat();

  d_resourceManager->endCall();
  Trace("limit") << "SmtEngine::check(): cumulative millis "
                 << d_resourceManager->getTimeUsage() << ", resources "
                 << d_resourceManager->getResourceUsage() << endl;

  return Result(result, d_filename);
}

Result SmtEngine::quickCheck() {
  Assert(d_fullyInited);
  Trace("smt") << "SMT quickCheck()" << endl;
  return Result(
      Result::ENTAILMENT_UNKNOWN, Result::REQUIRES_FULL_CHECK, d_filename);
}

theory::TheoryModel* SmtEngine::getAvailableModel(const char* c) const
{
  if (!options::assignFunctionValues())
  {
    std::stringstream ss;
    ss << "Cannot " << c << " when --assign-function-values is false.";
    throw RecoverableModalException(ss.str().c_str());
  }

  if (d_smtMode != SMT_MODE_SAT && d_smtMode != SMT_MODE_SAT_UNKNOWN)
  {
    std::stringstream ss;
    ss << "Cannot " << c
       << " unless immediately preceded by SAT/NOT_ENTAILED or UNKNOWN "
          "response.";
    throw RecoverableModalException(ss.str().c_str());
  }

  if (!options::produceModels())
  {
    std::stringstream ss;
    ss << "Cannot " << c << " when produce-models options is off.";
    throw ModalException(ss.str().c_str());
  }

  TheoryModel* m = d_theoryEngine->getBuiltModel();

  if (m == nullptr)
  {
    std::stringstream ss;
    ss << "Cannot " << c
       << " since model is not available. Perhaps the most recent call to "
          "check-sat was interupted?";
    throw RecoverableModalException(ss.str().c_str());
  }

  return m;
}

void SmtEnginePrivate::processAssertions() {
  TimerStat::CodeTimer paTimer(d_smt.d_stats->d_processAssertionsTime);
  spendResource(ResourceManager::Resource::PreprocessStep);
  Assert(d_smt.d_fullyInited);
  Assert(d_smt.d_pendingPops == 0);

  if (d_assertions.size() == 0) {
    // nothing to do
    return;
  }
  if (d_assertionsProcessed && options::incrementalSolving()) {
    // TODO(b/1255): Substitutions in incremental mode should be managed with a
    // proper data structure.

    d_assertions.enableStoreSubstsInAsserts();
  }
  else
  {
    d_assertions.disableStoreSubstsInAsserts();
  }

  // process the assertions
  bool noConflict = d_processor.apply(d_assertions);

  //notify theory engine new preprocessed assertions
  d_smt.d_theoryEngine->notifyPreprocessedAssertions( d_assertions.ref() );

  // Push the formula to decision engine
  if (noConflict)
  {
    Chat() << "pushing to decision engine..." << endl;
    d_smt.d_propEngine->addAssertionsToDecisionEngine(d_assertions);
  }

  // end: INVARIANT to maintain: no reordering of assertions or
  // introducing new ones

  // if incremental, compute which variables are assigned
  if (options::incrementalSolving())
  {
    d_preprocessingPassContext->recordSymbolsInAssertions(d_assertions.ref());
  }

  // Push the formula to SAT
  {
    Chat() << "converting to CNF..." << endl;
    TimerStat::CodeTimer codeTimer(d_smt.d_stats->d_cnfConversionTime);
    for (unsigned i = 0; i < d_assertions.size(); ++ i) {
      Chat() << "+ " << d_assertions[i] << std::endl;
      d_smt.d_propEngine->assertFormula(d_assertions[i]);
    }
  }

  d_assertionsProcessed = true;

  d_assertions.clear();
  getIteSkolemMap().clear();
}

void SmtEnginePrivate::addFormula(
    TNode n, bool inUnsatCore, bool inInput, bool isAssumption, bool maybeHasFv)
{
  if (n == d_true) {
    // nothing to do
    return;
  }

  Trace("smt") << "SmtEnginePrivate::addFormula(" << n
               << "), inUnsatCore = " << inUnsatCore
               << ", inInput = " << inInput
               << ", isAssumption = " << isAssumption << endl;

  // Ensure that it does not contain free variables
  if (maybeHasFv)
  {
    if (expr::hasFreeVar(n))
    {
      std::stringstream se;
      se << "Cannot process assertion with free variable.";
      if (language::isInputLangSygus(options::inputLanguage()))
      {
        // Common misuse of SyGuS is to use top-level assert instead of
        // constraint when defining the synthesis conjecture.
        se << " Perhaps you meant `constraint` instead of `assert`?";
      }
      throw ModalException(se.str().c_str());
    }
  }

  // Give it to proof manager
  PROOF(
    if( inInput ){
      // n is an input assertion
      if (inUnsatCore || options::unsatCores() || options::dumpUnsatCores() || options::checkUnsatCores() || options::fewerPreprocessingHoles()) {

        ProofManager::currentPM()->addCoreAssertion(n.toExpr());
      }
    }else{
      // n is the result of an unknown preprocessing step, add it to dependency map to null
      ProofManager::currentPM()->addDependence(n, Node::null());
    }
  );

  // Add the normalized formula to the queue
  d_assertions.push_back(n, isAssumption);
  //d_assertions.push_back(Rewriter::rewrite(n));
}

void SmtEngine::ensureBoolean(const Expr& e)
{
  Type type = e.getType(options::typeChecking());
  Type boolType = d_exprManager->booleanType();
  if(type != boolType) {
    stringstream ss;
    ss << "Expected " << boolType << "\n"
       << "The assertion : " << e << "\n"
       << "Its type      : " << type;
    throw TypeCheckingException(e, ss.str());
  }
}

Result SmtEngine::checkSat(const Expr& assumption, bool inUnsatCore)
{
  Dump("benchmark") << CheckSatCommand(assumption);
  return checkSatisfiability(assumption, inUnsatCore, false);
}

Result SmtEngine::checkSat(const vector<Expr>& assumptions, bool inUnsatCore)
{
  if (assumptions.empty())
  {
    Dump("benchmark") << CheckSatCommand();
  }
  else
  {
    Dump("benchmark") << CheckSatAssumingCommand(assumptions);
  }

  return checkSatisfiability(assumptions, inUnsatCore, false);
}

Result SmtEngine::checkEntailed(const Expr& expr, bool inUnsatCore)
{
  Dump("benchmark") << QueryCommand(expr, inUnsatCore);
  return checkSatisfiability(
             expr.isNull() ? std::vector<Expr>() : std::vector<Expr>{expr},
             inUnsatCore,
             true)
      .asEntailmentResult();
}

Result SmtEngine::checkEntailed(const vector<Expr>& exprs, bool inUnsatCore)
{
  return checkSatisfiability(exprs, inUnsatCore, true).asEntailmentResult();
}

Result SmtEngine::checkSatisfiability(const Expr& expr,
                                      bool inUnsatCore,
                                      bool isEntailmentCheck)
{
  return checkSatisfiability(
      expr.isNull() ? std::vector<Expr>() : std::vector<Expr>{expr},
      inUnsatCore,
      isEntailmentCheck);
}

Result SmtEngine::checkSatisfiability(const vector<Expr>& assumptions,
                                      bool inUnsatCore,
                                      bool isEntailmentCheck)
{
  try
  {
    SmtScope smts(this);
    finalOptionsAreSet();
    doPendingPops();

    Trace("smt") << "SmtEngine::"
                 << (isEntailmentCheck ? "checkEntailed" : "checkSat") << "("
                 << assumptions << ")" << endl;

    if(d_queryMade && !options::incrementalSolving()) {
      throw ModalException("Cannot make multiple queries unless "
                           "incremental solving is enabled "
                           "(try --incremental)");
    }

    // Note that a query has been made
    d_queryMade = true;
    // reset global negation
    d_globalNegation = false;

    bool didInternalPush = false;

    setProblemExtended();

    if (isEntailmentCheck)
    {
      size_t size = assumptions.size();
      if (size > 1)
      {
        /* Assume: not (BIGAND assumptions)  */
        d_assumptions.push_back(
            d_exprManager->mkExpr(kind::AND, assumptions).notExpr());
      }
      else if (size == 1)
      {
        /* Assume: not expr  */
        d_assumptions.push_back(assumptions[0].notExpr());
      }
    }
    else
    {
      /* Assume: BIGAND assumptions  */
      d_assumptions = assumptions;
    }

    if (!d_assumptions.empty())
    {
      internalPush();
      didInternalPush = true;
    }

    Result r(Result::SAT_UNKNOWN, Result::UNKNOWN_REASON);
    for (Expr e : d_assumptions)
    {
      // Substitute out any abstract values in ex.
      e = d_private->substituteAbstractValues(Node::fromExpr(e)).toExpr();
      Assert(e.getExprManager() == d_exprManager);
      // Ensure expr is type-checked at this point.
      ensureBoolean(e);

      /* Add assumption  */
      if (d_assertionList != NULL)
      {
        d_assertionList->push_back(e);
      }
      d_private->addFormula(e.getNode(), inUnsatCore, true, true);
    }

    if (d_globalDefineFunRecLemmas != nullptr)
    {
      // Global definitions are asserted at check-sat-time because we have to
      // make sure that they are always present (they are essentially level
      // zero assertions)
      for (const Node& lemma : *d_globalDefineFunRecLemmas)
      {
        d_private->addFormula(lemma, false, true, false, false);
      }
    }

    r = check();

    if ((options::solveRealAsInt() || options::solveIntAsBV() > 0)
        && r.asSatisfiabilityResult().isSat() == Result::UNSAT)
    {
      r = Result(Result::SAT_UNKNOWN, Result::UNKNOWN_REASON);
    }
    // flipped if we did a global negation
    if (d_globalNegation)
    {
      Trace("smt") << "SmtEngine::process global negate " << r << std::endl;
      if (r.asSatisfiabilityResult().isSat() == Result::UNSAT)
      {
        r = Result(Result::SAT);
      }
      else if (r.asSatisfiabilityResult().isSat() == Result::SAT)
      {
        // only if satisfaction complete
        if (d_logic.isPure(THEORY_ARITH) || d_logic.isPure(THEORY_BV))
        {
          r = Result(Result::UNSAT);
        }
        else
        {
          r = Result(Result::SAT_UNKNOWN, Result::UNKNOWN_REASON);
        }
      }
      Trace("smt") << "SmtEngine::global negate returned " << r << std::endl;
    }

    d_needPostsolve = true;

    // Pop the context
    if (didInternalPush)
    {
      internalPop();
    }

    // Remember the status
    d_status = r;
    // Check against expected status
    if (!d_expectedStatus.isUnknown() && !d_status.isUnknown()
        && d_status != d_expectedStatus)
    {
      CVC4_FATAL() << "Expected result " << d_expectedStatus << " but got "
                   << d_status;
    }
    d_expectedStatus = Result();
    // Update the SMT mode
    if (d_status.asSatisfiabilityResult().isSat() == Result::UNSAT)
    {
      d_smtMode = SMT_MODE_UNSAT;
    }
    else if (d_status.asSatisfiabilityResult().isSat() == Result::SAT)
    {
      d_smtMode = SMT_MODE_SAT;
    }
    else
    {
      d_smtMode = SMT_MODE_SAT_UNKNOWN;
    }

    Trace("smt") << "SmtEngine::" << (isEntailmentCheck ? "query" : "checkSat")
                 << "(" << assumptions << ") => " << r << endl;

    // Check that SAT results generate a model correctly.
    if(options::checkModels()) {
      if (r.asSatisfiabilityResult().isSat() == Result::SAT)
      {
        checkModel();
      }
    }
    // Check that UNSAT results generate a proof correctly.
    if(options::checkProofs()) {
      if(r.asSatisfiabilityResult().isSat() == Result::UNSAT) {
        checkProof();
      }
    }
    // Check that UNSAT results generate an unsat core correctly.
    if(options::checkUnsatCores()) {
      if(r.asSatisfiabilityResult().isSat() == Result::UNSAT) {
        TimerStat::CodeTimer checkUnsatCoreTimer(d_stats->d_checkUnsatCoreTime);
        checkUnsatCore();
      }
    }

    return r;
  } catch (UnsafeInterruptException& e) {
    AlwaysAssert(d_resourceManager->out());
    Result::UnknownExplanation why = d_resourceManager->outOfResources()
                                         ? Result::RESOURCEOUT
                                         : Result::TIMEOUT;
    return Result(Result::SAT_UNKNOWN, why, d_filename);
  }
}

vector<Expr> SmtEngine::getUnsatAssumptions(void)
{
  Trace("smt") << "SMT getUnsatAssumptions()" << endl;
  SmtScope smts(this);
  if (!options::unsatAssumptions())
  {
    throw ModalException(
        "Cannot get unsat assumptions when produce-unsat-assumptions option "
        "is off.");
  }
  if (d_smtMode != SMT_MODE_UNSAT)
  {
    throw RecoverableModalException(
        "Cannot get unsat assumptions unless immediately preceded by "
        "UNSAT/ENTAILED.");
  }
  finalOptionsAreSet();
  if (Dump.isOn("benchmark"))
  {
    Dump("benchmark") << GetUnsatAssumptionsCommand();
  }
  UnsatCore core = getUnsatCoreInternal();
  vector<Expr> res;
  for (const Expr& e : d_assumptions)
  {
    if (find(core.begin(), core.end(), e) != core.end()) { res.push_back(e); }
  }
  return res;
}

Result SmtEngine::assertFormula(const Expr& ex, bool inUnsatCore)
{
  Assert(ex.getExprManager() == d_exprManager);
  SmtScope smts(this);
  finalOptionsAreSet();
  doPendingPops();

  Trace("smt") << "SmtEngine::assertFormula(" << ex << ")" << endl;

  if (Dump.isOn("raw-benchmark")) {
    Dump("raw-benchmark") << AssertCommand(ex);
  }

  // Substitute out any abstract values in ex
  Expr e = d_private->substituteAbstractValues(Node::fromExpr(ex)).toExpr();

  ensureBoolean(e);
  if(d_assertionList != NULL) {
    d_assertionList->push_back(e);
  }
  bool maybeHasFv = language::isInputLangSygus(options::inputLanguage());
  d_private->addFormula(e.getNode(), inUnsatCore, true, false, maybeHasFv);
  return quickCheck().asEntailmentResult();
}/* SmtEngine::assertFormula() */

/*
   --------------------------------------------------------------------------
    Handling SyGuS commands
   --------------------------------------------------------------------------
*/

void SmtEngine::declareSygusVar(const std::string& id, Expr var, Type type)
{
  SmtScope smts(this);
  finalOptionsAreSet();
  d_private->d_sygusVars.push_back(Node::fromExpr(var));
  Trace("smt") << "SmtEngine::declareSygusVar: " << var << "\n";
  Dump("raw-benchmark") << DeclareSygusVarCommand(id, var, type);
  // don't need to set that the conjecture is stale
}

void SmtEngine::declareSygusFunctionVar(const std::string& id,
                                        Expr var,
                                        Type type)
{
  SmtScope smts(this);
  finalOptionsAreSet();
  d_private->d_sygusVars.push_back(Node::fromExpr(var));
  Trace("smt") << "SmtEngine::declareSygusFunctionVar: " << var << "\n";
  Dump("raw-benchmark") << DeclareSygusVarCommand(id, var, type);

  // don't need to set that the conjecture is stale
}

void SmtEngine::declareSynthFun(const std::string& id,
                                Expr func,
                                Type sygusType,
                                bool isInv,
                                const std::vector<Expr>& vars)
{
  SmtScope smts(this);
  finalOptionsAreSet();
  doPendingPops();
  Node fn = Node::fromExpr(func);
  d_private->d_sygusFunSymbols.push_back(fn);
  if (!vars.empty())
  {
    Expr bvl = d_exprManager->mkExpr(kind::BOUND_VAR_LIST, vars);
    std::vector<Expr> attr_val_bvl;
    attr_val_bvl.push_back(bvl);
    setUserAttribute("sygus-synth-fun-var-list", func, attr_val_bvl, "");
  }
  // whether sygus type encodes syntax restrictions
  if (sygusType.isDatatype()
      && static_cast<DatatypeType>(sygusType).getDatatype().isSygus())
  {
    TypeNode stn = TypeNode::fromType(sygusType);
    Node sym = d_nodeManager->mkBoundVar("sfproxy", stn);
    std::vector<Expr> attr_value;
    attr_value.push_back(sym.toExpr());
    setUserAttribute("sygus-synth-grammar", func, attr_value, "");
  }
  Trace("smt") << "SmtEngine::declareSynthFun: " << func << "\n";
  Dump("raw-benchmark") << SynthFunCommand(id, func, sygusType, isInv, vars);
  // sygus conjecture is now stale
  setSygusConjectureStale();
}

void SmtEngine::assertSygusConstraint(Expr constraint)
{
  SmtScope smts(this);
  finalOptionsAreSet();
  d_private->d_sygusConstraints.push_back(constraint);

  Trace("smt") << "SmtEngine::assertSygusConstrant: " << constraint << "\n";
  Dump("raw-benchmark") << SygusConstraintCommand(constraint);
  // sygus conjecture is now stale
  setSygusConjectureStale();
}

void SmtEngine::assertSygusInvConstraint(const Expr& inv,
                                         const Expr& pre,
                                         const Expr& trans,
                                         const Expr& post)
{
  SmtScope smts(this);
  finalOptionsAreSet();
  // build invariant constraint

  // get variables (regular and their respective primed versions)
  std::vector<Node> terms, vars, primed_vars;
  terms.push_back(Node::fromExpr(inv));
  terms.push_back(Node::fromExpr(pre));
  terms.push_back(Node::fromExpr(trans));
  terms.push_back(Node::fromExpr(post));
  // variables are built based on the invariant type
  FunctionType t = static_cast<FunctionType>(inv.getType());
  std::vector<Type> argTypes = t.getArgTypes();
  for (const Type& ti : argTypes)
  {
    TypeNode tn = TypeNode::fromType(ti);
    vars.push_back(d_nodeManager->mkBoundVar(tn));
    d_private->d_sygusVars.push_back(vars.back());
    std::stringstream ss;
    ss << vars.back() << "'";
    primed_vars.push_back(d_nodeManager->mkBoundVar(ss.str(), tn));
    d_private->d_sygusVars.push_back(primed_vars.back());
  }

  // make relevant terms; 0 -> Inv, 1 -> Pre, 2 -> Trans, 3 -> Post
  for (unsigned i = 0; i < 4; ++i)
  {
    Node op = terms[i];
    Trace("smt-debug") << "Make inv-constraint term #" << i << " : " << op
                       << " with type " << op.getType() << "...\n";
    std::vector<Node> children;
    children.push_back(op);
    // transition relation applied over both variable lists
    if (i == 2)
    {
      children.insert(children.end(), vars.begin(), vars.end());
      children.insert(children.end(), primed_vars.begin(), primed_vars.end());
    }
    else
    {
      children.insert(children.end(), vars.begin(), vars.end());
    }
    terms[i] = d_nodeManager->mkNode(kind::APPLY_UF, children);
    // make application of Inv on primed variables
    if (i == 0)
    {
      children.clear();
      children.push_back(op);
      children.insert(children.end(), primed_vars.begin(), primed_vars.end());
      terms.push_back(d_nodeManager->mkNode(kind::APPLY_UF, children));
    }
  }
  // make constraints
  std::vector<Node> conj;
  conj.push_back(d_nodeManager->mkNode(kind::IMPLIES, terms[1], terms[0]));
  Node term0_and_2 = d_nodeManager->mkNode(kind::AND, terms[0], terms[2]);
  conj.push_back(d_nodeManager->mkNode(kind::IMPLIES, term0_and_2, terms[4]));
  conj.push_back(d_nodeManager->mkNode(kind::IMPLIES, terms[0], terms[3]));
  Node constraint = d_nodeManager->mkNode(kind::AND, conj);

  d_private->d_sygusConstraints.push_back(constraint);

  Trace("smt") << "SmtEngine::assertSygusInvConstrant: " << constraint << "\n";
  Dump("raw-benchmark") << SygusInvConstraintCommand(inv, pre, trans, post);
  // sygus conjecture is now stale
  setSygusConjectureStale();
}

Result SmtEngine::checkSynth()
{
  SmtScope smts(this);

  if (options::incrementalSolving())
  {
    // TODO (project #7)
    throw ModalException(
        "Cannot make check-synth commands when incremental solving is enabled");
  }
  Expr query;
  if (d_private->d_sygusConjectureStale)
  {
    // build synthesis conjecture from asserted constraints and declared
    // variables/functions
    Node sygusVar =
        d_nodeManager->mkSkolem("sygus", d_nodeManager->booleanType());
    Node inst_attr = d_nodeManager->mkNode(kind::INST_ATTRIBUTE, sygusVar);
    Node sygusAttr = d_nodeManager->mkNode(kind::INST_PATTERN_LIST, inst_attr);
    std::vector<Node> bodyv;
    Trace("smt") << "Sygus : Constructing sygus constraint...\n";
    unsigned n_constraints = d_private->d_sygusConstraints.size();
    Node body = n_constraints == 0
                    ? d_nodeManager->mkConst(true)
                    : (n_constraints == 1
                           ? d_private->d_sygusConstraints[0]
                           : d_nodeManager->mkNode(
                               kind::AND, d_private->d_sygusConstraints));
    body = body.notNode();
    Trace("smt") << "...constructed sygus constraint " << body << std::endl;
    if (!d_private->d_sygusVars.empty())
    {
      Node boundVars =
          d_nodeManager->mkNode(kind::BOUND_VAR_LIST, d_private->d_sygusVars);
      body = d_nodeManager->mkNode(kind::EXISTS, boundVars, body);
      Trace("smt") << "...constructed exists " << body << std::endl;
    }
    if (!d_private->d_sygusFunSymbols.empty())
    {
      Node boundVars = d_nodeManager->mkNode(kind::BOUND_VAR_LIST,
                                             d_private->d_sygusFunSymbols);
      body = d_nodeManager->mkNode(kind::FORALL, boundVars, body, sygusAttr);
    }
    Trace("smt") << "...constructed forall " << body << std::endl;

    // set attribute for synthesis conjecture
    setUserAttribute("sygus", sygusVar.toExpr(), {}, "");

    Trace("smt") << "Check synthesis conjecture: " << body << std::endl;
    Dump("raw-benchmark") << CheckSynthCommand();

    d_private->d_sygusConjectureStale = false;

    if (options::incrementalSolving())
    {
      // we push a context so that this conjecture is removed if we modify it
      // later
      internalPush();
      assertFormula(body.toExpr(), true);
    }
    else
    {
      query = body.toExpr();
    }
  }

  Result r = checkSatisfiability(query, true, false);

  // Check that synthesis solutions satisfy the conjecture
  if (options::checkSynthSol()
      && r.asSatisfiabilityResult().isSat() == Result::UNSAT)
  {
    checkSynthSolution();
  }
  return r;
}

/*
   --------------------------------------------------------------------------
    End of Handling SyGuS commands
   --------------------------------------------------------------------------
*/

Node SmtEngine::postprocess(TNode node, TypeNode expectedType) const {
  return node;
}

Expr SmtEngine::simplify(const Expr& ex)
{
  Assert(ex.getExprManager() == d_exprManager);
  SmtScope smts(this);
  finalOptionsAreSet();
  doPendingPops();
  Trace("smt") << "SMT simplify(" << ex << ")" << endl;

  if(Dump.isOn("benchmark")) {
    Dump("benchmark") << SimplifyCommand(ex);
  }

  Expr e = d_private->substituteAbstractValues(Node::fromExpr(ex)).toExpr();
  if( options::typeChecking() ) {
    e.getType(true); // ensure expr is type-checked at this point
  }

  // Make sure all preprocessing is done
  d_private->processAssertions();
  Node n = d_private->simplify(Node::fromExpr(e));
  n = postprocess(n, TypeNode::fromType(e.getType()));
  return n.toExpr();
}

Expr SmtEngine::expandDefinitions(const Expr& ex)
{
  d_private->spendResource(ResourceManager::Resource::PreprocessStep);

  Assert(ex.getExprManager() == d_exprManager);
  SmtScope smts(this);
  finalOptionsAreSet();
  doPendingPops();
  Trace("smt") << "SMT expandDefinitions(" << ex << ")" << endl;

  // Substitute out any abstract values in ex.
  Expr e = d_private->substituteAbstractValues(Node::fromExpr(ex)).toExpr();
  if(options::typeChecking()) {
    // Ensure expr is type-checked at this point.
    e.getType(true);
  }

  unordered_map<Node, Node, NodeHashFunction> cache;
  Node n = d_private->getProcessAssertions()->expandDefinitions(
      Node::fromExpr(e), cache, /* expandOnly = */ true);
  n = postprocess(n, TypeNode::fromType(e.getType()));

  return n.toExpr();
}

// TODO(#1108): Simplify the error reporting of this method.
Expr SmtEngine::getValue(const Expr& ex) const
{
  Assert(ex.getExprManager() == d_exprManager);
  SmtScope smts(this);

  Trace("smt") << "SMT getValue(" << ex << ")" << endl;
  if(Dump.isOn("benchmark")) {
    Dump("benchmark") << GetValueCommand(ex);
  }

  // Substitute out any abstract values in ex.
  Expr e = d_private->substituteAbstractValues(Node::fromExpr(ex)).toExpr();

  // Ensure expr is type-checked at this point.
  e.getType(options::typeChecking());

  // do not need to apply preprocessing substitutions (should be recorded
  // in model already)

  Node n = Node::fromExpr(e);
  Trace("smt") << "--- getting value of " << n << endl;
  TypeNode expectedType = n.getType();

  // Expand, then normalize
  unordered_map<Node, Node, NodeHashFunction> cache;
  n = d_private->getProcessAssertions()->expandDefinitions(n, cache);
  // There are two ways model values for terms are computed (for historical
  // reasons).  One way is that used in check-model; the other is that
  // used by the Model classes.  It's not clear to me exactly how these
  // two are different, but they need to be unified.  This ugly hack here
  // is to fix bug 554 until we can revamp boolean-terms and models [MGD]

  //AJR : necessary?
  if(!n.getType().isFunction()) {
    n = Rewriter::rewrite(n);
  }

  Trace("smt") << "--- getting value of " << n << endl;
  TheoryModel* m = getAvailableModel("get-value");
  Node resultNode;
  if(m != NULL) {
    resultNode = m->getValue(n);
  }
  Trace("smt") << "--- got value " << n << " = " << resultNode << endl;
  resultNode = postprocess(resultNode, expectedType);
  Trace("smt") << "--- model-post returned " << resultNode << endl;
  Trace("smt") << "--- model-post returned " << resultNode.getType() << endl;
  Trace("smt") << "--- model-post expected " << expectedType << endl;

  // type-check the result we got
  // Notice that lambdas have function type, which does not respect the subtype
  // relation, so we ignore them here.
  Assert(resultNode.isNull() || resultNode.getKind() == kind::LAMBDA
         || resultNode.getType().isSubtypeOf(expectedType))
      << "Run with -t smt for details.";

  // Ensure it's a constant, or a lambda (for uninterpreted functions). This
  // assertion only holds for models that do not have approximate values.
  Assert(m->hasApproximations() || resultNode.getKind() == kind::LAMBDA
         || resultNode.isConst());

  if(options::abstractValues() && resultNode.getType().isArray()) {
    resultNode = d_private->mkAbstractValue(resultNode);
    Trace("smt") << "--- abstract value >> " << resultNode << endl;
  }

  return resultNode.toExpr();
}

vector<Expr> SmtEngine::getValues(const vector<Expr>& exprs)
{
  vector<Expr> result;
  for (const Expr& e : exprs)
  {
    result.push_back(getValue(e));
  }
  return result;
}

bool SmtEngine::addToAssignment(const Expr& ex) {
  SmtScope smts(this);
  finalOptionsAreSet();
  doPendingPops();
  // Substitute out any abstract values in ex
  Expr e = d_private->substituteAbstractValues(Node::fromExpr(ex)).toExpr();
  Type type = e.getType(options::typeChecking());
  // must be Boolean
  PrettyCheckArgument(
      type.isBoolean(), e,
      "expected Boolean-typed variable or function application "
      "in addToAssignment()" );
  Node n = e.getNode();
  // must be a defined constant, or a variable
  PrettyCheckArgument(
      (((d_definedFunctions->find(n) != d_definedFunctions->end())
        && n.getNumChildren() == 0)
       || n.isVar()),
      e,
      "expected variable or defined-function application "
      "in addToAssignment(),\ngot %s",
      e.toString().c_str());
  if(!options::produceAssignments()) {
    return false;
  }
  if(d_assignments == NULL) {
    d_assignments = new (true) AssignmentSet(getContext());
  }
  d_assignments->insert(n);

  return true;
}

// TODO(#1108): Simplify the error reporting of this method.
vector<pair<Expr, Expr>> SmtEngine::getAssignment()
{
  Trace("smt") << "SMT getAssignment()" << endl;
  SmtScope smts(this);
  finalOptionsAreSet();
  if(Dump.isOn("benchmark")) {
    Dump("benchmark") << GetAssignmentCommand();
  }
  if(!options::produceAssignments()) {
    const char* msg =
      "Cannot get the current assignment when "
      "produce-assignments option is off.";
    throw ModalException(msg);
  }

  // Get the model here, regardless of whether d_assignments is null, since
  // we should throw errors related to model availability whether or not
  // assignments is null.
  TheoryModel* m = getAvailableModel("get assignment");

  vector<pair<Expr,Expr>> res;
  if (d_assignments != nullptr)
  {
    TypeNode boolType = d_nodeManager->booleanType();
    for (AssignmentSet::key_iterator i = d_assignments->key_begin(),
                                     iend = d_assignments->key_end();
         i != iend;
         ++i)
    {
      Node as = *i;
      Assert(as.getType() == boolType);

      Trace("smt") << "--- getting value of " << as << endl;

      // Expand, then normalize
      unordered_map<Node, Node, NodeHashFunction> cache;
      Node n = d_private->getProcessAssertions()->expandDefinitions(as, cache);
      n = Rewriter::rewrite(n);

      Trace("smt") << "--- getting value of " << n << endl;
      Node resultNode;
      if (m != nullptr)
      {
        resultNode = m->getValue(n);
      }

      // type-check the result we got
      Assert(resultNode.isNull() || resultNode.getType() == boolType);

      // ensure it's a constant
      Assert(resultNode.isConst());

      Assert(as.isVar());
      res.emplace_back(as.toExpr(), resultNode.toExpr());
    }
  }
  return res;
}

void SmtEngine::addToModelCommandAndDump(const Command& c, uint32_t flags, bool userVisible, const char* dumpTag) {
  Trace("smt") << "SMT addToModelCommandAndDump(" << c << ")" << endl;
  SmtScope smts(this);
  // If we aren't yet fully inited, the user might still turn on
  // produce-models.  So let's keep any commands around just in
  // case.  This is useful in two cases: (1) SMT-LIBv1 auto-declares
  // sort "U" in QF_UF before setLogic() is run and we still want to
  // support finding card(U) with --finite-model-find, and (2) to
  // decouple SmtEngine and ExprManager if the user does a few
  // ExprManager::mkSort() before SmtEngine::setOption("produce-models")
  // and expects to find their cardinalities in the model.
  if(/* userVisible && */
     (!d_fullyInited || options::produceModels()) &&
     (flags & ExprManager::VAR_FLAG_DEFINED) == 0) {
    if(flags & ExprManager::VAR_FLAG_GLOBAL) {
      d_modelGlobalCommands.push_back(c.clone());
    } else {
      d_modelCommands->push_back(c.clone());
    }
  }
  if(Dump.isOn(dumpTag)) {
    if(d_fullyInited) {
      Dump(dumpTag) << c;
    } else {
      d_dumpCommands.push_back(c.clone());
    }
  }
}

// TODO(#1108): Simplify the error reporting of this method.
Model* SmtEngine::getModel() {
  Trace("smt") << "SMT getModel()" << endl;
  SmtScope smts(this);

  finalOptionsAreSet();

  if(Dump.isOn("benchmark")) {
    Dump("benchmark") << GetModelCommand();
  }

  TheoryModel* m = getAvailableModel("get model");

  // Since model m is being returned to the user, we must ensure that this
  // model object remains valid with future check-sat calls. Hence, we set
  // the theory engine into "eager model building" mode. TODO #2648: revisit.
  d_theoryEngine->setEagerModelBuilding();

  if (options::modelCoresMode() != options::ModelCoresMode::NONE)
  {
    // If we enabled model cores, we compute a model core for m based on our
    // (expanded) assertions using the model core builder utility
    std::vector<Expr> eassertsProc = getExpandedAssertions();
    ModelCoreBuilder::setModelCore(eassertsProc, m, options::modelCoresMode());
  }
  m->d_inputName = d_filename;
  m->d_isKnownSat = (d_smtMode == SMT_MODE_SAT);
  return m;
}

Result SmtEngine::blockModel()
{
  Trace("smt") << "SMT blockModel()" << endl;
  SmtScope smts(this);

  finalOptionsAreSet();

  if (Dump.isOn("benchmark"))
  {
    Dump("benchmark") << BlockModelCommand();
  }

  TheoryModel* m = getAvailableModel("block model");

  if (options::blockModelsMode() == options::BlockModelsMode::NONE)
  {
    std::stringstream ss;
    ss << "Cannot block model when block-models is set to none.";
    throw ModalException(ss.str().c_str());
  }

  // get expanded assertions
  std::vector<Expr> eassertsProc = getExpandedAssertions();
  Expr eblocker = ModelBlocker::getModelBlocker(
      eassertsProc, m, options::blockModelsMode());
  return assertFormula(eblocker);
}

Result SmtEngine::blockModelValues(const std::vector<Expr>& exprs)
{
  Trace("smt") << "SMT blockModelValues()" << endl;
  SmtScope smts(this);

  finalOptionsAreSet();

  PrettyCheckArgument(
      !exprs.empty(),
      "block model values must be called on non-empty set of terms");
  if (Dump.isOn("benchmark"))
  {
    Dump("benchmark") << BlockModelValuesCommand(exprs);
  }

  TheoryModel* m = getAvailableModel("block model values");

  // get expanded assertions
  std::vector<Expr> eassertsProc = getExpandedAssertions();
  // we always do block model values mode here
  Expr eblocker = ModelBlocker::getModelBlocker(
      eassertsProc, m, options::BlockModelsMode::VALUES, exprs);
  return assertFormula(eblocker);
}

std::pair<Expr, Expr> SmtEngine::getSepHeapAndNilExpr(void)
{
  if (!d_logic.isTheoryEnabled(THEORY_SEP))
  {
    const char* msg =
        "Cannot obtain separation logic expressions if not using the "
        "separation logic theory.";
    throw RecoverableModalException(msg);
  }
  NodeManagerScope nms(d_nodeManager);
  Expr heap;
  Expr nil;
  Model* m = getAvailableModel("get separation logic heap and nil");
  if (!m->getHeapModel(heap, nil))
  {
    InternalError()
        << "SmtEngine::getSepHeapAndNilExpr(): failed to obtain heap/nil "
           "expressions from theory model.";
  }
  return std::make_pair(heap, nil);
}

std::vector<Expr> SmtEngine::getExpandedAssertions()
{
  std::vector<Expr> easserts = getAssertions();
  // must expand definitions
  std::vector<Expr> eassertsProc;
  std::unordered_map<Node, Node, NodeHashFunction> cache;
  for (const Expr& e : easserts)
  {
    Node ea = Node::fromExpr(e);
    Node eae = d_private->getProcessAssertions()->expandDefinitions(ea, cache);
    eassertsProc.push_back(eae.toExpr());
  }
  return eassertsProc;
}

Expr SmtEngine::getSepHeapExpr() { return getSepHeapAndNilExpr().first; }

Expr SmtEngine::getSepNilExpr() { return getSepHeapAndNilExpr().second; }

void SmtEngine::checkProof()
{
#if (IS_LFSC_BUILD && IS_PROOFS_BUILD)

  Chat() << "generating proof..." << endl;

  const Proof& pf = getProof();

  Chat() << "checking proof..." << endl;

  std::string logicString = d_logic.getLogicString();

  std::stringstream pfStream;

  pfStream << proof::plf_signatures << endl;
  int64_t sizeBeforeProof = static_cast<int64_t>(pfStream.tellp());

  pf.toStream(pfStream);
  d_stats->d_proofsSize +=
      static_cast<int64_t>(pfStream.tellp()) - sizeBeforeProof;

  {
    TimerStat::CodeTimer checkProofTimer(d_stats->d_lfscCheckProofTime);
    lfscc_init();
    lfscc_check_file(pfStream, false, false, false, false, false, false, false);
  }
  // FIXME: we should actually call lfscc_cleanup here, but lfscc_cleanup
  // segfaults on regress0/bv/core/bitvec7.smt
  // lfscc_cleanup();

#else  /* (IS_LFSC_BUILD && IS_PROOFS_BUILD) */
  Unreachable()
      << "This version of CVC4 was built without proof support; cannot check "
         "proofs.";
#endif /* (IS_LFSC_BUILD && IS_PROOFS_BUILD) */
}

UnsatCore SmtEngine::getUnsatCoreInternal()
{
#if IS_PROOFS_BUILD
  if (!options::unsatCores())
  {
    throw ModalException(
        "Cannot get an unsat core when produce-unsat-cores option is off.");
  }
  if (d_smtMode != SMT_MODE_UNSAT)
  {
    throw RecoverableModalException(
        "Cannot get an unsat core unless immediately preceded by "
        "UNSAT/ENTAILED response.");
  }

  d_proofManager->traceUnsatCore();  // just to trigger core creation
  return UnsatCore(this, d_proofManager->extractUnsatCore());
#else  /* IS_PROOFS_BUILD */
  throw ModalException(
      "This build of CVC4 doesn't have proof support (required for unsat "
      "cores).");
#endif /* IS_PROOFS_BUILD */
}

void SmtEngine::checkUnsatCore() {
  Assert(options::unsatCores())
      << "cannot check unsat core if unsat cores are turned off";

  Notice() << "SmtEngine::checkUnsatCore(): generating unsat core" << endl;
  UnsatCore core = getUnsatCore();

  SmtEngine coreChecker(d_exprManager, &d_options);
  coreChecker.setIsInternalSubsolver();
  coreChecker.setLogic(getLogicInfo());
  coreChecker.getOptions().set(options::checkUnsatCores, false);
  coreChecker.getOptions().set(options::checkProofs, false);

  PROOF(
  std::vector<Command*>::const_iterator itg = d_defineCommands.begin();
  for (; itg != d_defineCommands.end();  ++itg) {
    (*itg)->invoke(&coreChecker);
  }
  );

  Notice() << "SmtEngine::checkUnsatCore(): pushing core assertions (size == " << core.size() << ")" << endl;
  for(UnsatCore::iterator i = core.begin(); i != core.end(); ++i) {
    Notice() << "SmtEngine::checkUnsatCore(): pushing core member " << *i << endl;
    coreChecker.assertFormula(*i);
  }
  Result r;
  try {
    r = coreChecker.checkSat();
  } catch(...) {
    throw;
  }
  Notice() << "SmtEngine::checkUnsatCore(): result is " << r << endl;
  if(r.asSatisfiabilityResult().isUnknown()) {
    Warning()
        << "SmtEngine::checkUnsatCore(): could not check core result unknown."
        << std::endl;
  }
  else if (r.asSatisfiabilityResult().isSat())
  {
    InternalError()
        << "SmtEngine::checkUnsatCore(): produced core was satisfiable.";
  }
}

void SmtEngine::checkModel(bool hardFailure) {
  // --check-model implies --produce-assertions, which enables the
  // assertion list, so we should be ok.
  Assert(d_assertionList != NULL)
      << "don't have an assertion list to check in SmtEngine::checkModel()";

  TimerStat::CodeTimer checkModelTimer(d_stats->d_checkModelTime);

  // Throughout, we use Notice() to give diagnostic output.
  //
  // If this function is running, the user gave --check-model (or equivalent),
  // and if Notice() is on, the user gave --verbose (or equivalent).

  Notice() << "SmtEngine::checkModel(): generating model" << endl;
  TheoryModel* m = getAvailableModel("check model");

  // check-model is not guaranteed to succeed if approximate values were used.
  // Thus, we intentionally abort here.
  if (m->hasApproximations())
  {
    throw RecoverableModalException(
        "Cannot run check-model on a model with approximate values.");
  }

  // Check individual theory assertions
  if (options::debugCheckModels())
  {
    d_theoryEngine->checkTheoryAssertionsWithModel(hardFailure);
  }
  
  // Output the model
  Notice() << *m;

  // We have a "fake context" for the substitution map (we don't need it
  // to be context-dependent)
  context::Context fakeContext;
  SubstitutionMap substitutions(&fakeContext, /* substituteUnderQuantifiers = */ false);

  for(size_t k = 0; k < m->getNumCommands(); ++k) {
    const DeclareFunctionCommand* c = dynamic_cast<const DeclareFunctionCommand*>(m->getCommand(k));
    Notice() << "SmtEngine::checkModel(): model command " << k << " : " << m->getCommand(k) << endl;
    if(c == NULL) {
      // we don't care about DECLARE-DATATYPES, DECLARE-SORT, ...
      Notice() << "SmtEngine::checkModel(): skipping..." << endl;
    } else {
      // We have a DECLARE-FUN:
      //
      // We'll first do some checks, then add to our substitution map
      // the mapping: function symbol |-> value

      Expr func = c->getFunction();
      Node val = m->getValue(func);

      Notice() << "SmtEngine::checkModel(): adding substitution: " << func << " |-> " << val << endl;

      // (1) if the value is a lambda, ensure the lambda doesn't contain the
      // function symbol (since then the definition is recursive)
      if (val.getKind() == kind::LAMBDA) {
        // first apply the model substitutions we have so far
        Debug("boolean-terms") << "applying subses to " << val[1] << endl;
        Node n = substitutions.apply(val[1]);
        Debug("boolean-terms") << "++ got " << n << endl;
        // now check if n contains func by doing a substitution
        // [func->func2] and checking equality of the Nodes.
        // (this just a way to check if func is in n.)
        SubstitutionMap subs(&fakeContext);
        Node func2 = NodeManager::currentNM()->mkSkolem("", TypeNode::fromType(func.getType()), "", NodeManager::SKOLEM_NO_NOTIFY);
        subs.addSubstitution(func, func2);
        if(subs.apply(n) != n) {
          Notice() << "SmtEngine::checkModel(): *** PROBLEM: MODEL VALUE DEFINED IN TERMS OF ITSELF ***" << endl;
          stringstream ss;
          ss << "SmtEngine::checkModel(): ERRORS SATISFYING ASSERTIONS WITH MODEL:" << endl
             << "considering model value for " << func << endl
             << "body of lambda is:   " << val << endl;
          if(n != val[1]) {
            ss << "body substitutes to: " << n << endl;
          }
          ss << "so " << func << " is defined in terms of itself." << endl
             << "Run with `--check-models -v' for additional diagnostics.";
          InternalError() << ss.str();
        }
      }

      // (2) check that the value is actually a value
      else if (!val.isConst())
      {
        // This is only a warning since it could have been assigned an
        // unevaluable term (e.g. an application of a transcendental function).
        // This parallels the behavior (warnings for non-constant expressions)
        // when checking whether assertions are satisfied below.
        Warning() << "Warning : SmtEngine::checkModel(): "
                  << "model value for " << func << endl
                  << "             is " << val << endl
                  << "and that is not a constant (.isConst() == false)."
                  << std::endl
                  << "Run with `--check-models -v' for additional diagnostics."
                  << std::endl;
      }

      // (3) check that it's the correct (sub)type
      // This was intended to be a more general check, but for now we can't do that because
      // e.g. "1" is an INT, which isn't a subrange type [1..10] (etc.).
      else if(func.getType().isInteger() && !val.getType().isInteger()) {
        Notice() << "SmtEngine::checkModel(): *** PROBLEM: MODEL VALUE NOT CORRECT TYPE ***" << endl;
        InternalError()
            << "SmtEngine::checkModel(): ERRORS SATISFYING ASSERTIONS WITH "
               "MODEL:"
            << endl
            << "model value for " << func << endl
            << "             is " << val << endl
            << "value type is     " << val.getType() << endl
            << "should be of type " << func.getType() << endl
            << "Run with `--check-models -v' for additional diagnostics.";
      }

      // (4) checks complete, add the substitution
      Debug("boolean-terms") << "cm: adding subs " << func << " :=> " << val << endl;
      substitutions.addSubstitution(func, val);
    }
  }

  // Now go through all our user assertions checking if they're satisfied.
  for(AssertionList::const_iterator i = d_assertionList->begin(); i != d_assertionList->end(); ++i) {
    Notice() << "SmtEngine::checkModel(): checking assertion " << *i << endl;
    Node n = Node::fromExpr(*i);

    // Apply any define-funs from the problem.
    {
      unordered_map<Node, Node, NodeHashFunction> cache;
      n = d_private->getProcessAssertions()->expandDefinitions(n, cache);
    }
    Notice() << "SmtEngine::checkModel(): -- expands to " << n << endl;

    // Apply our model value substitutions.
    Debug("boolean-terms") << "applying subses to " << n << endl;
    n = substitutions.apply(n);
    Debug("boolean-terms") << "++ got " << n << endl;
    Notice() << "SmtEngine::checkModel(): -- substitutes to " << n << endl;

    // We look up the value before simplifying. If n contains quantifiers,
    // this may increases the chance of finding its value before the node is
    // altered by simplification below.
    n = m->getValue(n);
    Notice() << "SmtEngine::checkModel(): -- get value : " << n << std::endl;

    // Simplify the result.
    n = d_private->simplify(n);
    Notice() << "SmtEngine::checkModel(): -- simplifies to  " << n << endl;

    // Replace the already-known ITEs (this is important for ground ITEs under quantifiers).
    n = d_private->d_iteRemover.replace(n);
    Notice() << "SmtEngine::checkModel(): -- ite replacement gives " << n << endl;

    // Apply our model value substitutions (again), as things may have been simplified.
    Debug("boolean-terms") << "applying subses to " << n << endl;
    n = substitutions.apply(n);
    Debug("boolean-terms") << "++ got " << n << endl;
    Notice() << "SmtEngine::checkModel(): -- re-substitutes to " << n << endl;

    // As a last-ditch effort, ask model to simplify it.
    // Presently, this is only an issue for quantifiers, which can have a value
    // but don't show up in our substitution map above.
    n = m->getValue(n);
    Notice() << "SmtEngine::checkModel(): -- model-substitutes to " << n << endl;

    if (n.isConst())
    {
      if (n.getConst<bool>())
      {
        // assertion is true, everything is fine
        continue;
      }
    }

    // Otherwise, we did not succeed in showing the current assertion to be
    // true. This may either indicate that our model is wrong, or that we cannot
    // check it. The latter may be the case for several reasons.
    // For example, quantified formulas are not checkable, although we assign
    // them to true/false based on the satisfying assignment. However,
    // quantified formulas can be modified during preprocess, so they may not
    // correspond to those in the satisfying assignment. Hence we throw
    // warnings for assertions that do not simplify to either true or false.
    // Other theories such as non-linear arithmetic (in particular,
    // transcendental functions) also have the property of not being able to
    // be checked precisely here.
    // Note that warnings like these can be avoided for quantified formulas
    // by making preprocessing passes explicitly record how they
    // rewrite quantified formulas (see cvc4-wishues#43).
    if (!n.isConst())
    {
      // Not constant, print a less severe warning message here.
      Warning() << "Warning : SmtEngine::checkModel(): cannot check simplified "
                   "assertion : "
                << n << endl;
      continue;
    }
    // Assertions that simplify to false result in an InternalError or
    // Warning being thrown below (when hardFailure is false).
    Notice() << "SmtEngine::checkModel(): *** PROBLEM: EXPECTED `TRUE' ***"
             << endl;
    stringstream ss;
    ss << "SmtEngine::checkModel(): "
       << "ERRORS SATISFYING ASSERTIONS WITH MODEL:" << endl
       << "assertion:     " << *i << endl
       << "simplifies to: " << n << endl
       << "expected `true'." << endl
       << "Run with `--check-models -v' for additional diagnostics.";
    if (hardFailure)
    {
      // internal error if hardFailure is true
      InternalError() << ss.str();
    }
    else
    {
      Warning() << ss.str() << endl;
    }
  }
  Notice() << "SmtEngine::checkModel(): all assertions checked out OK !" << endl;
}

void SmtEngine::checkSynthSolution()
{
  NodeManager* nm = NodeManager::currentNM();
  Notice() << "SmtEngine::checkSynthSolution(): checking synthesis solution" << endl;
  std::map<Node, std::map<Node, Node>> sol_map;
  /* Get solutions and build auxiliary vectors for substituting */
  if (!d_theoryEngine->getSynthSolutions(sol_map))
  {
    InternalError() << "SmtEngine::checkSynthSolution(): No solution to check!";
    return;
  }
  if (sol_map.empty())
  {
    InternalError() << "SmtEngine::checkSynthSolution(): Got empty solution!";
    return;
  }
  Trace("check-synth-sol") << "Got solution map:\n";
  // the set of synthesis conjectures in our assertions
  std::unordered_set<Node, NodeHashFunction> conjs;
  // For each of the above conjectures, the functions-to-synthesis and their
  // solutions. This is used as a substitution below.
  std::map<Node, std::vector<Node>> fvarMap;
  std::map<Node, std::vector<Node>> fsolMap;
  for (const std::pair<const Node, std::map<Node, Node>>& cmap : sol_map)
  {
    Trace("check-synth-sol") << "For conjecture " << cmap.first << ":\n";
    conjs.insert(cmap.first);
    std::vector<Node>& fvars = fvarMap[cmap.first];
    std::vector<Node>& fsols = fsolMap[cmap.first];
    for (const std::pair<const Node, Node>& pair : cmap.second)
    {
      Trace("check-synth-sol")
          << "  " << pair.first << " --> " << pair.second << "\n";
      fvars.push_back(pair.first);
      fsols.push_back(pair.second);
    }
  }
  Trace("check-synth-sol") << "Starting new SMT Engine\n";
  /* Start new SMT engine to check solutions */
  SmtEngine solChecker(d_exprManager, &d_options);
  solChecker.setIsInternalSubsolver();
  solChecker.setLogic(getLogicInfo());
  solChecker.getOptions().set(options::checkSynthSol, false);
  solChecker.getOptions().set(options::sygusRecFun, false);

  Trace("check-synth-sol") << "Retrieving assertions\n";
  // Build conjecture from original assertions
  if (d_assertionList == NULL)
  {
    Trace("check-synth-sol") << "No assertions to check\n";
    return;
  }
  // auxiliary assertions
  std::vector<Node> auxAssertions;
  // expand definitions cache
  std::unordered_map<Node, Node, NodeHashFunction> cache;
  for (AssertionList::const_iterator i = d_assertionList->begin();
       i != d_assertionList->end();
       ++i)
  {
    Notice() << "SmtEngine::checkSynthSolution(): checking assertion " << *i << endl;
    Trace("check-synth-sol") << "Retrieving assertion " << *i << "\n";
    Node assertion = Node::fromExpr(*i);
    // Apply any define-funs from the problem.
    assertion =
        d_private->getProcessAssertions()->expandDefinitions(assertion, cache);
    Notice() << "SmtEngine::checkSynthSolution(): -- expands to " << assertion
             << endl;
    Trace("check-synth-sol") << "Expanded assertion " << assertion << "\n";
    if (conjs.find(assertion) == conjs.end())
    {
      Trace("check-synth-sol") << "It is an auxiliary assertion\n";
      auxAssertions.push_back(assertion);
    }
    else
    {
      Trace("check-synth-sol") << "It is a synthesis conjecture\n";
    }
  }
  // check all conjectures
  for (const Node& conj : conjs)
  {
    // get the solution for this conjecture
    std::vector<Node>& fvars = fvarMap[conj];
    std::vector<Node>& fsols = fsolMap[conj];
    // Apply solution map to conjecture body
    Node conjBody;
    /* Whether property is quantifier free */
    if (conj[1].getKind() != kind::EXISTS)
    {
      conjBody = conj[1].substitute(
          fvars.begin(), fvars.end(), fsols.begin(), fsols.end());
    }
    else
    {
      conjBody = conj[1][1].substitute(
          fvars.begin(), fvars.end(), fsols.begin(), fsols.end());

      /* Skolemize property */
      std::vector<Node> vars, skos;
      for (unsigned j = 0, size = conj[1][0].getNumChildren(); j < size; ++j)
      {
        vars.push_back(conj[1][0][j]);
        std::stringstream ss;
        ss << "sk_" << j;
        skos.push_back(nm->mkSkolem(ss.str(), conj[1][0][j].getType()));
        Trace("check-synth-sol") << "\tSkolemizing " << conj[1][0][j] << " to "
                                 << skos.back() << "\n";
      }
      conjBody = conjBody.substitute(
          vars.begin(), vars.end(), skos.begin(), skos.end());
    }
    Notice() << "SmtEngine::checkSynthSolution(): -- body substitutes to "
             << conjBody << endl;
    Trace("check-synth-sol") << "Substituted body of assertion to " << conjBody
                             << "\n";
    solChecker.assertFormula(conjBody.toExpr());
    // Assert all auxiliary assertions. This may include recursive function
    // definitions that were added as assertions to the sygus problem.
    for (const Node& a : auxAssertions)
    {
      solChecker.assertFormula(a.toExpr());
    }
    Result r = solChecker.checkSat();
    Notice() << "SmtEngine::checkSynthSolution(): result is " << r << endl;
    Trace("check-synth-sol") << "Satsifiability check: " << r << "\n";
    if (r.asSatisfiabilityResult().isUnknown())
    {
      InternalError() << "SmtEngine::checkSynthSolution(): could not check "
                         "solution, result "
                         "unknown.";
    }
    else if (r.asSatisfiabilityResult().isSat())
    {
      InternalError()
          << "SmtEngine::checkSynthSolution(): produced solution leads to "
             "satisfiable negated conjecture.";
    }
    solChecker.resetAssertions();
  }
}

void SmtEngine::checkInterpol(Expr interpol,
                              const std::vector<Expr>& easserts,
                              const Node& conj)
{
}

void SmtEngine::checkAbduct(Expr a)
{
  Assert(a.getType().isBoolean());
  Trace("check-abduct") << "SmtEngine::checkAbduct: get expanded assertions"
                        << std::endl;

  std::vector<Expr> asserts = getExpandedAssertions();
  asserts.push_back(a);

  // two checks: first, consistent with assertions, second, implies negated goal
  // is unsatisfiable.
  for (unsigned j = 0; j < 2; j++)
  {
    Trace("check-abduct") << "SmtEngine::checkAbduct: phase " << j
                          << ": make new SMT engine" << std::endl;
    // Start new SMT engine to check solution
    SmtEngine abdChecker(d_exprManager, &d_options);
    abdChecker.setIsInternalSubsolver();
    abdChecker.setLogic(getLogicInfo());
    Trace("check-abduct") << "SmtEngine::checkAbduct: phase " << j
                          << ": asserting formulas" << std::endl;
    for (const Expr& e : asserts)
    {
      abdChecker.assertFormula(e);
    }
    Trace("check-abduct") << "SmtEngine::checkAbduct: phase " << j
                          << ": check the assertions" << std::endl;
    Result r = abdChecker.checkSat();
    Trace("check-abduct") << "SmtEngine::checkAbduct: phase " << j
                          << ": result is " << r << endl;
    std::stringstream serr;
    bool isError = false;
    if (j == 0)
    {
      if (r.asSatisfiabilityResult().isSat() != Result::SAT)
      {
        isError = true;
        serr << "SmtEngine::checkAbduct(): produced solution cannot be shown "
                "to be consisconsistenttent with assertions, result was "
             << r;
      }
      Trace("check-abduct")
          << "SmtEngine::checkAbduct: goal is " << d_abdConj << std::endl;
      // add the goal to the set of assertions
      Assert(!d_abdConj.isNull());
      asserts.push_back(d_abdConj);
    }
    else
    {
      if (r.asSatisfiabilityResult().isSat() != Result::UNSAT)
      {
        isError = true;
        serr << "SmtEngine::checkAbduct(): negated goal cannot be shown "
                "unsatisfiable with produced solution, result was "
             << r;
      }
    }
    // did we get an unexpected result?
    if (isError)
    {
      InternalError() << serr.str();
    }
  }
}

// TODO(#1108): Simplify the error reporting of this method.
UnsatCore SmtEngine::getUnsatCore() {
  Trace("smt") << "SMT getUnsatCore()" << endl;
  SmtScope smts(this);
  finalOptionsAreSet();
  if(Dump.isOn("benchmark")) {
    Dump("benchmark") << GetUnsatCoreCommand();
  }
  return getUnsatCoreInternal();
}

// TODO(#1108): Simplify the error reporting of this method.
const Proof& SmtEngine::getProof()
{
  Trace("smt") << "SMT getProof()" << endl;
  SmtScope smts(this);
  finalOptionsAreSet();
  if(Dump.isOn("benchmark")) {
    Dump("benchmark") << GetProofCommand();
  }
#if IS_PROOFS_BUILD
  if(!options::proof()) {
    throw ModalException("Cannot get a proof when produce-proofs option is off.");
  }
  if (d_smtMode != SMT_MODE_UNSAT)
  {
    throw RecoverableModalException(
        "Cannot get a proof unless immediately preceded by UNSAT/ENTAILED "
        "response.");
  }

  return ProofManager::getProof(this);
#else /* IS_PROOFS_BUILD */
  throw ModalException("This build of CVC4 doesn't have proof support.");
#endif /* IS_PROOFS_BUILD */
}

void SmtEngine::printInstantiations( std::ostream& out ) {
  SmtScope smts(this);
  finalOptionsAreSet();
  if (options::instFormatMode() == options::InstFormatMode::SZS)
  {
    out << "% SZS output start Proof for " << d_filename.c_str() << std::endl;
  }
  if( d_theoryEngine ){
    d_theoryEngine->printInstantiations( out );
  }else{
    Assert(false);
  }
  if (options::instFormatMode() == options::InstFormatMode::SZS)
  {
    out << "% SZS output end Proof for " << d_filename.c_str() << std::endl;
  }
}

void SmtEngine::printSynthSolution( std::ostream& out ) {
  SmtScope smts(this);
  finalOptionsAreSet();
  if( d_theoryEngine ){
    d_theoryEngine->printSynthSolution( out );
  }else{
    Assert(false);
  }
}

bool SmtEngine::getSynthSolutions(std::map<Expr, Expr>& sol_map)
{
  SmtScope smts(this);
  finalOptionsAreSet();
  std::map<Node, std::map<Node, Node>> sol_mapn;
  Assert(d_theoryEngine != nullptr);
  // fail if the theory engine does not have synthesis solutions
  if (!d_theoryEngine->getSynthSolutions(sol_mapn))
  {
    return false;
  }
  for (std::pair<const Node, std::map<Node, Node>>& cs : sol_mapn)
  {
    for (std::pair<const Node, Node>& s : cs.second)
    {
      sol_map[s.first.toExpr()] = s.second.toExpr();
    }
  }
  return true;
}

Expr SmtEngine::doQuantifierElimination(const Expr& e, bool doFull, bool strict)
{
  SmtScope smts(this);
  finalOptionsAreSet();
  if(!d_logic.isPure(THEORY_ARITH) && strict){
    Warning() << "Unexpected logic for quantifier elimination " << d_logic << endl;
  }
  Trace("smt-qe") << "Do quantifier elimination " << e << std::endl;
  Node n_e = Node::fromExpr( e );
  if (n_e.getKind() != kind::EXISTS && n_e.getKind() != kind::FORALL)
  {
    throw ModalException(
        "Expecting a quantified formula as argument to get-qe.");
  }
  //tag the quantified formula with the quant-elim attribute
  TypeNode t = NodeManager::currentNM()->booleanType();
  Node n_attr = NodeManager::currentNM()->mkSkolem("qe", t, "Auxiliary variable for qe attr.");
  std::vector< Node > node_values;
  d_theoryEngine->setUserAttribute( doFull ? "quant-elim" : "quant-elim-partial", n_attr, node_values, "");
  n_attr = NodeManager::currentNM()->mkNode(kind::INST_ATTRIBUTE, n_attr);
  n_attr = NodeManager::currentNM()->mkNode(kind::INST_PATTERN_LIST, n_attr);
  std::vector< Node > e_children;
  e_children.push_back( n_e[0] );
  e_children.push_back(n_e.getKind() == kind::EXISTS ? n_e[1]
                                                     : n_e[1].negate());
  e_children.push_back( n_attr );
  Node nn_e = NodeManager::currentNM()->mkNode( kind::EXISTS, e_children );
  Trace("smt-qe-debug") << "Query for quantifier elimination : " << nn_e << std::endl;
  Assert(nn_e.getNumChildren() == 3);
  Result r = checkSatisfiability(nn_e.toExpr(), true, true);
  Trace("smt-qe") << "Query returned " << r << std::endl;
  if(r.asSatisfiabilityResult().isSat() != Result::UNSAT ) {
    if( r.asSatisfiabilityResult().isSat() != Result::SAT && doFull ){
      Notice()
          << "While performing quantifier elimination, unexpected result : "
          << r << " for query.";
      // failed, return original
      return e;
    }
    std::vector< Node > inst_qs;
    d_theoryEngine->getInstantiatedQuantifiedFormulas( inst_qs );
    Assert(inst_qs.size() <= 1);
    Node ret_n;
    if( inst_qs.size()==1 ){
      Node top_q = inst_qs[0];
      //Node top_q = Rewriter::rewrite( nn_e ).negate();
      Assert(top_q.getKind() == kind::FORALL);
      Trace("smt-qe") << "Get qe for " << top_q << std::endl;
      ret_n = d_theoryEngine->getInstantiatedConjunction( top_q );
      Trace("smt-qe") << "Returned : " << ret_n << std::endl;
      if (n_e.getKind() == kind::EXISTS)
      {
        ret_n = Rewriter::rewrite(ret_n.negate());
      }
    }else{
      ret_n = NodeManager::currentNM()->mkConst(n_e.getKind() != kind::EXISTS);
    }
    // do extended rewrite to minimize the size of the formula aggressively
    theory::quantifiers::ExtendedRewriter extr(true);
    ret_n = extr.extendedRewrite(ret_n);
    return ret_n.toExpr();
  }else {
    return NodeManager::currentNM()
        ->mkConst(n_e.getKind() == kind::EXISTS)
        .toExpr();
  }
}

bool SmtEngine::getInterpol(const Expr& conj,
                            const Type& grammarType,
                            Expr& interpol)
{
  return false;
}

bool SmtEngine::getInterpol(const Expr& conj, Expr& interpol)
{
  Type grammarType;
  return getInterpol(conj, grammarType, interpol);
}

bool SmtEngine::getAbduct(const Expr& conj, const Type& grammarType, Expr& abd)
{
  SmtScope smts(this);

  if (!options::produceAbducts())
  {
    const char* msg = "Cannot get abduct when produce-abducts options is off.";
    throw ModalException(msg);
  }
  Trace("sygus-abduct") << "SmtEngine::getAbduct: conjecture " << conj
                        << std::endl;
  std::vector<Expr> easserts = getExpandedAssertions();
  std::vector<Node> axioms;
  for (unsigned i = 0, size = easserts.size(); i < size; i++)
  {
    axioms.push_back(Node::fromExpr(easserts[i]));
  }
  std::vector<Node> asserts(axioms.begin(), axioms.end());
  // negate the conjecture
  Node conjn = Node::fromExpr(conj);
  // must expand definitions
  std::unordered_map<Node, Node, NodeHashFunction> cache;
  conjn = d_private->getProcessAssertions()->expandDefinitions(conjn, cache);
  // now negate
  conjn = conjn.negate();
  d_abdConj = conjn.toExpr();
  asserts.push_back(conjn);
  std::string name("A");
  Node aconj = theory::quantifiers::SygusAbduct::mkAbductionConjecture(
      name, asserts, axioms, TypeNode::fromType(grammarType));
  // should be a quantified conjecture with one function-to-synthesize
  Assert(aconj.getKind() == kind::FORALL && aconj[0].getNumChildren() == 1);
  // remember the abduct-to-synthesize
  d_sssf = aconj[0][0].toExpr();
  Trace("sygus-abduct") << "SmtEngine::getAbduct: made conjecture : " << aconj
                        << ", solving for " << d_sssf << std::endl;
  // we generate a new smt engine to do the abduction query
  d_subsolver.reset(
      new SmtEngine(NodeManager::currentNM()->toExprManager(), &d_options));
  d_subsolver->setIsInternalSubsolver();
  // get the logic
  LogicInfo l = d_logic.getUnlockedCopy();
  // enable everything needed for sygus
  l.enableSygus();
  d_subsolver->setLogic(l);
  // assert the abduction query
  d_subsolver->assertFormula(aconj.toExpr());
  if (getAbductInternal(abd))
  {
    // successfully generated an abduct, update to abduct state
    d_smtMode = SMT_MODE_ABDUCT;
    return true;
  }
  // failed, we revert to the assert state
  d_smtMode = SMT_MODE_ASSERT;
  return false;
}

bool SmtEngine::getAbductInternal(Expr& abd)
{
  // should have initialized the subsolver by now
  Assert(d_subsolver != nullptr);
  Trace("sygus-abduct") << "  SmtEngine::getAbduct check sat..." << std::endl;
  Result r = d_subsolver->checkSat();
  Trace("sygus-abduct") << "  SmtEngine::getAbduct result: " << r << std::endl;
  if (r.asSatisfiabilityResult().isSat() == Result::UNSAT)
  {
    // get the synthesis solution
    std::map<Expr, Expr> sols;
    d_subsolver->getSynthSolutions(sols);
    Assert(sols.size() == 1);
    std::map<Expr, Expr>::iterator its = sols.find(d_sssf);
    if (its != sols.end())
    {
      Trace("sygus-abduct")
          << "SmtEngine::getAbduct: solution is " << its->second << std::endl;
      Node abdn = Node::fromExpr(its->second);
      if (abdn.getKind() == kind::LAMBDA)
      {
        abdn = abdn[1];
      }
      // get the grammar type for the abduct
      Node af = Node::fromExpr(d_sssf);
      Node agdtbv = af.getAttribute(theory::SygusSynthFunVarListAttribute());
      Assert(!agdtbv.isNull());
      Assert(agdtbv.getKind() == kind::BOUND_VAR_LIST);
      // convert back to original
      // must replace formal arguments of abd with the free variables in the
      // input problem that they correspond to.
      std::vector<Node> vars;
      std::vector<Node> syms;
      SygusVarToTermAttribute sta;
      for (const Node& bv : agdtbv)
      {
        vars.push_back(bv);
        syms.push_back(bv.hasAttribute(sta) ? bv.getAttribute(sta) : bv);
      }
      abdn =
          abdn.substitute(vars.begin(), vars.end(), syms.begin(), syms.end());

      // convert to expression
      abd = abdn.toExpr();

      // if check abducts option is set, we check the correctness
      if (options::checkAbducts())
      {
        checkAbduct(abd);
      }
      return true;
    }
    Trace("sygus-abduct") << "SmtEngine::getAbduct: could not find solution!"
                          << std::endl;
    throw RecoverableModalException("Could not find solution for get-abduct.");
  }
  return false;
}

bool SmtEngine::getAbduct(const Expr& conj, Expr& abd)
{
  Type grammarType;
  return getAbduct(conj, grammarType, abd);
}

void SmtEngine::getInstantiatedQuantifiedFormulas( std::vector< Expr >& qs ) {
  SmtScope smts(this);
  if( d_theoryEngine ){
    std::vector< Node > qs_n;
    d_theoryEngine->getInstantiatedQuantifiedFormulas( qs_n );
    for( unsigned i=0; i<qs_n.size(); i++ ){
      qs.push_back( qs_n[i].toExpr() );
    }
  }else{
    Assert(false);
  }
}

void SmtEngine::getInstantiations( Expr q, std::vector< Expr >& insts ) {
  SmtScope smts(this);
  if( d_theoryEngine ){
    std::vector< Node > insts_n;
    d_theoryEngine->getInstantiations( Node::fromExpr( q ), insts_n );
    for( unsigned i=0; i<insts_n.size(); i++ ){
      insts.push_back( insts_n[i].toExpr() );
    }
  }else{
    Assert(false);
  }
}

void SmtEngine::getInstantiationTermVectors( Expr q, std::vector< std::vector< Expr > >& tvecs ) {
  SmtScope smts(this);
  Assert(options::trackInstLemmas());
  if( d_theoryEngine ){
    std::vector< std::vector< Node > > tvecs_n;
    d_theoryEngine->getInstantiationTermVectors( Node::fromExpr( q ), tvecs_n );
    for( unsigned i=0; i<tvecs_n.size(); i++ ){
      std::vector< Expr > tvec;
      for( unsigned j=0; j<tvecs_n[i].size(); j++ ){
        tvec.push_back( tvecs_n[i][j].toExpr() );
      }
      tvecs.push_back( tvec );
    }
  }else{
    Assert(false);
  }
}

vector<Expr> SmtEngine::getAssertions() {
  SmtScope smts(this);
  finalOptionsAreSet();
  doPendingPops();
  if(Dump.isOn("benchmark")) {
    Dump("benchmark") << GetAssertionsCommand();
  }
  Trace("smt") << "SMT getAssertions()" << endl;
  if(!options::produceAssertions()) {
    const char* msg =
      "Cannot query the current assertion list when not in produce-assertions mode.";
    throw ModalException(msg);
  }
  Assert(d_assertionList != NULL);
  // copy the result out
  return vector<Expr>(d_assertionList->begin(), d_assertionList->end());
}

void SmtEngine::push()
{
  SmtScope smts(this);
  finalOptionsAreSet();
  doPendingPops();
  Trace("smt") << "SMT push()" << endl;
  d_private->notifyPush();
  d_private->processAssertions();
  if(Dump.isOn("benchmark")) {
    Dump("benchmark") << PushCommand();
  }
  if(!options::incrementalSolving()) {
    throw ModalException("Cannot push when not solving incrementally (use --incremental)");
  }


  // The problem isn't really "extended" yet, but this disallows
  // get-model after a push, simplifying our lives somewhat and
  // staying symmetric with pop.
  setProblemExtended();

  d_userLevels.push_back(d_userContext->getLevel());
  internalPush();
  Trace("userpushpop") << "SmtEngine: pushed to level "
                       << d_userContext->getLevel() << endl;
}

void SmtEngine::pop() {
  SmtScope smts(this);
  finalOptionsAreSet();
  Trace("smt") << "SMT pop()" << endl;
  if(Dump.isOn("benchmark")) {
    Dump("benchmark") << PopCommand();
  }
  if(!options::incrementalSolving()) {
    throw ModalException("Cannot pop when not solving incrementally (use --incremental)");
  }
  if(d_userLevels.size() == 0) {
    throw ModalException("Cannot pop beyond the first user frame");
  }

  // The problem isn't really "extended" yet, but this disallows
  // get-model after a pop, simplifying our lives somewhat.  It might
  // not be strictly necessary to do so, since the pops occur lazily,
  // but also it would be weird to have a legally-executed (get-model)
  // that only returns a subset of the assignment (because the rest
  // is no longer in scope!).
  setProblemExtended();

  AlwaysAssert(d_userContext->getLevel() > 0);
  AlwaysAssert(d_userLevels.back() < d_userContext->getLevel());
  while (d_userLevels.back() < d_userContext->getLevel()) {
    internalPop(true);
  }
  d_userLevels.pop_back();

  // Clear out assertion queues etc., in case anything is still in there
  d_private->notifyPop();

  Trace("userpushpop") << "SmtEngine: popped to level "
                       << d_userContext->getLevel() << endl;
  // FIXME: should we reset d_status here?
  // SMT-LIBv2 spec seems to imply no, but it would make sense to..
}

void SmtEngine::internalPush() {
  Assert(d_fullyInited);
  Trace("smt") << "SmtEngine::internalPush()" << endl;
  doPendingPops();
  if(options::incrementalSolving()) {
    d_private->processAssertions();
    TimerStat::CodeTimer pushPopTimer(d_stats->d_pushPopTime);
    d_userContext->push();
    // the d_context push is done inside of the SAT solver
    d_propEngine->push();
  }
}

void SmtEngine::internalPop(bool immediate) {
  Assert(d_fullyInited);
  Trace("smt") << "SmtEngine::internalPop()" << endl;
  if(options::incrementalSolving()) {
    ++d_pendingPops;
  }
  if(immediate) {
    doPendingPops();
  }
}

void SmtEngine::doPendingPops() {
  Trace("smt") << "SmtEngine::doPendingPops()" << endl;
  Assert(d_pendingPops == 0 || options::incrementalSolving());
  // check to see if a postsolve() is pending
  if (d_needPostsolve)
  {
    d_propEngine->resetTrail();
  }
  while(d_pendingPops > 0) {
    TimerStat::CodeTimer pushPopTimer(d_stats->d_pushPopTime);
    d_propEngine->pop();
    // the d_context pop is done inside of the SAT solver
    d_userContext->pop();
    --d_pendingPops;
  }
  if (d_needPostsolve)
  {
    d_theoryEngine->postsolve();
    d_needPostsolve = false;
  }
}

void SmtEngine::reset()
{
  SmtScope smts(this);
  ExprManager *em = d_exprManager;
  Trace("smt") << "SMT reset()" << endl;
  if(Dump.isOn("benchmark")) {
    Dump("benchmark") << ResetCommand();
  }
  Options opts;
  opts.copyValues(d_originalOptions);
  this->~SmtEngine();
  new (this) SmtEngine(em, &opts);
}

void SmtEngine::resetAssertions()
{
  SmtScope smts(this);

  if (!d_fullyInited)
  {
    // We're still in Start Mode, nothing asserted yet, do nothing.
    // (see solver execution modes in the SMT-LIB standard)
    Assert(d_context->getLevel() == 0);
    Assert(d_userContext->getLevel() == 0);
    DeleteAndClearCommandVector(d_modelGlobalCommands);
    return;
  }

  doPendingPops();

  Trace("smt") << "SMT resetAssertions()" << endl;
  if (Dump.isOn("benchmark"))
  {
    Dump("benchmark") << ResetAssertionsCommand();
  }

  while (!d_userLevels.empty())
  {
    pop();
  }

  // Remember the global push/pop around everything when beyond Start mode
  // (see solver execution modes in the SMT-LIB standard)
  Assert(d_userLevels.size() == 0 && d_userContext->getLevel() == 1);
  d_context->popto(0);
  d_userContext->popto(0);
  DeleteAndClearCommandVector(d_modelGlobalCommands);
  d_userContext->push();
  d_context->push();

  /* Create new PropEngine.
   * First force destruction of referenced PropEngine to enforce that
   * statistics are unregistered by the obsolete PropEngine object before
   * registered again by the new PropEngine object */
  d_propEngine.reset(nullptr);
  d_propEngine.reset(new PropEngine(
      getTheoryEngine(), getContext(), getUserContext(), getResourceManager()));
  d_theoryEngine->setPropEngine(getPropEngine());
}

void SmtEngine::interrupt()
{
  if(!d_fullyInited) {
    return;
  }
  d_propEngine->interrupt();
  d_theoryEngine->interrupt();
}

void SmtEngine::setResourceLimit(unsigned long units, bool cumulative) {
  d_resourceManager->setResourceLimit(units, cumulative);
}
void SmtEngine::setTimeLimit(unsigned long milis, bool cumulative) {
  d_resourceManager->setTimeLimit(milis, cumulative);
}

unsigned long SmtEngine::getResourceUsage() const {
  return d_resourceManager->getResourceUsage();
}

unsigned long SmtEngine::getTimeUsage() const {
  return d_resourceManager->getTimeUsage();
}

unsigned long SmtEngine::getResourceRemaining() const
{
  return d_resourceManager->getResourceRemaining();
}

unsigned long SmtEngine::getTimeRemaining() const
{
  return d_resourceManager->getTimeRemaining();
}

NodeManager* SmtEngine::getNodeManager() const
{
  return d_exprManager->getNodeManager();
}

Statistics SmtEngine::getStatistics() const
{
  return Statistics(*d_statisticsRegistry);
}

SExpr SmtEngine::getStatistic(std::string name) const
{
  return d_statisticsRegistry->getStatistic(name);
}

void SmtEngine::safeFlushStatistics(int fd) const {
  d_statisticsRegistry->safeFlushInformation(fd);
}

void SmtEngine::setUserAttribute(const std::string& attr,
                                 Expr expr,
                                 const std::vector<Expr>& expr_values,
                                 const std::string& str_value)
{
  SmtScope smts(this);
  finalOptionsAreSet();
  std::vector<Node> node_values;
  for( unsigned i=0; i<expr_values.size(); i++ ){
    node_values.push_back( expr_values[i].getNode() );
  }
  d_theoryEngine->setUserAttribute(attr, expr.getNode(), node_values, str_value);
}

void SmtEngine::setPrintFuncInModel(Expr f, bool p) {
  Trace("setp-model") << "Set printInModel " << f << " to " << p << std::endl;
  for( unsigned i=0; i<d_modelGlobalCommands.size(); i++ ){
    Command * c = d_modelGlobalCommands[i];
    DeclareFunctionCommand* dfc = dynamic_cast<DeclareFunctionCommand*>(c);
    if(dfc != NULL) {
      if( dfc->getFunction()==f ){
        dfc->setPrintInModel( p );
      }
    }
  }
  for( unsigned i=0; i<d_modelCommands->size(); i++ ){
    Command * c = (*d_modelCommands)[i];
    DeclareFunctionCommand* dfc = dynamic_cast<DeclareFunctionCommand*>(c);
    if(dfc != NULL) {
      if( dfc->getFunction()==f ){
        dfc->setPrintInModel( p );
      }
    }
  }
}

void SmtEngine::beforeSearch()
{
  if(d_fullyInited) {
    throw ModalException(
        "SmtEngine::beforeSearch called after initialization.");
  }
}


void SmtEngine::setOption(const std::string& key, const CVC4::SExpr& value)
{
  NodeManagerScope nms(d_nodeManager);
  Trace("smt") << "SMT setOption(" << key << ", " << value << ")" << endl;

  if(Dump.isOn("benchmark")) {
    Dump("benchmark") << SetOptionCommand(key, value);
  }

  if(key == "command-verbosity") {
    if(!value.isAtom()) {
      const vector<SExpr>& cs = value.getChildren();
      if(cs.size() == 2 &&
         (cs[0].isKeyword() || cs[0].isString()) &&
         cs[1].isInteger()) {
        string c = cs[0].getValue();
        const Integer& v = cs[1].getIntegerValue();
        if(v < 0 || v > 2) {
          throw OptionException("command-verbosity must be 0, 1, or 2");
        }
        d_commandVerbosity[c] = v;
        return;
      }
    }
    throw OptionException("command-verbosity value must be a tuple (command-name, integer)");
  }

  if(!value.isAtom()) {
    throw OptionException("bad value for :" + key);
  }

  string optionarg = value.getValue();
  d_options.setOption(key, optionarg);
}

void SmtEngine::setIsInternalSubsolver() { d_isInternalSubsolver = true; }

bool SmtEngine::isInternalSubsolver() const { return d_isInternalSubsolver; }

CVC4::SExpr SmtEngine::getOption(const std::string& key) const
{
  NodeManagerScope nms(d_nodeManager);

  Trace("smt") << "SMT getOption(" << key << ")" << endl;

  if(key.length() >= 18 &&
     key.compare(0, 18, "command-verbosity:") == 0) {
    map<string, Integer>::const_iterator i = d_commandVerbosity.find(key.c_str() + 18);
    if(i != d_commandVerbosity.end()) {
      return SExpr((*i).second);
    }
    i = d_commandVerbosity.find("*");
    if(i != d_commandVerbosity.end()) {
      return SExpr((*i).second);
    }
    return SExpr(Integer(2));
  }

  if(Dump.isOn("benchmark")) {
    Dump("benchmark") << GetOptionCommand(key);
  }

  if(key == "command-verbosity") {
    vector<SExpr> result;
    SExpr defaultVerbosity;
    for(map<string, Integer>::const_iterator i = d_commandVerbosity.begin();
        i != d_commandVerbosity.end();
        ++i) {
      vector<SExpr> v;
      v.push_back(SExpr((*i).first));
      v.push_back(SExpr((*i).second));
      if((*i).first == "*") {
        // put the default at the end of the SExpr
        defaultVerbosity = SExpr(v);
      } else {
        result.push_back(SExpr(v));
      }
    }
    // put the default at the end of the SExpr
    if(!defaultVerbosity.isAtom()) {
      result.push_back(defaultVerbosity);
    } else {
      // ensure the default is always listed
      vector<SExpr> v;
      v.push_back(SExpr("*"));
      v.push_back(SExpr(Integer(2)));
      result.push_back(SExpr(v));
    }
    return SExpr(result);
  }

  return SExpr::parseAtom(d_options.getOption(key));
}

bool SmtEngine::getExpressionName(Expr e, std::string& name) const {
  return d_private->getExpressionName(e, name);
}

void SmtEngine::setExpressionName(Expr e, const std::string& name) {
  Trace("smt-debug") << "Set expression name " << e << " to " << name << std::endl;
  d_private->setExpressionName(e,name);
}

Options& SmtEngine::getOptions() { return d_options; }

const Options& SmtEngine::getOptions() const { return d_options; }

ResourceManager* SmtEngine::getResourceManager()
{
  return d_resourceManager.get();
}

void SmtEngine::setSygusConjectureStale()
{
  if (d_private->d_sygusConjectureStale)
  {
    // already stale
    return;
  }
  d_private->d_sygusConjectureStale = true;
  if (options::incrementalSolving())
  {
    internalPop();
  }
}

}/* CVC4 namespace */<|MERGE_RESOLUTION|>--- conflicted
+++ resolved
@@ -203,7 +203,6 @@
   typedef unordered_map<Node, Node, NodeHashFunction> NodeToNodeHashMap;
   typedef unordered_map<Node, bool, NodeHashFunction> NodeToBoolHashMap;
 
-<<<<<<< HEAD
   /** An options listener class */
   class SmtEnginePrivateOptionsListener : public OptionsListener
   {
@@ -225,8 +224,6 @@
    */
   ResourceManager* d_resourceManager;
 
-=======
->>>>>>> 37801c1d
   /** Manager for the memory of regular-output-channel. */
   ManagedRegularOutputChannel d_managedRegularChannel;
 
@@ -279,17 +276,12 @@
    */
   NodeToNodeHashMap d_abstractValues;
 
-<<<<<<< HEAD
   /** Number of calls of simplify assertions active.
    */
   unsigned d_simplifyAssertionsDepth;
 
   /** The options listener */
   SmtEnginePrivateOptionsListener d_smtOptListen;
-=======
-  /** TODO: whether certain preprocess steps are necessary */
-  //bool d_needsExpandDefs;
->>>>>>> 37801c1d
 
   /** The preprocessing pass context */
   std::unique_ptr<PreprocessingPassContext> d_preprocessingPassContext;
@@ -341,13 +333,9 @@
         d_fakeContext(),
         d_abstractValueMap(&d_fakeContext),
         d_abstractValues(),
-<<<<<<< HEAD
         d_simplifyAssertionsDepth(0),
         d_smtOptListen(*this),
-=======
         d_processor(smt, *smt.getResourceManager()),
-        // d_needsExpandDefs(true),  //TODO?
->>>>>>> 37801c1d
         d_exprNames(smt.getUserContext()),
         d_iteRemover(smt.getUserContext()),
         d_sygusConjectureStale(smt.getUserContext(), true)
@@ -364,15 +352,11 @@
 
     try
     {
-<<<<<<< HEAD
       Options& nodeManagerOptions = NodeManager::currentNM()->getOptions();
       
       // set the listener of the options
       nodeManagerOptions.setListener(&d_smtOptListen);
 
-=======
-      Options& opts = d_smt.getOptions();
->>>>>>> 37801c1d
       // Multiple options reuse BeforeSearchListener so registration requires an
       // extra bit of care.
       // We can safely not call notify on this before search listener at
@@ -390,20 +374,10 @@
       d_listenerRegistrations->add(opts.registerSetPrintExprTypesListener(
           new SetPrintExprTypesListener(), true));
       d_listenerRegistrations->add(
-<<<<<<< HEAD
           nodeManagerOptions.registerSetRegularOutputChannelListener(
               new SetToDefaultSourceListener(&d_managedRegularChannel), true));
       d_listenerRegistrations->add(
           nodeManagerOptions.registerSetDiagnosticOutputChannelListener(
-=======
-          opts.registerSetDumpModeListener(new DumpModeListener(), true));
-      d_listenerRegistrations->add(opts.registerSetPrintSuccessListener(
-          new PrintSuccessListener(), true));
-      d_listenerRegistrations->add(opts.registerSetRegularOutputChannelListener(
-          new SetToDefaultSourceListener(&d_managedRegularChannel), true));
-      d_listenerRegistrations->add(
-          opts.registerSetDiagnosticOutputChannelListener(
->>>>>>> 37801c1d
               new SetToDefaultSourceListener(&d_managedDiagnosticChannel),
               true));
       d_listenerRegistrations->add(opts.registerDumpToFileNameListener(
