--- conflicted
+++ resolved
@@ -2233,7 +2233,6 @@
 
   if (options::proof())
   {
-<<<<<<< HEAD
     if (options::incrementalSolving())
     {
       if (options::incrementalSolving.wasSetByUser())
@@ -2245,11 +2244,10 @@
              "supported with --proof, try --tear-down-incremental instead)"
           << endl;
       setOption("incremental", SExpr("false"));
-=======
+    }
     if (d_logic > LogicInfo("QF_AUFBVLRA")) {
         throw OptionException(
             "Proofs are only supported for sub-logics of QF_AUFBVLIA."); 
->>>>>>> 21771062
     }
     if (options::bitvectorAlgebraicSolver())
     {
