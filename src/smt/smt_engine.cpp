/*********************                                                        */
/*! \file smt_engine.cpp
 ** \verbatim
 ** Top contributors (to current version):
 **   Andrew Reynolds, Morgan Deters, Aina Niemetz
 ** This file is part of the CVC4 project.
 ** Copyright (c) 2009-2020 by the authors listed in the file AUTHORS
 ** in the top-level source directory) and their institutional affiliations.
 ** All rights reserved.  See the file COPYING in the top-level source
 ** directory for licensing information.\endverbatim
 **
 ** \brief The main entry point into the CVC4 library's SMT interface
 **
 ** The main entry point into the CVC4 library's SMT interface.
 **/

#include "smt/smt_engine.h"

#include <algorithm>
#include <cctype>
#include <iterator>
#include <memory>
#include <sstream>
#include <stack>
#include <string>
#include <tuple>
#include <unordered_map>
#include <unordered_set>
#include <utility>
#include <vector>

#include "api/cvc4cpp.h"
#include "base/check.h"
#include "base/configuration.h"
#include "base/configuration_private.h"
#include "base/exception.h"
#include "base/listener.h"
#include "base/modal_exception.h"
#include "base/output.h"
#include "context/cdhashmap.h"
#include "context/cdhashset.h"
#include "context/cdlist.h"
#include "context/context.h"
#include "decision/decision_engine.h"
#include "expr/attribute.h"
#include "expr/expr.h"
#include "expr/kind.h"
#include "expr/metakind.h"
#include "expr/node.h"
#include "expr/node_algorithm.h"
#include "expr/node_builder.h"
#include "expr/node_self_iterator.h"
#include "expr/node_visitor.h"
#include "options/arith_options.h"
#include "options/arrays_options.h"
#include "options/base_options.h"
#include "options/booleans_options.h"
#include "options/bv_options.h"
#include "options/datatypes_options.h"
#include "options/decision_options.h"
#include "options/language.h"
#include "options/main_options.h"
#include "options/open_ostream.h"
#include "options/option_exception.h"
#include "options/printer_options.h"
#include "options/proof_options.h"
#include "options/prop_options.h"
#include "options/quantifiers_options.h"
#include "options/sep_options.h"
#include "options/set_language.h"
#include "options/smt_options.h"
#include "options/strings_options.h"
#include "options/theory_options.h"
#include "options/uf_options.h"
#include "preprocessing/preprocessing_pass.h"
#include "preprocessing/preprocessing_pass_context.h"
#include "preprocessing/preprocessing_pass_registry.h"
#include "printer/printer.h"
#include "proof/proof.h"
#include "proof/proof_manager.h"
#include "proof/theory_proof.h"
#include "proof/unsat_core.h"
#include "prop/prop_engine.h"
#include "smt/command.h"
#include "smt/command_list.h"
#include "smt/defined_function.h"
#include "smt/logic_request.h"
#include "smt/managed_ostreams.h"
#include "smt/model_blocker.h"
#include "smt/model_core_builder.h"
#include "smt/process_assertions.h"
#include "smt/set_defaults.h"
#include "smt/smt_engine_scope.h"
#include "smt/smt_engine_stats.h"
#include "smt/term_formula_removal.h"
#include "smt/update_ostream.h"
#include "smt_util/boolean_simplification.h"
#include "smt_util/nary_builder.h"
#include "theory/booleans/circuit_propagator.h"
#include "theory/bv/theory_bv_rewriter.h"
#include "theory/logic_info.h"
#include "theory/quantifiers/fun_def_process.h"
#include "theory/quantifiers/single_inv_partition.h"
#include "theory/quantifiers/sygus/sygus_abduct.h"
#include "theory/quantifiers/sygus/synth_engine.h"
#include "theory/quantifiers/term_util.h"
#include "theory/quantifiers_engine.h"
#include "theory/rewriter.h"
#include "theory/sort_inference.h"
#include "theory/strings/theory_strings.h"
#include "theory/substitutions.h"
#include "theory/theory_engine.h"
#include "theory/theory_model.h"
#include "theory/theory_traits.h"
#include "util/hash.h"
#include "util/proof.h"
#include "util/random.h"
#include "util/resource_manager.h"

#if (IS_LFSC_BUILD && IS_PROOFS_BUILD)
#include "lfscc.h"
#endif

using namespace std;
using namespace CVC4;
using namespace CVC4::smt;
using namespace CVC4::preprocessing;
using namespace CVC4::prop;
using namespace CVC4::context;
using namespace CVC4::theory;

namespace CVC4 {

namespace proof {
extern const char* const plf_signatures;
}  // namespace proof

namespace smt {

struct DeleteCommandFunction : public std::unary_function<const Command*, void>
{
  void operator()(const Command* command) { delete command; }
};

void DeleteAndClearCommandVector(std::vector<Command*>& commands) {
  std::for_each(commands.begin(), commands.end(), DeleteCommandFunction());
  commands.clear();
}

class SoftResourceOutListener : public Listener {
 public:
  SoftResourceOutListener(SmtEngine& smt) : d_smt(&smt) {}
  void notify() override
  {
    SmtScope scope(d_smt);
    Assert(smt::smtEngineInScope());
    d_smt->interrupt();
  }
 private:
  SmtEngine* d_smt;
}; /* class SoftResourceOutListener */


class HardResourceOutListener : public Listener {
 public:
  HardResourceOutListener(SmtEngine& smt) : d_smt(&smt) {}
  void notify() override
  {
    SmtScope scope(d_smt);
    theory::Rewriter::clearCaches();
  }
 private:
  SmtEngine* d_smt;
}; /* class HardResourceOutListener */

class BeforeSearchListener : public Listener {
 public:
  BeforeSearchListener(SmtEngine& smt) : d_smt(&smt) {}
  void notify() override { d_smt->beforeSearch(); }

 private:
  SmtEngine* d_smt;
}; /* class BeforeSearchListener */

class SetDefaultExprDepthListener : public Listener {
 public:
  void notify() override
  {
    int depth = options::defaultExprDepth();
    Debug.getStream() << expr::ExprSetDepth(depth);
    Trace.getStream() << expr::ExprSetDepth(depth);
    Notice.getStream() << expr::ExprSetDepth(depth);
    Chat.getStream() << expr::ExprSetDepth(depth);
    Message.getStream() << expr::ExprSetDepth(depth);
    Warning.getStream() << expr::ExprSetDepth(depth);
    // intentionally exclude Dump stream from this list
  }
};

class SetDefaultExprDagListener : public Listener {
 public:
  void notify() override
  {
    int dag = options::defaultDagThresh();
    Debug.getStream() << expr::ExprDag(dag);
    Trace.getStream() << expr::ExprDag(dag);
    Notice.getStream() << expr::ExprDag(dag);
    Chat.getStream() << expr::ExprDag(dag);
    Message.getStream() << expr::ExprDag(dag);
    Warning.getStream() << expr::ExprDag(dag);
    Dump.getStream() << expr::ExprDag(dag);
  }
};

class SetPrintExprTypesListener : public Listener {
 public:
  void notify() override
  {
    bool value = options::printExprTypes();
    Debug.getStream() << expr::ExprPrintTypes(value);
    Trace.getStream() << expr::ExprPrintTypes(value);
    Notice.getStream() << expr::ExprPrintTypes(value);
    Chat.getStream() << expr::ExprPrintTypes(value);
    Message.getStream() << expr::ExprPrintTypes(value);
    Warning.getStream() << expr::ExprPrintTypes(value);
    // intentionally exclude Dump stream from this list
  }
};

class DumpModeListener : public Listener {
 public:
  void notify() override
  {
    const std::string& value = options::dumpModeString();
    Dump.setDumpFromString(value);
  }
};

class PrintSuccessListener : public Listener {
 public:
  void notify() override
  {
    bool value = options::printSuccess();
    Debug.getStream() << Command::printsuccess(value);
    Trace.getStream() << Command::printsuccess(value);
    Notice.getStream() << Command::printsuccess(value);
    Chat.getStream() << Command::printsuccess(value);
    Message.getStream() << Command::printsuccess(value);
    Warning.getStream() << Command::printsuccess(value);
    *options::out() << Command::printsuccess(value);
  }
};



/**
 * This is an inelegant solution, but for the present, it will work.
 * The point of this is to separate the public and private portions of
 * the SmtEngine class, so that smt_engine.h doesn't
 * include "expr/node.h", which is a private CVC4 header (and can lead
 * to linking errors due to the improper inlining of non-visible symbols
 * into user code!).
 *
 * The "real" solution (that which is usually implemented) is to move
 * ALL the implementation to SmtEnginePrivate and maintain a
 * heap-allocated instance of it in SmtEngine.  SmtEngine (the public
 * one) becomes an "interface shell" which simply acts as a forwarder
 * of method calls.
 */
class SmtEnginePrivate : public NodeManagerListener {
  SmtEngine& d_smt;

  typedef unordered_map<Node, Node, NodeHashFunction> NodeToNodeHashMap;
  typedef unordered_map<Node, bool, NodeHashFunction> NodeToBoolHashMap;

  /**
   * Manager for limiting time and abstract resource usage.
   */
  ResourceManager* d_resourceManager;

  /** Manager for the memory of regular-output-channel. */
  ManagedRegularOutputChannel d_managedRegularChannel;

  /** Manager for the memory of diagnostic-output-channel. */
  ManagedDiagnosticOutputChannel d_managedDiagnosticChannel;

  /** Manager for the memory of --dump-to. */
  ManagedDumpOStream d_managedDumpChannel;

  /**
   * This list contains:
   *  softResourceOut
   *  hardResourceOut
   *  beforeSearchListener
   *
   * This needs to be deleted before both NodeManager's Options,
   * SmtEngine, d_resourceManager, and TheoryEngine.
   */
  ListenerRegistrationList* d_listenerRegistrations;

  /** A circuit propagator for non-clausal propositional deduction */
  booleans::CircuitPropagator d_propagator;

  /** Assertions in the preprocessing pipeline */
  AssertionPipeline d_assertions;

  /** Whether any assertions have been processed */
  CDO<bool> d_assertionsProcessed;

  // Cached true value
  Node d_true;

  /**
   * A context that never pushes/pops, for use by CD structures (like
   * SubstitutionMaps) that should be "global".
   */
  context::Context d_fakeContext;

  /**
   * A map of AbsractValues to their actual constants.  Only used if
   * options::abstractValues() is on.
   */
  SubstitutionMap d_abstractValueMap;

  /**
   * A mapping of all abstract values (actual value |-> abstract) that
   * we've handed out.  This is necessary to ensure that we give the
   * same AbstractValues for the same real constants.  Only used if
   * options::abstractValues() is on.
   */
  NodeToNodeHashMap d_abstractValues;

  /** TODO: whether certain preprocess steps are necessary */
  //bool d_needsExpandDefs;

  /** The preprocessing pass context */
  std::unique_ptr<PreprocessingPassContext> d_preprocessingPassContext;

  /** Process assertions module */
  ProcessAssertions d_processor;

  //------------------------------- expression names
  /** mapping from expressions to name */
  context::CDHashMap< Node, std::string, NodeHashFunction > d_exprNames;
  //------------------------------- end expression names
 public:
  IteSkolemMap& getIteSkolemMap() { return d_assertions.getIteSkolemMap(); }

  /** Instance of the ITE remover */
  RemoveTermFormulas d_iteRemover;

  /* Finishes the initialization of the private portion of SMTEngine. */
  void finishInit();

  /*------------------- sygus utils ------------------*/
  /**
   * sygus variables declared (from "declare-var" and "declare-fun" commands)
   *
   * The SyGuS semantics for declared variables is that they are implicitly
   * universally quantified in the constraints.
   */
  std::vector<Node> d_sygusVars;
  /** sygus constraints */
  std::vector<Node> d_sygusConstraints;
  /** functions-to-synthesize */
  std::vector<Node> d_sygusFunSymbols;
  /**
   * Whether we need to reconstruct the sygus conjecture.
   */
  CDO<bool> d_sygusConjectureStale;
  /*------------------- end of sygus utils ------------------*/

 public:
  SmtEnginePrivate(SmtEngine& smt)
      : d_smt(smt),
        d_resourceManager(NodeManager::currentResourceManager()),
        d_managedRegularChannel(),
        d_managedDiagnosticChannel(),
        d_managedDumpChannel(),
        d_listenerRegistrations(new ListenerRegistrationList()),
        d_propagator(true, true),
        d_assertions(),
        d_assertionsProcessed(smt.getUserContext(), false),
        d_fakeContext(),
        d_abstractValueMap(&d_fakeContext),
        d_abstractValues(),
        d_processor(smt, *d_resourceManager),
        // d_needsExpandDefs(true),  //TODO?
        d_exprNames(smt.getUserContext()),
        d_iteRemover(smt.getUserContext()),
        d_sygusConjectureStale(smt.getUserContext(), true)
  {
    d_smt.d_nodeManager->subscribeEvents(this);
    d_true = NodeManager::currentNM()->mkConst(true);

    d_listenerRegistrations->add(d_resourceManager->registerSoftListener(
        new SoftResourceOutListener(d_smt)));

    d_listenerRegistrations->add(d_resourceManager->registerHardListener(
        new HardResourceOutListener(d_smt)));

    try
    {
      Options& nodeManagerOptions = NodeManager::currentNM()->getOptions();

      // Multiple options reuse BeforeSearchListener so registration requires an
      // extra bit of care.
      // We can safely not call notify on this before search listener at
      // registration time. This d_smt cannot be beforeSearch at construction
      // time. Therefore the BeforeSearchListener is a no-op. Therefore it does
      // not have to be called.
      d_listenerRegistrations->add(
          nodeManagerOptions.registerBeforeSearchListener(
              new BeforeSearchListener(d_smt)));

      // These do need registration calls.
      d_listenerRegistrations->add(
          nodeManagerOptions.registerSetDefaultExprDepthListener(
              new SetDefaultExprDepthListener(), true));
      d_listenerRegistrations->add(
          nodeManagerOptions.registerSetDefaultExprDagListener(
              new SetDefaultExprDagListener(), true));
      d_listenerRegistrations->add(
          nodeManagerOptions.registerSetPrintExprTypesListener(
              new SetPrintExprTypesListener(), true));
      d_listenerRegistrations->add(
          nodeManagerOptions.registerSetDumpModeListener(new DumpModeListener(),
                                                         true));
      d_listenerRegistrations->add(
          nodeManagerOptions.registerSetPrintSuccessListener(
              new PrintSuccessListener(), true));
      d_listenerRegistrations->add(
          nodeManagerOptions.registerSetRegularOutputChannelListener(
              new SetToDefaultSourceListener(&d_managedRegularChannel), true));
      d_listenerRegistrations->add(
          nodeManagerOptions.registerSetDiagnosticOutputChannelListener(
              new SetToDefaultSourceListener(&d_managedDiagnosticChannel),
              true));
      d_listenerRegistrations->add(
          nodeManagerOptions.registerDumpToFileNameListener(
              new SetToDefaultSourceListener(&d_managedDumpChannel), true));
    }
    catch (OptionException& e)
    {
      // Registering the option listeners can lead to OptionExceptions, e.g.
      // when the user chooses a dump tag that does not exist. In that case, we
      // have to make sure that we delete existing listener registrations and
      // that we unsubscribe from NodeManager events. Otherwise we will have
      // errors in the deconstructors of the NodeManager (because the
      // NodeManager tries to notify an SmtEnginePrivate that does not exist)
      // and the ListenerCollection (because not all registrations have been
      // removed before calling the deconstructor).
      delete d_listenerRegistrations;
      d_smt.d_nodeManager->unsubscribeEvents(this);
      throw OptionException(e.getRawMessage());
    }
  }

  ~SmtEnginePrivate()
  {
    delete d_listenerRegistrations;

    if(d_propagator.getNeedsFinish()) {
      d_propagator.finish();
      d_propagator.setNeedsFinish(false);
    }
    d_smt.d_nodeManager->unsubscribeEvents(this);
  }

  ResourceManager* getResourceManager() { return d_resourceManager; }

  void spendResource(ResourceManager::Resource r)
  {
    d_resourceManager->spendResource(r);
  }

  ProcessAssertions* getProcessAssertions() { return &d_processor; }

  void nmNotifyNewSort(TypeNode tn, uint32_t flags) override
  {
    DeclareTypeCommand c(tn.getAttribute(expr::VarNameAttr()),
                         0,
                         tn.toType());
    if((flags & ExprManager::SORT_FLAG_PLACEHOLDER) == 0) {
      d_smt.addToModelCommandAndDump(c, flags);
    }
  }

  void nmNotifyNewSortConstructor(TypeNode tn, uint32_t flags) override
  {
    DeclareTypeCommand c(tn.getAttribute(expr::VarNameAttr()),
                         tn.getAttribute(expr::SortArityAttr()),
                         tn.toType());
    if ((flags & ExprManager::SORT_FLAG_PLACEHOLDER) == 0)
    {
      d_smt.addToModelCommandAndDump(c);
    }
  }

  void nmNotifyNewDatatypes(const std::vector<DatatypeType>& dtts,
                            uint32_t flags) override
  {
    if ((flags & ExprManager::DATATYPE_FLAG_PLACEHOLDER) == 0)
    {
      std::vector<Type> types(dtts.begin(), dtts.end());
      DatatypeDeclarationCommand c(types);
      d_smt.addToModelCommandAndDump(c);
    }
  }

  void nmNotifyNewVar(TNode n, uint32_t flags) override
  {
    DeclareFunctionCommand c(n.getAttribute(expr::VarNameAttr()),
                             n.toExpr(),
                             n.getType().toType());
    if((flags & ExprManager::VAR_FLAG_DEFINED) == 0) {
      d_smt.addToModelCommandAndDump(c, flags);
    }
  }

  void nmNotifyNewSkolem(TNode n,
                         const std::string& comment,
                         uint32_t flags) override
  {
    string id = n.getAttribute(expr::VarNameAttr());
    DeclareFunctionCommand c(id, n.toExpr(), n.getType().toType());
    if(Dump.isOn("skolems") && comment != "") {
      Dump("skolems") << CommentCommand(id + " is " + comment);
    }
    if((flags & ExprManager::VAR_FLAG_DEFINED) == 0) {
      d_smt.addToModelCommandAndDump(c, flags, false, "skolems");
    }
  }

  void nmNotifyDeleteNode(TNode n) override {}

  Node applySubstitutions(TNode node)
  {
    return Rewriter::rewrite(
        d_preprocessingPassContext->getTopLevelSubstitutions().apply(node));
  }

  /**
   * Process the assertions that have been asserted.
   */
  void processAssertions();

  /** Process a user push.
  */
  void notifyPush() {

  }

  /**
   * Process a user pop.  Clears out the non-context-dependent stuff in this
   * SmtEnginePrivate.  Necessary to clear out our assertion vectors in case
   * someone does a push-assert-pop without a check-sat. It also pops the
   * last map of expression names from notifyPush.
   */
  void notifyPop() {
    d_assertions.clear();
    d_propagator.getLearnedLiterals().clear();
    getIteSkolemMap().clear();
  }

  /**
   * Adds a formula to the current context.  Action here depends on
   * the SimplificationMode (in the current Options scope); the
   * formula might be pushed out to the propositional layer
   * immediately, or it might be simplified and kept, or it might not
   * even be simplified.
   * The arguments isInput and isAssumption are used for bookkeeping for proofs.
   * The argument maybeHasFv should be set to true if the assertion may have
   * free variables. By construction, assertions from the smt2 parser are
   * guaranteed not to have free variables. However, other cases such as
   * assertions from the SyGuS parser may have free variables (say if the
   * input contains an assert or define-fun-rec command).
   *
   * @param isAssumption If true, the formula is considered to be an assumption
   * (this is used to distinguish assertions and assumptions)
   */
  void addFormula(TNode n,
                  bool inUnsatCore,
                  bool inInput = true,
                  bool isAssumption = false,
                  bool maybeHasFv = false);
  /**
   * Simplify node "in" by expanding definitions and applying any
   * substitutions learned from preprocessing.
   */
  Node simplify(TNode in) {
    // Substitute out any abstract values in ex.
    // Expand definitions.
    NodeToNodeHashMap cache;
    Node n = d_processor.expandDefinitions(in, cache).toExpr();
    // Make sure we've done all preprocessing, etc.
    Assert(d_assertions.size() == 0);
    return applySubstitutions(n).toExpr();
  }

  /**
   * Substitute away all AbstractValues in a node.
   */
  Node substituteAbstractValues(TNode n) {
    // We need to do this even if options::abstractValues() is off,
    // since the setting might have changed after we already gave out
    // some abstract values.
    return d_abstractValueMap.apply(n);
  }

  /**
   * Make a new (or return an existing) abstract value for a node.
   * Can only use this if options::abstractValues() is on.
   */
  Node mkAbstractValue(TNode n) {
    Assert(options::abstractValues());
    Node& val = d_abstractValues[n];
    if(val.isNull()) {
      val = d_smt.d_nodeManager->mkAbstractValue(n.getType());
      d_abstractValueMap.addSubstitution(val, n);
    }
    // We are supposed to ascribe types to all abstract values that go out.
    NodeManager* current = d_smt.d_nodeManager;
    Node ascription = current->mkConst(AscriptionType(n.getType().toType()));
    Node retval = current->mkNode(kind::APPLY_TYPE_ASCRIPTION, ascription, val);
    return retval;
  }

  //------------------------------- expression names
  // implements setExpressionName, as described in smt_engine.h
  void setExpressionName(Expr e, std::string name) {
    d_exprNames[Node::fromExpr(e)] = name;
  }

  // implements getExpressionName, as described in smt_engine.h
  bool getExpressionName(Expr e, std::string& name) const {
    context::CDHashMap< Node, std::string, NodeHashFunction >::const_iterator it = d_exprNames.find(e);
    if(it!=d_exprNames.end()) {
      name = (*it).second;
      return true;
    }else{
      return false;
    }
  }
  //------------------------------- end expression names
};/* class SmtEnginePrivate */

}/* namespace CVC4::smt */

SmtEngine::SmtEngine(ExprManager* em)
    : d_context(new Context()),
      d_userContext(new UserContext()),
      d_userLevels(),
      d_exprManager(em),
      d_nodeManager(d_exprManager->getNodeManager()),
      d_theoryEngine(nullptr),
      d_propEngine(nullptr),
      d_proofManager(nullptr),
      d_rewriter(new theory::Rewriter()),
      d_definedFunctions(nullptr),
      d_assertionList(nullptr),
      d_assignments(nullptr),
      d_modelGlobalCommands(),
      d_modelCommands(nullptr),
      d_dumpCommands(),
      d_defineCommands(),
      d_logic(),
      d_originalOptions(),
      d_isInternalSubsolver(false),
      d_pendingPops(0),
      d_fullyInited(false),
      d_queryMade(false),
      d_needPostsolve(false),
      d_globalNegation(false),
      d_status(),
      d_expectedStatus(),
      d_smtMode(SMT_MODE_START),
      d_private(nullptr),
      d_statisticsRegistry(nullptr),
      d_stats(nullptr)
{
  SmtScope smts(this);
  d_originalOptions.copyValues(em->getOptions());
  d_private.reset(new smt::SmtEnginePrivate(*this));
  d_statisticsRegistry.reset(new StatisticsRegistry());
  d_stats.reset(new SmtEngineStatistics());
  d_stats->d_resourceUnitsUsed.setData(
      d_private->getResourceManager()->getResourceUsage());

  // The ProofManager is constructed before any other proof objects such as
  // SatProof and TheoryProofs. The TheoryProofEngine and the SatProof are
  // initialized in TheoryEngine and PropEngine respectively.
  Assert(d_proofManager == nullptr);

  // d_proofManager must be created before Options has been finished
  // being parsed from the input file. Because of this, we cannot trust
  // that options::proof() is set correctly yet.
#ifdef CVC4_PROOF
  d_proofManager.reset(new ProofManager(getUserContext()));
#endif

  d_definedFunctions = new (true) DefinedFunctionMap(getUserContext());
  d_modelCommands = new (true) smt::CommandList(getUserContext());
}

void SmtEngine::finishInit()
{
  // set the random seed
  Random::getRandom().setSeed(options::seed());

  // ensure that our heuristics are properly set up
  setDefaults(*this, d_logic);
  
  Trace("smt-debug") << "SmtEngine::finishInit" << std::endl;
  // We have mutual dependency here, so we add the prop engine to the theory
  // engine later (it is non-essential there)
  d_theoryEngine.reset(new TheoryEngine(getContext(),
                                        getUserContext(),
                                        d_private->d_iteRemover,
                                        const_cast<const LogicInfo&>(d_logic)));

  // Add the theories
  for(TheoryId id = theory::THEORY_FIRST; id < theory::THEORY_LAST; ++id) {
    TheoryConstructor::addTheory(getTheoryEngine(), id);
    //register with proof engine if applicable
#ifdef CVC4_PROOF
    ProofManager::currentPM()->getTheoryProofEngine()->registerTheory(d_theoryEngine->theoryOf(id));
#endif
  }

  Trace("smt-debug") << "Making decision engine..." << std::endl;

  Trace("smt-debug") << "Making prop engine..." << std::endl;
  /* force destruction of referenced PropEngine to enforce that statistics
   * are unregistered by the obsolete PropEngine object before registered
   * again by the new PropEngine object */
  d_propEngine.reset(nullptr);
  d_propEngine.reset(new PropEngine(getTheoryEngine(),
                                    getContext(),
                                    getUserContext(),
                                    d_private->getResourceManager()));

  Trace("smt-debug") << "Setting up theory engine..." << std::endl;
  d_theoryEngine->setPropEngine(getPropEngine());
  Trace("smt-debug") << "Finishing init for theory engine..." << std::endl;
  d_theoryEngine->finishInit();

  // global push/pop around everything, to ensure proper destruction
  // of context-dependent data structures
  d_userContext->push();
  d_context->push();

  Trace("smt-debug") << "Set up assertion list..." << std::endl;
  // [MGD 10/20/2011] keep around in incremental mode, due to a
  // cleanup ordering issue and Nodes/TNodes.  If SAT is popped
  // first, some user-context-dependent TNodes might still exist
  // with rc == 0.
  if(options::produceAssertions() ||
     options::incrementalSolving()) {
    // In the case of incremental solving, we appear to need these to
    // ensure the relevant Nodes remain live.
    d_assertionList = new (true) AssertionList(getUserContext());
    d_globalDefineFunRecLemmas.reset(new std::vector<Node>());
  }

  // dump out a set-logic command only when raw-benchmark is disabled to avoid
  // dumping the command twice.
  if (Dump.isOn("benchmark") && !Dump.isOn("raw-benchmark"))
  {
      LogicInfo everything;
      everything.lock();
      Dump("benchmark") << CommentCommand(
          "CVC4 always dumps the most general, all-supported logic (below), as "
          "some internals might require the use of a logic more general than "
          "the input.")
                        << SetBenchmarkLogicCommand(
                               everything.getLogicString());
  }

  Trace("smt-debug") << "Dump declaration commands..." << std::endl;
  // dump out any pending declaration commands
  for(unsigned i = 0; i < d_dumpCommands.size(); ++i) {
    Dump("declarations") << *d_dumpCommands[i];
    delete d_dumpCommands[i];
  }
  d_dumpCommands.clear();

  PROOF( ProofManager::currentPM()->setLogic(d_logic); );
  PROOF({
      for(TheoryId id = theory::THEORY_FIRST; id < theory::THEORY_LAST; ++id) {
        ProofManager::currentPM()->getTheoryProofEngine()->
          finishRegisterTheory(d_theoryEngine->theoryOf(id));
      }
    });
  d_private->finishInit();
  Trace("smt-debug") << "SmtEngine::finishInit done" << std::endl;
}

void SmtEngine::finalOptionsAreSet() {
  if(d_fullyInited) {
    return;
  }

  if(! d_logic.isLocked()) {
    setLogicInternal();
  }

  // finish initialization, create the prop engine, etc.
  finishInit();

  AlwaysAssert(d_propEngine->getAssertionLevel() == 0)
      << "The PropEngine has pushed but the SmtEngine "
         "hasn't finished initializing!";

  d_fullyInited = true;
  Assert(d_logic.isLocked());
}

void SmtEngine::shutdown() {
  doPendingPops();

  while(options::incrementalSolving() && d_userContext->getLevel() > 1) {
    internalPop(true);
  }

  if (d_propEngine != nullptr)
  {
    d_propEngine->shutdown();
  }
  if (d_theoryEngine != nullptr)
  {
    d_theoryEngine->shutdown();
  }
}

SmtEngine::~SmtEngine()
{
  SmtScope smts(this);

  try {
    shutdown();

    // global push/pop around everything, to ensure proper destruction
    // of context-dependent data structures
    d_context->popto(0);
    d_userContext->popto(0);

    if(d_assignments != NULL) {
      d_assignments->deleteSelf();
    }

    d_globalDefineFunRecLemmas.reset();

    if(d_assertionList != NULL) {
      d_assertionList->deleteSelf();
    }

    for(unsigned i = 0; i < d_dumpCommands.size(); ++i) {
      delete d_dumpCommands[i];
      d_dumpCommands[i] = NULL;
    }
    d_dumpCommands.clear();

    DeleteAndClearCommandVector(d_modelGlobalCommands);

    if(d_modelCommands != NULL) {
      d_modelCommands->deleteSelf();
    }

    d_definedFunctions->deleteSelf();

    //destroy all passes before destroying things that they refer to
    d_private->getProcessAssertions()->cleanup();

    // d_proofManager is always created when proofs are enabled at configure
    // time.  Because of this, this code should not be wrapped in PROOF() which
    // additionally checks flags such as options::proof().
    //
    // Note: the proof manager must be destroyed before the theory engine.
    // Because the destruction of the proofs depends on contexts owned be the
    // theory solvers.
#ifdef CVC4_PROOF
    d_proofManager.reset(nullptr);
#endif

    d_theoryEngine.reset(nullptr);
    d_propEngine.reset(nullptr);

    d_stats.reset(nullptr);
    d_statisticsRegistry.reset(nullptr);

    d_private.reset(nullptr);

    d_userContext.reset(nullptr);
    d_context.reset(nullptr);
  } catch(Exception& e) {
    Warning() << "CVC4 threw an exception during cleanup." << endl
              << e << endl;
  }
}

void SmtEngine::setLogic(const LogicInfo& logic)
{
  SmtScope smts(this);
  if(d_fullyInited) {
    throw ModalException("Cannot set logic in SmtEngine after the engine has "
                         "finished initializing.");
  }
  d_logic = logic;
  d_userLogic = logic;
  setLogicInternal();
}

void SmtEngine::setLogic(const std::string& s)
{
  SmtScope smts(this);
  try
  {
    setLogic(LogicInfo(s));
    // dump out a set-logic command
    if (Dump.isOn("raw-benchmark"))
    {
      Dump("raw-benchmark")
          << SetBenchmarkLogicCommand(d_logic.getLogicString());
    }
  }
  catch (IllegalArgumentException& e)
  {
    throw LogicException(e.what());
  }
}

void SmtEngine::setLogic(const char* logic) { setLogic(string(logic)); }
LogicInfo SmtEngine::getLogicInfo() const {
  return d_logic;
}
LogicInfo SmtEngine::getUserLogicInfo() const
{
  // Lock the logic to make sure that this logic can be queried. We create a
  // copy of the user logic here to keep this method const.
  LogicInfo res = d_userLogic;
  res.lock();
  return res;
}
void SmtEngine::setFilename(std::string filename) { d_filename = filename; }
std::string SmtEngine::getFilename() const { return d_filename; }
void SmtEngine::setLogicInternal()
{
  Assert(!d_fullyInited)
      << "setting logic in SmtEngine but the engine has already"
         " finished initializing for this run";
  d_logic.lock();
  d_userLogic.lock();
}

void SmtEngine::setProblemExtended()
{
  d_smtMode = SMT_MODE_ASSERT;
  d_assumptions.clear();
}

void SmtEngine::setInfo(const std::string& key, const CVC4::SExpr& value)
{
  SmtScope smts(this);

  Trace("smt") << "SMT setInfo(" << key << ", " << value << ")" << endl;

  if(Dump.isOn("benchmark")) {
    if(key == "status") {
      string s = value.getValue();
      BenchmarkStatus status =
        (s == "sat") ? SMT_SATISFIABLE :
          ((s == "unsat") ? SMT_UNSATISFIABLE : SMT_UNKNOWN);
      Dump("benchmark") << SetBenchmarkStatusCommand(status);
    } else {
      Dump("benchmark") << SetInfoCommand(key, value);
    }
  }

  // Check for standard info keys (SMT-LIB v1, SMT-LIB v2, ...)
  if (key == "source" || key == "category" || key == "difficulty"
      || key == "notes" || key == "name" || key == "license")
  {
    // ignore these
    return;
  }
  else if (key == "filename")
  {
    d_filename = value.getValue();
    return;
  }
  else if (key == "smt-lib-version" && !options::inputLanguage.wasSetByUser())
  {
    language::input::Language ilang = language::input::LANG_AUTO;
    if( (value.isInteger() && value.getIntegerValue() == Integer(2)) ||
        (value.isRational() && value.getRationalValue() == Rational(2)) ||
        value.getValue() == "2" ||
        value.getValue() == "2.0" ) {
      ilang = language::input::LANG_SMTLIB_V2_0;
    } else if( (value.isRational() && value.getRationalValue() == Rational(5, 2)) ||
               value.getValue() == "2.5" ) {
      ilang = language::input::LANG_SMTLIB_V2_5;
    } else if( (value.isRational() && value.getRationalValue() == Rational(13, 5)) ||
               value.getValue() == "2.6" ) {
      ilang = language::input::LANG_SMTLIB_V2_6;
    }
    else
    {
      Warning() << "Warning: unsupported smt-lib-version: " << value << endl;
      throw UnrecognizedOptionException();
    }
    options::inputLanguage.set(ilang);
    // also update the output language
    if (!options::outputLanguage.wasSetByUser())
    {
      language::output::Language olang = language::toOutputLanguage(ilang);
      if (options::outputLanguage() != olang)
      {
        options::outputLanguage.set(olang);
        *options::out() << language::SetLanguage(olang);
      }
    }
    return;
  } else if(key == "status") {
    string s;
    if(value.isAtom()) {
      s = value.getValue();
    }
    if(s != "sat" && s != "unsat" && s != "unknown") {
      throw OptionException("argument to (set-info :status ..) must be "
                            "`sat' or `unsat' or `unknown'");
    }
    d_expectedStatus = Result(s, d_filename);
    return;
  }
  throw UnrecognizedOptionException();
}

bool SmtEngine::isValidGetInfoFlag(const std::string& key) const
{
  if (key == "all-statistics" || key == "error-behavior" || key == "name"
      || key == "version" || key == "authors" || key == "status"
      || key == "reason-unknown" || key == "assertion-stack-levels"
      || key == "all-options")
  {
    return true;
  }
  return false;
}

CVC4::SExpr SmtEngine::getInfo(const std::string& key) const
{
  SmtScope smts(this);

  Trace("smt") << "SMT getInfo(" << key << ")" << endl;
  if (!isValidGetInfoFlag(key))
  {
    throw UnrecognizedOptionException();
  }
  if (key == "all-statistics")
  {
    vector<SExpr> stats;
    for (StatisticsRegistry::const_iterator i =
             NodeManager::fromExprManager(d_exprManager)
                 ->getStatisticsRegistry()
                 ->begin();
         i
         != NodeManager::fromExprManager(d_exprManager)
                ->getStatisticsRegistry()
                ->end();
         ++i)
    {
      vector<SExpr> v;
      v.push_back((*i).first);
      v.push_back((*i).second);
      stats.push_back(v);
    }
    for (StatisticsRegistry::const_iterator i = d_statisticsRegistry->begin();
         i != d_statisticsRegistry->end();
         ++i)
    {
      vector<SExpr> v;
      v.push_back((*i).first);
      v.push_back((*i).second);
      stats.push_back(v);
    }
    return SExpr(stats);
  }
  if (key == "error-behavior")
  {
    return SExpr(SExpr::Keyword("immediate-exit"));
  }
  if (key == "name")
  {
    return SExpr(Configuration::getName());
  }
  if (key == "version")
  {
    return SExpr(Configuration::getVersionString());
  }
  if (key == "authors")
  {
    return SExpr(Configuration::about());
  }
  if (key == "status")
  {
    // sat | unsat | unknown
    switch (d_status.asSatisfiabilityResult().isSat())
    {
      case Result::SAT: return SExpr(SExpr::Keyword("sat"));
      case Result::UNSAT: return SExpr(SExpr::Keyword("unsat"));
      default: return SExpr(SExpr::Keyword("unknown"));
    }
  }
  if (key == "reason-unknown")
  {
    if (!d_status.isNull() && d_status.isUnknown())
    {
      stringstream ss;
      ss << d_status.whyUnknown();
      string s = ss.str();
      transform(s.begin(), s.end(), s.begin(), ::tolower);
      return SExpr(SExpr::Keyword(s));
    }
    else
    {
      throw RecoverableModalException(
          "Can't get-info :reason-unknown when the "
          "last result wasn't unknown!");
    }
  }
  if (key == "assertion-stack-levels")
  {
    AlwaysAssert(d_userLevels.size()
                 <= std::numeric_limits<unsigned long int>::max());
    return SExpr(static_cast<unsigned long int>(d_userLevels.size()));
  }
  Assert(key == "all-options");
  // get the options, like all-statistics
  std::vector<std::vector<std::string>> current_options =
      Options::current()->getOptions();
  return SExpr::parseListOfListOfAtoms(current_options);
}

void SmtEngine::debugCheckFormals(const std::vector<Expr>& formals, Expr func)
{
  for(std::vector<Expr>::const_iterator i = formals.begin(); i != formals.end(); ++i) {
    if((*i).getKind() != kind::BOUND_VARIABLE) {
      stringstream ss;
      ss << "All formal arguments to defined functions must be BOUND_VARIABLEs, but in the\n"
         << "definition of function " << func << ", formal\n"
         << "  " << *i << "\n"
         << "has kind " << (*i).getKind();
      throw TypeCheckingException(func, ss.str());
    }
  }
}

void SmtEngine::debugCheckFunctionBody(Expr formula,
                                       const std::vector<Expr>& formals,
                                       Expr func)
{
  Type formulaType = formula.getType(options::typeChecking());
  Type funcType = func.getType();
  // We distinguish here between definitions of constants and functions,
  // because the type checking for them is subtly different.  Perhaps we
  // should instead have SmtEngine::defineFunction() and
  // SmtEngine::defineConstant() for better clarity, although then that
  // doesn't match the SMT-LIBv2 standard...
  if(formals.size() > 0) {
    Type rangeType = FunctionType(funcType).getRangeType();
    if(! formulaType.isComparableTo(rangeType)) {
      stringstream ss;
      ss << "Type of defined function does not match its declaration\n"
         << "The function  : " << func << "\n"
         << "Declared type : " << rangeType << "\n"
         << "The body      : " << formula << "\n"
         << "Body type     : " << formulaType;
      throw TypeCheckingException(func, ss.str());
    }
  } else {
    if(! formulaType.isComparableTo(funcType)) {
      stringstream ss;
      ss << "Declared type of defined constant does not match its definition\n"
         << "The constant   : " << func << "\n"
         << "Declared type  : " << funcType << " " << Type::getTypeNode(funcType)->getId() << "\n"
         << "The definition : " << formula << "\n"
         << "Definition type: " << formulaType << " " << Type::getTypeNode(formulaType)->getId();
      throw TypeCheckingException(func, ss.str());
    }
  }
}

void SmtEngine::defineFunction(Expr func,
                               const std::vector<Expr>& formals,
                               Expr formula,
                               bool global)
{
  SmtScope smts(this);
  finalOptionsAreSet();
  doPendingPops();
  Trace("smt") << "SMT defineFunction(" << func << ")" << endl;
  debugCheckFormals(formals, func);

  stringstream ss;
  ss << language::SetLanguage(
            language::SetLanguage::getLanguage(Dump.getStream()))
     << func;
  DefineFunctionCommand c(ss.str(), func, formals, formula, global);
  addToModelCommandAndDump(
      c, ExprManager::VAR_FLAG_DEFINED, true, "declarations");

  PROOF(if (options::checkUnsatCores()) {
    d_defineCommands.push_back(c.clone());
  });

  // type check body
  debugCheckFunctionBody(formula, formals, func);

  // Substitute out any abstract values in formula
  Expr form =
      d_private->substituteAbstractValues(Node::fromExpr(formula)).toExpr();

  TNode funcNode = func.getTNode();
  vector<Node> formalsNodes;
  for(vector<Expr>::const_iterator i = formals.begin(),
        iend = formals.end();
      i != iend;
      ++i) {
    formalsNodes.push_back((*i).getNode());
  }
  TNode formNode = form.getTNode();
  DefinedFunction def(funcNode, formalsNodes, formNode);
  // Permit (check-sat) (define-fun ...) (get-value ...) sequences.
  // Otherwise, (check-sat) (get-value ((! foo :named bar))) breaks
  // d_haveAdditions = true;
  Debug("smt") << "definedFunctions insert " << funcNode << " " << formNode << endl;

  if (global)
  {
    d_definedFunctions->insertAtContextLevelZero(funcNode, def);
  }
  else
  {
    d_definedFunctions->insert(funcNode, def);
  }
}

void SmtEngine::defineFunctionsRec(
    const std::vector<Expr>& funcs,
    const std::vector<std::vector<Expr>>& formals,
    const std::vector<Expr>& formulas,
    bool global)
{
  SmtScope smts(this);
  finalOptionsAreSet();
  doPendingPops();
  Trace("smt") << "SMT defineFunctionsRec(...)" << endl;

  if (funcs.size() != formals.size() && funcs.size() != formulas.size())
  {
    stringstream ss;
    ss << "Number of functions, formals, and function bodies passed to "
          "defineFunctionsRec do not match:"
       << "\n"
       << "        #functions : " << funcs.size() << "\n"
       << "        #arg lists : " << formals.size() << "\n"
       << "  #function bodies : " << formulas.size() << "\n";
    throw ModalException(ss.str());
  }
  for (unsigned i = 0, size = funcs.size(); i < size; i++)
  {
    // check formal argument list
    debugCheckFormals(formals[i], funcs[i]);
    // type check body
    debugCheckFunctionBody(formulas[i], formals[i], funcs[i]);
  }

  if (Dump.isOn("raw-benchmark"))
  {
<<<<<<< HEAD
    std::vector<api::Term> tFuncs = api::exprVectorToTerms(d_solver, funcs);
    std::vector<std::vector<api::Term>> tFormals;
    for (const std::vector<Expr>& formal : formals)
    {
      tFormals.emplace_back(api::exprVectorToTerms(d_solver, formal));
    }
    std::vector<api::Term> tFormulas =
        api::exprVectorToTerms(d_solver, formulas);
    Dump("raw-benchmark") << DefineFunctionRecCommand(
        d_solver, tFuncs, tFormals, tFormulas);
=======
    Dump("raw-benchmark") << DefineFunctionRecCommand(
        funcs, formals, formulas, global);
>>>>>>> 7d16d25d
  }

  ExprManager* em = getExprManager();
  bool maybeHasFv = language::isInputLangSygus(options::inputLanguage());
  for (unsigned i = 0, size = funcs.size(); i < size; i++)
  {
    // we assert a quantified formula
    Expr func_app;
    // make the function application
    if (formals[i].empty())
    {
      // it has no arguments
      func_app = funcs[i];
    }
    else
    {
      std::vector<Expr> children;
      children.push_back(funcs[i]);
      children.insert(children.end(), formals[i].begin(), formals[i].end());
      func_app = em->mkExpr(kind::APPLY_UF, children);
    }
    Expr lem = em->mkExpr(kind::EQUAL, func_app, formulas[i]);
    if (!formals[i].empty())
    {
      // set the attribute to denote this is a function definition
      std::string attr_name("fun-def");
      Expr aexpr = em->mkExpr(kind::INST_ATTRIBUTE, func_app);
      aexpr = em->mkExpr(kind::INST_PATTERN_LIST, aexpr);
      std::vector<Expr> expr_values;
      std::string str_value;
      setUserAttribute(attr_name, func_app, expr_values, str_value);
      // make the quantified formula
      Expr boundVars = em->mkExpr(kind::BOUND_VAR_LIST, formals[i]);
      lem = em->mkExpr(kind::FORALL, boundVars, lem, aexpr);
    }
    // assert the quantified formula
    //   notice we don't call assertFormula directly, since this would
    //   duplicate the output on raw-benchmark.
    Expr e = d_private->substituteAbstractValues(Node::fromExpr(lem)).toExpr();
    if (d_assertionList != nullptr)
    {
      d_assertionList->push_back(e);
    }
    if (global && d_globalDefineFunRecLemmas != nullptr)
    {
      // Global definitions are asserted at check-sat-time because we have to
      // make sure that they are always present
      Assert(!language::isInputLangSygus(options::inputLanguage()));
      d_globalDefineFunRecLemmas->emplace_back(Node::fromExpr(e));
    }
    else
    {
      d_private->addFormula(e.getNode(), false, true, false, maybeHasFv);
    }
  }
}

void SmtEngine::defineFunctionRec(Expr func,
                                  const std::vector<Expr>& formals,
                                  Expr formula,
                                  bool global)
{
  std::vector<Expr> funcs;
  funcs.push_back(func);
  std::vector<std::vector<Expr> > formals_multi;
  formals_multi.push_back(formals);
  std::vector<Expr> formulas;
  formulas.push_back(formula);
  defineFunctionsRec(funcs, formals_multi, formulas, global);
}

bool SmtEngine::isDefinedFunction( Expr func ){
  Node nf = Node::fromExpr( func );
  Debug("smt") << "isDefined function " << nf << "?" << std::endl;
  return d_definedFunctions->find(nf) != d_definedFunctions->end();
}

void SmtEnginePrivate::finishInit()
{
  d_preprocessingPassContext.reset(new PreprocessingPassContext(
      &d_smt, d_resourceManager, &d_iteRemover, &d_propagator));

  // initialize the preprocessing passes
  d_processor.finishInit(d_preprocessingPassContext.get());
}

Result SmtEngine::check() {
  Assert(d_fullyInited);
  Assert(d_pendingPops == 0);

  Trace("smt") << "SmtEngine::check()" << endl;

  ResourceManager* resourceManager = d_private->getResourceManager();

  resourceManager->beginCall();

  // Only way we can be out of resource is if cumulative budget is on
  if (resourceManager->cumulativeLimitOn() &&
      resourceManager->out()) {
    Result::UnknownExplanation why = resourceManager->outOfResources() ?
                             Result::RESOURCEOUT : Result::TIMEOUT;
    return Result(Result::ENTAILMENT_UNKNOWN, why, d_filename);
  }

  // Make sure the prop layer has all of the assertions
  Trace("smt") << "SmtEngine::check(): processing assertions" << endl;
  d_private->processAssertions();
  Trace("smt") << "SmtEngine::check(): done processing assertions" << endl;

  TimerStat::CodeTimer solveTimer(d_stats->d_solveTime);

  Chat() << "solving..." << endl;
  Trace("smt") << "SmtEngine::check(): running check" << endl;
  Result result = d_propEngine->checkSat();

  resourceManager->endCall();
  Trace("limit") << "SmtEngine::check(): cumulative millis " << resourceManager->getTimeUsage()
                 << ", resources " << resourceManager->getResourceUsage() << endl;


  return Result(result, d_filename);
}

Result SmtEngine::quickCheck() {
  Assert(d_fullyInited);
  Trace("smt") << "SMT quickCheck()" << endl;
  return Result(
      Result::ENTAILMENT_UNKNOWN, Result::REQUIRES_FULL_CHECK, d_filename);
}

theory::TheoryModel* SmtEngine::getAvailableModel(const char* c) const
{
  if (!options::assignFunctionValues())
  {
    std::stringstream ss;
    ss << "Cannot " << c << " when --assign-function-values is false.";
    throw RecoverableModalException(ss.str().c_str());
  }

  if (d_smtMode != SMT_MODE_SAT && d_smtMode != SMT_MODE_SAT_UNKNOWN)
  {
    std::stringstream ss;
    ss << "Cannot " << c
       << " unless immediately preceded by SAT/NOT_ENTAILED or UNKNOWN "
          "response.";
    throw RecoverableModalException(ss.str().c_str());
  }

  if (!options::produceModels())
  {
    std::stringstream ss;
    ss << "Cannot " << c << " when produce-models options is off.";
    throw ModalException(ss.str().c_str());
  }

  TheoryModel* m = d_theoryEngine->getBuiltModel();

  if (m == nullptr)
  {
    std::stringstream ss;
    ss << "Cannot " << c
       << " since model is not available. Perhaps the most recent call to "
          "check-sat was interupted?";
    throw RecoverableModalException(ss.str().c_str());
  }

  return m;
}

void SmtEnginePrivate::processAssertions() {
  TimerStat::CodeTimer paTimer(d_smt.d_stats->d_processAssertionsTime);
  spendResource(ResourceManager::Resource::PreprocessStep);
  Assert(d_smt.d_fullyInited);
  Assert(d_smt.d_pendingPops == 0);

  if (d_assertions.size() == 0) {
    // nothing to do
    return;
  }
  if (d_assertionsProcessed && options::incrementalSolving()) {
    // TODO(b/1255): Substitutions in incremental mode should be managed with a
    // proper data structure.

    d_assertions.enableStoreSubstsInAsserts();
  }
  else
  {
    d_assertions.disableStoreSubstsInAsserts();
  }

  // process the assertions
  bool noConflict = d_processor.apply(d_assertions);

  //notify theory engine new preprocessed assertions
  d_smt.d_theoryEngine->notifyPreprocessedAssertions( d_assertions.ref() );

  // Push the formula to decision engine
  if (noConflict)
  {
    Chat() << "pushing to decision engine..." << endl;
    d_smt.d_propEngine->addAssertionsToDecisionEngine(d_assertions);
  }

  // end: INVARIANT to maintain: no reordering of assertions or
  // introducing new ones

  // if incremental, compute which variables are assigned
  if (options::incrementalSolving())
  {
    d_preprocessingPassContext->recordSymbolsInAssertions(d_assertions.ref());
  }

  // Push the formula to SAT
  {
    Chat() << "converting to CNF..." << endl;
    TimerStat::CodeTimer codeTimer(d_smt.d_stats->d_cnfConversionTime);
    for (unsigned i = 0; i < d_assertions.size(); ++ i) {
      Chat() << "+ " << d_assertions[i] << std::endl;
      d_smt.d_propEngine->assertFormula(d_assertions[i]);
    }
  }

  d_assertionsProcessed = true;

  d_assertions.clear();
  getIteSkolemMap().clear();
}

void SmtEnginePrivate::addFormula(
    TNode n, bool inUnsatCore, bool inInput, bool isAssumption, bool maybeHasFv)
{
  if (n == d_true) {
    // nothing to do
    return;
  }

  Trace("smt") << "SmtEnginePrivate::addFormula(" << n
               << "), inUnsatCore = " << inUnsatCore
               << ", inInput = " << inInput
               << ", isAssumption = " << isAssumption << endl;

  // Ensure that it does not contain free variables
  if (maybeHasFv)
  {
    if (expr::hasFreeVar(n))
    {
      std::stringstream se;
      se << "Cannot process assertion with free variable.";
      if (language::isInputLangSygus(options::inputLanguage()))
      {
        // Common misuse of SyGuS is to use top-level assert instead of
        // constraint when defining the synthesis conjecture.
        se << " Perhaps you meant `constraint` instead of `assert`?";
      }
      throw ModalException(se.str().c_str());
    }
  }

  // Give it to proof manager
  PROOF(
    if( inInput ){
      // n is an input assertion
      if (inUnsatCore || options::unsatCores() || options::dumpUnsatCores() || options::checkUnsatCores() || options::fewerPreprocessingHoles()) {

        ProofManager::currentPM()->addCoreAssertion(n.toExpr());
      }
    }else{
      // n is the result of an unknown preprocessing step, add it to dependency map to null
      ProofManager::currentPM()->addDependence(n, Node::null());
    }
  );

  // Add the normalized formula to the queue
  d_assertions.push_back(n, isAssumption);
  //d_assertions.push_back(Rewriter::rewrite(n));
}

void SmtEngine::ensureBoolean(const Expr& e)
{
  Type type = e.getType(options::typeChecking());
  Type boolType = d_exprManager->booleanType();
  if(type != boolType) {
    stringstream ss;
    ss << "Expected " << boolType << "\n"
       << "The assertion : " << e << "\n"
       << "Its type      : " << type;
    throw TypeCheckingException(e, ss.str());
  }
}

Result SmtEngine::checkSat(const Expr& assumption, bool inUnsatCore)
{
  Dump("benchmark") << CheckSatCommand(assumption);
  return checkSatisfiability(assumption, inUnsatCore, false);
}

Result SmtEngine::checkSat(const vector<Expr>& assumptions, bool inUnsatCore)
{
  if (assumptions.empty())
  {
    Dump("benchmark") << CheckSatCommand();
  }
  else
  {
    Dump("benchmark") << CheckSatAssumingCommand(assumptions);
  }

  return checkSatisfiability(assumptions, inUnsatCore, false);
}

Result SmtEngine::checkEntailed(const Expr& expr, bool inUnsatCore)
{
  Dump("benchmark") << QueryCommand(expr, inUnsatCore);
  return checkSatisfiability(
             expr.isNull() ? std::vector<Expr>() : std::vector<Expr>{expr},
             inUnsatCore,
             true)
      .asEntailmentResult();
}

Result SmtEngine::checkEntailed(const vector<Expr>& exprs, bool inUnsatCore)
{
  return checkSatisfiability(exprs, inUnsatCore, true).asEntailmentResult();
}

Result SmtEngine::checkSatisfiability(const Expr& expr,
                                      bool inUnsatCore,
                                      bool isEntailmentCheck)
{
  return checkSatisfiability(
      expr.isNull() ? std::vector<Expr>() : std::vector<Expr>{expr},
      inUnsatCore,
      isEntailmentCheck);
}

Result SmtEngine::checkSatisfiability(const vector<Expr>& assumptions,
                                      bool inUnsatCore,
                                      bool isEntailmentCheck)
{
  try
  {
    SmtScope smts(this);
    finalOptionsAreSet();
    doPendingPops();

    Trace("smt") << "SmtEngine::"
                 << (isEntailmentCheck ? "checkEntailed" : "checkSat") << "("
                 << assumptions << ")" << endl;

    if(d_queryMade && !options::incrementalSolving()) {
      throw ModalException("Cannot make multiple queries unless "
                           "incremental solving is enabled "
                           "(try --incremental)");
    }

    // Note that a query has been made
    d_queryMade = true;
    // reset global negation
    d_globalNegation = false;

    bool didInternalPush = false;

    setProblemExtended();

    if (isEntailmentCheck)
    {
      size_t size = assumptions.size();
      if (size > 1)
      {
        /* Assume: not (BIGAND assumptions)  */
        d_assumptions.push_back(
            d_exprManager->mkExpr(kind::AND, assumptions).notExpr());
      }
      else if (size == 1)
      {
        /* Assume: not expr  */
        d_assumptions.push_back(assumptions[0].notExpr());
      }
    }
    else
    {
      /* Assume: BIGAND assumptions  */
      d_assumptions = assumptions;
    }

    if (!d_assumptions.empty())
    {
      internalPush();
      didInternalPush = true;
    }

    Result r(Result::SAT_UNKNOWN, Result::UNKNOWN_REASON);
    for (Expr e : d_assumptions)
    {
      // Substitute out any abstract values in ex.
      e = d_private->substituteAbstractValues(Node::fromExpr(e)).toExpr();
      Assert(e.getExprManager() == d_exprManager);
      // Ensure expr is type-checked at this point.
      ensureBoolean(e);

      /* Add assumption  */
      if (d_assertionList != NULL)
      {
        d_assertionList->push_back(e);
      }
      d_private->addFormula(e.getNode(), inUnsatCore, true, true);
    }

    if (d_globalDefineFunRecLemmas != nullptr)
    {
      // Global definitions are asserted at check-sat-time because we have to
      // make sure that they are always present (they are essentially level
      // zero assertions)
      for (const Node& lemma : *d_globalDefineFunRecLemmas)
      {
        d_private->addFormula(lemma, false, true, false, false);
      }
    }

    r = check();

    if ((options::solveRealAsInt() || options::solveIntAsBV() > 0)
        && r.asSatisfiabilityResult().isSat() == Result::UNSAT)
    {
      r = Result(Result::SAT_UNKNOWN, Result::UNKNOWN_REASON);
    }
    // flipped if we did a global negation
    if (d_globalNegation)
    {
      Trace("smt") << "SmtEngine::process global negate " << r << std::endl;
      if (r.asSatisfiabilityResult().isSat() == Result::UNSAT)
      {
        r = Result(Result::SAT);
      }
      else if (r.asSatisfiabilityResult().isSat() == Result::SAT)
      {
        // only if satisfaction complete
        if (d_logic.isPure(THEORY_ARITH) || d_logic.isPure(THEORY_BV))
        {
          r = Result(Result::UNSAT);
        }
        else
        {
          r = Result(Result::SAT_UNKNOWN, Result::UNKNOWN_REASON);
        }
      }
      Trace("smt") << "SmtEngine::global negate returned " << r << std::endl;
    }

    d_needPostsolve = true;

    // Pop the context
    if (didInternalPush)
    {
      internalPop();
    }

    // Remember the status
    d_status = r;
    // Check against expected status
    if (!d_expectedStatus.isUnknown() && !d_status.isUnknown()
        && d_status != d_expectedStatus)
    {
      CVC4_FATAL() << "Expected result " << d_expectedStatus << " but got "
                   << d_status;
    }
    d_expectedStatus = Result();
    // Update the SMT mode
    if (d_status.asSatisfiabilityResult().isSat() == Result::UNSAT)
    {
      d_smtMode = SMT_MODE_UNSAT;
    }
    else if (d_status.asSatisfiabilityResult().isSat() == Result::SAT)
    {
      d_smtMode = SMT_MODE_SAT;
    }
    else
    {
      d_smtMode = SMT_MODE_SAT_UNKNOWN;
    }

    Trace("smt") << "SmtEngine::" << (isEntailmentCheck ? "query" : "checkSat")
                 << "(" << assumptions << ") => " << r << endl;

    // Check that SAT results generate a model correctly.
    if(options::checkModels()) {
      if (r.asSatisfiabilityResult().isSat() == Result::SAT)
      {
        checkModel();
      }
    }
    // Check that UNSAT results generate a proof correctly.
    if(options::checkProofs()) {
      if(r.asSatisfiabilityResult().isSat() == Result::UNSAT) {
        checkProof();
      }
    }
    // Check that UNSAT results generate an unsat core correctly.
    if(options::checkUnsatCores()) {
      if(r.asSatisfiabilityResult().isSat() == Result::UNSAT) {
        TimerStat::CodeTimer checkUnsatCoreTimer(d_stats->d_checkUnsatCoreTime);
        checkUnsatCore();
      }
    }

    return r;
  } catch (UnsafeInterruptException& e) {
    AlwaysAssert(d_private->getResourceManager()->out());
    Result::UnknownExplanation why = d_private->getResourceManager()->outOfResources() ?
      Result::RESOURCEOUT : Result::TIMEOUT;
    return Result(Result::SAT_UNKNOWN, why, d_filename);
  }
}

vector<Expr> SmtEngine::getUnsatAssumptions(void)
{
  Trace("smt") << "SMT getUnsatAssumptions()" << endl;
  SmtScope smts(this);
  if (!options::unsatAssumptions())
  {
    throw ModalException(
        "Cannot get unsat assumptions when produce-unsat-assumptions option "
        "is off.");
  }
  if (d_smtMode != SMT_MODE_UNSAT)
  {
    throw RecoverableModalException(
        "Cannot get unsat assumptions unless immediately preceded by "
        "UNSAT/ENTAILED.");
  }
  finalOptionsAreSet();
  if (Dump.isOn("benchmark"))
  {
    Dump("benchmark") << GetUnsatAssumptionsCommand();
  }
  UnsatCore core = getUnsatCoreInternal();
  vector<Expr> res;
  for (const Expr& e : d_assumptions)
  {
    if (find(core.begin(), core.end(), e) != core.end()) { res.push_back(e); }
  }
  return res;
}

Result SmtEngine::assertFormula(const Expr& ex, bool inUnsatCore)
{
  Assert(ex.getExprManager() == d_exprManager);
  SmtScope smts(this);
  finalOptionsAreSet();
  doPendingPops();

  Trace("smt") << "SmtEngine::assertFormula(" << ex << ")" << endl;

  if (Dump.isOn("raw-benchmark")) {
    Dump("raw-benchmark") << AssertCommand(ex);
  }

  // Substitute out any abstract values in ex
  Expr e = d_private->substituteAbstractValues(Node::fromExpr(ex)).toExpr();

  ensureBoolean(e);
  if(d_assertionList != NULL) {
    d_assertionList->push_back(e);
  }
  bool maybeHasFv = language::isInputLangSygus(options::inputLanguage());
  d_private->addFormula(e.getNode(), inUnsatCore, true, false, maybeHasFv);
  return quickCheck().asEntailmentResult();
}/* SmtEngine::assertFormula() */

/*
   --------------------------------------------------------------------------
    Handling SyGuS commands
   --------------------------------------------------------------------------
*/

void SmtEngine::declareSygusVar(const std::string& id, Expr var, Type type)
{
  SmtScope smts(this);
  finalOptionsAreSet();
  d_private->d_sygusVars.push_back(Node::fromExpr(var));
  Trace("smt") << "SmtEngine::declareSygusVar: " << var << "\n";
  Dump("raw-benchmark") << DeclareSygusVarCommand(id, var, type);
  // don't need to set that the conjecture is stale
}

void SmtEngine::declareSygusPrimedVar(const std::string& id, Type type)
{
  SmtScope smts(this);
  finalOptionsAreSet();
  // do nothing (the command is spurious)
  Trace("smt") << "SmtEngine::declareSygusPrimedVar: " << id << "\n";
  // don't need to set that the conjecture is stale
}

void SmtEngine::declareSygusFunctionVar(const std::string& id,
                                        Expr var,
                                        Type type)
{
  SmtScope smts(this);
  finalOptionsAreSet();
  d_private->d_sygusVars.push_back(Node::fromExpr(var));
  Trace("smt") << "SmtEngine::declareSygusFunctionVar: " << var << "\n";
  Dump("raw-benchmark") << DeclareSygusVarCommand(id, var, type);

  // don't need to set that the conjecture is stale
}

void SmtEngine::declareSynthFun(const std::string& id,
                                Expr func,
                                Type sygusType,
                                bool isInv,
                                const std::vector<Expr>& vars)
{
  SmtScope smts(this);
  finalOptionsAreSet();
  doPendingPops();
  Node fn = Node::fromExpr(func);
  d_private->d_sygusFunSymbols.push_back(fn);
  if (!vars.empty())
  {
    Expr bvl = d_exprManager->mkExpr(kind::BOUND_VAR_LIST, vars);
    std::vector<Expr> attr_val_bvl;
    attr_val_bvl.push_back(bvl);
    setUserAttribute("sygus-synth-fun-var-list", func, attr_val_bvl, "");
  }
  // whether sygus type encodes syntax restrictions
  if (sygusType.isDatatype()
      && static_cast<DatatypeType>(sygusType).getDatatype().isSygus())
  {
    TypeNode stn = TypeNode::fromType(sygusType);
    Node sym = d_nodeManager->mkBoundVar("sfproxy", stn);
    std::vector<Expr> attr_value;
    attr_value.push_back(sym.toExpr());
    setUserAttribute("sygus-synth-grammar", func, attr_value, "");
  }
  Trace("smt") << "SmtEngine::declareSynthFun: " << func << "\n";
  Dump("raw-benchmark") << SynthFunCommand(id, func, sygusType, isInv, vars);
  // sygus conjecture is now stale
  setSygusConjectureStale();
}

void SmtEngine::assertSygusConstraint(Expr constraint)
{
  SmtScope smts(this);
  finalOptionsAreSet();
  d_private->d_sygusConstraints.push_back(constraint);

  Trace("smt") << "SmtEngine::assertSygusConstrant: " << constraint << "\n";
  Dump("raw-benchmark") << SygusConstraintCommand(constraint);
  // sygus conjecture is now stale
  setSygusConjectureStale();
}

void SmtEngine::assertSygusInvConstraint(const Expr& inv,
                                         const Expr& pre,
                                         const Expr& trans,
                                         const Expr& post)
{
  SmtScope smts(this);
  finalOptionsAreSet();
  // build invariant constraint

  // get variables (regular and their respective primed versions)
  std::vector<Node> terms, vars, primed_vars;
  terms.push_back(Node::fromExpr(inv));
  terms.push_back(Node::fromExpr(pre));
  terms.push_back(Node::fromExpr(trans));
  terms.push_back(Node::fromExpr(post));
  // variables are built based on the invariant type
  FunctionType t = static_cast<FunctionType>(inv.getType());
  std::vector<Type> argTypes = t.getArgTypes();
  for (const Type& ti : argTypes)
  {
    TypeNode tn = TypeNode::fromType(ti);
    vars.push_back(d_nodeManager->mkBoundVar(tn));
    d_private->d_sygusVars.push_back(vars.back());
    std::stringstream ss;
    ss << vars.back() << "'";
    primed_vars.push_back(d_nodeManager->mkBoundVar(ss.str(), tn));
    d_private->d_sygusVars.push_back(primed_vars.back());
  }

  // make relevant terms; 0 -> Inv, 1 -> Pre, 2 -> Trans, 3 -> Post
  for (unsigned i = 0; i < 4; ++i)
  {
    Node op = terms[i];
    Trace("smt-debug") << "Make inv-constraint term #" << i << " : " << op
                       << " with type " << op.getType() << "...\n";
    std::vector<Node> children;
    children.push_back(op);
    // transition relation applied over both variable lists
    if (i == 2)
    {
      children.insert(children.end(), vars.begin(), vars.end());
      children.insert(children.end(), primed_vars.begin(), primed_vars.end());
    }
    else
    {
      children.insert(children.end(), vars.begin(), vars.end());
    }
    terms[i] = d_nodeManager->mkNode(kind::APPLY_UF, children);
    // make application of Inv on primed variables
    if (i == 0)
    {
      children.clear();
      children.push_back(op);
      children.insert(children.end(), primed_vars.begin(), primed_vars.end());
      terms.push_back(d_nodeManager->mkNode(kind::APPLY_UF, children));
    }
  }
  // make constraints
  std::vector<Node> conj;
  conj.push_back(d_nodeManager->mkNode(kind::IMPLIES, terms[1], terms[0]));
  Node term0_and_2 = d_nodeManager->mkNode(kind::AND, terms[0], terms[2]);
  conj.push_back(d_nodeManager->mkNode(kind::IMPLIES, term0_and_2, terms[4]));
  conj.push_back(d_nodeManager->mkNode(kind::IMPLIES, terms[0], terms[3]));
  Node constraint = d_nodeManager->mkNode(kind::AND, conj);

  d_private->d_sygusConstraints.push_back(constraint);

  Trace("smt") << "SmtEngine::assertSygusInvConstrant: " << constraint << "\n";
  Dump("raw-benchmark") << SygusInvConstraintCommand(inv, pre, trans, post);
  // sygus conjecture is now stale
  setSygusConjectureStale();
}

Result SmtEngine::checkSynth()
{
  SmtScope smts(this);

  if (options::incrementalSolving())
  {
    // TODO (project #7)
    throw ModalException(
        "Cannot make check-synth commands when incremental solving is enabled");
  }
  Expr query;
  if (d_private->d_sygusConjectureStale)
  {
    // build synthesis conjecture from asserted constraints and declared
    // variables/functions
    Node sygusVar =
        d_nodeManager->mkSkolem("sygus", d_nodeManager->booleanType());
    Node inst_attr = d_nodeManager->mkNode(kind::INST_ATTRIBUTE, sygusVar);
    Node sygusAttr = d_nodeManager->mkNode(kind::INST_PATTERN_LIST, inst_attr);
    std::vector<Node> bodyv;
    Trace("smt") << "Sygus : Constructing sygus constraint...\n";
    unsigned n_constraints = d_private->d_sygusConstraints.size();
    Node body = n_constraints == 0
                    ? d_nodeManager->mkConst(true)
                    : (n_constraints == 1
                           ? d_private->d_sygusConstraints[0]
                           : d_nodeManager->mkNode(
                               kind::AND, d_private->d_sygusConstraints));
    body = body.notNode();
    Trace("smt") << "...constructed sygus constraint " << body << std::endl;
    if (!d_private->d_sygusVars.empty())
    {
      Node boundVars =
          d_nodeManager->mkNode(kind::BOUND_VAR_LIST, d_private->d_sygusVars);
      body = d_nodeManager->mkNode(kind::EXISTS, boundVars, body);
      Trace("smt") << "...constructed exists " << body << std::endl;
    }
    if (!d_private->d_sygusFunSymbols.empty())
    {
      Node boundVars = d_nodeManager->mkNode(kind::BOUND_VAR_LIST,
                                             d_private->d_sygusFunSymbols);
      body = d_nodeManager->mkNode(kind::FORALL, boundVars, body, sygusAttr);
    }
    Trace("smt") << "...constructed forall " << body << std::endl;

    // set attribute for synthesis conjecture
    setUserAttribute("sygus", sygusVar.toExpr(), {}, "");

    Trace("smt") << "Check synthesis conjecture: " << body << std::endl;
    Dump("raw-benchmark") << CheckSynthCommand();

    d_private->d_sygusConjectureStale = false;

    if (options::incrementalSolving())
    {
      // we push a context so that this conjecture is removed if we modify it
      // later
      internalPush();
      assertFormula(body.toExpr(), true);
    }
    else
    {
      query = body.toExpr();
    }
  }

  Result r = checkSatisfiability(query, true, false);

  // Check that synthesis solutions satisfy the conjecture
  if (options::checkSynthSol()
      && r.asSatisfiabilityResult().isSat() == Result::UNSAT)
  {
    checkSynthSolution();
  }
  return r;
}

/*
   --------------------------------------------------------------------------
    End of Handling SyGuS commands
   --------------------------------------------------------------------------
*/

Node SmtEngine::postprocess(TNode node, TypeNode expectedType) const {
  return node;
}

Expr SmtEngine::simplify(const Expr& ex)
{
  Assert(ex.getExprManager() == d_exprManager);
  SmtScope smts(this);
  finalOptionsAreSet();
  doPendingPops();
  Trace("smt") << "SMT simplify(" << ex << ")" << endl;

  if(Dump.isOn("benchmark")) {
    Dump("benchmark") << SimplifyCommand(ex);
  }

  Expr e = d_private->substituteAbstractValues(Node::fromExpr(ex)).toExpr();
  if( options::typeChecking() ) {
    e.getType(true); // ensure expr is type-checked at this point
  }

  // Make sure all preprocessing is done
  d_private->processAssertions();
  Node n = d_private->simplify(Node::fromExpr(e));
  n = postprocess(n, TypeNode::fromType(e.getType()));
  return n.toExpr();
}

Expr SmtEngine::expandDefinitions(const Expr& ex)
{
  d_private->spendResource(ResourceManager::Resource::PreprocessStep);

  Assert(ex.getExprManager() == d_exprManager);
  SmtScope smts(this);
  finalOptionsAreSet();
  doPendingPops();
  Trace("smt") << "SMT expandDefinitions(" << ex << ")" << endl;

  // Substitute out any abstract values in ex.
  Expr e = d_private->substituteAbstractValues(Node::fromExpr(ex)).toExpr();
  if(options::typeChecking()) {
    // Ensure expr is type-checked at this point.
    e.getType(true);
  }

  unordered_map<Node, Node, NodeHashFunction> cache;
  Node n = d_private->getProcessAssertions()->expandDefinitions(
      Node::fromExpr(e), cache, /* expandOnly = */ true);
  n = postprocess(n, TypeNode::fromType(e.getType()));

  return n.toExpr();
}

// TODO(#1108): Simplify the error reporting of this method.
Expr SmtEngine::getValue(const Expr& ex) const
{
  Assert(ex.getExprManager() == d_exprManager);
  SmtScope smts(this);

  Trace("smt") << "SMT getValue(" << ex << ")" << endl;
  if(Dump.isOn("benchmark")) {
    Dump("benchmark") << GetValueCommand(ex);
  }

  // Substitute out any abstract values in ex.
  Expr e = d_private->substituteAbstractValues(Node::fromExpr(ex)).toExpr();

  // Ensure expr is type-checked at this point.
  e.getType(options::typeChecking());

  // do not need to apply preprocessing substitutions (should be recorded
  // in model already)

  Node n = Node::fromExpr(e);
  Trace("smt") << "--- getting value of " << n << endl;
  TypeNode expectedType = n.getType();

  // Expand, then normalize
  unordered_map<Node, Node, NodeHashFunction> cache;
  n = d_private->getProcessAssertions()->expandDefinitions(n, cache);
  // There are two ways model values for terms are computed (for historical
  // reasons).  One way is that used in check-model; the other is that
  // used by the Model classes.  It's not clear to me exactly how these
  // two are different, but they need to be unified.  This ugly hack here
  // is to fix bug 554 until we can revamp boolean-terms and models [MGD]

  //AJR : necessary?
  if(!n.getType().isFunction()) {
    n = Rewriter::rewrite(n);
  }

  Trace("smt") << "--- getting value of " << n << endl;
  TheoryModel* m = getAvailableModel("get-value");
  Node resultNode;
  if(m != NULL) {
    resultNode = m->getValue(n);
  }
  Trace("smt") << "--- got value " << n << " = " << resultNode << endl;
  resultNode = postprocess(resultNode, expectedType);
  Trace("smt") << "--- model-post returned " << resultNode << endl;
  Trace("smt") << "--- model-post returned " << resultNode.getType() << endl;
  Trace("smt") << "--- model-post expected " << expectedType << endl;

  // type-check the result we got
  // Notice that lambdas have function type, which does not respect the subtype
  // relation, so we ignore them here.
  Assert(resultNode.isNull() || resultNode.getKind() == kind::LAMBDA
         || resultNode.getType().isSubtypeOf(expectedType))
      << "Run with -t smt for details.";

  // Ensure it's a constant, or a lambda (for uninterpreted functions). This
  // assertion only holds for models that do not have approximate values.
  Assert(m->hasApproximations() || resultNode.getKind() == kind::LAMBDA
         || resultNode.isConst());

  if(options::abstractValues() && resultNode.getType().isArray()) {
    resultNode = d_private->mkAbstractValue(resultNode);
    Trace("smt") << "--- abstract value >> " << resultNode << endl;
  }

  return resultNode.toExpr();
}

vector<Expr> SmtEngine::getValues(const vector<Expr>& exprs)
{
  vector<Expr> result;
  for (const Expr& e : exprs)
  {
    result.push_back(getValue(e));
  }
  return result;
}

bool SmtEngine::addToAssignment(const Expr& ex) {
  SmtScope smts(this);
  finalOptionsAreSet();
  doPendingPops();
  // Substitute out any abstract values in ex
  Expr e = d_private->substituteAbstractValues(Node::fromExpr(ex)).toExpr();
  Type type = e.getType(options::typeChecking());
  // must be Boolean
  PrettyCheckArgument(
      type.isBoolean(), e,
      "expected Boolean-typed variable or function application "
      "in addToAssignment()" );
  Node n = e.getNode();
  // must be a defined constant, or a variable
  PrettyCheckArgument(
      (((d_definedFunctions->find(n) != d_definedFunctions->end())
        && n.getNumChildren() == 0)
       || n.isVar()),
      e,
      "expected variable or defined-function application "
      "in addToAssignment(),\ngot %s",
      e.toString().c_str());
  if(!options::produceAssignments()) {
    return false;
  }
  if(d_assignments == NULL) {
    d_assignments = new (true) AssignmentSet(getContext());
  }
  d_assignments->insert(n);

  return true;
}

// TODO(#1108): Simplify the error reporting of this method.
vector<pair<Expr, Expr>> SmtEngine::getAssignment()
{
  Trace("smt") << "SMT getAssignment()" << endl;
  SmtScope smts(this);
  finalOptionsAreSet();
  if(Dump.isOn("benchmark")) {
    Dump("benchmark") << GetAssignmentCommand();
  }
  if(!options::produceAssignments()) {
    const char* msg =
      "Cannot get the current assignment when "
      "produce-assignments option is off.";
    throw ModalException(msg);
  }

  // Get the model here, regardless of whether d_assignments is null, since
  // we should throw errors related to model availability whether or not
  // assignments is null.
  TheoryModel* m = getAvailableModel("get assignment");

  vector<pair<Expr,Expr>> res;
  if (d_assignments != nullptr)
  {
    TypeNode boolType = d_nodeManager->booleanType();
    for (AssignmentSet::key_iterator i = d_assignments->key_begin(),
                                     iend = d_assignments->key_end();
         i != iend;
         ++i)
    {
      Node as = *i;
      Assert(as.getType() == boolType);

      Trace("smt") << "--- getting value of " << as << endl;

      // Expand, then normalize
      unordered_map<Node, Node, NodeHashFunction> cache;
      Node n = d_private->getProcessAssertions()->expandDefinitions(as, cache);
      n = Rewriter::rewrite(n);

      Trace("smt") << "--- getting value of " << n << endl;
      Node resultNode;
      if (m != nullptr)
      {
        resultNode = m->getValue(n);
      }

      // type-check the result we got
      Assert(resultNode.isNull() || resultNode.getType() == boolType);

      // ensure it's a constant
      Assert(resultNode.isConst());

      Assert(as.isVar());
      res.emplace_back(as.toExpr(), resultNode.toExpr());
    }
  }
  return res;
}

void SmtEngine::addToModelCommandAndDump(const Command& c, uint32_t flags, bool userVisible, const char* dumpTag) {
  Trace("smt") << "SMT addToModelCommandAndDump(" << c << ")" << endl;
  SmtScope smts(this);
  // If we aren't yet fully inited, the user might still turn on
  // produce-models.  So let's keep any commands around just in
  // case.  This is useful in two cases: (1) SMT-LIBv1 auto-declares
  // sort "U" in QF_UF before setLogic() is run and we still want to
  // support finding card(U) with --finite-model-find, and (2) to
  // decouple SmtEngine and ExprManager if the user does a few
  // ExprManager::mkSort() before SmtEngine::setOption("produce-models")
  // and expects to find their cardinalities in the model.
  if(/* userVisible && */
     (!d_fullyInited || options::produceModels()) &&
     (flags & ExprManager::VAR_FLAG_DEFINED) == 0) {
    if(flags & ExprManager::VAR_FLAG_GLOBAL) {
      d_modelGlobalCommands.push_back(c.clone());
    } else {
      d_modelCommands->push_back(c.clone());
    }
  }
  if(Dump.isOn(dumpTag)) {
    if(d_fullyInited) {
      Dump(dumpTag) << c;
    } else {
      d_dumpCommands.push_back(c.clone());
    }
  }
}

// TODO(#1108): Simplify the error reporting of this method.
Model* SmtEngine::getModel() {
  Trace("smt") << "SMT getModel()" << endl;
  SmtScope smts(this);

  finalOptionsAreSet();

  if(Dump.isOn("benchmark")) {
    Dump("benchmark") << GetModelCommand();
  }

  TheoryModel* m = getAvailableModel("get model");

  // Since model m is being returned to the user, we must ensure that this
  // model object remains valid with future check-sat calls. Hence, we set
  // the theory engine into "eager model building" mode. TODO #2648: revisit.
  d_theoryEngine->setEagerModelBuilding();

  if (options::modelCoresMode() != options::ModelCoresMode::NONE)
  {
    // If we enabled model cores, we compute a model core for m based on our
    // (expanded) assertions using the model core builder utility
    std::vector<Expr> eassertsProc = getExpandedAssertions();
    ModelCoreBuilder::setModelCore(eassertsProc, m, options::modelCoresMode());
  }
  m->d_inputName = d_filename;
  m->d_isKnownSat = (d_smtMode == SMT_MODE_SAT);
  return m;
}

Result SmtEngine::blockModel()
{
  Trace("smt") << "SMT blockModel()" << endl;
  SmtScope smts(this);

  finalOptionsAreSet();

  if (Dump.isOn("benchmark"))
  {
    Dump("benchmark") << BlockModelCommand();
  }

  TheoryModel* m = getAvailableModel("block model");

  if (options::blockModelsMode() == options::BlockModelsMode::NONE)
  {
    std::stringstream ss;
    ss << "Cannot block model when block-models is set to none.";
    throw ModalException(ss.str().c_str());
  }

  // get expanded assertions
  std::vector<Expr> eassertsProc = getExpandedAssertions();
  Expr eblocker = ModelBlocker::getModelBlocker(
      eassertsProc, m, options::blockModelsMode());
  return assertFormula(eblocker);
}

Result SmtEngine::blockModelValues(const std::vector<Expr>& exprs)
{
  Trace("smt") << "SMT blockModelValues()" << endl;
  SmtScope smts(this);

  finalOptionsAreSet();

  PrettyCheckArgument(
      !exprs.empty(),
      "block model values must be called on non-empty set of terms");
  if (Dump.isOn("benchmark"))
  {
    Dump("benchmark") << BlockModelValuesCommand(exprs);
  }

  TheoryModel* m = getAvailableModel("block model values");

  // get expanded assertions
  std::vector<Expr> eassertsProc = getExpandedAssertions();
  // we always do block model values mode here
  Expr eblocker = ModelBlocker::getModelBlocker(
      eassertsProc, m, options::BlockModelsMode::VALUES, exprs);
  return assertFormula(eblocker);
}

std::pair<Expr, Expr> SmtEngine::getSepHeapAndNilExpr(void)
{
  if (!d_logic.isTheoryEnabled(THEORY_SEP))
  {
    const char* msg =
        "Cannot obtain separation logic expressions if not using the "
        "separation logic theory.";
    throw RecoverableModalException(msg);
  }
  NodeManagerScope nms(d_nodeManager);
  Expr heap;
  Expr nil;
  Model* m = getAvailableModel("get separation logic heap and nil");
  if (!m->getHeapModel(heap, nil))
  {
    InternalError()
        << "SmtEngine::getSepHeapAndNilExpr(): failed to obtain heap/nil "
           "expressions from theory model.";
  }
  return std::make_pair(heap, nil);
}

std::vector<Expr> SmtEngine::getExpandedAssertions()
{
  std::vector<Expr> easserts = getAssertions();
  // must expand definitions
  std::vector<Expr> eassertsProc;
  std::unordered_map<Node, Node, NodeHashFunction> cache;
  for (const Expr& e : easserts)
  {
    Node ea = Node::fromExpr(e);
    Node eae = d_private->getProcessAssertions()->expandDefinitions(ea, cache);
    eassertsProc.push_back(eae.toExpr());
  }
  return eassertsProc;
}

Expr SmtEngine::getSepHeapExpr() { return getSepHeapAndNilExpr().first; }

Expr SmtEngine::getSepNilExpr() { return getSepHeapAndNilExpr().second; }

void SmtEngine::checkProof()
{
#if (IS_LFSC_BUILD && IS_PROOFS_BUILD)

  Chat() << "generating proof..." << endl;

  const Proof& pf = getProof();

  Chat() << "checking proof..." << endl;

  std::string logicString = d_logic.getLogicString();

  std::stringstream pfStream;

  pfStream << proof::plf_signatures << endl;
  int64_t sizeBeforeProof = static_cast<int64_t>(pfStream.tellp());

  pf.toStream(pfStream);
  d_stats->d_proofsSize +=
      static_cast<int64_t>(pfStream.tellp()) - sizeBeforeProof;

  {
    TimerStat::CodeTimer checkProofTimer(d_stats->d_lfscCheckProofTime);
    lfscc_init();
    lfscc_check_file(pfStream, false, false, false, false, false, false, false);
  }
  // FIXME: we should actually call lfscc_cleanup here, but lfscc_cleanup
  // segfaults on regress0/bv/core/bitvec7.smt
  // lfscc_cleanup();

#else  /* (IS_LFSC_BUILD && IS_PROOFS_BUILD) */
  Unreachable()
      << "This version of CVC4 was built without proof support; cannot check "
         "proofs.";
#endif /* (IS_LFSC_BUILD && IS_PROOFS_BUILD) */
}

UnsatCore SmtEngine::getUnsatCoreInternal()
{
#if IS_PROOFS_BUILD
  if (!options::unsatCores())
  {
    throw ModalException(
        "Cannot get an unsat core when produce-unsat-cores option is off.");
  }
  if (d_smtMode != SMT_MODE_UNSAT)
  {
    throw RecoverableModalException(
        "Cannot get an unsat core unless immediately preceded by "
        "UNSAT/ENTAILED response.");
  }

  d_proofManager->traceUnsatCore();  // just to trigger core creation
  return UnsatCore(this, d_proofManager->extractUnsatCore());
#else  /* IS_PROOFS_BUILD */
  throw ModalException(
      "This build of CVC4 doesn't have proof support (required for unsat "
      "cores).");
#endif /* IS_PROOFS_BUILD */
}

void SmtEngine::checkUnsatCore() {
  Assert(options::unsatCores())
      << "cannot check unsat core if unsat cores are turned off";

  Notice() << "SmtEngine::checkUnsatCore(): generating unsat core" << endl;
  UnsatCore core = getUnsatCore();

  SmtEngine coreChecker(d_exprManager);
  coreChecker.setLogic(getLogicInfo());

  PROOF(
  std::vector<Command*>::const_iterator itg = d_defineCommands.begin();
  for (; itg != d_defineCommands.end();  ++itg) {
    (*itg)->invoke(&coreChecker);
  }
  );

  Notice() << "SmtEngine::checkUnsatCore(): pushing core assertions (size == " << core.size() << ")" << endl;
  for(UnsatCore::iterator i = core.begin(); i != core.end(); ++i) {
    Notice() << "SmtEngine::checkUnsatCore(): pushing core member " << *i << endl;
    coreChecker.assertFormula(*i);
  }
  const bool checkUnsatCores = options::checkUnsatCores();
  Result r;
  try {
    options::checkUnsatCores.set(false);
    options::checkProofs.set(false);
    r = coreChecker.checkSat();
  } catch(...) {
    options::checkUnsatCores.set(checkUnsatCores);
    throw;
  }
  Notice() << "SmtEngine::checkUnsatCore(): result is " << r << endl;
  if(r.asSatisfiabilityResult().isUnknown()) {
    Warning()
        << "SmtEngine::checkUnsatCore(): could not check core result unknown."
        << std::endl;
  }
  else if (r.asSatisfiabilityResult().isSat())
  {
    InternalError()
        << "SmtEngine::checkUnsatCore(): produced core was satisfiable.";
  }
}

void SmtEngine::checkModel(bool hardFailure) {
  // --check-model implies --produce-assertions, which enables the
  // assertion list, so we should be ok.
  Assert(d_assertionList != NULL)
      << "don't have an assertion list to check in SmtEngine::checkModel()";

  TimerStat::CodeTimer checkModelTimer(d_stats->d_checkModelTime);

  // Throughout, we use Notice() to give diagnostic output.
  //
  // If this function is running, the user gave --check-model (or equivalent),
  // and if Notice() is on, the user gave --verbose (or equivalent).

  Notice() << "SmtEngine::checkModel(): generating model" << endl;
  TheoryModel* m = getAvailableModel("check model");

  // check-model is not guaranteed to succeed if approximate values were used.
  // Thus, we intentionally abort here.
  if (m->hasApproximations())
  {
    throw RecoverableModalException(
        "Cannot run check-model on a model with approximate values.");
  }

  // Check individual theory assertions
  if (options::debugCheckModels())
  {
    d_theoryEngine->checkTheoryAssertionsWithModel(hardFailure);
  }
  
  // Output the model
  Notice() << *m;

  // We have a "fake context" for the substitution map (we don't need it
  // to be context-dependent)
  context::Context fakeContext;
  SubstitutionMap substitutions(&fakeContext, /* substituteUnderQuantifiers = */ false);

  for(size_t k = 0; k < m->getNumCommands(); ++k) {
    const DeclareFunctionCommand* c = dynamic_cast<const DeclareFunctionCommand*>(m->getCommand(k));
    Notice() << "SmtEngine::checkModel(): model command " << k << " : " << m->getCommand(k) << endl;
    if(c == NULL) {
      // we don't care about DECLARE-DATATYPES, DECLARE-SORT, ...
      Notice() << "SmtEngine::checkModel(): skipping..." << endl;
    } else {
      // We have a DECLARE-FUN:
      //
      // We'll first do some checks, then add to our substitution map
      // the mapping: function symbol |-> value

      Expr func = c->getFunction();
      Node val = m->getValue(func);

      Notice() << "SmtEngine::checkModel(): adding substitution: " << func << " |-> " << val << endl;

      // (1) if the value is a lambda, ensure the lambda doesn't contain the
      // function symbol (since then the definition is recursive)
      if (val.getKind() == kind::LAMBDA) {
        // first apply the model substitutions we have so far
        Debug("boolean-terms") << "applying subses to " << val[1] << endl;
        Node n = substitutions.apply(val[1]);
        Debug("boolean-terms") << "++ got " << n << endl;
        // now check if n contains func by doing a substitution
        // [func->func2] and checking equality of the Nodes.
        // (this just a way to check if func is in n.)
        SubstitutionMap subs(&fakeContext);
        Node func2 = NodeManager::currentNM()->mkSkolem("", TypeNode::fromType(func.getType()), "", NodeManager::SKOLEM_NO_NOTIFY);
        subs.addSubstitution(func, func2);
        if(subs.apply(n) != n) {
          Notice() << "SmtEngine::checkModel(): *** PROBLEM: MODEL VALUE DEFINED IN TERMS OF ITSELF ***" << endl;
          stringstream ss;
          ss << "SmtEngine::checkModel(): ERRORS SATISFYING ASSERTIONS WITH MODEL:" << endl
             << "considering model value for " << func << endl
             << "body of lambda is:   " << val << endl;
          if(n != val[1]) {
            ss << "body substitutes to: " << n << endl;
          }
          ss << "so " << func << " is defined in terms of itself." << endl
             << "Run with `--check-models -v' for additional diagnostics.";
          InternalError() << ss.str();
        }
      }

      // (2) check that the value is actually a value
      else if (!val.isConst())
      {
        // This is only a warning since it could have been assigned an
        // unevaluable term (e.g. an application of a transcendental function).
        // This parallels the behavior (warnings for non-constant expressions)
        // when checking whether assertions are satisfied below.
        Warning() << "Warning : SmtEngine::checkModel(): "
                  << "model value for " << func << endl
                  << "             is " << val << endl
                  << "and that is not a constant (.isConst() == false)."
                  << std::endl
                  << "Run with `--check-models -v' for additional diagnostics."
                  << std::endl;
      }

      // (3) check that it's the correct (sub)type
      // This was intended to be a more general check, but for now we can't do that because
      // e.g. "1" is an INT, which isn't a subrange type [1..10] (etc.).
      else if(func.getType().isInteger() && !val.getType().isInteger()) {
        Notice() << "SmtEngine::checkModel(): *** PROBLEM: MODEL VALUE NOT CORRECT TYPE ***" << endl;
        InternalError()
            << "SmtEngine::checkModel(): ERRORS SATISFYING ASSERTIONS WITH "
               "MODEL:"
            << endl
            << "model value for " << func << endl
            << "             is " << val << endl
            << "value type is     " << val.getType() << endl
            << "should be of type " << func.getType() << endl
            << "Run with `--check-models -v' for additional diagnostics.";
      }

      // (4) checks complete, add the substitution
      Debug("boolean-terms") << "cm: adding subs " << func << " :=> " << val << endl;
      substitutions.addSubstitution(func, val);
    }
  }

  // Now go through all our user assertions checking if they're satisfied.
  for(AssertionList::const_iterator i = d_assertionList->begin(); i != d_assertionList->end(); ++i) {
    Notice() << "SmtEngine::checkModel(): checking assertion " << *i << endl;
    Node n = Node::fromExpr(*i);

    // Apply any define-funs from the problem.
    {
      unordered_map<Node, Node, NodeHashFunction> cache;
      n = d_private->getProcessAssertions()->expandDefinitions(n, cache);
    }
    Notice() << "SmtEngine::checkModel(): -- expands to " << n << endl;

    // Apply our model value substitutions.
    Debug("boolean-terms") << "applying subses to " << n << endl;
    n = substitutions.apply(n);
    Debug("boolean-terms") << "++ got " << n << endl;
    Notice() << "SmtEngine::checkModel(): -- substitutes to " << n << endl;

    // We look up the value before simplifying. If n contains quantifiers,
    // this may increases the chance of finding its value before the node is
    // altered by simplification below.
    n = m->getValue(n);
    Notice() << "SmtEngine::checkModel(): -- get value : " << n << std::endl;

    // Simplify the result.
    n = d_private->simplify(n);
    Notice() << "SmtEngine::checkModel(): -- simplifies to  " << n << endl;

    // Replace the already-known ITEs (this is important for ground ITEs under quantifiers).
    n = d_private->d_iteRemover.replace(n);
    Notice() << "SmtEngine::checkModel(): -- ite replacement gives " << n << endl;

    // Apply our model value substitutions (again), as things may have been simplified.
    Debug("boolean-terms") << "applying subses to " << n << endl;
    n = substitutions.apply(n);
    Debug("boolean-terms") << "++ got " << n << endl;
    Notice() << "SmtEngine::checkModel(): -- re-substitutes to " << n << endl;

    // As a last-ditch effort, ask model to simplify it.
    // Presently, this is only an issue for quantifiers, which can have a value
    // but don't show up in our substitution map above.
    n = m->getValue(n);
    Notice() << "SmtEngine::checkModel(): -- model-substitutes to " << n << endl;

    if (n.isConst())
    {
      if (n.getConst<bool>())
      {
        // assertion is true, everything is fine
        continue;
      }
    }

    // Otherwise, we did not succeed in showing the current assertion to be
    // true. This may either indicate that our model is wrong, or that we cannot
    // check it. The latter may be the case for several reasons.
    // For example, quantified formulas are not checkable, although we assign
    // them to true/false based on the satisfying assignment. However,
    // quantified formulas can be modified during preprocess, so they may not
    // correspond to those in the satisfying assignment. Hence we throw
    // warnings for assertions that do not simplify to either true or false.
    // Other theories such as non-linear arithmetic (in particular,
    // transcendental functions) also have the property of not being able to
    // be checked precisely here.
    // Note that warnings like these can be avoided for quantified formulas
    // by making preprocessing passes explicitly record how they
    // rewrite quantified formulas (see cvc4-wishues#43).
    if (!n.isConst())
    {
      // Not constant, print a less severe warning message here.
      Warning() << "Warning : SmtEngine::checkModel(): cannot check simplified "
                   "assertion : "
                << n << endl;
      continue;
    }
    // Assertions that simplify to false result in an InternalError or
    // Warning being thrown below (when hardFailure is false).
    Notice() << "SmtEngine::checkModel(): *** PROBLEM: EXPECTED `TRUE' ***"
             << endl;
    stringstream ss;
    ss << "SmtEngine::checkModel(): "
       << "ERRORS SATISFYING ASSERTIONS WITH MODEL:" << endl
       << "assertion:     " << *i << endl
       << "simplifies to: " << n << endl
       << "expected `true'." << endl
       << "Run with `--check-models -v' for additional diagnostics.";
    if (hardFailure)
    {
      // internal error if hardFailure is true
      InternalError() << ss.str();
    }
    else
    {
      Warning() << ss.str() << endl;
    }
  }
  Notice() << "SmtEngine::checkModel(): all assertions checked out OK !" << endl;
}

void SmtEngine::checkSynthSolution()
{
  NodeManager* nm = NodeManager::currentNM();
  Notice() << "SmtEngine::checkSynthSolution(): checking synthesis solution" << endl;
  std::map<Node, std::map<Node, Node>> sol_map;
  /* Get solutions and build auxiliary vectors for substituting */
  if (!d_theoryEngine->getSynthSolutions(sol_map))
  {
    InternalError() << "SmtEngine::checkSynthSolution(): No solution to check!";
    return;
  }
  if (sol_map.empty())
  {
    InternalError() << "SmtEngine::checkSynthSolution(): Got empty solution!";
    return;
  }
  Trace("check-synth-sol") << "Got solution map:\n";
  // the set of synthesis conjectures in our assertions
  std::unordered_set<Node, NodeHashFunction> conjs;
  // For each of the above conjectures, the functions-to-synthesis and their
  // solutions. This is used as a substitution below.
  std::map<Node, std::vector<Node>> fvarMap;
  std::map<Node, std::vector<Node>> fsolMap;
  for (const std::pair<const Node, std::map<Node, Node>>& cmap : sol_map)
  {
    Trace("check-synth-sol") << "For conjecture " << cmap.first << ":\n";
    conjs.insert(cmap.first);
    std::vector<Node>& fvars = fvarMap[cmap.first];
    std::vector<Node>& fsols = fsolMap[cmap.first];
    for (const std::pair<const Node, Node>& pair : cmap.second)
    {
      Trace("check-synth-sol")
          << "  " << pair.first << " --> " << pair.second << "\n";
      fvars.push_back(pair.first);
      fsols.push_back(pair.second);
    }
  }
  Trace("check-synth-sol") << "Starting new SMT Engine\n";
  /* Start new SMT engine to check solutions */
  SmtEngine solChecker(d_exprManager);
  solChecker.setLogic(getLogicInfo());
  setOption("check-synth-sol", SExpr("false"));
  setOption("sygus-rec-fun", SExpr("false"));

  Trace("check-synth-sol") << "Retrieving assertions\n";
  // Build conjecture from original assertions
  if (d_assertionList == NULL)
  {
    Trace("check-synth-sol") << "No assertions to check\n";
    return;
  }
  // auxiliary assertions
  std::vector<Node> auxAssertions;
  // expand definitions cache
  std::unordered_map<Node, Node, NodeHashFunction> cache;
  for (AssertionList::const_iterator i = d_assertionList->begin();
       i != d_assertionList->end();
       ++i)
  {
    Notice() << "SmtEngine::checkSynthSolution(): checking assertion " << *i << endl;
    Trace("check-synth-sol") << "Retrieving assertion " << *i << "\n";
    Node assertion = Node::fromExpr(*i);
    // Apply any define-funs from the problem.
    assertion =
        d_private->getProcessAssertions()->expandDefinitions(assertion, cache);
    Notice() << "SmtEngine::checkSynthSolution(): -- expands to " << assertion
             << endl;
    Trace("check-synth-sol") << "Expanded assertion " << assertion << "\n";
    if (conjs.find(assertion) == conjs.end())
    {
      Trace("check-synth-sol") << "It is an auxiliary assertion\n";
      auxAssertions.push_back(assertion);
    }
    else
    {
      Trace("check-synth-sol") << "It is a synthesis conjecture\n";
    }
  }
  // check all conjectures
  for (const Node& conj : conjs)
  {
    // get the solution for this conjecture
    std::vector<Node>& fvars = fvarMap[conj];
    std::vector<Node>& fsols = fsolMap[conj];
    // Apply solution map to conjecture body
    Node conjBody;
    /* Whether property is quantifier free */
    if (conj[1].getKind() != kind::EXISTS)
    {
      conjBody = conj[1].substitute(
          fvars.begin(), fvars.end(), fsols.begin(), fsols.end());
    }
    else
    {
      conjBody = conj[1][1].substitute(
          fvars.begin(), fvars.end(), fsols.begin(), fsols.end());

      /* Skolemize property */
      std::vector<Node> vars, skos;
      for (unsigned j = 0, size = conj[1][0].getNumChildren(); j < size; ++j)
      {
        vars.push_back(conj[1][0][j]);
        std::stringstream ss;
        ss << "sk_" << j;
        skos.push_back(nm->mkSkolem(ss.str(), conj[1][0][j].getType()));
        Trace("check-synth-sol") << "\tSkolemizing " << conj[1][0][j] << " to "
                                 << skos.back() << "\n";
      }
      conjBody = conjBody.substitute(
          vars.begin(), vars.end(), skos.begin(), skos.end());
    }
    Notice() << "SmtEngine::checkSynthSolution(): -- body substitutes to "
             << conjBody << endl;
    Trace("check-synth-sol") << "Substituted body of assertion to " << conjBody
                             << "\n";
    solChecker.assertFormula(conjBody.toExpr());
    // Assert all auxiliary assertions. This may include recursive function
    // definitions that were added as assertions to the sygus problem.
    for (const Node& a : auxAssertions)
    {
      solChecker.assertFormula(a.toExpr());
    }
    Result r = solChecker.checkSat();
    Notice() << "SmtEngine::checkSynthSolution(): result is " << r << endl;
    Trace("check-synth-sol") << "Satsifiability check: " << r << "\n";
    if (r.asSatisfiabilityResult().isUnknown())
    {
      InternalError() << "SmtEngine::checkSynthSolution(): could not check "
                         "solution, result "
                         "unknown.";
    }
    else if (r.asSatisfiabilityResult().isSat())
    {
      InternalError()
          << "SmtEngine::checkSynthSolution(): produced solution leads to "
             "satisfiable negated conjecture.";
    }
    solChecker.resetAssertions();
  }
}

void SmtEngine::checkAbduct(Expr a)
{
  Assert(a.getType().isBoolean());
  Trace("check-abduct") << "SmtEngine::checkAbduct: get expanded assertions"
                        << std::endl;

  std::vector<Expr> asserts = getExpandedAssertions();
  asserts.push_back(a);

  // two checks: first, consistent with assertions, second, implies negated goal
  // is unsatisfiable.
  for (unsigned j = 0; j < 2; j++)
  {
    Trace("check-abduct") << "SmtEngine::checkAbduct: phase " << j
                          << ": make new SMT engine" << std::endl;
    // Start new SMT engine to check solution
    SmtEngine abdChecker(d_exprManager);
    abdChecker.setLogic(getLogicInfo());
    Trace("check-abduct") << "SmtEngine::checkAbduct: phase " << j
                          << ": asserting formulas" << std::endl;
    for (const Expr& e : asserts)
    {
      abdChecker.assertFormula(e);
    }
    Trace("check-abduct") << "SmtEngine::checkAbduct: phase " << j
                          << ": check the assertions" << std::endl;
    Result r = abdChecker.checkSat();
    Trace("check-abduct") << "SmtEngine::checkAbduct: phase " << j
                          << ": result is " << r << endl;
    std::stringstream serr;
    bool isError = false;
    if (j == 0)
    {
      if (r.asSatisfiabilityResult().isSat() != Result::SAT)
      {
        isError = true;
        serr << "SmtEngine::checkAbduct(): produced solution cannot be shown "
                "to be consisconsistenttent with assertions, result was "
             << r;
      }
      Trace("check-abduct")
          << "SmtEngine::checkAbduct: goal is " << d_abdConj << std::endl;
      // add the goal to the set of assertions
      Assert(!d_abdConj.isNull());
      asserts.push_back(d_abdConj);
    }
    else
    {
      if (r.asSatisfiabilityResult().isSat() != Result::UNSAT)
      {
        isError = true;
        serr << "SmtEngine::checkAbduct(): negated goal cannot be shown "
                "unsatisfiable with produced solution, result was "
             << r;
      }
    }
    // did we get an unexpected result?
    if (isError)
    {
      InternalError() << serr.str();
    }
  }
}

// TODO(#1108): Simplify the error reporting of this method.
UnsatCore SmtEngine::getUnsatCore() {
  Trace("smt") << "SMT getUnsatCore()" << endl;
  SmtScope smts(this);
  finalOptionsAreSet();
  if(Dump.isOn("benchmark")) {
    Dump("benchmark") << GetUnsatCoreCommand();
  }
  return getUnsatCoreInternal();
}

// TODO(#1108): Simplify the error reporting of this method.
const Proof& SmtEngine::getProof()
{
  Trace("smt") << "SMT getProof()" << endl;
  SmtScope smts(this);
  finalOptionsAreSet();
  if(Dump.isOn("benchmark")) {
    Dump("benchmark") << GetProofCommand();
  }
#if IS_PROOFS_BUILD
  if(!options::proof()) {
    throw ModalException("Cannot get a proof when produce-proofs option is off.");
  }
  if (d_smtMode != SMT_MODE_UNSAT)
  {
    throw RecoverableModalException(
        "Cannot get a proof unless immediately preceded by UNSAT/ENTAILED "
        "response.");
  }

  return ProofManager::getProof(this);
#else /* IS_PROOFS_BUILD */
  throw ModalException("This build of CVC4 doesn't have proof support.");
#endif /* IS_PROOFS_BUILD */
}

void SmtEngine::printInstantiations( std::ostream& out ) {
  SmtScope smts(this);
  finalOptionsAreSet();
  if (options::instFormatMode() == options::InstFormatMode::SZS)
  {
    out << "% SZS output start Proof for " << d_filename.c_str() << std::endl;
  }
  if( d_theoryEngine ){
    d_theoryEngine->printInstantiations( out );
  }else{
    Assert(false);
  }
  if (options::instFormatMode() == options::InstFormatMode::SZS)
  {
    out << "% SZS output end Proof for " << d_filename.c_str() << std::endl;
  }
}

void SmtEngine::printSynthSolution( std::ostream& out ) {
  SmtScope smts(this);
  finalOptionsAreSet();
  if( d_theoryEngine ){
    d_theoryEngine->printSynthSolution( out );
  }else{
    Assert(false);
  }
}

bool SmtEngine::getSynthSolutions(std::map<Expr, Expr>& sol_map)
{
  SmtScope smts(this);
  finalOptionsAreSet();
  std::map<Node, std::map<Node, Node>> sol_mapn;
  Assert(d_theoryEngine != nullptr);
  // fail if the theory engine does not have synthesis solutions
  if (!d_theoryEngine->getSynthSolutions(sol_mapn))
  {
    return false;
  }
  for (std::pair<const Node, std::map<Node, Node>>& cs : sol_mapn)
  {
    for (std::pair<const Node, Node>& s : cs.second)
    {
      sol_map[s.first.toExpr()] = s.second.toExpr();
    }
  }
  return true;
}

Expr SmtEngine::doQuantifierElimination(const Expr& e, bool doFull, bool strict)
{
  SmtScope smts(this);
  finalOptionsAreSet();
  if(!d_logic.isPure(THEORY_ARITH) && strict){
    Warning() << "Unexpected logic for quantifier elimination " << d_logic << endl;
  }
  Trace("smt-qe") << "Do quantifier elimination " << e << std::endl;
  Node n_e = Node::fromExpr( e );
  if (n_e.getKind() != kind::EXISTS && n_e.getKind() != kind::FORALL)
  {
    throw ModalException(
        "Expecting a quantified formula as argument to get-qe.");
  }
  //tag the quantified formula with the quant-elim attribute
  TypeNode t = NodeManager::currentNM()->booleanType();
  Node n_attr = NodeManager::currentNM()->mkSkolem("qe", t, "Auxiliary variable for qe attr.");
  std::vector< Node > node_values;
  d_theoryEngine->setUserAttribute( doFull ? "quant-elim" : "quant-elim-partial", n_attr, node_values, "");
  n_attr = NodeManager::currentNM()->mkNode(kind::INST_ATTRIBUTE, n_attr);
  n_attr = NodeManager::currentNM()->mkNode(kind::INST_PATTERN_LIST, n_attr);
  std::vector< Node > e_children;
  e_children.push_back( n_e[0] );
  e_children.push_back(n_e.getKind() == kind::EXISTS ? n_e[1]
                                                     : n_e[1].negate());
  e_children.push_back( n_attr );
  Node nn_e = NodeManager::currentNM()->mkNode( kind::EXISTS, e_children );
  Trace("smt-qe-debug") << "Query for quantifier elimination : " << nn_e << std::endl;
  Assert(nn_e.getNumChildren() == 3);
  Result r = checkSatisfiability(nn_e.toExpr(), true, true);
  Trace("smt-qe") << "Query returned " << r << std::endl;
  if(r.asSatisfiabilityResult().isSat() != Result::UNSAT ) {
    if( r.asSatisfiabilityResult().isSat() != Result::SAT && doFull ){
      Notice()
          << "While performing quantifier elimination, unexpected result : "
          << r << " for query.";
      // failed, return original
      return e;
    }
    std::vector< Node > inst_qs;
    d_theoryEngine->getInstantiatedQuantifiedFormulas( inst_qs );
    Assert(inst_qs.size() <= 1);
    Node ret_n;
    if( inst_qs.size()==1 ){
      Node top_q = inst_qs[0];
      //Node top_q = Rewriter::rewrite( nn_e ).negate();
      Assert(top_q.getKind() == kind::FORALL);
      Trace("smt-qe") << "Get qe for " << top_q << std::endl;
      ret_n = d_theoryEngine->getInstantiatedConjunction( top_q );
      Trace("smt-qe") << "Returned : " << ret_n << std::endl;
      if (n_e.getKind() == kind::EXISTS)
      {
        ret_n = Rewriter::rewrite(ret_n.negate());
      }
    }else{
      ret_n = NodeManager::currentNM()->mkConst(n_e.getKind() != kind::EXISTS);
    }
    // do extended rewrite to minimize the size of the formula aggressively
    theory::quantifiers::ExtendedRewriter extr(true);
    ret_n = extr.extendedRewrite(ret_n);
    return ret_n.toExpr();
  }else {
    return NodeManager::currentNM()
        ->mkConst(n_e.getKind() == kind::EXISTS)
        .toExpr();
  }
}

bool SmtEngine::getAbduct(const Expr& conj, const Type& grammarType, Expr& abd)
{
  SmtScope smts(this);

  if (!options::produceAbducts())
  {
    const char* msg = "Cannot get abduct when produce-abducts options is off.";
    throw ModalException(msg);
  }
  Trace("sygus-abduct") << "SmtEngine::getAbduct: conjecture " << conj
                        << std::endl;
  std::vector<Expr> easserts = getExpandedAssertions();
  std::vector<Node> axioms;
  for (unsigned i = 0, size = easserts.size(); i < size; i++)
  {
    axioms.push_back(Node::fromExpr(easserts[i]));
  }
  std::vector<Node> asserts(axioms.begin(), axioms.end());
  // negate the conjecture
  Node conjn = Node::fromExpr(conj);
  // must expand definitions
  std::unordered_map<Node, Node, NodeHashFunction> cache;
  conjn = d_private->getProcessAssertions()->expandDefinitions(conjn, cache);
  // now negate
  conjn = conjn.negate();
  d_abdConj = conjn.toExpr();
  asserts.push_back(conjn);
  std::string name("A");
  Node aconj = theory::quantifiers::SygusAbduct::mkAbductionConjecture(
      name, asserts, axioms, TypeNode::fromType(grammarType));
  // should be a quantified conjecture with one function-to-synthesize
  Assert(aconj.getKind() == kind::FORALL && aconj[0].getNumChildren() == 1);
  // remember the abduct-to-synthesize
  d_sssf = aconj[0][0].toExpr();
  Trace("sygus-abduct") << "SmtEngine::getAbduct: made conjecture : " << aconj
                        << ", solving for " << d_sssf << std::endl;
  // we generate a new smt engine to do the abduction query
  d_subsolver.reset(new SmtEngine(NodeManager::currentNM()->toExprManager()));
  d_subsolver->setIsInternalSubsolver();
  // get the logic
  LogicInfo l = d_logic.getUnlockedCopy();
  // enable everything needed for sygus
  l.enableSygus();
  d_subsolver->setLogic(l);
  // assert the abduction query
  d_subsolver->assertFormula(aconj.toExpr());
  if (getAbductInternal(abd))
  {
    // successfully generated an abduct, update to abduct state
    d_smtMode = SMT_MODE_ABDUCT;
    return true;
  }
  // failed, we revert to the assert state
  d_smtMode = SMT_MODE_ASSERT;
  return false;
}

bool SmtEngine::getAbductInternal(Expr& abd)
{
  // should have initialized the subsolver by now
  Assert(d_subsolver != nullptr);
  Trace("sygus-abduct") << "  SmtEngine::getAbduct check sat..." << std::endl;
  Result r = d_subsolver->checkSat();
  Trace("sygus-abduct") << "  SmtEngine::getAbduct result: " << r << std::endl;
  if (r.asSatisfiabilityResult().isSat() == Result::UNSAT)
  {
    // get the synthesis solution
    std::map<Expr, Expr> sols;
    d_subsolver->getSynthSolutions(sols);
    Assert(sols.size() == 1);
    std::map<Expr, Expr>::iterator its = sols.find(d_sssf);
    if (its != sols.end())
    {
      Trace("sygus-abduct")
          << "SmtEngine::getAbduct: solution is " << its->second << std::endl;
      Node abdn = Node::fromExpr(its->second);
      if (abdn.getKind() == kind::LAMBDA)
      {
        abdn = abdn[1];
      }
      // get the grammar type for the abduct
      Node af = Node::fromExpr(d_sssf);
      Node agdtbv = af.getAttribute(theory::SygusSynthFunVarListAttribute());
      Assert(!agdtbv.isNull());
      Assert(agdtbv.getKind() == kind::BOUND_VAR_LIST);
      // convert back to original
      // must replace formal arguments of abd with the free variables in the
      // input problem that they correspond to.
      std::vector<Node> vars;
      std::vector<Node> syms;
      SygusVarToTermAttribute sta;
      for (const Node& bv : agdtbv)
      {
        vars.push_back(bv);
        syms.push_back(bv.hasAttribute(sta) ? bv.getAttribute(sta) : bv);
      }
      abdn =
          abdn.substitute(vars.begin(), vars.end(), syms.begin(), syms.end());

      // convert to expression
      abd = abdn.toExpr();

      // if check abducts option is set, we check the correctness
      if (options::checkAbducts())
      {
        checkAbduct(abd);
      }
      return true;
    }
    Trace("sygus-abduct") << "SmtEngine::getAbduct: could not find solution!"
                          << std::endl;
    throw RecoverableModalException("Could not find solution for get-abduct.");
  }
  return false;
}

bool SmtEngine::getAbduct(const Expr& conj, Expr& abd)
{
  Type grammarType;
  return getAbduct(conj, grammarType, abd);
}

void SmtEngine::getInstantiatedQuantifiedFormulas( std::vector< Expr >& qs ) {
  SmtScope smts(this);
  if( d_theoryEngine ){
    std::vector< Node > qs_n;
    d_theoryEngine->getInstantiatedQuantifiedFormulas( qs_n );
    for( unsigned i=0; i<qs_n.size(); i++ ){
      qs.push_back( qs_n[i].toExpr() );
    }
  }else{
    Assert(false);
  }
}

void SmtEngine::getInstantiations( Expr q, std::vector< Expr >& insts ) {
  SmtScope smts(this);
  if( d_theoryEngine ){
    std::vector< Node > insts_n;
    d_theoryEngine->getInstantiations( Node::fromExpr( q ), insts_n );
    for( unsigned i=0; i<insts_n.size(); i++ ){
      insts.push_back( insts_n[i].toExpr() );
    }
  }else{
    Assert(false);
  }
}

void SmtEngine::getInstantiationTermVectors( Expr q, std::vector< std::vector< Expr > >& tvecs ) {
  SmtScope smts(this);
  Assert(options::trackInstLemmas());
  if( d_theoryEngine ){
    std::vector< std::vector< Node > > tvecs_n;
    d_theoryEngine->getInstantiationTermVectors( Node::fromExpr( q ), tvecs_n );
    for( unsigned i=0; i<tvecs_n.size(); i++ ){
      std::vector< Expr > tvec;
      for( unsigned j=0; j<tvecs_n[i].size(); j++ ){
        tvec.push_back( tvecs_n[i][j].toExpr() );
      }
      tvecs.push_back( tvec );
    }
  }else{
    Assert(false);
  }
}

vector<Expr> SmtEngine::getAssertions() {
  SmtScope smts(this);
  finalOptionsAreSet();
  doPendingPops();
  if(Dump.isOn("benchmark")) {
    Dump("benchmark") << GetAssertionsCommand();
  }
  Trace("smt") << "SMT getAssertions()" << endl;
  if(!options::produceAssertions()) {
    const char* msg =
      "Cannot query the current assertion list when not in produce-assertions mode.";
    throw ModalException(msg);
  }
  Assert(d_assertionList != NULL);
  // copy the result out
  return vector<Expr>(d_assertionList->begin(), d_assertionList->end());
}

void SmtEngine::push()
{
  SmtScope smts(this);
  finalOptionsAreSet();
  doPendingPops();
  Trace("smt") << "SMT push()" << endl;
  d_private->notifyPush();
  d_private->processAssertions();
  if(Dump.isOn("benchmark")) {
    Dump("benchmark") << PushCommand();
  }
  if(!options::incrementalSolving()) {
    throw ModalException("Cannot push when not solving incrementally (use --incremental)");
  }


  // The problem isn't really "extended" yet, but this disallows
  // get-model after a push, simplifying our lives somewhat and
  // staying symmetric with pop.
  setProblemExtended();

  d_userLevels.push_back(d_userContext->getLevel());
  internalPush();
  Trace("userpushpop") << "SmtEngine: pushed to level "
                       << d_userContext->getLevel() << endl;
}

void SmtEngine::pop() {
  SmtScope smts(this);
  finalOptionsAreSet();
  Trace("smt") << "SMT pop()" << endl;
  if(Dump.isOn("benchmark")) {
    Dump("benchmark") << PopCommand();
  }
  if(!options::incrementalSolving()) {
    throw ModalException("Cannot pop when not solving incrementally (use --incremental)");
  }
  if(d_userLevels.size() == 0) {
    throw ModalException("Cannot pop beyond the first user frame");
  }

  // The problem isn't really "extended" yet, but this disallows
  // get-model after a pop, simplifying our lives somewhat.  It might
  // not be strictly necessary to do so, since the pops occur lazily,
  // but also it would be weird to have a legally-executed (get-model)
  // that only returns a subset of the assignment (because the rest
  // is no longer in scope!).
  setProblemExtended();

  AlwaysAssert(d_userContext->getLevel() > 0);
  AlwaysAssert(d_userLevels.back() < d_userContext->getLevel());
  while (d_userLevels.back() < d_userContext->getLevel()) {
    internalPop(true);
  }
  d_userLevels.pop_back();

  // Clear out assertion queues etc., in case anything is still in there
  d_private->notifyPop();

  Trace("userpushpop") << "SmtEngine: popped to level "
                       << d_userContext->getLevel() << endl;
  // FIXME: should we reset d_status here?
  // SMT-LIBv2 spec seems to imply no, but it would make sense to..
}

void SmtEngine::internalPush() {
  Assert(d_fullyInited);
  Trace("smt") << "SmtEngine::internalPush()" << endl;
  doPendingPops();
  if(options::incrementalSolving()) {
    d_private->processAssertions();
    TimerStat::CodeTimer pushPopTimer(d_stats->d_pushPopTime);
    d_userContext->push();
    // the d_context push is done inside of the SAT solver
    d_propEngine->push();
  }
}

void SmtEngine::internalPop(bool immediate) {
  Assert(d_fullyInited);
  Trace("smt") << "SmtEngine::internalPop()" << endl;
  if(options::incrementalSolving()) {
    ++d_pendingPops;
  }
  if(immediate) {
    doPendingPops();
  }
}

void SmtEngine::doPendingPops() {
  Trace("smt") << "SmtEngine::doPendingPops()" << endl;
  Assert(d_pendingPops == 0 || options::incrementalSolving());
  // check to see if a postsolve() is pending
  if (d_needPostsolve)
  {
    d_propEngine->resetTrail();
  }
  while(d_pendingPops > 0) {
    TimerStat::CodeTimer pushPopTimer(d_stats->d_pushPopTime);
    d_propEngine->pop();
    // the d_context pop is done inside of the SAT solver
    d_userContext->pop();
    --d_pendingPops;
  }
  if (d_needPostsolve)
  {
    d_theoryEngine->postsolve();
    d_needPostsolve = false;
  }
}

void SmtEngine::reset()
{
  SmtScope smts(this);
  ExprManager *em = d_exprManager;
  Trace("smt") << "SMT reset()" << endl;
  if(Dump.isOn("benchmark")) {
    Dump("benchmark") << ResetCommand();
  }
  Options opts;
  opts.copyValues(d_originalOptions);
  this->~SmtEngine();
  NodeManager::fromExprManager(em)->getOptions().copyValues(opts);
  new(this) SmtEngine(em);
}

void SmtEngine::resetAssertions()
{
  SmtScope smts(this);

  if (!d_fullyInited)
  {
    // We're still in Start Mode, nothing asserted yet, do nothing.
    // (see solver execution modes in the SMT-LIB standard)
    Assert(d_context->getLevel() == 0);
    Assert(d_userContext->getLevel() == 0);
    DeleteAndClearCommandVector(d_modelGlobalCommands);
    return;
  }

  doPendingPops();

  Trace("smt") << "SMT resetAssertions()" << endl;
  if (Dump.isOn("benchmark"))
  {
    Dump("benchmark") << ResetAssertionsCommand();
  }

  while (!d_userLevels.empty())
  {
    pop();
  }

  // Remember the global push/pop around everything when beyond Start mode
  // (see solver execution modes in the SMT-LIB standard)
  Assert(d_userLevels.size() == 0 && d_userContext->getLevel() == 1);
  d_context->popto(0);
  d_userContext->popto(0);
  DeleteAndClearCommandVector(d_modelGlobalCommands);
  d_userContext->push();
  d_context->push();

  /* Create new PropEngine.
   * First force destruction of referenced PropEngine to enforce that
   * statistics are unregistered by the obsolete PropEngine object before
   * registered again by the new PropEngine object */
  d_propEngine.reset(nullptr);
  d_propEngine.reset(new PropEngine(getTheoryEngine(),
                                    getContext(),
                                    getUserContext(),
                                    d_private->getResourceManager()));
  d_theoryEngine->setPropEngine(getPropEngine());
}

void SmtEngine::interrupt()
{
  if(!d_fullyInited) {
    return;
  }
  d_propEngine->interrupt();
  d_theoryEngine->interrupt();
}

void SmtEngine::setResourceLimit(unsigned long units, bool cumulative) {
  d_private->getResourceManager()->setResourceLimit(units, cumulative);
}
void SmtEngine::setTimeLimit(unsigned long milis, bool cumulative) {
  d_private->getResourceManager()->setTimeLimit(milis, cumulative);
}

unsigned long SmtEngine::getResourceUsage() const {
  return d_private->getResourceManager()->getResourceUsage();
}

unsigned long SmtEngine::getTimeUsage() const {
  return d_private->getResourceManager()->getTimeUsage();
}

unsigned long SmtEngine::getResourceRemaining() const
{
  return d_private->getResourceManager()->getResourceRemaining();
}

unsigned long SmtEngine::getTimeRemaining() const
{
  return d_private->getResourceManager()->getTimeRemaining();
}

Statistics SmtEngine::getStatistics() const
{
  return Statistics(*d_statisticsRegistry);
}

SExpr SmtEngine::getStatistic(std::string name) const
{
  return d_statisticsRegistry->getStatistic(name);
}

void SmtEngine::safeFlushStatistics(int fd) const {
  d_statisticsRegistry->safeFlushInformation(fd);
}

void SmtEngine::setUserAttribute(const std::string& attr,
                                 Expr expr,
                                 const std::vector<Expr>& expr_values,
                                 const std::string& str_value)
{
  SmtScope smts(this);
  finalOptionsAreSet();
  std::vector<Node> node_values;
  for( unsigned i=0; i<expr_values.size(); i++ ){
    node_values.push_back( expr_values[i].getNode() );
  }
  d_theoryEngine->setUserAttribute(attr, expr.getNode(), node_values, str_value);
}

void SmtEngine::setPrintFuncInModel(Expr f, bool p) {
  Trace("setp-model") << "Set printInModel " << f << " to " << p << std::endl;
  for( unsigned i=0; i<d_modelGlobalCommands.size(); i++ ){
    Command * c = d_modelGlobalCommands[i];
    DeclareFunctionCommand* dfc = dynamic_cast<DeclareFunctionCommand*>(c);
    if(dfc != NULL) {
      if( dfc->getFunction()==f ){
        dfc->setPrintInModel( p );
      }
    }
  }
  for( unsigned i=0; i<d_modelCommands->size(); i++ ){
    Command * c = (*d_modelCommands)[i];
    DeclareFunctionCommand* dfc = dynamic_cast<DeclareFunctionCommand*>(c);
    if(dfc != NULL) {
      if( dfc->getFunction()==f ){
        dfc->setPrintInModel( p );
      }
    }
  }
}

void SmtEngine::beforeSearch()
{
  if(d_fullyInited) {
    throw ModalException(
        "SmtEngine::beforeSearch called after initialization.");
  }
}


void SmtEngine::setOption(const std::string& key, const CVC4::SExpr& value)
{
  NodeManagerScope nms(d_nodeManager);
  Trace("smt") << "SMT setOption(" << key << ", " << value << ")" << endl;

  if(Dump.isOn("benchmark")) {
    Dump("benchmark") << SetOptionCommand(key, value);
  }

  if(key == "command-verbosity") {
    if(!value.isAtom()) {
      const vector<SExpr>& cs = value.getChildren();
      if(cs.size() == 2 &&
         (cs[0].isKeyword() || cs[0].isString()) &&
         cs[1].isInteger()) {
        string c = cs[0].getValue();
        const Integer& v = cs[1].getIntegerValue();
        if(v < 0 || v > 2) {
          throw OptionException("command-verbosity must be 0, 1, or 2");
        }
        d_commandVerbosity[c] = v;
        return;
      }
    }
    throw OptionException("command-verbosity value must be a tuple (command-name, integer)");
  }

  if(!value.isAtom()) {
    throw OptionException("bad value for :" + key);
  }

  string optionarg = value.getValue();
  Options& nodeManagerOptions = NodeManager::currentNM()->getOptions();
  nodeManagerOptions.setOption(key, optionarg);
}

void SmtEngine::setIsInternalSubsolver() { d_isInternalSubsolver = true; }

bool SmtEngine::isInternalSubsolver() const { return d_isInternalSubsolver; }

CVC4::SExpr SmtEngine::getOption(const std::string& key) const
{
  NodeManagerScope nms(d_nodeManager);

  Trace("smt") << "SMT getOption(" << key << ")" << endl;

  if(key.length() >= 18 &&
     key.compare(0, 18, "command-verbosity:") == 0) {
    map<string, Integer>::const_iterator i = d_commandVerbosity.find(key.c_str() + 18);
    if(i != d_commandVerbosity.end()) {
      return SExpr((*i).second);
    }
    i = d_commandVerbosity.find("*");
    if(i != d_commandVerbosity.end()) {
      return SExpr((*i).second);
    }
    return SExpr(Integer(2));
  }

  if(Dump.isOn("benchmark")) {
    Dump("benchmark") << GetOptionCommand(key);
  }

  if(key == "command-verbosity") {
    vector<SExpr> result;
    SExpr defaultVerbosity;
    for(map<string, Integer>::const_iterator i = d_commandVerbosity.begin();
        i != d_commandVerbosity.end();
        ++i) {
      vector<SExpr> v;
      v.push_back(SExpr((*i).first));
      v.push_back(SExpr((*i).second));
      if((*i).first == "*") {
        // put the default at the end of the SExpr
        defaultVerbosity = SExpr(v);
      } else {
        result.push_back(SExpr(v));
      }
    }
    // put the default at the end of the SExpr
    if(!defaultVerbosity.isAtom()) {
      result.push_back(defaultVerbosity);
    } else {
      // ensure the default is always listed
      vector<SExpr> v;
      v.push_back(SExpr("*"));
      v.push_back(SExpr(Integer(2)));
      result.push_back(SExpr(v));
    }
    return SExpr(result);
  }

  Options& nodeManagerOptions = NodeManager::currentNM()->getOptions();
  return SExpr::parseAtom(nodeManagerOptions.getOption(key));
}

bool SmtEngine::getExpressionName(Expr e, std::string& name) const {
  return d_private->getExpressionName(e, name);
}

void SmtEngine::setExpressionName(Expr e, const std::string& name) {
  Trace("smt-debug") << "Set expression name " << e << " to " << name << std::endl;
  d_private->setExpressionName(e,name);
}

void SmtEngine::setSygusConjectureStale()
{
  if (d_private->d_sygusConjectureStale)
  {
    // already stale
    return;
  }
  d_private->d_sygusConjectureStale = true;
  if (options::incrementalSolving())
  {
    internalPop();
  }
}

}/* CVC4 namespace */<|MERGE_RESOLUTION|>--- conflicted
+++ resolved
@@ -1278,7 +1278,6 @@
 
   if (Dump.isOn("raw-benchmark"))
   {
-<<<<<<< HEAD
     std::vector<api::Term> tFuncs = api::exprVectorToTerms(d_solver, funcs);
     std::vector<std::vector<api::Term>> tFormals;
     for (const std::vector<Expr>& formal : formals)
@@ -1288,11 +1287,7 @@
     std::vector<api::Term> tFormulas =
         api::exprVectorToTerms(d_solver, formulas);
     Dump("raw-benchmark") << DefineFunctionRecCommand(
-        d_solver, tFuncs, tFormals, tFormulas);
-=======
-    Dump("raw-benchmark") << DefineFunctionRecCommand(
-        funcs, formals, formulas, global);
->>>>>>> 7d16d25d
+        d_solver, tFuncs, tFormals, tFormulas, global);
   }
 
   ExprManager* em = getExprManager();
