--- conflicted
+++ resolved
@@ -5142,14 +5142,10 @@
     axioms.push_back(Node::fromExpr(easserts[i]));
   }
   std::vector<Node> asserts(axioms.begin(), axioms.end());
-<<<<<<< HEAD
-  asserts.push_back(Node::fromExpr(conj));
-  d_abdConj = conj;
-=======
   // negate the conjecture
   Node conjn = Node::fromExpr(conj).negate();
+  d_abdConj = conjn.toExpr();
   asserts.push_back(conjn);
->>>>>>> 902262c4
   d_sssfVarlist.clear();
   d_sssfSyms.clear();
   std::string name("A");
