/*********************                                                        */
/*! \file smt_engine.cpp
 ** \verbatim
 ** Original author: mdeters
 ** Major contributors: barrett
 ** Minor contributors (to current version): lianah, cconway, taking, kshitij, dejan, ajreynol
 ** This file is part of the CVC4 prototype.
 ** Copyright (c) 2009-2012  New York University and The University of Iowa
 ** See the file COPYING in the top-level source directory for licensing
 ** information.\endverbatim
 **
 ** \brief The main entry point into the CVC4 library's SMT interface
 **
 ** The main entry point into the CVC4 library's SMT interface.
 **/

#include <vector>
#include <string>
#include <iterator>
#include <utility>
#include <sstream>
#include <stack>
#include <cctype>
#include <algorithm>
#include <ext/hash_map>

#include "context/cdlist.h"
#include "context/cdhashset.h"
#include "context/context.h"
#include "decision/decision_engine.h"
#include "decision/decision_mode.h"
#include "decision/options.h"
#include "expr/command.h"
#include "expr/expr.h"
#include "expr/kind.h"
#include "expr/metakind.h"
#include "expr/node_builder.h"
#include "expr/node.h"
#include "expr/node_self_iterator.h"
#include "prop/prop_engine.h"
#include "smt/modal_exception.h"
#include "smt/smt_engine.h"
#include "smt/smt_engine_scope.h"
#include "smt/model_postprocessor.h"
#include "theory/theory_engine.h"
#include "theory/bv/theory_bv_rewriter.h"
#include "proof/proof_manager.h"
#include "util/proof.h"
#include "util/boolean_simplification.h"
#include "util/node_visitor.h"
#include "util/configuration.h"
#include "util/exception.h"
#include "smt/command_list.h"
#include "smt/boolean_terms.h"
#include "smt/options.h"
#include "options/option_exception.h"
#include "util/output.h"
#include "util/hash.h"
#include "theory/substitutions.h"
#include "theory/uf/options.h"
#include "theory/arith/options.h"
#include "theory/theory_traits.h"
#include "theory/logic_info.h"
#include "theory/options.h"
#include "theory/booleans/circuit_propagator.h"
#include "util/ite_removal.h"
#include "theory/model.h"
#include "printer/printer.h"
#include "prop/options.h"
#include "theory/arrays/options.h"
#include "util/sort_inference.h"
#include "theory/quantifiers/macros.h"
#include "theory/datatypes/options.h"

using namespace std;
using namespace CVC4;
using namespace CVC4::smt;
using namespace CVC4::prop;
using namespace CVC4::context;
using namespace CVC4::theory;

namespace CVC4 {

namespace smt {

/**
 * Representation of a defined function.  We keep these around in
 * SmtEngine to permit expanding definitions late (and lazily), to
 * support getValue() over defined functions, to support user output
 * in terms of defined functions, etc.
 */
class DefinedFunction {
  Node d_func;
  vector<Node> d_formals;
  Node d_formula;
public:
  DefinedFunction() {}
  DefinedFunction(Node func, vector<Node> formals, Node formula) :
    d_func(func),
    d_formals(formals),
    d_formula(formula) {
  }
  Node getFunction() const { return d_func; }
  vector<Node> getFormals() const { return d_formals; }
  Node getFormula() const { return d_formula; }
};/* class DefinedFunction */

struct SmtEngineStatistics {
  /** time spent in definition-expansion */
  TimerStat d_definitionExpansionTime;
  /** time spent in Boolean term rewriting */
  TimerStat d_rewriteBooleanTermsTime;
  /** time spent in non-clausal simplification */
  TimerStat d_nonclausalSimplificationTime;
  /** time spent in miplib pass */
  TimerStat d_miplibPassTime;
  /** number of assertions removed by miplib pass */
  IntStat d_numMiplibAssertionsRemoved;
  /** number of constant propagations found during nonclausal simp */
  IntStat d_numConstantProps;
  /** time spent in static learning */
  TimerStat d_staticLearningTime;
  /** time spent in simplifying ITEs */
  TimerStat d_simpITETime;
  /** time spent in simplifying ITEs */
  TimerStat d_unconstrainedSimpTime;
  /** time spent removing ITEs */
  TimerStat d_iteRemovalTime;
  /** time spent in theory preprocessing */
  TimerStat d_theoryPreprocessTime;
  /** time spent converting to CNF */
  TimerStat d_cnfConversionTime;
  /** Num of assertions before ite removal */
  IntStat d_numAssertionsPre;
  /** Num of assertions after ite removal */
  IntStat d_numAssertionsPost;
  /** time spent in checkModel() */
  TimerStat d_checkModelTime;

  SmtEngineStatistics() :
    d_definitionExpansionTime("smt::SmtEngine::definitionExpansionTime"),
    d_rewriteBooleanTermsTime("smt::SmtEngine::rewriteBooleanTermsTime"),
    d_nonclausalSimplificationTime("smt::SmtEngine::nonclausalSimplificationTime"),
    d_miplibPassTime("smt::SmtEngine::miplibPassTime"),
    d_numMiplibAssertionsRemoved("smt::SmtEngine::numMiplibAssertionsRemoved", 0),
    d_numConstantProps("smt::SmtEngine::numConstantProps", 0),
    d_staticLearningTime("smt::SmtEngine::staticLearningTime"),
    d_simpITETime("smt::SmtEngine::simpITETime"),
    d_unconstrainedSimpTime("smt::SmtEngine::unconstrainedSimpTime"),
    d_iteRemovalTime("smt::SmtEngine::iteRemovalTime"),
    d_theoryPreprocessTime("smt::SmtEngine::theoryPreprocessTime"),
    d_cnfConversionTime("smt::SmtEngine::cnfConversionTime"),
    d_numAssertionsPre("smt::SmtEngine::numAssertionsPreITERemoval", 0),
    d_numAssertionsPost("smt::SmtEngine::numAssertionsPostITERemoval", 0),
    d_checkModelTime("smt::SmtEngine::checkModelTime") {

    StatisticsRegistry::registerStat(&d_definitionExpansionTime);
    StatisticsRegistry::registerStat(&d_rewriteBooleanTermsTime);
    StatisticsRegistry::registerStat(&d_nonclausalSimplificationTime);
    StatisticsRegistry::registerStat(&d_miplibPassTime);
    StatisticsRegistry::registerStat(&d_numMiplibAssertionsRemoved);
    StatisticsRegistry::registerStat(&d_numConstantProps);
    StatisticsRegistry::registerStat(&d_staticLearningTime);
    StatisticsRegistry::registerStat(&d_simpITETime);
    StatisticsRegistry::registerStat(&d_unconstrainedSimpTime);
    StatisticsRegistry::registerStat(&d_iteRemovalTime);
    StatisticsRegistry::registerStat(&d_theoryPreprocessTime);
    StatisticsRegistry::registerStat(&d_cnfConversionTime);
    StatisticsRegistry::registerStat(&d_numAssertionsPre);
    StatisticsRegistry::registerStat(&d_numAssertionsPost);
    StatisticsRegistry::registerStat(&d_checkModelTime);
  }

  ~SmtEngineStatistics() {
    StatisticsRegistry::unregisterStat(&d_definitionExpansionTime);
    StatisticsRegistry::unregisterStat(&d_rewriteBooleanTermsTime);
    StatisticsRegistry::unregisterStat(&d_nonclausalSimplificationTime);
    StatisticsRegistry::unregisterStat(&d_miplibPassTime);
    StatisticsRegistry::unregisterStat(&d_numMiplibAssertionsRemoved);
    StatisticsRegistry::unregisterStat(&d_numConstantProps);
    StatisticsRegistry::unregisterStat(&d_staticLearningTime);
    StatisticsRegistry::unregisterStat(&d_simpITETime);
    StatisticsRegistry::unregisterStat(&d_unconstrainedSimpTime);
    StatisticsRegistry::unregisterStat(&d_iteRemovalTime);
    StatisticsRegistry::unregisterStat(&d_theoryPreprocessTime);
    StatisticsRegistry::unregisterStat(&d_cnfConversionTime);
    StatisticsRegistry::unregisterStat(&d_numAssertionsPre);
    StatisticsRegistry::unregisterStat(&d_numAssertionsPost);
    StatisticsRegistry::unregisterStat(&d_checkModelTime);
  }
};/* struct SmtEngineStatistics */

/**
 * This is an inelegant solution, but for the present, it will work.
 * The point of this is to separate the public and private portions of
 * the SmtEngine class, so that smt_engine.h doesn't
 * include "expr/node.h", which is a private CVC4 header (and can lead
 * to linking errors due to the improper inlining of non-visible symbols
 * into user code!).
 *
 * The "real" solution (that which is usually implemented) is to move
 * ALL the implementation to SmtEnginePrivate and maintain a
 * heap-allocated instance of it in SmtEngine.  SmtEngine (the public
 * one) becomes an "interface shell" which simply acts as a forwarder
 * of method calls.
 */
class SmtEnginePrivate : public NodeManagerListener {
  SmtEngine& d_smt;

  /** The assertions yet to be preprocessed */
  vector<Node> d_assertionsToPreprocess;

  /** Learned literals */
  vector<Node> d_nonClausalLearnedLiterals;

  /** Size of assertions array when preprocessing starts */
  unsigned d_realAssertionsEnd;

  /** The converter for Boolean terms -> BITVECTOR(1). */
  BooleanTermConverter d_booleanTermConverter;

  /** A circuit propagator for non-clausal propositional deduction */
  booleans::CircuitPropagator d_propagator;
  bool d_propagatorNeedsFinish;
  std::vector<Node> d_boolVars;

  /** Assertions to push to sat */
  vector<Node> d_assertionsToCheck;

  /**
   * A context that never pushes/pops, for use by CD structures (like
   * SubstitutionMaps) that should be "global".
   */
  context::Context d_fakeContext;

  /**
   * A map of AbsractValues to their actual constants.  Only used if
   * options::abstractValues() is on.
   */
  theory::SubstitutionMap d_abstractValueMap;

  /**
   * A mapping of all abstract values (actual value |-> abstract) that
   * we've handed out.  This is necessary to ensure that we give the
   * same AbstractValues for the same real constants.  Only used if
   * options::abstractValues() is on.
   */
  hash_map<Node, Node, NodeHashFunction> d_abstractValues;

  /**
   * Function symbol used to implement uninterpreted division-by-zero
   * semantics.  Needed to deal with partial division function ("/").
   */
  Node d_divByZero;

  /**
   * Maps from bit-vector width to divison-by-zero uninterpreted
   * function symbols.
   */
  hash_map<unsigned, Node> d_BVDivByZero;
  hash_map<unsigned, Node> d_BVRemByZero;


  /**
   * Function symbol used to implement uninterpreted
   * int-division-by-zero semantics.  Needed to deal with partial
   * function "div".
   */
  Node d_intDivByZero;

  /**
   * Function symbol used to implement uninterpreted mod-zero
   * semantics.  Needed to deal with partial function "mod".
   */
  Node d_modZero;

  /**
   * Map from skolem variables to index in d_assertionsToCheck containing
   * corresponding introduced Boolean ite
   */
  IteSkolemMap d_iteSkolemMap;

public:

  /** Instance of the ITE remover */
  RemoveITE d_iteRemover;

private:
  /** The top level substitutions */
  SubstitutionMap d_topLevelSubstitutions;

  /**
   * The last substitution that the SAT layer was told about.
   * In incremental settings, substitutions cannot be performed
   * "backward," only forward.  So SAT needs to be told of all
   * substitutions that are going to be done.  This iterator
   * holds the last substitution from d_topLevelSubstitutions
   * that was pushed out to SAT.
   * If d_lastSubstitutionPos == d_topLevelSubstitutions.end(),
   * then nothing has been pushed out yet.
   */
  context::CDO<SubstitutionMap::iterator> d_lastSubstitutionPos;

  static const bool d_doConstantProp = true;

  /**
   * Runs the nonclausal solver and tries to solve all the assigned
   * theory literals.
   *
   * Returns false if the formula simplifies to "false"
   */
  bool nonClausalSimplify();

  /**
   * Performs static learning on the assertions.
   */
  void staticLearning();

  /**
   * Remove ITEs from the assertions.
   */
  void removeITEs();

  /**
   * Helper function to fix up assertion list to restore invariants needed after ite removal
   */
  void collectSkolems(TNode n, set<TNode>& skolemSet, hash_map<Node, bool, NodeHashFunction>& cache);

  /**
   * Helper function to fix up assertion list to restore invariants needed after ite removal
   */
  bool checkForBadSkolems(TNode n, TNode skolem, hash_map<Node, bool, NodeHashFunction>& cache);


  // Simplify ITE structure
  void simpITE();

  // Simplify based on unconstrained values
  void unconstrainedSimp();

  /**
   * Any variable in an assertion that is declared as a subtype type
   * (predicate subtype or integer subrange type) must be constrained
   * to be in that type.
   */
  void constrainSubtypes(TNode n, std::vector<Node>& assertions)
    throw();

  // trace nodes back to their assertions using CircuitPropagator's BackEdgesMap
  void traceBackToAssertions(const std::vector<Node>& nodes, std::vector<TNode>& assertions);
  // remove conjuncts in toRemove from conjunction n; return # of removed conjuncts
  size_t removeFromConjunction(Node& n, const std::hash_set<unsigned>& toRemove);

  // scrub miplib encodings
  void doMiplibTrick();

  /**
   * Perform non-clausal simplification of a Node.  This involves
   * Theory implementations, but does NOT involve the SAT solver in
   * any way.
   *
   * Returns false if the formula simplifies to "false"
   */
  bool simplifyAssertions() throw(TypeCheckingException, LogicException);

public:

  SmtEnginePrivate(SmtEngine& smt) :
    d_smt(smt),
    d_assertionsToPreprocess(),
    d_nonClausalLearnedLiterals(),
    d_realAssertionsEnd(0),
    d_booleanTermConverter(d_smt),
    d_propagator(d_nonClausalLearnedLiterals, true, true),
    d_propagatorNeedsFinish(false),
    d_assertionsToCheck(),
    d_fakeContext(),
    d_abstractValueMap(&d_fakeContext),
    d_abstractValues(),
    d_divByZero(),
    d_intDivByZero(),
    d_modZero(),
    d_iteSkolemMap(),
    d_iteRemover(smt.d_userContext),
    d_topLevelSubstitutions(smt.d_userContext),
    d_lastSubstitutionPos(smt.d_userContext, d_topLevelSubstitutions.end()) {
    d_smt.d_nodeManager->subscribeEvents(this);
  }

  ~SmtEnginePrivate() {
<<<<<<< HEAD
    if(d_propagatorNeedsFinish) {
      d_propagator.finish();
      d_propagatorNeedsFinish = false;
    }
=======
    d_smt.d_nodeManager->unsubscribeEvents(this);
>>>>>>> 8eb02754
  }

  void nmNotifyNewSort(TypeNode tn) {
    DeclareTypeCommand c(tn.getAttribute(expr::VarNameAttr()),
                         0,
                         tn.toType());
    d_smt.addToModelCommandAndDump(c);
  }

  void nmNotifyNewSortConstructor(TypeNode tn) {
    DeclareTypeCommand c(tn.getAttribute(expr::VarNameAttr()),
                         tn.getAttribute(expr::SortArityAttr()),
                         tn.toType());
    d_smt.addToModelCommandAndDump(c);
  }

  void nmNotifyNewDatatypes(const std::vector<DatatypeType>& dtts) {
    DatatypeDeclarationCommand c(dtts);
    d_smt.addToModelCommandAndDump(c);
  }

  void nmNotifyNewVar(TNode n, bool isGlobal) {
    DeclareFunctionCommand c(n.getAttribute(expr::VarNameAttr()),
                             n.toExpr(),
                             n.getType().toType());
    d_smt.addToModelCommandAndDump(c, isGlobal);
    if(n.getType().isBoolean() && !options::incrementalSolving()) {
      d_boolVars.push_back(n);
    }
  }

  void nmNotifyNewSkolem(TNode n, const std::string& comment, bool isGlobal) {
    string id = n.getAttribute(expr::VarNameAttr());
    DeclareFunctionCommand c(id,
                             n.toExpr(),
                             n.getType().toType());
    if(Dump.isOn("skolems") && comment != "") {
      Dump("skolems") << CommentCommand(id + " is " + comment);
    }
    d_smt.addToModelCommandAndDump(c, isGlobal, false, "skolems");
    if(n.getType().isBoolean() && !options::incrementalSolving()) {
      d_boolVars.push_back(n);
    }
  }

  Node applySubstitutions(TNode node) const {
    return Rewriter::rewrite(d_topLevelSubstitutions.apply(node));
  }

  /**
   * Process the assertions that have been asserted.
   */
  void processAssertions();

  /**
   * Process a user pop.  Clears out the non-context-dependent stuff in this
   * SmtEnginePrivate.  Necessary to clear out our assertion vectors in case
   * someone does a push-assert-pop without a check-sat.
   */
  void notifyPop() {
    d_assertionsToPreprocess.clear();
    d_nonClausalLearnedLiterals.clear();
    d_assertionsToCheck.clear();
    d_realAssertionsEnd = 0;
    d_iteSkolemMap.clear();
  }

  /**
   * Adds a formula to the current context.  Action here depends on
   * the SimplificationMode (in the current Options scope); the
   * formula might be pushed out to the propositional layer
   * immediately, or it might be simplified and kept, or it might not
   * even be simplified.
   */
  void addFormula(TNode n)
    throw(TypeCheckingException, LogicException);

  /**
   * Return the uinterpreted function symbol corresponding to division-by-zero
   * for this particular bit-wdith
   * @param k should be UREM or UDIV
   * @param width
   *
   * @return
   */
  Node getBVDivByZero(Kind k, unsigned width);

  /**
   * Returns the node modeling the division-by-zero semantics of node n.
   *
   * @param n
   *
   * @return
   */
  Node expandBVDivByZero(TNode n);

  /**
   * Expand definitions in n.
   */
  Node expandDefinitions(TNode n, hash_map<Node, Node, NodeHashFunction>& cache)
    throw(TypeCheckingException, LogicException);

  /**
   * Simplify node "in" by expanding definitions and applying any
   * substitutions learned from preprocessing.
   */
  Node simplify(TNode in) {
    // Substitute out any abstract values in ex.
    // Expand definitions.
    hash_map<Node, Node, NodeHashFunction> cache;
    Node n = expandDefinitions(in, cache).toExpr();
    // Make sure we've done all preprocessing, etc.
    Assert(d_assertionsToCheck.size() == 0 && d_assertionsToPreprocess.size() == 0);
    return applySubstitutions(n).toExpr();
  }

  /**
   * Pre-skolemize quantifiers.
   */
  Node preSkolemizeQuantifiers(Node n, bool polarity, std::vector<Node>& fvs);

  /**
   * Substitute away all AbstractValues in a node.
   */
  Node substituteAbstractValues(TNode n) {
    // We need to do this even if options::abstractValues() is off,
    // since the setting might have changed after we already gave out
    // some abstract values.
    return d_abstractValueMap.apply(n);
  }

  /**
   * Make a new (or return an existing) abstract value for a node.
   * Can only use this if options::abstractValues() is on.
   */
  Node mkAbstractValue(TNode n) {
    Assert(options::abstractValues());
    Node& val = d_abstractValues[n];
    if(val.isNull()) {
      val = d_smt.d_nodeManager->mkAbstractValue(n.getType());
      d_abstractValueMap.addSubstitution(val, n);
    }
    return val;
  }

};/* class SmtEnginePrivate */

}/* namespace CVC4::smt */

SmtEngine::SmtEngine(ExprManager* em) throw() :
  d_context(em->getContext()),
  d_userLevels(),
  d_userContext(new UserContext()),
  d_exprManager(em),
  d_nodeManager(d_exprManager->getNodeManager()),
  d_decisionEngine(NULL),
  d_theoryEngine(NULL),
  d_propEngine(NULL),
  d_definedFunctions(NULL),
  d_assertionList(NULL),
  d_assignments(NULL),
  d_modelGlobalCommands(),
  d_modelCommands(NULL),
  d_dumpCommands(),
  d_logic(),
  d_pendingPops(0),
  d_fullyInited(false),
  d_problemExtended(false),
  d_queryMade(false),
  d_needPostsolve(false),
  d_earlyTheoryPP(true),
  d_timeBudgetCumulative(0),
  d_timeBudgetPerCall(0),
  d_resourceBudgetCumulative(0),
  d_resourceBudgetPerCall(0),
  d_cumulativeTimeUsed(0),
  d_cumulativeResourceUsed(0),
  d_status(),
  d_private(new smt::SmtEnginePrivate(*this)),
  d_statisticsRegistry(new StatisticsRegistry()),
  d_stats(NULL) {

  SmtScope smts(this);
  d_stats = new SmtEngineStatistics();

  // We have mutual dependency here, so we add the prop engine to the theory
  // engine later (it is non-essential there)
  d_theoryEngine = new TheoryEngine(d_context, d_userContext, d_private->d_iteRemover, const_cast<const LogicInfo&>(d_logic));

  // Add the theories
#ifdef CVC4_FOR_EACH_THEORY_STATEMENT
#undef CVC4_FOR_EACH_THEORY_STATEMENT
#endif
#define CVC4_FOR_EACH_THEORY_STATEMENT(THEORY) \
    d_theoryEngine->addTheory<TheoryTraits<THEORY>::theory_class>(THEORY);
  CVC4_FOR_EACH_THEORY;

  // global push/pop around everything, to ensure proper destruction
  // of context-dependent data structures
  d_userContext->push();
  d_context->push();

  d_definedFunctions = new(true) DefinedFunctionMap(d_userContext);
  d_modelCommands = new(true) smt::CommandList(d_userContext);
}

void SmtEngine::finishInit() {
  d_decisionEngine = new DecisionEngine(d_context, d_userContext);
  d_decisionEngine->init();   // enable appropriate strategies

  d_propEngine = new PropEngine(d_theoryEngine, d_decisionEngine, d_context, d_userContext);

  d_theoryEngine->setPropEngine(d_propEngine);
  d_theoryEngine->setDecisionEngine(d_decisionEngine);
  d_theoryEngine->finishInit();

  // [MGD 10/20/2011] keep around in incremental mode, due to a
  // cleanup ordering issue and Nodes/TNodes.  If SAT is popped
  // first, some user-context-dependent TNodes might still exist
  // with rc == 0.
  if(options::interactive() ||
     options::incrementalSolving()) {
    // In the case of incremental solving, we appear to need these to
    // ensure the relevant Nodes remain live.
    d_assertionList = new(true) AssertionList(d_userContext);
  }

  // dump out a set-logic command
  if(Dump.isOn("benchmark")) {
    // Dump("benchmark") << SetBenchmarkLogicCommand(logic.getLogicString());
    LogicInfo everything;
    everything.lock();
    Dump("benchmark") << CommentCommand("CVC4 always dumps the most general, \"all-supported\" logic (below), as some internals might require the use of a logic more general than the input.")
                      << SetBenchmarkLogicCommand(everything.getLogicString());
  }

  // dump out any pending declaration commands
  for(unsigned i = 0; i < d_dumpCommands.size(); ++i) {
    Dump("declarations") << *d_dumpCommands[i];
    delete d_dumpCommands[i];
  }
  d_dumpCommands.clear();

  if(options::perCallResourceLimit() != 0) {
    setResourceLimit(options::perCallResourceLimit(), false);
  }
  if(options::cumulativeResourceLimit() != 0) {
    setResourceLimit(options::cumulativeResourceLimit(), true);
  }
  if(options::perCallMillisecondLimit() != 0) {
    setTimeLimit(options::perCallMillisecondLimit(), false);
  }
  if(options::cumulativeMillisecondLimit() != 0) {
    setTimeLimit(options::cumulativeMillisecondLimit(), true);
  }
}

void SmtEngine::finalOptionsAreSet() {
  if(d_fullyInited) {
    return;
  }

  if(options::checkModels()) {
    if(! options::produceModels()) {
      Notice() << "SmtEngine: turning on produce-models to support check-model" << endl;
      setOption("produce-models", SExpr("true"));
    }
    if(! options::interactive()) {
      Notice() << "SmtEngine: turning on interactive-mode to support check-model" << endl;
      setOption("interactive-mode", SExpr("true"));
    }
  }

  if(options::produceAssignments() && !options::produceModels()) {
    Notice() << "SmtEngine: turning on produce-models to support produce-assignments" << endl;
    setOption("produce-models", SExpr("true"));
  }

  if(! d_logic.isLocked()) {
    // ensure that our heuristics are properly set up
    setLogicInternal();
  }

  // finish initalization, creat the prop engine, etc.
  finishInit();

  AlwaysAssert( d_propEngine->getAssertionLevel() == 0,
                "The PropEngine has pushed but the SmtEngine "
                "hasn't finished initializing!" );

  d_fullyInited = true;
  Assert(d_logic.isLocked());

  d_propEngine->assertFormula(NodeManager::currentNM()->mkConst<bool>(true));
  d_propEngine->assertFormula(NodeManager::currentNM()->mkConst<bool>(false).notNode());
}

void SmtEngine::shutdown() {
  doPendingPops();

  while(options::incrementalSolving() && d_userContext->getLevel() > 1) {
    internalPop(true);
  }

  // check to see if a postsolve() is pending
  if(d_needPostsolve) {
    d_theoryEngine->postsolve();
    d_needPostsolve = false;
  }

  if(d_propEngine != NULL) {
    d_propEngine->shutdown();
  }
  if(d_theoryEngine != NULL) {
    d_theoryEngine->shutdown();
  }
  if(d_decisionEngine != NULL) {
    d_decisionEngine->shutdown();
  }
}

SmtEngine::~SmtEngine() throw() {
  SmtScope smts(this);

  try {
    shutdown();

    // global push/pop around everything, to ensure proper destruction
    // of context-dependent data structures
    d_context->pop();
    d_userContext->pop();

    if(d_assignments != NULL) {
      d_assignments->deleteSelf();
    }

    if(d_assertionList != NULL) {
      d_assertionList->deleteSelf();
    }

    for(unsigned i = 0; i < d_dumpCommands.size(); ++i) {
      delete d_dumpCommands[i];
    }
    d_dumpCommands.clear();

    if(d_modelCommands != NULL) {
      d_modelCommands->deleteSelf();
    }

    d_definedFunctions->deleteSelf();

    delete d_stats;

    delete d_private;

    delete d_theoryEngine;
    delete d_propEngine;
    delete d_decisionEngine;

    delete d_userContext;

    delete d_statisticsRegistry;

  } catch(Exception& e) {
    Warning() << "CVC4 threw an exception during cleanup." << endl
              << e << endl;
  }
}

void SmtEngine::setLogic(const LogicInfo& logic) throw(ModalException) {
  SmtScope smts(this);

  d_logic = logic;
  setLogicInternal();
}

void SmtEngine::setLogic(const std::string& s) throw(ModalException) {
  SmtScope smts(this);

  setLogic(LogicInfo(s));
}

void SmtEngine::setLogic(const char* logic) throw(ModalException){
  SmtScope smts(this);

  setLogic(LogicInfo(string(logic)));
}

LogicInfo SmtEngine::getLogicInfo() const {
  return d_logic;
}

// This function is called when d_logic has just been changed.
// The LogicInfo isn't passed in explicitly, because that might
// tempt people in the code to use the (potentially unlocked)
// version that's passed in, leading to assert-fails in certain
// uses of the CVC4 library.
void SmtEngine::setLogicInternal() throw() {
  Assert(!d_fullyInited, "setting logic in SmtEngine but the engine has already finished initializing for this run");

  d_logic.lock();

  // may need to force uninterpreted functions to be on for non-linear
  if(((d_logic.isTheoryEnabled(theory::THEORY_ARITH) && !d_logic.isLinear()) ||
      d_logic.isTheoryEnabled(theory::THEORY_BV)) &&
     !d_logic.isTheoryEnabled(theory::THEORY_UF)){
    d_logic = d_logic.getUnlockedCopy();
    d_logic.enableTheory(theory::THEORY_UF);
    d_logic.lock();
  }

  // Set the options for the theoryOf
  if(!options::theoryOfMode.wasSetByUser()) {
    if(d_logic.isSharingEnabled() && !d_logic.isTheoryEnabled(THEORY_BV)) {
      Theory::setTheoryOfMode(THEORY_OF_TERM_BASED);
    } else {
      Theory::setTheoryOfMode(THEORY_OF_TYPE_BASED);
    }
  } else {
    Theory::setTheoryOfMode(options::theoryOfMode());
  }

  // by default, symmetry breaker is on only for QF_UF
  if(! options::ufSymmetryBreaker.wasSetByUser()) {
    bool qf_uf = d_logic.isPure(THEORY_UF) && !d_logic.isQuantified();
    Trace("smt") << "setting uf symmetry breaker to " << qf_uf << endl;
    options::ufSymmetryBreaker.set(qf_uf);
  }
  // by default, nonclausal simplification is off for QF_SAT and for quantifiers
  if(! options::simplificationMode.wasSetByUser()) {
    bool qf_sat = d_logic.isPure(THEORY_BOOL) && !d_logic.isQuantified();
    bool quantifiers = d_logic.isQuantified();
    Trace("smt") << "setting simplification mode to <" << d_logic.getLogicString() << "> " << (!qf_sat && !quantifiers) << endl;
    //simplification=none works better for SMT LIB benchmarks with quantifiers, not others
    //options::simplificationMode.set(qf_sat || quantifiers ? SIMPLIFICATION_MODE_NONE : SIMPLIFICATION_MODE_BATCH);
    options::simplificationMode.set(qf_sat ? SIMPLIFICATION_MODE_NONE : SIMPLIFICATION_MODE_BATCH);
  }

  // If in arrays, set the UF handler to arrays
  if(d_logic.isTheoryEnabled(THEORY_ARRAY) && !d_logic.isQuantified()) {
    Theory::setUninterpretedSortOwner(THEORY_ARRAY);
  } else {
    Theory::setUninterpretedSortOwner(THEORY_UF);
  }
  // Turn on ite simplification for QF_LIA and QF_AUFBV
  if(! options::doITESimp.wasSetByUser()) {
    bool iteSimp = !d_logic.isQuantified() &&
      ((d_logic.isPure(THEORY_ARITH) && d_logic.isLinear() && !d_logic.isDifferenceLogic() &&  !d_logic.areRealsUsed()) ||
       (d_logic.isTheoryEnabled(THEORY_ARRAY) && d_logic.isTheoryEnabled(THEORY_UF) && d_logic.isTheoryEnabled(THEORY_BV)));
    Trace("smt") << "setting ite simplification to " << iteSimp << endl;
    options::doITESimp.set(iteSimp);
  }
  // Turn on multiple-pass non-clausal simplification for QF_AUFBV
  if(! options::repeatSimp.wasSetByUser()) {
    bool repeatSimp = !d_logic.isQuantified() &&
      (d_logic.isTheoryEnabled(THEORY_ARRAY) && d_logic.isTheoryEnabled(THEORY_UF) && d_logic.isTheoryEnabled(THEORY_BV));
    Trace("smt") << "setting repeat simplification to " << repeatSimp << endl;
    options::repeatSimp.set(repeatSimp);
  }
  // Turn on unconstrained simplification for QF_AUFBV
  if(! options::unconstrainedSimp.wasSetByUser() || options::incrementalSolving()) {
    //    bool qf_sat = d_logic.isPure(THEORY_BOOL) && !d_logic.isQuantified();
    //    bool uncSimp = false && !qf_sat && !options::incrementalSolving();
    bool uncSimp = !options::incrementalSolving() && !d_logic.isQuantified() && !options::produceModels() && !options::checkModels() &&
      (d_logic.isTheoryEnabled(THEORY_ARRAY) && d_logic.isTheoryEnabled(THEORY_BV));
    Trace("smt") << "setting unconstrained simplification to " << uncSimp << endl;
    options::unconstrainedSimp.set(uncSimp);
  }
  // Unconstrained simp currently does *not* support model generation
  if (options::unconstrainedSimp.wasSetByUser() && options::unconstrainedSimp()) {
    if (options::produceModels()) {
      Notice() << "SmtEngine: turning off produce-models to support unconstrainedSimp" << endl;
      setOption("produce-models", SExpr("false"));
    }
    if (options::checkModels()) {
      Notice() << "SmtEngine: turning off check-models to support unconstrainedSimp" << endl;
      setOption("check-models", SExpr("false"));
    }
  }
  // Turn on arith rewrite equalities only for pure arithmetic
  if(! options::arithRewriteEq.wasSetByUser()) {
    bool arithRewriteEq = d_logic.isPure(THEORY_ARITH) && !d_logic.isQuantified();
    Trace("smt") << "setting arith rewrite equalities " << arithRewriteEq << endl;
    options::arithRewriteEq.set(arithRewriteEq);
  }
  if(!  options::arithHeuristicPivots.wasSetByUser()) {
    int16_t heuristicPivots = 5;
    if(d_logic.isPure(THEORY_ARITH) && !d_logic.isQuantified()) {
      if(d_logic.isDifferenceLogic()) {
        heuristicPivots = -1;
      } else if(!d_logic.areIntegersUsed()) {
        heuristicPivots = 0;
      }
    }
    Trace("smt") << "setting arithHeuristicPivots  " << heuristicPivots << endl;
    options::arithHeuristicPivots.set(heuristicPivots);
  }
  if(! options::arithPivotThreshold.wasSetByUser()){
    uint16_t pivotThreshold = 2;
    if(d_logic.isPure(THEORY_ARITH) && !d_logic.isQuantified()){
      if(d_logic.isDifferenceLogic()){
        pivotThreshold = 16;
      }
    }
    Trace("smt") << "setting arith arithPivotThreshold  " << pivotThreshold << endl;
    options::arithPivotThreshold.set(pivotThreshold);
  }
  if(! options::arithStandardCheckVarOrderPivots.wasSetByUser()){
    int16_t varOrderPivots = -1;
    if(d_logic.isPure(THEORY_ARITH) && !d_logic.isQuantified()){
      varOrderPivots = 200;
    }
    Trace("smt") << "setting arithStandardCheckVarOrderPivots  " << varOrderPivots << endl;
    options::arithStandardCheckVarOrderPivots.set(varOrderPivots);
  }
  // Turn off early theory preprocessing if arithRewriteEq is on
  if (options::arithRewriteEq()) {
    d_earlyTheoryPP = false;
  }
  // Turn on justification heuristic of the decision engine for QF_BV and QF_AUFBV
  // and also use it in stop-only mode for QF_AUFLIA, QF_LRA and Quantifiers
  // BUT use neither in ALL_SUPPORTED mode (since it doesn't yet work well
  // with incrementality)
  if(!options::decisionMode.wasSetByUser()) {
    decision::DecisionMode decMode =
      // ALL_SUPPORTED
      d_logic.hasEverything() ? decision::DECISION_STRATEGY_INTERNAL :
      ( // QF_BV
        (not d_logic.isQuantified() &&
          d_logic.isPure(THEORY_BV)
          ) ||
        // QF_AUFBV or QF_ABV or QF_UFBV
        (not d_logic.isQuantified() &&
         (d_logic.isTheoryEnabled(THEORY_ARRAY) ||
          d_logic.isTheoryEnabled(THEORY_UF)) &&
         d_logic.isTheoryEnabled(THEORY_BV)
         ) ||
        // QF_AUFLIA (and may be ends up enabling QF_AUFLRA?)
        (not d_logic.isQuantified() &&
         d_logic.isTheoryEnabled(THEORY_ARRAY) &&
         d_logic.isTheoryEnabled(THEORY_UF) &&
         d_logic.isTheoryEnabled(THEORY_ARITH)
         ) ||
        // QF_LRA
        (not d_logic.isQuantified() &&
         d_logic.isPure(THEORY_ARITH) && d_logic.isLinear() && !d_logic.isDifferenceLogic() &&  !d_logic.areIntegersUsed()
         ) ||
        // Quantifiers
        d_logic.isQuantified()
        ? decision::DECISION_STRATEGY_JUSTIFICATION
        : decision::DECISION_STRATEGY_INTERNAL
      );

    bool stoponly =
      // ALL_SUPPORTED
      d_logic.hasEverything() ? false :
      ( // QF_AUFLIA
        (not d_logic.isQuantified() &&
         d_logic.isTheoryEnabled(THEORY_ARRAY) &&
         d_logic.isTheoryEnabled(THEORY_UF) &&
         d_logic.isTheoryEnabled(THEORY_ARITH)
         ) ||
        // QF_LRA
        (not d_logic.isQuantified() &&
         d_logic.isPure(THEORY_ARITH) && d_logic.isLinear() && !d_logic.isDifferenceLogic() &&  !d_logic.areIntegersUsed()
         ) ||
        // Quantifiers
        d_logic.isQuantified()
        ? true : false
      );

    Trace("smt") << "setting decision mode to " << decMode << endl;
    options::decisionMode.set(decMode);
    options::decisionStopOnly.set(stoponly);
  }

  //for finite model finding
  if( ! options::instWhenMode.wasSetByUser()){
    if( options::fmfInstEngine() ){
      Trace("smt") << "setting inst when mode to LAST_CALL" << endl;
      options::instWhenMode.set( INST_WHEN_LAST_CALL );
    }
  }

  //until bugs 371,431 are fixed
  if( ! options::minisatUseElim.wasSetByUser()){
    if( d_logic.isQuantified() || options::produceModels() || options::checkModels() ){
      options::minisatUseElim.set( false );
    }
  }
  else if (options::minisatUseElim()) {
    if (options::produceModels()) {
      Notice() << "SmtEngine: turning off produce-models to support minisatUseElim" << endl;
      setOption("produce-models", SExpr("false"));
    }
    if (options::checkModels()) {
      Notice() << "SmtEngine: turning off check-models to support minisatUseElim" << endl;
      setOption("check-models", SExpr("false"));
    }
  }

  // For now, these array theory optimizations do not support model-building
  if (options::produceModels() || options::checkModels()) {
    options::arraysOptimizeLinear.set(false);
    options::arraysLazyRIntro1.set(false);
  }

  // Non-linear arithmetic does not support models
  if (d_logic.isTheoryEnabled(theory::THEORY_ARITH) &&
      !d_logic.isLinear()) {
    if (options::produceModels()) {
      Warning() << "SmtEngine: turning off produce-models because unsupported for nonlinear arith" << endl;
      setOption("produce-models", SExpr("false"));
    }
    if (options::checkModels()) {
      Warning() << "SmtEngine: turning off check-models because unsupported for nonlinear arith" << endl;
      setOption("check-models", SExpr("false"));
    }
  }

  //datatypes theory should assign values to all datatypes terms if logic is quantified
  if (d_logic.isQuantified() && d_logic.isTheoryEnabled(theory::THEORY_DATATYPES)) {
    if( !options::dtForceAssignment.wasSetByUser() ){
      options::dtForceAssignment.set(true);
    }
  }
}

void SmtEngine::setInfo(const std::string& key, const CVC4::SExpr& value)
  throw(OptionException, ModalException) {

  SmtScope smts(this);

  Trace("smt") << "SMT setInfo(" << key << ", " << value << ")" << endl;
  if(Dump.isOn("benchmark")) {
    if(key == "status") {
      string s = value.getValue();
      BenchmarkStatus status =
        (s == "sat") ? SMT_SATISFIABLE :
          ((s == "unsat") ? SMT_UNSATISFIABLE : SMT_UNKNOWN);
      Dump("benchmark") << SetBenchmarkStatusCommand(status);
    } else {
      Dump("benchmark") << SetInfoCommand(key, value);
    }
  }

  // Check for CVC4-specific info keys (prefixed with "cvc4-" or "cvc4_")
  if(key.length() > 5) {
    string prefix = key.substr(0, 5);
    if(prefix == "cvc4-" || prefix == "cvc4_") {
      string cvc4key = key.substr(5);
      if(cvc4key == "logic") {
        if(! value.isAtom()) {
          throw OptionException("argument to (set-info :cvc4-logic ..) must be a string");
        }
        SmtScope smts(this);
        d_logic = value.getValue();
        setLogicInternal();
        return;
      } else {
        throw UnrecognizedOptionException();
      }
    }
  }

  // Check for standard info keys (SMT-LIB v1, SMT-LIB v2, ...)
  if(key == "name" ||
     key == "source" ||
     key == "category" ||
     key == "difficulty" ||
     key == "notes") {
    // ignore these
    return;
  } else if(key == "smt-lib-version") {
    if( (value.isInteger() && value.getIntegerValue() == Integer(2)) ||
        (value.isRational() && value.getRationalValue() == Rational(2)) ||
        (value.getValue() == "2") ) {
      // supported SMT-LIB version
      return;
    }
    Warning() << "Warning: unsupported smt-lib-version: " << value << endl;
    throw UnrecognizedOptionException();
  } else if(key == "status") {
    string s;
    if(value.isAtom()) {
      s = value.getValue();
    }
    if(s != "sat" && s != "unsat" && s != "unknown") {
      throw OptionException("argument to (set-info :status ..) must be "
                            "`sat' or `unsat' or `unknown'");
    }
    d_status = Result(s);
    return;
  }
  throw UnrecognizedOptionException();
}

CVC4::SExpr SmtEngine::getInfo(const std::string& key) const
  throw(OptionException, ModalException) {

  SmtScope smts(this);

  Trace("smt") << "SMT getInfo(" << key << ")" << endl;
  if(key == "all-statistics") {
    vector<SExpr> stats;
    for(StatisticsRegistry::const_iterator i = NodeManager::fromExprManager(d_exprManager)->getStatisticsRegistry()->begin();
        i != NodeManager::fromExprManager(d_exprManager)->getStatisticsRegistry()->end();
        ++i) {
      vector<SExpr> v;
      v.push_back((*i).first);
      v.push_back((*i).second);
      stats.push_back(v);
    }
    for(StatisticsRegistry::const_iterator i = d_statisticsRegistry->begin();
        i != d_statisticsRegistry->end();
        ++i) {
      vector<SExpr> v;
      v.push_back((*i).first);
      v.push_back((*i).second);
      stats.push_back(v);
    }
    return stats;
  } else if(key == "error-behavior") {
    // immediate-exit | continued-execution
    return SExpr::Keyword("immediate-exit");
  } else if(key == "name") {
    return Configuration::getName();
  } else if(key == "version") {
    return Configuration::getVersionString();
  } else if(key == "authors") {
    return Configuration::about();
  } else if(key == "status") {
    // sat | unsat | unknown
    switch(d_status.asSatisfiabilityResult().isSat()) {
    case Result::SAT:
      return SExpr::Keyword("sat");
    case Result::UNSAT:
      return SExpr::Keyword("unsat");
    default:
      return SExpr::Keyword("unknown");
    }
  } else if(key == "reason-unknown") {
    if(!d_status.isNull() && d_status.isUnknown()) {
      stringstream ss;
      ss << d_status.whyUnknown();
      string s = ss.str();
      transform(s.begin(), s.end(), s.begin(), ::tolower);
      return SExpr::Keyword(s);
    } else {
      throw ModalException("Can't get-info :reason-unknown when the "
                           "last result wasn't unknown!");
    }
  } else {
    throw UnrecognizedOptionException();
  }
}

void SmtEngine::defineFunction(Expr func,
                               const std::vector<Expr>& formals,
                               Expr formula) {
  Trace("smt") << "SMT defineFunction(" << func << ")" << endl;
  if(Dump.isOn("declarations")) {
    stringstream ss;
    ss << Expr::setlanguage(Expr::setlanguage::getLanguage(Dump.getStream()))
       << func;
    Dump("declarations") << DefineFunctionCommand(ss.str(), func, formals, formula);
  }
  SmtScope smts(this);

  // Substitute out any abstract values in formula
  Expr form = d_private->substituteAbstractValues(Node::fromExpr(formula)).toExpr();

  // type check body
  Type formulaType = form.getType(options::typeChecking());

  Type funcType = func.getType();
  // We distinguish here between definitions of constants and functions,
  // because the type checking for them is subtly different.  Perhaps we
  // should instead have SmtEngine::defineFunction() and
  // SmtEngine::defineConstant() for better clarity, although then that
  // doesn't match the SMT-LIBv2 standard...
  if(formals.size() > 0) {
    Type rangeType = FunctionType(funcType).getRangeType();
    if(! formulaType.isComparableTo(rangeType)) {
      stringstream ss;
      ss << "Type of defined function does not match its declaration\n"
         << "The function  : " << func << "\n"
         << "Declared type : " << rangeType << "\n"
         << "The body      : " << formula << "\n"
         << "Body type     : " << formulaType;
      throw TypeCheckingException(func, ss.str());
    }
  } else {
    if(! formulaType.isComparableTo(funcType)) {
      stringstream ss;
      ss << "Declared type of defined constant does not match its definition\n"
         << "The constant   : " << func << "\n"
         << "Declared type  : " << funcType << "\n"
         << "The definition : " << formula << "\n"
         << "Definition type: " << formulaType;
      throw TypeCheckingException(func, ss.str());
    }
  }
  TNode funcNode = func.getTNode();
  vector<Node> formalsNodes;
  for(vector<Expr>::const_iterator i = formals.begin(),
        iend = formals.end();
      i != iend;
      ++i) {
    formalsNodes.push_back((*i).getNode());
  }
  TNode formNode = form.getTNode();
  DefinedFunction def(funcNode, formalsNodes, formNode);
  // Permit (check-sat) (define-fun ...) (get-value ...) sequences.
  // Otherwise, (check-sat) (get-value ((! foo :named bar))) breaks
  // d_haveAdditions = true;
  Debug("smt") << "definedFunctions insert " << funcNode << " " << formNode << endl;
  d_definedFunctions->insert(funcNode, def);
}


Node SmtEnginePrivate::getBVDivByZero(Kind k, unsigned width) {
  NodeManager* nm = d_smt.d_nodeManager;
  if (k == kind::BITVECTOR_UDIV) {
    if (d_BVDivByZero.find(width) == d_BVDivByZero.end()) {
      // lazily create the function symbols
      ostringstream os;
      os << "BVUDivByZero_" << width;
      Node divByZero = nm->mkSkolem(os.str(),
                                    nm->mkFunctionType(nm->mkBitVectorType(width), nm->mkBitVectorType(width)),
                                    "partial bvudiv", NodeManager::SKOLEM_EXACT_NAME);
      d_BVDivByZero[width] = divByZero;
    }
    return d_BVDivByZero[width];
  }
  else if (k == kind::BITVECTOR_UREM) {
    if (d_BVRemByZero.find(width) == d_BVRemByZero.end()) {
      ostringstream os;
      os << "BVURemByZero_" << width;
      Node divByZero = nm->mkSkolem(os.str(),
                                    nm->mkFunctionType(nm->mkBitVectorType(width), nm->mkBitVectorType(width)),
                                    "partial bvurem", NodeManager::SKOLEM_EXACT_NAME);
      d_BVRemByZero[width] = divByZero;
    }
    return d_BVRemByZero[width];
  }

  Unreachable();
}


Node SmtEnginePrivate::expandBVDivByZero(TNode n) {
  // we only deal wioth the unsigned division operators as the signed ones should have been
  // expanded in terms of the unsigned operators
  NodeManager* nm = d_smt.d_nodeManager;
  unsigned width = n.getType().getBitVectorSize();
  Node divByZero = getBVDivByZero(n.getKind(), width);
  TNode num = n[0], den = n[1];
  Node den_eq_0 = nm->mkNode(kind::EQUAL, den, nm->mkConst(BitVector(width, Integer(0))));
  Node divByZeroNum = nm->mkNode(kind::APPLY_UF, divByZero, num);
  Node divTotalNumDen = nm->mkNode(n.getKind() == kind::BITVECTOR_UDIV ? kind::BITVECTOR_UDIV_TOTAL :
                                   kind::BITVECTOR_UREM_TOTAL, num, den);
  Node node = nm->mkNode(kind::ITE, den_eq_0, divByZeroNum, divTotalNumDen);
  return node;
}


Node SmtEnginePrivate::expandDefinitions(TNode n, hash_map<Node, Node, NodeHashFunction>& cache)
  throw(TypeCheckingException, LogicException) {

  Kind k = n.getKind();

  if(k != kind::APPLY && n.getNumChildren() == 0) {
    SmtEngine::DefinedFunctionMap::const_iterator i = d_smt.d_definedFunctions->find(n);
    if(i != d_smt.d_definedFunctions->end()) {
      // replacement must be closed
      if((*i).second.getFormals().size() > 0) {
        throw TypeCheckingException(n.toExpr(), string("Defined function requires arguments: `") + n.toString() + "'");
      }
      // don't bother putting in the cache
      return (*i).second.getFormula();
    }
    // don't bother putting in the cache
    return n;
  }

  // maybe it's in the cache
  hash_map<Node, Node, NodeHashFunction>::iterator cacheHit = cache.find(n);
  if(cacheHit != cache.end()) {
    TNode ret = (*cacheHit).second;
    return ret.isNull() ? n : ret;
  }

  // otherwise expand it

  Node node = n;
  NodeManager* nm = d_smt.d_nodeManager;
  // FIXME: this theory specific code should be factored out of the SmtEngine, somehow
  switch(k) {
  case kind::BITVECTOR_SDIV:
  case kind::BITVECTOR_SREM:
  case kind::BITVECTOR_SMOD: {
    node = bv::TheoryBVRewriter::eliminateBVSDiv(node);
    break;
  }

  case kind::BITVECTOR_UDIV:
  case kind::BITVECTOR_UREM: {
    node = expandBVDivByZero(node);
    break;
  }
  case kind::DIVISION: {
    // partial function: division
    if(d_smt.d_logic.isLinear()) {
      node = n;
      break;
    }
    if(d_divByZero.isNull()) {
      d_divByZero = nm->mkSkolem("divByZero", nm->mkFunctionType(nm->realType(), nm->realType()),
                                 "partial real division", NodeManager::SKOLEM_EXACT_NAME);
    }
    TNode num = n[0], den = n[1];
    Node den_eq_0 = nm->mkNode(kind::EQUAL, den, nm->mkConst(Rational(0)));
    Node divByZeroNum = nm->mkNode(kind::APPLY_UF, d_divByZero, num);
    Node divTotalNumDen = nm->mkNode(kind::DIVISION_TOTAL, num, den);
    node = nm->mkNode(kind::ITE, den_eq_0, divByZeroNum, divTotalNumDen);
    break;
  }

  case kind::INTS_DIVISION: {
    // partial function: integer div
    if(d_smt.d_logic.isLinear()) {
      node = n;
      break;
    }
    if(d_intDivByZero.isNull()) {
      d_intDivByZero = nm->mkSkolem("intDivByZero", nm->mkFunctionType(nm->integerType(), nm->integerType()),
                                    "partial integer division", NodeManager::SKOLEM_EXACT_NAME);
    }
    TNode num = n[0], den = n[1];
    Node den_eq_0 = nm->mkNode(kind::EQUAL, den, nm->mkConst(Rational(0)));
    Node intDivByZeroNum = nm->mkNode(kind::APPLY_UF, d_intDivByZero, num);
    Node intDivTotalNumDen = nm->mkNode(kind::INTS_DIVISION_TOTAL, num, den);
    node = nm->mkNode(kind::ITE, den_eq_0, intDivByZeroNum, intDivTotalNumDen);
    break;
  }

  case kind::INTS_MODULUS: {
    // partial function: mod
    if(d_smt.d_logic.isLinear()) {
      node = n;
      break;
    }
    if(d_modZero.isNull()) {
      d_modZero = nm->mkSkolem("modZero", nm->mkFunctionType(nm->integerType(), nm->integerType()),
                               "partial modulus", NodeManager::SKOLEM_EXACT_NAME);
    }
    TNode num = n[0], den = n[1];
    Node den_eq_0 = nm->mkNode(kind::EQUAL, den, nm->mkConst(Rational(0)));
    Node modZeroNum = nm->mkNode(kind::APPLY_UF, d_modZero, num);
    Node modTotalNumDen = nm->mkNode(kind::INTS_MODULUS_TOTAL, num, den);
    node = nm->mkNode(kind::ITE, den_eq_0, modZeroNum, modTotalNumDen);
    break;
  }

  case kind::APPLY: {
    // application of a user-defined symbol
    TNode func = n.getOperator();
    SmtEngine::DefinedFunctionMap::const_iterator i =
      d_smt.d_definedFunctions->find(func);
    DefinedFunction def = (*i).second;
    vector<Node> formals = def.getFormals();

    if(Debug.isOn("expand")) {
      Debug("expand") << "found: " << n << endl;
      Debug("expand") << " func: " << func << endl;
      string name = func.getAttribute(expr::VarNameAttr());
      Debug("expand") << "     : \"" << name << "\"" << endl;
    }
    if(i == d_smt.d_definedFunctions->end()) {
      throw TypeCheckingException(n.toExpr(), string("Undefined function: `") + func.toString() + "'");
    }
    if(Debug.isOn("expand")) {
      Debug("expand") << " defn: " << def.getFunction() << endl
                      << "       [";
      if(formals.size() > 0) {
        copy( formals.begin(), formals.end() - 1,
              ostream_iterator<Node>(Debug("expand"), ", ") );
        Debug("expand") << formals.back();
      }
      Debug("expand") << "]" << endl
                      << "       " << def.getFunction().getType() << endl
                      << "       " << def.getFormula() << endl;
    }

    TNode fm = def.getFormula();
    Node instance = fm.substitute(formals.begin(), formals.end(),
                                  n.begin(), n.end());
    Debug("expand") << "made : " << instance << endl;

    Node expanded = expandDefinitions(instance, cache);
    cache[n] = (n == expanded ? Node::null() : expanded);
    return expanded;
  }

  default:
    // unknown kind for expansion, just iterate over the children
    node = n;
  }

  // there should be children here, otherwise we short-circuited a return, above
  Assert(node.getNumChildren() > 0);

  // the partial functions can fall through, in which case we still
  // consider their children
  Debug("expand") << "cons : " << node << endl;
  NodeBuilder<> nb(node.getKind());
  if(node.getMetaKind() == kind::metakind::PARAMETERIZED) {
    Debug("expand") << "op   : " << node.getOperator() << endl;
    nb << node.getOperator();
  }
  for(Node::iterator i = node.begin(),
        iend = node.end();
      i != iend;
      ++i) {
    Node expanded = expandDefinitions(*i, cache);
    Debug("expand") << "exchld: " << expanded << endl;
    nb << expanded;
  }
  node = nb;
  cache[n] = n == node ? Node::null() : node;
  return node;
}

// check if the given node contains a universal quantifier
static bool containsQuantifiers(Node n) {
  if(n.getKind() == kind::FORALL) {
    return true;
  } else {
    for(unsigned i = 0; i < n.getNumChildren(); ++i) {
      if(containsQuantifiers(n[i])) {
        return true;
      }
    }
    return false;
  }
}

Node SmtEnginePrivate::preSkolemizeQuantifiers( Node n, bool polarity, std::vector< Node >& fvs ){
  Trace("pre-sk") << "Pre-skolem " << n << " " << polarity << " " << fvs.size() << endl;
  if( n.getKind()==kind::NOT ){
    Node nn = preSkolemizeQuantifiers( n[0], !polarity, fvs );
    return nn.negate();
  }else if( n.getKind()==kind::FORALL ){
    if( polarity ){
      vector< Node > children;
      children.push_back( n[0] );
      //add children to current scope
      vector< Node > fvss;
      fvss.insert( fvss.begin(), fvs.begin(), fvs.end() );
      for( int i=0; i<(int)n[0].getNumChildren(); i++ ){
        fvss.push_back( n[0][i] );
      }
      //process body
      children.push_back( preSkolemizeQuantifiers( n[1], polarity, fvss ) );
      if( n.getNumChildren()==3 ){
        children.push_back( n[2] );
      }
      //return processed quantifier
      return NodeManager::currentNM()->mkNode( kind::FORALL, children );
    }else{
      //process body
      Node nn = preSkolemizeQuantifiers( n[1], polarity, fvs );
      //now, substitute skolems for the variables
      vector< TypeNode > argTypes;
      for( int i=0; i<(int)fvs.size(); i++ ){
        argTypes.push_back( fvs[i].getType() );
      }
      //calculate the variables and substitution
      vector< Node > vars;
      vector< Node > subs;
      for( int i=0; i<(int)n[0].getNumChildren(); i++ ){
        vars.push_back( n[0][i] );
      }
      for( int i=0; i<(int)n[0].getNumChildren(); i++ ){
        //make the new function symbol
        if( argTypes.empty() ){
          Node s = NodeManager::currentNM()->mkSkolem( "sk_$$", n[0][i].getType(), "created during pre-skolemization" );
          subs.push_back( s );
        }else{
          TypeNode typ = NodeManager::currentNM()->mkFunctionType( argTypes, n[0][i].getType() );
          Node op = NodeManager::currentNM()->mkSkolem( "skop_$$", typ, "op created during pre-skolemization" );
          //DOTHIS: set attribute on op, marking that it should not be selected as trigger
          vector< Node > funcArgs;
          funcArgs.push_back( op );
          funcArgs.insert( funcArgs.end(), fvs.begin(), fvs.end() );
          subs.push_back( NodeManager::currentNM()->mkNode( kind::APPLY_UF, funcArgs ) );
        }
      }
      //apply substitution
      nn = nn.substitute( vars.begin(), vars.end(), subs.begin(), subs.end() );
      return nn;
    }
  }else{
    //check if it contains a quantifier as a subterm
    bool containsQuant = false;
    if( n.getType().isBoolean() ){
      for( int i=0; i<(int)n.getNumChildren(); i++ ){
        if( containsQuantifiers( n[i] ) ){
          containsQuant = true;
          break;
        }
      }
    }
    //if so, we will write this node
    if( containsQuant ){
      if( n.getKind()==kind::ITE || n.getKind()==kind::IFF || n.getKind()==kind::XOR || n.getKind()==kind::IMPLIES ){
        Node nn;
        //must remove structure
        if( n.getKind()==kind::ITE ){
          nn = NodeManager::currentNM()->mkNode( kind::AND,
                 NodeManager::currentNM()->mkNode( kind::OR, n[0].notNode(), n[1] ),
                 NodeManager::currentNM()->mkNode( kind::OR, n[0], n[2] ) );
        }else if( n.getKind()==kind::IFF || n.getKind()==kind::XOR ){
          nn = NodeManager::currentNM()->mkNode( kind::AND,
                 NodeManager::currentNM()->mkNode( kind::OR, n[0].notNode(), n.getKind()==kind::XOR ? n[1].notNode() : n[1] ),
                 NodeManager::currentNM()->mkNode( kind::OR, n[0], n.getKind()==kind::XOR ? n[1] : n[1].notNode() ) );
        }else if( n.getKind()==kind::IMPLIES ){
          nn = NodeManager::currentNM()->mkNode( kind::OR, n[0].notNode(), n[1] );
        }
        return preSkolemizeQuantifiers( nn, polarity, fvs );
      }else{
        Assert( n.getKind() == kind::AND || n.getKind() == kind::OR );
        vector< Node > children;
        for( int i=0; i<(int)n.getNumChildren(); i++ ){
          children.push_back( preSkolemizeQuantifiers( n[i], polarity, fvs ) );
        }
        return NodeManager::currentNM()->mkNode( n.getKind(), children );
      }
    }else{
      return n;
    }
  }
}

void SmtEnginePrivate::removeITEs() {
  d_smt.finalOptionsAreSet();

  Trace("simplify") << "SmtEnginePrivate::removeITEs()" << endl;

  // Remove all of the ITE occurrences and normalize
  d_iteRemover.run(d_assertionsToCheck, d_iteSkolemMap);
  for (unsigned i = 0; i < d_assertionsToCheck.size(); ++ i) {
    d_assertionsToCheck[i] = Rewriter::rewrite(d_assertionsToCheck[i]);
  }

}

void SmtEnginePrivate::staticLearning() {
  d_smt.finalOptionsAreSet();

  TimerStat::CodeTimer staticLearningTimer(d_smt.d_stats->d_staticLearningTime);

  Trace("simplify") << "SmtEnginePrivate::staticLearning()" << endl;

  for (unsigned i = 0; i < d_assertionsToCheck.size(); ++ i) {

    NodeBuilder<> learned(kind::AND);
    learned << d_assertionsToCheck[i];
    d_smt.d_theoryEngine->ppStaticLearn(d_assertionsToCheck[i], learned);
    if(learned.getNumChildren() == 1) {
      learned.clear();
    } else {
      d_assertionsToCheck[i] = learned;
    }
  }
}

// do dumping (before/after any preprocessing pass)
static void dumpAssertions(const char* key,
                           const std::vector<Node>& assertionList) {
  if( Dump.isOn("assertions") &&
      Dump.isOn(string("assertions:") + key) ) {
    // Push the simplified assertions to the dump output stream
    for(unsigned i = 0; i < assertionList.size(); ++ i) {
      TNode n = assertionList[i];
      Dump("assertions") << AssertCommand(Expr(n.toExpr()));
    }
  }
}

// returns false if it learns a conflict
bool SmtEnginePrivate::nonClausalSimplify() {
  d_smt.finalOptionsAreSet();

  TimerStat::CodeTimer nonclausalTimer(d_smt.d_stats->d_nonclausalSimplificationTime);

  Trace("simplify") << "SmtEnginePrivate::nonClausalSimplify()" << endl;

  if(d_propagatorNeedsFinish) {
    d_propagator.finish();
    d_propagatorNeedsFinish = false;
  }
  d_propagator.initialize();

  // Assert all the assertions to the propagator
  Trace("simplify") << "SmtEnginePrivate::nonClausalSimplify(): "
                    << "asserting to propagator" << endl;
  for (unsigned i = 0; i < d_assertionsToPreprocess.size(); ++ i) {
    Assert(Rewriter::rewrite(d_assertionsToPreprocess[i]) == d_assertionsToPreprocess[i]);
    Trace("simplify") << "SmtEnginePrivate::nonClausalSimplify(): asserting " << d_assertionsToPreprocess[i] << endl;
    d_propagator.assertTrue(d_assertionsToPreprocess[i]);
  }

  Trace("simplify") << "SmtEnginePrivate::nonClausalSimplify(): "
                    << "propagating" << endl;
  if (d_propagator.propagate()) {
    // If in conflict, just return false
    Trace("simplify") << "SmtEnginePrivate::nonClausalSimplify(): "
                      << "conflict in non-clausal propagation" << endl;
    d_assertionsToPreprocess.clear();
    d_assertionsToCheck.push_back(NodeManager::currentNM()->mkConst<bool>(false));
    d_propagatorNeedsFinish = true;
    return false;
  }

  // No, conflict, go through the literals and solve them
  SubstitutionMap constantPropagations(d_smt.d_context);
  unsigned j = 0;
  for(unsigned i = 0, i_end = d_nonClausalLearnedLiterals.size(); i < i_end; ++ i) {
    // Simplify the literal we learned wrt previous substitutions
    Node learnedLiteral = d_nonClausalLearnedLiterals[i];
    Assert(Rewriter::rewrite(learnedLiteral) == learnedLiteral);
    Node learnedLiteralNew = d_topLevelSubstitutions.apply(learnedLiteral);
    if (learnedLiteral != learnedLiteralNew) {
      learnedLiteral = Rewriter::rewrite(learnedLiteralNew);
    }
    for (;;) {
      learnedLiteralNew = constantPropagations.apply(learnedLiteral);
      if (learnedLiteralNew == learnedLiteral) {
        break;
      }
      ++d_smt.d_stats->d_numConstantProps;
      learnedLiteral = Rewriter::rewrite(learnedLiteralNew);
    }
    // It might just simplify to a constant
    if (learnedLiteral.isConst()) {
      if (learnedLiteral.getConst<bool>()) {
        // If the learned literal simplifies to true, it's redundant
        continue;
      } else {
        // If the learned literal simplifies to false, we're in conflict
        Trace("simplify") << "SmtEnginePrivate::nonClausalSimplify(): "
                          << "conflict with "
                          << d_nonClausalLearnedLiterals[i] << endl;
        d_assertionsToPreprocess.clear();
        d_assertionsToCheck.push_back(NodeManager::currentNM()->mkConst<bool>(false));
        d_propagatorNeedsFinish = true;
        return false;
      }
    }
    // Solve it with the corresponding theory
    Trace("simplify") << "SmtEnginePrivate::nonClausalSimplify(): "
                      << "solving " << learnedLiteral << endl;
    Theory::PPAssertStatus solveStatus =
      d_smt.d_theoryEngine->solve(learnedLiteral, d_topLevelSubstitutions);

    switch (solveStatus) {
      case Theory::PP_ASSERT_STATUS_SOLVED: {
        // The literal should rewrite to true
        Trace("simplify") << "SmtEnginePrivate::nonClausalSimplify(): "
                          << "solved " << learnedLiteral << endl;
        Assert(Rewriter::rewrite(d_topLevelSubstitutions.apply(learnedLiteral)).isConst());
        //        vector<pair<Node, Node> > equations;
        //        constantPropagations.simplifyLHS(d_topLevelSubstitutions, equations, true);
        //        if (equations.empty()) {
        //          break;
        //        }
        //        Assert(equations[0].first.isConst() && equations[0].second.isConst() && equations[0].first != equations[0].second);
        // else fall through
        break;
      }
      case Theory::PP_ASSERT_STATUS_CONFLICT:
        // If in conflict, we return false
        Trace("simplify") << "SmtEnginePrivate::nonClausalSimplify(): "
                          << "conflict while solving "
                          << learnedLiteral << endl;
        d_assertionsToPreprocess.clear();
        d_assertionsToCheck.push_back(NodeManager::currentNM()->mkConst<bool>(false));
        d_propagatorNeedsFinish = true;
        return false;
      default:
        if (d_doConstantProp && learnedLiteral.getKind() == kind::EQUAL && (learnedLiteral[0].isConst() || learnedLiteral[1].isConst())) {
          // constant propagation
          TNode t;
          TNode c;
          if (learnedLiteral[0].isConst()) {
            t = learnedLiteral[1];
            c = learnedLiteral[0];
          }
          else {
            t = learnedLiteral[0];
            c = learnedLiteral[1];
          }
          Assert(!t.isConst());
          Assert(constantPropagations.apply(t) == t);
          Assert(d_topLevelSubstitutions.apply(t) == t);
          constantPropagations.addSubstitution(t, c);
          // vector<pair<Node,Node> > equations;a
          // constantPropagations.simplifyLHS(t, c, equations, true);
          // if (!equations.empty()) {
          //   Assert(equations[0].first.isConst() && equations[0].second.isConst() && equations[0].first != equations[0].second);
          //   d_assertionsToPreprocess.clear();
          //   d_assertionsToCheck.push_back(NodeManager::currentNM()->mkConst<bool>(false));
          //   return;
          // }
          // d_topLevelSubstitutions.simplifyRHS(constantPropagations);
        }
        else {
          // Keep the literal
          d_nonClausalLearnedLiterals[j++] = d_nonClausalLearnedLiterals[i];
        }
        break;
    }

#ifdef CVC4_ASSERTIONS
    // Check data structure invariants:
    // 1. for each lhs of d_topLevelSubstitutions, does not appear anywhere in rhs of d_topLevelSubstitutions or anywhere in constantPropagations
    // 2. each lhs of constantPropagations rewrites to itself
    // 3. if l -> r is a constant propagation and l is a subterm of l' with l' -> r' another constant propagation, then l'[l/r] -> r' should be a
    //    constant propagation too
    // 4. each lhs of constantPropagations is different from each rhs
    SubstitutionMap::iterator pos = d_topLevelSubstitutions.begin();
    for (; pos != d_topLevelSubstitutions.end(); ++pos) {
      Assert((*pos).first.isVar());
      //      Assert(d_topLevelSubstitutions.apply((*pos).second) == (*pos).second);
    }
    for (pos = constantPropagations.begin(); pos != constantPropagations.end(); ++pos) {
      Assert((*pos).second.isConst());
      Assert(Rewriter::rewrite((*pos).first) == (*pos).first);
      // Node newLeft = d_topLevelSubstitutions.apply((*pos).first);
      // if (newLeft != (*pos).first) {
      //   newLeft = Rewriter::rewrite(newLeft);
      //   Assert(newLeft == (*pos).second ||
      //          (constantPropagations.hasSubstitution(newLeft) && constantPropagations.apply(newLeft) == (*pos).second));
      // }
      // newLeft = constantPropagations.apply((*pos).first);
      // if (newLeft != (*pos).first) {
      //   newLeft = Rewriter::rewrite(newLeft);
      //   Assert(newLeft == (*pos).second ||
      //          (constantPropagations.hasSubstitution(newLeft) && constantPropagations.apply(newLeft) == (*pos).second));
      // }
      Assert(constantPropagations.apply((*pos).second) == (*pos).second);
    }
#endif
  }
  // Resize the learnt
  d_nonClausalLearnedLiterals.resize(j);

  //must add substitutions to model
  TheoryModel* m = d_smt.d_theoryEngine->getModel();
  if(m != NULL) {
    for( SubstitutionMap::iterator pos = d_topLevelSubstitutions.begin(); pos != d_topLevelSubstitutions.end(); ++pos) {
      Node n = (*pos).first;
      Node v = (*pos).second;
      Trace("model") << "Add substitution : " << n << " " << v << std::endl;
      m->addSubstitution( n, v );
    }
  }

  hash_set<TNode, TNodeHashFunction> s;
  for (unsigned i = 0; i < d_assertionsToPreprocess.size(); ++ i) {
    Node assertion = d_assertionsToPreprocess[i];
    Node assertionNew = d_topLevelSubstitutions.apply(assertion);
    if (assertion != assertionNew) {
      assertion = Rewriter::rewrite(assertionNew);
    }
    Assert(Rewriter::rewrite(assertion) == assertion);
    for (;;) {
      assertionNew = constantPropagations.apply(assertion);
      if (assertionNew == assertion) {
        break;
      }
      ++d_smt.d_stats->d_numConstantProps;
      assertion = Rewriter::rewrite(assertionNew);
    }
    s.insert(assertion);
    d_assertionsToCheck.push_back(assertion);
    Trace("simplify") << "SmtEnginePrivate::nonClausalSimplify(): "
                      << "non-clausal preprocessed: "
                      << assertion << endl;
  }
  d_assertionsToPreprocess.clear();

  NodeBuilder<> learnedBuilder(kind::AND);
  Assert(d_realAssertionsEnd <= d_assertionsToCheck.size());
  learnedBuilder << d_assertionsToCheck[d_realAssertionsEnd - 1];

  if( options::incrementalSolving() ||
      options::simplificationMode() == SIMPLIFICATION_MODE_INCREMENTAL ) {
    // Keep substitutions
    SubstitutionMap::iterator pos = d_lastSubstitutionPos;
    if(pos == d_topLevelSubstitutions.end()) {
      pos = d_topLevelSubstitutions.begin();
    } else {
      ++pos;
    }

    while(pos != d_topLevelSubstitutions.end()) {
      // Push out this substitution
      TNode lhs = (*pos).first, rhs = (*pos).second;
      Node n = NodeManager::currentNM()->mkNode(lhs.getType().isBoolean() ? kind::IFF : kind::EQUAL, lhs, rhs);
      learnedBuilder << n;
      Trace("simplify") << "SmtEnginePrivate::nonClausalSimplify(): will notify SAT layer of substitution: " << n << endl;
      d_lastSubstitutionPos = pos;
      ++pos;
    }
  }

  for (unsigned i = 0; i < d_nonClausalLearnedLiterals.size(); ++ i) {
    Node learned = d_nonClausalLearnedLiterals[i];
    Node learnedNew = d_topLevelSubstitutions.apply(learned);
    if (learned != learnedNew) {
      learned = Rewriter::rewrite(learnedNew);
    }
    Assert(Rewriter::rewrite(learned) == learned);
    for (;;) {
      learnedNew = constantPropagations.apply(learned);
      if (learnedNew == learned) {
        break;
      }
      ++d_smt.d_stats->d_numConstantProps;
      learned = Rewriter::rewrite(learnedNew);
    }
    if (s.find(learned) != s.end()) {
      continue;
    }
    s.insert(learned);
    learnedBuilder << learned;
    Trace("simplify") << "SmtEnginePrivate::nonClausalSimplify(): "
                      << "non-clausal learned : "
                      << learned << endl;
  }
  d_nonClausalLearnedLiterals.clear();

  SubstitutionMap::iterator pos = constantPropagations.begin();
  for (; pos != constantPropagations.end(); ++pos) {
    Node cProp = (*pos).first.eqNode((*pos).second);
    Node cPropNew = d_topLevelSubstitutions.apply(cProp);
    if (cProp != cPropNew) {
      cProp = Rewriter::rewrite(cPropNew);
      Assert(Rewriter::rewrite(cProp) == cProp);
    }
    if (s.find(cProp) != s.end()) {
      continue;
    }
    s.insert(cProp);
    learnedBuilder << cProp;
    Trace("simplify") << "SmtEnginePrivate::nonClausalSimplify(): "
                      << "non-clausal constant propagation : "
                      << cProp << endl;
  }

  if(learnedBuilder.getNumChildren() > 1) {
    d_assertionsToCheck[d_realAssertionsEnd - 1] =
      Rewriter::rewrite(Node(learnedBuilder));
  }

  d_propagatorNeedsFinish = true;
  return true;
}


void SmtEnginePrivate::simpITE() {
  TimerStat::CodeTimer simpITETimer(d_smt.d_stats->d_simpITETime);

  Trace("simplify") << "SmtEnginePrivate::simpITE()" << endl;

  for (unsigned i = 0; i < d_assertionsToCheck.size(); ++ i) {

    d_assertionsToCheck[i] = d_smt.d_theoryEngine->ppSimpITE(d_assertionsToCheck[i]);
  }
}


void SmtEnginePrivate::unconstrainedSimp() {
  TimerStat::CodeTimer unconstrainedSimpTimer(d_smt.d_stats->d_unconstrainedSimpTime);

  Trace("simplify") << "SmtEnginePrivate::unconstrainedSimp()" << endl;
  d_smt.d_theoryEngine->ppUnconstrainedSimp(d_assertionsToCheck);
}


void SmtEnginePrivate::constrainSubtypes(TNode top, std::vector<Node>& assertions)
  throw() {

  Trace("constrainSubtypes") << "constrainSubtypes(): looking at " << top << endl;

  set<TNode> done;
  stack<TNode> worklist;
  worklist.push(top);
  done.insert(top);

  do {
    TNode n = worklist.top();
    worklist.pop();

    TypeNode t = n.getType();
    if(t.isPredicateSubtype()) {
      WarningOnce() << "Warning: CVC4 doesn't yet do checking that predicate subtypes are nonempty domains" << endl;
      Node pred = t.getSubtypePredicate();
      Kind k;
      // pred can be a LAMBDA, a function constant, or a datatype tester
      Trace("constrainSubtypes") << "constrainSubtypes(): pred.getType() == " << pred.getType() << endl;
      if(d_smt.d_definedFunctions->find(pred) != d_smt.d_definedFunctions->end()) {
        k = kind::APPLY;
      } else if(pred.getType().isTester()) {
        k = kind::APPLY_TESTER;
      } else {
        k = kind::APPLY_UF;
      }
      Node app = NodeManager::currentNM()->mkNode(k, pred, n);
      Trace("constrainSubtypes") << "constrainSubtypes(): assert(" << k << ") " << app << endl;
      assertions.push_back(app);
    } else if(t.isSubrange()) {
      SubrangeBounds bounds = t.getSubrangeBounds();
      Trace("constrainSubtypes") << "constrainSubtypes(): got bounds " << bounds << endl;
      if(bounds.lower.hasBound()) {
        Node c = NodeManager::currentNM()->mkConst(Rational(bounds.lower.getBound()));
        Node lb = NodeManager::currentNM()->mkNode(kind::LEQ, c, n);
        Trace("constrainSubtypes") << "constrainSubtypes(): assert " << lb << endl;
        assertions.push_back(lb);
      }
      if(bounds.upper.hasBound()) {
        Node c = NodeManager::currentNM()->mkConst(Rational(bounds.upper.getBound()));
        Node ub = NodeManager::currentNM()->mkNode(kind::LEQ, n, c);
        Trace("constrainSubtypes") << "constrainSubtypes(): assert " << ub << endl;
        assertions.push_back(ub);
      }
    }

    for(TNode::iterator i = n.begin(); i != n.end(); ++i) {
      if(done.find(*i) == done.end()) {
        worklist.push(*i);
        done.insert(*i);
      }
    }
  } while(! worklist.empty());
}

void SmtEnginePrivate::traceBackToAssertions(const std::vector<Node>& nodes, std::vector<TNode>& assertions) {
  const booleans::CircuitPropagator::BackEdgesMap& backEdges = d_propagator.getBackEdges();
  for(vector<Node>::const_iterator i = nodes.begin(); i != nodes.end(); ++i) {
    booleans::CircuitPropagator::BackEdgesMap::const_iterator j = backEdges.find(*i);
    // term must appear in map, otherwise how did we get here?!
    Assert(j != backEdges.end());
    // if term maps to empty, that means it's a top-level assertion
    if(!(*j).second.empty()) {
      traceBackToAssertions((*j).second, assertions);
    } else {
      assertions.push_back(*i);
    }
  }
}

size_t SmtEnginePrivate::removeFromConjunction(Node& n, const std::hash_set<unsigned>& toRemove) {
  Assert(n.getKind() == kind::AND);
  Node trueNode = NodeManager::currentNM()->mkConst(true);
  size_t removals = 0;
  for(Node::iterator j = n.begin(); j != n.end(); ++j) {
    size_t subremovals = 0;
    Node sub = *j;
    if(toRemove.find(sub.getId()) != toRemove.end() ||
       (sub.getKind() == kind::AND && (subremovals = removeFromConjunction(sub, toRemove)) > 0)) {
      NodeBuilder<> b(kind::AND);
      b.append(n.begin(), j);
      if(subremovals > 0) {
        removals += subremovals;
        b << sub;
      } else {
        ++removals;
      }
      for(++j; j != n.end(); ++j) {
        if(toRemove.find((*j).getId()) != toRemove.end()) {
          ++removals;
        } else if((*j).getKind() == kind::AND) {
          sub = *j;
          if((subremovals = removeFromConjunction(sub, toRemove)) > 0) {
            removals += subremovals;
            b << sub;
          } else {
            b << *j;
          }
        } else {
          b << *j;
        }
      }
      if(b.getNumChildren() == 0) {
        n = trueNode;
        b.clear();
      } else if(b.getNumChildren() == 1) {
        n = b[0];
        b.clear();
      } else {
        n = b;
      }
      n = Rewriter::rewrite(n);
      return removals;
    }
  }

  Assert(removals == 0);
  return 0;
}

void SmtEnginePrivate::doMiplibTrick() {
  Assert(d_assertionsToPreprocess.empty());
  Assert(d_realAssertionsEnd == d_assertionsToCheck.size());
  Assert(!options::incrementalSolving());

  const booleans::CircuitPropagator::BackEdgesMap& backEdges = d_propagator.getBackEdges();
  hash_set<unsigned> removeAssertions;

  NodeManager* nm = NodeManager::currentNM();
  Node zero = nm->mkConst(Rational(0)), one = nm->mkConst(Rational(1));

  hash_map<TNode, Node, TNodeHashFunction> intVars;
  for(vector<Node>::const_iterator i = d_boolVars.begin(); i != d_boolVars.end(); ++i) {
    if(d_propagator.isAssigned(*i)) {
      Debug("miplib") << "ineligible: " << *i << " because assigned " << d_propagator.getAssignment(*i) << endl;
      continue;
    }

    vector<TNode> assertions;
    booleans::CircuitPropagator::BackEdgesMap::const_iterator j = backEdges.find(*i);
    // if not in back edges map, the bool var is unconstrained, showing up in no assertions.
    // if maps to an empty vector, that means the bool var was asserted itself.
    if(j != backEdges.end()) {
      if(!(*j).second.empty()) {
        traceBackToAssertions((*j).second, assertions);
      } else {
        assertions.push_back(*i);
      }
    }
    Debug("miplib") << "for " << *i << endl;
    bool eligible = true;
    map<pair<Node, Node>, uint64_t> marks;
    map<pair<Node, Node>, vector<Rational> > coef;
    map<pair<Node, Node>, vector<Rational> > checks;
    map<pair<Node, Node>, vector<TNode> > asserts;
    for(vector<TNode>::const_iterator j = assertions.begin(); j != assertions.end(); ++j) {
      Debug("miplib") << "  found: " << *j << endl;
      if((*j).getKind() != kind::IMPLIES) {
        eligible = false;
        Debug("miplib") << "  -- INELIGIBLE -- (not =>)" << endl;
        break;
      }
      Node conj = BooleanSimplification::simplify((*j)[0]);
      if(conj.getKind() == kind::AND && conj.getNumChildren() > 6) {
        eligible = false;
        Debug("miplib") << "  -- INELIGIBLE -- (N-ary /\\ too big)" << endl;
        break;
      }
      if(conj.getKind() != kind::AND && !conj.isVar() && !(conj.getKind() == kind::NOT && conj[0].isVar())) {
        eligible = false;
        Debug("miplib") << "  -- INELIGIBLE -- (not /\\ or literal)" << endl;
        break;
      }
      if((*j)[1].getKind() != kind::EQUAL ||
         !( ( (*j)[1][0].isVar() &&
              (*j)[1][1].getKind() == kind::CONST_RATIONAL ) ||
            ( (*j)[1][0].getKind() == kind::CONST_RATIONAL &&
              (*j)[1][1].isVar() ) )) {
        eligible = false;
        Debug("miplib") << "  -- INELIGIBLE -- (=> (and X X) X)" << endl;
        break;
      }
      if(conj.getKind() == kind::AND) {
        vector<Node> posv;
        bool found_x = false;
        map<TNode, bool> neg;
        for(Node::iterator ii = conj.begin(); ii != conj.end(); ++ii) {
          if((*ii).isVar()) {
            posv.push_back(*ii);
            neg[*ii] = false;
            found_x = found_x || *i == *ii;
          } else if((*ii).getKind() == kind::NOT && (*ii)[0].isVar()) {
            posv.push_back((*ii)[0]);
            neg[(*ii)[0]] = true;
            found_x = found_x || *i == (*ii)[0];
          } else {
            eligible = false;
            Debug("miplib") << "  -- INELIGIBLE -- (non-var: " << *ii << ")" << endl;
            break;
          }
          if(d_propagator.isAssigned(posv.back())) {
            eligible = false;
            Debug("miplib") << "  -- INELIGIBLE -- (" << posv.back() << " asserted)" << endl;
            break;
          }
        }
        if(!eligible) {
          break;
        }
        if(!found_x) {
          eligible = false;
          Debug("miplib") << "  --INELIGIBLE -- (couldn't find " << *i << " in conjunction)" << endl;
          break;
        }
        sort(posv.begin(), posv.end());
        const Node pos = NodeManager::currentNM()->mkNode(kind::AND, posv);
        const TNode var = ((*j)[1][0].getKind() == kind::CONST_RATIONAL) ? (*j)[1][1] : (*j)[1][0];
        const pair<Node, Node> pos_var(pos, var);
        const Rational& constant = ((*j)[1][0].getKind() == kind::CONST_RATIONAL) ? (*j)[1][0].getConst<Rational>() : (*j)[1][1].getConst<Rational>();
        uint64_t mark = 0;
        unsigned countneg = 0, thepos = 0;
        for(unsigned ii = 0; ii < pos.getNumChildren(); ++ii) {
          if(neg[pos[ii]]) {
            ++countneg;
          } else {
            thepos = ii;
            mark |= (0x1 << ii);
          }
        }
        if((marks[pos_var] & (1lu << mark)) != 0) {
          eligible = false;
          Debug("miplib") << "  -- INELIGIBLE -- (remarked)" << endl;
          break;
        }
        Debug("miplib") << "mark is " << mark << " -- " << (1lu << mark) << endl;
        marks[pos_var] |= (1lu << mark);
        Debug("miplib") << "marks[" << pos << "," << var << "] now " << marks[pos_var] << endl;
        if(countneg == pos.getNumChildren()) {
          if(constant != 0) {
            eligible = false;
            Debug("miplib") << "  -- INELIGIBLE -- (nonzero constant)" << endl;
            break;
          }
        } else if(countneg == pos.getNumChildren() - 1) {
          Assert(coef[pos_var].size() <= 6 && thepos < 6);
          coef[pos_var].resize(6);
          coef[pos_var][thepos] = constant;
        } else {
          if(checks[pos_var].size() <= mark) {
            checks[pos_var].resize(mark + 1);
          }
          checks[pos_var][mark] = constant;
        }
        asserts[pos_var].push_back(*j);
      } else {
        TNode x = conj;
        if(x != *i && x != (*i).notNode()) {
          eligible = false;
          Debug("miplib") << "  -- INELIGIBLE -- (x not present where I expect it)" << endl;
          break;
        }
        const bool xneg = (x.getKind() == kind::NOT);
        x = xneg ? x[0] : x;
        Debug("miplib") << "  x:" << x << "  " << xneg << endl;
        const TNode var = ((*j)[1][0].getKind() == kind::CONST_RATIONAL) ? (*j)[1][1] : (*j)[1][0];
        const pair<Node, Node> x_var(x, var);
        const Rational& constant = ((*j)[1][0].getKind() == kind::CONST_RATIONAL) ? (*j)[1][0].getConst<Rational>() : (*j)[1][1].getConst<Rational>();
        unsigned mark = (xneg ? 0 : 1);
        if((marks[x_var] & (1u << mark)) != 0) {
          eligible = false;
          Debug("miplib") << "  -- INELIGIBLE -- (remarked)" << endl;
          break;
        }
        marks[x_var] |= (1u << mark);
        if(xneg) {
          if(constant != 0) {
            eligible = false;
            Debug("miplib") << "  -- INELIGIBLE -- (nonzero constant)" << endl;
            break;
          }
        } else {
          Assert(coef[x_var].size() <= 6);
          coef[x_var].resize(6);
          coef[x_var][0] = constant;
          if(checks[x_var].size() <= mark) {
            checks[x_var].resize(mark + 1);
          }
          checks[x_var][mark] = constant;
        }
        asserts[x_var].push_back(*j);
      }
    }
    if(eligible) {
      for(map<pair<Node, Node>, uint64_t>::const_iterator j = marks.begin(); j != marks.end(); ++j) {
        const TNode pos = (*j).first.first;
        const TNode var = (*j).first.second;
        const pair<Node, Node>& pos_var = (*j).first;
        const uint64_t mark = (*j).second;
        const unsigned numVars = pos.getKind() == kind::AND ? pos.getNumChildren() : 1;
        uint64_t expected = (uint64_t(1) << (1 << numVars)) - 1;
        expected = (expected == 0) ? -1 : expected;// fix for overflow
        Debug("miplib") << "[" << pos << "] => " << hex << mark << " expect " << expected << dec << endl;
        Assert(pos.getKind() == kind::AND || pos.isVar());
        if(mark != expected) {
          Debug("miplib") << "  -- INELIGIBLE " << pos << " -- (insufficiently marked, got " << mark << " for " << numVars << " vars, expected " << expected << endl;
        } else {
          if(false) { //checks[pos] != coef[pos][0] + coef[pos][1]) {
            Debug("miplib") << "  -- INELIGIBLE " << pos << " -- (not linear combination)" << endl;
          } else {
            Debug("miplib") << "  -- ELIGIBLE " << *i << " , " << pos << " --" << endl;
            vector<Node> newVars;
            expr::NodeSelfIterator ii, iiend;
            if(pos.getKind() == kind::AND) {
              ii = pos.begin();
              iiend = pos.end();
            } else {
              ii = expr::NodeSelfIterator::self(pos);
              iiend = expr::NodeSelfIterator::selfEnd(pos);
            }
            for(; ii != iiend; ++ii) {
              Node& varRef = intVars[*ii];
              if(varRef.isNull()) {
                stringstream ss;
                ss << "mipvar_" << *ii;
                Node newVar = nm->mkSkolem(ss.str(), nm->integerType(), "a variable introduced due to scrubbing a miplib encoding", NodeManager::SKOLEM_EXACT_NAME);
                Node geq = Rewriter::rewrite(nm->mkNode(kind::GEQ, newVar, zero));
                Node leq = Rewriter::rewrite(nm->mkNode(kind::LEQ, newVar, one));
                d_assertionsToCheck.push_back(Rewriter::rewrite(geq.andNode(leq)));
                SubstitutionMap nullMap(&d_fakeContext);
                Theory::PPAssertStatus status CVC4_UNUSED;// just for assertions
                status = d_smt.d_theoryEngine->solve(geq, nullMap);
                Assert(status == Theory::PP_ASSERT_STATUS_UNSOLVED,
                       "unexpected solution from arith's ppAssert()");
                Assert(nullMap.empty(),
                       "unexpected substitution from arith's ppAssert()");
                status = d_smt.d_theoryEngine->solve(leq, nullMap);
                Assert(status == Theory::PP_ASSERT_STATUS_UNSOLVED,
                       "unexpected solution from arith's ppAssert()");
                Assert(nullMap.empty(),
                       "unexpected substitution from arith's ppAssert()");
                d_smt.d_theoryEngine->getModel()->addSubstitution(*ii, newVar.eqNode(one));
                newVars.push_back(newVar);
                varRef = newVar;
              } else {
                newVars.push_back(varRef);
              }
              if(!d_smt.d_logic.areIntegersUsed()) {
                d_smt.d_logic = d_smt.d_logic.getUnlockedCopy();
                d_smt.d_logic.enableIntegers();
                d_smt.d_logic.lock();
              }
            }
            Node sum;
            if(pos.getKind() == kind::AND) {
              NodeBuilder<> sumb(kind::PLUS);
              for(size_t ii = 0; ii < pos.getNumChildren(); ++ii) {
                sumb << nm->mkNode(kind::MULT, nm->mkConst(coef[pos_var][ii]), newVars[ii]);
              }
              sum = sumb;
            } else {
              sum = nm->mkNode(kind::MULT, nm->mkConst(coef[pos_var][0]), newVars[0]);
            }
            Debug("miplib") << "vars[] " << var << endl
                            << "    eq " << Rewriter::rewrite(sum) << endl;
            Node newAssertion = var.eqNode(Rewriter::rewrite(sum));
            if(d_topLevelSubstitutions.hasSubstitution(newAssertion[0])) {
              //Warning() << "RE-SUBSTITUTION " << newAssertion[0] << endl;
              //Warning() << "REPLACE         " << newAssertion[1] << endl;
              //Warning() << "ORIG            " << d_topLevelSubstitutions.getSubstitution(newAssertion[0]) << endl;
              Assert(d_topLevelSubstitutions.getSubstitution(newAssertion[0]) == newAssertion[1]);
            } else if(pos.getNumChildren() <= options::arithMLTrickSubstitutions()) {
              d_topLevelSubstitutions.addSubstitution(newAssertion[0], newAssertion[1]);
              Debug("miplib") << "addSubs: " << newAssertion[0] << " to " << newAssertion[1] << endl;
            } else {
              Debug("miplib") << "skipSubs: " << newAssertion[0] << " to " << newAssertion[1] << " (threshold is " << options::arithMLTrickSubstitutions() << ")" << endl;
            }
            newAssertion = Rewriter::rewrite(newAssertion);
            Debug("miplib") << "  " << newAssertion << endl;
            d_assertionsToCheck.push_back(newAssertion);
            Debug("miplib") << "  assertions to remove: " << endl;
            for(vector<TNode>::const_iterator k = asserts[pos_var].begin(), k_end = asserts[pos_var].end(); k != k_end; ++k) {
              Debug("miplib") << "    " << *k << endl;
              removeAssertions.insert((*k).getId());
            }
          }
        }
      }
    }
  }
  if(!removeAssertions.empty()) {
    Debug("miplib") << "SmtEnginePrivate::simplify(): scrubbing miplib encoding..." << endl;
    Node trueNode = nm->mkConst(true);
    for(size_t i = 0; i < d_realAssertionsEnd; ++i) {
      if(removeAssertions.find(d_assertionsToCheck[i].getId()) != removeAssertions.end()) {
        Debug("miplib") << "SmtEnginePrivate::simplify(): - removing " << d_assertionsToCheck[i] << endl;
        d_assertionsToCheck[i] = trueNode;
        ++d_smt.d_stats->d_numMiplibAssertionsRemoved;
      } else if(d_assertionsToCheck[i].getKind() == kind::AND) {
        size_t removals = removeFromConjunction(d_assertionsToCheck[i], removeAssertions);
        if(removals > 0) {
          Debug("miplib") << "SmtEnginePrivate::simplify(): - reduced " << d_assertionsToCheck[i] << endl;
          Debug("miplib") << "SmtEnginePrivate::simplify(): -      by " << removals << " conjuncts" << endl;
          d_smt.d_stats->d_numMiplibAssertionsRemoved += removals;
        }
      }
      Debug("miplib") << "had: " << d_assertionsToCheck[i] << endl;
      d_assertionsToCheck[i] = Rewriter::rewrite(d_topLevelSubstitutions.apply(d_assertionsToCheck[i]));
      Debug("miplib") << "now: " << d_assertionsToCheck[i] << endl;
    }
  } else {
    Debug("miplib") << "SmtEnginePrivate::simplify(): miplib pass found nothing." << endl;
  }
  d_realAssertionsEnd = d_assertionsToCheck.size();
}

// returns false if simplification led to "false"
bool SmtEnginePrivate::simplifyAssertions()
  throw(TypeCheckingException, LogicException) {
  Assert(d_smt.d_pendingPops == 0);
  try {

    Trace("simplify") << "SmtEnginePrivate::simplify()" << endl;

    if(options::simplificationMode() != SIMPLIFICATION_MODE_NONE) {
      // Perform non-clausal simplification
      Chat() << "...performing nonclausal simplification..." << endl;
      Trace("simplify") << "SmtEnginePrivate::simplify(): "
                        << "performing non-clausal simplification" << endl;
      bool noConflict = nonClausalSimplify();
      if(!noConflict) {
        return false;
      }

      // We piggy-back off of the BackEdgesMap in the CircuitPropagator to
      // do the miplib trick.
      if( // check that option is on
          options::arithMLTrick() &&
          // miplib rewrites aren't safe in incremental mode
          ! options::incrementalSolving() &&
          // only useful in arith
          d_smt.d_logic.isTheoryEnabled(theory::THEORY_ARITH) &&
          // we add new assertions and need this (in practice, this
          // restriction only disables miplib processing during
          // re-simplification, which we don't expect to be useful anyway)
          d_realAssertionsEnd == d_assertionsToCheck.size() ) {
        Chat() << "...fixing miplib encodings..." << endl;
        Trace("simplify") << "SmtEnginePrivate::simplify(): "
                          << "looking for miplib pseudobooleans..." << endl;

        TimerStat::CodeTimer miplibTimer(d_smt.d_stats->d_miplibPassTime);

        doMiplibTrick();
      } else {
        Trace("simplify") << "SmtEnginePrivate::simplify(): "
                          << "skipping miplib pseudobooleans pass (either incrementalSolving is on, or miplib pbs are turned off)..." << endl;
      }
    } else {
      Assert(d_assertionsToCheck.empty());
      d_assertionsToCheck.swap(d_assertionsToPreprocess);
    }

    Trace("smt") << "POST nonClausalSimplify" << endl;
    Debug("smt") << " d_assertionsToPreprocess: " << d_assertionsToPreprocess.size() << endl;
    Debug("smt") << " d_assertionsToCheck     : " << d_assertionsToCheck.size() << endl;

    // Theory preprocessing
    if (d_smt.d_earlyTheoryPP) {
      Chat() << "...doing early theory preprocessing..." << endl;
      TimerStat::CodeTimer codeTimer(d_smt.d_stats->d_theoryPreprocessTime);
      // Call the theory preprocessors
      d_smt.d_theoryEngine->preprocessStart();
      for (unsigned i = 0; i < d_assertionsToCheck.size(); ++ i) {
        Assert(Rewriter::rewrite(d_assertionsToCheck[i]) == d_assertionsToCheck[i]);
        d_assertionsToCheck[i] = d_smt.d_theoryEngine->preprocess(d_assertionsToCheck[i]);
        Assert(Rewriter::rewrite(d_assertionsToCheck[i]) == d_assertionsToCheck[i]);
      }
    }

    Trace("smt") << "POST theoryPP" << endl;
    Debug("smt") << " d_assertionsToPreprocess: " << d_assertionsToPreprocess.size() << endl;
    Debug("smt") << " d_assertionsToCheck     : " << d_assertionsToCheck.size() << endl;

    // ITE simplification
    if(options::doITESimp()) {
      Chat() << "...doing ITE simplification..." << endl;
      simpITE();
    }

    Trace("smt") << "POST iteSimp" << endl;
    Debug("smt") << " d_assertionsToPreprocess: " << d_assertionsToPreprocess.size() << endl;
    Debug("smt") << " d_assertionsToCheck     : " << d_assertionsToCheck.size() << endl;

    // Unconstrained simplification
    if(options::unconstrainedSimp()) {
      Chat() << "...doing unconstrained simplification..." << endl;
      unconstrainedSimp();
    }

    Trace("smt") << "POST unconstrainedSimp" << endl;
    Debug("smt") << " d_assertionsToPreprocess: " << d_assertionsToPreprocess.size() << endl;
    Debug("smt") << " d_assertionsToCheck     : " << d_assertionsToCheck.size() << endl;

    if(options::repeatSimp() && options::simplificationMode() != SIMPLIFICATION_MODE_NONE) {
      Chat() << "...doing another round of nonclausal simplification..." << endl;
      Trace("simplify") << "SmtEnginePrivate::simplify(): "
                        << " doing repeated simplification" << endl;
      d_assertionsToCheck.swap(d_assertionsToPreprocess);
      Assert(d_assertionsToCheck.empty());
      bool noConflict = nonClausalSimplify();
      if(!noConflict) {
        return false;
      }
    }

    Trace("smt") << "POST repeatSimp" << endl;
    Debug("smt") << " d_assertionsToPreprocess: " << d_assertionsToPreprocess.size() << endl;
    Debug("smt") << " d_assertionsToCheck     : " << d_assertionsToCheck.size() << endl;

  } catch(TypeCheckingExceptionPrivate& tcep) {
    // Calls to this function should have already weeded out any
    // typechecking exceptions via (e.g.) ensureBoolean().  But a
    // theory could still create a new expression that isn't
    // well-typed, and we don't want the C++ runtime to abort our
    // process without any error notice.
    stringstream ss;
    ss << "A bad expression was produced.  Original exception follows:\n"
       << tcep;
    InternalError(ss.str().c_str());
  }
  return true;
}

Result SmtEngine::check() {
  Assert(d_fullyInited);
  Assert(d_pendingPops == 0);

  Trace("smt") << "SmtEngine::check()" << endl;

  // Make sure the prop layer has all of the assertions
  Trace("smt") << "SmtEngine::check(): processing assertions" << endl;
  d_private->processAssertions();

  unsigned long millis = 0;
  if(d_timeBudgetCumulative != 0) {
    millis = getTimeRemaining();
    if(millis == 0) {
      return Result(Result::VALIDITY_UNKNOWN, Result::TIMEOUT);
    }
  }
  if(d_timeBudgetPerCall != 0 && (millis == 0 || d_timeBudgetPerCall < millis)) {
    millis = d_timeBudgetPerCall;
  }

  unsigned long resource = 0;
  if(d_resourceBudgetCumulative != 0) {
    resource = getResourceRemaining();
    if(resource == 0) {
      return Result(Result::VALIDITY_UNKNOWN, Result::RESOURCEOUT);
    }
  }
  if(d_resourceBudgetPerCall != 0 && (resource == 0 || d_resourceBudgetPerCall < resource)) {
    resource = d_resourceBudgetPerCall;
  }

  Chat() << "solving..." << endl;
  Trace("smt") << "SmtEngine::check(): running check" << endl;
  Result result = d_propEngine->checkSat(millis, resource);

  // PropEngine::checkSat() returns the actual amount used in these
  // variables.
  d_cumulativeTimeUsed += millis;
  d_cumulativeResourceUsed += resource;

  Trace("limit") << "SmtEngine::check(): cumulative millis " << d_cumulativeTimeUsed
                 << ", conflicts " << d_cumulativeResourceUsed << endl;

  return result;
}

Result SmtEngine::quickCheck() {
  Assert(d_fullyInited);
  Trace("smt") << "SMT quickCheck()" << endl;
  return Result(Result::VALIDITY_UNKNOWN, Result::REQUIRES_FULL_CHECK);
}


void SmtEnginePrivate::collectSkolems(TNode n, set<TNode>& skolemSet, hash_map<Node, bool, NodeHashFunction>& cache)
{
  hash_map<Node, bool, NodeHashFunction>::iterator it;
  it = cache.find(n);
  if (it != cache.end()) {
    return;
  }

  size_t sz = n.getNumChildren();
  if (sz == 0) {
    IteSkolemMap::iterator it = d_iteSkolemMap.find(n);
    if (it != d_iteSkolemMap.end()) {
      skolemSet.insert(n);
    }
    cache[n] = true;
    return;
  }

  size_t k = 0;
  for (; k < sz; ++k) {
    collectSkolems(n[k], skolemSet, cache);
  }
  cache[n] = true;
}


bool SmtEnginePrivate::checkForBadSkolems(TNode n, TNode skolem, hash_map<Node, bool, NodeHashFunction>& cache)
{
  hash_map<Node, bool, NodeHashFunction>::iterator it;
  it = cache.find(n);
  if (it != cache.end()) {
    return (*it).second;
  }

  size_t sz = n.getNumChildren();
  if (sz == 0) {
    IteSkolemMap::iterator it = d_iteSkolemMap.find(n);
    bool bad = false;
    if (it != d_iteSkolemMap.end()) {
      if (!((*it).first < n)) {
        bad = true;
      }
    }
    cache[n] = bad;
    return bad;
  }

  size_t k = 0;
  for (; k < sz; ++k) {
    if (checkForBadSkolems(n[k], skolem, cache)) {
      cache[n] = true;
      return true;
    }
  }

  cache[n] = false;
  return false;
}

void SmtEnginePrivate::processAssertions() {
  Assert(d_smt.d_fullyInited);
  Assert(d_smt.d_pendingPops == 0);

  // Dump the assertions
  dumpAssertions("pre-everything", d_assertionsToPreprocess);

  Trace("smt") << "SmtEnginePrivate::processAssertions()" << endl;

  Debug("smt") << " d_assertionsToPreprocess: " << d_assertionsToPreprocess.size() << endl;
  Debug("smt") << " d_assertionsToCheck     : " << d_assertionsToCheck.size() << endl;

  Assert(d_assertionsToCheck.size() == 0);

  // any assertions added beyond realAssertionsEnd must NOT affect the
  // equisatisfiability
  d_realAssertionsEnd = d_assertionsToPreprocess.size();
  if(d_realAssertionsEnd == 0) {
    // nothing to do
    return;
  }

  // Assertions are NOT guaranteed to be rewritten by this point

  dumpAssertions("pre-definition-expansion", d_assertionsToPreprocess);
  {
    Chat() << "expanding definitions..." << endl;
    Trace("simplify") << "SmtEnginePrivate::simplify(): expanding definitions" << endl;
    TimerStat::CodeTimer codeTimer(d_smt.d_stats->d_definitionExpansionTime);
    hash_map<Node, Node, NodeHashFunction> cache;
    for (unsigned i = 0; i < d_assertionsToPreprocess.size(); ++ i) {
      d_assertionsToPreprocess[i] =
        expandDefinitions(d_assertionsToPreprocess[i], cache);
    }
  }
  dumpAssertions("post-definition-expansion", d_assertionsToPreprocess);

  Debug("smt") << " d_assertionsToPreprocess: " << d_assertionsToPreprocess.size() << endl;
  Debug("smt") << " d_assertionsToCheck     : " << d_assertionsToCheck.size() << endl;

  dumpAssertions("pre-boolean-terms", d_assertionsToPreprocess);
  {
    Chat() << "rewriting Boolean terms..." << endl;
    TimerStat::CodeTimer codeTimer(d_smt.d_stats->d_rewriteBooleanTermsTime);
    for(unsigned i = 0, i_end = d_assertionsToPreprocess.size(); i != i_end; ++i) {
      Node n = d_booleanTermConverter.rewriteBooleanTerms(d_assertionsToPreprocess[i]);
      if(n != d_assertionsToPreprocess[i] && !d_smt.d_logic.isTheoryEnabled(theory::THEORY_BV)) {
        d_smt.d_logic = d_smt.d_logic.getUnlockedCopy();
        d_smt.d_logic.enableTheory(theory::THEORY_BV);
        d_smt.d_logic.lock();
      }
      d_assertionsToPreprocess[i] = n;
    }
  }
  dumpAssertions("post-boolean-terms", d_assertionsToPreprocess);

  Debug("smt") << " d_assertionsToPreprocess: " << d_assertionsToPreprocess.size() << endl;
  Debug("smt") << " d_assertionsToCheck     : " << d_assertionsToCheck.size() << endl;

  dumpAssertions("pre-constrain-subtypes", d_assertionsToPreprocess);
  {
    // Any variables of subtype types need to be constrained properly.
    // Careful, here: constrainSubtypes() adds to the back of
    // d_assertionsToPreprocess, but we don't need to reprocess those.
    // We also can't use an iterator, because the vector may be moved in
    // memory during this loop.
    Chat() << "constraining subtypes..." << endl;
    for(unsigned i = 0, i_end = d_assertionsToPreprocess.size(); i != i_end; ++i) {
      constrainSubtypes(d_assertionsToPreprocess[i], d_assertionsToPreprocess);
    }
  }
  dumpAssertions("post-constrain-subtypes", d_assertionsToPreprocess);

  Debug("smt") << " d_assertionsToPreprocess: " << d_assertionsToPreprocess.size() << endl;
  Debug("smt") << " d_assertionsToCheck     : " << d_assertionsToCheck.size() << endl;

  dumpAssertions("pre-substitution", d_assertionsToPreprocess);
  // Apply the substitutions we already have, and normalize
  Chat() << "applying substitutions..." << endl;
  Trace("simplify") << "SmtEnginePrivate::nonClausalSimplify(): "
                    << "applying substitutions" << endl;
  for (unsigned i = 0; i < d_assertionsToPreprocess.size(); ++ i) {
    Trace("simplify") << "applying to " << d_assertionsToPreprocess[i] << endl;
    d_assertionsToPreprocess[i] =
      Rewriter::rewrite(d_topLevelSubstitutions.apply(d_assertionsToPreprocess[i]));
    Trace("simplify") << "  got " << d_assertionsToPreprocess[i] << endl;
  }
  dumpAssertions("post-substitution", d_assertionsToPreprocess);

  // Assertions ARE guaranteed to be rewritten by this point

  dumpAssertions("pre-skolem-quant", d_assertionsToPreprocess);
  if( options::preSkolemQuant() ){
    //apply pre-skolemization to existential quantifiers
    for (unsigned i = 0; i < d_assertionsToPreprocess.size(); ++ i) {
      Node prev = d_assertionsToPreprocess[i];
      vector< Node > fvs;
      d_assertionsToPreprocess[i] = Rewriter::rewrite( preSkolemizeQuantifiers( d_assertionsToPreprocess[i], true, fvs ) );
      if( prev!=d_assertionsToPreprocess[i] ){
        Trace("quantifiers-rewrite") << "*** Pre-skolemize " << prev << endl;
        Trace("quantifiers-rewrite") << "   ...got " << d_assertionsToPreprocess[i] << endl;
      }
    }
  }
  dumpAssertions("post-skolem-quant", d_assertionsToPreprocess);

  if( options::macrosQuant() ){
    //quantifiers macro expansion
    bool success;
    do{
      QuantifierMacros qm;
      success = qm.simplify( d_assertionsToPreprocess, true );
    }while( success );
  }

  if( options::sortInference() ){
    //sort inference technique
    d_smt.d_theoryEngine->getSortInference()->simplify( d_assertionsToPreprocess );
  }

  dumpAssertions("pre-simplify", d_assertionsToPreprocess);
  Chat() << "simplifying assertions..." << endl;
  bool noConflict = simplifyAssertions();
  dumpAssertions("post-simplify", d_assertionsToCheck);

  dumpAssertions("pre-static-learning", d_assertionsToCheck);
  if(options::doStaticLearning()) {
    // Perform static learning
    Chat() << "doing static learning..." << endl;
    Trace("simplify") << "SmtEnginePrivate::simplify(): "
                      << "performing static learning" << endl;
    staticLearning();
  }
  dumpAssertions("post-static-learning", d_assertionsToCheck);

  dumpAssertions("pre-ite-removal", d_assertionsToCheck);
  {
    Chat() << "removing term ITEs..." << endl;
    TimerStat::CodeTimer codeTimer(d_smt.d_stats->d_iteRemovalTime);
    // Remove ITEs, updating d_iteSkolemMap
    d_smt.d_stats->d_numAssertionsPre += d_assertionsToCheck.size();
    removeITEs();
    d_smt.d_stats->d_numAssertionsPost += d_assertionsToCheck.size();
  }
  dumpAssertions("post-ite-removal", d_assertionsToCheck);

  dumpAssertions("pre-repeat-simplify", d_assertionsToCheck);
  if(options::repeatSimp()) {
    d_assertionsToCheck.swap(d_assertionsToPreprocess);
    Chat() << "re-simplifying assertions..." << endl;
    noConflict &= simplifyAssertions();
    if (noConflict) {
      // Need to fix up assertion list to maintain invariants:
      // Let Sk be the set of Skolem variables introduced by ITE's.  Let <_sk be the order in which these variables were introduced
      // during ite removal.
      // For each skolem variable sk, let iteExpr = iteMap(sk) be the ite expr mapped to by sk.

      // cache for expression traversal
      hash_map<Node, bool, NodeHashFunction> cache;

      // First, find all skolems that appear in the substitution map - their associated iteExpr will need
      // to be moved to the main assertion set
      set<TNode> skolemSet;
      SubstitutionMap::iterator pos = d_topLevelSubstitutions.begin();
      for (; pos != d_topLevelSubstitutions.end(); ++pos) {
        collectSkolems((*pos).first, skolemSet, cache);
        collectSkolems((*pos).second, skolemSet, cache);
      }

      // We need to ensure:
      // 1. iteExpr has the form (ite cond (sk = t) (sk = e))
      // 2. if some sk' in Sk appears in cond, t, or e, then sk' <_sk sk
      // If either of these is violated, we must add iteExpr as a proper assertion
      IteSkolemMap::iterator it = d_iteSkolemMap.begin();
      IteSkolemMap::iterator iend = d_iteSkolemMap.end();
      NodeBuilder<> builder(kind::AND);
      builder << d_assertionsToCheck[d_realAssertionsEnd - 1];
      vector<TNode> toErase;
      for (; it != iend; ++it) {
        if (skolemSet.find((*it).first) == skolemSet.end()) {
          TNode iteExpr = d_assertionsToCheck[(*it).second];
          if (iteExpr.getKind() == kind::ITE &&
              iteExpr[1].getKind() == kind::EQUAL &&
              iteExpr[1][0] == (*it).first &&
              iteExpr[2].getKind() == kind::EQUAL &&
              iteExpr[2][0] == (*it).first) {
            cache.clear();
            bool bad = checkForBadSkolems(iteExpr[0], (*it).first, cache);
            bad = bad || checkForBadSkolems(iteExpr[1][1], (*it).first, cache);
            bad = bad || checkForBadSkolems(iteExpr[2][1], (*it).first, cache);
            if (!bad) {
              continue;
            }
          }
        }
        // Move this iteExpr into the main assertions
        builder << d_assertionsToCheck[(*it).second];
        d_assertionsToCheck[(*it).second] = NodeManager::currentNM()->mkConst<bool>(true);
        toErase.push_back((*it).first);
      }
      if(builder.getNumChildren() > 1) {
        while (!toErase.empty()) {
          d_iteSkolemMap.erase(toErase.back());
          toErase.pop_back();
        }
        d_assertionsToCheck[d_realAssertionsEnd - 1] =
          Rewriter::rewrite(Node(builder));
      }
      // For some reason this is needed for some benchmarks, such as
      // http://church.cims.nyu.edu/benchmarks/smtlib2/QF_AUFBV/dwp_formulas/try5_small_difret_functions_dwp_tac.re_node_set_remove_at.il.dwp.smt2
      // Figure it out later
      removeITEs();
      //      Assert(iteRewriteAssertionsEnd == d_assertionsToCheck.size());
    }
  }
  dumpAssertions("post-repeat-simplify", d_assertionsToCheck);

  // begin: INVARIANT to maintain: no reordering of assertions or
  // introducing new ones
#ifdef CVC4_ASSERTIONS
  unsigned iteRewriteAssertionsEnd = d_assertionsToCheck.size();
#endif

  Debug("smt") << " d_assertionsToPreprocess: " << d_assertionsToPreprocess.size() << endl;
  Debug("smt") << " d_assertionsToCheck     : " << d_assertionsToCheck.size() << endl;

  Debug("smt") << "SmtEnginePrivate::processAssertions() POST SIMPLIFICATION" << endl;
  Debug("smt") << " d_assertionsToPreprocess: " << d_assertionsToPreprocess.size() << endl;
  Debug("smt") << " d_assertionsToCheck     : " << d_assertionsToCheck.size() << endl;

  dumpAssertions("pre-theory-preprocessing", d_assertionsToCheck);
  {
    Chat() << "theory preprocessing..." << endl;
    TimerStat::CodeTimer codeTimer(d_smt.d_stats->d_theoryPreprocessTime);
    // Call the theory preprocessors
    d_smt.d_theoryEngine->preprocessStart();
    for (unsigned i = 0; i < d_assertionsToCheck.size(); ++ i) {
      d_assertionsToCheck[i] = d_smt.d_theoryEngine->preprocess(d_assertionsToCheck[i]);
    }
  }
  dumpAssertions("post-theory-preprocessing", d_assertionsToCheck);

  // Push the formula to decision engine
  if(noConflict) {
    Chat() << "pushing to decision engine..." << endl;
    Assert(iteRewriteAssertionsEnd == d_assertionsToCheck.size());
    d_smt.d_decisionEngine->addAssertions
      (d_assertionsToCheck, d_realAssertionsEnd, d_iteSkolemMap);
  }

  // end: INVARIANT to maintain: no reordering of assertions or
  // introducing new ones

  dumpAssertions("post-everything", d_assertionsToCheck);

  // Push the formula to SAT
  {
    Chat() << "converting to CNF..." << endl;
    TimerStat::CodeTimer codeTimer(d_smt.d_stats->d_cnfConversionTime);
    for (unsigned i = 0; i < d_assertionsToCheck.size(); ++ i) {
      d_smt.d_propEngine->assertFormula(d_assertionsToCheck[i]);
    }
  }

  d_assertionsToCheck.clear();
  d_iteSkolemMap.clear();
}

void SmtEnginePrivate::addFormula(TNode n)
  throw(TypeCheckingException, LogicException) {

  Trace("smt") << "SmtEnginePrivate::addFormula(" << n << ")" << endl;

  // Add the normalized formula to the queue
  d_assertionsToPreprocess.push_back(n);
  //d_assertionsToPreprocess.push_back(Rewriter::rewrite(n));

  // If the mode of processing is incremental prepreocess and assert immediately
  if (options::simplificationMode() == SIMPLIFICATION_MODE_INCREMENTAL) {
    processAssertions();
  }
}

void SmtEngine::ensureBoolean(const Expr& e) throw(TypeCheckingException) {
  Type type = e.getType(options::typeChecking());
  Type boolType = d_exprManager->booleanType();
  if(type != boolType) {
    stringstream ss;
    ss << "Expected " << boolType << "\n"
       << "The assertion : " << e << "\n"
       << "Its type      : " << type;
    throw TypeCheckingException(e, ss.str());
  }
}

Result SmtEngine::checkSat(const Expr& ex) throw(TypeCheckingException, ModalException, LogicException) {
  Assert(ex.isNull() || ex.getExprManager() == d_exprManager);
  SmtScope smts(this);
  finalOptionsAreSet();
  doPendingPops();
  Trace("smt") << "SmtEngine::checkSat(" << ex << ")" << endl;

  if(d_queryMade && !options::incrementalSolving()) {
    throw ModalException("Cannot make multiple queries unless "
                         "incremental solving is enabled "
                         "(try --incremental)");
  }

  Expr e;
  if(!ex.isNull()) {
    // Substitute out any abstract values in ex.
    e = d_private->substituteAbstractValues(Node::fromExpr(ex)).toExpr();
    // Ensure expr is type-checked at this point.
    ensureBoolean(e);
  }

  // check to see if a postsolve() is pending
  if(d_needPostsolve) {
    d_theoryEngine->postsolve();
    d_needPostsolve = false;
  }

  // Push the context
  internalPush();

  // Note that a query has been made
  d_queryMade = true;

  // Add the formula
  if(!e.isNull()) {
    d_problemExtended = true;
    if(d_assertionList != NULL) {
      d_assertionList->push_back(e);
    }
    d_private->addFormula(e.getNode());
  }

  // Run the check
  Result r = check().asSatisfiabilityResult();
  d_needPostsolve = true;

  // Dump the query if requested
  if(Dump.isOn("benchmark")) {
    // the expr already got dumped out if assertion-dumping is on
    Dump("benchmark") << CheckSatCommand();
  }

  // Pop the context
  internalPop();

  // Remember the status
  d_status = r;

  d_problemExtended = false;

  Trace("smt") << "SmtEngine::checkSat(" << e << ") => " << r << endl;

  // Check that SAT results generate a model correctly.
  if(options::checkModels()) {
    if(r.asSatisfiabilityResult().isSat() == Result::SAT ||
       (r.isUnknown() && r.whyUnknown() == Result::INCOMPLETE) ){
      checkModel(/* hard failure iff */ ! r.isUnknown());
    }
  }

  return r;
}/* SmtEngine::checkSat() */

Result SmtEngine::query(const Expr& ex) throw(TypeCheckingException, ModalException, LogicException) {
  Assert(!ex.isNull());
  Assert(ex.getExprManager() == d_exprManager);
  SmtScope smts(this);
  finalOptionsAreSet();
  doPendingPops();
  Trace("smt") << "SMT query(" << ex << ")" << endl;

  if(d_queryMade && !options::incrementalSolving()) {
    throw ModalException("Cannot make multiple queries unless "
                         "incremental solving is enabled "
                         "(try --incremental)");
  }

  // Substitute out any abstract values in ex
  Expr e = d_private->substituteAbstractValues(Node::fromExpr(ex)).toExpr();

  // Ensure that the expression is type-checked at this point, and Boolean
  ensureBoolean(e);

  // check to see if a postsolve() is pending
  if(d_needPostsolve) {
    d_theoryEngine->postsolve();
    d_needPostsolve = false;
  }

  // Push the context
  internalPush();

  // Note that a query has been made
  d_queryMade = true;

  // Add the formula
  d_problemExtended = true;
  if(d_assertionList != NULL) {
    d_assertionList->push_back(e.notExpr());
  }
  d_private->addFormula(e.getNode().notNode());

  // Run the check
  Result r = check().asValidityResult();
  d_needPostsolve = true;

  // Dump the query if requested
  if(Dump.isOn("benchmark")) {
    // the expr already got dumped out if assertion-dumping is on
    Dump("benchmark") << CheckSatCommand();
  }

  // Pop the context
  internalPop();

  // Remember the status
  d_status = r;

  d_problemExtended = false;

  Trace("smt") << "SMT query(" << e << ") ==> " << r << endl;

  // Check that SAT results generate a model correctly.
  if(options::checkModels()) {
    if(r.asSatisfiabilityResult().isSat() == Result::SAT ||
       (r.isUnknown() && r.whyUnknown() == Result::INCOMPLETE) ){
      checkModel(/* hard failure iff */ ! r.isUnknown());
    }
  }

  return r;
}/* SmtEngine::query() */

Result SmtEngine::assertFormula(const Expr& ex) throw(TypeCheckingException, LogicException) {
  Assert(ex.getExprManager() == d_exprManager);
  SmtScope smts(this);
  finalOptionsAreSet();
  doPendingPops();
  Trace("smt") << "SmtEngine::assertFormula(" << ex << ")" << endl;

  // Substitute out any abstract values in ex
  Expr e = d_private->substituteAbstractValues(Node::fromExpr(ex)).toExpr();

  ensureBoolean(e);
  if(d_assertionList != NULL) {
    d_assertionList->push_back(e);
  }
  d_private->addFormula(e.getNode());
  return quickCheck().asValidityResult();
}

Node SmtEngine::postprocess(TNode node) {
  ModelPostprocessor mpost;
  NodeVisitor<ModelPostprocessor> visitor;
  return visitor.run(mpost, node);
}

Expr SmtEngine::simplify(const Expr& ex) throw(TypeCheckingException, LogicException) {
  Assert(ex.getExprManager() == d_exprManager);
  SmtScope smts(this);
  finalOptionsAreSet();
  doPendingPops();
  Trace("smt") << "SMT simplify(" << ex << ")" << endl;

  if(Dump.isOn("benchmark")) {
    Dump("benchmark") << SimplifyCommand(ex);
  }

  Expr e = d_private->substituteAbstractValues(Node::fromExpr(ex)).toExpr();
  if( options::typeChecking() ) {
    e.getType(true);// ensure expr is type-checked at this point
  }

  // Make sure all preprocessing is done
  d_private->processAssertions();
  Node n = d_private->simplify(Node::fromExpr(e));
  n = postprocess(n);
  return n.toExpr();
}

Expr SmtEngine::expandDefinitions(const Expr& ex) throw(TypeCheckingException, LogicException) {
  Assert(ex.getExprManager() == d_exprManager);
  SmtScope smts(this);
  finalOptionsAreSet();
  doPendingPops();
  Trace("smt") << "SMT expandDefinitions(" << ex << ")" << endl;

  // Substitute out any abstract values in ex.
  Expr e = d_private->substituteAbstractValues(Node::fromExpr(ex)).toExpr();
  if(options::typeChecking()) {
    // Ensure expr is type-checked at this point.
    e.getType(true);
  }
  if(Dump.isOn("benchmark")) {
    Dump("benchmark") << ExpandDefinitionsCommand(e);
  }
  hash_map<Node, Node, NodeHashFunction> cache;
  Node n = d_private->expandDefinitions(Node::fromExpr(e), cache);
  n = postprocess(n);
  return n.toExpr();
}

Expr SmtEngine::getValue(const Expr& ex) throw(ModalException, TypeCheckingException, LogicException) {
  Assert(ex.getExprManager() == d_exprManager);
  SmtScope smts(this);

  Trace("smt") << "SMT getValue(" << ex << ")" << endl;
  if(Dump.isOn("benchmark")) {
    Dump("benchmark") << GetValueCommand(ex);
  }

  if(!options::produceModels()) {
    const char* msg =
      "Cannot get value when produce-models options is off.";
    throw ModalException(msg);
  }
  if(d_status.isNull() ||
     d_status.asSatisfiabilityResult() == Result::UNSAT ||
     d_problemExtended) {
    const char* msg =
      "Cannot get value unless immediately preceded by SAT/INVALID or UNKNOWN response.";
    throw ModalException(msg);
  }

  // Substitute out any abstract values in ex.
  Expr e = d_private->substituteAbstractValues(Node::fromExpr(ex)).toExpr();

  // Ensure expr is type-checked at this point.
  e.getType(options::typeChecking());

  // do not need to apply preprocessing substitutions (should be recorded
  // in model already)

  // Expand, then normalize
  hash_map<Node, Node, NodeHashFunction> cache;
  Node n = d_private->expandDefinitions(Node::fromExpr(e), cache);
  n = Rewriter::rewrite(n);

  Trace("smt") << "--- getting value of " << n << endl;
  TheoryModel* m = d_theoryEngine->getModel();
  Node resultNode;
  if(m != NULL) {
    resultNode = m->getValue(n);
  }
  Trace("smt") << "--- got value " << n << " = " << resultNode << endl;
  resultNode = postprocess(resultNode);
  Trace("smt") << "--- model-post returned " << resultNode << endl;

  // type-check the result we got
  Assert(resultNode.isNull() || resultNode.getType().isSubtypeOf(n.getType()));

  // ensure it's a constant
  Assert(resultNode.getKind() == kind::LAMBDA || resultNode.isConst());

  if(options::abstractValues() && resultNode.getType().isArray()) {
    resultNode = d_private->mkAbstractValue(resultNode);
  }

  return resultNode.toExpr();
}

bool SmtEngine::addToAssignment(const Expr& ex) throw() {
  SmtScope smts(this);
  finalOptionsAreSet();
  doPendingPops();
  // Substitute out any abstract values in ex
  Expr e = d_private->substituteAbstractValues(Node::fromExpr(ex)).toExpr();
  Type type = e.getType(options::typeChecking());
  // must be Boolean
  CheckArgument( type.isBoolean(), e,
                 "expected Boolean-typed variable or function application "
                 "in addToAssignment()" );
  Node n = e.getNode();
  // must be an APPLY of a zero-ary defined function, or a variable
  CheckArgument( ( ( n.getKind() == kind::APPLY &&
                     ( d_definedFunctions->find(n.getOperator()) !=
                       d_definedFunctions->end() ) &&
                     n.getNumChildren() == 0 ) ||
                   n.isVar() ), e,
                 "expected variable or defined-function application "
                 "in addToAssignment(),\ngot %s", e.toString().c_str() );
  if(!options::produceAssignments()) {
    return false;
  }
  if(d_assignments == NULL) {
    d_assignments = new(true) AssignmentSet(d_context);
  }
  d_assignments->insert(n);

  return true;
}

CVC4::SExpr SmtEngine::getAssignment() throw(ModalException) {
  Trace("smt") << "SMT getAssignment()" << endl;
  SmtScope smts(this);
  finalOptionsAreSet();
  if(Dump.isOn("benchmark")) {
    Dump("benchmark") << GetAssignmentCommand();
  }
  if(!options::produceAssignments()) {
    const char* msg =
      "Cannot get the current assignment when "
      "produce-assignments option is off.";
    throw ModalException(msg);
  }
  if(d_status.isNull() ||
     d_status.asSatisfiabilityResult() == Result::UNSAT  ||
     d_problemExtended) {
    const char* msg =
      "Cannot get the current assignment unless immediately "
      "preceded by SAT/INVALID or UNKNOWN response.";
    throw ModalException(msg);
  }

  if(d_assignments == NULL) {
    return SExpr();
  }

  vector<SExpr> sexprs;
  TypeNode boolType = d_nodeManager->booleanType();
  TheoryModel* m = d_theoryEngine->getModel();
  for(AssignmentSet::const_iterator i = d_assignments->begin(),
        iend = d_assignments->end();
      i != iend;
      ++i) {
    Assert((*i).getType() == boolType);

    // Expand, then normalize
    hash_map<Node, Node, NodeHashFunction> cache;
    Node n = d_private->expandDefinitions(*i, cache);
    n = Rewriter::rewrite(n);

    Trace("smt") << "--- getting value of " << n << endl;
    Node resultNode;
    if(m != NULL) {
      resultNode = m->getValue(n);
    }

    // type-check the result we got
    Assert(resultNode.isNull() || resultNode.getType() == boolType);

    vector<SExpr> v;
    if((*i).getKind() == kind::APPLY) {
      Assert((*i).getNumChildren() == 0);
      v.push_back(SExpr::Keyword((*i).getOperator().toString()));
    } else {
      Assert((*i).isVar());
      v.push_back(SExpr::Keyword((*i).toString()));
    }
    v.push_back(SExpr::Keyword(resultNode.toString()));
    sexprs.push_back(v);
  }
  return SExpr(sexprs);
}

void SmtEngine::addToModelCommandAndDump(const Command& c, bool isGlobal, bool userVisible, const char* dumpTag) {
  Trace("smt") << "SMT addToModelCommandAndDump(" << c << ")" << endl;
  SmtScope smts(this);
  // If we aren't yet fully inited, the user might still turn on
  // produce-models.  So let's keep any commands around just in
  // case.  This is useful in two cases: (1) SMT-LIBv1 auto-declares
  // sort "U" in QF_UF before setLogic() is run and we still want to
  // support finding card(U) with --finite-model-find, and (2) to
  // decouple SmtEngine and ExprManager if the user does a few
  // ExprManager::mkSort() before SmtEngine::setOption("produce-models")
  // and expects to find their cardinalities in the model.
  if(/* userVisible && */ (!d_fullyInited || options::produceModels())) {
    doPendingPops();
    if(isGlobal) {
      d_modelGlobalCommands.push_back(c.clone());
    } else {
      d_modelCommands->push_back(c.clone());
    }
  }
  if(Dump.isOn(dumpTag)) {
    if(d_fullyInited) {
      Dump(dumpTag) << c;
    } else {
      d_dumpCommands.push_back(c.clone());
    }
  }
}

Model* SmtEngine::getModel() throw(ModalException) {
  Trace("smt") << "SMT getModel()" << endl;
  SmtScope smts(this);

  finalOptionsAreSet();

  if(Dump.isOn("benchmark")) {
    Dump("benchmark") << GetModelCommand();
  }

  if(d_status.isNull() ||
     d_status.asSatisfiabilityResult() == Result::UNSAT ||
     d_problemExtended) {
    const char* msg =
      "Cannot get the current model unless immediately "
      "preceded by SAT/INVALID or UNKNOWN response.";
    throw ModalException(msg);
  }
  if(!options::produceModels()) {
    const char* msg =
      "Cannot get model when produce-models options is off.";
    throw ModalException(msg);
  }
  return d_theoryEngine->getModel();
}

void SmtEngine::checkModel(bool hardFailure) {
  // --check-model implies --interactive, which enables the assertion list,
  // so we should be ok.
  Assert(d_assertionList != NULL, "don't have an assertion list to check in SmtEngine::checkModel()");

  TimerStat::CodeTimer checkModelTimer(d_stats->d_checkModelTime);

  // Throughout, we use Notice() to give diagnostic output.
  //
  // If this function is running, the user gave --check-model (or equivalent),
  // and if Notice() is on, the user gave --verbose (or equivalent).

  Notice() << "SmtEngine::checkModel(): generating model" << endl;
  TheoryModel* m = d_theoryEngine->getModel();

  // Check individual theory assertions
  d_theoryEngine->checkTheoryAssertionsWithModel();

  if(Notice.isOn()) {
    // This operator<< routine is non-const (i.e., takes a non-const Model&).
    // This confuses the Notice() output routines, so extract the ostream
    // from it and output it "manually."  Should be fixed by making Model
    // accessors const.
    Notice.getStream() << *m;
  }

  // We have a "fake context" for the substitution map (we don't need it
  // to be context-dependent)
  context::Context fakeContext;
  SubstitutionMap substitutions(&fakeContext);

  for(size_t k = 0; k < m->getNumCommands(); ++k) {
    const DeclareFunctionCommand* c = dynamic_cast<const DeclareFunctionCommand*>(m->getCommand(k));
    Notice() << "SmtEngine::checkModel(): model command " << k << " : " << m->getCommand(k) << endl;
    if(c == NULL) {
      // we don't care about DECLARE-DATATYPES, DECLARE-SORT, ...
      Notice() << "SmtEngine::checkModel(): skipping..." << endl;
    } else {
      // We have a DECLARE-FUN:
      //
      // We'll first do some checks, then add to our substitution map
      // the mapping: function symbol |-> value

      Expr func = c->getFunction();
      Node val = m->getValue(func);

      Notice() << "SmtEngine::checkModel(): adding substitution: " << func << " |-> " << val << endl;

      // (1) if the value is a lambda, ensure the lambda doesn't contain the
      // function symbol (since then the definition is recursive)
      if (val.getKind() == kind::LAMBDA) {
        // first apply the model substitutions we have so far
        Node n = substitutions.apply(val[1]);
        // now check if n contains func by doing a substitution
        // [func->func2] and checking equality of the Nodes.
        // (this just a way to check if func is in n.)
        SubstitutionMap subs(&fakeContext);
        Node func2 = NodeManager::currentNM()->mkSkolem("", TypeNode::fromType(func.getType()), "", NodeManager::SKOLEM_NO_NOTIFY);
        subs.addSubstitution(func, func2);
        if(subs.apply(n) != n) {
          Notice() << "SmtEngine::checkModel(): *** PROBLEM: MODEL VALUE DEFINED IN TERMS OF ITSELF ***" << endl;
          stringstream ss;
          ss << "SmtEngine::checkModel(): ERRORS SATISFYING ASSERTIONS WITH MODEL:" << endl
             << "considering model value for " << func << endl
             << "body of lambda is:   " << val << endl;
          if(n != val[1]) {
            ss << "body substitutes to: " << n << endl;
          }
          ss << "so " << func << " is defined in terms of itself." << endl
             << "Run with `--check-models -v' for additional diagnostics.";
          InternalError(ss.str());
        }
      }

      // (2) check that the value is actually a value
      else if (!val.isConst()) {
        Notice() << "SmtEngine::checkModel(): *** PROBLEM: MODEL VALUE NOT A CONSTANT ***" << endl;
        stringstream ss;
        ss << "SmtEngine::checkModel(): ERRORS SATISFYING ASSERTIONS WITH MODEL:" << endl
           << "model value for " << func << endl
           << "             is " << val << endl
           << "and that is not a constant (.isConst() == false)." << endl
           << "Run with `--check-models -v' for additional diagnostics.";
        InternalError(ss.str());
      }

      // (3) checks complete, add the substitution
      substitutions.addSubstitution(func, val);
    }
  }

  // Now go through all our user assertions checking if they're satisfied.
  for(AssertionList::const_iterator i = d_assertionList->begin(); i != d_assertionList->end(); ++i) {
    Notice() << "SmtEngine::checkModel(): checking assertion " << *i << endl;
    Node n = Node::fromExpr(*i);

    // Apply any define-funs from the problem.
    {
      hash_map<Node, Node, NodeHashFunction> cache;
      n = d_private->expandDefinitions(n, cache);
    }
    Notice() << "SmtEngine::checkModel(): -- expands to " << n << endl;

    // Apply our model value substitutions.
    n = substitutions.apply(n);
    Notice() << "SmtEngine::checkModel(): -- substitutes to " << n << endl;

    // Simplify the result.
    n = d_private->simplify(n);
    Notice() << "SmtEngine::checkModel(): -- simplifies to  " << n << endl;

    TheoryId thy = Theory::theoryOf(n);
    if(thy == THEORY_QUANTIFIERS || thy == THEORY_REWRITERULES) {
      // Note this "skip" is done here, rather than above.  This is
      // because (1) the quantifier could in principle simplify to false,
      // which should be reported, and (2) checking for the quantifier
      // above, before simplification, doesn't catch buried quantifiers
      // anyway (those not at the top-level).
      Notice() << "SmtEngine::checkModel(): -- skipping quantified assertion"
               << endl;
      continue;
    }

    // As a last-ditch effort, ask model to simplify it.
    // Presently, this is only an issue for quantifiers, which can have a value
    // but don't show up in our substitution map above.
    n = m->getValue(n);
    Notice() << "SmtEngine::checkModel(): -- model-substitutes to " << n << endl;

    // The result should be == true.
    if(n != NodeManager::currentNM()->mkConst(true)) {
      Notice() << "SmtEngine::checkModel(): *** PROBLEM: EXPECTED `TRUE' ***"
               << endl;
      stringstream ss;
      ss << "SmtEngine::checkModel(): "
         << "ERRORS SATISFYING ASSERTIONS WITH MODEL:" << endl
         << "assertion:     " << *i << endl
         << "simplifies to: " << n << endl
         << "expected `true'." << endl
         << "Run with `--check-models -v' for additional diagnostics.";
      if(hardFailure) {
        InternalError(ss.str());
      } else {
        Warning() << ss.str() << endl;
      }
    }
  }
  Notice() << "SmtEngine::checkModel(): all assertions checked out OK !" << endl;
}

Proof* SmtEngine::getProof() throw(ModalException) {
  Trace("smt") << "SMT getProof()" << endl;
  SmtScope smts(this);
  finalOptionsAreSet();
  if(Dump.isOn("benchmark")) {
    Dump("benchmark") << GetProofCommand();
  }
#ifdef CVC4_PROOF
  if(!options::proof()) {
    const char* msg =
      "Cannot get a proof when produce-proofs option is off.";
    throw ModalException(msg);
  }
  if(d_status.isNull() ||
     d_status.asSatisfiabilityResult() != Result::UNSAT ||
     d_problemExtended) {
    const char* msg =
      "Cannot get a proof unless immediately preceded by UNSAT/VALID response.";
    throw ModalException(msg);
  }

  return ProofManager::getProof();
#else /* CVC4_PROOF */
  throw ModalException("This build of CVC4 doesn't have proof support.");
#endif /* CVC4_PROOF */
}

vector<Expr> SmtEngine::getAssertions() throw(ModalException) {
  SmtScope smts(this);
  finalOptionsAreSet();
  if(Dump.isOn("benchmark")) {
    Dump("benchmark") << GetAssertionsCommand();
  }
  Trace("smt") << "SMT getAssertions()" << endl;
  if(!options::interactive()) {
    const char* msg =
      "Cannot query the current assertion list when not in interactive mode.";
    throw ModalException(msg);
  }
  Assert(d_assertionList != NULL);
  // copy the result out
  return vector<Expr>(d_assertionList->begin(), d_assertionList->end());
}

void SmtEngine::push() throw(ModalException, LogicException) {
  SmtScope smts(this);
  finalOptionsAreSet();
  doPendingPops();
  Trace("smt") << "SMT push()" << endl;
  d_private->processAssertions();
  if(Dump.isOn("benchmark")) {
    Dump("benchmark") << PushCommand();
  }
  if(!options::incrementalSolving()) {
    throw ModalException("Cannot push when not solving incrementally (use --incremental)");
  }

  // check to see if a postsolve() is pending
  if(d_needPostsolve) {
    d_theoryEngine->postsolve();
    d_needPostsolve = false;
  }

  d_userLevels.push_back(d_userContext->getLevel());
  internalPush();
  Trace("userpushpop") << "SmtEngine: pushed to level "
                       << d_userContext->getLevel() << endl;
}

void SmtEngine::pop() throw(ModalException) {
  SmtScope smts(this);
  finalOptionsAreSet();
  Trace("smt") << "SMT pop()" << endl;
  if(Dump.isOn("benchmark")) {
    Dump("benchmark") << PopCommand();
  }
  if(!options::incrementalSolving()) {
    throw ModalException("Cannot pop when not solving incrementally (use --incremental)");
  }
  if(d_userLevels.size() == 0) {
    throw ModalException("Cannot pop beyond the first user frame");
  }

  // check to see if a postsolve() is pending
  if(d_needPostsolve) {
    d_theoryEngine->postsolve();
    d_needPostsolve = false;
  }

  AlwaysAssert(d_userContext->getLevel() > 0);
  AlwaysAssert(d_userLevels.back() < d_userContext->getLevel());
  while (d_userLevels.back() < d_userContext->getLevel()) {
    internalPop(true);
  }
  d_userLevels.pop_back();

  // Clear out assertion queues etc., in case anything is still in there
  d_private->notifyPop();

  Trace("userpushpop") << "SmtEngine: popped to level "
                       << d_userContext->getLevel() << endl;
  // FIXME: should we reset d_status here?
  // SMT-LIBv2 spec seems to imply no, but it would make sense to..
  // Still, we want the right exit status after any final sequence
  // of pops... hm.
}

void SmtEngine::internalPush() {
  Assert(d_fullyInited);
  Trace("smt") << "SmtEngine::internalPush()" << endl;
  doPendingPops();
  if(options::incrementalSolving()) {
    d_private->processAssertions();
    d_userContext->push();
    // the d_context push is done inside of the SAT solver
    d_propEngine->push();
  }
}

void SmtEngine::internalPop(bool immediate) {
  Assert(d_fullyInited);
  Trace("smt") << "SmtEngine::internalPop()" << endl;
  if(options::incrementalSolving()) {
    ++d_pendingPops;
  }
  if(immediate) {
    doPendingPops();
  }
}

void SmtEngine::doPendingPops() {
  Assert(d_pendingPops == 0 || options::incrementalSolving());
  while(d_pendingPops > 0) {
    d_propEngine->pop();
    // the d_context pop is done inside of the SAT solver
    d_userContext->pop();
    --d_pendingPops;
  }
}

void SmtEngine::interrupt() throw(ModalException) {
  if(!d_fullyInited) {
    return;
  }
  d_propEngine->interrupt();
  d_theoryEngine->interrupt();
}

void SmtEngine::setResourceLimit(unsigned long units, bool cumulative) {
  if(cumulative) {
    Trace("limit") << "SmtEngine: setting cumulative resource limit to " << units << endl;
    d_resourceBudgetCumulative = (units == 0) ? 0 : (d_cumulativeResourceUsed + units);
  } else {
    Trace("limit") << "SmtEngine: setting per-call resource limit to " << units << endl;
    d_resourceBudgetPerCall = units;
  }
}

void SmtEngine::setTimeLimit(unsigned long millis, bool cumulative) {
  if(cumulative) {
    Trace("limit") << "SmtEngine: setting cumulative time limit to " << millis << " ms" << endl;
    d_timeBudgetCumulative = (millis == 0) ? 0 : (d_cumulativeTimeUsed + millis);
  } else {
    Trace("limit") << "SmtEngine: setting per-call time limit to " << millis << " ms" << endl;
    d_timeBudgetPerCall = millis;
  }
}

unsigned long SmtEngine::getResourceUsage() const {
  return d_cumulativeResourceUsed;
}

unsigned long SmtEngine::getTimeUsage() const {
  return d_cumulativeTimeUsed;
}

unsigned long SmtEngine::getResourceRemaining() const throw(ModalException) {
  if(d_resourceBudgetCumulative == 0) {
    throw ModalException("No cumulative resource limit is currently set");
  }

  return d_resourceBudgetCumulative <= d_cumulativeResourceUsed ? 0 :
    d_resourceBudgetCumulative - d_cumulativeResourceUsed;
}

unsigned long SmtEngine::getTimeRemaining() const throw(ModalException) {
  if(d_timeBudgetCumulative == 0) {
    throw ModalException("No cumulative time limit is currently set");
  }

  return d_timeBudgetCumulative <= d_cumulativeTimeUsed ? 0 :
    d_timeBudgetCumulative - d_cumulativeTimeUsed;
}

Statistics SmtEngine::getStatistics() const throw() {
  return Statistics(*d_statisticsRegistry);
}

SExpr SmtEngine::getStatistic(std::string name) const throw() {
  return d_statisticsRegistry->getStatistic(name);
}

void SmtEngine::setUserAttribute(const std::string& attr, Expr expr) {
  SmtScope smts(this);
  d_theoryEngine->setUserAttribute(attr, expr.getNode());
}

}/* CVC4 namespace */<|MERGE_RESOLUTION|>--- conflicted
+++ resolved
@@ -388,14 +388,11 @@
   }
 
   ~SmtEnginePrivate() {
-<<<<<<< HEAD
     if(d_propagatorNeedsFinish) {
       d_propagator.finish();
       d_propagatorNeedsFinish = false;
     }
-=======
     d_smt.d_nodeManager->unsubscribeEvents(this);
->>>>>>> 8eb02754
   }
 
   void nmNotifyNewSort(TypeNode tn) {
