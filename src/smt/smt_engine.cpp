/*********************                                                        */
/*! \file smt_engine.cpp
 ** \verbatim
 ** Top contributors (to current version):
 **   Morgan Deters, Andrew Reynolds, Tim King
 ** This file is part of the CVC4 project.
 ** Copyright (c) 2009-2019 by the authors listed in the file AUTHORS
 ** in the top-level source directory) and their institutional affiliations.
 ** All rights reserved.  See the file COPYING in the top-level source
 ** directory for licensing information.\endverbatim
 **
 ** \brief The main entry point into the CVC4 library's SMT interface
 **
 ** The main entry point into the CVC4 library's SMT interface.
 **/

#include "smt/smt_engine.h"

#include <algorithm>
#include <cctype>
#include <iterator>
#include <memory>
#include <sstream>
#include <stack>
#include <string>
#include <tuple>
#include <unordered_map>
#include <unordered_set>
#include <utility>
#include <vector>

#include "base/check.h"
#include "base/configuration.h"
#include "base/configuration_private.h"
#include "base/exception.h"
#include "base/listener.h"
#include "base/modal_exception.h"
#include "base/output.h"
#include "context/cdhashmap.h"
#include "context/cdhashset.h"
#include "context/cdlist.h"
#include "context/context.h"
#include "decision/decision_engine.h"
#include "expr/attribute.h"
#include "expr/expr.h"
#include "expr/kind.h"
#include "expr/metakind.h"
#include "expr/node.h"
#include "expr/node_algorithm.h"
#include "expr/node_builder.h"
#include "expr/node_self_iterator.h"
#include "options/arith_options.h"
#include "options/arrays_options.h"
#include "options/base_options.h"
#include "options/booleans_options.h"
#include "options/bv_options.h"
#include "options/datatypes_options.h"
#include "options/decision_options.h"
#include "options/language.h"
#include "options/main_options.h"
#include "options/open_ostream.h"
#include "options/option_exception.h"
#include "options/printer_options.h"
#include "options/proof_options.h"
#include "options/prop_options.h"
#include "options/quantifiers_options.h"
#include "options/sep_options.h"
#include "options/set_language.h"
#include "options/smt_options.h"
#include "options/strings_options.h"
#include "options/theory_options.h"
#include "options/uf_options.h"
#include "preprocessing/preprocessing_pass.h"
#include "preprocessing/preprocessing_pass_context.h"
#include "preprocessing/preprocessing_pass_registry.h"
#include "printer/printer.h"
#include "proof/proof.h"
#include "proof/proof_manager.h"
#include "proof/theory_proof.h"
#include "proof/unsat_core.h"
#include "prop/prop_engine.h"
#include "smt/command.h"
#include "smt/command_list.h"
#include "smt/logic_request.h"
#include "smt/managed_ostreams.h"
#include "smt/model_blocker.h"
#include "smt/model_core_builder.h"
#include "smt/smt_engine_scope.h"
#include "smt/term_formula_removal.h"
#include "smt/update_ostream.h"
#include "smt_util/boolean_simplification.h"
#include "smt_util/nary_builder.h"
#include "smt_util/node_visitor.h"
#include "theory/booleans/circuit_propagator.h"
#include "theory/bv/theory_bv_rewriter.h"
#include "theory/logic_info.h"
#include "theory/quantifiers/fun_def_process.h"
#include "theory/quantifiers/quantifiers_rewriter.h"
#include "theory/quantifiers/single_inv_partition.h"
#include "theory/quantifiers/sygus/sygus_abduct.h"
#include "theory/quantifiers/sygus/synth_engine.h"
#include "theory/quantifiers/term_util.h"
#include "theory/quantifiers_engine.h"
#include "theory/rewriter.h"
#include "theory/sort_inference.h"
#include "theory/strings/theory_strings.h"
#include "theory/substitutions.h"
#include "theory/theory_engine.h"
#include "theory/theory_model.h"
#include "theory/theory_traits.h"
#include "util/hash.h"
#include "util/proof.h"
#include "util/random.h"
#include "util/resource_manager.h"

#if (IS_LFSC_BUILD && IS_PROOFS_BUILD)
#include "lfscc.h"
#endif

using namespace std;
using namespace CVC4;
using namespace CVC4::smt;
using namespace CVC4::preprocessing;
using namespace CVC4::prop;
using namespace CVC4::context;
using namespace CVC4::theory;

namespace CVC4 {

namespace proof {
extern const char* const plf_signatures;
}  // namespace proof

namespace smt {

struct DeleteCommandFunction : public std::unary_function<const Command*, void>
{
  void operator()(const Command* command) { delete command; }
};

void DeleteAndClearCommandVector(std::vector<Command*>& commands) {
  std::for_each(commands.begin(), commands.end(), DeleteCommandFunction());
  commands.clear();
}

/** Useful for counting the number of recursive calls. */
class ScopeCounter {
private:
  unsigned& d_depth;
public:
  ScopeCounter(unsigned& d) : d_depth(d) {
    ++d_depth;
  }
  ~ScopeCounter(){
    --d_depth;
  }
};

/**
 * Representation of a defined function.  We keep these around in
 * SmtEngine to permit expanding definitions late (and lazily), to
 * support getValue() over defined functions, to support user output
 * in terms of defined functions, etc.
 */
class DefinedFunction {
  Node d_func;
  vector<Node> d_formals;
  Node d_formula;
public:
  DefinedFunction() {}
  DefinedFunction(Node func, vector<Node>& formals, Node formula)
      : d_func(func), d_formals(formals), d_formula(formula)
  {
  }
  Node getFunction() const { return d_func; }
  vector<Node> getFormals() const { return d_formals; }
  Node getFormula() const { return d_formula; }
};/* class DefinedFunction */

struct SmtEngineStatistics {
  /** time spent in definition-expansion */
  TimerStat d_definitionExpansionTime;
  /** number of constant propagations found during nonclausal simp */
  IntStat d_numConstantProps;
  /** time spent converting to CNF */
  TimerStat d_cnfConversionTime;
  /** Num of assertions before ite removal */
  IntStat d_numAssertionsPre;
  /** Num of assertions after ite removal */
  IntStat d_numAssertionsPost;
  /** Size of all proofs generated */
  IntStat d_proofsSize;
  /** time spent in checkModel() */
  TimerStat d_checkModelTime;
  /** time spent checking the proof with LFSC */
  TimerStat d_lfscCheckProofTime;
  /** time spent in checkUnsatCore() */
  TimerStat d_checkUnsatCoreTime;
  /** time spent in PropEngine::checkSat() */
  TimerStat d_solveTime;
  /** time spent in pushing/popping */
  TimerStat d_pushPopTime;
  /** time spent in processAssertions() */
  TimerStat d_processAssertionsTime;

  /** Has something simplified to false? */
  IntStat d_simplifiedToFalse;
  /** Number of resource units spent. */
  ReferenceStat<uint64_t> d_resourceUnitsUsed;

  SmtEngineStatistics()
      : d_definitionExpansionTime("smt::SmtEngine::definitionExpansionTime"),
        d_numConstantProps("smt::SmtEngine::numConstantProps", 0),
        d_cnfConversionTime("smt::SmtEngine::cnfConversionTime"),
        d_numAssertionsPre("smt::SmtEngine::numAssertionsPreITERemoval", 0),
        d_numAssertionsPost("smt::SmtEngine::numAssertionsPostITERemoval", 0),
        d_proofsSize("smt::SmtEngine::proofsSize", 0),
        d_checkModelTime("smt::SmtEngine::checkModelTime"),
        d_lfscCheckProofTime("smt::SmtEngine::lfscCheckProofTime"),
        d_checkUnsatCoreTime("smt::SmtEngine::checkUnsatCoreTime"),
        d_solveTime("smt::SmtEngine::solveTime"),
        d_pushPopTime("smt::SmtEngine::pushPopTime"),
        d_processAssertionsTime("smt::SmtEngine::processAssertionsTime"),
        d_simplifiedToFalse("smt::SmtEngine::simplifiedToFalse", 0),
        d_resourceUnitsUsed("smt::SmtEngine::resourceUnitsUsed")
  {
    smtStatisticsRegistry()->registerStat(&d_definitionExpansionTime);
    smtStatisticsRegistry()->registerStat(&d_numConstantProps);
    smtStatisticsRegistry()->registerStat(&d_cnfConversionTime);
    smtStatisticsRegistry()->registerStat(&d_numAssertionsPre);
    smtStatisticsRegistry()->registerStat(&d_numAssertionsPost);
    smtStatisticsRegistry()->registerStat(&d_proofsSize);
    smtStatisticsRegistry()->registerStat(&d_checkModelTime);
    smtStatisticsRegistry()->registerStat(&d_lfscCheckProofTime);
    smtStatisticsRegistry()->registerStat(&d_checkUnsatCoreTime);
    smtStatisticsRegistry()->registerStat(&d_solveTime);
    smtStatisticsRegistry()->registerStat(&d_pushPopTime);
    smtStatisticsRegistry()->registerStat(&d_processAssertionsTime);
    smtStatisticsRegistry()->registerStat(&d_simplifiedToFalse);
    smtStatisticsRegistry()->registerStat(&d_resourceUnitsUsed);
  }

  ~SmtEngineStatistics() {
    smtStatisticsRegistry()->unregisterStat(&d_definitionExpansionTime);
    smtStatisticsRegistry()->unregisterStat(&d_numConstantProps);
    smtStatisticsRegistry()->unregisterStat(&d_cnfConversionTime);
    smtStatisticsRegistry()->unregisterStat(&d_numAssertionsPre);
    smtStatisticsRegistry()->unregisterStat(&d_numAssertionsPost);
    smtStatisticsRegistry()->unregisterStat(&d_proofsSize);
    smtStatisticsRegistry()->unregisterStat(&d_checkModelTime);
    smtStatisticsRegistry()->unregisterStat(&d_lfscCheckProofTime);
    smtStatisticsRegistry()->unregisterStat(&d_checkUnsatCoreTime);
    smtStatisticsRegistry()->unregisterStat(&d_solveTime);
    smtStatisticsRegistry()->unregisterStat(&d_pushPopTime);
    smtStatisticsRegistry()->unregisterStat(&d_processAssertionsTime);
    smtStatisticsRegistry()->unregisterStat(&d_simplifiedToFalse);
    smtStatisticsRegistry()->unregisterStat(&d_resourceUnitsUsed);
  }
};/* struct SmtEngineStatistics */


class SoftResourceOutListener : public Listener {
 public:
  SoftResourceOutListener(SmtEngine& smt) : d_smt(&smt) {}
  void notify() override
  {
    SmtScope scope(d_smt);
    Assert(smt::smtEngineInScope());
    d_smt->interrupt();
  }
 private:
  SmtEngine* d_smt;
}; /* class SoftResourceOutListener */


class HardResourceOutListener : public Listener {
 public:
  HardResourceOutListener(SmtEngine& smt) : d_smt(&smt) {}
  void notify() override
  {
    SmtScope scope(d_smt);
    theory::Rewriter::clearCaches();
  }
 private:
  SmtEngine* d_smt;
}; /* class HardResourceOutListener */

class BeforeSearchListener : public Listener {
 public:
  BeforeSearchListener(SmtEngine& smt) : d_smt(&smt) {}
  void notify() override { d_smt->beforeSearch(); }

 private:
  SmtEngine* d_smt;
}; /* class BeforeSearchListener */

class UseTheoryListListener : public Listener {
 public:
  UseTheoryListListener(TheoryEngine* theoryEngine)
      : d_theoryEngine(theoryEngine)
  {}

  void notify() override
  {
    std::stringstream commaList(options::useTheoryList());
    std::string token;

    Debug("UseTheoryListListener") << "UseTheoryListListener::notify() "
                                   << options::useTheoryList() << std::endl;

    while(std::getline(commaList, token, ',')){
      if(token == "help") {
        puts(theory::useTheoryHelp);
        exit(1);
      }
      if(theory::useTheoryValidate(token)) {
        d_theoryEngine->enableTheoryAlternative(token);
      } else {
        throw OptionException(
            std::string("unknown option for --use-theory : `") + token +
            "'.  Try --use-theory=help.");
      }
    }
  }

 private:
  TheoryEngine* d_theoryEngine;
}; /* class UseTheoryListListener */


class SetDefaultExprDepthListener : public Listener {
 public:
  void notify() override
  {
    int depth = options::defaultExprDepth();
    Debug.getStream() << expr::ExprSetDepth(depth);
    Trace.getStream() << expr::ExprSetDepth(depth);
    Notice.getStream() << expr::ExprSetDepth(depth);
    Chat.getStream() << expr::ExprSetDepth(depth);
    Message.getStream() << expr::ExprSetDepth(depth);
    Warning.getStream() << expr::ExprSetDepth(depth);
    // intentionally exclude Dump stream from this list
  }
};

class SetDefaultExprDagListener : public Listener {
 public:
  void notify() override
  {
    int dag = options::defaultDagThresh();
    Debug.getStream() << expr::ExprDag(dag);
    Trace.getStream() << expr::ExprDag(dag);
    Notice.getStream() << expr::ExprDag(dag);
    Chat.getStream() << expr::ExprDag(dag);
    Message.getStream() << expr::ExprDag(dag);
    Warning.getStream() << expr::ExprDag(dag);
    Dump.getStream() << expr::ExprDag(dag);
  }
};

class SetPrintExprTypesListener : public Listener {
 public:
  void notify() override
  {
    bool value = options::printExprTypes();
    Debug.getStream() << expr::ExprPrintTypes(value);
    Trace.getStream() << expr::ExprPrintTypes(value);
    Notice.getStream() << expr::ExprPrintTypes(value);
    Chat.getStream() << expr::ExprPrintTypes(value);
    Message.getStream() << expr::ExprPrintTypes(value);
    Warning.getStream() << expr::ExprPrintTypes(value);
    // intentionally exclude Dump stream from this list
  }
};

class DumpModeListener : public Listener {
 public:
  void notify() override
  {
    const std::string& value = options::dumpModeString();
    Dump.setDumpFromString(value);
  }
};

class PrintSuccessListener : public Listener {
 public:
  void notify() override
  {
    bool value = options::printSuccess();
    Debug.getStream() << Command::printsuccess(value);
    Trace.getStream() << Command::printsuccess(value);
    Notice.getStream() << Command::printsuccess(value);
    Chat.getStream() << Command::printsuccess(value);
    Message.getStream() << Command::printsuccess(value);
    Warning.getStream() << Command::printsuccess(value);
    *options::out() << Command::printsuccess(value);
  }
};



/**
 * This is an inelegant solution, but for the present, it will work.
 * The point of this is to separate the public and private portions of
 * the SmtEngine class, so that smt_engine.h doesn't
 * include "expr/node.h", which is a private CVC4 header (and can lead
 * to linking errors due to the improper inlining of non-visible symbols
 * into user code!).
 *
 * The "real" solution (that which is usually implemented) is to move
 * ALL the implementation to SmtEnginePrivate and maintain a
 * heap-allocated instance of it in SmtEngine.  SmtEngine (the public
 * one) becomes an "interface shell" which simply acts as a forwarder
 * of method calls.
 */
class SmtEnginePrivate : public NodeManagerListener {
  SmtEngine& d_smt;

  typedef unordered_map<Node, Node, NodeHashFunction> NodeToNodeHashMap;
  typedef unordered_map<Node, bool, NodeHashFunction> NodeToBoolHashMap;

  /**
   * Manager for limiting time and abstract resource usage.
   */
  ResourceManager* d_resourceManager;

  /** Manager for the memory of regular-output-channel. */
  ManagedRegularOutputChannel d_managedRegularChannel;

  /** Manager for the memory of diagnostic-output-channel. */
  ManagedDiagnosticOutputChannel d_managedDiagnosticChannel;

  /** Manager for the memory of --dump-to. */
  ManagedDumpOStream d_managedDumpChannel;

  /** Manager for --replay-log. */
  ManagedReplayLogOstream d_managedReplayLog;

  /**
   * This list contains:
   *  softResourceOut
   *  hardResourceOut
   *  beforeSearchListener
   *  UseTheoryListListener
   *
   * This needs to be deleted before both NodeManager's Options,
   * SmtEngine, d_resourceManager, and TheoryEngine.
   */
  ListenerRegistrationList* d_listenerRegistrations;

  /** A circuit propagator for non-clausal propositional deduction */
  booleans::CircuitPropagator d_propagator;

  /** Assertions in the preprocessing pipeline */
  AssertionPipeline d_assertions;

  /** Whether any assertions have been processed */
  CDO<bool> d_assertionsProcessed;

  // Cached true value
  Node d_true;

  /**
   * A context that never pushes/pops, for use by CD structures (like
   * SubstitutionMaps) that should be "global".
   */
  context::Context d_fakeContext;

  /**
   * A map of AbsractValues to their actual constants.  Only used if
   * options::abstractValues() is on.
   */
  SubstitutionMap d_abstractValueMap;

  /**
   * A mapping of all abstract values (actual value |-> abstract) that
   * we've handed out.  This is necessary to ensure that we give the
   * same AbstractValues for the same real constants.  Only used if
   * options::abstractValues() is on.
   */
  NodeToNodeHashMap d_abstractValues;

  /** Number of calls of simplify assertions active.
   */
  unsigned d_simplifyAssertionsDepth;

  /** TODO: whether certain preprocess steps are necessary */
  //bool d_needsExpandDefs;

  //------------------------------- expression names
  /** mapping from expressions to name */
  context::CDHashMap< Node, std::string, NodeHashFunction > d_exprNames;
  //------------------------------- end expression names
 public:
  IteSkolemMap& getIteSkolemMap() { return d_assertions.getIteSkolemMap(); }

  /** Instance of the ITE remover */
  RemoveTermFormulas d_iteRemover;

  /* Finishes the initialization of the private portion of SMTEngine. */
  void finishInit();

  /*------------------- sygus utils ------------------*/
  /**
   * sygus variables declared (from "declare-var" and "declare-fun" commands)
   *
   * The SyGuS semantics for declared variables is that they are implicitly
   * universally quantified in the constraints.
   */
  std::vector<Node> d_sygusVars;
  /** sygus constraints */
  std::vector<Node> d_sygusConstraints;
  /** functions-to-synthesize */
  std::vector<Node> d_sygusFunSymbols;
  /**
   * Whether we need to reconstruct the sygus conjecture.
   */
  CDO<bool> d_sygusConjectureStale;
  /*------------------- end of sygus utils ------------------*/

 private:
  std::unique_ptr<PreprocessingPassContext> d_preprocessingPassContext;

  /**
   * Map of preprocessing pass instances, mapping from names to preprocessing
   * pass instance
   */
  std::unordered_map<std::string, std::unique_ptr<PreprocessingPass>> d_passes;

  /**
   * Helper function to fix up assertion list to restore invariants needed after
   * ite removal.
   */
  void collectSkolems(TNode n, set<TNode>& skolemSet, NodeToBoolHashMap& cache);

  /**
   * Helper function to fix up assertion list to restore invariants needed after
   * ite removal.
   */
  bool checkForBadSkolems(TNode n, TNode skolem, NodeToBoolHashMap& cache);

  /**
   * Perform non-clausal simplification of a Node.  This involves
   * Theory implementations, but does NOT involve the SAT solver in
   * any way.
   *
   * Returns false if the formula simplifies to "false"
   */
  bool simplifyAssertions();

 public:
  SmtEnginePrivate(SmtEngine& smt)
      : d_smt(smt),
        d_managedRegularChannel(),
        d_managedDiagnosticChannel(),
        d_managedDumpChannel(),
        d_managedReplayLog(),
        d_listenerRegistrations(new ListenerRegistrationList()),
        d_propagator(true, true),
        d_assertions(),
        d_assertionsProcessed(smt.d_userContext, false),
        d_fakeContext(),
        d_abstractValueMap(&d_fakeContext),
        d_abstractValues(),
        d_simplifyAssertionsDepth(0),
        // d_needsExpandDefs(true),  //TODO?
        d_exprNames(smt.d_userContext),
        d_iteRemover(smt.d_userContext),
        d_sygusConjectureStale(smt.d_userContext, true)
  {
    d_smt.d_nodeManager->subscribeEvents(this);
    d_true = NodeManager::currentNM()->mkConst(true);
    d_resourceManager = NodeManager::currentResourceManager();

    d_listenerRegistrations->add(d_resourceManager->registerSoftListener(
        new SoftResourceOutListener(d_smt)));

    d_listenerRegistrations->add(d_resourceManager->registerHardListener(
        new HardResourceOutListener(d_smt)));

    try
    {
      Options& nodeManagerOptions = NodeManager::currentNM()->getOptions();

      // Multiple options reuse BeforeSearchListener so registration requires an
      // extra bit of care.
      // We can safely not call notify on this before search listener at
      // registration time. This d_smt cannot be beforeSearch at construction
      // time. Therefore the BeforeSearchListener is a no-op. Therefore it does
      // not have to be called.
      d_listenerRegistrations->add(
          nodeManagerOptions.registerBeforeSearchListener(
              new BeforeSearchListener(d_smt)));

      // These do need registration calls.
      d_listenerRegistrations->add(
          nodeManagerOptions.registerSetDefaultExprDepthListener(
              new SetDefaultExprDepthListener(), true));
      d_listenerRegistrations->add(
          nodeManagerOptions.registerSetDefaultExprDagListener(
              new SetDefaultExprDagListener(), true));
      d_listenerRegistrations->add(
          nodeManagerOptions.registerSetPrintExprTypesListener(
              new SetPrintExprTypesListener(), true));
      d_listenerRegistrations->add(
          nodeManagerOptions.registerSetDumpModeListener(new DumpModeListener(),
                                                         true));
      d_listenerRegistrations->add(
          nodeManagerOptions.registerSetPrintSuccessListener(
              new PrintSuccessListener(), true));
      d_listenerRegistrations->add(
          nodeManagerOptions.registerSetRegularOutputChannelListener(
              new SetToDefaultSourceListener(&d_managedRegularChannel), true));
      d_listenerRegistrations->add(
          nodeManagerOptions.registerSetDiagnosticOutputChannelListener(
              new SetToDefaultSourceListener(&d_managedDiagnosticChannel),
              true));
      d_listenerRegistrations->add(
          nodeManagerOptions.registerDumpToFileNameListener(
              new SetToDefaultSourceListener(&d_managedDumpChannel), true));
      d_listenerRegistrations->add(
          nodeManagerOptions.registerSetReplayLogFilename(
              new SetToDefaultSourceListener(&d_managedReplayLog), true));
    }
    catch (OptionException& e)
    {
      // Registering the option listeners can lead to OptionExceptions, e.g.
      // when the user chooses a dump tag that does not exist. In that case, we
      // have to make sure that we delete existing listener registrations and
      // that we unsubscribe from NodeManager events. Otherwise we will have
      // errors in the deconstructors of the NodeManager (because the
      // NodeManager tries to notify an SmtEnginePrivate that does not exist)
      // and the ListenerCollection (because not all registrations have been
      // removed before calling the deconstructor).
      delete d_listenerRegistrations;
      d_smt.d_nodeManager->unsubscribeEvents(this);
      throw OptionException(e.getRawMessage());
    }
  }

  ~SmtEnginePrivate()
  {
    delete d_listenerRegistrations;

    if(d_propagator.getNeedsFinish()) {
      d_propagator.finish();
      d_propagator.setNeedsFinish(false);
    }
    d_smt.d_nodeManager->unsubscribeEvents(this);
  }

  void cleanupPreprocessingPasses() { d_passes.clear(); }

  ResourceManager* getResourceManager() { return d_resourceManager; }
  void spendResource(unsigned amount)
  {
    d_resourceManager->spendResource(amount);
  }

  void nmNotifyNewSort(TypeNode tn, uint32_t flags) override
  {
    DeclareTypeCommand c(tn.getAttribute(expr::VarNameAttr()),
                         0,
                         tn.toType());
    if((flags & ExprManager::SORT_FLAG_PLACEHOLDER) == 0) {
      d_smt.addToModelCommandAndDump(c, flags);
    }
  }

  void nmNotifyNewSortConstructor(TypeNode tn, uint32_t flags) override
  {
    DeclareTypeCommand c(tn.getAttribute(expr::VarNameAttr()),
                         tn.getAttribute(expr::SortArityAttr()),
                         tn.toType());
    if ((flags & ExprManager::SORT_FLAG_PLACEHOLDER) == 0)
    {
      d_smt.addToModelCommandAndDump(c);
    }
  }

  void nmNotifyNewDatatypes(const std::vector<DatatypeType>& dtts,
                            uint32_t flags) override
  {
    if ((flags & ExprManager::DATATYPE_FLAG_PLACEHOLDER) == 0)
    {
      DatatypeDeclarationCommand c(dtts);
      d_smt.addToModelCommandAndDump(c);
    }
  }

  void nmNotifyNewVar(TNode n, uint32_t flags) override
  {
    DeclareFunctionCommand c(n.getAttribute(expr::VarNameAttr()),
                             n.toExpr(),
                             n.getType().toType());
    if((flags & ExprManager::VAR_FLAG_DEFINED) == 0) {
      d_smt.addToModelCommandAndDump(c, flags);
    }
  }

  void nmNotifyNewSkolem(TNode n,
                         const std::string& comment,
                         uint32_t flags) override
  {
    string id = n.getAttribute(expr::VarNameAttr());
    DeclareFunctionCommand c(id, n.toExpr(), n.getType().toType());
    if(Dump.isOn("skolems") && comment != "") {
      Dump("skolems") << CommentCommand(id + " is " + comment);
    }
    if((flags & ExprManager::VAR_FLAG_DEFINED) == 0) {
      d_smt.addToModelCommandAndDump(c, flags, false, "skolems");
    }
  }

  void nmNotifyDeleteNode(TNode n) override {}

  Node applySubstitutions(TNode node)
  {
    return Rewriter::rewrite(
        d_preprocessingPassContext->getTopLevelSubstitutions().apply(node));
  }

  /**
   * Process the assertions that have been asserted.
   */
  void processAssertions();

  /** Process a user push.
  */
  void notifyPush() {

  }

  /**
   * Process a user pop.  Clears out the non-context-dependent stuff in this
   * SmtEnginePrivate.  Necessary to clear out our assertion vectors in case
   * someone does a push-assert-pop without a check-sat. It also pops the
   * last map of expression names from notifyPush.
   */
  void notifyPop() {
    d_assertions.clear();
    d_propagator.getLearnedLiterals().clear();
    getIteSkolemMap().clear();
  }

  /**
   * Adds a formula to the current context.  Action here depends on
   * the SimplificationMode (in the current Options scope); the
   * formula might be pushed out to the propositional layer
   * immediately, or it might be simplified and kept, or it might not
   * even be simplified.
   * The arguments isInput and isAssumption are used for bookkeeping for proofs.
   * The argument maybeHasFv should be set to true if the assertion may have
   * free variables. By construction, assertions from the smt2 parser are
   * guaranteed not to have free variables. However, other cases such as
   * assertions from the SyGuS parser may have free variables (say if the
   * input contains an assert or define-fun-rec command).
   *
   * @param isAssumption If true, the formula is considered to be an assumption
   * (this is used to distinguish assertions and assumptions)
   */
  void addFormula(TNode n,
                  bool inUnsatCore,
                  bool inInput = true,
                  bool isAssumption = false,
                  bool maybeHasFv = false);

  /** Expand definitions in n. */
  Node expandDefinitions(TNode n,
                         NodeToNodeHashMap& cache,
                         bool expandOnly = false);

  /**
   * Simplify node "in" by expanding definitions and applying any
   * substitutions learned from preprocessing.
   */
  Node simplify(TNode in) {
    // Substitute out any abstract values in ex.
    // Expand definitions.
    NodeToNodeHashMap cache;
    Node n = expandDefinitions(in, cache).toExpr();
    // Make sure we've done all preprocessing, etc.
    Assert(d_assertions.size() == 0);
    return applySubstitutions(n).toExpr();
  }

  /**
   * Substitute away all AbstractValues in a node.
   */
  Node substituteAbstractValues(TNode n) {
    // We need to do this even if options::abstractValues() is off,
    // since the setting might have changed after we already gave out
    // some abstract values.
    return d_abstractValueMap.apply(n);
  }

  /**
   * Make a new (or return an existing) abstract value for a node.
   * Can only use this if options::abstractValues() is on.
   */
  Node mkAbstractValue(TNode n) {
    Assert(options::abstractValues());
    Node& val = d_abstractValues[n];
    if(val.isNull()) {
      val = d_smt.d_nodeManager->mkAbstractValue(n.getType());
      d_abstractValueMap.addSubstitution(val, n);
    }
    // We are supposed to ascribe types to all abstract values that go out.
    NodeManager* current = d_smt.d_nodeManager;
    Node ascription = current->mkConst(AscriptionType(n.getType().toType()));
    Node retval = current->mkNode(kind::APPLY_TYPE_ASCRIPTION, ascription, val);
    return retval;
  }

  void addUseTheoryListListener(TheoryEngine* theoryEngine){
    Options& nodeManagerOptions = NodeManager::currentNM()->getOptions();
    d_listenerRegistrations->add(
        nodeManagerOptions.registerUseTheoryListListener(
            new UseTheoryListListener(theoryEngine), true));
  }

  std::ostream* getReplayLog() const {
    return d_managedReplayLog.getReplayLog();
  }

  //------------------------------- expression names
  // implements setExpressionName, as described in smt_engine.h
  void setExpressionName(Expr e, std::string name) {
    d_exprNames[Node::fromExpr(e)] = name;
  }

  // implements getExpressionName, as described in smt_engine.h
  bool getExpressionName(Expr e, std::string& name) const {
    context::CDHashMap< Node, std::string, NodeHashFunction >::const_iterator it = d_exprNames.find(e);
    if(it!=d_exprNames.end()) {
      name = (*it).second;
      return true;
    }else{
      return false;
    }
  }
  //------------------------------- end expression names
};/* class SmtEnginePrivate */

}/* namespace CVC4::smt */

SmtEngine::SmtEngine(ExprManager* em)
    : d_context(new Context()),
      d_userContext(new UserContext()),
      d_userLevels(),
      d_exprManager(em),
      d_nodeManager(d_exprManager->getNodeManager()),
      d_decisionEngine(NULL),
      d_theoryEngine(NULL),
      d_propEngine(NULL),
      d_proofManager(NULL),
      d_definedFunctions(NULL),
      d_fmfRecFunctionsDefined(NULL),
      d_assertionList(NULL),
      d_assignments(NULL),
      d_modelGlobalCommands(),
      d_modelCommands(NULL),
      d_dumpCommands(),
      d_defineCommands(),
      d_logic(),
      d_originalOptions(),
      d_isInternalSubsolver(false),
      d_pendingPops(0),
      d_fullyInited(false),
      d_queryMade(false),
      d_needPostsolve(false),
      d_earlyTheoryPP(true),
      d_globalNegation(false),
      d_status(),
      d_expectedStatus(),
      d_smtMode(SMT_MODE_START),
      d_replayStream(NULL),
      d_private(NULL),
      d_statisticsRegistry(NULL),
      d_stats(NULL),
      d_channels(new LemmaChannels())
{
  SmtScope smts(this);
  d_originalOptions.copyValues(em->getOptions());
  d_private = new smt::SmtEnginePrivate(*this);
  d_statisticsRegistry = new StatisticsRegistry();
  d_stats = new SmtEngineStatistics();
  d_stats->d_resourceUnitsUsed.setData(
      d_private->getResourceManager()->getResourceUsage());

  // The ProofManager is constructed before any other proof objects such as
  // SatProof and TheoryProofs. The TheoryProofEngine and the SatProof are
  // initialized in TheoryEngine and PropEngine respectively.
  Assert(d_proofManager == NULL);

  // d_proofManager must be created before Options has been finished
  // being parsed from the input file. Because of this, we cannot trust
  // that options::proof() is set correctly yet.
#ifdef CVC4_PROOF
  d_proofManager = new ProofManager(d_userContext);
#endif

  d_definedFunctions = new (true) DefinedFunctionMap(d_userContext);
  d_fmfRecFunctionsDefined = new (true) NodeList(d_userContext);
  d_modelCommands = new (true) smt::CommandList(d_userContext);
}

void SmtEngine::finishInit()
{
  Trace("smt-debug") << "SmtEngine::finishInit" << std::endl;
  // We have mutual dependency here, so we add the prop engine to the theory
  // engine later (it is non-essential there)
  d_theoryEngine = new TheoryEngine(d_context,
                                    d_userContext,
                                    d_private->d_iteRemover,
                                    const_cast<const LogicInfo&>(d_logic),
                                    d_channels);

  // Add the theories
  for(TheoryId id = theory::THEORY_FIRST; id < theory::THEORY_LAST; ++id) {
    TheoryConstructor::addTheory(d_theoryEngine, id);
    //register with proof engine if applicable
#ifdef CVC4_PROOF
    ProofManager::currentPM()->getTheoryProofEngine()->registerTheory(d_theoryEngine->theoryOf(id));
#endif
  }

  d_private->addUseTheoryListListener(d_theoryEngine);

  // global push/pop around everything, to ensure proper destruction
  // of context-dependent data structures
  d_userContext->push();
  d_context->push();

  // ensure that our heuristics are properly set up
  setDefaults();

  Trace("smt-debug") << "Making decision engine..." << std::endl;

  d_decisionEngine = new DecisionEngine(d_context, d_userContext);
  d_decisionEngine->init();   // enable appropriate strategies

  Trace("smt-debug") << "Making prop engine..." << std::endl;
  d_propEngine = new PropEngine(d_theoryEngine, d_decisionEngine, d_context,
                                d_userContext, d_private->getReplayLog(),
                                d_replayStream, d_channels);

  Trace("smt-debug") << "Setting up theory engine..." << std::endl;
  d_theoryEngine->setPropEngine(d_propEngine);
  d_theoryEngine->setDecisionEngine(d_decisionEngine);
  Trace("smt-debug") << "Finishing init for theory engine..." << std::endl;
  d_theoryEngine->finishInit();

  Trace("smt-debug") << "Set up assertion list..." << std::endl;
  // [MGD 10/20/2011] keep around in incremental mode, due to a
  // cleanup ordering issue and Nodes/TNodes.  If SAT is popped
  // first, some user-context-dependent TNodes might still exist
  // with rc == 0.
  if(options::produceAssertions() ||
     options::incrementalSolving()) {
    // In the case of incremental solving, we appear to need these to
    // ensure the relevant Nodes remain live.
    d_assertionList = new(true) AssertionList(d_userContext);
  }

  // dump out a set-logic command
  if(Dump.isOn("benchmark")) {
    if (Dump.isOn("raw-benchmark")) {
      Dump("raw-benchmark") << SetBenchmarkLogicCommand(d_logic.getLogicString());
    } else {
      LogicInfo everything;
      everything.lock();
      Dump("benchmark") << CommentCommand("CVC4 always dumps the most general, all-supported logic (below), as some internals might require the use of a logic more general than the input.")
                        << SetBenchmarkLogicCommand(everything.getLogicString());
    }
  }

  Trace("smt-debug") << "Dump declaration commands..." << std::endl;
  // dump out any pending declaration commands
  for(unsigned i = 0; i < d_dumpCommands.size(); ++i) {
    Dump("declarations") << *d_dumpCommands[i];
    delete d_dumpCommands[i];
  }
  d_dumpCommands.clear();

  PROOF( ProofManager::currentPM()->setLogic(d_logic); );
  PROOF({
      for(TheoryId id = theory::THEORY_FIRST; id < theory::THEORY_LAST; ++id) {
        ProofManager::currentPM()->getTheoryProofEngine()->
          finishRegisterTheory(d_theoryEngine->theoryOf(id));
      }
    });
  d_private->finishInit();
  Trace("smt-debug") << "SmtEngine::finishInit done" << std::endl;
}

void SmtEngine::finalOptionsAreSet() {
  if(d_fullyInited) {
    return;
  }

  if(! d_logic.isLocked()) {
    setLogicInternal();
  }

  // finish initialization, create the prop engine, etc.
  finishInit();

  AlwaysAssert(d_propEngine->getAssertionLevel() == 0)
      << "The PropEngine has pushed but the SmtEngine "
         "hasn't finished initializing!";

  d_fullyInited = true;
  Assert(d_logic.isLocked());

  d_propEngine->assertFormula(NodeManager::currentNM()->mkConst<bool>(true));
  d_propEngine->assertFormula(NodeManager::currentNM()->mkConst<bool>(false).notNode());
}

void SmtEngine::shutdown() {
  doPendingPops();

  while(options::incrementalSolving() && d_userContext->getLevel() > 1) {
    internalPop(true);
  }

  if(d_propEngine != NULL) {
    d_propEngine->shutdown();
  }
  if(d_theoryEngine != NULL) {
    d_theoryEngine->shutdown();
  }
  if(d_decisionEngine != NULL) {
    d_decisionEngine->shutdown();
  }
}

SmtEngine::~SmtEngine()
{
  SmtScope smts(this);

  try {
    shutdown();

    // global push/pop around everything, to ensure proper destruction
    // of context-dependent data structures
    d_context->popto(0);
    d_userContext->popto(0);

    if(d_assignments != NULL) {
      d_assignments->deleteSelf();
    }

    if(d_assertionList != NULL) {
      d_assertionList->deleteSelf();
    }

    for(unsigned i = 0; i < d_dumpCommands.size(); ++i) {
      delete d_dumpCommands[i];
      d_dumpCommands[i] = NULL;
    }
    d_dumpCommands.clear();

    DeleteAndClearCommandVector(d_modelGlobalCommands);

    if(d_modelCommands != NULL) {
      d_modelCommands->deleteSelf();
    }

    d_definedFunctions->deleteSelf();
    d_fmfRecFunctionsDefined->deleteSelf();

    //destroy all passes before destroying things that they refer to
    d_private->cleanupPreprocessingPasses();

    // d_proofManager is always created when proofs are enabled at configure
    // time.  Because of this, this code should not be wrapped in PROOF() which
    // additionally checks flags such as options::proof().
    //
    // Note: the proof manager must be destroyed before the theory engine.
    // Because the destruction of the proofs depends on contexts owned be the
    // theory solvers.
#ifdef CVC4_PROOF
    delete d_proofManager;
    d_proofManager = NULL;
#endif

    delete d_theoryEngine;
    d_theoryEngine = NULL;
    delete d_propEngine;
    d_propEngine = NULL;
    delete d_decisionEngine;
    d_decisionEngine = NULL;

    delete d_stats;
    d_stats = NULL;
    delete d_statisticsRegistry;
    d_statisticsRegistry = NULL;

    delete d_private;
    d_private = NULL;

    delete d_userContext;
    d_userContext = NULL;
    delete d_context;
    d_context = NULL;

    delete d_channels;
    d_channels = NULL;

  } catch(Exception& e) {
    Warning() << "CVC4 threw an exception during cleanup." << endl
              << e << endl;
  }
}

void SmtEngine::setLogic(const LogicInfo& logic)
{
  SmtScope smts(this);
  if(d_fullyInited) {
    throw ModalException("Cannot set logic in SmtEngine after the engine has "
                         "finished initializing.");
  }
  d_logic = logic;
  setLogicInternal();
}

void SmtEngine::setLogic(const std::string& s)
{
  SmtScope smts(this);
  try {
    setLogic(LogicInfo(s));
  } catch(IllegalArgumentException& e) {
    throw LogicException(e.what());
  }
}

void SmtEngine::setLogic(const char* logic) { setLogic(string(logic)); }
LogicInfo SmtEngine::getLogicInfo() const {
  return d_logic;
}
void SmtEngine::setFilename(std::string filename) { d_filename = filename; }
std::string SmtEngine::getFilename() const { return d_filename; }
void SmtEngine::setLogicInternal()
{
  Assert(!d_fullyInited)
      << "setting logic in SmtEngine but the engine has already"
         " finished initializing for this run";
  d_logic.lock();
}

void SmtEngine::setDefaults() {
  Random::getRandom().setSeed(options::seed());
  // Language-based defaults
  if (!options::bitvectorDivByZeroConst.wasSetByUser())
  {
    // Bitvector-divide-by-zero changed semantics in SMT LIB 2.6, thus we
    // set this option if the input format is SMT LIB 2.6. We also set this
    // option if we are sygus, since we assume SMT LIB 2.6 semantics for sygus.
    options::bitvectorDivByZeroConst.set(
        language::isInputLang_smt2_6(options::inputLanguage())
        || language::isInputLangSygus(options::inputLanguage()));
  }
  bool is_sygus = language::isInputLangSygus(options::inputLanguage());

  if (options::bitblastMode() == options::BitblastMode::EAGER)
  {
    if (options::produceModels()
        && (d_logic.isTheoryEnabled(THEORY_ARRAYS)
            || d_logic.isTheoryEnabled(THEORY_UF)))
    {
      if (options::bitblastMode.wasSetByUser()
          || options::produceModels.wasSetByUser())
      {
        throw OptionException(std::string(
            "Eager bit-blasting currently does not support model generation "
            "for the combination of bit-vectors with arrays or uinterpreted "
            "functions. Try --bitblast=lazy"));
      }
      Notice() << "SmtEngine: setting bit-blast mode to lazy to support model"
               << "generation" << endl;
      setOption("bitblastMode", SExpr("lazy"));
    }
    else if (!options::incrementalSolving())
    {
      options::ackermann.set(true);
    }

    if (options::incrementalSolving() && !d_logic.isPure(THEORY_BV))
    {
      throw OptionException(
          "Incremental eager bit-blasting is currently "
          "only supported for QF_BV. Try --bitblast=lazy.");
    }
  }

  if (options::solveIntAsBV() > 0)
  {
    if (!(d_logic <= LogicInfo("QF_NIA")))
    {
      throw OptionException(
          "--solve-int-as-bv=X only supported for pure integer logics (QF_NIA, "
          "QF_LIA, QF_IDL)");
    }
    d_logic = LogicInfo("QF_BV");
  }
  else if (d_logic.getLogicString() == "QF_NRA" && options::solveRealAsInt())
  {
    d_logic = LogicInfo("QF_NIA");
  }

  // set options about ackermannization
  if (options::ackermann() && options::produceModels()
      && (d_logic.isTheoryEnabled(THEORY_ARRAYS)
          || d_logic.isTheoryEnabled(THEORY_UF)))
  {
    if (options::produceModels.wasSetByUser())
    {
      throw OptionException(std::string(
          "Ackermannization currently does not support model generation."));
    }
    Notice() << "SmtEngine: turn off ackermannization to support model"
             << "generation" << endl;
    options::ackermann.set(false);
  }

  if (options::ackermann())
  {
    if (options::incrementalSolving())
    {
      throw OptionException(
          "Incremental Ackermannization is currently not supported.");
    }

    if (d_logic.isQuantified())
    {
      throw LogicException("Cannot use Ackermannization on quantified formula");
    }

    if (d_logic.isTheoryEnabled(THEORY_UF))
    {
      d_logic = d_logic.getUnlockedCopy();
      d_logic.disableTheory(THEORY_UF);
      d_logic.lock();
    }
    if (d_logic.isTheoryEnabled(THEORY_ARRAYS))
    {
      d_logic = d_logic.getUnlockedCopy();
      d_logic.disableTheory(THEORY_ARRAYS);
      d_logic.lock();
    }
  }

  // Set default options associated with strings-exp. We also set these options
  // if we are using eager string preprocessing, which may introduce quantified
  // formulas at preprocess time.
  if (options::stringExp() || !options::stringLazyPreproc())
  {
    // We require quantifiers since extended functions reduce using them.
    if (!d_logic.isQuantified())
    {
      d_logic = d_logic.getUnlockedCopy();
      d_logic.enableQuantifiers();
      d_logic.lock();
      Trace("smt") << "turning on quantifier logic, for strings-exp"
                   << std::endl;
    }
    // We require bounded quantifier handling.
    if (!options::fmfBound.wasSetByUser())
    {
      options::fmfBound.set( true );
      Trace("smt") << "turning on fmf-bound-int, for strings-exp" << std::endl;
    }
    // Turn off E-matching, since some bounded quantifiers introduced by strings
    // (e.g. for replaceall) admit matching loops.
    if (!options::eMatching.wasSetByUser())
    {
      options::eMatching.set(false);
      Trace("smt") << "turning off E-matching, for strings-exp" << std::endl;
    }
    // Do not eliminate extended arithmetic symbols from quantified formulas,
    // since some strategies, e.g. --re-elim-agg, introduce them.
    if (!options::elimExtArithQuant.wasSetByUser())
    {
      options::elimExtArithQuant.set(false);
      Trace("smt") << "turning off elim-ext-arith-quant, for strings-exp"
                   << std::endl;
    }
  }

  // sygus inference may require datatypes
  if (!d_isInternalSubsolver)
  {
    if (options::produceAbducts() || options::sygusInference()
        || options::sygusRewSynthInput())
    {
      // since we are trying to recast as sygus, we assume the input is sygus
      is_sygus = true;
      // we change the logic to incorporate sygus immediately
      d_logic = d_logic.getUnlockedCopy();
      d_logic.enableSygus();
      d_logic.lock();
    }
  }

  // sygus core connective requires unsat cores
  if (options::sygusCoreConnective())
  {
    options::unsatCores.set(true);
  }

  if ((options::checkModels() || options::checkSynthSol()
       || options::produceAbducts()
       || options::modelCoresMode() != options::ModelCoresMode::NONE
       || options::blockModelsMode() != options::BlockModelsMode::NONE)
      && !options::produceAssertions())
  {
    Notice() << "SmtEngine: turning on produce-assertions to support "
             << "option requiring assertions." << endl;
    setOption("produce-assertions", SExpr("true"));
  }

  // Disable options incompatible with incremental solving, unsat cores, and
  // proofs or output an error if enabled explicitly
  if (options::incrementalSolving() || options::unsatCores()
      || options::proof())
  {
    if (options::unconstrainedSimp())
    {
      if (options::unconstrainedSimp.wasSetByUser())
      {
        throw OptionException(
            "unconstrained simplification not supported with unsat "
            "cores/proofs/incremental solving");
      }
      Notice() << "SmtEngine: turning off unconstrained simplification to "
                  "support unsat cores/proofs/incremental solving"
               << endl;
      options::unconstrainedSimp.set(false);
    }
  }
  else
  {
    // Turn on unconstrained simplification for QF_AUFBV
    if (!options::unconstrainedSimp.wasSetByUser())
    {
      //    bool qf_sat = d_logic.isPure(THEORY_BOOL) &&
      //    !d_logic.isQuantified(); bool uncSimp = false && !qf_sat &&
      //    !options::incrementalSolving();
      bool uncSimp = !d_logic.isQuantified() && !options::produceModels()
                     && !options::produceAssignments()
                     && !options::checkModels()
                     && (d_logic.isTheoryEnabled(THEORY_ARRAYS)
                         && d_logic.isTheoryEnabled(THEORY_BV));
      Trace("smt") << "setting unconstrained simplification to " << uncSimp
                   << endl;
      options::unconstrainedSimp.set(uncSimp);
    }
  }

  if (options::incrementalSolving() || options::proof())
  {
    if (options::sygusInference())
    {
      if (options::sygusInference.wasSetByUser())
      {
        throw OptionException(
            "sygus inference not supported with proofs/incremental solving");
      }
      Notice() << "SmtEngine: turning off sygus inference to support "
                  "proofs/incremental solving"
               << std::endl;
      options::sygusInference.set(false);
    }
  }

  // Disable options incompatible with unsat cores and proofs or output an
  // error if enabled explicitly
  if (options::unsatCores() || options::proof())
  {
    if (options::simplificationMode() != options::SimplificationMode::NONE)
    {
      if (options::simplificationMode.wasSetByUser())
      {
        throw OptionException(
            "simplification not supported with unsat cores/proofs");
      }
      Notice() << "SmtEngine: turning off simplification to support unsat "
                  "cores/proofs"
               << endl;
      options::simplificationMode.set(options::SimplificationMode::NONE);
    }

    if (options::pbRewrites())
    {
      if (options::pbRewrites.wasSetByUser())
      {
        throw OptionException(
            "pseudoboolean rewrites not supported with unsat cores/proofs");
      }
      Notice() << "SmtEngine: turning off pseudoboolean rewrites to support "
                  "unsat cores/proofs"
               << endl;
      setOption("pb-rewrites", false);
    }

    if (options::sortInference())
    {
      if (options::sortInference.wasSetByUser())
      {
        throw OptionException(
            "sort inference not supported with unsat cores/proofs");
      }
      Notice() << "SmtEngine: turning off sort inference to support unsat "
                  "cores/proofs"
               << endl;
      options::sortInference.set(false);
    }

    if (options::preSkolemQuant())
    {
      if (options::preSkolemQuant.wasSetByUser())
      {
        throw OptionException(
            "pre-skolemization not supported with unsat cores/proofs");
      }
      Notice() << "SmtEngine: turning off pre-skolemization to support unsat "
                  "cores/proofs"
               << endl;
      options::preSkolemQuant.set(false);
    }

    if (options::bitvectorToBool())
    {
      if (options::bitvectorToBool.wasSetByUser())
      {
        throw OptionException(
            "bv-to-bool not supported with unsat cores/proofs");
      }
      Notice() << "SmtEngine: turning off bitvector-to-bool to support unsat "
                  "cores/proofs"
               << endl;
      options::bitvectorToBool.set(false);
    }

    if (options::boolToBitvector() != options::BoolToBVMode::OFF)
    {
      if (options::boolToBitvector.wasSetByUser())
      {
        throw OptionException(
            "bool-to-bv != off not supported with unsat cores/proofs");
      }
      Notice() << "SmtEngine: turning off bool-to-bv to support unsat "
                  "cores/proofs"
               << endl;
      setOption("boolToBitvector", SExpr("off"));
    }

    if (options::bvIntroducePow2())
    {
      if (options::bvIntroducePow2.wasSetByUser())
      {
        throw OptionException(
            "bv-intro-pow2 not supported with unsat cores/proofs");
      }
      Notice() << "SmtEngine: turning off bv-intro-pow2 to support "
                  "unsat-cores/proofs"
               << endl;
      setOption("bv-intro-pow2", false);
    }

    if (options::repeatSimp())
    {
      if (options::repeatSimp.wasSetByUser())
      {
        throw OptionException(
            "repeat-simp not supported with unsat cores/proofs");
      }
      Notice() << "SmtEngine: turning off repeat-simp to support unsat "
                  "cores/proofs"
               << endl;
      setOption("repeat-simp", false);
    }

    if (options::globalNegate())
    {
      if (options::globalNegate.wasSetByUser())
      {
        throw OptionException(
            "global-negate not supported with unsat cores/proofs");
      }
      Notice() << "SmtEngine: turning off global-negate to support unsat "
                  "cores/proofs"
               << endl;
      setOption("global-negate", false);
    }

    if (options::bitvectorAig())
    {
      throw OptionException(
          "bitblast-aig not supported with unsat cores/proofs");
    }
  }
  else
  {
    // by default, nonclausal simplification is off for QF_SAT
    if (!options::simplificationMode.wasSetByUser())
    {
      bool qf_sat = d_logic.isPure(THEORY_BOOL) && !d_logic.isQuantified();
      Trace("smt") << "setting simplification mode to <"
                   << d_logic.getLogicString() << "> " << (!qf_sat) << endl;
      // simplification=none works better for SMT LIB benchmarks with
      // quantifiers, not others options::simplificationMode.set(qf_sat ||
      // quantifiers ? options::SimplificationMode::NONE :
      // options::SimplificationMode::BATCH);
      options::simplificationMode.set(qf_sat
                                          ? options::SimplificationMode::NONE
                                          : options::SimplificationMode::BATCH);
    }
  }

  if (options::cbqiBv() && d_logic.isQuantified())
  {
    if (options::boolToBitvector() != options::BoolToBVMode::OFF)
    {
      if (options::boolToBitvector.wasSetByUser())
      {
        throw OptionException(
            "bool-to-bv != off not supported with CBQI BV for quantified "
            "logics");
      }
      Notice() << "SmtEngine: turning off bool-to-bitvector to support CBQI BV"
               << endl;
      setOption("boolToBitvector", SExpr("off"));
    }
  }

  // cases where we need produce models
  if (!options::produceModels()
      && (options::produceAssignments() || options::sygusRewSynthCheck()
          || is_sygus))
  {
    Notice() << "SmtEngine: turning on produce-models" << endl;
    setOption("produce-models", SExpr("true"));
  }

  // Set the options for the theoryOf
  if(!options::theoryOfMode.wasSetByUser()) {
    if(d_logic.isSharingEnabled() &&
       !d_logic.isTheoryEnabled(THEORY_BV) &&
       !d_logic.isTheoryEnabled(THEORY_STRINGS) &&
       !d_logic.isTheoryEnabled(THEORY_SETS) ) {
      Trace("smt") << "setting theoryof-mode to term-based" << endl;
      options::theoryOfMode.set(options::TheoryOfMode::THEORY_OF_TERM_BASED);
    }
  }

  // strings require LIA, UF; widen the logic
  if(d_logic.isTheoryEnabled(THEORY_STRINGS)) {
    LogicInfo log(d_logic.getUnlockedCopy());
    // Strings requires arith for length constraints, and also UF
    if(!d_logic.isTheoryEnabled(THEORY_UF)) {
      Trace("smt") << "because strings are enabled, also enabling UF" << endl;
      log.enableTheory(THEORY_UF);
    }
    if(!d_logic.isTheoryEnabled(THEORY_ARITH) || d_logic.isDifferenceLogic() || !d_logic.areIntegersUsed()) {
      Trace("smt") << "because strings are enabled, also enabling linear integer arithmetic" << endl;
      log.enableTheory(THEORY_ARITH);
      log.enableIntegers();
      log.arithOnlyLinear();
    }
    d_logic = log;
    d_logic.lock();
  }
  if(d_logic.isTheoryEnabled(THEORY_ARRAYS) || d_logic.isTheoryEnabled(THEORY_DATATYPES) || d_logic.isTheoryEnabled(THEORY_SETS)) {
    if(!d_logic.isTheoryEnabled(THEORY_UF)) {
      LogicInfo log(d_logic.getUnlockedCopy());
      Trace("smt") << "because a theory that permits Boolean terms is enabled, also enabling UF" << endl;
      log.enableTheory(THEORY_UF);
      d_logic = log;
      d_logic.lock();
    }
  }

  // by default, symmetry breaker is on only for non-incremental QF_UF
  if(! options::ufSymmetryBreaker.wasSetByUser()) {
    bool qf_uf_noinc = d_logic.isPure(THEORY_UF) && !d_logic.isQuantified()
                       && !options::incrementalSolving() && !options::proof()
                       && !options::unsatCores();
    Trace("smt") << "setting uf symmetry breaker to " << qf_uf_noinc << endl;
    options::ufSymmetryBreaker.set(qf_uf_noinc);
  }

  // If in arrays, set the UF handler to arrays
  if(d_logic.isTheoryEnabled(THEORY_ARRAYS) && ( !d_logic.isQuantified() ||
     (d_logic.isQuantified() && !d_logic.isTheoryEnabled(THEORY_UF)))) {
    Theory::setUninterpretedSortOwner(THEORY_ARRAYS);
  } else {
    Theory::setUninterpretedSortOwner(THEORY_UF);
  }

  // Turn on ite simplification for QF_LIA and QF_AUFBV
  // WARNING: These checks match much more than just QF_AUFBV and
  // QF_LIA logics. --K [2014/10/15]
  if(! options::doITESimp.wasSetByUser()) {
    bool qf_aufbv = !d_logic.isQuantified() &&
      d_logic.isTheoryEnabled(THEORY_ARRAYS) &&
      d_logic.isTheoryEnabled(THEORY_UF) &&
      d_logic.isTheoryEnabled(THEORY_BV);
    bool qf_lia = !d_logic.isQuantified() &&
      d_logic.isPure(THEORY_ARITH) &&
      d_logic.isLinear() &&
      !d_logic.isDifferenceLogic() &&
      !d_logic.areRealsUsed();

    bool iteSimp = (qf_aufbv || qf_lia);
    Trace("smt") << "setting ite simplification to " << iteSimp << endl;
    options::doITESimp.set(iteSimp);
  }
  if(! options::compressItes.wasSetByUser() ){
    bool qf_lia = !d_logic.isQuantified() &&
      d_logic.isPure(THEORY_ARITH) &&
      d_logic.isLinear() &&
      !d_logic.isDifferenceLogic() &&
      !d_logic.areRealsUsed();

    bool compressIte = qf_lia;
    Trace("smt") << "setting ite compression to " << compressIte << endl;
    options::compressItes.set(compressIte);
  }
  if(! options::simplifyWithCareEnabled.wasSetByUser() ){
    bool qf_aufbv = !d_logic.isQuantified() &&
      d_logic.isTheoryEnabled(THEORY_ARRAYS) &&
      d_logic.isTheoryEnabled(THEORY_UF) &&
      d_logic.isTheoryEnabled(THEORY_BV);

    bool withCare = qf_aufbv;
    Trace("smt") << "setting ite simplify with care to " << withCare << endl;
    options::simplifyWithCareEnabled.set(withCare);
  }
  // Turn off array eager index splitting for QF_AUFLIA
  if(! options::arraysEagerIndexSplitting.wasSetByUser()) {
    if (not d_logic.isQuantified() &&
        d_logic.isTheoryEnabled(THEORY_ARRAYS) &&
        d_logic.isTheoryEnabled(THEORY_UF) &&
        d_logic.isTheoryEnabled(THEORY_ARITH)) {
      Trace("smt") << "setting array eager index splitting to false" << endl;
      options::arraysEagerIndexSplitting.set(false);
    }
  }
  // Turn on model-based arrays for QF_AX (unless models are enabled)
  // if(! options::arraysModelBased.wasSetByUser()) {
  //   if (not d_logic.isQuantified() &&
  //       d_logic.isTheoryEnabled(THEORY_ARRAYS) &&
  //       d_logic.isPure(THEORY_ARRAYS) &&
  //       !options::produceModels() &&
  //       !options::checkModels()) {
  //     Trace("smt") << "turning on model-based array solver" << endl;
  //     options::arraysModelBased.set(true);
  //   }
  // }
  // Turn on multiple-pass non-clausal simplification for QF_AUFBV
  if(! options::repeatSimp.wasSetByUser()) {
    bool repeatSimp = !d_logic.isQuantified() &&
                      (d_logic.isTheoryEnabled(THEORY_ARRAYS) &&
                      d_logic.isTheoryEnabled(THEORY_UF) &&
                      d_logic.isTheoryEnabled(THEORY_BV)) &&
                      !options::unsatCores();
    Trace("smt") << "setting repeat simplification to " << repeatSimp << endl;
    options::repeatSimp.set(repeatSimp);
  }
  // Unconstrained simp currently does *not* support model generation
  if (options::unconstrainedSimp.wasSetByUser() && options::unconstrainedSimp()) {
    if (options::produceModels()) {
      if (options::produceModels.wasSetByUser()) {
        throw OptionException("Cannot use unconstrained-simp with model generation.");
      }
      Notice() << "SmtEngine: turning off produce-models to support unconstrainedSimp" << endl;
      setOption("produce-models", SExpr("false"));
    }
    if (options::produceAssignments()) {
      if (options::produceAssignments.wasSetByUser()) {
        throw OptionException("Cannot use unconstrained-simp with model generation (produce-assignments).");
      }
      Notice() << "SmtEngine: turning off produce-assignments to support unconstrainedSimp" << endl;
      setOption("produce-assignments", SExpr("false"));
    }
    if (options::checkModels()) {
      if (options::checkModels.wasSetByUser()) {
        throw OptionException("Cannot use unconstrained-simp with model generation (check-models).");
      }
      Notice() << "SmtEngine: turning off check-models to support unconstrainedSimp" << endl;
      setOption("check-models", SExpr("false"));
    }
  }

  if (options::boolToBitvector() == options::BoolToBVMode::ALL
      && !d_logic.isTheoryEnabled(THEORY_BV))
  {
    if (options::boolToBitvector.wasSetByUser())
    {
      throw OptionException(
          "bool-to-bv=all not supported for non-bitvector logics.");
    }
    Notice() << "SmtEngine: turning off bool-to-bv for non-bv logic: "
             << d_logic.getLogicString() << std::endl;
    setOption("boolToBitvector", SExpr("off"));
  }

  if (! options::bvEagerExplanations.wasSetByUser() &&
      d_logic.isTheoryEnabled(THEORY_ARRAYS) &&
      d_logic.isTheoryEnabled(THEORY_BV)) {
    Trace("smt") << "enabling eager bit-vector explanations " << endl;
    options::bvEagerExplanations.set(true);
  }

  // Turn on arith rewrite equalities only for pure arithmetic
  if(! options::arithRewriteEq.wasSetByUser()) {
    bool arithRewriteEq = d_logic.isPure(THEORY_ARITH) && d_logic.isLinear() && !d_logic.isQuantified();
    Trace("smt") << "setting arith rewrite equalities " << arithRewriteEq << endl;
    options::arithRewriteEq.set(arithRewriteEq);
  }
  if(!  options::arithHeuristicPivots.wasSetByUser()) {
    int16_t heuristicPivots = 5;
    if(d_logic.isPure(THEORY_ARITH) && !d_logic.isQuantified()) {
      if(d_logic.isDifferenceLogic()) {
        heuristicPivots = -1;
      } else if(!d_logic.areIntegersUsed()) {
        heuristicPivots = 0;
      }
    }
    Trace("smt") << "setting arithHeuristicPivots  " << heuristicPivots << endl;
    options::arithHeuristicPivots.set(heuristicPivots);
  }
  if(! options::arithPivotThreshold.wasSetByUser()){
    uint16_t pivotThreshold = 2;
    if(d_logic.isPure(THEORY_ARITH) && !d_logic.isQuantified()){
      if(d_logic.isDifferenceLogic()){
        pivotThreshold = 16;
      }
    }
    Trace("smt") << "setting arith arithPivotThreshold  " << pivotThreshold << endl;
    options::arithPivotThreshold.set(pivotThreshold);
  }
  if(! options::arithStandardCheckVarOrderPivots.wasSetByUser()){
    int16_t varOrderPivots = -1;
    if(d_logic.isPure(THEORY_ARITH) && !d_logic.isQuantified()){
      varOrderPivots = 200;
    }
    Trace("smt") << "setting arithStandardCheckVarOrderPivots  " << varOrderPivots << endl;
    options::arithStandardCheckVarOrderPivots.set(varOrderPivots);
  }
  // Turn off early theory preprocessing if arithRewriteEq is on
  if (options::arithRewriteEq()) {
    d_earlyTheoryPP = false;
  }
  if (d_logic.isPure(THEORY_ARITH) && !d_logic.areRealsUsed())
  {
    if (!options::nlExtTangentPlanesInterleave.wasSetByUser())
    {
      Trace("smt") << "setting nlExtTangentPlanesInterleave to true" << endl;
      options::nlExtTangentPlanesInterleave.set(true);
    }
  }

  // Set decision mode based on logic (if not set by user)
  if(!options::decisionMode.wasSetByUser()) {
    options::DecisionMode decMode =
        // sygus uses internal
        is_sygus ? options::DecisionMode::INTERNAL :
                 // ALL
            d_logic.hasEverything()
                ? options::DecisionMode::JUSTIFICATION
                : (  // QF_BV
                    (not d_logic.isQuantified() && d_logic.isPure(THEORY_BV)) ||
                            // QF_AUFBV or QF_ABV or QF_UFBV
                            (not d_logic.isQuantified()
                             && (d_logic.isTheoryEnabled(THEORY_ARRAYS)
                                 || d_logic.isTheoryEnabled(THEORY_UF))
                             && d_logic.isTheoryEnabled(THEORY_BV))
                            ||
                            // QF_AUFLIA (and may be ends up enabling
                            // QF_AUFLRA?)
                            (not d_logic.isQuantified()
                             && d_logic.isTheoryEnabled(THEORY_ARRAYS)
                             && d_logic.isTheoryEnabled(THEORY_UF)
                             && d_logic.isTheoryEnabled(THEORY_ARITH))
                            ||
                            // QF_LRA
                            (not d_logic.isQuantified()
                             && d_logic.isPure(THEORY_ARITH)
                             && d_logic.isLinear()
                             && !d_logic.isDifferenceLogic()
                             && !d_logic.areIntegersUsed())
                            ||
                            // Quantifiers
                            d_logic.isQuantified() ||
                            // Strings
                            d_logic.isTheoryEnabled(THEORY_STRINGS)
                        ? options::DecisionMode::JUSTIFICATION
                        : options::DecisionMode::INTERNAL);

    bool stoponly =
      // ALL
      d_logic.hasEverything() || d_logic.isTheoryEnabled(THEORY_STRINGS) ? false :
      ( // QF_AUFLIA
        (not d_logic.isQuantified() &&
         d_logic.isTheoryEnabled(THEORY_ARRAYS) &&
         d_logic.isTheoryEnabled(THEORY_UF) &&
         d_logic.isTheoryEnabled(THEORY_ARITH)
         ) ||
        // QF_LRA
        (not d_logic.isQuantified() &&
         d_logic.isPure(THEORY_ARITH) && d_logic.isLinear() && !d_logic.isDifferenceLogic() &&  !d_logic.areIntegersUsed()
         )
        ? true : false
      );

    Trace("smt") << "setting decision mode to " << decMode << endl;
    options::decisionMode.set(decMode);
    options::decisionStopOnly.set(stoponly);
  }
  if( options::incrementalSolving() ){
    //disable modes not supported by incremental
    options::sortInference.set( false );
    options::ufssFairnessMonotone.set( false );
    options::quantEpr.set( false );
    options::globalNegate.set(false);
  }
  if( d_logic.hasCardinalityConstraints() ){
    //must have finite model finding on
    options::finiteModelFind.set( true );
  }

  //if it contains a theory with non-termination, do not strictly enforce that quantifiers and theory combination must be interleaved
  if( d_logic.isTheoryEnabled(THEORY_STRINGS) || (d_logic.isTheoryEnabled(THEORY_ARITH) && !d_logic.isLinear()) ){
    if( !options::instWhenStrictInterleave.wasSetByUser() ){
      options::instWhenStrictInterleave.set( false );
    }
  }

  //local theory extensions
  if( options::localTheoryExt() ){
    if( !options::instMaxLevel.wasSetByUser() ){
      options::instMaxLevel.set( 0 );
    }
  }
  if( options::instMaxLevel()!=-1 ){
    Notice() << "SmtEngine: turning off cbqi to support instMaxLevel" << endl;
    options::cbqi.set(false);
  }
  // Do we need to track instantiations?
  // Needed for sygus due to single invocation techniques.
  if (options::cbqiNestedQE()
      || (options::proof() && !options::trackInstLemmas.wasSetByUser())
      || is_sygus)
  {
    options::trackInstLemmas.set( true );
  }

  if( ( options::fmfBoundLazy.wasSetByUser() && options::fmfBoundLazy() ) ||
      ( options::fmfBoundInt.wasSetByUser() && options::fmfBoundInt() ) ) {
    options::fmfBound.set( true );
  }
  //now have determined whether fmfBoundInt is on/off
  //apply fmfBoundInt options
  if( options::fmfBound() ){
    if (!options::mbqiMode.wasSetByUser()
        || (options::mbqiMode() != options::MbqiMode::NONE
            && options::mbqiMode() != options::MbqiMode::FMC))
    {
      //if bounded integers are set, use no MBQI by default
      options::mbqiMode.set(options::MbqiMode::NONE);
    }
    if( ! options::prenexQuant.wasSetByUser() ){
      options::prenexQuant.set(options::PrenexQuantMode::NONE);
    }
  }
  if( options::ufHo() ){
    //if higher-order, then current variants of model-based instantiation cannot be used
    if (options::mbqiMode() != options::MbqiMode::NONE)
    {
      options::mbqiMode.set(options::MbqiMode::NONE);
    }
    if (!options::hoElimStoreAx.wasSetByUser())
    {
      // by default, use store axioms only if --ho-elim is set
      options::hoElimStoreAx.set(options::hoElim());
    }
  }
  if( options::fmfFunWellDefinedRelevant() ){
    if( !options::fmfFunWellDefined.wasSetByUser() ){
      options::fmfFunWellDefined.set( true );
    }
  }
  if( options::fmfFunWellDefined() ){
    if( !options::finiteModelFind.wasSetByUser() ){
      options::finiteModelFind.set( true );
    }
  }
  //EPR
  if( options::quantEpr() ){
    if( !options::preSkolemQuant.wasSetByUser() ){
      options::preSkolemQuant.set( true );
    }
  }

  //now, have determined whether finite model find is on/off
  //apply finite model finding options
  if( options::finiteModelFind() ){
    //apply conservative quantifiers splitting
    if( !options::quantDynamicSplit.wasSetByUser() ){
      options::quantDynamicSplit.set(options::QuantDSplitMode::DEFAULT);
    }
    //do not eliminate extended arithmetic symbols from quantified formulas
    if( !options::elimExtArithQuant.wasSetByUser() ){
      options::elimExtArithQuant.set( false );
    }
    if( !options::eMatching.wasSetByUser() ){
      options::eMatching.set( options::fmfInstEngine() );
    }
    if( !options::instWhenMode.wasSetByUser() ){
      //instantiate only on last call
      if( options::eMatching() ){
        options::instWhenMode.set(options::InstWhenMode::LAST_CALL);
      }
    }
  }

  //apply counterexample guided instantiation options
  // if we are attempting to rewrite everything to SyGuS, use ceGuidedInst
  if (is_sygus)
  {
    if (!options::ceGuidedInst.wasSetByUser())
    {
      options::ceGuidedInst.set(true);
    }
    // must use Ferrante/Rackoff for real arithmetic
    if (!options::cbqiMidpoint.wasSetByUser())
    {
      options::cbqiMidpoint.set(true);
    }
    if (options::sygusRepairConst())
    {
      if (!options::cbqi.wasSetByUser())
      {
        options::cbqi.set(true);
      }
    }
  }
  if (options::sygusInference())
  {
    // optimization: apply preskolemization, makes it succeed more often
    if (!options::preSkolemQuant.wasSetByUser())
    {
      options::preSkolemQuant.set(true);
    }
    if (!options::preSkolemQuantNested.wasSetByUser())
    {
      options::preSkolemQuantNested.set(true);
    }
  }
  if (options::cegqiSingleInvMode() != options::CegqiSingleInvMode::NONE)
  {
    if( !options::ceGuidedInst.wasSetByUser() ){
      options::ceGuidedInst.set( true );
    }
  }
  // if sygus is enabled, set the defaults for sygus
  if( options::ceGuidedInst() ){
    //counterexample-guided instantiation for sygus
    if( !options::cegqiSingleInvMode.wasSetByUser() ){
      options::cegqiSingleInvMode.set(options::CegqiSingleInvMode::USE);
    }
    if( !options::quantConflictFind.wasSetByUser() ){
      options::quantConflictFind.set( false );
    }
    if( !options::instNoEntail.wasSetByUser() ){
      options::instNoEntail.set( false );
    }
    if (!options::cbqiFullEffort.wasSetByUser())
    {
      // should use full effort cbqi for single invocation and repair const
      options::cbqiFullEffort.set(true);
    }
    if (options::sygusRew())
    {
      options::sygusRewSynth.set(true);
      options::sygusRewVerify.set(true);
    }
    if (options::sygusRewSynthInput())
    {
      // If we are using synthesis rewrite rules from input, we use
      // sygusRewSynth after preprocessing. See passes/synth_rew_rules.h for
      // details on this technique.
      options::sygusRewSynth.set(true);
      // we should not use the extended rewriter, since we are interested
      // in rewrites that are not in the main rewriter
      if (!options::sygusExtRew.wasSetByUser())
      {
        options::sygusExtRew.set(false);
      }
    }
    // Whether we must use "basic" sygus algorithms. A non-basic sygus algorithm
    // is one that is specialized for returning a single solution. Non-basic
    // sygus algorithms currently include the PBE solver, UNIF+PI, static
    // template inference for invariant synthesis, and single invocation
    // techniques.
    bool reqBasicSygus = false;
    if (options::produceAbducts())
    {
      // if doing abduction, we should filter strong solutions
      if (!options::sygusFilterSolMode.wasSetByUser())
      {
        options::sygusFilterSolMode.set(options::SygusFilterSolMode::STRONG);
      }
      // we must use basic sygus algorithms, since e.g. we require checking
      // a sygus side condition for consistency with axioms.
      reqBasicSygus = true;
    }
    if (options::sygusRewSynth() || options::sygusRewVerify()
        || options::sygusQueryGen())
    {
      // rewrite rule synthesis implies that sygus stream must be true
      options::sygusStream.set(true);
    }
    if (options::sygusStream() || options::incrementalSolving())
    {
      // Streaming and incremental mode are incompatible with techniques that
      // focus the search towards finding a single solution.
      reqBasicSygus = true;
    }
    // Now, disable options for non-basic sygus algorithms, if necessary.
    if (reqBasicSygus)
    {
      if (!options::sygusUnifPbe.wasSetByUser())
      {
        options::sygusUnifPbe.set(false);
<<<<<<< HEAD
=======
      }
      if (options::sygusUnifPi.wasSetByUser())
      {
        options::sygusUnifPi.set(options::SygusUnifPiMode::NONE);
>>>>>>> 413bd34c
      }
      if (!options::sygusInvTemplMode.wasSetByUser())
      {
        options::sygusInvTemplMode.set(options::SygusInvTemplMode::NONE);
      }
      if (!options::cegqiSingleInvMode.wasSetByUser())
      {
        options::cegqiSingleInvMode.set(options::CegqiSingleInvMode::NONE);
      }
    }
    //do not allow partial functions
    if( !options::bitvectorDivByZeroConst.wasSetByUser() ){
      options::bitvectorDivByZeroConst.set( true );
    }
    if( !options::dtRewriteErrorSel.wasSetByUser() ){
      options::dtRewriteErrorSel.set( true );
    }
    //do not miniscope
    if( !options::miniscopeQuant.wasSetByUser() ){
      options::miniscopeQuant.set( false );
    }
    if( !options::miniscopeQuantFreeVar.wasSetByUser() ){
      options::miniscopeQuantFreeVar.set( false );
    }
    if (!options::quantSplit.wasSetByUser())
    {
      options::quantSplit.set(false);
    }
    //rewrite divk
    if( !options::rewriteDivk.wasSetByUser()) {
      options::rewriteDivk.set( true );
    }
    //do not do macros
    if( !options::macrosQuant.wasSetByUser()) {
      options::macrosQuant.set( false );
    }
    if( !options::cbqiPreRegInst.wasSetByUser()) {
      options::cbqiPreRegInst.set( true );
    }
  }
  //counterexample-guided instantiation for non-sygus
  // enable if any possible quantifiers with arithmetic, datatypes or bitvectors
  if ((d_logic.isQuantified()
       && (d_logic.isTheoryEnabled(THEORY_ARITH)
           || d_logic.isTheoryEnabled(THEORY_DATATYPES)
           || d_logic.isTheoryEnabled(THEORY_BV)
           || d_logic.isTheoryEnabled(THEORY_FP)))
      || options::cbqiAll())
  {
    if( !options::cbqi.wasSetByUser() ){
      options::cbqi.set( true );
    }
    // check whether we should apply full cbqi
    if (d_logic.isPure(THEORY_BV))
    {
      if (!options::cbqiFullEffort.wasSetByUser())
      {
        options::cbqiFullEffort.set(true);
      }
    }
  }
  if( options::cbqi() ){
    //must rewrite divk
    if( !options::rewriteDivk.wasSetByUser()) {
      options::rewriteDivk.set( true );
    }
    if (options::incrementalSolving())
    {
      // cannot do nested quantifier elimination in incremental mode
      options::cbqiNestedQE.set(false);
    }
    if (d_logic.isPure(THEORY_ARITH) || d_logic.isPure(THEORY_BV))
    {
      if( !options::quantConflictFind.wasSetByUser() ){
        options::quantConflictFind.set( false );
      }
      if( !options::instNoEntail.wasSetByUser() ){
        options::instNoEntail.set( false );
      }
      if( !options::instWhenMode.wasSetByUser() && options::cbqiModel() ){
        //only instantiation should happen at last call when model is avaiable
        options::instWhenMode.set(options::InstWhenMode::LAST_CALL);
      }
    }else{
      // only supported in pure arithmetic or pure BV
      options::cbqiNestedQE.set(false);
    }
    // prenexing
    if (options::cbqiNestedQE())
    {
      // only complete with prenex = disj_normal or normal
      if (options::prenexQuant() <= options::PrenexQuantMode::DISJ_NORMAL)
      {
        options::prenexQuant.set(options::PrenexQuantMode::DISJ_NORMAL);
      }
    }
    else if (options::globalNegate())
    {
      if (!options::prenexQuant.wasSetByUser())
      {
        options::prenexQuant.set(options::PrenexQuantMode::NONE);
      }
    }
  }
  //implied options...
  if( options::strictTriggers() ){
    if( !options::userPatternsQuant.wasSetByUser() ){
      options::userPatternsQuant.set(options::UserPatMode::TRUST);
    }
  }
  if( options::qcfMode.wasSetByUser() || options::qcfTConstraint() ){
    options::quantConflictFind.set( true );
  }
  if( options::cbqiNestedQE() ){
    options::prenexQuantUser.set( true );
    if( !options::preSkolemQuant.wasSetByUser() ){
      options::preSkolemQuant.set( true );
    }
  }
  //for induction techniques
  if( options::quantInduction() ){
    if( !options::dtStcInduction.wasSetByUser() ){
      options::dtStcInduction.set( true );
    }
    if( !options::intWfInduction.wasSetByUser() ){
      options::intWfInduction.set( true );
    }
  }
  if( options::dtStcInduction() ){
    //try to remove ITEs from quantified formulas
    if( !options::iteDtTesterSplitQuant.wasSetByUser() ){
      options::iteDtTesterSplitQuant.set( true );
    }
    if( !options::iteLiftQuant.wasSetByUser() ){
      options::iteLiftQuant.set(options::IteLiftQuantMode::ALL);
    }
  }
  if( options::intWfInduction() ){
    if( !options::purifyTriggers.wasSetByUser() ){
      options::purifyTriggers.set( true );
    }
  }
  if( options::conjectureNoFilter() ){
    if( !options::conjectureFilterActiveTerms.wasSetByUser() ){
      options::conjectureFilterActiveTerms.set( false );
    }
    if( !options::conjectureFilterCanonical.wasSetByUser() ){
      options::conjectureFilterCanonical.set( false );
    }
    if( !options::conjectureFilterModel.wasSetByUser() ){
      options::conjectureFilterModel.set( false );
    }
  }
  if( options::conjectureGenPerRound.wasSetByUser() ){
    if( options::conjectureGenPerRound()>0 ){
      options::conjectureGen.set( true );
    }else{
      options::conjectureGen.set( false );
    }
  }
  //can't pre-skolemize nested quantifiers without UF theory
  if( !d_logic.isTheoryEnabled(THEORY_UF) && options::preSkolemQuant() ){
    if( !options::preSkolemQuantNested.wasSetByUser() ){
      options::preSkolemQuantNested.set( false );
    }
  }
  if( !d_logic.isTheoryEnabled(THEORY_DATATYPES) ){
    options::quantDynamicSplit.set(options::QuantDSplitMode::NONE);
  }

  //until bugs 371,431 are fixed
  if( ! options::minisatUseElim.wasSetByUser()){
    // cannot use minisat elimination for logics where a theory solver
    // introduces new literals into the search. This includes quantifiers
    // (quantifier instantiation), and the lemma schemas used in non-linear
    // and sets. We also can't use it if models are enabled.
    if (d_logic.isTheoryEnabled(THEORY_SETS) || d_logic.isQuantified()
        || options::produceModels() || options::produceAssignments()
        || options::checkModels()
        || (d_logic.isTheoryEnabled(THEORY_ARITH) && !d_logic.isLinear()))
    {
      options::minisatUseElim.set( false );
    }
  }
  else if (options::minisatUseElim()) {
    if (options::produceModels()) {
      Notice() << "SmtEngine: turning off produce-models to support minisatUseElim" << endl;
      setOption("produce-models", SExpr("false"));
    }
    if (options::produceAssignments()) {
      Notice() << "SmtEngine: turning off produce-assignments to support minisatUseElim" << endl;
      setOption("produce-assignments", SExpr("false"));
    }
    if (options::checkModels()) {
      Notice() << "SmtEngine: turning off check-models to support minisatUseElim" << endl;
      setOption("check-models", SExpr("false"));
    }
  }

  // For now, these array theory optimizations do not support model-building
  if (options::produceModels() || options::produceAssignments() || options::checkModels()) {
    options::arraysOptimizeLinear.set(false);
    options::arraysLazyRIntro1.set(false);
  }

  // Non-linear arithmetic does not support models unless nlExt is enabled
  if ((d_logic.isTheoryEnabled(THEORY_ARITH) && !d_logic.isLinear()
       && !options::nlExt())
      || options::globalNegate())
  {
    std::string reason =
        options::globalNegate() ? "--global-negate" : "nonlinear arithmetic";
    if (options::produceModels()) {
      if(options::produceModels.wasSetByUser()) {
        throw OptionException(
            std::string("produce-model not supported with " + reason));
      }
      Warning()
          << "SmtEngine: turning off produce-models because unsupported for "
          << reason << endl;
      setOption("produce-models", SExpr("false"));
    }
    if (options::produceAssignments()) {
      if(options::produceAssignments.wasSetByUser()) {
        throw OptionException(
            std::string("produce-assignments not supported with " + reason));
      }
      Warning() << "SmtEngine: turning off produce-assignments because "
                   "unsupported for "
                << reason << endl;
      setOption("produce-assignments", SExpr("false"));
    }
    if (options::checkModels()) {
      if(options::checkModels.wasSetByUser()) {
        throw OptionException(
            std::string("check-models not supported with " + reason));
      }
      Warning()
          << "SmtEngine: turning off check-models because unsupported for "
          << reason << endl;
      setOption("check-models", SExpr("false"));
    }
  }

  if (options::proof())
  {
    if (options::incrementalSolving())
    {
      if (options::incrementalSolving.wasSetByUser())
      {
        throw OptionException("--incremental is not supported with proofs");
      }
      Warning()
          << "SmtEngine: turning off incremental solving mode (not yet "
             "supported with --proof, try --tear-down-incremental instead)"
          << endl;
      setOption("incremental", SExpr("false"));
    }
    if (d_logic > LogicInfo("QF_AUFBVLRA"))
    {
      throw OptionException(
          "Proofs are only supported for sub-logics of QF_AUFBVLIA.");
    }
    if (options::bitvectorAlgebraicSolver())
    {
      if (options::bitvectorAlgebraicSolver.wasSetByUser())
      {
        throw OptionException(
            "--bv-algebraic-solver is not supported with proofs");
      }
      Notice() << "SmtEngine: turning off bv algebraic solver to support proofs"
               << std::endl;
      options::bitvectorAlgebraicSolver.set(false);
    }
    if (options::bitvectorEqualitySolver())
    {
      if (options::bitvectorEqualitySolver.wasSetByUser())
      {
        throw OptionException("--bv-eq-solver is not supported with proofs");
      }
      Notice() << "SmtEngine: turning off bv eq solver to support proofs"
               << std::endl;
      options::bitvectorEqualitySolver.set(false);
    }
    if (options::bitvectorInequalitySolver())
    {
      if (options::bitvectorInequalitySolver.wasSetByUser())
      {
        throw OptionException(
            "--bv-inequality-solver is not supported with proofs");
      }
      Notice() << "SmtEngine: turning off bv ineq solver to support proofs"
               << std::endl;
      options::bitvectorInequalitySolver.set(false);
    }
  }

  if (!options::bitvectorEqualitySolver())
  {
    if (options::bvLazyRewriteExtf())
    {
      if (options::bvLazyRewriteExtf.wasSetByUser())
      {
        throw OptionException(
            "--bv-lazy-rewrite-extf requires --bv-eq-solver to be set");
      }
    }
    Trace("smt")
        << "disabling bvLazyRewriteExtf since equality solver is disabled"
        << endl;
    options::bvLazyRewriteExtf.set(false);
  }

  if (!options::sygusExprMinerCheckUseExport())
  {
    if (options::sygusExprMinerCheckTimeout.wasSetByUser())
    {
      throw OptionException(
          "--sygus-expr-miner-check-timeout=N requires "
          "--sygus-expr-miner-check-use-export");
    }
    if (options::sygusRewSynthInput() || options::produceAbducts())
    {
      std::stringstream ss;
      ss << (options::sygusRewSynthInput() ? "--sygus-rr-synth-input"
                                           : "--produce-abducts");
      ss << "requires --sygus-expr-miner-check-use-export";
      throw OptionException(ss.str());
    }
  }

  if (options::stringFMF() && !options::stringProcessLoopMode.wasSetByUser())
  {
    Trace("smt") << "settting stringProcessLoopMode to 'simple' since "
                    "--strings-fmf enabled"
                 << endl;
    options::stringProcessLoopMode.set(options::ProcessLoopMode::SIMPLE);
  }
}

void SmtEngine::setProblemExtended()
{
  d_smtMode = SMT_MODE_ASSERT;
  d_assumptions.clear();
}

void SmtEngine::setInfo(const std::string& key, const CVC4::SExpr& value)
{
  SmtScope smts(this);

  Trace("smt") << "SMT setInfo(" << key << ", " << value << ")" << endl;

  if(Dump.isOn("benchmark")) {
    if(key == "status") {
      string s = value.getValue();
      BenchmarkStatus status =
        (s == "sat") ? SMT_SATISFIABLE :
          ((s == "unsat") ? SMT_UNSATISFIABLE : SMT_UNKNOWN);
      Dump("benchmark") << SetBenchmarkStatusCommand(status);
    } else {
      Dump("benchmark") << SetInfoCommand(key, value);
    }
  }

  // Check for standard info keys (SMT-LIB v1, SMT-LIB v2, ...)
  if (key == "source" || key == "category" || key == "difficulty"
      || key == "notes" || key == "name" || key == "license")
  {
    // ignore these
    return;
  }
  else if (key == "filename")
  {
    d_filename = value.getValue();
    return;
  }
  else if (key == "smt-lib-version" && !options::inputLanguage.wasSetByUser())
  {
    language::input::Language ilang = language::input::LANG_AUTO;
    if( (value.isInteger() && value.getIntegerValue() == Integer(2)) ||
        (value.isRational() && value.getRationalValue() == Rational(2)) ||
        value.getValue() == "2" ||
        value.getValue() == "2.0" ) {
      ilang = language::input::LANG_SMTLIB_V2_0;
    } else if( (value.isRational() && value.getRationalValue() == Rational(5, 2)) ||
               value.getValue() == "2.5" ) {
      ilang = language::input::LANG_SMTLIB_V2_5;
    } else if( (value.isRational() && value.getRationalValue() == Rational(13, 5)) ||
               value.getValue() == "2.6" ) {
      ilang = language::input::LANG_SMTLIB_V2_6;
    }
    else if (value.getValue() == "2.6.1")
    {
      ilang = language::input::LANG_SMTLIB_V2_6_1;
    }
    else
    {
      Warning() << "Warning: unsupported smt-lib-version: " << value << endl;
      throw UnrecognizedOptionException();
    }
    options::inputLanguage.set(ilang);
    // also update the output language
    if (!options::outputLanguage.wasSetByUser())
    {
      language::output::Language olang = language::toOutputLanguage(ilang);
      if (options::outputLanguage() != olang)
      {
        options::outputLanguage.set(olang);
        *options::out() << language::SetLanguage(olang);
      }
    }
    return;
  } else if(key == "status") {
    string s;
    if(value.isAtom()) {
      s = value.getValue();
    }
    if(s != "sat" && s != "unsat" && s != "unknown") {
      throw OptionException("argument to (set-info :status ..) must be "
                            "`sat' or `unsat' or `unknown'");
    }
    d_expectedStatus = Result(s, d_filename);
    return;
  }
  throw UnrecognizedOptionException();
}

CVC4::SExpr SmtEngine::getInfo(const std::string& key) const {

  SmtScope smts(this);

  Trace("smt") << "SMT getInfo(" << key << ")" << endl;
  if(key == "all-statistics") {
    vector<SExpr> stats;
    for(StatisticsRegistry::const_iterator i = NodeManager::fromExprManager(d_exprManager)->getStatisticsRegistry()->begin();
        i != NodeManager::fromExprManager(d_exprManager)->getStatisticsRegistry()->end();
        ++i) {
      vector<SExpr> v;
      v.push_back((*i).first);
      v.push_back((*i).second);
      stats.push_back(v);
    }
    for(StatisticsRegistry::const_iterator i = d_statisticsRegistry->begin();
        i != d_statisticsRegistry->end();
        ++i) {
      vector<SExpr> v;
      v.push_back((*i).first);
      v.push_back((*i).second);
      stats.push_back(v);
    }
    return SExpr(stats);
  } else if(key == "error-behavior") {
    return SExpr(SExpr::Keyword("immediate-exit"));
  } else if(key == "name") {
    return SExpr(Configuration::getName());
  } else if(key == "version") {
    return SExpr(Configuration::getVersionString());
  } else if(key == "authors") {
    return SExpr(Configuration::about());
  } else if(key == "status") {
    // sat | unsat | unknown
    switch(d_status.asSatisfiabilityResult().isSat()) {
    case Result::SAT:
      return SExpr(SExpr::Keyword("sat"));
    case Result::UNSAT:
      return SExpr(SExpr::Keyword("unsat"));
    default:
      return SExpr(SExpr::Keyword("unknown"));
    }
  } else if(key == "reason-unknown") {
    if(!d_status.isNull() && d_status.isUnknown()) {
      stringstream ss;
      ss << d_status.whyUnknown();
      string s = ss.str();
      transform(s.begin(), s.end(), s.begin(), ::tolower);
      return SExpr(SExpr::Keyword(s));
    } else {
      throw RecoverableModalException(
          "Can't get-info :reason-unknown when the "
          "last result wasn't unknown!");
    }
  } else if(key == "assertion-stack-levels") {
    AlwaysAssert(d_userLevels.size()
                 <= std::numeric_limits<unsigned long int>::max());
    return SExpr(static_cast<unsigned long int>(d_userLevels.size()));
  } else if(key == "all-options") {
    // get the options, like all-statistics
    std::vector< std::vector<std::string> > current_options =
      Options::current()->getOptions();
    return SExpr::parseListOfListOfAtoms(current_options);
  } else {
    throw UnrecognizedOptionException();
  }
}

void SmtEngine::debugCheckFormals(const std::vector<Expr>& formals, Expr func)
{
  for(std::vector<Expr>::const_iterator i = formals.begin(); i != formals.end(); ++i) {
    if((*i).getKind() != kind::BOUND_VARIABLE) {
      stringstream ss;
      ss << "All formal arguments to defined functions must be BOUND_VARIABLEs, but in the\n"
         << "definition of function " << func << ", formal\n"
         << "  " << *i << "\n"
         << "has kind " << (*i).getKind();
      throw TypeCheckingException(func, ss.str());
    }
  }
}

void SmtEngine::debugCheckFunctionBody(Expr formula,
                                       const std::vector<Expr>& formals,
                                       Expr func)
{
  Type formulaType = formula.getType(options::typeChecking());
  Type funcType = func.getType();
  // We distinguish here between definitions of constants and functions,
  // because the type checking for them is subtly different.  Perhaps we
  // should instead have SmtEngine::defineFunction() and
  // SmtEngine::defineConstant() for better clarity, although then that
  // doesn't match the SMT-LIBv2 standard...
  if(formals.size() > 0) {
    Type rangeType = FunctionType(funcType).getRangeType();
    if(! formulaType.isComparableTo(rangeType)) {
      stringstream ss;
      ss << "Type of defined function does not match its declaration\n"
         << "The function  : " << func << "\n"
         << "Declared type : " << rangeType << "\n"
         << "The body      : " << formula << "\n"
         << "Body type     : " << formulaType;
      throw TypeCheckingException(func, ss.str());
    }
  } else {
    if(! formulaType.isComparableTo(funcType)) {
      stringstream ss;
      ss << "Declared type of defined constant does not match its definition\n"
         << "The constant   : " << func << "\n"
         << "Declared type  : " << funcType << " " << Type::getTypeNode(funcType)->getId() << "\n"
         << "The definition : " << formula << "\n"
         << "Definition type: " << formulaType << " " << Type::getTypeNode(formulaType)->getId();
      throw TypeCheckingException(func, ss.str());
    }
  }
}

void SmtEngine::defineFunction(Expr func,
                               const std::vector<Expr>& formals,
                               Expr formula)
{
  SmtScope smts(this);
  doPendingPops();
  Trace("smt") << "SMT defineFunction(" << func << ")" << endl;
  debugCheckFormals(formals, func);

  stringstream ss;
  ss << language::SetLanguage(
            language::SetLanguage::getLanguage(Dump.getStream()))
     << func;
  DefineFunctionCommand c(ss.str(), func, formals, formula);
  addToModelCommandAndDump(
      c, ExprManager::VAR_FLAG_DEFINED, true, "declarations");

  PROOF(if (options::checkUnsatCores()) {
    d_defineCommands.push_back(c.clone());
  });

  // type check body
  debugCheckFunctionBody(formula, formals, func);

  // Substitute out any abstract values in formula
  Expr form =
      d_private->substituteAbstractValues(Node::fromExpr(formula)).toExpr();

  TNode funcNode = func.getTNode();
  vector<Node> formalsNodes;
  for(vector<Expr>::const_iterator i = formals.begin(),
        iend = formals.end();
      i != iend;
      ++i) {
    formalsNodes.push_back((*i).getNode());
  }
  TNode formNode = form.getTNode();
  DefinedFunction def(funcNode, formalsNodes, formNode);
  // Permit (check-sat) (define-fun ...) (get-value ...) sequences.
  // Otherwise, (check-sat) (get-value ((! foo :named bar))) breaks
  // d_haveAdditions = true;
  Debug("smt") << "definedFunctions insert " << funcNode << " " << formNode << endl;
  d_definedFunctions->insert(funcNode, def);
}

void SmtEngine::defineFunctionsRec(
    const std::vector<Expr>& funcs,
    const std::vector<std::vector<Expr> >& formals,
    const std::vector<Expr>& formulas)
{
  SmtScope smts(this);
  finalOptionsAreSet();
  doPendingPops();
  Trace("smt") << "SMT defineFunctionsRec(...)" << endl;

  if (funcs.size() != formals.size() && funcs.size() != formulas.size())
  {
    stringstream ss;
    ss << "Number of functions, formals, and function bodies passed to "
          "defineFunctionsRec do not match:"
       << "\n"
       << "        #functions : " << funcs.size() << "\n"
       << "        #arg lists : " << formals.size() << "\n"
       << "  #function bodies : " << formulas.size() << "\n";
    throw ModalException(ss.str());
  }
  for (unsigned i = 0, size = funcs.size(); i < size; i++)
  {
    // check formal argument list
    debugCheckFormals(formals[i], funcs[i]);
    // type check body
    debugCheckFunctionBody(formulas[i], formals[i], funcs[i]);
  }

  if (Dump.isOn("raw-benchmark"))
  {
    Dump("raw-benchmark") << DefineFunctionRecCommand(funcs, formals, formulas);
  }

  ExprManager* em = getExprManager();
  bool maybeHasFv = language::isInputLangSygus(options::inputLanguage());
  for (unsigned i = 0, size = funcs.size(); i < size; i++)
  {
    // we assert a quantified formula
    Expr func_app;
    // make the function application
    if (formals[i].empty())
    {
      // it has no arguments
      func_app = funcs[i];
    }
    else
    {
      std::vector<Expr> children;
      children.push_back(funcs[i]);
      children.insert(children.end(), formals[i].begin(), formals[i].end());
      func_app = em->mkExpr(kind::APPLY_UF, children);
    }
    Expr lem = em->mkExpr(kind::EQUAL, func_app, formulas[i]);
    if (!formals[i].empty())
    {
      // set the attribute to denote this is a function definition
      std::string attr_name("fun-def");
      Expr aexpr = em->mkExpr(kind::INST_ATTRIBUTE, func_app);
      aexpr = em->mkExpr(kind::INST_PATTERN_LIST, aexpr);
      std::vector<Expr> expr_values;
      std::string str_value;
      setUserAttribute(attr_name, func_app, expr_values, str_value);
      // make the quantified formula
      Expr boundVars = em->mkExpr(kind::BOUND_VAR_LIST, formals[i]);
      lem = em->mkExpr(kind::FORALL, boundVars, lem, aexpr);
    }
    // assert the quantified formula
    //   notice we don't call assertFormula directly, since this would
    //   duplicate the output on raw-benchmark.
    Expr e = d_private->substituteAbstractValues(Node::fromExpr(lem)).toExpr();
    if (d_assertionList != NULL)
    {
      d_assertionList->push_back(e);
    }
    d_private->addFormula(e.getNode(), false, true, false, maybeHasFv);
  }
}

void SmtEngine::defineFunctionRec(Expr func,
                                  const std::vector<Expr>& formals,
                                  Expr formula)
{
  std::vector<Expr> funcs;
  funcs.push_back(func);
  std::vector<std::vector<Expr> > formals_multi;
  formals_multi.push_back(formals);
  std::vector<Expr> formulas;
  formulas.push_back(formula);
  defineFunctionsRec(funcs, formals_multi, formulas);
}

bool SmtEngine::isDefinedFunction( Expr func ){
  Node nf = Node::fromExpr( func );
  Debug("smt") << "isDefined function " << nf << "?" << std::endl;
  return d_definedFunctions->find(nf) != d_definedFunctions->end();
}

void SmtEnginePrivate::finishInit()
{
  PreprocessingPassRegistry& ppReg = PreprocessingPassRegistry::getInstance();
  d_preprocessingPassContext.reset(new PreprocessingPassContext(
      &d_smt, d_resourceManager, &d_iteRemover, &d_propagator));

  // TODO: this will likely change when we add support for actually assembling
  // preprocessing pipelines. For now, we just create an instance of each
  // available preprocessing pass.
  std::vector<std::string> passNames = ppReg.getAvailablePasses();
  for (const std::string& passName : passNames)
  {
    d_passes[passName].reset(
        ppReg.createPass(d_preprocessingPassContext.get(), passName));
  }
}

Node SmtEnginePrivate::expandDefinitions(TNode n, unordered_map<Node, Node, NodeHashFunction>& cache, bool expandOnly)
{
  stack<std::tuple<Node, Node, bool>> worklist;
  stack<Node> result;
  worklist.push(std::make_tuple(Node(n), Node(n), false));
  // The worklist is made of triples, each is input / original node then the output / rewritten node
  // and finally a flag tracking whether the children have been explored (i.e. if this is a downward
  // or upward pass).

  do {
    spendResource(options::preprocessStep());

    // n is the input / original
    // node is the output / result
    Node node;
    bool childrenPushed;
    std::tie(n, node, childrenPushed) = worklist.top();
    worklist.pop();

    // Working downwards
    if(!childrenPushed) {
      Kind k = n.getKind();

      // we can short circuit (variable) leaves
      if(n.isVar()) {
        SmtEngine::DefinedFunctionMap::const_iterator i = d_smt.d_definedFunctions->find(n);
        if(i != d_smt.d_definedFunctions->end()) {
          Node f = (*i).second.getFormula();
          // must expand its definition
          Node fe = expandDefinitions(f, cache, expandOnly);
          // replacement must be closed
          if((*i).second.getFormals().size() > 0) {
            result.push(d_smt.d_nodeManager->mkNode(
                kind::LAMBDA,
                d_smt.d_nodeManager->mkNode(kind::BOUND_VAR_LIST,
                                            (*i).second.getFormals()),
                fe));
            continue;
          }
          // don't bother putting in the cache
          result.push(fe);
          continue;
        }
        // don't bother putting in the cache
        result.push(n);
        continue;
      }

      // maybe it's in the cache
      unordered_map<Node, Node, NodeHashFunction>::iterator cacheHit = cache.find(n);
      if(cacheHit != cache.end()) {
        TNode ret = (*cacheHit).second;
        result.push(ret.isNull() ? n : ret);
        continue;
      }

      // otherwise expand it
      bool doExpand = false;
      if (k == kind::APPLY_UF)
      {
        // Always do beta-reduction here. The reason is that there may be
        // operators such as INTS_MODULUS in the body of the lambda that would
        // otherwise be introduced by beta-reduction via the rewriter, but are
        // not expanded here since the traversal in this function does not
        // traverse the operators of nodes. Hence, we beta-reduce here to
        // ensure terms in the body of the lambda are expanded during this
        // call.
        if (n.getOperator().getKind() == kind::LAMBDA)
        {
          doExpand = true;
        }
        else
        {
          // We always check if this operator corresponds to a defined function.
          doExpand = d_smt.isDefinedFunction(n.getOperator().toExpr());
        }
      }
      if (doExpand) {
        vector<Node> formals;
        TNode fm;
        if( n.getOperator().getKind() == kind::LAMBDA ){
          TNode op = n.getOperator();
          // lambda
          for( unsigned i=0; i<op[0].getNumChildren(); i++ ){
            formals.push_back( op[0][i] );
          }
          fm = op[1];
        }else{
          // application of a user-defined symbol
          TNode func = n.getOperator();
          SmtEngine::DefinedFunctionMap::const_iterator i = d_smt.d_definedFunctions->find(func);
          if(i == d_smt.d_definedFunctions->end()) {
            throw TypeCheckingException(n.toExpr(), string("Undefined function: `") + func.toString() + "'");
          }
          DefinedFunction def = (*i).second;
          formals = def.getFormals();

          if(Debug.isOn("expand")) {
            Debug("expand") << "found: " << n << endl;
            Debug("expand") << " func: " << func << endl;
            string name = func.getAttribute(expr::VarNameAttr());
            Debug("expand") << "     : \"" << name << "\"" << endl;
          }
          if(Debug.isOn("expand")) {
            Debug("expand") << " defn: " << def.getFunction() << endl
                            << "       [";
            if(formals.size() > 0) {
              copy( formals.begin(), formals.end() - 1,
                    ostream_iterator<Node>(Debug("expand"), ", ") );
              Debug("expand") << formals.back();
            }
            Debug("expand") << "]" << endl
                            << "       " << def.getFunction().getType() << endl
                            << "       " << def.getFormula() << endl;
          }

          fm = def.getFormula();
        }

        Node instance = fm.substitute(formals.begin(),
                                      formals.end(),
                                      n.begin(),
                                      n.begin() + formals.size());
        Debug("expand") << "made : " << instance << endl;

        Node expanded = expandDefinitions(instance, cache, expandOnly);
        cache[n] = (n == expanded ? Node::null() : expanded);
        result.push(expanded);
        continue;

      } else if(! expandOnly) {
        // do not do any theory stuff if expandOnly is true

        theory::Theory* t = d_smt.d_theoryEngine->theoryOf(node);

        Assert(t != NULL);
        LogicRequest req(d_smt);
        node = t->expandDefinition(req, n);
      }

      // the partial functions can fall through, in which case we still
      // consider their children
      worklist.push(std::make_tuple(
          Node(n), node, true));  // Original and rewritten result

      for(size_t i = 0; i < node.getNumChildren(); ++i) {
        worklist.push(
            std::make_tuple(node[i],
                            node[i],
                            false));  // Rewrite the children of the result only
      }

    } else {
      // Working upwards
      // Reconstruct the node from it's (now rewritten) children on the stack

      Debug("expand") << "cons : " << node << endl;
      if(node.getNumChildren()>0) {
        //cout << "cons : " << node << endl;
        NodeBuilder<> nb(node.getKind());
        if(node.getMetaKind() == kind::metakind::PARAMETERIZED) {
          Debug("expand") << "op   : " << node.getOperator() << endl;
          //cout << "op   : " << node.getOperator() << endl;
          nb << node.getOperator();
        }
        for(size_t i = 0; i < node.getNumChildren(); ++i) {
          Assert(!result.empty());
          Node expanded = result.top();
          result.pop();
          //cout << "exchld : " << expanded << endl;
          Debug("expand") << "exchld : " << expanded << endl;
          nb << expanded;
        }
        node = nb;
      }
      cache[n] = n == node ? Node::null() : node;           // Only cache once all subterms are expanded
      result.push(node);
    }
  } while(!worklist.empty());

  AlwaysAssert(result.size() == 1);

  return result.top();
}

// do dumping (before/after any preprocessing pass)
static void dumpAssertions(const char* key,
                           const AssertionPipeline& assertionList) {
  if( Dump.isOn("assertions") &&
      Dump.isOn(string("assertions:") + key) ) {
    // Push the simplified assertions to the dump output stream
    for(unsigned i = 0; i < assertionList.size(); ++ i) {
      TNode n = assertionList[i];
      Dump("assertions") << AssertCommand(Expr(n.toExpr()));
    }
  }
}

// returns false if simplification led to "false"
bool SmtEnginePrivate::simplifyAssertions()
{
  spendResource(options::preprocessStep());
  Assert(d_smt.d_pendingPops == 0);
  try {
    ScopeCounter depth(d_simplifyAssertionsDepth);

    Trace("simplify") << "SmtEnginePrivate::simplify()" << endl;

    if (options::simplificationMode() != options::SimplificationMode::NONE)
    {
      if (!options::unsatCores() && !options::fewerPreprocessingHoles())
      {
        // Perform non-clausal simplification
        PreprocessingPassResult res =
            d_passes["non-clausal-simp"]->apply(&d_assertions);
        if (res == PreprocessingPassResult::CONFLICT)
        {
          return false;
        }
      }

      // We piggy-back off of the BackEdgesMap in the CircuitPropagator to
      // do the miplib trick.
      if (  // check that option is on
          options::arithMLTrick() &&
          // miplib rewrites aren't safe in incremental mode
          !options::incrementalSolving() &&
          // only useful in arith
          d_smt.d_logic.isTheoryEnabled(THEORY_ARITH) &&
          // we add new assertions and need this (in practice, this
          // restriction only disables miplib processing during
          // re-simplification, which we don't expect to be useful anyway)
          d_assertions.getRealAssertionsEnd() == d_assertions.size())
      {
        d_passes["miplib-trick"]->apply(&d_assertions);
      } else {
        Trace("simplify") << "SmtEnginePrivate::simplify(): "
                          << "skipping miplib pseudobooleans pass (either incrementalSolving is on, or miplib pbs are turned off)..." << endl;
      }
    }

    Debug("smt") << " d_assertions     : " << d_assertions.size() << endl;

    // before ppRewrite check if only core theory for BV theory
    d_smt.d_theoryEngine->staticInitializeBVOptions(d_assertions.ref());

    // Theory preprocessing
    if (d_smt.d_earlyTheoryPP)
    {
      d_passes["theory-preprocess"]->apply(&d_assertions);
    }

    // ITE simplification
    if (options::doITESimp()
        && (d_simplifyAssertionsDepth <= 1 || options::doITESimpOnRepeat()))
    {
      PreprocessingPassResult res = d_passes["ite-simp"]->apply(&d_assertions);
      if (res == PreprocessingPassResult::CONFLICT)
      {
        Chat() << "...ITE simplification found unsat..." << endl;
        return false;
      }
    }

    Debug("smt") << " d_assertions     : " << d_assertions.size() << endl;

    // Unconstrained simplification
    if(options::unconstrainedSimp()) {
      d_passes["unconstrained-simplifier"]->apply(&d_assertions);
    }

    if (options::repeatSimp()
        && options::simplificationMode() != options::SimplificationMode::NONE
        && !options::unsatCores() && !options::fewerPreprocessingHoles())
    {
      PreprocessingPassResult res =
          d_passes["non-clausal-simp"]->apply(&d_assertions);
      if (res == PreprocessingPassResult::CONFLICT)
      {
        return false;
      }
    }

    dumpAssertions("post-repeatsimp", d_assertions);
    Trace("smt") << "POST repeatSimp" << endl;
    Debug("smt") << " d_assertions     : " << d_assertions.size() << endl;

  } catch(TypeCheckingExceptionPrivate& tcep) {
    // Calls to this function should have already weeded out any
    // typechecking exceptions via (e.g.) ensureBoolean().  But a
    // theory could still create a new expression that isn't
    // well-typed, and we don't want the C++ runtime to abort our
    // process without any error notice.
    InternalError()
        << "A bad expression was produced.  Original exception follows:\n"
        << tcep;
  }
  return true;
}

Result SmtEngine::check() {
  Assert(d_fullyInited);
  Assert(d_pendingPops == 0);

  Trace("smt") << "SmtEngine::check()" << endl;

  ResourceManager* resourceManager = d_private->getResourceManager();

  resourceManager->beginCall();

  // Only way we can be out of resource is if cumulative budget is on
  if (resourceManager->cumulativeLimitOn() &&
      resourceManager->out()) {
    Result::UnknownExplanation why = resourceManager->outOfResources() ?
                             Result::RESOURCEOUT : Result::TIMEOUT;
    return Result(Result::VALIDITY_UNKNOWN, why, d_filename);
  }

  // Make sure the prop layer has all of the assertions
  Trace("smt") << "SmtEngine::check(): processing assertions" << endl;
  d_private->processAssertions();
  Trace("smt") << "SmtEngine::check(): done processing assertions" << endl;

  // Turn off stop only for QF_LRA
  // TODO: Bring up in a meeting where to put this
  if(options::decisionStopOnly() && !options::decisionMode.wasSetByUser() ){
    if( // QF_LRA
       (not d_logic.isQuantified() &&
        d_logic.isPure(THEORY_ARITH) && d_logic.isLinear() && !d_logic.isDifferenceLogic() &&  !d_logic.areIntegersUsed()
        )){
      if (d_private->getIteSkolemMap().empty())
      {
        options::decisionStopOnly.set(false);
        d_decisionEngine->clearStrategies();
        Trace("smt") << "SmtEngine::check(): turning off stop only" << endl;
      }
    }
  }

  TimerStat::CodeTimer solveTimer(d_stats->d_solveTime);

  Chat() << "solving..." << endl;
  Trace("smt") << "SmtEngine::check(): running check" << endl;
  Result result = d_propEngine->checkSat();

  resourceManager->endCall();
  Trace("limit") << "SmtEngine::check(): cumulative millis " << resourceManager->getTimeUsage()
                 << ", resources " << resourceManager->getResourceUsage() << endl;


  return Result(result, d_filename);
}

Result SmtEngine::quickCheck() {
  Assert(d_fullyInited);
  Trace("smt") << "SMT quickCheck()" << endl;
  return Result(Result::VALIDITY_UNKNOWN, Result::REQUIRES_FULL_CHECK, d_filename);
}

theory::TheoryModel* SmtEngine::getAvailableModel(const char* c) const
{
  if (!options::assignFunctionValues())
  {
    std::stringstream ss;
    ss << "Cannot " << c << " when --assign-function-values is false.";
    throw RecoverableModalException(ss.str().c_str());
  }

  if (d_smtMode != SMT_MODE_SAT && d_smtMode != SMT_MODE_SAT_UNKNOWN)
  {
    std::stringstream ss;
    ss << "Cannot " << c
       << " unless immediately preceded by SAT/INVALID or UNKNOWN response.";
    throw RecoverableModalException(ss.str().c_str());
  }

  if (!options::produceModels())
  {
    std::stringstream ss;
    ss << "Cannot " << c << " when produce-models options is off.";
    throw ModalException(ss.str().c_str());
  }

  TheoryModel* m = d_theoryEngine->getBuiltModel();

  if (m == nullptr)
  {
    std::stringstream ss;
    ss << "Cannot " << c
       << " since model is not available. Perhaps the most recent call to "
          "check-sat was interupted?";
    throw RecoverableModalException(ss.str().c_str());
  }

  return m;
}

void SmtEnginePrivate::collectSkolems(TNode n, set<TNode>& skolemSet, unordered_map<Node, bool, NodeHashFunction>& cache)
{
  unordered_map<Node, bool, NodeHashFunction>::iterator it;
  it = cache.find(n);
  if (it != cache.end()) {
    return;
  }

  size_t sz = n.getNumChildren();
  if (sz == 0) {
    IteSkolemMap::iterator it = getIteSkolemMap().find(n);
    if (it != getIteSkolemMap().end())
    {
      skolemSet.insert(n);
    }
    cache[n] = true;
    return;
  }

  size_t k = 0;
  for (; k < sz; ++k) {
    collectSkolems(n[k], skolemSet, cache);
  }
  cache[n] = true;
}

bool SmtEnginePrivate::checkForBadSkolems(TNode n, TNode skolem, unordered_map<Node, bool, NodeHashFunction>& cache)
{
  unordered_map<Node, bool, NodeHashFunction>::iterator it;
  it = cache.find(n);
  if (it != cache.end()) {
    return (*it).second;
  }

  size_t sz = n.getNumChildren();
  if (sz == 0) {
    IteSkolemMap::iterator it = getIteSkolemMap().find(n);
    bool bad = false;
    if (it != getIteSkolemMap().end())
    {
      if (!((*it).first < n)) {
        bad = true;
      }
    }
    cache[n] = bad;
    return bad;
  }

  size_t k = 0;
  for (; k < sz; ++k) {
    if (checkForBadSkolems(n[k], skolem, cache)) {
      cache[n] = true;
      return true;
    }
  }

  cache[n] = false;
  return false;
}

void SmtEnginePrivate::processAssertions() {
  TimerStat::CodeTimer paTimer(d_smt.d_stats->d_processAssertionsTime);
  spendResource(options::preprocessStep());
  Assert(d_smt.d_fullyInited);
  Assert(d_smt.d_pendingPops == 0);
  SubstitutionMap& top_level_substs =
      d_preprocessingPassContext->getTopLevelSubstitutions();

  // Dump the assertions
  dumpAssertions("pre-everything", d_assertions);

  Trace("smt-proc") << "SmtEnginePrivate::processAssertions() begin" << endl;
  Trace("smt") << "SmtEnginePrivate::processAssertions()" << endl;

  Debug("smt") << "#Assertions : " << d_assertions.size() << endl;
  Debug("smt") << "#Assumptions: " << d_assertions.getNumAssumptions() << endl;

  if (d_assertions.size() == 0) {
    // nothing to do
    return;
  }

  if (options::bvGaussElim())
  {
    d_passes["bv-gauss"]->apply(&d_assertions);
  }

  if (d_assertionsProcessed && options::incrementalSolving()) {
    // TODO(b/1255): Substitutions in incremental mode should be managed with a
    // proper data structure.

    d_assertions.enableStoreSubstsInAsserts();
  }
  else
  {
    d_assertions.disableStoreSubstsInAsserts();
  }

  // Add dummy assertion in last position - to be used as a
  // placeholder for any new assertions to get added
  d_assertions.push_back(NodeManager::currentNM()->mkConst<bool>(true));
  // any assertions added beyond realAssertionsEnd must NOT affect the
  // equisatisfiability
  d_assertions.updateRealAssertionsEnd();

  // Assertions are NOT guaranteed to be rewritten by this point

  Trace("smt-proc") << "SmtEnginePrivate::processAssertions() : pre-definition-expansion" << endl;
  dumpAssertions("pre-definition-expansion", d_assertions);
  {
    Chat() << "expanding definitions..." << endl;
    Trace("simplify") << "SmtEnginePrivate::simplify(): expanding definitions" << endl;
    TimerStat::CodeTimer codeTimer(d_smt.d_stats->d_definitionExpansionTime);
    unordered_map<Node, Node, NodeHashFunction> cache;
    for(unsigned i = 0; i < d_assertions.size(); ++ i) {
      d_assertions.replace(i, expandDefinitions(d_assertions[i], cache));
    }
  }
  Trace("smt-proc") << "SmtEnginePrivate::processAssertions() : post-definition-expansion" << endl;
  dumpAssertions("post-definition-expansion", d_assertions);

  // save the assertions now
  THEORY_PROOF
    (
     for (unsigned i = 0; i < d_assertions.size(); ++i) {
       ProofManager::currentPM()->addAssertion(d_assertions[i].toExpr());
     }
     );

  Debug("smt") << " d_assertions     : " << d_assertions.size() << endl;

  if (options::globalNegate())
  {
    // global negation of the formula
    d_passes["global-negate"]->apply(&d_assertions);
    d_smt.d_globalNegation = !d_smt.d_globalNegation;
  }

  if( options::nlExtPurify() ){
    d_passes["nl-ext-purify"]->apply(&d_assertions);
  }

  if (options::solveRealAsInt()) {
    d_passes["real-to-int"]->apply(&d_assertions);
  }

  if (options::solveIntAsBV() > 0)
  {
    d_passes["int-to-bv"]->apply(&d_assertions);
  }

  if (options::bitblastMode() == options::BitblastMode::EAGER
      && !d_smt.d_logic.isPure(THEORY_BV)
      && d_smt.d_logic.getLogicString() != "QF_UFBV"
      && d_smt.d_logic.getLogicString() != "QF_ABV")
  {
    throw ModalException("Eager bit-blasting does not currently support theory combination. "
                         "Note that in a QF_BV problem UF symbols can be introduced for division. "
                         "Try --bv-div-zero-const to interpret division by zero as a constant.");
  }

  if (options::ackermann())
  {
    d_passes["ackermann"]->apply(&d_assertions);
  }

  if (options::bvAbstraction() && !options::incrementalSolving())
  {
    d_passes["bv-abstraction"]->apply(&d_assertions);
  }

  Debug("smt") << " d_assertions     : " << d_assertions.size() << endl;

  bool noConflict = true;

  if (options::extRewPrep())
  {
    d_passes["ext-rew-pre"]->apply(&d_assertions);
  }

  // Unconstrained simplification
  if(options::unconstrainedSimp()) {
    d_passes["rewrite"]->apply(&d_assertions);
    d_passes["unconstrained-simplifier"]->apply(&d_assertions);
  }

  if(options::bvIntroducePow2())
  {
    d_passes["bv-intro-pow2"]->apply(&d_assertions);
  }

  if (options::unsatCores())
  {
    // special rewriting pass for unsat cores, since many of the passes below
    // are skipped
    d_passes["rewrite"]->apply(&d_assertions);
  }
  else
  {
    d_passes["apply-substs"]->apply(&d_assertions);
  }

  // Assertions ARE guaranteed to be rewritten by this point
#ifdef CVC4_ASSERTIONS
  for (unsigned i = 0; i < d_assertions.size(); ++i)
  {
    Assert(Rewriter::rewrite(d_assertions[i]) == d_assertions[i]);
  }
#endif

  // Lift bit-vectors of size 1 to bool
  if (options::bitvectorToBool())
  {
    d_passes["bv-to-bool"]->apply(&d_assertions);
  }
  // Convert non-top-level Booleans to bit-vectors of size 1
  if (options::boolToBitvector() != options::BoolToBVMode::OFF)
  {
    d_passes["bool-to-bv"]->apply(&d_assertions);
  }
  if(options::sepPreSkolemEmp()) {
    d_passes["sep-skolem-emp"]->apply(&d_assertions);
  }

  if( d_smt.d_logic.isQuantified() ){
    //remove rewrite rules, apply pre-skolemization to existential quantifiers
    d_passes["quantifiers-preprocess"]->apply(&d_assertions);
    if( options::macrosQuant() ){
      //quantifiers macro expansion
      d_passes["quantifier-macros"]->apply(&d_assertions);
    }

    //fmf-fun : assume admissible functions, applying preprocessing reduction to FMF
    if( options::fmfFunWellDefined() ){
      quantifiers::FunDefFmf fdf;
      Assert(d_smt.d_fmfRecFunctionsDefined != NULL);
      //must carry over current definitions (for incremental)
      for( context::CDList<Node>::const_iterator fit = d_smt.d_fmfRecFunctionsDefined->begin();
           fit != d_smt.d_fmfRecFunctionsDefined->end(); ++fit ) {
        Node f = (*fit);
        Assert(d_smt.d_fmfRecFunctionsAbs.find(f)
               != d_smt.d_fmfRecFunctionsAbs.end());
        TypeNode ft = d_smt.d_fmfRecFunctionsAbs[f];
        fdf.d_sorts[f] = ft;
        std::map< Node, std::vector< Node > >::iterator fcit = d_smt.d_fmfRecFunctionsConcrete.find( f );
        Assert(fcit != d_smt.d_fmfRecFunctionsConcrete.end());
        for( unsigned j=0; j<fcit->second.size(); j++ ){
          fdf.d_input_arg_inj[f].push_back( fcit->second[j] );
        }
      }
      fdf.simplify( d_assertions.ref() );
      //must store new definitions (for incremental)
      for( unsigned i=0; i<fdf.d_funcs.size(); i++ ){
        Node f = fdf.d_funcs[i];
        d_smt.d_fmfRecFunctionsAbs[f] = fdf.d_sorts[f];
        d_smt.d_fmfRecFunctionsConcrete[f].clear();
        for( unsigned j=0; j<fdf.d_input_arg_inj[f].size(); j++ ){
          d_smt.d_fmfRecFunctionsConcrete[f].push_back( fdf.d_input_arg_inj[f][j] );
        }
        d_smt.d_fmfRecFunctionsDefined->push_back( f );
      }
    }
  }

  if( options::sortInference() || options::ufssFairnessMonotone() ){
    d_passes["sort-inference"]->apply(&d_assertions);
  }

  if( options::pbRewrites() ){
    d_passes["pseudo-boolean-processor"]->apply(&d_assertions);
  }

  // rephrasing normal inputs as sygus problems
  if (!d_smt.d_isInternalSubsolver)
  {
    if (options::sygusInference())
    {
      d_passes["sygus-infer"]->apply(&d_assertions);
    }
    else if (options::sygusRewSynthInput())
    {
      // do candidate rewrite rule synthesis
      d_passes["synth-rr"]->apply(&d_assertions);
    }
  }

  Trace("smt-proc") << "SmtEnginePrivate::processAssertions() : pre-simplify" << endl;
  dumpAssertions("pre-simplify", d_assertions);
  Chat() << "simplifying assertions..." << endl;
  noConflict = simplifyAssertions();
  if(!noConflict){
    ++(d_smt.d_stats->d_simplifiedToFalse);
  }
  Trace("smt-proc") << "SmtEnginePrivate::processAssertions() : post-simplify" << endl;
  dumpAssertions("post-simplify", d_assertions);

  if (options::symmetryBreakerExp() && !options::incrementalSolving())
  {
    // apply symmetry breaking if not in incremental mode
    d_passes["sym-break"]->apply(&d_assertions);
  }

  if(options::doStaticLearning()) {
    d_passes["static-learning"]->apply(&d_assertions);
  }
  Debug("smt") << " d_assertions     : " << d_assertions.size() << endl;

  {
    d_smt.d_stats->d_numAssertionsPre += d_assertions.size();
    d_passes["ite-removal"]->apply(&d_assertions);
    // This is needed because when solving incrementally, removeITEs may introduce
    // skolems that were solved for earlier and thus appear in the substitution
    // map.
    d_passes["apply-substs"]->apply(&d_assertions);
    d_smt.d_stats->d_numAssertionsPost += d_assertions.size();
  }

  dumpAssertions("pre-repeat-simplify", d_assertions);
  if(options::repeatSimp()) {
    Trace("smt-proc") << "SmtEnginePrivate::processAssertions() : pre-repeat-simplify" << endl;
    Chat() << "re-simplifying assertions..." << endl;
    ScopeCounter depth(d_simplifyAssertionsDepth);
    noConflict &= simplifyAssertions();
    if (noConflict) {
      // Need to fix up assertion list to maintain invariants:
      // Let Sk be the set of Skolem variables introduced by ITE's.  Let <_sk be the order in which these variables were introduced
      // during ite removal.
      // For each skolem variable sk, let iteExpr = iteMap(sk) be the ite expr mapped to by sk.

      // cache for expression traversal
      unordered_map<Node, bool, NodeHashFunction> cache;

      // First, find all skolems that appear in the substitution map - their associated iteExpr will need
      // to be moved to the main assertion set
      set<TNode> skolemSet;
      SubstitutionMap::iterator pos = top_level_substs.begin();
      for (; pos != top_level_substs.end(); ++pos)
      {
        collectSkolems((*pos).first, skolemSet, cache);
        collectSkolems((*pos).second, skolemSet, cache);
      }

      // We need to ensure:
      // 1. iteExpr has the form (ite cond (sk = t) (sk = e))
      // 2. if some sk' in Sk appears in cond, t, or e, then sk' <_sk sk
      // If either of these is violated, we must add iteExpr as a proper assertion
      IteSkolemMap::iterator it = getIteSkolemMap().begin();
      IteSkolemMap::iterator iend = getIteSkolemMap().end();
      NodeBuilder<> builder(kind::AND);
      builder << d_assertions[d_assertions.getRealAssertionsEnd() - 1];
      vector<TNode> toErase;
      for (; it != iend; ++it) {
        if (skolemSet.find((*it).first) == skolemSet.end()) {
          TNode iteExpr = d_assertions[(*it).second];
          if (iteExpr.getKind() == kind::ITE &&
              iteExpr[1].getKind() == kind::EQUAL &&
              iteExpr[1][0] == (*it).first &&
              iteExpr[2].getKind() == kind::EQUAL &&
              iteExpr[2][0] == (*it).first) {
            cache.clear();
            bool bad = checkForBadSkolems(iteExpr[0], (*it).first, cache);
            bad = bad || checkForBadSkolems(iteExpr[1][1], (*it).first, cache);
            bad = bad || checkForBadSkolems(iteExpr[2][1], (*it).first, cache);
            if (!bad) {
              continue;
            }
          }
        }
        // Move this iteExpr into the main assertions
        builder << d_assertions[(*it).second];
        d_assertions[(*it).second] = NodeManager::currentNM()->mkConst<bool>(true);
        toErase.push_back((*it).first);
      }
      if(builder.getNumChildren() > 1) {
        while (!toErase.empty()) {
          getIteSkolemMap().erase(toErase.back());
          toErase.pop_back();
        }
        d_assertions[d_assertions.getRealAssertionsEnd() - 1] =
            Rewriter::rewrite(Node(builder));
      }
      // TODO(b/1256): For some reason this is needed for some benchmarks, such as
      // QF_AUFBV/dwp_formulas/try5_small_difret_functions_dwp_tac.re_node_set_remove_at.il.dwp.smt2
      d_passes["ite-removal"]->apply(&d_assertions);
      d_passes["apply-substs"]->apply(&d_assertions);
      //      Assert(iteRewriteAssertionsEnd == d_assertions.size());
    }
    Trace("smt-proc") << "SmtEnginePrivate::processAssertions() : post-repeat-simplify" << endl;
  }
  dumpAssertions("post-repeat-simplify", d_assertions);

  if (options::rewriteApplyToConst())
  {
    d_passes["apply-to-const"]->apply(&d_assertions);
  }

  if (options::ufHo())
  {
    d_passes["ho-elim"]->apply(&d_assertions);
  }

  // begin: INVARIANT to maintain: no reordering of assertions or
  // introducing new ones
#ifdef CVC4_ASSERTIONS
  unsigned iteRewriteAssertionsEnd = d_assertions.size();
#endif

  Debug("smt") << " d_assertions     : " << d_assertions.size() << endl;

  Debug("smt") << "SmtEnginePrivate::processAssertions() POST SIMPLIFICATION" << endl;
  Debug("smt") << " d_assertions     : " << d_assertions.size() << endl;

  d_passes["theory-preprocess"]->apply(&d_assertions);

  if (options::bitblastMode() == options::BitblastMode::EAGER)
  {
    d_passes["bv-eager-atoms"]->apply(&d_assertions);
  }

  //notify theory engine new preprocessed assertions
  d_smt.d_theoryEngine->notifyPreprocessedAssertions( d_assertions.ref() );

  // Push the formula to decision engine
  if(noConflict) {
    Chat() << "pushing to decision engine..." << endl;
    Assert(iteRewriteAssertionsEnd == d_assertions.size());
    d_smt.d_decisionEngine->addAssertions(d_assertions);
  }

  // end: INVARIANT to maintain: no reordering of assertions or
  // introducing new ones

  Trace("smt-proc") << "SmtEnginePrivate::processAssertions() end" << endl;
  dumpAssertions("post-everything", d_assertions);

  // if incremental, compute which variables are assigned
  if (options::incrementalSolving())
  {
    d_preprocessingPassContext->recordSymbolsInAssertions(d_assertions.ref());
  }

  // Push the formula to SAT
  {
    Chat() << "converting to CNF..." << endl;
    TimerStat::CodeTimer codeTimer(d_smt.d_stats->d_cnfConversionTime);
    for (unsigned i = 0; i < d_assertions.size(); ++ i) {
      Chat() << "+ " << d_assertions[i] << std::endl;
      d_smt.d_propEngine->assertFormula(d_assertions[i]);
    }
  }

  d_assertionsProcessed = true;

  d_assertions.clear();
  getIteSkolemMap().clear();
}

void SmtEnginePrivate::addFormula(
    TNode n, bool inUnsatCore, bool inInput, bool isAssumption, bool maybeHasFv)
{
  if (n == d_true) {
    // nothing to do
    return;
  }

  Trace("smt") << "SmtEnginePrivate::addFormula(" << n
               << "), inUnsatCore = " << inUnsatCore
               << ", inInput = " << inInput
               << ", isAssumption = " << isAssumption << endl;

  // Ensure that it does not contain free variables
  if (maybeHasFv)
  {
    if (expr::hasFreeVar(n))
    {
      std::stringstream se;
      se << "Cannot process assertion with free variable.";
      if (language::isInputLangSygus(options::inputLanguage()))
      {
        // Common misuse of SyGuS is to use top-level assert instead of
        // constraint when defining the synthesis conjecture.
        se << " Perhaps you meant `constraint` instead of `assert`?";
      }
      throw ModalException(se.str().c_str());
    }
  }

  // Give it to proof manager
  PROOF(
    if( inInput ){
      // n is an input assertion
      if (inUnsatCore || options::unsatCores() || options::dumpUnsatCores() || options::checkUnsatCores() || options::fewerPreprocessingHoles()) {

        ProofManager::currentPM()->addCoreAssertion(n.toExpr());
      }
    }else{
      // n is the result of an unknown preprocessing step, add it to dependency map to null
      ProofManager::currentPM()->addDependence(n, Node::null());
    }
    // rewrite rules are by default in the unsat core because
    // they need to be applied until saturation
    if(options::unsatCores() &&
       n.getKind() == kind::REWRITE_RULE ){
      ProofManager::currentPM()->addUnsatCore(n.toExpr());
    }
  );

  // Add the normalized formula to the queue
  d_assertions.push_back(n, isAssumption);
  //d_assertions.push_back(Rewriter::rewrite(n));
}

void SmtEngine::ensureBoolean(const Expr& e)
{
  Type type = e.getType(options::typeChecking());
  Type boolType = d_exprManager->booleanType();
  if(type != boolType) {
    stringstream ss;
    ss << "Expected " << boolType << "\n"
       << "The assertion : " << e << "\n"
       << "Its type      : " << type;
    throw TypeCheckingException(e, ss.str());
  }
}

Result SmtEngine::checkSat(const Expr& assumption, bool inUnsatCore)
{
  return checkSatisfiability(assumption, inUnsatCore, false);
}

Result SmtEngine::checkSat(const vector<Expr>& assumptions, bool inUnsatCore)
{
  return checkSatisfiability(assumptions, inUnsatCore, false);
}

Result SmtEngine::query(const Expr& assumption, bool inUnsatCore)
{
  return checkSatisfiability(assumption.isNull()
                                 ? std::vector<Expr>()
                                 : std::vector<Expr>{assumption},
                             inUnsatCore,
                             true)
      .asValidityResult();
}

Result SmtEngine::query(const vector<Expr>& assumptions, bool inUnsatCore)
{
  return checkSatisfiability(assumptions, inUnsatCore, true).asValidityResult();
}

Result SmtEngine::checkSatisfiability(const Expr& expr,
                                      bool inUnsatCore,
                                      bool isQuery)
{
  return checkSatisfiability(
      expr.isNull() ? std::vector<Expr>() : std::vector<Expr>{expr},
      inUnsatCore,
      isQuery);
}

Result SmtEngine::checkSatisfiability(const vector<Expr>& assumptions,
                                      bool inUnsatCore,
                                      bool isQuery)
{
  try
  {
    SmtScope smts(this);
    finalOptionsAreSet();
    doPendingPops();

    Trace("smt") << "SmtEngine::" << (isQuery ? "query" : "checkSat") << "("
                 << assumptions << ")" << endl;

    if(d_queryMade && !options::incrementalSolving()) {
      throw ModalException("Cannot make multiple queries unless "
                           "incremental solving is enabled "
                           "(try --incremental)");
    }

    // Note that a query has been made
    d_queryMade = true;
    // reset global negation
    d_globalNegation = false;

    bool didInternalPush = false;

    setProblemExtended();

    if (isQuery)
    {
      size_t size = assumptions.size();
      if (size > 1)
      {
        /* Assume: not (BIGAND assumptions)  */
        d_assumptions.push_back(
            d_exprManager->mkExpr(kind::AND, assumptions).notExpr());
      }
      else if (size == 1)
      {
        /* Assume: not expr  */
        d_assumptions.push_back(assumptions[0].notExpr());
      }
    }
    else
    {
      /* Assume: BIGAND assumptions  */
      d_assumptions = assumptions;
    }

    if (!d_assumptions.empty())
    {
      internalPush();
      didInternalPush = true;
    }

    Result r(Result::SAT_UNKNOWN, Result::UNKNOWN_REASON);
    for (Expr e : d_assumptions)
    {
      // Substitute out any abstract values in ex.
      e = d_private->substituteAbstractValues(Node::fromExpr(e)).toExpr();
      Assert(e.getExprManager() == d_exprManager);
      // Ensure expr is type-checked at this point.
      ensureBoolean(e);

      /* Add assumption  */
      if (d_assertionList != NULL)
      {
        d_assertionList->push_back(e);
      }
      d_private->addFormula(e.getNode(), inUnsatCore, true, true);
    }

    r = check();

    if ((options::solveRealAsInt() || options::solveIntAsBV() > 0)
        && r.asSatisfiabilityResult().isSat() == Result::UNSAT)
    {
      r = Result(Result::SAT_UNKNOWN, Result::UNKNOWN_REASON);
    }
    // flipped if we did a global negation
    if (d_globalNegation)
    {
      Trace("smt") << "SmtEngine::process global negate " << r << std::endl;
      if (r.asSatisfiabilityResult().isSat() == Result::UNSAT)
      {
        r = Result(Result::SAT);
      }
      else if (r.asSatisfiabilityResult().isSat() == Result::SAT)
      {
        // only if satisfaction complete
        if (d_logic.isPure(THEORY_ARITH) || d_logic.isPure(THEORY_BV))
        {
          r = Result(Result::UNSAT);
        }
        else
        {
          r = Result(Result::SAT_UNKNOWN, Result::UNKNOWN_REASON);
        }
      }
      Trace("smt") << "SmtEngine::global negate returned " << r << std::endl;
    }

    d_needPostsolve = true;

    // Dump the query if requested
    if (Dump.isOn("benchmark"))
    {
      size_t size = assumptions.size();
      // the expr already got dumped out if assertion-dumping is on
      if (isQuery && size == 1)
      {
        Dump("benchmark") << QueryCommand(assumptions[0]);
      }
      else if (size == 0)
      {
        Dump("benchmark") << CheckSatCommand();
      }
      else
      {
        Dump("benchmark") << CheckSatAssumingCommand(d_assumptions);
      }
    }

    // Pop the context
    if (didInternalPush)
    {
      internalPop();
    }

    // Remember the status
    d_status = r;
    // Check against expected status
    if (!d_expectedStatus.isUnknown() && !d_status.isUnknown()
        && d_status != d_expectedStatus)
    {
      CVC4_FATAL() << "Expected result " << d_expectedStatus << " but got "
                   << d_status;
    }
    d_expectedStatus = Result();
    // Update the SMT mode
    if (d_status.asSatisfiabilityResult().isSat() == Result::UNSAT)
    {
      d_smtMode = SMT_MODE_UNSAT;
    }
    else if (d_status.asSatisfiabilityResult().isSat() == Result::SAT)
    {
      d_smtMode = SMT_MODE_SAT;
    }
    else
    {
      d_smtMode = SMT_MODE_SAT_UNKNOWN;
    }

    Trace("smt") << "SmtEngine::" << (isQuery ? "query" : "checkSat") << "("
                 << assumptions << ") => " << r << endl;

    // Check that SAT results generate a model correctly.
    if(options::checkModels()) {
      if (r.asSatisfiabilityResult().isSat() == Result::SAT)
      {
        checkModel();
      }
    }
    // Check that UNSAT results generate a proof correctly.
    if(options::checkProofs()) {
      if(r.asSatisfiabilityResult().isSat() == Result::UNSAT) {
        checkProof();
      }
    }
    // Check that UNSAT results generate an unsat core correctly.
    if(options::checkUnsatCores()) {
      if(r.asSatisfiabilityResult().isSat() == Result::UNSAT) {
        TimerStat::CodeTimer checkUnsatCoreTimer(d_stats->d_checkUnsatCoreTime);
        checkUnsatCore();
      }
    }

    return r;
  } catch (UnsafeInterruptException& e) {
    AlwaysAssert(d_private->getResourceManager()->out());
    Result::UnknownExplanation why = d_private->getResourceManager()->outOfResources() ?
      Result::RESOURCEOUT : Result::TIMEOUT;
    return Result(Result::SAT_UNKNOWN, why, d_filename);
  }
}

vector<Expr> SmtEngine::getUnsatAssumptions(void)
{
  Trace("smt") << "SMT getUnsatAssumptions()" << endl;
  SmtScope smts(this);
  if (!options::unsatAssumptions())
  {
    throw ModalException(
        "Cannot get unsat assumptions when produce-unsat-assumptions option "
        "is off.");
  }
  if (d_smtMode != SMT_MODE_UNSAT)
  {
    throw RecoverableModalException(
        "Cannot get unsat assumptions unless immediately preceded by "
        "UNSAT/VALID response.");
  }
  finalOptionsAreSet();
  if (Dump.isOn("benchmark"))
  {
    Dump("benchmark") << GetUnsatAssumptionsCommand();
  }
  UnsatCore core = getUnsatCoreInternal();
  vector<Expr> res;
  for (const Expr& e : d_assumptions)
  {
    if (find(core.begin(), core.end(), e) != core.end()) { res.push_back(e); }
  }
  return res;
}

Result SmtEngine::assertFormula(const Expr& ex, bool inUnsatCore)
{
  Assert(ex.getExprManager() == d_exprManager);
  SmtScope smts(this);
  finalOptionsAreSet();
  doPendingPops();

  Trace("smt") << "SmtEngine::assertFormula(" << ex << ")" << endl;

  if (Dump.isOn("raw-benchmark")) {
    Dump("raw-benchmark") << AssertCommand(ex);
  }

  // Substitute out any abstract values in ex
  Expr e = d_private->substituteAbstractValues(Node::fromExpr(ex)).toExpr();

  ensureBoolean(e);
  if(d_assertionList != NULL) {
    d_assertionList->push_back(e);
  }
  bool maybeHasFv = language::isInputLangSygus(options::inputLanguage());
  d_private->addFormula(e.getNode(), inUnsatCore, true, false, maybeHasFv);
  return quickCheck().asValidityResult();
}/* SmtEngine::assertFormula() */

/*
   --------------------------------------------------------------------------
    Handling SyGuS commands
   --------------------------------------------------------------------------
*/

void SmtEngine::declareSygusVar(const std::string& id, Expr var, Type type)
{
  d_private->d_sygusVars.push_back(Node::fromExpr(var));
  Trace("smt") << "SmtEngine::declareSygusVar: " << var << "\n";
  // don't need to set that the conjecture is stale
}

void SmtEngine::declareSygusPrimedVar(const std::string& id, Type type)
{
  // do nothing (the command is spurious)
  Trace("smt") << "SmtEngine::declareSygusPrimedVar: " << id << "\n";
  // don't need to set that the conjecture is stale
}

void SmtEngine::declareSygusFunctionVar(const std::string& id,
                                        Expr var,
                                        Type type)
{
  d_private->d_sygusVars.push_back(Node::fromExpr(var));
  Trace("smt") << "SmtEngine::declareSygusFunctionVar: " << var << "\n";
  // don't need to set that the conjecture is stale
}

void SmtEngine::declareSynthFun(const std::string& id,
                                Expr func,
                                Type sygusType,
                                bool isInv,
                                const std::vector<Expr>& vars)
{
  SmtScope smts(this);
  finalOptionsAreSet();
  doPendingPops();
  Node fn = Node::fromExpr(func);
  d_private->d_sygusFunSymbols.push_back(fn);
  if (!vars.empty())
  {
    Expr bvl = d_exprManager->mkExpr(kind::BOUND_VAR_LIST, vars);
    std::vector<Expr> attr_val_bvl;
    attr_val_bvl.push_back(bvl);
    setUserAttribute("sygus-synth-fun-var-list", func, attr_val_bvl, "");
  }
  // whether sygus type encodes syntax restrictions
  if (sygusType.isDatatype()
      && static_cast<DatatypeType>(sygusType).getDatatype().isSygus())
  {
    TypeNode stn = TypeNode::fromType(sygusType);
    Node sym = d_nodeManager->mkBoundVar("sfproxy", stn);
    std::vector<Expr> attr_value;
    attr_value.push_back(sym.toExpr());
    setUserAttribute("sygus-synth-grammar", func, attr_value, "");
  }
  Trace("smt") << "SmtEngine::declareSynthFun: " << func << "\n";
  // sygus conjecture is now stale
  setSygusConjectureStale();
}

void SmtEngine::assertSygusConstraint(Expr constraint)
{
  SmtScope smts(this);
  d_private->d_sygusConstraints.push_back(constraint);

  Trace("smt") << "SmtEngine::assertSygusConstrant: " << constraint << "\n";
  // sygus conjecture is now stale
  setSygusConjectureStale();
}

void SmtEngine::assertSygusInvConstraint(const Expr& inv,
                                         const Expr& pre,
                                         const Expr& trans,
                                         const Expr& post)
{
  SmtScope smts(this);
  // build invariant constraint

  // get variables (regular and their respective primed versions)
  std::vector<Node> terms, vars, primed_vars;
  terms.push_back(Node::fromExpr(inv));
  terms.push_back(Node::fromExpr(pre));
  terms.push_back(Node::fromExpr(trans));
  terms.push_back(Node::fromExpr(post));
  // variables are built based on the invariant type
  FunctionType t = static_cast<FunctionType>(inv.getType());
  std::vector<Type> argTypes = t.getArgTypes();
  for (const Type& ti : argTypes)
  {
    TypeNode tn = TypeNode::fromType(ti);
    vars.push_back(d_nodeManager->mkBoundVar(tn));
    d_private->d_sygusVars.push_back(vars.back());
    std::stringstream ss;
    ss << vars.back() << "'";
    primed_vars.push_back(d_nodeManager->mkBoundVar(ss.str(), tn));
    d_private->d_sygusVars.push_back(primed_vars.back());
  }

  // make relevant terms; 0 -> Inv, 1 -> Pre, 2 -> Trans, 3 -> Post
  for (unsigned i = 0; i < 4; ++i)
  {
    Node op = terms[i];
    Trace("smt-debug") << "Make inv-constraint term #" << i << " : " << op
                       << " with type " << op.getType() << "...\n";
    std::vector<Node> children;
    children.push_back(op);
    // transition relation applied over both variable lists
    if (i == 2)
    {
      children.insert(children.end(), vars.begin(), vars.end());
      children.insert(children.end(), primed_vars.begin(), primed_vars.end());
    }
    else
    {
      children.insert(children.end(), vars.begin(), vars.end());
    }
    terms[i] = d_nodeManager->mkNode(kind::APPLY_UF, children);
    // make application of Inv on primed variables
    if (i == 0)
    {
      children.clear();
      children.push_back(op);
      children.insert(children.end(), primed_vars.begin(), primed_vars.end());
      terms.push_back(d_nodeManager->mkNode(kind::APPLY_UF, children));
    }
  }
  // make constraints
  std::vector<Node> conj;
  conj.push_back(d_nodeManager->mkNode(kind::IMPLIES, terms[1], terms[0]));
  Node term0_and_2 = d_nodeManager->mkNode(kind::AND, terms[0], terms[2]);
  conj.push_back(d_nodeManager->mkNode(kind::IMPLIES, term0_and_2, terms[4]));
  conj.push_back(d_nodeManager->mkNode(kind::IMPLIES, terms[0], terms[3]));
  Node constraint = d_nodeManager->mkNode(kind::AND, conj);

  d_private->d_sygusConstraints.push_back(constraint);

  Trace("smt") << "SmtEngine::assertSygusInvConstrant: " << constraint << "\n";
  // sygus conjecture is now stale
  setSygusConjectureStale();
}

Result SmtEngine::checkSynth()
{
  SmtScope smts(this);

  if (options::incrementalSolving())
  {
    // TODO (project #7)
    throw ModalException(
        "Cannot make check-synth commands when incremental solving is enabled");
  }
  Expr query;
  if (d_private->d_sygusConjectureStale)
  {
    // build synthesis conjecture from asserted constraints and declared
    // variables/functions
    Node sygusVar =
        d_nodeManager->mkSkolem("sygus", d_nodeManager->booleanType());
    Node inst_attr = d_nodeManager->mkNode(kind::INST_ATTRIBUTE, sygusVar);
    Node sygusAttr = d_nodeManager->mkNode(kind::INST_PATTERN_LIST, inst_attr);
    std::vector<Node> bodyv;
    Trace("smt") << "Sygus : Constructing sygus constraint...\n";
    unsigned n_constraints = d_private->d_sygusConstraints.size();
    Node body = n_constraints == 0
                    ? d_nodeManager->mkConst(true)
                    : (n_constraints == 1
                           ? d_private->d_sygusConstraints[0]
                           : d_nodeManager->mkNode(
                               kind::AND, d_private->d_sygusConstraints));
    body = body.notNode();
    Trace("smt") << "...constructed sygus constraint " << body << std::endl;
    if (!d_private->d_sygusVars.empty())
    {
      Node boundVars =
          d_nodeManager->mkNode(kind::BOUND_VAR_LIST, d_private->d_sygusVars);
      body = d_nodeManager->mkNode(kind::EXISTS, boundVars, body);
      Trace("smt") << "...constructed exists " << body << std::endl;
    }
    if (!d_private->d_sygusFunSymbols.empty())
    {
      Node boundVars = d_nodeManager->mkNode(kind::BOUND_VAR_LIST,
                                             d_private->d_sygusFunSymbols);
      body = d_nodeManager->mkNode(kind::FORALL, boundVars, body, sygusAttr);
    }
    Trace("smt") << "...constructed forall " << body << std::endl;

    // set attribute for synthesis conjecture
    setUserAttribute("sygus", sygusVar.toExpr(), {}, "");

    Trace("smt") << "Check synthesis conjecture: " << body << std::endl;

    d_private->d_sygusConjectureStale = false;

    if (options::incrementalSolving())
    {
      // we push a context so that this conjecture is removed if we modify it
      // later
      internalPush();
      assertFormula(body.toExpr(), true);
    }
    else
    {
      query = body.toExpr();
    }
  }

  Result r = checkSatisfiability(query, true, false);

  // Check that synthesis solutions satisfy the conjecture
  if (options::checkSynthSol()
      && r.asSatisfiabilityResult().isSat() == Result::UNSAT)
  {
    checkSynthSolution();
  }
  return r;
}

/*
   --------------------------------------------------------------------------
    End of Handling SyGuS commands
   --------------------------------------------------------------------------
*/

Node SmtEngine::postprocess(TNode node, TypeNode expectedType) const {
  return node;
}

Expr SmtEngine::simplify(const Expr& ex)
{
  Assert(ex.getExprManager() == d_exprManager);
  SmtScope smts(this);
  finalOptionsAreSet();
  doPendingPops();
  Trace("smt") << "SMT simplify(" << ex << ")" << endl;

  if(Dump.isOn("benchmark")) {
    Dump("benchmark") << SimplifyCommand(ex);
  }

  Expr e = d_private->substituteAbstractValues(Node::fromExpr(ex)).toExpr();
  if( options::typeChecking() ) {
    e.getType(true); // ensure expr is type-checked at this point
  }

  // Make sure all preprocessing is done
  d_private->processAssertions();
  Node n = d_private->simplify(Node::fromExpr(e));
  n = postprocess(n, TypeNode::fromType(e.getType()));
  return n.toExpr();
}

Expr SmtEngine::expandDefinitions(const Expr& ex)
{
  d_private->spendResource(options::preprocessStep());

  Assert(ex.getExprManager() == d_exprManager);
  SmtScope smts(this);
  finalOptionsAreSet();
  doPendingPops();
  Trace("smt") << "SMT expandDefinitions(" << ex << ")" << endl;

  // Substitute out any abstract values in ex.
  Expr e = d_private->substituteAbstractValues(Node::fromExpr(ex)).toExpr();
  if(options::typeChecking()) {
    // Ensure expr is type-checked at this point.
    e.getType(true);
  }
  if(Dump.isOn("benchmark")) {
    Dump("benchmark") << ExpandDefinitionsCommand(e);
  }
  unordered_map<Node, Node, NodeHashFunction> cache;
  Node n = d_private->expandDefinitions(Node::fromExpr(e), cache, /* expandOnly = */ true);
  n = postprocess(n, TypeNode::fromType(e.getType()));

  return n.toExpr();
}

// TODO(#1108): Simplify the error reporting of this method.
Expr SmtEngine::getValue(const Expr& ex) const
{
  Assert(ex.getExprManager() == d_exprManager);
  SmtScope smts(this);

  Trace("smt") << "SMT getValue(" << ex << ")" << endl;
  if(Dump.isOn("benchmark")) {
    Dump("benchmark") << GetValueCommand(ex);
  }

  // Substitute out any abstract values in ex.
  Expr e = d_private->substituteAbstractValues(Node::fromExpr(ex)).toExpr();

  // Ensure expr is type-checked at this point.
  e.getType(options::typeChecking());

  // do not need to apply preprocessing substitutions (should be recorded
  // in model already)

  Node n = Node::fromExpr(e);
  Trace("smt") << "--- getting value of " << n << endl;
  TypeNode expectedType = n.getType();

  // Expand, then normalize
  unordered_map<Node, Node, NodeHashFunction> cache;
  n = d_private->expandDefinitions(n, cache);
  // There are two ways model values for terms are computed (for historical
  // reasons).  One way is that used in check-model; the other is that
  // used by the Model classes.  It's not clear to me exactly how these
  // two are different, but they need to be unified.  This ugly hack here
  // is to fix bug 554 until we can revamp boolean-terms and models [MGD]

  //AJR : necessary?
  if(!n.getType().isFunction()) {
    n = Rewriter::rewrite(n);
  }

  Trace("smt") << "--- getting value of " << n << endl;
  TheoryModel* m = getAvailableModel("get-value");
  Node resultNode;
  if(m != NULL) {
    resultNode = m->getValue(n);
  }
  Trace("smt") << "--- got value " << n << " = " << resultNode << endl;
  resultNode = postprocess(resultNode, expectedType);
  Trace("smt") << "--- model-post returned " << resultNode << endl;
  Trace("smt") << "--- model-post returned " << resultNode.getType() << endl;
  Trace("smt") << "--- model-post expected " << expectedType << endl;

  // type-check the result we got
  // Notice that lambdas have function type, which does not respect the subtype
  // relation, so we ignore them here.
  Assert(resultNode.isNull() || resultNode.getKind() == kind::LAMBDA
         || resultNode.getType().isSubtypeOf(expectedType))
      << "Run with -t smt for details.";

  // Ensure it's a constant, or a lambda (for uninterpreted functions). This
  // assertion only holds for models that do not have approximate values.
  Assert(m->hasApproximations() || resultNode.getKind() == kind::LAMBDA
         || resultNode.isConst());

  if(options::abstractValues() && resultNode.getType().isArray()) {
    resultNode = d_private->mkAbstractValue(resultNode);
    Trace("smt") << "--- abstract value >> " << resultNode << endl;
  }

  return resultNode.toExpr();
}

vector<Expr> SmtEngine::getValues(const vector<Expr>& exprs)
{
  vector<Expr> result;
  for (const Expr& e : exprs)
  {
    result.push_back(getValue(e));
  }
  return result;
}

bool SmtEngine::addToAssignment(const Expr& ex) {
  SmtScope smts(this);
  finalOptionsAreSet();
  doPendingPops();
  // Substitute out any abstract values in ex
  Expr e = d_private->substituteAbstractValues(Node::fromExpr(ex)).toExpr();
  Type type = e.getType(options::typeChecking());
  // must be Boolean
  PrettyCheckArgument(
      type.isBoolean(), e,
      "expected Boolean-typed variable or function application "
      "in addToAssignment()" );
  Node n = e.getNode();
  // must be a defined constant, or a variable
  PrettyCheckArgument(
      (((d_definedFunctions->find(n) != d_definedFunctions->end())
        && n.getNumChildren() == 0)
       || n.isVar()),
      e,
      "expected variable or defined-function application "
      "in addToAssignment(),\ngot %s",
      e.toString().c_str());
  if(!options::produceAssignments()) {
    return false;
  }
  if(d_assignments == NULL) {
    d_assignments = new(true) AssignmentSet(d_context);
  }
  d_assignments->insert(n);

  return true;
}

// TODO(#1108): Simplify the error reporting of this method.
vector<pair<Expr, Expr>> SmtEngine::getAssignment()
{
  Trace("smt") << "SMT getAssignment()" << endl;
  SmtScope smts(this);
  finalOptionsAreSet();
  if(Dump.isOn("benchmark")) {
    Dump("benchmark") << GetAssignmentCommand();
  }
  if(!options::produceAssignments()) {
    const char* msg =
      "Cannot get the current assignment when "
      "produce-assignments option is off.";
    throw ModalException(msg);
  }

  // Get the model here, regardless of whether d_assignments is null, since
  // we should throw errors related to model availability whether or not
  // assignments is null.
  TheoryModel* m = getAvailableModel("get assignment");

  vector<pair<Expr,Expr>> res;
  if (d_assignments != nullptr)
  {
    TypeNode boolType = d_nodeManager->booleanType();
    for (AssignmentSet::key_iterator i = d_assignments->key_begin(),
                                     iend = d_assignments->key_end();
         i != iend;
         ++i)
    {
      Node as = *i;
      Assert(as.getType() == boolType);

      Trace("smt") << "--- getting value of " << as << endl;

      // Expand, then normalize
      unordered_map<Node, Node, NodeHashFunction> cache;
      Node n = d_private->expandDefinitions(as, cache);
      n = Rewriter::rewrite(n);

      Trace("smt") << "--- getting value of " << n << endl;
      Node resultNode;
      if (m != nullptr)
      {
        resultNode = m->getValue(n);
      }

      // type-check the result we got
      Assert(resultNode.isNull() || resultNode.getType() == boolType);

      // ensure it's a constant
      Assert(resultNode.isConst());

      Assert(as.isVar());
      res.emplace_back(as.toExpr(), resultNode.toExpr());
    }
  }
  return res;
}

void SmtEngine::addToModelCommandAndDump(const Command& c, uint32_t flags, bool userVisible, const char* dumpTag) {
  Trace("smt") << "SMT addToModelCommandAndDump(" << c << ")" << endl;
  SmtScope smts(this);
  // If we aren't yet fully inited, the user might still turn on
  // produce-models.  So let's keep any commands around just in
  // case.  This is useful in two cases: (1) SMT-LIBv1 auto-declares
  // sort "U" in QF_UF before setLogic() is run and we still want to
  // support finding card(U) with --finite-model-find, and (2) to
  // decouple SmtEngine and ExprManager if the user does a few
  // ExprManager::mkSort() before SmtEngine::setOption("produce-models")
  // and expects to find their cardinalities in the model.
  if(/* userVisible && */
     (!d_fullyInited || options::produceModels()) &&
     (flags & ExprManager::VAR_FLAG_DEFINED) == 0) {
    if(flags & ExprManager::VAR_FLAG_GLOBAL) {
      d_modelGlobalCommands.push_back(c.clone());
    } else {
      d_modelCommands->push_back(c.clone());
    }
  }
  if(Dump.isOn(dumpTag)) {
    if(d_fullyInited) {
      Dump(dumpTag) << c;
    } else {
      d_dumpCommands.push_back(c.clone());
    }
  }
}

// TODO(#1108): Simplify the error reporting of this method.
Model* SmtEngine::getModel() {
  Trace("smt") << "SMT getModel()" << endl;
  SmtScope smts(this);

  finalOptionsAreSet();

  if(Dump.isOn("benchmark")) {
    Dump("benchmark") << GetModelCommand();
  }

  TheoryModel* m = getAvailableModel("get model");

  // Since model m is being returned to the user, we must ensure that this
  // model object remains valid with future check-sat calls. Hence, we set
  // the theory engine into "eager model building" mode. TODO #2648: revisit.
  d_theoryEngine->setEagerModelBuilding();

  if (options::modelCoresMode() != options::ModelCoresMode::NONE)
  {
    // If we enabled model cores, we compute a model core for m based on our
    // (expanded) assertions using the model core builder utility
    std::vector<Expr> eassertsProc = getExpandedAssertions();
    ModelCoreBuilder::setModelCore(eassertsProc, m, options::modelCoresMode());
  }
  m->d_inputName = d_filename;
  m->d_isKnownSat = (d_smtMode == SMT_MODE_SAT);
  return m;
}

Result SmtEngine::blockModel()
{
  Trace("smt") << "SMT blockModel()" << endl;
  SmtScope smts(this);

  finalOptionsAreSet();

  if (Dump.isOn("benchmark"))
  {
    Dump("benchmark") << BlockModelCommand();
  }

  TheoryModel* m = getAvailableModel("block model");

  if (options::blockModelsMode() == options::BlockModelsMode::NONE)
  {
    std::stringstream ss;
    ss << "Cannot block model when block-models is set to none.";
    throw ModalException(ss.str().c_str());
  }

  // get expanded assertions
  std::vector<Expr> eassertsProc = getExpandedAssertions();
  Expr eblocker = ModelBlocker::getModelBlocker(
      eassertsProc, m, options::blockModelsMode());
  return assertFormula(eblocker);
}

Result SmtEngine::blockModelValues(const std::vector<Expr>& exprs)
{
  Trace("smt") << "SMT blockModelValues()" << endl;
  SmtScope smts(this);

  finalOptionsAreSet();

  PrettyCheckArgument(
      !exprs.empty(),
      "block model values must be called on non-empty set of terms");
  if (Dump.isOn("benchmark"))
  {
    Dump("benchmark") << BlockModelValuesCommand(exprs);
  }

  TheoryModel* m = getAvailableModel("block model values");

  // get expanded assertions
  std::vector<Expr> eassertsProc = getExpandedAssertions();
  // we always do block model values mode here
  Expr eblocker = ModelBlocker::getModelBlocker(
      eassertsProc, m, options::BlockModelsMode::VALUES, exprs);
  return assertFormula(eblocker);
}

std::pair<Expr, Expr> SmtEngine::getSepHeapAndNilExpr(void)
{
  if (!d_logic.isTheoryEnabled(THEORY_SEP))
  {
    const char* msg =
        "Cannot obtain separation logic expressions if not using the "
        "separation logic theory.";
    throw RecoverableModalException(msg);
  }
  NodeManagerScope nms(d_nodeManager);
  Expr heap;
  Expr nil;
  Model* m = getAvailableModel("get separation logic heap and nil");
  if (m->getHeapModel(heap, nil))
  {
    return std::make_pair(heap, nil);
  }
  InternalError()
      << "SmtEngine::getSepHeapAndNilExpr(): failed to obtain heap/nil "
         "expressions from theory model.";
}

std::vector<Expr> SmtEngine::getExpandedAssertions()
{
  std::vector<Expr> easserts = getAssertions();
  // must expand definitions
  std::vector<Expr> eassertsProc;
  std::unordered_map<Node, Node, NodeHashFunction> cache;
  for (const Expr& e : easserts)
  {
    Node ea = Node::fromExpr(e);
    Node eae = d_private->expandDefinitions(ea, cache);
    eassertsProc.push_back(eae.toExpr());
  }
  return eassertsProc;
}

Expr SmtEngine::getSepHeapExpr() { return getSepHeapAndNilExpr().first; }

Expr SmtEngine::getSepNilExpr() { return getSepHeapAndNilExpr().second; }

void SmtEngine::checkProof()
{
#if (IS_LFSC_BUILD && IS_PROOFS_BUILD)

  Chat() << "generating proof..." << endl;

  const Proof& pf = getProof();

  Chat() << "checking proof..." << endl;

  std::string logicString = d_logic.getLogicString();

  std::stringstream pfStream;

  pfStream << proof::plf_signatures << endl;
  int64_t sizeBeforeProof = static_cast<int64_t>(pfStream.tellp());

  pf.toStream(pfStream);
  d_stats->d_proofsSize +=
      static_cast<int64_t>(pfStream.tellp()) - sizeBeforeProof;

  {
    TimerStat::CodeTimer checkProofTimer(d_stats->d_lfscCheckProofTime);
    lfscc_init();
    lfscc_check_file(pfStream, false, false, false, false, false, false, false);
  }
  // FIXME: we should actually call lfscc_cleanup here, but lfscc_cleanup
  // segfaults on regress0/bv/core/bitvec7.smt
  // lfscc_cleanup();

#else  /* (IS_LFSC_BUILD && IS_PROOFS_BUILD) */
  Unreachable()
      << "This version of CVC4 was built without proof support; cannot check "
         "proofs.";
#endif /* (IS_LFSC_BUILD && IS_PROOFS_BUILD) */
}

UnsatCore SmtEngine::getUnsatCoreInternal()
{
#if IS_PROOFS_BUILD
  if (!options::unsatCores())
  {
    throw ModalException(
        "Cannot get an unsat core when produce-unsat-cores option is off.");
  }
  if (d_smtMode != SMT_MODE_UNSAT)
  {
    throw RecoverableModalException(
        "Cannot get an unsat core unless immediately preceded by UNSAT/VALID "
        "response.");
  }

  d_proofManager->traceUnsatCore();  // just to trigger core creation
  return UnsatCore(this, d_proofManager->extractUnsatCore());
#else  /* IS_PROOFS_BUILD */
  throw ModalException(
      "This build of CVC4 doesn't have proof support (required for unsat "
      "cores).");
#endif /* IS_PROOFS_BUILD */
}

void SmtEngine::checkUnsatCore() {
  Assert(options::unsatCores())
      << "cannot check unsat core if unsat cores are turned off";

  Notice() << "SmtEngine::checkUnsatCore(): generating unsat core" << endl;
  UnsatCore core = getUnsatCore();

  SmtEngine coreChecker(d_exprManager);
  coreChecker.setLogic(getLogicInfo());

  PROOF(
  std::vector<Command*>::const_iterator itg = d_defineCommands.begin();
  for (; itg != d_defineCommands.end();  ++itg) {
    (*itg)->invoke(&coreChecker);
  }
  );

  Notice() << "SmtEngine::checkUnsatCore(): pushing core assertions (size == " << core.size() << ")" << endl;
  for(UnsatCore::iterator i = core.begin(); i != core.end(); ++i) {
    Notice() << "SmtEngine::checkUnsatCore(): pushing core member " << *i << endl;
    coreChecker.assertFormula(*i);
  }
  const bool checkUnsatCores = options::checkUnsatCores();
  Result r;
  try {
    options::checkUnsatCores.set(false);
    options::checkProofs.set(false);
    r = coreChecker.checkSat();
  } catch(...) {
    options::checkUnsatCores.set(checkUnsatCores);
    throw;
  }
  Notice() << "SmtEngine::checkUnsatCore(): result is " << r << endl;
  if(r.asSatisfiabilityResult().isUnknown()) {
    InternalError()
        << "SmtEngine::checkUnsatCore(): could not check core result unknown.";
  }

  if(r.asSatisfiabilityResult().isSat()) {
    InternalError()
        << "SmtEngine::checkUnsatCore(): produced core was satisfiable.";
  }
}

void SmtEngine::checkModel(bool hardFailure) {
  // --check-model implies --produce-assertions, which enables the
  // assertion list, so we should be ok.
  Assert(d_assertionList != NULL)
      << "don't have an assertion list to check in SmtEngine::checkModel()";

  TimerStat::CodeTimer checkModelTimer(d_stats->d_checkModelTime);

  // Throughout, we use Notice() to give diagnostic output.
  //
  // If this function is running, the user gave --check-model (or equivalent),
  // and if Notice() is on, the user gave --verbose (or equivalent).

  Notice() << "SmtEngine::checkModel(): generating model" << endl;
  TheoryModel* m = getAvailableModel("check model");

  // check-model is not guaranteed to succeed if approximate values were used.
  // Thus, we intentionally abort here.
  if (m->hasApproximations())
  {
    throw RecoverableModalException(
        "Cannot run check-model on a model with approximate values.");
  }

  // Check individual theory assertions
  d_theoryEngine->checkTheoryAssertionsWithModel(hardFailure);

  // Output the model
  Notice() << *m;

  // We have a "fake context" for the substitution map (we don't need it
  // to be context-dependent)
  context::Context fakeContext;
  SubstitutionMap substitutions(&fakeContext, /* substituteUnderQuantifiers = */ false);

  for(size_t k = 0; k < m->getNumCommands(); ++k) {
    const DeclareFunctionCommand* c = dynamic_cast<const DeclareFunctionCommand*>(m->getCommand(k));
    Notice() << "SmtEngine::checkModel(): model command " << k << " : " << m->getCommand(k) << endl;
    if(c == NULL) {
      // we don't care about DECLARE-DATATYPES, DECLARE-SORT, ...
      Notice() << "SmtEngine::checkModel(): skipping..." << endl;
    } else {
      // We have a DECLARE-FUN:
      //
      // We'll first do some checks, then add to our substitution map
      // the mapping: function symbol |-> value

      Expr func = c->getFunction();
      Node val = m->getValue(func);

      Notice() << "SmtEngine::checkModel(): adding substitution: " << func << " |-> " << val << endl;

      // (1) if the value is a lambda, ensure the lambda doesn't contain the
      // function symbol (since then the definition is recursive)
      if (val.getKind() == kind::LAMBDA) {
        // first apply the model substitutions we have so far
        Debug("boolean-terms") << "applying subses to " << val[1] << endl;
        Node n = substitutions.apply(val[1]);
        Debug("boolean-terms") << "++ got " << n << endl;
        // now check if n contains func by doing a substitution
        // [func->func2] and checking equality of the Nodes.
        // (this just a way to check if func is in n.)
        SubstitutionMap subs(&fakeContext);
        Node func2 = NodeManager::currentNM()->mkSkolem("", TypeNode::fromType(func.getType()), "", NodeManager::SKOLEM_NO_NOTIFY);
        subs.addSubstitution(func, func2);
        if(subs.apply(n) != n) {
          Notice() << "SmtEngine::checkModel(): *** PROBLEM: MODEL VALUE DEFINED IN TERMS OF ITSELF ***" << endl;
          stringstream ss;
          ss << "SmtEngine::checkModel(): ERRORS SATISFYING ASSERTIONS WITH MODEL:" << endl
             << "considering model value for " << func << endl
             << "body of lambda is:   " << val << endl;
          if(n != val[1]) {
            ss << "body substitutes to: " << n << endl;
          }
          ss << "so " << func << " is defined in terms of itself." << endl
             << "Run with `--check-models -v' for additional diagnostics.";
          InternalError() << ss.str();
        }
      }

      // (2) check that the value is actually a value
      else if (!val.isConst()) {
        Notice() << "SmtEngine::checkModel(): *** PROBLEM: MODEL VALUE NOT A CONSTANT ***" << endl;
        InternalError()
            << "SmtEngine::checkModel(): ERRORS SATISFYING ASSERTIONS WITH "
               "MODEL:"
            << endl
            << "model value for " << func << endl
            << "             is " << val << endl
            << "and that is not a constant (.isConst() == false)." << endl
            << "Run with `--check-models -v' for additional diagnostics.";
      }

      // (3) check that it's the correct (sub)type
      // This was intended to be a more general check, but for now we can't do that because
      // e.g. "1" is an INT, which isn't a subrange type [1..10] (etc.).
      else if(func.getType().isInteger() && !val.getType().isInteger()) {
        Notice() << "SmtEngine::checkModel(): *** PROBLEM: MODEL VALUE NOT CORRECT TYPE ***" << endl;
        InternalError()
            << "SmtEngine::checkModel(): ERRORS SATISFYING ASSERTIONS WITH "
               "MODEL:"
            << endl
            << "model value for " << func << endl
            << "             is " << val << endl
            << "value type is     " << val.getType() << endl
            << "should be of type " << func.getType() << endl
            << "Run with `--check-models -v' for additional diagnostics.";
      }

      // (4) checks complete, add the substitution
      Debug("boolean-terms") << "cm: adding subs " << func << " :=> " << val << endl;
      substitutions.addSubstitution(func, val);
    }
  }

  // Now go through all our user assertions checking if they're satisfied.
  for(AssertionList::const_iterator i = d_assertionList->begin(); i != d_assertionList->end(); ++i) {
    Notice() << "SmtEngine::checkModel(): checking assertion " << *i << endl;
    Node n = Node::fromExpr(*i);

    // Apply any define-funs from the problem.
    {
      unordered_map<Node, Node, NodeHashFunction> cache;
      n = d_private->expandDefinitions(n, cache);
    }
    Notice() << "SmtEngine::checkModel(): -- expands to " << n << endl;

    // Apply our model value substitutions.
    Debug("boolean-terms") << "applying subses to " << n << endl;
    n = substitutions.apply(n);
    Debug("boolean-terms") << "++ got " << n << endl;
    Notice() << "SmtEngine::checkModel(): -- substitutes to " << n << endl;

    if( n.getKind() != kind::REWRITE_RULE ){
      // In case it's a quantifier (or contains one), look up its value before
      // simplifying, or the quantifier might be irreparably altered.
      n = m->getValue(n);
      Notice() << "SmtEngine::checkModel(): -- get value : " << n << std::endl;
    } else {
      // Note this "skip" is done here, rather than above.  This is
      // because (1) the quantifier could in principle simplify to false,
      // which should be reported, and (2) checking for the quantifier
      // above, before simplification, doesn't catch buried quantifiers
      // anyway (those not at the top-level).
      Notice() << "SmtEngine::checkModel(): -- skipping rewrite-rules assertion"
               << endl;
      continue;
    }

    // Simplify the result.
    n = d_private->simplify(n);
    Notice() << "SmtEngine::checkModel(): -- simplifies to  " << n << endl;

    // Replace the already-known ITEs (this is important for ground ITEs under quantifiers).
    n = d_private->d_iteRemover.replace(n);
    Notice() << "SmtEngine::checkModel(): -- ite replacement gives " << n << endl;

    // Apply our model value substitutions (again), as things may have been simplified.
    Debug("boolean-terms") << "applying subses to " << n << endl;
    n = substitutions.apply(n);
    Debug("boolean-terms") << "++ got " << n << endl;
    Notice() << "SmtEngine::checkModel(): -- re-substitutes to " << n << endl;

    // As a last-ditch effort, ask model to simplify it.
    // Presently, this is only an issue for quantifiers, which can have a value
    // but don't show up in our substitution map above.
    n = m->getValue(n);
    Notice() << "SmtEngine::checkModel(): -- model-substitutes to " << n << endl;

    if( d_logic.isQuantified() ){
      // AJR: since quantified formulas are not checkable, we assign them to true/false based on the satisfying assignment.
      // however, quantified formulas can be modified during preprocess, so they may not correspond to those in the satisfying assignment.
      // hence we use a relaxed version of check model here.
      // this is necessary until preprocessing passes explicitly record how they rewrite quantified formulas
      if( hardFailure && !n.isConst() && n.getKind() != kind::LAMBDA ){
        Notice() << "SmtEngine::checkModel(): -- relax check model wrt quantified formulas..." << endl;
        AlwaysAssert(quantifiers::QuantifiersRewriter::containsQuantifiers(n));
        Warning() << "Warning : SmtEngine::checkModel(): cannot check simplified assertion : " << n << endl;
        continue;
      }
    }else{
      AlwaysAssert(!hardFailure || n.isConst() || n.getKind() == kind::LAMBDA);
    }
    // The result should be == true.
    if(n != NodeManager::currentNM()->mkConst(true)) {
      Notice() << "SmtEngine::checkModel(): *** PROBLEM: EXPECTED `TRUE' ***"
               << endl;
      stringstream ss;
      ss << "SmtEngine::checkModel(): "
         << "ERRORS SATISFYING ASSERTIONS WITH MODEL:" << endl
         << "assertion:     " << *i << endl
         << "simplifies to: " << n << endl
         << "expected `true'." << endl
         << "Run with `--check-models -v' for additional diagnostics.";
      if(hardFailure) {
        InternalError() << ss.str();
      } else {
        Warning() << ss.str() << endl;
      }
    }
  }
  Notice() << "SmtEngine::checkModel(): all assertions checked out OK !" << endl;
}

void SmtEngine::checkSynthSolution()
{
  NodeManager* nm = NodeManager::currentNM();
  Notice() << "SmtEngine::checkSynthSolution(): checking synthesis solution" << endl;
  std::map<Node, std::map<Node, Node>> sol_map;
  /* Get solutions and build auxiliary vectors for substituting */
  if (!d_theoryEngine->getSynthSolutions(sol_map))
  {
    InternalError() << "SmtEngine::checkSynthSolution(): No solution to check!";
    return;
  }
  if (sol_map.empty())
  {
    InternalError() << "SmtEngine::checkSynthSolution(): Got empty solution!";
    return;
  }
  Trace("check-synth-sol") << "Got solution map:\n";
  // the set of synthesis conjectures in our assertions
  std::unordered_set<Node, NodeHashFunction> conjs;
  // For each of the above conjectures, the functions-to-synthesis and their
  // solutions. This is used as a substitution below.
  std::map<Node, std::vector<Node>> fvarMap;
  std::map<Node, std::vector<Node>> fsolMap;
  for (const std::pair<const Node, std::map<Node, Node>>& cmap : sol_map)
  {
    Trace("check-synth-sol") << "For conjecture " << cmap.first << ":\n";
    conjs.insert(cmap.first);
    std::vector<Node>& fvars = fvarMap[cmap.first];
    std::vector<Node>& fsols = fsolMap[cmap.first];
    for (const std::pair<const Node, Node>& pair : cmap.second)
    {
      Trace("check-synth-sol")
          << "  " << pair.first << " --> " << pair.second << "\n";
      fvars.push_back(pair.first);
      fsols.push_back(pair.second);
    }
  }
  Trace("check-synth-sol") << "Starting new SMT Engine\n";
  /* Start new SMT engine to check solutions */
  SmtEngine solChecker(d_exprManager);
  solChecker.setLogic(getLogicInfo());
  setOption("check-synth-sol", SExpr("false"));
  setOption("sygus-rec-fun", SExpr("false"));

  Trace("check-synth-sol") << "Retrieving assertions\n";
  // Build conjecture from original assertions
  if (d_assertionList == NULL)
  {
    Trace("check-synth-sol") << "No assertions to check\n";
    return;
  }
  // auxiliary assertions
  std::vector<Node> auxAssertions;
  // expand definitions cache
  std::unordered_map<Node, Node, NodeHashFunction> cache;
  for (AssertionList::const_iterator i = d_assertionList->begin();
       i != d_assertionList->end();
       ++i)
  {
    Notice() << "SmtEngine::checkSynthSolution(): checking assertion " << *i << endl;
    Trace("check-synth-sol") << "Retrieving assertion " << *i << "\n";
    Node assertion = Node::fromExpr(*i);
    // Apply any define-funs from the problem.
    assertion = d_private->expandDefinitions(assertion, cache);
    Notice() << "SmtEngine::checkSynthSolution(): -- expands to " << assertion
             << endl;
    Trace("check-synth-sol") << "Expanded assertion " << assertion << "\n";
    if (conjs.find(assertion) == conjs.end())
    {
      Trace("check-synth-sol") << "It is an auxiliary assertion\n";
      auxAssertions.push_back(assertion);
    }
    else
    {
      Trace("check-synth-sol") << "It is a synthesis conjecture\n";
    }
  }
  // check all conjectures
  for (const Node& conj : conjs)
  {
    // get the solution for this conjecture
    std::vector<Node>& fvars = fvarMap[conj];
    std::vector<Node>& fsols = fsolMap[conj];
    // Apply solution map to conjecture body
    Node conjBody;
    /* Whether property is quantifier free */
    if (conj[1].getKind() != kind::EXISTS)
    {
      conjBody = conj[1].substitute(
          fvars.begin(), fvars.end(), fsols.begin(), fsols.end());
    }
    else
    {
      conjBody = conj[1][1].substitute(
          fvars.begin(), fvars.end(), fsols.begin(), fsols.end());

      /* Skolemize property */
      std::vector<Node> vars, skos;
      for (unsigned j = 0, size = conj[1][0].getNumChildren(); j < size; ++j)
      {
        vars.push_back(conj[1][0][j]);
        std::stringstream ss;
        ss << "sk_" << j;
        skos.push_back(nm->mkSkolem(ss.str(), conj[1][0][j].getType()));
        Trace("check-synth-sol") << "\tSkolemizing " << conj[1][0][j] << " to "
                                 << skos.back() << "\n";
      }
      conjBody = conjBody.substitute(
          vars.begin(), vars.end(), skos.begin(), skos.end());
    }
    Notice() << "SmtEngine::checkSynthSolution(): -- body substitutes to "
             << conjBody << endl;
    Trace("check-synth-sol") << "Substituted body of assertion to " << conjBody
                             << "\n";
    solChecker.assertFormula(conjBody.toExpr());
    // Assert all auxiliary assertions. This may include recursive function
    // definitions that were added as assertions to the sygus problem.
    for (const Node& a : auxAssertions)
    {
      solChecker.assertFormula(a.toExpr());
    }
    Result r = solChecker.checkSat();
    Notice() << "SmtEngine::checkSynthSolution(): result is " << r << endl;
    Trace("check-synth-sol") << "Satsifiability check: " << r << "\n";
    if (r.asSatisfiabilityResult().isUnknown())
    {
      InternalError() << "SmtEngine::checkSynthSolution(): could not check "
                         "solution, result "
                         "unknown.";
    }
    else if (r.asSatisfiabilityResult().isSat())
    {
      InternalError()
          << "SmtEngine::checkSynthSolution(): produced solution leads to "
             "satisfiable negated conjecture.";
    }
    solChecker.resetAssertions();
  }
}

void SmtEngine::checkAbduct(Expr a)
{
  Assert(a.getType().isBoolean());
  Trace("check-abduct") << "SmtEngine::checkAbduct: get expanded assertions"
                        << std::endl;

  std::vector<Expr> asserts = getExpandedAssertions();
  asserts.push_back(a);

  // two checks: first, consistent with assertions, second, implies negated goal
  // is unsatisfiable.
  for (unsigned j = 0; j < 2; j++)
  {
    Trace("check-abduct") << "SmtEngine::checkAbduct: phase " << j
                          << ": make new SMT engine" << std::endl;
    // Start new SMT engine to check solution
    SmtEngine abdChecker(d_exprManager);
    abdChecker.setLogic(getLogicInfo());
    Trace("check-abduct") << "SmtEngine::checkAbduct: phase " << j
                          << ": asserting formulas" << std::endl;
    for (const Expr& e : asserts)
    {
      abdChecker.assertFormula(e);
    }
    Trace("check-abduct") << "SmtEngine::checkAbduct: phase " << j
                          << ": check the assertions" << std::endl;
    Result r = abdChecker.checkSat();
    Trace("check-abduct") << "SmtEngine::checkAbduct: phase " << j
                          << ": result is " << r << endl;
    std::stringstream serr;
    bool isError = false;
    if (j == 0)
    {
      if (r.asSatisfiabilityResult().isSat() != Result::SAT)
      {
        isError = true;
        serr << "SmtEngine::checkAbduct(): produced solution cannot be shown "
                "to be consisconsistenttent with assertions, result was "
             << r;
      }
      Trace("check-abduct")
          << "SmtEngine::checkAbduct: goal is " << d_abdConj << std::endl;
      // add the goal to the set of assertions
      Assert(!d_abdConj.isNull());
      asserts.push_back(d_abdConj);
    }
    else
    {
      if (r.asSatisfiabilityResult().isSat() != Result::UNSAT)
      {
        isError = true;
        serr << "SmtEngine::checkAbduct(): negated goal cannot be shown "
                "unsatisfiable with produced solution, result was "
             << r;
      }
    }
    // did we get an unexpected result?
    if (isError)
    {
      InternalError() << serr.str();
    }
  }
}

// TODO(#1108): Simplify the error reporting of this method.
UnsatCore SmtEngine::getUnsatCore() {
  Trace("smt") << "SMT getUnsatCore()" << endl;
  SmtScope smts(this);
  finalOptionsAreSet();
  if(Dump.isOn("benchmark")) {
    Dump("benchmark") << GetUnsatCoreCommand();
  }
  return getUnsatCoreInternal();
}

// TODO(#1108): Simplify the error reporting of this method.
const Proof& SmtEngine::getProof()
{
  Trace("smt") << "SMT getProof()" << endl;
  SmtScope smts(this);
  finalOptionsAreSet();
  if(Dump.isOn("benchmark")) {
    Dump("benchmark") << GetProofCommand();
  }
#if IS_PROOFS_BUILD
  if(!options::proof()) {
    throw ModalException("Cannot get a proof when produce-proofs option is off.");
  }
  if (d_smtMode != SMT_MODE_UNSAT)
  {
    throw RecoverableModalException(
        "Cannot get a proof unless immediately preceded by UNSAT/VALID "
        "response.");
  }

  return ProofManager::getProof(this);
#else /* IS_PROOFS_BUILD */
  throw ModalException("This build of CVC4 doesn't have proof support.");
#endif /* IS_PROOFS_BUILD */
}

void SmtEngine::printInstantiations( std::ostream& out ) {
  SmtScope smts(this);
  finalOptionsAreSet();
  if (options::instFormatMode() == options::InstFormatMode::SZS)
  {
    out << "% SZS output start Proof for " << d_filename.c_str() << std::endl;
  }
  if( d_theoryEngine ){
    d_theoryEngine->printInstantiations( out );
  }else{
    Assert(false);
  }
  if (options::instFormatMode() == options::InstFormatMode::SZS)
  {
    out << "% SZS output end Proof for " << d_filename.c_str() << std::endl;
  }
}

void SmtEngine::printSynthSolution( std::ostream& out ) {
  SmtScope smts(this);
  finalOptionsAreSet();
  if( d_theoryEngine ){
    d_theoryEngine->printSynthSolution( out );
  }else{
    Assert(false);
  }
}

bool SmtEngine::getSynthSolutions(std::map<Expr, Expr>& sol_map)
{
  SmtScope smts(this);
  finalOptionsAreSet();
  std::map<Node, std::map<Node, Node>> sol_mapn;
  Assert(d_theoryEngine != nullptr);
  // fail if the theory engine does not have synthesis solutions
  if (!d_theoryEngine->getSynthSolutions(sol_mapn))
  {
    return false;
  }
  for (std::pair<const Node, std::map<Node, Node>>& cs : sol_mapn)
  {
    for (std::pair<const Node, Node>& s : cs.second)
    {
      sol_map[s.first.toExpr()] = s.second.toExpr();
    }
  }
  return true;
}

Expr SmtEngine::doQuantifierElimination(const Expr& e, bool doFull, bool strict)
{
  SmtScope smts(this);
  finalOptionsAreSet();
  if(!d_logic.isPure(THEORY_ARITH) && strict){
    Warning() << "Unexpected logic for quantifier elimination " << d_logic << endl;
  }
  Trace("smt-qe") << "Do quantifier elimination " << e << std::endl;
  Node n_e = Node::fromExpr( e );
  if (n_e.getKind() != kind::EXISTS && n_e.getKind() != kind::FORALL)
  {
    throw ModalException(
        "Expecting a quantified formula as argument to get-qe.");
  }
  //tag the quantified formula with the quant-elim attribute
  TypeNode t = NodeManager::currentNM()->booleanType();
  Node n_attr = NodeManager::currentNM()->mkSkolem("qe", t, "Auxiliary variable for qe attr.");
  std::vector< Node > node_values;
  d_theoryEngine->setUserAttribute( doFull ? "quant-elim" : "quant-elim-partial", n_attr, node_values, "");
  n_attr = NodeManager::currentNM()->mkNode(kind::INST_ATTRIBUTE, n_attr);
  n_attr = NodeManager::currentNM()->mkNode(kind::INST_PATTERN_LIST, n_attr);
  std::vector< Node > e_children;
  e_children.push_back( n_e[0] );
  e_children.push_back(n_e.getKind() == kind::EXISTS ? n_e[1]
                                                     : n_e[1].negate());
  e_children.push_back( n_attr );
  Node nn_e = NodeManager::currentNM()->mkNode( kind::EXISTS, e_children );
  Trace("smt-qe-debug") << "Query for quantifier elimination : " << nn_e << std::endl;
  Assert(nn_e.getNumChildren() == 3);
  Result r = checkSatisfiability(nn_e.toExpr(), true, true);
  Trace("smt-qe") << "Query returned " << r << std::endl;
  if(r.asSatisfiabilityResult().isSat() != Result::UNSAT ) {
    if( r.asSatisfiabilityResult().isSat() != Result::SAT && doFull ){
      InternalError()
          << "While performing quantifier elimination, unexpected result : "
          << r << " for query.";
    }
    std::vector< Node > inst_qs;
    d_theoryEngine->getInstantiatedQuantifiedFormulas( inst_qs );
    Assert(inst_qs.size() <= 1);
    Node ret_n;
    if( inst_qs.size()==1 ){
      Node top_q = inst_qs[0];
      //Node top_q = Rewriter::rewrite( nn_e ).negate();
      Assert(top_q.getKind() == kind::FORALL);
      Trace("smt-qe") << "Get qe for " << top_q << std::endl;
      ret_n = d_theoryEngine->getInstantiatedConjunction( top_q );
      Trace("smt-qe") << "Returned : " << ret_n << std::endl;
      if (n_e.getKind() == kind::EXISTS)
      {
        ret_n = Rewriter::rewrite(ret_n.negate());
      }
    }else{
      ret_n = NodeManager::currentNM()->mkConst(n_e.getKind() != kind::EXISTS);
    }
    // do extended rewrite to minimize the size of the formula aggressively
    theory::quantifiers::ExtendedRewriter extr(true);
    ret_n = extr.extendedRewrite(ret_n);
    return ret_n.toExpr();
  }else {
    return NodeManager::currentNM()
        ->mkConst(n_e.getKind() == kind::EXISTS)
        .toExpr();
  }
}

bool SmtEngine::getAbduct(const Expr& conj, const Type& grammarType, Expr& abd)
{
  SmtScope smts(this);

  if (!options::produceAbducts())
  {
    const char* msg = "Cannot get abduct when produce-abducts options is off.";
    throw ModalException(msg);
  }
  Trace("sygus-abduct") << "SmtEngine::getAbduct: conjecture " << conj
                        << std::endl;
  std::vector<Expr> easserts = getExpandedAssertions();
  std::vector<Node> axioms;
  for (unsigned i = 0, size = easserts.size(); i < size; i++)
  {
    axioms.push_back(Node::fromExpr(easserts[i]));
  }
  std::vector<Node> asserts(axioms.begin(), axioms.end());
  // negate the conjecture
  Node conjn = Node::fromExpr(conj);
  // must expand definitions
  std::unordered_map<Node, Node, NodeHashFunction> cache;
  conjn = d_private->expandDefinitions(conjn, cache);
  // now negate
  conjn = conjn.negate();
  d_abdConj = conjn.toExpr();
  asserts.push_back(conjn);
  std::string name("A");
  Node aconj = theory::quantifiers::SygusAbduct::mkAbductionConjecture(
      name, asserts, axioms, TypeNode::fromType(grammarType));
  // should be a quantified conjecture with one function-to-synthesize
  Assert(aconj.getKind() == kind::FORALL && aconj[0].getNumChildren() == 1);
  // remember the abduct-to-synthesize
  d_sssf = aconj[0][0].toExpr();
  Trace("sygus-abduct") << "SmtEngine::getAbduct: made conjecture : " << aconj
                        << ", solving for " << d_sssf << std::endl;
  // we generate a new smt engine to do the abduction query
  d_subsolver.reset(new SmtEngine(NodeManager::currentNM()->toExprManager()));
  d_subsolver->setIsInternalSubsolver();
  // get the logic
  LogicInfo l = d_logic.getUnlockedCopy();
  // enable everything needed for sygus
  l.enableSygus();
  d_subsolver->setLogic(l);
  // assert the abduction query
  d_subsolver->assertFormula(aconj.toExpr());
  if (getAbductInternal(abd))
  {
    // successfully generated an abduct, update to abduct state
    d_smtMode = SMT_MODE_ABDUCT;
    return true;
  }
  // failed, we revert to the assert state
  d_smtMode = SMT_MODE_ASSERT;
  return false;
}

bool SmtEngine::getAbductInternal(Expr& abd)
{
  // should have initialized the subsolver by now
  Assert(d_subsolver != nullptr);
  Trace("sygus-abduct") << "  SmtEngine::getAbduct check sat..." << std::endl;
  Result r = d_subsolver->checkSat();
  Trace("sygus-abduct") << "  SmtEngine::getAbduct result: " << r << std::endl;
  if (r.asSatisfiabilityResult().isSat() == Result::UNSAT)
  {
    // get the synthesis solution
    std::map<Expr, Expr> sols;
    d_subsolver->getSynthSolutions(sols);
    Assert(sols.size() == 1);
    std::map<Expr, Expr>::iterator its = sols.find(d_sssf);
    if (its != sols.end())
    {
      Trace("sygus-abduct")
          << "SmtEngine::getAbduct: solution is " << its->second << std::endl;
      Node abdn = Node::fromExpr(its->second);
      if (abdn.getKind() == kind::LAMBDA)
      {
        abdn = abdn[1];
      }
      // get the grammar type for the abduct
      Node af = Node::fromExpr(d_sssf);
      Node agdtbv = af.getAttribute(theory::SygusSynthFunVarListAttribute());
      Assert(!agdtbv.isNull());
      Assert(agdtbv.getKind() == kind::BOUND_VAR_LIST);
      // convert back to original
      // must replace formal arguments of abd with the free variables in the
      // input problem that they correspond to.
      std::vector<Node> vars;
      std::vector<Node> syms;
      SygusVarToTermAttribute sta;
      for (const Node& bv : agdtbv)
      {
        vars.push_back(bv);
        syms.push_back(bv.hasAttribute(sta) ? bv.getAttribute(sta) : bv);
      }
      abdn =
          abdn.substitute(vars.begin(), vars.end(), syms.begin(), syms.end());

      // convert to expression
      abd = abdn.toExpr();

      // if check abducts option is set, we check the correctness
      if (options::checkAbducts())
      {
        checkAbduct(abd);
      }
      return true;
    }
    Trace("sygus-abduct") << "SmtEngine::getAbduct: could not find solution!"
                          << std::endl;
    throw RecoverableModalException("Could not find solution for get-abduct.");
  }
  return false;
}

bool SmtEngine::getAbduct(const Expr& conj, Expr& abd)
{
  Type grammarType;
  return getAbduct(conj, grammarType, abd);
}

void SmtEngine::getInstantiatedQuantifiedFormulas( std::vector< Expr >& qs ) {
  SmtScope smts(this);
  if( d_theoryEngine ){
    std::vector< Node > qs_n;
    d_theoryEngine->getInstantiatedQuantifiedFormulas( qs_n );
    for( unsigned i=0; i<qs_n.size(); i++ ){
      qs.push_back( qs_n[i].toExpr() );
    }
  }else{
    Assert(false);
  }
}

void SmtEngine::getInstantiations( Expr q, std::vector< Expr >& insts ) {
  SmtScope smts(this);
  if( d_theoryEngine ){
    std::vector< Node > insts_n;
    d_theoryEngine->getInstantiations( Node::fromExpr( q ), insts_n );
    for( unsigned i=0; i<insts_n.size(); i++ ){
      insts.push_back( insts_n[i].toExpr() );
    }
  }else{
    Assert(false);
  }
}

void SmtEngine::getInstantiationTermVectors( Expr q, std::vector< std::vector< Expr > >& tvecs ) {
  SmtScope smts(this);
  Assert(options::trackInstLemmas());
  if( d_theoryEngine ){
    std::vector< std::vector< Node > > tvecs_n;
    d_theoryEngine->getInstantiationTermVectors( Node::fromExpr( q ), tvecs_n );
    for( unsigned i=0; i<tvecs_n.size(); i++ ){
      std::vector< Expr > tvec;
      for( unsigned j=0; j<tvecs_n[i].size(); j++ ){
        tvec.push_back( tvecs_n[i][j].toExpr() );
      }
      tvecs.push_back( tvec );
    }
  }else{
    Assert(false);
  }
}

vector<Expr> SmtEngine::getAssertions() {
  SmtScope smts(this);
  finalOptionsAreSet();
  doPendingPops();
  if(Dump.isOn("benchmark")) {
    Dump("benchmark") << GetAssertionsCommand();
  }
  Trace("smt") << "SMT getAssertions()" << endl;
  if(!options::produceAssertions()) {
    const char* msg =
      "Cannot query the current assertion list when not in produce-assertions mode.";
    throw ModalException(msg);
  }
  Assert(d_assertionList != NULL);
  // copy the result out
  return vector<Expr>(d_assertionList->begin(), d_assertionList->end());
}

void SmtEngine::push()
{
  SmtScope smts(this);
  finalOptionsAreSet();
  doPendingPops();
  Trace("smt") << "SMT push()" << endl;
  d_private->notifyPush();
  d_private->processAssertions();
  if(Dump.isOn("benchmark")) {
    Dump("benchmark") << PushCommand();
  }
  if(!options::incrementalSolving()) {
    throw ModalException("Cannot push when not solving incrementally (use --incremental)");
  }


  // The problem isn't really "extended" yet, but this disallows
  // get-model after a push, simplifying our lives somewhat and
  // staying symmetric with pop.
  setProblemExtended();

  d_userLevels.push_back(d_userContext->getLevel());
  internalPush();
  Trace("userpushpop") << "SmtEngine: pushed to level "
                       << d_userContext->getLevel() << endl;
}

void SmtEngine::pop() {
  SmtScope smts(this);
  finalOptionsAreSet();
  Trace("smt") << "SMT pop()" << endl;
  if(Dump.isOn("benchmark")) {
    Dump("benchmark") << PopCommand();
  }
  if(!options::incrementalSolving()) {
    throw ModalException("Cannot pop when not solving incrementally (use --incremental)");
  }
  if(d_userLevels.size() == 0) {
    throw ModalException("Cannot pop beyond the first user frame");
  }

  // The problem isn't really "extended" yet, but this disallows
  // get-model after a pop, simplifying our lives somewhat.  It might
  // not be strictly necessary to do so, since the pops occur lazily,
  // but also it would be weird to have a legally-executed (get-model)
  // that only returns a subset of the assignment (because the rest
  // is no longer in scope!).
  setProblemExtended();

  AlwaysAssert(d_userContext->getLevel() > 0);
  AlwaysAssert(d_userLevels.back() < d_userContext->getLevel());
  while (d_userLevels.back() < d_userContext->getLevel()) {
    internalPop(true);
  }
  d_userLevels.pop_back();

  // Clear out assertion queues etc., in case anything is still in there
  d_private->notifyPop();

  Trace("userpushpop") << "SmtEngine: popped to level "
                       << d_userContext->getLevel() << endl;
  // FIXME: should we reset d_status here?
  // SMT-LIBv2 spec seems to imply no, but it would make sense to..
}

void SmtEngine::internalPush() {
  Assert(d_fullyInited);
  Trace("smt") << "SmtEngine::internalPush()" << endl;
  doPendingPops();
  if(options::incrementalSolving()) {
    d_private->processAssertions();
    TimerStat::CodeTimer pushPopTimer(d_stats->d_pushPopTime);
    d_userContext->push();
    // the d_context push is done inside of the SAT solver
    d_propEngine->push();
  }
}

void SmtEngine::internalPop(bool immediate) {
  Assert(d_fullyInited);
  Trace("smt") << "SmtEngine::internalPop()" << endl;
  if(options::incrementalSolving()) {
    ++d_pendingPops;
  }
  if(immediate) {
    doPendingPops();
  }
}

void SmtEngine::doPendingPops() {
  Trace("smt") << "SmtEngine::doPendingPops()" << endl;
  Assert(d_pendingPops == 0 || options::incrementalSolving());
  // check to see if a postsolve() is pending
  if (d_needPostsolve)
  {
    d_propEngine->resetTrail();
  }
  while(d_pendingPops > 0) {
    TimerStat::CodeTimer pushPopTimer(d_stats->d_pushPopTime);
    d_propEngine->pop();
    // the d_context pop is done inside of the SAT solver
    d_userContext->pop();
    --d_pendingPops;
  }
  if (d_needPostsolve)
  {
    d_theoryEngine->postsolve();
    d_needPostsolve = false;
  }
}

void SmtEngine::reset()
{
  SmtScope smts(this);
  ExprManager *em = d_exprManager;
  Trace("smt") << "SMT reset()" << endl;
  if(Dump.isOn("benchmark")) {
    Dump("benchmark") << ResetCommand();
  }
  Options opts;
  opts.copyValues(d_originalOptions);
  this->~SmtEngine();
  NodeManager::fromExprManager(em)->getOptions().copyValues(opts);
  new(this) SmtEngine(em);
}

void SmtEngine::resetAssertions()
{
  SmtScope smts(this);
  doPendingPops();

  Trace("smt") << "SMT resetAssertions()" << endl;
  if(Dump.isOn("benchmark")) {
    Dump("benchmark") << ResetAssertionsCommand();
  }

  while(!d_userLevels.empty()) {
    pop();
  }

  // Also remember the global push/pop around everything.
  Assert(d_userLevels.size() == 0 && d_userContext->getLevel() == 1);
  d_context->popto(0);
  d_userContext->popto(0);
  DeleteAndClearCommandVector(d_modelGlobalCommands);
  d_userContext->push();
  d_context->push();
}

void SmtEngine::interrupt()
{
  if(!d_fullyInited) {
    return;
  }
  d_propEngine->interrupt();
  d_theoryEngine->interrupt();
}

void SmtEngine::setResourceLimit(unsigned long units, bool cumulative) {
  d_private->getResourceManager()->setResourceLimit(units, cumulative);
}
void SmtEngine::setTimeLimit(unsigned long milis, bool cumulative) {
  d_private->getResourceManager()->setTimeLimit(milis, cumulative);
}

unsigned long SmtEngine::getResourceUsage() const {
  return d_private->getResourceManager()->getResourceUsage();
}

unsigned long SmtEngine::getTimeUsage() const {
  return d_private->getResourceManager()->getTimeUsage();
}

unsigned long SmtEngine::getResourceRemaining() const
{
  return d_private->getResourceManager()->getResourceRemaining();
}

unsigned long SmtEngine::getTimeRemaining() const
{
  return d_private->getResourceManager()->getTimeRemaining();
}

Statistics SmtEngine::getStatistics() const
{
  return Statistics(*d_statisticsRegistry);
}

SExpr SmtEngine::getStatistic(std::string name) const
{
  return d_statisticsRegistry->getStatistic(name);
}

void SmtEngine::safeFlushStatistics(int fd) const {
  d_statisticsRegistry->safeFlushInformation(fd);
}

void SmtEngine::setUserAttribute(const std::string& attr,
                                 Expr expr,
                                 const std::vector<Expr>& expr_values,
                                 const std::string& str_value)
{
  SmtScope smts(this);
  finalOptionsAreSet();
  std::vector<Node> node_values;
  for( unsigned i=0; i<expr_values.size(); i++ ){
    node_values.push_back( expr_values[i].getNode() );
  }
  d_theoryEngine->setUserAttribute(attr, expr.getNode(), node_values, str_value);
}

void SmtEngine::setPrintFuncInModel(Expr f, bool p) {
  Trace("setp-model") << "Set printInModel " << f << " to " << p << std::endl;
  for( unsigned i=0; i<d_modelGlobalCommands.size(); i++ ){
    Command * c = d_modelGlobalCommands[i];
    DeclareFunctionCommand* dfc = dynamic_cast<DeclareFunctionCommand*>(c);
    if(dfc != NULL) {
      if( dfc->getFunction()==f ){
        dfc->setPrintInModel( p );
      }
    }
  }
  for( unsigned i=0; i<d_modelCommands->size(); i++ ){
    Command * c = (*d_modelCommands)[i];
    DeclareFunctionCommand* dfc = dynamic_cast<DeclareFunctionCommand*>(c);
    if(dfc != NULL) {
      if( dfc->getFunction()==f ){
        dfc->setPrintInModel( p );
      }
    }
  }
}

void SmtEngine::beforeSearch()
{
  if(d_fullyInited) {
    throw ModalException(
        "SmtEngine::beforeSearch called after initialization.");
  }
}


void SmtEngine::setOption(const std::string& key, const CVC4::SExpr& value)
{
  NodeManagerScope nms(d_nodeManager);
  Trace("smt") << "SMT setOption(" << key << ", " << value << ")" << endl;

  if(Dump.isOn("benchmark")) {
    Dump("benchmark") << SetOptionCommand(key, value);
  }

  if(key == "command-verbosity") {
    if(!value.isAtom()) {
      const vector<SExpr>& cs = value.getChildren();
      if(cs.size() == 2 &&
         (cs[0].isKeyword() || cs[0].isString()) &&
         cs[1].isInteger()) {
        string c = cs[0].getValue();
        const Integer& v = cs[1].getIntegerValue();
        if(v < 0 || v > 2) {
          throw OptionException("command-verbosity must be 0, 1, or 2");
        }
        d_commandVerbosity[c] = v;
        return;
      }
    }
    throw OptionException("command-verbosity value must be a tuple (command-name, integer)");
  }

  if(!value.isAtom()) {
    throw OptionException("bad value for :" + key);
  }

  string optionarg = value.getValue();
  Options& nodeManagerOptions = NodeManager::currentNM()->getOptions();
  nodeManagerOptions.setOption(key, optionarg);
}

void SmtEngine::setIsInternalSubsolver() { d_isInternalSubsolver = true; }
CVC4::SExpr SmtEngine::getOption(const std::string& key) const
{
  NodeManagerScope nms(d_nodeManager);

  Trace("smt") << "SMT getOption(" << key << ")" << endl;

  if(key.length() >= 18 &&
     key.compare(0, 18, "command-verbosity:") == 0) {
    map<string, Integer>::const_iterator i = d_commandVerbosity.find(key.c_str() + 18);
    if(i != d_commandVerbosity.end()) {
      return SExpr((*i).second);
    }
    i = d_commandVerbosity.find("*");
    if(i != d_commandVerbosity.end()) {
      return SExpr((*i).second);
    }
    return SExpr(Integer(2));
  }

  if(Dump.isOn("benchmark")) {
    Dump("benchmark") << GetOptionCommand(key);
  }

  if(key == "command-verbosity") {
    vector<SExpr> result;
    SExpr defaultVerbosity;
    for(map<string, Integer>::const_iterator i = d_commandVerbosity.begin();
        i != d_commandVerbosity.end();
        ++i) {
      vector<SExpr> v;
      v.push_back(SExpr((*i).first));
      v.push_back(SExpr((*i).second));
      if((*i).first == "*") {
        // put the default at the end of the SExpr
        defaultVerbosity = SExpr(v);
      } else {
        result.push_back(SExpr(v));
      }
    }
    // put the default at the end of the SExpr
    if(!defaultVerbosity.isAtom()) {
      result.push_back(defaultVerbosity);
    } else {
      // ensure the default is always listed
      vector<SExpr> v;
      v.push_back(SExpr("*"));
      v.push_back(SExpr(Integer(2)));
      result.push_back(SExpr(v));
    }
    return SExpr(result);
  }

  Options& nodeManagerOptions = NodeManager::currentNM()->getOptions();
  return SExpr::parseAtom(nodeManagerOptions.getOption(key));
}

void SmtEngine::setReplayStream(ExprStream* replayStream) {
  AlwaysAssert(!d_fullyInited)
      << "Cannot set replay stream once fully initialized";
  d_replayStream = replayStream;
}

bool SmtEngine::getExpressionName(Expr e, std::string& name) const {
  return d_private->getExpressionName(e, name);
}

void SmtEngine::setExpressionName(Expr e, const std::string& name) {
  Trace("smt-debug") << "Set expression name " << e << " to " << name << std::endl;
  d_private->setExpressionName(e,name);
}

void SmtEngine::setSygusConjectureStale()
{
  if (d_private->d_sygusConjectureStale)
  {
    // already stale
    return;
  }
  d_private->d_sygusConjectureStale = true;
  if (options::incrementalSolving())
  {
    internalPop();
  }
}

}/* CVC4 namespace */<|MERGE_RESOLUTION|>--- conflicted
+++ resolved
@@ -2036,13 +2036,10 @@
       if (!options::sygusUnifPbe.wasSetByUser())
       {
         options::sygusUnifPbe.set(false);
-<<<<<<< HEAD
-=======
       }
       if (options::sygusUnifPi.wasSetByUser())
       {
         options::sygusUnifPi.set(options::SygusUnifPiMode::NONE);
->>>>>>> 413bd34c
       }
       if (!options::sygusInvTemplMode.wasSetByUser())
       {
