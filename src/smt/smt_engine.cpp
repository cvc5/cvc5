/*********************                                                        */
/*! \file smt_engine.cpp
 ** \verbatim
 ** Top contributors (to current version):
 **   Andrew Reynolds, Morgan Deters, Aina Niemetz
 ** This file is part of the CVC4 project.
 ** Copyright (c) 2009-2020 by the authors listed in the file AUTHORS
 ** in the top-level source directory) and their institutional affiliations.
 ** All rights reserved.  See the file COPYING in the top-level source
 ** directory for licensing information.\endverbatim
 **
 ** \brief The main entry point into the CVC4 library's SMT interface
 **
 ** The main entry point into the CVC4 library's SMT interface.
 **/

#include "smt/smt_engine.h"

#include <algorithm>
#include <cctype>
#include <iterator>
#include <memory>
#include <sstream>
#include <stack>
#include <string>
#include <tuple>
#include <unordered_map>
#include <unordered_set>
#include <utility>
#include <vector>

#include "api/cvc4cpp.h"
#include "base/check.h"
#include "base/configuration.h"
#include "base/configuration_private.h"
#include "base/exception.h"
#include "base/modal_exception.h"
#include "base/output.h"
#include "context/cdhashmap.h"
#include "context/cdhashset.h"
#include "context/cdlist.h"
#include "context/context.h"
#include "decision/decision_engine.h"
#include "expr/attribute.h"
#include "expr/expr.h"
#include "expr/kind.h"
#include "expr/metakind.h"
#include "expr/node.h"
#include "expr/node_algorithm.h"
#include "expr/node_builder.h"
#include "expr/node_self_iterator.h"
#include "expr/node_visitor.h"
#include "options/arith_options.h"
#include "options/arrays_options.h"
#include "options/base_options.h"
#include "options/booleans_options.h"
#include "options/bv_options.h"
#include "options/datatypes_options.h"
#include "options/decision_options.h"
#include "options/language.h"
#include "options/main_options.h"
#include "options/open_ostream.h"
#include "options/option_exception.h"
#include "options/printer_options.h"
#include "options/proof_options.h"
#include "options/prop_options.h"
#include "options/quantifiers_options.h"
#include "options/sep_options.h"
#include "options/set_language.h"
#include "options/smt_options.h"
#include "options/strings_options.h"
#include "options/theory_options.h"
#include "options/uf_options.h"
#include "preprocessing/preprocessing_pass.h"
#include "preprocessing/preprocessing_pass_context.h"
#include "preprocessing/preprocessing_pass_registry.h"
#include "printer/printer.h"
#include "proof/proof.h"
#include "proof/proof_manager.h"
#include "proof/theory_proof.h"
#include "proof/unsat_core.h"
#include "prop/prop_engine.h"
#include "smt/abduction_solver.h"
#include "smt/abstract_values.h"
<<<<<<< HEAD
#include "smt/assertions.h"
=======
#include "smt/expr_names.h"
>>>>>>> ce2fa6ad
#include "smt/command.h"
#include "smt/defined_function.h"
#include "smt/dump_manager.h"
#include "smt/listeners.h"
#include "smt/logic_request.h"
#include "smt/model_blocker.h"
#include "smt/model_core_builder.h"
#include "smt/options_manager.h"
#include "smt/process_assertions.h"
#include "smt/smt_engine_scope.h"
#include "smt/smt_engine_stats.h"
#include "smt/term_formula_removal.h"
#include "smt/update_ostream.h"
#include "smt_util/boolean_simplification.h"
#include "smt_util/nary_builder.h"
#include "theory/booleans/circuit_propagator.h"
#include "theory/bv/theory_bv_rewriter.h"
#include "theory/logic_info.h"
#include "theory/quantifiers/fun_def_process.h"
#include "theory/quantifiers/single_inv_partition.h"
#include "theory/quantifiers/sygus/synth_engine.h"
#include "theory/quantifiers/term_util.h"
#include "theory/quantifiers_engine.h"
#include "theory/rewriter.h"
#include "theory/sort_inference.h"
#include "theory/strings/theory_strings.h"
#include "theory/substitutions.h"
#include "theory/theory_engine.h"
#include "theory/theory_model.h"
#include "theory/theory_traits.h"
#include "util/hash.h"
#include "util/proof.h"
#include "util/random.h"
#include "util/resource_manager.h"

#if (IS_LFSC_BUILD && IS_PROOFS_BUILD)
#include "lfscc.h"
#endif

using namespace std;
using namespace CVC4;
using namespace CVC4::smt;
using namespace CVC4::preprocessing;
using namespace CVC4::prop;
using namespace CVC4::context;
using namespace CVC4::theory;

namespace CVC4 {

namespace proof {
extern const char* const plf_signatures;
}  // namespace proof

namespace smt {

/**
 * This is an inelegant solution, but for the present, it will work.
 * The point of this is to separate the public and private portions of
 * the SmtEngine class, so that smt_engine.h doesn't
 * include "expr/node.h", which is a private CVC4 header (and can lead
 * to linking errors due to the improper inlining of non-visible symbols
 * into user code!).
 *
 * The "real" solution (that which is usually implemented) is to move
 * ALL the implementation to SmtEnginePrivate and maintain a
 * heap-allocated instance of it in SmtEngine.  SmtEngine (the public
 * one) becomes an "interface shell" which simply acts as a forwarder
 * of method calls.
 */
class SmtEnginePrivate
{
  SmtEngine& d_smt;

  typedef unordered_map<Node, Node, NodeHashFunction> NodeToNodeHashMap;
  typedef unordered_map<Node, bool, NodeHashFunction> NodeToBoolHashMap;

  /** A circuit propagator for non-clausal propositional deduction */
  booleans::CircuitPropagator d_propagator;

  /** Whether any assertions have been processed */
  CDO<bool> d_assertionsProcessed;

  // Cached true value
  Node d_true;

  /** The preprocessing pass context */
  std::unique_ptr<PreprocessingPassContext> d_preprocessingPassContext;

  /** Process assertions module */
  ProcessAssertions d_processor;

 public:

  /** Instance of the ITE remover */
  RemoveTermFormulas d_iteRemover;

  /* Finishes the initialization of the private portion of SMTEngine. */
  void finishInit();

  /*------------------- sygus utils ------------------*/
  /**
   * sygus variables declared (from "declare-var" and "declare-fun" commands)
   *
   * The SyGuS semantics for declared variables is that they are implicitly
   * universally quantified in the constraints.
   */
  std::vector<Node> d_sygusVars;
  /** sygus constraints */
  std::vector<Node> d_sygusConstraints;
  /** functions-to-synthesize */
  std::vector<Node> d_sygusFunSymbols;
  /**
   * Whether we need to reconstruct the sygus conjecture.
   */
  CDO<bool> d_sygusConjectureStale;
  /*------------------- end of sygus utils ------------------*/

 public:
  SmtEnginePrivate(SmtEngine& smt)
      : d_smt(smt),
        d_propagator(true, true),
        d_assertionsProcessed(smt.getUserContext(), false),
        d_processor(smt, *smt.getResourceManager()),
        d_iteRemover(smt.getUserContext()),
        d_sygusConjectureStale(smt.getUserContext(), true)
  {
    d_true = NodeManager::currentNM()->mkConst(true);
  }

  ~SmtEnginePrivate()
  {
    if(d_propagator.getNeedsFinish()) {
      d_propagator.finish();
      d_propagator.setNeedsFinish(false);
    }
  }

  void spendResource(ResourceManager::Resource r)
  {
    d_smt.getResourceManager()->spendResource(r);
  }

  ProcessAssertions* getProcessAssertions() { return &d_processor; }

  Node applySubstitutions(TNode node)
  {
    return Rewriter::rewrite(
        d_preprocessingPassContext->getTopLevelSubstitutions().apply(node));
  }

  /**
   * Process the assertions that have been asserted.
   */
  void processAssertions(Assertions& as);

  /** Process a user push.
  */
  void notifyPush() {
  }

  /**
   * Process a user pop.  Clears out the non-context-dependent stuff in this
   * SmtEnginePrivate.  Necessary to clear out our assertion vectors in case
   * someone does a push-assert-pop without a check-sat. It also pops the
   * last map of expression names from notifyPush.
   */
  void notifyPop() {
    d_propagator.getLearnedLiterals().clear();
  }
  /**
   * Simplify node "in" by expanding definitions and applying any
   * substitutions learned from preprocessing.
   */
  Node simplify(TNode in) {
    // Substitute out any abstract values in ex.
    // Expand definitions.
    NodeToNodeHashMap cache;
    Node n = d_processor.expandDefinitions(in, cache).toExpr();
    return applySubstitutions(n).toExpr();
  }
};/* class SmtEnginePrivate */

}/* namespace CVC4::smt */

SmtEngine::SmtEngine(ExprManager* em, Options* optr)
    : d_context(new Context()),
      d_userContext(new UserContext()),
      d_userLevels(),
      d_exprManager(em),
      d_nodeManager(d_exprManager->getNodeManager()),
      d_absValues(new AbstractValues(d_nodeManager)),
<<<<<<< HEAD
      d_asserts(new Assertions(d_userContext.get(), *d_absValues.get())),
=======
      d_exprNames(new ExprNames(d_userContext.get())),
      d_dumpm(new DumpManager(d_userContext.get())),
      d_routListener(new ResourceOutListener(*this)),
      d_snmListener(new SmtNodeManagerListener(*d_dumpm.get())),
>>>>>>> ce2fa6ad
      d_theoryEngine(nullptr),
      d_propEngine(nullptr),
      d_proofManager(nullptr),
      d_rewriter(new theory::Rewriter()),
      d_definedFunctions(nullptr),
      d_abductSolver(nullptr),
      d_assignments(nullptr),
      d_defineCommands(),
      d_logic(),
      d_originalOptions(),
      d_isInternalSubsolver(false),
      d_pendingPops(0),
      d_fullyInited(false),
      d_queryMade(false),
      d_needPostsolve(false),
      d_status(),
      d_expectedStatus(),
      d_smtMode(SMT_MODE_START),
      d_private(nullptr),
      d_statisticsRegistry(nullptr),
      d_stats(nullptr),
      d_resourceManager(nullptr),
      d_scope(nullptr)
{
  // !!!!!!!!!!!!!!!!!!!!!! temporary hack: this makes the current SmtEngine
  // we are constructing the current SmtEngine in scope for the lifetime of
  // this SmtEngine, or until another SmtEngine is constructed (that SmtEngine
  // is then in scope during its lifetime). This is mostly to ensure that
  // options are always in scope, for e.g. printing expressions, which rely
  // on knowing the output language.
  // Notice that the SmtEngine may spawn new SmtEngine "subsolvers" internally.
  // These are created, used, and deleted in a modular fashion while not
  // interleaving calls to the master SmtEngine. Thus the hack here does not
  // break this use case.
  // On the other hand, this hack breaks use cases where multiple SmtEngine
  // objects are created by the user.
  d_scope.reset(new SmtScope(this));
  if (optr != nullptr)
  {
    // if we provided a set of options, copy their values to the options
    // owned by this SmtEngine.
    d_options.copyValues(*optr);
  }
  d_statisticsRegistry.reset(new StatisticsRegistry());
  d_resourceManager.reset(
      new ResourceManager(*d_statisticsRegistry.get(), d_options));
  d_optm.reset(new smt::OptionsManager(&d_options, d_resourceManager.get()));
  d_private.reset(new smt::SmtEnginePrivate(*this));
  // listen to node manager events
  d_nodeManager->subscribeEvents(d_snmListener.get());
  // listen to resource out
  d_resourceManager->registerListener(d_routListener.get());
  // make statistics
  d_stats.reset(new SmtEngineStatistics());
  
  // The ProofManager is constructed before any other proof objects such as
  // SatProof and TheoryProofs. The TheoryProofEngine and the SatProof are
  // initialized in TheoryEngine and PropEngine respectively.
  Assert(d_proofManager == nullptr);

  // d_proofManager must be created before Options has been finished
  // being parsed from the input file. Because of this, we cannot trust
  // that options::proof() is set correctly yet.
#ifdef CVC4_PROOF
  d_proofManager.reset(new ProofManager(getUserContext()));
#endif

  d_definedFunctions = new (true) DefinedFunctionMap(getUserContext());
}

void SmtEngine::finishInit()
{
  // Notice that finishInit is called when options are finalized. If we are
  // parsing smt2, this occurs at the moment we enter "Assert mode", page 52
  // of SMT-LIB 2.6 standard.

  // set the random seed
  Random::getRandom().setSeed(options::seed());

  // Call finish init on the options manager. This inializes the resource
  // manager based on the options, and sets up the best default options
  // based on our heuristics.
  d_optm->finishInit(d_logic, d_isInternalSubsolver);

  Trace("smt-debug") << "SmtEngine::finishInit" << std::endl;
  // We have mutual dependency here, so we add the prop engine to the theory
  // engine later (it is non-essential there)
  d_theoryEngine.reset(new TheoryEngine(getContext(),
                                        getUserContext(),
                                        getResourceManager(),
                                        d_private->d_iteRemover,
                                        const_cast<const LogicInfo&>(d_logic)));

  // Add the theories
  for(TheoryId id = theory::THEORY_FIRST; id < theory::THEORY_LAST; ++id) {
    TheoryConstructor::addTheory(getTheoryEngine(), id);
    //register with proof engine if applicable
#ifdef CVC4_PROOF
    ProofManager::currentPM()->getTheoryProofEngine()->registerTheory(d_theoryEngine->theoryOf(id));
#endif
  }

  Trace("smt-debug") << "Making decision engine..." << std::endl;

  Trace("smt-debug") << "Making prop engine..." << std::endl;
  /* force destruction of referenced PropEngine to enforce that statistics
   * are unregistered by the obsolete PropEngine object before registered
   * again by the new PropEngine object */
  d_propEngine.reset(nullptr);
  d_propEngine.reset(new PropEngine(
      getTheoryEngine(), getContext(), getUserContext(), getResourceManager()));

  Trace("smt-debug") << "Setting up theory engine..." << std::endl;
  d_theoryEngine->setPropEngine(getPropEngine());
  Trace("smt-debug") << "Finishing init for theory engine..." << std::endl;
  d_theoryEngine->finishInit();

  // global push/pop around everything, to ensure proper destruction
  // of context-dependent data structures
  d_userContext->push();
  d_context->push();

  Trace("smt-debug") << "Set up assertions..." << std::endl;
  d_asserts->finishInit();

  // dump out a set-logic command only when raw-benchmark is disabled to avoid
  // dumping the command twice.
  if (Dump.isOn("benchmark") && !Dump.isOn("raw-benchmark"))
  {
      LogicInfo everything;
      everything.lock();
      Dump("benchmark") << CommentCommand(
          "CVC4 always dumps the most general, all-supported logic (below), as "
          "some internals might require the use of a logic more general than "
          "the input.")
                        << SetBenchmarkLogicCommand(
                               everything.getLogicString());
  }

  // initialize the dump manager
  d_dumpm->finishInit();

  // subsolvers
  if (options::produceAbducts())
  {
    d_abductSolver.reset(new AbductionSolver(this));
  }

  PROOF( ProofManager::currentPM()->setLogic(d_logic); );
  PROOF({
      for(TheoryId id = theory::THEORY_FIRST; id < theory::THEORY_LAST; ++id) {
        ProofManager::currentPM()->getTheoryProofEngine()->
          finishRegisterTheory(d_theoryEngine->theoryOf(id));
      }
    });
  d_private->finishInit();
  Trace("smt-debug") << "SmtEngine::finishInit done" << std::endl;
}

void SmtEngine::finalOptionsAreSet() {
  if(d_fullyInited) {
    return;
  }

  if(! d_logic.isLocked()) {
    setLogicInternal();
  }

  // finish initialization, create the prop engine, etc.
  finishInit();

  AlwaysAssert(d_propEngine->getAssertionLevel() == 0)
      << "The PropEngine has pushed but the SmtEngine "
         "hasn't finished initializing!";

  d_fullyInited = true;
  Assert(d_logic.isLocked());
}

void SmtEngine::shutdown() {
  doPendingPops();

  while(options::incrementalSolving() && d_userContext->getLevel() > 1) {
    internalPop(true);
  }

  if (d_propEngine != nullptr)
  {
    d_propEngine->shutdown();
  }
  if (d_theoryEngine != nullptr)
  {
    d_theoryEngine->shutdown();
  }
}

SmtEngine::~SmtEngine()
{
  SmtScope smts(this);

  try {
    shutdown();

    // global push/pop around everything, to ensure proper destruction
    // of context-dependent data structures
    d_context->popto(0);
    d_userContext->popto(0);

    if(d_assignments != NULL) {
      d_assignments->deleteSelf();
    }

<<<<<<< HEAD
    for(unsigned i = 0; i < d_dumpCommands.size(); ++i) {
      delete d_dumpCommands[i];
      d_dumpCommands[i] = NULL;
    }
    d_dumpCommands.clear();

    DeleteAndClearCommandVector(d_modelGlobalCommands);

    if(d_modelCommands != NULL) {
      d_modelCommands->deleteSelf();
=======
    d_globalDefineFunRecLemmas.reset();

    if(d_assertionList != NULL) {
      d_assertionList->deleteSelf();
>>>>>>> ce2fa6ad
    }

    d_definedFunctions->deleteSelf();

    //destroy all passes before destroying things that they refer to
    d_private->getProcessAssertions()->cleanup();

    // d_proofManager is always created when proofs are enabled at configure
    // time.  Because of this, this code should not be wrapped in PROOF() which
    // additionally checks flags such as options::proof().
    //
    // Note: the proof manager must be destroyed before the theory engine.
    // Because the destruction of the proofs depends on contexts owned be the
    // theory solvers.
#ifdef CVC4_PROOF
    d_proofManager.reset(nullptr);
#endif

    d_absValues.reset(nullptr);
<<<<<<< HEAD
    d_asserts.reset(nullptr);
=======
    d_exprNames.reset(nullptr);
    d_dumpm.reset(nullptr);
>>>>>>> ce2fa6ad

    d_theoryEngine.reset(nullptr);
    d_propEngine.reset(nullptr);

    d_stats.reset(nullptr);
    d_private.reset(nullptr);
    d_nodeManager->unsubscribeEvents(d_snmListener.get());
    d_snmListener.reset(nullptr);
    d_routListener.reset(nullptr);
    d_optm.reset(nullptr);
    // d_resourceManager must be destroyed before d_statisticsRegistry
    d_resourceManager.reset(nullptr);
    d_statisticsRegistry.reset(nullptr);


    d_userContext.reset(nullptr);
    d_context.reset(nullptr);
  } catch(Exception& e) {
    Warning() << "CVC4 threw an exception during cleanup." << endl
              << e << endl;
  }
}

void SmtEngine::setLogic(const LogicInfo& logic)
{
  SmtScope smts(this);
  if(d_fullyInited) {
    throw ModalException("Cannot set logic in SmtEngine after the engine has "
                         "finished initializing.");
  }
  d_logic = logic;
  d_userLogic = logic;
  setLogicInternal();
}

void SmtEngine::setLogic(const std::string& s)
{
  SmtScope smts(this);
  try
  {
    setLogic(LogicInfo(s));
    // dump out a set-logic command
    if (Dump.isOn("raw-benchmark"))
    {
      Dump("raw-benchmark")
          << SetBenchmarkLogicCommand(d_logic.getLogicString());
    }
  }
  catch (IllegalArgumentException& e)
  {
    throw LogicException(e.what());
  }
}

void SmtEngine::setLogic(const char* logic) { setLogic(string(logic)); }
LogicInfo SmtEngine::getLogicInfo() const {
  return d_logic;
}

LogicInfo SmtEngine::getUserLogicInfo() const
{
  // Lock the logic to make sure that this logic can be queried. We create a
  // copy of the user logic here to keep this method const.
  LogicInfo res = d_userLogic;
  res.lock();
  return res;
}

void SmtEngine::notifyStartParsing(std::string filename)
{
  d_filename = filename;

  // Copy the original options. This is called prior to beginning parsing.
  // Hence reset should revert to these options, which note is after reading
  // the command line.
  d_originalOptions.copyValues(d_options);
}

std::string SmtEngine::getFilename() const { return d_filename; }
void SmtEngine::setLogicInternal()
{
  Assert(!d_fullyInited)
      << "setting logic in SmtEngine but the engine has already"
         " finished initializing for this run";
  d_logic.lock();
  d_userLogic.lock();
}

void SmtEngine::setInfo(const std::string& key, const CVC4::SExpr& value)
{
  SmtScope smts(this);

  Trace("smt") << "SMT setInfo(" << key << ", " << value << ")" << endl;

  if(Dump.isOn("benchmark")) {
    if(key == "status") {
      string s = value.getValue();
      BenchmarkStatus status =
        (s == "sat") ? SMT_SATISFIABLE :
          ((s == "unsat") ? SMT_UNSATISFIABLE : SMT_UNKNOWN);
      Dump("benchmark") << SetBenchmarkStatusCommand(status);
    } else {
      Dump("benchmark") << SetInfoCommand(key, value);
    }
  }

  // Check for standard info keys (SMT-LIB v1, SMT-LIB v2, ...)
  if (key == "source" || key == "category" || key == "difficulty"
      || key == "notes" || key == "name" || key == "license")
  {
    // ignore these
    return;
  }
  else if (key == "filename")
  {
    d_filename = value.getValue();
    return;
  }
  else if (key == "smt-lib-version" && !options::inputLanguage.wasSetByUser())
  {
    language::input::Language ilang = language::input::LANG_AUTO;
    if( (value.isInteger() && value.getIntegerValue() == Integer(2)) ||
        (value.isRational() && value.getRationalValue() == Rational(2)) ||
        value.getValue() == "2" ||
        value.getValue() == "2.0" ) {
      ilang = language::input::LANG_SMTLIB_V2_0;
    } else if( (value.isRational() && value.getRationalValue() == Rational(5, 2)) ||
               value.getValue() == "2.5" ) {
      ilang = language::input::LANG_SMTLIB_V2_5;
    } else if( (value.isRational() && value.getRationalValue() == Rational(13, 5)) ||
               value.getValue() == "2.6" ) {
      ilang = language::input::LANG_SMTLIB_V2_6;
    }
    else
    {
      Warning() << "Warning: unsupported smt-lib-version: " << value << endl;
      throw UnrecognizedOptionException();
    }
    options::inputLanguage.set(ilang);
    // also update the output language
    if (!options::outputLanguage.wasSetByUser())
    {
      language::output::Language olang = language::toOutputLanguage(ilang);
      if (options::outputLanguage() != olang)
      {
        options::outputLanguage.set(olang);
        *options::out() << language::SetLanguage(olang);
      }
    }
    return;
  } else if(key == "status") {
    string s;
    if(value.isAtom()) {
      s = value.getValue();
    }
    if(s != "sat" && s != "unsat" && s != "unknown") {
      throw OptionException("argument to (set-info :status ..) must be "
                            "`sat' or `unsat' or `unknown'");
    }
    d_expectedStatus = Result(s, d_filename);
    return;
  }
  throw UnrecognizedOptionException();
}

bool SmtEngine::isValidGetInfoFlag(const std::string& key) const
{
  if (key == "all-statistics" || key == "error-behavior" || key == "name"
      || key == "version" || key == "authors" || key == "status"
      || key == "reason-unknown" || key == "assertion-stack-levels"
      || key == "all-options")
  {
    return true;
  }
  return false;
}

CVC4::SExpr SmtEngine::getInfo(const std::string& key) const
{
  SmtScope smts(this);

  Trace("smt") << "SMT getInfo(" << key << ")" << endl;
  if (!isValidGetInfoFlag(key))
  {
    throw UnrecognizedOptionException();
  }
  if (key == "all-statistics")
  {
    vector<SExpr> stats;
    for (StatisticsRegistry::const_iterator i =
             NodeManager::fromExprManager(d_exprManager)
                 ->getStatisticsRegistry()
                 ->begin();
         i
         != NodeManager::fromExprManager(d_exprManager)
                ->getStatisticsRegistry()
                ->end();
         ++i)
    {
      vector<SExpr> v;
      v.push_back((*i).first);
      v.push_back((*i).second);
      stats.push_back(v);
    }
    for (StatisticsRegistry::const_iterator i = d_statisticsRegistry->begin();
         i != d_statisticsRegistry->end();
         ++i)
    {
      vector<SExpr> v;
      v.push_back((*i).first);
      v.push_back((*i).second);
      stats.push_back(v);
    }
    return SExpr(stats);
  }
  if (key == "error-behavior")
  {
    return SExpr(SExpr::Keyword("immediate-exit"));
  }
  if (key == "name")
  {
    return SExpr(Configuration::getName());
  }
  if (key == "version")
  {
    return SExpr(Configuration::getVersionString());
  }
  if (key == "authors")
  {
    return SExpr(Configuration::about());
  }
  if (key == "status")
  {
    // sat | unsat | unknown
    switch (d_status.asSatisfiabilityResult().isSat())
    {
      case Result::SAT: return SExpr(SExpr::Keyword("sat"));
      case Result::UNSAT: return SExpr(SExpr::Keyword("unsat"));
      default: return SExpr(SExpr::Keyword("unknown"));
    }
  }
  if (key == "reason-unknown")
  {
    if (!d_status.isNull() && d_status.isUnknown())
    {
      stringstream ss;
      ss << d_status.whyUnknown();
      string s = ss.str();
      transform(s.begin(), s.end(), s.begin(), ::tolower);
      return SExpr(SExpr::Keyword(s));
    }
    else
    {
      throw RecoverableModalException(
          "Can't get-info :reason-unknown when the "
          "last result wasn't unknown!");
    }
  }
  if (key == "assertion-stack-levels")
  {
    AlwaysAssert(d_userLevels.size()
                 <= std::numeric_limits<unsigned long int>::max());
    return SExpr(static_cast<unsigned long int>(d_userLevels.size()));
  }
  Assert(key == "all-options");
  // get the options, like all-statistics
  std::vector<std::vector<std::string>> current_options =
      Options::current()->getOptions();
  return SExpr::parseListOfListOfAtoms(current_options);
}

void SmtEngine::debugCheckFormals(const std::vector<Expr>& formals, Expr func)
{
  for(std::vector<Expr>::const_iterator i = formals.begin(); i != formals.end(); ++i) {
    if((*i).getKind() != kind::BOUND_VARIABLE) {
      stringstream ss;
      ss << "All formal arguments to defined functions must be BOUND_VARIABLEs, but in the\n"
         << "definition of function " << func << ", formal\n"
         << "  " << *i << "\n"
         << "has kind " << (*i).getKind();
      throw TypeCheckingException(func, ss.str());
    }
  }
}

void SmtEngine::debugCheckFunctionBody(Expr formula,
                                       const std::vector<Expr>& formals,
                                       Expr func)
{
  Type formulaType = formula.getType(options::typeChecking());
  Type funcType = func.getType();
  // We distinguish here between definitions of constants and functions,
  // because the type checking for them is subtly different.  Perhaps we
  // should instead have SmtEngine::defineFunction() and
  // SmtEngine::defineConstant() for better clarity, although then that
  // doesn't match the SMT-LIBv2 standard...
  if(formals.size() > 0) {
    Type rangeType = FunctionType(funcType).getRangeType();
    if(! formulaType.isComparableTo(rangeType)) {
      stringstream ss;
      ss << "Type of defined function does not match its declaration\n"
         << "The function  : " << func << "\n"
         << "Declared type : " << rangeType << "\n"
         << "The body      : " << formula << "\n"
         << "Body type     : " << formulaType;
      throw TypeCheckingException(func, ss.str());
    }
  } else {
    if(! formulaType.isComparableTo(funcType)) {
      stringstream ss;
      ss << "Declared type of defined constant does not match its definition\n"
         << "The constant   : " << func << "\n"
         << "Declared type  : " << funcType << " " << Type::getTypeNode(funcType)->getId() << "\n"
         << "The definition : " << formula << "\n"
         << "Definition type: " << formulaType << " " << Type::getTypeNode(formulaType)->getId();
      throw TypeCheckingException(func, ss.str());
    }
  }
}

void SmtEngine::defineFunction(Expr func,
                               const std::vector<Expr>& formals,
                               Expr formula,
                               bool global)
{
  SmtScope smts(this);
  finalOptionsAreSet();
  doPendingPops();
  Trace("smt") << "SMT defineFunction(" << func << ")" << endl;
  debugCheckFormals(formals, func);

  stringstream ss;
  ss << language::SetLanguage(
            language::SetLanguage::getLanguage(Dump.getStream()))
     << func;
  DefineFunctionCommand c(ss.str(), func, formals, formula, global);
  d_dumpm->addToModelCommandAndDump(
      c, ExprManager::VAR_FLAG_DEFINED, true, "declarations");

  PROOF(if (options::checkUnsatCores()) {
    d_defineCommands.push_back(c.clone());
  });

  // type check body
  debugCheckFunctionBody(formula, formals, func);

  // Substitute out any abstract values in formula
  Node formNode = d_absValues->substituteAbstractValues(Node::fromExpr(formula));

  TNode funcNode = func.getTNode();
  vector<Node> formalsNodes;
  for(vector<Expr>::const_iterator i = formals.begin(),
        iend = formals.end();
      i != iend;
      ++i) {
    formalsNodes.push_back((*i).getNode());
  }
  DefinedFunction def(funcNode, formalsNodes, formNode);
  // Permit (check-sat) (define-fun ...) (get-value ...) sequences.
  // Otherwise, (check-sat) (get-value ((! foo :named bar))) breaks
  // d_haveAdditions = true;
  Debug("smt") << "definedFunctions insert " << funcNode << " " << formNode << endl;

  if (global)
  {
    d_definedFunctions->insertAtContextLevelZero(funcNode, def);
  }
  else
  {
    d_definedFunctions->insert(funcNode, def);
  }
}

void SmtEngine::defineFunctionsRec(
    const std::vector<Expr>& funcs,
    const std::vector<std::vector<Expr>>& formals,
    const std::vector<Expr>& formulas,
    bool global)
{
  SmtScope smts(this);
  finalOptionsAreSet();
  doPendingPops();
  Trace("smt") << "SMT defineFunctionsRec(...)" << endl;

  if (funcs.size() != formals.size() && funcs.size() != formulas.size())
  {
    stringstream ss;
    ss << "Number of functions, formals, and function bodies passed to "
          "defineFunctionsRec do not match:"
       << "\n"
       << "        #functions : " << funcs.size() << "\n"
       << "        #arg lists : " << formals.size() << "\n"
       << "  #function bodies : " << formulas.size() << "\n";
    throw ModalException(ss.str());
  }
  for (unsigned i = 0, size = funcs.size(); i < size; i++)
  {
    // check formal argument list
    debugCheckFormals(formals[i], funcs[i]);
    // type check body
    debugCheckFunctionBody(formulas[i], formals[i], funcs[i]);
  }

  if (Dump.isOn("raw-benchmark"))
  {
    std::vector<api::Term> tFuncs = api::exprVectorToTerms(d_solver, funcs);
    std::vector<std::vector<api::Term>> tFormals;
    for (const std::vector<Expr>& formal : formals)
    {
      tFormals.emplace_back(api::exprVectorToTerms(d_solver, formal));
    }
    std::vector<api::Term> tFormulas =
        api::exprVectorToTerms(d_solver, formulas);
    Dump("raw-benchmark") << DefineFunctionRecCommand(
        d_solver, tFuncs, tFormals, tFormulas, global);
  }

  ExprManager* em = getExprManager();
  for (unsigned i = 0, size = funcs.size(); i < size; i++)
  {
    // we assert a quantified formula
    Expr func_app;
    // make the function application
    if (formals[i].empty())
    {
      // it has no arguments
      func_app = funcs[i];
    }
    else
    {
      std::vector<Expr> children;
      children.push_back(funcs[i]);
      children.insert(children.end(), formals[i].begin(), formals[i].end());
      func_app = em->mkExpr(kind::APPLY_UF, children);
    }
    Expr lem = em->mkExpr(kind::EQUAL, func_app, formulas[i]);
    if (!formals[i].empty())
    {
      // set the attribute to denote this is a function definition
      std::string attr_name("fun-def");
      Expr aexpr = em->mkExpr(kind::INST_ATTRIBUTE, func_app);
      aexpr = em->mkExpr(kind::INST_PATTERN_LIST, aexpr);
      std::vector<Expr> expr_values;
      std::string str_value;
      setUserAttribute(attr_name, func_app, expr_values, str_value);
      // make the quantified formula
      Expr boundVars = em->mkExpr(kind::BOUND_VAR_LIST, formals[i]);
      lem = em->mkExpr(kind::FORALL, boundVars, lem, aexpr);
    }
    // assert the quantified formula
    //   notice we don't call assertFormula directly, since this would
    //   duplicate the output on raw-benchmark.
    Node lemn = Node::fromExpr(lem);
    // add define recursive definition to the assertions
    d_asserts->addDefineFunRecDefinition(lemn, global);
  }
}

void SmtEngine::defineFunctionRec(Expr func,
                                  const std::vector<Expr>& formals,
                                  Expr formula,
                                  bool global)
{
  std::vector<Expr> funcs;
  funcs.push_back(func);
  std::vector<std::vector<Expr> > formals_multi;
  formals_multi.push_back(formals);
  std::vector<Expr> formulas;
  formulas.push_back(formula);
  defineFunctionsRec(funcs, formals_multi, formulas, global);
}

bool SmtEngine::isDefinedFunction( Expr func ){
  Node nf = Node::fromExpr( func );
  Debug("smt") << "isDefined function " << nf << "?" << std::endl;
  return d_definedFunctions->find(nf) != d_definedFunctions->end();
}

void SmtEnginePrivate::finishInit()
{
  d_preprocessingPassContext.reset(
      new PreprocessingPassContext(&d_smt, &d_iteRemover, &d_propagator));

  // initialize the preprocessing passes
  d_processor.finishInit(d_preprocessingPassContext.get());
}

Result SmtEngine::check() {
  Assert(d_fullyInited);
  Assert(d_pendingPops == 0);

  Trace("smt") << "SmtEngine::check()" << endl;


  if (d_resourceManager->out())
  {
    Result::UnknownExplanation why = d_resourceManager->outOfResources()
                                         ? Result::RESOURCEOUT
                                         : Result::TIMEOUT;
    return Result(Result::ENTAILMENT_UNKNOWN, why, d_filename);
  }
  d_resourceManager->beginCall();

  // Make sure the prop layer has all of the assertions
  Trace("smt") << "SmtEngine::check(): processing assertions" << endl;
  d_private->processAssertions(*d_asserts);
  Trace("smt") << "SmtEngine::check(): done processing assertions" << endl;

  TimerStat::CodeTimer solveTimer(d_stats->d_solveTime);

  Chat() << "solving..." << endl;
  Trace("smt") << "SmtEngine::check(): running check" << endl;
  Result result = d_propEngine->checkSat();

  d_resourceManager->endCall();
  Trace("limit") << "SmtEngine::check(): cumulative millis "
                 << d_resourceManager->getTimeUsage() << ", resources "
                 << d_resourceManager->getResourceUsage() << endl;

  return Result(result, d_filename);
}

Result SmtEngine::quickCheck() {
  Assert(d_fullyInited);
  Trace("smt") << "SMT quickCheck()" << endl;
  return Result(
      Result::ENTAILMENT_UNKNOWN, Result::REQUIRES_FULL_CHECK, d_filename);
}

theory::TheoryModel* SmtEngine::getAvailableModel(const char* c) const
{
  if (!options::assignFunctionValues())
  {
    std::stringstream ss;
    ss << "Cannot " << c << " when --assign-function-values is false.";
    throw RecoverableModalException(ss.str().c_str());
  }

  if (d_smtMode != SMT_MODE_SAT && d_smtMode != SMT_MODE_SAT_UNKNOWN)
  {
    std::stringstream ss;
    ss << "Cannot " << c
       << " unless immediately preceded by SAT/NOT_ENTAILED or UNKNOWN "
          "response.";
    throw RecoverableModalException(ss.str().c_str());
  }

  if (!options::produceModels())
  {
    std::stringstream ss;
    ss << "Cannot " << c << " when produce-models options is off.";
    throw ModalException(ss.str().c_str());
  }

  TheoryModel* m = d_theoryEngine->getBuiltModel();

  if (m == nullptr)
  {
    std::stringstream ss;
    ss << "Cannot " << c
       << " since model is not available. Perhaps the most recent call to "
          "check-sat was interupted?";
    throw RecoverableModalException(ss.str().c_str());
  }

  return m;
}

void SmtEnginePrivate::processAssertions(Assertions& as)
{
  TimerStat::CodeTimer paTimer(d_smt.d_stats->d_processAssertionsTime);
  spendResource(ResourceManager::Resource::PreprocessStep);
  Assert(d_smt.d_fullyInited);
  Assert(d_smt.d_pendingPops == 0);

  AssertionPipeline& ap = as.getAssertionPipeline();

  if (ap.size() == 0)
  {
    // nothing to do
    return;
  }
  if (d_assertionsProcessed && options::incrementalSolving()) {
    // TODO(b/1255): Substitutions in incremental mode should be managed with a
    // proper data structure.

    ap.enableStoreSubstsInAsserts();
  }
  else
  {
    ap.disableStoreSubstsInAsserts();
  }

  // process the assertions
  bool noConflict = d_processor.apply(as);

  //notify theory engine new preprocessed assertions
  d_smt.d_theoryEngine->notifyPreprocessedAssertions(ap.ref());

  // Push the formula to decision engine
  if (noConflict)
  {
    Chat() << "pushing to decision engine..." << endl;
    d_smt.d_propEngine->addAssertionsToDecisionEngine(ap);
  }

  // end: INVARIANT to maintain: no reordering of assertions or
  // introducing new ones

  // if incremental, compute which variables are assigned
  if (options::incrementalSolving())
  {
    d_preprocessingPassContext->recordSymbolsInAssertions(ap.ref());
  }

  // Push the formula to SAT
  {
    Chat() << "converting to CNF..." << endl;
    TimerStat::CodeTimer codeTimer(d_smt.d_stats->d_cnfConversionTime);
    for (const Node& assertion : ap.ref())
    {
      Chat() << "+ " << assertion << std::endl;
      d_smt.d_propEngine->assertFormula(assertion);
    }
  }

  d_assertionsProcessed = true;

  // clear the current assertions
  as.clearCurrent();
}

Result SmtEngine::checkSat(const Expr& assumption, bool inUnsatCore)
{
  Dump("benchmark") << CheckSatCommand(assumption);
  return checkSatisfiability(Node::fromExpr(assumption), inUnsatCore, false);
}

Result SmtEngine::checkSat(const vector<Expr>& assumptions, bool inUnsatCore)
{
  if (assumptions.empty())
  {
    Dump("benchmark") << CheckSatCommand();
  }
  else
  {
    Dump("benchmark") << CheckSatAssumingCommand(assumptions);
  }
  std::vector<Node> assumps;
  for (const Expr& e : assumptions)
  {
    assumps.push_back(Node::fromExpr(e));
  }
  return checkSatisfiability(assumps, inUnsatCore, false);
}

Result SmtEngine::checkEntailed(const Expr& node, bool inUnsatCore)
{
  Dump("benchmark") << QueryCommand(node, inUnsatCore);
  return checkSatisfiability(node.isNull()
                                 ? std::vector<Node>()
                                 : std::vector<Node>{Node::fromExpr(node)},
                             inUnsatCore,
                             true)
      .asEntailmentResult();
}

Result SmtEngine::checkEntailed(const vector<Expr>& nodes, bool inUnsatCore)
{
  std::vector<Node> ns;
  for (const Expr& e : nodes)
  {
    ns.push_back(Node::fromExpr(e));
  }
  return checkSatisfiability(ns, inUnsatCore, true).asEntailmentResult();
}

Result SmtEngine::checkSatisfiability(const Node& node,
                                      bool inUnsatCore,
                                      bool isEntailmentCheck)
{
  return checkSatisfiability(
      node.isNull() ? std::vector<Node>() : std::vector<Node>{node},
      inUnsatCore,
      isEntailmentCheck);
}

Result SmtEngine::checkSatisfiability(const vector<Node>& assumptions,
                                      bool inUnsatCore,
                                      bool isEntailmentCheck)
{
  try
  {
    SmtScope smts(this);
    finalOptionsAreSet();
    doPendingPops();

    Trace("smt") << "SmtEngine::"
                 << (isEntailmentCheck ? "checkEntailed" : "checkSat") << "("
                 << assumptions << ")" << endl;

    if(d_queryMade && !options::incrementalSolving()) {
      throw ModalException("Cannot make multiple queries unless "
                           "incremental solving is enabled "
                           "(try --incremental)");
    }

    // Note that a query has been made and we are in assert mode
    d_queryMade = true;
    d_smtMode = SMT_MODE_ASSERT;

    // push if there are assumptions
    bool didInternalPush = false;
    if (!assumptions.empty())
    {
      internalPush();
      didInternalPush = true;
    }

    // then, initialize the assertions
    d_asserts->initializeCheckSat(assumptions, inUnsatCore, isEntailmentCheck);

    // make the check
    Result r = check();

    if ((options::solveRealAsInt() || options::solveIntAsBV() > 0)
        && r.asSatisfiabilityResult().isSat() == Result::UNSAT)
    {
      r = Result(Result::SAT_UNKNOWN, Result::UNKNOWN_REASON);
    }
    // flipped if we did a global negation
    if (d_asserts->isGlobalNegated())
    {
      Trace("smt") << "SmtEngine::process global negate " << r << std::endl;
      if (r.asSatisfiabilityResult().isSat() == Result::UNSAT)
      {
        r = Result(Result::SAT);
      }
      else if (r.asSatisfiabilityResult().isSat() == Result::SAT)
      {
        // only if satisfaction complete
        if (d_logic.isPure(THEORY_ARITH) || d_logic.isPure(THEORY_BV))
        {
          r = Result(Result::UNSAT);
        }
        else
        {
          r = Result(Result::SAT_UNKNOWN, Result::UNKNOWN_REASON);
        }
      }
      Trace("smt") << "SmtEngine::global negate returned " << r << std::endl;
    }

    d_needPostsolve = true;

    // Pop the context
    if (didInternalPush)
    {
      internalPop();
    }

    // Remember the status
    d_status = r;
    // Check against expected status
    if (!d_expectedStatus.isUnknown() && !d_status.isUnknown()
        && d_status != d_expectedStatus)
    {
      CVC4_FATAL() << "Expected result " << d_expectedStatus << " but got "
                   << d_status;
    }
    d_expectedStatus = Result();
    // Update the SMT mode
    if (d_status.asSatisfiabilityResult().isSat() == Result::UNSAT)
    {
      d_smtMode = SMT_MODE_UNSAT;
    }
    else if (d_status.asSatisfiabilityResult().isSat() == Result::SAT)
    {
      d_smtMode = SMT_MODE_SAT;
    }
    else
    {
      d_smtMode = SMT_MODE_SAT_UNKNOWN;
    }

    Trace("smt") << "SmtEngine::" << (isEntailmentCheck ? "query" : "checkSat")
                 << "(" << assumptions << ") => " << r << endl;

    // Check that SAT results generate a model correctly.
    if(options::checkModels()) {
      if (r.asSatisfiabilityResult().isSat() == Result::SAT)
      {
        checkModel();
      }
    }
    // Check that UNSAT results generate a proof correctly.
    if(options::checkProofs()) {
      if(r.asSatisfiabilityResult().isSat() == Result::UNSAT) {
        checkProof();
      }
    }
    // Check that UNSAT results generate an unsat core correctly.
    if(options::checkUnsatCores()) {
      if(r.asSatisfiabilityResult().isSat() == Result::UNSAT) {
        TimerStat::CodeTimer checkUnsatCoreTimer(d_stats->d_checkUnsatCoreTime);
        checkUnsatCore();
      }
    }

    return r;
  } catch (UnsafeInterruptException& e) {
    AlwaysAssert(d_resourceManager->out());
    Result::UnknownExplanation why = d_resourceManager->outOfResources()
                                         ? Result::RESOURCEOUT
                                         : Result::TIMEOUT;
    return Result(Result::SAT_UNKNOWN, why, d_filename);
  }
}

std::vector<Node> SmtEngine::getUnsatAssumptions(void)
{
  Trace("smt") << "SMT getUnsatAssumptions()" << endl;
  SmtScope smts(this);
  if (!options::unsatAssumptions())
  {
    throw ModalException(
        "Cannot get unsat assumptions when produce-unsat-assumptions option "
        "is off.");
  }
  if (d_smtMode != SMT_MODE_UNSAT)
  {
    throw RecoverableModalException(
        "Cannot get unsat assumptions unless immediately preceded by "
        "UNSAT/ENTAILED.");
  }
  finalOptionsAreSet();
  if (Dump.isOn("benchmark"))
  {
    Dump("benchmark") << GetUnsatAssumptionsCommand();
  }
  UnsatCore core = getUnsatCoreInternal();
  std::vector<Node> res;
  std::vector<Node>& assumps = d_asserts->getAssumptions();
  for (const Node& e : assumps)
  {
    if (std::find(core.begin(), core.end(), e.toExpr()) != core.end())
    {
      res.push_back(e);
    }
  }
  return res;
}

Result SmtEngine::assertFormula(const Node& formula, bool inUnsatCore)
{
  SmtScope smts(this);
  finalOptionsAreSet();
  doPendingPops();

  Trace("smt") << "SmtEngine::assertFormula(" << formula << ")" << endl;

  if (Dump.isOn("raw-benchmark")) {
    Dump("raw-benchmark") << AssertCommand(formula.toExpr());
  }

  // Substitute out any abstract values in ex
  Node n = d_absValues->substituteAbstractValues(formula);

  d_asserts->assertFormula(n, inUnsatCore);
  return quickCheck().asEntailmentResult();
}/* SmtEngine::assertFormula() */

/*
   --------------------------------------------------------------------------
    Handling SyGuS commands
   --------------------------------------------------------------------------
*/

void SmtEngine::declareSygusVar(const std::string& id, Expr var, Type type)
{
  SmtScope smts(this);
  finalOptionsAreSet();
  d_private->d_sygusVars.push_back(Node::fromExpr(var));
  Trace("smt") << "SmtEngine::declareSygusVar: " << var << "\n";
  Dump("raw-benchmark") << DeclareSygusVarCommand(id, var, type);
  // don't need to set that the conjecture is stale
}

void SmtEngine::declareSygusFunctionVar(const std::string& id,
                                        Expr var,
                                        Type type)
{
  SmtScope smts(this);
  finalOptionsAreSet();
  d_private->d_sygusVars.push_back(Node::fromExpr(var));
  Trace("smt") << "SmtEngine::declareSygusFunctionVar: " << var << "\n";
  Dump("raw-benchmark") << DeclareSygusVarCommand(id, var, type);

  // don't need to set that the conjecture is stale
}

void SmtEngine::declareSynthFun(const std::string& id,
                                Expr func,
                                Type sygusType,
                                bool isInv,
                                const std::vector<Expr>& vars)
{
  SmtScope smts(this);
  finalOptionsAreSet();
  doPendingPops();
  Node fn = Node::fromExpr(func);
  d_private->d_sygusFunSymbols.push_back(fn);
  if (!vars.empty())
  {
    Expr bvl = d_exprManager->mkExpr(kind::BOUND_VAR_LIST, vars);
    std::vector<Expr> attr_val_bvl;
    attr_val_bvl.push_back(bvl);
    setUserAttribute("sygus-synth-fun-var-list", func, attr_val_bvl, "");
  }
  // whether sygus type encodes syntax restrictions
  if (sygusType.isDatatype()
      && static_cast<DatatypeType>(sygusType).getDatatype().isSygus())
  {
    TypeNode stn = TypeNode::fromType(sygusType);
    Node sym = d_nodeManager->mkBoundVar("sfproxy", stn);
    std::vector<Expr> attr_value;
    attr_value.push_back(sym.toExpr());
    setUserAttribute("sygus-synth-grammar", func, attr_value, "");
  }
  Trace("smt") << "SmtEngine::declareSynthFun: " << func << "\n";
  // dumping SynthFunCommand from smt-engine is currently broken (please take at
  // CVC4/cvc4-projects#211)
  // Dump("raw-benchmark") << SynthFunCommand(id, func, sygusType, isInv, vars);
  // sygus conjecture is now stale
  setSygusConjectureStale();
}

void SmtEngine::assertSygusConstraint(const Node& constraint)
{
  SmtScope smts(this);
  finalOptionsAreSet();
  d_private->d_sygusConstraints.push_back(constraint);

  Trace("smt") << "SmtEngine::assertSygusConstrant: " << constraint << "\n";
  Dump("raw-benchmark") << SygusConstraintCommand(constraint.toExpr());
  // sygus conjecture is now stale
  setSygusConjectureStale();
}

void SmtEngine::assertSygusInvConstraint(const Expr& inv,
                                         const Expr& pre,
                                         const Expr& trans,
                                         const Expr& post)
{
  SmtScope smts(this);
  finalOptionsAreSet();
  // build invariant constraint

  // get variables (regular and their respective primed versions)
  std::vector<Node> terms, vars, primed_vars;
  terms.push_back(Node::fromExpr(inv));
  terms.push_back(Node::fromExpr(pre));
  terms.push_back(Node::fromExpr(trans));
  terms.push_back(Node::fromExpr(post));
  // variables are built based on the invariant type
  FunctionType t = static_cast<FunctionType>(inv.getType());
  std::vector<Type> argTypes = t.getArgTypes();
  for (const Type& ti : argTypes)
  {
    TypeNode tn = TypeNode::fromType(ti);
    vars.push_back(d_nodeManager->mkBoundVar(tn));
    d_private->d_sygusVars.push_back(vars.back());
    std::stringstream ss;
    ss << vars.back() << "'";
    primed_vars.push_back(d_nodeManager->mkBoundVar(ss.str(), tn));
    d_private->d_sygusVars.push_back(primed_vars.back());
  }

  // make relevant terms; 0 -> Inv, 1 -> Pre, 2 -> Trans, 3 -> Post
  for (unsigned i = 0; i < 4; ++i)
  {
    Node op = terms[i];
    Trace("smt-debug") << "Make inv-constraint term #" << i << " : " << op
                       << " with type " << op.getType() << "...\n";
    std::vector<Node> children;
    children.push_back(op);
    // transition relation applied over both variable lists
    if (i == 2)
    {
      children.insert(children.end(), vars.begin(), vars.end());
      children.insert(children.end(), primed_vars.begin(), primed_vars.end());
    }
    else
    {
      children.insert(children.end(), vars.begin(), vars.end());
    }
    terms[i] = d_nodeManager->mkNode(kind::APPLY_UF, children);
    // make application of Inv on primed variables
    if (i == 0)
    {
      children.clear();
      children.push_back(op);
      children.insert(children.end(), primed_vars.begin(), primed_vars.end());
      terms.push_back(d_nodeManager->mkNode(kind::APPLY_UF, children));
    }
  }
  // make constraints
  std::vector<Node> conj;
  conj.push_back(d_nodeManager->mkNode(kind::IMPLIES, terms[1], terms[0]));
  Node term0_and_2 = d_nodeManager->mkNode(kind::AND, terms[0], terms[2]);
  conj.push_back(d_nodeManager->mkNode(kind::IMPLIES, term0_and_2, terms[4]));
  conj.push_back(d_nodeManager->mkNode(kind::IMPLIES, terms[0], terms[3]));
  Node constraint = d_nodeManager->mkNode(kind::AND, conj);

  d_private->d_sygusConstraints.push_back(constraint);

  Trace("smt") << "SmtEngine::assertSygusInvConstrant: " << constraint << "\n";
  Dump("raw-benchmark") << SygusInvConstraintCommand(inv, pre, trans, post);
  // sygus conjecture is now stale
  setSygusConjectureStale();
}

Result SmtEngine::checkSynth()
{
  SmtScope smts(this);

  if (options::incrementalSolving())
  {
    // TODO (project #7)
    throw ModalException(
        "Cannot make check-synth commands when incremental solving is enabled");
  }
  Expr query;
  if (d_private->d_sygusConjectureStale)
  {
    // build synthesis conjecture from asserted constraints and declared
    // variables/functions
    Node sygusVar =
        d_nodeManager->mkSkolem("sygus", d_nodeManager->booleanType());
    Node inst_attr = d_nodeManager->mkNode(kind::INST_ATTRIBUTE, sygusVar);
    Node sygusAttr = d_nodeManager->mkNode(kind::INST_PATTERN_LIST, inst_attr);
    std::vector<Node> bodyv;
    Trace("smt") << "Sygus : Constructing sygus constraint...\n";
    unsigned n_constraints = d_private->d_sygusConstraints.size();
    Node body = n_constraints == 0
                    ? d_nodeManager->mkConst(true)
                    : (n_constraints == 1
                           ? d_private->d_sygusConstraints[0]
                           : d_nodeManager->mkNode(
                               kind::AND, d_private->d_sygusConstraints));
    body = body.notNode();
    Trace("smt") << "...constructed sygus constraint " << body << std::endl;
    if (!d_private->d_sygusVars.empty())
    {
      Node boundVars =
          d_nodeManager->mkNode(kind::BOUND_VAR_LIST, d_private->d_sygusVars);
      body = d_nodeManager->mkNode(kind::EXISTS, boundVars, body);
      Trace("smt") << "...constructed exists " << body << std::endl;
    }
    if (!d_private->d_sygusFunSymbols.empty())
    {
      Node boundVars = d_nodeManager->mkNode(kind::BOUND_VAR_LIST,
                                             d_private->d_sygusFunSymbols);
      body = d_nodeManager->mkNode(kind::FORALL, boundVars, body, sygusAttr);
    }
    Trace("smt") << "...constructed forall " << body << std::endl;

    // set attribute for synthesis conjecture
    setUserAttribute("sygus", sygusVar.toExpr(), {}, "");

    Trace("smt") << "Check synthesis conjecture: " << body << std::endl;
    Dump("raw-benchmark") << CheckSynthCommand();

    d_private->d_sygusConjectureStale = false;

    if (options::incrementalSolving())
    {
      // we push a context so that this conjecture is removed if we modify it
      // later
      internalPush();
      assertFormula(body, true);
    }
    else
    {
      query = body.toExpr();
    }
  }

  Result r = checkSatisfiability(query, true, false);

  // Check that synthesis solutions satisfy the conjecture
  if (options::checkSynthSol()
      && r.asSatisfiabilityResult().isSat() == Result::UNSAT)
  {
    checkSynthSolution();
  }
  return r;
}

/*
   --------------------------------------------------------------------------
    End of Handling SyGuS commands
   --------------------------------------------------------------------------
*/

Node SmtEngine::postprocess(TNode node, TypeNode expectedType) const {
  return node;
}

Expr SmtEngine::simplify(const Expr& ex)
{
  Assert(ex.getExprManager() == d_exprManager);
  SmtScope smts(this);
  finalOptionsAreSet();
  doPendingPops();
  Trace("smt") << "SMT simplify(" << ex << ")" << endl;

  if(Dump.isOn("benchmark")) {
    Dump("benchmark") << SimplifyCommand(ex);
  }

  Expr e = d_absValues->substituteAbstractValues(Node::fromExpr(ex)).toExpr();
  if( options::typeChecking() ) {
    e.getType(true); // ensure expr is type-checked at this point
  }

  // Make sure all preprocessing is done
  d_private->processAssertions(*d_asserts);
  Node n = d_private->simplify(Node::fromExpr(e));
  n = postprocess(n, TypeNode::fromType(e.getType()));
  return n.toExpr();
}

Node SmtEngine::expandDefinitions(const Node& ex)
{
  d_private->spendResource(ResourceManager::Resource::PreprocessStep);

  SmtScope smts(this);
  finalOptionsAreSet();
  doPendingPops();
  Trace("smt") << "SMT expandDefinitions(" << ex << ")" << endl;

  // Substitute out any abstract values in ex.
  Node e = d_absValues->substituteAbstractValues(ex);
  if(options::typeChecking()) {
    // Ensure expr is type-checked at this point.
    e.getType(true);
  }

  unordered_map<Node, Node, NodeHashFunction> cache;
  Node n = d_private->getProcessAssertions()->expandDefinitions(
      e, cache, /* expandOnly = */ true);
  n = postprocess(n, e.getType());

  return n;
}

// TODO(#1108): Simplify the error reporting of this method.
Expr SmtEngine::getValue(const Expr& ex) const
{
  Assert(ex.getExprManager() == d_exprManager);
  SmtScope smts(this);

  Trace("smt") << "SMT getValue(" << ex << ")" << endl;
  if(Dump.isOn("benchmark")) {
    Dump("benchmark") << GetValueCommand(ex);
  }

  // Substitute out any abstract values in ex.
  Expr e = d_absValues->substituteAbstractValues(Node::fromExpr(ex)).toExpr();

  // Ensure expr is type-checked at this point.
  e.getType(options::typeChecking());

  // do not need to apply preprocessing substitutions (should be recorded
  // in model already)

  Node n = Node::fromExpr(e);
  Trace("smt") << "--- getting value of " << n << endl;
  TypeNode expectedType = n.getType();

  // Expand, then normalize
  unordered_map<Node, Node, NodeHashFunction> cache;
  n = d_private->getProcessAssertions()->expandDefinitions(n, cache);
  // There are two ways model values for terms are computed (for historical
  // reasons).  One way is that used in check-model; the other is that
  // used by the Model classes.  It's not clear to me exactly how these
  // two are different, but they need to be unified.  This ugly hack here
  // is to fix bug 554 until we can revamp boolean-terms and models [MGD]

  //AJR : necessary?
  if(!n.getType().isFunction()) {
    n = Rewriter::rewrite(n);
  }

  Trace("smt") << "--- getting value of " << n << endl;
  TheoryModel* m = getAvailableModel("get-value");
  Node resultNode;
  if(m != NULL) {
    resultNode = m->getValue(n);
  }
  Trace("smt") << "--- got value " << n << " = " << resultNode << endl;
  resultNode = postprocess(resultNode, expectedType);
  Trace("smt") << "--- model-post returned " << resultNode << endl;
  Trace("smt") << "--- model-post returned " << resultNode.getType() << endl;
  Trace("smt") << "--- model-post expected " << expectedType << endl;

  // type-check the result we got
  // Notice that lambdas have function type, which does not respect the subtype
  // relation, so we ignore them here.
  Assert(resultNode.isNull() || resultNode.getKind() == kind::LAMBDA
         || resultNode.getType().isSubtypeOf(expectedType))
      << "Run with -t smt for details.";

  // Ensure it's a constant, or a lambda (for uninterpreted functions). This
  // assertion only holds for models that do not have approximate values.
  Assert(m->hasApproximations() || resultNode.getKind() == kind::LAMBDA
         || resultNode.isConst());

  if(options::abstractValues() && resultNode.getType().isArray()) {
    resultNode = d_absValues->mkAbstractValue(resultNode);
    Trace("smt") << "--- abstract value >> " << resultNode << endl;
  }

  return resultNode.toExpr();
}

vector<Expr> SmtEngine::getValues(const vector<Expr>& exprs)
{
  vector<Expr> result;
  for (const Expr& e : exprs)
  {
    result.push_back(getValue(e));
  }
  return result;
}

bool SmtEngine::addToAssignment(const Expr& ex) {
  SmtScope smts(this);
  finalOptionsAreSet();
  doPendingPops();
  // Substitute out any abstract values in ex
  Node n = d_absValues->substituteAbstractValues(Node::fromExpr(ex));
  TypeNode type = n.getType(options::typeChecking());
  // must be Boolean
  PrettyCheckArgument(type.isBoolean(),
                      n,
                      "expected Boolean-typed variable or function application "
                      "in addToAssignment()");
  // must be a defined constant, or a variable
  PrettyCheckArgument(
      (((d_definedFunctions->find(n) != d_definedFunctions->end())
        && n.getNumChildren() == 0)
       || n.isVar()),
      n,
      "expected variable or defined-function application "
      "in addToAssignment(),\ngot %s",
      n.toString().c_str());
  if(!options::produceAssignments()) {
    return false;
  }
  if(d_assignments == NULL) {
    d_assignments = new (true) AssignmentSet(getContext());
  }
  d_assignments->insert(n);

  return true;
}

// TODO(#1108): Simplify the error reporting of this method.
vector<pair<Expr, Expr>> SmtEngine::getAssignment()
{
  Trace("smt") << "SMT getAssignment()" << endl;
  SmtScope smts(this);
  finalOptionsAreSet();
  if(Dump.isOn("benchmark")) {
    Dump("benchmark") << GetAssignmentCommand();
  }
  if(!options::produceAssignments()) {
    const char* msg =
      "Cannot get the current assignment when "
      "produce-assignments option is off.";
    throw ModalException(msg);
  }

  // Get the model here, regardless of whether d_assignments is null, since
  // we should throw errors related to model availability whether or not
  // assignments is null.
  TheoryModel* m = getAvailableModel("get assignment");

  vector<pair<Expr,Expr>> res;
  if (d_assignments != nullptr)
  {
    TypeNode boolType = d_nodeManager->booleanType();
    for (AssignmentSet::key_iterator i = d_assignments->key_begin(),
                                     iend = d_assignments->key_end();
         i != iend;
         ++i)
    {
      Node as = *i;
      Assert(as.getType() == boolType);

      Trace("smt") << "--- getting value of " << as << endl;

      // Expand, then normalize
      unordered_map<Node, Node, NodeHashFunction> cache;
      Node n = d_private->getProcessAssertions()->expandDefinitions(as, cache);
      n = Rewriter::rewrite(n);

      Trace("smt") << "--- getting value of " << n << endl;
      Node resultNode;
      if (m != nullptr)
      {
        resultNode = m->getValue(n);
      }

      // type-check the result we got
      Assert(resultNode.isNull() || resultNode.getType() == boolType);

      // ensure it's a constant
      Assert(resultNode.isConst());

      Assert(as.isVar());
      res.emplace_back(as.toExpr(), resultNode.toExpr());
    }
  }
  return res;
}

// TODO(#1108): Simplify the error reporting of this method.
Model* SmtEngine::getModel() {
  Trace("smt") << "SMT getModel()" << endl;
  SmtScope smts(this);

  finalOptionsAreSet();

  if(Dump.isOn("benchmark")) {
    Dump("benchmark") << GetModelCommand();
  }

  TheoryModel* m = getAvailableModel("get model");

  // Since model m is being returned to the user, we must ensure that this
  // model object remains valid with future check-sat calls. Hence, we set
  // the theory engine into "eager model building" mode. TODO #2648: revisit.
  d_theoryEngine->setEagerModelBuilding();

  if (options::modelCoresMode() != options::ModelCoresMode::NONE)
  {
    // If we enabled model cores, we compute a model core for m based on our
    // (expanded) assertions using the model core builder utility
    std::vector<Expr> eassertsProc = getExpandedAssertions();
    ModelCoreBuilder::setModelCore(eassertsProc, m, options::modelCoresMode());
  }
  m->d_inputName = d_filename;
  m->d_isKnownSat = (d_smtMode == SMT_MODE_SAT);
  return m;
}

Result SmtEngine::blockModel()
{
  Trace("smt") << "SMT blockModel()" << endl;
  SmtScope smts(this);

  finalOptionsAreSet();

  if (Dump.isOn("benchmark"))
  {
    Dump("benchmark") << BlockModelCommand();
  }

  TheoryModel* m = getAvailableModel("block model");

  if (options::blockModelsMode() == options::BlockModelsMode::NONE)
  {
    std::stringstream ss;
    ss << "Cannot block model when block-models is set to none.";
    throw ModalException(ss.str().c_str());
  }

  // get expanded assertions
  std::vector<Expr> eassertsProc = getExpandedAssertions();
  Expr eblocker = ModelBlocker::getModelBlocker(
      eassertsProc, m, options::blockModelsMode());
  return assertFormula(Node::fromExpr(eblocker));
}

Result SmtEngine::blockModelValues(const std::vector<Expr>& exprs)
{
  Trace("smt") << "SMT blockModelValues()" << endl;
  SmtScope smts(this);

  finalOptionsAreSet();

  PrettyCheckArgument(
      !exprs.empty(),
      "block model values must be called on non-empty set of terms");
  if (Dump.isOn("benchmark"))
  {
    Dump("benchmark") << BlockModelValuesCommand(exprs);
  }

  TheoryModel* m = getAvailableModel("block model values");

  // get expanded assertions
  std::vector<Expr> eassertsProc = getExpandedAssertions();
  // we always do block model values mode here
  Expr eblocker = ModelBlocker::getModelBlocker(
      eassertsProc, m, options::BlockModelsMode::VALUES, exprs);
  return assertFormula(Node::fromExpr(eblocker));
}

std::pair<Expr, Expr> SmtEngine::getSepHeapAndNilExpr(void)
{
  if (!d_logic.isTheoryEnabled(THEORY_SEP))
  {
    const char* msg =
        "Cannot obtain separation logic expressions if not using the "
        "separation logic theory.";
    throw RecoverableModalException(msg);
  }
  NodeManagerScope nms(d_nodeManager);
  Expr heap;
  Expr nil;
  Model* m = getAvailableModel("get separation logic heap and nil");
  if (!m->getHeapModel(heap, nil))
  {
    InternalError()
        << "SmtEngine::getSepHeapAndNilExpr(): failed to obtain heap/nil "
           "expressions from theory model.";
  }
  return std::make_pair(heap, nil);
}

std::vector<Expr> SmtEngine::getExpandedAssertions()
{
  std::vector<Expr> easserts = getAssertions();
  // must expand definitions
  std::vector<Expr> eassertsProc;
  std::unordered_map<Node, Node, NodeHashFunction> cache;
  for (const Expr& e : easserts)
  {
    Node ea = Node::fromExpr(e);
    Node eae = d_private->getProcessAssertions()->expandDefinitions(ea, cache);
    eassertsProc.push_back(eae.toExpr());
  }
  return eassertsProc;
}

Expr SmtEngine::getSepHeapExpr() { return getSepHeapAndNilExpr().first; }

Expr SmtEngine::getSepNilExpr() { return getSepHeapAndNilExpr().second; }

void SmtEngine::checkProof()
{
#if (IS_LFSC_BUILD && IS_PROOFS_BUILD)

  Chat() << "generating proof..." << endl;

  const Proof& pf = getProof();

  Chat() << "checking proof..." << endl;

  std::string logicString = d_logic.getLogicString();

  std::stringstream pfStream;

  pfStream << proof::plf_signatures << endl;
  int64_t sizeBeforeProof = static_cast<int64_t>(pfStream.tellp());

  pf.toStream(pfStream);
  d_stats->d_proofsSize +=
      static_cast<int64_t>(pfStream.tellp()) - sizeBeforeProof;

  {
    TimerStat::CodeTimer checkProofTimer(d_stats->d_lfscCheckProofTime);
    lfscc_init();
    lfscc_check_file(pfStream, false, false, false, false, false, false, false);
  }
  // FIXME: we should actually call lfscc_cleanup here, but lfscc_cleanup
  // segfaults on regress0/bv/core/bitvec7.smt
  // lfscc_cleanup();

#else  /* (IS_LFSC_BUILD && IS_PROOFS_BUILD) */
  Unreachable()
      << "This version of CVC4 was built without proof support; cannot check "
         "proofs.";
#endif /* (IS_LFSC_BUILD && IS_PROOFS_BUILD) */
}

UnsatCore SmtEngine::getUnsatCoreInternal()
{
#if IS_PROOFS_BUILD
  if (!options::unsatCores())
  {
    throw ModalException(
        "Cannot get an unsat core when produce-unsat-cores option is off.");
  }
  if (d_smtMode != SMT_MODE_UNSAT)
  {
    throw RecoverableModalException(
        "Cannot get an unsat core unless immediately preceded by "
        "UNSAT/ENTAILED response.");
  }

  d_proofManager->traceUnsatCore();  // just to trigger core creation
  return UnsatCore(this, d_proofManager->extractUnsatCore());
#else  /* IS_PROOFS_BUILD */
  throw ModalException(
      "This build of CVC4 doesn't have proof support (required for unsat "
      "cores).");
#endif /* IS_PROOFS_BUILD */
}

void SmtEngine::checkUnsatCore() {
  Assert(options::unsatCores())
      << "cannot check unsat core if unsat cores are turned off";

  Notice() << "SmtEngine::checkUnsatCore(): generating unsat core" << endl;
  UnsatCore core = getUnsatCore();

  SmtEngine coreChecker(d_exprManager, &d_options);
  coreChecker.setIsInternalSubsolver();
  coreChecker.setLogic(getLogicInfo());
  coreChecker.getOptions().set(options::checkUnsatCores, false);
  coreChecker.getOptions().set(options::checkProofs, false);

  PROOF(
  std::vector<Command*>::const_iterator itg = d_defineCommands.begin();
  for (; itg != d_defineCommands.end();  ++itg) {
    (*itg)->invoke(&coreChecker);
  }
  );

  Notice() << "SmtEngine::checkUnsatCore(): pushing core assertions (size == " << core.size() << ")" << endl;
  for(UnsatCore::iterator i = core.begin(); i != core.end(); ++i) {
    Notice() << "SmtEngine::checkUnsatCore(): pushing core member " << *i << endl;
    coreChecker.assertFormula(Node::fromExpr(*i));
  }
  Result r;
  try {
    r = coreChecker.checkSat();
  } catch(...) {
    throw;
  }
  Notice() << "SmtEngine::checkUnsatCore(): result is " << r << endl;
  if(r.asSatisfiabilityResult().isUnknown()) {
    Warning()
        << "SmtEngine::checkUnsatCore(): could not check core result unknown."
        << std::endl;
  }
  else if (r.asSatisfiabilityResult().isSat())
  {
    InternalError()
        << "SmtEngine::checkUnsatCore(): produced core was satisfiable.";
  }
}

void SmtEngine::checkModel(bool hardFailure) {
  context::CDList<Node>* al = d_asserts->getAssertionList();
  // --check-model implies --produce-assertions, which enables the
  // assertion list, so we should be ok.
  Assert(al != NULL)
      << "don't have an assertion list to check in SmtEngine::checkModel()";

  TimerStat::CodeTimer checkModelTimer(d_stats->d_checkModelTime);

  // Throughout, we use Notice() to give diagnostic output.
  //
  // If this function is running, the user gave --check-model (or equivalent),
  // and if Notice() is on, the user gave --verbose (or equivalent).

  Notice() << "SmtEngine::checkModel(): generating model" << endl;
  TheoryModel* m = getAvailableModel("check model");

  // check-model is not guaranteed to succeed if approximate values were used.
  // Thus, we intentionally abort here.
  if (m->hasApproximations())
  {
    throw RecoverableModalException(
        "Cannot run check-model on a model with approximate values.");
  }

  // Check individual theory assertions
  if (options::debugCheckModels())
  {
    d_theoryEngine->checkTheoryAssertionsWithModel(hardFailure);
  }
  
  // Output the model
  Notice() << *m;

  // We have a "fake context" for the substitution map (we don't need it
  // to be context-dependent)
  context::Context fakeContext;
  SubstitutionMap substitutions(&fakeContext, /* substituteUnderQuantifiers = */ false);

  for(size_t k = 0; k < m->getNumCommands(); ++k) {
    const DeclareFunctionCommand* c = dynamic_cast<const DeclareFunctionCommand*>(m->getCommand(k));
    Notice() << "SmtEngine::checkModel(): model command " << k << " : " << m->getCommand(k) << endl;
    if(c == NULL) {
      // we don't care about DECLARE-DATATYPES, DECLARE-SORT, ...
      Notice() << "SmtEngine::checkModel(): skipping..." << endl;
    } else {
      // We have a DECLARE-FUN:
      //
      // We'll first do some checks, then add to our substitution map
      // the mapping: function symbol |-> value

      Expr func = c->getFunction();
      Node val = m->getValue(func);

      Notice() << "SmtEngine::checkModel(): adding substitution: " << func << " |-> " << val << endl;

      // (1) if the value is a lambda, ensure the lambda doesn't contain the
      // function symbol (since then the definition is recursive)
      if (val.getKind() == kind::LAMBDA) {
        // first apply the model substitutions we have so far
        Debug("boolean-terms") << "applying subses to " << val[1] << endl;
        Node n = substitutions.apply(val[1]);
        Debug("boolean-terms") << "++ got " << n << endl;
        // now check if n contains func by doing a substitution
        // [func->func2] and checking equality of the Nodes.
        // (this just a way to check if func is in n.)
        SubstitutionMap subs(&fakeContext);
        Node func2 = NodeManager::currentNM()->mkSkolem("", TypeNode::fromType(func.getType()), "", NodeManager::SKOLEM_NO_NOTIFY);
        subs.addSubstitution(func, func2);
        if(subs.apply(n) != n) {
          Notice() << "SmtEngine::checkModel(): *** PROBLEM: MODEL VALUE DEFINED IN TERMS OF ITSELF ***" << endl;
          stringstream ss;
          ss << "SmtEngine::checkModel(): ERRORS SATISFYING ASSERTIONS WITH MODEL:" << endl
             << "considering model value for " << func << endl
             << "body of lambda is:   " << val << endl;
          if(n != val[1]) {
            ss << "body substitutes to: " << n << endl;
          }
          ss << "so " << func << " is defined in terms of itself." << endl
             << "Run with `--check-models -v' for additional diagnostics.";
          InternalError() << ss.str();
        }
      }

      // (2) check that the value is actually a value
      else if (!val.isConst())
      {
        // This is only a warning since it could have been assigned an
        // unevaluable term (e.g. an application of a transcendental function).
        // This parallels the behavior (warnings for non-constant expressions)
        // when checking whether assertions are satisfied below.
        Warning() << "Warning : SmtEngine::checkModel(): "
                  << "model value for " << func << endl
                  << "             is " << val << endl
                  << "and that is not a constant (.isConst() == false)."
                  << std::endl
                  << "Run with `--check-models -v' for additional diagnostics."
                  << std::endl;
      }

      // (3) check that it's the correct (sub)type
      // This was intended to be a more general check, but for now we can't do that because
      // e.g. "1" is an INT, which isn't a subrange type [1..10] (etc.).
      else if(func.getType().isInteger() && !val.getType().isInteger()) {
        Notice() << "SmtEngine::checkModel(): *** PROBLEM: MODEL VALUE NOT CORRECT TYPE ***" << endl;
        InternalError()
            << "SmtEngine::checkModel(): ERRORS SATISFYING ASSERTIONS WITH "
               "MODEL:"
            << endl
            << "model value for " << func << endl
            << "             is " << val << endl
            << "value type is     " << val.getType() << endl
            << "should be of type " << func.getType() << endl
            << "Run with `--check-models -v' for additional diagnostics.";
      }

      // (4) checks complete, add the substitution
      Debug("boolean-terms") << "cm: adding subs " << func << " :=> " << val << endl;
      substitutions.addSubstitution(func, val);
    }
  }

  // Now go through all our user assertions checking if they're satisfied.
  for (const Node& assertion : *al)
  {
    Notice() << "SmtEngine::checkModel(): checking assertion " << assertion
             << endl;
    Node n = assertion;
    Node nr = Rewriter::rewrite(substitutions.apply(n));
    Trace("boolean-terms") << "n: " << n << endl;
    Trace("boolean-terms") << "nr: " << nr << endl;
    if (nr.isConst() && nr.getConst<bool>())
    {
      continue;
    }
    // Apply any define-funs from the problem.
    {
      unordered_map<Node, Node, NodeHashFunction> cache;
      n = d_private->getProcessAssertions()->expandDefinitions(n, cache);
    }
    Notice() << "SmtEngine::checkModel(): -- expands to " << n << endl;

    // Apply our model value substitutions.
    Debug("boolean-terms") << "applying subses to " << n << endl;
    n = substitutions.apply(n);
    Debug("boolean-terms") << "++ got " << n << endl;
    Notice() << "SmtEngine::checkModel(): -- substitutes to " << n << endl;

    // We look up the value before simplifying. If n contains quantifiers,
    // this may increases the chance of finding its value before the node is
    // altered by simplification below.
    n = m->getValue(n);
    Notice() << "SmtEngine::checkModel(): -- get value : " << n << std::endl;

    // Simplify the result.
    n = d_private->simplify(n);
    Notice() << "SmtEngine::checkModel(): -- simplifies to  " << n << endl;

    // Replace the already-known ITEs (this is important for ground ITEs under quantifiers).
    n = d_private->d_iteRemover.replace(n);
    Notice() << "SmtEngine::checkModel(): -- ite replacement gives " << n << endl;

    // Apply our model value substitutions (again), as things may have been simplified.
    Debug("boolean-terms") << "applying subses to " << n << endl;
    n = substitutions.apply(n);
    Debug("boolean-terms") << "++ got " << n << endl;
    Notice() << "SmtEngine::checkModel(): -- re-substitutes to " << n << endl;

    // As a last-ditch effort, ask model to simplify it.
    // Presently, this is only an issue for quantifiers, which can have a value
    // but don't show up in our substitution map above.
    n = m->getValue(n);
    Notice() << "SmtEngine::checkModel(): -- model-substitutes to " << n << endl;

    if (n.isConst())
    {
      if (n.getConst<bool>())
      {
        // assertion is true, everything is fine
        continue;
      }
    }

    // Otherwise, we did not succeed in showing the current assertion to be
    // true. This may either indicate that our model is wrong, or that we cannot
    // check it. The latter may be the case for several reasons.
    // For example, quantified formulas are not checkable, although we assign
    // them to true/false based on the satisfying assignment. However,
    // quantified formulas can be modified during preprocess, so they may not
    // correspond to those in the satisfying assignment. Hence we throw
    // warnings for assertions that do not simplify to either true or false.
    // Other theories such as non-linear arithmetic (in particular,
    // transcendental functions) also have the property of not being able to
    // be checked precisely here.
    // Note that warnings like these can be avoided for quantified formulas
    // by making preprocessing passes explicitly record how they
    // rewrite quantified formulas (see cvc4-wishues#43).
    if (!n.isConst())
    {
      // Not constant, print a less severe warning message here.
      Warning() << "Warning : SmtEngine::checkModel(): cannot check simplified "
                   "assertion : "
                << n << endl;
      continue;
    }
    // Assertions that simplify to false result in an InternalError or
    // Warning being thrown below (when hardFailure is false).
    Notice() << "SmtEngine::checkModel(): *** PROBLEM: EXPECTED `TRUE' ***"
             << endl;
    stringstream ss;
    ss << "SmtEngine::checkModel(): "
       << "ERRORS SATISFYING ASSERTIONS WITH MODEL:" << endl
       << "assertion:     " << assertion << endl
       << "simplifies to: " << n << endl
       << "expected `true'." << endl
       << "Run with `--check-models -v' for additional diagnostics.";
    if (hardFailure)
    {
      // internal error if hardFailure is true
      InternalError() << ss.str();
    }
    else
    {
      Warning() << ss.str() << endl;
    }
  }
  Notice() << "SmtEngine::checkModel(): all assertions checked out OK !" << endl;
}

void SmtEngine::checkSynthSolution()
{
  NodeManager* nm = NodeManager::currentNM();
  Notice() << "SmtEngine::checkSynthSolution(): checking synthesis solution" << endl;
  std::map<Node, std::map<Node, Node>> sol_map;
  /* Get solutions and build auxiliary vectors for substituting */
  if (!d_theoryEngine->getSynthSolutions(sol_map))
  {
    InternalError() << "SmtEngine::checkSynthSolution(): No solution to check!";
    return;
  }
  if (sol_map.empty())
  {
    InternalError() << "SmtEngine::checkSynthSolution(): Got empty solution!";
    return;
  }
  Trace("check-synth-sol") << "Got solution map:\n";
  // the set of synthesis conjectures in our assertions
  std::unordered_set<Node, NodeHashFunction> conjs;
  // For each of the above conjectures, the functions-to-synthesis and their
  // solutions. This is used as a substitution below.
  std::map<Node, std::vector<Node>> fvarMap;
  std::map<Node, std::vector<Node>> fsolMap;
  for (const std::pair<const Node, std::map<Node, Node>>& cmap : sol_map)
  {
    Trace("check-synth-sol") << "For conjecture " << cmap.first << ":\n";
    conjs.insert(cmap.first);
    std::vector<Node>& fvars = fvarMap[cmap.first];
    std::vector<Node>& fsols = fsolMap[cmap.first];
    for (const std::pair<const Node, Node>& pair : cmap.second)
    {
      Trace("check-synth-sol")
          << "  " << pair.first << " --> " << pair.second << "\n";
      fvars.push_back(pair.first);
      fsols.push_back(pair.second);
    }
  }
  Trace("check-synth-sol") << "Starting new SMT Engine\n";
  /* Start new SMT engine to check solutions */
  SmtEngine solChecker(d_exprManager, &d_options);
  solChecker.setIsInternalSubsolver();
  solChecker.setLogic(getLogicInfo());
  solChecker.getOptions().set(options::checkSynthSol, false);
  solChecker.getOptions().set(options::sygusRecFun, false);

  Trace("check-synth-sol") << "Retrieving assertions\n";
  // Build conjecture from original assertions
  context::CDList<Node>* al = d_asserts->getAssertionList();
  if (al == NULL)
  {
    Trace("check-synth-sol") << "No assertions to check\n";
    return;
  }
  // auxiliary assertions
  std::vector<Node> auxAssertions;
  // expand definitions cache
  std::unordered_map<Node, Node, NodeHashFunction> cache;
  for (const Node& assertion : *al)
  {
    Notice() << "SmtEngine::checkSynthSolution(): checking assertion "
             << assertion << endl;
    Trace("check-synth-sol") << "Retrieving assertion " << assertion << "\n";
    // Apply any define-funs from the problem.
    Node n =
        d_private->getProcessAssertions()->expandDefinitions(assertion, cache);
    Notice() << "SmtEngine::checkSynthSolution(): -- expands to " << n << endl;
    Trace("check-synth-sol") << "Expanded assertion " << n << "\n";
    if (conjs.find(n) == conjs.end())
    {
      Trace("check-synth-sol") << "It is an auxiliary assertion\n";
      auxAssertions.push_back(n);
    }
    else
    {
      Trace("check-synth-sol") << "It is a synthesis conjecture\n";
    }
  }
  // check all conjectures
  for (const Node& conj : conjs)
  {
    // get the solution for this conjecture
    std::vector<Node>& fvars = fvarMap[conj];
    std::vector<Node>& fsols = fsolMap[conj];
    // Apply solution map to conjecture body
    Node conjBody;
    /* Whether property is quantifier free */
    if (conj[1].getKind() != kind::EXISTS)
    {
      conjBody = conj[1].substitute(
          fvars.begin(), fvars.end(), fsols.begin(), fsols.end());
    }
    else
    {
      conjBody = conj[1][1].substitute(
          fvars.begin(), fvars.end(), fsols.begin(), fsols.end());

      /* Skolemize property */
      std::vector<Node> vars, skos;
      for (unsigned j = 0, size = conj[1][0].getNumChildren(); j < size; ++j)
      {
        vars.push_back(conj[1][0][j]);
        std::stringstream ss;
        ss << "sk_" << j;
        skos.push_back(nm->mkSkolem(ss.str(), conj[1][0][j].getType()));
        Trace("check-synth-sol") << "\tSkolemizing " << conj[1][0][j] << " to "
                                 << skos.back() << "\n";
      }
      conjBody = conjBody.substitute(
          vars.begin(), vars.end(), skos.begin(), skos.end());
    }
    Notice() << "SmtEngine::checkSynthSolution(): -- body substitutes to "
             << conjBody << endl;
    Trace("check-synth-sol") << "Substituted body of assertion to " << conjBody
                             << "\n";
    solChecker.assertFormula(conjBody);
    // Assert all auxiliary assertions. This may include recursive function
    // definitions that were added as assertions to the sygus problem.
    for (const Node& a : auxAssertions)
    {
      solChecker.assertFormula(a);
    }
    Result r = solChecker.checkSat();
    Notice() << "SmtEngine::checkSynthSolution(): result is " << r << endl;
    Trace("check-synth-sol") << "Satsifiability check: " << r << "\n";
    if (r.asSatisfiabilityResult().isUnknown())
    {
      InternalError() << "SmtEngine::checkSynthSolution(): could not check "
                         "solution, result "
                         "unknown.";
    }
    else if (r.asSatisfiabilityResult().isSat())
    {
      InternalError()
          << "SmtEngine::checkSynthSolution(): produced solution leads to "
             "satisfiable negated conjecture.";
    }
    solChecker.resetAssertions();
  }
}

void SmtEngine::checkInterpol(Expr interpol,
                              const std::vector<Expr>& easserts,
                              const Node& conj)
{
}

void SmtEngine::checkAbduct(Node a)
{
  Assert(a.getType().isBoolean());
  // check it with the abduction solver
  return d_abductSolver->checkAbduct(a);
}

// TODO(#1108): Simplify the error reporting of this method.
UnsatCore SmtEngine::getUnsatCore() {
  Trace("smt") << "SMT getUnsatCore()" << endl;
  SmtScope smts(this);
  finalOptionsAreSet();
  if(Dump.isOn("benchmark")) {
    Dump("benchmark") << GetUnsatCoreCommand();
  }
  return getUnsatCoreInternal();
}

// TODO(#1108): Simplify the error reporting of this method.
const Proof& SmtEngine::getProof()
{
  Trace("smt") << "SMT getProof()" << endl;
  SmtScope smts(this);
  finalOptionsAreSet();
  if(Dump.isOn("benchmark")) {
    Dump("benchmark") << GetProofCommand();
  }
#if IS_PROOFS_BUILD
  if(!options::proof()) {
    throw ModalException("Cannot get a proof when produce-proofs option is off.");
  }
  if (d_smtMode != SMT_MODE_UNSAT)
  {
    throw RecoverableModalException(
        "Cannot get a proof unless immediately preceded by UNSAT/ENTAILED "
        "response.");
  }

  return ProofManager::getProof(this);
#else /* IS_PROOFS_BUILD */
  throw ModalException("This build of CVC4 doesn't have proof support.");
#endif /* IS_PROOFS_BUILD */
}

void SmtEngine::printInstantiations( std::ostream& out ) {
  SmtScope smts(this);
  finalOptionsAreSet();
  if (options::instFormatMode() == options::InstFormatMode::SZS)
  {
    out << "% SZS output start Proof for " << d_filename.c_str() << std::endl;
  }
  if( d_theoryEngine ){
    d_theoryEngine->printInstantiations( out );
  }else{
    Assert(false);
  }
  if (options::instFormatMode() == options::InstFormatMode::SZS)
  {
    out << "% SZS output end Proof for " << d_filename.c_str() << std::endl;
  }
}

void SmtEngine::printSynthSolution( std::ostream& out ) {
  SmtScope smts(this);
  finalOptionsAreSet();
  if( d_theoryEngine ){
    d_theoryEngine->printSynthSolution( out );
  }else{
    Assert(false);
  }
}

bool SmtEngine::getSynthSolutions(std::map<Expr, Expr>& sol_map)
{
  SmtScope smts(this);
  finalOptionsAreSet();
  std::map<Node, std::map<Node, Node>> sol_mapn;
  Assert(d_theoryEngine != nullptr);
  // fail if the theory engine does not have synthesis solutions
  if (!d_theoryEngine->getSynthSolutions(sol_mapn))
  {
    return false;
  }
  for (std::pair<const Node, std::map<Node, Node>>& cs : sol_mapn)
  {
    for (std::pair<const Node, Node>& s : cs.second)
    {
      sol_map[s.first.toExpr()] = s.second.toExpr();
    }
  }
  return true;
}

Expr SmtEngine::doQuantifierElimination(const Expr& e, bool doFull, bool strict)
{
  SmtScope smts(this);
  finalOptionsAreSet();
  if(!d_logic.isPure(THEORY_ARITH) && strict){
    Warning() << "Unexpected logic for quantifier elimination " << d_logic << endl;
  }
  Trace("smt-qe") << "Do quantifier elimination " << e << std::endl;
  Node n_e = Node::fromExpr( e );
  if (n_e.getKind() != kind::EXISTS && n_e.getKind() != kind::FORALL)
  {
    throw ModalException(
        "Expecting a quantified formula as argument to get-qe.");
  }
  //tag the quantified formula with the quant-elim attribute
  TypeNode t = NodeManager::currentNM()->booleanType();
  Node n_attr = NodeManager::currentNM()->mkSkolem("qe", t, "Auxiliary variable for qe attr.");
  std::vector< Node > node_values;
  d_theoryEngine->setUserAttribute( doFull ? "quant-elim" : "quant-elim-partial", n_attr, node_values, "");
  n_attr = NodeManager::currentNM()->mkNode(kind::INST_ATTRIBUTE, n_attr);
  n_attr = NodeManager::currentNM()->mkNode(kind::INST_PATTERN_LIST, n_attr);
  std::vector< Node > e_children;
  e_children.push_back( n_e[0] );
  e_children.push_back(n_e.getKind() == kind::EXISTS ? n_e[1]
                                                     : n_e[1].negate());
  e_children.push_back( n_attr );
  Node nn_e = NodeManager::currentNM()->mkNode( kind::EXISTS, e_children );
  Trace("smt-qe-debug") << "Query for quantifier elimination : " << nn_e << std::endl;
  Assert(nn_e.getNumChildren() == 3);
  Result r = checkSatisfiability(nn_e.toExpr(), true, true);
  Trace("smt-qe") << "Query returned " << r << std::endl;
  if(r.asSatisfiabilityResult().isSat() != Result::UNSAT ) {
    if( r.asSatisfiabilityResult().isSat() != Result::SAT && doFull ){
      Notice()
          << "While performing quantifier elimination, unexpected result : "
          << r << " for query.";
      // failed, return original
      return e;
    }
    std::vector< Node > inst_qs;
    d_theoryEngine->getInstantiatedQuantifiedFormulas( inst_qs );
    Assert(inst_qs.size() <= 1);
    Node ret_n;
    if( inst_qs.size()==1 ){
      Node top_q = inst_qs[0];
      //Node top_q = Rewriter::rewrite( nn_e ).negate();
      Assert(top_q.getKind() == kind::FORALL);
      Trace("smt-qe") << "Get qe for " << top_q << std::endl;
      ret_n = d_theoryEngine->getInstantiatedConjunction( top_q );
      Trace("smt-qe") << "Returned : " << ret_n << std::endl;
      if (n_e.getKind() == kind::EXISTS)
      {
        ret_n = Rewriter::rewrite(ret_n.negate());
      }
    }else{
      ret_n = NodeManager::currentNM()->mkConst(n_e.getKind() != kind::EXISTS);
    }
    // do extended rewrite to minimize the size of the formula aggressively
    theory::quantifiers::ExtendedRewriter extr(true);
    ret_n = extr.extendedRewrite(ret_n);
    return ret_n.toExpr();
  }else {
    return NodeManager::currentNM()
        ->mkConst(n_e.getKind() == kind::EXISTS)
        .toExpr();
  }
}

bool SmtEngine::getInterpol(const Node& conj,
                            const TypeNode& grammarType,
                            Node& interpol)
{
  return false;
}

bool SmtEngine::getInterpol(const Node& conj, Node& interpol)
{
  TypeNode grammarType;
  return getInterpol(conj, grammarType, interpol);
}

bool SmtEngine::getAbduct(const Node& conj,
                          const TypeNode& grammarType,
                          Node& abd)
{
  if (d_abductSolver->getAbduct(conj, grammarType, abd))
  {
    // successfully generated an abduct, update to abduct state
    d_smtMode = SMT_MODE_ABDUCT;
    return true;
  }
  // failed, we revert to the assert state
  d_smtMode = SMT_MODE_ASSERT;
  return false;
}

bool SmtEngine::getAbduct(const Node& conj, Node& abd)
{
  TypeNode grammarType;
  return getAbduct(conj, grammarType, abd);
}

void SmtEngine::getInstantiatedQuantifiedFormulas( std::vector< Expr >& qs ) {
  SmtScope smts(this);
  if( d_theoryEngine ){
    std::vector< Node > qs_n;
    d_theoryEngine->getInstantiatedQuantifiedFormulas( qs_n );
    for( unsigned i=0; i<qs_n.size(); i++ ){
      qs.push_back( qs_n[i].toExpr() );
    }
  }else{
    Assert(false);
  }
}

void SmtEngine::getInstantiations( Expr q, std::vector< Expr >& insts ) {
  SmtScope smts(this);
  if( d_theoryEngine ){
    std::vector< Node > insts_n;
    d_theoryEngine->getInstantiations( Node::fromExpr( q ), insts_n );
    for( unsigned i=0; i<insts_n.size(); i++ ){
      insts.push_back( insts_n[i].toExpr() );
    }
  }else{
    Assert(false);
  }
}

void SmtEngine::getInstantiationTermVectors( Expr q, std::vector< std::vector< Expr > >& tvecs ) {
  SmtScope smts(this);
  Assert(options::trackInstLemmas());
  if( d_theoryEngine ){
    std::vector< std::vector< Node > > tvecs_n;
    d_theoryEngine->getInstantiationTermVectors( Node::fromExpr( q ), tvecs_n );
    for( unsigned i=0; i<tvecs_n.size(); i++ ){
      std::vector< Expr > tvec;
      for( unsigned j=0; j<tvecs_n[i].size(); j++ ){
        tvec.push_back( tvecs_n[i][j].toExpr() );
      }
      tvecs.push_back( tvec );
    }
  }else{
    Assert(false);
  }
}

vector<Expr> SmtEngine::getAssertions() {
  SmtScope smts(this);
  finalOptionsAreSet();
  doPendingPops();
  if(Dump.isOn("benchmark")) {
    Dump("benchmark") << GetAssertionsCommand();
  }
  Trace("smt") << "SMT getAssertions()" << endl;
  if(!options::produceAssertions()) {
    const char* msg =
      "Cannot query the current assertion list when not in produce-assertions mode.";
    throw ModalException(msg);
  }
  context::CDList<Node>* al = d_asserts->getAssertionList();
  Assert(al != NULL);
  std::vector<Expr> res;
  for (const Node& n : *al)
  {
    res.emplace_back(n.toExpr());
  }
  // copy the result out
  return res;
}

void SmtEngine::push()
{
  SmtScope smts(this);
  finalOptionsAreSet();
  doPendingPops();
  Trace("smt") << "SMT push()" << endl;
  d_private->notifyPush();
  d_private->processAssertions(*d_asserts);
  if(Dump.isOn("benchmark")) {
    Dump("benchmark") << PushCommand();
  }
  if(!options::incrementalSolving()) {
    throw ModalException("Cannot push when not solving incrementally (use --incremental)");
  }


  // The problem isn't really "extended" yet, but this disallows
  // get-model after a push, simplifying our lives somewhat and
  // staying symmetric with pop.
  d_smtMode = SMT_MODE_ASSERT;

  d_userLevels.push_back(d_userContext->getLevel());
  internalPush();
  Trace("userpushpop") << "SmtEngine: pushed to level "
                       << d_userContext->getLevel() << endl;
}

void SmtEngine::pop() {
  SmtScope smts(this);
  finalOptionsAreSet();
  Trace("smt") << "SMT pop()" << endl;
  if(Dump.isOn("benchmark")) {
    Dump("benchmark") << PopCommand();
  }
  if(!options::incrementalSolving()) {
    throw ModalException("Cannot pop when not solving incrementally (use --incremental)");
  }
  if(d_userLevels.size() == 0) {
    throw ModalException("Cannot pop beyond the first user frame");
  }

  // The problem isn't really "extended" yet, but this disallows
  // get-model after a pop, simplifying our lives somewhat.  It might
  // not be strictly necessary to do so, since the pops occur lazily,
  // but also it would be weird to have a legally-executed (get-model)
  // that only returns a subset of the assignment (because the rest
  // is no longer in scope!).
  d_smtMode = SMT_MODE_ASSERT;

  AlwaysAssert(d_userContext->getLevel() > 0);
  AlwaysAssert(d_userLevels.back() < d_userContext->getLevel());
  while (d_userLevels.back() < d_userContext->getLevel()) {
    internalPop(true);
  }
  d_userLevels.pop_back();

  // Clear out assertion queues etc., in case anything is still in there
  d_asserts->clearCurrent();
  d_private->notifyPop();

  Trace("userpushpop") << "SmtEngine: popped to level "
                       << d_userContext->getLevel() << endl;
  // FIXME: should we reset d_status here?
  // SMT-LIBv2 spec seems to imply no, but it would make sense to..
}

void SmtEngine::internalPush() {
  Assert(d_fullyInited);
  Trace("smt") << "SmtEngine::internalPush()" << endl;
  doPendingPops();
  if(options::incrementalSolving()) {
    d_private->processAssertions(*d_asserts);
    TimerStat::CodeTimer pushPopTimer(d_stats->d_pushPopTime);
    d_userContext->push();
    // the d_context push is done inside of the SAT solver
    d_propEngine->push();
  }
}

void SmtEngine::internalPop(bool immediate) {
  Assert(d_fullyInited);
  Trace("smt") << "SmtEngine::internalPop()" << endl;
  if(options::incrementalSolving()) {
    ++d_pendingPops;
  }
  if(immediate) {
    doPendingPops();
  }
}

void SmtEngine::doPendingPops() {
  Trace("smt") << "SmtEngine::doPendingPops()" << endl;
  Assert(d_pendingPops == 0 || options::incrementalSolving());
  // check to see if a postsolve() is pending
  if (d_needPostsolve)
  {
    d_propEngine->resetTrail();
  }
  while(d_pendingPops > 0) {
    TimerStat::CodeTimer pushPopTimer(d_stats->d_pushPopTime);
    d_propEngine->pop();
    // the d_context pop is done inside of the SAT solver
    d_userContext->pop();
    --d_pendingPops;
  }
  if (d_needPostsolve)
  {
    d_theoryEngine->postsolve();
    d_needPostsolve = false;
  }
}

void SmtEngine::reset()
{
  SmtScope smts(this);
  ExprManager *em = d_exprManager;
  Trace("smt") << "SMT reset()" << endl;
  if(Dump.isOn("benchmark")) {
    Dump("benchmark") << ResetCommand();
  }
  Options opts;
  opts.copyValues(d_originalOptions);
  this->~SmtEngine();
  new (this) SmtEngine(em, &opts);
}

void SmtEngine::resetAssertions()
{
  SmtScope smts(this);

  if (!d_fullyInited)
  {
    // We're still in Start Mode, nothing asserted yet, do nothing.
    // (see solver execution modes in the SMT-LIB standard)
    Assert(d_context->getLevel() == 0);
    Assert(d_userContext->getLevel() == 0);
    d_dumpm->resetAssertions();
    return;
  }

  doPendingPops();

  Trace("smt") << "SMT resetAssertions()" << endl;
  if (Dump.isOn("benchmark"))
  {
    Dump("benchmark") << ResetAssertionsCommand();
  }

  while (!d_userLevels.empty())
  {
    pop();
  }

  // Remember the global push/pop around everything when beyond Start mode
  // (see solver execution modes in the SMT-LIB standard)
  Assert(d_userLevels.size() == 0 && d_userContext->getLevel() == 1);
  d_context->popto(0);
  d_userContext->popto(0);
  d_dumpm->resetAssertions();
  d_userContext->push();
  d_context->push();

  /* Create new PropEngine.
   * First force destruction of referenced PropEngine to enforce that
   * statistics are unregistered by the obsolete PropEngine object before
   * registered again by the new PropEngine object */
  d_propEngine.reset(nullptr);
  d_propEngine.reset(new PropEngine(
      getTheoryEngine(), getContext(), getUserContext(), getResourceManager()));
  d_theoryEngine->setPropEngine(getPropEngine());
}

void SmtEngine::interrupt()
{
  if(!d_fullyInited) {
    return;
  }
  d_propEngine->interrupt();
  d_theoryEngine->interrupt();
}

void SmtEngine::setResourceLimit(unsigned long units, bool cumulative) {
  d_resourceManager->setResourceLimit(units, cumulative);
}
void SmtEngine::setTimeLimit(unsigned long milis)
{
  d_resourceManager->setTimeLimit(milis);
}

unsigned long SmtEngine::getResourceUsage() const {
  return d_resourceManager->getResourceUsage();
}

unsigned long SmtEngine::getTimeUsage() const {
  return d_resourceManager->getTimeUsage();
}

unsigned long SmtEngine::getResourceRemaining() const
{
  return d_resourceManager->getResourceRemaining();
}

NodeManager* SmtEngine::getNodeManager() const
{
  return d_exprManager->getNodeManager();
}

Statistics SmtEngine::getStatistics() const
{
  return Statistics(*d_statisticsRegistry);
}

SExpr SmtEngine::getStatistic(std::string name) const
{
  return d_statisticsRegistry->getStatistic(name);
}

void SmtEngine::safeFlushStatistics(int fd) const {
  d_statisticsRegistry->safeFlushInformation(fd);
}

void SmtEngine::setUserAttribute(const std::string& attr,
                                 Expr expr,
                                 const std::vector<Expr>& expr_values,
                                 const std::string& str_value)
{
  SmtScope smts(this);
  finalOptionsAreSet();
  std::vector<Node> node_values;
  for( unsigned i=0; i<expr_values.size(); i++ ){
    node_values.push_back( expr_values[i].getNode() );
  }
  d_theoryEngine->setUserAttribute(attr, expr.getNode(), node_values, str_value);
}

void SmtEngine::setOption(const std::string& key, const CVC4::SExpr& value)
{
  // Always check whether the SmtEngine has been initialized (which is done
  // upon entering Assert mode the first time). No option can  be set after
  // initialized.
  if(d_fullyInited) {
    throw ModalException("SmtEngine::setOption called after initialization.");
  }
  NodeManagerScope nms(d_nodeManager);
  Trace("smt") << "SMT setOption(" << key << ", " << value << ")" << endl;

  if(Dump.isOn("benchmark")) {
    Dump("benchmark") << SetOptionCommand(key, value);
  }

  if(key == "command-verbosity") {
    if(!value.isAtom()) {
      const vector<SExpr>& cs = value.getChildren();
      if(cs.size() == 2 &&
         (cs[0].isKeyword() || cs[0].isString()) &&
         cs[1].isInteger()) {
        string c = cs[0].getValue();
        const Integer& v = cs[1].getIntegerValue();
        if(v < 0 || v > 2) {
          throw OptionException("command-verbosity must be 0, 1, or 2");
        }
        d_commandVerbosity[c] = v;
        return;
      }
    }
    throw OptionException("command-verbosity value must be a tuple (command-name, integer)");
  }

  if(!value.isAtom()) {
    throw OptionException("bad value for :" + key);
  }

  string optionarg = value.getValue();
  d_options.setOption(key, optionarg);
}

void SmtEngine::setIsInternalSubsolver() { d_isInternalSubsolver = true; }

bool SmtEngine::isInternalSubsolver() const { return d_isInternalSubsolver; }

CVC4::SExpr SmtEngine::getOption(const std::string& key) const
{
  NodeManagerScope nms(d_nodeManager);

  Trace("smt") << "SMT getOption(" << key << ")" << endl;

  if(key.length() >= 18 &&
     key.compare(0, 18, "command-verbosity:") == 0) {
    map<string, Integer>::const_iterator i = d_commandVerbosity.find(key.c_str() + 18);
    if(i != d_commandVerbosity.end()) {
      return SExpr((*i).second);
    }
    i = d_commandVerbosity.find("*");
    if(i != d_commandVerbosity.end()) {
      return SExpr((*i).second);
    }
    return SExpr(Integer(2));
  }

  if(Dump.isOn("benchmark")) {
    Dump("benchmark") << GetOptionCommand(key);
  }

  if(key == "command-verbosity") {
    vector<SExpr> result;
    SExpr defaultVerbosity;
    for(map<string, Integer>::const_iterator i = d_commandVerbosity.begin();
        i != d_commandVerbosity.end();
        ++i) {
      vector<SExpr> v;
      v.push_back(SExpr((*i).first));
      v.push_back(SExpr((*i).second));
      if((*i).first == "*") {
        // put the default at the end of the SExpr
        defaultVerbosity = SExpr(v);
      } else {
        result.push_back(SExpr(v));
      }
    }
    // put the default at the end of the SExpr
    if(!defaultVerbosity.isAtom()) {
      result.push_back(defaultVerbosity);
    } else {
      // ensure the default is always listed
      vector<SExpr> v;
      v.push_back(SExpr("*"));
      v.push_back(SExpr(Integer(2)));
      result.push_back(SExpr(v));
    }
    return SExpr(result);
  }

  return SExpr::parseAtom(d_options.getOption(key));
}

bool SmtEngine::getExpressionName(const Node& e, std::string& name) const {
  return d_exprNames->getExpressionName(e, name);
}

void SmtEngine::setExpressionName(const Node& e, const std::string& name) {
  Trace("smt-debug") << "Set expression name " << e << " to " << name << std::endl;
  d_exprNames->setExpressionName(e,name);
}

Options& SmtEngine::getOptions() { return d_options; }

const Options& SmtEngine::getOptions() const { return d_options; }

ResourceManager* SmtEngine::getResourceManager()
{
  return d_resourceManager.get();
}

DumpManager* SmtEngine::getDumpManager() { return d_dumpm.get(); }

void SmtEngine::setSygusConjectureStale()
{
  if (d_private->d_sygusConjectureStale)
  {
    // already stale
    return;
  }
  d_private->d_sygusConjectureStale = true;
  if (options::incrementalSolving())
  {
    internalPop();
  }
}

}/* CVC4 namespace */<|MERGE_RESOLUTION|>--- conflicted
+++ resolved
@@ -82,11 +82,8 @@
 #include "prop/prop_engine.h"
 #include "smt/abduction_solver.h"
 #include "smt/abstract_values.h"
-<<<<<<< HEAD
 #include "smt/assertions.h"
-=======
 #include "smt/expr_names.h"
->>>>>>> ce2fa6ad
 #include "smt/command.h"
 #include "smt/defined_function.h"
 #include "smt/dump_manager.h"
@@ -278,14 +275,11 @@
       d_exprManager(em),
       d_nodeManager(d_exprManager->getNodeManager()),
       d_absValues(new AbstractValues(d_nodeManager)),
-<<<<<<< HEAD
       d_asserts(new Assertions(d_userContext.get(), *d_absValues.get())),
-=======
       d_exprNames(new ExprNames(d_userContext.get())),
       d_dumpm(new DumpManager(d_userContext.get())),
       d_routListener(new ResourceOutListener(*this)),
       d_snmListener(new SmtNodeManagerListener(*d_dumpm.get())),
->>>>>>> ce2fa6ad
       d_theoryEngine(nullptr),
       d_propEngine(nullptr),
       d_proofManager(nullptr),
@@ -498,25 +492,6 @@
       d_assignments->deleteSelf();
     }
 
-<<<<<<< HEAD
-    for(unsigned i = 0; i < d_dumpCommands.size(); ++i) {
-      delete d_dumpCommands[i];
-      d_dumpCommands[i] = NULL;
-    }
-    d_dumpCommands.clear();
-
-    DeleteAndClearCommandVector(d_modelGlobalCommands);
-
-    if(d_modelCommands != NULL) {
-      d_modelCommands->deleteSelf();
-=======
-    d_globalDefineFunRecLemmas.reset();
-
-    if(d_assertionList != NULL) {
-      d_assertionList->deleteSelf();
->>>>>>> ce2fa6ad
-    }
-
     d_definedFunctions->deleteSelf();
 
     //destroy all passes before destroying things that they refer to
@@ -534,12 +509,9 @@
 #endif
 
     d_absValues.reset(nullptr);
-<<<<<<< HEAD
     d_asserts.reset(nullptr);
-=======
     d_exprNames.reset(nullptr);
     d_dumpm.reset(nullptr);
->>>>>>> ce2fa6ad
 
     d_theoryEngine.reset(nullptr);
     d_propEngine.reset(nullptr);
