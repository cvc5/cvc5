--- conflicted
+++ resolved
@@ -239,7 +239,6 @@
     // to the actual preprocessed learned literals, as the input may have
     // undergone further preprocessing.
     preprocessing::IteSkolemMap& ism = ap.getIteSkolemMap();
-<<<<<<< HEAD
     if (options().smt.deepRestart)
     {
       theory::SubstitutionMap& sm = d_env.getTopLevelSubstitutions().get();
@@ -265,10 +264,7 @@
       d_ppAssertions = assertions;
       d_ppSkolemMap = ism;
     }
-    d_propEngine->assertInputFormulas(assertions, ism, ppl);
-=======
     d_propEngine->assertInputFormulas(assertions, ism);
->>>>>>> 403b9b05
   }
 
   // clear the current assertions
