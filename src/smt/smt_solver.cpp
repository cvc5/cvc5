--- conflicted
+++ resolved
@@ -39,10 +39,6 @@
                      AbstractValues& abs,
                      SolverEngineStatistics& stats)
     : EnvObj(env),
-<<<<<<< HEAD
-      d_state(state),
-=======
->>>>>>> e51c4d62
       d_pp(env, abs, stats),
       d_stats(stats),
       d_theoryEngine(nullptr),
