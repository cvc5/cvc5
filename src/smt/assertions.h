--- conflicted
+++ resolved
@@ -94,21 +94,13 @@
    * Get assertions list corresponding to the original list of assertions,
    * before preprocessing. This includes assertions corresponding to define-fun
    * and define-fun-rec.
-<<<<<<< HEAD
-=======
    */
   const context::CDList<Node>& getAssertionList() const;
   /**
    * Get assertions list corresponding to the original list of assertions
    * that correspond to definitions (define-fun or define-fun-rec).
->>>>>>> 601b23a5
    */
   const context::CDList<Node>& getAssertionListDefinitions() const;
-  /**
-   * Get assertions list corresponding to the original list of assertions
-   * that correspond to definitions (define-fun or define-fun-rec).
-   */
-  context::CDList<Node>* getAssertionListDefinitions();
   /**
    * Get the list of assumptions, which are those registered to this class
    * on initializeCheckSat.
