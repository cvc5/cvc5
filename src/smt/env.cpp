/******************************************************************************
 * Top contributors (to current version):
 *   Andrew Reynolds, Gereon Kremer, Mathias Preiner
 *
 * This file is part of the cvc5 project.
 *
 * Copyright (c) 2009-2023 by the authors listed in the file AUTHORS
 * in the top-level source directory and their institutional affiliations.
 * All rights reserved.  See the file COPYING in the top-level source
 * directory for licensing information.
 * ****************************************************************************
 *
 * Smt Environment, main access to global utilities available to
 * internal code.
 */

#include "smt/env.h"

#include "context/context.h"
#include "expr/node.h"
#include "options/base_options.h"
#include "options/printer_options.h"
#include "options/quantifiers_options.h"
#include "options/smt_options.h"
#include "options/strings_options.h"
#include "printer/printer.h"
#include "proof/conv_proof_generator.h"
#include "smt/solver_engine_stats.h"
#include "theory/evaluator.h"
#include "theory/quantifiers/oracle_checker.h"
#include "theory/rewriter.h"
#include "theory/theory.h"
#include "theory/trust_substitutions.h"
#include "util/resource_manager.h"
#include "util/statistics_registry.h"

using namespace cvc5::internal::smt;

namespace cvc5::internal {

Env::Env(const Options* opts)
    : d_context(new context::Context()),
      d_userContext(new context::UserContext()),
      d_proofNodeManager(nullptr),
      d_rewriter(new theory::Rewriter()),
      d_evalRew(nullptr),
      d_eval(nullptr),
      d_topLevelSubs(nullptr),
      d_logic(),
      d_statisticsRegistry(std::make_unique<StatisticsRegistry>(*this)),
      d_options(),
      d_resourceManager(),
      d_uninterpretedSortOwner(theory::THEORY_UF)
{
  if (opts != nullptr)
  {
    d_options.copyValues(*opts);
  }
  // make the evaluators, which depend on the alphabet of strings
  d_evalRew.reset(new theory::Evaluator(d_rewriter.get(),
                                        d_options.strings.stringsAlphaCard));
  d_eval.reset(
      new theory::Evaluator(nullptr, d_options.strings.stringsAlphaCard));
  d_statisticsRegistry->registerTimer("global::totalTime").start();
  d_resourceManager = std::make_unique<ResourceManager>(*d_statisticsRegistry, d_options);
  d_rewriter->d_resourceManager = d_resourceManager.get();
}

Env::~Env() {}

void Env::finishInit(ProofNodeManager* pnm)
{
  if (pnm != nullptr)
  {
    Assert(d_proofNodeManager == nullptr);
    d_proofNodeManager = pnm;
    d_rewriter->finishInit(*this);
  }
  d_topLevelSubs.reset(
      new theory::TrustSubstitutionMap(*this, d_userContext.get()));

  if (d_options.quantifiers.oracles)
  {
    d_ochecker.reset(new theory::quantifiers::OracleChecker(*this));
  }
}

void Env::shutdown()
{
  d_rewriter.reset(nullptr);
  // d_resourceManager must be destroyed before d_statisticsRegistry
  d_resourceManager.reset(nullptr);
}

context::Context* Env::getContext() { return d_context.get(); }

context::UserContext* Env::getUserContext() { return d_userContext.get(); }

ProofNodeManager* Env::getProofNodeManager() { return d_proofNodeManager; }

bool Env::isSatProofProducing() const
{
  return d_proofNodeManager != nullptr
         && d_options.smt.proofMode != options::ProofMode::PP_ONLY;
}

bool Env::isTheoryProofProducing() const
{
  return d_proofNodeManager != nullptr
         && d_options.smt.proofMode == options::ProofMode::FULL;
}

theory::Rewriter* Env::getRewriter() { return d_rewriter.get(); }

theory::Evaluator* Env::getEvaluator(bool useRewriter)
{
  return useRewriter ? d_evalRew.get() : d_eval.get();
}

theory::TrustSubstitutionMap& Env::getTopLevelSubstitutions()
{
  return *d_topLevelSubs.get();
}

const LogicInfo& Env::getLogicInfo() const { return d_logic; }

StatisticsRegistry& Env::getStatisticsRegistry()
{
  return *d_statisticsRegistry;
}

const Options& Env::getOptions() const { return d_options; }

ResourceManager* Env::getResourceManager() const
{
  return d_resourceManager.get();
}

bool Env::isOutputOn(OutputTag tag) const
{
  return d_options.base.outputTagHolder[static_cast<size_t>(tag)];
}
bool Env::isOutputOn(const std::string& tag) const
{
  return isOutputOn(options::stringToOutputTag(tag));
}
std::ostream& Env::output(const std::string& tag) const
{
  return output(options::stringToOutputTag(tag));
}

std::ostream& Env::output(OutputTag tag) const
{
  if (isOutputOn(tag))
  {
    return *d_options.base.out;
  }
  return cvc5::internal::null_os;
}

bool Env::isVerboseOn(int64_t level) const
{
  return !Configuration::isMuzzledBuild() && d_options.base.verbosity >= level;
}

std::ostream& Env::verbose(int64_t level) const
{
  if (isVerboseOn(level))
  {
    return *d_options.base.err;
  }
  return cvc5::internal::null_os;
}

std::ostream& Env::warning() const
{
  return verbose(0);
}

Node Env::evaluate(TNode n,
                   const std::vector<Node>& args,
                   const std::vector<Node>& vals,
                   bool useRewriter) const
{
  std::unordered_map<Node, Node> visited;
  return evaluate(n, args, vals, visited, useRewriter);
}

Node Env::evaluate(TNode n,
                   const std::vector<Node>& args,
                   const std::vector<Node>& vals,
                   const std::unordered_map<Node, Node>& visited,
                   bool useRewriter) const
{
  if (useRewriter)
  {
    return d_evalRew->eval(n, args, vals, visited);
  }
  return d_eval->eval(n, args, vals, visited);
}

Node Env::rewriteViaMethod(TNode n, MethodId idr)
{
  if (idr == MethodId::RW_REWRITE)
  {
    return d_rewriter->rewrite(n);
  }
  if (idr == MethodId::RW_EXT_REWRITE)
  {
    return d_rewriter->extendedRewrite(n);
  }
  if (idr == MethodId::RW_REWRITE_EQ_EXT)
  {
    return d_rewriter->rewriteEqualityExt(n);
  }
  if (idr == MethodId::RW_EVALUATE)
  {
    return evaluate(n, {}, {}, false);
  }
  if (idr == MethodId::RW_IDENTITY)
  {
    // does nothing
    return n;
  }
  // unknown rewriter
  Unhandled() << "Env::rewriteViaMethod: no rewriter for " << idr
              << std::endl;
  return n;
}

bool Env::isFiniteType(TypeNode tn) const
{
  return isCardinalityClassFinite(tn.getCardinalityClass(),
                                  d_options.quantifiers.finiteModelFind);
}

void Env::setUninterpretedSortOwner(theory::TheoryId theory)
{
  d_uninterpretedSortOwner = theory;
}

theory::TheoryId Env::getUninterpretedSortOwner() const
{
  return d_uninterpretedSortOwner;
}

theory::TheoryId Env::theoryOf(TypeNode typeNode) const
{
  return theory::Theory::theoryOf(typeNode, d_uninterpretedSortOwner);
}

theory::TheoryId Env::theoryOf(TNode node) const
{
  return theory::Theory::theoryOf(
      node, d_options.theory.theoryOfMode, d_uninterpretedSortOwner);
}

bool Env::hasSepHeap() const { return !d_sepLocType.isNull(); }

TypeNode Env::getSepLocType() const { return d_sepLocType; }

TypeNode Env::getSepDataType() const { return d_sepDataType; }

void Env::declareSepHeap(TypeNode locT, TypeNode dataT)
{
  Assert(!locT.isNull());
  Assert(!dataT.isNull());
  // remember the types we have set
  d_sepLocType = locT;
  d_sepDataType = dataT;
}

<<<<<<< HEAD
void Env::addPlugin(Plugin* p) { d_plugins.push_back(p); }
const std::vector<Plugin*>& Env::getPlugins() const { return d_plugins; }
=======
theory::quantifiers::OracleChecker* Env::getOracleChecker() const
{
  return d_ochecker.get();
}
>>>>>>> 3d74425f

}  // namespace cvc5::internal<|MERGE_RESOLUTION|>--- conflicted
+++ resolved
@@ -270,14 +270,12 @@
   d_sepDataType = dataT;
 }
 
-<<<<<<< HEAD
 void Env::addPlugin(Plugin* p) { d_plugins.push_back(p); }
 const std::vector<Plugin*>& Env::getPlugins() const { return d_plugins; }
-=======
+
 theory::quantifiers::OracleChecker* Env::getOracleChecker() const
 {
   return d_ochecker.get();
 }
->>>>>>> 3d74425f
 
 }  // namespace cvc5::internal