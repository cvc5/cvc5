--- conflicted
+++ resolved
@@ -53,14 +53,7 @@
 class Preprocessor : protected EnvObj
 {
  public:
-<<<<<<< HEAD
-  Preprocessor(SmtEngine& smt,
-               Env& env,
-               AbstractValues& abs,
-               SolverEngineStatistics& stats);
-=======
-  Preprocessor(Env& env, AbstractValues& abs, SmtEngineStatistics& stats);
->>>>>>> 9c49dc93
+  Preprocessor(Env& env, AbstractValues& abs, SolverEngineStatistics& stats);
   ~Preprocessor();
   /**
    * Finish initialization
