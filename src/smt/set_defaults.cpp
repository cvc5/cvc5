/******************************************************************************
 * Top contributors (to current version):
 *   Andrew Reynolds, Gereon Kremer, Haniel Barbosa
 *
 * This file is part of the cvc5 project.
 *
 * Copyright (c) 2009-2022 by the authors listed in the file AUTHORS
 * in the top-level source directory and their institutional affiliations.
 * All rights reserved.  See the file COPYING in the top-level source
 * directory for licensing information.
 * ****************************************************************************
 *
 * Implementation of setting default options.
 */

#include "smt/set_defaults.h"

#include <sstream>

#include "base/output.h"
#include "options/arith_options.h"
#include "options/arrays_options.h"
#include "options/base_options.h"
#include "options/booleans_options.h"
#include "options/bv_options.h"
#include "options/datatypes_options.h"
#include "options/decision_options.h"
#include "options/language.h"
#include "options/main_options.h"
#include "options/option_exception.h"
#include "options/parallel_options.h"
#include "options/printer_options.h"
#include "options/proof_options.h"
#include "options/prop_options.h"
#include "options/quantifiers_options.h"
#include "options/sep_options.h"
#include "options/smt_options.h"
#include "options/strings_options.h"
#include "options/theory_options.h"
#include "options/uf_options.h"
#include "smt/logic_exception.h"
#include "theory/theory.h"

using namespace cvc5::internal::theory;

namespace cvc5::internal {
namespace smt {

SetDefaults::SetDefaults(Env& env, bool isInternalSubsolver)
    : EnvObj(env), d_isInternalSubsolver(isInternalSubsolver)
{
}

void SetDefaults::setDefaults(LogicInfo& logic, Options& opts)
{
  // initial changes that are independent of logic, and may impact the logic
  setDefaultsPre(opts);
  // now, finalize the logic
  finalizeLogic(logic, opts);
  // further changes to options based on the logic
  setDefaultsPost(logic, opts);
}

void SetDefaults::setDefaultsPre(Options& opts)
{
<<<<<<< HEAD
  // TEMPORARY for testing
  if (opts.proof.proofReq && !opts.smt.produceProofs)
  {
    AlwaysAssert(false) << "Fail due to --proof-req "
                        << opts.smt.produceProofsWasSetByUser;
=======

  if (opts.quantifiers.oracles)
  {
    throw OptionException(std::string("Oracles not yet supported"));
>>>>>>> 74a46ddc
  }
  // implied options
  if (opts.smt.debugCheckModels)
  {
    opts.smt.checkModels = true;
  }
  if (opts.smt.checkModels || opts.driver.dumpModels)
  {
    opts.smt.produceModels = true;
  }
  if (opts.smt.checkModels)
  {
    opts.smt.produceAssignments = true;
  }
  // unsat cores and proofs shenanigans
  if (opts.driver.dumpDifficulty)
  {
    opts.smt.produceDifficulty = true;
  }
  if (opts.smt.checkUnsatCores || opts.driver.dumpUnsatCores
      || opts.smt.unsatAssumptions || opts.smt.minimalUnsatCores
      || opts.smt.unsatCoresMode != options::UnsatCoresMode::OFF)
  {
    opts.smt.unsatCores = true;
  }
  if (opts.smt.unsatCores
      && opts.smt.unsatCoresMode == options::UnsatCoresMode::OFF)
  {
    if (opts.smt.unsatCoresModeWasSetByUser)
    {
      notifyModifyOption(
          "unsatCoresMode", "assumptions", "enabling unsat cores");
    }
    opts.smt.unsatCoresMode = options::UnsatCoresMode::ASSUMPTIONS;
  }
  // if check-proofs, dump-proofs, or proof-mode=full, then proofs being fully
  // enabled is implied
  if (opts.smt.checkProofs || opts.driver.dumpProofs
      || opts.smt.proofMode == options::ProofMode::FULL)
  {
    opts.smt.produceProofs = true;
  }

  // this check assumes the user has requested *full* proofs
  if (opts.smt.produceProofs)
  {
    // if the user requested proofs, proof mode is full
    opts.smt.proofMode = options::ProofMode::FULL;
    // unsat cores are available due to proofs being enabled
    if (opts.smt.unsatCoresMode != options::UnsatCoresMode::SAT_PROOF)
    {
      if (opts.smt.unsatCoresModeWasSetByUser)
      {
        notifyModifyOption("unsatCoresMode", "sat-proof", "enabling proofs");
      }
      opts.smt.unsatCores = true;
      opts.smt.unsatCoresMode = options::UnsatCoresMode::SAT_PROOF;
    }
  }
  if (!opts.smt.produceProofs)
  {
    if (opts.smt.proofMode != options::ProofMode::OFF)
    {
      // if (expert) user set proof mode to something other than off, enable
      // proofs
      opts.smt.produceProofs = true;
    }
    // if proofs weren't enabled by user, and we are producing difficulty
    if (opts.smt.produceDifficulty)
    {
      opts.smt.produceProofs = true;
      // ensure at least preprocessing proofs are enabled
      if (opts.smt.proofMode == options::ProofMode::OFF)
      {
        opts.smt.proofMode = options::ProofMode::PP_ONLY;
      }
    }
    // if proofs weren't enabled by user, and we are producing unsat cores
    if (opts.smt.unsatCores)
    {
      opts.smt.produceProofs = true;
      if (opts.smt.unsatCoresMode == options::UnsatCoresMode::SAT_PROOF)
      {
        // if requested to be based on proofs, we produce (preprocessing +) SAT
        // proofs
        opts.smt.proofMode = options::ProofMode::SAT;
      }
      else if (opts.smt.proofMode == options::ProofMode::OFF)
      {
        // otherwise, we always produce preprocessing proofs
        opts.smt.proofMode = options::ProofMode::PP_ONLY;
      }
    }
  }

  // if unsat cores are disabled, then unsat cores mode should be OFF. Similarly
  // for proof mode.
  Assert(opts.smt.unsatCores
         == (opts.smt.unsatCoresMode != options::UnsatCoresMode::OFF));
  Assert(opts.smt.produceProofs
         == (opts.smt.proofMode != options::ProofMode::OFF));

  // if we requiring disabling proofs, disable them now
  if (opts.smt.produceProofs)
  {
    std::stringstream reasonNoProofs;
    if (incompatibleWithProofs(opts, reasonNoProofs))
    {
      // different on proof-new we silently disable
      opts.smt.unsatCores = false;
      opts.smt.unsatCoresMode = options::UnsatCoresMode::OFF;
      notifyModifyOption(
          "produceProofs and unsatCores", "false", reasonNoProofs.str());
      opts.smt.produceProofs = false;
      opts.proof.proofReq = false;
      opts.smt.checkProofs = false;
      opts.smt.proofMode = options::ProofMode::OFF;
    }
  }
  if (d_isInternalSubsolver)
  {
    // these options must be disabled on internal subsolvers, as they are
    // used by the user to rephrase the input.
    opts.quantifiers.sygusInference = false;
    opts.quantifiers.sygusRewSynthInput = false;
  }
}

void SetDefaults::finalizeLogic(LogicInfo& logic, Options& opts) const
{
  if (opts.quantifiers.sygusInstWasSetByUser)
  {
    if (isSygus(opts))
    {
      throw OptionException(std::string(
          "SyGuS instantiation quantifiers module cannot be enabled "
          "for SyGuS inputs."));
    }
  }
  else if (!isSygus(opts) && logic.isQuantified()
           && (logic.isPure(THEORY_FP)
               || (logic.isPure(THEORY_ARITH) && !logic.isLinear()
                   && logic.areIntegersUsed()))
           && !opts.base.incrementalSolving)
  {
    opts.quantifiers.sygusInst = true;
  }

  if (opts.bv.bitblastMode == options::BitblastMode::EAGER)
  {
    if (opts.smt.produceModels
        && (logic.isTheoryEnabled(THEORY_ARRAYS)
            || logic.isTheoryEnabled(THEORY_UF)))
    {
      if (opts.bv.bitblastModeWasSetByUser
          || opts.smt.produceModelsWasSetByUser)
      {
        throw OptionException(std::string(
            "Eager bit-blasting currently does not support model generation "
            "for the combination of bit-vectors with arrays or uinterpreted "
            "functions. Try --bitblast=lazy"));
      }
      notifyModifyOption("bitblastMode", "lazy", "model generation");
      opts.bv.bitblastMode = options::BitblastMode::LAZY;
    }
    else if (!opts.base.incrementalSolving)
    {
      opts.smt.ackermann = true;
    }
  }

  if (opts.smt.solveIntAsBV > 0)
  {
    // Int to BV currently always eliminates arithmetic completely (or otherwise
    // fails). Thus, it is safe to eliminate arithmetic. Also, bit-vectors
    // are required.
    logic = logic.getUnlockedCopy();
    logic.enableTheory(THEORY_BV);
    logic.disableTheory(THEORY_ARITH);
    logic.lock();
  }

  if (opts.smt.solveBVAsInt != options::SolveBVAsIntMode::OFF)
  {
    if (opts.bv.boolToBitvector != options::BoolToBVMode::OFF)
    {
      throw OptionException(
          "solving bitvectors as integers is incompatible with --bool-to-bv.");
    }
    if (opts.smt.BVAndIntegerGranularity > 8)
    {
      /**
       * The granularity sets the size of the ITE in each element
       * of the sum that is generated for bitwise operators.
       * The size of the ITE is 2^{2*granularity}.
       * Since we don't want to introduce ITEs with unbounded size,
       * we bound the granularity.
       */
      throw OptionException("solve-bv-as-int accepts values from 0 to 8.");
    }
    if (logic.isTheoryEnabled(THEORY_BV))
    {
      logic = logic.getUnlockedCopy();
      logic.enableTheory(THEORY_ARITH);
      logic.arithNonLinear();
      logic.lock();
    }
  }

  // set options about ackermannization
  if (opts.smt.ackermann && opts.smt.produceModels
      && (logic.isTheoryEnabled(THEORY_ARRAYS)
          || logic.isTheoryEnabled(THEORY_UF)))
  {
    if (opts.smt.produceModelsWasSetByUser)
    {
      throw OptionException(std::string(
          "Ackermannization currently does not support model generation."));
    }
    notifyModifyOption("ackermann", "false", "model generation");
    opts.smt.ackermann = false;
  }

  if (opts.smt.ackermann)
  {
    if (logic.isTheoryEnabled(THEORY_UF))
    {
      logic = logic.getUnlockedCopy();
      logic.disableTheory(THEORY_UF);
      logic.lock();
    }
    if (logic.isTheoryEnabled(THEORY_ARRAYS))
    {
      logic = logic.getUnlockedCopy();
      logic.disableTheory(THEORY_ARRAYS);
      logic.lock();
    }
  }

  // Set default options associated with strings-exp. We also set these options
  // if we are using eager string preprocessing, which may introduce quantified
  // formulas at preprocess time.
  //
  // We don't want to set this option when we are in logics that contain ALL.
  //
  // We also must enable stringExp if reElim is aggressive, since this
  // introduces bounded quantifiers during preprocessing.
  if ((!logic.hasEverything() && logic.isTheoryEnabled(THEORY_STRINGS))
      || opts.strings.regExpElim == options::RegExpElimMode::AGG)
  {
    // If the user explicitly set a logic that includes strings, but is not
    // the generic "ALL" logic, then enable stringsExp.
    opts.strings.stringExp = true;
    Trace("smt") << "Turning stringExp on since logic does not have everything "
                    "and string theory is enabled\n";
  }
  if (opts.strings.stringExp || !opts.strings.stringLazyPreproc)
  {
    // We require quantifiers since extended functions reduce using them.
    if (!logic.isQuantified())
    {
      logic = logic.getUnlockedCopy();
      logic.enableQuantifiers();
      logic.lock();
      Trace("smt") << "turning on quantifier logic, for strings-exp"
                   << std::endl;
    }
    // Note we allow E-matching by default to support combinations of sequences
    // and quantifiers. We also do not enable fmfBound here, which would
    // enable bounded integer instantiation for *all* quantifiers. Instead,
    // the bounded integers module will always process internally generated
    // quantifiers (those marked with InternalQuantAttribute).
  }

  if (opts.arrays.arraysExp)
  {
    if (!logic.isQuantified())
    {
      logic = logic.getUnlockedCopy();
      logic.enableQuantifiers();
      logic.lock();
    }
  }

  // We now know whether the input uses sygus. Update the logic to incorporate
  // the theories we need internally for handling sygus problems.
  if (usesSygus(opts))
  {
    logic = logic.getUnlockedCopy();
    logic.enableSygus();
    logic.lock();
  }

  // widen the logic
  widenLogic(logic, opts);

  // check if we have any options that are not supported with quantified logics
  if (logic.isQuantified())
  {
    std::stringstream reasonNoQuant;
    if (incompatibleWithQuantifiers(opts, reasonNoQuant))
    {
      std::stringstream ss;
      ss << reasonNoQuant.str() << " not supported in quantified logics.";
      throw OptionException(ss.str());
    }
  }
}

void SetDefaults::setDefaultsPost(const LogicInfo& logic, Options& opts) const
{
  if (!opts.smt.produceAssertions)
  {
    verbose(1) << "SolverEngine: turning on produce-assertions." << std::endl;
    opts.smt.produceAssertions = true;
  }

  if (opts.smt.solveBVAsInt != options::SolveBVAsIntMode::OFF)
  {
    /**
     * Operations on 1 bits are better handled as Boolean operations
     * than as integer operations.
     * Therefore, we enable bv-to-bool, which runs before
     * the translation to integers.
     */
    opts.bv.bitvectorToBool = true;
  }

  // Disable options incompatible with incremental solving, or output an error
  // if enabled explicitly.
  if (opts.base.incrementalSolving)
  {
    std::stringstream reasonNoInc;
    std::stringstream suggestNoInc;
    if (incompatibleWithIncremental(logic, opts, reasonNoInc, suggestNoInc))
    {
      std::stringstream ss;
      ss << reasonNoInc.str() << " not supported with incremental solving. "
         << suggestNoInc.str();
      throw OptionException(ss.str());
    }
  }

  // Disable options incompatible with unsat cores or output an error if enabled
  // explicitly
  if (safeUnsatCores(opts))
  {
    // check if the options are not compatible with unsat cores
    std::stringstream reasonNoUc;
    if (incompatibleWithUnsatCores(opts, reasonNoUc))
    {
      std::stringstream ss;
      ss << reasonNoUc.str() << " not supported with unsat cores";
      throw OptionException(ss.str());
    }
  }
  else
  {
    // Turn on unconstrained simplification for QF_AUFBV
    if (!opts.smt.unconstrainedSimpWasSetByUser
        && !opts.base.incrementalSolving)
    {
      // It is also currently incompatible with arithmetic, force the option
      // off.
      bool uncSimp = !opts.base.incrementalSolving && !logic.isQuantified()
                     && !opts.smt.produceModels && !opts.smt.produceAssignments
                     && !opts.smt.checkModels
                     && logic.isTheoryEnabled(THEORY_ARRAYS)
                     && logic.isTheoryEnabled(THEORY_BV)
                     && !logic.isTheoryEnabled(THEORY_ARITH);
      Trace("smt") << "setting unconstrained simplification to " << uncSimp
                   << std::endl;
      opts.smt.unconstrainedSimp = uncSimp;
    }

    // by default, nonclausal simplification is off for QF_SAT
    if (!opts.smt.simplificationModeWasSetByUser)
    {
      bool qf_sat = logic.isPure(THEORY_BOOL) && !logic.isQuantified();
      Trace("smt") << "setting simplification mode to <"
                   << logic.getLogicString() << "> " << (!qf_sat) << std::endl;
      // simplification=none works better for SMT LIB benchmarks with
      // quantifiers, not others opts.set(options::simplificationMode, qf_sat ||
      // quantifiers ? options::SimplificationMode::NONE :
      // options::SimplificationMode::BATCH);
      opts.smt.simplificationMode = qf_sat ? options::SimplificationMode::NONE
                                           : options::SimplificationMode::BATCH;
    }
  }

  if (opts.quantifiers.cegqiBv && logic.isQuantified())
  {
    if (opts.bv.boolToBitvector != options::BoolToBVMode::OFF)
    {
      if (opts.bv.boolToBitvectorWasSetByUser)
      {
        throw OptionException(
            "bool-to-bv != off not supported with CBQI BV for quantified "
            "logics");
      }
      verbose(1)
          << "SolverEngine: turning off bool-to-bitvector to support CBQI BV"
          << std::endl;
      opts.bv.boolToBitvector = options::BoolToBVMode::OFF;
    }
  }

  // cases where we need produce models
  if (!opts.smt.produceModels
      && (opts.smt.produceAssignments || usesSygus(opts)))
  {
    verbose(1) << "SolverEngine: turning on produce-models" << std::endl;
    opts.smt.produceModels = true;
  }

  // --ite-simp is an experimental option designed for QF_LIA/nec. This
  // technique is experimental. This benchmark set also requires removing ITEs
  // during preprocessing, before repeating simplification. Hence, we enable
  // this by default.
  if (opts.smt.doITESimp)
  {
    if (!opts.smt.earlyIteRemovalWasSetByUser)
    {
      opts.smt.earlyIteRemoval = true;
    }
  }

  // Set the options for the theoryOf
  if (!opts.theory.theoryOfModeWasSetByUser)
  {
    if (logic.isSharingEnabled() && !logic.isTheoryEnabled(THEORY_BV)
        && !logic.isTheoryEnabled(THEORY_STRINGS)
        && !logic.isTheoryEnabled(THEORY_SETS)
        && !logic.isTheoryEnabled(THEORY_BAGS)
        && !(logic.isTheoryEnabled(THEORY_ARITH) && !logic.isLinear()
             && !logic.isQuantified()))
    {
      Trace("smt") << "setting theoryof-mode to term-based" << std::endl;
      opts.theory.theoryOfMode = options::TheoryOfMode::THEORY_OF_TERM_BASED;
    }
  }

  // by default, symmetry breaker is on only for non-incremental QF_UF
  if (!opts.uf.ufSymmetryBreakerWasSetByUser)
  {
    // we disable this technique for *any* unsat core production, since it
    // uses a non-standard implementation that sends (unsound) lemmas during
    // presolve.
    bool qf_uf_noinc = logic.isPure(THEORY_UF) && !logic.isQuantified()
                       && !opts.base.incrementalSolving && !opts.smt.unsatCores;
    Trace("smt") << "setting uf symmetry breaker to " << qf_uf_noinc
                 << std::endl;
    opts.uf.ufSymmetryBreaker = qf_uf_noinc;
  }

  // If in arrays, set the UF handler to arrays
  if (logic.isTheoryEnabled(THEORY_ARRAYS) && !logic.isHigherOrder()
      && !opts.quantifiers.finiteModelFind
      && (!logic.isQuantified()
          || (logic.isQuantified() && !logic.isTheoryEnabled(THEORY_UF))))
  {
    d_env.setUninterpretedSortOwner(THEORY_ARRAYS);
  }
  else
  {
    d_env.setUninterpretedSortOwner(THEORY_UF);
  }

  if (!opts.smt.simplifyWithCareEnabledWasSetByUser)
  {
    bool qf_aufbv =
        !logic.isQuantified() && logic.isTheoryEnabled(THEORY_ARRAYS)
        && logic.isTheoryEnabled(THEORY_UF) && logic.isTheoryEnabled(THEORY_BV);

    bool withCare = qf_aufbv;
    Trace("smt") << "setting ite simplify with care to " << withCare
                 << std::endl;
    opts.smt.simplifyWithCareEnabled = withCare;
  }
  // Turn off array eager index splitting for QF_AUFLIA
  if (!opts.arrays.arraysEagerIndexSplittingWasSetByUser)
  {
    if (not logic.isQuantified() && logic.isTheoryEnabled(THEORY_ARRAYS)
        && logic.isTheoryEnabled(THEORY_UF)
        && logic.isTheoryEnabled(THEORY_ARITH))
    {
      Trace("smt") << "setting array eager index splitting to false"
                   << std::endl;
      opts.arrays.arraysEagerIndexSplitting = false;
    }
  }
  // Turn on multiple-pass non-clausal simplification for QF_AUFBV
  if (!opts.smt.repeatSimpWasSetByUser)
  {
    bool repeatSimp = !logic.isQuantified()
                      && (logic.isTheoryEnabled(THEORY_ARRAYS)
                          && logic.isTheoryEnabled(THEORY_UF)
                          && logic.isTheoryEnabled(THEORY_BV))
                      && !safeUnsatCores(opts);
    Trace("smt") << "setting repeat simplification to " << repeatSimp
                 << std::endl;
    opts.smt.repeatSimp = repeatSimp;
  }

  /* Disable bit-level propagation by default for the BITBLAST solver. */
  if (opts.bv.bvSolver == options::BVSolver::BITBLAST)
  {
    opts.bv.bitvectorPropagate = false;
  }

  if (opts.bv.boolToBitvector == options::BoolToBVMode::ALL
      && !logic.isTheoryEnabled(THEORY_BV))
  {
    if (opts.bv.boolToBitvectorWasSetByUser)
    {
      throw OptionException(
          "bool-to-bv=all not supported for non-bitvector logics.");
    }
    verbose(1) << "SolverEngine: turning off bool-to-bv for non-bv logic: "
               << logic.getLogicString() << std::endl;
    opts.bv.boolToBitvector = options::BoolToBVMode::OFF;
  }

  // Turn on arith rewrite equalities only for pure arithmetic
  if (!opts.arith.arithRewriteEqWasSetByUser)
  {
    bool arithRewriteEq =
        logic.isPure(THEORY_ARITH) && logic.isLinear() && !logic.isQuantified();
    Trace("smt") << "setting arith rewrite equalities " << arithRewriteEq
                 << std::endl;
    opts.arith.arithRewriteEq = arithRewriteEq;
  }
  if (!opts.arith.arithHeuristicPivotsWasSetByUser)
  {
    int16_t heuristicPivots = 5;
    if (logic.isPure(THEORY_ARITH) && !logic.isQuantified())
    {
      if (logic.isDifferenceLogic())
      {
        heuristicPivots = -1;
      }
      else if (!logic.areIntegersUsed())
      {
        heuristicPivots = 0;
      }
    }
    Trace("smt") << "setting arithHeuristicPivots  " << heuristicPivots
                 << std::endl;
    opts.arith.arithHeuristicPivots = heuristicPivots;
  }
  if (!opts.arith.arithPivotThresholdWasSetByUser)
  {
    uint16_t pivotThreshold = 2;
    if (logic.isPure(THEORY_ARITH) && !logic.isQuantified())
    {
      if (logic.isDifferenceLogic())
      {
        pivotThreshold = 16;
      }
    }
    Trace("smt") << "setting arith arithPivotThreshold  " << pivotThreshold
                 << std::endl;
    opts.arith.arithPivotThreshold = pivotThreshold;
  }
  if (!opts.arith.arithStandardCheckVarOrderPivotsWasSetByUser)
  {
    int16_t varOrderPivots = -1;
    if (logic.isPure(THEORY_ARITH) && !logic.isQuantified())
    {
      varOrderPivots = 200;
    }
    Trace("smt") << "setting arithStandardCheckVarOrderPivots  "
                 << varOrderPivots << std::endl;
    opts.arith.arithStandardCheckVarOrderPivots = varOrderPivots;
  }
  if (logic.isPure(THEORY_ARITH) && !logic.areRealsUsed())
  {
    if (!opts.arith.nlExtTangentPlanesInterleaveWasSetByUser)
    {
      Trace("smt") << "setting nlExtTangentPlanesInterleave to true"
                   << std::endl;
      opts.arith.nlExtTangentPlanesInterleave = true;
    }
  }
  if (!opts.arith.nlRlvAssertBoundsWasSetByUser)
  {
    // use bound inference to determine when bounds are irrelevant only when
    // the logic is quantifier-free
    opts.arith.nlRlvAssertBounds = !logic.isQuantified();
  }

  // set the default decision mode
  setDefaultDecisionMode(logic, opts);

  // set up of central equality engine
  if (opts.theory.eeMode == options::EqEngineMode::CENTRAL)
  {
    if (!opts.arith.arithEqSolverWasSetByUser)
    {
      // use the arithmetic equality solver by default
      opts.arith.arithEqSolver = true;
    }
  }
  if (opts.arith.arithEqSolver)
  {
    if (!opts.arith.arithCongManWasSetByUser)
    {
      // if we are using the arithmetic equality solver, do not use the
      // arithmetic congruence manager by default
      opts.arith.arithCongMan = false;
    }
  }

  if (logic.isHigherOrder())
  {
    if (!opts.theory.assignFunctionValues)
    {
      // must assign function values
      opts.theory.assignFunctionValues = true;
    }
  }

  // set all defaults in the quantifiers theory, which includes sygus
  setDefaultsQuantifiers(logic, opts);

  // shared selectors are generally not good to combine with standard
  // quantifier techniques e.g. E-matching
  if (!opts.datatypes.dtSharedSelectorsWasSetByUser)
  {
    if (logic.isQuantified() && !usesSygus(opts))
    {
      Trace("smt")
          << "Disabling shared selectors for quantified logic without SyGuS"
          << std::endl;
      opts.datatypes.dtSharedSelectors = false;
    }
  }

  if (!opts.prop.minisatSimpModeWasSetByUser
      && opts.prop.minisatSimpMode == options::MinisatSimpMode::ALL)
  {
    // cannot use minisat variable elimination for logics where a theory solver
    // introduces new literals into the search, or for parametric theories
    // which may introduce Boolean term variables. This includes quantifiers
    // (quantifier instantiation), and the lemma schemas used in non-linear
    // and sets. We also can't use it if models are enabled.
    if (logic.isTheoryEnabled(THEORY_SETS) || logic.isTheoryEnabled(THEORY_BAGS)
        || logic.isTheoryEnabled(THEORY_ARRAYS)
        || logic.isTheoryEnabled(THEORY_STRINGS)
        || logic.isTheoryEnabled(THEORY_DATATYPES) || logic.isQuantified()
        || opts.smt.produceModels || opts.smt.produceAssignments
        || opts.smt.checkModels
        || (logic.isTheoryEnabled(THEORY_ARITH) && !logic.isLinear()))
    {
      opts.prop.minisatSimpMode = options::MinisatSimpMode::CLAUSE_ELIM;
    }
  }

  if (logic.isTheoryEnabled(THEORY_ARITH) && !logic.isLinear()
      && opts.arith.nlRlvMode != options::NlRlvMode::NONE)
  {
    if (!opts.theory.relevanceFilter)
    {
      if (opts.theory.relevanceFilterWasSetByUser)
      {
        Trace("smt") << "SolverEngine: turning on relevance filtering to support "
                     "--nl-ext-rlv="
                  << opts.arith.nlRlvMode << std::endl;
      }
      // must use relevance filtering techniques
      opts.theory.relevanceFilter = true;
    }
  }

  // For now, these array theory optimizations do not support model-building
  if (opts.smt.produceModels || opts.smt.produceAssignments
      || opts.smt.checkModels)
  {
    opts.arrays.arraysOptimizeLinear = false;
  }

  if (opts.strings.stringFMF && !opts.strings.stringProcessLoopModeWasSetByUser)
  {
    Trace("smt") << "settting stringProcessLoopMode to 'simple' since "
                    "--strings-fmf enabled"
                 << std::endl;
    opts.strings.stringProcessLoopMode = options::ProcessLoopMode::SIMPLE;
  }

  // !!! All options that require disabling models go here
  std::stringstream reasonNoModel;
  if (incompatibleWithModels(opts, reasonNoModel))
  {
    std::string sOptNoModel = reasonNoModel.str();
    if (opts.smt.produceModels)
    {
      if (opts.smt.produceModelsWasSetByUser)
      {
        std::stringstream ss;
        ss << "Cannot use " << sOptNoModel << " with model generation.";
        throw OptionException(ss.str());
      }
      verbose(1) << "SolverEngine: turning off produce-models to support "
                 << sOptNoModel << std::endl;
      opts.smt.produceModels = false;
    }
    if (opts.smt.produceAssignments)
    {
      if (opts.smt.produceAssignmentsWasSetByUser)
      {
        std::stringstream ss;
        ss << "Cannot use " << sOptNoModel
           << " with model generation (produce-assignments).";
        throw OptionException(ss.str());
      }
      verbose(1) << "SolverEngine: turning off produce-assignments to support "
                 << sOptNoModel << std::endl;
      opts.smt.produceAssignments = false;
    }
    if (opts.smt.checkModels)
    {
      if (opts.smt.checkModelsWasSetByUser)
      {
        std::stringstream ss;
        ss << "Cannot use " << sOptNoModel
           << " with model generation (check-models).";
        throw OptionException(ss.str());
      }
      verbose(1) << "SolverEngine: turning off check-models to support "
                 << sOptNoModel << std::endl;
      opts.smt.checkModels = false;
    }
  }

  if (opts.bv.bitblastMode == options::BitblastMode::EAGER
      && !logic.isPure(THEORY_BV) && logic.getLogicString() != "QF_UFBV"
      && logic.getLogicString() != "QF_ABV")
  {
    throw OptionException(
        "Eager bit-blasting does not currently support theory combination. "
        "Note that in a QF_BV problem UF symbols can be introduced for "
        "division. "
        "Try --bv-div-zero-const to interpret division by zero as a constant.");
  }

#ifdef CVC5_USE_POLY
  if (logic == LogicInfo("QF_UFNRA"))
  {
    if (!opts.arith.nlCov && !opts.arith.nlCovWasSetByUser)
    {
      opts.arith.nlCov = true;
      if (!opts.arith.nlExtWasSetByUser)
      {
        opts.arith.nlExt = options::NlExtMode::LIGHT;
      }
      if (!opts.arith.nlRlvModeWasSetByUser)
      {
        opts.arith.nlRlvMode = options::NlRlvMode::INTERLEAVE;
      }
    }
  }
  else if (logic.isQuantified() && logic.isTheoryEnabled(theory::THEORY_ARITH)
           && logic.areRealsUsed() && !logic.areIntegersUsed()
           && !logic.areTranscendentalsUsed())
  {
    if (!opts.arith.nlCov && !opts.arith.nlCovWasSetByUser)
    {
      opts.arith.nlCov = true;
      if (!opts.arith.nlExtWasSetByUser)
      {
        opts.arith.nlExt = options::NlExtMode::LIGHT;
      }
    }
  }
#else
  if (opts.arith.nlCov)
  {
    if (opts.arith.nlCovWasSetByUser)
    {
      throw OptionException(
          "Cannot use --nl-cov without configuring with --poly.");
    }
    else
    {
      verbose(1) << "Cannot use --nl-cov without configuring with --poly."
                 << std::endl;
      opts.arith.nlCov = false;
      opts.arith.nlExt = options::NlExtMode::FULL;
    }
  }
#endif
  if (logic.isTheoryEnabled(theory::THEORY_ARITH) && logic.areTranscendentalsUsed())
  {
      if (!opts.arith.nlExtWasSetByUser)
      {
        opts.arith.nlExt = options::NlExtMode::FULL;
      }
  }
}

bool SetDefaults::isSygus(const Options& opts) const
{
  if (opts.quantifiers.sygus)
  {
    return true;
  }
  if (!d_isInternalSubsolver)
  {
    if (opts.smt.produceAbducts || opts.smt.interpolants
        || opts.quantifiers.sygusInference
        || opts.quantifiers.sygusRewSynthInput)
    {
      // since we are trying to recast as sygus, we assume the input is sygus
      return true;
    }
  }
  return false;
}

bool SetDefaults::usesSygus(const Options& opts) const
{
  if (isSygus(opts))
  {
    return true;
  }
  if (!d_isInternalSubsolver && opts.quantifiers.sygusInst)
  {
    // sygus instantiation uses sygus, but it is not a sygus problem
    return true;
  }
  return false;
}

bool SetDefaults::usesInputConversion(const Options& opts,
                                      std::ostream& reason) const
{
  if (opts.smt.solveBVAsInt != options::SolveBVAsIntMode::OFF)
  {
    reason << "solveBVAsInt";
    return true;
  }
  if (opts.smt.solveIntAsBV > 0)
  {
    reason << "solveIntAsBV";
    return true;
  }
  if (opts.smt.solveRealAsInt)
  {
    reason << "solveRealAsInt";
    return true;
  }
  return false;
}

bool SetDefaults::incompatibleWithProofs(Options& opts,
                                         std::ostream& reason) const
{
  if (opts.quantifiers.globalNegate)
  {
    // When global negate answers "unsat", it is not due to showing a set of
    // formulas is unsat. Thus, proofs do not apply.
    reason << "global-negate";
    return true;
  }
  if (isSygus(opts))
  {
    // we don't support proofs with SyGuS. One issue is that SyGuS evaluation
    // functions are incompatible with our equality proofs. Moreover, enabling
    // proofs for sygus (sub)solvers is irrelevant, since they are not given
    // check-sat queries.
    reason << "sygus";
    return true;
  }
  // options that are automatically set to support proofs
  if (opts.bv.bvAssertInput)
  {
    verbose(1)
        << "Disabling bv-assert-input since it is incompatible with proofs."
        << std::endl;
    opts.bv.bvAssertInput = false;
  }
  // If proofs are required and the user did not specify a specific BV solver,
  // we make sure to use the proof producing BITBLAST_INTERNAL solver.
  if (opts.bv.bvSolver != options::BVSolver::BITBLAST_INTERNAL
      && !opts.bv.bvSolverWasSetByUser)
  {
    verbose(1) << "Forcing internal bit-vector solver due to proof production."
               << std::endl;
    opts.bv.bvSolver = options::BVSolver::BITBLAST_INTERNAL;
  }
  if (opts.arith.nlCovVarElim && !opts.arith.nlCovVarElimWasSetByUser)
  {
    verbose(1)
        << "Disabling nl-cov-var-elim since it is incompatible with proofs."
        << std::endl;
    opts.arith.nlCovVarElim = false;
  }
  return false;
}

bool SetDefaults::incompatibleWithModels(const Options& opts,
                                         std::ostream& reason) const
{
  if (opts.smt.unconstrainedSimpWasSetByUser && opts.smt.unconstrainedSimp)
  {
    reason << "unconstrained-simp";
    return true;
  }
  else if (opts.smt.sortInference)
  {
    reason << "sort-inference";
    return true;
  }
  else if (opts.prop.minisatSimpMode == options::MinisatSimpMode::ALL)
  {
    reason << "minisat-simplification";
    return true;
  }
  else if (opts.quantifiers.globalNegate)
  {
    reason << "global-negate";
    return true;
  }
  else if (opts.arrays.arraysWeakEquivalence)
  {
    reason << "arrays-weak-equiv";
    return true;
  }
  return false;
}

bool SetDefaults::incompatibleWithIncremental(const LogicInfo& logic,
                                              Options& opts,
                                              std::ostream& reason,
                                              std::ostream& suggest) const
{
  if (opts.smt.ackermann)
  {
    reason << "ackermann";
    return true;
  }
  if (opts.smt.unconstrainedSimp)
  {
    if (opts.smt.unconstrainedSimpWasSetByUser)
    {
      reason << "unconstrained simplification";
      return true;
    }
    notifyModifyOption("unconstrainedSimp", "false", "incremental solving");
    opts.smt.unconstrainedSimp = false;
  }
  if (opts.bv.bitblastMode == options::BitblastMode::EAGER
      && !logic.isPure(THEORY_BV))
  {
    reason << "eager bit-blasting in non-QF_BV logic";
    suggest << "Try --bitblast=lazy.";
    return true;
  }
  if (opts.quantifiers.sygusInference)
  {
    if (opts.quantifiers.sygusInferenceWasSetByUser)
    {
      reason << "sygus inference";
      return true;
    }
    notifyModifyOption("sygusInference", "false", "incremental solving");
    opts.quantifiers.sygusInference = false;
  }
  if (opts.quantifiers.sygusInst)
  {
    if (opts.quantifiers.sygusInstWasSetByUser)
    {
      reason << "sygus inst";
      return true;
    }
    notifyModifyOption("sygusInst", "false", "incremental solving");
    opts.quantifiers.sygusInst = false;
  }
  if (opts.smt.solveIntAsBV > 0)
  {
    reason << "solveIntAsBV";
    return true;
  }
  if (opts.parallel.computePartitions > 1)
  {
    reason << "compute partitions";
    return true;
  }

  // disable modes not supported by incremental
  notifyModifyOption("sortInference", "false", "incremental solving");
  opts.smt.sortInference = false;
  opts.uf.ufssFairnessMonotone = false;
  notifyModifyOption("globalNegate", "false", "incremental solving");
  opts.quantifiers.globalNegate = false;
  notifyModifyOption("cegqiNestedQE", "false", "incremental solving");
  opts.quantifiers.cegqiNestedQE = false;
  opts.arith.arithMLTrick = false;

  return false;
}

bool SetDefaults::incompatibleWithUnsatCores(Options& opts,
                                             std::ostream& reason) const
{
  if (opts.smt.simplificationMode != options::SimplificationMode::NONE)
  {
    if (opts.smt.simplificationModeWasSetByUser)
    {
      reason << "simplification";
      return true;
    }
    notifyModifyOption("simplificationMode", "none", "unsat cores");
    opts.smt.simplificationMode = options::SimplificationMode::NONE;
  }

  if (opts.smt.learnedRewrite)
  {
    if (opts.smt.learnedRewriteWasSetByUser)
    {
      reason << "learned rewrites";
      return true;
    }
    notifyModifyOption("learnedRewrite", "false", "unsat cores");
    opts.smt.learnedRewrite = false;
  }

  if (opts.arith.pbRewrites)
  {
    if (opts.arith.pbRewritesWasSetByUser)
    {
      reason << "pseudoboolean rewrites";
      return true;
    }
    notifyModifyOption("pbRewrites", "false", "unsat cores");
    opts.arith.pbRewrites = false;
  }

  if (opts.smt.sortInference)
  {
    if (opts.smt.sortInferenceWasSetByUser)
    {
      reason << "sort inference";
      return true;
    }
    notifyModifyOption("sortInference", "false", "unsat cores");
    opts.smt.sortInference = false;
  }

  if (opts.quantifiers.preSkolemQuant != options::PreSkolemQuantMode::OFF)
  {
    if (opts.quantifiers.preSkolemQuantWasSetByUser)
    {
      reason << "pre-skolemization";
      return true;
    }
    notifyModifyOption("preSkolemQuant", "off", "unsat cores");
    opts.quantifiers.preSkolemQuant = options::PreSkolemQuantMode::OFF;
  }

  if (opts.bv.bitvectorToBool)
  {
    if (opts.bv.bitvectorToBoolWasSetByUser)
    {
      reason << "bv-to-bool";
      return true;
    }
    notifyModifyOption("bitvectorToBool", "false", "unsat cores");
    opts.bv.bitvectorToBool = false;
  }

  if (opts.bv.boolToBitvector != options::BoolToBVMode::OFF)
  {
    if (opts.bv.boolToBitvectorWasSetByUser)
    {
      reason << "bool-to-bv != off";
      return true;
    }
    notifyModifyOption("boolToBitvector", "off", "unsat cores");
    opts.bv.boolToBitvector = options::BoolToBVMode::OFF;
  }

  if (opts.bv.bvIntroducePow2)
  {
    if (opts.bv.bvIntroducePow2WasSetByUser)
    {
      reason << "bv-intro-pow2";
      return true;
    }
    notifyModifyOption("bvIntroducePow2", "false", "unsat cores");
    opts.bv.bvIntroducePow2 = false;
  }

  if (opts.smt.repeatSimp)
  {
    if (opts.smt.repeatSimpWasSetByUser)
    {
      reason << "repeat-simp";
      return true;
    }
    notifyModifyOption("repeatSimp", "false", "unsat cores");
    opts.smt.repeatSimp = false;
  }

  if (opts.quantifiers.globalNegate)
  {
    if (opts.quantifiers.globalNegateWasSetByUser)
    {
      reason << "global-negate";
      return true;
    }
    notifyModifyOption("globalNegate", "false", "unsat cores");
    opts.quantifiers.globalNegate = false;
  }

  if (opts.smt.doITESimp)
  {
    reason << "ITE simp";
    return true;
  }
  if (opts.smt.unconstrainedSimp)
  {
    if (opts.smt.unconstrainedSimpWasSetByUser)
    {
      reason << "unconstrained simplification";
      return true;
    }
    notifyModifyOption("unconstrainedSimp", "false", "unsat cores");
    opts.smt.unconstrainedSimp = false;
  }
  return false;
}

bool SetDefaults::safeUnsatCores(const Options& opts) const
{
  // whether we want to force safe unsat cores, i.e., if we are in the default
  // ASSUMPTIONS mode, since other ones are experimental
  return opts.smt.unsatCoresMode == options::UnsatCoresMode::ASSUMPTIONS;
}

bool SetDefaults::incompatibleWithSygus(Options& opts,
                                        std::ostream& reason) const
{
  // sygus should not be combined with preprocessing passes that convert the
  // input
  if (usesInputConversion(opts, reason))
  {
    return true;
  }
  return false;
}

bool SetDefaults::incompatibleWithQuantifiers(Options& opts,
                                              std::ostream& reason) const
{
  if (opts.smt.ackermann)
  {
    reason << "ackermann";
    return true;
  }
  if (opts.arith.nlRlvMode != options::NlRlvMode::NONE)
  {
    // Theory relevance is incompatible with CEGQI and SyQI, since there is no
    // appropriate policy for the relevance of counterexample lemmas (when their
    // guard is entailed to be false, the entire lemma is relevant, not just the
    // guard). Hence, we throw an option exception if quantifiers are enabled.
    reason << "--nl-ext-rlv";
    return true;
  }
  return false;
}

void SetDefaults::widenLogic(LogicInfo& logic, const Options& opts) const
{
  bool needsUf = false;
  // strings require LIA, UF; widen the logic
  if (logic.isTheoryEnabled(THEORY_STRINGS))
  {
    LogicInfo log(logic.getUnlockedCopy());
    // Strings requires arith for length constraints, and also UF
    needsUf = true;
    if (!logic.isTheoryEnabled(THEORY_ARITH) || logic.isDifferenceLogic())
    {
      verbose(1)
          << "Enabling linear integer arithmetic because strings are enabled"
          << std::endl;
      log.enableTheory(THEORY_ARITH);
      log.enableIntegers();
      log.arithOnlyLinear();
    }
    else if (!logic.areIntegersUsed())
    {
      verbose(1) << "Enabling integer arithmetic because strings are enabled"
                 << std::endl;
      log.enableIntegers();
    }
    logic = log;
    logic.lock();
  }
  if (opts.quantifiers.preSkolemQuantNested
      && opts.quantifiers.preSkolemQuantNestedWasSetByUser)
  {
    // if pre-skolem nested is explictly set, then we require UF. If it is
    // not explicitly set, it is disabled below if UF is not present.
    verbose(1) << "Enabling UF because preSkolemQuantNested requires it."
               << std::endl;
    needsUf = true;
  }
  if (needsUf
      // Arrays, datatypes and sets permit Boolean terms and thus require UF
      || logic.isTheoryEnabled(THEORY_ARRAYS)
      || logic.isTheoryEnabled(THEORY_DATATYPES)
      || logic.isTheoryEnabled(THEORY_SETS)
      || logic.isTheoryEnabled(THEORY_BAGS)
      // Non-linear arithmetic requires UF to deal with division/mod because
      // their expansion introduces UFs for the division/mod-by-zero case.
      // If we are eliminating non-linear arithmetic via solve-int-as-bv,
      // then this is not required, since non-linear arithmetic will be
      // eliminated altogether (or otherwise fail at preprocessing).
      || (logic.isTheoryEnabled(THEORY_ARITH) && !logic.isLinear()
          && opts.smt.solveIntAsBV == 0)
      // FP requires UF since there are multiple operators that are partially
      // defined (see http://smtlib.cs.uiowa.edu/papers/BTRW15.pdf for more
      // details).
      || logic.isTheoryEnabled(THEORY_FP))
  {
    if (!logic.isTheoryEnabled(THEORY_UF))
    {
      LogicInfo log(logic.getUnlockedCopy());
      if (!needsUf)
      {
        verbose(1) << "Enabling UF because " << logic << " requires it."
                   << std::endl;
      }
      log.enableTheory(THEORY_UF);
      logic = log;
      logic.lock();
    }
  }
  if (opts.arith.arithMLTrick)
  {
    if (!logic.areIntegersUsed())
    {
      // enable integers
      LogicInfo log(logic.getUnlockedCopy());
      verbose(1) << "Enabling integers because arithMLTrick requires it."
                 << std::endl;
      log.enableIntegers();
      logic = log;
      logic.lock();
    }
  }
}

void SetDefaults::setDefaultsQuantifiers(const LogicInfo& logic,
                                         Options& opts) const
{
  if (opts.quantifiers.fullSaturateQuant)
  {
    Trace("smt") << "enabling enum-inst for full-saturate-quant" << std::endl;
    opts.quantifiers.enumInst = true;
  }
  if (opts.arrays.arraysExp)
  {
    // Allows to answer sat more often by default.
    if (!opts.quantifiers.fmfBoundWasSetByUser)
    {
      notifyModifyOption("fmfBound", "true", "arrays-exp");
      opts.quantifiers.fmfBound = true;
    }
  }
  if (logic.hasCardinalityConstraints())
  {
    // must have finite model finding on
    opts.quantifiers.finiteModelFind = true;
  }

  if (opts.quantifiers.instMaxLevel != -1)
  {
    verbose(1) << "SolverEngine: turning off cbqi to support instMaxLevel"
               << std::endl;
    opts.quantifiers.cegqi = false;
  }

  if (opts.quantifiers.fmfBoundLazyWasSetByUser
       && opts.quantifiers.fmfBoundLazy)
  {
    opts.quantifiers.fmfBound = true;
    Trace("smt")
        << "turning on fmf-bound, for fmf-bound-int or fmf-bound-lazy\n";
  }
  // now have determined whether fmfBound is on/off
  // apply fmfBound options
  if (opts.quantifiers.fmfBound)
  {
    if (!opts.quantifiers.mbqiModeWasSetByUser
        || (opts.quantifiers.mbqiMode != options::MbqiMode::NONE
            && opts.quantifiers.mbqiMode != options::MbqiMode::FMC))
    {
      // if bounded integers are set, use no MBQI by default
      opts.quantifiers.mbqiMode = options::MbqiMode::NONE;
    }
    if (!opts.quantifiers.prenexQuantUserWasSetByUser)
    {
      opts.quantifiers.prenexQuant = options::PrenexQuantMode::NONE;
    }
  }
  if (logic.isHigherOrder())
  {
    // if higher-order, then current variants of model-based instantiation
    // cannot be used
    if (opts.quantifiers.mbqiMode != options::MbqiMode::NONE)
    {
      opts.quantifiers.mbqiMode = options::MbqiMode::NONE;
    }
    if (!opts.quantifiers.hoElimStoreAxWasSetByUser)
    {
      // by default, use store axioms only if --ho-elim is set
      opts.quantifiers.hoElimStoreAx = opts.quantifiers.hoElim;
    }
    // Cannot use macros, since lambda lifting and macro elimination are inverse
    // operations.
    if (opts.quantifiers.macrosQuant)
    {
      opts.quantifiers.macrosQuant = false;
    }
  }
  if (opts.quantifiers.fmfFunWellDefinedRelevant)
  {
    if (!opts.quantifiers.fmfFunWellDefinedWasSetByUser)
    {
      opts.quantifiers.fmfFunWellDefined = true;
    }
  }
  if (opts.quantifiers.fmfFunWellDefined)
  {
    if (!opts.quantifiers.finiteModelFindWasSetByUser)
    {
      opts.quantifiers.finiteModelFind = true;
    }
  }

  // now, have determined whether finite model find is on/off
  // apply finite model finding options
  if (opts.quantifiers.finiteModelFind)
  {
    // apply conservative quantifiers splitting
    if (!opts.quantifiers.quantDynamicSplitWasSetByUser)
    {
      opts.quantifiers.quantDynamicSplit = options::QuantDSplitMode::DEFAULT;
    }
    if (!opts.quantifiers.eMatchingWasSetByUser)
    {
      // do not use E-matching by default. For E-matching + FMF, the user should
      // specify --finite-model-find --e-matching.
      opts.quantifiers.eMatching = false;
    }
    if (!opts.quantifiers.instWhenModeWasSetByUser)
    {
      // instantiate only on last call
      if (opts.quantifiers.eMatching)
      {
        opts.quantifiers.instWhenMode = options::InstWhenMode::LAST_CALL;
      }
    }
  }

  // apply sygus options
  // if we are attempting to rewrite everything to SyGuS, use sygus()
  if (isSygus(opts))
  {
    std::stringstream reasonNoSygus;
    if (incompatibleWithSygus(opts, reasonNoSygus))
    {
      std::stringstream ss;
      ss << reasonNoSygus.str() << " not supported in sygus.";
      throw OptionException(ss.str());
    }
    // now, set defaults based on sygus
    setDefaultsSygus(opts);
  }
  // counterexample-guided instantiation for non-sygus
  // enable if any possible quantifiers with arithmetic, datatypes or bitvectors
  if ((logic.isQuantified()
       && (logic.isTheoryEnabled(THEORY_ARITH)
           || logic.isTheoryEnabled(THEORY_DATATYPES)
           || logic.isTheoryEnabled(THEORY_BV)
           || logic.isTheoryEnabled(THEORY_FP)))
      || opts.quantifiers.cegqiAll)
  {
    if (!opts.quantifiers.cegqiWasSetByUser)
    {
      opts.quantifiers.cegqi = true;
    }
    // check whether we should apply full cbqi
    if (logic.isPure(THEORY_BV))
    {
      if (!opts.quantifiers.cegqiFullEffortWasSetByUser)
      {
        opts.quantifiers.cegqiFullEffort = true;
      }
    }
  }
  if (opts.quantifiers.cegqi)
  {
    if (logic.isPure(THEORY_ARITH) || logic.isPure(THEORY_BV))
    {
      if (!opts.quantifiers.conflictBasedInstWasSetByUser)
      {
        opts.quantifiers.conflictBasedInst = false;
      }
      if (!opts.quantifiers.instNoEntailWasSetByUser)
      {
        opts.quantifiers.instNoEntail = false;
      }
      if (!opts.quantifiers.instWhenModeWasSetByUser)
      {
        // only instantiation should happen at last call when model is avaiable
        opts.quantifiers.instWhenMode = options::InstWhenMode::LAST_CALL;
      }
    }
    else
    {
      // only supported in pure arithmetic or pure BV
      opts.quantifiers.cegqiNestedQE = false;
    }
    if (opts.quantifiers.globalNegate)
    {
      if (!opts.quantifiers.prenexQuantWasSetByUser)
      {
        opts.quantifiers.prenexQuant = options::PrenexQuantMode::NONE;
      }
    }
  }
  // implied options...
  if (opts.quantifiers.cbqiModeWasSetByUser || opts.quantifiers.cbqiTConstraint)
  {
    opts.quantifiers.conflictBasedInst = true;
  }
  if (opts.quantifiers.cegqiNestedQE)
  {
    opts.quantifiers.prenexQuantUser = true;
    if (!opts.quantifiers.preSkolemQuantWasSetByUser)
    {
      opts.quantifiers.preSkolemQuant = options::PreSkolemQuantMode::ON;
    }
  }
  // for induction techniques
  if (opts.quantifiers.quantInduction)
  {
    if (!opts.quantifiers.dtStcInductionWasSetByUser)
    {
      opts.quantifiers.dtStcInduction = true;
    }
    if (!opts.quantifiers.intWfInductionWasSetByUser)
    {
      opts.quantifiers.intWfInduction = true;
    }
  }
  if (opts.quantifiers.dtStcInduction)
  {
    // try to remove ITEs from quantified formulas
    if (!opts.quantifiers.iteDtTesterSplitQuantWasSetByUser)
    {
      opts.quantifiers.iteDtTesterSplitQuant = true;
    }
    if (!opts.quantifiers.iteLiftQuantWasSetByUser)
    {
      opts.quantifiers.iteLiftQuant = options::IteLiftQuantMode::ALL;
    }
  }
  if (opts.quantifiers.intWfInduction)
  {
    if (!opts.quantifiers.purifyTriggersWasSetByUser)
    {
      opts.quantifiers.purifyTriggers = true;
    }
  }
  if (opts.quantifiers.conjectureGenPerRoundWasSetByUser)
  {
    if (opts.quantifiers.conjectureGenPerRound > 0)
    {
      opts.quantifiers.conjectureGen = true;
    }
    else
    {
      opts.quantifiers.conjectureGen = false;
    }
  }
  // can't pre-skolemize nested quantifiers without UF theory
  if (!logic.isTheoryEnabled(THEORY_UF)
      && opts.quantifiers.preSkolemQuant != options::PreSkolemQuantMode::OFF)
  {
    if (!opts.quantifiers.preSkolemQuantNestedWasSetByUser)
    {
      opts.quantifiers.preSkolemQuantNested = false;
    }
  }
  if (!logic.isTheoryEnabled(THEORY_DATATYPES))
  {
    opts.quantifiers.quantDynamicSplit = options::QuantDSplitMode::NONE;
  }
}

void SetDefaults::setDefaultsSygus(Options& opts) const
{
  if (!opts.quantifiers.sygus)
  {
    notifyModifyOption("sygus", "true", "");
    opts.quantifiers.sygus = true;
  }
  // must use Ferrante/Rackoff for real arithmetic
  if (!opts.quantifiers.cegqiMidpointWasSetByUser)
  {
    opts.quantifiers.cegqiMidpoint = true;
  }
  // must disable cegqi-bv since it may introduce witness terms, which
  // cannot appear in synthesis solutions
  if (!opts.quantifiers.cegqiBvWasSetByUser)
  {
    opts.quantifiers.cegqiBv = false;
  }
  if (opts.quantifiers.sygusRepairConst)
  {
    if (!opts.quantifiers.cegqiWasSetByUser)
    {
      opts.quantifiers.cegqi = true;
    }
  }
  if (opts.quantifiers.sygusInference)
  {
    // optimization: apply preskolemization, makes it succeed more often
    if (!opts.quantifiers.preSkolemQuantWasSetByUser)
    {
      opts.quantifiers.preSkolemQuant = options::PreSkolemQuantMode::ON;
    }
    if (!opts.quantifiers.preSkolemQuantNestedWasSetByUser)
    {
      opts.quantifiers.preSkolemQuantNested = true;
    }
  }
  // counterexample-guided instantiation for sygus
  if (!opts.quantifiers.cegqiSingleInvModeWasSetByUser)
  {
    opts.quantifiers.cegqiSingleInvMode = options::CegqiSingleInvMode::USE;
  }
  if (!opts.quantifiers.conflictBasedInstWasSetByUser)
  {
    opts.quantifiers.conflictBasedInst = false;
  }
  if (!opts.quantifiers.instNoEntailWasSetByUser)
  {
    opts.quantifiers.instNoEntail = false;
  }
  if (!opts.quantifiers.cegqiFullEffortWasSetByUser)
  {
    // should use full effort cbqi for single invocation and repair const
    opts.quantifiers.cegqiFullEffort = true;
  }
  if (opts.quantifiers.sygusRewSynthInput)
  {
    // If we are using synthesis rewrite rules from input, we use
    // sygusRewSynth after preprocessing. See passes/synth_rew_rules.h for
    // details on this technique.
    opts.quantifiers.sygusRewSynth = true;
    // we should not use the extended rewriter, since we are interested
    // in rewrites that are not in the main rewriter
    if (!opts.datatypes.sygusRewriterWasSetByUser)
    {
      opts.datatypes.sygusRewriter = options::SygusRewriterMode::BASIC;
    }
  }
  // Whether we must use "basic" sygus algorithms. A non-basic sygus algorithm
  // is one that is specialized for returning a single solution. Non-basic
  // sygus algorithms currently include the PBE solver, UNIF+PI, static
  // template inference for invariant synthesis, and single invocation
  // techniques.
  bool reqBasicSygus = false;
  if (opts.smt.produceAbducts)
  {
    // if doing abduction, we should filter strong solutions
    if (!opts.quantifiers.sygusFilterSolModeWasSetByUser)
    {
      opts.quantifiers.sygusFilterSolMode = options::SygusFilterSolMode::STRONG;
    }
    // we must use basic sygus algorithms, since e.g. we require checking
    // a sygus side condition for consistency with axioms.
    reqBasicSygus = true;
  }
  if (opts.quantifiers.sygusRewSynth || opts.quantifiers.sygusRewVerify
      || opts.quantifiers.sygusQueryGen != options::SygusQueryGenMode::NONE)
  {
    // rewrite rule synthesis implies that sygus stream must be true
    opts.quantifiers.sygusStream = true;
  }
  if (opts.quantifiers.sygusStream || opts.base.incrementalSolving)
  {
    // Streaming and incremental mode are incompatible with techniques that
    // focus the search towards finding a single solution.
    reqBasicSygus = true;
  }
  // Now, disable options for non-basic sygus algorithms, if necessary.
  if (reqBasicSygus)
  {
    if (!opts.quantifiers.sygusUnifPbeWasSetByUser)
    {
      opts.quantifiers.sygusUnifPbe = false;
    }
    if (opts.quantifiers.sygusUnifPiWasSetByUser)
    {
      opts.quantifiers.sygusUnifPi = options::SygusUnifPiMode::NONE;
    }
    if (!opts.quantifiers.sygusInvTemplModeWasSetByUser)
    {
      opts.quantifiers.sygusInvTemplMode = options::SygusInvTemplMode::NONE;
    }
    if (!opts.quantifiers.cegqiSingleInvModeWasSetByUser)
    {
      opts.quantifiers.cegqiSingleInvMode = options::CegqiSingleInvMode::NONE;
    }
  }
  // do not miniscope
  if (!opts.quantifiers.miniscopeQuantWasSetByUser)
  {
    opts.quantifiers.miniscopeQuant = options::MiniscopeQuantMode::OFF;
  }
  // do not do macros
  if (!opts.quantifiers.macrosQuantWasSetByUser)
  {
    opts.quantifiers.macrosQuant = false;
  }
}
void SetDefaults::setDefaultDecisionMode(const LogicInfo& logic,
                                         Options& opts) const
{
  // Set decision mode based on logic (if not set by user)
  if (opts.decision.decisionModeWasSetByUser)
  {
    return;
  }
  options::DecisionMode decMode =
      // anything that uses sygus uses internal
      usesSygus(opts) ? options::DecisionMode::INTERNAL :
                      // ALL or its supersets
          logic.hasEverything()
              ? options::DecisionMode::JUSTIFICATION
              : (  // QF_BV
                    (not logic.isQuantified() && logic.isPure(THEORY_BV)) ||
                            // QF_AUFBV or QF_ABV or QF_UFBV
                            (not logic.isQuantified()
                             && (logic.isTheoryEnabled(THEORY_ARRAYS)
                                 || logic.isTheoryEnabled(THEORY_UF))
                             && logic.isTheoryEnabled(THEORY_BV))
                            ||
                            // QF_AUFLIA (and may be ends up enabling
                            // QF_AUFLRA?)
                            (not logic.isQuantified()
                             && logic.isTheoryEnabled(THEORY_ARRAYS)
                             && logic.isTheoryEnabled(THEORY_UF)
                             && logic.isTheoryEnabled(THEORY_ARITH))
                            ||
                            // QF_LRA
                            (not logic.isQuantified()
                             && logic.isPure(THEORY_ARITH) && logic.isLinear()
                             && !logic.isDifferenceLogic()
                             && !logic.areIntegersUsed())
                            ||
                            // Quantifiers
                            logic.isQuantified() ||
                            // Strings
                            logic.isTheoryEnabled(THEORY_STRINGS)
                        ? options::DecisionMode::JUSTIFICATION
                        : options::DecisionMode::INTERNAL);

  bool stoponly =
      // ALL or its supersets
      logic.hasEverything() || logic.isTheoryEnabled(THEORY_STRINGS)
          ? false
          : (  // QF_AUFLIA
                (not logic.isQuantified()
                 && logic.isTheoryEnabled(THEORY_ARRAYS)
                 && logic.isTheoryEnabled(THEORY_UF)
                 && logic.isTheoryEnabled(THEORY_ARITH))
                        ||
                        // QF_LRA
                        (not logic.isQuantified() && logic.isPure(THEORY_ARITH)
                         && logic.isLinear() && !logic.isDifferenceLogic()
                         && !logic.areIntegersUsed())
                    ? true
                    : false);

  opts.decision.decisionMode = decMode;
  if (stoponly)
  {
    if (opts.decision.decisionMode == options::DecisionMode::JUSTIFICATION)
    {
      opts.decision.decisionMode = options::DecisionMode::STOPONLY;
    }
    else
    {
      Assert(opts.decision.decisionMode == options::DecisionMode::INTERNAL);
    }
  }
  Trace("smt") << "setting decision mode to " << opts.decision.decisionMode
               << std::endl;
}

void SetDefaults::notifyModifyOption(const std::string& x,
                                     const std::string& val,
                                     const std::string& reason) const
{
  verbose(1) << "SetDefaults: setting " << x << " to " << val;
  if (!reason.empty())
  {
    verbose(1) << " due to " << reason;
  }
  verbose(1) << std::endl;
}

}  // namespace smt
}  // namespace cvc5::internal<|MERGE_RESOLUTION|>--- conflicted
+++ resolved
@@ -63,18 +63,15 @@
 
 void SetDefaults::setDefaultsPre(Options& opts)
 {
-<<<<<<< HEAD
   // TEMPORARY for testing
   if (opts.proof.proofReq && !opts.smt.produceProofs)
   {
     AlwaysAssert(false) << "Fail due to --proof-req "
                         << opts.smt.produceProofsWasSetByUser;
-=======
-
+  }
   if (opts.quantifiers.oracles)
   {
     throw OptionException(std::string("Oracles not yet supported"));
->>>>>>> 74a46ddc
   }
   // implied options
   if (opts.smt.debugCheckModels)
