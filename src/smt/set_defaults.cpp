/******************************************************************************
 * Top contributors (to current version):
 *   Andrew Reynolds, Gereon Kremer, Haniel Barbosa
 *
 * This file is part of the cvc5 project.
 *
 * Copyright (c) 2009-2024 by the authors listed in the file AUTHORS
 * in the top-level source directory and their institutional affiliations.
 * All rights reserved.  See the file COPYING in the top-level source
 * directory for licensing information.
 * ****************************************************************************
 *
 * Implementation of setting default options.
 */

#include "smt/set_defaults.h"

#include <sstream>

#include "base/output.h"
#include "options/arith_options.h"
#include "options/arrays_options.h"
#include "options/base_options.h"
#include "options/booleans_options.h"
#include "options/bv_options.h"
#include "options/datatypes_options.h"
#include "options/decision_options.h"
#include "options/language.h"
#include "options/main_options.h"
#include "options/option_exception.h"
#include "options/parallel_options.h"
#include "options/printer_options.h"
#include "options/proof_options.h"
#include "options/prop_options.h"
#include "options/quantifiers_options.h"
#include "options/sep_options.h"
#include "options/smt_options.h"
#include "options/strings_options.h"
#include "options/theory_options.h"
#include "options/uf_options.h"
#include "smt/logic_exception.h"
#include "theory/theory.h"

using namespace cvc5::internal::theory;

namespace cvc5::internal {
namespace smt {

/**
 * Set domain.optName to value due to reason. Notify if value changes.
 * Note this macro should be used if the value is concrete.
 */
#define SET_AND_NOTIFY(domain, optName, value, reason)                      \
  if (opts.write_##domain().optName != value)                               \
  {                                                                         \
    notifyModifyOption(options::domain::longName::optName, #value, reason); \
    opts.write_##domain().optName = value;                                  \
  }
/**
 * Set domain.optName to value due to reason. Notify if value changes.
 *
 * Note this macro should be used if the value passed to the macro is not
 * concrete (i.e., stored in a variable).
 */
#define SET_AND_NOTIFY_VAL_SYM(domain, optName, value, reason)    \
  if (opts.write_##domain().optName != value)                     \
  {                                                               \
    std::stringstream sstmp;                                      \
    sstmp << value;                                               \
    notifyModifyOption(                                           \
        options::domain::longName::optName, sstmp.str(), reason); \
    opts.write_##domain().optName = value;                        \
  }
/**
 * Set domain.optName to value due to reason if the option was not already set
 * by the user. Notify if value changes.
 * Note this macro should be used if the value is concrete.
 */
#define SET_AND_NOTIFY_IF_NOT_USER(domain, optName, value, reason)          \
  if (!opts.write_##domain().optName##WasSetByUser                          \
      && opts.write_##domain().optName != value)                            \
  {                                                                         \
    notifyModifyOption(options::domain::longName::optName, #value, reason); \
    opts.write_##domain().optName = value;                                  \
  }
/**
 * Set domain.optName to value due to reason if the option was not already set
 * by the user. Notify if value changes.
 */
#define SET_AND_NOTIFY_IF_NOT_USER_VAL_SYM(domain, optName, value, reason) \
  if (!opts.write_##domain().optName##WasSetByUser                         \
      && opts.write_##domain().optName != value)                           \
  {                                                                        \
    std::stringstream sstmp;                                               \
    sstmp << value;                                                        \
    notifyModifyOption(                                                    \
        options::domain::longName::optName, sstmp.str(), reason);          \
    opts.write_##domain().optName = value;                                 \
  }

SetDefaults::SetDefaults(Env& env, bool isInternalSubsolver)
    : EnvObj(env), d_isInternalSubsolver(isInternalSubsolver)
{
}

void SetDefaults::setDefaults(LogicInfo& logic, Options& opts)
{
  // initial changes that are independent of logic, and may impact the logic
  setDefaultsPre(opts);
  // now, finalize the logic
  finalizeLogic(logic, opts);
  // further changes to options based on the logic
  setDefaultsPost(logic, opts);
}

void SetDefaults::setDefaultsPre(Options& opts)
{
  // implied options
  if (opts.smt.debugCheckModels)
  {
    SET_AND_NOTIFY(smt, checkModels, true, "debugCheckModels");
  }
  if (opts.smt.checkModels || opts.driver.dumpModels)
  {
    SET_AND_NOTIFY(smt, produceModels, true, "check or dump models");
  }
  if (opts.smt.checkModels)
  {
    SET_AND_NOTIFY(smt, produceAssignments, true, "checkModels");
  }
  // unsat cores and proofs shenanigans
  if (opts.driver.dumpDifficulty)
  {
    SET_AND_NOTIFY(smt, produceDifficulty, true, "dumpDifficulty");
  }
  if (opts.smt.checkUnsatCores || opts.driver.dumpUnsatCores
      || opts.driver.dumpUnsatCoresLemmas || opts.smt.unsatAssumptions
      || opts.smt.minimalUnsatCores
      || opts.smt.unsatCoresMode != options::UnsatCoresMode::OFF)
  {
    SET_AND_NOTIFY(
        smt, produceUnsatCores, true, "option requiring unsat cores");
  }
  if (opts.smt.produceUnsatCores
      && opts.smt.unsatCoresMode == options::UnsatCoresMode::OFF)
  {
    SET_AND_NOTIFY(smt,
                   unsatCoresMode,
                   options::UnsatCoresMode::ASSUMPTIONS,
                   "enabling unsat cores");
  }
  if (opts.proof.checkProofSteps)
  {
    SET_AND_NOTIFY(smt, checkProofs, true, "check-proof-steps");
    // maximize the granularity
    SET_AND_NOTIFY_IF_NOT_USER_VAL_SYM(
        proof,
        proofGranularityMode,
        options::ProofGranularityMode::DSL_REWRITE,
        "check-proof-steps");
  }
  // if check-proofs, dump-proofs, or proof-mode=full, then proofs being fully
  // enabled is implied
  if (opts.smt.checkProofs || opts.driver.dumpProofs
      || opts.smt.proofMode == options::ProofMode::FULL)
  {
    SET_AND_NOTIFY(smt, produceProofs, true, "option requiring proofs");
  }

  // this check assumes the user has requested *full* proofs
  if (opts.smt.produceProofs)
  {
    // if the user requested proofs, proof mode is full
    SET_AND_NOTIFY(smt, proofMode, options::ProofMode::FULL, "enabling proofs");
    // unsat cores are available due to proofs being enabled
    if (opts.smt.unsatCoresMode != options::UnsatCoresMode::SAT_PROOF)
    {
<<<<<<< HEAD
      SET_AND_NOTIFY(smt, produceUnsatCores, true, "enabling proofs");
      SET_AND_NOTIFY_VAL_SYM(smt,
                             unsatCoresMode,
                             options::UnsatCoresMode::SAT_PROOF,
                             "enabling proofs");
=======
      SET_AND_NOTIFY(Smt, produceUnsatCores, true, "enabling proofs");
      if (options().prop.satSolver == options::SatSolverMode::MINISAT)
      {
        // if full proofs are available in minisat, use them for unsat cores
        SET_AND_NOTIFY(Smt,
                       unsatCoresMode,
                       options::UnsatCoresMode::SAT_PROOF,
                       "enabling proofs, minisat");
      }
      else if (options().prop.satSolver == options::SatSolverMode::CADICAL)
      {
        // unsat cores available by assumptions by default if proofs are enabled
        // with CaDiCaL.
        SET_AND_NOTIFY(Smt,
                       unsatCoresMode,
                       options::UnsatCoresMode::ASSUMPTIONS,
                       "enabling proofs, non-minisat");
      }
>>>>>>> d0bb0af4
    }
    // note that this test assumes that granularity modes are ordered and
    // THEORY_REWRITE is gonna be, in the enum, after the lower granularity
    // levels
    if (opts.proof.proofFormatMode == options::ProofFormatMode::ALETHE)
    {
      if (!opts.proof.proofAletheExperimental)
      {
        std::stringstream ss;
        ss << "proof-format=alethe is experimental in this version. If "
              "you know what you are doing, you can try --"
           << options::proof::longName::proofAletheExperimental;
        throw OptionException(ss.str());
      }
      if (opts.proof.proofGranularityMode
          < options::ProofGranularityMode::THEORY_REWRITE)
      {
        SET_AND_NOTIFY_VAL_SYM(
            proof,
            proofGranularityMode,
            options::ProofGranularityMode::THEORY_REWRITE,
            "Alethe requires granularity at least theory-rewrite");
      }
    }
  }
  if (!opts.smt.produceProofs)
  {
    if (opts.smt.proofMode != options::ProofMode::OFF)
    {
      // if (expert) user set proof mode to something other than off, enable
      // proofs
      SET_AND_NOTIFY(smt, produceProofs, true, "proof mode");
    }
    // if proofs weren't enabled by user, and we are producing difficulty
    if (opts.smt.produceDifficulty)
    {
      SET_AND_NOTIFY(smt, produceProofs, true, "produce difficulty");
      // ensure at least preprocessing proofs are enabled
      if (opts.smt.proofMode == options::ProofMode::OFF)
      {
        SET_AND_NOTIFY_VAL_SYM(
            smt, proofMode, options::ProofMode::PP_ONLY, "produce difficulty");
      }
    }
    // if proofs weren't enabled by user, and we are producing unsat cores
    if (opts.smt.produceUnsatCores)
    {
      SET_AND_NOTIFY(smt, produceProofs, true, "unsat cores");
      if (opts.smt.unsatCoresMode == options::UnsatCoresMode::SAT_PROOF)
      {
        // if requested to be based on proofs, we produce (preprocessing +) SAT
        // proofs
        SET_AND_NOTIFY_VAL_SYM(
            smt, proofMode, options::ProofMode::SAT, "unsat cores SAT proof");
      }
      else if (opts.smt.proofMode == options::ProofMode::OFF)
      {
        // otherwise, we always produce preprocessing proofs
        SET_AND_NOTIFY_VAL_SYM(
            smt, proofMode, options::ProofMode::PP_ONLY, "unsat cores");
      }
    }
  }
  if (opts.smt.produceProofs)
  {
    // determine the prop proof mode, based on which SAT solver we are using
    if (!opts.proof.propProofModeWasSetByUser)
    {
      if (opts.prop.satSolver == options::SatSolverMode::CADICAL)
      {
        // use SAT_EXTERNAL_PROVE for cadical by default
        SET_AND_NOTIFY(Proof,
                       propProofMode,
                       options::PropProofMode::SAT_EXTERNAL_PROVE,
                       "cadical");
      }
    }
  }

  // if unsat cores are disabled, then unsat cores mode should be OFF. Similarly
  // for proof mode.
  Assert(opts.smt.produceUnsatCores
         == (opts.smt.unsatCoresMode != options::UnsatCoresMode::OFF));
  Assert(opts.smt.produceProofs
         == (opts.smt.proofMode != options::ProofMode::OFF));

  // if we require disabling options due to proofs, disable them now
  if (opts.smt.produceProofs)
  {
    std::stringstream reasonNoProofs;
    if (incompatibleWithProofs(opts, reasonNoProofs))
    {
      std::stringstream ss;
      ss << reasonNoProofs.str() << " not supported with proofs or unsat cores";
      throw OptionException(ss.str());
    }
  }
  if (d_isInternalSubsolver)
  {
    // these options must be disabled on internal subsolvers, as they are
    // used by the user to rephrase the input.
    SET_AND_NOTIFY_VAL_SYM(quantifiers,
                           sygusInference,
                           options::SygusInferenceMode::OFF,
                           "internal subsolver");
    // deep restart does not work with internal subsolvers?
    SET_AND_NOTIFY_VAL_SYM(smt,
                           deepRestartMode,
                           options::DeepRestartMode::NONE,
                           "internal subsolver");
  }
}

void SetDefaults::finalizeLogic(LogicInfo& logic, Options& opts) const
{
  if (opts.quantifiers.sygusInstWasSetByUser)
  {
    if (opts.quantifiers.sygusInst && isSygus(opts))
    {
      throw OptionException(std::string(
          "SyGuS instantiation quantifiers module cannot be enabled "
          "for SyGuS inputs."));
    }
  }
  else if (!isSygus(opts) && logic.isQuantified()
           && (logic.isPure(THEORY_FP)
               || (logic.isPure(THEORY_ARITH) && !logic.isLinear()
                   && logic.areIntegersUsed()))
           && !opts.base.incrementalSolving)
  {
    SET_AND_NOTIFY(quantifiers, sygusInst, true, "logic");
  }

  if (opts.bv.bitblastMode == options::BitblastMode::EAGER)
  {
    if (opts.smt.produceModels
        && (logic.isTheoryEnabled(THEORY_ARRAYS)
            || logic.isTheoryEnabled(THEORY_UF)))
    {
      if (opts.bv.bitblastModeWasSetByUser
          || opts.smt.produceModelsWasSetByUser)
      {
        std::stringstream ss;
        ss << "Eager bit-blasting currently does not support model generation ";
        ss << "for the combination of bit-vectors with arrays or uinterpreted ";
        ss << "functions. Try --" << options::bv::longName::bitblastMode << "="
           << options::BitblastMode::LAZY << ".";
        throw OptionException(ss.str());
      }
      SET_AND_NOTIFY(
          bv, bitblastMode, options::BitblastMode::LAZY, "model generation");
    }
    else if (!opts.base.incrementalSolving)
    {
      // if not incremental, we rely on ackermann to eliminate other theories.
      SET_AND_NOTIFY(smt, ackermann, true, "bit-blast eager");
    }
    else if (logic.isQuantified() || !logic.isPure(THEORY_BV))
    {
      // requested bitblast=eager in incremental mode, must be QF_BV only.
      throw OptionException(
          std::string("Eager bit-blasting is only support in incremental mode "
                      "if the logic is quantifier-free bit-vectors"));
    }
  }

  if (opts.smt.solveIntAsBV > 0)
  {
    // Int to BV currently always eliminates arithmetic completely (or otherwise
    // fails). Thus, it is safe to eliminate arithmetic. Also, bit-vectors
    // are required.
    logic = logic.getUnlockedCopy();
    logic.enableTheory(THEORY_BV);
    logic.disableTheory(THEORY_ARITH);
    logic.lock();
  }

  if (opts.smt.solveBVAsInt != options::SolveBVAsIntMode::OFF)
  {
    if (opts.bv.boolToBitvector != options::BoolToBVMode::OFF)
    {
      std::stringstream ss;
      ss << "solving bitvectors as integers is incompatible with --"
         << options::bv::longName::boolToBitvector << ".";
      throw OptionException(ss.str());
    }
    if (logic.isTheoryEnabled(THEORY_BV))
    {
      logic = logic.getUnlockedCopy();
      logic.enableTheory(THEORY_ARITH);
      logic.arithNonLinear();
      logic.lock();
    }
  }

  // set options about ackermannization
  if (opts.smt.ackermann && opts.smt.produceModels
      && (logic.isTheoryEnabled(THEORY_ARRAYS)
          || logic.isTheoryEnabled(THEORY_UF)))
  {
    if (opts.smt.produceModelsWasSetByUser)
    {
      throw OptionException(std::string(
          "Ackermannization currently does not support model generation."));
    }
    SET_AND_NOTIFY(smt, ackermann, false, "model generation");
    // we are not relying on ackermann to eliminate theories in this case
    Assert(opts.bv.bitblastMode != options::BitblastMode::EAGER);
  }

  if (opts.smt.ackermann)
  {
    if (logic.isTheoryEnabled(THEORY_UF))
    {
      logic = logic.getUnlockedCopy();
      logic.disableTheory(THEORY_UF);
      logic.lock();
    }
  }

  // Set default options associated with strings-exp, which is enabled by
  // default if the logic includes strings. Note that enabling stringExp
  // enables quantifiers in the logic, and enables the bounded integer
  // quantifiers module for processing *only* bounded quantifiers generated by
  // the strings theory. It should not have an impact otherwise.
  if (logic.isTheoryEnabled(THEORY_STRINGS)
      && !options().strings.stringExpWasSetByUser)
  {
    SET_AND_NOTIFY(strings, stringExp, true, "logic including strings");
  }
  // If strings-exp is enabled, we require quantifiers. We also enable them
  // if we are using eager string preprocessing or aggressive regular expression
  // elimination, which may introduce quantified formulas at preprocess time.
  if (opts.strings.stringExp || !opts.strings.stringLazyPreproc
      || opts.strings.regExpElim == options::RegExpElimMode::AGG)
  {
    // We require quantifiers since extended functions reduce using them.
    if (!logic.isQuantified())
    {
      logic = logic.getUnlockedCopy();
      logic.enableQuantifiers();
      logic.lock();
      Trace("smt") << "turning on quantifier logic, for strings-exp"
                   << std::endl;
    }
    // Note we allow E-matching by default to support combinations of sequences
    // and quantifiers. We also do not enable fmfBound here, which would
    // enable bounded integer instantiation for *all* quantifiers. Instead,
    // the bounded integers module will always process internally generated
    // quantifiers (those marked with InternalQuantAttribute).
  }

  if (opts.arrays.arraysExp)
  {
    if (!logic.isQuantified())
    {
      logic = logic.getUnlockedCopy();
      logic.enableQuantifiers();
      logic.lock();
    }
  }

  // We now know whether the input uses sygus. Update the logic to incorporate
  // the theories we need internally for handling sygus problems.
  if (usesSygus(opts))
  {
    logic = logic.getUnlockedCopy();
    logic.enableSygus();
    logic.lock();
  }

  // widen the logic
  widenLogic(logic, opts);

  // check if we have any options that are not supported with quantified logics
  if (logic.isQuantified())
  {
    std::stringstream reasonNoQuant;
    if (incompatibleWithQuantifiers(opts, reasonNoQuant))
    {
      std::stringstream ss;
      ss << reasonNoQuant.str() << " not supported in quantified logics.";
      throw OptionException(ss.str());
    }
  }
  // check if we have separation logic heap types
  if (d_env.hasSepHeap())
  {
    std::stringstream reasonNoSepLogic;
    if (incompatibleWithSeparationLogic(opts, reasonNoSepLogic))
    {
      std::stringstream ss;
      ss << reasonNoSepLogic.str()
         << " not supported when using separation logic.";
      throw OptionException(ss.str());
    }
  }
}

void SetDefaults::setDefaultsPost(const LogicInfo& logic, Options& opts) const
{
  SET_AND_NOTIFY(smt, produceAssertions, true, "always enabled");

  if (opts.smt.solveBVAsInt != options::SolveBVAsIntMode::OFF)
  {
    /**
     * Operations on 1 bits are better handled as Boolean operations
     * than as integer operations.
     * Therefore, we enable bv-to-bool, which runs before
     * the translation to integers.
     */
    SET_AND_NOTIFY(bv, bitvectorToBool, true, "solve-bv-as-int");
  }

  // Disable options incompatible with incremental solving, or output an error
  // if enabled explicitly.
  if (opts.base.incrementalSolving)
  {
    std::stringstream reasonNoInc;
    std::stringstream suggestNoInc;
    if (incompatibleWithIncremental(logic, opts, reasonNoInc, suggestNoInc))
    {
      std::stringstream ss;
      ss << reasonNoInc.str() << " not supported with incremental solving. "
         << suggestNoInc.str();
      throw OptionException(ss.str());
    }
  }

  // Disable options incompatible with unsat cores or output an error if enabled
  // explicitly
  if (opts.smt.produceUnsatCores)
  {
    // check if the options are not compatible with unsat cores
    std::stringstream reasonNoUc;
    if (incompatibleWithUnsatCores(opts, reasonNoUc))
    {
      std::stringstream ss;
      ss << reasonNoUc.str() << " not supported with unsat cores";
      throw OptionException(ss.str());
    }
  }
  else
  {
    // Turn on unconstrained simplification for QF_AUFBV
    if (!opts.smt.unconstrainedSimpWasSetByUser
        && !opts.base.incrementalSolving)
    {
      // It is also currently incompatible with arithmetic, force the option
      // off.
      bool uncSimp = !opts.base.incrementalSolving && !logic.isQuantified()
                     && !opts.smt.produceModels && !opts.smt.produceAssignments
                     && !opts.smt.checkModels
                     && logic.isTheoryEnabled(THEORY_ARRAYS)
                     && logic.isTheoryEnabled(THEORY_BV)
                     && !logic.isTheoryEnabled(THEORY_ARITH);
      SET_AND_NOTIFY_VAL_SYM(
          smt, unconstrainedSimp, uncSimp, "logic and options");
    }

    // by default, nonclausal simplification is off for QF_SAT
    if (!opts.smt.simplificationModeWasSetByUser)
    {
      bool qf_sat = logic.isPure(THEORY_BOOL) && !logic.isQuantified();
      // simplification=none works better for SMT LIB benchmarks with
      // quantifiers, not others
      if (qf_sat)
      {
        SET_AND_NOTIFY_VAL_SYM(smt,
                               simplificationMode,
                               options::SimplificationMode::NONE,
                               "logic");
      }
      else
      {
        SET_AND_NOTIFY_VAL_SYM(smt,
                               simplificationMode,
                               options::SimplificationMode::BATCH,
                               "logic");
      }
    }
  }

  if (opts.quantifiers.cegqiBv && logic.isQuantified())
  {
    if (opts.bv.boolToBitvector != options::BoolToBVMode::OFF)
    {
      if (opts.bv.boolToBitvectorWasSetByUser)
      {
        throw OptionException(
            "bool-to-bv != off not supported with CEGQI BV for quantified "
            "logics");
      }
      SET_AND_NOTIFY_VAL_SYM(
          bv, boolToBitvector, options::BoolToBVMode::OFF, "cegqiBv");
    }
  }

  // cases where we need produce models
  if (opts.smt.produceAssignments || usesSygus(opts))
  {
    SET_AND_NOTIFY(smt, produceModels, true, "produce assignments or sygus");
  }

  // --ite-simp is an experimental option designed for QF_LIA/nec. This
  // technique is experimental. This benchmark set also requires removing ITEs
  // during preprocessing, before repeating simplification. Hence, we enable
  // this by default.
  if (opts.smt.doITESimp)
  {
    SET_AND_NOTIFY_IF_NOT_USER(smt, earlyIteRemoval, true, "doITESimp");
  }

  // Set the options for the theoryOf
  if (!opts.theory.theoryOfModeWasSetByUser)
  {
    if (logic.isSharingEnabled() && !logic.isTheoryEnabled(THEORY_BV)
        && !logic.isTheoryEnabled(THEORY_STRINGS)
        && !logic.isTheoryEnabled(THEORY_SETS)
        && !logic.isTheoryEnabled(THEORY_BAGS)
        && !(logic.isTheoryEnabled(THEORY_ARITH) && !logic.isLinear()
             && !logic.isQuantified()))
    {
      SET_AND_NOTIFY_VAL_SYM(theory,
                             theoryOfMode,
                             options::TheoryOfMode::THEORY_OF_TERM_BASED,
                             "logic");
    }
  }

  // by default, symmetry breaker is on only for non-incremental QF_UF
  if (!opts.uf.ufSymmetryBreakerWasSetByUser)
  {
    bool qf_uf_noinc = logic.isPure(THEORY_UF) && !logic.isQuantified()
                       && !opts.base.incrementalSolving
                       && !safeUnsatCores(opts);
    SET_AND_NOTIFY_VAL_SYM(
        uf, ufSymmetryBreaker, qf_uf_noinc, "logic and options");
  }

  // If in arrays, set the UF handler to arrays
  if (logic.isTheoryEnabled(THEORY_ARRAYS) && !logic.isHigherOrder()
      && !opts.quantifiers.finiteModelFind
      && (!logic.isQuantified()
          || (logic.isQuantified() && !logic.isTheoryEnabled(THEORY_UF))))
  {
    d_env.setUninterpretedSortOwner(THEORY_ARRAYS);
  }
  else
  {
    d_env.setUninterpretedSortOwner(THEORY_UF);
  }

  if (!opts.smt.simplifyWithCareEnabledWasSetByUser)
  {
    bool qf_aufbv =
        !logic.isQuantified() && logic.isTheoryEnabled(THEORY_ARRAYS)
        && logic.isTheoryEnabled(THEORY_UF) && logic.isTheoryEnabled(THEORY_BV);
    SET_AND_NOTIFY_VAL_SYM(smt, simplifyWithCareEnabled, qf_aufbv, "logic");
  }
  // Turn off array eager index splitting for QF_AUFLIA
  if (!opts.arrays.arraysEagerIndexSplittingWasSetByUser)
  {
    if (not logic.isQuantified() && logic.isTheoryEnabled(THEORY_ARRAYS)
        && logic.isTheoryEnabled(THEORY_UF)
        && logic.isTheoryEnabled(THEORY_ARITH))
    {
      SET_AND_NOTIFY(arrays, arraysEagerIndexSplitting, false, "logic");
    }
  }
  // Turn on multiple-pass non-clausal simplification for QF_AUFBV
  if (!opts.smt.repeatSimpWasSetByUser)
  {
    bool repeatSimp = !logic.isQuantified()
                      && (logic.isTheoryEnabled(THEORY_ARRAYS)
                          && logic.isTheoryEnabled(THEORY_UF)
                          && logic.isTheoryEnabled(THEORY_BV))
                      && !safeUnsatCores(opts);
    SET_AND_NOTIFY_VAL_SYM(smt, repeatSimp, repeatSimp, "logic");
  }

  /* Disable bit-level propagation by default for the BITBLAST solver. */
  if (opts.bv.bvSolver == options::BVSolver::BITBLAST)
  {
    SET_AND_NOTIFY(bv, bitvectorPropagate, false, "bitblast solver");
  }

  if (opts.bv.boolToBitvector == options::BoolToBVMode::ALL
      && !logic.isTheoryEnabled(THEORY_BV))
  {
    if (opts.bv.boolToBitvectorWasSetByUser)
    {
      throw OptionException(
          "bool-to-bv=all not supported for non-bitvector logics.");
    }
    SET_AND_NOTIFY_VAL_SYM(
        bv, boolToBitvector, options::BoolToBVMode::OFF, "non-BV logic");
  }

  // Turn on arith rewrite equalities only for pure arithmetic
  if (!opts.arith.arithRewriteEqWasSetByUser)
  {
    bool arithRewriteEq =
        logic.isPure(THEORY_ARITH) && logic.isLinear() && !logic.isQuantified();
    SET_AND_NOTIFY_VAL_SYM(arith, arithRewriteEq, arithRewriteEq, "logic");
  }
  if (!opts.arith.arithHeuristicPivotsWasSetByUser)
  {
    int16_t heuristicPivots = 5;
    if (logic.isPure(THEORY_ARITH) && !logic.isQuantified())
    {
      if (logic.isDifferenceLogic())
      {
        heuristicPivots = -1;
      }
      else if (!logic.areIntegersUsed())
      {
        heuristicPivots = 0;
      }
    }
    SET_AND_NOTIFY_VAL_SYM(
        arith, arithHeuristicPivots, heuristicPivots, "logic");
  }
  if (!opts.arith.arithPivotThresholdWasSetByUser)
  {
    uint16_t pivotThreshold = 2;
    if (logic.isPure(THEORY_ARITH) && !logic.isQuantified())
    {
      if (logic.isDifferenceLogic())
      {
        pivotThreshold = 16;
      }
    }
    SET_AND_NOTIFY_VAL_SYM(arith, arithPivotThreshold, pivotThreshold, "logic");
  }
  if (!opts.arith.arithStandardCheckVarOrderPivotsWasSetByUser)
  {
    int16_t varOrderPivots = -1;
    if (logic.isPure(THEORY_ARITH) && !logic.isQuantified())
    {
      varOrderPivots = 200;
    }
    SET_AND_NOTIFY_VAL_SYM(
        arith, arithStandardCheckVarOrderPivots, varOrderPivots, "logic");
  }
  if (logic.isPure(THEORY_ARITH) && !logic.areRealsUsed())
  {
    SET_AND_NOTIFY(
        arith, nlExtTangentPlanesInterleave, true, "pure integer logic");
  }
  if (!opts.arith.nlRlvAssertBoundsWasSetByUser)
  {
    bool val = !logic.isQuantified();
    // use bound inference to determine when bounds are irrelevant only when
    // the logic is quantifier-free
    SET_AND_NOTIFY_VAL_SYM(
        arith, nlRlvAssertBounds, val, "non-quantified logic");
  }

  // set the default decision mode
  setDefaultDecisionMode(logic, opts);

  // set up of central equality engine
  if (opts.theory.eeMode == options::EqEngineMode::CENTRAL)
  {
    // use the arithmetic equality solver by default
    SET_AND_NOTIFY_IF_NOT_USER(
        arith, arithEqSolver, true, "central equality engine");
  }

  if (logic.isHigherOrder())
  {
    SET_AND_NOTIFY(theory, assignFunctionValues, true, "higher-order logic");
  }

  // set all defaults in the quantifiers theory, which includes sygus
  setDefaultsQuantifiers(logic, opts);

  // shared selectors are generally not good to combine with standard
  // quantifier techniques e.g. E-matching
  if (logic.isQuantified() && !usesSygus(opts))
  {
    SET_AND_NOTIFY_IF_NOT_USER(
        datatypes, dtSharedSelectors, false, "quantified logic without SyGuS");
  }

  if (opts.prop.minisatSimpMode == options::MinisatSimpMode::ALL)
  {
    // cannot use minisat variable elimination for logics where a theory solver
    // introduces new literals into the search, or for parametric theories
    // which may introduce Boolean term variables. This includes quantifiers
    // (quantifier instantiation), and the lemma schemas used in non-linear
    // and sets. We also can't use it if models are enabled.
    if (logic.isTheoryEnabled(THEORY_SETS) || logic.isTheoryEnabled(THEORY_BAGS)
        || logic.isTheoryEnabled(THEORY_ARRAYS)
        || logic.isTheoryEnabled(THEORY_STRINGS)
        || logic.isTheoryEnabled(THEORY_DATATYPES) || logic.isQuantified()
        || opts.smt.produceModels || opts.smt.produceAssignments
        || opts.smt.checkModels
        || (logic.isTheoryEnabled(THEORY_ARITH) && !logic.isLinear()))
    {
      SET_AND_NOTIFY_IF_NOT_USER_VAL_SYM(prop,
                                         minisatSimpMode,
                                         options::MinisatSimpMode::CLAUSE_ELIM,
                                         "non-basic logic");
    }
  }

  if (logic.isTheoryEnabled(THEORY_ARITH) && !logic.isLinear()
      && opts.arith.nlRlvMode != options::NlRlvMode::NONE)
  {
    SET_AND_NOTIFY(theory, relevanceFilter, true, "nl relevance mode");
  }

  // For now, these array theory optimizations do not support model-building
  if (opts.smt.produceModels || opts.smt.produceAssignments
      || opts.smt.checkModels)
  {
    SET_AND_NOTIFY(arrays, arraysOptimizeLinear, false, "models");
  }

  if (opts.strings.stringFMF)
  {
    SET_AND_NOTIFY_IF_NOT_USER_VAL_SYM(strings,
                                       stringProcessLoopMode,
                                       options::ProcessLoopMode::SIMPLE,
                                       "strings-fmf");
  }

  // !!! All options that require disabling models go here
  std::stringstream reasonNoModel;
  if (incompatibleWithModels(opts, reasonNoModel))
  {
    std::string sOptNoModel = reasonNoModel.str();
    if (opts.smt.produceModels)
    {
      if (opts.smt.produceModelsWasSetByUser)
      {
        std::stringstream ss;
        ss << "Cannot use " << sOptNoModel << " with model generation.";
        throw OptionException(ss.str());
      }
      SET_AND_NOTIFY(smt, produceModels, false, sOptNoModel);
    }
    if (opts.smt.produceAssignments)
    {
      if (opts.smt.produceAssignmentsWasSetByUser)
      {
        std::stringstream ss;
        ss << "Cannot use " << sOptNoModel
           << " with model generation (produce-assignments).";
        throw OptionException(ss.str());
      }
      SET_AND_NOTIFY(smt, produceAssignments, false, sOptNoModel);
    }
    if (opts.smt.checkModels)
    {
      if (opts.smt.checkModelsWasSetByUser)
      {
        std::stringstream ss;
        ss << "Cannot use " << sOptNoModel
           << " with model generation (check-models).";
        throw OptionException(ss.str());
      }
      SET_AND_NOTIFY(smt, checkModels, false, sOptNoModel);
    }
  }

  if (opts.bv.bitblastMode == options::BitblastMode::EAGER
      && !logic.isPure(THEORY_BV) && logic.getLogicString() != "QF_UFBV")
  {
    throw OptionException(
        "Eager bit-blasting does not currently support theory combination with "
        "any theory other than UF. ");
  }

#ifdef CVC5_USE_POLY
  if (logic == LogicInfo("QF_UFNRA"))
  {
    if (!opts.arith.nlCov && !opts.arith.nlCovWasSetByUser)
    {
      SET_AND_NOTIFY(arith, nlCov, true, "QF_UFNRA");
      SET_AND_NOTIFY_IF_NOT_USER_VAL_SYM(
          arith, nlExt, options::NlExtMode::LIGHT, "QF_UFNRA");
    }
  }
  else if (logic.isQuantified() && logic.isTheoryEnabled(theory::THEORY_ARITH)
           && logic.areRealsUsed() && !logic.areIntegersUsed()
           && !logic.areTranscendentalsUsed())
  {
    if (!opts.arith.nlCov && !opts.arith.nlCovWasSetByUser)
    {
      SET_AND_NOTIFY(arith, nlCov, true, "logic with reals");
      SET_AND_NOTIFY_IF_NOT_USER_VAL_SYM(
          arith, nlExt, options::NlExtMode::LIGHT, "logic with reals");
    }
  }
#else
  if (opts.arith.nlCov)
  {
    if (opts.arith.nlCovWasSetByUser)
    {
      std::stringstream ss;
      ss << "Cannot use --" << options::arith::longName::nlCov
         << " without configuring with --poly.";
      throw OptionException(ss.str());
    }
    else
    {
      SET_AND_NOTIFY(arith, nlCov, false, "no support for libpoly");
      SET_AND_NOTIFY_VAL_SYM(
          arith, nlExt, options::NlExtMode::FULL, "no support for libpoly");
    }
  }
#endif
  if (logic.isTheoryEnabled(theory::THEORY_ARITH) && logic.areTranscendentalsUsed())
  {
    SET_AND_NOTIFY_IF_NOT_USER_VAL_SYM(
        arith, nlExt, options::NlExtMode::FULL, "logic with transcendentals");
  }
}

bool SetDefaults::isSygus(const Options& opts) const
{
  if (opts.quantifiers.sygus)
  {
    return true;
  }
  if (!d_isInternalSubsolver)
  {
    if (opts.smt.produceAbducts || opts.smt.produceInterpolants
        || opts.quantifiers.sygusInference != options::SygusInferenceMode::OFF)
    {
      // since we are trying to recast as sygus, we assume the input is sygus
      return true;
    }
  }
  return false;
}

bool SetDefaults::usesSygus(const Options& opts) const
{
  if (isSygus(opts))
  {
    return true;
  }
  if (!d_isInternalSubsolver && opts.quantifiers.sygusInst)
  {
    // sygus instantiation uses sygus, but it is not a sygus problem
    return true;
  }
  return false;
}

bool SetDefaults::usesInputConversion(const Options& opts,
                                      std::ostream& reason) const
{
  if (opts.smt.solveBVAsInt != options::SolveBVAsIntMode::OFF)
  {
    reason << "solveBVAsInt";
    return true;
  }
  if (opts.smt.solveIntAsBV > 0)
  {
    reason << "solveIntAsBV";
    return true;
  }
  if (opts.smt.solveRealAsInt)
  {
    reason << "solveRealAsInt";
    return true;
  }
  return false;
}

bool SetDefaults::incompatibleWithProofs(Options& opts,
                                         std::ostream& reason) const
{
  if (opts.quantifiers.globalNegate)
  {
    // When global negate answers "unsat", it is not due to showing a set of
    // formulas is unsat. Thus, proofs do not apply.
    reason << "global-negate";
    return true;
  }
  if (isSygus(opts))
  {
    // we don't support proofs with SyGuS. One issue is that SyGuS evaluation
    // functions are incompatible with our equality proofs. Moreover, enabling
    // proofs for sygus (sub)solvers is irrelevant, since they are not given
    // check-sat queries. Note however that we allow proofs in non-full modes
    // (e.g. unsat cores).
    if (opts.smt.proofMode == options::ProofMode::FULL)
    {
      reason << "sygus";
      return true;
    }
  }
  // options that are automatically set to support proofs
  if (opts.bv.bvAssertInput)
  {
    SET_AND_NOTIFY_VAL_SYM(bv, bvAssertInput, false, "proofs");
  }
  // If proofs are required and the user did not specify a specific BV solver,
  // we make sure to use the proof producing BITBLAST_INTERNAL solver.
  if (opts.smt.proofMode == options::ProofMode::FULL)
  {
    SET_AND_NOTIFY_IF_NOT_USER_VAL_SYM(
        bv, bvSolver, options::BVSolver::BITBLAST_INTERNAL, "proofs");
  }
  SET_AND_NOTIFY_IF_NOT_USER(arith, nlCovVarElim, false, "proofs");
  if (opts.smt.deepRestartMode != options::DeepRestartMode::NONE)
  {
    reason << "deep restarts";
    return true;
  }
  // specific to SAT solver
  if (opts.prop.satSolver == options::SatSolverMode::CADICAL)
  {
    if (opts.proof.propProofMode == options::PropProofMode::PROOF)
    {
      reason << "(resolution) proofs not supported in cadical";
      return true;
    }
  }
  else if (opts.prop.satSolver == options::SatSolverMode::MINISAT)
  {
    if (opts.proof.propProofMode == options::PropProofMode::SKETCH)
    {
      reason << "(DRAT) proof sketch not supported in minisat";
      return true;
    }
  }
  if (options().theory.lemmaInprocess != options::LemmaInprocessMode::NONE)
  {
    // lemma inprocessing introduces depencencies from learned unit literals
    // that are not tracked.
    reason << "lemma inprocessing";
    return true;
  }
  return false;
}

bool SetDefaults::incompatibleWithModels(const Options& opts,
                                         std::ostream& reason) const
{
  if (opts.smt.unconstrainedSimpWasSetByUser && opts.smt.unconstrainedSimp)
  {
    reason << "unconstrained-simp";
    return true;
  }
  else if (opts.smt.sortInference)
  {
    reason << "sort-inference";
    return true;
  }
  else if (opts.prop.minisatSimpMode == options::MinisatSimpMode::ALL)
  {
    reason << "minisat-simplification";
    return true;
  }
  else if (opts.quantifiers.globalNegate)
  {
    reason << "global-negate";
    return true;
  }
  else if (opts.arrays.arraysWeakEquivalence)
  {
    reason << "arrays-weak-equiv";
    return true;
  }
  return false;
}

bool SetDefaults::incompatibleWithIncremental(const LogicInfo& logic,
                                              Options& opts,
                                              std::ostream& reason,
                                              std::ostream& suggest) const
{
  if (d_env.hasSepHeap())
  {
    reason << "separation logic";
    return true;
  }
  if (opts.smt.ackermann)
  {
    reason << "ackermann";
    return true;
  }
  if (opts.smt.unconstrainedSimp)
  {
    if (opts.smt.unconstrainedSimpWasSetByUser)
    {
      reason << "unconstrained simplification";
      return true;
    }
    SET_AND_NOTIFY(smt, unconstrainedSimp, false, "incremental solving");
  }
  if (opts.bv.bitblastMode == options::BitblastMode::EAGER
      && !logic.isPure(THEORY_BV))
  {
    reason << "eager bit-blasting in non-QF_BV logic";
    suggest << "Try --" << options::bv::longName::bitblastMode << "="
            << options::BitblastMode::LAZY << ".";
    return true;
  }
  if (opts.quantifiers.sygusInference != options::SygusInferenceMode::OFF)
  {
    if (opts.quantifiers.sygusInferenceWasSetByUser)
    {
      reason << "sygus inference";
      return true;
    }
    SET_AND_NOTIFY_VAL_SYM(quantifiers,
                           sygusInference,
                           options::SygusInferenceMode::OFF,
                           "incremental solving");
  }
  if (opts.quantifiers.sygusInst)
  {
    if (opts.quantifiers.sygusInstWasSetByUser)
    {
      reason << "sygus inst";
      return true;
    }
    SET_AND_NOTIFY(quantifiers, sygusInst, false, "incremental solving");
  }
  if (opts.smt.solveIntAsBV > 0)
  {
    reason << "solveIntAsBV";
    return true;
  }
  if (opts.smt.deepRestartMode != options::DeepRestartMode::NONE)
  {
    reason << "deep restarts";
    return true;
  }
  if (opts.parallel.computePartitions > 1)
  {
    reason << "compute partitions";
    return true;
  }

  // disable modes not supported by incremental
  SET_AND_NOTIFY(smt, sortInference, false, "incremental solving");
  SET_AND_NOTIFY(uf, ufssFairnessMonotone, false, "incremental solving");
  SET_AND_NOTIFY(quantifiers, globalNegate, false, "incremental solving");
  SET_AND_NOTIFY(quantifiers, cegqiNestedQE, false, "incremental solving");
  SET_AND_NOTIFY(arith, arithMLTrick, false, "incremental solving");
  return false;
}

bool SetDefaults::incompatibleWithUnsatCores(Options& opts,
                                             std::ostream& reason) const
{
  // All techniques that are incompatible with unsat cores are listed here.
  // A preprocessing pass is incompatible with unsat cores if
  // (A) its reasoning is not local, i.e. it may replace an assertion A by A'
  // where A does not imply A', or if it adds new assertions B that are not
  // tautologies, AND
  // (B) it does not track proofs.
  if (opts.smt.deepRestartMode != options::DeepRestartMode::NONE)
  {
    if (opts.smt.deepRestartModeWasSetByUser)
    {
      reason << "deep restarts";
      return true;
    }
    SET_AND_NOTIFY_VAL_SYM(
        smt, deepRestartMode, options::DeepRestartMode::NONE, "unsat cores");
  }
  if (opts.smt.learnedRewrite)
  {
    if (opts.smt.learnedRewriteWasSetByUser)
    {
      reason << "learned rewrites";
      return true;
    }
    SET_AND_NOTIFY(smt, learnedRewrite, false, "unsat cores");
  }
  // most static learning techniques are local, although arithmetic static
  // learning is not.
  if (opts.arith.arithStaticLearning)
  {
    if (opts.arith.arithStaticLearningWasSetByUser)
    {
      reason << "arith static learning";
      return true;
    }
    SET_AND_NOTIFY(arith, arithStaticLearning, false, "unsat cores");
  }

  if (opts.arith.pbRewrites)
  {
    if (opts.arith.pbRewritesWasSetByUser)
    {
      reason << "pseudoboolean rewrites";
      return true;
    }
    SET_AND_NOTIFY(arith, pbRewrites, false, "unsat cores");
  }

  if (opts.quantifiers.globalNegate)
  {
    if (opts.quantifiers.globalNegateWasSetByUser)
    {
      reason << "global-negate";
      return true;
    }
    SET_AND_NOTIFY(quantifiers, globalNegate, false, "unsat cores");
  }

  if (opts.smt.doITESimp)
  {
    reason << "ITE simp";
    return true;
  }
  return false;
}

bool SetDefaults::safeUnsatCores(const Options& opts) const
{
  // whether we want to force safe unsat cores, i.e., if we are in the default
  // ASSUMPTIONS mode, since other ones are experimental
  return opts.smt.unsatCoresMode == options::UnsatCoresMode::ASSUMPTIONS;
}

bool SetDefaults::incompatibleWithSygus(const Options& opts,
                                        std::ostream& reason) const
{
  // sygus should not be combined with preprocessing passes that convert the
  // input
  if (usesInputConversion(opts, reason))
  {
    return true;
  }
  if (opts.smt.deepRestartMode != options::DeepRestartMode::NONE)
  {
    reason << "deep restarts";
    return true;
  }
  if (opts.quantifiers.globalNegate)
  {
    reason << "global negate";
    return true;
  }
  return false;
}

bool SetDefaults::incompatibleWithQuantifiers(const Options& opts,
                                              std::ostream& reason) const
{
  if (opts.smt.ackermann)
  {
    reason << "ackermann";
    return true;
  }
  if (opts.arith.nlRlvMode != options::NlRlvMode::NONE)
  {
    // Theory relevance is incompatible with CEGQI and SyQI, since there is no
    // appropriate policy for the relevance of counterexample lemmas (when their
    // guard is entailed to be false, the entire lemma is relevant, not just the
    // guard). Hence, we throw an option exception if quantifiers are enabled.
    reason << "--" << options::arith::longName::nlRlvMode;
    return true;
  }
  return false;
}

bool SetDefaults::incompatibleWithSeparationLogic(Options& opts,
                                                  std::ostream& reason) const
{
  // Spatial formulas in separation logic have a semantics that depends on
  // their position in the AST (e.g. their nesting beneath separation
  // conjunctions). Thus, we cannot apply BCP as a substitution for spatial
  // predicates to the input formula. We disable this option altogether to
  // ensure this is the case
  SET_AND_NOTIFY(smt, simplificationBoolConstProp, false, "separation logic");
  return false;
}

void SetDefaults::widenLogic(LogicInfo& logic, const Options& opts) const
{
  bool needsUf = false;
  // strings require LIA, UF; widen the logic
  if (logic.isTheoryEnabled(THEORY_STRINGS))
  {
    LogicInfo log(logic.getUnlockedCopy());
    // Strings requires arith for length constraints, and also UF
    needsUf = true;
    if (!logic.isTheoryEnabled(THEORY_ARITH) || logic.isDifferenceLogic())
    {
      verbose(1)
          << "Enabling linear integer arithmetic because strings are enabled"
          << std::endl;
      log.enableTheory(THEORY_ARITH);
      log.enableIntegers();
      log.arithOnlyLinear();
    }
    else if (!logic.areIntegersUsed())
    {
      verbose(1) << "Enabling integer arithmetic because strings are enabled"
                 << std::endl;
      log.enableIntegers();
    }
    logic = log;
    logic.lock();
  }
  if (opts.quantifiers.globalNegate)
  {
    LogicInfo log(logic.getUnlockedCopy());
    log.enableQuantifiers();
    logic = log;
    logic.lock();
  }
  if (opts.quantifiers.preSkolemQuantNested
      && opts.quantifiers.preSkolemQuantNestedWasSetByUser)
  {
    // if pre-skolem nested is explictly set, then we require UF. If it is
    // not explicitly set, it is disabled below if UF is not present.
    verbose(1) << "Enabling UF because preSkolemQuantNested requires it."
               << std::endl;
    needsUf = true;
  }
  if (needsUf
      // Arrays, datatypes and sets permit Boolean terms and thus require UF
      || logic.isTheoryEnabled(THEORY_ARRAYS)
      || logic.isTheoryEnabled(THEORY_DATATYPES)
      || logic.isTheoryEnabled(THEORY_SETS)
      || logic.isTheoryEnabled(THEORY_BAGS)
      // Non-linear arithmetic requires UF to deal with division/mod because
      // their expansion introduces UFs for the division/mod-by-zero case.
      // If we are eliminating non-linear arithmetic via solve-int-as-bv,
      // then this is not required, since non-linear arithmetic will be
      // eliminated altogether (or otherwise fail at preprocessing).
      || (logic.isTheoryEnabled(THEORY_ARITH) && !logic.isLinear()
          && opts.smt.solveIntAsBV == 0)
      // If arithmetic and bv are enabled, it is possible to use bv2nat and
      // int2bv, which require the UF theory.
      || (logic.isTheoryEnabled(THEORY_ARITH)
          && logic.isTheoryEnabled(THEORY_BV))
      // FP requires UF since there are multiple operators that are partially
      // defined (see http://smtlib.cs.uiowa.edu/papers/BTRW15.pdf for more
      // details).
      || logic.isTheoryEnabled(THEORY_FP))
  {
    if (!logic.isTheoryEnabled(THEORY_UF))
    {
      LogicInfo log(logic.getUnlockedCopy());
      if (!needsUf)
      {
        verbose(1) << "Enabling UF because " << logic << " requires it."
                   << std::endl;
      }
      log.enableTheory(THEORY_UF);
      logic = log;
      logic.lock();
    }
  }
  if (opts.arith.arithMLTrick)
  {
    if (!logic.areIntegersUsed())
    {
      // enable integers
      LogicInfo log(logic.getUnlockedCopy());
      verbose(1) << "Enabling integers because arithMLTrick requires it."
                 << std::endl;
      log.enableIntegers();
      logic = log;
      logic.lock();
    }
  }
}

void SetDefaults::setDefaultsQuantifiers(const LogicInfo& logic,
                                         Options& opts) const
{
  if (opts.quantifiers.fullSaturateQuant)
  {
    SET_AND_NOTIFY(quantifiers, enumInst, true, "full-saturate-quant");
  }
  if (opts.arrays.arraysExp)
  {
    // Allows to answer sat more often by default.
    SET_AND_NOTIFY_IF_NOT_USER(quantifiers, fmfBound, true, "arrays-exp");
  }
  if (logic.hasCardinalityConstraints())
  {
    // must have finite model finding on
    SET_AND_NOTIFY(quantifiers,
                   finiteModelFind,
                   true,
                   "logic with cardinality constraints");
  }
  if (opts.quantifiers.instMaxLevel != -1)
  {
    SET_AND_NOTIFY(quantifiers, cegqi, false, "instMaxLevel");
  }
  if (opts.quantifiers.mbqi)
  {
    // MBQI is an alternative to CEGQI/SyQI
    SET_AND_NOTIFY_IF_NOT_USER(quantifiers, cegqi, false, "mbqi");
    SET_AND_NOTIFY_IF_NOT_USER(quantifiers, sygusInst, false, "mbqi");
  }

  if (opts.quantifiers.fmfBoundLazy)
  {
    SET_AND_NOTIFY_IF_NOT_USER(quantifiers, fmfBound, true, "fmfBoundLazy");
  }
  // now have determined whether fmfBound is on/off
  // apply fmfBound options
  if (opts.quantifiers.fmfBound)
  {
    // if bounded integers are set, use no MBQI by default
    SET_AND_NOTIFY_IF_NOT_USER_VAL_SYM(
        quantifiers, fmfMbqiMode, options::FmfMbqiMode::NONE, "fmfBound");
    SET_AND_NOTIFY_IF_NOT_USER_VAL_SYM(
        quantifiers, prenexQuant, options::PrenexQuantMode::NONE, "fmfBound");
  }
  if (logic.isHigherOrder())
  {
    // if higher-order, then current variants of model-based instantiation
    // cannot be used
    SET_AND_NOTIFY_VAL_SYM(quantifiers,
                           fmfMbqiMode,
                           options::FmfMbqiMode::NONE,
                           "higher-order logic");
    // by default, use store axioms only if --ho-elim is set
    SET_AND_NOTIFY_IF_NOT_USER_VAL_SYM(quantifiers,
                                       hoElimStoreAx,
                                       opts.quantifiers.hoElim,
                                       "higher-order logic");
    // Cannot use macros, since lambda lifting and macro elimination are inverse
    // operations.
    SET_AND_NOTIFY(quantifiers, macrosQuant, false, "higher-order logic");
  }
  if (opts.quantifiers.fmfFunWellDefinedRelevant)
  {
    SET_AND_NOTIFY_IF_NOT_USER(
        quantifiers, fmfFunWellDefined, true, "fmfFunWellDefinedRelevant");
  }
  if (opts.quantifiers.fmfFunWellDefined)
  {
    SET_AND_NOTIFY_IF_NOT_USER(
        quantifiers, finiteModelFind, true, "fmfFunWellDefined");
  }

  // now, have determined whether finite model find is on/off
  // apply finite model finding options
  if (opts.quantifiers.finiteModelFind)
  {
    // apply conservative quantifiers splitting
    SET_AND_NOTIFY_IF_NOT_USER_VAL_SYM(quantifiers,
                                       quantDynamicSplit,
                                       options::QuantDSplitMode::DEFAULT,
                                       "finiteModelFind");
    // do not use E-matching by default. For E-matching + FMF, the user should
    // specify --finite-model-find --e-matching.
    SET_AND_NOTIFY_IF_NOT_USER(
        quantifiers, eMatching, false, "finiteModelFind");
    // instantiate only on last call
    if (opts.quantifiers.eMatching)
    {
      SET_AND_NOTIFY_IF_NOT_USER_VAL_SYM(quantifiers,
                                         instWhenMode,
                                         options::InstWhenMode::LAST_CALL,
                                         "finiteModelFind");
    }
  }

  // apply sygus options
  // if we are attempting to rewrite everything to SyGuS, use sygus()
  if (isSygus(opts))
  {
    std::stringstream reasonNoSygus;
    if (incompatibleWithSygus(opts, reasonNoSygus))
    {
      std::stringstream ss;
      ss << reasonNoSygus.str() << " not supported in sygus.";
      throw OptionException(ss.str());
    }
    // now, set defaults based on sygus
    setDefaultsSygus(opts);
  }
  // counterexample-guided instantiation for non-sygus
  // enable if any possible quantifiers with arithmetic, datatypes or bitvectors
  if ((logic.isQuantified()
       && (logic.isTheoryEnabled(THEORY_ARITH)
           || logic.isTheoryEnabled(THEORY_DATATYPES)
           || logic.isTheoryEnabled(THEORY_BV)
           || logic.isTheoryEnabled(THEORY_FP)))
      || opts.quantifiers.cegqiAll)
  {
    SET_AND_NOTIFY_IF_NOT_USER(quantifiers, cegqi, true, "logic");
    // check whether we should apply full cbqi
    if (logic.isPure(THEORY_BV))
    {
      SET_AND_NOTIFY_IF_NOT_USER(
          quantifiers, cegqiFullEffort, true, "pure BV logic");
    }
  }
  if (opts.quantifiers.cegqi)
  {
    if (logic.isPure(THEORY_ARITH) || logic.isPure(THEORY_BV))
    {
      SET_AND_NOTIFY_IF_NOT_USER(
          quantifiers, conflictBasedInst, false, "cegqi pure logic");
      SET_AND_NOTIFY_IF_NOT_USER(
          quantifiers, instNoEntail, false, "cegqi pure logic");
      // only instantiation should happen at last call when model is avaiable
      SET_AND_NOTIFY_IF_NOT_USER_VAL_SYM(quantifiers,
                                         instWhenMode,
                                         options::InstWhenMode::LAST_CALL,
                                         "cegqi pure logic");
    }
    else
    {
      // only supported in pure arithmetic or pure BV
      SET_AND_NOTIFY(quantifiers, cegqiNestedQE, false, "cegqi non-pure logic");
    }
    if (opts.quantifiers.globalNegate)
    {
      SET_AND_NOTIFY_IF_NOT_USER_VAL_SYM(quantifiers,
                                         prenexQuant,
                                         options::PrenexQuantMode::NONE,
                                         "globalNegate");
    }
  }
  // implied options...
  if (opts.quantifiers.cbqiModeWasSetByUser || opts.quantifiers.cbqiTConstraint)
  {
    SET_AND_NOTIFY(quantifiers, conflictBasedInst, true, "cbqi option");
  }
  if (opts.quantifiers.cegqiNestedQE)
  {
    SET_AND_NOTIFY(quantifiers, prenexQuantUser, true, "cegqiNestedQE");
    SET_AND_NOTIFY_IF_NOT_USER_VAL_SYM(quantifiers,
                                       preSkolemQuant,
                                       options::PreSkolemQuantMode::ON,
                                       "cegqiNestedQE");
  }
  // for induction techniques
  if (opts.quantifiers.quantInduction)
  {
    SET_AND_NOTIFY_IF_NOT_USER(
        quantifiers, dtStcInduction, true, "quantInduction");
    SET_AND_NOTIFY_IF_NOT_USER(
        quantifiers, intWfInduction, true, "quantInduction");
  }
  if (opts.quantifiers.dtStcInduction)
  {
    // try to remove ITEs from quantified formulas
    SET_AND_NOTIFY_IF_NOT_USER(
        quantifiers, iteDtTesterSplitQuant, true, "dtStcInduction");
    SET_AND_NOTIFY_IF_NOT_USER_VAL_SYM(quantifiers,
                                       iteLiftQuant,
                                       options::IteLiftQuantMode::ALL,
                                       "dtStcInduction");
  }
  if (opts.quantifiers.intWfInduction)
  {
    SET_AND_NOTIFY_IF_NOT_USER(
        quantifiers, purifyTriggers, true, "intWfInduction");
  }
  if (opts.quantifiers.conjectureGenPerRoundWasSetByUser)
  {
    bool conjNZero = (opts.quantifiers.conjectureGenPerRound > 0);
    SET_AND_NOTIFY_VAL_SYM(
        quantifiers, conjectureGen, conjNZero, "conjectureGenPerRound");
  }
  // can't pre-skolemize nested quantifiers without UF theory
  if (!logic.isTheoryEnabled(THEORY_UF)
      && opts.quantifiers.preSkolemQuant != options::PreSkolemQuantMode::OFF)
  {
    SET_AND_NOTIFY_IF_NOT_USER(
        quantifiers, preSkolemQuantNested, false, "preSkolemQuant");
  }
  if (!logic.isTheoryEnabled(THEORY_DATATYPES))
  {
    SET_AND_NOTIFY_VAL_SYM(quantifiers,
                           quantDynamicSplit,
                           options::QuantDSplitMode::NONE,
                           "non-datatypes logic");
  }
  if (opts.quantifiers.globalNegate)
  {
    SET_AND_NOTIFY_VAL_SYM(
        smt, deepRestartMode, options::DeepRestartMode::NONE, "globalNegate");
  }
}

void SetDefaults::setDefaultsSygus(Options& opts) const
{
  SET_AND_NOTIFY(quantifiers, sygus, true, "enabling sygus");
  // must use Ferrante/Rackoff for real arithmetic
  SET_AND_NOTIFY(quantifiers, cegqiMidpoint, true, "sygus");
  // must disable cegqi-bv since it may introduce witness terms, which
  // cannot appear in synthesis solutions
  SET_AND_NOTIFY_IF_NOT_USER(quantifiers, cegqiBv, false, "sygus");
  if (opts.quantifiers.sygusRepairConst)
  {
    SET_AND_NOTIFY_IF_NOT_USER(quantifiers, cegqi, true, "sygusRepairConst");
  }
  if (opts.quantifiers.sygusInference != options::SygusInferenceMode::OFF)
  {
    // optimization: apply preskolemization, makes it succeed more often
    SET_AND_NOTIFY_IF_NOT_USER_VAL_SYM(quantifiers,
                                       preSkolemQuant,
                                       options::PreSkolemQuantMode::ON,
                                       "sygusInference");
    SET_AND_NOTIFY_IF_NOT_USER(
        quantifiers, preSkolemQuantNested, true, "sygusInference");
  }
  // counterexample-guided instantiation for sygus
  SET_AND_NOTIFY_IF_NOT_USER_VAL_SYM(quantifiers,
                                     cegqiSingleInvMode,
                                     options::CegqiSingleInvMode::USE,
                                     "sygus");
  SET_AND_NOTIFY_IF_NOT_USER(quantifiers, conflictBasedInst, false, "sygus");
  SET_AND_NOTIFY_IF_NOT_USER(quantifiers, instNoEntail, false, "sygus");
  // should use full effort cbqi for single invocation and repair const
  SET_AND_NOTIFY_IF_NOT_USER(quantifiers, cegqiFullEffort, true, "sygus");
  // Whether we must use "basic" sygus algorithms. A non-basic sygus algorithm
  // is one that is specialized for returning a single solution. Non-basic
  // sygus algorithms currently include the PBE solver, UNIF+PI, static
  // template inference for invariant synthesis, and single invocation
  // techniques.
  bool reqBasicSygus = false;
  if (opts.smt.produceAbducts)
  {
    // if doing abduction, we should filter strong solutions
    SET_AND_NOTIFY_IF_NOT_USER_VAL_SYM(quantifiers,
                                       sygusFilterSolMode,
                                       options::SygusFilterSolMode::STRONG,
                                       "produceAbducts");
    // we must use basic sygus algorithms, since e.g. we require checking
    // a sygus side condition for consistency with axioms.
    reqBasicSygus = true;
  }
  if (opts.quantifiers.sygusStream || opts.base.incrementalSolving)
  {
    // Streaming and incremental mode are incompatible with techniques that
    // focus the search towards finding a single solution.
    reqBasicSygus = true;
  }
  // Now, disable options for non-basic sygus algorithms, if necessary.
  if (reqBasicSygus)
  {
    SET_AND_NOTIFY_IF_NOT_USER(quantifiers, sygusUnifPbe, false, "basic sygus");
    SET_AND_NOTIFY_IF_NOT_USER_VAL_SYM(quantifiers,
                                       sygusUnifPi,
                                       options::SygusUnifPiMode::NONE,
                                       "basic sygus");
    SET_AND_NOTIFY_IF_NOT_USER_VAL_SYM(quantifiers,
                                       sygusInvTemplMode,
                                       options::SygusInvTemplMode::NONE,
                                       "basic sygus");
    SET_AND_NOTIFY_IF_NOT_USER_VAL_SYM(quantifiers,
                                       cegqiSingleInvMode,
                                       options::CegqiSingleInvMode::NONE,
                                       "basic sygus");
  }
  // do not miniscope
  SET_AND_NOTIFY_IF_NOT_USER_VAL_SYM(
      quantifiers, miniscopeQuant, options::MiniscopeQuantMode::OFF, "sygus");
  // do not do macros
  SET_AND_NOTIFY_IF_NOT_USER(quantifiers, macrosQuant, false, "sygus");
}
void SetDefaults::setDefaultDecisionMode(const LogicInfo& logic,
                                         Options& opts) const
{
  // Set decision mode based on logic (if not set by user)
  if (opts.decision.decisionModeWasSetByUser)
  {
    return;
  }
  options::DecisionMode decMode =
      // anything that uses sygus uses internal
      usesSygus(opts) ? options::DecisionMode::INTERNAL :
                      // ALL or its supersets
          logic.hasEverything()
              ? options::DecisionMode::JUSTIFICATION
              : (  // QF_BV
                    (not logic.isQuantified() && logic.isPure(THEORY_BV)) ||
                            // QF_AUFBV or QF_ABV or QF_UFBV
                            (not logic.isQuantified()
                             && (logic.isTheoryEnabled(THEORY_ARRAYS)
                                 || logic.isTheoryEnabled(THEORY_UF))
                             && logic.isTheoryEnabled(THEORY_BV))
                            ||
                            // QF_AUFLIA (and may be ends up enabling
                            // QF_AUFLRA?)
                            (not logic.isQuantified()
                             && logic.isTheoryEnabled(THEORY_ARRAYS)
                             && logic.isTheoryEnabled(THEORY_UF)
                             && logic.isTheoryEnabled(THEORY_ARITH))
                            ||
                            // QF_LRA
                            (not logic.isQuantified()
                             && logic.isPure(THEORY_ARITH) && logic.isLinear()
                             && !logic.isDifferenceLogic()
                             && !logic.areIntegersUsed())
                            ||
                            // Quantifiers
                            logic.isQuantified() ||
                            // Strings
                            logic.isTheoryEnabled(THEORY_STRINGS)
                        ? options::DecisionMode::JUSTIFICATION
                        : options::DecisionMode::INTERNAL);

  bool stoponly =
      // ALL or its supersets
      logic.hasEverything() || logic.isTheoryEnabled(THEORY_STRINGS)
          ? false
          : (  // QF_AUFLIA
                (not logic.isQuantified()
                 && logic.isTheoryEnabled(THEORY_ARRAYS)
                 && logic.isTheoryEnabled(THEORY_UF)
                 && logic.isTheoryEnabled(THEORY_ARITH))
                        ||
                        // QF_LRA
                        (not logic.isQuantified() && logic.isPure(THEORY_ARITH)
                         && logic.isLinear() && !logic.isDifferenceLogic()
                         && !logic.areIntegersUsed())
                    ? true
                    : false);

  if (stoponly)
  {
    if (decMode == options::DecisionMode::JUSTIFICATION)
    {
      decMode = options::DecisionMode::STOPONLY;
    }
    else
    {
      Assert(decMode == options::DecisionMode::INTERNAL);
    }
  }
  SET_AND_NOTIFY_VAL_SYM(decision, decisionMode, decMode, "logic");
}

void SetDefaults::notifyModifyOption(const std::string& x,
                                     const std::string& val,
                                     const std::string& reason) const
{
  verbose(1) << "SetDefaults: setting " << x << " to " << val;
  if (!reason.empty())
  {
    verbose(1) << " due to " << reason;
  }
  verbose(1) << std::endl;
  // don't print -o options-auto for internal subsolvers
  if (!d_isInternalSubsolver)
  {
    if (isOutputOn(OutputTag::OPTIONS_AUTO))
    {
      output(OutputTag::OPTIONS_AUTO) << "(options-auto";
      output(OutputTag::OPTIONS_AUTO) << " " << x;
      output(OutputTag::OPTIONS_AUTO) << " " << val;
      if (!reason.empty())
      {
        output(OutputTag::OPTIONS_AUTO) << " :reason \"" << reason << "\"";
      }
      output(OutputTag::OPTIONS_AUTO) << ")" << std::endl;
    }
  }
}

void SetDefaults::disableChecking(Options& opts)
{
  opts.write_smt().checkUnsatCores = false;
  opts.write_smt().produceProofs = false;
  opts.write_smt().checkProofs = false;
  opts.write_smt().debugCheckModels = false;
  opts.write_smt().checkModels = false;
  opts.write_proof().checkProofSteps = false;
}

}  // namespace smt
}  // namespace cvc5::internal<|MERGE_RESOLUTION|>--- conflicted
+++ resolved
@@ -175,18 +175,11 @@
     // unsat cores are available due to proofs being enabled
     if (opts.smt.unsatCoresMode != options::UnsatCoresMode::SAT_PROOF)
     {
-<<<<<<< HEAD
       SET_AND_NOTIFY(smt, produceUnsatCores, true, "enabling proofs");
-      SET_AND_NOTIFY_VAL_SYM(smt,
-                             unsatCoresMode,
-                             options::UnsatCoresMode::SAT_PROOF,
-                             "enabling proofs");
-=======
-      SET_AND_NOTIFY(Smt, produceUnsatCores, true, "enabling proofs");
       if (options().prop.satSolver == options::SatSolverMode::MINISAT)
       {
         // if full proofs are available in minisat, use them for unsat cores
-        SET_AND_NOTIFY(Smt,
+        SET_AND_NOTIFY(smt,
                        unsatCoresMode,
                        options::UnsatCoresMode::SAT_PROOF,
                        "enabling proofs, minisat");
@@ -195,12 +188,11 @@
       {
         // unsat cores available by assumptions by default if proofs are enabled
         // with CaDiCaL.
-        SET_AND_NOTIFY(Smt,
+        SET_AND_NOTIFY(smt,
                        unsatCoresMode,
                        options::UnsatCoresMode::ASSUMPTIONS,
                        "enabling proofs, non-minisat");
       }
->>>>>>> d0bb0af4
     }
     // note that this test assumes that granularity modes are ordered and
     // THEORY_REWRITE is gonna be, in the enum, after the lower granularity
