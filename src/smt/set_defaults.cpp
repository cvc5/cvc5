--- conflicted
+++ resolved
@@ -1052,7 +1052,6 @@
     reason << "solveIntAsBV";
     return true;
   }
-<<<<<<< HEAD
   if (opts.smt.deepRestartMode != options::DeepRestartMode::NONE)
   {
     // TODO: will be exception here
@@ -1060,12 +1059,11 @@
                   "incremental solving"
                << std::endl;
     opts.smt.deepRestartMode = options::DeepRestartMode::NONE;
-=======
+  }
   if (opts.parallel.computePartitions > 1)
   {
     reason << "compute partitions";
     return true;
->>>>>>> 85fff442
   }
 
   // disable modes not supported by incremental
