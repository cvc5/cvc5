/******************************************************************************
 * Top contributors (to current version):
 *   Andrew Reynolds, Gereon Kremer, Haniel Barbosa
 *
 * This file is part of the cvc5 project.
 *
 * Copyright (c) 2009-2023 by the authors listed in the file AUTHORS
 * in the top-level source directory and their institutional affiliations.
 * All rights reserved.  See the file COPYING in the top-level source
 * directory for licensing information.
 * ****************************************************************************
 *
 * Implementation of setting default options.
 */

#include "smt/set_defaults.h"

#include <sstream>

#include "base/output.h"
#include "options/arith_options.h"
#include "options/arrays_options.h"
#include "options/base_options.h"
#include "options/booleans_options.h"
#include "options/bv_options.h"
#include "options/datatypes_options.h"
#include "options/decision_options.h"
#include "options/language.h"
#include "options/main_options.h"
#include "options/option_exception.h"
#include "options/parallel_options.h"
#include "options/printer_options.h"
#include "options/proof_options.h"
#include "options/prop_options.h"
#include "options/quantifiers_options.h"
#include "options/sep_options.h"
#include "options/smt_options.h"
#include "options/strings_options.h"
#include "options/theory_options.h"
#include "options/uf_options.h"
#include "smt/logic_exception.h"
#include "theory/theory.h"

using namespace cvc5::internal::theory;

namespace cvc5::internal {
namespace smt {

/**
 * Set domain.optName to value due to reason. Notify if value changes.
 * Note this macro should be used if the value is concrete.
 */
#define SET_AND_NOTIFY(domain, optName, value, reason) \
  if (opts.write##domain().optName != value)           \
  {                                                    \
    notifyModifyOption(#optName, #value, reason);      \
    opts.write##domain().optName = value;              \
  }
/**
 * Set domain.optName to value due to reason. Notify if value changes.
 *
 * Note this macro should be used if the value passed to the macro is not
 * concrete (i.e., stored in a variable).
 */
#define SET_AND_NOTIFY_VAL_SYM(domain, optName, value, reason) \
  if (opts.write##domain().optName != value)                   \
  {                                                            \
    std::stringstream sstmp;                                   \
    sstmp << value;                                            \
    notifyModifyOption(#optName, sstmp.str(), reason);         \
    opts.write##domain().optName = value;                      \
  }
/**
 * Set domain.optName to value due to reason if the option was not already set
 * by the user. Notify if value changes.
 * Note this macro should be used if the value is concrete.
 */
#define SET_AND_NOTIFY_IF_NOT_USER(domain, optName, value, reason) \
  if (!opts.write##domain().optName##WasSetByUser                  \
      && opts.write##domain().optName != value)                    \
  {                                                                \
    notifyModifyOption(#optName, #value, reason);                  \
    opts.write##domain().optName = value;                          \
  }
/**
 * Set domain.optName to value due to reason if the option was not already set
 * by the user. Notify if value changes.
 */
#define SET_AND_NOTIFY_IF_NOT_USER_VAL_SYM(domain, optName, value, reason) \
  if (!opts.write##domain().optName##WasSetByUser                          \
      && opts.write##domain().optName != value)                            \
  {                                                                        \
    std::stringstream sstmp;                                               \
    sstmp << value;                                                        \
    notifyModifyOption(#optName, sstmp.str(), reason);                     \
    opts.write##domain().optName = value;                                  \
  }

SetDefaults::SetDefaults(Env& env, bool isInternalSubsolver)
    : EnvObj(env), d_isInternalSubsolver(isInternalSubsolver)
{
}

void SetDefaults::setDefaults(LogicInfo& logic, Options& opts)
{
  // initial changes that are independent of logic, and may impact the logic
  setDefaultsPre(opts);
  // now, finalize the logic
  finalizeLogic(logic, opts);
  // further changes to options based on the logic
  setDefaultsPost(logic, opts);
}

void SetDefaults::setDefaultsPre(Options& opts)
{
  // implied options
  if (opts.smt.debugCheckModels)
  {
    SET_AND_NOTIFY(Smt, checkModels, true, "debugCheckModels");
  }
  if (opts.smt.checkModels || opts.driver.dumpModels)
  {
    SET_AND_NOTIFY(Smt, produceModels, true, "check or dump models");
  }
  if (opts.smt.checkModels)
  {
    SET_AND_NOTIFY(Smt, produceAssignments, true, "checkModels");
  }
  // unsat cores and proofs shenanigans
  if (opts.driver.dumpDifficulty)
  {
    SET_AND_NOTIFY(Smt, produceDifficulty, true, "dumpDifficulty");
  }
  if (opts.smt.checkUnsatCores || opts.driver.dumpUnsatCores
      || opts.driver.dumpUnsatCoresLemmas || opts.smt.unsatAssumptions
      || opts.smt.minimalUnsatCores
      || opts.smt.unsatCoresMode != options::UnsatCoresMode::OFF)
  {
    SET_AND_NOTIFY(
        Smt, produceUnsatCores, true, "option requiring unsat cores");
  }
  if (opts.smt.produceUnsatCores
      && opts.smt.unsatCoresMode == options::UnsatCoresMode::OFF)
  {
    SET_AND_NOTIFY(Smt,
                   unsatCoresMode,
                   options::UnsatCoresMode::ASSUMPTIONS,
                   "enabling unsat cores");
  }
  if (opts.proof.checkProofSteps)
  {
    SET_AND_NOTIFY(Smt, checkProofs, true, "check-proof-steps");
    // maximize the granularity
    SET_AND_NOTIFY_IF_NOT_USER(Proof,
                               proofGranularityMode,
                               options::ProofGranularityMode::DSL_REWRITE,
                               "check-proof-steps");
  }
  // if check-proofs, dump-proofs, or proof-mode=full, then proofs being fully
  // enabled is implied
  if (opts.smt.checkProofs || opts.driver.dumpProofs
      || opts.smt.proofMode == options::ProofMode::FULL)
  {
    SET_AND_NOTIFY(Smt, produceProofs, true, "option requiring proofs");
  }

  // this check assumes the user has requested *full* proofs
  if (opts.smt.produceProofs)
  {
    // if the user requested proofs, proof mode is full
    SET_AND_NOTIFY(Smt, proofMode, options::ProofMode::FULL, "enabling proofs");
    // unsat cores are available due to proofs being enabled
    if (opts.smt.unsatCoresMode != options::UnsatCoresMode::SAT_PROOF)
    {
      SET_AND_NOTIFY(Smt, produceUnsatCores, true, "enabling proofs");
      if (options().prop.satSolver == options::SatSolverMode::MINISAT)
      {
        // if full proofs are available in minisat, use them for unsat cores
        SET_AND_NOTIFY(Smt,
                       unsatCoresMode,
                       options::UnsatCoresMode::SAT_PROOF,
                       "enabling proofs, minisat");
      }
      else
      {
        SET_AND_NOTIFY(Smt,
                       unsatCoresMode,
                       options::UnsatCoresMode::ASSUMPTIONS,
                       "enabling proofs, non-minisat");
      }
    }
    // note that this test assumes that granularity modes are ordered and
    // THEORY_REWRITE is gonna be, in the enum, after the lower granularity
    // levels
    if (opts.proof.proofFormatMode == options::ProofFormatMode::ALETHE
        && opts.proof.proofGranularityMode
               < options::ProofGranularityMode::THEORY_REWRITE)
    {
      SET_AND_NOTIFY(Proof,
                     proofGranularityMode,
                     options::ProofGranularityMode::THEORY_REWRITE,
                     "Alethe requires granularity at least theory-rewrite");
    }
  }
  if (!opts.smt.produceProofs)
  {
    if (opts.smt.proofMode != options::ProofMode::OFF)
    {
      // if (expert) user set proof mode to something other than off, enable
      // proofs
      SET_AND_NOTIFY(Smt, produceProofs, true, "proof mode");
    }
    // if proofs weren't enabled by user, and we are producing difficulty
    if (opts.smt.produceDifficulty)
    {
      SET_AND_NOTIFY(Smt, produceProofs, true, "produce difficulty");
      // ensure at least preprocessing proofs are enabled
      if (opts.smt.proofMode == options::ProofMode::OFF)
      {
        SET_AND_NOTIFY(
            Smt, proofMode, options::ProofMode::PP_ONLY, "produce difficulty");
      }
    }
    // if proofs weren't enabled by user, and we are producing unsat cores
    if (opts.smt.produceUnsatCores)
    {
      SET_AND_NOTIFY(Smt, produceProofs, true, "unsat cores");
      if (opts.smt.unsatCoresMode == options::UnsatCoresMode::SAT_PROOF)
      {
        // if requested to be based on proofs, we produce (preprocessing +) SAT
        // proofs
        SET_AND_NOTIFY(
            Smt, proofMode, options::ProofMode::SAT, "unsat cores SAT proof");
      }
      else if (opts.smt.proofMode == options::ProofMode::OFF)
      {
        // otherwise, we always produce preprocessing proofs
        SET_AND_NOTIFY(
            Smt, proofMode, options::ProofMode::PP_ONLY, "unsat cores");
      }
    }
  }
  //
  if (opts.smt.produceProofs)
  {
    // determine the prop proof mode, based on which SAT solver we are using
    if (!opts.proof.propProofModeWasSetByUser)
    {
      if (opts.prop.satSolver == options::SatSolverMode::CADICAL)
      {
        // use SAT_EXTERNAL_PROVE for cadical by default
        SET_AND_NOTIFY(Proof,
                       propProofMode,
                       options::PropProofMode::SAT_EXTERNAL_PROVE,
                       "cadical");
      }
    }
  }

  // if unsat cores are disabled, then unsat cores mode should be OFF. Similarly
  // for proof mode.
  Assert(opts.smt.produceUnsatCores
         == (opts.smt.unsatCoresMode != options::UnsatCoresMode::OFF));
  Assert(opts.smt.produceProofs
         == (opts.smt.proofMode != options::ProofMode::OFF));

  // if we requiring disabling options due to proofs, disable them now
  if (opts.smt.produceProofs)
  {
    std::stringstream reasonNoProofs;
    if (incompatibleWithProofs(opts, reasonNoProofs))
    {
      std::stringstream ss;
      ss << reasonNoProofs.str() << " not supported with proofs or unsat cores";
      throw OptionException(ss.str());
    }
  }
  if (d_isInternalSubsolver)
  {
    // these options must be disabled on internal subsolvers, as they are
    // used by the user to rephrase the input.
    SET_AND_NOTIFY(Quantifiers, sygusInference, false, "internal subsolver");
    // deep restart does not work with internal subsolvers?
    SET_AND_NOTIFY(Smt,
                   deepRestartMode,
                   options::DeepRestartMode::NONE,
                   "internal subsolver");
  }
}

void SetDefaults::finalizeLogic(LogicInfo& logic, Options& opts) const
{
  if (opts.quantifiers.sygusInstWasSetByUser)
  {
    if (opts.quantifiers.sygusInst && isSygus(opts))
    {
      throw OptionException(std::string(
          "SyGuS instantiation quantifiers module cannot be enabled "
          "for SyGuS inputs."));
    }
  }
  else if (!isSygus(opts) && logic.isQuantified()
           && (logic.isPure(THEORY_FP)
               || (logic.isPure(THEORY_ARITH) && !logic.isLinear()
                   && logic.areIntegersUsed()))
           && !opts.base.incrementalSolving)
  {
    SET_AND_NOTIFY(Quantifiers, sygusInst, true, "logic");
  }

  if (opts.bv.bitblastMode == options::BitblastMode::EAGER)
  {
    if (opts.smt.produceModels
        && (logic.isTheoryEnabled(THEORY_ARRAYS)
            || logic.isTheoryEnabled(THEORY_UF)))
    {
      if (opts.bv.bitblastModeWasSetByUser
          || opts.smt.produceModelsWasSetByUser)
      {
        throw OptionException(std::string(
            "Eager bit-blasting currently does not support model generation "
            "for the combination of bit-vectors with arrays or uinterpreted "
            "functions. Try --bitblast=lazy"));
      }
      SET_AND_NOTIFY(
          Bv, bitblastMode, options::BitblastMode::LAZY, "model generation");
    }
    else if (!opts.base.incrementalSolving)
    {
      // if not incremental, we rely on ackermann to eliminate other theories.
      SET_AND_NOTIFY(Smt, ackermann, true, "bit-blast eager");
    }
    else if (logic.isQuantified() || !logic.isPure(THEORY_BV))
    {
      // requested bitblast=eager in incremental mode, must be QF_BV only.
      throw OptionException(
          std::string("Eager bit-blasting is only support in incremental mode "
                      "if the logic is quantifier-free bit-vectors"));
    }
  }

  if (opts.smt.solveIntAsBV > 0)
  {
    // Int to BV currently always eliminates arithmetic completely (or otherwise
    // fails). Thus, it is safe to eliminate arithmetic. Also, bit-vectors
    // are required.
    logic = logic.getUnlockedCopy();
    logic.enableTheory(THEORY_BV);
    logic.disableTheory(THEORY_ARITH);
    logic.lock();
  }

  if (opts.smt.solveBVAsInt != options::SolveBVAsIntMode::OFF)
  {
    if (opts.bv.boolToBitvector != options::BoolToBVMode::OFF)
    {
      throw OptionException(
          "solving bitvectors as integers is incompatible with --bool-to-bv.");
    }
    if (logic.isTheoryEnabled(THEORY_BV))
    {
      logic = logic.getUnlockedCopy();
      logic.enableTheory(THEORY_ARITH);
      logic.arithNonLinear();
      logic.lock();
    }
  }

  // set options about ackermannization
  if (opts.smt.ackermann && opts.smt.produceModels
      && (logic.isTheoryEnabled(THEORY_ARRAYS)
          || logic.isTheoryEnabled(THEORY_UF)))
  {
    if (opts.smt.produceModelsWasSetByUser)
    {
      throw OptionException(std::string(
          "Ackermannization currently does not support model generation."));
    }
    SET_AND_NOTIFY(Smt, ackermann, false, "model generation");
    // we are not relying on ackermann to eliminate theories in this case
    Assert(opts.bv.bitblastMode != options::BitblastMode::EAGER);
  }

  if (opts.smt.ackermann)
  {
    if (logic.isTheoryEnabled(THEORY_UF))
    {
      logic = logic.getUnlockedCopy();
      logic.disableTheory(THEORY_UF);
      logic.lock();
    }
  }

  // Set default options associated with strings-exp, which is enabled by
  // default if the logic includes strings. Note that enabling stringExp
  // enables quantifiers in the logic, and enables the bounded integer
  // quantifiers module for processing *only* bounded quantifiers generated by
  // the strings theory. It should not have an impact otherwise.
  if (logic.isTheoryEnabled(THEORY_STRINGS)
      && !options().strings.stringExpWasSetByUser)
  {
    SET_AND_NOTIFY(Strings, stringExp, true, "logic including strings");
  }
  // If strings-exp is enabled, we require quantifiers. We also enable them
  // if we are using eager string preprocessing or aggressive regular expression
  // elimination, which may introduce quantified formulas at preprocess time.
  if (opts.strings.stringExp || !opts.strings.stringLazyPreproc
      || opts.strings.regExpElim == options::RegExpElimMode::AGG)
  {
    // We require quantifiers since extended functions reduce using them.
    if (!logic.isQuantified())
    {
      logic = logic.getUnlockedCopy();
      logic.enableQuantifiers();
      logic.lock();
      Trace("smt") << "turning on quantifier logic, for strings-exp"
                   << std::endl;
    }
    // Note we allow E-matching by default to support combinations of sequences
    // and quantifiers. We also do not enable fmfBound here, which would
    // enable bounded integer instantiation for *all* quantifiers. Instead,
    // the bounded integers module will always process internally generated
    // quantifiers (those marked with InternalQuantAttribute).
  }

  if (opts.arrays.arraysExp)
  {
    if (!logic.isQuantified())
    {
      logic = logic.getUnlockedCopy();
      logic.enableQuantifiers();
      logic.lock();
    }
  }

  // We now know whether the input uses sygus. Update the logic to incorporate
  // the theories we need internally for handling sygus problems.
  if (usesSygus(opts))
  {
    logic = logic.getUnlockedCopy();
    logic.enableSygus();
    logic.lock();
  }

  // widen the logic
  widenLogic(logic, opts);

  // check if we have any options that are not supported with quantified logics
  if (logic.isQuantified())
  {
    std::stringstream reasonNoQuant;
    if (incompatibleWithQuantifiers(opts, reasonNoQuant))
    {
      std::stringstream ss;
      ss << reasonNoQuant.str() << " not supported in quantified logics.";
      throw OptionException(ss.str());
    }
  }
  // check if we have separation logic heap types
  if (d_env.hasSepHeap())
  {
    std::stringstream reasonNoSepLogic;
    if (incompatibleWithSeparationLogic(opts, reasonNoSepLogic))
    {
      std::stringstream ss;
      ss << reasonNoSepLogic.str()
         << " not supported when using separation logic.";
      throw OptionException(ss.str());
    }
  }
}

void SetDefaults::setDefaultsPost(const LogicInfo& logic, Options& opts) const
{
  SET_AND_NOTIFY(Smt, produceAssertions, true, "always enabled");

  if (opts.smt.solveBVAsInt != options::SolveBVAsIntMode::OFF)
  {
    /**
     * Operations on 1 bits are better handled as Boolean operations
     * than as integer operations.
     * Therefore, we enable bv-to-bool, which runs before
     * the translation to integers.
     */
    SET_AND_NOTIFY(Bv, bitvectorToBool, true, "solve-bv-as-int");
  }

  // Disable options incompatible with incremental solving, or output an error
  // if enabled explicitly.
  if (opts.base.incrementalSolving)
  {
    std::stringstream reasonNoInc;
    std::stringstream suggestNoInc;
    if (incompatibleWithIncremental(logic, opts, reasonNoInc, suggestNoInc))
    {
      std::stringstream ss;
      ss << reasonNoInc.str() << " not supported with incremental solving. "
         << suggestNoInc.str();
      throw OptionException(ss.str());
    }
  }

  // Disable options incompatible with unsat cores or output an error if enabled
  // explicitly
  if (opts.smt.produceUnsatCores)
  {
    // check if the options are not compatible with unsat cores
    std::stringstream reasonNoUc;
    if (incompatibleWithUnsatCores(opts, reasonNoUc))
    {
      std::stringstream ss;
      ss << reasonNoUc.str() << " not supported with unsat cores";
      throw OptionException(ss.str());
    }
  }
  else
  {
    // Turn on unconstrained simplification for QF_AUFBV
    if (!opts.smt.unconstrainedSimpWasSetByUser
        && !opts.base.incrementalSolving)
    {
      // It is also currently incompatible with arithmetic, force the option
      // off.
      bool uncSimp = !opts.base.incrementalSolving && !logic.isQuantified()
                     && !opts.smt.produceModels && !opts.smt.produceAssignments
                     && !opts.smt.checkModels
                     && logic.isTheoryEnabled(THEORY_ARRAYS)
                     && logic.isTheoryEnabled(THEORY_BV)
                     && !logic.isTheoryEnabled(THEORY_ARITH);
      SET_AND_NOTIFY_VAL_SYM(
          Smt, unconstrainedSimp, uncSimp, "logic and options");
    }

    // by default, nonclausal simplification is off for QF_SAT
    if (!opts.smt.simplificationModeWasSetByUser)
    {
      bool qf_sat = logic.isPure(THEORY_BOOL) && !logic.isQuantified();
      // simplification=none works better for SMT LIB benchmarks with
      // quantifiers, not others
      if (qf_sat)
      {
        SET_AND_NOTIFY(Smt,
                       simplificationMode,
                       options::SimplificationMode::NONE,
                       "logic");
      }
      else
      {
        SET_AND_NOTIFY(Smt,
                       simplificationMode,
                       options::SimplificationMode::BATCH,
                       "logic");
      }
    }
  }

  if (opts.quantifiers.cegqiBv && logic.isQuantified())
  {
    if (opts.bv.boolToBitvector != options::BoolToBVMode::OFF)
    {
      if (opts.bv.boolToBitvectorWasSetByUser)
      {
        throw OptionException(
            "bool-to-bv != off not supported with CEGQI BV for quantified "
            "logics");
      }
      SET_AND_NOTIFY(
          Bv, boolToBitvector, options::BoolToBVMode::OFF, "cegqiBv");
    }
  }

  // cases where we need produce models
  if (opts.smt.produceAssignments || usesSygus(opts))
  {
    SET_AND_NOTIFY(Smt, produceModels, true, "produce assignments or sygus");
  }

  // --ite-simp is an experimental option designed for QF_LIA/nec. This
  // technique is experimental. This benchmark set also requires removing ITEs
  // during preprocessing, before repeating simplification. Hence, we enable
  // this by default.
  if (opts.smt.doITESimp)
  {
    SET_AND_NOTIFY_IF_NOT_USER(Smt, earlyIteRemoval, true, "doITESimp");
  }

  // Set the options for the theoryOf
  if (!opts.theory.theoryOfModeWasSetByUser)
  {
    if (logic.isSharingEnabled() && !logic.isTheoryEnabled(THEORY_BV)
        && !logic.isTheoryEnabled(THEORY_STRINGS)
        && !logic.isTheoryEnabled(THEORY_SETS)
        && !logic.isTheoryEnabled(THEORY_BAGS)
        && !(logic.isTheoryEnabled(THEORY_ARITH) && !logic.isLinear()
             && !logic.isQuantified()))
    {
      SET_AND_NOTIFY(Theory,
                     theoryOfMode,
                     options::TheoryOfMode::THEORY_OF_TERM_BASED,
                     "logic");
    }
  }

  // by default, symmetry breaker is on only for non-incremental QF_UF
  if (!opts.uf.ufSymmetryBreakerWasSetByUser)
  {
    bool qf_uf_noinc = logic.isPure(THEORY_UF) && !logic.isQuantified()
                       && !opts.base.incrementalSolving
                       && !safeUnsatCores(opts);
    SET_AND_NOTIFY_VAL_SYM(
        Uf, ufSymmetryBreaker, qf_uf_noinc, "logic and options");
  }

  // If in arrays, set the UF handler to arrays
  if (logic.isTheoryEnabled(THEORY_ARRAYS) && !logic.isHigherOrder()
      && !opts.quantifiers.finiteModelFind
      && (!logic.isQuantified()
          || (logic.isQuantified() && !logic.isTheoryEnabled(THEORY_UF))))
  {
    d_env.setUninterpretedSortOwner(THEORY_ARRAYS);
  }
  else
  {
    d_env.setUninterpretedSortOwner(THEORY_UF);
  }

  if (!opts.smt.simplifyWithCareEnabledWasSetByUser)
  {
    bool qf_aufbv =
        !logic.isQuantified() && logic.isTheoryEnabled(THEORY_ARRAYS)
        && logic.isTheoryEnabled(THEORY_UF) && logic.isTheoryEnabled(THEORY_BV);
    SET_AND_NOTIFY_VAL_SYM(Smt, simplifyWithCareEnabled, qf_aufbv, "logic");
  }
  // Turn off array eager index splitting for QF_AUFLIA
  if (!opts.arrays.arraysEagerIndexSplittingWasSetByUser)
  {
    if (not logic.isQuantified() && logic.isTheoryEnabled(THEORY_ARRAYS)
        && logic.isTheoryEnabled(THEORY_UF)
        && logic.isTheoryEnabled(THEORY_ARITH))
    {
      SET_AND_NOTIFY(Arrays, arraysEagerIndexSplitting, false, "logic");
    }
  }
  // Turn on multiple-pass non-clausal simplification for QF_AUFBV
  if (!opts.smt.repeatSimpWasSetByUser)
  {
    bool repeatSimp = !logic.isQuantified()
                      && (logic.isTheoryEnabled(THEORY_ARRAYS)
                          && logic.isTheoryEnabled(THEORY_UF)
                          && logic.isTheoryEnabled(THEORY_BV))
                      && !safeUnsatCores(opts);
    SET_AND_NOTIFY_VAL_SYM(Smt, repeatSimp, repeatSimp, "logic");
  }

  /* Disable bit-level propagation by default for the BITBLAST solver. */
  if (opts.bv.bvSolver == options::BVSolver::BITBLAST)
  {
    SET_AND_NOTIFY(Bv, bitvectorPropagate, false, "bitblast solver");
  }

  if (opts.bv.boolToBitvector == options::BoolToBVMode::ALL
      && !logic.isTheoryEnabled(THEORY_BV))
  {
    if (opts.bv.boolToBitvectorWasSetByUser)
    {
      throw OptionException(
          "bool-to-bv=all not supported for non-bitvector logics.");
    }
    SET_AND_NOTIFY(
        Bv, boolToBitvector, options::BoolToBVMode::OFF, "non-BV logic");
  }

  // Turn on arith rewrite equalities only for pure arithmetic
  if (!opts.arith.arithRewriteEqWasSetByUser)
  {
    bool arithRewriteEq =
        logic.isPure(THEORY_ARITH) && logic.isLinear() && !logic.isQuantified();
    SET_AND_NOTIFY_VAL_SYM(Arith, arithRewriteEq, arithRewriteEq, "logic");
  }
  if (!opts.arith.arithHeuristicPivotsWasSetByUser)
  {
    int16_t heuristicPivots = 5;
    if (logic.isPure(THEORY_ARITH) && !logic.isQuantified())
    {
      if (logic.isDifferenceLogic())
      {
        heuristicPivots = -1;
      }
      else if (!logic.areIntegersUsed())
      {
        heuristicPivots = 0;
      }
    }
    SET_AND_NOTIFY_VAL_SYM(
        Arith, arithHeuristicPivots, heuristicPivots, "logic");
  }
  if (!opts.arith.arithPivotThresholdWasSetByUser)
  {
    uint16_t pivotThreshold = 2;
    if (logic.isPure(THEORY_ARITH) && !logic.isQuantified())
    {
      if (logic.isDifferenceLogic())
      {
        pivotThreshold = 16;
      }
    }
    SET_AND_NOTIFY_VAL_SYM(Arith, arithPivotThreshold, pivotThreshold, "logic");
  }
  if (!opts.arith.arithStandardCheckVarOrderPivotsWasSetByUser)
  {
    int16_t varOrderPivots = -1;
    if (logic.isPure(THEORY_ARITH) && !logic.isQuantified())
    {
      varOrderPivots = 200;
    }
    SET_AND_NOTIFY_VAL_SYM(
        Arith, arithStandardCheckVarOrderPivots, varOrderPivots, "logic");
  }
  if (logic.isPure(THEORY_ARITH) && !logic.areRealsUsed())
  {
    SET_AND_NOTIFY(
        Arith, nlExtTangentPlanesInterleave, true, "pure integer logic");
  }
  if (!opts.arith.nlRlvAssertBoundsWasSetByUser)
  {
    bool val = !logic.isQuantified();
    // use bound inference to determine when bounds are irrelevant only when
    // the logic is quantifier-free
    SET_AND_NOTIFY_VAL_SYM(
        Arith, nlRlvAssertBounds, val, "non-quantified logic");
  }

  // set the default decision mode
  setDefaultDecisionMode(logic, opts);

  // set up of central equality engine
  if (opts.theory.eeMode == options::EqEngineMode::CENTRAL)
  {
    // use the arithmetic equality solver by default
    SET_AND_NOTIFY_IF_NOT_USER(
        Arith, arithEqSolver, true, "central equality engine");
  }

  if (logic.isHigherOrder())
  {
    SET_AND_NOTIFY(Theory, assignFunctionValues, true, "higher-order logic");
  }

  // set all defaults in the quantifiers theory, which includes sygus
  setDefaultsQuantifiers(logic, opts);

  // shared selectors are generally not good to combine with standard
  // quantifier techniques e.g. E-matching
  if (logic.isQuantified() && !usesSygus(opts))
  {
    SET_AND_NOTIFY_IF_NOT_USER(
        Datatypes, dtSharedSelectors, false, "quantified logic without SyGuS");
  }

  if (opts.prop.minisatSimpMode == options::MinisatSimpMode::ALL)
  {
    // cannot use minisat variable elimination for logics where a theory solver
    // introduces new literals into the search, or for parametric theories
    // which may introduce Boolean term variables. This includes quantifiers
    // (quantifier instantiation), and the lemma schemas used in non-linear
    // and sets. We also can't use it if models are enabled.
    if (logic.isTheoryEnabled(THEORY_SETS) || logic.isTheoryEnabled(THEORY_BAGS)
        || logic.isTheoryEnabled(THEORY_ARRAYS)
        || logic.isTheoryEnabled(THEORY_STRINGS)
        || logic.isTheoryEnabled(THEORY_DATATYPES) || logic.isQuantified()
        || opts.smt.produceModels || opts.smt.produceAssignments
        || opts.smt.checkModels
        || (logic.isTheoryEnabled(THEORY_ARITH) && !logic.isLinear()))
    {
      SET_AND_NOTIFY_IF_NOT_USER(Prop,
                                 minisatSimpMode,
                                 options::MinisatSimpMode::CLAUSE_ELIM,
                                 "non-basic logic");
    }
  }

  if (logic.isTheoryEnabled(THEORY_ARITH) && !logic.isLinear()
      && opts.arith.nlRlvMode != options::NlRlvMode::NONE)
  {
    SET_AND_NOTIFY(Theory, relevanceFilter, true, "nl relevance mode");
  }

  // For now, these array theory optimizations do not support model-building
  if (opts.smt.produceModels || opts.smt.produceAssignments
      || opts.smt.checkModels)
  {
    SET_AND_NOTIFY(Arrays, arraysOptimizeLinear, false, "models");
  }

  if (opts.strings.stringFMF)
  {
    SET_AND_NOTIFY_IF_NOT_USER(Strings,
                               stringProcessLoopMode,
                               options::ProcessLoopMode::SIMPLE,
                               "strings-fmf");
  }

  // !!! All options that require disabling models go here
  std::stringstream reasonNoModel;
  if (incompatibleWithModels(opts, reasonNoModel))
  {
    std::string sOptNoModel = reasonNoModel.str();
    if (opts.smt.produceModels)
    {
      if (opts.smt.produceModelsWasSetByUser)
      {
        std::stringstream ss;
        ss << "Cannot use " << sOptNoModel << " with model generation.";
        throw OptionException(ss.str());
      }
      SET_AND_NOTIFY(Smt, produceModels, false, sOptNoModel);
    }
    if (opts.smt.produceAssignments)
    {
      if (opts.smt.produceAssignmentsWasSetByUser)
      {
        std::stringstream ss;
        ss << "Cannot use " << sOptNoModel
           << " with model generation (produce-assignments).";
        throw OptionException(ss.str());
      }
      SET_AND_NOTIFY(Smt, produceAssignments, false, sOptNoModel);
    }
    if (opts.smt.checkModels)
    {
      if (opts.smt.checkModelsWasSetByUser)
      {
        std::stringstream ss;
        ss << "Cannot use " << sOptNoModel
           << " with model generation (check-models).";
        throw OptionException(ss.str());
      }
      SET_AND_NOTIFY(Smt, checkModels, false, sOptNoModel);
    }
  }

  if (opts.bv.bitblastMode == options::BitblastMode::EAGER
      && !logic.isPure(THEORY_BV) && logic.getLogicString() != "QF_UFBV")
  {
    throw OptionException(
        "Eager bit-blasting does not currently support theory combination with "
        "any theory other than UF. "
        "Note that in a QF_BV problem UF symbols can be introduced for "
        "division. "
        "Try --bv-div-zero-const to interpret division by zero as a constant.");
  }

#ifdef CVC5_USE_POLY
  if (logic == LogicInfo("QF_UFNRA"))
  {
    if (!opts.arith.nlCov && !opts.arith.nlCovWasSetByUser)
    {
      SET_AND_NOTIFY(Arith, nlCov, true, "QF_UFNRA");
      SET_AND_NOTIFY_IF_NOT_USER(
          Arith, nlExt, options::NlExtMode::LIGHT, "QF_UFNRA");
    }
  }
  else if (logic.isQuantified() && logic.isTheoryEnabled(theory::THEORY_ARITH)
           && logic.areRealsUsed() && !logic.areIntegersUsed()
           && !logic.areTranscendentalsUsed())
  {
    if (!opts.arith.nlCov && !opts.arith.nlCovWasSetByUser)
    {
      SET_AND_NOTIFY(Arith, nlCov, true, "logic with reals");
      SET_AND_NOTIFY_IF_NOT_USER(
          Arith, nlExt, options::NlExtMode::LIGHT, "logic with reals");
    }
  }
#else
  if (opts.arith.nlCov)
  {
    if (opts.arith.nlCovWasSetByUser)
    {
      throw OptionException(
          "Cannot use --nl-cov without configuring with --poly.");
    }
    else
    {
      SET_AND_NOTIFY(Arith, nlCov, false, "no support for libpoly");
      SET_AND_NOTIFY(
          Arith, nlExt, options::NlExtMode::FULL, "no support for libpoly");
    }
  }
#endif
  if (logic.isTheoryEnabled(theory::THEORY_ARITH) && logic.areTranscendentalsUsed())
  {
    SET_AND_NOTIFY_IF_NOT_USER(
        Arith, nlExt, options::NlExtMode::FULL, "logic with transcendentals");
  }
}

bool SetDefaults::isSygus(const Options& opts) const
{
  if (opts.quantifiers.sygus)
  {
    return true;
  }
  if (!d_isInternalSubsolver)
  {
    if (opts.smt.produceAbducts || opts.smt.produceInterpolants
        || opts.quantifiers.sygusInference)
    {
      // since we are trying to recast as sygus, we assume the input is sygus
      return true;
    }
  }
  return false;
}

bool SetDefaults::usesSygus(const Options& opts) const
{
  if (isSygus(opts))
  {
    return true;
  }
  if (!d_isInternalSubsolver && opts.quantifiers.sygusInst)
  {
    // sygus instantiation uses sygus, but it is not a sygus problem
    return true;
  }
  return false;
}

bool SetDefaults::usesInputConversion(const Options& opts,
                                      std::ostream& reason) const
{
  if (opts.smt.solveBVAsInt != options::SolveBVAsIntMode::OFF)
  {
    reason << "solveBVAsInt";
    return true;
  }
  if (opts.smt.solveIntAsBV > 0)
  {
    reason << "solveIntAsBV";
    return true;
  }
  if (opts.smt.solveRealAsInt)
  {
    reason << "solveRealAsInt";
    return true;
  }
  return false;
}

bool SetDefaults::incompatibleWithProofs(Options& opts,
                                         std::ostream& reason) const
{
  if (opts.quantifiers.globalNegate)
  {
    // When global negate answers "unsat", it is not due to showing a set of
    // formulas is unsat. Thus, proofs do not apply.
    reason << "global-negate";
    return true;
  }
  if (isSygus(opts))
  {
    // we don't support proofs with SyGuS. One issue is that SyGuS evaluation
    // functions are incompatible with our equality proofs. Moreover, enabling
    // proofs for sygus (sub)solvers is irrelevant, since they are not given
    // check-sat queries. Note however that we allow proofs in non-full modes
    // (e.g. unsat cores).
    if (opts.smt.proofMode == options::ProofMode::FULL)
    {
      reason << "sygus";
      return true;
    }
  }
  // options that are automatically set to support proofs
  if (opts.bv.bvAssertInput)
  {
    SET_AND_NOTIFY(Bv, bvAssertInput, false, "proofs");
  }
  // If proofs are required and the user did not specify a specific BV solver,
  // we make sure to use the proof producing BITBLAST_INTERNAL solver.
  if (opts.smt.proofMode == options::ProofMode::FULL)
  {
    SET_AND_NOTIFY_IF_NOT_USER(
        Bv, bvSolver, options::BVSolver::BITBLAST_INTERNAL, "proofs");
  }
  SET_AND_NOTIFY_IF_NOT_USER(Arith, nlCovVarElim, false, "proofs");
  if (opts.smt.deepRestartMode != options::DeepRestartMode::NONE)
  {
    reason << "deep restarts";
    return true;
  }
<<<<<<< HEAD
  // specific to SAT solver
  if (opts.prop.satSolver == options::SatSolverMode::CADICAL)
  {
    if (opts.proof.propProofMode == options::PropProofMode::PROOF)
    {
      reason << "(resolution) proofs not supported in cadical";
      return true;
    }
  }
  else if (opts.prop.satSolver == options::SatSolverMode::MINISAT)
  {
    if (opts.proof.propProofMode == options::PropProofMode::SKETCH)
    {
      reason << "(DRAT) proof sketch not supported in minisat";
      return true;
    }
=======
  if (options().theory.lemmaInprocess != options::LemmaInprocessMode::NONE)
  {
    // lemma inprocessing introduces depencencies from learned unit literals
    // that are not tracked.
    reason << "lemma inprocessing";
    return true;
>>>>>>> 2e605038
  }
  return false;
}

bool SetDefaults::incompatibleWithModels(const Options& opts,
                                         std::ostream& reason) const
{
  if (opts.smt.unconstrainedSimpWasSetByUser && opts.smt.unconstrainedSimp)
  {
    reason << "unconstrained-simp";
    return true;
  }
  else if (opts.smt.sortInference)
  {
    reason << "sort-inference";
    return true;
  }
  else if (opts.prop.minisatSimpMode == options::MinisatSimpMode::ALL)
  {
    reason << "minisat-simplification";
    return true;
  }
  else if (opts.quantifiers.globalNegate)
  {
    reason << "global-negate";
    return true;
  }
  else if (opts.arrays.arraysWeakEquivalence)
  {
    reason << "arrays-weak-equiv";
    return true;
  }
  return false;
}

bool SetDefaults::incompatibleWithIncremental(const LogicInfo& logic,
                                              Options& opts,
                                              std::ostream& reason,
                                              std::ostream& suggest) const
{
  if (d_env.hasSepHeap())
  {
    reason << "separation logic";
    return true;
  }
  if (opts.smt.ackermann)
  {
    reason << "ackermann";
    return true;
  }
  if (opts.smt.unconstrainedSimp)
  {
    if (opts.smt.unconstrainedSimpWasSetByUser)
    {
      reason << "unconstrained simplification";
      return true;
    }
    SET_AND_NOTIFY(Smt, unconstrainedSimp, false, "incremental solving");
  }
  if (opts.bv.bitblastMode == options::BitblastMode::EAGER
      && !logic.isPure(THEORY_BV))
  {
    reason << "eager bit-blasting in non-QF_BV logic";
    suggest << "Try --bitblast=lazy.";
    return true;
  }
  if (opts.quantifiers.sygusInference)
  {
    if (opts.quantifiers.sygusInferenceWasSetByUser)
    {
      reason << "sygus inference";
      return true;
    }
    SET_AND_NOTIFY(Quantifiers, sygusInference, false, "incremental solving");
  }
  if (opts.quantifiers.sygusInst)
  {
    if (opts.quantifiers.sygusInstWasSetByUser)
    {
      reason << "sygus inst";
      return true;
    }
    SET_AND_NOTIFY(Quantifiers, sygusInst, false, "incremental solving");
  }
  if (opts.smt.solveIntAsBV > 0)
  {
    reason << "solveIntAsBV";
    return true;
  }
  if (opts.smt.deepRestartMode != options::DeepRestartMode::NONE)
  {
    reason << "deep restarts";
    return true;
  }
  if (opts.parallel.computePartitions > 1)
  {
    reason << "compute partitions";
    return true;
  }

  // disable modes not supported by incremental
  SET_AND_NOTIFY(Smt, sortInference, false, "incremental solving");
  SET_AND_NOTIFY(Uf, ufssFairnessMonotone, false, "incremental solving");
  SET_AND_NOTIFY(Quantifiers, globalNegate, false, "incremental solving");
  SET_AND_NOTIFY(Quantifiers, cegqiNestedQE, false, "incremental solving");
  SET_AND_NOTIFY(Arith, arithMLTrick, false, "incremental solving");
  return false;
}

bool SetDefaults::incompatibleWithUnsatCores(Options& opts,
                                             std::ostream& reason) const
{
  // All techniques that are incompatible with unsat cores are listed here.
  // A preprocessing pass is incompatible with unsat cores if
  // (A) its reasoning is not local, i.e. it may replace an assertion A by A'
  // where A does not imply A', or if it adds new assertions B that are not
  // tautologies, AND
  // (B) it does not track proofs.
  if (opts.smt.deepRestartMode != options::DeepRestartMode::NONE)
  {
    if (opts.smt.deepRestartModeWasSetByUser)
    {
      reason << "deep restarts";
      return true;
    }
    SET_AND_NOTIFY(
        Smt, deepRestartMode, options::DeepRestartMode::NONE, "unsat cores");
  }
  if (opts.smt.learnedRewrite)
  {
    if (opts.smt.learnedRewriteWasSetByUser)
    {
      reason << "learned rewrites";
      return true;
    }
    SET_AND_NOTIFY(Smt, learnedRewrite, false, "unsat cores");
  }
  // most static learning techniques are local, although arithmetic static
  // learning is not.
  if (opts.arith.arithStaticLearning)
  {
    if (opts.arith.arithStaticLearningWasSetByUser)
    {
      reason << "arith static learning";
      return true;
    }
    SET_AND_NOTIFY(Arith, arithStaticLearning, false, "unsat cores");
  }

  if (opts.arith.pbRewrites)
  {
    if (opts.arith.pbRewritesWasSetByUser)
    {
      reason << "pseudoboolean rewrites";
      return true;
    }
    SET_AND_NOTIFY(Arith, pbRewrites, false, "unsat cores");
  }

  if (opts.quantifiers.globalNegate)
  {
    if (opts.quantifiers.globalNegateWasSetByUser)
    {
      reason << "global-negate";
      return true;
    }
    SET_AND_NOTIFY(Quantifiers, globalNegate, false, "unsat cores");
  }

  if (opts.smt.doITESimp)
  {
    reason << "ITE simp";
    return true;
  }
  return false;
}

bool SetDefaults::safeUnsatCores(const Options& opts) const
{
  // whether we want to force safe unsat cores, i.e., if we are in the default
  // ASSUMPTIONS mode, since other ones are experimental
  return opts.smt.unsatCoresMode == options::UnsatCoresMode::ASSUMPTIONS;
}

bool SetDefaults::incompatibleWithSygus(const Options& opts,
                                        std::ostream& reason) const
{
  // sygus should not be combined with preprocessing passes that convert the
  // input
  if (usesInputConversion(opts, reason))
  {
    return true;
  }
  if (opts.smt.deepRestartMode != options::DeepRestartMode::NONE)
  {
    reason << "deep restarts";
    return true;
  }
  if (opts.quantifiers.globalNegate)
  {
    reason << "global negate";
    return true;
  }
  return false;
}

bool SetDefaults::incompatibleWithQuantifiers(const Options& opts,
                                              std::ostream& reason) const
{
  if (opts.smt.ackermann)
  {
    reason << "ackermann";
    return true;
  }
  if (opts.arith.nlRlvMode != options::NlRlvMode::NONE)
  {
    // Theory relevance is incompatible with CEGQI and SyQI, since there is no
    // appropriate policy for the relevance of counterexample lemmas (when their
    // guard is entailed to be false, the entire lemma is relevant, not just the
    // guard). Hence, we throw an option exception if quantifiers are enabled.
    reason << "--nl-ext-rlv";
    return true;
  }
  return false;
}

bool SetDefaults::incompatibleWithSeparationLogic(Options& opts,
                                                  std::ostream& reason) const
{
  // Spatial formulas in separation logic have a semantics that depends on
  // their position in the AST (e.g. their nesting beneath separation
  // conjunctions). Thus, we cannot apply BCP as a substitution for spatial
  // predicates to the input formula. We disable this option altogether to
  // ensure this is the case
  SET_AND_NOTIFY(Smt, simplificationBoolConstProp, false, "separation logic");
  return false;
}

void SetDefaults::widenLogic(LogicInfo& logic, const Options& opts) const
{
  bool needsUf = false;
  // strings require LIA, UF; widen the logic
  if (logic.isTheoryEnabled(THEORY_STRINGS))
  {
    LogicInfo log(logic.getUnlockedCopy());
    // Strings requires arith for length constraints, and also UF
    needsUf = true;
    if (!logic.isTheoryEnabled(THEORY_ARITH) || logic.isDifferenceLogic())
    {
      verbose(1)
          << "Enabling linear integer arithmetic because strings are enabled"
          << std::endl;
      log.enableTheory(THEORY_ARITH);
      log.enableIntegers();
      log.arithOnlyLinear();
    }
    else if (!logic.areIntegersUsed())
    {
      verbose(1) << "Enabling integer arithmetic because strings are enabled"
                 << std::endl;
      log.enableIntegers();
    }
    logic = log;
    logic.lock();
  }
  if (opts.quantifiers.globalNegate)
  {
    LogicInfo log(logic.getUnlockedCopy());
    log.enableQuantifiers();
    logic = log;
    logic.lock();
  }
  if (opts.quantifiers.preSkolemQuantNested
      && opts.quantifiers.preSkolemQuantNestedWasSetByUser)
  {
    // if pre-skolem nested is explictly set, then we require UF. If it is
    // not explicitly set, it is disabled below if UF is not present.
    verbose(1) << "Enabling UF because preSkolemQuantNested requires it."
               << std::endl;
    needsUf = true;
  }
  if (needsUf
      // Arrays, datatypes and sets permit Boolean terms and thus require UF
      || logic.isTheoryEnabled(THEORY_ARRAYS)
      || logic.isTheoryEnabled(THEORY_DATATYPES)
      || logic.isTheoryEnabled(THEORY_SETS)
      || logic.isTheoryEnabled(THEORY_BAGS)
      // Non-linear arithmetic requires UF to deal with division/mod because
      // their expansion introduces UFs for the division/mod-by-zero case.
      // If we are eliminating non-linear arithmetic via solve-int-as-bv,
      // then this is not required, since non-linear arithmetic will be
      // eliminated altogether (or otherwise fail at preprocessing).
      || (logic.isTheoryEnabled(THEORY_ARITH) && !logic.isLinear()
          && opts.smt.solveIntAsBV == 0)
      // If arithmetic and bv are enabled, it is possible to use bv2nat and
      // int2bv, which require the UF theory.
      || (logic.isTheoryEnabled(THEORY_ARITH)
          && logic.isTheoryEnabled(THEORY_BV))
      // FP requires UF since there are multiple operators that are partially
      // defined (see http://smtlib.cs.uiowa.edu/papers/BTRW15.pdf for more
      // details).
      || logic.isTheoryEnabled(THEORY_FP))
  {
    if (!logic.isTheoryEnabled(THEORY_UF))
    {
      LogicInfo log(logic.getUnlockedCopy());
      if (!needsUf)
      {
        verbose(1) << "Enabling UF because " << logic << " requires it."
                   << std::endl;
      }
      log.enableTheory(THEORY_UF);
      logic = log;
      logic.lock();
    }
  }
  if (opts.arith.arithMLTrick)
  {
    if (!logic.areIntegersUsed())
    {
      // enable integers
      LogicInfo log(logic.getUnlockedCopy());
      verbose(1) << "Enabling integers because arithMLTrick requires it."
                 << std::endl;
      log.enableIntegers();
      logic = log;
      logic.lock();
    }
  }
}

void SetDefaults::setDefaultsQuantifiers(const LogicInfo& logic,
                                         Options& opts) const
{
  if (opts.quantifiers.fullSaturateQuant)
  {
    SET_AND_NOTIFY(Quantifiers, enumInst, true, "full-saturate-quant");
  }
  if (opts.arrays.arraysExp)
  {
    // Allows to answer sat more often by default.
    SET_AND_NOTIFY_IF_NOT_USER(Quantifiers, fmfBound, true, "arrays-exp");
  }
  if (logic.hasCardinalityConstraints())
  {
    // must have finite model finding on
    SET_AND_NOTIFY(Quantifiers,
                   finiteModelFind,
                   true,
                   "logic with cardinality constraints");
  }
  if (opts.quantifiers.instMaxLevel != -1)
  {
    SET_AND_NOTIFY(Quantifiers, cegqi, false, "instMaxLevel");
  }
  if (opts.quantifiers.mbqi)
  {
    // MBQI is an alternative to CEGQI/SyQI
    SET_AND_NOTIFY_IF_NOT_USER(Quantifiers, cegqi, false, "mbqi");
    SET_AND_NOTIFY_IF_NOT_USER(Quantifiers, sygusInst, false, "mbqi");
  }

  if (opts.quantifiers.fmfBoundLazy)
  {
    SET_AND_NOTIFY_IF_NOT_USER(Quantifiers, fmfBound, true, "fmfBoundLazy");
  }
  // now have determined whether fmfBound is on/off
  // apply fmfBound options
  if (opts.quantifiers.fmfBound)
  {
    // if bounded integers are set, use no MBQI by default
    SET_AND_NOTIFY_IF_NOT_USER(
        Quantifiers, fmfMbqiMode, options::FmfMbqiMode::NONE, "fmfBound");
    SET_AND_NOTIFY_IF_NOT_USER(
        Quantifiers, prenexQuant, options::PrenexQuantMode::NONE, "fmfBound");
  }
  if (logic.isHigherOrder())
  {
    // if higher-order, then current variants of model-based instantiation
    // cannot be used
    SET_AND_NOTIFY(Quantifiers,
                   fmfMbqiMode,
                   options::FmfMbqiMode::NONE,
                   "higher-order logic");
    // by default, use store axioms only if --ho-elim is set
    SET_AND_NOTIFY_IF_NOT_USER_VAL_SYM(Quantifiers,
                                       hoElimStoreAx,
                                       opts.quantifiers.hoElim,
                                       "higher-order logic");
    // Cannot use macros, since lambda lifting and macro elimination are inverse
    // operations.
    SET_AND_NOTIFY(Quantifiers, macrosQuant, false, "higher-order logic");
  }
  if (opts.quantifiers.fmfFunWellDefinedRelevant)
  {
    SET_AND_NOTIFY_IF_NOT_USER(
        Quantifiers, fmfFunWellDefined, true, "fmfFunWellDefinedRelevant");
  }
  if (opts.quantifiers.fmfFunWellDefined)
  {
    SET_AND_NOTIFY_IF_NOT_USER(
        Quantifiers, finiteModelFind, true, "fmfFunWellDefined");
  }

  // now, have determined whether finite model find is on/off
  // apply finite model finding options
  if (opts.quantifiers.finiteModelFind)
  {
    // apply conservative quantifiers splitting
    SET_AND_NOTIFY_IF_NOT_USER(Quantifiers,
                               quantDynamicSplit,
                               options::QuantDSplitMode::DEFAULT,
                               "finiteModelFind");
    // do not use E-matching by default. For E-matching + FMF, the user should
    // specify --finite-model-find --e-matching.
    SET_AND_NOTIFY_IF_NOT_USER(
        Quantifiers, eMatching, false, "finiteModelFind");
    // instantiate only on last call
    if (opts.quantifiers.eMatching)
    {
      SET_AND_NOTIFY_IF_NOT_USER(Quantifiers,
                                 instWhenMode,
                                 options::InstWhenMode::LAST_CALL,
                                 "finiteModelFind");
    }
  }

  // apply sygus options
  // if we are attempting to rewrite everything to SyGuS, use sygus()
  if (isSygus(opts))
  {
    std::stringstream reasonNoSygus;
    if (incompatibleWithSygus(opts, reasonNoSygus))
    {
      std::stringstream ss;
      ss << reasonNoSygus.str() << " not supported in sygus.";
      throw OptionException(ss.str());
    }
    // now, set defaults based on sygus
    setDefaultsSygus(opts);
  }
  // counterexample-guided instantiation for non-sygus
  // enable if any possible quantifiers with arithmetic, datatypes or bitvectors
  if ((logic.isQuantified()
       && (logic.isTheoryEnabled(THEORY_ARITH)
           || logic.isTheoryEnabled(THEORY_DATATYPES)
           || logic.isTheoryEnabled(THEORY_BV)
           || logic.isTheoryEnabled(THEORY_FP)))
      || opts.quantifiers.cegqiAll)
  {
    SET_AND_NOTIFY_IF_NOT_USER(Quantifiers, cegqi, true, "logic");
    // check whether we should apply full cbqi
    if (logic.isPure(THEORY_BV))
    {
      SET_AND_NOTIFY_IF_NOT_USER(
          Quantifiers, cegqiFullEffort, true, "pure BV logic");
    }
  }
  if (opts.quantifiers.cegqi)
  {
    if (logic.isPure(THEORY_ARITH) || logic.isPure(THEORY_BV))
    {
      SET_AND_NOTIFY_IF_NOT_USER(
          Quantifiers, conflictBasedInst, false, "cegqi pure logic");
      SET_AND_NOTIFY_IF_NOT_USER(
          Quantifiers, instNoEntail, false, "cegqi pure logic");
      // only instantiation should happen at last call when model is avaiable
      SET_AND_NOTIFY_IF_NOT_USER(Quantifiers,
                                 instWhenMode,
                                 options::InstWhenMode::LAST_CALL,
                                 "cegqi pure logic");
    }
    else
    {
      // only supported in pure arithmetic or pure BV
      SET_AND_NOTIFY(Quantifiers, cegqiNestedQE, false, "cegqi non-pure logic");
    }
    if (opts.quantifiers.globalNegate)
    {
      SET_AND_NOTIFY_IF_NOT_USER(Quantifiers,
                                 prenexQuant,
                                 options::PrenexQuantMode::NONE,
                                 "globalNegate");
    }
  }
  // implied options...
  if (opts.quantifiers.cbqiModeWasSetByUser || opts.quantifiers.cbqiTConstraint)
  {
    SET_AND_NOTIFY(Quantifiers, conflictBasedInst, true, "cbqi option");
  }
  if (opts.quantifiers.cegqiNestedQE)
  {
    SET_AND_NOTIFY(Quantifiers, prenexQuantUser, true, "cegqiNestedQE");
    SET_AND_NOTIFY_IF_NOT_USER(Quantifiers,
                               preSkolemQuant,
                               options::PreSkolemQuantMode::ON,
                               "cegqiNestedQE");
  }
  // for induction techniques
  if (opts.quantifiers.quantInduction)
  {
    SET_AND_NOTIFY_IF_NOT_USER(
        Quantifiers, dtStcInduction, true, "quantInduction");
    SET_AND_NOTIFY_IF_NOT_USER(
        Quantifiers, intWfInduction, true, "quantInduction");
  }
  if (opts.quantifiers.dtStcInduction)
  {
    // try to remove ITEs from quantified formulas
    SET_AND_NOTIFY_IF_NOT_USER(
        Quantifiers, iteDtTesterSplitQuant, true, "dtStcInduction");
    SET_AND_NOTIFY_IF_NOT_USER(Quantifiers,
                               iteLiftQuant,
                               options::IteLiftQuantMode::ALL,
                               "dtStcInduction");
  }
  if (opts.quantifiers.intWfInduction)
  {
    SET_AND_NOTIFY_IF_NOT_USER(
        Quantifiers, purifyTriggers, true, "intWfInduction");
  }
  if (opts.quantifiers.conjectureGenPerRoundWasSetByUser)
  {
    bool conjNZero = (opts.quantifiers.conjectureGenPerRound > 0);
    SET_AND_NOTIFY_VAL_SYM(
        Quantifiers, conjectureGen, conjNZero, "conjectureGenPerRound");
  }
  // can't pre-skolemize nested quantifiers without UF theory
  if (!logic.isTheoryEnabled(THEORY_UF)
      && opts.quantifiers.preSkolemQuant != options::PreSkolemQuantMode::OFF)
  {
    SET_AND_NOTIFY_IF_NOT_USER(
        Quantifiers, preSkolemQuantNested, false, "preSkolemQuant");
  }
  if (!logic.isTheoryEnabled(THEORY_DATATYPES))
  {
    SET_AND_NOTIFY(Quantifiers,
                   quantDynamicSplit,
                   options::QuantDSplitMode::NONE,
                   "non-datatypes logic");
  }
  if (opts.quantifiers.globalNegate)
  {
    SET_AND_NOTIFY(
        Smt, deepRestartMode, options::DeepRestartMode::NONE, "globalNegate");
  }
}

void SetDefaults::setDefaultsSygus(Options& opts) const
{
  SET_AND_NOTIFY(Quantifiers, sygus, true, "enabling sygus");
  // must use Ferrante/Rackoff for real arithmetic
  SET_AND_NOTIFY(Quantifiers, cegqiMidpoint, true, "sygus");
  // must disable cegqi-bv since it may introduce witness terms, which
  // cannot appear in synthesis solutions
  SET_AND_NOTIFY_IF_NOT_USER(Quantifiers, cegqiBv, false, "sygus");
  if (opts.quantifiers.sygusRepairConst)
  {
    SET_AND_NOTIFY_IF_NOT_USER(Quantifiers, cegqi, true, "sygusRepairConst");
  }
  if (opts.quantifiers.sygusInference)
  {
    // optimization: apply preskolemization, makes it succeed more often
    SET_AND_NOTIFY_IF_NOT_USER(Quantifiers,
                               preSkolemQuant,
                               options::PreSkolemQuantMode::ON,
                               "sygusInference");
    SET_AND_NOTIFY_IF_NOT_USER(
        Quantifiers, preSkolemQuantNested, true, "sygusInference");
  }
  // counterexample-guided instantiation for sygus
  SET_AND_NOTIFY_IF_NOT_USER(Quantifiers,
                             cegqiSingleInvMode,
                             options::CegqiSingleInvMode::USE,
                             "sygus");
  SET_AND_NOTIFY_IF_NOT_USER(Quantifiers, conflictBasedInst, false, "sygus");
  SET_AND_NOTIFY_IF_NOT_USER(Quantifiers, instNoEntail, false, "sygus");
  // should use full effort cbqi for single invocation and repair const
  SET_AND_NOTIFY_IF_NOT_USER(Quantifiers, cegqiFullEffort, true, "sygus");
  // Whether we must use "basic" sygus algorithms. A non-basic sygus algorithm
  // is one that is specialized for returning a single solution. Non-basic
  // sygus algorithms currently include the PBE solver, UNIF+PI, static
  // template inference for invariant synthesis, and single invocation
  // techniques.
  bool reqBasicSygus = false;
  if (opts.smt.produceAbducts)
  {
    // if doing abduction, we should filter strong solutions
    SET_AND_NOTIFY_IF_NOT_USER(Quantifiers,
                               sygusFilterSolMode,
                               options::SygusFilterSolMode::STRONG,
                               "produceAbducts");
    // we must use basic sygus algorithms, since e.g. we require checking
    // a sygus side condition for consistency with axioms.
    reqBasicSygus = true;
  }
  if (opts.quantifiers.sygusStream || opts.base.incrementalSolving)
  {
    // Streaming and incremental mode are incompatible with techniques that
    // focus the search towards finding a single solution.
    reqBasicSygus = true;
  }
  // Now, disable options for non-basic sygus algorithms, if necessary.
  if (reqBasicSygus)
  {
    SET_AND_NOTIFY_IF_NOT_USER(Quantifiers, sygusUnifPbe, false, "basic sygus");
    SET_AND_NOTIFY_IF_NOT_USER(Quantifiers,
                               sygusUnifPi,
                               options::SygusUnifPiMode::NONE,
                               "basic sygus");
    SET_AND_NOTIFY_IF_NOT_USER(Quantifiers,
                               sygusInvTemplMode,
                               options::SygusInvTemplMode::NONE,
                               "basic sygus");
    SET_AND_NOTIFY_IF_NOT_USER(Quantifiers,
                               cegqiSingleInvMode,
                               options::CegqiSingleInvMode::NONE,
                               "basic sygus");
  }
  // do not miniscope
  SET_AND_NOTIFY_IF_NOT_USER(
      Quantifiers, miniscopeQuant, options::MiniscopeQuantMode::OFF, "sygus");
  // do not do macros
  SET_AND_NOTIFY_IF_NOT_USER(Quantifiers, macrosQuant, false, "sygus");
}
void SetDefaults::setDefaultDecisionMode(const LogicInfo& logic,
                                         Options& opts) const
{
  // Set decision mode based on logic (if not set by user)
  if (opts.decision.decisionModeWasSetByUser)
  {
    return;
  }
  options::DecisionMode decMode =
      // anything that uses sygus uses internal
      usesSygus(opts) ? options::DecisionMode::INTERNAL :
                      // ALL or its supersets
          logic.hasEverything()
              ? options::DecisionMode::JUSTIFICATION
              : (  // QF_BV
                    (not logic.isQuantified() && logic.isPure(THEORY_BV)) ||
                            // QF_AUFBV or QF_ABV or QF_UFBV
                            (not logic.isQuantified()
                             && (logic.isTheoryEnabled(THEORY_ARRAYS)
                                 || logic.isTheoryEnabled(THEORY_UF))
                             && logic.isTheoryEnabled(THEORY_BV))
                            ||
                            // QF_AUFLIA (and may be ends up enabling
                            // QF_AUFLRA?)
                            (not logic.isQuantified()
                             && logic.isTheoryEnabled(THEORY_ARRAYS)
                             && logic.isTheoryEnabled(THEORY_UF)
                             && logic.isTheoryEnabled(THEORY_ARITH))
                            ||
                            // QF_LRA
                            (not logic.isQuantified()
                             && logic.isPure(THEORY_ARITH) && logic.isLinear()
                             && !logic.isDifferenceLogic()
                             && !logic.areIntegersUsed())
                            ||
                            // Quantifiers
                            logic.isQuantified() ||
                            // Strings
                            logic.isTheoryEnabled(THEORY_STRINGS)
                        ? options::DecisionMode::JUSTIFICATION
                        : options::DecisionMode::INTERNAL);

  bool stoponly =
      // ALL or its supersets
      logic.hasEverything() || logic.isTheoryEnabled(THEORY_STRINGS)
          ? false
          : (  // QF_AUFLIA
                (not logic.isQuantified()
                 && logic.isTheoryEnabled(THEORY_ARRAYS)
                 && logic.isTheoryEnabled(THEORY_UF)
                 && logic.isTheoryEnabled(THEORY_ARITH))
                        ||
                        // QF_LRA
                        (not logic.isQuantified() && logic.isPure(THEORY_ARITH)
                         && logic.isLinear() && !logic.isDifferenceLogic()
                         && !logic.areIntegersUsed())
                    ? true
                    : false);

  if (stoponly)
  {
    if (decMode == options::DecisionMode::JUSTIFICATION)
    {
      decMode = options::DecisionMode::STOPONLY;
    }
    else
    {
      Assert(decMode == options::DecisionMode::INTERNAL);
    }
  }
  SET_AND_NOTIFY_VAL_SYM(Decision, decisionMode, decMode, "logic");
}

void SetDefaults::notifyModifyOption(const std::string& x,
                                     const std::string& val,
                                     const std::string& reason) const
{
  verbose(1) << "SetDefaults: setting " << x << " to " << val;
  if (!reason.empty())
  {
    verbose(1) << " due to " << reason;
  }
  verbose(1) << std::endl;
}

void SetDefaults::disableChecking(Options& opts)
{
  opts.writeSmt().checkUnsatCores = false;
  opts.writeSmt().produceProofs = false;
  opts.writeSmt().checkProofs = false;
  opts.writeSmt().debugCheckModels = false;
  opts.writeSmt().checkModels = false;
  opts.writeProof().checkProofSteps = false;
}

}  // namespace smt
}  // namespace cvc5::internal<|MERGE_RESOLUTION|>--- conflicted
+++ resolved
@@ -988,7 +988,6 @@
     reason << "deep restarts";
     return true;
   }
-<<<<<<< HEAD
   // specific to SAT solver
   if (opts.prop.satSolver == options::SatSolverMode::CADICAL)
   {
@@ -1005,14 +1004,13 @@
       reason << "(DRAT) proof sketch not supported in minisat";
       return true;
     }
-=======
+  }
   if (options().theory.lemmaInprocess != options::LemmaInprocessMode::NONE)
   {
     // lemma inprocessing introduces depencencies from learned unit literals
     // that are not tracked.
     reason << "lemma inprocessing";
     return true;
->>>>>>> 2e605038
   }
   return false;
 }
