--- conflicted
+++ resolved
@@ -97,13 +97,9 @@
       Notice() << "Forcing full-proof mode for unsat cores mode since proofs "
                   "were requested.\n";
     }
-<<<<<<< HEAD
+    // enable unsat cores, because they are available as a consequence of proofs
+    Options::current().set(options::unsatCores, true);
     Options::current().set(options::unsatCoresMode, options::UnsatCoresMode::FULL_PROOF);
-=======
-    // enable unsat cores, because they are available as a consequence of proofs
-    options::unsatCores.set(true);
-    options::unsatCoresMode.set(options::UnsatCoresMode::FULL_PROOF);
->>>>>>> f8af1603
   }
 
   // set proofs on if not yet set
@@ -118,27 +114,9 @@
     Options::current().set(options::produceProofs, true);
   }
 
-<<<<<<< HEAD
-  // guarantee that if unsat cores mode is not OFF, then they are activated
-  if (!options::unsatCores())
-  {
-    if (Options::current().wasSetByUser(options::unsatCoresMode))
-    {
-      Notice() << "Overriding unsat-core mode for OFF since cores were not "
-                  "requested.\n";
-    }
-    Options::current().set(options::unsatCoresMode, options::UnsatCoresMode::OFF);
-  }
-
-  // whether we want to force safe unsat cores, i.e., if we are in the OLD_PROOF
-  // unsat core mode, since new ones are experimental
-  bool safeUnsatCores =
-      options::unsatCoresMode() == options::UnsatCoresMode::OLD_PROOF;
-=======
   // if unsat cores are disabled, then unsat cores mode should be OFF
   Assert(options::unsatCores()
          == (options::unsatCoresMode() != options::UnsatCoresMode::OFF));
->>>>>>> f8af1603
 
   if (Options::current().wasSetByUser(options::bitvectorAigSimplifications))
   {
@@ -310,7 +288,7 @@
   {
     // If the user explicitly set a logic that includes strings, but is not
     // the generic "ALL" logic, then enable stringsExp.
-    options::stringExp.set(true);
+    Options::current().set(options::stringExp, true);
   }
   if (options::stringExp() || !options::stringLazyPreproc())
   {
@@ -405,18 +383,8 @@
   // if we requiring disabling proofs, disable them now
   if (disableProofs && options::produceProofs())
   {
-<<<<<<< HEAD
-    if (options::unsatCoresMode() != options::UnsatCoresMode::OFF
-        && options::unsatCoresMode() != options::UnsatCoresMode::OLD_PROOF)
-    {
-      Notice() << "SmtEngine: reverting to old unsat cores since proofs are "
-                  "disabled.\n";
-      Options::current().set(options::unsatCoresMode, options::UnsatCoresMode::OLD_PROOF);
-    }
-=======
-    options::unsatCores.set(false);
-    options::unsatCoresMode.set(options::UnsatCoresMode::OFF);
->>>>>>> f8af1603
+    Options::current().set(options::unsatCores, false);
+    Options::current().set(options::unsatCoresMode, options::UnsatCoresMode::OFF);
     if (options::produceProofs())
     {
       Notice() << "SmtEngine: turning off produce-proofs." << std::endl;
