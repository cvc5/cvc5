--- conflicted
+++ resolved
@@ -155,24 +155,6 @@
     SET_AND_NOTIFY(fp, fpExp, false, "safe options");
     SET_AND_NOTIFY(arrays, arraysExp, false, "safe options");
     SET_AND_NOTIFY(sets, setsExp, false, "safe options");
-<<<<<<< HEAD
-    // specific options that are disabled
-    OPTION_EXCEPTION_IF_NOT(arith, nlCov, false, "safe options");
-    SET_AND_NOTIFY(arith, nlCov, false, "safe options");
-    // never use symmetry breaker, which does not have proofs
-    SET_AND_NOTIFY(uf, ufSymmetryBreaker, false, "safe options");
-    // always use cegqi midpoint, which avoids virtual term substitution
-    SET_AND_NOTIFY(quantifiers, cegqiMidpoint, true, "safe options");
-    // if we check proofs, we require that they are checked for completeness,
-    // unless the granularity is intentionally set to lower.
-    if (opts.smt.checkProofs
-        && (!opts.proof.proofGranularityModeWasSetByUser
-            || opts.proof.proofGranularityMode
-                   >= options::ProofGranularityMode::DSL_REWRITE))
-    {
-      SET_AND_NOTIFY(
-          proof, checkProofsComplete, true, "safe options with check-proofs")
-=======
     // disable features that have no proof support but are considered regular.
     if (options().base.safeMode == options::SafeMode::SAFE)
     {
@@ -185,7 +167,16 @@
       SET_AND_NOTIFY(quantifiers, cegqiMidpoint, true, "safe options");
       // proofs not yet supported on main
       SET_AND_NOTIFY(quantifiers, cegqiBv, false, "safe options");
->>>>>>> 86b59032
+      // if we check proofs, we require that they are checked for completeness,
+      // unless the granularity is intentionally set to lower.
+      if (opts.smt.checkProofs
+          && (!opts.proof.proofGranularityModeWasSetByUser
+              || opts.proof.proofGranularityMode
+                    >= options::ProofGranularityMode::DSL_REWRITE))
+      {
+        SET_AND_NOTIFY(
+            proof, checkProofsComplete, true, "safe options with check-proofs")
+      }
     }
   }
   // implied options
