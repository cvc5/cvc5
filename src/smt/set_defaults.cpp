--- conflicted
+++ resolved
@@ -864,18 +864,16 @@
       // by default, use store axioms only if --ho-elim is set
       options::hoElimStoreAx.set(options::hoElim());
     }
-<<<<<<< HEAD
     if (!options::assignFunctionValues())
     {
       // must assign function values
       options::assignFunctionValues.set(true);
-=======
+    }
     // Cannot use macros, since lambda lifting and macro elimination are inverse
     // operations.
     if (options::macrosQuant())
     {
       options::macrosQuant.set(false);
->>>>>>> 4fb65ae4
     }
   }
   if (options::fmfFunWellDefinedRelevant())
