--- conflicted
+++ resolved
@@ -414,22 +414,9 @@
     }
   }
 
-<<<<<<< HEAD
-  // whether we want to force safe unsat cores, i.e., if we are in the default
-  // ASSUMPTIONS mode, since other ones are experimental
-  bool safeUnsatCores =
-      opts.smt.unsatCoresMode == options::UnsatCoresMode::ASSUMPTIONS ||
-      opts.smt.unsatCoresMode == options::UnsatCoresMode::PP_ONLY;
-
-  // Disable options incompatible with incremental solving, unsat cores or
-  // output an error if enabled explicitly. It is also currently incompatible
-  // with arithmetic, force the option off.
-  if (opts.base.incrementalSolving || safeUnsatCores)
-=======
   // Disable options incompatible with unsat cores or output an error if enabled
   // explicitly
   if (safeUnsatCores(opts))
->>>>>>> e607ce39
   {
     // check if the options are not compatible with unsat cores
     std::stringstream reasonNoUc;
@@ -1159,7 +1146,8 @@
 {
   // whether we want to force safe unsat cores, i.e., if we are in the default
   // ASSUMPTIONS mode, since other ones are experimental
-  return opts.smt.unsatCoresMode == options::UnsatCoresMode::ASSUMPTIONS;
+  return opts.smt.unsatCoresMode == options::UnsatCoresMode::ASSUMPTIONS ||
+      opts.smt.unsatCoresMode == options::UnsatCoresMode::PP_ONLY;
 }
 
 bool SetDefaults::incompatibleWithQuantifiers(Options& opts,
