--- conflicted
+++ resolved
@@ -178,12 +178,6 @@
     {
       ret = nm->mkConst(polarity);
     }
-<<<<<<< HEAD
-    // make so that the returned formula does not involve arithmetic subtyping
-    SubtypeElimNodeConverter senc(nodeManager());
-    ret = senc.convert(ret);
-=======
->>>>>>> 231c5329
     return ret;
   }
   // otherwise, just true/false
