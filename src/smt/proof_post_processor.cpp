/*********************                                                        */
/*! \file proof_post_processor.cpp
 ** \verbatim
 ** Top contributors (to current version):
 **   Andrew Reynolds
 ** This file is part of the CVC4 project.
 ** Copyright (c) 2009-2020 by the authors listed in the file AUTHORS
 ** in the top-level source directory) and their institutional affiliations.
 ** All rights reserved.  See the file COPYING in the top-level source
 ** directory for licensing information.\endverbatim
 **
 ** \brief Implementation of module for processing proof nodes
 **/

#include "smt/proof_post_processor.h"

#include "expr/skolem_manager.h"
#include "options/smt_options.h"
#include "preprocessing/assertion_pipeline.h"
#include "smt/smt_engine.h"
#include "smt/smt_statistics_registry.h"
#include "theory/builtin/proof_checker.h"
#include "theory/rewriter.h"

using namespace CVC4::kind;
using namespace CVC4::theory;

namespace CVC4 {
namespace smt {

ProofPostprocessCallback::ProofPostprocessCallback(ProofNodeManager* pnm,
                                                   SmtEngine* smte,
                                                   ProofGenerator* pppg)
    : d_pnm(pnm), d_smte(smte), d_pppg(pppg), d_wfpm(pnm)
{
  d_true = NodeManager::currentNM()->mkConst(true);
  // always check whether to update ASSUME
  d_elimRules.insert(PfRule::ASSUME);
}

void ProofPostprocessCallback::initializeUpdate()
{
  d_assumpToProof.clear();
  d_wfAssumptions.clear();
}

void ProofPostprocessCallback::setEliminateRule(PfRule rule)
{
  d_elimRules.insert(rule);
}

bool ProofPostprocessCallback::shouldUpdate(ProofNode* pn)
{
  return d_elimRules.find(pn->getRule()) != d_elimRules.end();
}

bool ProofPostprocessCallback::update(Node res,
                                      PfRule id,
                                      const std::vector<Node>& children,
                                      const std::vector<Node>& args,
                                      CDProof* cdp)
{
  Trace("smt-proof-pp-debug") << "- Post process " << id << " " << children
                              << " / " << args << std::endl;

  if (id == PfRule::ASSUME)
  {
    // we cache based on the assumption node, not the proof node, since there
    // may be multiple occurrences of the same node.
    Node f = args[0];
    std::shared_ptr<ProofNode> pfn;
    std::map<Node, std::shared_ptr<ProofNode>>::iterator it =
        d_assumpToProof.find(f);
    if (it != d_assumpToProof.end())
    {
      Trace("smt-proof-pp-debug") << "...already computed" << std::endl;
      pfn = it->second;
    }
    else
    {
      Assert(d_pppg != nullptr);
      // get proof from preprocess proof generator
      pfn = d_pppg->getProofFor(f);
      // print for debugging
      if (pfn == nullptr)
      {
        Trace("smt-proof-pp-debug")
            << "...no proof, possibly an input assumption" << std::endl;
        // this doesn't hold since it could be an ASSUME in a local scope.
        /*
        AlwaysAssert(std::find(d_freeAssertions.begin(), d_freeAssertions.end(),
        f)
               != d_freeAssertions.end())
            << "No preprocess proof for formula which is not an input "
               "assertion: "
            << f;
            */
      }
      else
      {
        Assert(pfn->getResult() == f);
        if (Trace.isOn("smt-proof-pp"))
        {
          Trace("smt-proof-pp")
              << "=== Connect proof for preprocessing: " << f << std::endl;
          Trace("smt-proof-pp") << *pfn.get() << std::endl;
        }
        // debug closed
        pfgEnsureClosedWrt(f,
                           d_pppg,
                           d_freeAssertions,
                           "smt-proof-pp-debug",
                           "ProofPostprocess::connect_preprocess");
      }
      d_assumpToProof[f] = pfn;
    }
    if (pfn == nullptr)
    {
      // no update
      return false;
    }
    // connect the proof
    cdp->addProof(pfn);
    return true;
  }
  Node ret = expandMacros(id, children, args, cdp);
  Trace("smt-proof-pp-debug") << "...expanded = " << !ret.isNull() << std::endl;
  return !ret.isNull();
}

Node ProofPostprocessCallback::expandMacros(PfRule id,
                                            const std::vector<Node>& children,
                                            const std::vector<Node>& args,
                                            CDProof* cdp)
{
  if (d_elimRules.find(id) == d_elimRules.end())
  {
    // not eliminated
    return Node::null();
  }
  // macro elimination
  if (id == PfRule::MACRO_SR_EQ_INTRO)
  {
    // (TRANS
    //   (SUBS <children> :args args[0:1])
    //   (REWRITE :args <t.substitute(x1,t1). ... .substitute(xn,tn)> args[2]))
    std::vector<Node> tchildren;
    Node t = args[0];
    Node ts;
    if (!children.empty())
    {
      std::vector<Node> sargs;
      sargs.push_back(t);
      MethodId sid = MethodId::SB_DEFAULT;
      if (args.size() >= 2)
      {
        if (builtin::BuiltinProofRuleChecker::getMethodId(args[1], sid))
        {
          sargs.push_back(args[1]);
        }
      }
      ts =
          builtin::BuiltinProofRuleChecker::applySubstitution(t, children, sid);
      if (ts != t)
      {
        Node eq = t.eqNode(ts);
        // apply SUBS proof rule if necessary
        if (!update(eq, PfRule::SUBS, children, sargs, cdp))
        {
          // if not elimianted, add as step
          cdp->addStep(eq, PfRule::SUBS, children, sargs);
        }
        tchildren.push_back(eq);
      }
    }
    else
    {
      // no substitute
      ts = t;
    }
    std::vector<Node> rargs;
    rargs.push_back(ts);
    MethodId rid = MethodId::RW_REWRITE;
    if (args.size() >= 3)
    {
      if (builtin::BuiltinProofRuleChecker::getMethodId(args[2], rid))
      {
        rargs.push_back(args[2]);
      }
    }
    builtin::BuiltinProofRuleChecker* builtinPfC =
        static_cast<builtin::BuiltinProofRuleChecker*>(
            d_pnm->getChecker()->getCheckerFor(PfRule::MACRO_SR_EQ_INTRO));
    Node tr = builtinPfC->applyRewrite(ts, rid);
    if (ts != tr)
    {
      Node eq = ts.eqNode(tr);
      // apply REWRITE proof rule
      if (!update(eq, PfRule::REWRITE, {}, rargs, cdp))
      {
        // if not elimianted, add as step
        cdp->addStep(eq, PfRule::REWRITE, {}, rargs);
      }
      tchildren.push_back(eq);
    }
    if (t == tr)
    {
      // typically not necessary, but done to be robust
      cdp->addStep(t.eqNode(tr), PfRule::REFL, {}, {t});
      return t.eqNode(tr);
    }
    // must add TRANS if two step
    return addProofForTrans(tchildren, cdp);
  }
  else if (id == PfRule::MACRO_SR_PRED_INTRO)
  {
    std::vector<Node> tchildren;
    std::vector<Node> sargs = args;
    // take into account witness form, if necessary
    if (d_wfpm.requiresWitnessFormIntro(args[0]))
    {
      Node weq = addProofForWitnessForm(args[0], cdp);
      tchildren.push_back(weq);
      // replace the first argument
      sargs[0] = weq[1];
    }
    // (TRUE_ELIM
    // (TRANS
    //    ... proof of t = toWitness(t) ...
    //    (MACRO_SR_EQ_INTRO <children> :args (toWitness(t) args[1:]))))
    // We call the expandMacros method on MACRO_SR_EQ_INTRO, where notice
    // that this rule application is immediately expanded in the recursive
    // call and not added to the proof.
    Node conc = expandMacros(PfRule::MACRO_SR_EQ_INTRO, children, sargs, cdp);
    tchildren.push_back(conc);
    Assert(!conc.isNull() && conc.getKind() == EQUAL && conc[0] == sargs[0]
           && conc[1] == d_true);
    // transitivity if necessary
    Node eq = addProofForTrans(tchildren, cdp);

    cdp->addStep(eq[0], PfRule::TRUE_ELIM, {eq}, {});
    Assert(eq[0] == args[0]);
    return eq[0];
  }
  else if (id == PfRule::MACRO_SR_PRED_ELIM)
  {
    // (TRUE_ELIM
    //   (TRANS
    //     (SYMM (MACRO_SR_EQ_INTRO children[1:] :args children[0] ++ args))
    //     (TRUE_INTRO children[0])))
    std::vector<Node> schildren(children.begin() + 1, children.end());
    std::vector<Node> srargs;
    srargs.push_back(children[0]);
    srargs.insert(srargs.end(), args.begin(), args.end());
    Node conc = expandMacros(PfRule::MACRO_SR_EQ_INTRO, schildren, srargs, cdp);
    Assert(!conc.isNull() && conc.getKind() == EQUAL && conc[0] == children[0]);

    Node eq1 = children[0].eqNode(d_true);
    cdp->addStep(eq1, PfRule::TRUE_INTRO, {children[0]}, {});

    Node concSym = conc[1].eqNode(conc[0]);
    Node eq2 = conc[1].eqNode(d_true);
    cdp->addStep(eq2, PfRule::TRANS, {concSym, eq1}, {});

    cdp->addStep(conc[1], PfRule::TRUE_ELIM, {eq2}, {});
    return conc[1];
  }
  else if (id == PfRule::MACRO_SR_PRED_TRANSFORM)
  {
    // (TRUE_ELIM
    // (TRANS
    //    (MACRO_SR_EQ_INTRO children[1:] :args <args>)
    //    ... proof of a = wa
    //    (MACRO_SR_EQ_INTRO {} wa)
    //    (SYMM
    //      (MACRO_SR_EQ_INTRO children[1:] :args (children[0] args[1:]))
    //      ... proof of c = wc
    //      (MACRO_SR_EQ_INTRO {} wc))
    //    (TRUE_INTRO children[0])))
    // where
    // wa = toWitness(apply_SR(args[0])) and
    // wc = toWitness(apply_SR(children[0])).
    Trace("smt-proof-pp-debug")
        << "Transform " << children[0] << " == " << args[0] << std::endl;
    if (CDProof::isSame(children[0], args[0]))
    {
      // nothing to do
      return children[0];
    }
    std::vector<Node> tchildren;
    std::vector<Node> schildren(children.begin() + 1, children.end());
    std::vector<Node> sargs = args;
    // first, compute if we need
    bool reqWitness = d_wfpm.requiresWitnessFormTransform(children[0], args[0]);
    // convert both sides, in three steps, take symmetry of second chain
    for (unsigned r = 0; r < 2; r++)
    {
      std::vector<Node> tchildrenr;
      // first rewrite args[0], then children[0]
      sargs[0] = r == 0 ? args[0] : children[0];
      // t = apply_SR(t)
      Node eq = expandMacros(PfRule::MACRO_SR_EQ_INTRO, schildren, sargs, cdp);
      Trace("smt-proof-pp-debug")
          << "transform subs_rewrite (" << r << "): " << eq << std::endl;
      Assert(!eq.isNull() && eq.getKind() == EQUAL && eq[0] == sargs[0]);
      addToTransChildren(eq, tchildrenr);
      // apply_SR(t) = toWitness(apply_SR(t))
      if (reqWitness)
      {
        Node weq = addProofForWitnessForm(eq[1], cdp);
        Trace("smt-proof-pp-debug")
            << "transform toWitness (" << r << "): " << weq << std::endl;
        if (addToTransChildren(weq, tchildrenr))
        {
          sargs[0] = weq[1];
          // toWitness(apply_SR(t)) = apply_SR(toWitness(apply_SR(t)))
          // rewrite again, don't need substitution
          Node weqr = expandMacros(PfRule::MACRO_SR_EQ_INTRO, {}, sargs, cdp);
          Trace("smt-proof-pp-debug") << "transform rewrite_witness (" << r
                                      << "): " << weqr << std::endl;
          addToTransChildren(weqr, tchildrenr);
        }
      }
      Trace("smt-proof-pp-debug")
          << "transform connect (" << r << ")" << std::endl;
      // add to overall chain
      if (r == 0)
      {
        // add the current chain to the overall chain
        tchildren.insert(tchildren.end(), tchildrenr.begin(), tchildrenr.end());
      }
      else
      {
        // add the current chain to cdp
        Node eqr = addProofForTrans(tchildrenr, cdp);
        if (!eqr.isNull())
        {
          // take symmetry of above and add it to the overall chain
          addToTransChildren(eqr, tchildren, true);
        }
      }
      Trace("smt-proof-pp-debug")
          << "transform finish (" << r << ")" << std::endl;
    }

    // children[0] = true
    Node eq3 = children[0].eqNode(d_true);
    Trace("smt-proof-pp-debug") << "transform true_intro: " << eq3 << std::endl;
    cdp->addStep(eq3, PfRule::TRUE_INTRO, {children[0]}, {});
    addToTransChildren(eq3, tchildren);

    // apply transitivity if necessary
    Node eq = addProofForTrans(tchildren, cdp);

    cdp->addStep(args[0], PfRule::TRUE_ELIM, {eq}, {});
    return args[0];
  }
  else if (id == PfRule::SUBS)
  {
    // Notice that a naive way to reconstruct SUBS is to do a term conversion
    // proof for each substitution.
    // The proof of f(a) * { a -> g(b) } * { b -> c } = f(g(c)) is:
    //   TRANS( CONG{f}( a=g(b) ), CONG{f}( CONG{g}( b=c ) ) )
    // Notice that more optimal proofs are possible that do a single traversal
    // over t. This is done by applying later substitutions to the range of
    // previous substitutions, until a final simultaneous substitution is
    // applied to t.  For instance, in the above example, we first prove:
    //   CONG{g}( b = c )
    // by applying the second substitution { b -> c } to the range of the first,
    // giving us a proof of g(b)=g(c). We then construct the updated proof
    // by tranitivity:
    //   TRANS( a=g(b), CONG{g}( b=c ) )
    // We then apply the substitution { a -> g(c), b -> c } to f(a), to obtain:
    //   CONG{f}( TRANS( a=g(b), CONG{g}( b=c ) ) )
    // which notice is more compact than the proof above.
    Node t = args[0];
    // get the kind of substitution
    MethodId ids = MethodId::SB_DEFAULT;
    if (args.size() >= 2)
    {
      builtin::BuiltinProofRuleChecker::getMethodId(args[1], ids);
    }
    std::vector<std::shared_ptr<CDProof>> pfs;
    std::vector<Node> vvec;
    std::vector<Node> svec;
    std::vector<ProofGenerator*> pgs;
    for (size_t i = 0, nchild = children.size(); i < nchild; i++)
    {
      // process in reverse order
      size_t index = nchild - (i + 1);
      // get the substitution
      TNode var, subs;
      builtin::BuiltinProofRuleChecker::getSubstitution(
          children[index], var, subs, ids);
      // apply the current substitution to the range
      if (!vvec.empty())
      {
        Node ss =
            subs.substitute(vvec.begin(), vvec.end(), svec.begin(), svec.end());
        if (ss != subs)
        {
          // make the proof for the tranitivity step
          std::shared_ptr<CDProof> pf = std::make_shared<CDProof>(d_pnm);
          pfs.push_back(pf);
          // prove the updated substitution
          TConvProofGenerator tcg(d_pnm, nullptr, TConvPolicy::ONCE);
          // add previous rewrite steps
          for (unsigned j = 0, nvars = vvec.size(); j < nvars; j++)
          {
            tcg.addRewriteStep(vvec[j], svec[j], pgs[j]);
          }
          // get the proof for the update to the current substitution
          Node seqss = subs.eqNode(ss);
          std::shared_ptr<ProofNode> pfn = tcg.getProofFor(seqss);
          Assert(pfn != nullptr);
          // add the proof
          pf->addProof(pfn);
          // get proof for children[i] from cdp
          pfn = cdp->getProofFor(children[i]);
          pf->addProof(pfn);
          // ensure we have a proof of var = subs
          Node veqs = addProofForSubsStep(var, subs, children[index], pf.get());
          // transitivity
          pf->addStep(var.eqNode(ss), PfRule::TRANS, {veqs, seqss}, {});
          // add to the substitution
          vvec.push_back(var);
          svec.push_back(ss);
          pgs.push_back(pf.get());
          continue;
        }
      }
      // Just use equality from CDProof, but ensure we have a proof in cdp.
      // This may involve a TRUE_INTRO/FALSE_INTRO if the substitution step
      // uses the assumption children[index] as a Boolean assignment (e.g.
      // children[index] = true if we are using MethodId::SB_LITERAL).
      addProofForSubsStep(var, subs, children[index], cdp);
      vvec.push_back(var);
      svec.push_back(subs);
      pgs.push_back(cdp);
    }
    Node ts = t.substitute(vvec.begin(), vvec.end(), svec.begin(), svec.end());
    Node eq = t.eqNode(ts);
    if (ts != t)
    {
      // should be implied by the substitution now
      TConvProofGenerator tcpg(d_pnm, nullptr, TConvPolicy::ONCE);
      for (unsigned j = 0, nvars = vvec.size(); j < nvars; j++)
      {
        tcpg.addRewriteStep(vvec[j], svec[j], pgs[j]);
      }
      // add the proof constructed by the term conversion utility
      std::shared_ptr<ProofNode> pfn = tcpg.getProofFor(eq);
      // should give a proof, if not, then tcpg does not agree with the
      // substitution.
      Assert(pfn != nullptr);
      if (pfn != nullptr)
      {
        cdp->addProof(pfn);
      }
    }
    else
    {
      // should not be necessary typically
      cdp->addStep(eq, PfRule::REFL, {}, {t});
    }
    return eq;
  }
  else if (id == PfRule::REWRITE)
  {
    // get the kind of rewrite
    MethodId idr = MethodId::RW_REWRITE;
    if (args.size() >= 2)
    {
      builtin::BuiltinProofRuleChecker::getMethodId(args[1], idr);
    }
    builtin::BuiltinProofRuleChecker* builtinPfC =
        static_cast<builtin::BuiltinProofRuleChecker*>(
            d_pnm->getChecker()->getCheckerFor(PfRule::REWRITE));
    Node ret = builtinPfC->applyRewrite(args[0], idr);
    Node eq = args[0].eqNode(ret);
    if (idr == MethodId::RW_REWRITE || idr == MethodId::RW_REWRITE_EQ_EXT)
    {
      // rewrites from theory::Rewriter
      // automatically expand THEORY_REWRITE as well here if set
      bool elimTR =
          (d_elimRules.find(PfRule::THEORY_REWRITE) != d_elimRules.end());
      bool isExtEq = (idr == MethodId::RW_REWRITE_EQ_EXT);
      // use rewrite with proof interface
      Rewriter* rr = d_smte->getRewriter();
      TrustNode trn = rr->rewriteWithProof(args[0], elimTR, isExtEq);
      std::shared_ptr<ProofNode> pfn =
          trn.getGenerator()->getProofFor(trn.getProven());
      cdp->addProof(pfn);
      Assert(trn.getNode() == ret)
          << "Unexpected rewrite " << trn.getNode() << " " << ret;
    }
    else if (idr == MethodId::RW_EVALUATE)
    {
      // change to evaluate, which is never eliminated
      cdp->addStep(eq, PfRule::EVALUATE, {}, {args[0]});
    }
    else
    {
      // don't know how to eliminate
      return Node::null();
    }
    if (args[0] == ret)
    {
      // should not be necessary typically
      cdp->addStep(eq, PfRule::REFL, {}, {args[0]});
    }
    return eq;
  }

  // TRUST, PREPROCESS, THEORY_LEMMA, THEORY_PREPROCESS?

  return Node::null();
}

Node ProofPostprocessCallback::addProofForWitnessForm(Node t, CDProof* cdp)
{
  Node tw = SkolemManager::getWitnessForm(t);
  Node eq = t.eqNode(tw);
  if (t == tw)
  {
    // not necessary, add REFL step
    cdp->addStep(eq, PfRule::REFL, {}, {t});
    return eq;
  }
  std::shared_ptr<ProofNode> pn = d_wfpm.getProofFor(eq);
  if (pn != nullptr)
  {
    // add the proof
    cdp->addProof(pn);
  }
  else
  {
    Assert(false) << "ProofPostprocessCallback::addProofForWitnessForm: failed "
                     "to add proof for witness form of "
                  << t;
  }
  return eq;
}

Node ProofPostprocessCallback::addProofForTrans(
    const std::vector<Node>& tchildren, CDProof* cdp)
{
  size_t tsize = tchildren.size();
  if (tsize > 1)
  {
    Node lhs = tchildren[0][0];
    Node rhs = tchildren[tsize - 1][1];
    Node eq = lhs.eqNode(rhs);
    cdp->addStep(eq, PfRule::TRANS, tchildren, {});
    return eq;
  }
  else if (tsize == 1)
  {
    return tchildren[0];
  }
  return Node::null();
}

Node ProofPostprocessCallback::addProofForSubsStep(Node var,
                                                   Node subs,
                                                   Node assump,
                                                   CDProof* cdp)
{
  // ensure we have a proof of var = subs
  Node veqs = var.eqNode(subs);
  if (veqs != assump)
  {
    // should be true intro or false intro
    Assert(subs.isConst());
    cdp->addStep(
        veqs,
        subs.getConst<bool>() ? PfRule::TRUE_INTRO : PfRule::FALSE_INTRO,
        {assump},
        {});
  }
  return veqs;
}

bool ProofPostprocessCallback::addToTransChildren(Node eq,
                                                  std::vector<Node>& tchildren,
                                                  bool isSymm)
{
  Assert(!eq.isNull());
  Assert(eq.getKind() == kind::EQUAL);
  if (eq[0] == eq[1])
  {
    return false;
  }
  Node equ = isSymm ? eq[1].eqNode(eq[0]) : eq;
  Assert(tchildren.empty()
         || (tchildren[tchildren.size() - 1].getKind() == kind::EQUAL
             && tchildren[tchildren.size() - 1][1] == equ[0]));
  tchildren.push_back(equ);
  return true;
}

<<<<<<< HEAD
void ProofPostprocessCallback::setAssertions(
    const std::vector<Node>& assertions)
{
  d_freeAssertions.clear();
  d_freeAssertions.insert(
      d_freeAssertions.end(), assertions.begin(), assertions.end());
}

=======
>>>>>>> d1bb100d
ProofPostprocessFinalCallback::ProofPostprocessFinalCallback(
    ProofNodeManager* pnm)
    : d_ruleCount("finalProof::ruleCount"),
      d_totalRuleCount("finalProof::totalRuleCount", 0),
      d_pnm(pnm),
      d_pedanticFailure(false)
{
  smtStatisticsRegistry()->registerStat(&d_ruleCount);
  smtStatisticsRegistry()->registerStat(&d_totalRuleCount);
}

ProofPostprocessFinalCallback::~ProofPostprocessFinalCallback()
{
  smtStatisticsRegistry()->unregisterStat(&d_ruleCount);
  smtStatisticsRegistry()->unregisterStat(&d_totalRuleCount);
}

void ProofPostprocessFinalCallback::initializeUpdate()
{
  d_pedanticFailure = false;
  d_pedanticFailureOut.str("");
}

bool ProofPostprocessFinalCallback::shouldUpdate(ProofNode* pn)
{
  PfRule r = pn->getRule();
<<<<<<< HEAD
  if (r == PfRule::THEORY_REWRITE)
  {
    Trace("final-pf-hole") << "hole: " << r << " : " << pn->getResult()
                           << std::endl;
=======
  if (Trace.isOn("final-pf-hole"))
  {
    if (r == PfRule::THEORY_REWRITE)
    {
      Trace("final-pf-hole") << "hole: " << r << " : " << pn->getResult()
                            << std::endl;
    }
>>>>>>> d1bb100d
  }
  // if not doing eager pedantic checking, fail if below threshold
  if (!options::proofNewPedanticEager())
  {
    if (!d_pedanticFailure)
    {
      Assert(d_pedanticFailureOut.str().empty());
      if (d_pnm->getChecker()->isPedanticFailure(r, d_pedanticFailureOut))
      {
        d_pedanticFailure = true;
      }
    }
  }
  // record stats for the rule
  d_ruleCount << r;
  ++d_totalRuleCount;
  return false;
}

bool ProofPostprocessFinalCallback::wasPedanticFailure(std::ostream& out) const
{
  if (d_pedanticFailure)
  {
    out << d_pedanticFailureOut.str();
    return true;
  }
  return false;
}

ProofPostproccess::ProofPostproccess(ProofNodeManager* pnm,
                                     SmtEngine* smte,
                                     ProofGenerator* pppg)
    : d_cb(pnm, smte, pppg), d_finalCb(pnm), d_pnm(pnm)
{
}

ProofPostproccess::~ProofPostproccess() {}

void ProofPostproccess::process(std::shared_ptr<ProofNode> pf)
{
  // Initialize the callback, which computes necessary static information about
  // how to process, including how to process assumptions in pf.
  d_cb.initializeUpdate();
  // now, process
  ProofNodeUpdater updater(d_pnm, d_cb);
  updater.process(pf);
  // take stats and check pedantic
  d_finalCb.initializeUpdate();
  ProofNodeUpdater finalizer(d_pnm, d_finalCb);
  finalizer.process(pf);

  std::stringstream serr;
  bool wasPedanticFailure = d_finalCb.wasPedanticFailure(serr);
  if (wasPedanticFailure)
  {
    AlwaysAssert(!wasPedanticFailure)
        << "ProofPostproccess::process: pedantic failure:" << std::endl
        << serr.str();
  }
}

void ProofPostproccess::setEliminateRule(PfRule rule)
{
  d_cb.setEliminateRule(rule);
}

<<<<<<< HEAD
void ProofPostproccess::setAssertions(const std::vector<Node>& assertions)
{
  d_cb.setAssertions(assertions);
}

=======
>>>>>>> d1bb100d
}  // namespace smt
}  // namespace CVC4<|MERGE_RESOLUTION|>--- conflicted
+++ resolved
@@ -599,7 +599,6 @@
   return true;
 }
 
-<<<<<<< HEAD
 void ProofPostprocessCallback::setAssertions(
     const std::vector<Node>& assertions)
 {
@@ -608,8 +607,6 @@
       d_freeAssertions.end(), assertions.begin(), assertions.end());
 }
 
-=======
->>>>>>> d1bb100d
 ProofPostprocessFinalCallback::ProofPostprocessFinalCallback(
     ProofNodeManager* pnm)
     : d_ruleCount("finalProof::ruleCount"),
@@ -636,12 +633,6 @@
 bool ProofPostprocessFinalCallback::shouldUpdate(ProofNode* pn)
 {
   PfRule r = pn->getRule();
-<<<<<<< HEAD
-  if (r == PfRule::THEORY_REWRITE)
-  {
-    Trace("final-pf-hole") << "hole: " << r << " : " << pn->getResult()
-                           << std::endl;
-=======
   if (Trace.isOn("final-pf-hole"))
   {
     if (r == PfRule::THEORY_REWRITE)
@@ -649,7 +640,6 @@
       Trace("final-pf-hole") << "hole: " << r << " : " << pn->getResult()
                             << std::endl;
     }
->>>>>>> d1bb100d
   }
   // if not doing eager pedantic checking, fail if below threshold
   if (!options::proofNewPedanticEager())
@@ -716,13 +706,10 @@
   d_cb.setEliminateRule(rule);
 }
 
-<<<<<<< HEAD
 void ProofPostproccess::setAssertions(const std::vector<Node>& assertions)
 {
   d_cb.setAssertions(assertions);
 }
 
-=======
->>>>>>> d1bb100d
 }  // namespace smt
 }  // namespace CVC4