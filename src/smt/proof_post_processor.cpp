--- conflicted
+++ resolved
@@ -309,11 +309,7 @@
   std::sort(lastInclusion.begin(), lastInclusion.end(), cmp);
   // order eliminators
   std::sort(eliminators.begin(), eliminators.end());
-<<<<<<< HEAD
   if (d_env.getOptions().proof.optResReconSize)
-=======
-  if (TraceIsOn("smt-proof-pp-debug"))
->>>>>>> b63c0587
   {
     // compute extra information
     for (size_t i = 0; i < numCrowding; ++i)
