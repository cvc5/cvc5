/******************************************************************************
 * Top contributors (to current version):
 *   Yancheng Ou, Michael Chang, Aina Niemetz
 *
 * This file is part of the cvc5 project.
 *
 * Copyright (c) 2009-2021 by the authors listed in the file AUTHORS
 * in the top-level source directory and their institutional affiliations.
 * All rights reserved.  See the file COPYING in the top-level source
 * directory for licensing information.
 * ****************************************************************************
 *
 * The solver for optimization queries.
 */

#include "smt/optimization_solver.h"

#include "omt/omt_optimizer.h"
#include "options/smt_options.h"
#include "smt/assertions.h"
#include "smt/smt_engine.h"
#include "theory/smt_engine_subsolver.h"

using namespace cvc5::theory;
using namespace cvc5::omt;
namespace cvc5 {
namespace smt {

OptimizationSolver::OptimizationSolver(SmtEngine* parent)
    : d_parent(parent),
      d_optChecker(),
      d_objectives(),
      d_results(),
<<<<<<< HEAD
      d_objectiveCombination(LEXICOGRAPHIC)
=======
      d_objectiveCombination(BOX)
>>>>>>> 255aa437
{
}

OptimizationResult::ResultType OptimizationSolver::checkOpt()
{
  switch (d_objectiveCombination)
  {
    case BOX: return optimizeBox(); break;
<<<<<<< HEAD
    case LEXICOGRAPHIC: return optimizeLexicographicIterative(); break;
    case PARETO: return optimizeParetoNaiveGIA(); break;
    default: CVC5_FATAL() << "Unknown objective combination";
=======
    default:
      Unimplemented()
          << "Only BOX objective combination is supported in current version";
>>>>>>> 255aa437
  }
  Unreachable();
}

bool OptimizationSolver::pushObjective(
    TNode target, OptimizationObjective::ObjectiveType type, bool bvSigned)
{
  if (!OMTOptimizer::nodeSupportsOptimization(target))
  {
<<<<<<< HEAD
    Warning()
        << "Objective not pushed: Target node does not support optimization";
    return false;
=======
    CVC5_FATAL()
        << "Objective not pushed: Target node does not support optimization";
>>>>>>> 255aa437
  }
  d_optChecker.reset();
  d_objectives.emplace_back(target, type, bvSigned);
  d_results.emplace_back(OptimizationResult::UNKNOWN, Node());
<<<<<<< HEAD
  return true;
=======
>>>>>>> 255aa437
}

void OptimizationSolver::popObjective()
{
  d_optChecker.reset();
  d_objectives.pop_back();
  d_results.pop_back();
}

std::vector<OptimizationResult> OptimizationSolver::getValues()
{
  Assert(d_objectives.size() == d_results.size());
  return d_results;
}

void OptimizationSolver::setObjectiveCombination(
    ObjectiveCombination combination)
{
  d_objectiveCombination = combination;
<<<<<<< HEAD
  d_optChecker.reset();
=======
>>>>>>> 255aa437
}

std::unique_ptr<SmtEngine> OptimizationSolver::createOptCheckerWithTimeout(
    SmtEngine* parentSMTSolver, bool needsTimeout, unsigned long timeout)
{
  std::unique_ptr<SmtEngine> optChecker;
  // initializeSubSolver will copy the options and theories enabled
  // from the current solver to optChecker and adds timeout
  theory::initializeSubsolver(optChecker, needsTimeout, timeout);
  // we need to be in incremental mode for multiple objectives since we need to
  // push pop we need to produce models to inrement on our objective
  optChecker->setOption("incremental", "true");
  optChecker->setOption("produce-models", "true");
  // Move assertions from the parent solver to the subsolver
  std::vector<Node> p_assertions = parentSMTSolver->getExpandedAssertions();
  for (const Node& e : p_assertions)
  {
    optChecker->assertFormula(e);
  }
  return optChecker;
}

OptimizationResult::ResultType OptimizationSolver::optimizeBox()
{
<<<<<<< HEAD
  // kills the optChecker created by pareto
  d_optChecker.reset();
  d_optChecker = createOptCheckerWithTimeout(d_parent);
  OptimizationResult partialResult;
  OptimizationResult::ResultType totalResultType = OptimizationResult::OPTIMAL;
=======
  // resets the optChecker
  d_optChecker = createOptCheckerWithTimeout(d_parent);
  OptimizationResult partialResult;
  OptimizationResult::ResultType aggregatedResultType =
      OptimizationResult::OPTIMAL;
>>>>>>> 255aa437
  std::unique_ptr<OMTOptimizer> optimizer;
  for (size_t i = 0, numObj = d_objectives.size(); i < numObj; ++i)
  {
    optimizer = OMTOptimizer::getOptimizerForObjective(d_objectives[i]);
<<<<<<< HEAD
=======
    // checks whether the objective type is maximize or minimize
>>>>>>> 255aa437
    switch (d_objectives[i].getType())
    {
      case OptimizationObjective::MAXIMIZE:
        partialResult = optimizer->maximize(d_optChecker.get(),
                                            d_objectives[i].getTarget());
        break;
      case OptimizationObjective::MINIMIZE:
        partialResult = optimizer->minimize(d_optChecker.get(),
                                            d_objectives[i].getTarget());
        break;
      default:
        CVC5_FATAL()
            << "Optimization objective is neither MAXIMIZE nor MINIMIZE";
    }
<<<<<<< HEAD

=======
    // match the optimization result type, and aggregate the results of
    // subproblems
>>>>>>> 255aa437
    switch (partialResult.getType())
    {
      case OptimizationResult::OPTIMAL: break;
      case OptimizationResult::UNBOUNDED: break;
      case OptimizationResult::UNSAT:
<<<<<<< HEAD
        if (totalResultType == OptimizationResult::OPTIMAL)
        {
          totalResultType = OptimizationResult::UNSAT;
        }
        break;
      case OptimizationResult::UNKNOWN:
        totalResultType = OptimizationResult::UNKNOWN;
=======
        if (aggregatedResultType == OptimizationResult::OPTIMAL)
        {
          aggregatedResultType = OptimizationResult::UNSAT;
        }
        break;
      case OptimizationResult::UNKNOWN:
        aggregatedResultType = OptimizationResult::UNKNOWN;
>>>>>>> 255aa437
        break;
      default: Unreachable();
    }

    d_results[i] = partialResult;
  }
<<<<<<< HEAD
  // kill optChecker in case pareto misuses it
  d_optChecker.reset();
  return totalResultType;
}

OptimizationResult::ResultType
OptimizationSolver::optimizeLexicographicIterative()
{
  // kills the optChecker created by pareto
  d_optChecker.reset();
  d_optChecker = createOptCheckerWithTimeout(d_parent);
  OptimizationResult partialResult;
  OptimizationResult::ResultType totalResultType = OptimizationResult::OPTIMAL;
  std::unique_ptr<OMTOptimizer> optimizer;
  for (size_t i = 0, numObj = d_objectives.size(); i < numObj; ++i)
  {
    optimizer = OMTOptimizer::getOptimizerForObjective(d_objectives[i]);
    switch (d_objectives[i].getType())
    {
      case OptimizationObjective::MAXIMIZE:
        partialResult = optimizer->maximize(d_optChecker.get(),
                                            d_objectives[i].getTarget());
        break;
      case OptimizationObjective::MINIMIZE:
        partialResult = optimizer->minimize(d_optChecker.get(),
                                            d_objectives[i].getTarget());
        break;
      default:
        CVC5_FATAL()
            << "Optimization objective is neither MAXIMIZE nor MINIMIZE";
    }

    d_results[i] = partialResult;

    switch (partialResult.getType())
    {
      case OptimizationResult::OPTIMAL:
        // assert target[i] == value[i] and proceed
        d_optChecker->assertFormula(d_optChecker->getNodeManager()->mkNode(
            kind::EQUAL, d_objectives[i].getTarget(), d_results[i].getValue()));
        break;
      case OptimizationResult::UNBOUNDED: return OptimizationResult::UNBOUNDED;
      case OptimizationResult::UNSAT: return OptimizationResult::UNSAT;
      case OptimizationResult::UNKNOWN: return OptimizationResult::UNKNOWN;
      default: Unreachable();
    }
  }
  // kill optChecker in case pareto misuses it
  d_optChecker.reset();
  return totalResultType;
}

OptimizationResult::ResultType OptimizationSolver::optimizeParetoNaiveGIA()
{
  if (!d_optChecker) d_optChecker = createOptCheckerWithTimeout(d_parent);
  NodeManager* nm = d_optChecker->getNodeManager();

  Result satResult = d_optChecker->checkSat();

  switch (satResult.isSat())
  {
    case Result::Sat::UNSAT: return OptimizationResult::UNSAT;
    case Result::Sat::SAT_UNKNOWN: return OptimizationResult::UNKNOWN;
    case Result::Sat::SAT:
    {
      for (size_t i = 0, numObj = d_objectives.size(); i < numObj; ++i)
      {
        d_results[i] = OptimizationResult(
            OptimizationResult::OPTIMAL,
            d_optChecker->getValue(d_objectives[i].getTarget()));
      }
      break;
    }
    default: Unreachable();
  }


  std::vector<Node> noWorseObj;
  std::vector<Node> someObjBetter;
  d_optChecker->push();

  while (satResult.isSat() == Result::Sat::SAT)
  {
    noWorseObj.clear();
    someObjBetter.clear();

    for (size_t i = 0, numObj = d_objectives.size(); i < numObj; ++i)
    {
      noWorseObj.push_back(
          OMTOptimizer::mkWeakIncrementalExpression(nm,
                                                    d_objectives[i].getTarget(),
                                                    d_results[i].getValue(),
                                                    d_objectives[i]));
      someObjBetter.push_back(OMTOptimizer::mkStrongIncrementalExpression(
          nm,
          d_objectives[i].getTarget(),
          d_results[i].getValue(),
          d_objectives[i]));
      // noWorseObj.push_back(nm->mkNode(kind::BITVECTOR_UGE, d_objectives[i].getTarget(), d_results[i].getValue()));
      // someObjBetter.push_back(nm->mkNode(kind::BITVECTOR_UGT, d_objectives[i].getTarget(), d_results[i].getValue()));
    }
    d_optChecker->assertFormula(nm->mkAnd(noWorseObj));
    d_optChecker->assertFormula(nm->mkOr(someObjBetter));

    satResult = d_optChecker->checkSat();

    switch (satResult.isSat())
    {
      case Result::Sat::UNSAT: break;
      case Result::Sat::SAT_UNKNOWN:
        d_optChecker.reset();
        return OptimizationResult::UNKNOWN;
      case Result::Sat::SAT:
      {
        for (size_t i = 0, numObj = d_objectives.size(); i < numObj; ++i)
        {
          d_results[i] = OptimizationResult(
              OptimizationResult::OPTIMAL,
              d_optChecker->getValue(d_objectives[i].getTarget()));
        }
        break;
      }
      default: Unreachable();
    }
  }

  d_optChecker->pop();

  // before we return!
  // please do assert that some objective could be better
  // in order to break the ties for the next run!!!
  d_optChecker->assertFormula(nm->mkOr(someObjBetter));

  return OptimizationResult::OPTIMAL;
=======
  // kill optChecker after optimization ends
  d_optChecker.reset();
  return aggregatedResultType;
>>>>>>> 255aa437
}

}  // namespace smt
}  // namespace cvc5<|MERGE_RESOLUTION|>--- conflicted
+++ resolved
@@ -31,11 +31,7 @@
       d_optChecker(),
       d_objectives(),
       d_results(),
-<<<<<<< HEAD
-      d_objectiveCombination(LEXICOGRAPHIC)
-=======
       d_objectiveCombination(BOX)
->>>>>>> 255aa437
 {
 }
 
@@ -44,40 +40,24 @@
   switch (d_objectiveCombination)
   {
     case BOX: return optimizeBox(); break;
-<<<<<<< HEAD
-    case LEXICOGRAPHIC: return optimizeLexicographicIterative(); break;
-    case PARETO: return optimizeParetoNaiveGIA(); break;
-    default: CVC5_FATAL() << "Unknown objective combination";
-=======
     default:
       Unimplemented()
           << "Only BOX objective combination is supported in current version";
->>>>>>> 255aa437
   }
   Unreachable();
 }
 
-bool OptimizationSolver::pushObjective(
+void OptimizationSolver::pushObjective(
     TNode target, OptimizationObjective::ObjectiveType type, bool bvSigned)
 {
   if (!OMTOptimizer::nodeSupportsOptimization(target))
   {
-<<<<<<< HEAD
-    Warning()
-        << "Objective not pushed: Target node does not support optimization";
-    return false;
-=======
     CVC5_FATAL()
         << "Objective not pushed: Target node does not support optimization";
->>>>>>> 255aa437
   }
   d_optChecker.reset();
   d_objectives.emplace_back(target, type, bvSigned);
   d_results.emplace_back(OptimizationResult::UNKNOWN, Node());
-<<<<<<< HEAD
-  return true;
-=======
->>>>>>> 255aa437
 }
 
 void OptimizationSolver::popObjective()
@@ -97,10 +77,6 @@
     ObjectiveCombination combination)
 {
   d_objectiveCombination = combination;
-<<<<<<< HEAD
-  d_optChecker.reset();
-=======
->>>>>>> 255aa437
 }
 
 std::unique_ptr<SmtEngine> OptimizationSolver::createOptCheckerWithTimeout(
@@ -125,27 +101,16 @@
 
 OptimizationResult::ResultType OptimizationSolver::optimizeBox()
 {
-<<<<<<< HEAD
-  // kills the optChecker created by pareto
-  d_optChecker.reset();
-  d_optChecker = createOptCheckerWithTimeout(d_parent);
-  OptimizationResult partialResult;
-  OptimizationResult::ResultType totalResultType = OptimizationResult::OPTIMAL;
-=======
   // resets the optChecker
   d_optChecker = createOptCheckerWithTimeout(d_parent);
   OptimizationResult partialResult;
   OptimizationResult::ResultType aggregatedResultType =
       OptimizationResult::OPTIMAL;
->>>>>>> 255aa437
   std::unique_ptr<OMTOptimizer> optimizer;
   for (size_t i = 0, numObj = d_objectives.size(); i < numObj; ++i)
   {
     optimizer = OMTOptimizer::getOptimizerForObjective(d_objectives[i]);
-<<<<<<< HEAD
-=======
     // checks whether the objective type is maximize or minimize
->>>>>>> 255aa437
     switch (d_objectives[i].getType())
     {
       case OptimizationObjective::MAXIMIZE:
@@ -160,26 +125,13 @@
         CVC5_FATAL()
             << "Optimization objective is neither MAXIMIZE nor MINIMIZE";
     }
-<<<<<<< HEAD
-
-=======
     // match the optimization result type, and aggregate the results of
     // subproblems
->>>>>>> 255aa437
     switch (partialResult.getType())
     {
       case OptimizationResult::OPTIMAL: break;
       case OptimizationResult::UNBOUNDED: break;
       case OptimizationResult::UNSAT:
-<<<<<<< HEAD
-        if (totalResultType == OptimizationResult::OPTIMAL)
-        {
-          totalResultType = OptimizationResult::UNSAT;
-        }
-        break;
-      case OptimizationResult::UNKNOWN:
-        totalResultType = OptimizationResult::UNKNOWN;
-=======
         if (aggregatedResultType == OptimizationResult::OPTIMAL)
         {
           aggregatedResultType = OptimizationResult::UNSAT;
@@ -187,153 +139,15 @@
         break;
       case OptimizationResult::UNKNOWN:
         aggregatedResultType = OptimizationResult::UNKNOWN;
->>>>>>> 255aa437
         break;
       default: Unreachable();
     }
 
     d_results[i] = partialResult;
   }
-<<<<<<< HEAD
-  // kill optChecker in case pareto misuses it
-  d_optChecker.reset();
-  return totalResultType;
-}
-
-OptimizationResult::ResultType
-OptimizationSolver::optimizeLexicographicIterative()
-{
-  // kills the optChecker created by pareto
-  d_optChecker.reset();
-  d_optChecker = createOptCheckerWithTimeout(d_parent);
-  OptimizationResult partialResult;
-  OptimizationResult::ResultType totalResultType = OptimizationResult::OPTIMAL;
-  std::unique_ptr<OMTOptimizer> optimizer;
-  for (size_t i = 0, numObj = d_objectives.size(); i < numObj; ++i)
-  {
-    optimizer = OMTOptimizer::getOptimizerForObjective(d_objectives[i]);
-    switch (d_objectives[i].getType())
-    {
-      case OptimizationObjective::MAXIMIZE:
-        partialResult = optimizer->maximize(d_optChecker.get(),
-                                            d_objectives[i].getTarget());
-        break;
-      case OptimizationObjective::MINIMIZE:
-        partialResult = optimizer->minimize(d_optChecker.get(),
-                                            d_objectives[i].getTarget());
-        break;
-      default:
-        CVC5_FATAL()
-            << "Optimization objective is neither MAXIMIZE nor MINIMIZE";
-    }
-
-    d_results[i] = partialResult;
-
-    switch (partialResult.getType())
-    {
-      case OptimizationResult::OPTIMAL:
-        // assert target[i] == value[i] and proceed
-        d_optChecker->assertFormula(d_optChecker->getNodeManager()->mkNode(
-            kind::EQUAL, d_objectives[i].getTarget(), d_results[i].getValue()));
-        break;
-      case OptimizationResult::UNBOUNDED: return OptimizationResult::UNBOUNDED;
-      case OptimizationResult::UNSAT: return OptimizationResult::UNSAT;
-      case OptimizationResult::UNKNOWN: return OptimizationResult::UNKNOWN;
-      default: Unreachable();
-    }
-  }
-  // kill optChecker in case pareto misuses it
-  d_optChecker.reset();
-  return totalResultType;
-}
-
-OptimizationResult::ResultType OptimizationSolver::optimizeParetoNaiveGIA()
-{
-  if (!d_optChecker) d_optChecker = createOptCheckerWithTimeout(d_parent);
-  NodeManager* nm = d_optChecker->getNodeManager();
-
-  Result satResult = d_optChecker->checkSat();
-
-  switch (satResult.isSat())
-  {
-    case Result::Sat::UNSAT: return OptimizationResult::UNSAT;
-    case Result::Sat::SAT_UNKNOWN: return OptimizationResult::UNKNOWN;
-    case Result::Sat::SAT:
-    {
-      for (size_t i = 0, numObj = d_objectives.size(); i < numObj; ++i)
-      {
-        d_results[i] = OptimizationResult(
-            OptimizationResult::OPTIMAL,
-            d_optChecker->getValue(d_objectives[i].getTarget()));
-      }
-      break;
-    }
-    default: Unreachable();
-  }
-
-
-  std::vector<Node> noWorseObj;
-  std::vector<Node> someObjBetter;
-  d_optChecker->push();
-
-  while (satResult.isSat() == Result::Sat::SAT)
-  {
-    noWorseObj.clear();
-    someObjBetter.clear();
-
-    for (size_t i = 0, numObj = d_objectives.size(); i < numObj; ++i)
-    {
-      noWorseObj.push_back(
-          OMTOptimizer::mkWeakIncrementalExpression(nm,
-                                                    d_objectives[i].getTarget(),
-                                                    d_results[i].getValue(),
-                                                    d_objectives[i]));
-      someObjBetter.push_back(OMTOptimizer::mkStrongIncrementalExpression(
-          nm,
-          d_objectives[i].getTarget(),
-          d_results[i].getValue(),
-          d_objectives[i]));
-      // noWorseObj.push_back(nm->mkNode(kind::BITVECTOR_UGE, d_objectives[i].getTarget(), d_results[i].getValue()));
-      // someObjBetter.push_back(nm->mkNode(kind::BITVECTOR_UGT, d_objectives[i].getTarget(), d_results[i].getValue()));
-    }
-    d_optChecker->assertFormula(nm->mkAnd(noWorseObj));
-    d_optChecker->assertFormula(nm->mkOr(someObjBetter));
-
-    satResult = d_optChecker->checkSat();
-
-    switch (satResult.isSat())
-    {
-      case Result::Sat::UNSAT: break;
-      case Result::Sat::SAT_UNKNOWN:
-        d_optChecker.reset();
-        return OptimizationResult::UNKNOWN;
-      case Result::Sat::SAT:
-      {
-        for (size_t i = 0, numObj = d_objectives.size(); i < numObj; ++i)
-        {
-          d_results[i] = OptimizationResult(
-              OptimizationResult::OPTIMAL,
-              d_optChecker->getValue(d_objectives[i].getTarget()));
-        }
-        break;
-      }
-      default: Unreachable();
-    }
-  }
-
-  d_optChecker->pop();
-
-  // before we return!
-  // please do assert that some objective could be better
-  // in order to break the ties for the next run!!!
-  d_optChecker->assertFormula(nm->mkOr(someObjBetter));
-
-  return OptimizationResult::OPTIMAL;
-=======
   // kill optChecker after optimization ends
   d_optChecker.reset();
   return aggregatedResultType;
->>>>>>> 255aa437
 }
 
 }  // namespace smt
