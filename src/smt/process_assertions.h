/******************************************************************************
 * Top contributors (to current version):
 *   Andrew Reynolds, Gereon Kremer, Morgan Deters
 *
 * This file is part of the cvc5 project.
 *
 * Copyright (c) 2009-2021 by the authors listed in the file AUTHORS
 * in the top-level source directory and their institutional affiliations.
 * All rights reserved.  See the file COPYING in the top-level source
 * directory for licensing information.
 * ****************************************************************************
 *
 * The module for processing assertions for an SMT engine.
 */

#include "cvc5_private.h"

#ifndef CVC5__SMT__PROCESS_ASSERTIONS_H
#define CVC5__SMT__PROCESS_ASSERTIONS_H

#include <unordered_map>

#include "context/cdlist.h"
#include "expr/node.h"
#include "smt/env_obj.h"
#include "util/resource_manager.h"

namespace cvc5 {

class SolverEngine;

namespace preprocessing {
class AssertionPipeline;
class PreprocessingPass;
class PreprocessingPassContext;
}

namespace smt {

class Assertions;
struct SmtEngineStatistics;

/**
 * Module in charge of processing assertions for an SMT engine.
 *
 * Its main features are:
 * (1) apply(AssertionsPipeline&), which updates the assertions based on our
 * preprocessing steps,
 * (2) expandDefinitions(TNode, ...), which returns the expanded formula of a
 * term.
 * The method finishInit(...) must be called before these methods are called.
 *
 * It is designed to be agnostic to whether we are in incremental mode. That is,
 * it processes assertions in a way that assumes that apply(...) could be
 * applied multiple times to different sets of assertions.
 */
class ProcessAssertions : protected EnvObj
{
  /** The types for the recursive function definitions */
  typedef context::CDList<Node> NodeList;
  typedef std::unordered_map<Node, bool> NodeToBoolHashMap;

 public:
<<<<<<< HEAD
  ProcessAssertions(SmtEngine& smt, Env& env, SmtEngineStatistics& stats);
=======
  ProcessAssertions(SolverEngine& smt,
                    ResourceManager& rm,
                    SmtEngineStatistics& stats);
>>>>>>> 3e98be42
  ~ProcessAssertions();
  /** Finish initialize
   *
   * This initializes the preprocessing passes owned by this module.
   */
  void finishInit(preprocessing::PreprocessingPassContext* pc);
  /** Cleanup
   *
   * This deletes the processing passes owned by this module.
   */
  void cleanup();
  /**
   * Process the formulas in as. Returns true if there was no conflict when
   * processing the assertions.
   */
  bool apply(Assertions& as);

 private:
  /** Reference to the SMT engine */
<<<<<<< HEAD
  SmtEngine& d_smt;
=======
  SolverEngine& d_slv;
  /** Reference to resource manager */
  ResourceManager& d_resourceManager;
>>>>>>> 3e98be42
  /** Reference to the SMT stats */
  SmtEngineStatistics& d_smtStats;
  /** The preprocess context */
  preprocessing::PreprocessingPassContext* d_preprocessingPassContext;
  /** True node */
  Node d_true;
  /**
   * Map of preprocessing pass instances, mapping from names to preprocessing
   * pass instance
   */
  std::unordered_map<std::string,
                     std::unique_ptr<preprocessing::PreprocessingPass>>
      d_passes;
  /**
   * Number of calls of simplify assertions active.
   */
  unsigned d_simplifyAssertionsDepth;
  /** Spend resource r by the resource manager of this class. */
  void spendResource(Resource r);
  /**
   * Perform non-clausal simplification of a Node.  This involves
   * Theory implementations, but does NOT involve the SAT solver in
   * any way.
   *
   * Returns false if the formula simplifies to "false"
   */
  bool simplifyAssertions(Assertions& as);
  /**
   * Dump assertions. Print the current assertion list to the dump
   * assertions:`key` if it is enabled.
   */
  void dumpAssertions(const char* key, Assertions& as);
};

}  // namespace smt
}  // namespace cvc5

#endif<|MERGE_RESOLUTION|>--- conflicted
+++ resolved
@@ -61,13 +61,7 @@
   typedef std::unordered_map<Node, bool> NodeToBoolHashMap;
 
  public:
-<<<<<<< HEAD
   ProcessAssertions(SmtEngine& smt, Env& env, SmtEngineStatistics& stats);
-=======
-  ProcessAssertions(SolverEngine& smt,
-                    ResourceManager& rm,
-                    SmtEngineStatistics& stats);
->>>>>>> 3e98be42
   ~ProcessAssertions();
   /** Finish initialize
    *
@@ -87,13 +81,7 @@
 
  private:
   /** Reference to the SMT engine */
-<<<<<<< HEAD
-  SmtEngine& d_smt;
-=======
   SolverEngine& d_slv;
-  /** Reference to resource manager */
-  ResourceManager& d_resourceManager;
->>>>>>> 3e98be42
   /** Reference to the SMT stats */
   SmtEngineStatistics& d_smtStats;
   /** The preprocess context */
