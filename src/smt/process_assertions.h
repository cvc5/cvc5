/******************************************************************************
 * Top contributors (to current version):
 *   Andrew Reynolds, Gereon Kremer, Morgan Deters
 *
 * This file is part of the cvc5 project.
 *
 * Copyright (c) 2009-2021 by the authors listed in the file AUTHORS
 * in the top-level source directory and their institutional affiliations.
 * All rights reserved.  See the file COPYING in the top-level source
 * directory for licensing information.
 * ****************************************************************************
 *
 * The module for processing assertions for an SMT engine.
 */

#include "cvc5_private.h"

#ifndef CVC5__SMT__PROCESS_ASSERTIONS_H
#define CVC5__SMT__PROCESS_ASSERTIONS_H

#include <unordered_map>

#include "context/cdlist.h"
#include "expr/node.h"
#include "smt/env_obj.h"
#include "util/resource_manager.h"

namespace cvc5 {

namespace preprocessing {
class AssertionPipeline;
class PreprocessingPass;
class PreprocessingPassContext;
}

namespace smt {

class Assertions;
struct SolverEngineStatistics;

/**
 * Module in charge of processing assertions for an SMT engine.
 *
 * Its main features are:
 * (1) apply(AssertionsPipeline&), which updates the assertions based on our
 * preprocessing steps,
 * (2) expandDefinitions(TNode, ...), which returns the expanded formula of a
 * term.
 * The method finishInit(...) must be called before these methods are called.
 *
 * It is designed to be agnostic to whether we are in incremental mode. That is,
 * it processes assertions in a way that assumes that apply(...) could be
 * applied multiple times to different sets of assertions.
 */
class ProcessAssertions : protected EnvObj
{
  /** The types for the recursive function definitions */
  typedef context::CDList<Node> NodeList;
  typedef std::unordered_map<Node, bool> NodeToBoolHashMap;

 public:
<<<<<<< HEAD
  ProcessAssertions(SmtEngine& smt,
                    ResourceManager& rm,
                    SolverEngineStatistics& stats);
=======
  ProcessAssertions(Env& env, SmtEngineStatistics& stats);
>>>>>>> 9c49dc93
  ~ProcessAssertions();
  /** Finish initialize
   *
   * This initializes the preprocessing passes owned by this module.
   */
  void finishInit(preprocessing::PreprocessingPassContext* pc);
  /** Cleanup
   *
   * This deletes the processing passes owned by this module.
   */
  void cleanup();
  /**
   * Process the formulas in as. Returns true if there was no conflict when
   * processing the assertions.
   *
   * @param as The assertions.
   */
  bool apply(Assertions& as);

 private:
  /** Reference to the SMT stats */
  SolverEngineStatistics& d_smtStats;
  /** The preprocess context */
  preprocessing::PreprocessingPassContext* d_preprocessingPassContext;
  /** True node */
  Node d_true;
  /**
   * Map of preprocessing pass instances, mapping from names to preprocessing
   * pass instance
   */
  std::unordered_map<std::string,
                     std::unique_ptr<preprocessing::PreprocessingPass>>
      d_passes;
  /**
   * Number of calls of simplify assertions active.
   */
  unsigned d_simplifyAssertionsDepth;
  /** Spend resource r by the resource manager of this class. */
  void spendResource(Resource r);
  /**
   * Perform non-clausal simplification of a Node.  This involves
   * Theory implementations, but does NOT involve the SAT solver in
   * any way.
   *
   * Returns false if the formula simplifies to "false"
   */
  bool simplifyAssertions(Assertions& as);
  /**
   * Dump assertions. Print the current assertion list to the dump
   * assertions:`key` if it is enabled.
   */
  void dumpAssertions(const char* key, Assertions& as);
};

}  // namespace smt
}  // namespace cvc5

#endif<|MERGE_RESOLUTION|>--- conflicted
+++ resolved
@@ -59,13 +59,7 @@
   typedef std::unordered_map<Node, bool> NodeToBoolHashMap;
 
  public:
-<<<<<<< HEAD
-  ProcessAssertions(SmtEngine& smt,
-                    ResourceManager& rm,
-                    SolverEngineStatistics& stats);
-=======
-  ProcessAssertions(Env& env, SmtEngineStatistics& stats);
->>>>>>> 9c49dc93
+  ProcessAssertions(Env& env, SolverEngineStatistics& stats);
   ~ProcessAssertions();
   /** Finish initialize
    *
