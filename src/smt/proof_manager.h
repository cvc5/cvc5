/******************************************************************************
 * Top contributors (to current version):
 *   Andrew Reynolds, Haniel Barbosa, Abdalrhman Mohamed
 *
 * This file is part of the cvc5 project.
 *
 * Copyright (c) 2009-2024 by the authors listed in the file AUTHORS
 * in the top-level source directory and their institutional affiliations.
 * All rights reserved.  See the file COPYING in the top-level source
 * directory for licensing information.
 * ****************************************************************************
 *
 * The proof manager of SolverEngine.
 */

#include "cvc5_private.h"

#ifndef CVC5__SMT__PROOF_MANAGER_H
#define CVC5__SMT__PROOF_MANAGER_H

#include "context/cdhashmap.h"
#include "expr/node.h"
#include "options/proof_options.h"
#include "smt/env_obj.h"
#include "smt/proof_final_callback.h"

namespace cvc5::internal {

class ProofChecker;
class ProofNode;
class ProofNodeManager;
class ProofLogger;
class SolverEngine;

namespace rewriter {
class RewriteDb;
}

/** Modes for global Proof scopes introducing definitions and assertions. */
enum class ProofScopeMode
{
  /** No global scopes. Open proof. */
  NONE,
  /** Proof closed by a unified scope introducing definitions and assertions. */
  UNIFIED,
  /** Proof closed by 2 nested scopes introducing definitions and assertions. */
  DEFINITIONS_AND_ASSERTIONS,
};

namespace smt {

class Assertions;
class PreprocessProofGenerator;
class ProofPostprocess;

/**
 * This class is responsible for managing the proof output of SolverEngine, as
 * well as setting up the global proof checker and proof node manager.
 *
 * The proof production of an SolverEngine is directly impacted by whether, and
 * how, we are producing unsat cores:
 *
 * - If we are producing unsat cores using the old proof infrastructure, then
 *   SolverEngine will not have proofs in the sense of this proof manager.
 *
 * - If we are producing unsat cores using this proof infrastructure, then the
 *   SolverEngine will have proofs using this proof manager, according to the
 * unsat core mode:
 *
 *   - assumption mode: proofs only for preprocessing, not in sat solver or
 *   theory engine, and level of granularity set to off (unless otherwise
 *   specified by the user)
 *
 *   - sat-proof mode: proofs for preprocessing + sat solver, not in theory
 *   engine and level of granularity set to off (unless otherwise specified by
 *   the user)
 *
 *   - full-proof mode: proofs for the whole solver as normal
 *
 *   Note that if --produce-proofs is set then full-proof mode of unsat cores is
 *   forced.
 *
 * - If we are not producing unsat cores then the SolverEngine will have proofs
 * as long as --produce-proofs is on.
 *
 * - If SolverEngine has been configured in a way that is incompatible with
 * proofs then unsat core production will be disabled.
 */
class PfManager : protected EnvObj
{
 public:
  PfManager(Env& env);
  ~PfManager();
  /**
   * Print the proof on the given output stream in the given format.
   *
   * @param out The output stream.
   * @param fp The proof to print.
   * @param mode The format (e.g. cpc, alethe) to print.
   * @param scopeMode The expected form of fp (see ProofScopeMode).
   * @param assertionNames The named assertions of the input.
   */
  void printProof(std::ostream& out,
                  std::shared_ptr<ProofNode> fp,
                  options::ProofFormatMode mode,
                  ProofScopeMode scopeMode,
                  const std::map<Node, std::string>& assertionNames =
                      std::map<Node, std::string>());

  /**
   * Translate difficulty map. This takes a mapping dmap from preprocessed
   * assertions to values estimating their difficulty. It translates this
   * map so that dmap contains a mapping from *input* assertions to values
   * estimating their difficulty.
   *
   * It does this translation by constructing a proof of preprocessing for all
   * preprocessed assertions marked as having a difficulty, traversing those
   * proofs, and conditionally incrementing the difficulty of the input
   * assertion on which they depend. This is based on whether the free
   * assumption is the "source" of an assertion.
   *
   * @param dmap Map estimating the difficulty of preprocessed assertions
   * @param smt The SMT solver that owns the assertions and the preprocess
   * proof generator.
   */
  void translateDifficultyMap(std::map<Node, Node>& dmap, Assertions& as);

  /**
   * Connect proof to assertions
   *
   * Replaces the free assumptions of pfn that correspond to preprocessed
   * assertions maintained by smt with their corresponding proof of
   * preprocessing, which is obtained from the preprocessor of smt.
   *
   * Throws an assertion failure if pg cannot provide a closed proof with
   * respect to assertions in as. Note this includes equalities of the form
   * (= f (lambda (...) t)) which originate from define-fun commands for f.
   * These are considered assertions in the final proof.
   *
   * @param pfn The proof.
   * @param as Reference to the assertions.
   * @param scopeMode The expected form of fp (see ProofScopeMode).
   */
  std::shared_ptr<ProofNode> connectProofToAssertions(
      std::shared_ptr<ProofNode> pfn,
      Assertions& as,
      ProofScopeMode scopeMode = ProofScopeMode::UNIFIED);
  /**
<<<<<<< HEAD
   * Start proof logging. This is called when the SMT solver is initialized
   * with and --proof-log is enabled.
=======
   * Check proof. This call runs the final proof callback, which checks for
   * pedantic failures and takes statistics.
   * @param pfn The proof to check.
   */
  void checkFinalProof(std::shared_ptr<ProofNode> pfn);
  /**
   * Start proof logging. This is called when the SMT solver is initialized
   * and --proof-log is enabled.
>>>>>>> 5572abe4
   * @param out The output stream to log proofs on.
   * @param as Reference to the assertions.
   */
  void startProofLogging(std::ostream& out, Assertions& as);
  //--------------------------- access to utilities
  /** Get a pointer to the ProofChecker owned by this. */
  ProofChecker* getProofChecker() const;
  /** Get a pointer to the ProofNodeManager owned by this. */
  ProofNodeManager* getProofNodeManager() const;
  /** Get a pointer to the ProofLogger owned by this. */
  ProofLogger* getProofLogger() const;
  /** Get the rewrite database, containing definitions of rewrites from DSL. */
  rewriter::RewriteDb* getRewriteDatabase() const;
  /** Get the preprocess proof generator */
  PreprocessProofGenerator* getPreprocessProofGenerator() const;
  //--------------------------- end access to utilities
 private:
  /**
   * Get assertions from the assertions
   */
  void getAssertions(Assertions& as, std::vector<Node>& assertions);
  /**
   * Get definitions and assertions from the assertions
   */
  void getDefinitionsAndAssertions(Assertions& as,
                                   std::vector<Node>& definitions,
                                   std::vector<Node>& assertions);
  /** The false node */
  Node d_false;
  /** The rewrite proof database. */
  std::unique_ptr<rewriter::RewriteDb> d_rewriteDb;
  /** For the new proofs module */
  std::unique_ptr<ProofChecker> d_pchecker;
  /** A proof node manager based on the above checker */
  std::unique_ptr<ProofNodeManager> d_pnm;
  /** A proof logger, if proofLog is enabled */
  std::unique_ptr<ProofLogger> d_plog;
  /** The proof post-processor */
  std::unique_ptr<smt::ProofPostprocess> d_pfpp;
  /** The preprocess proof generator. */
  std::unique_ptr<PreprocessProofGenerator> d_pppg;
  /** The post process callback for finalization */
  ProofFinalCallback d_finalCb;
  /**
   * The finalizer, which is responsible for taking stats and checking for
   * (lazy) pedantic failures.
   */
  ProofNodeUpdater d_finalizer;
}; /* class SolverEngine */

}  // namespace smt
}  // namespace cvc5::internal

#endif /* CVC5__SMT__PROOF_MANAGER_H */<|MERGE_RESOLUTION|>--- conflicted
+++ resolved
@@ -146,10 +146,6 @@
       Assertions& as,
       ProofScopeMode scopeMode = ProofScopeMode::UNIFIED);
   /**
-<<<<<<< HEAD
-   * Start proof logging. This is called when the SMT solver is initialized
-   * with and --proof-log is enabled.
-=======
    * Check proof. This call runs the final proof callback, which checks for
    * pedantic failures and takes statistics.
    * @param pfn The proof to check.
@@ -158,7 +154,6 @@
   /**
    * Start proof logging. This is called when the SMT solver is initialized
    * and --proof-log is enabled.
->>>>>>> 5572abe4
    * @param out The output stream to log proofs on.
    * @param as Reference to the assertions.
    */
