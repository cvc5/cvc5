--- conflicted
+++ resolved
@@ -96,11 +96,7 @@
   void checkProof(std::shared_ptr<ProofNode> pfn, Assertions& as);
 
   /**
-<<<<<<< HEAD
-   * Translated difficulty map. This takes a mapping dmap from preprocessed
-=======
    * Translate difficulty map. This takes a mapping dmap from preprocessed
->>>>>>> 10144286
    * assertions to values estimating their difficulty. It translates this
    * map so that dmap contains a mapping from *input* assertions to values
    * estimating their difficulty.
@@ -108,12 +104,8 @@
    * It does this translation by constructing a proof of preprocessing for all
    * preprocessed assertions marked as having a difficulty, traversing those
    * proofs, and conditionally incrementing the difficulty of the input
-<<<<<<< HEAD
-   * assertion on which they depend.
-=======
    * assertion on which they depend. This is based on whether the free
    * assumption is the "source" of an assertion.
->>>>>>> 10144286
    *
    * @param dmap Map estimating the difficulty of preprocessed assertions
    * @param as The input assertions
