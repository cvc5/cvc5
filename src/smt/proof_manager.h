--- conflicted
+++ resolved
@@ -102,11 +102,7 @@
   void printProof(std::ostream& out,
                   std::shared_ptr<ProofNode> fp,
                   options::ProofFormatMode mode,
-<<<<<<< HEAD
-                  ProofScopeMode scopeMode = ProofScopeMode::UNIFIED,
-=======
                   ProofScopeMode scopeMode,
->>>>>>> 01d7d16f
                   const std::map<Node, std::string>& assertionNames =
                       std::map<Node, std::string>());
 
