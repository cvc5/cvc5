/******************************************************************************
 * Top contributors (to current version):
 *   Andrew Reynolds, Haniel Barbosa, Andres Noetzli
 *
 * This file is part of the cvc5 project.
 *
 * Copyright (c) 2009-2024 by the authors listed in the file AUTHORS
 * in the top-level source directory and their institutional affiliations.
 * All rights reserved.  See the file COPYING in the top-level source
 * directory for licensing information.
 * ****************************************************************************
 *
 * Implementation of the unsat core manager of SolverEngine.
 */

#include "unsat_core_manager.h"

#include <sstream>

#include "expr/skolem_manager.h"
#include "options/base_options.h"
#include "options/smt_options.h"
#include "printer/printer.h"
#include "proof/proof.h"
#include "proof/proof_node_algorithm.h"
#include "prop/prop_engine.h"
#include "smt/assertions.h"
#include "smt/env.h"
#include "smt/print_benchmark.h"
#include "smt/set_defaults.h"
#include "theory/quantifiers/skolemize.h"
#include "theory/smt_engine_subsolver.h"

namespace cvc5::internal {
namespace smt {

UnsatCoreManager::UnsatCoreManager(Env& env, SmtSolver& slv, PfManager& pfm)
    : EnvObj(env), d_slv(slv), d_pfm(pfm)
{
}

std::vector<Node> UnsatCoreManager::getUnsatCore(bool isInternal)
{
  prop::PropEngine* pe = d_slv.getPropEngine();
  Assert(pe != nullptr);
  // first get the unsat core from the prop engine
  std::vector<Node> pcore;
  pe->getUnsatCore(pcore);
  // convert to input
  return convertPreprocessedToInput(pcore, isInternal);
}
<<<<<<< HEAD

std::vector<Node> UnsatCoreManager::getUnsatCoreLemmas(bool isInternal)
{
  prop::PropEngine* pe = d_slv.getPropEngine();
  Assert(pe != nullptr);
  std::vector<Node> coreLemmas = pe->getUnsatCoreLemmas();
  // output benchmark if specified
  if (!isInternal)
  {
    if (isOutputOn(OutputTag::UNSAT_CORE_LEMMAS_BENCHMARK))
    {
      // also must compute the unsat core of input
      std::vector<Node> core = getUnsatCore(true);
      core.insert(core.end(), coreLemmas.begin(), coreLemmas.end());
      std::stringstream ss;
      smt::PrintBenchmark pb(Printer::getPrinter(ss));
      pb.printBenchmark(ss, logicInfo().getLogicString(), {}, core);
      output(OutputTag::UNSAT_CORE_LEMMAS_BENCHMARK) << ";; unsat core + lemmas" << std::endl;
      output(OutputTag::UNSAT_CORE_LEMMAS_BENCHMARK) << ss.str();
      output(OutputTag::UNSAT_CORE_LEMMAS_BENCHMARK) << ";; end unsat core + lemmas" << std::endl;
    }
  }
  return coreLemmas;
}

void UnsatCoreManager::getUnsatCoreInternal(std::shared_ptr<ProofNode> pfn,
                                            std::vector<Node>& core,
                                            bool isInternal)
{
=======

std::vector<Node> UnsatCoreManager::getUnsatCoreLemmas(bool isInternal)
{
  prop::PropEngine* pe = d_slv.getPropEngine();
  Assert(pe != nullptr);
  return pe->getUnsatCoreLemmas();
}

void UnsatCoreManager::getUnsatCoreInternal(std::shared_ptr<ProofNode> pfn,
                                            std::vector<Node>& core,
                                            bool isInternal)
{
>>>>>>> 8f72be3d
  const Assertions& as = d_slv.getAssertions();
  Trace("unsat-core") << "UCManager::getUnsatCore: final proof: " << *pfn.get()
                      << "\n";
  Assert(pfn->getRule() == ProofRule::SCOPE);
  std::vector<Node> fassumps;
  expr::getFreeAssumptions(pfn->getChildren()[0].get(), fassumps);
  Trace("unsat-core") << "UCManager::getUnsatCore: free assumptions: "
                      << fassumps << "\n";
  const context::CDList<Node>& al = as.getAssertionList();
  std::set<Node> coreSet;
  for (const Node& a : al)
  {
    Trace("unsat-core") << "is assertion " << a << " there?\n";
    if (std::find(fassumps.begin(), fassumps.end(), a) != fassumps.end())
    {
      Trace("unsat-core") << "\tyes\n";
      coreSet.insert(a);
    }
  }
  core.insert(core.end(), coreSet.begin(), coreSet.end());
  if (TraceIsOn("unsat-core"))
  {
    Trace("unsat-core") << "UCManager::getUnsatCore():\n";
    for (const Node& n : core)
    {
      Trace("unsat-core") << "- " << n << "\n";
    }
  }
  // reduce it if specified
  if (options().smt.minimalUnsatCores)
  {
    core = reduceUnsatCore(as, core);
  }
  // don't postprocess if this was an internal call
  if (isInternal)
  {
    return;
  }
  // output benchmark if specified
  if (isOutputOn(OutputTag::UNSAT_CORE_BENCHMARK))
  {
    std::stringstream ss;
    smt::PrintBenchmark pb(Printer::getPrinter(ss));
    pb.printBenchmark(ss, logicInfo().getLogicString(), {}, core);
    output(OutputTag::UNSAT_CORE_BENCHMARK) << ";; unsat core" << std::endl;
    output(OutputTag::UNSAT_CORE_BENCHMARK) << ss.str();
    output(OutputTag::UNSAT_CORE_BENCHMARK) << ";; end unsat core" << std::endl;
  }
}

void UnsatCoreManager::getRelevantQuantTermVectors(
    std::map<Node, InstantiationList>& insts,
    std::map<Node, std::vector<Node>>& sks,
    bool getDebugInfo)
{
<<<<<<< HEAD
  prop::PropEngine* pe = d_slv.getPropEngine();
  Assert(pe != nullptr);
  std::shared_ptr<ProofNode> pfn = pe->getProof();
  Assert (pfn!=nullptr);
=======
  // note that we don't have to connect the SAT proof to the input assertions,
  // and preprocessing proofs don't impact what instantiations are used
  prop::PropEngine* pe = d_slv.getPropEngine();
  Assert(pe != nullptr);
  std::shared_ptr<ProofNode> pfn = pe->getProof();
  Assert(pfn != nullptr);
>>>>>>> 8f72be3d
  NodeManager* nm = nodeManager();
  std::unordered_map<ProofNode*, bool> visited;
  std::unordered_map<ProofNode*, bool>::iterator it;
  std::vector<std::shared_ptr<ProofNode>> visit;
  std::map<Node, InstantiationList>::iterator itq;
  std::shared_ptr<ProofNode> cur;
  visit.push_back(pfn);
  do
  {
    cur = visit.back();
    visit.pop_back();
    it = visited.find(cur.get());
    if (it != visited.end())
    {
      continue;
    }
    visited[cur.get()] = true;
    const std::vector<std::shared_ptr<ProofNode>>& cs = cur->getChildren();
    ProofRule r = cur->getRule();
    if (r == ProofRule::INSTANTIATE)
    {
      Node tlist = cur->getArguments()[0];
      Assert(cs.size() == 1);
      Node q = cs[0]->getResult();
      std::vector<Node> instTerms(tlist.begin(), tlist.end());
      Assert(instTerms.size() == q[0].getNumChildren());
      // the instantiation is a prefix of the arguments up to the number of
      // variables
      itq = insts.find(q);
      if (itq == insts.end())
      {
        insts[q].initialize(q);
        itq = insts.find(q);
      }
      itq->second.d_inst.push_back(InstantiationVec(instTerms));
      if (getDebugInfo)
      {
        const std::vector<Node>& args = cur->getArguments();
        std::vector<Node> extraArgs(args.begin() + 1, args.end());
        if (extraArgs.size() >= 1)
        {
          getInferenceId(extraArgs[0], itq->second.d_inst.back().d_id);
        }
        if (extraArgs.size() >= 2)
        {
          itq->second.d_inst.back().d_pfArg = extraArgs[1];
        }
      }
    }
    else if (r == ProofRule::SKOLEMIZE)
    {
      Node q = cur->getChildren()[0]->getResult();
      Node exists;
      if (q.getKind() == Kind::NOT && q.getKind() == Kind::FORALL)
      {
        std::vector<Node> echildren(q[0].begin(), q[0].end());
        echildren[1] = echildren[1].notNode();
        exists = nm->mkNode(Kind::EXISTS, echildren);
      }
      else if (q.getKind() == Kind::EXISTS)
      {
        exists = q;
      }
      if (!exists.isNull())
      {
        sks[q] = theory::quantifiers::Skolemize::getSkolemConstants(exists);
      }
    }
    for (const std::shared_ptr<ProofNode>& cp : cs)
    {
      visit.push_back(cp);
    }
  } while (!visit.empty());
}

std::vector<Node> UnsatCoreManager::reduceUnsatCore(
    const Assertions& as, const std::vector<Node>& core)
{
  Assert(options().smt.produceUnsatCores)
      << "cannot reduce unsat core if unsat cores are turned off";

  d_env.verbose(1) << "SolverEngine::reduceUnsatCore(): reducing unsat core"
                   << std::endl;
  std::unordered_set<Node> removed;
  std::unordered_set<Node> adefs = as.getCurrentAssertionListDefitions();
  for (const Node& skip : core)
  {
    std::unique_ptr<SolverEngine> coreChecker;
    theory::initializeSubsolver(coreChecker, d_env);
    coreChecker->setLogic(logicInfo());
    // disable all proof options
    SetDefaults::disableChecking(coreChecker->getOptions());
    // add to removed set?
    removed.insert(skip);
    // assert everything to the subsolver
    theory::assertToSubsolver(*coreChecker.get(), core, adefs, removed);
    Result r;
    try
    {
      r = coreChecker->checkSat();
    }
    catch (...)
    {
      throw;
    }

    if (r.getStatus() != Result::UNSAT)
    {
      removed.erase(skip);
      if (r.isUnknown())
      {
        d_env.warning()
            << "SolverEngine::reduceUnsatCore(): could not reduce unsat core "
               "due to "
               "unknown result.";
      }
    }
  }

  if (removed.empty())
  {
    return core;
  }
  std::vector<Node> newUcAssertions;
  for (const Node& n : core)
  {
    if (removed.find(n) == removed.end())
    {
      newUcAssertions.push_back(n);
    }
  }
  return newUcAssertions;
}

std::vector<Node> UnsatCoreManager::convertPreprocessedToInput(
    const std::vector<Node>& ppa, bool isInternal)
{
  std::vector<Node> core;
  CDProof cdp(d_env);
  Node fnode = nodeManager()->mkConst(false);
  cdp.addStep(fnode, ProofRule::SAT_REFUTATION, ppa, {});
  std::shared_ptr<ProofNode> pepf = cdp.getProofFor(fnode);
  Assert(pepf != nullptr);
  std::shared_ptr<ProofNode> pfn =
      d_pfm.connectProofToAssertions(pepf, d_slv, ProofScopeMode::UNIFIED);
  getUnsatCoreInternal(pfn, core, isInternal);
  return core;
}

}  // namespace smt
}  // namespace cvc5::internal<|MERGE_RESOLUTION|>--- conflicted
+++ resolved
@@ -49,7 +49,6 @@
   // convert to input
   return convertPreprocessedToInput(pcore, isInternal);
 }
-<<<<<<< HEAD
 
 std::vector<Node> UnsatCoreManager::getUnsatCoreLemmas(bool isInternal)
 {
@@ -79,20 +78,6 @@
                                             std::vector<Node>& core,
                                             bool isInternal)
 {
-=======
-
-std::vector<Node> UnsatCoreManager::getUnsatCoreLemmas(bool isInternal)
-{
-  prop::PropEngine* pe = d_slv.getPropEngine();
-  Assert(pe != nullptr);
-  return pe->getUnsatCoreLemmas();
-}
-
-void UnsatCoreManager::getUnsatCoreInternal(std::shared_ptr<ProofNode> pfn,
-                                            std::vector<Node>& core,
-                                            bool isInternal)
-{
->>>>>>> 8f72be3d
   const Assertions& as = d_slv.getAssertions();
   Trace("unsat-core") << "UCManager::getUnsatCore: final proof: " << *pfn.get()
                       << "\n";
@@ -148,19 +133,12 @@
     std::map<Node, std::vector<Node>>& sks,
     bool getDebugInfo)
 {
-<<<<<<< HEAD
-  prop::PropEngine* pe = d_slv.getPropEngine();
-  Assert(pe != nullptr);
-  std::shared_ptr<ProofNode> pfn = pe->getProof();
-  Assert (pfn!=nullptr);
-=======
   // note that we don't have to connect the SAT proof to the input assertions,
   // and preprocessing proofs don't impact what instantiations are used
   prop::PropEngine* pe = d_slv.getPropEngine();
   Assert(pe != nullptr);
   std::shared_ptr<ProofNode> pfn = pe->getProof();
   Assert(pfn != nullptr);
->>>>>>> 8f72be3d
   NodeManager* nm = nodeManager();
   std::unordered_map<ProofNode*, bool> visited;
   std::unordered_map<ProofNode*, bool>::iterator it;
