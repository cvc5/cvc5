--- conflicted
+++ resolved
@@ -1021,15 +1021,11 @@
   // Ensure it's a value (constant or const-ish like real algebraic
   // numbers), or a lambda (for uninterpreted functions). This assertion only
   // holds for models that do not have approximate values.
-<<<<<<< HEAD
-  Assert(m->hasApproximations() || m->isValue(resultNode));
-=======
   if (!TheoryModel::isValue(resultNode))
   {
     d_env->warning() << "Could not evaluate " << resultNode
                      << " in getValue." << std::endl;
   }
->>>>>>> 4d84681b
 
   if (d_env->getOptions().smt.abstractValues && resultNode.getType().isArray())
   {
