--- conflicted
+++ resolved
@@ -55,11 +55,8 @@
 #include "smt/set_defaults.h"
 #include "smt/smt_engine_state.h"
 #include "smt/smt_solver.h"
-<<<<<<< HEAD
+#include "smt/solver_engine_scope.h"
 #include "smt/solver_engine_stats.h"
-=======
-#include "smt/solver_engine_scope.h"
->>>>>>> 9c49dc93
 #include "smt/sygus_solver.h"
 #include "smt/unsat_core_manager.h"
 #include "theory/quantifiers/instantiation_list.h"
@@ -124,14 +121,7 @@
   // listen to resource out
   getResourceManager()->registerListener(d_routListener.get());
   // make statistics
-<<<<<<< HEAD
   d_stats.reset(new SolverEngineStatistics());
-  // reset the preprocessor
-  d_pp.reset(
-      new smt::Preprocessor(*this, *d_env.get(), *d_absValues.get(), *d_stats));
-=======
-  d_stats.reset(new SmtEngineStatistics());
->>>>>>> 9c49dc93
   // make the SMT solver
   d_smtSolver.reset(new SmtSolver(*d_env, *d_state, *d_absValues, *d_stats));
   // make the SyGuS solver
