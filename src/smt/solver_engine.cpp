--- conflicted
+++ resolved
@@ -1431,25 +1431,6 @@
   }
 }
 
-<<<<<<< HEAD
-std::vector<Node> SolverEngine::convertPreprocessedToInput(
-    const std::vector<Node>& ppa, bool isInternal)
-{
-  std::vector<Node> core;
-  CDProof cdp(*d_env);
-  Node fnode = NodeManager::currentNM()->mkConst(false);
-  cdp.addStep(fnode, ProofRule::SAT_REFUTATION, ppa, {});
-  std::shared_ptr<ProofNode> pepf = cdp.getProofFor(fnode);
-  Assert(pepf != nullptr);
-  std::shared_ptr<ProofNode> pfn = d_pfManager->connectProofToAssertions(
-      pepf, *d_smtSolver.get(), ProofScopeMode::UNIFIED);
-  d_ucManager->getUnsatCore(
-      pfn, d_smtSolver->getAssertions(), core, isInternal);
-  return core;
-}
-
-=======
->>>>>>> a0f82efb
 void SolverEngine::printProof(std::ostream& out,
                               std::shared_ptr<ProofNode> fp,
                               modes::ProofFormat proofFormat,
