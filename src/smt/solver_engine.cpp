/******************************************************************************
 * Top contributors (to current version):
 *   Andrew Reynolds, Aina Niemetz, Gereon Kremer
 *
 * This file is part of the cvc5 project.
 *
 * Copyright (c) 2009-2022 by the authors listed in the file AUTHORS
 * in the top-level source directory and their institutional affiliations.
 * All rights reserved.  See the file COPYING in the top-level source
 * directory for licensing information.
 * ****************************************************************************
 *
 * The main entry point into the cvc5 library's SMT interface.
 */

#include "smt/solver_engine.h"

#include "base/check.h"
#include "base/exception.h"
#include "base/modal_exception.h"
#include "base/output.h"
#include "decision/decision_engine.h"
#include "expr/bound_var_manager.h"
#include "expr/node.h"
#include "expr/node_algorithm.h"
#include "options/base_options.h"
#include "options/expr_options.h"
#include "options/language.h"
#include "options/main_options.h"
#include "options/option_exception.h"
#include "options/options_public.h"
#include "options/parser_options.h"
#include "options/printer_options.h"
#include "options/proof_options.h"
#include "options/quantifiers_options.h"
#include "options/smt_options.h"
#include "options/theory_options.h"
#include "printer/printer.h"
#include "proof/unsat_core.h"
#include "prop/prop_engine.h"
#include "smt/abduction_solver.h"
#include "smt/abstract_values.h"
#include "smt/assertions.h"
#include "smt/check_models.h"
#include "smt/context_manager.h"
#include "smt/env.h"
#include "smt/expand_definitions.h"
#include "smt/interpolation_solver.h"
#include "smt/listeners.h"
#include "smt/logic_exception.h"
#include "smt/model_blocker.h"
#include "smt/model_core_builder.h"
#include "smt/preprocessor.h"
#include "smt/proof_manager.h"
#include "smt/quant_elim_solver.h"
#include "smt/set_defaults.h"
#include "smt/smt_driver.h"
#include "smt/smt_driver_deep_restarts.h"
#include "smt/smt_solver.h"
#include "smt/solver_engine_state.h"
#include "smt/solver_engine_stats.h"
#include "smt/sygus_solver.h"
#include "smt/unsat_core_manager.h"
#include "theory/quantifiers/instantiation_list.h"
#include "theory/quantifiers/oracle_engine.h"
#include "theory/quantifiers/quantifiers_attributes.h"
#include "theory/quantifiers_engine.h"
#include "theory/rewriter.h"
#include "theory/smt_engine_subsolver.h"
#include "theory/theory_engine.h"
#include "util/random.h"
#include "util/rational.h"
#include "util/resource_manager.h"
#include "util/sexpr.h"
#include "util/statistics_registry.h"

// required for hacks related to old proofs for unsat cores
#include "base/configuration.h"
#include "base/configuration_private.h"

using namespace std;
using namespace cvc5::internal::smt;
using namespace cvc5::internal::preprocessing;
using namespace cvc5::internal::prop;
using namespace cvc5::context;
using namespace cvc5::internal::theory;

namespace cvc5::internal {

SolverEngine::SolverEngine(const Options* optr)
    : d_env(new Env(optr)),
      d_state(new SolverEngineState(*d_env.get())),
      d_ctxManager(nullptr),
      d_absValues(new AbstractValues),
      d_routListener(new ResourceOutListener(*this)),
      d_smtSolver(nullptr),
      d_smtDriver(nullptr),
      d_checkModels(nullptr),
      d_pfManager(nullptr),
      d_ucManager(nullptr),
      d_sygusSolver(nullptr),
      d_abductSolver(nullptr),
      d_interpolSolver(nullptr),
      d_quantElimSolver(nullptr),
      d_isInternalSubsolver(false),
      d_stats(nullptr)
{
  // listen to resource out
  getResourceManager()->registerListener(d_routListener.get());
  // make statistics
  d_stats.reset(new SolverEngineStatistics(d_env->getStatisticsRegistry()));
  // make the SMT solver
  d_smtSolver.reset(new SmtSolver(*d_env, *d_absValues, *d_stats));
  // make the context manager
  d_ctxManager.reset(new ContextManager(*d_env.get(), *d_state, *d_smtSolver));
  // make the SyGuS solver
  d_sygusSolver.reset(new SygusSolver(*d_env.get(), *d_smtSolver));
  // make the quantifier elimination solver
  d_quantElimSolver.reset(new QuantElimSolver(*d_env.get(), *d_smtSolver));
}

bool SolverEngine::isFullyInited() const { return d_state->isFullyInited(); }
bool SolverEngine::isQueryMade() const { return d_state->isQueryMade(); }
size_t SolverEngine::getNumUserLevels() const
{
  return d_ctxManager->getNumUserLevels();
}
SmtMode SolverEngine::getSmtMode() const { return d_state->getMode(); }
bool SolverEngine::isSmtModeSat() const
{
  SmtMode mode = getSmtMode();
  return mode == SmtMode::SAT || mode == SmtMode::SAT_UNKNOWN;
}
Result SolverEngine::getStatusOfLastCommand() const
{
  return d_state->getStatus();
}
UserContext* SolverEngine::getUserContext()
{
  return d_env->getUserContext();
}
Context* SolverEngine::getContext()
{
  return d_env->getContext();
}

TheoryEngine* SolverEngine::getTheoryEngine()
{
  return d_smtSolver->getTheoryEngine();
}

prop::PropEngine* SolverEngine::getPropEngine()
{
  return d_smtSolver->getPropEngine();
}

void SolverEngine::finishInit()
{
  if (d_state->isFullyInited())
  {
    // already initialized, return
    return;
  }

  // Notice that finishInitInternal is called when options are finalized. If we
  // are parsing smt2, this occurs at the moment we enter "Assert mode", page 52
  // of SMT-LIB 2.6 standard.

  // set the logic
  const LogicInfo& logic = getLogicInfo();
  if (!logic.isLocked())
  {
    setLogicInternal();
  }

  // set the random seed
  Random::getRandom().setSeed(d_env->getOptions().driver.seed);

  // Call finish init on the set defaults module. This inializes the logic
  // and the best default options based on our heuristics.
  SetDefaults sdefaults(*d_env, d_isInternalSubsolver);
  sdefaults.setDefaults(d_env->d_logic, getOptions());

  ProofNodeManager* pnm = nullptr;
  if (d_env->getOptions().smt.produceProofs)
  {
    // ensure bound variable uses canonical bound variables
    NodeManager::currentNM()->getBoundVarManager()->enableKeepCacheValues();
    // make the proof manager
    d_pfManager.reset(new PfManager(*d_env.get()));
    PreprocessProofGenerator* pppg = d_pfManager->getPreprocessProofGenerator();
    // start the unsat core manager
    d_ucManager.reset(new UnsatCoreManager());
    // enable it in the assertions pipeline
    d_smtSolver->getAssertions().enableProofs(pppg);
    // enabled proofs in the preprocessor
    d_smtSolver->getPreprocessor()->enableProofs(pppg);
    pnm = d_pfManager->getProofNodeManager();
  }
  // enable proof support in the environment/rewriter
  d_env->finishInit(pnm);

  // make SMT solver driver based on options
  if (options().smt.deepRestartMode != options::DeepRestartMode::NONE)
  {
    d_smtDriver.reset(new SmtDriverDeepRestarts(
        *d_env.get(), *d_smtSolver.get(), d_ctxManager.get()));
  }
  else
  {
    // deep restarts not enabled
    d_smtDriver.reset(
        new SmtDriverSingleCall(*d_env.get(), *d_smtSolver.get()));
  }

  Trace("smt-debug") << "SolverEngine::finishInit" << std::endl;
  d_smtSolver->finishInit();

  // global push/pop around everything, to ensure proper destruction
  // of context-dependent data structures
  d_ctxManager->setup();

  // subsolvers
  if (d_env->getOptions().smt.produceAbducts)
  {
    d_abductSolver.reset(new AbductionSolver(*d_env.get()));
  }
  if (d_env->getOptions().smt.produceInterpolants)
  {
    d_interpolSolver.reset(new InterpolationSolver(*d_env));
  }
  // check models utility
  if (d_env->getOptions().smt.checkModels)
  {
    d_checkModels.reset(new CheckModels(*d_env.get()));
  }

  AlwaysAssert(getPropEngine()->getAssertionLevel() == 0)
      << "The PropEngine has pushed but the SolverEngine "
         "hasn't finished initializing!";

  Assert(getLogicInfo().isLocked());

  // store that we are finished initializing
  d_state->markFinishInit();
  Trace("smt-debug") << "SolverEngine::finishInit done" << std::endl;
}

void SolverEngine::shutdown()
{
  d_ctxManager->shutdown();
  d_env->shutdown();
}

SolverEngine::~SolverEngine()
{

  try
  {
    shutdown();

    // global push/pop around everything, to ensure proper destruction
    // of context-dependent data structures
    d_ctxManager->cleanup();

    // destroy all passes before destroying things that they refer to
    d_smtSolver->getPreprocessor()->cleanup();

    d_pfManager.reset(nullptr);
    d_ucManager.reset(nullptr);

    d_absValues.reset(nullptr);

    d_abductSolver.reset(nullptr);
    d_interpolSolver.reset(nullptr);
    d_quantElimSolver.reset(nullptr);
    d_sygusSolver.reset(nullptr);
    d_smtSolver.reset(nullptr);

    d_stats.reset(nullptr);
    d_routListener.reset(nullptr);
    // destroy the state
    d_state.reset(nullptr);
    // destroy the environment
    d_env.reset(nullptr);
  }
  catch (Exception& e)
  {
    d_env->warning() << "cvc5 threw an exception during cleanup." << std::endl << e << std::endl;
  }
}

void SolverEngine::setLogic(const LogicInfo& logic)
{
  if (d_state->isFullyInited())
  {
    throw ModalException(
        "Cannot set logic in SolverEngine after the engine has "
        "finished initializing.");
  }
  d_env->d_logic = logic;
  d_userLogic = logic;
  setLogicInternal();
}

void SolverEngine::setLogic(const std::string& s)
{
  try
  {
    setLogic(LogicInfo(s));
  }
  catch (IllegalArgumentException& e)
  {
    throw LogicException(e.what());
  }
}

void SolverEngine::setLogic(const char* logic) { setLogic(string(logic)); }

const LogicInfo& SolverEngine::getLogicInfo() const
{
  return d_env->getLogicInfo();
}

LogicInfo SolverEngine::getUserLogicInfo() const
{
  // Lock the logic to make sure that this logic can be queried. We create a
  // copy of the user logic here to keep this method const.
  LogicInfo res = d_userLogic;
  res.lock();
  return res;
}

void SolverEngine::setLogicInternal()
{
  Assert(!d_state->isFullyInited())
      << "setting logic in SolverEngine but the engine has already"
         " finished initializing for this run";
  d_env->d_logic.lock();
  d_userLogic.lock();
}

void SolverEngine::setInfo(const std::string& key, const std::string& value)
{
  Trace("smt") << "SMT setInfo(" << key << ", " << value << ")" << endl;

  if (key == "filename")
  {
    d_env->d_options.writeDriver().filename = value;
    d_env->getStatisticsRegistry().registerValue<std::string>(
        "driver::filename", value);
  }
  else if (key == "smt-lib-version"
           && !getOptions().base.inputLanguageWasSetByUser)
  {
    if (value != "2" && value != "2.6")
    {
      d_env->warning() << "SMT-LIB version " << value
                << " unsupported, defaulting to language (and semantics of) "
                   "SMT-LIB 2.6\n";
    }
    getOptions().writeBase().inputLanguage = Language::LANG_SMTLIB_V2_6;
    // also update the output language
    if (!getOptions().printer.outputLanguageWasSetByUser)
    {
      setOption("output-language", "smtlib2.6");
      getOptions().writePrinter().outputLanguageWasSetByUser = false;
    }
  }
  else if (key == "status")
  {
    d_state->notifyExpectedStatus(value);
  }
}

bool SolverEngine::isValidGetInfoFlag(const std::string& key) const
{
  if (key == "all-statistics" || key == "error-behavior" || key == "filename"
      || key == "name" || key == "version" || key == "authors"
      || key == "status" || key == "time" || key == "reason-unknown"
      || key == "assertion-stack-levels" || key == "all-options")
  {
    return true;
  }
  return false;
}

std::string SolverEngine::getInfo(const std::string& key) const
{
  Trace("smt") << "SMT getInfo(" << key << ")" << endl;
  if (key == "all-statistics")
  {
    return toSExpr(d_env->getStatisticsRegistry().begin(),
                   d_env->getStatisticsRegistry().end());
  }
  if (key == "error-behavior")
  {
    return "immediate-exit";
  }
  if (key == "filename")
  {
    return d_env->getOptions().driver.filename;
  }
  if (key == "name")
  {
    return toSExpr(Configuration::getName());
  }
  if (key == "version")
  {
    return toSExpr(Configuration::getVersionString());
  }
  if (key == "authors")
  {
    return toSExpr("the " + Configuration::getName() + " authors");
  }
  if (key == "status")
  {
    // sat | unsat | unknown
    Result status = d_state->getStatus();
    switch (status.getStatus())
    {
      case Result::SAT: return "sat";
      case Result::UNSAT: return "unsat";
      default: return "unknown";
    }
  }
  if (key == "time")
  {
    return toSExpr(std::clock());
  }
  if (key == "reason-unknown")
  {
    Result status = d_state->getStatus();
    if (!status.isNull() && status.isUnknown())
    {
      std::stringstream ss;
      ss << status.getUnknownExplanation();
      std::string s = ss.str();
      transform(s.begin(), s.end(), s.begin(), ::tolower);
      return s;
    }
    else
    {
      throw RecoverableModalException(
          "Can't get-info :reason-unknown when the "
          "last result wasn't unknown!");
    }
  }
  if (key == "assertion-stack-levels")
  {
    size_t ulevel = d_ctxManager->getNumUserLevels();
    AlwaysAssert(ulevel <= std::numeric_limits<unsigned long int>::max());
    return toSExpr(ulevel);
  }
  Assert(key == "all-options");
  // get the options, like all-statistics
  std::vector<std::vector<std::string>> res;
  for (const auto& opt : options::getNames())
  {
    res.emplace_back(
        std::vector<std::string>{opt, options::get(getOptions(), opt)});
  }
  return toSExpr(res);
}

void SolverEngine::debugCheckFormals(const std::vector<Node>& formals,
                                     Node func)
{
  for (std::vector<Node>::const_iterator i = formals.begin();
       i != formals.end();
       ++i)
  {
    if ((*i).getKind() != kind::BOUND_VARIABLE)
    {
      stringstream ss;
      ss << "All formal arguments to defined functions must be "
            "BOUND_VARIABLEs, but in the\n"
         << "definition of function " << func << ", formal\n"
         << "  " << *i << "\n"
         << "has kind " << (*i).getKind();
      throw TypeCheckingExceptionPrivate(func, ss.str());
    }
  }
}

void SolverEngine::debugCheckFunctionBody(Node formula,
                                          const std::vector<Node>& formals,
                                          Node func)
{
  TypeNode formulaType = formula.getType(d_env->getOptions().expr.typeChecking);
  TypeNode funcType = func.getType();
  // We distinguish here between definitions of constants and functions,
  // because the type checking for them is subtly different.  Perhaps we
  // should instead have SolverEngine::defineFunction() and
  // SolverEngine::defineConstant() for better clarity, although then that
  // doesn't match the SMT-LIBv2 standard...
  if (formals.size() > 0)
  {
    TypeNode rangeType = funcType.getRangeType();
    if (formulaType != rangeType)
    {
      stringstream ss;
      ss << "Type of defined function does not match its declaration\n"
         << "The function  : " << func << "\n"
         << "Declared type : " << rangeType << "\n"
         << "The body      : " << formula << "\n"
         << "Body type     : " << formulaType;
      throw TypeCheckingExceptionPrivate(func, ss.str());
    }
  }
  else
  {
    if (formulaType != funcType)
    {
      stringstream ss;
      ss << "Declared type of defined constant does not match its definition\n"
         << "The constant   : " << func << "\n"
         << "Declared type  : " << funcType << "\n"
         << "The definition : " << formula << "\n"
         << "Definition type: " << formulaType;
      throw TypeCheckingExceptionPrivate(func, ss.str());
    }
  }
}

void SolverEngine::defineFunction(Node func,
                                  const std::vector<Node>& formals,
                                  Node formula,
                                  bool global)
{
  finishInit();
  d_ctxManager->doPendingPops();
  Trace("smt") << "SMT defineFunction(" << func << ")" << endl;
  debugCheckFormals(formals, func);

  // type check body
  debugCheckFunctionBody(formula, formals, func);

  // Substitute out any abstract values in formula
  Node def = d_absValues->substituteAbstractValues(formula);
  if (!formals.empty())
  {
    NodeManager* nm = NodeManager::currentNM();
    def = nm->mkNode(
        kind::LAMBDA, nm->mkNode(kind::BOUND_VAR_LIST, formals), def);
  }
  // A define-fun is treated as a (higher-order) assertion. It is provided
  // to the assertions object. It will be added as a top-level substitution
  // within this class, possibly multiple times if global is true.
  Node feq = func.eqNode(def);
  d_smtSolver->getAssertions().addDefineFunDefinition(feq, global);
}

void SolverEngine::defineFunctionsRec(
    const std::vector<Node>& funcs,
    const std::vector<std::vector<Node>>& formals,
    const std::vector<Node>& formulas,
    bool global)
{
  finishInit();
  d_ctxManager->doPendingPops();
  Trace("smt") << "SMT defineFunctionsRec(...)" << endl;

  if (funcs.size() != formals.size() && funcs.size() != formulas.size())
  {
    stringstream ss;
    ss << "Number of functions, formals, and function bodies passed to "
          "defineFunctionsRec do not match:"
       << "\n"
       << "        #functions : " << funcs.size() << "\n"
       << "        #arg lists : " << formals.size() << "\n"
       << "  #function bodies : " << formulas.size() << "\n";
    throw ModalException(ss.str());
  }
  for (unsigned i = 0, size = funcs.size(); i < size; i++)
  {
    // check formal argument list
    debugCheckFormals(formals[i], funcs[i]);
    // type check body
    debugCheckFunctionBody(formulas[i], formals[i], funcs[i]);
  }

  NodeManager* nm = NodeManager::currentNM();
  for (unsigned i = 0, size = funcs.size(); i < size; i++)
  {
    // we assert a quantified formula
    Node func_app;
    // make the function application
    if (formals[i].empty())
    {
      // it has no arguments
      func_app = funcs[i];
    }
    else
    {
      std::vector<Node> children;
      children.push_back(funcs[i]);
      children.insert(children.end(), formals[i].begin(), formals[i].end());
      func_app = nm->mkNode(kind::APPLY_UF, children);
    }
    Node lem = nm->mkNode(kind::EQUAL, func_app, formulas[i]);
    if (!formals[i].empty())
    {
      // set the attribute to denote this is a function definition
      Node aexpr = nm->mkNode(kind::INST_ATTRIBUTE, func_app);
      aexpr = nm->mkNode(kind::INST_PATTERN_LIST, aexpr);
      FunDefAttribute fda;
      func_app.setAttribute(fda, true);
      // make the quantified formula
      Node boundVars = nm->mkNode(kind::BOUND_VAR_LIST, formals[i]);
      lem = nm->mkNode(kind::FORALL, boundVars, lem, aexpr);
    }
    // Assert the quantified formula. Notice we don't call assertFormula
    // directly, since we should call a private member method since we have
    // already ensuring this SolverEngine is initialized above.
    // add define recursive definition to the assertions
    d_smtSolver->getAssertions().addDefineFunDefinition(lem, global);
  }
}

void SolverEngine::defineFunctionRec(Node func,
                                     const std::vector<Node>& formals,
                                     Node formula,
                                     bool global)
{
  std::vector<Node> funcs;
  funcs.push_back(func);
  std::vector<std::vector<Node>> formals_multi;
  formals_multi.push_back(formals);
  std::vector<Node> formulas;
  formulas.push_back(formula);
  defineFunctionsRec(funcs, formals_multi, formulas, global);
}

TheoryModel* SolverEngine::getAvailableModel(const char* c) const
{
  if (!d_env->getOptions().theory.assignFunctionValues)
  {
    std::stringstream ss;
    ss << "Cannot " << c << " when --assign-function-values is false.";
    throw RecoverableModalException(ss.str().c_str());
  }

  if (d_state->getMode() != SmtMode::SAT
      && d_state->getMode() != SmtMode::SAT_UNKNOWN)
  {
    std::stringstream ss;
    ss << "Cannot " << c
       << " unless immediately preceded by SAT/NOT_ENTAILED or UNKNOWN "
          "response.";
    throw RecoverableModalException(ss.str().c_str());
  }

  if (!d_env->getOptions().smt.produceModels)
  {
    std::stringstream ss;
    ss << "Cannot " << c << " when produce-models options is off.";
    throw ModalException(ss.str().c_str());
  }

  TheoryEngine* te = d_smtSolver->getTheoryEngine();
  Assert(te != nullptr);
  TheoryModel* m = te->getBuiltModel();

  if (m == nullptr)
  {
    std::stringstream ss;
    ss << "Cannot " << c
       << " since model is not available. Perhaps the most recent call to "
          "check-sat was interrupted?";
    throw RecoverableModalException(ss.str().c_str());
  }
  // compute the model core if necessary and not done so already
  const Options& opts = d_env->getOptions();
  if (opts.smt.modelCoresMode != options::ModelCoresMode::NONE
      && !m->isUsingModelCore())
  {
    // If we enabled model cores, we compute a model core for m based on our
    // (expanded) assertions using the model core builder utility. Notice that
    // we get the assertions using the getAssertionsInternal, which does not
    // impact whether we are in "sat" mode
    std::vector<Node> asserts = getAssertionsInternal();
    d_smtSolver->getPreprocessor()->applySubstitutions(asserts);
    ModelCoreBuilder mcb(*d_env.get());
    mcb.setModelCore(asserts, m, opts.smt.modelCoresMode);
  }

  return m;
}

QuantifiersEngine* SolverEngine::getAvailableQuantifiersEngine(
    const char* c) const
{
  QuantifiersEngine* qe = d_smtSolver->getQuantifiersEngine();
  if (qe == nullptr)
  {
    std::stringstream ss;
    ss << "Cannot " << c << " when quantifiers are not present.";
    throw ModalException(ss.str().c_str());
  }
  return qe;
}

Result SolverEngine::checkSat()
{
  Node nullNode;
  return checkSat(nullNode);
}

Result SolverEngine::checkSat(const Node& assumption)
{
  std::vector<Node> assump;
  if (!assumption.isNull())
  {
    assump.push_back(assumption);
  }
  return checkSatInternal(assump);
}

Result SolverEngine::checkSat(const std::vector<Node>& assumptions)
{
  return checkSatInternal(assumptions);
}

Result SolverEngine::checkSatInternal(const std::vector<Node>& assumptions)
{
  ensureWellFormedTerms(assumptions, "checkSat");
  finishInit();

  Trace("smt") << "SolverEngine::checkSat(" << assumptions << ")" << endl;
  // update the state to indicate we are about to run a check-sat
  bool hasAssumptions = !assumptions.empty();
  d_state->notifyCheckSat();
  d_ctxManager->doPendingPops();
  d_ctxManager->notifyCheckSat(hasAssumptions);

  // Call the SMT solver driver to check for satisfiability. Note that in the
  // case of options like e.g. deep restarts, this may invokve multiple calls
  // to check satisfiability in the underlying SMT solver
  Result r = d_smtDriver->checkSat(assumptions);

  Trace("smt") << "SolverEngine::checkSat(" << assumptions << ") => " << r
               << endl;
  // notify our state of the check-sat result
  d_state->notifyCheckSatResult(r);
  d_ctxManager->notifyCheckSatResult(hasAssumptions);

  // Check that SAT results generate a model correctly.
  if (d_env->getOptions().smt.checkModels)
  {
    if (r.getStatus() == Result::SAT)
    {
      checkModel();
    }
  }
  // Check that UNSAT results generate a proof correctly.
  if (d_env->getOptions().smt.checkProofs)
  {
    if (r.getStatus() == Result::UNSAT)
    {
      checkProof();
    }
  }
  // Check that UNSAT results generate an unsat core correctly.
  if (d_env->getOptions().smt.checkUnsatCores)
  {
    if (r.getStatus() == Result::UNSAT)
    {
      TimerStat::CodeTimer checkUnsatCoreTimer(d_stats->d_checkUnsatCoreTime);
      checkUnsatCore();
    }
  }

  if (d_env->getOptions().base.statisticsEveryQuery)
  {
    printStatisticsDiff();
  }

  // set the filename on the result
  const std::string& filename = d_env->getOptions().driver.filename;
  return Result(r, filename);
}

std::vector<Node> SolverEngine::getUnsatAssumptions(void)
{
  Trace("smt") << "SMT getUnsatAssumptions()" << endl;
  if (!d_env->getOptions().smt.unsatAssumptions)
  {
    throw ModalException(
        "Cannot get unsat assumptions when produce-unsat-assumptions option "
        "is off.");
  }
  if (d_state->getMode() != SmtMode::UNSAT)
  {
    throw RecoverableModalException(
        "Cannot get unsat assumptions unless immediately preceded by "
        "UNSAT/ENTAILED.");
  }
  finishInit();
  UnsatCore core = getUnsatCoreInternal();
  std::vector<Node> res;
  std::vector<Node>& assumps = d_smtSolver->getAssertions().getAssumptions();
  for (const Node& e : assumps)
  {
    if (std::find(core.begin(), core.end(), e) != core.end())
    {
      res.push_back(e);
    }
  }
  return res;
}

void SolverEngine::assertFormula(const Node& formula)
{
  finishInit();
  d_ctxManager->doPendingPops();
  ensureWellFormedTerm(formula, "assertFormula");
  assertFormulaInternal(formula);
}

void SolverEngine::assertFormulaInternal(const Node& formula)
{
  // as an optimization we do not check whether formula is well-formed here, and
  // defer this check for certain cases within the assertions module.
  Trace("smt") << "SolverEngine::assertFormula(" << formula << ")" << endl;

  // Substitute out any abstract values in ex
  Node n = d_absValues->substituteAbstractValues(formula);

  d_smtSolver->getAssertions().assertFormula(n);
}

/*
   --------------------------------------------------------------------------
    Handling SyGuS commands
   --------------------------------------------------------------------------
*/

void SolverEngine::declareSygusVar(Node var)
{
  d_sygusSolver->declareSygusVar(var);
}

void SolverEngine::declareSynthFun(Node func,
                                   TypeNode sygusType,
                                   bool isInv,
                                   const std::vector<Node>& vars)
{
  finishInit();
  d_ctxManager->doPendingPops();
  d_sygusSolver->declareSynthFun(func, sygusType, isInv, vars);
}
void SolverEngine::declareSynthFun(Node func,
                                   bool isInv,
                                   const std::vector<Node>& vars)
{
  // use a null sygus type
  TypeNode sygusType;
  declareSynthFun(func, sygusType, isInv, vars);
}

void SolverEngine::assertSygusConstraint(Node n, bool isAssume)
{
  finishInit();
  d_sygusSolver->assertSygusConstraint(n, isAssume);
}

void SolverEngine::assertSygusInvConstraint(Node inv,
                                            Node pre,
                                            Node trans,
                                            Node post)
{
  finishInit();
  d_sygusSolver->assertSygusInvConstraint(inv, pre, trans, post);
}

SynthResult SolverEngine::checkSynth(bool isNext)
{
  finishInit();
  if (isNext && d_state->getMode() != SmtMode::SYNTH)
  {
    throw RecoverableModalException(
        "Cannot check-synth-next unless immediately preceded by a successful "
        "call to check-synth(-next).");
  }
  SynthResult r = d_sygusSolver->checkSynth(isNext);
  d_state->notifyCheckSynthResult(r);
  return r;
}

/*
   --------------------------------------------------------------------------
    End of Handling SyGuS commands
   --------------------------------------------------------------------------
*/

void SolverEngine::declarePool(const Node& p,
                               const std::vector<Node>& initValue)
{
  Assert(p.isVar() && p.getType().isSet());
  finishInit();
  QuantifiersEngine* qe = getAvailableQuantifiersEngine("declareTermPool");
  qe->declarePool(p, initValue);
}

void SolverEngine::declareOracleFun(
    Node var, std::function<std::vector<Node>(const std::vector<Node>&)> fn)
{
  finishInit();
  d_ctxManager->doPendingPops();
  QuantifiersEngine* qe = getAvailableQuantifiersEngine("declareOracleFun");
  qe->declareOracleFun(var);
  NodeManager* nm = NodeManager::currentNM();
  std::vector<Node> inputs;
  std::vector<Node> outputs;
  TypeNode tn = var.getType();
  Node app;
  if (tn.isFunction())
  {
    const std::vector<TypeNode>& argTypes = tn.getArgTypes();
    for (const TypeNode& t : argTypes)
    {
      inputs.push_back(nm->mkBoundVar(t));
    }
    outputs.push_back(nm->mkBoundVar(tn.getRangeType()));
    std::vector<Node> appc;
    appc.push_back(var);
    appc.insert(appc.end(), inputs.begin(), inputs.end());
    app = nm->mkNode(kind::APPLY_UF, appc);
  }
  else
  {
    outputs.push_back(nm->mkBoundVar(tn.getRangeType()));
    app = var;
  }
  // makes equality assumption
  Node assume = nm->mkNode(kind::EQUAL, app, outputs[0]);
  // no constraints
  Node constraint = nm->mkConst(true);
  // make the oracle constant which carries the method implementation
  Oracle oracle(fn);
  Node o = NodeManager::currentNM()->mkOracle(oracle);
  // set the attribute, which ensures we remember the method implementation for
  // the oracle function
  var.setAttribute(theory::OracleInterfaceAttribute(), o);
  // define the oracle interface
  Node q = quantifiers::OracleEngine::mkOracleInterface(
      inputs, outputs, assume, constraint, o);
  // assert it
  assertFormula(q);
}

Node SolverEngine::simplify(const Node& ex)
{
  finishInit();
  d_ctxManager->doPendingPops();
  // ensure we've processed assertions
  d_smtSolver->processAssertions();
  return d_smtSolver->getPreprocessor()->simplify(ex);
}

Node SolverEngine::getValue(const Node& t) const
{
  ensureWellFormedTerm(t, "get value");
  Trace("smt") << "SMT getValue(" << t << ")" << endl;
  TypeNode expectedType = t.getType();

  // We must expand definitions here, which replaces certain subterms of t
  // by the form that is used internally. This is necessary for some corner
  // cases of get-value to be accurate, e.g., when getting the value of
  // a division-by-zero term, we require getting the appropriate skolem
  // function corresponding to division-by-zero which may have been used during
  // the previous satisfiability check.
  std::unordered_map<Node, Node> cache;
  ExpandDefs expDef(*d_env.get());
  // Must apply substitutions first to ensure we expand definitions in the
  // solved form of t as well.
  Node n = d_smtSolver->getPreprocessor()->applySubstitutions(t);
  n = expDef.expandDefinitions(n, cache);

  Trace("smt") << "--- getting value of " << n << endl;
  // There are two ways model values for terms are computed (for historical
  // reasons).  One way is that used in check-model; the other is that
  // used by the Model classes.  It's not clear to me exactly how these
  // two are different, but they need to be unified.  This ugly hack here
  // is to fix bug 554 until we can revamp boolean-terms and models [MGD]

  // AJR : necessary?
  if (!n.getType().isFunction())
  {
    n = d_env->getRewriter()->rewrite(n);
  }

  Trace("smt") << "--- getting value of " << n << endl;
  TheoryModel* m = getAvailableModel("get-value");
  Assert(m != nullptr);
  Node resultNode = m->getValue(n);
  Trace("smt") << "--- got value " << n << " = " << resultNode << endl;
  Trace("smt") << "--- type " << resultNode.getType() << endl;
  Trace("smt") << "--- expected type " << expectedType << endl;

  // type-check the result we got
  Assert(resultNode.isNull() || resultNode.getType() == expectedType)
      << "Run with -t smt for details.";

  // Ensure it's a value (constant or const-ish like real algebraic
  // numbers), or a lambda (for uninterpreted functions). This assertion only
  // holds for models that do not have approximate values.
  if (!m->isValue(resultNode))
  {
    d_env->warning() << "Could not evaluate " << resultNode
                     << " in getValue." << std::endl;
  }

  if (d_env->getOptions().smt.abstractValues && resultNode.getType().isArray())
  {
    resultNode = d_absValues->mkAbstractValue(resultNode);
    Trace("smt") << "--- abstract value >> " << resultNode << endl;
  }

  return resultNode;
}

std::vector<Node> SolverEngine::getValues(const std::vector<Node>& exprs) const
{
  std::vector<Node> result;
  for (const Node& e : exprs)
  {
    result.push_back(getValue(e));
  }
  return result;
}

std::vector<Node> SolverEngine::getModelDomainElements(TypeNode tn) const
{
  Assert(tn.isUninterpretedSort());
  TheoryModel* m = getAvailableModel("getModelDomainElements");
  return m->getDomainElements(tn);
}

bool SolverEngine::isModelCoreSymbol(Node n)
{
  Assert(n.isVar());
  const Options& opts = d_env->getOptions();
  if (opts.smt.modelCoresMode == options::ModelCoresMode::NONE)
  {
    // if the model core mode is none, we are always a model core symbol
    return true;
  }
  TheoryModel* tm = getAvailableModel("isModelCoreSymbol");
  return tm->isModelCoreSymbol(n);
}

std::string SolverEngine::getModel(const std::vector<TypeNode>& declaredSorts,
                                   const std::vector<Node>& declaredFuns)
{
  // !!! Note that all methods called here should have a version at the API
  // level. This is to ensure that the information associated with a model is
  // completely accessible by the user. This is currently not rigorously
  // enforced. An alternative design would be to have this method implemented
  // at the API level, but this makes exceptions in the text interface less
  // intuitive.
  TheoryModel* tm = getAvailableModel("get model");
  // use the smt::Model model utility for printing
  const Options& opts = d_env->getOptions();
  bool isKnownSat = (d_state->getMode() == SmtMode::SAT);
  Model m(isKnownSat, opts.driver.filename);
  // set the model declarations, which determines what is printed in the model
  for (const TypeNode& tn : declaredSorts)
  {
    m.addDeclarationSort(tn, getModelDomainElements(tn));
  }
  bool usingModelCores =
      (opts.smt.modelCoresMode != options::ModelCoresMode::NONE);
  for (const Node& n : declaredFuns)
  {
    if (usingModelCores && !tm->isModelCoreSymbol(n))
    {
      // skip if not in model core
      continue;
    }
    Node value = tm->getValue(n);
    m.addDeclarationTerm(n, value);
  }
  // for separation logic
  TypeNode locT, dataT;
  if (getSepHeapTypes(locT, dataT))
  {
    std::pair<Node, Node> sh = getSepHeapAndNilExpr();
    m.setHeapModel(sh.first, sh.second);
  }
  // print the model
  std::stringstream ssm;
  ssm << m;
  return ssm.str();
}

void SolverEngine::blockModel(modes::BlockModelsMode mode)
{
  Trace("smt") << "SMT blockModel()" << endl;

  finishInit();

  TheoryModel* m = getAvailableModel("block model");

  // get expanded assertions
  std::vector<Node> eassertsProc = getSubstitutedAssertions();
  ModelBlocker mb(*d_env.get());
  Node eblocker = mb.getModelBlocker(eassertsProc, m, mode);
  Trace("smt") << "Block formula: " << eblocker << std::endl;
  assertFormulaInternal(eblocker);
}

void SolverEngine::blockModelValues(const std::vector<Node>& exprs)
{
  Trace("smt") << "SMT blockModelValues()" << endl;

  finishInit();

  for (const Node& e : exprs)
  {
    ensureWellFormedTerm(e, "block model values");
  }

  TheoryModel* m = getAvailableModel("block model values");

  // get expanded assertions
  std::vector<Node> eassertsProc = getSubstitutedAssertions();
  // we always do block model values mode here
  ModelBlocker mb(*d_env.get());
  Node eblocker = mb.getModelBlocker(
      eassertsProc, m, modes::BlockModelsMode::VALUES, exprs);
  assertFormulaInternal(eblocker);
}

std::pair<Node, Node> SolverEngine::getSepHeapAndNilExpr(void)
{
  if (!getLogicInfo().isTheoryEnabled(THEORY_SEP))
  {
    const char* msg =
        "Cannot obtain separation logic expressions if not using the "
        "separation logic theory.";
    throw RecoverableModalException(msg);
  }
  Node heap;
  Node nil;
  TheoryModel* tm = getAvailableModel("get separation logic heap and nil");
  if (!tm->getHeapModel(heap, nil))
  {
    const char* msg =
        "Failed to obtain heap/nil "
        "expressions from theory model.";
    throw RecoverableModalException(msg);
  }
  return std::make_pair(heap, nil);
}

std::vector<Node> SolverEngine::getAssertionsInternal() const
{
  Assert(d_state->isFullyInited());
  // ensure that global declarations are processed
  d_smtSolver->getAssertions().refresh();
  const CDList<Node>& al = d_smtSolver->getAssertions().getAssertionList();
  std::vector<Node> res;
  for (const Node& n : al)
  {
    res.emplace_back(n);
  }
  return res;
}

const Options& SolverEngine::options() const { return d_env->getOptions(); }

void SolverEngine::ensureWellFormedTerm(const Node& n,
                                        const std::string& src) const
{
  if (Configuration::isAssertionBuild())
  {
    bool wasShadow = false;
    if (expr::hasFreeOrShadowedVar(n, wasShadow))
    {
      std::string varType(wasShadow ? "shadowed" : "free");
      std::stringstream se;
      se << "Cannot process term with " << varType << " variable in " << src
         << ".";
      throw ModalException(se.str().c_str());
    }
  }
}

void SolverEngine::ensureWellFormedTerms(const std::vector<Node>& ns,
                                         const std::string& src) const
{
  if (Configuration::isAssertionBuild())
  {
    for (const Node& n : ns)
    {
      ensureWellFormedTerm(n, src);
    }
  }
}

std::vector<Node> SolverEngine::getSubstitutedAssertions()
{
  std::vector<Node> easserts = getAssertions();
  // must expand definitions
  d_smtSolver->getPreprocessor()->applySubstitutions(easserts);
  return easserts;
}
Env& SolverEngine::getEnv() { return *d_env.get(); }

void SolverEngine::declareSepHeap(TypeNode locT, TypeNode dataT)
{
  if (d_state->isFullyInited())
  {
    throw ModalException(
        "Cannot set logic in SolverEngine after the engine has "
        "finished initializing.");
  }
  if (!getLogicInfo().isTheoryEnabled(THEORY_SEP))
  {
    const char* msg =
        "Cannot declare heap if not using the separation logic theory.";
    throw RecoverableModalException(msg);
  }
  TypeNode locT2, dataT2;
  if (getSepHeapTypes(locT2, dataT2))
  {
    std::stringstream ss;
    ss << "ERROR: cannot declare heap types for separation logic more than "
          "once.  We are declaring heap of type ";
    ss << locT << " -> " << dataT << ", but we already have ";
    ss << locT2 << " -> " << dataT2;
    throw LogicException(ss.str());
  }
  d_env->declareSepHeap(locT, dataT);
}

bool SolverEngine::getSepHeapTypes(TypeNode& locT, TypeNode& dataT)
{
  if (!d_env->hasSepHeap())
  {
    return false;
  }
  locT = d_env->getSepLocType();
  dataT = d_env->getSepDataType();
  return true;
}

Node SolverEngine::getSepHeapExpr() { return getSepHeapAndNilExpr().first; }

Node SolverEngine::getSepNilExpr() { return getSepHeapAndNilExpr().second; }

std::vector<Node> SolverEngine::getLearnedLiterals(modes::LearnedLitType t)
{
  Trace("smt") << "SMT getLearnedLiterals()" << std::endl;
  // note that the default mode for learned literals is via the prop engine,
  // although other modes could use the preprocessor
  PropEngine* pe = getPropEngine();
  Assert(pe != nullptr);
  return pe->getLearnedZeroLevelLiterals(t);
}

void SolverEngine::checkProof()
{
  Assert(d_env->getOptions().smt.produceProofs);
  // internal check the proof
  PropEngine* pe = getPropEngine();
  Assert(pe != nullptr);
  if (d_env->getOptions().proof.proofCheck == options::ProofCheckMode::EAGER)
  {
    pe->checkProof(d_smtSolver->getAssertions().getAssertionList());
  }
  Assert(pe->getProof() != nullptr);
  std::shared_ptr<ProofNode> pePfn = pe->getProof();
  if (d_env->getOptions().smt.checkProofs)
  {
    // connect proof to assertions, which will fail if the proof is malformed
    Assertions& as = d_smtSolver->getAssertions();
    d_pfManager->connectProofToAssertions(pePfn, as);
  }
}

StatisticsRegistry& SolverEngine::getStatisticsRegistry()
{
  return d_env->getStatisticsRegistry();
}

UnsatCore SolverEngine::getUnsatCoreInternal()
{
  if (!d_env->getOptions().smt.produceUnsatCores)
  {
    throw ModalException(
        "Cannot get an unsat core when produce-unsat-cores or produce-proofs "
        "option is off.");
  }
  if (d_state->getMode() != SmtMode::UNSAT)
  {
    throw RecoverableModalException(
        "Cannot get an unsat core unless immediately preceded by "
        "UNSAT/ENTAILED response.");
  }
  // generate with new proofs
  PropEngine* pe = getPropEngine();
  Assert(pe != nullptr);

  // make the proof corresponding to a dummy step (SAT_REFUTATION) of the
  // unsat core computed by the prop engine
  std::vector<Node> pcore;
  pe->getUnsatCore(pcore);
  CDProof cdp(*d_env);
  Node fnode = NodeManager::currentNM()->mkConst(false);
  cdp.addStep(fnode, PfRule::SAT_REFUTATION, pcore, {});
  std::shared_ptr<ProofNode> pepf = cdp.getProofFor(fnode);

  Assert(pepf != nullptr);
  Assertions& as = d_smtSolver->getAssertions();
  std::shared_ptr<ProofNode> pfn =
      d_pfManager->connectProofToAssertions(pepf, as);
  std::vector<Node> core;
  d_ucManager->getUnsatCore(pfn, as, core);
  if (options().smt.minimalUnsatCores)
  {
    core = reduceUnsatCore(core);
  }
  return UnsatCore(core);
}

std::vector<Node> SolverEngine::reduceUnsatCore(const std::vector<Node>& core)
{
  Assert(options().smt.produceUnsatCores)
      << "cannot reduce unsat core if unsat cores are turned off";

  d_env->verbose(1) << "SolverEngine::reduceUnsatCore(): reducing unsat core"
                    << std::endl;
  std::unordered_set<Node> removed;
  for (const Node& skip : core)
  {
    std::unique_ptr<SolverEngine> coreChecker;
    initializeSubsolver(coreChecker, *d_env.get());
    coreChecker->setLogic(getLogicInfo());
    // disable all proof options
    SetDefaults::disableChecking(coreChecker->getOptions());

    for (const Node& ucAssertion : core)
    {
      if (ucAssertion != skip && removed.find(ucAssertion) == removed.end())
      {
        Node assertionAfterExpansion =
            d_smtSolver->getPreprocessor()->applySubstitutions(ucAssertion);
        coreChecker->assertFormula(assertionAfterExpansion);
      }
    }
    Result r;
    try
    {
      r = coreChecker->checkSat();
    }
    catch (...)
    {
      throw;
    }

    if (r.getStatus() == Result::UNSAT)
    {
      removed.insert(skip);
    }
    else if (r.isUnknown())
    {
      d_env->warning()
          << "SolverEngine::reduceUnsatCore(): could not reduce unsat core "
             "due to "
             "unknown result.";
    }
  }

  if (removed.empty())
  {
    return core;
  }
  else
  {
    std::vector<Node> newUcAssertions;
    for (const Node& n : core)
    {
      if (removed.find(n) == removed.end())
      {
        newUcAssertions.push_back(n);
      }
    }

    return newUcAssertions;
  }
}

void SolverEngine::checkUnsatCore()
{
  Assert(d_env->getOptions().smt.produceUnsatCores)
      << "cannot check unsat core if unsat cores are turned off";

  d_env->verbose(1) << "SolverEngine::checkUnsatCore(): generating unsat core"
                    << std::endl;
  UnsatCore core = getUnsatCore();

  // initialize the core checker
  std::unique_ptr<SolverEngine> coreChecker;
  initializeSubsolver(coreChecker, *d_env.get());
  // disable all proof options
  SetDefaults::disableChecking(coreChecker->getOptions());

  d_env->verbose(1) << "SolverEngine::checkUnsatCore(): pushing core assertions"
                    << std::endl;
  theory::TrustSubstitutionMap& tls = d_env->getTopLevelSubstitutions();
  for (UnsatCore::iterator i = core.begin(); i != core.end(); ++i)
  {
    Node assertionAfterExpansion = tls.apply(*i);
    d_env->verbose(1) << "SolverEngine::checkUnsatCore(): pushing core member "
                      << *i << ", expanded to " << assertionAfterExpansion
                      << std::endl;
    coreChecker->assertFormula(assertionAfterExpansion);
  }
  Result r;
  try
  {
    r = coreChecker->checkSat();
  }
  catch (...)
  {
    throw;
  }
  d_env->verbose(1) << "SolverEngine::checkUnsatCore(): result is " << r
                    << std::endl;
  if (r.isUnknown())
  {
    d_env->warning() << "SolverEngine::checkUnsatCore(): could not check core result "
                 "unknown."
              << std::endl;
  }
  else if (r.getStatus() == Result::SAT)
  {
    InternalError()
        << "SolverEngine::checkUnsatCore(): produced core was satisfiable.";
  }
}

void SolverEngine::checkModel(bool hardFailure)
{
  const CDList<Node>& al = d_smtSolver->getAssertions().getAssertionList();
  // we always enable the assertion list, so it is able to be checked

  TimerStat::CodeTimer checkModelTimer(d_stats->d_checkModelTime);

  d_env->verbose(1) << "SolverEngine::checkModel(): generating model"
                    << std::endl;
  TheoryModel* m = getAvailableModel("check model");
  Assert(m != nullptr);

  // check the model with the theory engine for debugging
  if (options().smt.debugCheckModels)
  {
    TheoryEngine* te = getTheoryEngine();
    Assert(te != nullptr);
    te->checkTheoryAssertionsWithModel(hardFailure);
  }

  // check the model with the check models utility
  Assert(d_checkModels != nullptr);
  d_checkModels->checkModel(m, al, hardFailure);
}

UnsatCore SolverEngine::getUnsatCore()
{
  Trace("smt") << "SMT getUnsatCore()" << std::endl;
  finishInit();
  return getUnsatCoreInternal();
}

void SolverEngine::getRelevantInstantiationTermVectors(
    std::map<Node, InstantiationList>& insts, bool getDebugInfo)
{
  Assert(d_state->getMode() == SmtMode::UNSAT);
  // generate with new proofs
  PropEngine* pe = getPropEngine();
  Assert(pe != nullptr);
  Assert(pe->getProof() != nullptr);
  std::shared_ptr<ProofNode> pfn = pe->getProof();
  // note that we don't have to connect the SAT proof to the input assertions,
  // and preprocessing proofs don't impact what instantiations are used
  d_ucManager->getRelevantInstantiations(pfn, insts, getDebugInfo);
}

std::string SolverEngine::getProof(modes::ProofComponent c)
{
  Trace("smt") << "SMT getProof()\n";
  finishInit();
  if (!d_env->getOptions().smt.produceProofs)
  {
    throw ModalException("Cannot get a proof when proof option is off.");
  }
  // The component modes::PROOF_COMPONENT_PREPROCESS returns the proof of
  // all preprocessed assertions. It does not require being in an unsat state.
  if (c != modes::PROOF_COMPONENT_RAW_PREPROCESS
      && d_state->getMode() != SmtMode::UNSAT)
  {
    throw RecoverableModalException(
        "Cannot get a proof unless immediately preceded by "
        "UNSAT/ENTAILED response.");
  }
  // determine if we should get the full proof from the SAT solver
  PropEngine* pe = getPropEngine();
  Assert(pe != nullptr);
  std::vector<std::shared_ptr<ProofNode>> ps;
  bool connectToPreprocess = false;
  bool connectMkOuterScope = false;
  bool commentProves = true;
  options::ProofFormatMode mode = options::ProofFormatMode::NONE;
  if (c == modes::PROOF_COMPONENT_RAW_PREPROCESS)
  {
    // use all preprocessed assertions
    const std::vector<Node>& assertions =
        d_smtSolver->getPreprocessedAssertions();
    connectToPreprocess = true;
    // We start with (ASSUME a) for each preprocessed assertion a. This
    // proof will be connected to the proof of preprocessing for a.
    ProofNodeManager* pnm = d_pfManager->getProofNodeManager();
    for (const Node& a : assertions)
    {
      ps.push_back(pnm->mkAssume(a));
    }
  }
  else if (c == modes::PROOF_COMPONENT_SAT)
  {
    ps.push_back(pe->getProof(false));
    // don't need to comment that it proves false
    commentProves = false;
  }
  else if (c == modes::PROOF_COMPONENT_THEORY_LEMMAS
           || c == modes::PROOF_COMPONENT_PREPROCESS)
  {
    ps = pe->getProofLeaves(c);
    // connect to preprocess proofs for preprocess mode
    connectToPreprocess = (c == modes::PROOF_COMPONENT_PREPROCESS);
  }
  else if (c == modes::PROOF_COMPONENT_FULL)
  {
    ps.push_back(pe->getProof(true));
    connectToPreprocess = true;
    connectMkOuterScope = true;
    // don't need to comment that it proves false
    commentProves = false;
    // we print in the format based on the proof mode
    mode = options().proof.proofFormatMode;
  }
  else
  {
    std::stringstream ss;
    ss << "Unknown proof component " << c << std::endl;
    throw RecoverableModalException(ss.str());
  }

  Assert(d_pfManager);
  std::ostringstream ss;
  // connect proofs to preprocessing, if specified
  if (connectToPreprocess)
  {
<<<<<<< HEAD
    Assertions& as = d_smtSolver->getAssertions();
    for (std::shared_ptr<ProofNode>& p : ps)
    {
      Assert(p != nullptr);
      p = d_pfManager->connectProofToAssertions(p, as, connectMkOuterScope);
=======
    ProofScopeMode scopeMode =
        connectMkOuterScope ? mode == options::ProofFormatMode::LFSC
                                  ? ProofScopeMode::DEFINITIONS_AND_ASSERTIONS
                                  : ProofScopeMode::UNIFIED
                            : ProofScopeMode::NONE;
    for (std::shared_ptr<ProofNode>& p : ps)
    {
      Assert(p != nullptr);
      p = d_pfManager->connectProofToAssertions(p, *d_asserts, scopeMode);
>>>>>>> b0244657
    }
  }
  // print all proofs
  // we currently only print outermost parentheses if the format is NONE
  if (mode == options::ProofFormatMode::NONE)
  {
    ss << "(" << std::endl;
  }
  for (std::shared_ptr<ProofNode>& p : ps)
  {
    if (commentProves)
    {
      ss << "(!" << std::endl;
    }
    d_pfManager->printProof(ss, p, mode);
    ss << std::endl;
    if (commentProves)
    {
      ss << ":proves " << p->getResult() << ")" << std::endl;
    }
  }
  if (mode == options::ProofFormatMode::NONE)
  {
    ss << ")" << std::endl;
  }
  return ss.str();
}

void SolverEngine::printInstantiations(std::ostream& out)
{
  finishInit();
  QuantifiersEngine* qe = getAvailableQuantifiersEngine("printInstantiations");

  // First, extract and print the skolemizations
  bool printed = false;
  bool reqNames = !d_env->getOptions().quantifiers.printInstFull;
  // only print when in list mode
  if (d_env->getOptions().quantifiers.printInstMode == options::PrintInstMode::LIST)
  {
    std::map<Node, std::vector<Node>> sks;
    qe->getSkolemTermVectors(sks);
    for (const std::pair<const Node, std::vector<Node>>& s : sks)
    {
      Node name;
      if (!qe->getNameForQuant(s.first, name, reqNames))
      {
        // did not have a name and we are only printing formulas with names
        continue;
      }
      SkolemList slist(name, s.second);
      out << slist;
      printed = true;
    }
  }

  // Second, extract and print the instantiations
  std::map<Node, InstantiationList> rinsts;
  if ((d_env->getOptions().smt.produceProofs
       && d_env->getOptions().smt.proofMode == options::ProofMode::FULL)
      && getSmtMode() == SmtMode::UNSAT)
  {
    // minimize instantiations based on proof manager
    getRelevantInstantiationTermVectors(
        rinsts, options().driver.dumpInstantiationsDebug);
  }
  else
  {
    std::map<Node, std::vector<std::vector<Node>>> insts;
    getInstantiationTermVectors(insts);
    for (const std::pair<const Node, std::vector<std::vector<Node>>>& i : insts)
    {
      // convert to instantiation list
      Node q = i.first;
      InstantiationList& ilq = rinsts[q];
      ilq.initialize(q);
      for (const std::vector<Node>& ii : i.second)
      {
        ilq.d_inst.push_back(InstantiationVec(ii));
      }
    }
  }
  for (std::pair<const Node, InstantiationList>& i : rinsts)
  {
    if (i.second.d_inst.empty())
    {
      // no instantiations, skip
      continue;
    }
    Node name;
    if (!qe->getNameForQuant(i.first, name, reqNames))
    {
      // did not have a name and we are only printing formulas with names
      continue;
    }
    // must have a name
    if (d_env->getOptions().quantifiers.printInstMode
        == options::PrintInstMode::NUM)
    {
      out << "(num-instantiations " << name << " " << i.second.d_inst.size()
          << ")" << std::endl;
    }
    else
    {
      // take the name
      i.second.d_quant = name;
      Assert(d_env->getOptions().quantifiers.printInstMode
             == options::PrintInstMode::LIST);
      out << i.second;
    }
    printed = true;
  }
  // if we did not print anything, we indicate this
  if (!printed)
  {
    out << "none" << std::endl;
  }
}

void SolverEngine::getInstantiationTermVectors(
    std::map<Node, std::vector<std::vector<Node>>>& insts)
{
  finishInit();
  QuantifiersEngine* qe =
      getAvailableQuantifiersEngine("getInstantiationTermVectors");
  // get the list of all instantiations
  qe->getInstantiationTermVectors(insts);
}

bool SolverEngine::getSynthSolutions(std::map<Node, Node>& solMap)
{
  finishInit();
  return d_sygusSolver->getSynthSolutions(solMap);
}

bool SolverEngine::getSubsolverSynthSolutions(std::map<Node, Node>& solMap)
{
  finishInit();
  return d_sygusSolver->getSubsolverSynthSolutions(solMap);
}

Node SolverEngine::getQuantifierElimination(Node q, bool doFull)
{
  finishInit();
  d_ctxManager->doPendingPops();
  d_ctxManager->notifyCheckSat(true);
  Node result = d_quantElimSolver->getQuantifierElimination(
      q, doFull, d_isInternalSubsolver);
  d_ctxManager->notifyCheckSatResult(true);
  return result;
}

Node SolverEngine::getInterpolant(const Node& conj, const TypeNode& grammarType)
{
  finishInit();
  std::vector<Node> axioms = getSubstitutedAssertions();
  // expand definitions in the conjecture as well
  Node conje = d_smtSolver->getPreprocessor()->applySubstitutions(conj);
  Node interpol;
  bool success =
      d_interpolSolver->getInterpolant(axioms, conje, grammarType, interpol);
  // notify the state of whether the get-interpolant call was successfuly, which
  // impacts the SMT mode.
  d_state->notifyGetInterpol(success);
  Assert(success == !interpol.isNull());
  return interpol;
}

Node SolverEngine::getInterpolantNext()
{
  finishInit();
  if (d_state->getMode() != SmtMode::INTERPOL)
  {
    throw RecoverableModalException(
        "Cannot get-interpolant-next unless immediately preceded by a "
        "successful "
        "call to get-interpolant(-next).");
  }
  Node interpol;
  bool success = d_interpolSolver->getInterpolantNext(interpol);
  // notify the state of whether the get-interpolantant-next call was successful
  d_state->notifyGetInterpol(success);
  Assert(success == !interpol.isNull());
  return interpol;
}

Node SolverEngine::getAbduct(const Node& conj, const TypeNode& grammarType)
{
  finishInit();
  std::vector<Node> axioms = getSubstitutedAssertions();
  // expand definitions in the conjecture as well
  Node conje = d_smtSolver->getPreprocessor()->applySubstitutions(conj);
  Node abd;
  bool success = d_abductSolver->getAbduct(axioms, conje, grammarType, abd);
  // notify the state of whether the get-abduct call was successful, which
  // impacts the SMT mode.
  d_state->notifyGetAbduct(success);
  Assert(success == !abd.isNull());
  return abd;
}

Node SolverEngine::getAbductNext()
{
  finishInit();
  if (d_state->getMode() != SmtMode::ABDUCT)
  {
    throw RecoverableModalException(
        "Cannot get-abduct-next unless immediately preceded by a successful "
        "call to get-abduct(-next).");
  }
  Node abd;
  bool success = d_abductSolver->getAbductNext(abd);
  // notify the state of whether the get-abduct-next call was successful
  d_state->notifyGetAbduct(success);
  Assert(success == !abd.isNull());
  return abd;
}

void SolverEngine::getInstantiatedQuantifiedFormulas(std::vector<Node>& qs)
{
  QuantifiersEngine* qe =
      getAvailableQuantifiersEngine("getInstantiatedQuantifiedFormulas");
  qe->getInstantiatedQuantifiedFormulas(qs);
}

void SolverEngine::getInstantiationTermVectors(
    Node q, std::vector<std::vector<Node>>& tvecs)
{
  QuantifiersEngine* qe =
      getAvailableQuantifiersEngine("getInstantiationTermVectors");
  qe->getInstantiationTermVectors(q, tvecs);
}

std::vector<Node> SolverEngine::getAssertions()
{
  finishInit();
  d_ctxManager->doPendingPops();
  Trace("smt") << "SMT getAssertions()" << endl;
  // note we always enable assertions, so it is available here
  return getAssertionsInternal();
}

void SolverEngine::getDifficultyMap(std::map<Node, Node>& dmap)
{
  Trace("smt") << "SMT getDifficultyMap()\n";
  finishInit();
  if (!d_env->getOptions().smt.produceDifficulty)
  {
    throw ModalException(
        "Cannot get difficulty when difficulty option is off.");
  }
  // the prop engine has the proof of false
  Assert(d_pfManager);
  // get difficulty map from theory engine first
  TheoryEngine* te = getTheoryEngine();
  te->getDifficultyMap(dmap);
  // then ask proof manager to translate dmap in terms of the input
  Assertions& as = d_smtSolver->getAssertions();
  d_pfManager->translateDifficultyMap(dmap, as);
}

void SolverEngine::push()
{
  finishInit();
  d_ctxManager->doPendingPops();
  Trace("smt") << "SMT push()" << endl;
  d_smtSolver->processAssertions();
  d_ctxManager->userPush();
}

void SolverEngine::pop()
{
  finishInit();
  Trace("smt") << "SMT pop()" << endl;
  d_ctxManager->userPop();

  // Clear out assertion queues etc., in case anything is still in there
  d_smtSolver->getAssertions().clearCurrent();
  // clear the learned literals from the preprocessor
  d_smtSolver->getPreprocessor()->clearLearnedLiterals();

  Trace("userpushpop") << "SolverEngine: popped to level "
                       << getUserContext()->getLevel() << endl;
  // should we reset d_status here?
  // SMT-LIBv2 spec seems to imply no, but it would make sense to..
}

void SolverEngine::resetAssertions()
{
  if (!d_state->isFullyInited())
  {
    // We're still in Start Mode, nothing asserted yet, do nothing.
    // (see solver execution modes in the SMT-LIB standard)
    Assert(getContext()->getLevel() == 0);
    Assert(getUserContext()->getLevel() == 0);
    return;
  }

  Trace("smt") << "SMT resetAssertions()" << endl;

  d_smtSolver->getAssertions().clearCurrent();
  d_ctxManager->notifyResetAssertions();
  // push the state to maintain global context around everything
  d_ctxManager->setup();

  // reset SmtSolver, which will construct a new prop engine
  d_smtSolver->resetAssertions();
}

void SolverEngine::interrupt()
{
  if (!d_state->isFullyInited())
  {
    return;
  }
  d_smtSolver->interrupt();
}

void SolverEngine::setResourceLimit(uint64_t units, bool cumulative)
{
  if (cumulative)
  {
    d_env->d_options.writeBase().cumulativeResourceLimit = units;
  }
  else
  {
    d_env->d_options.writeBase().perCallResourceLimit = units;
  }
}
void SolverEngine::setTimeLimit(uint64_t millis)
{
  d_env->d_options.writeBase().perCallMillisecondLimit = millis;
}

unsigned long SolverEngine::getResourceUsage() const
{
  return getResourceManager()->getResourceUsage();
}

unsigned long SolverEngine::getTimeUsage() const
{
  return getResourceManager()->getTimeUsage();
}

unsigned long SolverEngine::getResourceRemaining() const
{
  return getResourceManager()->getResourceRemaining();
}

void SolverEngine::printStatisticsSafe(int fd) const
{
  d_env->getStatisticsRegistry().printSafe(fd);
}

void SolverEngine::printStatisticsDiff() const
{
  d_env->getStatisticsRegistry().printDiff(*d_env->getOptions().base.err);
  d_env->getStatisticsRegistry().storeSnapshot();
}

void SolverEngine::setOption(const std::string& key, const std::string& value)
{
  Trace("smt") << "SMT setOption(" << key << ", " << value << ")" << endl;
  options::set(getOptions(), key, value);
}

void SolverEngine::setIsInternalSubsolver() { d_isInternalSubsolver = true; }

bool SolverEngine::isInternalSubsolver() const { return d_isInternalSubsolver; }

std::string SolverEngine::getOption(const std::string& key) const
{
  Trace("smt") << "SMT getOption(" << key << ")" << endl;
  return options::get(getOptions(), key);
}

Options& SolverEngine::getOptions() { return d_env->d_options; }

const Options& SolverEngine::getOptions() const { return d_env->getOptions(); }

ResourceManager* SolverEngine::getResourceManager() const
{
  return d_env->getResourceManager();
}

theory::Rewriter* SolverEngine::getRewriter() { return d_env->getRewriter(); }

}  // namespace cvc5::internal<|MERGE_RESOLUTION|>--- conflicted
+++ resolved
@@ -1563,13 +1563,7 @@
   // connect proofs to preprocessing, if specified
   if (connectToPreprocess)
   {
-<<<<<<< HEAD
     Assertions& as = d_smtSolver->getAssertions();
-    for (std::shared_ptr<ProofNode>& p : ps)
-    {
-      Assert(p != nullptr);
-      p = d_pfManager->connectProofToAssertions(p, as, connectMkOuterScope);
-=======
     ProofScopeMode scopeMode =
         connectMkOuterScope ? mode == options::ProofFormatMode::LFSC
                                   ? ProofScopeMode::DEFINITIONS_AND_ASSERTIONS
@@ -1578,8 +1572,7 @@
     for (std::shared_ptr<ProofNode>& p : ps)
     {
       Assert(p != nullptr);
-      p = d_pfManager->connectProofToAssertions(p, *d_asserts, scopeMode);
->>>>>>> b0244657
+      p = d_pfManager->connectProofToAssertions(p, as, scopeMode);
     }
   }
   // print all proofs
