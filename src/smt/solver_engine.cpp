/******************************************************************************
 * Top contributors (to current version):
 *   Andrew Reynolds, Morgan Deters, Abdalrhman Mohamed
 *
 * This file is part of the cvc5 project.
 *
 * Copyright (c) 2009-2021 by the authors listed in the file AUTHORS
 * in the top-level source directory and their institutional affiliations.
 * All rights reserved.  See the file COPYING in the top-level source
 * directory for licensing information.
 * ****************************************************************************
 *
 * The main entry point into the cvc5 library's SMT interface.
 */

#include "smt/solver_engine.h"

#include "base/check.h"
#include "base/exception.h"
#include "base/modal_exception.h"
#include "base/output.h"
#include "decision/decision_engine.h"
#include "expr/bound_var_manager.h"
#include "expr/node.h"
#include "expr/node_algorithm.h"
#include "options/base_options.h"
#include "options/expr_options.h"
#include "options/language.h"
#include "options/main_options.h"
#include "options/option_exception.h"
#include "options/options_public.h"
#include "options/parser_options.h"
#include "options/printer_options.h"
#include "options/proof_options.h"
#include "options/smt_options.h"
#include "options/theory_options.h"
#include "printer/printer.h"
#include "proof/unsat_core.h"
#include "prop/prop_engine.h"
#include "smt/abduction_solver.h"
#include "smt/abstract_values.h"
#include "smt/assertions.h"
#include "smt/check_models.h"
#include "smt/env.h"
#include "smt/interpolation_solver.h"
#include "smt/listeners.h"
#include "smt/logic_exception.h"
#include "smt/model_blocker.h"
#include "smt/model_core_builder.h"
#include "smt/preprocessor.h"
#include "smt/proof_manager.h"
#include "smt/quant_elim_solver.h"
#include "smt/set_defaults.h"
#include "smt/smt_solver.h"
#include "smt/solver_engine_scope.h"
#include "smt/solver_engine_state.h"
#include "smt/solver_engine_stats.h"
#include "smt/sygus_solver.h"
#include "smt/unsat_core_manager.h"
#include "theory/quantifiers/instantiation_list.h"
#include "theory/quantifiers/quantifiers_attributes.h"
#include "theory/quantifiers_engine.h"
#include "theory/rewriter.h"
#include "theory/smt_engine_subsolver.h"
#include "theory/theory_engine.h"
#include "util/random.h"
#include "util/rational.h"
#include "util/resource_manager.h"
#include "util/sexpr.h"
#include "util/statistics_registry.h"

// required for hacks related to old proofs for unsat cores
#include "base/configuration.h"
#include "base/configuration_private.h"

using namespace std;
using namespace cvc5::smt;
using namespace cvc5::preprocessing;
using namespace cvc5::prop;
using namespace cvc5::context;
using namespace cvc5::theory;

namespace cvc5 {

SolverEngine::SolverEngine(NodeManager* nm, const Options* optr)
    : d_env(new Env(nm, optr)),
      d_state(new SolverEngineState(*d_env.get(), *this)),
      d_absValues(new AbstractValues(getNodeManager())),
      d_asserts(new Assertions(*d_env.get(), *d_absValues.get())),
      d_routListener(new ResourceOutListener(*this)),
      d_smtSolver(nullptr),
      d_checkModels(nullptr),
      d_pfManager(nullptr),
      d_ucManager(nullptr),
      d_sygusSolver(nullptr),
      d_abductSolver(nullptr),
      d_interpolSolver(nullptr),
      d_quantElimSolver(nullptr),
      d_isInternalSubsolver(false),
      d_stats(nullptr),
      d_scope(nullptr)
{
  // !!!!!!!!!!!!!!!!!!!!!! temporary hack: this makes the current SolverEngine
  // we are constructing the current SolverEngine in scope for the lifetime of
  // this SolverEngine, or until another SolverEngine is constructed (that
  // SolverEngine is then in scope during its lifetime). This is mostly to
  // ensure that options are always in scope, for e.g. printing expressions,
  // which rely on knowing the output language. Notice that the SolverEngine may
  // spawn new SolverEngine "subsolvers" internally. These are created, used,
  // and deleted in a modular fashion while not interleaving calls to the master
  // SolverEngine. Thus the hack here does not break this use case. On the other
  // hand, this hack breaks use cases where multiple SolverEngine objects are
  // created by the user.
  d_scope.reset(new SolverEngineScope(this));
  // listen to resource out
  getResourceManager()->registerListener(d_routListener.get());
  // make statistics
  d_stats.reset(new SolverEngineStatistics());
  // make the SMT solver
  d_smtSolver.reset(new SmtSolver(*d_env, *d_state, *d_absValues, *d_stats));
  // make the SyGuS solver
  d_sygusSolver.reset(new SygusSolver(*d_env.get(), *d_smtSolver));
  // make the quantifier elimination solver
  d_quantElimSolver.reset(new QuantElimSolver(*d_env.get(), *d_smtSolver));
}

bool SolverEngine::isFullyInited() const { return d_state->isFullyInited(); }
bool SolverEngine::isQueryMade() const { return d_state->isQueryMade(); }
size_t SolverEngine::getNumUserLevels() const
{
  return d_state->getNumUserLevels();
}
SmtMode SolverEngine::getSmtMode() const { return d_state->getMode(); }
bool SolverEngine::isSmtModeSat() const
{
  SmtMode mode = getSmtMode();
  return mode == SmtMode::SAT || mode == SmtMode::SAT_UNKNOWN;
}
Result SolverEngine::getStatusOfLastCommand() const
{
  return d_state->getStatus();
}
context::UserContext* SolverEngine::getUserContext()
{
  return d_env->getUserContext();
}
context::Context* SolverEngine::getContext() { return d_env->getContext(); }

TheoryEngine* SolverEngine::getTheoryEngine()
{
  return d_smtSolver->getTheoryEngine();
}

prop::PropEngine* SolverEngine::getPropEngine()
{
  return d_smtSolver->getPropEngine();
}

void SolverEngine::finishInit()
{
  if (d_state->isFullyInited())
  {
    // already initialized, return
    return;
  }

  // Notice that finishInitInternal is called when options are finalized. If we
  // are parsing smt2, this occurs at the moment we enter "Assert mode", page 52
  // of SMT-LIB 2.6 standard.

  // set the logic
  const LogicInfo& logic = getLogicInfo();
  if (!logic.isLocked())
  {
    setLogicInternal();
  }

  // set the random seed
  Random::getRandom().setSeed(d_env->getOptions().driver.seed);

  // Call finish init on the set defaults module. This inializes the logic
  // and the best default options based on our heuristics.
  SetDefaults sdefaults(*d_env, d_isInternalSubsolver);
  sdefaults.setDefaults(d_env->d_logic, getOptions());

  if (d_env->getOptions().smt.produceProofs)
  {
    // ensure bound variable uses canonical bound variables
    getNodeManager()->getBoundVarManager()->enableKeepCacheValues();
    // make the proof manager
    d_pfManager.reset(new PfManager(*d_env.get()));
    PreprocessProofGenerator* pppg = d_pfManager->getPreprocessProofGenerator();
    // start the unsat core manager
    d_ucManager.reset(new UnsatCoreManager());
    // enable it in the assertions pipeline
    d_asserts->enableProofs(pppg);
    // enabled proofs in the preprocessor
    d_smtSolver->getPreprocessor()->enableProofs(pppg);
  }

  Trace("smt-debug") << "SolverEngine::finishInit" << std::endl;
  d_smtSolver->finishInit();

  // now can construct the SMT-level model object
  TheoryEngine* te = d_smtSolver->getTheoryEngine();
  Assert(te != nullptr);
  TheoryModel* tm = te->getModel();
  if (tm != nullptr)
  {
    // make the check models utility
    d_checkModels.reset(new CheckModels(*d_env.get()));
  }

  // global push/pop around everything, to ensure proper destruction
  // of context-dependent data structures
  d_state->setup();

  // subsolvers
  if (d_env->getOptions().smt.produceAbducts)
  {
    d_abductSolver.reset(new AbductionSolver(*d_env.get()));
  }
  if (d_env->getOptions().smt.produceInterpols
      != options::ProduceInterpols::NONE)
  {
    d_interpolSolver.reset(new InterpolationSolver(*d_env));
  }

  AlwaysAssert(getPropEngine()->getAssertionLevel() == 0)
      << "The PropEngine has pushed but the SolverEngine "
         "hasn't finished initializing!";

  Assert(getLogicInfo().isLocked());

  // store that we are finished initializing
  d_state->finishInit();
  Trace("smt-debug") << "SolverEngine::finishInit done" << std::endl;
}

void SolverEngine::shutdown()
{
  d_state->shutdown();
  d_env->shutdown();
}

SolverEngine::~SolverEngine()
{
  SolverEngineScope smts(this);

  try
  {
    shutdown();

    // global push/pop around everything, to ensure proper destruction
    // of context-dependent data structures
    d_state->cleanup();

    // destroy all passes before destroying things that they refer to
    d_smtSolver->getPreprocessor()->cleanup();

    d_pfManager.reset(nullptr);
    d_ucManager.reset(nullptr);

    d_absValues.reset(nullptr);
    d_asserts.reset(nullptr);

    d_abductSolver.reset(nullptr);
    d_interpolSolver.reset(nullptr);
    d_quantElimSolver.reset(nullptr);
    d_sygusSolver.reset(nullptr);
    d_smtSolver.reset(nullptr);

    d_stats.reset(nullptr);
    d_routListener.reset(nullptr);
    // destroy the state
    d_state.reset(nullptr);
    // destroy the environment
    d_env.reset(nullptr);
  }
  catch (Exception& e)
  {
    d_env->warning() << "cvc5 threw an exception during cleanup." << std::endl << e << std::endl;
  }
}

void SolverEngine::setLogic(const LogicInfo& logic)
{
  SolverEngineScope smts(this);
  if (d_state->isFullyInited())
  {
    throw ModalException(
        "Cannot set logic in SolverEngine after the engine has "
        "finished initializing.");
  }
  d_env->d_logic = logic;
  d_userLogic = logic;
  setLogicInternal();
}

void SolverEngine::setLogic(const std::string& s)
{
  SolverEngineScope smts(this);
  try
  {
    setLogic(LogicInfo(s));
  }
  catch (IllegalArgumentException& e)
  {
    throw LogicException(e.what());
  }
}

void SolverEngine::setLogic(const char* logic) { setLogic(string(logic)); }

const LogicInfo& SolverEngine::getLogicInfo() const
{
  return d_env->getLogicInfo();
}

LogicInfo SolverEngine::getUserLogicInfo() const
{
  // Lock the logic to make sure that this logic can be queried. We create a
  // copy of the user logic here to keep this method const.
  LogicInfo res = d_userLogic;
  res.lock();
  return res;
}

void SolverEngine::setLogicInternal()
{
  Assert(!d_state->isFullyInited())
      << "setting logic in SolverEngine but the engine has already"
         " finished initializing for this run";
  d_env->d_logic.lock();
  d_userLogic.lock();
}

void SolverEngine::setInfo(const std::string& key, const std::string& value)
{
  SolverEngineScope smts(this);

  Trace("smt") << "SMT setInfo(" << key << ", " << value << ")" << endl;

  if (key == "filename")
  {
    d_env->d_options.driver.filename = value;
    d_env->d_originalOptions->driver.filename = value;
    d_env->getStatisticsRegistry().registerValue<std::string>(
        "driver::filename", value);
  }
  else if (key == "smt-lib-version"
           && !getOptions().base.inputLanguageWasSetByUser)
  {
    if (value != "2" && value != "2.6")
    {
      d_env->warning() << "SMT-LIB version " << value
                << " unsupported, defaulting to language (and semantics of) "
                   "SMT-LIB 2.6\n";
    }
    getOptions().base.inputLanguage = Language::LANG_SMTLIB_V2_6;
    // also update the output language
    if (!getOptions().base.outputLanguageWasSetByUser)
    {
      setOption("output-language", "smtlib2.6");
      getOptions().base.outputLanguageWasSetByUser = false;
    }
  }
  else if (key == "status")
  {
    d_state->notifyExpectedStatus(value);
  }
}

bool SolverEngine::isValidGetInfoFlag(const std::string& key) const
{
  if (key == "all-statistics" || key == "error-behavior" || key == "filename"
      || key == "name" || key == "version" || key == "authors"
      || key == "status" || key == "time" || key == "reason-unknown"
      || key == "assertion-stack-levels" || key == "all-options")
  {
    return true;
  }
  return false;
}

std::string SolverEngine::getInfo(const std::string& key) const
{
  SolverEngineScope smts(this);

  Trace("smt") << "SMT getInfo(" << key << ")" << endl;
  if (key == "all-statistics")
  {
    return toSExpr(d_env->getStatisticsRegistry().begin(),
                   d_env->getStatisticsRegistry().end());
  }
  if (key == "error-behavior")
  {
    return "immediate-exit";
  }
  if (key == "filename")
  {
    return d_env->getOptions().driver.filename;
  }
  if (key == "name")
  {
    return toSExpr(Configuration::getName());
  }
  if (key == "version")
  {
    return toSExpr(Configuration::getVersionString());
  }
  if (key == "authors")
  {
    return toSExpr("the " + Configuration::getName() + " authors");
  }
  if (key == "status")
  {
    // sat | unsat | unknown
    Result status = d_state->getStatus();
    switch (status.asSatisfiabilityResult().isSat())
    {
      case Result::SAT: return "sat";
      case Result::UNSAT: return "unsat";
      default: return "unknown";
    }
  }
  if (key == "time")
  {
    return toSExpr(std::clock());
  }
  if (key == "reason-unknown")
  {
    Result status = d_state->getStatus();
    if (!status.isNull() && status.isUnknown())
    {
      std::stringstream ss;
      ss << status.whyUnknown();
      std::string s = ss.str();
      transform(s.begin(), s.end(), s.begin(), ::tolower);
      return s;
    }
    else
    {
      throw RecoverableModalException(
          "Can't get-info :reason-unknown when the "
          "last result wasn't unknown!");
    }
  }
  if (key == "assertion-stack-levels")
  {
    size_t ulevel = d_state->getNumUserLevels();
    AlwaysAssert(ulevel <= std::numeric_limits<unsigned long int>::max());
    return toSExpr(ulevel);
  }
  Assert(key == "all-options");
  // get the options, like all-statistics
  std::vector<std::vector<std::string>> res;
  for (const auto& opt : options::getNames())
  {
    res.emplace_back(
        std::vector<std::string>{opt, options::get(getOptions(), opt)});
  }
  return toSExpr(res);
}

void SolverEngine::debugCheckFormals(const std::vector<Node>& formals,
                                     Node func)
{
  for (std::vector<Node>::const_iterator i = formals.begin();
       i != formals.end();
       ++i)
  {
    if ((*i).getKind() != kind::BOUND_VARIABLE)
    {
      stringstream ss;
      ss << "All formal arguments to defined functions must be "
            "BOUND_VARIABLEs, but in the\n"
         << "definition of function " << func << ", formal\n"
         << "  " << *i << "\n"
         << "has kind " << (*i).getKind();
      throw TypeCheckingExceptionPrivate(func, ss.str());
    }
  }
}

void SolverEngine::debugCheckFunctionBody(Node formula,
                                          const std::vector<Node>& formals,
                                          Node func)
{
  TypeNode formulaType = formula.getType(d_env->getOptions().expr.typeChecking);
  TypeNode funcType = func.getType();
  // We distinguish here between definitions of constants and functions,
  // because the type checking for them is subtly different.  Perhaps we
  // should instead have SolverEngine::defineFunction() and
  // SolverEngine::defineConstant() for better clarity, although then that
  // doesn't match the SMT-LIBv2 standard...
  if (formals.size() > 0)
  {
    TypeNode rangeType = funcType.getRangeType();
    if (!formulaType.isComparableTo(rangeType))
    {
      stringstream ss;
      ss << "Type of defined function does not match its declaration\n"
         << "The function  : " << func << "\n"
         << "Declared type : " << rangeType << "\n"
         << "The body      : " << formula << "\n"
         << "Body type     : " << formulaType;
      throw TypeCheckingExceptionPrivate(func, ss.str());
    }
  }
  else
  {
    if (!formulaType.isComparableTo(funcType))
    {
      stringstream ss;
      ss << "Declared type of defined constant does not match its definition\n"
         << "The constant   : " << func << "\n"
         << "Declared type  : " << funcType << "\n"
         << "The definition : " << formula << "\n"
         << "Definition type: " << formulaType;
      throw TypeCheckingExceptionPrivate(func, ss.str());
    }
  }
}

void SolverEngine::defineFunction(Node func,
                                  const std::vector<Node>& formals,
                                  Node formula,
                                  bool global)
{
  SolverEngineScope smts(this);
  finishInit();
  d_state->doPendingPops();
  Trace("smt") << "SMT defineFunction(" << func << ")" << endl;
  debugCheckFormals(formals, func);

  // type check body
  debugCheckFunctionBody(formula, formals, func);

  // Substitute out any abstract values in formula
  Node def = d_absValues->substituteAbstractValues(formula);
  if (!formals.empty())
  {
    NodeManager* nm = NodeManager::currentNM();
    def = nm->mkNode(
        kind::LAMBDA, nm->mkNode(kind::BOUND_VAR_LIST, formals), def);
  }
  // A define-fun is treated as a (higher-order) assertion. It is provided
  // to the assertions object. It will be added as a top-level substitution
  // within this class, possibly multiple times if global is true.
  Node feq = func.eqNode(def);
  d_asserts->addDefineFunDefinition(feq, global);
}

void SolverEngine::defineFunctionsRec(
    const std::vector<Node>& funcs,
    const std::vector<std::vector<Node>>& formals,
    const std::vector<Node>& formulas,
    bool global)
{
  SolverEngineScope smts(this);
  finishInit();
  d_state->doPendingPops();
  Trace("smt") << "SMT defineFunctionsRec(...)" << endl;

  if (funcs.size() != formals.size() && funcs.size() != formulas.size())
  {
    stringstream ss;
    ss << "Number of functions, formals, and function bodies passed to "
          "defineFunctionsRec do not match:"
       << "\n"
       << "        #functions : " << funcs.size() << "\n"
       << "        #arg lists : " << formals.size() << "\n"
       << "  #function bodies : " << formulas.size() << "\n";
    throw ModalException(ss.str());
  }
  for (unsigned i = 0, size = funcs.size(); i < size; i++)
  {
    // check formal argument list
    debugCheckFormals(formals[i], funcs[i]);
    // type check body
    debugCheckFunctionBody(formulas[i], formals[i], funcs[i]);
  }

  NodeManager* nm = getNodeManager();
  for (unsigned i = 0, size = funcs.size(); i < size; i++)
  {
    // we assert a quantified formula
    Node func_app;
    // make the function application
    if (formals[i].empty())
    {
      // it has no arguments
      func_app = funcs[i];
    }
    else
    {
      std::vector<Node> children;
      children.push_back(funcs[i]);
      children.insert(children.end(), formals[i].begin(), formals[i].end());
      func_app = nm->mkNode(kind::APPLY_UF, children);
    }
    Node lem = nm->mkNode(kind::EQUAL, func_app, formulas[i]);
    if (!formals[i].empty())
    {
      // set the attribute to denote this is a function definition
      Node aexpr = nm->mkNode(kind::INST_ATTRIBUTE, func_app);
      aexpr = nm->mkNode(kind::INST_PATTERN_LIST, aexpr);
      FunDefAttribute fda;
      func_app.setAttribute(fda, true);
      // make the quantified formula
      Node boundVars = nm->mkNode(kind::BOUND_VAR_LIST, formals[i]);
      lem = nm->mkNode(kind::FORALL, boundVars, lem, aexpr);
    }
    // Assert the quantified formula. Notice we don't call assertFormula
    // directly, since we should call a private member method since we have
    // already ensuring this SolverEngine is initialized above.
    // add define recursive definition to the assertions
    d_asserts->addDefineFunDefinition(lem, global);
  }
}

void SolverEngine::defineFunctionRec(Node func,
                                     const std::vector<Node>& formals,
                                     Node formula,
                                     bool global)
{
  std::vector<Node> funcs;
  funcs.push_back(func);
  std::vector<std::vector<Node>> formals_multi;
  formals_multi.push_back(formals);
  std::vector<Node> formulas;
  formulas.push_back(formula);
  defineFunctionsRec(funcs, formals_multi, formulas, global);
}

Result SolverEngine::quickCheck()
{
  Assert(d_state->isFullyInited());
  Trace("smt") << "SMT quickCheck()" << endl;
  const std::string& filename = d_env->getOptions().driver.filename;
  return Result(
      Result::ENTAILMENT_UNKNOWN, Result::REQUIRES_FULL_CHECK, filename);
}

TheoryModel* SolverEngine::getAvailableModel(const char* c) const
{
  if (!d_env->getOptions().theory.assignFunctionValues)
  {
    std::stringstream ss;
    ss << "Cannot " << c << " when --assign-function-values is false.";
    throw RecoverableModalException(ss.str().c_str());
  }

  if (d_state->getMode() != SmtMode::SAT
      && d_state->getMode() != SmtMode::SAT_UNKNOWN)
  {
    std::stringstream ss;
    ss << "Cannot " << c
       << " unless immediately preceded by SAT/NOT_ENTAILED or UNKNOWN "
          "response.";
    throw RecoverableModalException(ss.str().c_str());
  }

  if (!d_env->getOptions().smt.produceModels)
  {
    std::stringstream ss;
    ss << "Cannot " << c << " when produce-models options is off.";
    throw ModalException(ss.str().c_str());
  }

  TheoryEngine* te = d_smtSolver->getTheoryEngine();
  Assert(te != nullptr);
  TheoryModel* m = te->getBuiltModel();

  if (m == nullptr)
  {
    std::stringstream ss;
    ss << "Cannot " << c
       << " since model is not available. Perhaps the most recent call to "
          "check-sat was interrupted?";
    throw RecoverableModalException(ss.str().c_str());
  }

  return m;
}

QuantifiersEngine* SolverEngine::getAvailableQuantifiersEngine(
    const char* c) const
{
  QuantifiersEngine* qe = d_smtSolver->getQuantifiersEngine();
  if (qe == nullptr)
  {
    std::stringstream ss;
    ss << "Cannot " << c << " when quantifiers are not present.";
    throw ModalException(ss.str().c_str());
  }
  return qe;
}

void SolverEngine::notifyPushPre()
{
  d_smtSolver->processAssertions(*d_asserts);
}

void SolverEngine::notifyPushPost()
{
  TimerStat::CodeTimer pushPopTimer(d_stats->d_pushPopTime);
  Assert(getPropEngine() != nullptr);
  getPropEngine()->push();
}

void SolverEngine::notifyPopPre()
{
  TimerStat::CodeTimer pushPopTimer(d_stats->d_pushPopTime);
  PropEngine* pe = getPropEngine();
  Assert(pe != nullptr);
  pe->pop();
}

void SolverEngine::notifyPostSolvePre()
{
  PropEngine* pe = getPropEngine();
  Assert(pe != nullptr);
  pe->resetTrail();
}

void SolverEngine::notifyPostSolvePost()
{
  TheoryEngine* te = getTheoryEngine();
  Assert(te != nullptr);
  te->postsolve();
}

Result SolverEngine::checkSat()
{
  Node nullNode;
  return checkSat(nullNode);
}

Result SolverEngine::checkSat(const Node& assumption)
{
  ensureWellFormedTerm(assumption, "checkSat");
  std::vector<Node> assump;
  if (!assumption.isNull())
  {
    assump.push_back(assumption);
  }
  return checkSatInternal(assump);
}

Result SolverEngine::checkSat(const std::vector<Node>& assumptions)
{
  ensureWellFormedTerms(assumptions, "checkSat");
  return checkSatInternal(assumptions);
}

Result SolverEngine::checkSatInternal(const std::vector<Node>& assumptions)
{
  SolverEngineScope smts(this);
  finishInit();

<<<<<<< HEAD
  Trace("smt") << "SolverEngine::"
                << (isEntailmentCheck ? "checkEntailed" : "checkSat") << "("
                << assumptions << ")" << endl;
  // update the state to indicate we are about to run a check-sat
  bool hasAssumptions = !assumptions.empty();
  d_state->notifyCheckSat(hasAssumptions);

  // check the satisfiability with the solver object
  Result r;
  bool checkAgain = false;
  do
  {
    if (checkAgain)
    {
      r = d_smtSolver->checkSatisfiability(
          *d_asserts.get(), {}, isEntailmentCheck);
    }
    else
    {
      r = d_smtSolver->checkSatisfiability(
          *d_asserts.get(), assumptions, isEntailmentCheck);
    }
    checkAgain = false;
    if (options().smt.deepRestart)
    {
      Trace("deep-restart")
          << "Deep restart (result " << r << ")?" << std::endl;
      if (r.asSatisfiabilityResult().isSat() == Result::SAT_UNKNOWN)
      {
        checkAgain = deepRestart();
        Trace("deep-restart")
            << "Deep restart returned " << checkAgain << std::endl;
      }
    }
  } while (checkAgain);

  Trace("smt") << "SolverEngine::"
                << (isEntailmentCheck ? "query" : "checkSat") << "("
                << assumptions << ") => " << r << endl;
  // notify our state of the check-sat result
  d_state->notifyCheckSatResult(hasAssumptions, r);
=======
  Trace("smt") << "SolverEngine::checkSat(" << assumptions << ")" << endl;
  // check the satisfiability with the solver object
  r = d_smtSolver->checkSatisfiability(*d_asserts.get(), assumptions);

  Trace("smt") << "SolverEngine::checkSat(" << assumptions << ") => " << r
               << endl;
>>>>>>> 403b9b05

  // Check that SAT results generate a model correctly.
  if (d_env->getOptions().smt.checkModels)
  {
    if (r.asSatisfiabilityResult().isSat() == Result::SAT)
    {
      checkModel();
    }
  }
  // Check that UNSAT results generate a proof correctly.
  if (d_env->getOptions().smt.checkProofs)
  {
    if (r.asSatisfiabilityResult().isSat() == Result::UNSAT)
    {
      checkProof();
    }
  }
  // Check that UNSAT results generate an unsat core correctly.
  if (d_env->getOptions().smt.checkUnsatCores)
  {
    if (r.asSatisfiabilityResult().isSat() == Result::UNSAT)
    {
      TimerStat::CodeTimer checkUnsatCoreTimer(d_stats->d_checkUnsatCoreTime);
      checkUnsatCore();
    }
  }

  if (d_env->getOptions().base.statisticsEveryQuery)
  {
    printStatisticsDiff();
  }
  return r;
}

std::vector<Node> SolverEngine::getUnsatAssumptions(void)
{
  Trace("smt") << "SMT getUnsatAssumptions()" << endl;
  SolverEngineScope smts(this);
  if (!d_env->getOptions().smt.unsatAssumptions)
  {
    throw ModalException(
        "Cannot get unsat assumptions when produce-unsat-assumptions option "
        "is off.");
  }
  if (d_state->getMode() != SmtMode::UNSAT)
  {
    throw RecoverableModalException(
        "Cannot get unsat assumptions unless immediately preceded by "
        "UNSAT/ENTAILED.");
  }
  finishInit();
  UnsatCore core = getUnsatCoreInternal();
  std::vector<Node> res;
  std::vector<Node>& assumps = d_asserts->getAssumptions();
  for (const Node& e : assumps)
  {
    if (std::find(core.begin(), core.end(), e) != core.end())
    {
      res.push_back(e);
    }
  }
  return res;
}

Result SolverEngine::assertFormula(const Node& formula)
{
  SolverEngineScope smts(this);
  finishInit();
  d_state->doPendingPops();
  ensureWellFormedTerm(formula, "assertFormula");
  return assertFormulaInternal(formula);
}

Result SolverEngine::assertFormulaInternal(const Node& formula)
{
  // as an optimization we do not check whether formula is well-formed here, and
  // defer this check for certain cases within the assertions module.
  Trace("smt") << "SolverEngine::assertFormula(" << formula << ")" << endl;

  // Substitute out any abstract values in ex
  Node n = d_absValues->substituteAbstractValues(formula);

  d_asserts->assertFormula(n);
  return quickCheck().asEntailmentResult();
}

/*
   --------------------------------------------------------------------------
    Handling SyGuS commands
   --------------------------------------------------------------------------
*/

void SolverEngine::declareSygusVar(Node var)
{
  SolverEngineScope smts(this);
  d_sygusSolver->declareSygusVar(var);
}

void SolverEngine::declareSynthFun(Node func,
                                   TypeNode sygusType,
                                   bool isInv,
                                   const std::vector<Node>& vars)
{
  SolverEngineScope smts(this);
  finishInit();
  d_state->doPendingPops();
  d_sygusSolver->declareSynthFun(func, sygusType, isInv, vars);
}
void SolverEngine::declareSynthFun(Node func,
                                   bool isInv,
                                   const std::vector<Node>& vars)
{
  // use a null sygus type
  TypeNode sygusType;
  declareSynthFun(func, sygusType, isInv, vars);
}

void SolverEngine::assertSygusConstraint(Node n, bool isAssume)
{
  SolverEngineScope smts(this);
  finishInit();
  d_sygusSolver->assertSygusConstraint(n, isAssume);
}

void SolverEngine::assertSygusInvConstraint(Node inv,
                                            Node pre,
                                            Node trans,
                                            Node post)
{
  SolverEngineScope smts(this);
  finishInit();
  d_sygusSolver->assertSygusInvConstraint(inv, pre, trans, post);
}

Result SolverEngine::checkSynth(bool isNext)
{
  SolverEngineScope smts(this);
  finishInit();
  if (isNext && d_state->getMode() != SmtMode::SYNTH)
  {
    throw RecoverableModalException(
        "Cannot check-synth-next unless immediately preceded by a successful "
        "call to check-synth(-next).");
  }
  Result r = d_sygusSolver->checkSynth(*d_asserts, isNext);
  d_state->notifyCheckSynthResult(r);
  return r;
}

/*
   --------------------------------------------------------------------------
    End of Handling SyGuS commands
   --------------------------------------------------------------------------
*/

void SolverEngine::declarePool(const Node& p,
                               const std::vector<Node>& initValue)
{
  Assert(p.isVar() && p.getType().isSet());
  finishInit();
  QuantifiersEngine* qe = getAvailableQuantifiersEngine("declareTermPool");
  qe->declarePool(p, initValue);
}

Node SolverEngine::simplify(const Node& ex)
{
  SolverEngineScope smts(this);
  finishInit();
  d_state->doPendingPops();
  // ensure we've processed assertions
  d_smtSolver->processAssertions(*d_asserts);
  return d_smtSolver->getPreprocessor()->simplify(ex);
}

Node SolverEngine::expandDefinitions(const Node& ex)
{
  getResourceManager()->spendResource(Resource::PreprocessStep);
  SolverEngineScope smts(this);
  finishInit();
  d_state->doPendingPops();
  return d_smtSolver->getPreprocessor()->expandDefinitions(ex);
}

// TODO(#1108): Simplify the error reporting of this method.
Node SolverEngine::getValue(const Node& ex) const
{
  SolverEngineScope smts(this);

  ensureWellFormedTerm(ex, "get value");
  Trace("smt") << "SMT getValue(" << ex << ")" << endl;
  TypeNode expectedType = ex.getType();

  // Substitute out any abstract values in ex and expand
  Node n = d_smtSolver->getPreprocessor()->expandDefinitions(ex);

  Trace("smt") << "--- getting value of " << n << endl;
  // There are two ways model values for terms are computed (for historical
  // reasons).  One way is that used in check-model; the other is that
  // used by the Model classes.  It's not clear to me exactly how these
  // two are different, but they need to be unified.  This ugly hack here
  // is to fix bug 554 until we can revamp boolean-terms and models [MGD]

  // AJR : necessary?
  if (!n.getType().isFunction())
  {
    n = d_env->getRewriter()->rewrite(n);
  }

  Trace("smt") << "--- getting value of " << n << endl;
  TheoryModel* m = getAvailableModel("get-value");
  Assert(m != nullptr);
  Node resultNode = m->getValue(n);
  Trace("smt") << "--- got value " << n << " = " << resultNode << endl;
  Trace("smt") << "--- type " << resultNode.getType() << endl;
  Trace("smt") << "--- expected type " << expectedType << endl;

  // type-check the result we got
  // Notice that lambdas have function type, which does not respect the subtype
  // relation, so we ignore them here.
  Assert(resultNode.isNull() || resultNode.getKind() == kind::LAMBDA
         || resultNode.getType().isSubtypeOf(expectedType))
      << "Run with -t smt for details.";

  // Ensure it's a value (constant or const-ish like real algebraic
  // numbers), or a lambda (for uninterpreted functions). This assertion only
  // holds for models that do not have approximate values.
  if (!m->isValue(resultNode))
  {
    d_env->warning() << "Could not evaluate " << resultNode
                     << " in getValue." << std::endl;
  }

  if (d_env->getOptions().smt.abstractValues && resultNode.getType().isArray())
  {
    resultNode = d_absValues->mkAbstractValue(resultNode);
    Trace("smt") << "--- abstract value >> " << resultNode << endl;
  }

  return resultNode;
}

std::vector<Node> SolverEngine::getValues(const std::vector<Node>& exprs) const
{
  std::vector<Node> result;
  for (const Node& e : exprs)
  {
    result.push_back(getValue(e));
  }
  return result;
}

std::vector<Node> SolverEngine::getModelDomainElements(TypeNode tn) const
{
  Assert(tn.isSort());
  TheoryModel* m = getAvailableModel("getModelDomainElements");
  return m->getDomainElements(tn);
}

bool SolverEngine::isModelCoreSymbol(Node n)
{
  SolverEngineScope smts(this);
  Assert(n.isVar());
  const Options& opts = d_env->getOptions();
  if (opts.smt.modelCoresMode == options::ModelCoresMode::NONE)
  {
    // if the model core mode is none, we are always a model core symbol
    return true;
  }
  TheoryModel* tm = getAvailableModel("isModelCoreSymbol");
  // compute the model core if not done so already
  if (!tm->isUsingModelCore())
  {
    // If we enabled model cores, we compute a model core for m based on our
    // (expanded) assertions using the model core builder utility. Notice that
    // we get the assertions using the getAssertionsInternal, which does not
    // impact whether we are in "sat" mode
    std::vector<Node> asserts = getAssertionsInternal();
    d_smtSolver->getPreprocessor()->expandDefinitions(asserts);
    ModelCoreBuilder mcb(*d_env.get());
    mcb.setModelCore(asserts, tm, opts.smt.modelCoresMode);
  }
  return tm->isModelCoreSymbol(n);
}

std::string SolverEngine::getModel(const std::vector<TypeNode>& declaredSorts,
                                   const std::vector<Node>& declaredFuns)
{
  SolverEngineScope smts(this);
  // !!! Note that all methods called here should have a version at the API
  // level. This is to ensure that the information associated with a model is
  // completely accessible by the user. This is currently not rigorously
  // enforced. An alternative design would be to have this method implemented
  // at the API level, but this makes exceptions in the text interface less
  // intuitive.
  TheoryModel* tm = getAvailableModel("get model");
  // use the smt::Model model utility for printing
  const Options& opts = d_env->getOptions();
  bool isKnownSat = (d_state->getMode() == SmtMode::SAT);
  Model m(isKnownSat, opts.driver.filename);
  // set the model declarations, which determines what is printed in the model
  for (const TypeNode& tn : declaredSorts)
  {
    m.addDeclarationSort(tn, getModelDomainElements(tn));
  }
  bool usingModelCores =
      (opts.smt.modelCoresMode != options::ModelCoresMode::NONE);
  for (const Node& n : declaredFuns)
  {
    if (usingModelCores && !tm->isModelCoreSymbol(n))
    {
      // skip if not in model core
      continue;
    }
    Node value = tm->getValue(n);
    m.addDeclarationTerm(n, value);
  }
  // for separation logic
  TypeNode locT, dataT;
  if (getSepHeapTypes(locT, dataT))
  {
    std::pair<Node, Node> sh = getSepHeapAndNilExpr();
    m.setHeapModel(sh.first, sh.second);
  }
  // print the model
  std::stringstream ssm;
  ssm << m;
  return ssm.str();
}

Result SolverEngine::blockModel()
{
  Trace("smt") << "SMT blockModel()" << endl;
  SolverEngineScope smts(this);

  finishInit();

  TheoryModel* m = getAvailableModel("block model");

  if (d_env->getOptions().smt.blockModelsMode == options::BlockModelsMode::NONE)
  {
    std::stringstream ss;
    ss << "Cannot block model when block-models is set to none.";
    throw RecoverableModalException(ss.str().c_str());
  }

  // get expanded assertions
  std::vector<Node> eassertsProc = getExpandedAssertions();
  ModelBlocker mb(*d_env.get());
  Node eblocker = mb.getModelBlocker(
      eassertsProc, m, d_env->getOptions().smt.blockModelsMode);
  Trace("smt") << "Block formula: " << eblocker << std::endl;
  return assertFormulaInternal(eblocker);
}

Result SolverEngine::blockModelValues(const std::vector<Node>& exprs)
{
  Trace("smt") << "SMT blockModelValues()" << endl;
  SolverEngineScope smts(this);

  finishInit();

  for (const Node& e : exprs)
  {
    ensureWellFormedTerm(e, "block model values");
  }

  TheoryModel* m = getAvailableModel("block model values");

  // get expanded assertions
  std::vector<Node> eassertsProc = getExpandedAssertions();
  // we always do block model values mode here
  ModelBlocker mb(*d_env.get());
  Node eblocker = mb.getModelBlocker(
      eassertsProc, m, options::BlockModelsMode::VALUES, exprs);
  return assertFormulaInternal(eblocker);
}

std::pair<Node, Node> SolverEngine::getSepHeapAndNilExpr(void)
{
  if (!getLogicInfo().isTheoryEnabled(THEORY_SEP))
  {
    const char* msg =
        "Cannot obtain separation logic expressions if not using the "
        "separation logic theory.";
    throw RecoverableModalException(msg);
  }
  Node heap;
  Node nil;
  TheoryModel* tm = getAvailableModel("get separation logic heap and nil");
  if (!tm->getHeapModel(heap, nil))
  {
    const char* msg =
        "Failed to obtain heap/nil "
        "expressions from theory model.";
    throw RecoverableModalException(msg);
  }
  return std::make_pair(heap, nil);
}

std::vector<Node> SolverEngine::getAssertionsInternal()
{
  Assert(d_state->isFullyInited());
  const context::CDList<Node>& al = d_asserts->getAssertionList();
  std::vector<Node> res;
  for (const Node& n : al)
  {
    res.emplace_back(n);
  }
  return res;
}

const Options& SolverEngine::options() const { return d_env->getOptions(); }

void SolverEngine::ensureWellFormedTerm(const Node& n,
                                        const std::string& src) const
{
  if (Configuration::isAssertionBuild())
  {
    bool wasShadow = false;
    if (expr::hasFreeOrShadowedVar(n, wasShadow))
    {
      std::string varType(wasShadow ? "shadowed" : "free");
      std::stringstream se;
      se << "Cannot process term with " << varType << " variable in " << src
         << ".";
      throw ModalException(se.str().c_str());
    }
  }
}

void SolverEngine::ensureWellFormedTerms(const std::vector<Node>& ns,
                                         const std::string& src) const
{
  if (Configuration::isAssertionBuild())
  {
    for (const Node& n : ns)
    {
      ensureWellFormedTerm(n, src);
    }
  }
}

std::vector<Node> SolverEngine::getExpandedAssertions()
{
  std::vector<Node> easserts = getAssertions();
  // must expand definitions
  d_smtSolver->getPreprocessor()->expandDefinitions(easserts);
  return easserts;
}
Env& SolverEngine::getEnv() { return *d_env.get(); }

void SolverEngine::declareSepHeap(TypeNode locT, TypeNode dataT)
{
  if (!getLogicInfo().isTheoryEnabled(THEORY_SEP))
  {
    const char* msg =
        "Cannot declare heap if not using the separation logic theory.";
    throw RecoverableModalException(msg);
  }
  SolverEngineScope smts(this);
  finishInit();
  // check whether incremental is enabled, where separation logic is not
  // supported.
  if (d_env->getOptions().base.incrementalSolving)
  {
    throw RecoverableModalException(
        "Separation logic not supported in incremental mode");
  }
  TheoryEngine* te = getTheoryEngine();
  te->declareSepHeap(locT, dataT);
}

bool SolverEngine::getSepHeapTypes(TypeNode& locT, TypeNode& dataT)
{
  SolverEngineScope smts(this);
  finishInit();
  TheoryEngine* te = getTheoryEngine();
  return te->getSepHeapTypes(locT, dataT);
}

Node SolverEngine::getSepHeapExpr() { return getSepHeapAndNilExpr().first; }

Node SolverEngine::getSepNilExpr() { return getSepHeapAndNilExpr().second; }

std::vector<Node> SolverEngine::getLearnedLiterals()
{
  Trace("smt") << "SMT getLearnedLiterals()" << std::endl;
  SolverEngineScope smts(this);
  // note that the default mode for learned literals is via the prop engine,
  // although other modes could use the preprocessor
  PropEngine* pe = getPropEngine();
  Assert(pe != nullptr);
  return pe->getLearnedZeroLevelLiterals();
}

void SolverEngine::checkProof()
{
  Assert(d_env->getOptions().smt.produceProofs);
  // internal check the proof
  PropEngine* pe = getPropEngine();
  Assert(pe != nullptr);
  if (d_env->getOptions().proof.proofCheck == options::ProofCheckMode::EAGER)
  {
    pe->checkProof(d_asserts->getAssertionList());
  }
  Assert(pe->getProof() != nullptr);
  std::shared_ptr<ProofNode> pePfn = pe->getProof();
  if (d_env->getOptions().smt.checkProofs)
  {
    d_pfManager->checkProof(pePfn, *d_asserts);
  }
}

StatisticsRegistry& SolverEngine::getStatisticsRegistry()
{
  return d_env->getStatisticsRegistry();
}

UnsatCore SolverEngine::getUnsatCoreInternal()
{
  if (!d_env->getOptions().smt.unsatCores)
  {
    throw ModalException(
        "Cannot get an unsat core when produce-unsat-cores or produce-proofs "
        "option is off.");
  }
  if (d_state->getMode() != SmtMode::UNSAT)
  {
    throw RecoverableModalException(
        "Cannot get an unsat core unless immediately preceded by "
        "UNSAT/ENTAILED response.");
  }
  // generate with new proofs
  PropEngine* pe = getPropEngine();
  Assert(pe != nullptr);

  std::shared_ptr<ProofNode> pepf;
  if (options().smt.unsatCoresMode == options::UnsatCoresMode::ASSUMPTIONS)
  {
    pepf = pe->getRefutation();
  }
  else
  {
    pepf = pe->getProof();
  }
  Assert(pepf != nullptr);
  std::shared_ptr<ProofNode> pfn = d_pfManager->getFinalProof(pepf, *d_asserts);
  std::vector<Node> core;
  d_ucManager->getUnsatCore(pfn, *d_asserts, core);
  if (options().smt.minimalUnsatCores)
  {
    core = reduceUnsatCore(core);
  }
  return UnsatCore(core);
}

std::vector<Node> SolverEngine::reduceUnsatCore(const std::vector<Node>& core)
{
  Assert(options().smt.unsatCores)
      << "cannot reduce unsat core if unsat cores are turned off";

  d_env->verbose(1) << "SolverEngine::reduceUnsatCore(): reducing unsat core"
                    << std::endl;
  std::unordered_set<Node> removed;
  for (const Node& skip : core)
  {
    std::unique_ptr<SolverEngine> coreChecker;
    initializeSubsolver(coreChecker, *d_env.get());
    coreChecker->setLogic(getLogicInfo());
    coreChecker->getOptions().smt.checkUnsatCores = false;
    // disable all proof options
    coreChecker->getOptions().smt.produceProofs = false;
    coreChecker->getOptions().smt.checkProofs = false;

    for (const Node& ucAssertion : core)
    {
      if (ucAssertion != skip && removed.find(ucAssertion) == removed.end())
      {
        Node assertionAfterExpansion = expandDefinitions(ucAssertion);
        coreChecker->assertFormula(assertionAfterExpansion);
      }
    }
    Result r;
    try
    {
      r = coreChecker->checkSat();
    }
    catch (...)
    {
      throw;
    }

    if (r.asSatisfiabilityResult().isSat() == Result::UNSAT)
    {
      removed.insert(skip);
    }
    else if (r.asSatisfiabilityResult().isUnknown())
    {
      d_env->warning()
          << "SolverEngine::reduceUnsatCore(): could not reduce unsat core "
             "due to "
             "unknown result.";
    }
  }

  if (removed.empty())
  {
    return core;
  }
  else
  {
    std::vector<Node> newUcAssertions;
    for (const Node& n : core)
    {
      if (removed.find(n) == removed.end())
      {
        newUcAssertions.push_back(n);
      }
    }

    return newUcAssertions;
  }
}

void SolverEngine::checkUnsatCore()
{
  Assert(d_env->getOptions().smt.unsatCores)
      << "cannot check unsat core if unsat cores are turned off";

  d_env->verbose(1) << "SolverEngine::checkUnsatCore(): generating unsat core"
                    << std::endl;
  UnsatCore core = getUnsatCore();

  // initialize the core checker
  std::unique_ptr<SolverEngine> coreChecker;
  initializeSubsolver(coreChecker, *d_env.get());
  coreChecker->getOptions().smt.checkUnsatCores = false;
  // disable all proof options
  coreChecker->getOptions().smt.produceProofs = false;
  coreChecker->getOptions().smt.checkProofs = false;

  // set up separation logic heap if necessary
  TypeNode sepLocType, sepDataType;
  if (getSepHeapTypes(sepLocType, sepDataType))
  {
    coreChecker->declareSepHeap(sepLocType, sepDataType);
  }

  d_env->verbose(1) << "SolverEngine::checkUnsatCore(): pushing core assertions"
                    << std::endl;
  theory::TrustSubstitutionMap& tls = d_env->getTopLevelSubstitutions();
  for (UnsatCore::iterator i = core.begin(); i != core.end(); ++i)
  {
    Node assertionAfterExpansion = tls.apply(*i);
    d_env->verbose(1) << "SolverEngine::checkUnsatCore(): pushing core member "
                      << *i << ", expanded to " << assertionAfterExpansion
                      << std::endl;
    coreChecker->assertFormula(assertionAfterExpansion);
  }
  Result r;
  try
  {
    r = coreChecker->checkSat();
  }
  catch (...)
  {
    throw;
  }
  d_env->verbose(1) << "SolverEngine::checkUnsatCore(): result is " << r
                    << std::endl;
  if (r.asSatisfiabilityResult().isUnknown())
  {
    d_env->warning() << "SolverEngine::checkUnsatCore(): could not check core result "
                 "unknown."
              << std::endl;
  }
  else if (r.asSatisfiabilityResult().isSat())
  {
    InternalError()
        << "SolverEngine::checkUnsatCore(): produced core was satisfiable.";
  }
}

void SolverEngine::checkModel(bool hardFailure)
{
  const context::CDList<Node>& al = d_asserts->getAssertionList();
  // we always enable the assertion list, so it is able to be checked

  TimerStat::CodeTimer checkModelTimer(d_stats->d_checkModelTime);

  d_env->verbose(1) << "SolverEngine::checkModel(): generating model"
                    << std::endl;
  TheoryModel* m = getAvailableModel("check model");
  Assert(m != nullptr);

  // check the model with the theory engine for debugging
  if (options().smt.debugCheckModels)
  {
    TheoryEngine* te = getTheoryEngine();
    Assert(te != nullptr);
    te->checkTheoryAssertionsWithModel(hardFailure);
  }

  // check the model with the check models utility
  Assert(d_checkModels != nullptr);
  d_checkModels->checkModel(m, al, hardFailure);
}

UnsatCore SolverEngine::getUnsatCore()
{
  Trace("smt") << "SMT getUnsatCore()" << std::endl;
  SolverEngineScope smts(this);
  finishInit();
  return getUnsatCoreInternal();
}

void SolverEngine::getRelevantInstantiationTermVectors(
    std::map<Node, InstantiationList>& insts, bool getDebugInfo)
{
  Assert(d_state->getMode() == SmtMode::UNSAT);
  // generate with new proofs
  PropEngine* pe = getPropEngine();
  Assert(pe != nullptr);
  Assert(pe->getProof() != nullptr);
  std::shared_ptr<ProofNode> pfn =
      d_pfManager->getFinalProof(pe->getProof(), *d_asserts);
  d_ucManager->getRelevantInstantiations(pfn, insts, getDebugInfo);
}

std::string SolverEngine::getProof()
{
  Trace("smt") << "SMT getProof()\n";
  SolverEngineScope smts(this);
  finishInit();
  if (!d_env->getOptions().smt.produceProofs)
  {
    throw ModalException("Cannot get a proof when proof option is off.");
  }
  if (d_state->getMode() != SmtMode::UNSAT)
  {
    throw RecoverableModalException(
        "Cannot get a proof unless immediately preceded by "
        "UNSAT/ENTAILED response.");
  }
  // the prop engine has the proof of false
  PropEngine* pe = getPropEngine();
  Assert(pe != nullptr);
  Assert(pe->getProof() != nullptr);
  Assert(d_pfManager);
  std::ostringstream ss;
  d_pfManager->printProof(ss, pe->getProof(), *d_asserts);
  return ss.str();
}

void SolverEngine::printInstantiations(std::ostream& out)
{
  SolverEngineScope smts(this);
  finishInit();
  QuantifiersEngine* qe = getAvailableQuantifiersEngine("printInstantiations");

  // First, extract and print the skolemizations
  bool printed = false;
  bool reqNames = !d_env->getOptions().printer.printInstFull;
  // only print when in list mode
  if (d_env->getOptions().printer.printInstMode == options::PrintInstMode::LIST)
  {
    std::map<Node, std::vector<Node>> sks;
    qe->getSkolemTermVectors(sks);
    for (const std::pair<const Node, std::vector<Node>>& s : sks)
    {
      Node name;
      if (!qe->getNameForQuant(s.first, name, reqNames))
      {
        // did not have a name and we are only printing formulas with names
        continue;
      }
      SkolemList slist(name, s.second);
      out << slist;
      printed = true;
    }
  }

  // Second, extract and print the instantiations
  std::map<Node, InstantiationList> rinsts;
  if ((d_env->getOptions().smt.produceProofs
       && d_env->getOptions().smt.proofMode == options::ProofMode::FULL)
      && getSmtMode() == SmtMode::UNSAT)
  {
    // minimize instantiations based on proof manager
    getRelevantInstantiationTermVectors(
        rinsts, options().driver.dumpInstantiationsDebug);
  }
  else
  {
    std::map<Node, std::vector<std::vector<Node>>> insts;
    getInstantiationTermVectors(insts);
    for (const std::pair<const Node, std::vector<std::vector<Node>>>& i : insts)
    {
      // convert to instantiation list
      Node q = i.first;
      InstantiationList& ilq = rinsts[q];
      ilq.initialize(q);
      for (const std::vector<Node>& ii : i.second)
      {
        ilq.d_inst.push_back(InstantiationVec(ii));
      }
    }
  }
  for (std::pair<const Node, InstantiationList>& i : rinsts)
  {
    if (i.second.d_inst.empty())
    {
      // no instantiations, skip
      continue;
    }
    Node name;
    if (!qe->getNameForQuant(i.first, name, reqNames))
    {
      // did not have a name and we are only printing formulas with names
      continue;
    }
    // must have a name
    if (d_env->getOptions().printer.printInstMode
        == options::PrintInstMode::NUM)
    {
      out << "(num-instantiations " << name << " " << i.second.d_inst.size()
          << ")" << std::endl;
    }
    else
    {
      // take the name
      i.second.d_quant = name;
      Assert(d_env->getOptions().printer.printInstMode
             == options::PrintInstMode::LIST);
      out << i.second;
    }
    printed = true;
  }
  // if we did not print anything, we indicate this
  if (!printed)
  {
    out << "none" << std::endl;
  }
}

void SolverEngine::getInstantiationTermVectors(
    std::map<Node, std::vector<std::vector<Node>>>& insts)
{
  SolverEngineScope smts(this);
  finishInit();
  QuantifiersEngine* qe =
      getAvailableQuantifiersEngine("getInstantiationTermVectors");
  // get the list of all instantiations
  qe->getInstantiationTermVectors(insts);
}

bool SolverEngine::getSynthSolutions(std::map<Node, Node>& solMap)
{
  SolverEngineScope smts(this);
  finishInit();
  return d_sygusSolver->getSynthSolutions(solMap);
}

bool SolverEngine::getSubsolverSynthSolutions(std::map<Node, Node>& solMap)
{
  SolverEngineScope smts(this);
  finishInit();
  return d_sygusSolver->getSubsolverSynthSolutions(solMap);
}

Node SolverEngine::getQuantifierElimination(Node q, bool doFull)
{
  SolverEngineScope smts(this);
  finishInit();
  return d_quantElimSolver->getQuantifierElimination(
      *d_asserts, q, doFull, d_isInternalSubsolver);
}

Node SolverEngine::getInterpolant(const Node& conj, const TypeNode& grammarType)
{
  SolverEngineScope smts(this);
  finishInit();
  std::vector<Node> axioms = getExpandedAssertions();
  Node interpol;
  bool success =
      d_interpolSolver->getInterpolant(axioms, conj, grammarType, interpol);
  // notify the state of whether the get-interpol call was successfuly, which
  // impacts the SMT mode.
  d_state->notifyGetInterpol(success);
  Assert(success == !interpol.isNull());
  return interpol;
}

Node SolverEngine::getInterpolantNext()
{
  SolverEngineScope smts(this);
  finishInit();
  if (d_state->getMode() != SmtMode::INTERPOL)
  {
    throw RecoverableModalException(
        "Cannot get-interpol-next unless immediately preceded by a successful "
        "call to get-interpol(-next).");
  }
  Node interpol;
  bool success = d_interpolSolver->getInterpolantNext(interpol);
  // notify the state of whether the get-interpolant-next call was successful
  d_state->notifyGetInterpol(success);
  Assert(success == !interpol.isNull());
  return interpol;
}

Node SolverEngine::getAbduct(const Node& conj, const TypeNode& grammarType)
{
  SolverEngineScope smts(this);
  finishInit();
  std::vector<Node> axioms = getExpandedAssertions();
  Node abd;
  bool success = d_abductSolver->getAbduct(axioms, conj, grammarType, abd);
  // notify the state of whether the get-abduct call was successful, which
  // impacts the SMT mode.
  d_state->notifyGetAbduct(success);
  Assert(success == !abd.isNull());
  return abd;
}

Node SolverEngine::getAbductNext()
{
  SolverEngineScope smts(this);
  finishInit();
  if (d_state->getMode() != SmtMode::ABDUCT)
  {
    throw RecoverableModalException(
        "Cannot get-abduct-next unless immediately preceded by a successful "
        "call to get-abduct(-next).");
  }
  Node abd;
  bool success = d_abductSolver->getAbductNext(abd);
  // notify the state of whether the get-abduct-next call was successful
  d_state->notifyGetAbduct(success);
  Assert(success == !abd.isNull());
  return abd;
}

void SolverEngine::getInstantiatedQuantifiedFormulas(std::vector<Node>& qs)
{
  SolverEngineScope smts(this);
  QuantifiersEngine* qe =
      getAvailableQuantifiersEngine("getInstantiatedQuantifiedFormulas");
  qe->getInstantiatedQuantifiedFormulas(qs);
}

void SolverEngine::getInstantiationTermVectors(
    Node q, std::vector<std::vector<Node>>& tvecs)
{
  SolverEngineScope smts(this);
  QuantifiersEngine* qe =
      getAvailableQuantifiersEngine("getInstantiationTermVectors");
  qe->getInstantiationTermVectors(q, tvecs);
}

std::vector<Node> SolverEngine::getAssertions()
{
  SolverEngineScope smts(this);
  finishInit();
  d_state->doPendingPops();
  Trace("smt") << "SMT getAssertions()" << endl;
  // note we always enable assertions, so it is available here
  return getAssertionsInternal();
}

void SolverEngine::getDifficultyMap(std::map<Node, Node>& dmap)
{
  Trace("smt") << "SMT getDifficultyMap()\n";
  SolverEngineScope smts(this);
  finishInit();
  if (!d_env->getOptions().smt.produceDifficulty)
  {
    throw ModalException(
        "Cannot get difficulty when difficulty option is off.");
  }
  // the prop engine has the proof of false
  Assert(d_pfManager);
  // get difficulty map from theory engine first
  TheoryEngine* te = getTheoryEngine();
  te->getDifficultyMap(dmap);
  // then ask proof manager to translate dmap in terms of the input
  d_pfManager->translateDifficultyMap(dmap, *d_asserts);
}

void SolverEngine::push()
{
  SolverEngineScope smts(this);
  finishInit();
  d_state->doPendingPops();
  Trace("smt") << "SMT push()" << endl;
  d_smtSolver->processAssertions(*d_asserts);
  d_state->userPush();
}

void SolverEngine::pop()
{
  SolverEngineScope smts(this);
  finishInit();
  Trace("smt") << "SMT pop()" << endl;
  d_state->userPop();

  // Clear out assertion queues etc., in case anything is still in there
  d_asserts->clearCurrent();
  // clear the learned literals from the preprocessor
  d_smtSolver->getPreprocessor()->clearLearnedLiterals();

  Trace("userpushpop") << "SolverEngine: popped to level "
                       << getUserContext()->getLevel() << endl;
  // should we reset d_status here?
  // SMT-LIBv2 spec seems to imply no, but it would make sense to..
}

void SolverEngine::resetAssertions()
{
  SolverEngineScope smts(this);

  if (!d_state->isFullyInited())
  {
    // We're still in Start Mode, nothing asserted yet, do nothing.
    // (see solver execution modes in the SMT-LIB standard)
    Assert(getContext()->getLevel() == 0);
    Assert(getUserContext()->getLevel() == 0);
    return;
  }

  Trace("smt") << "SMT resetAssertions()" << endl;

  d_asserts->clearCurrent();
  d_state->notifyResetAssertions();
  // push the state to maintain global context around everything
  d_state->setup();

  // reset SmtSolver, which will construct a new prop engine
  d_smtSolver->finishInit();
}

bool SolverEngine::deepRestart()
{
  SolverEngineScope smts(this);

  if (!d_state->isFullyInited())
  {
    // We're still in Start Mode, nothing asserted yet, do nothing.
    // (see solver execution modes in the SMT-LIB standard)
    Assert(getContext()->getLevel() == 0);
    Assert(getUserContext()->getLevel() == 0);
    return true;
  }

  Trace("smt") << "SMT deepRestart()" << endl;

  // get the zero-level learned literals now, before resetting the context
  std::vector<Node> zll = getPropEngine()->getLearnedZeroLevelLiterals();

  d_asserts->clearCurrent();
  d_state->notifyResetAssertions();
  // push the state to maintain global context around everything
  d_state->setup();

  if (!d_smtSolver->deepRestart(*d_asserts.get(), zll))
  {
    return false;
  }
  return true;
}

void SolverEngine::interrupt()
{
  if (!d_state->isFullyInited())
  {
    return;
  }
  d_smtSolver->interrupt();
}

void SolverEngine::setResourceLimit(uint64_t units, bool cumulative)
{
  if (cumulative)
  {
    d_env->d_options.base.cumulativeResourceLimit = units;
  }
  else
  {
    d_env->d_options.base.perCallResourceLimit = units;
  }
}
void SolverEngine::setTimeLimit(uint64_t millis)
{
  d_env->d_options.base.perCallMillisecondLimit = millis;
}

unsigned long SolverEngine::getResourceUsage() const
{
  return getResourceManager()->getResourceUsage();
}

unsigned long SolverEngine::getTimeUsage() const
{
  return getResourceManager()->getTimeUsage();
}

unsigned long SolverEngine::getResourceRemaining() const
{
  return getResourceManager()->getResourceRemaining();
}

NodeManager* SolverEngine::getNodeManager() const
{
  return d_env->getNodeManager();
}

void SolverEngine::printStatisticsSafe(int fd) const
{
  d_env->getStatisticsRegistry().printSafe(fd);
}

void SolverEngine::printStatisticsDiff() const
{
  d_env->getStatisticsRegistry().printDiff(*d_env->getOptions().base.err);
  d_env->getStatisticsRegistry().storeSnapshot();
}

void SolverEngine::setOption(const std::string& key, const std::string& value)
{
  Trace("smt") << "SMT setOption(" << key << ", " << value << ")" << endl;
  options::set(getOptions(), key, value);
}

void SolverEngine::setIsInternalSubsolver() { d_isInternalSubsolver = true; }

bool SolverEngine::isInternalSubsolver() const { return d_isInternalSubsolver; }

std::string SolverEngine::getOption(const std::string& key) const
{
  Trace("smt") << "SMT getOption(" << key << ")" << endl;
  return options::get(getOptions(), key);
}

Options& SolverEngine::getOptions() { return d_env->d_options; }

const Options& SolverEngine::getOptions() const { return d_env->getOptions(); }

ResourceManager* SolverEngine::getResourceManager() const
{
  return d_env->getResourceManager();
}

const Printer& SolverEngine::getPrinter() const { return d_env->getPrinter(); }

theory::Rewriter* SolverEngine::getRewriter() { return d_env->getRewriter(); }

}  // namespace cvc5<|MERGE_RESOLUTION|>--- conflicted
+++ resolved
@@ -760,10 +760,7 @@
   SolverEngineScope smts(this);
   finishInit();
 
-<<<<<<< HEAD
-  Trace("smt") << "SolverEngine::"
-                << (isEntailmentCheck ? "checkEntailed" : "checkSat") << "("
-                << assumptions << ")" << endl;
+  Trace("smt") << "SolverEngine::checkSat(" << assumptions << ")" << endl;
   // update the state to indicate we are about to run a check-sat
   bool hasAssumptions = !assumptions.empty();
   d_state->notifyCheckSat(hasAssumptions);
@@ -776,12 +773,12 @@
     if (checkAgain)
     {
       r = d_smtSolver->checkSatisfiability(
-          *d_asserts.get(), {}, isEntailmentCheck);
+          *d_asserts.get(), {});
     }
     else
     {
       r = d_smtSolver->checkSatisfiability(
-          *d_asserts.get(), assumptions, isEntailmentCheck);
+          *d_asserts.get(), assumptions);
     }
     checkAgain = false;
     if (options().smt.deepRestart)
@@ -797,19 +794,10 @@
     }
   } while (checkAgain);
 
-  Trace("smt") << "SolverEngine::"
-                << (isEntailmentCheck ? "query" : "checkSat") << "("
-                << assumptions << ") => " << r << endl;
+  Trace("smt") << "SolverEngine::checkSat(" << assumptions << ") => " << r
+               << endl;
   // notify our state of the check-sat result
   d_state->notifyCheckSatResult(hasAssumptions, r);
-=======
-  Trace("smt") << "SolverEngine::checkSat(" << assumptions << ")" << endl;
-  // check the satisfiability with the solver object
-  r = d_smtSolver->checkSatisfiability(*d_asserts.get(), assumptions);
-
-  Trace("smt") << "SolverEngine::checkSat(" << assumptions << ") => " << r
-               << endl;
->>>>>>> 403b9b05
 
   // Check that SAT results generate a model correctly.
   if (d_env->getOptions().smt.checkModels)
