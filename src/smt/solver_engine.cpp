/******************************************************************************
 * Top contributors (to current version):
 *   Andrew Reynolds, Morgan Deters, Abdalrhman Mohamed
 *
 * This file is part of the cvc5 project.
 *
 * Copyright (c) 2009-2021 by the authors listed in the file AUTHORS
 * in the top-level source directory and their institutional affiliations.
 * All rights reserved.  See the file COPYING in the top-level source
 * directory for licensing information.
 * ****************************************************************************
 *
 * The main entry point into the cvc5 library's SMT interface.
 */

#include "smt/solver_engine.h"

#include "base/check.h"
#include "base/exception.h"
#include "base/modal_exception.h"
#include "base/output.h"
#include "decision/decision_engine.h"
#include "expr/bound_var_manager.h"
#include "expr/node.h"
#include "expr/node_algorithm.h"
#include "options/base_options.h"
#include "options/expr_options.h"
#include "options/language.h"
#include "options/main_options.h"
#include "options/option_exception.h"
#include "options/options_public.h"
#include "options/parser_options.h"
#include "options/printer_options.h"
#include "options/proof_options.h"
#include "options/smt_options.h"
#include "options/theory_options.h"
#include "printer/printer.h"
#include "proof/unsat_core.h"
#include "prop/prop_engine.h"
#include "smt/abduction_solver.h"
#include "smt/abstract_values.h"
#include "smt/assertions.h"
#include "smt/check_models.h"
#include "smt/env.h"
#include "smt/interpolation_solver.h"
#include "smt/listeners.h"
#include "smt/logic_exception.h"
#include "smt/model_blocker.h"
#include "smt/model_core_builder.h"
#include "smt/preprocessor.h"
#include "smt/proof_manager.h"
#include "smt/quant_elim_solver.h"
#include "smt/set_defaults.h"
#include "smt/smt_solver.h"
#include "smt/solver_engine_scope.h"
#include "smt/solver_engine_state.h"
#include "smt/solver_engine_stats.h"
#include "smt/sygus_solver.h"
#include "smt/unsat_core_manager.h"
#include "theory/quantifiers/instantiation_list.h"
#include "theory/quantifiers/quantifiers_attributes.h"
#include "theory/quantifiers_engine.h"
#include "theory/rewriter.h"
#include "theory/smt_engine_subsolver.h"
#include "theory/theory_engine.h"
#include "util/random.h"
#include "util/rational.h"
#include "util/resource_manager.h"
#include "util/sexpr.h"
#include "util/statistics_registry.h"

// required for hacks related to old proofs for unsat cores
#include "base/configuration.h"
#include "base/configuration_private.h"

using namespace std;
using namespace cvc5::smt;
using namespace cvc5::preprocessing;
using namespace cvc5::prop;
using namespace cvc5::context;
using namespace cvc5::theory;

namespace cvc5 {

SolverEngine::SolverEngine(NodeManager* nm, const Options* optr)
    : d_env(new Env(nm, optr)),
      d_state(new SolverEngineState(*d_env.get(), *this)),
      d_absValues(new AbstractValues(getNodeManager())),
      d_asserts(new Assertions(*d_env.get(), *d_absValues.get())),
      d_routListener(new ResourceOutListener(*this)),
      d_smtSolver(nullptr),
      d_checkModels(nullptr),
      d_pfManager(nullptr),
      d_ucManager(nullptr),
      d_sygusSolver(nullptr),
      d_abductSolver(nullptr),
      d_interpolSolver(nullptr),
      d_quantElimSolver(nullptr),
      d_isInternalSubsolver(false),
      d_stats(nullptr),
      d_scope(nullptr)
{
  // !!!!!!!!!!!!!!!!!!!!!! temporary hack: this makes the current SolverEngine
  // we are constructing the current SolverEngine in scope for the lifetime of
  // this SolverEngine, or until another SolverEngine is constructed (that
  // SolverEngine is then in scope during its lifetime). This is mostly to
  // ensure that options are always in scope, for e.g. printing expressions,
  // which rely on knowing the output language. Notice that the SolverEngine may
  // spawn new SolverEngine "subsolvers" internally. These are created, used,
  // and deleted in a modular fashion while not interleaving calls to the master
  // SolverEngine. Thus the hack here does not break this use case. On the other
  // hand, this hack breaks use cases where multiple SolverEngine objects are
  // created by the user.
  d_scope.reset(new SolverEngineScope(this));
  // listen to resource out
  getResourceManager()->registerListener(d_routListener.get());
  // make statistics
  d_stats.reset(new SolverEngineStatistics());
  // make the SMT solver
  d_smtSolver.reset(new SmtSolver(*d_env, *d_state, *d_absValues, *d_stats));
  // make the SyGuS solver
  d_sygusSolver.reset(new SygusSolver(*d_env.get(), *d_smtSolver));
  // make the quantifier elimination solver
  d_quantElimSolver.reset(new QuantElimSolver(*d_env.get(), *d_smtSolver));
}

bool SolverEngine::isFullyInited() const { return d_state->isFullyInited(); }
bool SolverEngine::isQueryMade() const { return d_state->isQueryMade(); }
size_t SolverEngine::getNumUserLevels() const
{
  return d_state->getNumUserLevels();
}
SmtMode SolverEngine::getSmtMode() const { return d_state->getMode(); }
bool SolverEngine::isSmtModeSat() const
{
  SmtMode mode = getSmtMode();
  return mode == SmtMode::SAT || mode == SmtMode::SAT_UNKNOWN;
}
Result SolverEngine::getStatusOfLastCommand() const
{
  return d_state->getStatus();
}
context::UserContext* SolverEngine::getUserContext()
{
  return d_env->getUserContext();
}
context::Context* SolverEngine::getContext() { return d_env->getContext(); }

TheoryEngine* SolverEngine::getTheoryEngine()
{
  return d_smtSolver->getTheoryEngine();
}

prop::PropEngine* SolverEngine::getPropEngine()
{
  return d_smtSolver->getPropEngine();
}

void SolverEngine::finishInit()
{
  if (d_state->isFullyInited())
  {
    // already initialized, return
    return;
  }

  // Notice that finishInitInternal is called when options are finalized. If we
  // are parsing smt2, this occurs at the moment we enter "Assert mode", page 52
  // of SMT-LIB 2.6 standard.

  // set the logic
  const LogicInfo& logic = getLogicInfo();
  if (!logic.isLocked())
  {
    setLogicInternal();
  }

  // set the random seed
  Random::getRandom().setSeed(d_env->getOptions().driver.seed);

  // Call finish init on the set defaults module. This inializes the logic
  // and the best default options based on our heuristics.
  SetDefaults sdefaults(*d_env, d_isInternalSubsolver);
  sdefaults.setDefaults(d_env->d_logic, getOptions());

  if (d_env->getOptions().smt.produceProofs)
  {
    // ensure bound variable uses canonical bound variables
    getNodeManager()->getBoundVarManager()->enableKeepCacheValues();
    // make the proof manager
    d_pfManager.reset(new PfManager(*d_env.get()));
    PreprocessProofGenerator* pppg = d_pfManager->getPreprocessProofGenerator();
    // start the unsat core manager
    d_ucManager.reset(new UnsatCoreManager());
    // enable it in the assertions pipeline
    d_asserts->enableProofs(pppg);
    // enabled proofs in the preprocessor
    d_smtSolver->getPreprocessor()->enableProofs(pppg);
  }

  Trace("smt-debug") << "SolverEngine::finishInit" << std::endl;
  d_smtSolver->finishInit();

  // now can construct the SMT-level model object
  TheoryEngine* te = d_smtSolver->getTheoryEngine();
  Assert(te != nullptr);
  TheoryModel* tm = te->getModel();
  if (tm != nullptr)
  {
    // make the check models utility
    d_checkModels.reset(new CheckModels(*d_env.get()));
  }

  // global push/pop around everything, to ensure proper destruction
  // of context-dependent data structures
  d_state->setup();

  // subsolvers
  if (d_env->getOptions().smt.produceAbducts)
  {
    d_abductSolver.reset(new AbductionSolver(*d_env.get()));
  }
  if (d_env->getOptions().smt.produceInterpols
      != options::ProduceInterpols::NONE)
  {
    d_interpolSolver.reset(new InterpolationSolver(*d_env));
  }

  AlwaysAssert(getPropEngine()->getAssertionLevel() == 0)
      << "The PropEngine has pushed but the SolverEngine "
         "hasn't finished initializing!";

  Assert(getLogicInfo().isLocked());

  // store that we are finished initializing
  d_state->finishInit();
  Trace("smt-debug") << "SolverEngine::finishInit done" << std::endl;
}

void SolverEngine::shutdown()
{
  d_state->shutdown();
  d_env->shutdown();
}

SolverEngine::~SolverEngine()
{
  SolverEngineScope smts(this);

  try
  {
    shutdown();

    // global push/pop around everything, to ensure proper destruction
    // of context-dependent data structures
    d_state->cleanup();

    // destroy all passes before destroying things that they refer to
    d_smtSolver->getPreprocessor()->cleanup();

    d_pfManager.reset(nullptr);
    d_ucManager.reset(nullptr);

    d_absValues.reset(nullptr);
    d_asserts.reset(nullptr);

    d_abductSolver.reset(nullptr);
    d_interpolSolver.reset(nullptr);
    d_quantElimSolver.reset(nullptr);
    d_sygusSolver.reset(nullptr);
    d_smtSolver.reset(nullptr);

    d_stats.reset(nullptr);
    d_routListener.reset(nullptr);
    // destroy the state
    d_state.reset(nullptr);
    // destroy the environment
    d_env.reset(nullptr);
  }
  catch (Exception& e)
  {
    d_env->warning() << "cvc5 threw an exception during cleanup." << std::endl << e << std::endl;
  }
}

void SolverEngine::setLogic(const LogicInfo& logic)
{
  SolverEngineScope smts(this);
  if (d_state->isFullyInited())
  {
    throw ModalException(
        "Cannot set logic in SolverEngine after the engine has "
        "finished initializing.");
  }
  d_env->d_logic = logic;
  d_userLogic = logic;
  setLogicInternal();
}

void SolverEngine::setLogic(const std::string& s)
{
  SolverEngineScope smts(this);
  try
  {
    setLogic(LogicInfo(s));
  }
  catch (IllegalArgumentException& e)
  {
    throw LogicException(e.what());
  }
}

void SolverEngine::setLogic(const char* logic) { setLogic(string(logic)); }

const LogicInfo& SolverEngine::getLogicInfo() const
{
  return d_env->getLogicInfo();
}

LogicInfo SolverEngine::getUserLogicInfo() const
{
  // Lock the logic to make sure that this logic can be queried. We create a
  // copy of the user logic here to keep this method const.
  LogicInfo res = d_userLogic;
  res.lock();
  return res;
}

void SolverEngine::setLogicInternal()
{
  Assert(!d_state->isFullyInited())
      << "setting logic in SolverEngine but the engine has already"
         " finished initializing for this run";
  d_env->d_logic.lock();
  d_userLogic.lock();
}

void SolverEngine::setInfo(const std::string& key, const std::string& value)
{
  SolverEngineScope smts(this);

  Trace("smt") << "SMT setInfo(" << key << ", " << value << ")" << endl;

  if (key == "filename")
  {
    d_env->d_options.driver.filename = value;
    d_env->d_originalOptions->driver.filename = value;
    d_env->getStatisticsRegistry().registerValue<std::string>(
        "driver::filename", value);
  }
  else if (key == "smt-lib-version"
           && !getOptions().base.inputLanguageWasSetByUser)
  {
    if (value != "2" && value != "2.6")
    {
      d_env->warning() << "SMT-LIB version " << value
                << " unsupported, defaulting to language (and semantics of) "
                   "SMT-LIB 2.6\n";
    }
    getOptions().base.inputLanguage = Language::LANG_SMTLIB_V2_6;
    // also update the output language
    if (!getOptions().base.outputLanguageWasSetByUser)
    {
      setOption("output-language", "smtlib2.6");
      getOptions().base.outputLanguageWasSetByUser = false;
    }
  }
  else if (key == "status")
  {
    d_state->notifyExpectedStatus(value);
  }
}

bool SolverEngine::isValidGetInfoFlag(const std::string& key) const
{
  if (key == "all-statistics" || key == "error-behavior" || key == "filename"
      || key == "name" || key == "version" || key == "authors"
      || key == "status" || key == "time" || key == "reason-unknown"
      || key == "assertion-stack-levels" || key == "all-options")
  {
    return true;
  }
  return false;
}

std::string SolverEngine::getInfo(const std::string& key) const
{
  SolverEngineScope smts(this);

  Trace("smt") << "SMT getInfo(" << key << ")" << endl;
  if (key == "all-statistics")
  {
    return toSExpr(d_env->getStatisticsRegistry().begin(),
                   d_env->getStatisticsRegistry().end());
  }
  if (key == "error-behavior")
  {
    return "immediate-exit";
  }
  if (key == "filename")
  {
    return d_env->getOptions().driver.filename;
  }
  if (key == "name")
  {
    return toSExpr(Configuration::getName());
  }
  if (key == "version")
  {
    return toSExpr(Configuration::getVersionString());
  }
  if (key == "authors")
  {
    return toSExpr("the " + Configuration::getName() + " authors");
  }
  if (key == "status")
  {
    // sat | unsat | unknown
    Result status = d_state->getStatus();
    switch (status.asSatisfiabilityResult().isSat())
    {
      case Result::SAT: return "sat";
      case Result::UNSAT: return "unsat";
      default: return "unknown";
    }
  }
  if (key == "time")
  {
    return toSExpr(std::clock());
  }
  if (key == "reason-unknown")
  {
    Result status = d_state->getStatus();
    if (!status.isNull() && status.isUnknown())
    {
      std::stringstream ss;
      ss << status.whyUnknown();
      std::string s = ss.str();
      transform(s.begin(), s.end(), s.begin(), ::tolower);
      return s;
    }
    else
    {
      throw RecoverableModalException(
          "Can't get-info :reason-unknown when the "
          "last result wasn't unknown!");
    }
  }
  if (key == "assertion-stack-levels")
  {
    size_t ulevel = d_state->getNumUserLevels();
    AlwaysAssert(ulevel <= std::numeric_limits<unsigned long int>::max());
    return toSExpr(ulevel);
  }
  Assert(key == "all-options");
  // get the options, like all-statistics
  std::vector<std::vector<std::string>> res;
  for (const auto& opt : options::getNames())
  {
    res.emplace_back(
        std::vector<std::string>{opt, options::get(getOptions(), opt)});
  }
  return toSExpr(res);
}

void SolverEngine::debugCheckFormals(const std::vector<Node>& formals,
                                     Node func)
{
  for (std::vector<Node>::const_iterator i = formals.begin();
       i != formals.end();
       ++i)
  {
    if ((*i).getKind() != kind::BOUND_VARIABLE)
    {
      stringstream ss;
      ss << "All formal arguments to defined functions must be "
            "BOUND_VARIABLEs, but in the\n"
         << "definition of function " << func << ", formal\n"
         << "  " << *i << "\n"
         << "has kind " << (*i).getKind();
      throw TypeCheckingExceptionPrivate(func, ss.str());
    }
  }
}

void SolverEngine::debugCheckFunctionBody(Node formula,
                                          const std::vector<Node>& formals,
                                          Node func)
{
  TypeNode formulaType = formula.getType(d_env->getOptions().expr.typeChecking);
  TypeNode funcType = func.getType();
  // We distinguish here between definitions of constants and functions,
  // because the type checking for them is subtly different.  Perhaps we
  // should instead have SolverEngine::defineFunction() and
  // SolverEngine::defineConstant() for better clarity, although then that
  // doesn't match the SMT-LIBv2 standard...
  if (formals.size() > 0)
  {
    TypeNode rangeType = funcType.getRangeType();
    if (!formulaType.isComparableTo(rangeType))
    {
      stringstream ss;
      ss << "Type of defined function does not match its declaration\n"
         << "The function  : " << func << "\n"
         << "Declared type : " << rangeType << "\n"
         << "The body      : " << formula << "\n"
         << "Body type     : " << formulaType;
      throw TypeCheckingExceptionPrivate(func, ss.str());
    }
  }
  else
  {
    if (!formulaType.isComparableTo(funcType))
    {
      stringstream ss;
      ss << "Declared type of defined constant does not match its definition\n"
         << "The constant   : " << func << "\n"
         << "Declared type  : " << funcType << "\n"
         << "The definition : " << formula << "\n"
         << "Definition type: " << formulaType;
      throw TypeCheckingExceptionPrivate(func, ss.str());
    }
  }
}

void SolverEngine::defineFunction(Node func,
                                  const std::vector<Node>& formals,
                                  Node formula,
                                  bool global)
{
  SolverEngineScope smts(this);
  finishInit();
  d_state->doPendingPops();
  Trace("smt") << "SMT defineFunction(" << func << ")" << endl;
  debugCheckFormals(formals, func);

  // type check body
  debugCheckFunctionBody(formula, formals, func);

  // Substitute out any abstract values in formula
  Node def = d_absValues->substituteAbstractValues(formula);
  if (!formals.empty())
  {
    NodeManager* nm = NodeManager::currentNM();
    def = nm->mkNode(
        kind::LAMBDA, nm->mkNode(kind::BOUND_VAR_LIST, formals), def);
  }
  // A define-fun is treated as a (higher-order) assertion. It is provided
  // to the assertions object. It will be added as a top-level substitution
  // within this class, possibly multiple times if global is true.
  Node feq = func.eqNode(def);
  d_asserts->addDefineFunDefinition(feq, global);
}

void SolverEngine::defineFunctionsRec(
    const std::vector<Node>& funcs,
    const std::vector<std::vector<Node>>& formals,
    const std::vector<Node>& formulas,
    bool global)
{
  SolverEngineScope smts(this);
  finishInit();
  d_state->doPendingPops();
  Trace("smt") << "SMT defineFunctionsRec(...)" << endl;

  if (funcs.size() != formals.size() && funcs.size() != formulas.size())
  {
    stringstream ss;
    ss << "Number of functions, formals, and function bodies passed to "
          "defineFunctionsRec do not match:"
       << "\n"
       << "        #functions : " << funcs.size() << "\n"
       << "        #arg lists : " << formals.size() << "\n"
       << "  #function bodies : " << formulas.size() << "\n";
    throw ModalException(ss.str());
  }
  for (unsigned i = 0, size = funcs.size(); i < size; i++)
  {
    // check formal argument list
    debugCheckFormals(formals[i], funcs[i]);
    // type check body
    debugCheckFunctionBody(formulas[i], formals[i], funcs[i]);
  }

  NodeManager* nm = getNodeManager();
  for (unsigned i = 0, size = funcs.size(); i < size; i++)
  {
    // we assert a quantified formula
    Node func_app;
    // make the function application
    if (formals[i].empty())
    {
      // it has no arguments
      func_app = funcs[i];
    }
    else
    {
      std::vector<Node> children;
      children.push_back(funcs[i]);
      children.insert(children.end(), formals[i].begin(), formals[i].end());
      func_app = nm->mkNode(kind::APPLY_UF, children);
    }
    Node lem = nm->mkNode(kind::EQUAL, func_app, formulas[i]);
    if (!formals[i].empty())
    {
      // set the attribute to denote this is a function definition
      Node aexpr = nm->mkNode(kind::INST_ATTRIBUTE, func_app);
      aexpr = nm->mkNode(kind::INST_PATTERN_LIST, aexpr);
      FunDefAttribute fda;
      func_app.setAttribute(fda, true);
      // make the quantified formula
      Node boundVars = nm->mkNode(kind::BOUND_VAR_LIST, formals[i]);
      lem = nm->mkNode(kind::FORALL, boundVars, lem, aexpr);
    }
    // Assert the quantified formula. Notice we don't call assertFormula
    // directly, since we should call a private member method since we have
    // already ensuring this SolverEngine is initialized above.
    // add define recursive definition to the assertions
    d_asserts->addDefineFunDefinition(lem, global);
  }
}

void SolverEngine::defineFunctionRec(Node func,
                                     const std::vector<Node>& formals,
                                     Node formula,
                                     bool global)
{
  std::vector<Node> funcs;
  funcs.push_back(func);
  std::vector<std::vector<Node>> formals_multi;
  formals_multi.push_back(formals);
  std::vector<Node> formulas;
  formulas.push_back(formula);
  defineFunctionsRec(funcs, formals_multi, formulas, global);
}

Result SolverEngine::quickCheck()
{
  Assert(d_state->isFullyInited());
  Trace("smt") << "SMT quickCheck()" << endl;
  const std::string& filename = d_env->getOptions().driver.filename;
  return Result(
      Result::ENTAILMENT_UNKNOWN, Result::REQUIRES_FULL_CHECK, filename);
}

TheoryModel* SolverEngine::getAvailableModel(const char* c) const
{
  if (!d_env->getOptions().theory.assignFunctionValues)
  {
    std::stringstream ss;
    ss << "Cannot " << c << " when --assign-function-values is false.";
    throw RecoverableModalException(ss.str().c_str());
  }

  if (d_state->getMode() != SmtMode::SAT
      && d_state->getMode() != SmtMode::SAT_UNKNOWN)
  {
    std::stringstream ss;
    ss << "Cannot " << c
       << " unless immediately preceded by SAT/NOT_ENTAILED or UNKNOWN "
          "response.";
    throw RecoverableModalException(ss.str().c_str());
  }

  if (!d_env->getOptions().smt.produceModels)
  {
    std::stringstream ss;
    ss << "Cannot " << c << " when produce-models options is off.";
    throw ModalException(ss.str().c_str());
  }

  TheoryEngine* te = d_smtSolver->getTheoryEngine();
  Assert(te != nullptr);
  TheoryModel* m = te->getBuiltModel();

  if (m == nullptr)
  {
    std::stringstream ss;
    ss << "Cannot " << c
       << " since model is not available. Perhaps the most recent call to "
          "check-sat was interrupted?";
    throw RecoverableModalException(ss.str().c_str());
  }

  return m;
}

QuantifiersEngine* SolverEngine::getAvailableQuantifiersEngine(
    const char* c) const
{
  QuantifiersEngine* qe = d_smtSolver->getQuantifiersEngine();
  if (qe == nullptr)
  {
    std::stringstream ss;
    ss << "Cannot " << c << " when quantifiers are not present.";
    throw ModalException(ss.str().c_str());
  }
  return qe;
}

void SolverEngine::notifyPushPre()
{
  d_smtSolver->processAssertions(*d_asserts);
}

void SolverEngine::notifyPushPost()
{
  TimerStat::CodeTimer pushPopTimer(d_stats->d_pushPopTime);
  Assert(getPropEngine() != nullptr);
  getPropEngine()->push();
}

void SolverEngine::notifyPopPre()
{
  TimerStat::CodeTimer pushPopTimer(d_stats->d_pushPopTime);
  PropEngine* pe = getPropEngine();
  Assert(pe != nullptr);
  pe->pop();
}

void SolverEngine::notifyPostSolvePre()
{
  PropEngine* pe = getPropEngine();
  Assert(pe != nullptr);
  pe->resetTrail();
}

void SolverEngine::notifyPostSolvePost()
{
  TheoryEngine* te = getTheoryEngine();
  Assert(te != nullptr);
  te->postsolve();
}

Result SolverEngine::checkSat()
{
  Node nullNode;
  return checkSat(nullNode);
}

Result SolverEngine::checkSat(const Node& assumption)
{
  ensureWellFormedTerm(assumption, "checkSat");
  std::vector<Node> assump;
  if (!assumption.isNull())
  {
    assump.push_back(assumption);
  }
  return checkSatInternal(assump, false);
}

Result SolverEngine::checkSat(const std::vector<Node>& assumptions)
{
  ensureWellFormedTerms(assumptions, "checkSat");
  return checkSatInternal(assumptions, false);
}

Result SolverEngine::checkEntailed(const Node& node)
{
  ensureWellFormedTerm(node, "checkEntailed");
  return checkSatInternal(
             node.isNull() ? std::vector<Node>() : std::vector<Node>{node},
             true)
      .asEntailmentResult();
}

Result SolverEngine::checkEntailed(const std::vector<Node>& nodes)
{
  ensureWellFormedTerms(nodes, "checkEntailed");
  return checkSatInternal(nodes, true).asEntailmentResult();
}

Result SolverEngine::checkSatInternal(const std::vector<Node>& assumptions,
                                      bool isEntailmentCheck)
{
  Result r;

<<<<<<< HEAD
    Trace("smt") << "SolverEngine::"
                 << (isEntailmentCheck ? "checkEntailed" : "checkSat") << "("
                 << assumptions << ")" << endl;

    // update the state to indicate we are about to run a check-sat
    bool hasAssumptions = !assumptions.empty();
    d_state->notifyCheckSat(hasAssumptions);

    // check the satisfiability with the solver object
    Result r;
    bool checkAgain;
    do
    {
      checkAgain = false;
      r = d_smtSolver->checkSatisfiability(
          *d_asserts.get(), assumptions, isEntailmentCheck);
      if (options().smt.deepRestart)
      {
        Trace("deep-restart")
            << "Deep restart (result " << r << ")?" << std::endl;
        if (r.asSatisfiabilityResult().isSat() == Result::SAT_UNKNOWN)
        {
          checkAgain = deepRestart();
          Trace("deep-restart")
              << "Deep restart returned " << checkAgain << std::endl;
        }
      }
    } while (checkAgain);
    Trace("smt") << "SolverEngine::"
                 << (isEntailmentCheck ? "query" : "checkSat") << "("
                 << assumptions << ") => " << r << endl;

    // notify our state of the check-sat result
    d_state->notifyCheckSatResult(hasAssumptions, r);

    // Check that SAT results generate a model correctly.
    if (d_env->getOptions().smt.checkModels)
    {
      if (r.asSatisfiabilityResult().isSat() == Result::SAT)
      {
        checkModel();
      }
    }
    // Check that UNSAT results generate a proof correctly.
    if (d_env->getOptions().smt.checkProofs)
    {
      if (r.asSatisfiabilityResult().isSat() == Result::UNSAT)
      {
        checkProof();
      }
    }
    // Check that UNSAT results generate an unsat core correctly.
    if (d_env->getOptions().smt.checkUnsatCores)
=======
  SolverEngineScope smts(this);
  finishInit();

  Trace("smt") << "SolverEngine::"
                << (isEntailmentCheck ? "checkEntailed" : "checkSat") << "("
                << assumptions << ")" << endl;
  // check the satisfiability with the solver object
  r = d_smtSolver->checkSatisfiability(
      *d_asserts.get(), assumptions, isEntailmentCheck);

  Trace("smt") << "SolverEngine::"
                << (isEntailmentCheck ? "query" : "checkSat") << "("
                << assumptions << ") => " << r << endl;

  // Check that SAT results generate a model correctly.
  if (d_env->getOptions().smt.checkModels)
  {
    if (r.asSatisfiabilityResult().isSat() == Result::SAT)
>>>>>>> aba33913
    {
      checkModel();
    }
  }
  // Check that UNSAT results generate a proof correctly.
  if (d_env->getOptions().smt.checkProofs)
  {
    if (r.asSatisfiabilityResult().isSat() == Result::UNSAT)
    {
      checkProof();
    }
  }
  // Check that UNSAT results generate an unsat core correctly.
  if (d_env->getOptions().smt.checkUnsatCores)
  {
    if (r.asSatisfiabilityResult().isSat() == Result::UNSAT)
    {
      TimerStat::CodeTimer checkUnsatCoreTimer(d_stats->d_checkUnsatCoreTime);
      checkUnsatCore();
    }
  }

  if (d_env->getOptions().base.statisticsEveryQuery)
  {
    printStatisticsDiff();
  }
  return r;
}

std::vector<Node> SolverEngine::getUnsatAssumptions(void)
{
  Trace("smt") << "SMT getUnsatAssumptions()" << endl;
  SolverEngineScope smts(this);
  if (!d_env->getOptions().smt.unsatAssumptions)
  {
    throw ModalException(
        "Cannot get unsat assumptions when produce-unsat-assumptions option "
        "is off.");
  }
  if (d_state->getMode() != SmtMode::UNSAT)
  {
    throw RecoverableModalException(
        "Cannot get unsat assumptions unless immediately preceded by "
        "UNSAT/ENTAILED.");
  }
  finishInit();
  UnsatCore core = getUnsatCoreInternal();
  std::vector<Node> res;
  std::vector<Node>& assumps = d_asserts->getAssumptions();
  for (const Node& e : assumps)
  {
    if (std::find(core.begin(), core.end(), e) != core.end())
    {
      res.push_back(e);
    }
  }
  return res;
}

Result SolverEngine::assertFormula(const Node& formula)
{
  SolverEngineScope smts(this);
  finishInit();
  d_state->doPendingPops();
  ensureWellFormedTerm(formula, "assertFormula");
  return assertFormulaInternal(formula);
}

Result SolverEngine::assertFormulaInternal(const Node& formula)
{
  // as an optimization we do not check whether formula is well-formed here, and
  // defer this check for certain cases within the assertions module.
  Trace("smt") << "SolverEngine::assertFormula(" << formula << ")" << endl;

  // Substitute out any abstract values in ex
  Node n = d_absValues->substituteAbstractValues(formula);

  d_asserts->assertFormula(n);
  return quickCheck().asEntailmentResult();
}

/*
   --------------------------------------------------------------------------
    Handling SyGuS commands
   --------------------------------------------------------------------------
*/

void SolverEngine::declareSygusVar(Node var)
{
  SolverEngineScope smts(this);
  d_sygusSolver->declareSygusVar(var);
}

void SolverEngine::declareSynthFun(Node func,
                                   TypeNode sygusType,
                                   bool isInv,
                                   const std::vector<Node>& vars)
{
  SolverEngineScope smts(this);
  finishInit();
  d_state->doPendingPops();
  d_sygusSolver->declareSynthFun(func, sygusType, isInv, vars);
}
void SolverEngine::declareSynthFun(Node func,
                                   bool isInv,
                                   const std::vector<Node>& vars)
{
  // use a null sygus type
  TypeNode sygusType;
  declareSynthFun(func, sygusType, isInv, vars);
}

void SolverEngine::assertSygusConstraint(Node n, bool isAssume)
{
  SolverEngineScope smts(this);
  finishInit();
  d_sygusSolver->assertSygusConstraint(n, isAssume);
}

void SolverEngine::assertSygusInvConstraint(Node inv,
                                            Node pre,
                                            Node trans,
                                            Node post)
{
  SolverEngineScope smts(this);
  finishInit();
  d_sygusSolver->assertSygusInvConstraint(inv, pre, trans, post);
}

Result SolverEngine::checkSynth(bool isNext)
{
  SolverEngineScope smts(this);
  finishInit();
  if (isNext && d_state->getMode() != SmtMode::SYNTH)
  {
    throw RecoverableModalException(
        "Cannot check-synth-next unless immediately preceded by a successful "
        "call to check-synth(-next).");
  }
  Result r = d_sygusSolver->checkSynth(*d_asserts, isNext);
  d_state->notifyCheckSynthResult(r);
  return r;
}

/*
   --------------------------------------------------------------------------
    End of Handling SyGuS commands
   --------------------------------------------------------------------------
*/

void SolverEngine::declarePool(const Node& p,
                               const std::vector<Node>& initValue)
{
  Assert(p.isVar() && p.getType().isSet());
  finishInit();
  QuantifiersEngine* qe = getAvailableQuantifiersEngine("declareTermPool");
  qe->declarePool(p, initValue);
}

Node SolverEngine::simplify(const Node& ex)
{
  SolverEngineScope smts(this);
  finishInit();
  d_state->doPendingPops();
  // ensure we've processed assertions
  d_smtSolver->processAssertions(*d_asserts);
  return d_smtSolver->getPreprocessor()->simplify(ex);
}

Node SolverEngine::expandDefinitions(const Node& ex)
{
  getResourceManager()->spendResource(Resource::PreprocessStep);
  SolverEngineScope smts(this);
  finishInit();
  d_state->doPendingPops();
  return d_smtSolver->getPreprocessor()->expandDefinitions(ex);
}

// TODO(#1108): Simplify the error reporting of this method.
Node SolverEngine::getValue(const Node& ex) const
{
  SolverEngineScope smts(this);

  ensureWellFormedTerm(ex, "get value");
  Trace("smt") << "SMT getValue(" << ex << ")" << endl;
  TypeNode expectedType = ex.getType();

  // Substitute out any abstract values in ex and expand
  Node n = d_smtSolver->getPreprocessor()->expandDefinitions(ex);

  Trace("smt") << "--- getting value of " << n << endl;
  // There are two ways model values for terms are computed (for historical
  // reasons).  One way is that used in check-model; the other is that
  // used by the Model classes.  It's not clear to me exactly how these
  // two are different, but they need to be unified.  This ugly hack here
  // is to fix bug 554 until we can revamp boolean-terms and models [MGD]

  // AJR : necessary?
  if (!n.getType().isFunction())
  {
    n = d_env->getRewriter()->rewrite(n);
  }

  Trace("smt") << "--- getting value of " << n << endl;
  TheoryModel* m = getAvailableModel("get-value");
  Assert(m != nullptr);
  Node resultNode = m->getValue(n);
  Trace("smt") << "--- got value " << n << " = " << resultNode << endl;
  Trace("smt") << "--- type " << resultNode.getType() << endl;
  Trace("smt") << "--- expected type " << expectedType << endl;

  // type-check the result we got
  // Notice that lambdas have function type, which does not respect the subtype
  // relation, so we ignore them here.
  Assert(resultNode.isNull() || resultNode.getKind() == kind::LAMBDA
         || resultNode.getType().isSubtypeOf(expectedType))
      << "Run with -t smt for details.";

  // Ensure it's a value (constant or const-ish like real algebraic
  // numbers), or a lambda (for uninterpreted functions). This assertion only
  // holds for models that do not have approximate values.
  if (!m->isValue(resultNode))
  {
    d_env->warning() << "Could not evaluate " << resultNode
                     << " in getValue." << std::endl;
  }

  if (d_env->getOptions().smt.abstractValues && resultNode.getType().isArray())
  {
    resultNode = d_absValues->mkAbstractValue(resultNode);
    Trace("smt") << "--- abstract value >> " << resultNode << endl;
  }

  return resultNode;
}

std::vector<Node> SolverEngine::getValues(const std::vector<Node>& exprs) const
{
  std::vector<Node> result;
  for (const Node& e : exprs)
  {
    result.push_back(getValue(e));
  }
  return result;
}

std::vector<Node> SolverEngine::getModelDomainElements(TypeNode tn) const
{
  Assert(tn.isSort());
  TheoryModel* m = getAvailableModel("getModelDomainElements");
  return m->getDomainElements(tn);
}

bool SolverEngine::isModelCoreSymbol(Node n)
{
  SolverEngineScope smts(this);
  Assert(n.isVar());
  const Options& opts = d_env->getOptions();
  if (opts.smt.modelCoresMode == options::ModelCoresMode::NONE)
  {
    // if the model core mode is none, we are always a model core symbol
    return true;
  }
  TheoryModel* tm = getAvailableModel("isModelCoreSymbol");
  // compute the model core if not done so already
  if (!tm->isUsingModelCore())
  {
    // If we enabled model cores, we compute a model core for m based on our
    // (expanded) assertions using the model core builder utility. Notice that
    // we get the assertions using the getAssertionsInternal, which does not
    // impact whether we are in "sat" mode
    std::vector<Node> asserts = getAssertionsInternal();
    d_smtSolver->getPreprocessor()->expandDefinitions(asserts);
    ModelCoreBuilder mcb(*d_env.get());
    mcb.setModelCore(asserts, tm, opts.smt.modelCoresMode);
  }
  return tm->isModelCoreSymbol(n);
}

std::string SolverEngine::getModel(const std::vector<TypeNode>& declaredSorts,
                                   const std::vector<Node>& declaredFuns)
{
  SolverEngineScope smts(this);
  // !!! Note that all methods called here should have a version at the API
  // level. This is to ensure that the information associated with a model is
  // completely accessible by the user. This is currently not rigorously
  // enforced. An alternative design would be to have this method implemented
  // at the API level, but this makes exceptions in the text interface less
  // intuitive.
  TheoryModel* tm = getAvailableModel("get model");
  // use the smt::Model model utility for printing
  const Options& opts = d_env->getOptions();
  bool isKnownSat = (d_state->getMode() == SmtMode::SAT);
  Model m(isKnownSat, opts.driver.filename);
  // set the model declarations, which determines what is printed in the model
  for (const TypeNode& tn : declaredSorts)
  {
    m.addDeclarationSort(tn, getModelDomainElements(tn));
  }
  bool usingModelCores =
      (opts.smt.modelCoresMode != options::ModelCoresMode::NONE);
  for (const Node& n : declaredFuns)
  {
    if (usingModelCores && !tm->isModelCoreSymbol(n))
    {
      // skip if not in model core
      continue;
    }
    Node value = tm->getValue(n);
    m.addDeclarationTerm(n, value);
  }
  // for separation logic
  TypeNode locT, dataT;
  if (getSepHeapTypes(locT, dataT))
  {
    std::pair<Node, Node> sh = getSepHeapAndNilExpr();
    m.setHeapModel(sh.first, sh.second);
  }
  // print the model
  std::stringstream ssm;
  ssm << m;
  return ssm.str();
}

Result SolverEngine::blockModel()
{
  Trace("smt") << "SMT blockModel()" << endl;
  SolverEngineScope smts(this);

  finishInit();

  TheoryModel* m = getAvailableModel("block model");

  if (d_env->getOptions().smt.blockModelsMode == options::BlockModelsMode::NONE)
  {
    std::stringstream ss;
    ss << "Cannot block model when block-models is set to none.";
    throw RecoverableModalException(ss.str().c_str());
  }

  // get expanded assertions
  std::vector<Node> eassertsProc = getExpandedAssertions();
  ModelBlocker mb(*d_env.get());
  Node eblocker = mb.getModelBlocker(
      eassertsProc, m, d_env->getOptions().smt.blockModelsMode);
  Trace("smt") << "Block formula: " << eblocker << std::endl;
  return assertFormulaInternal(eblocker);
}

Result SolverEngine::blockModelValues(const std::vector<Node>& exprs)
{
  Trace("smt") << "SMT blockModelValues()" << endl;
  SolverEngineScope smts(this);

  finishInit();

  for (const Node& e : exprs)
  {
    ensureWellFormedTerm(e, "block model values");
  }

  TheoryModel* m = getAvailableModel("block model values");

  // get expanded assertions
  std::vector<Node> eassertsProc = getExpandedAssertions();
  // we always do block model values mode here
  ModelBlocker mb(*d_env.get());
  Node eblocker = mb.getModelBlocker(
      eassertsProc, m, options::BlockModelsMode::VALUES, exprs);
  return assertFormulaInternal(eblocker);
}

std::pair<Node, Node> SolverEngine::getSepHeapAndNilExpr(void)
{
  if (!getLogicInfo().isTheoryEnabled(THEORY_SEP))
  {
    const char* msg =
        "Cannot obtain separation logic expressions if not using the "
        "separation logic theory.";
    throw RecoverableModalException(msg);
  }
  Node heap;
  Node nil;
  TheoryModel* tm = getAvailableModel("get separation logic heap and nil");
  if (!tm->getHeapModel(heap, nil))
  {
    const char* msg =
        "Failed to obtain heap/nil "
        "expressions from theory model.";
    throw RecoverableModalException(msg);
  }
  return std::make_pair(heap, nil);
}

std::vector<Node> SolverEngine::getAssertionsInternal()
{
  Assert(d_state->isFullyInited());
  const context::CDList<Node>& al = d_asserts->getAssertionList();
  std::vector<Node> res;
  for (const Node& n : al)
  {
    res.emplace_back(n);
  }
  return res;
}

const Options& SolverEngine::options() const { return d_env->getOptions(); }

void SolverEngine::ensureWellFormedTerm(const Node& n,
                                        const std::string& src) const
{
  if (Configuration::isAssertionBuild())
  {
    bool wasShadow = false;
    if (expr::hasFreeOrShadowedVar(n, wasShadow))
    {
      std::string varType(wasShadow ? "shadowed" : "free");
      std::stringstream se;
      se << "Cannot process term with " << varType << " variable in " << src
         << ".";
      throw ModalException(se.str().c_str());
    }
  }
}

void SolverEngine::ensureWellFormedTerms(const std::vector<Node>& ns,
                                         const std::string& src) const
{
  if (Configuration::isAssertionBuild())
  {
    for (const Node& n : ns)
    {
      ensureWellFormedTerm(n, src);
    }
  }
}

std::vector<Node> SolverEngine::getExpandedAssertions()
{
  std::vector<Node> easserts = getAssertions();
  // must expand definitions
  d_smtSolver->getPreprocessor()->expandDefinitions(easserts);
  return easserts;
}
Env& SolverEngine::getEnv() { return *d_env.get(); }

void SolverEngine::declareSepHeap(TypeNode locT, TypeNode dataT)
{
  if (!getLogicInfo().isTheoryEnabled(THEORY_SEP))
  {
    const char* msg =
        "Cannot declare heap if not using the separation logic theory.";
    throw RecoverableModalException(msg);
  }
  SolverEngineScope smts(this);
  finishInit();
  // check whether incremental is enabled, where separation logic is not
  // supported.
  if (d_env->getOptions().base.incrementalSolving)
  {
    throw RecoverableModalException(
        "Separation logic not supported in incremental mode");
  }
  TheoryEngine* te = getTheoryEngine();
  te->declareSepHeap(locT, dataT);
}

bool SolverEngine::getSepHeapTypes(TypeNode& locT, TypeNode& dataT)
{
  SolverEngineScope smts(this);
  finishInit();
  TheoryEngine* te = getTheoryEngine();
  return te->getSepHeapTypes(locT, dataT);
}

Node SolverEngine::getSepHeapExpr() { return getSepHeapAndNilExpr().first; }

Node SolverEngine::getSepNilExpr() { return getSepHeapAndNilExpr().second; }

std::vector<Node> SolverEngine::getLearnedLiterals()
{
  Trace("smt") << "SMT getLearnedLiterals()" << std::endl;
  SolverEngineScope smts(this);
  // note that the default mode for learned literals is via the prop engine,
  // although other modes could use the preprocessor
  PropEngine* pe = getPropEngine();
  Assert(pe != nullptr);
  return pe->getLearnedZeroLevelLiterals();
}

void SolverEngine::checkProof()
{
  Assert(d_env->getOptions().smt.produceProofs);
  // internal check the proof
  PropEngine* pe = getPropEngine();
  Assert(pe != nullptr);
  if (d_env->getOptions().proof.proofCheck == options::ProofCheckMode::EAGER)
  {
    pe->checkProof(d_asserts->getAssertionList());
  }
  Assert(pe->getProof() != nullptr);
  std::shared_ptr<ProofNode> pePfn = pe->getProof();
  if (d_env->getOptions().smt.checkProofs)
  {
    d_pfManager->checkProof(pePfn, *d_asserts);
  }
}

StatisticsRegistry& SolverEngine::getStatisticsRegistry()
{
  return d_env->getStatisticsRegistry();
}

UnsatCore SolverEngine::getUnsatCoreInternal()
{
  if (!d_env->getOptions().smt.unsatCores)
  {
    throw ModalException(
        "Cannot get an unsat core when produce-unsat-cores or produce-proofs "
        "option is off.");
  }
  if (d_state->getMode() != SmtMode::UNSAT)
  {
    throw RecoverableModalException(
        "Cannot get an unsat core unless immediately preceded by "
        "UNSAT/ENTAILED response.");
  }
  // generate with new proofs
  PropEngine* pe = getPropEngine();
  Assert(pe != nullptr);

  std::shared_ptr<ProofNode> pepf;
  if (options().smt.unsatCoresMode == options::UnsatCoresMode::ASSUMPTIONS)
  {
    pepf = pe->getRefutation();
  }
  else
  {
    pepf = pe->getProof();
  }
  Assert(pepf != nullptr);
  std::shared_ptr<ProofNode> pfn = d_pfManager->getFinalProof(pepf, *d_asserts);
  std::vector<Node> core;
  d_ucManager->getUnsatCore(pfn, *d_asserts, core);
  if (options().smt.minimalUnsatCores)
  {
    core = reduceUnsatCore(core);
  }
  return UnsatCore(core);
}

std::vector<Node> SolverEngine::reduceUnsatCore(const std::vector<Node>& core)
{
  Assert(options().smt.unsatCores)
      << "cannot reduce unsat core if unsat cores are turned off";

  d_env->verbose(1) << "SolverEngine::reduceUnsatCore(): reducing unsat core"
                    << std::endl;
  std::unordered_set<Node> removed;
  for (const Node& skip : core)
  {
    std::unique_ptr<SolverEngine> coreChecker;
    initializeSubsolver(coreChecker, *d_env.get());
    coreChecker->setLogic(getLogicInfo());
    coreChecker->getOptions().smt.checkUnsatCores = false;
    // disable all proof options
    coreChecker->getOptions().smt.produceProofs = false;
    coreChecker->getOptions().smt.checkProofs = false;

    for (const Node& ucAssertion : core)
    {
      if (ucAssertion != skip && removed.find(ucAssertion) == removed.end())
      {
        Node assertionAfterExpansion = expandDefinitions(ucAssertion);
        coreChecker->assertFormula(assertionAfterExpansion);
      }
    }
    Result r;
    try
    {
      r = coreChecker->checkSat();
    }
    catch (...)
    {
      throw;
    }

    if (r.asSatisfiabilityResult().isSat() == Result::UNSAT)
    {
      removed.insert(skip);
    }
    else if (r.asSatisfiabilityResult().isUnknown())
    {
      d_env->warning()
          << "SolverEngine::reduceUnsatCore(): could not reduce unsat core "
             "due to "
             "unknown result.";
    }
  }

  if (removed.empty())
  {
    return core;
  }
  else
  {
    std::vector<Node> newUcAssertions;
    for (const Node& n : core)
    {
      if (removed.find(n) == removed.end())
      {
        newUcAssertions.push_back(n);
      }
    }

    return newUcAssertions;
  }
}

void SolverEngine::checkUnsatCore()
{
  Assert(d_env->getOptions().smt.unsatCores)
      << "cannot check unsat core if unsat cores are turned off";

  d_env->verbose(1) << "SolverEngine::checkUnsatCore(): generating unsat core"
                    << std::endl;
  UnsatCore core = getUnsatCore();

  // initialize the core checker
  std::unique_ptr<SolverEngine> coreChecker;
  initializeSubsolver(coreChecker, *d_env.get());
  coreChecker->getOptions().smt.checkUnsatCores = false;
  // disable all proof options
  coreChecker->getOptions().smt.produceProofs = false;
  coreChecker->getOptions().smt.checkProofs = false;

  // set up separation logic heap if necessary
  TypeNode sepLocType, sepDataType;
  if (getSepHeapTypes(sepLocType, sepDataType))
  {
    coreChecker->declareSepHeap(sepLocType, sepDataType);
  }

  d_env->verbose(1) << "SolverEngine::checkUnsatCore(): pushing core assertions"
                    << std::endl;
  theory::TrustSubstitutionMap& tls = d_env->getTopLevelSubstitutions();
  for (UnsatCore::iterator i = core.begin(); i != core.end(); ++i)
  {
    Node assertionAfterExpansion = tls.apply(*i);
    d_env->verbose(1) << "SolverEngine::checkUnsatCore(): pushing core member "
                      << *i << ", expanded to " << assertionAfterExpansion
                      << std::endl;
    coreChecker->assertFormula(assertionAfterExpansion);
  }
  Result r;
  try
  {
    r = coreChecker->checkSat();
  }
  catch (...)
  {
    throw;
  }
  d_env->verbose(1) << "SolverEngine::checkUnsatCore(): result is " << r
                    << std::endl;
  if (r.asSatisfiabilityResult().isUnknown())
  {
    d_env->warning() << "SolverEngine::checkUnsatCore(): could not check core result "
                 "unknown."
              << std::endl;
  }
  else if (r.asSatisfiabilityResult().isSat())
  {
    InternalError()
        << "SolverEngine::checkUnsatCore(): produced core was satisfiable.";
  }
}

void SolverEngine::checkModel(bool hardFailure)
{
  const context::CDList<Node>& al = d_asserts->getAssertionList();
  // we always enable the assertion list, so it is able to be checked

  TimerStat::CodeTimer checkModelTimer(d_stats->d_checkModelTime);

  d_env->verbose(1) << "SolverEngine::checkModel(): generating model"
                    << std::endl;
  TheoryModel* m = getAvailableModel("check model");
  Assert(m != nullptr);

  // check the model with the theory engine for debugging
  if (options().smt.debugCheckModels)
  {
    TheoryEngine* te = getTheoryEngine();
    Assert(te != nullptr);
    te->checkTheoryAssertionsWithModel(hardFailure);
  }

  // check the model with the check models utility
  Assert(d_checkModels != nullptr);
  d_checkModels->checkModel(m, al, hardFailure);
}

UnsatCore SolverEngine::getUnsatCore()
{
  Trace("smt") << "SMT getUnsatCore()" << std::endl;
  SolverEngineScope smts(this);
  finishInit();
  return getUnsatCoreInternal();
}

void SolverEngine::getRelevantInstantiationTermVectors(
    std::map<Node, InstantiationList>& insts, bool getDebugInfo)
{
  Assert(d_state->getMode() == SmtMode::UNSAT);
  // generate with new proofs
  PropEngine* pe = getPropEngine();
  Assert(pe != nullptr);
  Assert(pe->getProof() != nullptr);
  std::shared_ptr<ProofNode> pfn =
      d_pfManager->getFinalProof(pe->getProof(), *d_asserts);
  d_ucManager->getRelevantInstantiations(pfn, insts, getDebugInfo);
}

std::string SolverEngine::getProof()
{
  Trace("smt") << "SMT getProof()\n";
  SolverEngineScope smts(this);
  finishInit();
  if (!d_env->getOptions().smt.produceProofs)
  {
    throw ModalException("Cannot get a proof when proof option is off.");
  }
  if (d_state->getMode() != SmtMode::UNSAT)
  {
    throw RecoverableModalException(
        "Cannot get a proof unless immediately preceded by "
        "UNSAT/ENTAILED response.");
  }
  // the prop engine has the proof of false
  PropEngine* pe = getPropEngine();
  Assert(pe != nullptr);
  Assert(pe->getProof() != nullptr);
  Assert(d_pfManager);
  std::ostringstream ss;
  d_pfManager->printProof(ss, pe->getProof(), *d_asserts);
  return ss.str();
}

void SolverEngine::printInstantiations(std::ostream& out)
{
  SolverEngineScope smts(this);
  finishInit();
  QuantifiersEngine* qe = getAvailableQuantifiersEngine("printInstantiations");

  // First, extract and print the skolemizations
  bool printed = false;
  bool reqNames = !d_env->getOptions().printer.printInstFull;
  // only print when in list mode
  if (d_env->getOptions().printer.printInstMode == options::PrintInstMode::LIST)
  {
    std::map<Node, std::vector<Node>> sks;
    qe->getSkolemTermVectors(sks);
    for (const std::pair<const Node, std::vector<Node>>& s : sks)
    {
      Node name;
      if (!qe->getNameForQuant(s.first, name, reqNames))
      {
        // did not have a name and we are only printing formulas with names
        continue;
      }
      SkolemList slist(name, s.second);
      out << slist;
      printed = true;
    }
  }

  // Second, extract and print the instantiations
  std::map<Node, InstantiationList> rinsts;
  if ((d_env->getOptions().smt.produceProofs
       && d_env->getOptions().smt.proofMode == options::ProofMode::FULL)
      && getSmtMode() == SmtMode::UNSAT)
  {
    // minimize instantiations based on proof manager
    getRelevantInstantiationTermVectors(
        rinsts, options().driver.dumpInstantiationsDebug);
  }
  else
  {
    std::map<Node, std::vector<std::vector<Node>>> insts;
    getInstantiationTermVectors(insts);
    for (const std::pair<const Node, std::vector<std::vector<Node>>>& i : insts)
    {
      // convert to instantiation list
      Node q = i.first;
      InstantiationList& ilq = rinsts[q];
      ilq.initialize(q);
      for (const std::vector<Node>& ii : i.second)
      {
        ilq.d_inst.push_back(InstantiationVec(ii));
      }
    }
  }
  for (std::pair<const Node, InstantiationList>& i : rinsts)
  {
    if (i.second.d_inst.empty())
    {
      // no instantiations, skip
      continue;
    }
    Node name;
    if (!qe->getNameForQuant(i.first, name, reqNames))
    {
      // did not have a name and we are only printing formulas with names
      continue;
    }
    // must have a name
    if (d_env->getOptions().printer.printInstMode
        == options::PrintInstMode::NUM)
    {
      out << "(num-instantiations " << name << " " << i.second.d_inst.size()
          << ")" << std::endl;
    }
    else
    {
      // take the name
      i.second.d_quant = name;
      Assert(d_env->getOptions().printer.printInstMode
             == options::PrintInstMode::LIST);
      out << i.second;
    }
    printed = true;
  }
  // if we did not print anything, we indicate this
  if (!printed)
  {
    out << "none" << std::endl;
  }
}

void SolverEngine::getInstantiationTermVectors(
    std::map<Node, std::vector<std::vector<Node>>>& insts)
{
  SolverEngineScope smts(this);
  finishInit();
  QuantifiersEngine* qe =
      getAvailableQuantifiersEngine("getInstantiationTermVectors");
  // get the list of all instantiations
  qe->getInstantiationTermVectors(insts);
}

bool SolverEngine::getSynthSolutions(std::map<Node, Node>& solMap)
{
  SolverEngineScope smts(this);
  finishInit();
  return d_sygusSolver->getSynthSolutions(solMap);
}

bool SolverEngine::getSubsolverSynthSolutions(std::map<Node, Node>& solMap)
{
  SolverEngineScope smts(this);
  finishInit();
  return d_sygusSolver->getSubsolverSynthSolutions(solMap);
}

Node SolverEngine::getQuantifierElimination(Node q, bool doFull)
{
  SolverEngineScope smts(this);
  finishInit();
  return d_quantElimSolver->getQuantifierElimination(
      *d_asserts, q, doFull, d_isInternalSubsolver);
}

bool SolverEngine::getInterpolant(const Node& conj,
                                  const TypeNode& grammarType,
                                  Node& interpol)
{
  SolverEngineScope smts(this);
  finishInit();
  std::vector<Node> axioms = getExpandedAssertions();
  bool success =
      d_interpolSolver->getInterpolant(axioms, conj, grammarType, interpol);
  // notify the state of whether the get-interpol call was successfuly, which
  // impacts the SMT mode.
  d_state->notifyGetInterpol(success);
  return success;
}

bool SolverEngine::getInterpolantNext(Node& interpol)
{
  SolverEngineScope smts(this);
  finishInit();
  if (d_state->getMode() != SmtMode::INTERPOL)
  {
    throw RecoverableModalException(
        "Cannot get-interpol-next unless immediately preceded by a successful "
        "call to get-interpol(-next).");
  }
  bool success = d_interpolSolver->getInterpolantNext(interpol);
  // notify the state of whether the get-interpolant-next call was successful
  d_state->notifyGetInterpol(success);
  return success;
}

bool SolverEngine::getAbduct(const Node& conj,
                             const TypeNode& grammarType,
                             Node& abd)
{
  SolverEngineScope smts(this);
  finishInit();
  std::vector<Node> axioms = getExpandedAssertions();
  bool success = d_abductSolver->getAbduct(axioms, conj, grammarType, abd);
  // notify the state of whether the get-abduct call was successful, which
  // impacts the SMT mode.
  d_state->notifyGetAbduct(success);
  return success;
}

bool SolverEngine::getAbductNext(Node& abd)
{
  SolverEngineScope smts(this);
  finishInit();
  if (d_state->getMode() != SmtMode::ABDUCT)
  {
    throw RecoverableModalException(
        "Cannot get-abduct-next unless immediately preceded by a successful "
        "call to get-abduct(-next).");
  }
  bool success = d_abductSolver->getAbductNext(abd);
  // notify the state of whether the get-abduct-next call was successful
  d_state->notifyGetAbduct(success);
  return success;
}

void SolverEngine::getInstantiatedQuantifiedFormulas(std::vector<Node>& qs)
{
  SolverEngineScope smts(this);
  QuantifiersEngine* qe =
      getAvailableQuantifiersEngine("getInstantiatedQuantifiedFormulas");
  qe->getInstantiatedQuantifiedFormulas(qs);
}

void SolverEngine::getInstantiationTermVectors(
    Node q, std::vector<std::vector<Node>>& tvecs)
{
  SolverEngineScope smts(this);
  QuantifiersEngine* qe =
      getAvailableQuantifiersEngine("getInstantiationTermVectors");
  qe->getInstantiationTermVectors(q, tvecs);
}

std::vector<Node> SolverEngine::getAssertions()
{
  SolverEngineScope smts(this);
  finishInit();
  d_state->doPendingPops();
  Trace("smt") << "SMT getAssertions()" << endl;
  // note we always enable assertions, so it is available here
  return getAssertionsInternal();
}

void SolverEngine::getDifficultyMap(std::map<Node, Node>& dmap)
{
  Trace("smt") << "SMT getDifficultyMap()\n";
  SolverEngineScope smts(this);
  finishInit();
  if (!d_env->getOptions().smt.produceDifficulty)
  {
    throw ModalException(
        "Cannot get difficulty when difficulty option is off.");
  }
  // the prop engine has the proof of false
  Assert(d_pfManager);
  // get difficulty map from theory engine first
  TheoryEngine* te = getTheoryEngine();
  te->getDifficultyMap(dmap);
  // then ask proof manager to translate dmap in terms of the input
  d_pfManager->translateDifficultyMap(dmap, *d_asserts);
}

void SolverEngine::push()
{
  SolverEngineScope smts(this);
  finishInit();
  d_state->doPendingPops();
  Trace("smt") << "SMT push()" << endl;
  d_smtSolver->processAssertions(*d_asserts);
  d_state->userPush();
}

void SolverEngine::pop()
{
  SolverEngineScope smts(this);
  finishInit();
  Trace("smt") << "SMT pop()" << endl;
  d_state->userPop();

  // Clear out assertion queues etc., in case anything is still in there
  d_asserts->clearCurrent();
  // clear the learned literals from the preprocessor
  d_smtSolver->getPreprocessor()->clearLearnedLiterals();

  Trace("userpushpop") << "SolverEngine: popped to level "
                       << getUserContext()->getLevel() << endl;
  // should we reset d_status here?
  // SMT-LIBv2 spec seems to imply no, but it would make sense to..
}

void SolverEngine::resetAssertions()
{
  SolverEngineScope smts(this);

  if (!d_state->isFullyInited())
  {
    // We're still in Start Mode, nothing asserted yet, do nothing.
    // (see solver execution modes in the SMT-LIB standard)
    Assert(getContext()->getLevel() == 0);
    Assert(getUserContext()->getLevel() == 0);
    return;
  }

  Trace("smt") << "SMT resetAssertions()" << endl;

  d_asserts->clearCurrent();
  d_state->notifyResetAssertions();
  // push the state to maintain global context around everything
  d_state->setup();

  // reset SmtSolver, which will construct a new prop engine
  d_smtSolver->finishInit();
}

bool SolverEngine::deepRestart()
{
  SolverEngineScope smts(this);

  if (!d_state->isFullyInited())
  {
    // We're still in Start Mode, nothing asserted yet, do nothing.
    // (see solver execution modes in the SMT-LIB standard)
    Assert(getContext()->getLevel() == 0);
    Assert(getUserContext()->getLevel() == 0);
    return true;
  }

  Trace("smt") << "SMT deepRestart()" << endl;

  d_asserts->clearCurrent();
  d_state->notifyResetAssertions();
  // push the state to maintain global context around everything
  d_state->setup();

  if (!d_smtSolver->deepRestart(*d_asserts.get()))
  {
    return false;
  }
  return true;
}

void SolverEngine::interrupt()
{
  if (!d_state->isFullyInited())
  {
    return;
  }
  d_smtSolver->interrupt();
}

void SolverEngine::setResourceLimit(uint64_t units, bool cumulative)
{
  if (cumulative)
  {
    d_env->d_options.base.cumulativeResourceLimit = units;
  }
  else
  {
    d_env->d_options.base.perCallResourceLimit = units;
  }
}
void SolverEngine::setTimeLimit(uint64_t millis)
{
  d_env->d_options.base.perCallMillisecondLimit = millis;
}

unsigned long SolverEngine::getResourceUsage() const
{
  return getResourceManager()->getResourceUsage();
}

unsigned long SolverEngine::getTimeUsage() const
{
  return getResourceManager()->getTimeUsage();
}

unsigned long SolverEngine::getResourceRemaining() const
{
  return getResourceManager()->getResourceRemaining();
}

NodeManager* SolverEngine::getNodeManager() const
{
  return d_env->getNodeManager();
}

void SolverEngine::printStatisticsSafe(int fd) const
{
  d_env->getStatisticsRegistry().printSafe(fd);
}

void SolverEngine::printStatisticsDiff() const
{
  d_env->getStatisticsRegistry().printDiff(*d_env->getOptions().base.err);
  d_env->getStatisticsRegistry().storeSnapshot();
}

void SolverEngine::setOption(const std::string& key, const std::string& value)
{
  Trace("smt") << "SMT setOption(" << key << ", " << value << ")" << endl;
  options::set(getOptions(), key, value);
}

void SolverEngine::setIsInternalSubsolver() { d_isInternalSubsolver = true; }

bool SolverEngine::isInternalSubsolver() const { return d_isInternalSubsolver; }

std::string SolverEngine::getOption(const std::string& key) const
{
  Trace("smt") << "SMT getOption(" << key << ")" << endl;
  return options::get(getOptions(), key);
}

Options& SolverEngine::getOptions() { return d_env->d_options; }

const Options& SolverEngine::getOptions() const { return d_env->getOptions(); }

ResourceManager* SolverEngine::getResourceManager() const
{
  return d_env->getResourceManager();
}

const Printer& SolverEngine::getPrinter() const { return d_env->getPrinter(); }

theory::Rewriter* SolverEngine::getRewriter() { return d_env->getRewriter(); }

}  // namespace cvc5<|MERGE_RESOLUTION|>--- conflicted
+++ resolved
@@ -775,84 +775,43 @@
 {
   Result r;
 
-<<<<<<< HEAD
-    Trace("smt") << "SolverEngine::"
-                 << (isEntailmentCheck ? "checkEntailed" : "checkSat") << "("
-                 << assumptions << ")" << endl;
-
-    // update the state to indicate we are about to run a check-sat
-    bool hasAssumptions = !assumptions.empty();
-    d_state->notifyCheckSat(hasAssumptions);
-
-    // check the satisfiability with the solver object
-    Result r;
-    bool checkAgain;
-    do
-    {
-      checkAgain = false;
-      r = d_smtSolver->checkSatisfiability(
-          *d_asserts.get(), assumptions, isEntailmentCheck);
-      if (options().smt.deepRestart)
-      {
-        Trace("deep-restart")
-            << "Deep restart (result " << r << ")?" << std::endl;
-        if (r.asSatisfiabilityResult().isSat() == Result::SAT_UNKNOWN)
-        {
-          checkAgain = deepRestart();
-          Trace("deep-restart")
-              << "Deep restart returned " << checkAgain << std::endl;
-        }
-      }
-    } while (checkAgain);
-    Trace("smt") << "SolverEngine::"
-                 << (isEntailmentCheck ? "query" : "checkSat") << "("
-                 << assumptions << ") => " << r << endl;
-
-    // notify our state of the check-sat result
-    d_state->notifyCheckSatResult(hasAssumptions, r);
-
-    // Check that SAT results generate a model correctly.
-    if (d_env->getOptions().smt.checkModels)
-    {
-      if (r.asSatisfiabilityResult().isSat() == Result::SAT)
-      {
-        checkModel();
-      }
-    }
-    // Check that UNSAT results generate a proof correctly.
-    if (d_env->getOptions().smt.checkProofs)
-    {
-      if (r.asSatisfiabilityResult().isSat() == Result::UNSAT)
-      {
-        checkProof();
-      }
-    }
-    // Check that UNSAT results generate an unsat core correctly.
-    if (d_env->getOptions().smt.checkUnsatCores)
-=======
   SolverEngineScope smts(this);
   finishInit();
 
   Trace("smt") << "SolverEngine::"
                 << (isEntailmentCheck ? "checkEntailed" : "checkSat") << "("
                 << assumptions << ")" << endl;
+  // update the state to indicate we are about to run a check-sat
+  bool hasAssumptions = !assumptions.empty();
+  d_state->notifyCheckSat(hasAssumptions);
+    
   // check the satisfiability with the solver object
-  r = d_smtSolver->checkSatisfiability(
-      *d_asserts.get(), assumptions, isEntailmentCheck);
+  Result r;
+  bool checkAgain;
+  do
+  {
+    checkAgain = false;
+    r = d_smtSolver->checkSatisfiability(
+        *d_asserts.get(), assumptions, isEntailmentCheck);
+    if (options().smt.deepRestart)
+    {
+      Trace("deep-restart")
+          << "Deep restart (result " << r << ")?" << std::endl;
+      if (r.asSatisfiabilityResult().isSat() == Result::SAT_UNKNOWN)
+      {
+        checkAgain = deepRestart();
+        Trace("deep-restart")
+            << "Deep restart returned " << checkAgain << std::endl;
+      }
+    }
+  } while (checkAgain);
 
   Trace("smt") << "SolverEngine::"
                 << (isEntailmentCheck ? "query" : "checkSat") << "("
                 << assumptions << ") => " << r << endl;
-
-  // Check that SAT results generate a model correctly.
-  if (d_env->getOptions().smt.checkModels)
-  {
-    if (r.asSatisfiabilityResult().isSat() == Result::SAT)
->>>>>>> aba33913
-    {
-      checkModel();
-    }
-  }
+  // notify our state of the check-sat result
+  d_state->notifyCheckSatResult(hasAssumptions, r);
+
   // Check that UNSAT results generate a proof correctly.
   if (d_env->getOptions().smt.checkProofs)
   {
