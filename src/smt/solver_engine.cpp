/******************************************************************************
 * Top contributors (to current version):
 *   Andrew Reynolds, Aina Niemetz, Morgan Deters
 *
 * This file is part of the cvc5 project.
 *
 * Copyright (c) 2009-2025 by the authors listed in the file AUTHORS
 * in the top-level source directory and their institutional affiliations.
 * All rights reserved.  See the file COPYING in the top-level source
 * directory for licensing information.
 * ****************************************************************************
 *
 * The main entry point into the cvc5 library's SMT interface.
 */

#include "smt/solver_engine.h"

#include "base/check.h"
#include "base/exception.h"
#include "base/modal_exception.h"
#include "base/output.h"
#include "decision/decision_engine.h"
#include "expr/bound_var_manager.h"
#include "expr/node.h"
#include "expr/node_algorithm.h"
#include "expr/plugin.h"
#include "expr/skolem_manager.h"
#include "expr/subtype_elim_node_converter.h"
#include "expr/sygus_term_enumerator.h"
#include "options/base_options.h"
#include "options/expr_options.h"
#include "options/language.h"
#include "options/main_options.h"
#include "options/option_exception.h"
#include "options/options_public.h"
#include "options/parser_options.h"
#include "options/printer_options.h"
#include "options/proof_options.h"
#include "options/quantifiers_options.h"
#include "options/smt_options.h"
#include "options/theory_options.h"
#include "preprocessing/passes/synth_rew_rules.h"
#include "printer/printer.h"
#include "proof/unsat_core.h"
#include "prop/prop_engine.h"
#include "smt/abduction_solver.h"
#include "smt/assertions.h"
#include "smt/check_models.h"
#include "smt/context_manager.h"
#include "smt/env.h"
#include "smt/expand_definitions.h"
#include "smt/find_synth_solver.h"
#include "smt/interpolation_solver.h"
#include "smt/listeners.h"
#include "smt/logic_exception.h"
#include "smt/model.h"
#include "smt/model_blocker.h"
#include "smt/model_core_builder.h"
#include "smt/preprocessor.h"
#include "smt/proof_manager.h"
#include "smt/quant_elim_solver.h"
#include "smt/set_defaults.h"
#include "smt/smt_driver.h"
#include "smt/smt_driver_deep_restarts.h"
#include "smt/smt_solver.h"
#include "smt/solver_engine_state.h"
#include "smt/solver_engine_stats.h"
#include "smt/sygus_solver.h"
#include "smt/timeout_core_manager.h"
#include "smt/unsat_core_manager.h"
#include "theory/datatypes/sygus_datatype_utils.h"
#include "theory/quantifiers/candidate_rewrite_database.h"
#include "theory/quantifiers/instantiation_list.h"
#include "theory/quantifiers/oracle_engine.h"
#include "theory/quantifiers/quantifiers_attributes.h"
#include "theory/quantifiers/query_generator.h"
#include "theory/quantifiers/rewrite_verifier.h"
#include "theory/quantifiers/sygus/sygus_enumerator.h"
#include "theory/quantifiers/sygus_sampler.h"
#include "theory/quantifiers_engine.h"
#include "theory/rewriter.h"
#include "theory/smt_engine_subsolver.h"
#include "theory/theory_engine.h"
#include "util/random.h"
#include "util/rational.h"
#include "util/resource_manager.h"
#include "util/sexpr.h"
#include "util/statistics_registry.h"
#include "util/string.h"

// required for hacks related to old proofs for unsat cores
#include "base/configuration.h"
#include "base/configuration_private.h"

using namespace std;
using namespace cvc5::internal::smt;
using namespace cvc5::internal::preprocessing;
using namespace cvc5::internal::prop;
using namespace cvc5::context;
using namespace cvc5::internal::theory;

namespace cvc5::internal {

SolverEngine::SolverEngine(NodeManager* nm, const Options* optr)
    : d_env(new Env(nm, optr)),
      d_state(new SolverEngineState(*d_env.get())),
      d_ctxManager(nullptr),
      d_routListener(new ResourceOutListener(*this)),
      d_smtSolver(nullptr),
      d_smtDriver(nullptr),
      d_checkModels(nullptr),
      d_pfManager(nullptr),
      d_ucManager(nullptr),
      d_sygusSolver(nullptr),
      d_abductSolver(nullptr),
      d_interpolSolver(nullptr),
      d_quantElimSolver(nullptr),
      d_userLogicSet(false),
      d_safeOptsSetRegularOption(false),
      d_safeOptsSetRegularOptionToDefault(false),
      d_isInternalSubsolver(false),
      d_stats(nullptr)
{
  // listen to resource out
  getResourceManager()->registerListener(d_routListener.get());
  // make statistics
  d_stats.reset(new SolverEngineStatistics(d_env->getStatisticsRegistry()));
  // make the SMT solver
  d_smtSolver.reset(new SmtSolver(*d_env, *d_stats));
  // make the context manager
  d_ctxManager.reset(new ContextManager(*d_env.get(), *d_state));
  // make the SyGuS solver
  d_sygusSolver.reset(new SygusSolver(*d_env.get(), *d_smtSolver));
  // make the quantifier elimination solver
  d_quantElimSolver.reset(
      new QuantElimSolver(*d_env.get(), *d_smtSolver, d_ctxManager.get()));
}

bool SolverEngine::isFullyInited() const { return d_state->isFullyInited(); }
bool SolverEngine::isQueryMade() const { return d_state->isQueryMade(); }
size_t SolverEngine::getNumUserLevels() const
{
  return d_ctxManager->getNumUserLevels();
}
SmtMode SolverEngine::getSmtMode() const { return d_state->getMode(); }
bool SolverEngine::isSmtModeSat() const
{
  SmtMode mode = getSmtMode();
  return mode == SmtMode::SAT || mode == SmtMode::SAT_UNKNOWN;
}
Result SolverEngine::getStatusOfLastCommand() const
{
  return d_state->getStatus();
}

void SolverEngine::finishInit()
{
  if (d_state->isFullyInited())
  {
    // already initialized, return
    return;
  }

  // Notice that finishInit is called when options are finalized. If we are
  // parsing smt2, this occurs at the moment we enter "Assert mode", page 52 of
  // SMT-LIB 2.6 standard.

  // set the logic
  const LogicInfo& logic = getLogicInfo();
  if (!logic.isLocked())
  {
    setLogicInternal();
  }

  // set the random seed
  Random::getRandom().setSeed(d_env->getOptions().driver.seed);

  // Call finish init on the set defaults module. This inializes the logic
  // and the best default options based on our heuristics.
  SetDefaults sdefaults(*d_env, d_isInternalSubsolver);
  sdefaults.setDefaults(d_env->d_logic, getOptions());

  if (d_env->getOptions().smt.produceProofs)
  {
    // make the proof manager
    d_pfManager.reset(new PfManager(*d_env.get()));
    // start the unsat core manager
    d_ucManager.reset(new UnsatCoreManager(
        *d_env.get(), *d_smtSolver.get(), *d_pfManager.get()));
  }
  if (d_env->isOutputOn(OutputTag::RARE_DB)
      || d_env->isOutputOn(OutputTag::RARE_DB_EXPERT))
  {
    if (!d_env->getOptions().smt.produceProofs
        || options().proof.proofGranularityMode
               != options::ProofGranularityMode::DSL_REWRITE)
    {
      Warning() << "WARNING: -o rare-db requires --produce-proofs and "
                   "--proof-granularity=dsl-rewrite" << std::endl;
    }
  }
  // enable proof support in the environment/rewriter
  d_env->finishInit(d_pfManager.get());

  Trace("smt-debug") << "SolverEngine::finishInit" << std::endl;
  d_smtSolver->finishInit();

  // make SMT solver driver based on options
  if (options().smt.deepRestartMode != options::DeepRestartMode::NONE)
  {
    d_smtDriver.reset(new SmtDriverDeepRestarts(
        *d_env.get(), *d_smtSolver.get(), d_ctxManager.get()));
  }
  else
  {
    ContextManager* ctx = d_ctxManager.get();
    // deep restarts not enabled
    d_smtDriver.reset(
        new SmtDriverSingleCall(*d_env.get(), *d_smtSolver.get(), ctx));
  }

  // global push/pop around everything, to ensure proper destruction
  // of context-dependent data structures
  d_ctxManager->setup(d_smtDriver.get());

  // subsolvers
  if (d_env->getOptions().smt.produceAbducts)
  {
    d_abductSolver.reset(new AbductionSolver(*d_env.get()));
  }
  if (d_env->getOptions().smt.produceInterpolants)
  {
    d_interpolSolver.reset(new InterpolationSolver(*d_env));
  }
  // check models utility
  if (d_env->getOptions().smt.checkModels)
  {
    d_checkModels.reset(new CheckModels(*d_env.get()));
  }

  AlwaysAssert(d_smtSolver->getPropEngine()->getAssertionLevel() == 0)
      << "The PropEngine has pushed but the SolverEngine "
         "hasn't finished initializing!";

  Assert(getLogicInfo().isLocked());

  // store that we are finished initializing
  d_state->markFinishInit();
  Trace("smt-debug") << "SolverEngine::finishInit done" << std::endl;
}

void SolverEngine::shutdown()
{
  d_ctxManager->shutdown();
  d_env->shutdown();
}

SolverEngine::~SolverEngine()
{

  try
  {
    shutdown();

    // global push/pop around everything, to ensure proper destruction
    // of context-dependent data structures
    d_ctxManager->cleanup();

    // destroy all passes before destroying things that they refer to
    d_smtSolver->getPreprocessor()->cleanup();

    d_pfManager.reset(nullptr);
    d_ucManager.reset(nullptr);

    d_abductSolver.reset(nullptr);
    d_interpolSolver.reset(nullptr);
    d_quantElimSolver.reset(nullptr);
    d_sygusSolver.reset(nullptr);
    d_smtDriver.reset(nullptr);
    d_smtSolver.reset(nullptr);

    d_stats.reset(nullptr);
    d_routListener.reset(nullptr);
    // destroy the state
    d_state.reset(nullptr);
    // destroy the environment
    d_env.reset(nullptr);
  }
  catch (Exception& e)
  {
    d_env->warning() << "cvc5 threw an exception during cleanup." << std::endl << e << std::endl;
  }
}

void SolverEngine::setLogic(const LogicInfo& logic)
{
  if (d_state->isFullyInited())
  {
    throw ModalException(
        "Cannot set logic in SolverEngine after the engine has "
        "finished initializing.");
  }
  d_env->d_logic = logic;
  d_userLogic = logic;
  d_userLogicSet = true;
  setLogicInternal();
}

void SolverEngine::setLogic(const std::string& s)
{
  try
  {
    setLogic(LogicInfo(s));
  }
  catch (IllegalArgumentException& e)
  {
    throw LogicException(e.what());
  }
}

bool SolverEngine::isLogicSet() const { return d_userLogicSet; }

const LogicInfo& SolverEngine::getLogicInfo() const
{
  return d_env->getLogicInfo();
}

LogicInfo SolverEngine::getUserLogicInfo() const
{
  // Lock the logic to make sure that this logic can be queried. We create a
  // copy of the user logic here to keep this method const.
  LogicInfo res = d_userLogic;
  res.lock();
  return res;
}

void SolverEngine::setLogicInternal()
{
  Assert(!d_state->isFullyInited())
      << "setting logic in SolverEngine but the engine has already"
         " finished initializing for this run";
  d_env->d_logic.lock();
  d_userLogic.lock();
}

void SolverEngine::setInfo(const std::string& key, const std::string& value)
{
  Trace("smt") << "SMT setInfo(" << key << ", " << value << ")" << endl;

  if (key == "filename")
  {
    d_env->d_options.write_driver().filename = value;
    d_env->getStatisticsRegistry().registerValue<std::string>(
        "driver::filename", value);
  }
  else if (key == "smt-lib-version"
           && !getOptions().base.inputLanguageWasSetByUser)
  {
    if (value != "2" && value != "2.6")
    {
      d_env->warning() << "SMT-LIB version " << value
                << " unsupported, defaulting to language (and semantics of) "
                   "SMT-LIB 2.6\n";
    }
    getOptions().write_base().inputLanguage = Language::LANG_SMTLIB_V2_6;
    // also update the output language
    if (!getOptions().printer.outputLanguageWasSetByUser)
    {
      setOption("output-language", "smtlib2.6");
      getOptions().write_printer().outputLanguageWasSetByUser = false;
    }
  }
  else if (key == "status")
  {
    d_state->notifyExpectedStatus(value);
  }
}

bool SolverEngine::isValidGetInfoFlag(const std::string& key) const
{
  if (key == "all-statistics" || key == "error-behavior" || key == "filename"
      || key == "name" || key == "version" || key == "authors"
      || key == "status" || key == "time" || key == "reason-unknown"
      || key == "assertion-stack-levels" || key == "all-options")
  {
    return true;
  }
  return false;
}

std::string SolverEngine::getInfo(const std::string& key) const
{
  Trace("smt") << "SMT getInfo(" << key << ")" << endl;
  if (key == "all-statistics")
  {
    return toSExpr(d_env->getStatisticsRegistry().begin(),
                   d_env->getStatisticsRegistry().end());
  }
  if (key == "error-behavior")
  {
    return "immediate-exit";
  }
  if (key == "filename")
  {
    return d_env->getOptions().driver.filename;
  }
  if (key == "name")
  {
    return toSExpr(Configuration::getName());
  }
  if (key == "version")
  {
    return toSExpr(Configuration::getVersionString());
  }
  if (key == "authors")
  {
    return toSExpr("the " + Configuration::getName() + " authors");
  }
  if (key == "status")
  {
    // sat | unsat | unknown
    Result status = d_state->getStatus();
    switch (status.getStatus())
    {
      case Result::SAT: return "sat";
      case Result::UNSAT: return "unsat";
      default: return "unknown";
    }
  }
  if (key == "time")
  {
    return toSExpr(std::clock());
  }
  if (key == "reason-unknown")
  {
    Result status = d_state->getStatus();
    if (!status.isNull() && status.isUnknown())
    {
      std::stringstream ss;
      ss << status.getUnknownExplanation();
      std::string s = ss.str();
      transform(s.begin(), s.end(), s.begin(), ::tolower);
      return s;
    }
    else
    {
      throw RecoverableModalException(
          "Can't get-info :reason-unknown when the "
          "last result wasn't unknown!");
    }
  }
  if (key == "assertion-stack-levels")
  {
    size_t ulevel = d_ctxManager->getNumUserLevels();
    AlwaysAssert(ulevel <= std::numeric_limits<unsigned long int>::max());
    return toSExpr(ulevel);
  }
  Assert(key == "all-options");
  // get the options, like all-statistics
  std::vector<std::vector<std::string>> res;
  for (const auto& opt : options::getNames())
  {
    res.emplace_back(
        std::vector<std::string>{opt, options::get(getOptions(), opt)});
  }
  return toSExpr(res);
}

void SolverEngine::debugCheckFormals(const std::vector<Node>& formals,
                                     Node func)
{
  std::unordered_set<Node> vars;
  for (const Node& v : formals)
  {
    if (v.getKind() != Kind::BOUND_VARIABLE)
    {
      std::stringstream ss;
      ss << "All formal arguments to defined functions must be "
            "BOUND_VARIABLEs, but in the\n"
         << "definition of function " << func << ", formal\n"
         << "  " << v << "\n"
         << "has kind " << v.getKind();
      throw TypeCheckingExceptionPrivate(func, ss.str());
    }
    if (!vars.insert(v).second)
    {
      std::stringstream ss;
      ss << "All formal arguments to defined functions must be "
            "unique, but a duplicate variable was used in the "
         << "definition of function " << func;
      throw TypeCheckingExceptionPrivate(func, ss.str());
    }
  }
}

void SolverEngine::debugCheckFunctionBody(Node formula,
                                          const std::vector<Node>& formals,
                                          Node func)
{
  TypeNode formulaType = formula.getType(d_env->getOptions().expr.typeChecking);
  TypeNode funcType = func.getType();
  // We distinguish here between definitions of constants and functions,
  // because the type checking for them is subtly different.  Perhaps we
  // should instead have SolverEngine::defineFunction() and
  // SolverEngine::defineConstant() for better clarity, although then that
  // doesn't match the SMT-LIBv2 standard...
  if (formals.size() > 0)
  {
    TypeNode rangeType = funcType.getRangeType();
    if (formulaType != rangeType)
    {
      stringstream ss;
      ss << "Type of defined function does not match its declaration\n"
         << "The function  : " << func << "\n"
         << "Declared type : " << rangeType << "\n"
         << "The body      : " << formula << "\n"
         << "Body type     : " << formulaType;
      throw TypeCheckingExceptionPrivate(func, ss.str());
    }
  }
  else
  {
    if (formulaType != funcType)
    {
      stringstream ss;
      ss << "Declared type of defined constant does not match its definition\n"
         << "The constant   : " << func << "\n"
         << "Declared type  : " << funcType << "\n"
         << "The definition : " << formula << "\n"
         << "Definition type: " << formulaType;
      throw TypeCheckingExceptionPrivate(func, ss.str());
    }
  }
}

void SolverEngine::declareConst(const Node& c) { d_state->notifyDeclaration(); }

void SolverEngine::declareSort(const TypeNode& tn)
{
  d_state->notifyDeclaration();
}

void SolverEngine::defineFunction(Node func,
                                  const std::vector<Node>& formals,
                                  Node formula,
                                  bool global)
{
  beginCall();
  Trace("smt") << "SMT defineFunction(" << func << ")" << endl;
  debugCheckFormals(formals, func);

  // type check body
  debugCheckFunctionBody(formula, formals, func);

  Node def = formula;
  if (!formals.empty())
  {
    NodeManager* nm = d_env->getNodeManager();
    def = nm->mkNode(
        Kind::LAMBDA, nm->mkNode(Kind::BOUND_VAR_LIST, formals), def);
  }
  Node feq = func.eqNode(def);
  d_smtSolver->getAssertions().addDefineFunDefinition(feq, global);
}

void SolverEngine::defineFunction(Node func, Node lambda, bool global)
{
  beginCall();
  // A define-fun is treated as a (higher-order) assertion. It is provided
  // to the assertions object. It will be added as a top-level substitution
  // within this class, possibly multiple times if global is true.
  Node feq = func.eqNode(lambda);
  d_smtSolver->getAssertions().addDefineFunDefinition(feq, global);
}

void SolverEngine::defineFunctionsRec(
    const std::vector<Node>& funcs,
    const std::vector<std::vector<Node>>& formals,
    const std::vector<Node>& formulas,
    bool global)
{
  beginCall();
  Trace("smt") << "SMT defineFunctionsRec(...)" << endl;

  if (funcs.size() != formals.size() && funcs.size() != formulas.size())
  {
    stringstream ss;
    ss << "Number of functions, formals, and function bodies passed to "
          "defineFunctionsRec do not match:"
       << "\n"
       << "        #functions : " << funcs.size() << "\n"
       << "        #arg lists : " << formals.size() << "\n"
       << "  #function bodies : " << formulas.size() << "\n";
    throw ModalException(ss.str());
  }
  for (unsigned i = 0, size = funcs.size(); i < size; i++)
  {
    // check formal argument list
    debugCheckFormals(formals[i], funcs[i]);
    // type check body
    debugCheckFunctionBody(formulas[i], formals[i], funcs[i]);
  }

  NodeManager* nm = d_env->getNodeManager();
  for (unsigned i = 0, size = funcs.size(); i < size; i++)
  {
    // we assert a quantified formula
    Node func_app;
    // make the function application
    if (formals[i].empty())
    {
      // it has no arguments
      func_app = funcs[i];
    }
    else
    {
      std::vector<Node> children;
      children.push_back(funcs[i]);
      children.insert(children.end(), formals[i].begin(), formals[i].end());
      func_app = nm->mkNode(Kind::APPLY_UF, children);
    }
    Node lem = nm->mkNode(Kind::EQUAL, func_app, formulas[i]);
    if (!formals[i].empty())
    {
      // set the attribute to denote this is a function definition
      Node aexpr = nm->mkNode(Kind::INST_ATTRIBUTE, func_app);
      aexpr = nm->mkNode(Kind::INST_PATTERN_LIST, aexpr);
      FunDefAttribute fda;
      func_app.setAttribute(fda, true);
      // make the quantified formula
      Node boundVars = nm->mkNode(Kind::BOUND_VAR_LIST, formals[i]);
      lem = nm->mkNode(Kind::FORALL, boundVars, lem, aexpr);
    }
    // Assert the quantified formula. Notice we don't call assertFormula
    // directly, since we should call a private member method since we have
    // already ensuring this SolverEngine is initialized above.
    // add define recursive definition to the assertions
    d_smtSolver->getAssertions().addDefineFunDefinition(lem, global);
  }
}

void SolverEngine::defineFunctionRec(Node func,
                                     const std::vector<Node>& formals,
                                     Node formula,
                                     bool global)
{
  std::vector<Node> funcs;
  funcs.push_back(func);
  std::vector<std::vector<Node>> formals_multi;
  formals_multi.push_back(formals);
  std::vector<Node> formulas;
  formulas.push_back(formula);
  defineFunctionsRec(funcs, formals_multi, formulas, global);
}

TheoryModel* SolverEngine::getAvailableModel(const char* c) const
{
  if (!d_env->getOptions().theory.assignFunctionValues)
  {
    std::stringstream ss;
    ss << "Cannot " << c << " when --assign-function-values is false.";
    throw RecoverableModalException(ss.str().c_str());
  }

  if (d_state->getMode() != SmtMode::SAT
      && d_state->getMode() != SmtMode::SAT_UNKNOWN)
  {
    std::stringstream ss;
    ss << "Cannot " << c
       << " unless immediately preceded by SAT or UNKNOWN response.";
    throw RecoverableModalException(ss.str().c_str());
  }

  if (!d_env->getOptions().smt.produceModels)
  {
    std::stringstream ss;
    ss << "Cannot " << c << " when produce-models options is off.";
    throw ModalException(ss.str().c_str());
  }

  TheoryEngine* te = d_smtSolver->getTheoryEngine();
  Assert(te != nullptr);
  // If the solver is in UNKNOWN mode, we use the latest available model (e.g.,
  // one that was generated for a last call check). Note that the model is SAT
  // context-independent internally, so this works even if the SAT solver has
  // backtracked since the model was generated. We disable the resource manager
  // while building or getting the model. In general, we should not be spending
  // resources while building a model, but this ensures that we return a model
  // if a problem was solved within the allocated resources.
  getResourceManager()->setEnabled(false);
  TheoryModel* m = d_state->getMode() == SmtMode::SAT_UNKNOWN
                       ? te->getModel()
                       : te->getBuiltModel();
  getResourceManager()->setEnabled(true);

  if (m == nullptr)
  {
    std::stringstream ss;
    ss << "Cannot " << c
       << " since model is not available. Perhaps the most recent call to "
          "check-sat was interrupted?";
    throw RecoverableModalException(ss.str().c_str());
  }
  // compute the model core if necessary and not done so already
  const Options& opts = d_env->getOptions();
  if (opts.smt.modelCoresMode != options::ModelCoresMode::NONE
      && !m->isUsingModelCore())
  {
    // If we enabled model cores, we compute a model core for m based on our
    // (expanded) assertions using the model core builder utility. Notice that
    // we get the assertions using the getAssertionsInternal, which does not
    // impact whether we are in "sat" mode
    std::vector<Node> asserts = getAssertionsInternal();
    d_smtSolver->getPreprocessor()->applySubstitutions(asserts);
    ModelCoreBuilder mcb(*d_env.get());
    mcb.setModelCore(asserts, m, opts.smt.modelCoresMode);
  }

  return m;
}

std::shared_ptr<ProofNode> SolverEngine::getAvailableSatProof()
{
  if (d_state->getMode() != SmtMode::UNSAT)
  {
    std::stringstream ss;
    ss << "Cannot get proof unless immediately preceded by UNSAT response.";
    throw RecoverableModalException(ss.str().c_str());
  }
  std::shared_ptr<ProofNode> pePfn;
  if (d_env->isSatProofProducing())
  {
    // get the proof from the prop engine
    PropEngine* pe = d_smtSolver->getPropEngine();
    Assert(pe != nullptr);
    pePfn = pe->getProof();
    Assert(pePfn != nullptr);
  }
  else
  {
    const context::CDList<Node>& assertions =
        d_smtSolver->getPreprocessedAssertions();
    // if not SAT proof producing, we construct a trusted step here
    std::vector<std::shared_ptr<ProofNode>> ps;
    ProofNodeManager* pnm = d_pfManager->getProofNodeManager();
    for (const Node& a : assertions)
    {
      // skip true assertions
      if (!a.isConst() || !a.getConst<bool>())
      {
        ps.push_back(pnm->mkAssume(a));
      }
    }
    // since we do not have the theory lemmas, this is an SMT refutation trust
    // step, not a SAT refutation.
    NodeManager* nm = d_env->getNodeManager();
    Node fn = nm->mkConst(false);
    pePfn = pnm->mkTrustedNode(TrustId::SMT_REFUTATION, ps, {}, fn);
  }
  return pePfn;
}

QuantifiersEngine* SolverEngine::getAvailableQuantifiersEngine(
    const char* c) const
{
  QuantifiersEngine* qe = d_smtSolver->getQuantifiersEngine();
  if (qe == nullptr)
  {
    std::stringstream ss;
    ss << "Cannot " << c << " when quantifiers are not present.";
    throw ModalException(ss.str().c_str());
  }
  return qe;
}

Result SolverEngine::checkSat()
{
  beginCall(true);
  Result res = checkSatInternal({});
  endCall();
  return res;
}

Result SolverEngine::checkSat(const Node& assumption)
{
  beginCall(true);
  std::vector<Node> assump;
  if (!assumption.isNull())
  {
    assump.push_back(assumption);
  }
  Result res = checkSatInternal(assump);
  endCall();
  return res;
}

Result SolverEngine::checkSat(const std::vector<Node>& assumptions)
{
  beginCall(true);
  Result res = checkSatInternal(assumptions);
  endCall();
  return res;
}

Result SolverEngine::checkSatInternal(const std::vector<Node>& assumptions)
{
  ensureWellFormedTerms(assumptions, "checkSat");

  Trace("smt") << "SolverEngine::checkSat(" << assumptions << ")" << endl;
  // update the state to indicate we are about to run a check-sat
  d_state->notifyCheckSat();

  // Call the SMT solver driver to check for satisfiability. Note that in the
  // case of options like e.g. deep restarts, this may invokve multiple calls
  // to check satisfiability in the underlying SMT solver
  Result r = d_smtDriver->checkSat(assumptions);

  Trace("smt") << "SolverEngine::checkSat(" << assumptions << ") => " << r
               << endl;
  // notify our state of the check-sat result
  d_state->notifyCheckSatResult(r);

  // Check that SAT results generate a model correctly.
  if (d_env->getOptions().smt.checkModels)
  {
    if (r.getStatus() == Result::SAT)
    {
      checkModel();
    }
  }
  // Check that UNSAT results generate a proof correctly.
  if (d_env->getOptions().smt.checkProofs)
  {
    if (r.getStatus() == Result::UNSAT)
    {
      checkProof();
    }
  }
  // Check that UNSAT results generate an unsat core correctly.
  if (d_env->getOptions().smt.checkUnsatCores)
  {
    if (r.getStatus() == Result::UNSAT)
    {
      TimerStat::CodeTimer checkUnsatCoreTimer(d_stats->d_checkUnsatCoreTime);
      checkUnsatCore();
    }
  }

  if (d_env->getOptions().base.statisticsEveryQuery)
  {
    printStatisticsDiff();
  }

  // set the filename on the result
  const std::string& filename = d_env->getOptions().driver.filename;
  return Result(r, filename);
}

std::pair<Result, std::vector<Node>> SolverEngine::getTimeoutCore(
    const std::vector<Node>& assumptions)
{
  Trace("smt") << "SolverEngine::getTimeoutCore()" << std::endl;
  beginCall(true);
  // refresh the assertions, to ensure we have applied preprocessing to
  // all current assertions
  d_smtDriver->refreshAssertions();
  TimeoutCoreManager tcm(*d_env.get());
  // get the preprocessed assertions
  const context::CDList<Node>& assertions =
      d_smtSolver->getPreprocessedAssertions();
  std::vector<Node> passerts(assertions.begin(), assertions.end());
  const context::CDHashMap<size_t, Node>& ppsm =
      d_smtSolver->getPreprocessedSkolemMap();
  std::map<size_t, Node> ppSkolemMap;
  for (auto& pk : ppsm)
  {
    ppSkolemMap[pk.first] = pk.second;
  }
  std::pair<Result, std::vector<Node>> ret =
      tcm.getTimeoutCore(passerts, ppSkolemMap, assumptions);
  // convert the preprocessed assertions to input assertions
  std::vector<Node> core;
  if (assumptions.empty())
  {
    if (!ret.second.empty())
    {
      core = d_ucManager->convertPreprocessedToInput(ret.second, true);
    }
  }
  else
  {
    // not necessary to convert, since we computed the assumptions already
    core = ret.second;
  }
  endCall();
  return std::pair<Result, std::vector<Node>>(ret.first, core);
}

std::vector<Node> SolverEngine::getUnsatAssumptions(void)
{
  Trace("smt") << "SMT getUnsatAssumptions()" << endl;
  if (!d_env->getOptions().smt.unsatAssumptions)
  {
    throw ModalException(
        "Cannot get unsat assumptions when produce-unsat-assumptions option "
        "is off.");
  }
  if (d_state->getMode() != SmtMode::UNSAT)
  {
    throw RecoverableModalException(
        "Cannot get unsat assumptions unless immediately preceded by "
        "UNSAT.");
  }
  UnsatCore core = getUnsatCoreInternal();
  std::vector<Node> res;
  std::vector<Node>& assumps = d_smtSolver->getAssertions().getAssumptions();
  for (const Node& e : assumps)
  {
    if (std::find(core.begin(), core.end(), e) != core.end())
    {
      res.push_back(e);
    }
  }
  return res;
}

void SolverEngine::assertFormula(const Node& formula)
{
  beginCall();
  ensureWellFormedTerm(formula, "assertFormula");
  assertFormulaInternal(formula);
}

void SolverEngine::assertFormulaInternal(const Node& formula)
{
  // as an optimization we do not check whether formula is well-formed here, and
  // defer this check for certain cases within the assertions module.
  Trace("smt") << "SolverEngine::assertFormula(" << formula << ")" << endl;
  d_smtSolver->getAssertions().assertFormula(formula);
}

/*
   --------------------------------------------------------------------------
    Handling SyGuS commands
   --------------------------------------------------------------------------
*/

void SolverEngine::declareSygusVar(Node var)
{
  beginCall();
  d_sygusSolver->declareSygusVar(var);
}

void SolverEngine::declareSynthFun(Node func,
                                   TypeNode sygusType,
                                   bool isInv,
                                   const std::vector<Node>& vars)
{
  beginCall();
  d_sygusSolver->declareSynthFun(func, sygusType, isInv, vars);
}
void SolverEngine::declareSynthFun(Node func,
                                   bool isInv,
                                   const std::vector<Node>& vars)
{
  beginCall();
  // use a null sygus type
  TypeNode sygusType;
  d_sygusSolver->declareSynthFun(func, sygusType, isInv, vars);
}

void SolverEngine::assertSygusConstraint(Node n, bool isAssume)
{
  beginCall();
  d_sygusSolver->assertSygusConstraint(n, isAssume);
}

std::vector<Node> SolverEngine::getSygusConstraints()
{
  beginCall();
  return d_sygusSolver->getSygusConstraints();
}

std::vector<Node> SolverEngine::getSygusAssumptions()
{
  beginCall();
  return d_sygusSolver->getSygusAssumptions();
}

void SolverEngine::assertSygusInvConstraint(Node inv,
                                            Node pre,
                                            Node trans,
                                            Node post)
{
  beginCall();
  d_sygusSolver->assertSygusInvConstraint(inv, pre, trans, post);
}

SynthResult SolverEngine::checkSynth(bool isNext)
{
  beginCall();
  if (isNext && d_state->getMode() != SmtMode::SYNTH)
  {
    throw RecoverableModalException(
        "Cannot check-synth-next unless immediately preceded by a successful "
        "call to check-synth(-next).");
  }
  SynthResult r = d_sygusSolver->checkSynth(isNext);
  d_state->notifyCheckSynthResult(r);
  return r;
}

Node SolverEngine::findSynth(modes::FindSynthTarget fst, const TypeNode& gtn)
{
  Trace("smt") << "SolverEngine::findSynth " << fst << std::endl;
  beginCall(true);
  // The grammar(s) we will use. This may be more than one if doing rewrite
  // rule synthesis from input or if no grammar is specified, indicating we
  // wish to use grammars for each function-to-synthesize.
  std::vector<TypeNode> gtnu;
  if (!gtn.isNull())
  {
    // Must generalize the free symbols in the grammar to variables. Otherwise,
    // certain algorithms (e.g. sampling) will fail to treat the free symbols
    // of the grammar as inputs to the term to find.
    TypeNode ggtn = theory::datatypes::utils::generalizeSygusType(gtn);
    gtnu.push_back(ggtn);
  }
  // if synthesizing rewrite rules from input, we infer the grammar here
  if (fst == modes::FindSynthTarget::REWRITE_INPUT)
  {
    if (!gtn.isNull())
    {
      Warning() << "Ignoring grammar provided to find-synth :rewrite_input"
                << std::endl;
    }
    uint64_t nvars = options().quantifiers.sygusRewSynthInputNVars;
    std::vector<Node> asserts = getAssertionsInternal();
    gtnu = preprocessing::passes::SynthRewRulesPass::getGrammarsFrom(
        *d_env.get(), asserts, nvars);
    if (gtnu.empty())
    {
      Warning() << "Could not find grammar in find-synth :rewrite_input"
                << std::endl;
      return Node::null();
    }
  }
  if (d_sygusSolver != nullptr && gtnu.empty())
  {
    // if no type provided, and the sygus solver exists,
    std::vector<std::pair<Node, TypeNode>> funs =
        d_sygusSolver->getSynthFunctions();
    for (const std::pair<Node, TypeNode>& f : funs)
    {
      if (!f.second.isNull())
      {
        gtnu.push_back(f.second);
      }
    }
  }
  if (gtnu.empty())
  {
    throw RecoverableModalException(
        "No grammar available in call to find-synth. Either provide one or "
        "ensure synth-fun has been called.");
  }
  // initialize find synthesis solver if not done so already
  if (d_findSynthSolver == nullptr)
  {
    d_findSynthSolver.reset(new FindSynthSolver(*d_env.get()));
  }
  Node ret = d_findSynthSolver->findSynth(fst, gtnu);
  d_state->notifyFindSynth(!ret.isNull());
  endCall();
  return ret;
}

Node SolverEngine::findSynthNext()
{
  beginCall();
  if (d_state->getMode() != SmtMode::FIND_SYNTH)
  {
    throw RecoverableModalException(
        "Cannot find-synth-next unless immediately preceded by a successful "
        "call to find-synth(-next).");
  }
  Node ret = d_findSynthSolver->findSynthNext();
  d_state->notifyFindSynth(!ret.isNull());
  return ret;
}

/*
   --------------------------------------------------------------------------
    End of Handling SyGuS commands
   --------------------------------------------------------------------------
*/

void SolverEngine::declarePool(const Node& p,
                               const std::vector<Node>& initValue)
{
  Assert(p.isVar() && p.getType().isSet());
  beginCall();
  QuantifiersEngine* qe = getAvailableQuantifiersEngine("declareTermPool");
  qe->declarePool(p, initValue);
}

void SolverEngine::declareOracleFun(
    Node var, std::function<std::vector<Node>(const std::vector<Node>&)> fn)
{
  beginCall();
  QuantifiersEngine* qe = getAvailableQuantifiersEngine("declareOracleFun");
  qe->declareOracleFun(var);
  NodeManager* nm = d_env->getNodeManager();
  std::vector<Node> inputs;
  std::vector<Node> outputs;
  TypeNode tn = var.getType();
  Node app;
  if (tn.isFunction())
  {
    const std::vector<TypeNode>& argTypes = tn.getArgTypes();
    for (const TypeNode& t : argTypes)
    {
      inputs.push_back(NodeManager::mkBoundVar(t));
    }
    outputs.push_back(NodeManager::mkBoundVar(tn.getRangeType()));
    std::vector<Node> appc;
    appc.push_back(var);
    appc.insert(appc.end(), inputs.begin(), inputs.end());
    app = nm->mkNode(Kind::APPLY_UF, appc);
  }
  else
  {
    outputs.push_back(NodeManager::mkBoundVar(tn.getRangeType()));
    app = var;
  }
  // makes equality assumption
  Node assume = nm->mkNode(Kind::EQUAL, app, outputs[0]);
  // no constraints
  Node constraint = nm->mkConst(true);
  // make the oracle constant which carries the method implementation
  Oracle oracle(fn);
  Node o = nm->mkOracle(oracle);
  // set the attribute, which ensures we remember the method implementation for
  // the oracle function
  var.setAttribute(theory::OracleInterfaceAttribute(), o);
  // define the oracle interface
  Node q = quantifiers::OracleEngine::mkOracleInterface(
      inputs, outputs, assume, constraint, o);
  // assert it
  assertFormula(q);
}

void SolverEngine::addPlugin(Plugin* p)
{
  if (d_state->isFullyInited())
  {
    throw ModalException(
        "Cannot add plugin after the solver has been fully initialized.");
  }
  // we do not initialize the solver here.
  d_env->addPlugin(p);
}

Node SolverEngine::simplify(const Node& t, bool applySubs)
{
  beginCall(true);
  Node tt = t;
  // if we are applying substitutions
  if (applySubs)
  {
    // ensure we've processed assertions
    d_smtDriver->refreshAssertions();
    // apply substitutions
    tt = d_smtSolver->getPreprocessor()->applySubstitutions(tt);
  }
  // now rewrite
  Node ret = d_env->getRewriter()->rewrite(tt);
  // make so that the returned term does not involve arithmetic subtyping
  SubtypeElimNodeConverter senc(d_env->getNodeManager());
  ret = senc.convert(ret);
  endCall();
  return ret;
}

Node SolverEngine::getValue(const Node& t) const
{
  ensureWellFormedTerm(t, "get value");
  Trace("smt") << "SMT getValue(" << t << ")" << endl;
  TypeNode expectedType = t.getType();

  // We must expand definitions here, which replaces certain subterms of t
  // by the form that is used internally. This is necessary for some corner
  // cases of get-value to be accurate, e.g., when getting the value of
  // a division-by-zero term, we require getting the appropriate skolem
  // function corresponding to division-by-zero which may have been used during
  // the previous satisfiability check.
  std::unordered_map<Node, Node> cache;
  ExpandDefs expDef(*d_env.get());
  // Must apply substitutions first to ensure we expand definitions in the
  // solved form of t as well.
  Node n = d_smtSolver->getPreprocessor()->applySubstitutions(t);
  n = expDef.expandDefinitions(n, cache);

  Trace("smt") << "--- getting value of " << n << endl;
  // There are two ways model values for terms are computed (for historical
  // reasons).  One way is that used in check-model; the other is that
  // used by the Model classes.  It's not clear to me exactly how these
  // two are different, but they need to be unified.  This ugly hack here
  // is to fix bug 554 until we can revamp boolean-terms and models [MGD]

  // AJR : necessary?
  if (!n.getType().isFunction())
  {
    n = d_env->getRewriter()->rewrite(n);
  }

  Trace("smt") << "--- getting value of " << n << endl;
  TheoryModel* m = getAvailableModel("get-value");
  Assert(m != nullptr);
  Node resultNode = m->getValue(n);
  Trace("smt") << "--- got value " << n << " = " << resultNode << endl;
  Trace("smt") << "--- type " << resultNode.getType() << endl;
  Trace("smt") << "--- expected type " << expectedType << endl;

  // type-check the result we got
  Assert(resultNode.isNull() || resultNode.getType() == expectedType)
      << "Run with -t smt for details.";

  // Ensure it's a value (constant or const-ish like real algebraic
  // numbers), or a lambda (for uninterpreted functions). This assertion only
  // holds for models that do not have approximate values.
  if (!m->isValue(resultNode))
  {
    d_env->warning() << "Could not evaluate " << resultNode
                     << " in getValue." << std::endl;
  }

  if (d_env->getOptions().smt.abstractValues)
  {
    TypeNode rtn = resultNode.getType();
    if (rtn.isArray())
    {
      // construct the skolem function
      SkolemManager* skm = d_env->getNodeManager()->getSkolemManager();
      Node a = skm->mkInternalSkolemFunction(
          InternalSkolemId::ABSTRACT_VALUE, rtn, {resultNode});
      // add to top-level substitutions if applicable
      theory::TrustSubstitutionMap& tsm = d_env->getTopLevelSubstitutions();
      if (!tsm.get().hasSubstitution(resultNode))
      {
        tsm.addSubstitution(resultNode, a);
      }
      resultNode = a;
      Trace("smt") << "--- abstract value >> " << resultNode << endl;
    }
  }

  return resultNode;
}

std::vector<Node> SolverEngine::getValues(const std::vector<Node>& exprs) const
{
  std::vector<Node> result;
  for (const Node& e : exprs)
  {
    result.push_back(getValue(e));
  }
  return result;
}

std::vector<Node> SolverEngine::getModelDomainElements(TypeNode tn) const
{
  Assert(tn.isUninterpretedSort());
  TheoryModel* m = getAvailableModel("getModelDomainElements");
  return m->getDomainElements(tn);
}

bool SolverEngine::isModelCoreSymbol(Node n)
{
  Assert(n.isVar());
  const Options& opts = d_env->getOptions();
  if (opts.smt.modelCoresMode == options::ModelCoresMode::NONE)
  {
    // if the model core mode is none, we are always a model core symbol
    return true;
  }
  TheoryModel* tm = getAvailableModel("isModelCoreSymbol");
  return tm->isModelCoreSymbol(n);
}

std::string SolverEngine::getModel(const std::vector<TypeNode>& declaredSorts,
                                   const std::vector<Node>& declaredFuns)
{
  // !!! Note that all methods called here should have a version at the API
  // level. This is to ensure that the information associated with a model is
  // completely accessible by the user. This is currently not rigorously
  // enforced. An alternative design would be to have this method implemented
  // at the API level, but this makes exceptions in the text interface less
  // intuitive.
  TheoryModel* tm = getAvailableModel("get model");
  // use the smt::Model model utility for printing
  const Options& opts = d_env->getOptions();
  bool isKnownSat = (d_state->getMode() == SmtMode::SAT);
  Model m(isKnownSat, opts.driver.filename);
  // set the model declarations, which determines what is printed in the model
  for (const TypeNode& tn : declaredSorts)
  {
    m.addDeclarationSort(tn, getModelDomainElements(tn));
  }
  bool usingModelCores =
      (opts.smt.modelCoresMode != options::ModelCoresMode::NONE);
  for (const Node& n : declaredFuns)
  {
    if (usingModelCores && !tm->isModelCoreSymbol(n))
    {
      // skip if not in model core
      continue;
    }
    Node value = tm->getValue(n);
    m.addDeclarationTerm(n, value);
  }
  // for separation logic
  TypeNode locT, dataT;
  if (getSepHeapTypes(locT, dataT))
  {
    std::pair<Node, Node> sh = getSepHeapAndNilExpr();
    m.setHeapModel(sh.first, sh.second);
  }
  // print the model
  std::stringstream ssm;
  ssm << m;
  return ssm.str();
}

void SolverEngine::blockModel(modes::BlockModelsMode mode)
{
  Trace("smt") << "SMT blockModel()" << endl;
  TheoryModel* m = getAvailableModel("block model");

  // get expanded assertions
  std::vector<Node> eassertsProc = getSubstitutedAssertions();
  ModelBlocker mb(*d_env.get());
  Node eblocker = mb.getModelBlocker(eassertsProc, m, mode);
  Trace("smt") << "Block formula: " << eblocker << std::endl;

  // Must begin call now to ensure pops are processed. We cannot call this
  // above since we are accessing the model.
  beginCall();
  assertFormulaInternal(eblocker);
}

void SolverEngine::blockModelValues(const std::vector<Node>& exprs)
{
  Trace("smt") << "SMT blockModelValues()" << endl;
  ensureWellFormedTerms(exprs, "block model values");

  TheoryModel* m = getAvailableModel("block model values");

  // get expanded assertions
  std::vector<Node> eassertsProc = getSubstitutedAssertions();
  // we always do block model values mode here
  ModelBlocker mb(*d_env.get());
  Node eblocker = mb.getModelBlocker(
      eassertsProc, m, modes::BlockModelsMode::VALUES, exprs);

  // Call begin call here, for same reasons as above.
  beginCall();
  assertFormulaInternal(eblocker);
}

std::pair<Node, Node> SolverEngine::getSepHeapAndNilExpr(void)
{
  if (!getLogicInfo().isTheoryEnabled(THEORY_SEP))
  {
    const char* msg =
        "Cannot obtain separation logic expressions if not using the "
        "separation logic theory.";
    throw RecoverableModalException(msg);
  }
  Node heap;
  Node nil;
  TheoryModel* tm = getAvailableModel("get separation logic heap and nil");
  if (!tm->getHeapModel(heap, nil))
  {
    const char* msg =
        "Failed to obtain heap/nil "
        "expressions from theory model.";
    throw RecoverableModalException(msg);
  }
  return std::make_pair(heap, nil);
}

std::vector<Node> SolverEngine::getAssertionsInternal() const
{
  Assert(d_state->isFullyInited());
  // ensure that global declarations are processed
  d_smtSolver->getAssertions().refresh();
  const CDList<Node>& al = d_smtSolver->getAssertions().getAssertionList();
  std::vector<Node> res;
  for (const Node& n : al)
  {
    res.emplace_back(n);
  }
  return res;
}

const Options& SolverEngine::options() const { return d_env->getOptions(); }

bool SolverEngine::isWellFormedTerm(const Node& n) const
{
  // Well formed if it does not have free variables. Note that n may have
  // variable shadowing.
  return !expr::hasFreeVar(n);
}

void SolverEngine::ensureWellFormedTerm(const Node& n,
                                        const std::string& src) const
{
  if (Configuration::isAssertionBuild())
  {
    // Don't check for shadowing here, since shadowing may occur from API
    // users, including the smt2 parser. We don't need to rewrite since
    // getFreeVariables is robust to variable shadowing.
    std::unordered_set<internal::Node> fvs;
    expr::getFreeVariables(n, fvs);
    if (!fvs.empty())
    {
      std::stringstream se;
      se << "Cannot process term " << n << " with ";
      se << "free variables: " << fvs << std::endl;
      throw ModalException(se.str().c_str());
    }
  }
}

void SolverEngine::ensureWellFormedTerms(const std::vector<Node>& ns,
                                         const std::string& src) const
{
  if (Configuration::isAssertionBuild())
  {
    for (const Node& n : ns)
    {
      ensureWellFormedTerm(n, src);
    }
  }
}

void SolverEngine::printProof(std::ostream& out,
                              std::shared_ptr<ProofNode> fp,
                              modes::ProofFormat proofFormat,
                              const std::map<Node, std::string>& assertionNames)
{
  // we print in the format based on the proof mode
  options::ProofFormatMode mode = options::ProofFormatMode::NONE;
  switch (proofFormat)
  {
    case modes::ProofFormat::DEFAULT:
      mode = options().proof.proofFormatMode;
      break;
    case modes::ProofFormat::NONE: mode = options::ProofFormatMode::NONE; break;
    case modes::ProofFormat::DOT: mode = options::ProofFormatMode::DOT; break;
    case modes::ProofFormat::ALETHE:
      mode = options::ProofFormatMode::ALETHE;
      break;
    case modes::ProofFormat::CPC: mode = options::ProofFormatMode::CPC; break;
    case modes::ProofFormat::LFSC: mode = options::ProofFormatMode::LFSC; break;
  }

  d_pfManager->printProof(out,
                          fp,
                          mode,
                          ProofScopeMode::DEFINITIONS_AND_ASSERTIONS,
                          assertionNames);
  out << std::endl;
}

std::vector<Node> SolverEngine::getSubstitutedAssertions()
{
  std::vector<Node> easserts = getAssertions();
  // must expand definitions
  d_smtSolver->getPreprocessor()->applySubstitutions(easserts);
  return easserts;
}

Env& SolverEngine::getEnv() { return *d_env.get(); }

void SolverEngine::declareSepHeap(TypeNode locT, TypeNode dataT)
{
  if (d_state->isFullyInited())
  {
    throw ModalException(
        "Cannot set logic in SolverEngine after the engine has "
        "finished initializing.");
  }
  if (!getLogicInfo().isTheoryEnabled(THEORY_SEP))
  {
    const char* msg =
        "Cannot declare heap if not using the separation logic theory.";
    throw RecoverableModalException(msg);
  }
  TypeNode locT2, dataT2;
  if (getSepHeapTypes(locT2, dataT2))
  {
    std::stringstream ss;
    ss << "ERROR: cannot declare heap types for separation logic more than "
          "once.  We are declaring heap of type ";
    ss << locT << " -> " << dataT << ", but we already have ";
    ss << locT2 << " -> " << dataT2;
    throw LogicException(ss.str());
  }
  d_env->declareSepHeap(locT, dataT);
}

bool SolverEngine::getSepHeapTypes(TypeNode& locT, TypeNode& dataT)
{
  if (!d_env->hasSepHeap())
  {
    return false;
  }
  locT = d_env->getSepLocType();
  dataT = d_env->getSepDataType();
  return true;
}

Node SolverEngine::getSepHeapExpr() { return getSepHeapAndNilExpr().first; }

Node SolverEngine::getSepNilExpr() { return getSepHeapAndNilExpr().second; }

std::vector<Node> SolverEngine::getLearnedLiterals(modes::LearnedLitType t)
{
  Trace("smt") << "SMT getLearnedLiterals()" << std::endl;
  // note that the default mode for learned literals is via the prop engine,
  // although other modes could use the preprocessor
  PropEngine* pe = d_smtSolver->getPropEngine();
  Assert(pe != nullptr);
  return pe->getLearnedZeroLevelLiterals(t);
}

void SolverEngine::checkProof()
{
  Assert(d_env->getOptions().smt.produceProofs);
  if (d_env->isSatProofProducing())
  {
    // internal check the proof
    PropEngine* pe = d_smtSolver->getPropEngine();
    Assert(pe != nullptr);
    if (d_env->getOptions().proof.proofCheck == options::ProofCheckMode::EAGER)
    {
      pe->checkProof(d_smtSolver->getAssertions().getAssertionList());
    }
  }
  std::shared_ptr<ProofNode> pePfn = getAvailableSatProof();
  if (d_env->getOptions().smt.checkProofs)
  {
    // connect proof to assertions, which will fail if the proof is malformed
    d_pfManager->connectProofToAssertions(
        pePfn, d_smtSolver->getAssertions(), ProofScopeMode::UNIFIED);
    // now check the proof
    d_pfManager->checkFinalProof(pePfn);
  }
}

void SolverEngine::beginCall(bool needsRLlimit)
{
  // ensure this solver engine has been initialized
  finishInit();
  // ensure the context is current
  d_ctxManager->doPendingPops();
  // optionally, ensure the resource manager's state is current
  if (needsRLlimit)
  {
    ResourceManager* rm = getResourceManager();
    rm->beginCall();
    Trace("limit") << "SolverEngine::beginCall(): cumulative millis "
                   << rm->getTimeUsage() << ", resources "
                   << rm->getResourceUsage() << std::endl;
  }
}

void SolverEngine::endCall()
{
  // refresh the resource manager (for stats)
  ResourceManager* rm = getResourceManager();
  rm->refresh();
  Trace("limit") << "SolverEngine::endCall(): cumulative millis "
                 << rm->getTimeUsage() << ", resources "
                 << rm->getResourceUsage() << std::endl;
}

StatisticsRegistry& SolverEngine::getStatisticsRegistry()
{
  return d_env->getStatisticsRegistry();
}

UnsatCore SolverEngine::getUnsatCoreInternal(bool isInternal)
{
  if (!d_env->getOptions().smt.produceUnsatCores)
  {
    throw ModalException(
        "Cannot get an unsat core when produce-unsat-cores or produce-proofs "
        "option is off.");
  }
  if (d_state->getMode() != SmtMode::UNSAT)
  {
    throw RecoverableModalException(
        "Cannot get an unsat core unless immediately preceded by "
        "UNSAT response.");
  }
  std::vector<Node> core = d_ucManager->getUnsatCore(isInternal);
  return UnsatCore(core);
}

void SolverEngine::checkUnsatCore()
{
  Assert(d_env->getOptions().smt.produceUnsatCores)
      << "cannot check unsat core if unsat cores are turned off";

  d_env->verbose(1) << "SolverEngine::checkUnsatCore(): generating unsat core"
                    << std::endl;
  UnsatCore core = getUnsatCoreInternal();

  // initialize the core checker
  std::unique_ptr<SolverEngine> coreChecker;
  initializeSubsolver(coreChecker, *d_env.get());
  // disable all proof options
  SetDefaults::disableChecking(coreChecker->getOptions());

  d_env->verbose(1) << "SolverEngine::checkUnsatCore(): pushing core assertions"
                    << std::endl;
  // set up the subsolver
  std::unordered_set<Node> adefs =
      d_smtSolver->getAssertions().getCurrentAssertionListDefitions();
  std::unordered_set<Node> removed;
  assertToSubsolver(*coreChecker.get(), core.getCore(), adefs, removed);
  Result r;
  try
  {
    r = coreChecker->checkSat();
  }
  catch (...)
  {
    throw;
  }
  d_env->verbose(1) << "SolverEngine::checkUnsatCore(): result is " << r
                    << std::endl;
  if (r.isUnknown())
  {
    d_env->warning() << "SolverEngine::checkUnsatCore(): could not check core result "
                 "unknown."
              << std::endl;
  }
  else if (r.getStatus() == Result::SAT)
  {
    InternalError()
        << "SolverEngine::checkUnsatCore(): produced core was satisfiable.";
  }
}

void SolverEngine::checkModel(bool hardFailure)
{
  const CDList<Node>& al = d_smtSolver->getAssertions().getAssertionList();
  // we always enable the assertion list, so it is able to be checked

  TimerStat::CodeTimer checkModelTimer(d_stats->d_checkModelTime);

  d_env->verbose(1) << "SolverEngine::checkModel(): generating model"
                    << std::endl;
  TheoryModel* m = getAvailableModel("check model");
  Assert(m != nullptr);

  // check the model with the theory engine for debugging
  if (options().smt.debugCheckModels)
  {
    TheoryEngine* te = d_smtSolver->getTheoryEngine();
    Assert(te != nullptr);
    te->checkTheoryAssertionsWithModel(hardFailure);
  }

  // check the model with the check models utility
  Assert(d_checkModels != nullptr);
  d_checkModels->checkModel(m, al, hardFailure);
}

UnsatCore SolverEngine::getUnsatCore()
{
  Trace("smt") << "SMT getUnsatCore()" << std::endl;
  return getUnsatCoreInternal(false);
}

std::vector<Node> SolverEngine::getUnsatCoreLemmas()
{
  Trace("smt") << "SMT getUnsatCoreLemmas()" << std::endl;
  finishInit();
  if (!d_env->getOptions().smt.produceUnsatCores)
  {
    throw ModalException(
        "Cannot get lemmas used to derive unsat when produce-unsat-cores is "
        "off.");
  }
  if (d_state->getMode() != SmtMode::UNSAT)
  {
    throw RecoverableModalException(
        "Cannot get lemmas used to derive unsat unless immediately preceded by "
        "UNSAT response.");
  }
  return d_ucManager->getUnsatCoreLemmas(false);
}

void SolverEngine::getRelevantQuantTermVectors(
    std::map<Node, InstantiationList>& insts,
    std::map<Node, std::vector<Node>>& sks,
    bool getDebugInfo)
{
  Assert(d_state->getMode() == SmtMode::UNSAT);
  Assert(d_env->isTheoryProofProducing());
  // note that we don't have to connect the SAT proof to the input assertions,
  // and preprocessing proofs don't impact what instantiations are used
  d_ucManager->getRelevantQuantTermVectors(insts, sks, getDebugInfo);
}

std::vector<std::shared_ptr<ProofNode>> SolverEngine::getProof(
    modes::ProofComponent c)
{
  Trace("smt") << "SMT getProof()\n";
  const Options& opts = d_env->getOptions();
  if (!opts.smt.produceProofs)
  {
    throw ModalException("Cannot get a proof when proof option is off.");
  }
  if (c == modes::ProofComponent::SAT
      || c == modes::ProofComponent::THEORY_LEMMAS
      || c == modes::ProofComponent::PREPROCESS)
  {
    if (!d_env->isSatProofProducing())
    {
      throw ModalException(
          "Cannot get a proof for this component when SAT solver is not proof "
          "producing.");
    }
  }
  // The component modes::ProofComponent::PREPROCESS returns
  // the proof of all preprocessed assertions. It does not require being in an
  // unsat state.
  if (c != modes::ProofComponent::RAW_PREPROCESS
      && d_state->getMode() != SmtMode::UNSAT)
  {
    throw RecoverableModalException(
        "Cannot get a proof unless immediately preceded by "
        "UNSAT response.");
  }
  // determine if we should get the full proof from the SAT solver
  PropEngine* pe = d_smtSolver->getPropEngine();
  Assert(pe != nullptr);
  std::vector<std::shared_ptr<ProofNode>> ps;
  bool connectToPreprocess = false;
  bool connectMkOuterScope = false;
  if (c == modes::ProofComponent::RAW_PREPROCESS)
  {
    // use all preprocessed assertions
    const context::CDList<Node>& assertions =
        d_smtSolver->getPreprocessedAssertions();
    connectToPreprocess = true;
    // We start with (ASSUME a) for each preprocessed assertion a. This
    // proof will be connected to the proof of preprocessing for a.
    ProofNodeManager* pnm = d_pfManager->getProofNodeManager();
    for (const Node& a : assertions)
    {
      ps.push_back(pnm->mkAssume(a));
    }
  }
  else if (c == modes::ProofComponent::SAT)
  {
    ps.push_back(pe->getProof(false));
  }
  else if (c == modes::ProofComponent::THEORY_LEMMAS
           || c == modes::ProofComponent::PREPROCESS)
  {
    ps = pe->getProofLeaves(c);
    // connect to preprocess proofs for preprocess mode
    connectToPreprocess = (c == modes::ProofComponent::PREPROCESS);
  }
  else if (c == modes::ProofComponent::FULL)
  {
    ps.push_back(getAvailableSatProof());
    connectToPreprocess = true;
    connectMkOuterScope = true;
  }
  else
  {
    std::stringstream ss;
    ss << "Unknown proof component " << c << std::endl;
    throw RecoverableModalException(ss.str());
  }

  Assert(d_pfManager);
  // connect proofs to preprocessing, if specified
  if (connectToPreprocess)
  {
    ProofScopeMode scopeMode = connectMkOuterScope
                                   ? ProofScopeMode::DEFINITIONS_AND_ASSERTIONS
                                   : ProofScopeMode::NONE;
    for (std::shared_ptr<ProofNode>& p : ps)
    {
      Assert(p != nullptr);
      p = d_pfManager->connectProofToAssertions(
          p, d_smtSolver->getAssertions(), scopeMode);
    }
  }
  return ps;
}

void SolverEngine::proofToString(std::ostream& out,
                                 std::shared_ptr<ProofNode> fp)
{
  options::ProofFormatMode format_mode =
      getOptions().proof.proofFormatMode;
  d_pfManager->printProof(
      out, fp, format_mode, ProofScopeMode::DEFINITIONS_AND_ASSERTIONS);
}

void SolverEngine::printInstantiations(std::ostream& out)
{
  QuantifiersEngine* qe = getAvailableQuantifiersEngine("printInstantiations");

  // First, extract and print the skolemizations
  bool printed = false;
  bool reqNames = !d_env->getOptions().quantifiers.printInstFull;

  // Extract the skolemizations and instantiations
  std::map<Node, std::vector<Node>> sks;
  std::map<Node, InstantiationList> rinsts;
  if ((d_env->getOptions().smt.produceProofs && d_env->isTheoryProofProducing())
      && getSmtMode() == SmtMode::UNSAT)
  {
    // minimize skolemizations and instantiations based on proof manager
    getRelevantQuantTermVectors(
        rinsts, sks, options().driver.dumpInstantiationsDebug);
  }
  else
  {
    // get all skolem term vectors
    qe->getSkolemTermVectors(sks);
    // get all instantiations
    std::map<Node, std::vector<std::vector<Node>>> insts;
    qe->getInstantiationTermVectors(insts);
    for (const std::pair<const Node, std::vector<std::vector<Node>>>& i : insts)
    {
      // convert to instantiation list
      Node q = i.first;
      InstantiationList& ilq = rinsts[q];
      ilq.initialize(q);
      for (const std::vector<Node>& ii : i.second)
      {
        ilq.d_inst.push_back(InstantiationVec(ii));
      }
    }
  }
  // only print when in list mode
  if (d_env->getOptions().quantifiers.printInstMode
      == options::PrintInstMode::LIST)
  {
    for (const std::pair<const Node, std::vector<Node>>& s : sks)
    {
      Node name;
      if (!qe->getNameForQuant(s.first, name, reqNames))
      {
        // did not have a name and we are only printing formulas with names
        continue;
      }
      SkolemList slist(name, s.second);
      out << slist;
      printed = true;
    }
  }
  for (std::pair<const Node, InstantiationList>& i : rinsts)
  {
    if (i.second.d_inst.empty())
    {
      // no instantiations, skip
      continue;
    }
    Node name;
    if (!qe->getNameForQuant(i.first, name, reqNames))
    {
      // did not have a name and we are only printing formulas with names
      continue;
    }
    // must have a name
    if (d_env->getOptions().quantifiers.printInstMode
        == options::PrintInstMode::NUM)
    {
      out << "(num-instantiations " << name << " " << i.second.d_inst.size()
          << ")" << std::endl;
    }
    else
    {
      // take the name
      i.second.d_quant = name;
      Assert(d_env->getOptions().quantifiers.printInstMode
             == options::PrintInstMode::LIST);
      out << i.second;
    }
    printed = true;
  }
  // if we did not print anything, we indicate this
  if (!printed)
  {
    out << "none" << std::endl;
  }
}

void SolverEngine::getInstantiationTermVectors(
    std::map<Node, std::vector<std::vector<Node>>>& insts)
{
  QuantifiersEngine* qe =
      getAvailableQuantifiersEngine("getInstantiationTermVectors");
  // get the list of all instantiations
  qe->getInstantiationTermVectors(insts);
}

bool SolverEngine::getSynthSolutions(std::map<Node, Node>& solMap)
{
  if (d_sygusSolver == nullptr)
  {
    throw RecoverableModalException(
        "Cannot get synth solutions in this context.");
  }
  bool ret = d_sygusSolver->getSynthSolutions(solMap);
  // we return false if solMap is empty, that is, when we ask for a solution
  // when none is available.
  return ret && !solMap.empty();
}

bool SolverEngine::getSubsolverSynthSolutions(std::map<Node, Node>& solMap)
{
  if (d_sygusSolver == nullptr)
  {
    throw RecoverableModalException(
        "Cannot get subsolver synth solutions in this context.");
  }
  bool ret = d_sygusSolver->getSubsolverSynthSolutions(solMap);
  // we return false if solMap is empty, that is, when we ask for a solution
  // when none is available.
  return ret && !solMap.empty();
}

Node SolverEngine::getQuantifierElimination(Node q, bool doFull)
{
  beginCall(true);
  Node result = d_quantElimSolver->getQuantifierElimination(
      q, doFull, d_isInternalSubsolver);
  endCall();
  return result;
}

Node SolverEngine::getInterpolant(const Node& conj, const TypeNode& grammarType)
{
  beginCall(true);
  // Analogous to getAbduct, ensure that assertions are current.
  d_smtDriver->refreshAssertions();
  std::vector<Node> axioms = getAssertions();
  Node interpol;
  bool success =
      d_interpolSolver->getInterpolant(axioms, conj, grammarType, interpol);
  // notify the state of whether the get-interpolant call was successfuly, which
  // impacts the SMT mode.
  d_state->notifyGetInterpol(success);
  endCall();
  Assert(success == !interpol.isNull());
  return interpol;
}

Node SolverEngine::getInterpolantNext()
{
  beginCall(true);
  if (d_state->getMode() != SmtMode::INTERPOL)
  {
    throw RecoverableModalException(
        "Cannot get-interpolant-next unless immediately preceded by a "
        "successful "
        "call to get-interpolant(-next).");
  }
  Node interpol;
  bool success = d_interpolSolver->getInterpolantNext(interpol);
  // notify the state of whether the get-interpolantant-next call was successful
  d_state->notifyGetInterpol(success);
  endCall();
  Assert(success == !interpol.isNull());
  return interpol;
}

Node SolverEngine::getAbduct(const Node& conj, const TypeNode& grammarType)
{
  beginCall(true);
  // ensure that assertions are current
  d_smtDriver->refreshAssertions();
  std::vector<Node> axioms = getAssertions();
  // expand definitions in the conjecture as well
  Node abd;
  bool success = d_abductSolver->getAbduct(axioms, conj, grammarType, abd);
  // notify the state of whether the get-abduct call was successful, which
  // impacts the SMT mode.
  d_state->notifyGetAbduct(success);
  endCall();
  Assert(success == !abd.isNull());
  return abd;
}

Node SolverEngine::getAbductNext()
{
  beginCall(true);
  if (d_state->getMode() != SmtMode::ABDUCT)
  {
    throw RecoverableModalException(
        "Cannot get-abduct-next unless immediately preceded by a successful "
        "call to get-abduct(-next).");
  }
  Node abd;
  bool success = d_abductSolver->getAbductNext(abd);
  // notify the state of whether the get-abduct-next call was successful
  d_state->notifyGetAbduct(success);
  endCall();
  Assert(success == !abd.isNull());
  return abd;
}

void SolverEngine::getInstantiatedQuantifiedFormulas(std::vector<Node>& qs)
{
  QuantifiersEngine* qe =
      getAvailableQuantifiersEngine("getInstantiatedQuantifiedFormulas");
  qe->getInstantiatedQuantifiedFormulas(qs);
}

void SolverEngine::getInstantiationTermVectors(
    Node q, std::vector<std::vector<Node>>& tvecs)
{
  QuantifiersEngine* qe =
      getAvailableQuantifiersEngine("getInstantiationTermVectors");
  qe->getInstantiationTermVectors(q, tvecs);
}

std::vector<Node> SolverEngine::getAssertions()
{
  Trace("smt") << "SMT getAssertions()" << endl;
  beginCall();
  // note we always enable assertions, so it is available here
  return getAssertionsInternal();
}

void SolverEngine::getDifficultyMap(std::map<Node, Node>& dmap)
{
  Trace("smt") << "SMT getDifficultyMap()\n";
  beginCall();
  if (!d_env->getOptions().smt.produceDifficulty)
  {
    throw ModalException(
        "Cannot get difficulty when difficulty option is off.");
  }
  // the prop engine has the proof of false
  Assert(d_pfManager);
  // get difficulty map from theory engine first
  TheoryEngine* te = d_smtSolver->getTheoryEngine();
  // do not include lemmas
  te->getDifficultyMap(dmap, false);
  // then ask proof manager to translate dmap in terms of the input
  d_pfManager->translateDifficultyMap(dmap, d_smtSolver->getAssertions());
}

void SolverEngine::push()
{
  beginCall();
  Trace("smt") << "SMT push()" << endl;
  d_smtDriver->refreshAssertions();
  d_ctxManager->userPush();
}

void SolverEngine::pop()
{
  beginCall();
  Trace("smt") << "SMT pop()" << endl;
  d_ctxManager->userPop();

  // clear the learned literals from the preprocessor
  d_smtSolver->getPreprocessor()->clearLearnedLiterals();

  Trace("userpushpop") << "SolverEngine: popped to level "
                       << d_env->getUserContext()->getLevel() << endl;
  // should we reset d_status here?
  // SMT-LIBv2 spec seems to imply no, but it would make sense to..
}

void SolverEngine::resetAssertions()
{
  if (!d_state->isFullyInited())
  {
    // We're still in Start Mode, nothing asserted yet, do nothing.
    // (see solver execution modes in the SMT-LIB standard)
    Assert(d_env->getContext()->getLevel() == 0);
    Assert(d_env->getUserContext()->getLevel() == 0);
    return;
  }

  Trace("smt") << "SMT resetAssertions()" << endl;

  d_ctxManager->notifyResetAssertions();

  // reset SmtSolver, which will construct a new prop engine
  d_smtSolver->resetAssertions();
}

void SolverEngine::interrupt()
{
  if (!d_state->isFullyInited())
  {
    return;
  }
  d_smtSolver->interrupt();
}

void SolverEngine::setResourceLimit(uint64_t units, bool cumulative)
{
  if (cumulative)
  {
    d_env->d_options.write_base().cumulativeResourceLimit = units;
  }
  else
  {
    d_env->d_options.write_base().perCallResourceLimit = units;
  }
}
void SolverEngine::setTimeLimit(uint64_t millis)
{
  d_env->d_options.write_base().perCallMillisecondLimit = millis;
}

unsigned long SolverEngine::getResourceUsage() const
{
  return getResourceManager()->getResourceUsage();
}

unsigned long SolverEngine::getTimeUsage() const
{
  return getResourceManager()->getTimeUsage();
}

unsigned long SolverEngine::getResourceRemaining() const
{
  return getResourceManager()->getResourceRemaining();
}

void SolverEngine::printStatisticsSafe(int fd) const
{
  d_env->getStatisticsRegistry().printSafe(fd);
}

void SolverEngine::printStatisticsDiff() const
{
  d_env->getStatisticsRegistry().printDiff(*d_env->getOptions().base.err);
  d_env->getStatisticsRegistry().storeSnapshot();
}

void SolverEngine::setOption(const std::string& key,
                             const std::string& value,
                             bool fromUser)
{
  if (fromUser && options().base.safeMode != options::SafeMode::UNRESTRICTED)
  {
    if (key == "trace")
    {
<<<<<<< HEAD
      throw FatalOptionException("cannot use trace messages with safe-mode");
=======
      throw FatalOptionException("cannot use trace messages in safe mode");
>>>>>>> 9170d48e
    }
    // verify its a regular option
    options::OptionInfo oinfo = options::getInfo(getOptions(), key);
    if (oinfo.category == options::OptionInfo::Category::EXPERT)
    {
      // option exception
      std::stringstream ss;
      ss << "expert option " << key
<<<<<<< HEAD
         << " cannot be set when safe mode is enabled.";
=======
         << " cannot be set in safe mode.";
>>>>>>> 9170d48e
      // If we are setting to a default value, the exception can be avoided
      // by omitting the expert option.
      if (getOption(key) == value)
      {
        // note this is not the case for options which safe mode explicitly
        // disables.
        ss << " The value for " << key << " is already its current value ("
           << value << "). Omitting this option may avoid this exception.";
      }
      throw FatalOptionException(ss.str());
    }
    else if (oinfo.category == options::OptionInfo::Category::REGULAR)
    {
      if (options().base.safeMode == options::SafeMode::SAFE && !oinfo.noSupports.empty())
      {
        std::stringstream ss;
        ss << "cannot set option " << key
           << " when safe-mode=safe is enabled, as this option does not support ";
        bool firstTime = true;
        for (const std::string& s : oinfo.noSupports)
        {
          if (!firstTime)
          {
            ss << ", ";
          }
          else
          {
            firstTime = false;
          }
          ss << s;
        }
        throw FatalOptionException(ss.str());
      }
      if (!d_safeOptsSetRegularOption)
      {
        d_safeOptsSetRegularOption = true;
        d_safeOptsRegularOption = key;
        d_safeOptsRegularOptionValue = value;
        d_safeOptsSetRegularOptionToDefault = (getOption(key) == value);
      }
      else
      {
        // option exception
        std::stringstream ss;
        ss << "cannot set two regular options (" << d_safeOptsRegularOption
<<<<<<< HEAD
           << " and " << key << ") when safe mode is enabled.";
=======
           << " and " << key << ") in safe mode.";
>>>>>>> 9170d48e
        // similar to above, if setting to default value for either of the
        // regular options.
        for (size_t i = 0; i < 2; i++)
        {
          const std::string& rkey = i == 0 ? d_safeOptsRegularOption : key;
          const std::string& rvalue = i == 0 ? d_safeOptsRegularOptionValue : value;
          bool isDefault = i == 0 ? d_safeOptsSetRegularOptionToDefault
                                  : (getOption(key) == value);
          if (isDefault)
          {
            // note this is not the case for options which safe mode
            // explicitly disables.
            ss << " The value for " << rkey << " is already its current value ("
               << rvalue << "). Omitting this option may avoid this exception.";
          }
        }
        throw FatalOptionException(ss.str());
      }
    }
  }
  Trace("smt") << "SMT setOption(" << key << ", " << value << ")" << endl;
  options::set(getOptions(), key, value);
}

void SolverEngine::setIsInternalSubsolver() { d_isInternalSubsolver = true; }

bool SolverEngine::isInternalSubsolver() const { return d_isInternalSubsolver; }

std::string SolverEngine::getOption(const std::string& key) const
{
  Trace("smt") << "SMT getOption(" << key << ")" << endl;
  return options::get(getOptions(), key);
}

Options& SolverEngine::getOptions() { return d_env->d_options; }

const Options& SolverEngine::getOptions() const { return d_env->getOptions(); }

ResourceManager* SolverEngine::getResourceManager() const
{
  return d_env->getResourceManager();
}

}  // namespace cvc5::internal<|MERGE_RESOLUTION|>--- conflicted
+++ resolved
@@ -2167,11 +2167,7 @@
   {
     if (key == "trace")
     {
-<<<<<<< HEAD
-      throw FatalOptionException("cannot use trace messages with safe-mode");
-=======
       throw FatalOptionException("cannot use trace messages in safe mode");
->>>>>>> 9170d48e
     }
     // verify its a regular option
     options::OptionInfo oinfo = options::getInfo(getOptions(), key);
@@ -2180,11 +2176,7 @@
       // option exception
       std::stringstream ss;
       ss << "expert option " << key
-<<<<<<< HEAD
-         << " cannot be set when safe mode is enabled.";
-=======
          << " cannot be set in safe mode.";
->>>>>>> 9170d48e
       // If we are setting to a default value, the exception can be avoided
       // by omitting the expert option.
       if (getOption(key) == value)
@@ -2230,11 +2222,7 @@
         // option exception
         std::stringstream ss;
         ss << "cannot set two regular options (" << d_safeOptsRegularOption
-<<<<<<< HEAD
-           << " and " << key << ") when safe mode is enabled.";
-=======
            << " and " << key << ") in safe mode.";
->>>>>>> 9170d48e
         // similar to above, if setting to default value for either of the
         // regular options.
         for (size_t i = 0; i < 2; i++)
