--- conflicted
+++ resolved
@@ -953,17 +953,6 @@
   return d_smtSolver->getPreprocessor()->simplify(ex);
 }
 
-<<<<<<< HEAD
-=======
-Node SolverEngine::expandDefinitions(const Node& ex)
-{
-  getResourceManager()->spendResource(Resource::PreprocessStep);
-  finishInit();
-  d_ctxManager->doPendingPops();
-  return d_smtSolver->getPreprocessor()->expandDefinitions(ex);
-}
-
->>>>>>> ac6ef2fe
 // TODO(#1108): Simplify the error reporting of this method.
 Node SolverEngine::getValue(const Node& ex) const
 {
