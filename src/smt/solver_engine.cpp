/******************************************************************************
 * Top contributors (to current version):
 *   Andrew Reynolds, Morgan Deters, Abdalrhman Mohamed
 *
 * This file is part of the cvc5 project.
 *
 * Copyright (c) 2009-2021 by the authors listed in the file AUTHORS
 * in the top-level source directory and their institutional affiliations.
 * All rights reserved.  See the file COPYING in the top-level source
 * directory for licensing information.
 * ****************************************************************************
 *
 * The main entry point into the cvc5 library's SMT interface.
 */

#include "smt/solver_engine.h"

#include "base/check.h"
#include "base/exception.h"
#include "base/modal_exception.h"
#include "base/output.h"
#include "decision/decision_engine.h"
#include "expr/bound_var_manager.h"
#include "expr/node.h"
#include "options/base_options.h"
#include "options/expr_options.h"
#include "options/language.h"
#include "options/main_options.h"
#include "options/option_exception.h"
#include "options/options_public.h"
#include "options/parser_options.h"
#include "options/printer_options.h"
#include "options/proof_options.h"
#include "options/smt_options.h"
#include "options/theory_options.h"
#include "printer/printer.h"
#include "proof/unsat_core.h"
#include "prop/prop_engine.h"
#include "smt/abduction_solver.h"
#include "smt/abstract_values.h"
#include "smt/assertions.h"
#include "smt/check_models.h"
#include "smt/env.h"
#include "smt/interpolation_solver.h"
#include "smt/listeners.h"
#include "smt/logic_exception.h"
#include "smt/model_blocker.h"
#include "smt/model_core_builder.h"
#include "smt/preprocessor.h"
#include "smt/proof_manager.h"
#include "smt/quant_elim_solver.h"
#include "smt/set_defaults.h"
#include "smt/smt_solver.h"
#include "smt/solver_engine_scope.h"
#include "smt/solver_engine_state.h"
#include "smt/solver_engine_stats.h"
#include "smt/sygus_solver.h"
#include "smt/unsat_core_manager.h"
#include "theory/quantifiers/instantiation_list.h"
#include "theory/quantifiers/quantifiers_attributes.h"
#include "theory/quantifiers_engine.h"
#include "theory/rewriter.h"
#include "theory/smt_engine_subsolver.h"
#include "theory/theory_engine.h"
#include "util/random.h"
#include "util/rational.h"
#include "util/resource_manager.h"
#include "util/sexpr.h"
#include "util/statistics_registry.h"

// required for hacks related to old proofs for unsat cores
#include "base/configuration.h"
#include "base/configuration_private.h"

using namespace std;
using namespace cvc5::smt;
using namespace cvc5::preprocessing;
using namespace cvc5::prop;
using namespace cvc5::context;
using namespace cvc5::theory;

namespace cvc5 {

SolverEngine::SolverEngine(NodeManager* nm, const Options* optr)
    : d_env(new Env(nm, optr)),
      d_state(new SolverEngineState(*d_env.get(), *this)),
      d_absValues(new AbstractValues(getNodeManager())),
      d_asserts(new Assertions(*d_env.get(), *d_absValues.get())),
      d_routListener(new ResourceOutListener(*this)),
      d_smtSolver(nullptr),
      d_checkModels(nullptr),
      d_pfManager(nullptr),
      d_ucManager(nullptr),
      d_sygusSolver(nullptr),
      d_abductSolver(nullptr),
      d_interpolSolver(nullptr),
      d_quantElimSolver(nullptr),
      d_isInternalSubsolver(false),
      d_stats(nullptr),
      d_scope(nullptr)
{
  // !!!!!!!!!!!!!!!!!!!!!! temporary hack: this makes the current SolverEngine
  // we are constructing the current SolverEngine in scope for the lifetime of
  // this SolverEngine, or until another SolverEngine is constructed (that
  // SolverEngine is then in scope during its lifetime). This is mostly to
  // ensure that options are always in scope, for e.g. printing expressions,
  // which rely on knowing the output language. Notice that the SolverEngine may
  // spawn new SolverEngine "subsolvers" internally. These are created, used,
  // and deleted in a modular fashion while not interleaving calls to the master
  // SolverEngine. Thus the hack here does not break this use case. On the other
  // hand, this hack breaks use cases where multiple SolverEngine objects are
  // created by the user.
  d_scope.reset(new SolverEngineScope(this));
  // listen to resource out
  getResourceManager()->registerListener(d_routListener.get());
  // make statistics
  d_stats.reset(new SolverEngineStatistics());
  // make the SMT solver
  d_smtSolver.reset(new SmtSolver(*d_env, *d_state, *d_absValues, *d_stats));
  // make the SyGuS solver
  d_sygusSolver.reset(new SygusSolver(*d_env.get(), *d_smtSolver));
  // make the quantifier elimination solver
  d_quantElimSolver.reset(new QuantElimSolver(*d_env.get(), *d_smtSolver));
}

bool SolverEngine::isFullyInited() const { return d_state->isFullyInited(); }
bool SolverEngine::isQueryMade() const { return d_state->isQueryMade(); }
size_t SolverEngine::getNumUserLevels() const
{
  return d_state->getNumUserLevels();
}
SmtMode SolverEngine::getSmtMode() const { return d_state->getMode(); }
bool SolverEngine::isSmtModeSat() const
{
  SmtMode mode = getSmtMode();
  return mode == SmtMode::SAT || mode == SmtMode::SAT_UNKNOWN;
}
Result SolverEngine::getStatusOfLastCommand() const
{
  return d_state->getStatus();
}
context::UserContext* SolverEngine::getUserContext()
{
  return d_env->getUserContext();
}
context::Context* SolverEngine::getContext() { return d_env->getContext(); }

TheoryEngine* SolverEngine::getTheoryEngine()
{
  return d_smtSolver->getTheoryEngine();
}

prop::PropEngine* SolverEngine::getPropEngine()
{
  return d_smtSolver->getPropEngine();
}

void SolverEngine::finishInit()
{
  if (d_state->isFullyInited())
  {
    // already initialized, return
    return;
  }

  // Notice that finishInitInternal is called when options are finalized. If we
  // are parsing smt2, this occurs at the moment we enter "Assert mode", page 52
  // of SMT-LIB 2.6 standard.

  // set the logic
  const LogicInfo& logic = getLogicInfo();
  if (!logic.isLocked())
  {
    setLogicInternal();
  }

  // set the random seed
  Random::getRandom().setSeed(d_env->getOptions().driver.seed);

  // Call finish init on the set defaults module. This inializes the logic
  // and the best default options based on our heuristics.
  SetDefaults sdefaults(d_isInternalSubsolver);
  sdefaults.setDefaults(d_env->d_logic, getOptions());

  if (d_env->getOptions().smt.produceProofs)
  {
    // ensure bound variable uses canonical bound variables
    getNodeManager()->getBoundVarManager()->enableKeepCacheValues();
    // make the proof manager
    d_pfManager.reset(new PfManager(*d_env.get()));
    PreprocessProofGenerator* pppg = d_pfManager->getPreprocessProofGenerator();
    // start the unsat core manager
    d_ucManager.reset(new UnsatCoreManager());
    // enable it in the assertions pipeline
    d_asserts->setProofGenerator(pppg);
    // enabled proofs in the preprocessor
    d_smtSolver->getPreprocessor()->setProofGenerator(pppg);
  }

  Trace("smt-debug") << "SolverEngine::finishInit" << std::endl;
  d_smtSolver->finishInit();

  // now can construct the SMT-level model object
  TheoryEngine* te = d_smtSolver->getTheoryEngine();
  Assert(te != nullptr);
  TheoryModel* tm = te->getModel();
  if (tm != nullptr)
  {
    // make the check models utility
    d_checkModels.reset(new CheckModels(*d_env.get()));
  }

  // global push/pop around everything, to ensure proper destruction
  // of context-dependent data structures
  d_state->setup();

  Trace("smt-debug") << "Set up assertions..." << std::endl;
  d_asserts->finishInit();

  // subsolvers
  if (d_env->getOptions().smt.produceAbducts)
  {
    d_abductSolver.reset(new AbductionSolver(*d_env.get()));
  }
  if (d_env->getOptions().smt.produceInterpols
      != options::ProduceInterpols::NONE)
  {
    d_interpolSolver.reset(new InterpolationSolver(*d_env));
  }

  AlwaysAssert(getPropEngine()->getAssertionLevel() == 0)
      << "The PropEngine has pushed but the SolverEngine "
         "hasn't finished initializing!";

  Assert(getLogicInfo().isLocked());

  // store that we are finished initializing
  d_state->finishInit();
  Trace("smt-debug") << "SolverEngine::finishInit done" << std::endl;
}

void SolverEngine::shutdown()
{
  d_state->shutdown();

  d_smtSolver->shutdown();

  d_env->shutdown();
}

SolverEngine::~SolverEngine()
{
  SolverEngineScope smts(this);

  try
  {
    shutdown();

    // global push/pop around everything, to ensure proper destruction
    // of context-dependent data structures
    d_state->cleanup();

    // destroy all passes before destroying things that they refer to
    d_smtSolver->getPreprocessor()->cleanup();

    d_pfManager.reset(nullptr);
    d_ucManager.reset(nullptr);

    d_absValues.reset(nullptr);
    d_asserts.reset(nullptr);

    d_abductSolver.reset(nullptr);
    d_interpolSolver.reset(nullptr);
    d_quantElimSolver.reset(nullptr);
    d_sygusSolver.reset(nullptr);
    d_smtSolver.reset(nullptr);

    d_stats.reset(nullptr);
    d_routListener.reset(nullptr);
    // destroy the state
    d_state.reset(nullptr);
    // destroy the environment
    d_env.reset(nullptr);
  }
  catch (Exception& e)
  {
    Warning() << "cvc5 threw an exception during cleanup." << endl << e << endl;
  }
}

void SolverEngine::setLogic(const LogicInfo& logic)
{
  SolverEngineScope smts(this);
  if (d_state->isFullyInited())
  {
    throw ModalException(
        "Cannot set logic in SolverEngine after the engine has "
        "finished initializing.");
  }
  d_env->d_logic = logic;
  d_userLogic = logic;
  setLogicInternal();
}

void SolverEngine::setLogic(const std::string& s)
{
  SolverEngineScope smts(this);
  try
  {
    setLogic(LogicInfo(s));
  }
  catch (IllegalArgumentException& e)
  {
    throw LogicException(e.what());
  }
}

void SolverEngine::setLogic(const char* logic) { setLogic(string(logic)); }

const LogicInfo& SolverEngine::getLogicInfo() const
{
  return d_env->getLogicInfo();
}

LogicInfo SolverEngine::getUserLogicInfo() const
{
  // Lock the logic to make sure that this logic can be queried. We create a
  // copy of the user logic here to keep this method const.
  LogicInfo res = d_userLogic;
  res.lock();
  return res;
}

void SolverEngine::setLogicInternal()
{
  Assert(!d_state->isFullyInited())
      << "setting logic in SolverEngine but the engine has already"
         " finished initializing for this run";
  d_env->d_logic.lock();
  d_userLogic.lock();
}

void SolverEngine::setInfo(const std::string& key, const std::string& value)
{
  SolverEngineScope smts(this);

  Trace("smt") << "SMT setInfo(" << key << ", " << value << ")" << endl;

  if (key == "filename")
  {
    d_env->d_options.driver.filename = value;
    d_env->d_originalOptions->driver.filename = value;
    d_env->getStatisticsRegistry().registerValue<std::string>(
        "driver::filename", value);
  }
  else if (key == "smt-lib-version"
           && !getOptions().base.inputLanguageWasSetByUser)
  {
    if (value != "2" && value != "2.6")
    {
      Warning() << "SMT-LIB version " << value
                << " unsupported, defaulting to language (and semantics of) "
                   "SMT-LIB 2.6\n";
    }
    getOptions().base.inputLanguage = Language::LANG_SMTLIB_V2_6;
    // also update the output language
    if (!getOptions().base.outputLanguageWasSetByUser)
    {
<<<<<<< HEAD
      Language olang = ilang;
      if (d_env->getOptions().base.outputLanguage != olang)
      {
        getOptions().base.outputLanguage = olang;
        options::ioutils::applyOutputLang(*d_env->getOptions().base.out, olang);
      }
=======
      setOption("output-language", "smtlib2.6");
      getOptions().base.outputLanguageWasSetByUser = false;
>>>>>>> e680a299
    }
  }
  else if (key == "status")
  {
    d_state->notifyExpectedStatus(value);
  }
}

bool SolverEngine::isValidGetInfoFlag(const std::string& key) const
{
  if (key == "all-statistics" || key == "error-behavior" || key == "filename"
      || key == "name" || key == "version" || key == "authors"
      || key == "status" || key == "time" || key == "reason-unknown"
      || key == "assertion-stack-levels" || key == "all-options")
  {
    return true;
  }
  return false;
}

std::string SolverEngine::getInfo(const std::string& key) const
{
  SolverEngineScope smts(this);

  Trace("smt") << "SMT getInfo(" << key << ")" << endl;
  if (key == "all-statistics")
  {
    return toSExpr(d_env->getStatisticsRegistry().begin(),
                   d_env->getStatisticsRegistry().end());
  }
  if (key == "error-behavior")
  {
    return "immediate-exit";
  }
  if (key == "filename")
  {
    return d_env->getOptions().driver.filename;
  }
  if (key == "name")
  {
    return toSExpr(Configuration::getName());
  }
  if (key == "version")
  {
    return toSExpr(Configuration::getVersionString());
  }
  if (key == "authors")
  {
    return toSExpr("the " + Configuration::getName() + " authors");
  }
  if (key == "status")
  {
    // sat | unsat | unknown
    Result status = d_state->getStatus();
    switch (status.asSatisfiabilityResult().isSat())
    {
      case Result::SAT: return "sat";
      case Result::UNSAT: return "unsat";
      default: return "unknown";
    }
  }
  if (key == "time")
  {
    return toSExpr(std::clock());
  }
  if (key == "reason-unknown")
  {
    Result status = d_state->getStatus();
    if (!status.isNull() && status.isUnknown())
    {
      std::stringstream ss;
      ss << status.whyUnknown();
      std::string s = ss.str();
      transform(s.begin(), s.end(), s.begin(), ::tolower);
      return s;
    }
    else
    {
      throw RecoverableModalException(
          "Can't get-info :reason-unknown when the "
          "last result wasn't unknown!");
    }
  }
  if (key == "assertion-stack-levels")
  {
    size_t ulevel = d_state->getNumUserLevels();
    AlwaysAssert(ulevel <= std::numeric_limits<unsigned long int>::max());
    return toSExpr(ulevel);
  }
  Assert(key == "all-options");
  // get the options, like all-statistics
  std::vector<std::vector<std::string>> res;
  for (const auto& opt : options::getNames())
  {
    res.emplace_back(
        std::vector<std::string>{opt, options::get(getOptions(), opt)});
  }
  return toSExpr(res);
}

void SolverEngine::debugCheckFormals(const std::vector<Node>& formals,
                                     Node func)
{
  for (std::vector<Node>::const_iterator i = formals.begin();
       i != formals.end();
       ++i)
  {
    if ((*i).getKind() != kind::BOUND_VARIABLE)
    {
      stringstream ss;
      ss << "All formal arguments to defined functions must be "
            "BOUND_VARIABLEs, but in the\n"
         << "definition of function " << func << ", formal\n"
         << "  " << *i << "\n"
         << "has kind " << (*i).getKind();
      throw TypeCheckingExceptionPrivate(func, ss.str());
    }
  }
}

void SolverEngine::debugCheckFunctionBody(Node formula,
                                          const std::vector<Node>& formals,
                                          Node func)
{
  TypeNode formulaType = formula.getType(d_env->getOptions().expr.typeChecking);
  TypeNode funcType = func.getType();
  // We distinguish here between definitions of constants and functions,
  // because the type checking for them is subtly different.  Perhaps we
  // should instead have SolverEngine::defineFunction() and
  // SolverEngine::defineConstant() for better clarity, although then that
  // doesn't match the SMT-LIBv2 standard...
  if (formals.size() > 0)
  {
    TypeNode rangeType = funcType.getRangeType();
    if (!formulaType.isComparableTo(rangeType))
    {
      stringstream ss;
      ss << "Type of defined function does not match its declaration\n"
         << "The function  : " << func << "\n"
         << "Declared type : " << rangeType << "\n"
         << "The body      : " << formula << "\n"
         << "Body type     : " << formulaType;
      throw TypeCheckingExceptionPrivate(func, ss.str());
    }
  }
  else
  {
    if (!formulaType.isComparableTo(funcType))
    {
      stringstream ss;
      ss << "Declared type of defined constant does not match its definition\n"
         << "The constant   : " << func << "\n"
         << "Declared type  : " << funcType << "\n"
         << "The definition : " << formula << "\n"
         << "Definition type: " << formulaType;
      throw TypeCheckingExceptionPrivate(func, ss.str());
    }
  }
}

void SolverEngine::defineFunction(Node func,
                                  const std::vector<Node>& formals,
                                  Node formula,
                                  bool global)
{
  SolverEngineScope smts(this);
  finishInit();
  d_state->doPendingPops();
  Trace("smt") << "SMT defineFunction(" << func << ")" << endl;
  debugCheckFormals(formals, func);

<<<<<<< HEAD
  stringstream ss;
  options::ioutils::applyOutputLang(
      ss, options::ioutils::getOutputLang(Dump.getStream()));
  ss << func;

  DefineFunctionNodeCommand nc(ss.str(), func, formals, formula);
  getDumpManager()->addToDump(nc, "declarations");

=======
>>>>>>> e680a299
  // type check body
  debugCheckFunctionBody(formula, formals, func);

  // Substitute out any abstract values in formula
  Node def = d_absValues->substituteAbstractValues(formula);
  if (!formals.empty())
  {
    NodeManager* nm = NodeManager::currentNM();
    def = nm->mkNode(
        kind::LAMBDA, nm->mkNode(kind::BOUND_VAR_LIST, formals), def);
  }
  // A define-fun is treated as a (higher-order) assertion. It is provided
  // to the assertions object. It will be added as a top-level substitution
  // within this class, possibly multiple times if global is true.
  Node feq = func.eqNode(def);
  d_asserts->addDefineFunDefinition(feq, global);
}

void SolverEngine::defineFunctionsRec(
    const std::vector<Node>& funcs,
    const std::vector<std::vector<Node>>& formals,
    const std::vector<Node>& formulas,
    bool global)
{
  SolverEngineScope smts(this);
  finishInit();
  d_state->doPendingPops();
  Trace("smt") << "SMT defineFunctionsRec(...)" << endl;

  if (funcs.size() != formals.size() && funcs.size() != formulas.size())
  {
    stringstream ss;
    ss << "Number of functions, formals, and function bodies passed to "
          "defineFunctionsRec do not match:"
       << "\n"
       << "        #functions : " << funcs.size() << "\n"
       << "        #arg lists : " << formals.size() << "\n"
       << "  #function bodies : " << formulas.size() << "\n";
    throw ModalException(ss.str());
  }
  for (unsigned i = 0, size = funcs.size(); i < size; i++)
  {
    // check formal argument list
    debugCheckFormals(formals[i], funcs[i]);
    // type check body
    debugCheckFunctionBody(formulas[i], formals[i], funcs[i]);
  }

  NodeManager* nm = getNodeManager();
  for (unsigned i = 0, size = funcs.size(); i < size; i++)
  {
    // we assert a quantified formula
    Node func_app;
    // make the function application
    if (formals[i].empty())
    {
      // it has no arguments
      func_app = funcs[i];
    }
    else
    {
      std::vector<Node> children;
      children.push_back(funcs[i]);
      children.insert(children.end(), formals[i].begin(), formals[i].end());
      func_app = nm->mkNode(kind::APPLY_UF, children);
    }
    Node lem = nm->mkNode(kind::EQUAL, func_app, formulas[i]);
    if (!formals[i].empty())
    {
      // set the attribute to denote this is a function definition
      Node aexpr = nm->mkNode(kind::INST_ATTRIBUTE, func_app);
      aexpr = nm->mkNode(kind::INST_PATTERN_LIST, aexpr);
      FunDefAttribute fda;
      func_app.setAttribute(fda, true);
      // make the quantified formula
      Node boundVars = nm->mkNode(kind::BOUND_VAR_LIST, formals[i]);
      lem = nm->mkNode(kind::FORALL, boundVars, lem, aexpr);
    }
    // Assert the quantified formula. Notice we don't call assertFormula
    // directly, since we should call a private member method since we have
    // already ensuring this SolverEngine is initialized above.
    // add define recursive definition to the assertions
    d_asserts->addDefineFunDefinition(lem, global);
  }
}

void SolverEngine::defineFunctionRec(Node func,
                                     const std::vector<Node>& formals,
                                     Node formula,
                                     bool global)
{
  std::vector<Node> funcs;
  funcs.push_back(func);
  std::vector<std::vector<Node>> formals_multi;
  formals_multi.push_back(formals);
  std::vector<Node> formulas;
  formulas.push_back(formula);
  defineFunctionsRec(funcs, formals_multi, formulas, global);
}

Result SolverEngine::quickCheck()
{
  Assert(d_state->isFullyInited());
  Trace("smt") << "SMT quickCheck()" << endl;
  const std::string& filename = d_env->getOptions().driver.filename;
  return Result(
      Result::ENTAILMENT_UNKNOWN, Result::REQUIRES_FULL_CHECK, filename);
}

TheoryModel* SolverEngine::getAvailableModel(const char* c) const
{
  if (!d_env->getOptions().theory.assignFunctionValues)
  {
    std::stringstream ss;
    ss << "Cannot " << c << " when --assign-function-values is false.";
    throw RecoverableModalException(ss.str().c_str());
  }

  if (d_state->getMode() != SmtMode::SAT
      && d_state->getMode() != SmtMode::SAT_UNKNOWN)
  {
    std::stringstream ss;
    ss << "Cannot " << c
       << " unless immediately preceded by SAT/NOT_ENTAILED or UNKNOWN "
          "response.";
    throw RecoverableModalException(ss.str().c_str());
  }

  if (!d_env->getOptions().smt.produceModels)
  {
    std::stringstream ss;
    ss << "Cannot " << c << " when produce-models options is off.";
    throw ModalException(ss.str().c_str());
  }

  TheoryEngine* te = d_smtSolver->getTheoryEngine();
  Assert(te != nullptr);
  TheoryModel* m = te->getBuiltModel();

  if (m == nullptr)
  {
    std::stringstream ss;
    ss << "Cannot " << c
       << " since model is not available. Perhaps the most recent call to "
          "check-sat was interrupted?";
    throw RecoverableModalException(ss.str().c_str());
  }

  return m;
}

QuantifiersEngine* SolverEngine::getAvailableQuantifiersEngine(
    const char* c) const
{
  QuantifiersEngine* qe = d_smtSolver->getQuantifiersEngine();
  if (qe == nullptr)
  {
    std::stringstream ss;
    ss << "Cannot " << c << " when quantifiers are not present.";
    throw ModalException(ss.str().c_str());
  }
  return qe;
}

void SolverEngine::notifyPushPre()
{
  d_smtSolver->processAssertions(*d_asserts);
}

void SolverEngine::notifyPushPost()
{
  TimerStat::CodeTimer pushPopTimer(d_stats->d_pushPopTime);
  Assert(getPropEngine() != nullptr);
  getPropEngine()->push();
}

void SolverEngine::notifyPopPre()
{
  TimerStat::CodeTimer pushPopTimer(d_stats->d_pushPopTime);
  PropEngine* pe = getPropEngine();
  Assert(pe != nullptr);
  pe->pop();
}

void SolverEngine::notifyPostSolvePre()
{
  PropEngine* pe = getPropEngine();
  Assert(pe != nullptr);
  pe->resetTrail();
}

void SolverEngine::notifyPostSolvePost()
{
  TheoryEngine* te = getTheoryEngine();
  Assert(te != nullptr);
  te->postsolve();
}

Result SolverEngine::checkSat()
{
  Node nullNode;
  return checkSat(nullNode);
}

Result SolverEngine::checkSat(const Node& assumption)
{
  std::vector<Node> assump;
  if (!assumption.isNull())
  {
    assump.push_back(assumption);
  }
  return checkSatInternal(assump, false);
}

Result SolverEngine::checkSat(const std::vector<Node>& assumptions)
{
  return checkSatInternal(assumptions, false);
}

Result SolverEngine::checkEntailed(const Node& node)
{
  return checkSatInternal(
             node.isNull() ? std::vector<Node>() : std::vector<Node>{node},
             true)
      .asEntailmentResult();
}

Result SolverEngine::checkEntailed(const std::vector<Node>& nodes)
{
  return checkSatInternal(nodes, true).asEntailmentResult();
}

Result SolverEngine::checkSatInternal(const std::vector<Node>& assumptions,
                                      bool isEntailmentCheck)
{
  try
  {
    SolverEngineScope smts(this);
    finishInit();

    Trace("smt") << "SolverEngine::"
                 << (isEntailmentCheck ? "checkEntailed" : "checkSat") << "("
                 << assumptions << ")" << endl;
    // check the satisfiability with the solver object
    Result r = d_smtSolver->checkSatisfiability(
        *d_asserts.get(), assumptions, isEntailmentCheck);

    Trace("smt") << "SolverEngine::"
                 << (isEntailmentCheck ? "query" : "checkSat") << "("
                 << assumptions << ") => " << r << endl;

    // Check that SAT results generate a model correctly.
    if (d_env->getOptions().smt.checkModels)
    {
      if (r.asSatisfiabilityResult().isSat() == Result::SAT)
      {
        checkModel();
      }
    }
    // Check that UNSAT results generate a proof correctly.
    if (d_env->getOptions().smt.checkProofs
        || d_env->getOptions().proof.proofCheck
               == options::ProofCheckMode::EAGER)
    {
      if (r.asSatisfiabilityResult().isSat() == Result::UNSAT)
      {
        if ((d_env->getOptions().smt.checkProofs
             || d_env->getOptions().proof.proofCheck
                    == options::ProofCheckMode::EAGER)
            && !d_env->getOptions().smt.produceProofs)
        {
          throw ModalException(
              "Cannot check-proofs because proofs were disabled.");
        }
        checkProof();
      }
    }
    // Check that UNSAT results generate an unsat core correctly.
    if (d_env->getOptions().smt.checkUnsatCores)
    {
      if (r.asSatisfiabilityResult().isSat() == Result::UNSAT)
      {
        TimerStat::CodeTimer checkUnsatCoreTimer(d_stats->d_checkUnsatCoreTime);
        checkUnsatCore();
      }
    }
    if (d_env->getOptions().base.statisticsEveryQuery)
    {
      printStatisticsDiff();
    }
    return r;
  }
  catch (UnsafeInterruptException& e)
  {
    AlwaysAssert(getResourceManager()->out());
    // Notice that we do not notify the state of this result. If we wanted to
    // make the solver resume a working state after an interupt, then we would
    // implement a different callback and use it here, e.g.
    // d_state.notifyCheckSatInterupt.
    Result::UnknownExplanation why = getResourceManager()->outOfResources()
                                         ? Result::RESOURCEOUT
                                         : Result::TIMEOUT;

    if (d_env->getOptions().base.statisticsEveryQuery)
    {
      printStatisticsDiff();
    }
    return Result(
        Result::SAT_UNKNOWN, why, d_env->getOptions().driver.filename);
  }
}

std::vector<Node> SolverEngine::getUnsatAssumptions(void)
{
  Trace("smt") << "SMT getUnsatAssumptions()" << endl;
  SolverEngineScope smts(this);
  if (!d_env->getOptions().smt.unsatAssumptions)
  {
    throw ModalException(
        "Cannot get unsat assumptions when produce-unsat-assumptions option "
        "is off.");
  }
  if (d_state->getMode() != SmtMode::UNSAT)
  {
    throw RecoverableModalException(
        "Cannot get unsat assumptions unless immediately preceded by "
        "UNSAT/ENTAILED.");
  }
  finishInit();
  UnsatCore core = getUnsatCoreInternal();
  std::vector<Node> res;
  std::vector<Node>& assumps = d_asserts->getAssumptions();
  for (const Node& e : assumps)
  {
    if (std::find(core.begin(), core.end(), e) != core.end())
    {
      res.push_back(e);
    }
  }
  return res;
}

Result SolverEngine::assertFormula(const Node& formula)
{
  SolverEngineScope smts(this);
  finishInit();
  d_state->doPendingPops();

  Trace("smt") << "SolverEngine::assertFormula(" << formula << ")" << endl;

  // Substitute out any abstract values in ex
  Node n = d_absValues->substituteAbstractValues(formula);

  d_asserts->assertFormula(n);
  return quickCheck().asEntailmentResult();
} /* SolverEngine::assertFormula() */

/*
   --------------------------------------------------------------------------
    Handling SyGuS commands
   --------------------------------------------------------------------------
*/

void SolverEngine::declareSygusVar(Node var)
{
  SolverEngineScope smts(this);
  d_sygusSolver->declareSygusVar(var);
}

void SolverEngine::declareSynthFun(Node func,
                                   TypeNode sygusType,
                                   bool isInv,
                                   const std::vector<Node>& vars)
{
  SolverEngineScope smts(this);
  finishInit();
  d_state->doPendingPops();
  d_sygusSolver->declareSynthFun(func, sygusType, isInv, vars);
}
void SolverEngine::declareSynthFun(Node func,
                                   bool isInv,
                                   const std::vector<Node>& vars)
{
  // use a null sygus type
  TypeNode sygusType;
  declareSynthFun(func, sygusType, isInv, vars);
}

void SolverEngine::assertSygusConstraint(Node n, bool isAssume)
{
  SolverEngineScope smts(this);
  finishInit();
  d_sygusSolver->assertSygusConstraint(n, isAssume);
}

void SolverEngine::assertSygusInvConstraint(Node inv,
                                            Node pre,
                                            Node trans,
                                            Node post)
{
  SolverEngineScope smts(this);
  finishInit();
  d_sygusSolver->assertSygusInvConstraint(inv, pre, trans, post);
}

Result SolverEngine::checkSynth()
{
  SolverEngineScope smts(this);
  finishInit();
  return d_sygusSolver->checkSynth(*d_asserts);
}

/*
   --------------------------------------------------------------------------
    End of Handling SyGuS commands
   --------------------------------------------------------------------------
*/

void SolverEngine::declarePool(const Node& p,
                               const std::vector<Node>& initValue)
{
  Assert(p.isVar() && p.getType().isSet());
  finishInit();
  QuantifiersEngine* qe = getAvailableQuantifiersEngine("declareTermPool");
  qe->declarePool(p, initValue);
}

Node SolverEngine::simplify(const Node& ex)
{
  SolverEngineScope smts(this);
  finishInit();
  d_state->doPendingPops();
  // ensure we've processed assertions
  d_smtSolver->processAssertions(*d_asserts);
  return d_smtSolver->getPreprocessor()->simplify(ex);
}

Node SolverEngine::expandDefinitions(const Node& ex)
{
  getResourceManager()->spendResource(Resource::PreprocessStep);
  SolverEngineScope smts(this);
  finishInit();
  d_state->doPendingPops();
  return d_smtSolver->getPreprocessor()->expandDefinitions(ex);
}

// TODO(#1108): Simplify the error reporting of this method.
Node SolverEngine::getValue(const Node& ex) const
{
  SolverEngineScope smts(this);

  Trace("smt") << "SMT getValue(" << ex << ")" << endl;
  TypeNode expectedType = ex.getType();

  // Substitute out any abstract values in ex and expand
  Node n = d_smtSolver->getPreprocessor()->expandDefinitions(ex);

  Trace("smt") << "--- getting value of " << n << endl;
  // There are two ways model values for terms are computed (for historical
  // reasons).  One way is that used in check-model; the other is that
  // used by the Model classes.  It's not clear to me exactly how these
  // two are different, but they need to be unified.  This ugly hack here
  // is to fix bug 554 until we can revamp boolean-terms and models [MGD]

  // AJR : necessary?
  if (!n.getType().isFunction())
  {
    n = d_env->getRewriter()->rewrite(n);
  }

  Trace("smt") << "--- getting value of " << n << endl;
  TheoryModel* m = getAvailableModel("get-value");
  Assert(m != nullptr);
  Node resultNode = m->getValue(n);
  Trace("smt") << "--- got value " << n << " = " << resultNode << endl;
  Trace("smt") << "--- type " << resultNode.getType() << endl;
  Trace("smt") << "--- expected type " << expectedType << endl;

  // type-check the result we got
  // Notice that lambdas have function type, which does not respect the subtype
  // relation, so we ignore them here.
  Assert(resultNode.isNull() || resultNode.getKind() == kind::LAMBDA
         || resultNode.getType().isSubtypeOf(expectedType))
      << "Run with -t smt for details.";

  // Ensure it's a constant, or a lambda (for uninterpreted functions). This
  // assertion only holds for models that do not have approximate values.
  Assert(m->hasApproximations() || resultNode.getKind() == kind::LAMBDA
         || resultNode.isConst());

  if (d_env->getOptions().smt.abstractValues && resultNode.getType().isArray())
  {
    resultNode = d_absValues->mkAbstractValue(resultNode);
    Trace("smt") << "--- abstract value >> " << resultNode << endl;
  }

  return resultNode;
}

std::vector<Node> SolverEngine::getValues(const std::vector<Node>& exprs) const
{
  std::vector<Node> result;
  for (const Node& e : exprs)
  {
    result.push_back(getValue(e));
  }
  return result;
}

std::vector<Node> SolverEngine::getModelDomainElements(TypeNode tn) const
{
  Assert(tn.isSort());
  TheoryModel* m = getAvailableModel("getModelDomainElements");
  return m->getDomainElements(tn);
}

bool SolverEngine::isModelCoreSymbol(Node n)
{
  SolverEngineScope smts(this);
  Assert(n.isVar());
  const Options& opts = d_env->getOptions();
  if (opts.smt.modelCoresMode == options::ModelCoresMode::NONE)
  {
    // if the model core mode is none, we are always a model core symbol
    return true;
  }
  TheoryModel* tm = getAvailableModel("isModelCoreSymbol");
  // compute the model core if not done so already
  if (!tm->isUsingModelCore())
  {
    // If we enabled model cores, we compute a model core for m based on our
    // (expanded) assertions using the model core builder utility. Notice that
    // we get the assertions using the getAssertionsInternal, which does not
    // impact whether we are in "sat" mode
    std::vector<Node> asserts = getAssertionsInternal();
    d_smtSolver->getPreprocessor()->expandDefinitions(asserts);
    ModelCoreBuilder mcb(*d_env.get());
    mcb.setModelCore(asserts, tm, opts.smt.modelCoresMode);
  }
  return tm->isModelCoreSymbol(n);
}

std::string SolverEngine::getModel(const std::vector<TypeNode>& declaredSorts,
                                   const std::vector<Node>& declaredFuns)
{
  SolverEngineScope smts(this);
  // !!! Note that all methods called here should have a version at the API
  // level. This is to ensure that the information associated with a model is
  // completely accessible by the user. This is currently not rigorously
  // enforced. An alternative design would be to have this method implemented
  // at the API level, but this makes exceptions in the text interface less
  // intuitive.
  TheoryModel* tm = getAvailableModel("get model");
  // use the smt::Model model utility for printing
  const Options& opts = d_env->getOptions();
  bool isKnownSat = (d_state->getMode() == SmtMode::SAT);
  Model m(isKnownSat, opts.driver.filename);
  // set the model declarations, which determines what is printed in the model
  for (const TypeNode& tn : declaredSorts)
  {
    m.addDeclarationSort(tn, getModelDomainElements(tn));
  }
  bool usingModelCores =
      (opts.smt.modelCoresMode != options::ModelCoresMode::NONE);
  for (const Node& n : declaredFuns)
  {
    if (usingModelCores && !tm->isModelCoreSymbol(n))
    {
      // skip if not in model core
      continue;
    }
    Node value = tm->getValue(n);
    m.addDeclarationTerm(n, value);
  }
  // for separation logic
  TypeNode locT, dataT;
  if (getSepHeapTypes(locT, dataT))
  {
    std::pair<Node, Node> sh = getSepHeapAndNilExpr();
    m.setHeapModel(sh.first, sh.second);
  }
  // print the model
  std::stringstream ssm;
  ssm << m;
  return ssm.str();
}

Result SolverEngine::blockModel()
{
  Trace("smt") << "SMT blockModel()" << endl;
  SolverEngineScope smts(this);

  finishInit();

  TheoryModel* m = getAvailableModel("block model");

  if (d_env->getOptions().smt.blockModelsMode == options::BlockModelsMode::NONE)
  {
    std::stringstream ss;
    ss << "Cannot block model when block-models is set to none.";
    throw RecoverableModalException(ss.str().c_str());
  }

  // get expanded assertions
  std::vector<Node> eassertsProc = getExpandedAssertions();
  ModelBlocker mb(*d_env.get());
  Node eblocker = mb.getModelBlocker(
      eassertsProc, m, d_env->getOptions().smt.blockModelsMode);
  Trace("smt") << "Block formula: " << eblocker << std::endl;
  return assertFormula(eblocker);
}

Result SolverEngine::blockModelValues(const std::vector<Node>& exprs)
{
  Trace("smt") << "SMT blockModelValues()" << endl;
  SolverEngineScope smts(this);

  finishInit();

  TheoryModel* m = getAvailableModel("block model values");

  // get expanded assertions
  std::vector<Node> eassertsProc = getExpandedAssertions();
  // we always do block model values mode here
  ModelBlocker mb(*d_env.get());
  Node eblocker = mb.getModelBlocker(
      eassertsProc, m, options::BlockModelsMode::VALUES, exprs);
  return assertFormula(eblocker);
}

std::pair<Node, Node> SolverEngine::getSepHeapAndNilExpr(void)
{
  if (!getLogicInfo().isTheoryEnabled(THEORY_SEP))
  {
    const char* msg =
        "Cannot obtain separation logic expressions if not using the "
        "separation logic theory.";
    throw RecoverableModalException(msg);
  }
  Node heap;
  Node nil;
  TheoryModel* tm = getAvailableModel("get separation logic heap and nil");
  if (!tm->getHeapModel(heap, nil))
  {
    const char* msg =
        "Failed to obtain heap/nil "
        "expressions from theory model.";
    throw RecoverableModalException(msg);
  }
  return std::make_pair(heap, nil);
}

std::vector<Node> SolverEngine::getAssertionsInternal()
{
  Assert(d_state->isFullyInited());
  const context::CDList<Node>& al = d_asserts->getAssertionList();
  std::vector<Node> res;
  for (const Node& n : al)
  {
    res.emplace_back(n);
  }
  return res;
}

std::vector<Node> SolverEngine::getExpandedAssertions()
{
  std::vector<Node> easserts = getAssertions();
  // must expand definitions
  d_smtSolver->getPreprocessor()->expandDefinitions(easserts);
  return easserts;
}
Env& SolverEngine::getEnv() { return *d_env.get(); }

void SolverEngine::declareSepHeap(TypeNode locT, TypeNode dataT)
{
  if (!getLogicInfo().isTheoryEnabled(THEORY_SEP))
  {
    const char* msg =
        "Cannot declare heap if not using the separation logic theory.";
    throw RecoverableModalException(msg);
  }
  SolverEngineScope smts(this);
  finishInit();
  TheoryEngine* te = getTheoryEngine();
  te->declareSepHeap(locT, dataT);
}

bool SolverEngine::getSepHeapTypes(TypeNode& locT, TypeNode& dataT)
{
  SolverEngineScope smts(this);
  finishInit();
  TheoryEngine* te = getTheoryEngine();
  return te->getSepHeapTypes(locT, dataT);
}

Node SolverEngine::getSepHeapExpr() { return getSepHeapAndNilExpr().first; }

Node SolverEngine::getSepNilExpr() { return getSepHeapAndNilExpr().second; }

void SolverEngine::checkProof()
{
  Assert(d_env->getOptions().smt.produceProofs);
  // internal check the proof
  PropEngine* pe = getPropEngine();
  Assert(pe != nullptr);
  if (d_env->getOptions().proof.proofCheck == options::ProofCheckMode::EAGER)
  {
    pe->checkProof(d_asserts->getAssertionList());
  }
  Assert(pe->getProof() != nullptr);
  std::shared_ptr<ProofNode> pePfn = pe->getProof();
  if (d_env->getOptions().smt.checkProofs)
  {
    d_pfManager->checkProof(pePfn, *d_asserts);
  }
}

StatisticsRegistry& SolverEngine::getStatisticsRegistry()
{
  return d_env->getStatisticsRegistry();
}

UnsatCore SolverEngine::getUnsatCoreInternal()
{
  if (!d_env->getOptions().smt.unsatCores)
  {
    throw ModalException(
        "Cannot get an unsat core when produce-unsat-cores or produce-proofs "
        "option is off.");
  }
  if (d_state->getMode() != SmtMode::UNSAT)
  {
    throw RecoverableModalException(
        "Cannot get an unsat core unless immediately preceded by "
        "UNSAT/ENTAILED response.");
  }
  // generate with new proofs
  PropEngine* pe = getPropEngine();
  Assert(pe != nullptr);

  std::shared_ptr<ProofNode> pepf;
  if (options::unsatCoresMode() == options::UnsatCoresMode::ASSUMPTIONS)
  {
    pepf = pe->getRefutation();
  }
  else
  {
    pepf = pe->getProof();
  }
  Assert(pepf != nullptr);
  std::shared_ptr<ProofNode> pfn = d_pfManager->getFinalProof(pepf, *d_asserts);
  std::vector<Node> core;
  d_ucManager->getUnsatCore(pfn, *d_asserts, core);
  if (options::minimalUnsatCores())
  {
    core = reduceUnsatCore(core);
  }
  return UnsatCore(core);
}

std::vector<Node> SolverEngine::reduceUnsatCore(const std::vector<Node>& core)
{
  Assert(options::unsatCores())
      << "cannot reduce unsat core if unsat cores are turned off";

  d_env->verbose(1) << "SolverEngine::reduceUnsatCore(): reducing unsat core"
                    << std::endl;
  std::unordered_set<Node> removed;
  for (const Node& skip : core)
  {
    std::unique_ptr<SolverEngine> coreChecker;
    initializeSubsolver(coreChecker, *d_env.get());
    coreChecker->setLogic(getLogicInfo());
    coreChecker->getOptions().smt.checkUnsatCores = false;
    // disable all proof options
    coreChecker->getOptions().smt.produceProofs = false;
    coreChecker->getOptions().smt.checkProofs = false;

    for (const Node& ucAssertion : core)
    {
      if (ucAssertion != skip && removed.find(ucAssertion) == removed.end())
      {
        Node assertionAfterExpansion = expandDefinitions(ucAssertion);
        coreChecker->assertFormula(assertionAfterExpansion);
      }
    }
    Result r;
    try
    {
      r = coreChecker->checkSat();
    }
    catch (...)
    {
      throw;
    }

    if (r.asSatisfiabilityResult().isSat() == Result::UNSAT)
    {
      removed.insert(skip);
    }
    else if (r.asSatisfiabilityResult().isUnknown())
    {
      Warning()
          << "SolverEngine::reduceUnsatCore(): could not reduce unsat core "
             "due to "
             "unknown result.";
    }
  }

  if (removed.empty())
  {
    return core;
  }
  else
  {
    std::vector<Node> newUcAssertions;
    for (const Node& n : core)
    {
      if (removed.find(n) == removed.end())
      {
        newUcAssertions.push_back(n);
      }
    }

    return newUcAssertions;
  }
}

void SolverEngine::checkUnsatCore()
{
  Assert(d_env->getOptions().smt.unsatCores)
      << "cannot check unsat core if unsat cores are turned off";

  d_env->verbose(1) << "SolverEngine::checkUnsatCore(): generating unsat core"
                    << std::endl;
  UnsatCore core = getUnsatCore();

  // initialize the core checker
  std::unique_ptr<SolverEngine> coreChecker;
  initializeSubsolver(coreChecker, *d_env.get());
  coreChecker->getOptions().smt.checkUnsatCores = false;
  // disable all proof options
  coreChecker->getOptions().smt.produceProofs = false;
  coreChecker->getOptions().smt.checkProofs = false;

  // set up separation logic heap if necessary
  TypeNode sepLocType, sepDataType;
  if (getSepHeapTypes(sepLocType, sepDataType))
  {
    coreChecker->declareSepHeap(sepLocType, sepDataType);
  }

  d_env->verbose(1) << "SolverEngine::checkUnsatCore(): pushing core assertions"
                    << std::endl;
  theory::TrustSubstitutionMap& tls = d_env->getTopLevelSubstitutions();
  for (UnsatCore::iterator i = core.begin(); i != core.end(); ++i)
  {
    Node assertionAfterExpansion = tls.apply(*i, false);
    d_env->verbose(1) << "SolverEngine::checkUnsatCore(): pushing core member "
                      << *i << ", expanded to " << assertionAfterExpansion
                      << std::endl;
    coreChecker->assertFormula(assertionAfterExpansion);
  }
  Result r;
  try
  {
    r = coreChecker->checkSat();
  }
  catch (...)
  {
    throw;
  }
  d_env->verbose(1) << "SolverEngine::checkUnsatCore(): result is " << r
                    << std::endl;
  if (r.asSatisfiabilityResult().isUnknown())
  {
    Warning() << "SolverEngine::checkUnsatCore(): could not check core result "
                 "unknown."
              << std::endl;
  }
  else if (r.asSatisfiabilityResult().isSat())
  {
    InternalError()
        << "SolverEngine::checkUnsatCore(): produced core was satisfiable.";
  }
}

void SolverEngine::checkModel(bool hardFailure)
{
  const context::CDList<Node>& al = d_asserts->getAssertionList();
  // --check-model implies --produce-assertions, which enables the
  // assertion list, so we should be ok.
  Assert(d_env->getOptions().smt.produceAssertions)
      << "don't have an assertion list to check in SolverEngine::checkModel()";

  TimerStat::CodeTimer checkModelTimer(d_stats->d_checkModelTime);

  d_env->verbose(1) << "SolverEngine::checkModel(): generating model"
                    << std::endl;
  TheoryModel* m = getAvailableModel("check model");
  Assert(m != nullptr);

  // check the model with the theory engine for debugging
  if (options::debugCheckModels())
  {
    TheoryEngine* te = getTheoryEngine();
    Assert(te != nullptr);
    te->checkTheoryAssertionsWithModel(hardFailure);
  }

  // check the model with the check models utility
  Assert(d_checkModels != nullptr);
  d_checkModels->checkModel(m, al, hardFailure);
}

UnsatCore SolverEngine::getUnsatCore()
{
  Trace("smt") << "SMT getUnsatCore()" << std::endl;
  SolverEngineScope smts(this);
  finishInit();
  return getUnsatCoreInternal();
}

void SolverEngine::getRelevantInstantiationTermVectors(
    std::map<Node, InstantiationList>& insts, bool getDebugInfo)
{
  Assert(d_state->getMode() == SmtMode::UNSAT);
  // generate with new proofs
  PropEngine* pe = getPropEngine();
  Assert(pe != nullptr);
  Assert(pe->getProof() != nullptr);
  std::shared_ptr<ProofNode> pfn =
      d_pfManager->getFinalProof(pe->getProof(), *d_asserts);
  d_ucManager->getRelevantInstantiations(pfn, insts, getDebugInfo);
}

std::string SolverEngine::getProof()
{
  Trace("smt") << "SMT getProof()\n";
  SolverEngineScope smts(this);
  finishInit();
  if (!d_env->getOptions().smt.produceProofs)
  {
    throw ModalException("Cannot get a proof when proof option is off.");
  }
  if (d_state->getMode() != SmtMode::UNSAT)
  {
    throw RecoverableModalException(
        "Cannot get a proof unless immediately preceded by "
        "UNSAT/ENTAILED response.");
  }
  // the prop engine has the proof of false
  PropEngine* pe = getPropEngine();
  Assert(pe != nullptr);
  Assert(pe->getProof() != nullptr);
  Assert(d_pfManager);
  std::ostringstream ss;
  d_pfManager->printProof(ss, pe->getProof(), *d_asserts);
  return ss.str();
}

void SolverEngine::printInstantiations(std::ostream& out)
{
  SolverEngineScope smts(this);
  finishInit();
  QuantifiersEngine* qe = getAvailableQuantifiersEngine("printInstantiations");

  // First, extract and print the skolemizations
  bool printed = false;
  bool reqNames = !d_env->getOptions().printer.printInstFull;
  // only print when in list mode
  if (d_env->getOptions().printer.printInstMode == options::PrintInstMode::LIST)
  {
    std::map<Node, std::vector<Node>> sks;
    qe->getSkolemTermVectors(sks);
    for (const std::pair<const Node, std::vector<Node>>& s : sks)
    {
      Node name;
      if (!qe->getNameForQuant(s.first, name, reqNames))
      {
        // did not have a name and we are only printing formulas with names
        continue;
      }
      SkolemList slist(name, s.second);
      out << slist;
      printed = true;
    }
  }

  // Second, extract and print the instantiations
  std::map<Node, InstantiationList> rinsts;
  if (d_env->getOptions().smt.produceProofs
      && (!d_env->getOptions().smt.unsatCores
          || d_env->getOptions().smt.unsatCoresMode
                 == options::UnsatCoresMode::FULL_PROOF)
      && getSmtMode() == SmtMode::UNSAT)
  {
    // minimize instantiations based on proof manager
    getRelevantInstantiationTermVectors(rinsts,
                                        options::dumpInstantiationsDebug());
  }
  else
  {
    std::map<Node, std::vector<std::vector<Node>>> insts;
    getInstantiationTermVectors(insts);
    for (const std::pair<const Node, std::vector<std::vector<Node>>>& i : insts)
    {
      // convert to instantiation list
      Node q = i.first;
      InstantiationList& ilq = rinsts[q];
      ilq.initialize(q);
      for (const std::vector<Node>& ii : i.second)
      {
        ilq.d_inst.push_back(InstantiationVec(ii));
      }
    }
  }
  for (std::pair<const Node, InstantiationList>& i : rinsts)
  {
    if (i.second.d_inst.empty())
    {
      // no instantiations, skip
      continue;
    }
    Node name;
    if (!qe->getNameForQuant(i.first, name, reqNames))
    {
      // did not have a name and we are only printing formulas with names
      continue;
    }
    // must have a name
    if (d_env->getOptions().printer.printInstMode
        == options::PrintInstMode::NUM)
    {
      out << "(num-instantiations " << name << " " << i.second.d_inst.size()
          << ")" << std::endl;
    }
    else
    {
      // take the name
      i.second.d_quant = name;
      Assert(d_env->getOptions().printer.printInstMode
             == options::PrintInstMode::LIST);
      out << i.second;
    }
    printed = true;
  }
  // if we did not print anything, we indicate this
  if (!printed)
  {
    out << "none" << std::endl;
  }
}

void SolverEngine::getInstantiationTermVectors(
    std::map<Node, std::vector<std::vector<Node>>>& insts)
{
  SolverEngineScope smts(this);
  finishInit();
  QuantifiersEngine* qe =
      getAvailableQuantifiersEngine("getInstantiationTermVectors");
  // get the list of all instantiations
  qe->getInstantiationTermVectors(insts);
}

bool SolverEngine::getSynthSolutions(std::map<Node, Node>& solMap)
{
  SolverEngineScope smts(this);
  finishInit();
  return d_sygusSolver->getSynthSolutions(solMap);
}

Node SolverEngine::getQuantifierElimination(Node q, bool doFull, bool strict)
{
  SolverEngineScope smts(this);
  finishInit();
  const LogicInfo& logic = getLogicInfo();
  if (!logic.isPure(THEORY_ARITH) && strict)
  {
    Warning() << "Unexpected logic for quantifier elimination " << logic
              << endl;
  }
  return d_quantElimSolver->getQuantifierElimination(
      *d_asserts, q, doFull, d_isInternalSubsolver);
}

bool SolverEngine::getInterpol(const Node& conj,
                               const TypeNode& grammarType,
                               Node& interpol)
{
  SolverEngineScope smts(this);
  finishInit();
  std::vector<Node> axioms = getExpandedAssertions();
  bool success =
      d_interpolSolver->getInterpol(axioms, conj, grammarType, interpol);
  // notify the state of whether the get-interpol call was successfuly, which
  // impacts the SMT mode.
  d_state->notifyGetInterpol(success);
  return success;
}

bool SolverEngine::getInterpol(const Node& conj, Node& interpol)
{
  TypeNode grammarType;
  return getInterpol(conj, grammarType, interpol);
}

bool SolverEngine::getAbduct(const Node& conj,
                             const TypeNode& grammarType,
                             Node& abd)
{
  SolverEngineScope smts(this);
  finishInit();
  std::vector<Node> axioms = getExpandedAssertions();
  bool success = d_abductSolver->getAbduct(axioms, conj, grammarType, abd);
  // notify the state of whether the get-abduct call was successfuly, which
  // impacts the SMT mode.
  d_state->notifyGetAbduct(success);
  return success;
}

bool SolverEngine::getAbduct(const Node& conj, Node& abd)
{
  TypeNode grammarType;
  return getAbduct(conj, grammarType, abd);
}

void SolverEngine::getInstantiatedQuantifiedFormulas(std::vector<Node>& qs)
{
  SolverEngineScope smts(this);
  QuantifiersEngine* qe =
      getAvailableQuantifiersEngine("getInstantiatedQuantifiedFormulas");
  qe->getInstantiatedQuantifiedFormulas(qs);
}

void SolverEngine::getInstantiationTermVectors(
    Node q, std::vector<std::vector<Node>>& tvecs)
{
  SolverEngineScope smts(this);
  QuantifiersEngine* qe =
      getAvailableQuantifiersEngine("getInstantiationTermVectors");
  qe->getInstantiationTermVectors(q, tvecs);
}

std::vector<Node> SolverEngine::getAssertions()
{
  SolverEngineScope smts(this);
  finishInit();
  d_state->doPendingPops();
  Trace("smt") << "SMT getAssertions()" << endl;
  if (!d_env->getOptions().smt.produceAssertions)
  {
    const char* msg =
        "Cannot query the current assertion list when not in "
        "produce-assertions mode.";
    throw ModalException(msg);
  }
  return getAssertionsInternal();
}

void SolverEngine::getDifficultyMap(std::map<Node, Node>& dmap)
{
  Trace("smt") << "SMT getDifficultyMap()\n";
  SolverEngineScope smts(this);
  finishInit();
  if (!d_env->getOptions().smt.produceDifficulty)
  {
    throw ModalException(
        "Cannot get difficulty when difficulty option is off.");
  }
  // the prop engine has the proof of false
  Assert(d_pfManager);
  // get difficulty map from theory engine first
  TheoryEngine* te = getTheoryEngine();
  te->getDifficultyMap(dmap);
  // then ask proof manager to translate dmap in terms of the input
  d_pfManager->translateDifficultyMap(dmap, *d_asserts);
}

void SolverEngine::push()
{
  SolverEngineScope smts(this);
  finishInit();
  d_state->doPendingPops();
  Trace("smt") << "SMT push()" << endl;
  d_smtSolver->processAssertions(*d_asserts);
  d_state->userPush();
}

void SolverEngine::pop()
{
  SolverEngineScope smts(this);
  finishInit();
  Trace("smt") << "SMT pop()" << endl;
  d_state->userPop();

  // Clear out assertion queues etc., in case anything is still in there
  d_asserts->clearCurrent();
  // clear the learned literals from the preprocessor
  d_smtSolver->getPreprocessor()->clearLearnedLiterals();

  Trace("userpushpop") << "SolverEngine: popped to level "
                       << getUserContext()->getLevel() << endl;
  // should we reset d_status here?
  // SMT-LIBv2 spec seems to imply no, but it would make sense to..
}

void SolverEngine::resetAssertions()
{
  SolverEngineScope smts(this);

  if (!d_state->isFullyInited())
  {
    // We're still in Start Mode, nothing asserted yet, do nothing.
    // (see solver execution modes in the SMT-LIB standard)
    Assert(getContext()->getLevel() == 0);
    Assert(getUserContext()->getLevel() == 0);
    return;
  }

  Trace("smt") << "SMT resetAssertions()" << endl;

  d_asserts->clearCurrent();
  d_state->notifyResetAssertions();
  // push the state to maintain global context around everything
  d_state->setup();

  // reset SmtSolver, which will construct a new prop engine
  d_smtSolver->resetAssertions();
}

void SolverEngine::interrupt()
{
  if (!d_state->isFullyInited())
  {
    return;
  }
  d_smtSolver->interrupt();
}

void SolverEngine::setResourceLimit(uint64_t units, bool cumulative)
{
  if (cumulative)
  {
    d_env->d_options.base.cumulativeResourceLimit = units;
  }
  else
  {
    d_env->d_options.base.perCallResourceLimit = units;
  }
}
void SolverEngine::setTimeLimit(uint64_t millis)
{
  d_env->d_options.base.perCallMillisecondLimit = millis;
}

unsigned long SolverEngine::getResourceUsage() const
{
  return getResourceManager()->getResourceUsage();
}

unsigned long SolverEngine::getTimeUsage() const
{
  return getResourceManager()->getTimeUsage();
}

unsigned long SolverEngine::getResourceRemaining() const
{
  return getResourceManager()->getResourceRemaining();
}

NodeManager* SolverEngine::getNodeManager() const
{
  return d_env->getNodeManager();
}

void SolverEngine::printStatisticsSafe(int fd) const
{
  d_env->getStatisticsRegistry().printSafe(fd);
}

void SolverEngine::printStatisticsDiff() const
{
  d_env->getStatisticsRegistry().printDiff(*d_env->getOptions().base.err);
  d_env->getStatisticsRegistry().storeSnapshot();
}

void SolverEngine::setOption(const std::string& key, const std::string& value)
{
  Trace("smt") << "SMT setOption(" << key << ", " << value << ")" << endl;

  if (key == "command-verbosity")
  {
    size_t fstIndex = value.find(" ");
    size_t sndIndex = value.find(" ", fstIndex + 1);
    if (sndIndex == std::string::npos)
    {
      string c = value.substr(1, fstIndex - 1);
      int v =
          std::stoi(value.substr(fstIndex + 1, value.length() - fstIndex - 1));
      if (v < 0 || v > 2)
      {
        throw OptionException("command-verbosity must be 0, 1, or 2");
      }
      d_commandVerbosity[c] = v;
      return;
    }
    throw OptionException(
        "command-verbosity value must be a tuple (command-name integer)");
  }

  if (value.find(" ") != std::string::npos)
  {
    throw OptionException("bad value for :" + key);
  }

  std::string optionarg = value;
  options::set(getOptions(), key, optionarg);
}

void SolverEngine::setIsInternalSubsolver() { d_isInternalSubsolver = true; }

bool SolverEngine::isInternalSubsolver() const { return d_isInternalSubsolver; }

std::string SolverEngine::getOption(const std::string& key) const
{
  NodeManager* nm = d_env->getNodeManager();

  Trace("smt") << "SMT getOption(" << key << ")" << endl;

  if (key.find("command-verbosity:") == 0)
  {
    auto it =
        d_commandVerbosity.find(key.substr(std::strlen("command-verbosity:")));
    if (it != d_commandVerbosity.end())
    {
      return std::to_string(it->second);
    }
    it = d_commandVerbosity.find("*");
    if (it != d_commandVerbosity.end())
    {
      return std::to_string(it->second);
    }
    return "2";
  }

  if (key == "command-verbosity")
  {
    vector<Node> result;
    Node defaultVerbosity;
    for (const auto& verb : d_commandVerbosity)
    {
      // treat the command name as a variable name as opposed to a string
      // constant to avoid printing double quotes around the name
      Node name = nm->mkBoundVar(verb.first, nm->integerType());
      Node value = nm->mkConst(Rational(verb.second));
      if (verb.first == "*")
      {
        // put the default at the end of the SExpr
        defaultVerbosity = nm->mkNode(Kind::SEXPR, name, value);
      }
      else
      {
        result.push_back(nm->mkNode(Kind::SEXPR, name, value));
      }
    }
    // ensure the default is always listed
    if (defaultVerbosity.isNull())
    {
      defaultVerbosity = nm->mkNode(Kind::SEXPR,
                                    nm->mkBoundVar("*", nm->integerType()),
                                    nm->mkConst(Rational(2)));
    }
    result.push_back(defaultVerbosity);
    return nm->mkNode(Kind::SEXPR, result).toString();
  }

  return options::get(getOptions(), key);
}

Options& SolverEngine::getOptions() { return d_env->d_options; }

const Options& SolverEngine::getOptions() const { return d_env->getOptions(); }

ResourceManager* SolverEngine::getResourceManager() const
{
  return d_env->getResourceManager();
}

const Printer& SolverEngine::getPrinter() const { return d_env->getPrinter(); }

theory::Rewriter* SolverEngine::getRewriter() { return d_env->getRewriter(); }

}  // namespace cvc5<|MERGE_RESOLUTION|>--- conflicted
+++ resolved
@@ -366,17 +366,8 @@
     // also update the output language
     if (!getOptions().base.outputLanguageWasSetByUser)
     {
-<<<<<<< HEAD
-      Language olang = ilang;
-      if (d_env->getOptions().base.outputLanguage != olang)
-      {
-        getOptions().base.outputLanguage = olang;
-        options::ioutils::applyOutputLang(*d_env->getOptions().base.out, olang);
-      }
-=======
       setOption("output-language", "smtlib2.6");
       getOptions().base.outputLanguageWasSetByUser = false;
->>>>>>> e680a299
     }
   }
   else if (key == "status")
@@ -548,17 +539,6 @@
   Trace("smt") << "SMT defineFunction(" << func << ")" << endl;
   debugCheckFormals(formals, func);
 
-<<<<<<< HEAD
-  stringstream ss;
-  options::ioutils::applyOutputLang(
-      ss, options::ioutils::getOutputLang(Dump.getStream()));
-  ss << func;
-
-  DefineFunctionNodeCommand nc(ss.str(), func, formals, formula);
-  getDumpManager()->addToDump(nc, "declarations");
-
-=======
->>>>>>> e680a299
   // type check body
   debugCheckFunctionBody(formula, formals, func);
 
