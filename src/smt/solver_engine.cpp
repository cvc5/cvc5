--- conflicted
+++ resolved
@@ -1538,12 +1538,8 @@
         "Cannot get an unsat core unless immediately preceded by "
         "UNSAT response.");
   }
-<<<<<<< HEAD
-  return d_ucManager->getUnsatCore(isInternal);
-=======
   std::vector<Node> core = d_ucManager->getUnsatCore(isInternal);
   return UnsatCore(core);
->>>>>>> 8f72be3d
 }
 
 void SolverEngine::checkUnsatCore()
@@ -1640,7 +1636,6 @@
         "UNSAT response.");
   }
   return d_ucManager->getUnsatCoreLemmas(false);
-<<<<<<< HEAD
   /*
   PropEngine* pe = d_smtSolver->getPropEngine();
   Assert(pe != nullptr);
@@ -1671,8 +1666,6 @@
   }
   return lemmas;
   */
-=======
->>>>>>> 8f72be3d
 }
 
 void SolverEngine::getRelevantQuantTermVectors(
@@ -1683,11 +1676,8 @@
   Assert(d_state->getMode() == SmtMode::UNSAT);
   Assert(d_env->getOptions().smt.produceProofs
          && d_env->getOptions().smt.proofMode == options::ProofMode::FULL);
-<<<<<<< HEAD
   // note that we don't have to connect the SAT proof to the input assertions,
   // and preprocessing proofs don't impact what instantiations are used
-=======
->>>>>>> 8f72be3d
   d_ucManager->getRelevantQuantTermVectors(insts, sks, getDebugInfo);
 }
 
