/******************************************************************************
 * Top contributors (to current version):
 *   Andrew Reynolds, Morgan Deters, Abdalrhman Mohamed
 *
 * This file is part of the cvc5 project.
 *
 * Copyright (c) 2009-2021 by the authors listed in the file AUTHORS
 * in the top-level source directory and their institutional affiliations.
 * All rights reserved.  See the file COPYING in the top-level source
 * directory for licensing information.
 * ****************************************************************************
 *
 * The main entry point into the cvc5 library's SMT interface.
 */

#include "smt/solver_engine.h"

#include "base/check.h"
#include "base/exception.h"
#include "base/modal_exception.h"
#include "base/output.h"
#include "decision/decision_engine.h"
#include "expr/bound_var_manager.h"
#include "expr/node.h"
#include "expr/node_algorithm.h"
#include "options/base_options.h"
#include "options/expr_options.h"
#include "options/language.h"
#include "options/main_options.h"
#include "options/option_exception.h"
#include "options/options_public.h"
#include "options/parser_options.h"
#include "options/printer_options.h"
#include "options/proof_options.h"
#include "options/smt_options.h"
#include "options/theory_options.h"
#include "printer/printer.h"
#include "proof/unsat_core.h"
#include "prop/prop_engine.h"
#include "smt/abduction_solver.h"
#include "smt/abstract_values.h"
#include "smt/assertions.h"
#include "smt/check_models.h"
#include "smt/env.h"
#include "smt/interpolation_solver.h"
#include "smt/listeners.h"
#include "smt/logic_exception.h"
#include "smt/model_blocker.h"
#include "smt/model_core_builder.h"
#include "smt/preprocessor.h"
#include "smt/proof_manager.h"
#include "smt/quant_elim_solver.h"
#include "smt/set_defaults.h"
#include "smt/smt_solver.h"
#include "smt/solver_engine_scope.h"
#include "smt/solver_engine_state.h"
#include "smt/solver_engine_stats.h"
#include "smt/sygus_solver.h"
#include "smt/unsat_core_manager.h"
#include "theory/quantifiers/instantiation_list.h"
#include "theory/quantifiers/quantifiers_attributes.h"
#include "theory/quantifiers_engine.h"
#include "theory/rewriter.h"
#include "theory/smt_engine_subsolver.h"
#include "theory/theory_engine.h"
#include "util/random.h"
#include "util/rational.h"
#include "util/resource_manager.h"
#include "util/sexpr.h"
#include "util/statistics_registry.h"

// required for hacks related to old proofs for unsat cores
#include "base/configuration.h"
#include "base/configuration_private.h"

using namespace std;
using namespace cvc5::smt;
using namespace cvc5::preprocessing;
using namespace cvc5::prop;
using namespace cvc5::context;
using namespace cvc5::theory;

namespace cvc5 {

SolverEngine::SolverEngine(NodeManager* nm, const Options* optr)
    : d_env(new Env(nm, optr)),
      d_state(new SolverEngineState(*d_env.get(), *this)),
      d_absValues(new AbstractValues(getNodeManager())),
      d_asserts(new Assertions(*d_env.get(), *d_absValues.get())),
      d_routListener(new ResourceOutListener(*this)),
      d_smtSolver(nullptr),
      d_checkModels(nullptr),
      d_pfManager(nullptr),
      d_ucManager(nullptr),
      d_sygusSolver(nullptr),
      d_abductSolver(nullptr),
      d_interpolSolver(nullptr),
      d_quantElimSolver(nullptr),
      d_isInternalSubsolver(false),
      d_stats(nullptr),
      d_scope(nullptr)
{
  // !!!!!!!!!!!!!!!!!!!!!! temporary hack: this makes the current SolverEngine
  // we are constructing the current SolverEngine in scope for the lifetime of
  // this SolverEngine, or until another SolverEngine is constructed (that
  // SolverEngine is then in scope during its lifetime). This is mostly to
  // ensure that options are always in scope, for e.g. printing expressions,
  // which rely on knowing the output language. Notice that the SolverEngine may
  // spawn new SolverEngine "subsolvers" internally. These are created, used,
  // and deleted in a modular fashion while not interleaving calls to the master
  // SolverEngine. Thus the hack here does not break this use case. On the other
  // hand, this hack breaks use cases where multiple SolverEngine objects are
  // created by the user.
  d_scope.reset(new SolverEngineScope(this));
  // listen to resource out
  getResourceManager()->registerListener(d_routListener.get());
  // make statistics
  d_stats.reset(new SolverEngineStatistics());
  // make the SMT solver
  d_smtSolver.reset(new SmtSolver(*d_env, *d_state, *d_absValues, *d_stats));
  // make the SyGuS solver
  d_sygusSolver.reset(new SygusSolver(*d_env.get(), *d_smtSolver));
  // make the quantifier elimination solver
  d_quantElimSolver.reset(new QuantElimSolver(*d_env.get(), *d_smtSolver));
}

bool SolverEngine::isFullyInited() const { return d_state->isFullyInited(); }
bool SolverEngine::isQueryMade() const { return d_state->isQueryMade(); }
size_t SolverEngine::getNumUserLevels() const
{
  return d_state->getNumUserLevels();
}
SmtMode SolverEngine::getSmtMode() const { return d_state->getMode(); }
bool SolverEngine::isSmtModeSat() const
{
  SmtMode mode = getSmtMode();
  return mode == SmtMode::SAT || mode == SmtMode::SAT_UNKNOWN;
}
Result SolverEngine::getStatusOfLastCommand() const
{
  return d_state->getStatus();
}
context::UserContext* SolverEngine::getUserContext()
{
  return d_env->getUserContext();
}
context::Context* SolverEngine::getContext() { return d_env->getContext(); }

TheoryEngine* SolverEngine::getTheoryEngine()
{
  return d_smtSolver->getTheoryEngine();
}

prop::PropEngine* SolverEngine::getPropEngine()
{
  return d_smtSolver->getPropEngine();
}

void SolverEngine::finishInit()
{
  if (d_state->isFullyInited())
  {
    // already initialized, return
    return;
  }

  // Notice that finishInitInternal is called when options are finalized. If we
  // are parsing smt2, this occurs at the moment we enter "Assert mode", page 52
  // of SMT-LIB 2.6 standard.

  // set the logic
  const LogicInfo& logic = getLogicInfo();
  if (!logic.isLocked())
  {
    setLogicInternal();
  }

  // set the random seed
  Random::getRandom().setSeed(d_env->getOptions().driver.seed);

  // Call finish init on the set defaults module. This inializes the logic
  // and the best default options based on our heuristics.
  SetDefaults sdefaults(*d_env, d_isInternalSubsolver);
  sdefaults.setDefaults(d_env->d_logic, getOptions());

  if (d_env->getOptions().smt.produceProofs)
  {
    // ensure bound variable uses canonical bound variables
    getNodeManager()->getBoundVarManager()->enableKeepCacheValues();
    // make the proof manager
    d_pfManager.reset(new PfManager(*d_env.get()));
    PreprocessProofGenerator* pppg = d_pfManager->getPreprocessProofGenerator();
    // start the unsat core manager
    d_ucManager.reset(new UnsatCoreManager());
    // enable it in the assertions pipeline
    d_asserts->enableProofs(pppg);
    // enabled proofs in the preprocessor
    d_smtSolver->getPreprocessor()->enableProofs(pppg);
  }

  Trace("smt-debug") << "SolverEngine::finishInit" << std::endl;
  d_smtSolver->finishInit();

  // now can construct the SMT-level model object
  TheoryEngine* te = d_smtSolver->getTheoryEngine();
  Assert(te != nullptr);
  TheoryModel* tm = te->getModel();
  if (tm != nullptr)
  {
    // make the check models utility
    d_checkModels.reset(new CheckModels(*d_env.get()));
  }

  // global push/pop around everything, to ensure proper destruction
  // of context-dependent data structures
  d_state->setup();

  // subsolvers
  if (d_env->getOptions().smt.produceAbducts)
  {
    d_abductSolver.reset(new AbductionSolver(*d_env.get()));
  }
  if (d_env->getOptions().smt.produceInterpols
      != options::ProduceInterpols::NONE)
  {
    d_interpolSolver.reset(new InterpolationSolver(*d_env));
  }

  AlwaysAssert(getPropEngine()->getAssertionLevel() == 0)
      << "The PropEngine has pushed but the SolverEngine "
         "hasn't finished initializing!";

  Assert(getLogicInfo().isLocked());

  // store that we are finished initializing
  d_state->finishInit();
  Trace("smt-debug") << "SolverEngine::finishInit done" << std::endl;
}

void SolverEngine::shutdown()
{
  d_state->shutdown();
  d_env->shutdown();
}

SolverEngine::~SolverEngine()
{
  SolverEngineScope smts(this);

  try
  {
    shutdown();

    // global push/pop around everything, to ensure proper destruction
    // of context-dependent data structures
    d_state->cleanup();

    // destroy all passes before destroying things that they refer to
    d_smtSolver->getPreprocessor()->cleanup();

    d_pfManager.reset(nullptr);
    d_ucManager.reset(nullptr);

    d_absValues.reset(nullptr);
    d_asserts.reset(nullptr);

    d_abductSolver.reset(nullptr);
    d_interpolSolver.reset(nullptr);
    d_quantElimSolver.reset(nullptr);
    d_sygusSolver.reset(nullptr);
    d_smtSolver.reset(nullptr);

    d_stats.reset(nullptr);
    d_routListener.reset(nullptr);
    // destroy the state
    d_state.reset(nullptr);
    // destroy the environment
    d_env.reset(nullptr);
  }
  catch (Exception& e)
  {
    d_env->warning() << "cvc5 threw an exception during cleanup." << std::endl << e << std::endl;
  }
}

void SolverEngine::setLogic(const LogicInfo& logic)
{
  SolverEngineScope smts(this);
  if (d_state->isFullyInited())
  {
    throw ModalException(
        "Cannot set logic in SolverEngine after the engine has "
        "finished initializing.");
  }
  d_env->d_logic = logic;
  d_userLogic = logic;
  setLogicInternal();
}

void SolverEngine::setLogic(const std::string& s)
{
  SolverEngineScope smts(this);
  try
  {
    setLogic(LogicInfo(s));
  }
  catch (IllegalArgumentException& e)
  {
    throw LogicException(e.what());
  }
}

void SolverEngine::setLogic(const char* logic) { setLogic(string(logic)); }

const LogicInfo& SolverEngine::getLogicInfo() const
{
  return d_env->getLogicInfo();
}

LogicInfo SolverEngine::getUserLogicInfo() const
{
  // Lock the logic to make sure that this logic can be queried. We create a
  // copy of the user logic here to keep this method const.
  LogicInfo res = d_userLogic;
  res.lock();
  return res;
}

void SolverEngine::setLogicInternal()
{
  Assert(!d_state->isFullyInited())
      << "setting logic in SolverEngine but the engine has already"
         " finished initializing for this run";
  d_env->d_logic.lock();
  d_userLogic.lock();
}

void SolverEngine::setInfo(const std::string& key, const std::string& value)
{
  SolverEngineScope smts(this);

  Trace("smt") << "SMT setInfo(" << key << ", " << value << ")" << endl;

  if (key == "filename")
  {
    d_env->d_options.driver.filename = value;
    d_env->d_originalOptions->driver.filename = value;
    d_env->getStatisticsRegistry().registerValue<std::string>(
        "driver::filename", value);
  }
  else if (key == "smt-lib-version"
           && !getOptions().base.inputLanguageWasSetByUser)
  {
    if (value != "2" && value != "2.6")
    {
      d_env->warning() << "SMT-LIB version " << value
                << " unsupported, defaulting to language (and semantics of) "
                   "SMT-LIB 2.6\n";
    }
    getOptions().base.inputLanguage = Language::LANG_SMTLIB_V2_6;
    // also update the output language
    if (!getOptions().base.outputLanguageWasSetByUser)
    {
      setOption("output-language", "smtlib2.6");
      getOptions().base.outputLanguageWasSetByUser = false;
    }
  }
  else if (key == "status")
  {
    d_state->notifyExpectedStatus(value);
  }
}

bool SolverEngine::isValidGetInfoFlag(const std::string& key) const
{
  if (key == "all-statistics" || key == "error-behavior" || key == "filename"
      || key == "name" || key == "version" || key == "authors"
      || key == "status" || key == "time" || key == "reason-unknown"
      || key == "assertion-stack-levels" || key == "all-options")
  {
    return true;
  }
  return false;
}

std::string SolverEngine::getInfo(const std::string& key) const
{
  SolverEngineScope smts(this);

  Trace("smt") << "SMT getInfo(" << key << ")" << endl;
  if (key == "all-statistics")
  {
    return toSExpr(d_env->getStatisticsRegistry().begin(),
                   d_env->getStatisticsRegistry().end());
  }
  if (key == "error-behavior")
  {
    return "immediate-exit";
  }
  if (key == "filename")
  {
    return d_env->getOptions().driver.filename;
  }
  if (key == "name")
  {
    return toSExpr(Configuration::getName());
  }
  if (key == "version")
  {
    return toSExpr(Configuration::getVersionString());
  }
  if (key == "authors")
  {
    return toSExpr("the " + Configuration::getName() + " authors");
  }
  if (key == "status")
  {
    // sat | unsat | unknown
    Result status = d_state->getStatus();
    switch (status.asSatisfiabilityResult().isSat())
    {
      case Result::SAT: return "sat";
      case Result::UNSAT: return "unsat";
      default: return "unknown";
    }
  }
  if (key == "time")
  {
    return toSExpr(std::clock());
  }
  if (key == "reason-unknown")
  {
    Result status = d_state->getStatus();
    if (!status.isNull() && status.isUnknown())
    {
      std::stringstream ss;
      ss << status.whyUnknown();
      std::string s = ss.str();
      transform(s.begin(), s.end(), s.begin(), ::tolower);
      return s;
    }
    else
    {
      throw RecoverableModalException(
          "Can't get-info :reason-unknown when the "
          "last result wasn't unknown!");
    }
  }
  if (key == "assertion-stack-levels")
  {
    size_t ulevel = d_state->getNumUserLevels();
    AlwaysAssert(ulevel <= std::numeric_limits<unsigned long int>::max());
    return toSExpr(ulevel);
  }
  Assert(key == "all-options");
  // get the options, like all-statistics
  std::vector<std::vector<std::string>> res;
  for (const auto& opt : options::getNames())
  {
    res.emplace_back(
        std::vector<std::string>{opt, options::get(getOptions(), opt)});
  }
  return toSExpr(res);
}

void SolverEngine::debugCheckFormals(const std::vector<Node>& formals,
                                     Node func)
{
  for (std::vector<Node>::const_iterator i = formals.begin();
       i != formals.end();
       ++i)
  {
    if ((*i).getKind() != kind::BOUND_VARIABLE)
    {
      stringstream ss;
      ss << "All formal arguments to defined functions must be "
            "BOUND_VARIABLEs, but in the\n"
         << "definition of function " << func << ", formal\n"
         << "  " << *i << "\n"
         << "has kind " << (*i).getKind();
      throw TypeCheckingExceptionPrivate(func, ss.str());
    }
  }
}

void SolverEngine::debugCheckFunctionBody(Node formula,
                                          const std::vector<Node>& formals,
                                          Node func)
{
  TypeNode formulaType = formula.getType(d_env->getOptions().expr.typeChecking);
  TypeNode funcType = func.getType();
  // We distinguish here between definitions of constants and functions,
  // because the type checking for them is subtly different.  Perhaps we
  // should instead have SolverEngine::defineFunction() and
  // SolverEngine::defineConstant() for better clarity, although then that
  // doesn't match the SMT-LIBv2 standard...
  if (formals.size() > 0)
  {
    TypeNode rangeType = funcType.getRangeType();
    if (!formulaType.isComparableTo(rangeType))
    {
      stringstream ss;
      ss << "Type of defined function does not match its declaration\n"
         << "The function  : " << func << "\n"
         << "Declared type : " << rangeType << "\n"
         << "The body      : " << formula << "\n"
         << "Body type     : " << formulaType;
      throw TypeCheckingExceptionPrivate(func, ss.str());
    }
  }
  else
  {
    if (!formulaType.isComparableTo(funcType))
    {
      stringstream ss;
      ss << "Declared type of defined constant does not match its definition\n"
         << "The constant   : " << func << "\n"
         << "Declared type  : " << funcType << "\n"
         << "The definition : " << formula << "\n"
         << "Definition type: " << formulaType;
      throw TypeCheckingExceptionPrivate(func, ss.str());
    }
  }
}

void SolverEngine::defineFunction(Node func,
                                  const std::vector<Node>& formals,
                                  Node formula,
                                  bool global)
{
  SolverEngineScope smts(this);
  finishInit();
  d_state->doPendingPops();
  Trace("smt") << "SMT defineFunction(" << func << ")" << endl;
  debugCheckFormals(formals, func);

  // type check body
  debugCheckFunctionBody(formula, formals, func);

  // Substitute out any abstract values in formula
  Node def = d_absValues->substituteAbstractValues(formula);
  if (!formals.empty())
  {
    NodeManager* nm = NodeManager::currentNM();
    def = nm->mkNode(
        kind::LAMBDA, nm->mkNode(kind::BOUND_VAR_LIST, formals), def);
  }
  // A define-fun is treated as a (higher-order) assertion. It is provided
  // to the assertions object. It will be added as a top-level substitution
  // within this class, possibly multiple times if global is true.
  Node feq = func.eqNode(def);
  d_asserts->addDefineFunDefinition(feq, global);
}

void SolverEngine::defineFunctionsRec(
    const std::vector<Node>& funcs,
    const std::vector<std::vector<Node>>& formals,
    const std::vector<Node>& formulas,
    bool global)
{
  SolverEngineScope smts(this);
  finishInit();
  d_state->doPendingPops();
  Trace("smt") << "SMT defineFunctionsRec(...)" << endl;

  if (funcs.size() != formals.size() && funcs.size() != formulas.size())
  {
    stringstream ss;
    ss << "Number of functions, formals, and function bodies passed to "
          "defineFunctionsRec do not match:"
       << "\n"
       << "        #functions : " << funcs.size() << "\n"
       << "        #arg lists : " << formals.size() << "\n"
       << "  #function bodies : " << formulas.size() << "\n";
    throw ModalException(ss.str());
  }
  for (unsigned i = 0, size = funcs.size(); i < size; i++)
  {
    // check formal argument list
    debugCheckFormals(formals[i], funcs[i]);
    // type check body
    debugCheckFunctionBody(formulas[i], formals[i], funcs[i]);
  }

  NodeManager* nm = getNodeManager();
  for (unsigned i = 0, size = funcs.size(); i < size; i++)
  {
    // we assert a quantified formula
    Node func_app;
    // make the function application
    if (formals[i].empty())
    {
      // it has no arguments
      func_app = funcs[i];
    }
    else
    {
      std::vector<Node> children;
      children.push_back(funcs[i]);
      children.insert(children.end(), formals[i].begin(), formals[i].end());
      func_app = nm->mkNode(kind::APPLY_UF, children);
    }
    Node lem = nm->mkNode(kind::EQUAL, func_app, formulas[i]);
    if (!formals[i].empty())
    {
      // set the attribute to denote this is a function definition
      Node aexpr = nm->mkNode(kind::INST_ATTRIBUTE, func_app);
      aexpr = nm->mkNode(kind::INST_PATTERN_LIST, aexpr);
      FunDefAttribute fda;
      func_app.setAttribute(fda, true);
      // make the quantified formula
      Node boundVars = nm->mkNode(kind::BOUND_VAR_LIST, formals[i]);
      lem = nm->mkNode(kind::FORALL, boundVars, lem, aexpr);
    }
    // Assert the quantified formula. Notice we don't call assertFormula
    // directly, since we should call a private member method since we have
    // already ensuring this SolverEngine is initialized above.
    // add define recursive definition to the assertions
    d_asserts->addDefineFunDefinition(lem, global);
  }
}

void SolverEngine::defineFunctionRec(Node func,
                                     const std::vector<Node>& formals,
                                     Node formula,
                                     bool global)
{
  std::vector<Node> funcs;
  funcs.push_back(func);
  std::vector<std::vector<Node>> formals_multi;
  formals_multi.push_back(formals);
  std::vector<Node> formulas;
  formulas.push_back(formula);
  defineFunctionsRec(funcs, formals_multi, formulas, global);
}

Result SolverEngine::quickCheck()
{
  Assert(d_state->isFullyInited());
  Trace("smt") << "SMT quickCheck()" << endl;
  const std::string& filename = d_env->getOptions().driver.filename;
  return Result(
      Result::ENTAILMENT_UNKNOWN, Result::REQUIRES_FULL_CHECK, filename);
}

TheoryModel* SolverEngine::getAvailableModel(const char* c) const
{
  if (!d_env->getOptions().theory.assignFunctionValues)
  {
    std::stringstream ss;
    ss << "Cannot " << c << " when --assign-function-values is false.";
    throw RecoverableModalException(ss.str().c_str());
  }

  if (d_state->getMode() != SmtMode::SAT
      && d_state->getMode() != SmtMode::SAT_UNKNOWN)
  {
    std::stringstream ss;
    ss << "Cannot " << c
       << " unless immediately preceded by SAT/NOT_ENTAILED or UNKNOWN "
          "response.";
    throw RecoverableModalException(ss.str().c_str());
  }

  if (!d_env->getOptions().smt.produceModels)
  {
    std::stringstream ss;
    ss << "Cannot " << c << " when produce-models options is off.";
    throw ModalException(ss.str().c_str());
  }

  TheoryEngine* te = d_smtSolver->getTheoryEngine();
  Assert(te != nullptr);
  TheoryModel* m = te->getBuiltModel();

  if (m == nullptr)
  {
    std::stringstream ss;
    ss << "Cannot " << c
       << " since model is not available. Perhaps the most recent call to "
          "check-sat was interrupted?";
    throw RecoverableModalException(ss.str().c_str());
  }

  return m;
}

QuantifiersEngine* SolverEngine::getAvailableQuantifiersEngine(
    const char* c) const
{
  QuantifiersEngine* qe = d_smtSolver->getQuantifiersEngine();
  if (qe == nullptr)
  {
    std::stringstream ss;
    ss << "Cannot " << c << " when quantifiers are not present.";
    throw ModalException(ss.str().c_str());
  }
  return qe;
}

void SolverEngine::notifyPushPre()
{
  d_smtSolver->processAssertions(*d_asserts);
}

void SolverEngine::notifyPushPost()
{
  TimerStat::CodeTimer pushPopTimer(d_stats->d_pushPopTime);
  Assert(getPropEngine() != nullptr);
  getPropEngine()->push();
}

void SolverEngine::notifyPopPre()
{
  TimerStat::CodeTimer pushPopTimer(d_stats->d_pushPopTime);
  PropEngine* pe = getPropEngine();
  Assert(pe != nullptr);
  pe->pop();
}

void SolverEngine::notifyPostSolvePre()
{
  PropEngine* pe = getPropEngine();
  Assert(pe != nullptr);
  pe->resetTrail();
}

void SolverEngine::notifyPostSolvePost()
{
  TheoryEngine* te = getTheoryEngine();
  Assert(te != nullptr);
  te->postsolve();
}

Result SolverEngine::checkSat()
{
  Node nullNode;
  return checkSat(nullNode);
}

Result SolverEngine::checkSat(const Node& assumption)
{
  std::vector<Node> assump;
  if (!assumption.isNull())
  {
    assump.push_back(assumption);
  }
  return checkSatInternal(assump, false);
}

Result SolverEngine::checkSat(const std::vector<Node>& assumptions)
{
  return checkSatInternal(assumptions, false);
}

Result SolverEngine::checkEntailed(const Node& node)
{
  return checkSatInternal(
             node.isNull() ? std::vector<Node>() : std::vector<Node>{node},
             true)
      .asEntailmentResult();
}

Result SolverEngine::checkEntailed(const std::vector<Node>& nodes)
{
  return checkSatInternal(nodes, true).asEntailmentResult();
}

Result SolverEngine::checkSatInternal(const std::vector<Node>& assumptions,
                                      bool isEntailmentCheck)
{
  Result r;

  SolverEngineScope smts(this);
  finishInit();

  Trace("smt") << "SolverEngine::"
                << (isEntailmentCheck ? "checkEntailed" : "checkSat") << "("
                << assumptions << ")" << endl;
  // check the satisfiability with the solver object
  r = d_smtSolver->checkSatisfiability(
      *d_asserts.get(), assumptions, isEntailmentCheck);

  Trace("smt") << "SolverEngine::"
                << (isEntailmentCheck ? "query" : "checkSat") << "("
                << assumptions << ") => " << r << endl;

  // Check that SAT results generate a model correctly.
  if (d_env->getOptions().smt.checkModels)
  {
    if (r.asSatisfiabilityResult().isSat() == Result::SAT)
    {
<<<<<<< HEAD
      if (r.asSatisfiabilityResult().isSat() == Result::UNSAT)
      {
        if (d_env->getOptions().smt.checkProofs
            && !d_env->getOptions().smt.produceProofs)
        {
          throw ModalException(
              "Cannot check-proofs because proofs were disabled.");
        }
        checkProof();
      }
=======
      checkModel();
>>>>>>> 8aac6169
    }
  }
  // Check that UNSAT results generate a proof correctly.
  if (d_env->getOptions().smt.checkProofs)
  {
    if (r.asSatisfiabilityResult().isSat() == Result::UNSAT)
    {
      checkProof();
    }
  }
  // Check that UNSAT results generate an unsat core correctly.
  if (d_env->getOptions().smt.checkUnsatCores)
  {
    if (r.asSatisfiabilityResult().isSat() == Result::UNSAT)
    {
      TimerStat::CodeTimer checkUnsatCoreTimer(d_stats->d_checkUnsatCoreTime);
      checkUnsatCore();
    }
  }

  if (d_env->getOptions().base.statisticsEveryQuery)
  {
    printStatisticsDiff();
  }
  return r;
}

std::vector<Node> SolverEngine::getUnsatAssumptions(void)
{
  Trace("smt") << "SMT getUnsatAssumptions()" << endl;
  SolverEngineScope smts(this);
  if (!d_env->getOptions().smt.unsatAssumptions)
  {
    throw ModalException(
        "Cannot get unsat assumptions when produce-unsat-assumptions option "
        "is off.");
  }
  if (d_state->getMode() != SmtMode::UNSAT)
  {
    throw RecoverableModalException(
        "Cannot get unsat assumptions unless immediately preceded by "
        "UNSAT/ENTAILED.");
  }
  finishInit();
  UnsatCore core = getUnsatCoreInternal();
  std::vector<Node> res;
  std::vector<Node>& assumps = d_asserts->getAssumptions();
  for (const Node& e : assumps)
  {
    if (std::find(core.begin(), core.end(), e) != core.end())
    {
      res.push_back(e);
    }
  }
  return res;
}

Result SolverEngine::assertFormula(const Node& formula)
{
  SolverEngineScope smts(this);
  finishInit();
  d_state->doPendingPops();

  // as an optimization we do not check whether formula is well-formed here, and
  // defer this check for certain cases within the assertions module.
  Trace("smt") << "SolverEngine::assertFormula(" << formula << ")" << endl;

  // Substitute out any abstract values in ex
  Node n = d_absValues->substituteAbstractValues(formula);

  d_asserts->assertFormula(n);
  return quickCheck().asEntailmentResult();
} /* SolverEngine::assertFormula() */

/*
   --------------------------------------------------------------------------
    Handling SyGuS commands
   --------------------------------------------------------------------------
*/

void SolverEngine::declareSygusVar(Node var)
{
  SolverEngineScope smts(this);
  d_sygusSolver->declareSygusVar(var);
}

void SolverEngine::declareSynthFun(Node func,
                                   TypeNode sygusType,
                                   bool isInv,
                                   const std::vector<Node>& vars)
{
  SolverEngineScope smts(this);
  finishInit();
  d_state->doPendingPops();
  d_sygusSolver->declareSynthFun(func, sygusType, isInv, vars);
}
void SolverEngine::declareSynthFun(Node func,
                                   bool isInv,
                                   const std::vector<Node>& vars)
{
  // use a null sygus type
  TypeNode sygusType;
  declareSynthFun(func, sygusType, isInv, vars);
}

void SolverEngine::assertSygusConstraint(Node n, bool isAssume)
{
  SolverEngineScope smts(this);
  finishInit();
  d_sygusSolver->assertSygusConstraint(n, isAssume);
}

void SolverEngine::assertSygusInvConstraint(Node inv,
                                            Node pre,
                                            Node trans,
                                            Node post)
{
  SolverEngineScope smts(this);
  finishInit();
  d_sygusSolver->assertSygusInvConstraint(inv, pre, trans, post);
}

Result SolverEngine::checkSynth(bool isNext)
{
  SolverEngineScope smts(this);
  finishInit();
  if (isNext && d_state->getMode() != SmtMode::SYNTH)
  {
    throw RecoverableModalException(
        "Cannot check-synth-next unless immediately preceded by a successful "
        "call to check-synth(-next).");
  }
  Result r = d_sygusSolver->checkSynth(*d_asserts, isNext);
  d_state->notifyCheckSynthResult(r);
  return r;
}

/*
   --------------------------------------------------------------------------
    End of Handling SyGuS commands
   --------------------------------------------------------------------------
*/

void SolverEngine::declarePool(const Node& p,
                               const std::vector<Node>& initValue)
{
  Assert(p.isVar() && p.getType().isSet());
  finishInit();
  QuantifiersEngine* qe = getAvailableQuantifiersEngine("declareTermPool");
  qe->declarePool(p, initValue);
}

Node SolverEngine::simplify(const Node& ex)
{
  SolverEngineScope smts(this);
  finishInit();
  d_state->doPendingPops();
  // ensure we've processed assertions
  d_smtSolver->processAssertions(*d_asserts);
  return d_smtSolver->getPreprocessor()->simplify(ex);
}

Node SolverEngine::expandDefinitions(const Node& ex)
{
  getResourceManager()->spendResource(Resource::PreprocessStep);
  SolverEngineScope smts(this);
  finishInit();
  d_state->doPendingPops();
  return d_smtSolver->getPreprocessor()->expandDefinitions(ex);
}

// TODO(#1108): Simplify the error reporting of this method.
Node SolverEngine::getValue(const Node& ex) const
{
  SolverEngineScope smts(this);

  ensureWellFormedTerm(ex, "get value");
  Trace("smt") << "SMT getValue(" << ex << ")" << endl;
  TypeNode expectedType = ex.getType();

  // Substitute out any abstract values in ex and expand
  Node n = d_smtSolver->getPreprocessor()->expandDefinitions(ex);

  Trace("smt") << "--- getting value of " << n << endl;
  // There are two ways model values for terms are computed (for historical
  // reasons).  One way is that used in check-model; the other is that
  // used by the Model classes.  It's not clear to me exactly how these
  // two are different, but they need to be unified.  This ugly hack here
  // is to fix bug 554 until we can revamp boolean-terms and models [MGD]

  // AJR : necessary?
  if (!n.getType().isFunction())
  {
    n = d_env->getRewriter()->rewrite(n);
  }

  Trace("smt") << "--- getting value of " << n << endl;
  TheoryModel* m = getAvailableModel("get-value");
  Assert(m != nullptr);
  Node resultNode = m->getValue(n);
  Trace("smt") << "--- got value " << n << " = " << resultNode << endl;
  Trace("smt") << "--- type " << resultNode.getType() << endl;
  Trace("smt") << "--- expected type " << expectedType << endl;

  // type-check the result we got
  // Notice that lambdas have function type, which does not respect the subtype
  // relation, so we ignore them here.
  Assert(resultNode.isNull() || resultNode.getKind() == kind::LAMBDA
         || resultNode.getType().isSubtypeOf(expectedType))
      << "Run with -t smt for details.";

  // Ensure it's a value (constant or const-ish like real algebraic
  // numbers), or a lambda (for uninterpreted functions). This assertion only
  // holds for models that do not have approximate values.
  if (!TheoryModel::isValue(resultNode))
  {
    d_env->warning() << "Could not evaluate " << resultNode
                     << " in getValue." << std::endl;
  }

  if (d_env->getOptions().smt.abstractValues && resultNode.getType().isArray())
  {
    resultNode = d_absValues->mkAbstractValue(resultNode);
    Trace("smt") << "--- abstract value >> " << resultNode << endl;
  }

  return resultNode;
}

std::vector<Node> SolverEngine::getValues(const std::vector<Node>& exprs) const
{
  std::vector<Node> result;
  for (const Node& e : exprs)
  {
    result.push_back(getValue(e));
  }
  return result;
}

std::vector<Node> SolverEngine::getModelDomainElements(TypeNode tn) const
{
  Assert(tn.isSort());
  TheoryModel* m = getAvailableModel("getModelDomainElements");
  return m->getDomainElements(tn);
}

bool SolverEngine::isModelCoreSymbol(Node n)
{
  SolverEngineScope smts(this);
  Assert(n.isVar());
  const Options& opts = d_env->getOptions();
  if (opts.smt.modelCoresMode == options::ModelCoresMode::NONE)
  {
    // if the model core mode is none, we are always a model core symbol
    return true;
  }
  TheoryModel* tm = getAvailableModel("isModelCoreSymbol");
  // compute the model core if not done so already
  if (!tm->isUsingModelCore())
  {
    // If we enabled model cores, we compute a model core for m based on our
    // (expanded) assertions using the model core builder utility. Notice that
    // we get the assertions using the getAssertionsInternal, which does not
    // impact whether we are in "sat" mode
    std::vector<Node> asserts = getAssertionsInternal();
    d_smtSolver->getPreprocessor()->expandDefinitions(asserts);
    ModelCoreBuilder mcb(*d_env.get());
    mcb.setModelCore(asserts, tm, opts.smt.modelCoresMode);
  }
  return tm->isModelCoreSymbol(n);
}

std::string SolverEngine::getModel(const std::vector<TypeNode>& declaredSorts,
                                   const std::vector<Node>& declaredFuns)
{
  SolverEngineScope smts(this);
  // !!! Note that all methods called here should have a version at the API
  // level. This is to ensure that the information associated with a model is
  // completely accessible by the user. This is currently not rigorously
  // enforced. An alternative design would be to have this method implemented
  // at the API level, but this makes exceptions in the text interface less
  // intuitive.
  TheoryModel* tm = getAvailableModel("get model");
  // use the smt::Model model utility for printing
  const Options& opts = d_env->getOptions();
  bool isKnownSat = (d_state->getMode() == SmtMode::SAT);
  Model m(isKnownSat, opts.driver.filename);
  // set the model declarations, which determines what is printed in the model
  for (const TypeNode& tn : declaredSorts)
  {
    m.addDeclarationSort(tn, getModelDomainElements(tn));
  }
  bool usingModelCores =
      (opts.smt.modelCoresMode != options::ModelCoresMode::NONE);
  for (const Node& n : declaredFuns)
  {
    if (usingModelCores && !tm->isModelCoreSymbol(n))
    {
      // skip if not in model core
      continue;
    }
    Node value = tm->getValue(n);
    m.addDeclarationTerm(n, value);
  }
  // for separation logic
  TypeNode locT, dataT;
  if (getSepHeapTypes(locT, dataT))
  {
    std::pair<Node, Node> sh = getSepHeapAndNilExpr();
    m.setHeapModel(sh.first, sh.second);
  }
  // print the model
  std::stringstream ssm;
  ssm << m;
  return ssm.str();
}

Result SolverEngine::blockModel()
{
  Trace("smt") << "SMT blockModel()" << endl;
  SolverEngineScope smts(this);

  finishInit();

  TheoryModel* m = getAvailableModel("block model");

  if (d_env->getOptions().smt.blockModelsMode == options::BlockModelsMode::NONE)
  {
    std::stringstream ss;
    ss << "Cannot block model when block-models is set to none.";
    throw RecoverableModalException(ss.str().c_str());
  }

  // get expanded assertions
  std::vector<Node> eassertsProc = getExpandedAssertions();
  ModelBlocker mb(*d_env.get());
  Node eblocker = mb.getModelBlocker(
      eassertsProc, m, d_env->getOptions().smt.blockModelsMode);
  Trace("smt") << "Block formula: " << eblocker << std::endl;
  return assertFormula(eblocker);
}

Result SolverEngine::blockModelValues(const std::vector<Node>& exprs)
{
  Trace("smt") << "SMT blockModelValues()" << endl;
  SolverEngineScope smts(this);

  finishInit();

  for (const Node& e : exprs)
  {
    ensureWellFormedTerm(e, "block model values");
  }

  TheoryModel* m = getAvailableModel("block model values");

  // get expanded assertions
  std::vector<Node> eassertsProc = getExpandedAssertions();
  // we always do block model values mode here
  ModelBlocker mb(*d_env.get());
  Node eblocker = mb.getModelBlocker(
      eassertsProc, m, options::BlockModelsMode::VALUES, exprs);
  return assertFormula(eblocker);
}

std::pair<Node, Node> SolverEngine::getSepHeapAndNilExpr(void)
{
  if (!getLogicInfo().isTheoryEnabled(THEORY_SEP))
  {
    const char* msg =
        "Cannot obtain separation logic expressions if not using the "
        "separation logic theory.";
    throw RecoverableModalException(msg);
  }
  Node heap;
  Node nil;
  TheoryModel* tm = getAvailableModel("get separation logic heap and nil");
  if (!tm->getHeapModel(heap, nil))
  {
    const char* msg =
        "Failed to obtain heap/nil "
        "expressions from theory model.";
    throw RecoverableModalException(msg);
  }
  return std::make_pair(heap, nil);
}

std::vector<Node> SolverEngine::getAssertionsInternal()
{
  Assert(d_state->isFullyInited());
  const context::CDList<Node>& al = d_asserts->getAssertionList();
  std::vector<Node> res;
  for (const Node& n : al)
  {
    res.emplace_back(n);
  }
  return res;
}

const Options& SolverEngine::options() const { return d_env->getOptions(); }

void SolverEngine::ensureWellFormedTerm(const Node& n,
                                        const std::string& src) const
{
  bool wasShadow = false;
  if (expr::hasFreeOrShadowedVar(n, wasShadow))
  {
    std::string varType(wasShadow ? "shadowed" : "free");
    std::stringstream se;
    se << "Cannot process term with " << varType << " variable in " << src
       << ".";
    throw ModalException(se.str().c_str());
  }
}

std::vector<Node> SolverEngine::getExpandedAssertions()
{
  std::vector<Node> easserts = getAssertions();
  // must expand definitions
  d_smtSolver->getPreprocessor()->expandDefinitions(easserts);
  return easserts;
}
Env& SolverEngine::getEnv() { return *d_env.get(); }

void SolverEngine::declareSepHeap(TypeNode locT, TypeNode dataT)
{
  if (!getLogicInfo().isTheoryEnabled(THEORY_SEP))
  {
    const char* msg =
        "Cannot declare heap if not using the separation logic theory.";
    throw RecoverableModalException(msg);
  }
  SolverEngineScope smts(this);
  finishInit();
  // check whether incremental is enabled, where separation logic is not
  // supported.
  if (d_env->getOptions().base.incrementalSolving)
  {
    throw RecoverableModalException(
        "Separation logic not supported in incremental mode");
  }
  TheoryEngine* te = getTheoryEngine();
  te->declareSepHeap(locT, dataT);
}

bool SolverEngine::getSepHeapTypes(TypeNode& locT, TypeNode& dataT)
{
  SolverEngineScope smts(this);
  finishInit();
  TheoryEngine* te = getTheoryEngine();
  return te->getSepHeapTypes(locT, dataT);
}

Node SolverEngine::getSepHeapExpr() { return getSepHeapAndNilExpr().first; }

Node SolverEngine::getSepNilExpr() { return getSepHeapAndNilExpr().second; }

void SolverEngine::checkProof()
{
  Assert(d_env->getOptions().smt.produceProofs);
  // internal check the proof
  PropEngine* pe = getPropEngine();
  Assert(pe != nullptr);
  if (d_env->getOptions().proof.proofCheck == options::ProofCheckMode::EAGER)
  {
    pe->checkProof(d_asserts->getAssertionList());
  }
  Assert(pe->getProof() != nullptr);
  std::shared_ptr<ProofNode> pePfn = pe->getProof();
  // TEMPORARY for testing, this can be used to count how often checkProofs is
  // called
  if (d_env->getOptions().proof.checkProofsFail)
  {
    AlwaysAssert(false) << "Fail due to --check-proofs-fail";
  }
  if (d_env->getOptions().smt.checkProofs)
  {
    d_pfManager->checkProof(pePfn, *d_asserts);
  }
}

StatisticsRegistry& SolverEngine::getStatisticsRegistry()
{
  return d_env->getStatisticsRegistry();
}

UnsatCore SolverEngine::getUnsatCoreInternal()
{
  if (!d_env->getOptions().smt.unsatCores)
  {
    throw ModalException(
        "Cannot get an unsat core when produce-unsat-cores or produce-proofs "
        "option is off.");
  }
  if (d_state->getMode() != SmtMode::UNSAT)
  {
    throw RecoverableModalException(
        "Cannot get an unsat core unless immediately preceded by "
        "UNSAT/ENTAILED response.");
  }
  // generate with new proofs
  PropEngine* pe = getPropEngine();
  Assert(pe != nullptr);

  std::shared_ptr<ProofNode> pepf;
  if (options().smt.unsatCoresMode == options::UnsatCoresMode::ASSUMPTIONS)
  {
    pepf = pe->getRefutation();
  }
  else
  {
    pepf = pe->getProof();
  }
  Assert(pepf != nullptr);
  std::shared_ptr<ProofNode> pfn = d_pfManager->getFinalProof(pepf, *d_asserts);
  std::vector<Node> core;
  d_ucManager->getUnsatCore(pfn, *d_asserts, core);
  if (options().smt.minimalUnsatCores)
  {
    core = reduceUnsatCore(core);
  }
  return UnsatCore(core);
}

std::vector<Node> SolverEngine::reduceUnsatCore(const std::vector<Node>& core)
{
  Assert(options().smt.unsatCores)
      << "cannot reduce unsat core if unsat cores are turned off";

  d_env->verbose(1) << "SolverEngine::reduceUnsatCore(): reducing unsat core"
                    << std::endl;
  std::unordered_set<Node> removed;
  for (const Node& skip : core)
  {
    std::unique_ptr<SolverEngine> coreChecker;
    initializeSubsolver(coreChecker, *d_env.get());
    coreChecker->setLogic(getLogicInfo());
    coreChecker->getOptions().smt.checkUnsatCores = false;
    // disable all proof options
    coreChecker->getOptions().smt.produceProofs = false;
    coreChecker->getOptions().smt.checkProofs = false;
    coreChecker->getOptions().proof.proofReq = false;

    for (const Node& ucAssertion : core)
    {
      if (ucAssertion != skip && removed.find(ucAssertion) == removed.end())
      {
        Node assertionAfterExpansion = expandDefinitions(ucAssertion);
        coreChecker->assertFormula(assertionAfterExpansion);
      }
    }
    Result r;
    try
    {
      r = coreChecker->checkSat();
    }
    catch (...)
    {
      throw;
    }

    if (r.asSatisfiabilityResult().isSat() == Result::UNSAT)
    {
      removed.insert(skip);
    }
    else if (r.asSatisfiabilityResult().isUnknown())
    {
      d_env->warning()
          << "SolverEngine::reduceUnsatCore(): could not reduce unsat core "
             "due to "
             "unknown result.";
    }
  }

  if (removed.empty())
  {
    return core;
  }
  else
  {
    std::vector<Node> newUcAssertions;
    for (const Node& n : core)
    {
      if (removed.find(n) == removed.end())
      {
        newUcAssertions.push_back(n);
      }
    }

    return newUcAssertions;
  }
}

void SolverEngine::checkUnsatCore()
{
  Assert(d_env->getOptions().smt.unsatCores)
      << "cannot check unsat core if unsat cores are turned off";

  d_env->verbose(1) << "SolverEngine::checkUnsatCore(): generating unsat core"
                    << std::endl;
  UnsatCore core = getUnsatCore();

  // initialize the core checker
  std::unique_ptr<SolverEngine> coreChecker;
  initializeSubsolver(coreChecker, *d_env.get());
  coreChecker->getOptions().smt.checkUnsatCores = false;
  // disable all proof options
  coreChecker->getOptions().smt.produceProofs = false;
  coreChecker->getOptions().proof.proofReq = false;
  coreChecker->getOptions().smt.checkProofs = false;

  // set up separation logic heap if necessary
  TypeNode sepLocType, sepDataType;
  if (getSepHeapTypes(sepLocType, sepDataType))
  {
    coreChecker->declareSepHeap(sepLocType, sepDataType);
  }

  d_env->verbose(1) << "SolverEngine::checkUnsatCore(): pushing core assertions"
                    << std::endl;
  theory::TrustSubstitutionMap& tls = d_env->getTopLevelSubstitutions();
  for (UnsatCore::iterator i = core.begin(); i != core.end(); ++i)
  {
    Node assertionAfterExpansion = tls.apply(*i);
    d_env->verbose(1) << "SolverEngine::checkUnsatCore(): pushing core member "
                      << *i << ", expanded to " << assertionAfterExpansion
                      << std::endl;
    coreChecker->assertFormula(assertionAfterExpansion);
  }
  Result r;
  try
  {
    r = coreChecker->checkSat();
  }
  catch (...)
  {
    throw;
  }
  d_env->verbose(1) << "SolverEngine::checkUnsatCore(): result is " << r
                    << std::endl;
  if (r.asSatisfiabilityResult().isUnknown())
  {
    d_env->warning() << "SolverEngine::checkUnsatCore(): could not check core result "
                 "unknown."
              << std::endl;
  }
  else if (r.asSatisfiabilityResult().isSat())
  {
    InternalError()
        << "SolverEngine::checkUnsatCore(): produced core was satisfiable.";
  }
}

void SolverEngine::checkModel(bool hardFailure)
{
  const context::CDList<Node>& al = d_asserts->getAssertionList();
  // we always enable the assertion list, so it is able to be checked

  TimerStat::CodeTimer checkModelTimer(d_stats->d_checkModelTime);

  d_env->verbose(1) << "SolverEngine::checkModel(): generating model"
                    << std::endl;
  TheoryModel* m = getAvailableModel("check model");
  Assert(m != nullptr);

  // check the model with the theory engine for debugging
  if (options().smt.debugCheckModels)
  {
    TheoryEngine* te = getTheoryEngine();
    Assert(te != nullptr);
    te->checkTheoryAssertionsWithModel(hardFailure);
  }

  // check the model with the check models utility
  Assert(d_checkModels != nullptr);
  d_checkModels->checkModel(m, al, hardFailure);
}

UnsatCore SolverEngine::getUnsatCore()
{
  Trace("smt") << "SMT getUnsatCore()" << std::endl;
  SolverEngineScope smts(this);
  finishInit();
  return getUnsatCoreInternal();
}

void SolverEngine::getRelevantInstantiationTermVectors(
    std::map<Node, InstantiationList>& insts, bool getDebugInfo)
{
  Assert(d_state->getMode() == SmtMode::UNSAT);
  // generate with new proofs
  PropEngine* pe = getPropEngine();
  Assert(pe != nullptr);
  Assert(pe->getProof() != nullptr);
  std::shared_ptr<ProofNode> pfn =
      d_pfManager->getFinalProof(pe->getProof(), *d_asserts);
  d_ucManager->getRelevantInstantiations(pfn, insts, getDebugInfo);
}

std::string SolverEngine::getProof()
{
  Trace("smt") << "SMT getProof()\n";
  SolverEngineScope smts(this);
  finishInit();
  if (!d_env->getOptions().smt.produceProofs)
  {
    throw ModalException("Cannot get a proof when proof option is off.");
  }
  if (d_state->getMode() != SmtMode::UNSAT)
  {
    throw RecoverableModalException(
        "Cannot get a proof unless immediately preceded by "
        "UNSAT/ENTAILED response.");
  }
  // the prop engine has the proof of false
  PropEngine* pe = getPropEngine();
  Assert(pe != nullptr);
  Assert(pe->getProof() != nullptr);
  Assert(d_pfManager);
  std::ostringstream ss;
  d_pfManager->printProof(ss, pe->getProof(), *d_asserts);
  return ss.str();
}

void SolverEngine::printInstantiations(std::ostream& out)
{
  SolverEngineScope smts(this);
  finishInit();
  QuantifiersEngine* qe = getAvailableQuantifiersEngine("printInstantiations");

  // First, extract and print the skolemizations
  bool printed = false;
  bool reqNames = !d_env->getOptions().printer.printInstFull;
  // only print when in list mode
  if (d_env->getOptions().printer.printInstMode == options::PrintInstMode::LIST)
  {
    std::map<Node, std::vector<Node>> sks;
    qe->getSkolemTermVectors(sks);
    for (const std::pair<const Node, std::vector<Node>>& s : sks)
    {
      Node name;
      if (!qe->getNameForQuant(s.first, name, reqNames))
      {
        // did not have a name and we are only printing formulas with names
        continue;
      }
      SkolemList slist(name, s.second);
      out << slist;
      printed = true;
    }
  }

  // Second, extract and print the instantiations
  std::map<Node, InstantiationList> rinsts;
  if ((d_env->getOptions().smt.produceProofs
       && d_env->getOptions().smt.proofMode == options::ProofMode::FULL)
      && getSmtMode() == SmtMode::UNSAT)
  {
    // minimize instantiations based on proof manager
    getRelevantInstantiationTermVectors(
        rinsts, options().driver.dumpInstantiationsDebug);
  }
  else
  {
    std::map<Node, std::vector<std::vector<Node>>> insts;
    getInstantiationTermVectors(insts);
    for (const std::pair<const Node, std::vector<std::vector<Node>>>& i : insts)
    {
      // convert to instantiation list
      Node q = i.first;
      InstantiationList& ilq = rinsts[q];
      ilq.initialize(q);
      for (const std::vector<Node>& ii : i.second)
      {
        ilq.d_inst.push_back(InstantiationVec(ii));
      }
    }
  }
  for (std::pair<const Node, InstantiationList>& i : rinsts)
  {
    if (i.second.d_inst.empty())
    {
      // no instantiations, skip
      continue;
    }
    Node name;
    if (!qe->getNameForQuant(i.first, name, reqNames))
    {
      // did not have a name and we are only printing formulas with names
      continue;
    }
    // must have a name
    if (d_env->getOptions().printer.printInstMode
        == options::PrintInstMode::NUM)
    {
      out << "(num-instantiations " << name << " " << i.second.d_inst.size()
          << ")" << std::endl;
    }
    else
    {
      // take the name
      i.second.d_quant = name;
      Assert(d_env->getOptions().printer.printInstMode
             == options::PrintInstMode::LIST);
      out << i.second;
    }
    printed = true;
  }
  // if we did not print anything, we indicate this
  if (!printed)
  {
    out << "none" << std::endl;
  }
}

void SolverEngine::getInstantiationTermVectors(
    std::map<Node, std::vector<std::vector<Node>>>& insts)
{
  SolverEngineScope smts(this);
  finishInit();
  QuantifiersEngine* qe =
      getAvailableQuantifiersEngine("getInstantiationTermVectors");
  // get the list of all instantiations
  qe->getInstantiationTermVectors(insts);
}

bool SolverEngine::getSynthSolutions(std::map<Node, Node>& solMap)
{
  SolverEngineScope smts(this);
  finishInit();
  return d_sygusSolver->getSynthSolutions(solMap);
}

bool SolverEngine::getSubsolverSynthSolutions(std::map<Node, Node>& solMap)
{
  SolverEngineScope smts(this);
  finishInit();
  return d_sygusSolver->getSubsolverSynthSolutions(solMap);
}

Node SolverEngine::getQuantifierElimination(Node q, bool doFull)
{
  SolverEngineScope smts(this);
  finishInit();
  return d_quantElimSolver->getQuantifierElimination(
      *d_asserts, q, doFull, d_isInternalSubsolver);
}

bool SolverEngine::getInterpolant(const Node& conj,
                                  const TypeNode& grammarType,
                                  Node& interpol)
{
  SolverEngineScope smts(this);
  finishInit();
  std::vector<Node> axioms = getExpandedAssertions();
  bool success =
      d_interpolSolver->getInterpolant(axioms, conj, grammarType, interpol);
  // notify the state of whether the get-interpol call was successfuly, which
  // impacts the SMT mode.
  d_state->notifyGetInterpol(success);
  return success;
}

bool SolverEngine::getInterpolantNext(Node& interpol)
{
  SolverEngineScope smts(this);
  finishInit();
  if (d_state->getMode() != SmtMode::INTERPOL)
  {
    throw RecoverableModalException(
        "Cannot get-interpol-next unless immediately preceded by a successful "
        "call to get-interpol(-next).");
  }
  bool success = d_interpolSolver->getInterpolantNext(interpol);
  // notify the state of whether the get-interpolant-next call was successful
  d_state->notifyGetInterpol(success);
  return success;
}

bool SolverEngine::getAbduct(const Node& conj,
                             const TypeNode& grammarType,
                             Node& abd)
{
  SolverEngineScope smts(this);
  finishInit();
  std::vector<Node> axioms = getExpandedAssertions();
  bool success = d_abductSolver->getAbduct(axioms, conj, grammarType, abd);
  // notify the state of whether the get-abduct call was successful, which
  // impacts the SMT mode.
  d_state->notifyGetAbduct(success);
  return success;
}

bool SolverEngine::getAbductNext(Node& abd)
{
  SolverEngineScope smts(this);
  finishInit();
  if (d_state->getMode() != SmtMode::ABDUCT)
  {
    throw RecoverableModalException(
        "Cannot get-abduct-next unless immediately preceded by a successful "
        "call to get-abduct(-next).");
  }
  bool success = d_abductSolver->getAbductNext(abd);
  // notify the state of whether the get-abduct-next call was successful
  d_state->notifyGetAbduct(success);
  return success;
}

void SolverEngine::getInstantiatedQuantifiedFormulas(std::vector<Node>& qs)
{
  SolverEngineScope smts(this);
  QuantifiersEngine* qe =
      getAvailableQuantifiersEngine("getInstantiatedQuantifiedFormulas");
  qe->getInstantiatedQuantifiedFormulas(qs);
}

void SolverEngine::getInstantiationTermVectors(
    Node q, std::vector<std::vector<Node>>& tvecs)
{
  SolverEngineScope smts(this);
  QuantifiersEngine* qe =
      getAvailableQuantifiersEngine("getInstantiationTermVectors");
  qe->getInstantiationTermVectors(q, tvecs);
}

std::vector<Node> SolverEngine::getAssertions()
{
  SolverEngineScope smts(this);
  finishInit();
  d_state->doPendingPops();
  Trace("smt") << "SMT getAssertions()" << endl;
  // note we always enable assertions, so it is available here
  return getAssertionsInternal();
}

void SolverEngine::getDifficultyMap(std::map<Node, Node>& dmap)
{
  Trace("smt") << "SMT getDifficultyMap()\n";
  SolverEngineScope smts(this);
  finishInit();
  if (!d_env->getOptions().smt.produceDifficulty)
  {
    throw ModalException(
        "Cannot get difficulty when difficulty option is off.");
  }
  // the prop engine has the proof of false
  Assert(d_pfManager);
  // get difficulty map from theory engine first
  TheoryEngine* te = getTheoryEngine();
  te->getDifficultyMap(dmap);
  // then ask proof manager to translate dmap in terms of the input
  d_pfManager->translateDifficultyMap(dmap, *d_asserts);
}

void SolverEngine::push()
{
  SolverEngineScope smts(this);
  finishInit();
  d_state->doPendingPops();
  Trace("smt") << "SMT push()" << endl;
  d_smtSolver->processAssertions(*d_asserts);
  d_state->userPush();
}

void SolverEngine::pop()
{
  SolverEngineScope smts(this);
  finishInit();
  Trace("smt") << "SMT pop()" << endl;
  d_state->userPop();

  // Clear out assertion queues etc., in case anything is still in there
  d_asserts->clearCurrent();
  // clear the learned literals from the preprocessor
  d_smtSolver->getPreprocessor()->clearLearnedLiterals();

  Trace("userpushpop") << "SolverEngine: popped to level "
                       << getUserContext()->getLevel() << endl;
  // should we reset d_status here?
  // SMT-LIBv2 spec seems to imply no, but it would make sense to..
}

void SolverEngine::resetAssertions()
{
  SolverEngineScope smts(this);

  if (!d_state->isFullyInited())
  {
    // We're still in Start Mode, nothing asserted yet, do nothing.
    // (see solver execution modes in the SMT-LIB standard)
    Assert(getContext()->getLevel() == 0);
    Assert(getUserContext()->getLevel() == 0);
    return;
  }

  Trace("smt") << "SMT resetAssertions()" << endl;

  d_asserts->clearCurrent();
  d_state->notifyResetAssertions();
  // push the state to maintain global context around everything
  d_state->setup();

  // reset SmtSolver, which will construct a new prop engine
  d_smtSolver->resetAssertions();
}

void SolverEngine::interrupt()
{
  if (!d_state->isFullyInited())
  {
    return;
  }
  d_smtSolver->interrupt();
}

void SolverEngine::setResourceLimit(uint64_t units, bool cumulative)
{
  if (cumulative)
  {
    d_env->d_options.base.cumulativeResourceLimit = units;
  }
  else
  {
    d_env->d_options.base.perCallResourceLimit = units;
  }
}
void SolverEngine::setTimeLimit(uint64_t millis)
{
  d_env->d_options.base.perCallMillisecondLimit = millis;
}

unsigned long SolverEngine::getResourceUsage() const
{
  return getResourceManager()->getResourceUsage();
}

unsigned long SolverEngine::getTimeUsage() const
{
  return getResourceManager()->getTimeUsage();
}

unsigned long SolverEngine::getResourceRemaining() const
{
  return getResourceManager()->getResourceRemaining();
}

NodeManager* SolverEngine::getNodeManager() const
{
  return d_env->getNodeManager();
}

void SolverEngine::printStatisticsSafe(int fd) const
{
  d_env->getStatisticsRegistry().printSafe(fd);
}

void SolverEngine::printStatisticsDiff() const
{
  d_env->getStatisticsRegistry().printDiff(*d_env->getOptions().base.err);
  d_env->getStatisticsRegistry().storeSnapshot();
}

void SolverEngine::setOption(const std::string& key, const std::string& value)
{
  Trace("smt") << "SMT setOption(" << key << ", " << value << ")" << endl;
  options::set(getOptions(), key, value);
}

void SolverEngine::setIsInternalSubsolver() { d_isInternalSubsolver = true; }

bool SolverEngine::isInternalSubsolver() const { return d_isInternalSubsolver; }

std::string SolverEngine::getOption(const std::string& key) const
{
  Trace("smt") << "SMT getOption(" << key << ")" << endl;
  return options::get(getOptions(), key);
}

Options& SolverEngine::getOptions() { return d_env->d_options; }

const Options& SolverEngine::getOptions() const { return d_env->getOptions(); }

ResourceManager* SolverEngine::getResourceManager() const
{
  return d_env->getResourceManager();
}

const Printer& SolverEngine::getPrinter() const { return d_env->getPrinter(); }

theory::Rewriter* SolverEngine::getRewriter() { return d_env->getRewriter(); }

}  // namespace cvc5<|MERGE_RESOLUTION|>--- conflicted
+++ resolved
@@ -790,20 +790,7 @@
   {
     if (r.asSatisfiabilityResult().isSat() == Result::SAT)
     {
-<<<<<<< HEAD
-      if (r.asSatisfiabilityResult().isSat() == Result::UNSAT)
-      {
-        if (d_env->getOptions().smt.checkProofs
-            && !d_env->getOptions().smt.produceProofs)
-        {
-          throw ModalException(
-              "Cannot check-proofs because proofs were disabled.");
-        }
-        checkProof();
-      }
-=======
       checkModel();
->>>>>>> 8aac6169
     }
   }
   // Check that UNSAT results generate a proof correctly.
