--- conflicted
+++ resolved
@@ -174,12 +174,8 @@
    */
   static bool canTrustSynthesisResult(const Options& opts);
   /**
-<<<<<<< HEAD
-   * Find synth for the given target and grammar.
-=======
    * Get the list of synthesis functions in the current context, each paired
    * with their corresponding grammar (if one exists).
->>>>>>> 95da75e9
    */
   std::vector<std::pair<Node, TypeNode>> getSynthFunctions() const;
 
