/******************************************************************************
 * Top contributors (to current version):
 *   Andrew Reynolds, Haniel Barbosa, Gereon Kremer
 *
 * This file is part of the cvc5 project.
 *
 * Copyright (c) 2009-2021 by the authors listed in the file AUTHORS
 * in the top-level source directory and their institutional affiliations.
 * All rights reserved.  See the file COPYING in the top-level source
 * directory for licensing information.
 * ****************************************************************************
 *
 * The module for processing proof nodes.
 */

#include "cvc5_private.h"

#ifndef CVC5__SMT__PROOF_POST_PROCESSOR_H
#define CVC5__SMT__PROOF_POST_PROCESSOR_H

#include <map>
#include <sstream>
#include <unordered_set>

#include "proof/proof_node_updater.h"
#include "rewriter/rewrite_db_proof_cons.h"
#include "rewriter/rewrites.h"
#include "smt/proof_final_callback.h"
#include "smt/witness_form.h"
#include "theory/inference_id.h"
#include "util/statistics_stats.h"

namespace cvc5 {

class SmtEngine;

namespace smt {

/**
 * A callback class used by SmtEngine for post-processing proof nodes by
 * connecting proofs of preprocessing, and expanding macro PfRule applications.
 */
class ProofPostprocessCallback : public ProofNodeUpdaterCallback
{
 public:
  ProofPostprocessCallback(ProofNodeManager* pnm,
                           SmtEngine* smte,
                           ProofGenerator* pppg,
                           rewriter::RewriteDb* rdb,
                           bool updateScopedAssumptions);
  ~ProofPostprocessCallback() {}
  /**
   * Initialize, called once for each new ProofNode to process. This initializes
   * static information to be used by successive calls to update.
   */
  void initializeUpdate();
  /**
   * Set eliminate rule, which adds rule to the list of rules we will eliminate
   * during update. This adds rule to d_elimRules. Supported rules for
   * elimination include MACRO_*, SUBS and REWRITE. Otherwise, this method
   * has no effect.
   */
  void setEliminateRule(PfRule rule);
  /** Should proof pn be updated? */
  bool shouldUpdate(std::shared_ptr<ProofNode> pn,
                    const std::vector<Node>& fa,
                    bool& continueUpdate) override;
  /** Update the proof rule application. */
  bool update(Node res,
              PfRule id,
              const std::vector<Node>& children,
              const std::vector<Node>& args,
              CDProof* cdp,
              bool& continueUpdate) override;

 private:
  /** Common constants */
  Node d_true;
  /** The proof node manager */
  ProofNodeManager* d_pnm;
  /** Pointer to the SmtEngine, which should have proofs enabled */
  SmtEngine* d_smte;
  /** The preprocessing proof generator */
  ProofGenerator* d_pppg;
  /** The rewrite database proof generator */
  rewriter::RewriteDbProofCons d_rdbPc;
  /** The witness form proof generator */
  WitnessFormGenerator d_wfpm;
  /** The witness form assumptions used in the proof */
  std::vector<Node> d_wfAssumptions;
  /** Kinds of proof rules we are eliminating */
  std::unordered_set<PfRule, PfRuleHashFunction> d_elimRules;
  /** Whether we post-process assumptions in scope. */
  bool d_updateScopedAssumptions;
  //---------------------------------reset at the begining of each update
  /** Mapping assumptions to their proof from preprocessing */
  std::map<Node, std::shared_ptr<ProofNode> > d_assumpToProof;
  //---------------------------------end reset at the begining of each update
  /**
   * Expand rules in the given application, add the expanded proof to cdp.
   * The set of rules we expand is configured by calls to setEliminateRule
   * above. This method calls update to perform possible post-processing in the
   * rules it introduces as a result of the expansion.
   *
   * @param id The rule of the application
   * @param children The children of the application
   * @param args The arguments of the application
   * @param cdp The proof to add to
   * @return The conclusion of the rule, or null if this rule is not eliminated.
   */
  Node expandMacros(PfRule id,
                    const std::vector<Node>& children,
                    const std::vector<Node>& args,
                    CDProof* cdp);
  /**
   * Update the proof rule application, called during expand macros when
   * we wish to apply the update method. This method has the same behavior
   * as update apart from ignoring the continueUpdate flag.
   */
  bool updateInternal(Node res,
                      PfRule id,
                      const std::vector<Node>& children,
                      const std::vector<Node>& args,
                      CDProof* cdp);
  /**
   * Add proof for witness form. This returns the equality t = toWitness(t)
   * and ensures that the proof of this equality has been added to cdp.
   * Notice the proof of this fact may have open assumptions of the form:
   *   k = toWitness(k)
   * where k is a skolem. Furthermore, note that all open assumptions of this
   * form are available via d_wfpm.getWitnessFormEqs() in the remainder of
   * the lifetime of this class.
   */
  Node addProofForWitnessForm(Node t, CDProof* cdp);
  /**
   * Apply transivity if necessary for the arguments. The nodes in
   * tchildren have been ordered such that they are legal arguments to TRANS.
   *
   * Returns the conclusion of the transitivity step, which is null if
   * tchildren is empty. Also note if tchildren contains a single element,
   * then no TRANS step is necessary to add to cdp.
   *
   * @param tchildren The children of a TRANS step
   * @param cdp The proof to add the TRANS step to
   * @return The conclusion of the TRANS step.
   */
  Node addProofForTrans(const std::vector<Node>& tchildren, CDProof* cdp);
  /**
   * Add proof for substitution step. Some substitutions are derived based
   * on viewing a formula as a Boolean assignment (see MethodId::SB_LITERAL for
   * example). This method ensures that the proof of var == subs exists
   * in cdp, where var, subs were derived from BuiltinProofRuleChecker's
   * getSubstitution method.
   *
   * @param var The variable of the substitution
   * @param subs The substituted term
   * @param assump The formula the substitution was derived from
   * @param cdp The proof to add to
   * @return var == subs, the conclusion of the substitution step.
   */
  Node addProofForSubsStep(Node var, Node subs, Node assump, CDProof* cdp);
  /** Add eq (or its symmetry) to transivity children, if not reflexive */
  bool addToTransChildren(Node eq,
                          std::vector<Node>& tchildren,
                          bool isSymm = false);

  /**
   * When given children and args lead to different sets of literals in a
   * conclusion depending on whether macro resolution or chain resolution is
   * applied, the literals that appear in the chain resolution result, but not
   * in the macro resolution result, from now on "crowding literals", are
   * literals removed implicitly by macro resolution. For example
   *
   *      l0 v l0 v l0 v l1 v l2    ~l0 v l1   ~l1
   * (1)  ----------------------------------------- MACRO_RES
   *                 l2
   *
   * but
   *
   *      l0 v l0 v l0 v l1 v l2    ~l0 v l1   ~l1
   * (2)  ---------------------------------------- CHAIN_RES
   *                l0 v l0 v l1 v l2
   *
   * where l0 and l1 are crowding literals in the second proof.
   *
   * There are two views for how MACRO_RES implicitly removes the crowding
   * literal, i.e., how MACRO_RES can be expanded into CHAIN_RES so that
   * crowding literals are removed. The first is that (1) becomes
   *
   *  l0 v l0 v l0 v l1 v l2  ~l0 v l1  ~l0 v l1  ~l0 v l1  ~l1  ~l1  ~l1  ~l1
   *  ---------------------------------------------------------------- CHAIN_RES
   *                                 l2
   *
   * via the repetition of the premise responsible for removing more than one
   * occurrence of the crowding literal. The issue however is that this
   * expansion is exponential. Note that (2) has two occurrences of l0 and one
   * of l1 as crowding literals. However, by repeating ~l0 v l1 two times to
   * remove l0, the clause ~l1, which would originally need to be repeated only
   * one time, now has to be repeated two extra times on top of that one. With
   * multiple crowding literals and their elimination depending on premises that
   * themselves add crowding literals one can easily end up with resolution
   * chains going from dozens to thousands of premises. Such examples do occur
   * in practice, even in our regressions.
   *
   * The second way of expanding MACRO_RES, which avoids this exponential
   * behavior, is so that (1) becomes
   *
   *      l0 v l0 v l0 v l1 v l2
   * (4)  ---------------------- FACTORING
   *      l0 v l1 v l2                       ~l0 v l1
   *      ------------------------------------------- CHAIN_RES
   *                   l1 v l1 v l2
   *                  ------------- FACTORING
   *                     l1 v l2                   ~l1
   *                    ------------------------------ CHAIN_RES
   *                                 l2
   *
   * This method first determines what are the crowding literals by checking
   * what literals occur in clauseLits that do not occur in targetClauseLits
   * (the latter contains the literals from the original MACRO_RES conclusion
   * while the former the literals from a direct application of CHAIN_RES). Then
   * it builds a proof such as (4) and adds the steps to cdp. The final
   * conclusion is returned.
   *
   * Note that in the example the CHAIN_RES steps introduced had only two
   * premises, and could thus be replaced by a RESOLUTION step, but since we
   * general there can be more than two premises we always use CHAIN_RES.
   *
   * @param clauseLits literals in the conclusion of a CHAIN_RESOLUTION step
   * with children and args[1:]
   * @param clauseLits literals in the conclusion of a MACRO_RESOLUTION step
   * with children and args
   * @param children a list of clauses
   * @param args a list of arguments to a MACRO_RESOLUTION step
   * @param cdp a CDProof
   * @return The resulting node of transforming MACRO_RESOLUTION into
   * CHAIN_RESOLUTION according to the above idea.
   */
  Node eliminateCrowdingLits(const std::vector<Node>& clauseLits,
                             const std::vector<Node>& targetClauseLits,
                             const std::vector<Node>& children,
                             const std::vector<Node>& args,
                             CDProof* cdp);
};

<<<<<<< HEAD
=======
/** Final callback class, for stats and pedantic checking */
class ProofPostprocessFinalCallback : public ProofNodeUpdaterCallback
{
 public:
  ProofPostprocessFinalCallback(ProofNodeManager* pnm);
  /**
   * Initialize, called once for each new ProofNode to process. This initializes
   * static information to be used by successive calls to update.
   */
  void initializeUpdate();
  /** Should proof pn be updated? Returns false, adds to stats. */
  bool shouldUpdate(std::shared_ptr<ProofNode> pn,
                    const std::vector<Node>& fa,
                    bool& continueUpdate) override;
  /** was pedantic failure */
  bool wasPedanticFailure(std::ostream& out) const;

 private:
  /** Counts number of postprocessed proof nodes for each kind of proof rule */
  HistogramStat<PfRule> d_ruleCount;
  /**
   * Counts number of postprocessed proof nodes of rule INSTANTIATE that were
   * marked with the given inference id.
   */
  HistogramStat<theory::InferenceId> d_instRuleIds;
  /** Total number of postprocessed rule applications */
  IntStat d_totalRuleCount;
  /** The minimum pedantic level of any rule encountered */
  IntStat d_minPedanticLevel;
  /** The total number of final proofs */
  IntStat d_numFinalProofs;
  /** Proof node manager (used for pedantic checking) */
  ProofNodeManager* d_pnm;
  /** Was there a pedantic failure? */
  bool d_pedanticFailure;
  /** The pedantic failure string for debugging */
  std::stringstream d_pedanticFailureOut;
};

>>>>>>> 0c9662c7
/**
 * The proof postprocessor module. This postprocesses the final proof
 * produced by an SmtEngine. Its main two tasks are to:
 * (1) Connect proofs of preprocessing,
 * (2) Expand macro PfRule applications.
 */
class ProofPostproccess
{
 public:
  /**
   * @param pnm The proof node manager we are using
   * @param smte The SMT engine whose proofs are being post-processed
   * @param pppg The proof generator for pre-processing proofs
   * @param updateScopedAssumptions Whether we post-process assumptions in
   * scope. Since doing so is sound and only problematic depending on who is
   * consuming the proof, it's true by default.
   */
  ProofPostproccess(ProofNodeManager* pnm,
                    SmtEngine* smte,
                    ProofGenerator* pppg,
                    rewriter::RewriteDb* rdb,
                    bool updateScopedAssumptions = true);
  ~ProofPostproccess();
  /** post-process */
  void process(std::shared_ptr<ProofNode> pf);
  /** set eliminate rule */
  void setEliminateRule(PfRule rule);
  /** Set assertions (for debugging whether the final proof is closed) */
  void setAssertions(const std::vector<Node>& assertions);

 private:
  /** The proof node manager */
  ProofNodeManager* d_pnm;
  /** The post process callback */
  ProofPostprocessCallback d_cb;
  /**
   * The updater, which is responsible for expanding macros in the final proof
   * and connecting preprocessed assumptions to input assumptions.
   */
  ProofNodeUpdater d_updater;
  /** The post process callback for finalization */
  ProofFinalCallback d_finalCb;

  /**
   * The finalizer, which is responsible for taking stats and checking for
   * (lazy) pedantic failures.
   */
  ProofNodeUpdater d_finalizer;
};

}  // namespace smt
}  // namespace cvc5

#endif<|MERGE_RESOLUTION|>--- conflicted
+++ resolved
@@ -243,48 +243,6 @@
                              CDProof* cdp);
 };
 
-<<<<<<< HEAD
-=======
-/** Final callback class, for stats and pedantic checking */
-class ProofPostprocessFinalCallback : public ProofNodeUpdaterCallback
-{
- public:
-  ProofPostprocessFinalCallback(ProofNodeManager* pnm);
-  /**
-   * Initialize, called once for each new ProofNode to process. This initializes
-   * static information to be used by successive calls to update.
-   */
-  void initializeUpdate();
-  /** Should proof pn be updated? Returns false, adds to stats. */
-  bool shouldUpdate(std::shared_ptr<ProofNode> pn,
-                    const std::vector<Node>& fa,
-                    bool& continueUpdate) override;
-  /** was pedantic failure */
-  bool wasPedanticFailure(std::ostream& out) const;
-
- private:
-  /** Counts number of postprocessed proof nodes for each kind of proof rule */
-  HistogramStat<PfRule> d_ruleCount;
-  /**
-   * Counts number of postprocessed proof nodes of rule INSTANTIATE that were
-   * marked with the given inference id.
-   */
-  HistogramStat<theory::InferenceId> d_instRuleIds;
-  /** Total number of postprocessed rule applications */
-  IntStat d_totalRuleCount;
-  /** The minimum pedantic level of any rule encountered */
-  IntStat d_minPedanticLevel;
-  /** The total number of final proofs */
-  IntStat d_numFinalProofs;
-  /** Proof node manager (used for pedantic checking) */
-  ProofNodeManager* d_pnm;
-  /** Was there a pedantic failure? */
-  bool d_pedanticFailure;
-  /** The pedantic failure string for debugging */
-  std::stringstream d_pedanticFailureOut;
-};
-
->>>>>>> 0c9662c7
 /**
  * The proof postprocessor module. This postprocesses the final proof
  * produced by an SmtEngine. Its main two tasks are to:
