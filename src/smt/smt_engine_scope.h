/*********************                                                        */
/*! \file smt_engine_scope.h
 ** \verbatim
 ** Top contributors (to current version):
 **   Morgan Deters, Tim King, Liana Hadarean
 ** This file is part of the CVC4 project.
 ** Copyright (c) 2009-2017 by the authors listed in the file AUTHORS
 ** in the top-level source directory) and their institutional affiliations.
 ** All rights reserved.  See the file COPYING in the top-level source
 ** directory for licensing information.\endverbatim
 **
 ** \brief [[ Add one-line brief description here ]]
 **
 ** [[ Add lengthier description here ]]
 ** \todo document this file
 **/

#include "cvc4_private.h"

#ifndef __CVC4__SMT__SMT_ENGINE_SCOPE_H
#define __CVC4__SMT__SMT_ENGINE_SCOPE_H

<<<<<<< HEAD
#include "base/configuration_private.h"
#include "base/cvc4_assert.h"
#include "base/output.h"
=======
>>>>>>> fa9fe7da
#include "expr/node_manager.h"

namespace CVC4 {

class ProofManager;
class SmtEngine;
class StatisticsRegistry;

namespace smt {

<<<<<<< HEAD
extern thread_local SmtEngine* s_smtEngine_current;

inline SmtEngine* currentSmtEngine() {
  Assert(s_smtEngine_current != NULL);
  return s_smtEngine_current;
}
inline bool smtEngineInScope() {
  return s_smtEngine_current != NULL;
}
=======
SmtEngine* currentSmtEngine();
bool smtEngineInScope();
>>>>>>> fa9fe7da

// FIXME: Maybe move into SmtScope?
ProofManager* currentProofManager();

class SmtScope : public NodeManagerScope {
  /** The old NodeManager, to be restored on destruction. */
  SmtEngine* d_oldSmtEngine;

public:
 SmtScope(const SmtEngine* smt);
 ~SmtScope();

 /**
  * This returns the StatisticsRegistry attached to the currently in scope
  * SmtEngine.
  */
 static StatisticsRegistry* currentStatisticsRegistry();

};/* class SmtScope */


}/* CVC4::smt namespace */
}/* CVC4 namespace */

#endif /* __CVC4__SMT__SMT_ENGINE_SCOPE_H */<|MERGE_RESOLUTION|>--- conflicted
+++ resolved
@@ -20,12 +20,6 @@
 #ifndef __CVC4__SMT__SMT_ENGINE_SCOPE_H
 #define __CVC4__SMT__SMT_ENGINE_SCOPE_H
 
-<<<<<<< HEAD
-#include "base/configuration_private.h"
-#include "base/cvc4_assert.h"
-#include "base/output.h"
-=======
->>>>>>> fa9fe7da
 #include "expr/node_manager.h"
 
 namespace CVC4 {
@@ -36,20 +30,8 @@
 
 namespace smt {
 
-<<<<<<< HEAD
-extern thread_local SmtEngine* s_smtEngine_current;
-
-inline SmtEngine* currentSmtEngine() {
-  Assert(s_smtEngine_current != NULL);
-  return s_smtEngine_current;
-}
-inline bool smtEngineInScope() {
-  return s_smtEngine_current != NULL;
-}
-=======
 SmtEngine* currentSmtEngine();
 bool smtEngineInScope();
->>>>>>> fa9fe7da
 
 // FIXME: Maybe move into SmtScope?
 ProofManager* currentProofManager();
