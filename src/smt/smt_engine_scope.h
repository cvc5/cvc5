--- conflicted
+++ resolved
@@ -34,7 +34,6 @@
 namespace smt {
 
 extern CVC4_THREADLOCAL(SmtEngine*) s_smtEngine_current;
-extern CVC4_THREADLOCAL(ProofManager*) s_proofManager_current;
 
 inline SmtEngine* currentSmtEngine() {
   Assert(s_smtEngine_current != NULL);
@@ -45,15 +44,6 @@
 }
 
 inline ProofManager* currentProofManager() {
-<<<<<<< HEAD
-  Assert(PROOF_ON());
-  // FIXME: this will not work if multiple SmtEngines exist
-  if (s_proofManager_current == NULL) {
-    s_proofManager_current = new ProofManager();
-  }
-
-  return s_proofManager_current;
-=======
 #ifdef CVC4_PROOF
   Assert(options::proof() || options::unsatCores());
   Assert(s_smtEngine_current != NULL);
@@ -62,7 +52,6 @@
   InternalError("proofs/unsat cores are not on, but ProofManager requested");
   return NULL;
 #endif /* CVC4_PROOF */
->>>>>>> 2f930be0
 }
 
 class SmtScope : public NodeManagerScope {
