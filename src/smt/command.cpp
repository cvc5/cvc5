--- conflicted
+++ resolved
@@ -709,47 +709,8 @@
                                       size_t dag,
                                       OutputLanguage language) const
 {
-<<<<<<< HEAD
   Printer::getPrinter(language)->toStreamCmdDeclareVar(
       out, Node::fromExpr(d_var), TypeNode::fromType(d_type));
-=======
-}
-
-Expr DeclareSygusFunctionCommand::getFunction() const { return d_func; }
-Type DeclareSygusFunctionCommand::getType() const { return d_type; }
-
-void DeclareSygusFunctionCommand::invoke(SmtEngine* smtEngine)
-{
-  try
-  {
-    smtEngine->declareSygusVar(
-        d_symbol, Node::fromExpr(d_func), TypeNode::fromType(d_type));
-    d_commandStatus = CommandSuccess::instance();
-  }
-  catch (exception& e)
-  {
-    d_commandStatus = new CommandFailure(e.what());
-  }
-}
-
-Command* DeclareSygusFunctionCommand::exportTo(
-    ExprManager* exprManager, ExprManagerMapCollection& variableMap)
-{
-  return new DeclareSygusFunctionCommand(
-      d_symbol,
-      d_func.exportTo(exprManager, variableMap),
-      d_type.exportTo(exprManager, variableMap));
-}
-
-Command* DeclareSygusFunctionCommand::clone() const
-{
-  return new DeclareSygusFunctionCommand(d_symbol, d_func, d_type);
-}
-
-std::string DeclareSygusFunctionCommand::getCommandName() const
-{
-  return "declare-fun";
->>>>>>> 77fdb232
 }
 
 /* -------------------------------------------------------------------------- */
