--- conflicted
+++ resolved
@@ -45,12 +45,8 @@
       d_rewriteDb(new rewriter::RewriteDb),
       d_pchecker(new ProofChecker(
           options().proof.proofCheck == options::ProofCheckMode::EAGER,
-<<<<<<< HEAD
-          options().proof.proofPedantic,
+          static_cast<uint32_t>(options().proof.proofPedantic,
           d_rewriteDb.get())),
-=======
-          static_cast<uint32_t>(options().proof.proofPedantic))),
->>>>>>> 8699e3e9
       d_pnm(new ProofNodeManager(
           env.getOptions(), env.getRewriter(), d_pchecker.get())),
       d_pppg(nullptr),
