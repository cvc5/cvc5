/******************************************************************************
 * Top contributors (to current version):
 *   Andrew Reynolds, Haniel Barbosa, Diego Della Rocca de Camargos
 *
 * This file is part of the cvc5 project.
 *
 * Copyright (c) 2009-2021 by the authors listed in the file AUTHORS
 * in the top-level source directory and their institutional affiliations.
 * All rights reserved.  See the file COPYING in the top-level source
 * directory for licensing information.
 * ****************************************************************************
 *
 * The proof manager of the SMT engine.
 */

#include "smt/proof_manager.h"

#include "options/base_options.h"
#include "options/main_options.h"
#include "options/proof_options.h"
#include "options/smt_options.h"
#include "proof/alethe/alethe_node_converter.h"
#include "proof/alethe/alethe_post_processor.h"
#include "proof/dot/dot_printer.h"
#include "proof/lfsc/lfsc_post_processor.h"
#include "proof/lfsc/lfsc_printer.h"
#include "proof/proof_checker.h"
#include "proof/proof_node_algorithm.h"
#include "proof/proof_node_manager.h"
#include "smt/assertions.h"
#include "smt/difficulty_post_processor.h"
#include "smt/env.h"
#include "smt/preprocess_proof_generator.h"
#include "smt/proof_post_processor.h"

namespace cvc5 {
namespace smt {

PfManager::PfManager(Env& env)
    : EnvObj(env),
      d_pchecker(new ProofChecker(
          options().proof.proofCheck == options::ProofCheckMode::EAGER,
          options().proof.proofPedantic)),
      d_pnm(new ProofNodeManager(d_pchecker.get())),
      d_pppg(new PreprocessProofGenerator(
          d_pnm.get(), env.getUserContext(), "smt::PreprocessProofGenerator")),
      d_pfpp(nullptr),
      d_finalProof(nullptr)
{
  // enable proof support in the environment/rewriter
  d_env.setProofNodeManager(d_pnm.get());
  // Now, initialize the proof postprocessor with the environment.
  // By default the post-processor will update all assumptions, which
  // can lead to SCOPE subproofs of the form
  //   A
  //  ...
  //   B1    B2
  //  ...   ...
  // ------------
  //      C
  // ------------- SCOPE [B1, B2]
  // B1 ^ B2 => C
  //
  // where A is an available assumption from outside the scope (note
  // that B1 was an assumption of this SCOPE subproof but since it could
  // be inferred from A, it was updated). This shape is problematic for
  // the Alethe reconstruction, so we disable the update of scoped
  // assumptions (which would disable the update of B1 in this case).
  d_pfpp.reset(new ProofPostproccess(
      env,
      d_pppg.get(),
      nullptr,
      options().proof.proofFormatMode != options::ProofFormatMode::ALETHE));

  // add rules to eliminate here
  if (options().proof.proofGranularityMode
      != options::ProofGranularityMode::OFF)
  {
    d_pfpp->setEliminateRule(PfRule::MACRO_SR_EQ_INTRO);
    d_pfpp->setEliminateRule(PfRule::MACRO_SR_PRED_INTRO);
    d_pfpp->setEliminateRule(PfRule::MACRO_SR_PRED_ELIM);
    d_pfpp->setEliminateRule(PfRule::MACRO_SR_PRED_TRANSFORM);
    d_pfpp->setEliminateRule(PfRule::MACRO_RESOLUTION_TRUST);
    d_pfpp->setEliminateRule(PfRule::MACRO_RESOLUTION);
    d_pfpp->setEliminateRule(PfRule::MACRO_ARITH_SCALE_SUM_UB);
    if (options().proof.proofGranularityMode
        != options::ProofGranularityMode::REWRITE)
    {
      d_pfpp->setEliminateRule(PfRule::SUBS);
      d_pfpp->setEliminateRule(PfRule::REWRITE);
      if (options().proof.proofGranularityMode
          != options::ProofGranularityMode::THEORY_REWRITE)
      {
        // this eliminates theory rewriting steps with finer-grained DSL rules
        d_pfpp->setEliminateRule(PfRule::THEORY_REWRITE);
      }
    }
    // theory-specific lazy proof reconstruction
    d_pfpp->setEliminateRule(PfRule::STRING_INFERENCE);
    d_pfpp->setEliminateRule(PfRule::BV_BITBLAST);
  }
  d_false = NodeManager::currentNM()->mkConst(false);
}

PfManager::~PfManager() {}

void PfManager::setFinalProof(std::shared_ptr<ProofNode> pfn, Assertions& as)
{
  // Note this assumes that setFinalProof is only called once per unsat
  // response. This method would need to cache its result otherwise.
  Trace("smt-proof") << "SolverEngine::setFinalProof(): get proof body...\n";

  if (Trace.isOn("smt-proof-debug"))
  {
    Trace("smt-proof-debug")
        << "SolverEngine::setFinalProof(): Proof node for false:\n";
    Trace("smt-proof-debug") << *pfn.get() << std::endl;
    Trace("smt-proof-debug") << "=====" << std::endl;
  }

  std::vector<Node> assertions;
  getAssertions(as, assertions);

  if (Trace.isOn("smt-proof"))
  {
    Trace("smt-proof")
        << "SolverEngine::setFinalProof(): get free assumptions..."
        << std::endl;
    std::vector<Node> fassumps;
    expr::getFreeAssumptions(pfn.get(), fassumps);
    Trace("smt-proof")
        << "SolverEngine::setFinalProof(): initial free assumptions are:\n";
    for (const Node& a : fassumps)
    {
      Trace("smt-proof") << "- " << a << std::endl;
    }

    Trace("smt-proof") << "SolverEngine::setFinalProof(): assertions are:\n";
    for (const Node& n : assertions)
    {
      Trace("smt-proof") << "- " << n << std::endl;
    }
    Trace("smt-proof") << "=====" << std::endl;
  }

  Trace("smt-proof") << "SolverEngine::setFinalProof(): postprocess...\n";
  Assert(d_pfpp != nullptr);
  d_pfpp->process(pfn);

  Trace("smt-proof") << "SolverEngine::setFinalProof(): make scope...\n";

  // Now make the final scope, which ensures that the only open leaves of the
  // proof are the assertions.
  d_finalProof = d_pnm->mkScope(pfn, assertions);
  Trace("smt-proof") << "SolverEngine::setFinalProof(): finished.\n";
}

void PfManager::printProof(std::ostream& out,
                           std::shared_ptr<ProofNode> pfn,
                           Assertions& as)
{
  Trace("smt-proof") << "PfManager::printProof: start" << std::endl;
  std::shared_ptr<ProofNode> fp = getFinalProof(pfn, as);
  // if we are in incremental mode, we don't want to invalidate the proof
  // nodes in fp, since these may be reused in further check-sat calls
  if (options().base.incrementalSolving
      && options().proof.proofFormatMode != options::ProofFormatMode::NONE)
  {
    fp = d_pnm->clone(fp);
  }

  // according to the proof format, post process and print the proof node
  if (options().proof.proofFormatMode == options::ProofFormatMode::DOT)
  {
    proof::DotPrinter dotPrinter;
    dotPrinter.print(out, fp.get());
  }
  else if (options().proof.proofFormatMode == options::ProofFormatMode::ALETHE)
  {
    proof::AletheNodeConverter anc;
    proof::AletheProofPostprocess vpfpp(d_pnm.get(), anc);
    vpfpp.process(fp);
  }
<<<<<<< HEAD
  else if (options::proofFormatMode() == options::ProofFormatMode::LFSC)
  {
    std::vector<Node> assertions;
    getAssertions(as, assertions);
    proof::LfscNodeConverter ltp;
    proof::LfscProofPostprocess lpp(ltp, d_pnm.get());
    lpp.process(fp);
    proof::LfscPrinter lp(ltp);
    lp.print(out, assertions, fp.get());
  }
  else if (options::proofFormatMode() == options::ProofFormatMode::TPTP)
=======
  else if (options().proof.proofFormatMode == options::ProofFormatMode::TPTP)
>>>>>>> b509f270
  {
    out << "% SZS output start Proof for " << options().driver.filename
        << std::endl;
    // TODO (proj #37) print in TPTP compliant format
    out << *fp << std::endl;
    out << "% SZS output end Proof for " << options().driver.filename
        << std::endl;
  }
  else
  {
    // otherwise, print using default printer
    out << "(proof\n";
    out << *fp;
    out << "\n)\n";
  }
}
void PfManager::checkProof(std::shared_ptr<ProofNode> pfn, Assertions& as)
{
  Trace("smt-proof") << "PfManager::checkProof: start" << std::endl;
  std::shared_ptr<ProofNode> fp = getFinalProof(pfn, as);
  Trace("smt-proof-debug") << "PfManager::checkProof: returned " << *fp.get()
                           << std::endl;
}

void PfManager::translateDifficultyMap(std::map<Node, Node>& dmap,
                                       Assertions& as)
{
  Trace("difficulty") << "PfManager::translateDifficultyMap" << std::endl;
  if (dmap.empty())
  {
    return;
  }
  std::map<Node, Node> dmapp = dmap;
  dmap.clear();
  std::vector<Node> ppAsserts;
  for (const std::pair<const Node, Node>& ppa : dmapp)
  {
    Trace("difficulty") << "  preprocess difficulty: " << ppa.second << " for "
                        << ppa.first << std::endl;
    ppAsserts.push_back(ppa.first);
  }
  // assume a SAT refutation from all input assertions that were marked
  // as having a difficulty
  CDProof cdp(d_pnm.get());
  Node fnode = NodeManager::currentNM()->mkConst(false);
  cdp.addStep(fnode, PfRule::SAT_REFUTATION, ppAsserts, {});
  std::shared_ptr<ProofNode> pf = cdp.getProofFor(fnode);
  std::shared_ptr<ProofNode> fpf = getFinalProof(pf, as);
  Trace("difficulty-debug") << "Final proof is " << *fpf.get() << std::endl;
  Assert(fpf->getRule() == PfRule::SCOPE);
  fpf = fpf->getChildren()[0];
  // analyze proof
  Assert(fpf->getRule() == PfRule::SAT_REFUTATION);
  const std::vector<std::shared_ptr<ProofNode>>& children = fpf->getChildren();
  DifficultyPostprocessCallback dpc;
  ProofNodeUpdater dpnu(d_pnm.get(), dpc);
  // For each child of SAT_REFUTATION, we increment the difficulty on all
  // "source" free assumptions (see DifficultyPostprocessCallback) by the
  // difficulty of the preprocessed assertion.
  for (const std::shared_ptr<ProofNode>& c : children)
  {
    Node res = c->getResult();
    Assert(dmapp.find(res) != dmapp.end());
    Trace("difficulty-debug") << "  process: " << res << std::endl;
    Trace("difficulty-debug") << "  .dvalue: " << dmapp[res] << std::endl;
    Trace("difficulty-debug") << "  ..proof: " << *c.get() << std::endl;
    if (!dpc.setCurrentDifficulty(dmapp[res]))
    {
      continue;
    }
    dpnu.process(c);
  }
  // get the accumulated difficulty map from the callback
  dpc.getDifficultyMap(dmap);
}

ProofChecker* PfManager::getProofChecker() const { return d_pchecker.get(); }

ProofNodeManager* PfManager::getProofNodeManager() const { return d_pnm.get(); }

rewriter::RewriteDb* PfManager::getRewriteDatabase() const { return nullptr; }

smt::PreprocessProofGenerator* PfManager::getPreprocessProofGenerator() const
{
  return d_pppg.get();
}

std::shared_ptr<ProofNode> PfManager::getFinalProof(
    std::shared_ptr<ProofNode> pfn, Assertions& as)
{
  setFinalProof(pfn, as);
  Assert(d_finalProof);
  return d_finalProof;
}

void PfManager::getAssertions(Assertions& as,
                              std::vector<Node>& assertions)
{
  const context::CDList<Node>& al = as.getAssertionList();
  Assert(options().smt.produceAssertions)
      << "Expected produce assertions to be true when checking proof";
  for (const Node& a : al)
  {
    assertions.push_back(a);
  }
}

}  // namespace smt
}  // namespace cvc5<|MERGE_RESOLUTION|>--- conflicted
+++ resolved
@@ -181,8 +181,7 @@
     proof::AletheProofPostprocess vpfpp(d_pnm.get(), anc);
     vpfpp.process(fp);
   }
-<<<<<<< HEAD
-  else if (options::proofFormatMode() == options::ProofFormatMode::LFSC)
+  else if (options().proof.proofFormatMode() == options::ProofFormatMode::LFSC)
   {
     std::vector<Node> assertions;
     getAssertions(as, assertions);
@@ -192,10 +191,7 @@
     proof::LfscPrinter lp(ltp);
     lp.print(out, assertions, fp.get());
   }
-  else if (options::proofFormatMode() == options::ProofFormatMode::TPTP)
-=======
   else if (options().proof.proofFormatMode == options::ProofFormatMode::TPTP)
->>>>>>> b509f270
   {
     out << "% SZS output start Proof for " << options().driver.filename
         << std::endl;
