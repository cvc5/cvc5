--- conflicted
+++ resolved
@@ -246,7 +246,6 @@
     proof::DotPrinter dotPrinter(d_env);
     dotPrinter.print(out, fp.get());
   }
-<<<<<<< HEAD
   else if (mode == options::ProofFormatMode::LEAN)
   {
     Assert(fp->getRule() == ProofRule::SCOPE);
@@ -254,7 +253,7 @@
     proof::LeanProofPostprocess lpfpp(d_env);
     lpfpp.process(fp);
     proof::LeanPrinter::print(out, assertions, fp);
-=======
+  }
   else if (mode == options::ProofFormatMode::ALF)
   {
     Assert(fp->getRule() == ProofRule::SCOPE);
@@ -263,7 +262,6 @@
     alfpp.process(fp);
     proof::AlfPrinter alfp(d_env, atp);
     alfp.print(out, fp);
->>>>>>> a8d9b88e
   }
   else if (mode == options::ProofFormatMode::ALETHE)
   {
