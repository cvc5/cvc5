--- conflicted
+++ resolved
@@ -32,10 +32,10 @@
 namespace smt {
 
 PfManager::PfManager(Env& env)
-    : d_env(env),
+    : EnvObj(env),
       d_pchecker(new ProofChecker(
-          d_env.getOptions().proof.proofCheck == options::ProofCheckMode::EAGER,
-          d_env.getOptions().proof.proofPedantic)),
+          options().proof.proofCheck == options::ProofCheckMode::EAGER,
+          options().proof.proofPedantic)),
       d_pnm(new ProofNodeManager(d_pchecker.get())),
       d_pppg(new PreprocessProofGenerator(
           d_pnm.get(), env.getUserContext(), "smt::PreprocessProofGenerator")),
@@ -172,14 +172,10 @@
   }
   else if (options::proofFormatMode() == options::ProofFormatMode::TPTP)
   {
-    out << "% SZS output start Proof for " << d_env.getOptions().driver.filename << std::endl;
+    out << "% SZS output start Proof for " << options().driver.filename << std::endl;
     // TODO (proj #37) print in TPTP compliant format
     out << *fp << std::endl;
-<<<<<<< HEAD
-    out << "% SZS output end Proof for " << d_env.getFilename() << std::endl;
-=======
-    out << "% SZS output end Proof for " << d_env.getOptions().driver.filename << std::endl;
->>>>>>> d3a160de
+    out << "% SZS output end Proof for " << options().driver.filename << std::endl;
   }
   else
   {
