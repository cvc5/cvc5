/******************************************************************************
 * Top contributors (to current version):
 *   Andrew Reynolds, Haniel Barbosa, Diego Della Rocca de Camargos
 *
 * This file is part of the cvc5 project.
 *
 * Copyright (c) 2009-2021 by the authors listed in the file AUTHORS
 * in the top-level source directory and their institutional affiliations.
 * All rights reserved.  See the file COPYING in the top-level source
 * directory for licensing information.
 * ****************************************************************************
 *
 * The proof manager of the SMT engine.
 */

#include "smt/proof_manager.h"

#include "options/base_options.h"
#include "options/main_options.h"
#include "options/proof_options.h"
#include "options/smt_options.h"
#include "proof/dot/dot_printer.h"
#include "proof/lean/lean_post_processor.h"
#include "proof/lean/lean_printer.h"
#include "proof/lfsc/lfsc_post_processor.h"
#include "proof/lfsc/lfsc_printer.h"
#include "proof/proof_checker.h"
#include "proof/proof_node_algorithm.h"
#include "proof/proof_node_manager.h"
#include "proof/verit/verit_post_processor.h"
#include "proof/verit/verit_printer.h"
#include "rewriter/rewrite_db.h"
#include "smt/assertions.h"
#include "smt/env.h"
#include "smt/preprocess_proof_generator.h"
#include "smt/proof_post_processor.h"

namespace cvc5 {
namespace smt {

PfManager::PfManager(Env& env)
<<<<<<< HEAD
    : d_env(env),
      d_rewriteDb(new rewriter::RewriteDb),
=======
    : EnvObj(env),
>>>>>>> e607ce39
      d_pchecker(new ProofChecker(
          options().proof.proofCheck == options::ProofCheckMode::EAGER,
          options().proof.proofPedantic)),
      d_pnm(new ProofNodeManager(d_pchecker.get())),
      d_pppg(new PreprocessProofGenerator(
          d_pnm.get(), env.getUserContext(), "smt::PreprocessProofGenerator")),
      d_pfpp(nullptr),
      d_finalProof(nullptr)
{
  // enable proof support in the environment/rewriter
  d_env.setProofNodeManager(d_pnm.get());
  // Now, initialize the proof postprocessor with the environment.
  // By default the post-processor will update all assumptions, which
  // can lead to SCOPE subproofs of the form
  //   A
  //  ...
  //   B1    B2
  //  ...   ...
  // ------------
  //      C
  // ------------- SCOPE [B1, B2]
  // B1 ^ B2 => C
  //
  // where A is an available assumption from outside the scope (note
  // that B1 was an assumption of this SCOPE subproof but since it could
  // be inferred from A, it was updated). This shape is problematic for
  // the veriT reconstruction, so we disable the update of scoped
  // assumptions (which would disable the update of B1 in this case).
  d_pfpp.reset(new ProofPostproccess(
      env,
      d_pppg.get(),
<<<<<<< HEAD
      d_rewriteDb.get(),
      options::proofFormatMode() != options::ProofFormatMode::VERIT_EXTENDED));
=======
      nullptr,
      options::proofFormatMode() != options::ProofFormatMode::VERIT));
>>>>>>> e607ce39

  // add rules to eliminate here
  if (options::proofGranularityMode() != options::ProofGranularityMode::OFF)
  {
    d_pfpp->setEliminateRule(PfRule::MACRO_SR_EQ_INTRO);
    d_pfpp->setEliminateRule(PfRule::MACRO_SR_PRED_INTRO);
    d_pfpp->setEliminateRule(PfRule::MACRO_SR_PRED_ELIM);
    d_pfpp->setEliminateRule(PfRule::MACRO_SR_PRED_TRANSFORM);
    d_pfpp->setEliminateRule(PfRule::MACRO_RESOLUTION_TRUST);
    d_pfpp->setEliminateRule(PfRule::MACRO_RESOLUTION);
    d_pfpp->setEliminateRule(PfRule::MACRO_ARITH_SCALE_SUM_UB);
    if (options::proofGranularityMode()
        != options::ProofGranularityMode::REWRITE)
    {
      d_pfpp->setEliminateRule(PfRule::SUBS);
      d_pfpp->setEliminateRule(PfRule::REWRITE);
      if (options::proofGranularityMode()
          != options::ProofGranularityMode::THEORY_REWRITE)
      {
        // this eliminates theory rewriting steps with finer-grained DSL rules
        d_pfpp->setEliminateRule(PfRule::THEORY_REWRITE);
      }
    }
    // theory-specific lazy proof reconstruction
    d_pfpp->setEliminateRule(PfRule::STRING_INFERENCE);
    d_pfpp->setEliminateRule(PfRule::BV_BITBLAST);
  }
  d_false = NodeManager::currentNM()->mkConst(false);
}

PfManager::~PfManager() {}

void PfManager::setFinalProof(std::shared_ptr<ProofNode> pfn, Assertions& as)
{
  // Note this assumes that setFinalProof is only called once per unsat
  // response. This method would need to cache its result otherwise.
  Trace("smt-proof") << "SmtEngine::setFinalProof(): get proof body...\n";

  if (Trace.isOn("smt-proof-debug"))
  {
    Trace("smt-proof-debug")
        << "SmtEngine::setFinalProof(): Proof node for false:\n";
    Trace("smt-proof-debug") << *pfn.get() << std::endl;
    Trace("smt-proof-debug") << "=====" << std::endl;
  }

  std::vector<Node> assertions;
  getAssertions(as, assertions);

  if (Trace.isOn("smt-proof"))
  {
    Trace("smt-proof") << "SmtEngine::setFinalProof(): get free assumptions..."
                       << std::endl;
    std::vector<Node> fassumps;
    expr::getFreeAssumptions(pfn.get(), fassumps);
    Trace("smt-proof")
        << "SmtEngine::setFinalProof(): initial free assumptions are:\n";
    for (const Node& a : fassumps)
    {
      Trace("smt-proof") << "- " << a << std::endl;
    }

    Trace("smt-proof") << "SmtEngine::setFinalProof(): assertions are:\n";
    for (const Node& n : assertions)
    {
      Trace("smt-proof") << "- " << n << std::endl;
    }
    Trace("smt-proof") << "=====" << std::endl;
  }

  Trace("smt-proof") << "SmtEngine::setFinalProof(): postprocess...\n";
  Assert(d_pfpp != nullptr);
  d_pfpp->setAssertions(assertions);
  d_pfpp->process(pfn);

  Trace("smt-proof") << "SmtEngine::setFinalProof(): make scope...\n";

  // Now make the final scope, which ensures that the only open leaves of the
  // proof are the assertions.
  d_finalProof = d_pnm->mkScope(pfn, assertions);
  Trace("smt-proof") << "SmtEngine::setFinalProof(): finished.\n";
}

void PfManager::printProof(std::ostream& out,
                           std::shared_ptr<ProofNode> pfn,
                           Assertions& as)
{
  Trace("smt-proof") << "PfManager::printProof: start" << std::endl;
  std::shared_ptr<ProofNode> fp = getFinalProof(pfn, as);
  // if we are in incremental mode, we don't want to invalidate the proof
  // nodes in fp, since these may be reused in further check-sat calls
  if (options::incrementalSolving()
      && options::proofFormatMode() != options::ProofFormatMode::NONE)
  {
    fp = d_pnm->clone(fp);
  }
<<<<<<< HEAD
=======
  // TODO (proj #37) according to the proof format, post process the proof node
  // TODO (proj #37) according to the proof format, print the proof node

>>>>>>> e607ce39
  // according to the proof format, post process and print the proof node
  if (options::proofFormatMode() == options::ProofFormatMode::DOT)
  {
    proof::DotPrinter dotPrinter;
    dotPrinter.print(out, fp.get());
  }
  else if (options::proofFormatMode() == options::ProofFormatMode::LEAN)
  {
    proof::LeanProofPostprocess lpfpp(d_pnm.get());
    std::vector<Node> assertions;
    getAssertions(as, assertions);
    lpfpp.process(fp);
    proof::LeanPrinter::print(out, assertions, fp);
  }
  else if (options::proofFormatMode() == options::ProofFormatMode::VERIT
           || options::proofFormatMode()
                  == options::ProofFormatMode::VERIT_EXTENDED)
  {
    proof::VeritProofPostprocess vpfpp(d_pnm.get());
    vpfpp.process(fp);
    proof::VeritProofPrinter vpp(options::proofFormatMode()
                                 == options::ProofFormatMode::VERIT_EXTENDED);
    vpp.veritPrinter(out, fp);
  }
  else if (options::proofFormatMode() == options::ProofFormatMode::LFSC)
  {
    std::vector<Node> assertions;
    getAssertions(as, assertions);
    proof::LfscNodeConverter ltp;
    proof::LfscProofPostprocess lpp(ltp, d_pnm.get());
    lpp.process(fp);
    proof::LfscPrinter lp(ltp, d_rewriteDb.get());
    lp.print(out, assertions, fp.get());
  }
  else if (options::proofFormatMode() == options::ProofFormatMode::TPTP)
  {
    out << "% SZS output start Proof for " << options().driver.filename
        << std::endl;
    // TODO (proj #37) print in TPTP compliant format
    out << *fp << std::endl;
    out << "% SZS output end Proof for " << options().driver.filename
        << std::endl;
  }
  else
  {
    // otherwise, print using default printer
    out << "(proof\n";
    out << *fp;
    out << "\n)\n";
  }
}
void PfManager::checkProof(std::shared_ptr<ProofNode> pfn, Assertions& as)
{
  Trace("smt-proof") << "PfManager::checkProof: start" << std::endl;
  std::shared_ptr<ProofNode> fp = getFinalProof(pfn, as);
  Trace("smt-proof-debug") << "PfManager::checkProof: returned " << *fp.get()
                           << std::endl;
}

ProofChecker* PfManager::getProofChecker() const { return d_pchecker.get(); }

ProofNodeManager* PfManager::getProofNodeManager() const { return d_pnm.get(); }

<<<<<<< HEAD
rewriter::RewriteDb* PfManager::getRewriteDatabase() const
{
  return d_rewriteDb.get();
}
=======
rewriter::RewriteDb* PfManager::getRewriteDatabase() const { return nullptr; }
>>>>>>> e607ce39

smt::PreprocessProofGenerator* PfManager::getPreprocessProofGenerator() const
{
  return d_pppg.get();
}

std::shared_ptr<ProofNode> PfManager::getFinalProof(
    std::shared_ptr<ProofNode> pfn, Assertions& as)
{
  setFinalProof(pfn, as);
  Assert(d_finalProof);
  return d_finalProof;
}

void PfManager::getAssertions(Assertions& as,
                              std::vector<Node>& assertions)
{
  context::CDList<Node>* al = as.getAssertionList();
  Assert(al != nullptr);
  for (context::CDList<Node>::const_iterator i = al->begin(); i != al->end();
       ++i)
  {
    assertions.push_back(*i);
  }
}

}  // namespace smt
}  // namespace cvc5<|MERGE_RESOLUTION|>--- conflicted
+++ resolved
@@ -39,12 +39,8 @@
 namespace smt {
 
 PfManager::PfManager(Env& env)
-<<<<<<< HEAD
-    : d_env(env),
+    : EnvObj(env),
       d_rewriteDb(new rewriter::RewriteDb),
-=======
-    : EnvObj(env),
->>>>>>> e607ce39
       d_pchecker(new ProofChecker(
           options().proof.proofCheck == options::ProofCheckMode::EAGER,
           options().proof.proofPedantic)),
@@ -76,13 +72,8 @@
   d_pfpp.reset(new ProofPostproccess(
       env,
       d_pppg.get(),
-<<<<<<< HEAD
       d_rewriteDb.get(),
       options::proofFormatMode() != options::ProofFormatMode::VERIT_EXTENDED));
-=======
-      nullptr,
-      options::proofFormatMode() != options::ProofFormatMode::VERIT));
->>>>>>> e607ce39
 
   // add rules to eliminate here
   if (options::proofGranularityMode() != options::ProofGranularityMode::OFF)
@@ -179,12 +170,7 @@
   {
     fp = d_pnm->clone(fp);
   }
-<<<<<<< HEAD
-=======
-  // TODO (proj #37) according to the proof format, post process the proof node
-  // TODO (proj #37) according to the proof format, print the proof node
-
->>>>>>> e607ce39
+
   // according to the proof format, post process and print the proof node
   if (options::proofFormatMode() == options::ProofFormatMode::DOT)
   {
@@ -248,14 +234,10 @@
 
 ProofNodeManager* PfManager::getProofNodeManager() const { return d_pnm.get(); }
 
-<<<<<<< HEAD
 rewriter::RewriteDb* PfManager::getRewriteDatabase() const
 {
   return d_rewriteDb.get();
 }
-=======
-rewriter::RewriteDb* PfManager::getRewriteDatabase() const { return nullptr; }
->>>>>>> e607ce39
 
 smt::PreprocessProofGenerator* PfManager::getPreprocessProofGenerator() const
 {
