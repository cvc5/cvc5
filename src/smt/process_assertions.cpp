/******************************************************************************
 * Top contributors (to current version):
 *   Andrew Reynolds, Morgan Deters, Aina Niemetz
 *
 * This file is part of the cvc5 project.
 *
 * Copyright (c) 2009-2021 by the authors listed in the file AUTHORS
 * in the top-level source directory and their institutional affiliations.
 * All rights reserved.  See the file COPYING in the top-level source
 * directory for licensing information.
 * ****************************************************************************
 *
 * Implementation of module for processing assertions for an SMT engine.
 */

#include "smt/process_assertions.h"

#include <utility>

#include "expr/node_manager_attributes.h"
#include "options/arith_options.h"
#include "options/base_options.h"
#include "options/bv_options.h"
#include "options/quantifiers_options.h"
#include "options/sep_options.h"
#include "options/smt_options.h"
#include "options/strings_options.h"
#include "options/uf_options.h"
#include "preprocessing/assertion_pipeline.h"
#include "preprocessing/preprocessing_pass.h"
#include "preprocessing/preprocessing_pass_registry.h"
#include "printer/printer.h"
#include "smt/assertions.h"
#include "smt/dump.h"
#include "smt/expand_definitions.h"
<<<<<<< HEAD
#include "smt/solver_engine.h"
#include "smt/solver_engine_stats.h"
=======
#include "smt/print_benchmark.h"
#include "smt/smt_engine_stats.h"
>>>>>>> 9c49dc93
#include "theory/logic_info.h"
#include "theory/theory_engine.h"

using namespace std;
using namespace cvc5::preprocessing;
using namespace cvc5::theory;
using namespace cvc5::kind;

namespace cvc5 {
namespace smt {

/** Useful for counting the number of recursive calls. */
class ScopeCounter
{
 public:
  ScopeCounter(unsigned& d) : d_depth(d) { ++d_depth; }
  ~ScopeCounter() { --d_depth; }

 private:
  unsigned& d_depth;
};

<<<<<<< HEAD
ProcessAssertions::ProcessAssertions(SmtEngine& smt,
                                     ResourceManager& rm,
                                     SolverEngineStatistics& stats)
    : d_smt(smt),
      d_resourceManager(rm),
      d_smtStats(stats),
      d_preprocessingPassContext(nullptr)
=======
ProcessAssertions::ProcessAssertions(Env& env, SmtEngineStatistics& stats)
    : EnvObj(env), d_smtStats(stats), d_preprocessingPassContext(nullptr)
>>>>>>> 9c49dc93
{
  d_true = NodeManager::currentNM()->mkConst(true);
}

ProcessAssertions::~ProcessAssertions()
{
}

void ProcessAssertions::finishInit(PreprocessingPassContext* pc)
{
  // note that we may be replacing a stale preprocessing pass context here
  d_preprocessingPassContext = pc;

  PreprocessingPassRegistry& ppReg = PreprocessingPassRegistry::getInstance();
  // TODO: this will likely change when we add support for actually assembling
  // preprocessing pipelines. For now, we just create an instance of each
  // available preprocessing pass.
  std::vector<std::string> passNames = ppReg.getAvailablePasses();
  for (const std::string& passName : passNames)
  {
    d_passes[passName].reset(
        ppReg.createPass(d_preprocessingPassContext, passName));
  }
}

void ProcessAssertions::cleanup() { d_passes.clear(); }

void ProcessAssertions::spendResource(Resource r)
{
  resourceManager()->spendResource(r);
}

bool ProcessAssertions::apply(Assertions& as)
{
  AssertionPipeline& assertions = as.getAssertionPipeline();
  Assert(d_preprocessingPassContext != nullptr);
  // Dump the assertions
  dumpAssertions("pre-everything", as);

  Trace("smt-proc") << "ProcessAssertions::processAssertions() begin" << endl;
  Trace("smt") << "ProcessAssertions::processAssertions()" << endl;

  Debug("smt") << "#Assertions : " << assertions.size() << endl;
  Debug("smt") << "#Assumptions: " << assertions.getNumAssumptions() << endl;

  if (assertions.size() == 0)
  {
    // nothing to do
    return true;
  }

  if (options().bv.bvGaussElim)
  {
    d_passes["bv-gauss"]->apply(&assertions);
  }

  // Add dummy assertion in last position - to be used as a
  // placeholder for any new assertions to get added
  assertions.push_back(d_true);
  // any assertions added beyond realAssertionsEnd must NOT affect the
  // equisatisfiability
  assertions.updateRealAssertionsEnd();

  // Assertions are NOT guaranteed to be rewritten by this point

  Trace("smt-proc")
      << "ProcessAssertions::processAssertions() : pre-definition-expansion"
      << endl;
  dumpAssertions("pre-definition-expansion", as);
  // Apply substitutions first. If we are non-incremental, this has only the
  // effect of replacing defined functions with their definitions.
  // We do not call theory-specific expand definitions here, since we want
  // to give the opportunity to rewrite/preprocess terms before expansion.
  d_passes["apply-substs"]->apply(&assertions);
  Trace("smt-proc")
      << "ProcessAssertions::processAssertions() : post-definition-expansion"
      << endl;
  dumpAssertions("post-definition-expansion", as);

  Debug("smt") << " assertions     : " << assertions.size() << endl;

  if (options().quantifiers.globalNegate)
  {
    // global negation of the formula
    d_passes["global-negate"]->apply(&assertions);
    as.flipGlobalNegated();
  }

  if (options().arith.nlExtPurify)
  {
    d_passes["nl-ext-purify"]->apply(&assertions);
  }

  if (options().smt.solveRealAsInt)
  {
    d_passes["real-to-int"]->apply(&assertions);
  }

  if (options().smt.solveIntAsBV > 0)
  {
    d_passes["int-to-bv"]->apply(&assertions);
  }

  if (options().smt.ackermann)
  {
    d_passes["ackermann"]->apply(&assertions);
  }

  if (options().bv.bvAbstraction)
  {
    d_passes["bv-abstraction"]->apply(&assertions);
  }

  Debug("smt") << " assertions     : " << assertions.size() << endl;

  bool noConflict = true;

  if (options().smt.extRewPrep)
  {
    d_passes["ext-rew-pre"]->apply(&assertions);
  }

  // Unconstrained simplification
  if (options().smt.unconstrainedSimp)
  {
    d_passes["rewrite"]->apply(&assertions);
    d_passes["unconstrained-simplifier"]->apply(&assertions);
  }

  if (options().bv.bvIntroducePow2)
  {
    d_passes["bv-intro-pow2"]->apply(&assertions);
  }

  // Lift bit-vectors of size 1 to bool
  if (options().bv.bitvectorToBool)
  {
    d_passes["bv-to-bool"]->apply(&assertions);
  }
  if (options().smt.solveBVAsInt != options::SolveBVAsIntMode::OFF)
  {
    d_passes["bv-to-int"]->apply(&assertions);
  }
  if (options().smt.foreignTheoryRewrite)
  {
    d_passes["foreign-theory-rewrite"]->apply(&assertions);
  }

  // Since this pass is not robust for the information tracking necessary for
  // unsat cores, it's only applied if we are not doing unsat core computation
  d_passes["apply-substs"]->apply(&assertions);

  // Assertions MUST BE guaranteed to be rewritten by this point
  d_passes["rewrite"]->apply(&assertions);

  // Convert non-top-level Booleans to bit-vectors of size 1
  if (options().bv.boolToBitvector != options::BoolToBVMode::OFF)
  {
    d_passes["bool-to-bv"]->apply(&assertions);
  }
  if (options().sep.sepPreSkolemEmp)
  {
    d_passes["sep-skolem-emp"]->apply(&assertions);
  }

  if (logicInfo().isQuantified())
  {
    // remove rewrite rules, apply pre-skolemization to existential quantifiers
    d_passes["quantifiers-preprocess"]->apply(&assertions);

    // fmf-fun : assume admissible functions, applying preprocessing reduction
    // to FMF
    if (options().quantifiers.fmfFunWellDefined)
    {
      d_passes["fun-def-fmf"]->apply(&assertions);
    }
  }
  if (!options().strings.stringLazyPreproc)
  {
    d_passes["strings-eager-pp"]->apply(&assertions);
  }
  if (options().smt.sortInference || options().uf.ufssFairnessMonotone)
  {
    d_passes["sort-inference"]->apply(&assertions);
  }

  if (options().arith.pbRewrites)
  {
    d_passes["pseudo-boolean-processor"]->apply(&assertions);
  }

  // rephrasing normal inputs as sygus problems
  if (options().quantifiers.sygusInference)
  {
    d_passes["sygus-infer"]->apply(&assertions);
  }
  else if (options().quantifiers.sygusRewSynthInput)
  {
    // do candidate rewrite rule synthesis
    d_passes["synth-rr"]->apply(&assertions);
  }

  Trace("smt-proc") << "ProcessAssertions::processAssertions() : pre-simplify"
                    << endl;
  dumpAssertions("pre-simplify", as);
  Chat() << "simplifying assertions..." << endl;
  noConflict = simplifyAssertions(as);
  if (!noConflict)
  {
    ++(d_smtStats.d_simplifiedToFalse);
  }
  Trace("smt-proc") << "ProcessAssertions::processAssertions() : post-simplify"
                    << endl;
  dumpAssertions("post-simplify", as);

  if (options().smt.doStaticLearning)
  {
    d_passes["static-learning"]->apply(&assertions);
  }
  Debug("smt") << " assertions     : " << assertions.size() << endl;

  if (options().smt.learnedRewrite)
  {
    d_passes["learned-rewrite"]->apply(&assertions);
  }

  if (options().smt.earlyIteRemoval)
  {
    d_smtStats.d_numAssertionsPre += assertions.size();
    d_passes["ite-removal"]->apply(&assertions);
    // This is needed because when solving incrementally, removeITEs may
    // introduce skolems that were solved for earlier and thus appear in the
    // substitution map.
    d_passes["apply-substs"]->apply(&assertions);
    d_smtStats.d_numAssertionsPost += assertions.size();
  }

  dumpAssertions("pre-repeat-simplify", as);
  if (options().smt.repeatSimp)
  {
    Trace("smt-proc")
        << "ProcessAssertions::processAssertions() : pre-repeat-simplify"
        << endl;
    Chat() << "re-simplifying assertions..." << endl;
    ScopeCounter depth(d_simplifyAssertionsDepth);
    noConflict &= simplifyAssertions(as);
    Trace("smt-proc")
        << "ProcessAssertions::processAssertions() : post-repeat-simplify"
        << endl;
  }
  dumpAssertions("post-repeat-simplify", as);

  if (options().uf.ufHo)
  {
    d_passes["ho-elim"]->apply(&assertions);
  }
  
  // begin: INVARIANT to maintain: no reordering of assertions or
  // introducing new ones

  Debug("smt") << " assertions     : " << assertions.size() << endl;

  Debug("smt") << "ProcessAssertions::processAssertions() POST SIMPLIFICATION"
               << endl;
  Debug("smt") << " assertions     : " << assertions.size() << endl;

  // ensure rewritten
  d_passes["rewrite"]->apply(&assertions);
  // rewrite equalities based on theory-specific rewriting
  d_passes["theory-rewrite-eq"]->apply(&assertions);
  // apply theory preprocess, which includes ITE removal
  d_passes["theory-preprocess"]->apply(&assertions);
  // notice that we do not apply substitutions as a last step here, since
  // the range of substitutions is not theory-preprocessed.

  if (options().bv.bitblastMode == options::BitblastMode::EAGER)
  {
    d_passes["bv-eager-atoms"]->apply(&assertions);
  }

  Trace("smt-proc") << "SmtEnginePrivate::processAssertions() end" << endl;
  dumpAssertions("post-everything", as);

  return noConflict;
}

// returns false if simplification led to "false"
bool ProcessAssertions::simplifyAssertions(Assertions& as)
{
  spendResource(Resource::PreprocessStep);
  try
  {
    AssertionPipeline& assertions = as.getAssertionPipeline();
    ScopeCounter depth(d_simplifyAssertionsDepth);

    Trace("simplify") << "ProcessAssertions::simplify()" << endl;

    if (options().smt.simplificationMode != options::SimplificationMode::NONE)
    {
      // Perform non-clausal simplification
      PreprocessingPassResult res =
          d_passes["non-clausal-simp"]->apply(&assertions);
      if (res == PreprocessingPassResult::CONFLICT)
      {
        return false;
      }

      // We piggy-back off of the BackEdgesMap in the CircuitPropagator to
      // do the miplib trick.
      if (  // check that option is on
          options().arith.arithMLTrick &&
          // only useful in arith
          logicInfo().isTheoryEnabled(THEORY_ARITH) &&
          // we add new assertions and need this (in practice, this
          // restriction only disables miplib processing during
          // re-simplification, which we don't expect to be useful anyway)
          assertions.getRealAssertionsEnd() == assertions.size())
      {
        d_passes["miplib-trick"]->apply(&assertions);
      }
      else
      {
        Trace("simplify") << "ProcessAssertions::simplify(): "
                          << "skipping miplib pseudobooleans pass..." << endl;
      }
    }

    Debug("smt") << " assertions     : " << assertions.size() << endl;

    // ITE simplification
    if (options().smt.doITESimp
        && (d_simplifyAssertionsDepth <= 1 || options().smt.doITESimpOnRepeat))
    {
      PreprocessingPassResult res = d_passes["ite-simp"]->apply(&assertions);
      if (res == PreprocessingPassResult::CONFLICT)
      {
        Chat() << "...ITE simplification found unsat..." << endl;
        return false;
      }
    }

    Debug("smt") << " assertions     : " << assertions.size() << endl;

    // Unconstrained simplification
    if (options().smt.unconstrainedSimp)
    {
      d_passes["unconstrained-simplifier"]->apply(&assertions);
    }

    if (options().smt.repeatSimp
        && options().smt.simplificationMode
               != options::SimplificationMode::NONE)
    {
      PreprocessingPassResult res =
          d_passes["non-clausal-simp"]->apply(&assertions);
      if (res == PreprocessingPassResult::CONFLICT)
      {
        return false;
      }
    }

    dumpAssertions("post-repeatsimp", as);
    Trace("smt") << "POST repeatSimp" << endl;
    Debug("smt") << " assertions     : " << assertions.size() << endl;
  }
  catch (TypeCheckingExceptionPrivate& tcep)
  {
    // Calls to this function should have already weeded out any
    // typechecking exceptions via (e.g.) ensureBoolean().  But a
    // theory could still create a new expression that isn't
    // well-typed, and we don't want the C++ runtime to abort our
    // process without any error notice.
    InternalError()
        << "A bad expression was produced.  Original exception follows:\n"
        << tcep;
  }
  return true;
}

void ProcessAssertions::dumpAssertions(const char* key, Assertions& as)
{
  if (Dump.isOn("assertions") && Dump.isOn(string("assertions:") + key))
  {
    const AssertionPipeline& assertionList = as.getAssertionPipeline();
    // Push the simplified assertions to the dump output stream
    for (unsigned i = 0; i < assertionList.size(); ++i)
    {
      TNode n = assertionList[i];
      d_env.getPrinter().toStreamCmdAssert(d_env.getDumpOut(), n);
    }
  }
}

}  // namespace smt
}  // namespace cvc5<|MERGE_RESOLUTION|>--- conflicted
+++ resolved
@@ -33,13 +33,8 @@
 #include "smt/assertions.h"
 #include "smt/dump.h"
 #include "smt/expand_definitions.h"
-<<<<<<< HEAD
-#include "smt/solver_engine.h"
+#include "smt/print_benchmark.h"
 #include "smt/solver_engine_stats.h"
-=======
-#include "smt/print_benchmark.h"
-#include "smt/smt_engine_stats.h"
->>>>>>> 9c49dc93
 #include "theory/logic_info.h"
 #include "theory/theory_engine.h"
 
@@ -62,18 +57,8 @@
   unsigned& d_depth;
 };
 
-<<<<<<< HEAD
-ProcessAssertions::ProcessAssertions(SmtEngine& smt,
-                                     ResourceManager& rm,
-                                     SolverEngineStatistics& stats)
-    : d_smt(smt),
-      d_resourceManager(rm),
-      d_smtStats(stats),
-      d_preprocessingPassContext(nullptr)
-=======
-ProcessAssertions::ProcessAssertions(Env& env, SmtEngineStatistics& stats)
+ProcessAssertions::ProcessAssertions(Env& env, SolverEngineStatistics& stats)
     : EnvObj(env), d_smtStats(stats), d_preprocessingPassContext(nullptr)
->>>>>>> 9c49dc93
 {
   d_true = NodeManager::currentNM()->mkConst(true);
 }
