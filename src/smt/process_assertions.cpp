--- conflicted
+++ resolved
@@ -286,8 +286,6 @@
   }
   Debug("smt") << " assertions     : " << assertions.size() << endl;
 
-<<<<<<< HEAD
-=======
   if (options::earlyIteRemoval())
   {
     d_smtStats.d_numAssertionsPre += assertions.size();
@@ -299,7 +297,6 @@
     d_smtStats.d_numAssertionsPost += assertions.size();
   }
 
->>>>>>> cd33db0a
   dumpAssertions("pre-repeat-simplify", assertions);
   if (options::repeatSimp())
   {
@@ -331,16 +328,8 @@
 
   // ensure rewritten
   d_passes["rewrite"]->apply(&assertions);
-  // apply theory preprocess
+  // apply theory preprocess, which includes ITE removal
   d_passes["theory-preprocess"]->apply(&assertions);
-<<<<<<< HEAD
-=======
-  // Must remove ITEs again since theory preprocessing may introduce them.
-  // Notice that we alternatively could ensure that the theory-preprocess
-  // pass above calls TheoryPreprocess::preprocess instead of
-  // TheoryPreprocess::theoryPreprocess, as the former also does ITE removal.
-  d_passes["ite-removal"]->apply(&assertions);
->>>>>>> cd33db0a
   // This is needed because when solving incrementally, removeITEs may
   // introduce skolems that were solved for earlier and thus appear in the
   // substitution map.
