--- conflicted
+++ resolved
@@ -35,10 +35,6 @@
 #include "smt/dump.h"
 #include "smt/expand_definitions.h"
 #include "smt/print_benchmark.h"
-<<<<<<< HEAD
-#include "smt/smt_engine.h"
-=======
->>>>>>> 601b23a5
 #include "smt/smt_engine_stats.h"
 #include "theory/logic_info.h"
 #include "theory/theory_engine.h"
@@ -62,18 +58,8 @@
   unsigned& d_depth;
 };
 
-<<<<<<< HEAD
-ProcessAssertions::ProcessAssertions(SmtEngine& smt,
-                                     Env& env,
-                                     SmtEngineStatistics& stats)
-    : EnvObj(env),
-      d_smt(smt),
-      d_smtStats(stats),
-      d_preprocessingPassContext(nullptr)
-=======
 ProcessAssertions::ProcessAssertions(Env& env, SmtEngineStatistics& stats)
     : EnvObj(env), d_smtStats(stats), d_preprocessingPassContext(nullptr)
->>>>>>> 601b23a5
 {
   d_true = NodeManager::currentNM()->mkConst(true);
 }
@@ -103,11 +89,7 @@
 
 void ProcessAssertions::spendResource(Resource r)
 {
-<<<<<<< HEAD
-  d_env.getResourceManager()->spendResource(r);
-=======
   resourceManager()->spendResource(r);
->>>>>>> 601b23a5
 }
 
 bool ProcessAssertions::apply(Assertions& as)
@@ -115,12 +97,8 @@
   AssertionPipeline& assertions = as.getAssertionPipeline();
   Assert(d_preprocessingPassContext != nullptr);
   // Dump the assertions
-<<<<<<< HEAD
   dumpAssertions("assertions:pre-everything", as);
   Trace("assertions:pre-everything") << std::endl;
-=======
-  dumpAssertions("pre-everything", as);
->>>>>>> 601b23a5
 
   Trace("smt-proc") << "ProcessAssertions::processAssertions() begin" << endl;
   Trace("smt") << "ProcessAssertions::processAssertions()" << endl;
@@ -152,10 +130,7 @@
       << "ProcessAssertions::processAssertions() : pre-definition-expansion"
       << endl;
   dumpAssertions("pre-definition-expansion", as);
-<<<<<<< HEAD
   Trace("assertions:pre-definition-expansion") << std::endl;
-=======
->>>>>>> 601b23a5
   // Apply substitutions first. If we are non-incremental, this has only the
   // effect of replacing defined functions with their definitions.
   // We do not call theory-specific expand definitions here, since we want
@@ -164,12 +139,8 @@
   Trace("smt-proc")
       << "ProcessAssertions::processAssertions() : post-definition-expansion"
       << endl;
-<<<<<<< HEAD
   dumpAssertions("assertions:post-definition-expansion", as);
   Trace("assertions:post-definition-expansion") << std::endl;
-=======
-  dumpAssertions("post-definition-expansion", as);
->>>>>>> 601b23a5
 
   Debug("smt") << " assertions     : " << assertions.size() << endl;
 
@@ -296,12 +267,8 @@
 
   Trace("smt-proc") << "ProcessAssertions::processAssertions() : pre-simplify"
                     << endl;
-<<<<<<< HEAD
   dumpAssertions("assertions:pre-simplify", as);
   Trace("assertions:pre-simplify") << std::endl;
-=======
-  dumpAssertions("pre-simplify", as);
->>>>>>> 601b23a5
   Chat() << "simplifying assertions..." << endl;
   noConflict = simplifyAssertions(as);
   if (!noConflict)
@@ -310,12 +277,8 @@
   }
   Trace("smt-proc") << "ProcessAssertions::processAssertions() : post-simplify"
                     << endl;
-<<<<<<< HEAD
   dumpAssertions("assertions:post-simplify", as);
   Trace("assertions:post-simplify") << std::endl;
-=======
-  dumpAssertions("post-simplify", as);
->>>>>>> 601b23a5
 
   if (options::doStaticLearning())
   {
@@ -339,12 +302,8 @@
     d_smtStats.d_numAssertionsPost += assertions.size();
   }
 
-<<<<<<< HEAD
   dumpAssertions("assertions:pre-repeat-simplify", as);
   Trace("assertions:pre-repeat-simplify") << std::endl;
-=======
-  dumpAssertions("pre-repeat-simplify", as);
->>>>>>> 601b23a5
   if (options::repeatSimp())
   {
     Trace("smt-proc")
@@ -357,12 +316,8 @@
         << "ProcessAssertions::processAssertions() : post-repeat-simplify"
         << endl;
   }
-<<<<<<< HEAD
   dumpAssertions("assertions:post-repeat-simplify", as);
   Trace("assertions:post-repeat-simplify") << std::endl;
-=======
-  dumpAssertions("post-repeat-simplify", as);
->>>>>>> 601b23a5
 
   if (options::ufHo())
   {
@@ -393,12 +348,8 @@
   }
 
   Trace("smt-proc") << "SmtEnginePrivate::processAssertions() end" << endl;
-<<<<<<< HEAD
   dumpAssertions("assertions:post-everything", as);
   Trace("assertions:post-everything") << std::endl;
-=======
-  dumpAssertions("post-everything", as);
->>>>>>> 601b23a5
 
   return noConflict;
 }
@@ -499,36 +450,27 @@
 {
   if (Trace.isOn(key))
   {
-<<<<<<< HEAD
     PrintBenchmark pb(&d_env.getPrinter());
-    context::CDList<Node>* asl = as.getAssertionList();
-    context::CDList<Node>* asld = as.getAssertionListDefinitions();
-    if (asl != nullptr)
-    {
-      std::vector<Node> assertions;
-      std::vector<Node> defs;
-      std::unordered_set<Node> defSet;
-      if (asld != nullptr)
-      {
-        defs.insert(defs.end(), asld->begin(), asld->end());
-        defSet.insert(asld->begin(), asld->end());
-      }
-      for (const Node& a : *asl)
-      {
-        if (defSet.find(a) == defSet.end())
-        {
-          assertions.push_back(a);
-        }
-      }
-      std::stringstream ss;
-      pb.printBenchmark(ss, logicInfo().getLogicString(), defs, assertions);
-      Trace(key) << ss.str();
-    }
+    const context::CDList<Node>& asl = as.getAssertionList();
+    const context::CDList<Node>& asld = as.getAssertionListDefinitions();
+    std::vector<Node> assertions;
+    std::vector<Node> defs;
+    std::unordered_set<Node> defSet;
+    defs.insert(defs.end(), asld->begin(), asld->end());
+    defSet.insert(asld->begin(), asld->end());
+    for (const Node& a : asl)
+    {
+      if (defSet.find(a) == defSet.end())
+      {
+        assertions.push_back(a);
+      }
+    }
+    std::stringstream ss;
+    pb.printBenchmark(ss, logicInfo().getLogicString(), defs, assertions);
+    Trace(key) << ss.str();
   }
   if (Dump.isOn("assertions") && Dump.isOn(key))
   {
-=======
->>>>>>> 601b23a5
     const AssertionPipeline& assertionList = as.getAssertionPipeline();
     // Push the simplified assertions to the dump output stream
     for (unsigned i = 0; i < assertionList.size(); ++i)
