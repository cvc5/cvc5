/******************************************************************************
 * Top contributors (to current version):
 *   Andrew Reynolds
 *
 * This file is part of the cvc5 project.
 *
 * Copyright (c) 2009-2022 by the authors listed in the file AUTHORS
 * in the top-level source directory and their institutional affiliations.
 * All rights reserved.  See the file COPYING in the top-level source
 * directory for licensing information.
 * ****************************************************************************
 *
 * The solver for SMT queries in an SolverEngine.
 */

#include "smt/smt_driver.h"

#include "options/base_options.h"
#include "options/main_options.h"
#include "options/smt_options.h"
#include "prop/prop_engine.h"
#include "smt/context_manager.h"
#include "smt/env.h"
#include "smt/logic_exception.h"
#include "smt/smt_solver.h"

namespace cvc5::internal {
namespace smt {

SmtDriver::SmtDriver(Env& env, SmtSolver& smt, ContextManager* ctx)
    : EnvObj(env), d_smt(smt), d_ctx(ctx), d_ap(env)
{
  // set up proofs, this is done after options are finalized, so the
  // preprocess proof has been setup
  PreprocessProofGenerator* pppg =
      d_smt.getPreprocessor()->getPreprocessProofGenerator();
  if (pppg != nullptr)
  {
    d_ap.enableProofs(pppg);
  }
}

Result SmtDriver::checkSat(const std::vector<Node>& assumptions)
{
  Assertions& as = d_smt.getAssertions();
  Result result;
  try
  {
    // then, initialize the assertions
    as.setAssumptions(assumptions);

    // make the check, where notice smt engine should be fully inited by now

    Trace("smt") << "SmtSolver::check()" << std::endl;

    ResourceManager* rm = d_env.getResourceManager();
    if (rm->out())
    {
      UnknownExplanation why = rm->outOfResources()
                                   ? UnknownExplanation::RESOURCEOUT
                                   : UnknownExplanation::TIMEOUT;
      result = Result(Result::UNKNOWN, why);
    }
    else
    {
      rm->beginCall();

      bool checkAgain = true;
      do
      {
        // get the next assertions, store in d_ap
        getNextAssertionsInternal(d_ap);
        // check sat based on the driver strategy
        result = checkSatNext(d_ap);
        // if we were asked to check again
        if (result.getStatus() == Result::UNKNOWN
            && result.getUnknownExplanation() == REQUIRES_CHECK_AGAIN)
        {
          Assert(d_ctx != nullptr);
          d_ctx->notifyResetAssertions();
          // finish init to construct new theory/prop engine
          d_smt.finishInit();
          // setup
          d_ctx->setup(this);
        }
        else
        {
          checkAgain = false;
        }
      } while (checkAgain);

      rm->endCall();
      Trace("limit") << "SmtSolver::check(): cumulative millis "
                     << rm->getTimeUsage() << ", resources "
                     << rm->getResourceUsage() << std::endl;
    }
  }
  catch (const LogicException& e)
  {
    // The exception may have been throw during solving, backtrack to reset the
    // decision level to the level expected after this method finishes
    d_smt.getPropEngine()->resetTrail();
    throw;
  }
  catch (const TypeCheckingExceptionPrivate& e)
  {
    // The exception has been throw during solving, backtrack to reset the
    // decision level to the level expected after this method finishes. Note
    // that we do not expect type checking exceptions to occur during solving.
    // However, if they occur due to a bug, we don't want to additionally cause
    // an assertion failure.
    d_smt.getPropEngine()->resetTrail();
    throw;
  }

  return result;
}

<<<<<<< HEAD
void SmtDriver::refreshAssertions() { d_smt.refreshAssertions(); }
=======
void SmtDriver::getNextAssertionsInternal(preprocessing::AssertionPipeline& ap)
{
  ap.clear();
  // must first refresh the assertions, in the case global declarations is true
  d_smt.getAssertions().refresh();
  // get the next assertions based on the implementation of this driver
  getNextAssertions(ap);
}

void SmtDriver::refreshAssertions()
{
  // get the next assertions, store in d_ap
  getNextAssertionsInternal(d_ap);
  // preprocess
  d_smt.preprocess(d_ap);
  // assert to internal
  d_smt.assertToInternal(d_ap);
}
>>>>>>> 6a107c21

void SmtDriver::notifyPushPre()
{
  // must preprocess the assertions and push them to the SAT solver, to make
  // the state accurate prior to pushing
  refreshAssertions();
}

void SmtDriver::notifyPushPost() { d_smt.pushPropContext(); }

void SmtDriver::notifyPopPre() { d_smt.popPropContext(); }

void SmtDriver::notifyPostSolve() { d_smt.postsolve(); }

SmtDriverSingleCall::SmtDriverSingleCall(Env& env, SmtSolver& smt)
    : SmtDriver(env, smt, nullptr), d_assertionListIndex(userContext(), 0)
{
}

Result SmtDriverSingleCall::checkSatNext(preprocessing::AssertionPipeline& ap)
{
  d_smt.preprocess(ap);
  d_smt.assertToInternal(ap);
  return d_smt.checkSatInternal();
}

void SmtDriverSingleCall::getNextAssertions(
    preprocessing::AssertionPipeline& ap)
{
  Assertions& as = d_smt.getAssertions();
  const context::CDList<Node>& al = as.getAssertionList();
  size_t alsize = al.size();
  for (size_t i = d_assertionListIndex.get(); i < alsize; ++i)
  {
    ap.push_back(al[i], true);
  }
  d_assertionListIndex = alsize;
}

}  // namespace smt
}  // namespace cvc5::internal<|MERGE_RESOLUTION|>--- conflicted
+++ resolved
@@ -116,9 +116,6 @@
   return result;
 }
 
-<<<<<<< HEAD
-void SmtDriver::refreshAssertions() { d_smt.refreshAssertions(); }
-=======
 void SmtDriver::getNextAssertionsInternal(preprocessing::AssertionPipeline& ap)
 {
   ap.clear();
@@ -137,7 +134,6 @@
   // assert to internal
   d_smt.assertToInternal(d_ap);
 }
->>>>>>> 6a107c21
 
 void SmtDriver::notifyPushPre()
 {
