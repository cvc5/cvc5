/******************************************************************************
 * Top contributors (to current version):
 *   Andrew Reynolds
 *
 * This file is part of the cvc5 project.
 *
 * Copyright (c) 2009-2022 by the authors listed in the file AUTHORS
 * in the top-level source directory and their institutional affiliations.
 * All rights reserved.  See the file COPYING in the top-level source
 * directory for licensing information.
 * ****************************************************************************
 *
 * The solver for SMT queries in an SolverEngine.
 */

#include "smt/smt_driver.h"

#include "options/base_options.h"
#include "options/main_options.h"
#include "options/smt_options.h"
#include "prop/prop_engine.h"
#include "smt/context_manager.h"
#include "smt/env.h"
#include "smt/logic_exception.h"
#include "smt/smt_solver.h"

namespace cvc5::internal {
namespace smt {

SmtDriver::SmtDriver(Env& env, SmtSolver& smt, ContextManager* ctx)
    : EnvObj(env), d_smt(smt), d_ctx(ctx), d_ap(env)
{
  // set up proofs, this is done after options are finalized, so the
  // preprocess proof has been setup
  PreprocessProofGenerator* pppg =
      d_smt.getPreprocessor()->getPreprocessProofGenerator();
  if (pppg != nullptr)
  {
    d_ap.enableProofs(pppg);
  }
}

Result SmtDriver::checkSat(const std::vector<Node>& assumptions)
{
  Assertions& as = d_smt.getAssertions();
  Result result;
  try
  {
    // then, initialize the assertions
    as.setAssumptions(assumptions);

    // make the check, where notice smt engine should be fully inited by now

    Trace("smt") << "SmtSolver::check()" << std::endl;

    ResourceManager* rm = d_env.getResourceManager();
    if (rm->out())
    {
      UnknownExplanation why = rm->outOfResources()
                                   ? UnknownExplanation::RESOURCEOUT
                                   : UnknownExplanation::TIMEOUT;
      result = Result(Result::UNKNOWN, why);
    }
    else
    {
      rm->beginCall();

      bool checkAgain = true;
      do
      {
        // get the next assertions, store in d_ap
        getNextAssertionsInternal(d_ap);
        // check sat based on the driver strategy
        result = checkSatNext(d_ap);
        // if we were asked to check again
        if (result.getStatus() == Result::UNKNOWN
            && result.getUnknownExplanation() == REQUIRES_CHECK_AGAIN)
        {
          Assert(d_ctx != nullptr);
          d_ctx->notifyResetAssertions();
          // finish init to construct new theory/prop engine
          d_smt.finishInit();
          // setup
          d_ctx->setup(this);
        }
        else
        {
          checkAgain = false;
        }
      } while (checkAgain);

      rm->endCall();
      Trace("limit") << "SmtSolver::check(): cumulative millis "
                     << rm->getTimeUsage() << ", resources "
                     << rm->getResourceUsage() << std::endl;
    }
  }
  catch (const LogicException& e)
  {
    // The exception may have been throw during solving, backtrack to reset the
    // decision level to the level expected after this method finishes
    d_smt.getPropEngine()->resetTrail();
    throw;
  }
  catch (const TypeCheckingExceptionPrivate& e)
  {
    // The exception has been throw during solving, backtrack to reset the
    // decision level to the level expected after this method finishes. Note
    // that we do not expect type checking exceptions to occur during solving.
    // However, if they occur due to a bug, we don't want to additionally cause
    // an assertion failure.
    d_smt.getPropEngine()->resetTrail();
    throw;
  }

  return result;
}

<<<<<<< HEAD
void SmtDriver::getNextAssertionsInternal(preprocessing::AssertionPipeline& ap)
{
  ap.clear();
  // must first refresh the assertions, in the case global declarations is true
  d_smt.getAssertions().refresh();
  // get the next assertions based on the implementation of this driver
  getNextAssertions(ap);
}

void SmtDriver::refreshAssertions()
{
  // get the next assertions, store in d_ap
  getNextAssertionsInternal(d_ap);
  // preprocess
  d_smt.preprocess(d_ap);
  // assert to internal
  d_smt.assertToInternal(d_ap);
=======
void SmtDriver::refreshAssertions()
{
  d_smt.refreshAssertions();
>>>>>>> 25e52a43
}

void SmtDriver::notifyPushPre()
{
  // must preprocess the assertions and push them to the SAT solver, to make
  // the state accurate prior to pushing
<<<<<<< HEAD
  refreshAssertions();
=======
  d_smt.refreshAssertions();
>>>>>>> 25e52a43
}

void SmtDriver::notifyPushPost() { d_smt.pushPropContext(); }

void SmtDriver::notifyPopPre() { d_smt.popPropContext(); }

void SmtDriver::notifyPostSolve() { d_smt.postsolve(); }

SmtDriverSingleCall::SmtDriverSingleCall(Env& env, SmtSolver& smt)
    : SmtDriver(env, smt, nullptr), d_assertionListIndex(userContext(), 0)
{
}

Result SmtDriverSingleCall::checkSatNext(preprocessing::AssertionPipeline& ap)
{
  d_smt.preprocess(ap);
  d_smt.assertToInternal(ap);
  return d_smt.checkSatInternal();
}

void SmtDriverSingleCall::getNextAssertions(
    preprocessing::AssertionPipeline& ap)
{
  Assertions& as = d_smt.getAssertions();
  const context::CDList<Node>& al = as.getAssertionList();
  size_t alsize = al.size();
  for (size_t i = d_assertionListIndex.get(); i < alsize; i++)
  {
    ap.push_back(al[i], true);
  }
  d_assertionListIndex = alsize;
}


}  // namespace smt
}  // namespace cvc5::internal<|MERGE_RESOLUTION|>--- conflicted
+++ resolved
@@ -116,7 +116,6 @@
   return result;
 }
 
-<<<<<<< HEAD
 void SmtDriver::getNextAssertionsInternal(preprocessing::AssertionPipeline& ap)
 {
   ap.clear();
@@ -134,22 +133,13 @@
   d_smt.preprocess(d_ap);
   // assert to internal
   d_smt.assertToInternal(d_ap);
-=======
-void SmtDriver::refreshAssertions()
-{
-  d_smt.refreshAssertions();
->>>>>>> 25e52a43
 }
 
 void SmtDriver::notifyPushPre()
 {
   // must preprocess the assertions and push them to the SAT solver, to make
   // the state accurate prior to pushing
-<<<<<<< HEAD
   refreshAssertions();
-=======
-  d_smt.refreshAssertions();
->>>>>>> 25e52a43
 }
 
 void SmtDriver::notifyPushPost() { d_smt.pushPropContext(); }
