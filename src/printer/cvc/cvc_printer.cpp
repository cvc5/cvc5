/*********************                                                        */
/*! \file cvc_printer.cpp
 ** \verbatim
 ** Top contributors (to current version):
 **   Morgan Deters, Dejan Jovanovic, Tim King
 ** This file is part of the CVC4 project.
 ** Copyright (c) 2009-2020 by the authors listed in the file AUTHORS
 ** in the top-level source directory) and their institutional affiliations.
 ** All rights reserved.  See the file COPYING in the top-level source
 ** directory for licensing information.\endverbatim
 **
 ** \brief The pretty-printer interface for the CVC output language
 **
 ** The pretty-printer interface for the CVC output language.
 **/

#include "printer/cvc/cvc_printer.h"

#include <algorithm>
#include <iostream>
#include <iterator>
#include <stack>
#include <string>
#include <typeinfo>
#include <vector>

#include "expr/dtype.h"
#include "expr/expr.h"  // for ExprSetDepth etc..
#include "expr/node_manager_attributes.h"  // for VarNameAttr
#include "expr/node_visitor.h"
#include "expr/sequence.h"
#include "options/language.h"  // for LANG_AST
#include "options/smt_options.h"
#include "printer/dagification_visitor.h"
#include "smt/command.h"
#include "smt/smt_engine.h"
#include "theory/arrays/theory_arrays_rewriter.h"
#include "theory/substitutions.h"
#include "theory/theory_model.h"

using namespace std;

namespace CVC4 {
namespace printer {
namespace cvc {

void CvcPrinter::toStream(
    std::ostream& out, TNode n, int toDepth, bool types, size_t dag) const
{
  if(dag != 0) {
    DagificationVisitor dv(dag);
    NodeVisitor<DagificationVisitor> visitor;
    visitor.run(dv, n);
    const theory::SubstitutionMap& lets = dv.getLets();
    if(!lets.empty()) {
      out << "LET ";
      bool first = true;
      for(theory::SubstitutionMap::const_iterator i = lets.begin();
          i != lets.end();
          ++i) {
        if(! first) {
          out << ", ";
        } else {
          first = false;
        }
        toStream(out, (*i).second, toDepth, types, false);
        out << " = ";
        toStream(out, (*i).first, toDepth, types, false);
      }
      out << " IN ";
    }
    Node body = dv.getDagifiedBody();
    toStream(out, body, toDepth, types, false);
  } else {
    toStream(out, n, toDepth, types, false);
  }
}

void toStreamRational(std::ostream& out, Node n, bool forceRational)
{
  Assert(n.getKind() == kind::CONST_RATIONAL);
  const Rational& rat = n.getConst<Rational>();
  if (rat.isIntegral() && !forceRational)
  {
    out << rat.getNumerator();
  }
  else
  {
    out << '(' << rat.getNumerator() << '/' << rat.getDenominator() << ')';
  }
}

void CvcPrinter::toStream(
    std::ostream& out, TNode n, int depth, bool types, bool bracket) const
{
  if (depth == 0) {
    out << "(...)";
  } else {
    --depth;
  }

  // null
  if(n.getKind() == kind::NULL_EXPR) {
    out << "null";
    return;
  }

  // variables
  if(n.isVar()) {
    string s;
    if(n.getAttribute(expr::VarNameAttr(), s)) {
      out << s;
    } else {
      if(n.getKind() == kind::VARIABLE) {
        out << "var_";
      } else {
        out << n.getKind() << '_';
      }
      out << n.getId();
    }
    if(types) {
      // print the whole type, but not *its* type
      out << ":";
      n.getType().toStream(out, language::output::LANG_CVC4);
    }
    return;
  }
  if(n.isNullaryOp()) {
    if( n.getKind() == kind::UNIVERSE_SET ){
      out << "UNIVERSE :: " << n.getType();
    }else{
      //unknown printer
      out << n.getKind();
    }
    return;
  }

  // constants
  if(n.getMetaKind() == kind::metakind::CONSTANT) {
    switch(n.getKind()) {
    case kind::BITVECTOR_TYPE:
      out << "BITVECTOR(" << n.getConst<BitVectorSize>().d_size << ")";
      break;
    case kind::CONST_BITVECTOR: {
      const BitVector& bv = n.getConst<BitVector>();
      const Integer& x = bv.getValue();
      out << "0bin";
      unsigned size = bv.getSize();
      while (size-- > 0)
      {
        out << (x.testBit(size) ? '1' : '0');
      }
      break;
    }
    case kind::CONST_BOOLEAN:
      // the default would print "1" or "0" for bool, that's not correct
      // for our purposes
      out << (n.getConst<bool>() ? "TRUE" : "FALSE");
      break;
    case kind::CONST_RATIONAL: {
      toStreamRational(out, n, false);
      break;
    }
    case kind::CONST_STRING:
    {
      out << '"' << n.getConst<String>().toString() << '"';
      break;
    }
    case kind::CONST_SEQUENCE:
    {
      const Sequence& sn = n.getConst<Sequence>();
      const std::vector<Node>& snvec = sn.getVec();
      if (snvec.size() > 1)
      {
        out << "CONCAT(";
      }
      bool first = true;
      for (const Node& snvc : snvec)
      {
        if (!first)
        {
          out << ", ";
        }
        out << "SEQ_UNIT(" << snvc << ")";
        first = false;
      }
      if (snvec.size() > 1)
      {
        out << ")";
      }
      break;
    }
    case kind::TYPE_CONSTANT:
      switch(TypeConstant tc = n.getConst<TypeConstant>()) {
      case REAL_TYPE:
        out << "REAL";
        break;
      case INTEGER_TYPE:
        out << "INT";
        break;
      case BOOLEAN_TYPE:
        out << "BOOLEAN";
        break;
      case STRING_TYPE:
        out << "STRING";
        break;
      default:
        out << tc;
        break;
      }
      break;

    case kind::DATATYPE_TYPE: {
<<<<<<< HEAD
      const DType& dt = NodeManager::currentNM()->getDTypeForIndex(
          n.getConst<DatatypeIndexConstant>().getIndex());
=======
      const Datatype& dt =
          NodeManager::currentNM()->toExprManager()->getDatatypeForIndex(
              n.getConst<DatatypeIndexConstant>().getIndex());

>>>>>>> 816d5e76
      if( dt.isTuple() ){
        out << '[';
        for (unsigned i = 0; i < dt[0].getNumArgs(); ++ i) {
          if (i > 0) {
            out << ", ";
          }
<<<<<<< HEAD
          TypeNode t = dt[0][i].getRangeType();
=======
          Type t = dt[0][i].getRangeType();
>>>>>>> 816d5e76
          out << t;
        }
        out << ']';
      }
<<<<<<< HEAD
      else if (dt.isRecord() )
=======
      else if (dt.isRecord())
>>>>>>> 816d5e76
      {
        out << "[# ";
        for (unsigned i = 0; i < dt[0].getNumArgs(); ++ i) {
          if (i > 0) {
            out << ", ";
          }
<<<<<<< HEAD
          TypeNode t = dt[0][i].getRangeType();
=======
          Type t = dt[0][i].getRangeType();
>>>>>>> 816d5e76
          out << dt[0][i].getSelector() << ":" << t;
        }
        out << " #]";
      }else{
        out << dt.getName();
      }
    }
      break;

    case kind::EMPTYSET:
      out << "{} :: " << n.getConst<EmptySet>().getType();
      break;

    case kind::STORE_ALL: {
      const ArrayStoreAll& asa = n.getConst<ArrayStoreAll>();
      out << "ARRAY(" << asa.getType().getArrayIndexType() << " OF "
          << asa.getType().getArrayConstituentType()
          << ") : " << asa.getValue();
      break;
    }

    default:
      // Fall back to whatever operator<< does on underlying type; we
      // might luck out and print something reasonable.
      kind::metakind::NodeValueConstPrinter::toStream(out, n);
    }

    return;
  }

  enum OpType {
    PREFIX,
    INFIX,
    POSTFIX
  } opType;

  //The default operation type is PREFIX
  opType = PREFIX;

  stringstream op;       // operation (such as '+')

  switch(n.getKind()) {

    // BUILTIN
    case kind::EQUAL:
      if( n[0].getType().isBoolean() ){
        op << "<=>";
      }else{
        op << '=';
      }
      opType = INFIX;
      break;
    case kind::ITE:
      out << "IF ";
      toStream(out, n[0], depth, types, true);
      out << " THEN ";
      toStream(out, n[1], depth, types, true);
      out << " ELSE ";
      toStream(out, n[2], depth, types, true);
      out << " ENDIF";
      return;
      break;
    case kind::SEXPR_TYPE:
      out << '[';
      for (unsigned i = 0; i < n.getNumChildren(); ++ i) {
        if (i > 0) {
          out << ", ";
        }
        toStream(out, n[i], depth, types, false);
      }
      out << ']';
      return;
      break;
    case kind::SEXPR:
      // no-op
      break;
    case kind::LAMBDA:
      out << "(LAMBDA";
      toStream(out, n[0], depth, types, true);
      out << ": ";
      toStream(out, n[1], depth, types, true);
      out << ")";
      return;
      break;
    case kind::DISTINCT:
      // distinct not supported directly, blast it away with the rewriter
      toStream(out, theory::Rewriter::rewrite(n), depth, types, true);
      return;
    case kind::SORT_TYPE:
    {
      string name;
      if(n.getAttribute(expr::VarNameAttr(), name)) {
        out << name;
        return;
      }
    }
    break;

    // BOOL
    case kind::AND:
      op << "AND";
      opType = INFIX;
      break;
    case kind::OR:
      op << "OR";
      opType = INFIX;
      break;
    case kind::NOT:
      op << "NOT";
      opType = PREFIX;
      break;
    case kind::XOR:
      op << "XOR";
      opType = INFIX;
      break;
    case kind::IMPLIES:
      op << "=>";
      opType = INFIX;
      break;

    // UF
    case kind::APPLY_UF:
      toStream(op, n.getOperator(), depth, types, false);
      break;
    case kind::CARDINALITY_CONSTRAINT:
    case kind::COMBINED_CARDINALITY_CONSTRAINT:
      out << "CARDINALITY_CONSTRAINT";
      break;

    case kind::FUNCTION_TYPE:
      if (n.getNumChildren() > 1) {
        if (n.getNumChildren() > 2) {
          out << '(';
        }
        for (unsigned i = 1; i < n.getNumChildren(); ++i) {
          if (i > 1) {
            out << ", ";
          }
          toStream(out, n[i - 1], depth, types, false);
        }
        if (n.getNumChildren() > 2) {
          out << ')';
        }
      }
      out << " -> ";
      toStream(out, n[n.getNumChildren() - 1], depth, types, false);
      return;
      break;

    // DATATYPES
    case kind::PARAMETRIC_DATATYPE: {
      const DType& dt = NodeManager::currentNM()->getDTypeForIndex(
          n[0].getConst<DatatypeIndexConstant>().getIndex());
      out << dt.getName() << '[';
      for (unsigned i = 1; i < n.getNumChildren(); ++i)
      {
        if (i > 1)
        {
          out << ',';
        }
        out << n[i];
      }
        out << ']';
      }
      return;
      break;
    case kind::APPLY_TYPE_ASCRIPTION: {
        toStream(out, n[0], depth, types, false);
        out << "::";
        TypeNode t = TypeNode::fromType(n.getOperator().getConst<AscriptionType>().getType());
        out << (t.isFunctionLike() ? t.getRangeType() : t);
      }
      return;
      break;
    case kind::APPLY_CONSTRUCTOR: {
        TypeNode t = n.getType();
        if( t.isTuple() ){
          if( n.getNumChildren()==1 ){
            out << "TUPLE";
          }
        }
        else if (t.toType().isRecord())
        {
          const DType& dt = t.getDType();
          const DTypeConstructor& recCons = dt[0];
          out << "(# ";
          for (size_t i = 0, nargs = recCons.getNumArgs(); i < nargs; i++)
          {
            if (i != 0)
            {
              out << ", ";
            }
            out << recCons[i].getName() << " := ";
            toStream(out, n[i], depth, types, false);
          }
          out << " #)";
          return;
        }
        else
        {
          toStream(op, n.getOperator(), depth, types, false);
          if (n.getNumChildren() == 0)
          {
            // for datatype constants d, we print "d" and not "d()"
            out << op.str();
            return;
          }
        }
      }
      break;
    case kind::APPLY_SELECTOR:
    case kind::APPLY_SELECTOR_TOTAL: {
        TypeNode t = n[0].getType();
        Node opn = n.getOperator();
        if (!t.isDatatype())
        {
          toStream(op, opn, depth, types, false);
        }
        else if (t.isTuple() || t.isRecord())
        {
          toStream(out, n[0], depth, types, true);
          out << '.';
          const DType& dt = t.getDType();
          if (t.isTuple())
          {
            int sindex;
            if (n.getKind() == kind::APPLY_SELECTOR)
            {
              sindex = DType::indexOf(opn.toExpr());
            }
            else
            {
              sindex = dt[0].getSelectorIndexInternal(opn.toExpr());
            }
            Assert(sindex >= 0);
            out << sindex;
          }
          else
          {
            toStream(out, opn, depth, types, false);
          }
          return;
        }else{
          toStream(op, opn, depth, types, false);
        }
      }
      break;
    case kind::APPLY_TESTER: {
      Assert(!n.getType().isTuple() && !n.getType().toType().isRecord());
      op << "is_";
      unsigned cindex = DType::indexOf(n.getOperator());
      const DType& dt = DType::datatypeOf(n.getOperator());
      toStream(op, dt[cindex].getConstructor(), depth, types, false);
    }
      break;
    case kind::CONSTRUCTOR_TYPE:
    case kind::SELECTOR_TYPE:
      if(n.getNumChildren() > 1) {
        if(n.getNumChildren() > 2) {
          out << '(';
        }
        for(unsigned i = 0; i < n.getNumChildren() - 1; ++i) {
          if(i > 0) {
            out << ", ";
          }
          toStream(out, n[i], depth, types, false);
        }
        if(n.getNumChildren() > 2) {
          out << ')';
        }
        out << " -> ";
      }
      toStream(out, n[n.getNumChildren() - 1], depth, types, false);
      return;
    case kind::TESTER_TYPE:
      toStream(out, n[0], depth, types, false);
      out << " -> BOOLEAN";
      return;
      break;
    case kind::TUPLE_UPDATE:
      toStream(out, n[0], depth, types, true);
      out << " WITH ." << n.getOperator().getConst<TupleUpdate>().getIndex() << " := ";
      toStream(out, n[1], depth, types, true);
      return;
      break;
    case kind::RECORD_UPDATE:
      toStream(out, n[0], depth, types, true);
      out << " WITH ." << n.getOperator().getConst<RecordUpdate>().getField() << " := ";
      toStream(out, n[1], depth, types, true);
      return;
      break;

    // ARRAYS
    case kind::ARRAY_TYPE:
      out << "ARRAY ";
      toStream(out, n[0], depth, types, false);
      out << " OF ";
      toStream(out, n[1], depth, types, false);
      return;
      break;
    case kind::SELECT:
      toStream(out, n[0], depth, types, true);
      out << '[';
      toStream(out, n[1], depth, types, false);
      out << ']';
      return;
      break;
    case kind::STORE: {
      stack<TNode> stk;
      stk.push(n);
      while(stk.top()[0].getKind() == kind::STORE) {
        stk.push(stk.top()[0]);
      }
      if (bracket) {
        out << '(';
      }
      TNode x = stk.top();
      toStream(out, x[0], depth, types, false);
      out << " WITH [";
      toStream(out, x[1], depth, types, false);
      out << "] := ";
      toStream(out, x[2], depth, types, false);
      stk.pop();
      while(!stk.empty()) {
        x = stk.top();
        out << ", [";
        toStream(out, x[1], depth, types, false);
        out << "] := ";
        toStream(out, x[2], depth, types, false);
        stk.pop();
      }
      if (bracket) {
        out << ')';
      }
      return;
      break;
    }

    // ARITHMETIC
    case kind::PLUS:
      op << '+';
      opType = INFIX;
      break;
    case kind::MULT:
    case kind::NONLINEAR_MULT:
      op << '*';
      opType = INFIX;
      break;
    case kind::MINUS:
      op << '-';
      opType = INFIX;
      break;
    case kind::UMINUS:
      op << '-';
      opType = PREFIX;
      break;
    case kind::DIVISION:
    case kind::DIVISION_TOTAL:
      op << '/';
      opType = INFIX;
      break;
    case kind::INTS_DIVISION:
    case kind::INTS_DIVISION_TOTAL:
      op << "DIV";
      opType = INFIX;
      break;
    case kind::INTS_MODULUS:
    case kind::INTS_MODULUS_TOTAL:
      op << "MOD";
      opType = INFIX;
      break;
    case kind::LT:
      op << '<';
      opType = INFIX;
      break;
    case kind::LEQ:
      op << "<=";
      opType = INFIX;
      break;
    case kind::GT:
      op << '>';
      opType = INFIX;
      break;
    case kind::GEQ:
      op << ">=";
      opType = INFIX;
      break;
    case kind::POW:
      op << '^';
      opType = INFIX;
      break;
    case kind::ABS:
      op << "ABS";
      opType = PREFIX;
      break;
    case kind::IS_INTEGER:
      op << "IS_INTEGER";
      opType = PREFIX;
      break;
    case kind::TO_INTEGER:
      op << "FLOOR";
      opType = PREFIX;
      break;
    case kind::TO_REAL:
      if (n[0].getKind() == kind::CONST_RATIONAL)
      {
        // print the constant as a rational
        toStreamRational(out, n[0], true);
      }
      else
      {
        // ignore, there is no to-real in CVC language
        toStream(out, n[0], depth, types, false);
      }
      return;
    case kind::DIVISIBLE:
      out << "DIVISIBLE(";
      toStream(out, n[0], depth, types, false);
      out << ", " << n.getOperator().getConst<Divisible>().k << ")";
      return;

    // BITVECTORS
    case kind::BITVECTOR_XOR:
      op << "BVXOR";
      break;
    case kind::BITVECTOR_NAND:
      op << "BVNAND";
      break;
    case kind::BITVECTOR_NOR:
      op << "BVNOR";
      break;
    case kind::BITVECTOR_XNOR:
      op << "BVXNOR";
      break;
    case kind::BITVECTOR_COMP:
      op << "BVCOMP";
      break;
    case kind::BITVECTOR_UDIV:
      op << "BVUDIV";
      break;
    case kind::BITVECTOR_UDIV_TOTAL:
      op << "BVUDIV_TOTAL";
      break;
    case kind::BITVECTOR_UREM:
      op << "BVUREM";
      break;
    case kind::BITVECTOR_UREM_TOTAL:
      op << "BVUREM_TOTAL";
      break;
    case kind::BITVECTOR_SDIV:
      op << "BVSDIV";
      break;
    case kind::BITVECTOR_SREM:
      op << "BVSREM";
      break;
    case kind::BITVECTOR_SMOD:
      op << "BVSMOD";
      break;
    case kind::BITVECTOR_SHL:
      op << "BVSHL";
      break;
    case kind::BITVECTOR_LSHR:
      op << "BVLSHR";
      break;
    case kind::BITVECTOR_ASHR:
      op << "BVASHR";
      break;
    case kind::BITVECTOR_ULT:
      op << "BVLT";
      break;
    case kind::BITVECTOR_ULE:
      op << "BVLE";
      break;
    case kind::BITVECTOR_UGT:
      op << "BVGT";
      break;
    case kind::BITVECTOR_UGE:
      op << "BVGE";
      break;
    case kind::BITVECTOR_SLT:
      op << "BVSLT";
      break;
    case kind::BITVECTOR_SLE:
      op << "BVSLE";
      break;
    case kind::BITVECTOR_SGT:
      op << "BVSGT";
      break;
    case kind::BITVECTOR_SGE:
      op << "BVSGE";
      break;
    case kind::BITVECTOR_NEG:
      op << "BVUMINUS";
      break;
    case kind::BITVECTOR_NOT:
      op << "~";
      break;
    case kind::BITVECTOR_AND:
      op << "&";
      opType = INFIX;
      break;
    case kind::BITVECTOR_OR:
      op << "|";
      opType = INFIX;
      break;
    case kind::BITVECTOR_CONCAT:
      op << "@";
      opType = INFIX;
      break;
    case kind::BITVECTOR_PLUS: {
      // This interprets a BITVECTOR_PLUS as a bvadd in SMT-LIB
      Assert(n.getType().isBitVector());
      unsigned numc = n.getNumChildren()-2;
      unsigned child = 0;
      while (child < numc) {
        out << "BVPLUS(";
        out << BitVectorType(n.getType().toType()).getSize();
        out << ',';
        toStream(out, n[child], depth, types, false);
        out << ',';
        ++child;
      }
      out << "BVPLUS(";
      out << BitVectorType(n.getType().toType()).getSize();
      out << ',';
      toStream(out, n[child], depth, types, false);
      out << ',';
      toStream(out, n[child + 1], depth, types, false);
      while (child > 0) {
        out << ')';
        --child;
      }
      out << ')';
      return;
      break;
    }
    case kind::BITVECTOR_SUB:
      out << "BVSUB(";
      Assert(n.getType().isBitVector());
      out << BitVectorType(n.getType().toType()).getSize();
      out << ',';
      toStream(out, n[0], depth, types, false);
      out << ',';
      toStream(out, n[1], depth, types, false);
      out << ')';
      return;
      break;
    case kind::BITVECTOR_MULT: {
      Assert(n.getType().isBitVector());
      unsigned numc = n.getNumChildren()-2;
      unsigned child = 0;
      while (child < numc) {
        out << "BVMULT(";
        out << BitVectorType(n.getType().toType()).getSize();
        out << ',';
        toStream(out, n[child], depth, types, false);
        out << ',';
        ++child;
        }
      out << "BVMULT(";
      out << BitVectorType(n.getType().toType()).getSize();
      out << ',';
      toStream(out, n[child], depth, types, false);
      out << ',';
      toStream(out, n[child + 1], depth, types, false);
      while (child > 0) {
        out << ')';
        --child;
      }
      out << ')';
      return;
      break;
    }
    case kind::BITVECTOR_EXTRACT:
      op << n.getOperator().getConst<BitVectorExtract>();
      opType = POSTFIX;
      break;
    case kind::BITVECTOR_BITOF:
      op << n.getOperator().getConst<BitVectorBitOf>();
      opType = POSTFIX;
      break;
    case kind::BITVECTOR_REPEAT:
      out << "BVREPEAT(";
      toStream(out, n[0], depth, types, false);
      out << ", " << n.getOperator().getConst<BitVectorRepeat>() << ')';
      return;
      break;
    case kind::BITVECTOR_ZERO_EXTEND:
      out << "BVZEROEXTEND(";
      toStream(out, n[0], depth, types, false);
      out << ", " << n.getOperator().getConst<BitVectorZeroExtend>() << ')';
      return;
      break;
    case kind::BITVECTOR_SIGN_EXTEND:
      out << "SX(";
      toStream(out, n[0], depth, types, false);
      out << ", " << BitVectorType(n.getType().toType()).getSize() << ')';
      return;
      break;
    case kind::BITVECTOR_ROTATE_LEFT:
      out << "BVROTL(";
      toStream(out, n[0], depth, types, false);
      out << ", " << n.getOperator().getConst<BitVectorRotateLeft>() << ')';
      return;
      break;
    case kind::BITVECTOR_ROTATE_RIGHT:
      out << "BVROTR(";
      toStream(out, n[0], depth, types, false);
      out << ", " << n.getOperator().getConst<BitVectorRotateRight>() << ')';
      return;
      break;

    // SETS
    case kind::SET_TYPE:
      out << "SET OF ";
      toStream(out, n[0], depth, types, false);
      return;
      break;
    case kind::UNION:
      op << '|';
      opType = INFIX;
      break;
    case kind::INTERSECTION:
      op << '&';
      opType = INFIX;
      break;
    case kind::SETMINUS:
      op << '-';
      opType = INFIX;
      break;
    case kind::SUBSET:
      op << "<=";
      opType = INFIX;
      break;
    case kind::MEMBER:
      op << "IS_IN";
      opType = INFIX;
      break;
    case kind::COMPLEMENT:
      op << "~";
      opType = PREFIX;
      break;
    case kind::PRODUCT:
      op << "PRODUCT";
      opType = INFIX;
      break;
    case kind::JOIN:
      op << "JOIN";
      opType = INFIX;
      break;
    case kind::TRANSPOSE:
      op << "TRANSPOSE";
      opType = PREFIX;
      break;
    case kind::TCLOSURE:
      op << "TCLOSURE";
      opType = PREFIX;
      break;
    case kind::IDEN:
      op << "IDEN";
      opType = PREFIX;
      break;
    case kind::JOIN_IMAGE:
      op << "JOIN_IMAGE";
      opType = INFIX;
      break;
    case kind::SINGLETON:
      out << "{";
      toStream(out, n[0], depth, types, false);
      out << "}";
      return;
      break;
    case kind::INSERT: {
      if(bracket) {
        out << '(';
      }
      out << '{';
      size_t i = 0;
      toStream(out, n[i++], depth, types, false);
      for(;i+1 < n.getNumChildren(); ++i) {
        out << ", ";
        toStream(out, n[i], depth, types, false);
      }
      out << "} | ";
      toStream(out, n[i], depth, types, true);
      if(bracket) {
        out << ')';
      }
      return;
      break;
    }
    case kind::CARD: {
      out << "CARD(";
      toStream(out, n[0], depth, types, false);
      out << ")";
      return;
      break;
    }

    // Quantifiers
    case kind::FORALL:
      out << "(FORALL";
      toStream(out, n[0], depth, types, false);
      out << " : ";
      toStream(out, n[1], depth, types, false);
      out << ')';
      // TODO: user patterns?
      return;
    case kind::EXISTS:
      out << "(EXISTS";
      toStream(out, n[0], depth, types, false);
      out << " : ";
      toStream(out, n[1], depth, types, false);
      out << ')';
      // TODO: user patterns?
      return;
    case kind::INST_CONSTANT:
      out << "INST_CONSTANT";
      break;
    case kind::BOUND_VAR_LIST:
      out << '(';
      for(size_t i = 0; i < n.getNumChildren(); ++i) {
        if(i > 0) {
          out << ", ";
        }
        toStream(out, n[i], -1, true, false); // ascribe types
      }
      out << ')';
      return;
    case kind::INST_PATTERN:
      out << "INST_PATTERN";
      break;
    case kind::INST_PATTERN_LIST:
      out << "INST_PATTERN_LIST";
      break;

    // string operators
    case kind::STRING_CONCAT:
      out << "CONCAT";
      break;
    case kind::STRING_CHARAT:
      out << "CHARAT";
      break;
    case kind::STRING_LENGTH:
      out << "LENGTH";
      break;
    case kind::STRING_SUBSTR: out << "SUBSTR"; break;

    default:
      Warning() << "Kind printing not implemented for the case of " << n.getKind() << endl;
      break;
  }

  switch (opType) {
  case PREFIX:
    out << op.str();
    if (n.getNumChildren() > 0)
    {
      out << '(';
    }
    break;
  case INFIX:
    if (bracket) {
      out << '(';
    }
    break;
  case POSTFIX:
    out << '(';
    break;
  }

  for (unsigned i = 0; i < n.getNumChildren(); ++ i) {
    if (i > 0) {
      if (opType == INFIX) {
        out << ' ' << op.str() << ' ';
      } else {
        out << ", ";
      }
    }
    toStream(out, n[i], depth, types, opType == INFIX);
  }

  switch (opType) {
    case PREFIX:
      if (n.getNumChildren() > 0)
      {
        out << ')';
      }
      break;
    case INFIX:
      if (bracket) {
        out << ')';
      }
      break;
    case POSTFIX:
      out << ')' << op.str();
      break;
  }

}/* CvcPrinter::toStream(TNode) */

template <class T>
static bool tryToStream(std::ostream& out, const Command* c, bool cvc3Mode);

void CvcPrinter::toStream(std::ostream& out,
                          const Command* c,
                          int toDepth,
                          bool types,
                          size_t dag) const
{
  expr::ExprSetDepth::Scope sdScope(out, toDepth);
  expr::ExprPrintTypes::Scope ptScope(out, types);
  expr::ExprDag::Scope dagScope(out, dag);

  if(tryToStream<AssertCommand>(out, c, d_cvc3Mode) ||
     tryToStream<PushCommand>(out, c, d_cvc3Mode) ||
     tryToStream<PopCommand>(out, c, d_cvc3Mode) ||
     tryToStream<CheckSatCommand>(out, c, d_cvc3Mode) ||
     tryToStream<CheckSatAssumingCommand>(out, c, d_cvc3Mode) ||
     tryToStream<QueryCommand>(out, c, d_cvc3Mode) ||
     tryToStream<ResetCommand>(out, c, d_cvc3Mode) ||
     tryToStream<ResetAssertionsCommand>(out, c, d_cvc3Mode) ||
     tryToStream<QuitCommand>(out, c, d_cvc3Mode) ||
     tryToStream<DeclarationSequence>(out, c, d_cvc3Mode) ||
     tryToStream<CommandSequence>(out, c, d_cvc3Mode) ||
     tryToStream<DeclareFunctionCommand>(out, c, d_cvc3Mode) ||
     tryToStream<DeclareTypeCommand>(out, c, d_cvc3Mode) ||
     tryToStream<DefineTypeCommand>(out, c, d_cvc3Mode) ||
     tryToStream<DefineNamedFunctionCommand>(out, c, d_cvc3Mode) ||
     tryToStream<DefineFunctionCommand>(out, c, d_cvc3Mode) ||
     tryToStream<SimplifyCommand>(out, c, d_cvc3Mode) ||
     tryToStream<GetValueCommand>(out, c, d_cvc3Mode) ||
     tryToStream<GetModelCommand>(out, c, d_cvc3Mode) ||
     tryToStream<GetAssignmentCommand>(out, c, d_cvc3Mode) ||
     tryToStream<GetAssertionsCommand>(out, c, d_cvc3Mode) ||
     tryToStream<GetProofCommand>(out, c, d_cvc3Mode) ||
     tryToStream<GetUnsatCoreCommand>(out, c, d_cvc3Mode) ||
     tryToStream<SetBenchmarkStatusCommand>(out, c, d_cvc3Mode) ||
     tryToStream<SetBenchmarkLogicCommand>(out, c, d_cvc3Mode) ||
     tryToStream<SetInfoCommand>(out, c, d_cvc3Mode) ||
     tryToStream<GetInfoCommand>(out, c, d_cvc3Mode) ||
     tryToStream<SetOptionCommand>(out, c, d_cvc3Mode) ||
     tryToStream<GetOptionCommand>(out, c, d_cvc3Mode) ||
     tryToStream<DatatypeDeclarationCommand>(out, c, d_cvc3Mode) ||
     tryToStream<CommentCommand>(out, c, d_cvc3Mode) ||
     tryToStream<EmptyCommand>(out, c, d_cvc3Mode) ||
     tryToStream<EchoCommand>(out, c, d_cvc3Mode)) {
    return;
  }

  out << "ERROR: don't know how to print a Command of class: "
      << typeid(*c).name() << endl;

}/* CvcPrinter::toStream(Command*) */

template <class T>
static bool tryToStream(std::ostream& out,
                        const CommandStatus* s,
                        bool cvc3Mode);

void CvcPrinter::toStream(std::ostream& out, const CommandStatus* s) const
{
  if (tryToStream<CommandSuccess>(out, s, d_cvc3Mode)
      || tryToStream<CommandFailure>(out, s, d_cvc3Mode)
      || tryToStream<CommandRecoverableFailure>(out, s, d_cvc3Mode)
      || tryToStream<CommandUnsupported>(out, s, d_cvc3Mode)
      || tryToStream<CommandInterrupted>(out, s, d_cvc3Mode))
  {
    return;
  }

  out << "ERROR: don't know how to print a CommandStatus of class: "
      << typeid(*s).name() << endl;

}/* CvcPrinter::toStream(CommandStatus*) */

namespace {

void DeclareTypeCommandToStream(std::ostream& out,
                                const theory::TheoryModel& model,
                                const DeclareTypeCommand& command)
{
  TypeNode type_node = TypeNode::fromType(command.getType());
  const std::vector<Node>* type_reps =
      model.getRepSet()->getTypeRepsOrNull(type_node);
  if (options::modelUninterpDtEnum() && type_node.isSort()
      && type_reps != nullptr)
  {
    out << "DATATYPE" << std::endl;
    out << "  " << command.getSymbol() << " = ";
    for (size_t i = 0; i < type_reps->size(); i++)
    {
      if (i > 0)
      {
        out << "| ";
      }
      out << (*type_reps)[i] << " ";
    }
    out << std::endl << "END;" << std::endl;
  }
  else if (type_node.isSort() && type_reps != nullptr)
  {
    out << "% cardinality of " << type_node << " is " << type_reps->size()
        << std::endl;
    out << command << std::endl;
    for (Node type_rep : *type_reps)
    {
      if (type_rep.isVar())
      {
        out << type_rep << " : " << type_node << ";" << std::endl;
      }
      else
      {
        out << "% rep: " << type_rep << std::endl;
      }
    }
  }
  else
  {
    out << command << std::endl;
  }
}

void DeclareFunctionCommandToStream(std::ostream& out,
                                    const theory::TheoryModel& model,
                                    const DeclareFunctionCommand& command)
{
  Node n = Node::fromExpr(command.getFunction());
  if (n.getKind() == kind::SKOLEM)
  {
    // don't print out internal stuff
    return;
  }
  TypeNode tn = n.getType();
  out << n << " : ";
  if (tn.isFunction() || tn.isPredicate())
  {
    out << "(";
    for (size_t i = 0; i < tn.getNumChildren() - 1; i++)
    {
      if (i > 0)
      {
        out << ", ";
      }
      out << tn[i];
    }
    out << ") -> " << tn.getRangeType();
  }
  else
  {
    out << tn;
  }
  Node val = model.getSmtEngine()->getValue(n);
  if (options::modelUninterpDtEnum() && val.getKind() == kind::STORE)
  {
    TypeNode type_node = val[1].getType();
    if (tn.isSort())
    {
      if (const std::vector<Node>* type_reps =
              model.getRepSet()->getTypeRepsOrNull(type_node))
      {
        Cardinality indexCard(type_reps->size());
        val = theory::arrays::TheoryArraysRewriter::normalizeConstant(
            val, indexCard);
      }
    }
  }
  out << " = " << val << ";" << std::endl;
}

}  // namespace

void CvcPrinter::toStream(std::ostream& out, const Model& m) const
{
  // print the model comments
  std::stringstream c;
  m.getComments(c);
  std::string ln;
  while (std::getline(c, ln))
  {
    out << "; " << ln << std::endl;
  }

  // print the model
  out << "MODEL BEGIN" << std::endl;
  this->Printer::toStream(out, m);
  out << "MODEL END;" << std::endl;
}

void CvcPrinter::toStream(std::ostream& out,
                          const Model& model,
                          const Command* command) const
{
  const auto* theory_model = dynamic_cast<const theory::TheoryModel*>(&model);
  AlwaysAssert(theory_model != nullptr);
  if (const auto* declare_type_command =
          dynamic_cast<const DeclareTypeCommand*>(command))
  {
    DeclareTypeCommandToStream(out, *theory_model, *declare_type_command);
  }
  else if (const auto* dfc =
               dynamic_cast<const DeclareFunctionCommand*>(command))
  {
    DeclareFunctionCommandToStream(out, *theory_model, *dfc);
  }
  else
  {
    out << command << std::endl;
  }
}

static void toStream(std::ostream& out, const AssertCommand* c, bool cvc3Mode)
{
  out << "ASSERT " << c->getExpr() << ";";
}

static void toStream(std::ostream& out, const PushCommand* c, bool cvc3Mode)
{
  out << "PUSH;";
}

static void toStream(std::ostream& out, const PopCommand* c, bool cvc3Mode)
{
  out << "POP;";
}

static void toStream(std::ostream& out, const CheckSatCommand* c, bool cvc3Mode)
{
  Expr e = c->getExpr();
  if(cvc3Mode) {
    out << "PUSH; ";
  }
  if(!e.isNull()) {
    out << "CHECKSAT " << e << ";";
  } else {
    out << "CHECKSAT;";
  }
  if(cvc3Mode) {
    out << " POP;";
  }
}

static void toStream(std::ostream& out,
                     const CheckSatAssumingCommand* c,
                     bool cvc3Mode)
{
  const vector<Expr>& exprs = c->getTerms();
  if (cvc3Mode)
  {
    out << "PUSH; ";
  }
  out << "CHECKSAT";
  if (exprs.size() > 0)
  {
    out << " " << exprs[0];
    for (size_t i = 1, n = exprs.size(); i < n; ++i)
    {
      out << " AND " << exprs[i];
    }
  }
  out << ";";
  if (cvc3Mode)
  {
    out << " POP;";
  }
}

static void toStream(std::ostream& out, const QueryCommand* c, bool cvc3Mode)
{
  Expr e = c->getExpr();
  if(cvc3Mode) {
    out << "PUSH; ";
  }
  if(!e.isNull()) {
    out << "QUERY " << e << ";";
  } else {
    out << "QUERY TRUE;";
  }
  if(cvc3Mode) {
    out << " POP;";
  }
}

static void toStream(std::ostream& out, const ResetCommand* c, bool cvc3Mode)
{
  out << "RESET;";
}

static void toStream(std::ostream& out,
                     const ResetAssertionsCommand* c,
                     bool cvc3Mode)
{
  out << "RESET ASSERTIONS;";
}

static void toStream(std::ostream& out, const QuitCommand* c, bool cvc3Mode)
{
  //out << "EXIT;";
}

static void toStream(std::ostream& out, const CommandSequence* c, bool cvc3Mode)
{
  for(CommandSequence::const_iterator i = c->begin();
      i != c->end();
      ++i) {
    out << *i << endl;
  }
}

static void toStream(std::ostream& out,
                     const DeclarationSequence* c,
                     bool cvc3Mode)
{
  DeclarationSequence::const_iterator i = c->begin();
  for(;;) {
    DeclarationDefinitionCommand* dd =
      static_cast<DeclarationDefinitionCommand*>(*i++);
    if(i != c->end()) {
      out << dd->getSymbol() << ", ";
    } else {
      out << *dd;
      break;
    }
  }
}

static void toStream(std::ostream& out,
                     const DeclareFunctionCommand* c,
                     bool cvc3Mode)
{
  out << c->getSymbol() << " : " << c->getType() << ";";
}

static void toStream(std::ostream& out,
                     const DefineFunctionCommand* c,
                     bool cvc3Mode)
{
  Expr func = c->getFunction();
  const vector<Expr>& formals = c->getFormals();
  Expr formula = c->getFormula();
  out << func << " : " << func.getType() << " = ";
  if(formals.size() > 0) {
    out << "LAMBDA(";
    vector<Expr>::const_iterator i = formals.begin();
    while(i != formals.end()) {
      out << (*i) << ":" << (*i).getType();
      if(++i != formals.end()) {
        out << ", ";
      }
    }
    out << "): ";
  }
  out << formula << ";";
}

static void toStream(std::ostream& out,
                     const DeclareTypeCommand* c,
                     bool cvc3Mode)
{
  if(c->getArity() > 0) {
    //TODO?
    out << "ERROR: Don't know how to print parameterized type declaration "
           "in CVC language." << endl;
  } else {
    out << c->getSymbol() << " : TYPE;";
  }
}

static void toStream(std::ostream& out,
                     const DefineTypeCommand* c,
                     bool cvc3Mode)
{
  if(c->getParameters().size() > 0) {
    out << "ERROR: Don't know how to print parameterized type definition "
           "in CVC language:" << endl << c->toString() << endl;
  } else {
    out << c->getSymbol() << " : TYPE = " << c->getType() << ";";
  }
}

static void toStream(std::ostream& out,
                     const DefineNamedFunctionCommand* c,
                     bool cvc3Mode)
{
  toStream(out, static_cast<const DefineFunctionCommand*>(c), cvc3Mode);
}

static void toStream(std::ostream& out, const SimplifyCommand* c, bool cvc3Mode)
{
  out << "TRANSFORM " << c->getTerm() << ";";
}

static void toStream(std::ostream& out, const GetValueCommand* c, bool cvc3Mode)
{
  const vector<Expr>& terms = c->getTerms();
  Assert(!terms.empty());
  out << "GET_VALUE ";
  copy(terms.begin(), terms.end() - 1, ostream_iterator<Expr>(out, ";\nGET_VALUE "));
  out << terms.back() << ";";
}

static void toStream(std::ostream& out, const GetModelCommand* c, bool cvc3Mode)
{
  out << "COUNTERMODEL;";
}

static void toStream(std::ostream& out,
                     const GetAssignmentCommand* c,
                     bool cvc3Mode)
{
  out << "% (get-assignment)";
}

static void toStream(std::ostream& out,
                     const GetAssertionsCommand* c,
                     bool cvc3Mode)
{
  out << "WHERE;";
}

static void toStream(std::ostream& out, const GetProofCommand* c, bool cvc3Mode)
{
  out << "DUMP_PROOF;";
}

static void toStream(std::ostream& out,
                     const GetUnsatCoreCommand* c,
                     bool cvc3Mode)
{
  out << "DUMP_UNSAT_CORE;";
}

static void toStream(std::ostream& out,
                     const SetBenchmarkStatusCommand* c,
                     bool cvc3Mode)
{
  out << "% (set-info :status " << c->getStatus() << ")";
}

static void toStream(std::ostream& out,
                     const SetBenchmarkLogicCommand* c,
                     bool cvc3Mode)
{
  out << "OPTION \"logic\" \"" << c->getLogic() << "\";";
}

static void toStream(std::ostream& out, const SetInfoCommand* c, bool cvc3Mode)
{
  out << "% (set-info " << c->getFlag() << " ";
  OutputLanguage language =
      cvc3Mode ? language::output::LANG_CVC3 : language::output::LANG_CVC4;
  SExpr::toStream(out, c->getSExpr(), language);
  out << ")";
}

static void toStream(std::ostream& out, const GetInfoCommand* c, bool cvc3Mode)
{
  out << "% (get-info " << c->getFlag() << ")";
}

static void toStream(std::ostream& out,
                     const SetOptionCommand* c,
                     bool cvc3Mode)
{
  out << "OPTION \"" << c->getFlag() << "\" ";
  SExpr::toStream(out, c->getSExpr(), language::output::LANG_CVC4);
  out << ";";
}

static void toStream(std::ostream& out,
                     const GetOptionCommand* c,
                     bool cvc3Mode)
{
  out << "% (get-option " << c->getFlag() << ")";
}

static void toStream(std::ostream& out,
                     const DatatypeDeclarationCommand* c,
                     bool cvc3Mode)
{
  const vector<Type>& datatypes = c->getDatatypes();
  Assert(!datatypes.empty() && datatypes[0].isDatatype());
  const DType& dt0 = TypeNode::fromType(datatypes[0]).getDType();
  //do not print tuple/datatype internal declarations
  if (datatypes.size() != 1 || (!dt0.isTuple() && !dt0.isRecord()))
  {
    out << "DATATYPE" << endl;
    bool firstDatatype = true;
    for (const Type& t : datatypes)
    {
      if(! firstDatatype) {
        out << ',' << endl;
      }
      const DType& dt = TypeNode::fromType(t).getDType();
      out << "  " << dt.getName();
      if(dt.isParametric()) {
        out << '[';
        for(size_t j = 0; j < dt.getNumParameters(); ++j) {
          if(j > 0) {
            out << ',';
          }
          out << dt.getParameter(j);
        }
        out << ']';
      }
      out << " = ";
      for (size_t j = 0, ncons = dt.getNumConstructors(); j < ncons; j++)
      {
        const DTypeConstructor& cons = dt[j];
        if (j != 0)
        {
          out << " | ";
        }
        out << cons.getName();
        if (cons.getNumArgs() > 0)
        {
          out << '(';
          for (size_t k = 0, nargs = cons.getNumArgs(); k < nargs; k++)
          {
            if (k != 0)
            {
              out << ", ";
            }
            const DTypeSelector& selector = cons[k];
            TypeNode tr = selector.getRangeType();
            if (tr.isDatatype())
            {
              const DType& sdt = tr.getDType();
              out << selector.getName() << ": " << sdt.getName();
            }
            else
            {
              out << selector.getName() << ": " << tr;
            }
          }
          out << ')';
        }
      }
      firstDatatype = false;
    }
    out << endl << "END;";
  }
}

static void toStream(std::ostream& out, const CommentCommand* c, bool cvc3Mode)
{
  out << "% " << c->getComment();
}

static void toStream(std::ostream& out, const EmptyCommand* c, bool cvc3Mode) {}

static void toStream(std::ostream& out, const EchoCommand* c, bool cvc3Mode)
{
  out << "ECHO \"" << c->getOutput() << "\";";
}

template <class T>
static bool tryToStream(std::ostream& out, const Command* c, bool cvc3Mode)
{
  if(typeid(*c) == typeid(T)) {
    toStream(out, dynamic_cast<const T*>(c), cvc3Mode);
    return true;
  }
  return false;
}

static void toStream(std::ostream& out, const CommandSuccess* s, bool cvc3Mode)
{
  if(Command::printsuccess::getPrintSuccess(out)) {
    out << "OK" << endl;
  }
}

static void toStream(std::ostream& out,
                     const CommandUnsupported* s,
                     bool cvc3Mode)
{
  out << "UNSUPPORTED" << endl;
}

static void toStream(std::ostream& out,
                     const CommandInterrupted* s,
                     bool cvc3Mode)
{
  out << "INTERRUPTED" << endl;
}

static void toStream(std::ostream& out, const CommandFailure* s, bool cvc3Mode)
{
  out << s->getMessage() << endl;
}

static void toStream(std::ostream& out,
                     const CommandRecoverableFailure* s,
                     bool cvc3Mode)
{
  out << s->getMessage() << endl;
}

template <class T>
static bool tryToStream(std::ostream& out,
                        const CommandStatus* s,
                        bool cvc3Mode)
{
  if(typeid(*s) == typeid(T)) {
    toStream(out, dynamic_cast<const T*>(s), cvc3Mode);
    return true;
  }
  return false;
}

}/* CVC4::printer::cvc namespace */
}/* CVC4::printer namespace */
}/* CVC4 namespace */<|MERGE_RESOLUTION|>--- conflicted
+++ resolved
@@ -211,46 +211,27 @@
       break;
 
     case kind::DATATYPE_TYPE: {
-<<<<<<< HEAD
       const DType& dt = NodeManager::currentNM()->getDTypeForIndex(
           n.getConst<DatatypeIndexConstant>().getIndex());
-=======
-      const Datatype& dt =
-          NodeManager::currentNM()->toExprManager()->getDatatypeForIndex(
-              n.getConst<DatatypeIndexConstant>().getIndex());
-
->>>>>>> 816d5e76
       if( dt.isTuple() ){
         out << '[';
         for (unsigned i = 0; i < dt[0].getNumArgs(); ++ i) {
           if (i > 0) {
             out << ", ";
           }
-<<<<<<< HEAD
           TypeNode t = dt[0][i].getRangeType();
-=======
-          Type t = dt[0][i].getRangeType();
->>>>>>> 816d5e76
           out << t;
         }
         out << ']';
       }
-<<<<<<< HEAD
-      else if (dt.isRecord() )
-=======
       else if (dt.isRecord())
->>>>>>> 816d5e76
       {
         out << "[# ";
         for (unsigned i = 0; i < dt[0].getNumArgs(); ++ i) {
           if (i > 0) {
             out << ", ";
           }
-<<<<<<< HEAD
           TypeNode t = dt[0][i].getRangeType();
-=======
-          Type t = dt[0][i].getRangeType();
->>>>>>> 816d5e76
           out << dt[0][i].getSelector() << ":" << t;
         }
         out << " #]";
