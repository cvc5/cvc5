--- conflicted
+++ resolved
@@ -1110,47 +1110,6 @@
     case Kind::WITNESS: return "witness";
 
     // arith theory
-<<<<<<< HEAD
-    case kind::ADD: return "+";
-    case kind::MULT:
-    case kind::NONLINEAR_MULT: return "*";
-    case kind::IAND: return "iand";
-    case kind::POW2: return "int.pow2";
-    case kind::EXPONENTIAL: return "exp";
-    case kind::SINE: return "sin";
-    case kind::COSINE: return "cos";
-    case kind::TANGENT: return "tan";
-    case kind::COSECANT: return "csc";
-    case kind::SECANT: return "sec";
-    case kind::COTANGENT: return "cot";
-    case kind::ARCSINE: return "arcsin";
-    case kind::ARCCOSINE: return "arccos";
-    case kind::ARCTANGENT: return "arctan";
-    case kind::ARCCOSECANT: return "arccsc";
-    case kind::ARCSECANT: return "arcsec";
-    case kind::ARCCOTANGENT: return "arccot";
-    case kind::PI: return "real.pi";
-    case kind::SQRT: return "sqrt";
-    case kind::SUB: return "-";
-    case kind::NEG: return "-";
-    case kind::LT: return "<";
-    case kind::LEQ: return "<=";
-    case kind::GT: return ">";
-    case kind::GEQ: return ">=";
-    case kind::DIVISION:
-    case kind::DIVISION_TOTAL: return "/";
-    case kind::INTS_DIVISION_TOTAL:
-    case kind::INTS_DIVISION: return "div";
-    case kind::INTS_MODULUS_TOTAL:
-    case kind::INTS_MODULUS: return "mod";
-    case kind::INTS_LOG2: return "int.log2";
-    case kind::INTS_ISPOW2: return "int.ispow2";
-    case kind::ABS: return "abs";
-    case kind::IS_INTEGER: return "is_int";
-    case kind::TO_INTEGER: return "to_int";
-    case kind::TO_REAL: return "to_real";
-    case kind::POW: return "^";
-=======
     case Kind::ADD: return "+";
     case Kind::MULT:
     case Kind::NONLINEAR_MULT: return "*";
@@ -1183,12 +1142,13 @@
     case Kind::INTS_DIVISION: return "div";
     case Kind::INTS_MODULUS_TOTAL:
     case Kind::INTS_MODULUS: return "mod";
+    case Kind::INTS_LOG2: return "int.log2";
+    case Kind::INTS_ISPOW2: return "int.ispow2";
     case Kind::ABS: return "abs";
     case Kind::IS_INTEGER: return "is_int";
     case Kind::TO_INTEGER: return "to_int";
     case Kind::TO_REAL: return "to_real";
     case Kind::POW: return "^";
->>>>>>> 3d8ce5a1
 
     // arrays theory
     case Kind::SELECT: return "select";
@@ -1255,8 +1215,8 @@
     case Kind::BITVECTOR_ULTBV: return "bvultbv";
     case Kind::BITVECTOR_SLTBV: return "bvsltbv";
 
-    case kind::BITVECTOR_SIZE: return "bvsize";
-    case kind::CONST_BITVECTOR_SYMBOLIC: return "bv";
+    case Kind::BITVECTOR_SIZE: return "bvsize";
+    case Kind::CONST_BITVECTOR_SYMBOLIC: return "bv";
 
     // datatypes theory
     case Kind::APPLY_TESTER: return "is";
