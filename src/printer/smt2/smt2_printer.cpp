/*********************                                                        */
/*! \file smt2_printer.cpp
 ** \verbatim
 ** Top contributors (to current version):
 **   Andrew Reynolds, Morgan Deters, Tim King
 ** This file is part of the CVC4 project.
 ** Copyright (c) 2009-2019 by the authors listed in the file AUTHORS
 ** in the top-level source directory) and their institutional affiliations.
 ** All rights reserved.  See the file COPYING in the top-level source
 ** directory for licensing information.\endverbatim
 **
 ** \brief The pretty-printer interface for the SMT2 output language
 **
 ** The pretty-printer interface for the SMT2 output language.
 **/

#include "printer/smt2/smt2_printer.h"

#include <iostream>
#include <string>
#include <typeinfo>
#include <vector>

#include "expr/dtype.h"
#include "expr/node_manager_attributes.h"
#include "options/bv_options.h"
#include "options/language.h"
#include "options/printer_options.h"
#include "options/smt_options.h"
#include "printer/dagification_visitor.h"
#include "smt/smt_engine.h"
#include "smt_util/boolean_simplification.h"
#include "smt_util/node_visitor.h"
#include "theory/arrays/theory_arrays_rewriter.h"
#include "theory/quantifiers/quantifiers_attributes.h"
#include "theory/substitutions.h"
#include "theory/theory_model.h"
#include "util/smt2_quote_string.h"

using namespace std;

namespace CVC4 {
namespace printer {
namespace smt2 {

static OutputLanguage variantToLanguage(Variant v);

static string smtKindString(Kind k, Variant v);

/** returns whether the variant is smt-lib 2.6 or greater */
bool isVariant_2_6(Variant v)
{
  return v == smt2_6_variant || v == smt2_6_1_variant;
}

static void toStreamRational(std::ostream& out,
                             const Rational& r,
                             bool decimal,
                             Variant v);

void Smt2Printer::toStream(
    std::ostream& out, TNode n, int toDepth, bool types, size_t dag) const
{
  if(dag != 0) {
    DagificationVisitor dv(dag);
    NodeVisitor<DagificationVisitor> visitor;
    visitor.run(dv, n);
    const theory::SubstitutionMap& lets = dv.getLets();
    if(!lets.empty()) {
      theory::SubstitutionMap::const_iterator i = lets.begin();
      theory::SubstitutionMap::const_iterator i_end = lets.end();
      for(; i != i_end; ++ i) {
        out << "(let ((";
        toStream(out, (*i).second, toDepth, types, TypeNode::null());
        out << ' ';
        toStream(out, (*i).first, toDepth, types, TypeNode::null());
        out << ")) ";
      }
    }
    Node body = dv.getDagifiedBody();
    toStream(out, body, toDepth, types, TypeNode::null());
    if(!lets.empty()) {
      theory::SubstitutionMap::const_iterator i = lets.begin();
      theory::SubstitutionMap::const_iterator i_end = lets.end();
      for(; i != i_end; ++ i) {
        out << ")";
      }
    }
  } else {
    toStream(out, n, toDepth, types, TypeNode::null());
  }
}

static bool stringifyRegexp(Node n, stringstream& ss) {
  if(n.getKind() == kind::STRING_TO_REGEXP) {
    ss << n[0].getConst<String>().toString(true);
  } else if(n.getKind() == kind::REGEXP_CONCAT) {
    for(unsigned i = 0; i < n.getNumChildren(); ++i) {
      if(!stringifyRegexp(n[i], ss)) {
        return false;
      }
    }
  } else {
    return false;
  }
  return true;
}

// force_nt is the type that n must have
void Smt2Printer::toStream(std::ostream& out,
                           TNode n,
                           int toDepth,
                           bool types,
                           TypeNode force_nt) const
{
  // null
  if(n.getKind() == kind::NULL_EXPR) {
    out << "null";
    return;
  }

  // constant
  if(n.getMetaKind() == kind::metakind::CONSTANT) {
    switch(n.getKind()) {
    case kind::TYPE_CONSTANT:
      switch(n.getConst<TypeConstant>()) {
      case BOOLEAN_TYPE: out << "Bool"; break;
      case REAL_TYPE: out << "Real"; break;
      case INTEGER_TYPE: out << "Int"; break;
      case STRING_TYPE: out << "String"; break;
      case REGEXP_TYPE: out << "RegLan"; break;
      case ROUNDINGMODE_TYPE: out << "RoundingMode"; break;
      default:
        // fall back on whatever operator<< does on underlying type; we
        // might luck out and be SMT-LIB v2 compliant
        kind::metakind::NodeValueConstPrinter::toStream(out, n);
      }
      break;
    case kind::BITVECTOR_TYPE:
      if(d_variant == sygus_variant ){
        out << "(BitVec " << n.getConst<BitVectorSize>().d_size << ")";
      }else{
        out << "(_ BitVec " << n.getConst<BitVectorSize>().d_size << ")";
      }
      break;
    case kind::FLOATINGPOINT_TYPE:
      out << "(_ FloatingPoint "
          << n.getConst<FloatingPointSize>().exponent() << " "
          << n.getConst<FloatingPointSize>().significand()
          << ")";
      break;
    case kind::CONST_BITVECTOR: {
      const BitVector& bv = n.getConst<BitVector>();
      const Integer& x = bv.getValue();
      unsigned width = bv.getSize();
      if (d_variant == sygus_variant || options::bvPrintConstsInBinary())
      {
        out << "#b" << bv.toString();
      }
      else
      {
        out << "(_ ";
        out << "bv" << x << " " << width;
        out << ")";
      }

      // //out << "#b";

      // while(n-- > 0) {
      //   out << (x.testBit(n) ? '1' : '0');
      // }
      break;
    }
    case kind::CONST_FLOATINGPOINT:
      out << n.getConst<FloatingPoint>();
      break;
    case kind::CONST_ROUNDINGMODE:
      switch (n.getConst<RoundingMode>()) {
      case roundNearestTiesToEven : out << "roundNearestTiesToEven"; break;
      case roundNearestTiesToAway : out << "roundNearestTiesToAway"; break;
      case roundTowardPositive : out << "roundTowardPositive"; break;
      case roundTowardNegative : out << "roundTowardNegative"; break;
      case roundTowardZero : out << "roundTowardZero"; break;
      default :
        Unreachable() << "Invalid value of rounding mode constant ("
                      << n.getConst<RoundingMode>() << ")";
      }
      break;
    case kind::CONST_BOOLEAN:
      // the default would print "1" or "0" for bool, that's not correct
      // for our purposes
      out << (n.getConst<bool>() ? "true" : "false");
      break;
    case kind::BUILTIN:
      out << smtKindString(n.getConst<Kind>(), d_variant);
      break;
    case kind::CONST_RATIONAL: {
      const Rational& r = n.getConst<Rational>();
      toStreamRational(
          out, r, !force_nt.isNull() && !force_nt.isInteger(), d_variant);
      break;
    }

    case kind::CONST_STRING: {
      std::string s = n.getConst<String>().toString(true);
      out << '"';
      for(size_t i = 0; i < s.size(); ++i) {
        char c = s[i];
        if(c == '"') {
          if(d_variant == smt2_0_variant) {
            out << "\\\"";
          } else {
            out << "\"\"";
          }
        } else {
          out << c;
        }
      }
      out << '"';
      break;
    }

    case kind::STORE_ALL: {
      ArrayStoreAll asa = n.getConst<ArrayStoreAll>();
      out << "((as const " << asa.getType() << ") " << asa.getExpr() << ")";
      break;
    }

    case kind::DATATYPE_TYPE:
    {
      const DType& dt = (NodeManager::currentNM()->getDTypeForIndex(
          n.getConst<DatatypeIndexConstant>().getIndex()));
      if (dt.isTuple())
      {
        unsigned int nargs = dt[0].getNumArgs();
        if (nargs == 0)
        {
          out << "Tuple";
        }
        else
        {
          out << "(Tuple";
          for (unsigned int i = 0; i < nargs; i++)
          {
            out << " " << dt[0][i].getRangeType();
          }
          out << ")";
        }
      }
      else
      {
        out << CVC4::quoteSymbol(dt.getName());
      }
      break;
    }
    
    case kind::UNINTERPRETED_CONSTANT: {
      const UninterpretedConstant& uc = n.getConst<UninterpretedConstant>();
      std::stringstream ss;
      ss << '@' << uc;
      out << CVC4::quoteSymbol(ss.str());
      break;
    }

    case kind::EMPTYSET:
      out << "(as emptyset " << n.getConst<EmptySet>().getType() << ")";
      break;
    case kind::BITVECTOR_EXTRACT_OP:
    {
      BitVectorExtract p = n.getConst<BitVectorExtract>();
      out << "(_ extract " << p.d_high << ' ' << p.d_low << ")";
      break;
    }
    case kind::BITVECTOR_REPEAT_OP:
      out << "(_ repeat " << n.getConst<BitVectorRepeat>().d_repeatAmount
          << ")";
      break;
    case kind::BITVECTOR_ZERO_EXTEND_OP:
      out << "(_ zero_extend "
          << n.getConst<BitVectorZeroExtend>().d_zeroExtendAmount << ")";
      break;
    case kind::BITVECTOR_SIGN_EXTEND_OP:
      out << "(_ sign_extend "
          << n.getConst<BitVectorSignExtend>().d_signExtendAmount << ")";
      break;
    case kind::BITVECTOR_ROTATE_LEFT_OP:
      out << "(_ rotate_left "
          << n.getConst<BitVectorRotateLeft>().d_rotateLeftAmount << ")";
      break;
    case kind::BITVECTOR_ROTATE_RIGHT_OP:
      out << "(_ rotate_right "
          << n.getConst<BitVectorRotateRight>().d_rotateRightAmount << ")";
      break;
    case kind::INT_TO_BITVECTOR_OP:
      out << "(_ int2bv " << n.getConst<IntToBitVector>().d_size << ")";
      break;
    case kind::FLOATINGPOINT_TO_FP_IEEE_BITVECTOR_OP:
      // out << "to_fp_bv "
      out << "(_ to_fp "
          << n.getConst<FloatingPointToFPIEEEBitVector>().t.exponent() << ' '
          << n.getConst<FloatingPointToFPIEEEBitVector>().t.significand()
          << ")";
      break;
    case kind::FLOATINGPOINT_TO_FP_FLOATINGPOINT_OP:
      // out << "to_fp_fp "
      out << "(_ to_fp "
          << n.getConst<FloatingPointToFPFloatingPoint>().t.exponent() << ' '
          << n.getConst<FloatingPointToFPFloatingPoint>().t.significand()
          << ")";
      break;
    case kind::FLOATINGPOINT_TO_FP_REAL_OP:
      // out << "to_fp_real "
      out << "(_ to_fp " << n.getConst<FloatingPointToFPReal>().t.exponent()
          << ' ' << n.getConst<FloatingPointToFPReal>().t.significand() << ")";
      break;
    case kind::FLOATINGPOINT_TO_FP_SIGNED_BITVECTOR_OP:
      // out << "to_fp_signed "
      out << "(_ to_fp "
          << n.getConst<FloatingPointToFPSignedBitVector>().t.exponent() << ' '
          << n.getConst<FloatingPointToFPSignedBitVector>().t.significand()
          << ")";
      break;
    case kind::FLOATINGPOINT_TO_FP_UNSIGNED_BITVECTOR_OP:
      out << "(_ to_fp_unsigned "
          << n.getConst<FloatingPointToFPUnsignedBitVector>().t.exponent()
          << ' '
          << n.getConst<FloatingPointToFPUnsignedBitVector>().t.significand()
          << ")";
      break;
    case kind::FLOATINGPOINT_TO_FP_GENERIC_OP:
      out << "(_ to_fp " << n.getConst<FloatingPointToFPGeneric>().t.exponent()
          << ' ' << n.getConst<FloatingPointToFPGeneric>().t.significand()
          << ")";
      break;
    case kind::FLOATINGPOINT_TO_UBV_OP:
      out << "(_ fp.to_ubv " << n.getConst<FloatingPointToUBV>().bvs.d_size
          << ")";
      break;
    case kind::FLOATINGPOINT_TO_SBV_OP:
      out << "(_ fp.to_sbv " << n.getConst<FloatingPointToSBV>().bvs.d_size
          << ")";
      break;
    case kind::FLOATINGPOINT_TO_UBV_TOTAL_OP:
      out << "(_ fp.to_ubv_total "
          << n.getConst<FloatingPointToUBVTotal>().bvs.d_size << ")";
      break;
    case kind::FLOATINGPOINT_TO_SBV_TOTAL_OP:
      out << "(_ fp.to_sbv_total "
          << n.getConst<FloatingPointToSBVTotal>().bvs.d_size << ")";
      break;
    default:
      // fall back on whatever operator<< does on underlying type; we
      // might luck out and be SMT-LIB v2 compliant
      kind::metakind::NodeValueConstPrinter::toStream(out, n);
    }

    return;
  }

  if(n.getKind() == kind::SORT_TYPE) {
    string name;
    if(n.getNumChildren() != 0) {
      out << '(';
    }
    if(n.getAttribute(expr::VarNameAttr(), name)) {
      out << CVC4::quoteSymbol(name);
    }
    if(n.getNumChildren() != 0) {
      for(unsigned i = 0; i < n.getNumChildren(); ++i) {
	      out << ' ';
	      toStream(out, n[i], toDepth, types, TypeNode::null());
      }
      out << ')';
    }
    return;
  }

  // determine if we are printing out a type ascription, store the argument of
  // the type ascription into type_asc_arg.
  Node type_asc_arg;
  if (n.getKind() == kind::APPLY_TYPE_ASCRIPTION)
  {
    force_nt = TypeNode::fromType(
        n.getOperator().getConst<AscriptionType>().getType());
    type_asc_arg = n[0];
  }
  else if (!force_nt.isNull() && n.getType() != force_nt)
  {
    type_asc_arg = n;
  }
  if (!type_asc_arg.isNull())
  {
    if (force_nt.isReal())
    {
      // we prefer using (/ x 1) instead of (to_real x) here.
      // the reason is that (/ x 1) is SMT-LIB compliant when x is a constant
      // or the logic is non-linear, whereas (to_real x) is compliant when
      // the logic is mixed int/real. The former occurs more frequently.
      bool is_int = force_nt.isInteger();
      out << "("
          << smtKindString(is_int ? kind::TO_INTEGER : kind::DIVISION,
                           d_variant)
          << " ";
      toStream(out, type_asc_arg, toDepth, types, TypeNode::null());
      if (!is_int)
      {
        out << " 1";
      }
      out << ")";
    }
    else
    {
      // use type ascription
      out << "(as ";
      toStream(out,
               type_asc_arg,
               toDepth < 0 ? toDepth : toDepth - 1,
               types,
               TypeNode::null());
      out << " " << force_nt << ")";
    }
    return;
  }

  // variable
  if (n.isVar())
  {
    string s;
    if (n.getAttribute(expr::VarNameAttr(), s))
    {
      out << CVC4::quoteSymbol(s);
    }
    else
    {
      if (n.getKind() == kind::VARIABLE)
      {
        out << "var_";
      }
      else
      {
        out << n.getKind() << '_';
      }
      out << n.getId();
    }
    if (types)
    {
      // print the whole type, but not *its* type
      out << ":";
      n.getType().toStream(out, language::output::LANG_SMTLIB_V2_5);
    }

    return;
  }

  bool stillNeedToPrintParams = true;
  bool forceBinary = false; // force N-ary to binary when outputing children
  bool parametricTypeChildren = false;   // parametric operators that are (op t1 ... tn) where t1...tn must have same type
  bool typeChildren = false;  // operators (op t1...tn) where at least one of t1...tn may require a type cast e.g. Int -> Real
  // operator
  Kind k = n.getKind();
  if(n.getNumChildren() != 0 &&
     k != kind::INST_PATTERN_LIST &&
     k != kind::APPLY_TYPE_ASCRIPTION &&
     k != kind::CONSTRUCTOR_TYPE) {
    out << '(';
  }
  switch(k) {
    // builtin theory
  case kind::EQUAL:
  case kind::DISTINCT:
    out << smtKindString(k, d_variant) << " ";
    parametricTypeChildren = true;
    break;
  case kind::FUNCTION_TYPE:
    out << "->";
    for (Node nc : n)
    {
      out << " ";
      toStream(out, nc, toDepth, types, TypeNode::null());
    }
    out << ")";
    return;
  case kind::SEXPR: break;

    // bool theory
  case kind::NOT:
  case kind::AND:
  case kind::IMPLIES:
  case kind::OR:
  case kind::XOR:
  case kind::ITE:
    out << smtKindString(k, d_variant) << " ";
    break;

  // uf theory
  case kind::APPLY_UF: typeChildren = true; break;
  // higher-order
  case kind::HO_APPLY:
    if (!options::flattenHOChains())
    {
      break;
    }
    // collapse "@" chains, i.e.
    //
    // ((a b) c) --> (a b c)
    //
    // (((a b) ((c d) e)) f) --> (a b (c d e) f)
    {
      Node head = n;
      std::vector<Node> args;
      while (head.getKind() == kind::HO_APPLY)
      {
        args.insert(args.begin(), head[1]);
        head = head[0];
      }
      toStream(out, head, toDepth, types, TypeNode::null());
      for (unsigned i = 0, size = args.size(); i < size; ++i)
      {
        out << " ";
        toStream(out, args[i], toDepth, types, TypeNode::null());
      }
      out << ")";
    }
    return;

  case kind::LAMBDA: out << smtKindString(k, d_variant) << " "; break;
  case kind::MATCH:
    out << smtKindString(k, d_variant) << " ";
    toStream(out, n[0], toDepth, types, TypeNode::null());
    out << " (";
    for (size_t i = 1, nchild = n.getNumChildren(); i < nchild; i++)
    {
      if (i > 1)
      {
        out << " ";
      }
      toStream(out, n[i], toDepth, types, TypeNode::null());
    }
    out << "))";
    return;
  case kind::MATCH_BIND_CASE:
    // ignore the binder
    toStream(out, n[1], toDepth, types, TypeNode::null());
    out << " ";
    toStream(out, n[2], toDepth, types, TypeNode::null());
    out << ")";
    return;
  case kind::MATCH_CASE:
    // do nothing
    break;
  case kind::CHOICE: out << smtKindString(k, d_variant) << " "; break;

  // arith theory
  case kind::PLUS:
  case kind::MULT:
  case kind::NONLINEAR_MULT:
  case kind::EXPONENTIAL:
  case kind::SINE:
  case kind::COSINE:
  case kind::TANGENT:
  case kind::COSECANT:
  case kind::SECANT:
  case kind::COTANGENT:
  case kind::ARCSINE:
  case kind::ARCCOSINE:
  case kind::ARCTANGENT:
  case kind::ARCCOSECANT:
  case kind::ARCSECANT:
  case kind::ARCCOTANGENT:
  case kind::PI:
  case kind::SQRT:
  case kind::MINUS:
  case kind::UMINUS:
  case kind::LT:
  case kind::LEQ:
  case kind::GT:
  case kind::GEQ:
  case kind::DIVISION:
  case kind::DIVISION_TOTAL:
  case kind::INTS_DIVISION:
  case kind::INTS_DIVISION_TOTAL:
  case kind::INTS_MODULUS:
  case kind::INTS_MODULUS_TOTAL:
  case kind::ABS:
  case kind::IS_INTEGER:
  case kind::TO_INTEGER:
  case kind::TO_REAL:
  case kind::POW: 
    parametricTypeChildren = true;
    out << smtKindString(k, d_variant) << " ";
    break;

  case kind::DIVISIBLE:
    out << "(_ divisible " << n.getOperator().getConst<Divisible>().k << ")";
    stillNeedToPrintParams = false;
    break;

    // arrays theory
  case kind::SELECT:
  case kind::STORE: typeChildren = true; CVC4_FALLTHROUGH;
  case kind::PARTIAL_SELECT_0:
  case kind::PARTIAL_SELECT_1:
  case kind::ARRAY_TYPE:
    out << smtKindString(k, d_variant) << " ";
    break;

  // string theory
  case kind::STRING_CONCAT:
    if(d_variant == z3str_variant) {
      out << "Concat ";
      for(unsigned i = 0; i < n.getNumChildren(); ++i) {
        toStream(out, n[i], -1, types, TypeNode::null());
        if(i + 1 < n.getNumChildren()) {
          out << ' ';
        }
        if(i + 2 < n.getNumChildren()) {
          out << "(Concat ";
        }
      }
      for(unsigned i = 0; i < n.getNumChildren() - 1; ++i) {
        out << ")";
      }
      return;
    }
    out << "str.++ ";
    break;
  case kind::STRING_IN_REGEXP: {
    stringstream ss;
    if(d_variant == z3str_variant && stringifyRegexp(n[1], ss)) {
      out << "= ";
      toStream(out, n[0], -1, types, TypeNode::null());
      out << " ";
      Node str = NodeManager::currentNM()->mkConst(String(ss.str()));
      toStream(out, str, -1, types, TypeNode::null());
      out << ")";
      return;
    }
    out << smtKindString(k, d_variant) << " ";
    break;
  }
  case kind::STRING_LENGTH:
  case kind::STRING_SUBSTR:
  case kind::STRING_CHARAT:
  case kind::STRING_STRCTN:
  case kind::STRING_STRIDOF:
  case kind::STRING_STRREPL:
  case kind::STRING_STRREPLALL:
  case kind::STRING_TOLOWER:
  case kind::STRING_TOUPPER:
  case kind::STRING_REV:
  case kind::STRING_PREFIX:
  case kind::STRING_SUFFIX:
  case kind::STRING_LEQ:
  case kind::STRING_LT:
  case kind::STRING_ITOS:
  case kind::STRING_STOI:
  case kind::STRING_FROM_CODE:
  case kind::STRING_TO_CODE:
  case kind::STRING_TO_REGEXP:
  case kind::REGEXP_CONCAT:
  case kind::REGEXP_UNION:
  case kind::REGEXP_INTER:
  case kind::REGEXP_STAR:
  case kind::REGEXP_PLUS:
  case kind::REGEXP_OPT:
  case kind::REGEXP_RANGE:
  case kind::REGEXP_LOOP:
  case kind::REGEXP_COMPLEMENT:
  case kind::REGEXP_EMPTY:
  case kind::REGEXP_SIGMA: out << smtKindString(k, d_variant) << " "; break;

  case kind::CARDINALITY_CONSTRAINT: out << "fmf.card "; break;
  case kind::CARDINALITY_VALUE: out << "fmf.card.val "; break;

    // bv theory
  case kind::BITVECTOR_CONCAT: out << "concat "; forceBinary = true; break;
  case kind::BITVECTOR_AND: out << "bvand "; forceBinary = true; break;
  case kind::BITVECTOR_OR: out << "bvor "; forceBinary = true; break;
  case kind::BITVECTOR_XOR: out << "bvxor "; forceBinary = true; break;
  case kind::BITVECTOR_NOT: out << "bvnot "; break;
  case kind::BITVECTOR_NAND: out << "bvnand "; break;
  case kind::BITVECTOR_NOR: out << "bvnor "; break;
  case kind::BITVECTOR_XNOR: out << "bvxnor "; break;
  case kind::BITVECTOR_COMP: out << "bvcomp "; break;
  case kind::BITVECTOR_MULT: out << "bvmul "; forceBinary = true; break;
  case kind::BITVECTOR_PLUS: out << "bvadd "; forceBinary = true; break;
  case kind::BITVECTOR_SUB: out << "bvsub "; break;
  case kind::BITVECTOR_NEG: out << "bvneg "; break;
  case kind::BITVECTOR_UDIV: out << "bvudiv "; break;
  case kind::BITVECTOR_UDIV_TOTAL:
    out << (isVariant_2_6(d_variant) ? "bvudiv " : "bvudiv_total ");
    break;
  case kind::BITVECTOR_UREM: out << "bvurem "; break;
  case kind::BITVECTOR_UREM_TOTAL:
    out << (isVariant_2_6(d_variant) ? "bvurem " : "bvurem_total ");
    break;
  case kind::BITVECTOR_SDIV: out << "bvsdiv "; break;
  case kind::BITVECTOR_SREM: out << "bvsrem "; break;
  case kind::BITVECTOR_SMOD: out << "bvsmod "; break;
  case kind::BITVECTOR_SHL: out << "bvshl "; break;
  case kind::BITVECTOR_LSHR: out << "bvlshr "; break;
  case kind::BITVECTOR_ASHR: out << "bvashr "; break;
  case kind::BITVECTOR_ULT: out << "bvult "; break;
  case kind::BITVECTOR_ULE: out << "bvule "; break;
  case kind::BITVECTOR_UGT: out << "bvugt "; break;
  case kind::BITVECTOR_UGE: out << "bvuge "; break;
  case kind::BITVECTOR_SLT: out << "bvslt "; break;
  case kind::BITVECTOR_SLE: out << "bvsle "; break;
  case kind::BITVECTOR_SGT: out << "bvsgt "; break;
  case kind::BITVECTOR_SGE: out << "bvsge "; break;
  case kind::BITVECTOR_TO_NAT: out << "bv2nat "; break;
  case kind::BITVECTOR_REDOR: out << "bvredor "; break;
  case kind::BITVECTOR_REDAND: out << "bvredand "; break;

  case kind::BITVECTOR_EXTRACT:
  case kind::BITVECTOR_REPEAT:
  case kind::BITVECTOR_ZERO_EXTEND:
  case kind::BITVECTOR_SIGN_EXTEND:
  case kind::BITVECTOR_ROTATE_LEFT:
  case kind::BITVECTOR_ROTATE_RIGHT:
  case kind::INT_TO_BITVECTOR:
    out << n.getOperator() << ' ';
    stillNeedToPrintParams = false;
    break;

    // sets
  case kind::UNION:
  case kind::INTERSECTION:
  case kind::SETMINUS:
  case kind::SUBSET:
  case kind::CARD:
  case kind::JOIN:
  case kind::PRODUCT:
  case kind::TRANSPOSE:
  case kind::TCLOSURE:
    parametricTypeChildren = true;
    out << smtKindString(k, d_variant) << " ";
    break;
  case kind::COMPREHENSION: out << smtKindString(k, d_variant) << " "; break;
  case kind::MEMBER: typeChildren = true; CVC4_FALLTHROUGH;
  case kind::INSERT:
  case kind::SET_TYPE:
  case kind::SINGLETON:
  case kind::COMPLEMENT: out << smtKindString(k, d_variant) << " "; break;
  case kind::UNIVERSE_SET:out << "(as univset " << n.getType() << ")";break;

    // fp theory
  case kind::FLOATINGPOINT_FP:
  case kind::FLOATINGPOINT_EQ:
  case kind::FLOATINGPOINT_ABS:
  case kind::FLOATINGPOINT_NEG:
  case kind::FLOATINGPOINT_PLUS:
  case kind::FLOATINGPOINT_SUB:
  case kind::FLOATINGPOINT_MULT:
  case kind::FLOATINGPOINT_DIV:
  case kind::FLOATINGPOINT_FMA:
  case kind::FLOATINGPOINT_SQRT:
  case kind::FLOATINGPOINT_REM:
  case kind::FLOATINGPOINT_RTI:
  case kind::FLOATINGPOINT_MIN:
  case kind::FLOATINGPOINT_MAX:
  case kind::FLOATINGPOINT_LEQ:
  case kind::FLOATINGPOINT_LT:
  case kind::FLOATINGPOINT_GEQ:
  case kind::FLOATINGPOINT_GT:
  case kind::FLOATINGPOINT_ISN:
  case kind::FLOATINGPOINT_ISSN:
  case kind::FLOATINGPOINT_ISZ:
  case kind::FLOATINGPOINT_ISINF:
  case kind::FLOATINGPOINT_ISNAN:
  case kind::FLOATINGPOINT_ISNEG:
  case kind::FLOATINGPOINT_ISPOS:
  case kind::FLOATINGPOINT_TO_REAL:
  case kind::FLOATINGPOINT_COMPONENT_NAN:
  case kind::FLOATINGPOINT_COMPONENT_INF:
  case kind::FLOATINGPOINT_COMPONENT_ZERO:
  case kind::FLOATINGPOINT_COMPONENT_SIGN:
  case kind::FLOATINGPOINT_COMPONENT_EXPONENT:
  case kind::FLOATINGPOINT_COMPONENT_SIGNIFICAND:
  case kind::ROUNDINGMODE_BITBLAST:
    out << smtKindString(k, d_variant) << ' ';
    break;

  case kind::FLOATINGPOINT_TO_FP_IEEE_BITVECTOR:
  case kind::FLOATINGPOINT_TO_FP_FLOATINGPOINT:
  case kind::FLOATINGPOINT_TO_FP_REAL:
  case kind::FLOATINGPOINT_TO_FP_SIGNED_BITVECTOR:
  case kind::FLOATINGPOINT_TO_FP_UNSIGNED_BITVECTOR:
  case kind::FLOATINGPOINT_TO_FP_GENERIC:
  case kind::FLOATINGPOINT_TO_UBV:
  case kind::FLOATINGPOINT_TO_SBV:
    out << n.getOperator() << ' ';
    stillNeedToPrintParams = false;
    break;

  case kind::APPLY_CONSTRUCTOR:
  {
    typeChildren = true;
    const Datatype& dt = Datatype::datatypeOf(n.getOperator().toExpr());
    if (dt.isTuple())
    {
      stillNeedToPrintParams = false;
      out << "mkTuple" << ( dt[0].getNumArgs()==0 ? "" : " ");
    }
    break;
  }
  case kind::CONSTRUCTOR_TYPE:
  {
    out << n[n.getNumChildren()-1];
    return;
    break;
  }
  case kind::APPLY_TESTER:
  case kind::APPLY_SELECTOR:
  case kind::APPLY_SELECTOR_TOTAL:
  case kind::PARAMETRIC_DATATYPE: break;

  // separation logic
  case kind::SEP_EMP:
  case kind::SEP_PTO:
  case kind::SEP_STAR:
  case kind::SEP_WAND: out << smtKindString(k, d_variant) << " "; break;

  case kind::SEP_NIL:
    out << "(as sep.nil " << n.getType() << ")";
    break;

    // quantifiers
  case kind::FORALL:
  case kind::EXISTS:
  {
    if (k == kind::FORALL)
    {
      out << "forall ";
    }
    else
    {
      out << "exists ";
    }
    for (unsigned i = 0; i < 2; i++)
    {
      out << n[i] << " ";
      if (i == 0 && n.getNumChildren() == 3)
      {
        out << "(! ";
      }
    }
    if (n.getNumChildren() == 3)
    {
      out << n[2];
      out << ")";
    }
    out << ")";
    return;
    break;
  }
  case kind::BOUND_VAR_LIST:
  {
    // the left parenthesis is already printed (before the switch)
    for (TNode::iterator i = n.begin(), iend = n.end(); i != iend;)
    {
      out << '(';
      toStream(out, *i, toDepth < 0 ? toDepth : toDepth - 1, types, 0);
      out << ' ';
      out << (*i).getType();
      out << ')';
      if (++i != iend)
      {
        out << ' ';
      }
    }
    out << ')';
    return;
  }
  case kind::INST_PATTERN:
  case kind::INST_NO_PATTERN: break;
  case kind::INST_PATTERN_LIST:
  {
    for (const Node& nc : n)
    {
      if (nc.getKind() == kind::INST_ATTRIBUTE)
      {
        if (nc[0].getAttribute(theory::FunDefAttribute()))
        {
          out << ":fun-def";
        }
      }
      else if (nc.getKind() == kind::INST_PATTERN)
      {
        out << ":pattern " << nc;
      }
      else if (nc.getKind() == kind::INST_NO_PATTERN)
      {
        out << ":no-pattern " << nc[0];
      }
    }
    return;
    break;
  }
  default:
    // fall back on however the kind prints itself; this probably
    // won't be SMT-LIB v2 compliant, but it will be clear from the
    // output that support for the kind needs to be added here.
    out << n.getKind() << ' ';
  }
  if( n.getMetaKind() == kind::metakind::PARAMETERIZED &&
      stillNeedToPrintParams ) {
    if(toDepth != 0) {
      if (n.getKind() == kind::APPLY_TESTER)
      {
        unsigned cindex = Datatype::indexOf(n.getOperator().toExpr());
        const Datatype& dt = Datatype::datatypeOf(n.getOperator().toExpr());
        if (isVariant_2_6(d_variant))
        {
          out << "(_ is ";
          toStream(out, Node::fromExpr(dt[cindex].getConstructor()), toDepth < 0 ? toDepth : toDepth - 1, types, TypeNode::null());
          out << ")";
        }else{
          out << "is-";
          toStream(out, Node::fromExpr(dt[cindex].getConstructor()), toDepth < 0 ? toDepth : toDepth - 1, types, TypeNode::null());
        }
      }else{
        toStream(out, n.getOperator(), toDepth < 0 ? toDepth : toDepth - 1, types, TypeNode::null());
      }
    } else {
      out << "(...)";
    }
    if(n.getNumChildren() > 0) {
      out << ' ';
    }
  }
  stringstream parens;
  
  // calculate the child type casts
  std::map< unsigned, TypeNode > force_child_type;
  if( parametricTypeChildren ){
    if( n.getNumChildren()>1 ){
      TypeNode force_ct = n[0].getType();
      bool do_force = false;
      for(size_t i = 1; i < n.getNumChildren(); ++i ) {
        TypeNode ct = n[i].getType();
        if( ct!=force_ct ){
          force_ct = TypeNode::leastCommonTypeNode( force_ct, ct );
          do_force = true;
        }
      }
      if( do_force ){
        for(size_t i = 0; i < n.getNumChildren(); ++i ) {
          force_child_type[i] = force_ct;
        }
      }
    }
  // operators that may require type casting
  }else if( typeChildren ){
    if(n.getKind()==kind::SELECT){
      TypeNode indexType = TypeNode::leastCommonTypeNode( n[0].getType().getArrayIndexType(), n[1].getType() );
      TypeNode elemType = n[0].getType().getArrayConstituentType();
      force_child_type[0] = NodeManager::currentNM()->mkArrayType( indexType, elemType );
      force_child_type[1] = indexType;
    }else if(n.getKind()==kind::STORE){
      TypeNode indexType = TypeNode::leastCommonTypeNode( n[0].getType().getArrayIndexType(), n[1].getType() );
      TypeNode elemType = TypeNode::leastCommonTypeNode( n[0].getType().getArrayConstituentType(), n[2].getType() );
      force_child_type[0] = NodeManager::currentNM()->mkArrayType( indexType, elemType );
      force_child_type[1] = indexType;
      force_child_type[2] = elemType;
    }else if(n.getKind()==kind::MEMBER){
      TypeNode elemType = TypeNode::leastCommonTypeNode( n[0].getType(), n[1].getType().getSetElementType() );
      force_child_type[0] = elemType;
      force_child_type[1] = NodeManager::currentNM()->mkSetType( elemType );
    }else{
      // APPLY_UF, APPLY_CONSTRUCTOR, etc.
      Assert(n.hasOperator());
      TypeNode opt = n.getOperator().getType();
      if (n.getKind() == kind::APPLY_CONSTRUCTOR)
      {
        Type tn = n.getType().toType();
        // may be parametric, in which case the constructor type must be
        // specialized
        const Datatype& dt = static_cast<DatatypeType>(tn).getDatatype();
        if (dt.isParametric())
        {
          unsigned ci = Datatype::indexOf(n.getOperator().toExpr());
          opt = TypeNode::fromType(dt[ci].getSpecializedConstructorType(tn));
        }
      }
      Assert(opt.getNumChildren() == n.getNumChildren() + 1);
      for(size_t i = 0; i < n.getNumChildren(); ++i ) {
        force_child_type[i] = opt[i];
      }
    }
  }
  
  for(size_t i = 0, c = 1; i < n.getNumChildren(); ) {
    if(toDepth != 0) {
      Node cn = n[i];
      std::map< unsigned, TypeNode >::iterator itfc = force_child_type.find( i );
      if( itfc!=force_child_type.end() ){
        toStream(out, cn, toDepth < 0 ? toDepth : toDepth - c, types, itfc->second);
      }else{
        toStream(out, cn, toDepth < 0 ? toDepth : toDepth - c, types, TypeNode::null());
      }
    } else {
      out << "(...)";
    }
    if(++i < n.getNumChildren()) {
      if(forceBinary && i < n.getNumChildren() - 1) {
        // not going to work properly for parameterized kinds!
        Assert(n.getMetaKind() != kind::metakind::PARAMETERIZED);
        out << " (" << smtKindString(n.getKind(), d_variant) << ' ';
        parens << ')';
        ++c;
      } else {
        out << ' ';
      }
    }
  }
  if(n.getNumChildren() != 0) {
    out << parens.str() << ')';
  }
}/* Smt2Printer::toStream(TNode) */

static string smtKindString(Kind k, Variant v)
{
  switch(k) {
    // builtin theory
  case kind::EQUAL: return "=";
  case kind::DISTINCT: return "distinct";
  case kind::SEXPR: break;

    // bool theory
  case kind::NOT: return "not";
  case kind::AND: return "and";
  case kind::IMPLIES: return "=>";
  case kind::OR: return "or";
  case kind::XOR: return "xor";
  case kind::ITE: return "ite";

    // uf theory
  case kind::APPLY_UF: break;

  case kind::LAMBDA:
    return "lambda";
  case kind::MATCH: return "match";
  case kind::CHOICE: return "choice";

  // arith theory
  case kind::PLUS: return "+";
  case kind::MULT:
  case kind::NONLINEAR_MULT: return "*";
  case kind::EXPONENTIAL: return "exp";
  case kind::SINE: return "sin";
  case kind::COSINE: return "cos";
  case kind::TANGENT: return "tan";
  case kind::COSECANT: return "csc";
  case kind::SECANT: return "sec";
  case kind::COTANGENT: return "cot";
  case kind::ARCSINE: return "arcsin";
  case kind::ARCCOSINE: return "arccos";
  case kind::ARCTANGENT: return "arctan";
  case kind::ARCCOSECANT: return "arccsc";
  case kind::ARCSECANT: return "arcsec";
  case kind::ARCCOTANGENT: return "arccot";
  case kind::PI: return "real.pi";
  case kind::SQRT: return "sqrt";
  case kind::MINUS: return "-";
  case kind::UMINUS: return "-";
  case kind::LT: return "<";
  case kind::LEQ: return "<=";
  case kind::GT: return ">";
  case kind::GEQ: return ">=";
  case kind::DIVISION:
  case kind::DIVISION_TOTAL: return "/";
  case kind::INTS_DIVISION_TOTAL: 
  case kind::INTS_DIVISION: return "div";
  case kind::INTS_MODULUS_TOTAL: 
  case kind::INTS_MODULUS: return "mod";
  case kind::ABS: return "abs";
  case kind::IS_INTEGER: return "is_int";
  case kind::TO_INTEGER: return "to_int";
  case kind::TO_REAL: return "to_real";
  case kind::POW: return "^";

    // arrays theory
  case kind::SELECT: return "select";
  case kind::STORE: return "store";
  case kind::ARRAY_TYPE: return "Array";
  case kind::PARTIAL_SELECT_0: return "partial_select_0";
  case kind::PARTIAL_SELECT_1: return "partial_select_1";

    // bv theory
  case kind::BITVECTOR_CONCAT: return "concat";
  case kind::BITVECTOR_AND: return "bvand";
  case kind::BITVECTOR_OR: return "bvor";
  case kind::BITVECTOR_XOR: return "bvxor";
  case kind::BITVECTOR_NOT: return "bvnot";
  case kind::BITVECTOR_NAND: return "bvnand";
  case kind::BITVECTOR_NOR: return "bvnor";
  case kind::BITVECTOR_XNOR: return "bvxnor";
  case kind::BITVECTOR_COMP: return "bvcomp";
  case kind::BITVECTOR_MULT: return "bvmul";
  case kind::BITVECTOR_PLUS: return "bvadd";
  case kind::BITVECTOR_SUB: return "bvsub";
  case kind::BITVECTOR_NEG: return "bvneg";
  case kind::BITVECTOR_UDIV_TOTAL:
  case kind::BITVECTOR_UDIV: return "bvudiv";
  case kind::BITVECTOR_UREM_TOTAL:
  case kind::BITVECTOR_UREM: return "bvurem";
  case kind::BITVECTOR_SDIV: return "bvsdiv";
  case kind::BITVECTOR_SREM: return "bvsrem";
  case kind::BITVECTOR_SMOD: return "bvsmod";
  case kind::BITVECTOR_SHL: return "bvshl";
  case kind::BITVECTOR_LSHR: return "bvlshr";
  case kind::BITVECTOR_ASHR: return "bvashr";
  case kind::BITVECTOR_ULT: return "bvult";
  case kind::BITVECTOR_ULE: return "bvule";
  case kind::BITVECTOR_UGT: return "bvugt";
  case kind::BITVECTOR_UGE: return "bvuge";
  case kind::BITVECTOR_SLT: return "bvslt";
  case kind::BITVECTOR_SLE: return "bvsle";
  case kind::BITVECTOR_SGT: return "bvsgt";
  case kind::BITVECTOR_SGE: return "bvsge";
  case kind::BITVECTOR_TO_NAT: return "bv2nat";
  case kind::BITVECTOR_REDOR: return "bvredor";
  case kind::BITVECTOR_REDAND: return "bvredand";

  case kind::BITVECTOR_EXTRACT: return "extract";
  case kind::BITVECTOR_REPEAT: return "repeat";
  case kind::BITVECTOR_ZERO_EXTEND: return "zero_extend";
  case kind::BITVECTOR_SIGN_EXTEND: return "sign_extend";
  case kind::BITVECTOR_ROTATE_LEFT: return "rotate_left";
  case kind::BITVECTOR_ROTATE_RIGHT: return "rotate_right";

  case kind::UNION: return "union";
  case kind::INTERSECTION: return "intersection";
  case kind::SETMINUS: return "setminus";
  case kind::SUBSET: return "subset";
  case kind::MEMBER: return "member";
  case kind::SET_TYPE: return "Set";
  case kind::SINGLETON: return "singleton";
  case kind::INSERT: return "insert";
  case kind::COMPLEMENT: return "complement";
  case kind::CARD: return "card";
  case kind::COMPREHENSION: return "comprehension";
  case kind::JOIN: return "join";
  case kind::PRODUCT: return "product";
  case kind::TRANSPOSE: return "transpose";
  case kind::TCLOSURE:
    return "tclosure";

    // fp theory
  case kind::FLOATINGPOINT_FP: return "fp";
  case kind::FLOATINGPOINT_EQ: return "fp.eq";
  case kind::FLOATINGPOINT_ABS: return "fp.abs";
  case kind::FLOATINGPOINT_NEG: return "fp.neg";
  case kind::FLOATINGPOINT_PLUS: return "fp.add";
  case kind::FLOATINGPOINT_SUB: return "fp.sub";
  case kind::FLOATINGPOINT_MULT: return "fp.mul";
  case kind::FLOATINGPOINT_DIV: return "fp.div";
  case kind::FLOATINGPOINT_FMA: return "fp.fma";
  case kind::FLOATINGPOINT_SQRT: return "fp.sqrt";
  case kind::FLOATINGPOINT_REM: return "fp.rem";
  case kind::FLOATINGPOINT_RTI: return "fp.roundToIntegral";
  case kind::FLOATINGPOINT_MIN: return "fp.min";
  case kind::FLOATINGPOINT_MAX: return "fp.max";
  case kind::FLOATINGPOINT_MIN_TOTAL: return "fp.min_total";
  case kind::FLOATINGPOINT_MAX_TOTAL: return "fp.max_total";

  case kind::FLOATINGPOINT_LEQ: return "fp.leq";
  case kind::FLOATINGPOINT_LT: return "fp.lt";
  case kind::FLOATINGPOINT_GEQ: return "fp.geq";
  case kind::FLOATINGPOINT_GT: return "fp.gt";

  case kind::FLOATINGPOINT_ISN: return "fp.isNormal";
  case kind::FLOATINGPOINT_ISSN: return "fp.isSubnormal";
  case kind::FLOATINGPOINT_ISZ: return "fp.isZero";
  case kind::FLOATINGPOINT_ISINF: return "fp.isInfinite";
  case kind::FLOATINGPOINT_ISNAN: return "fp.isNaN";
  case kind::FLOATINGPOINT_ISNEG: return "fp.isNegative";
  case kind::FLOATINGPOINT_ISPOS: return "fp.isPositive";

  case kind::FLOATINGPOINT_TO_FP_IEEE_BITVECTOR: return "to_fp";
  case kind::FLOATINGPOINT_TO_FP_FLOATINGPOINT: return "to_fp";
  case kind::FLOATINGPOINT_TO_FP_REAL: return "to_fp";
  case kind::FLOATINGPOINT_TO_FP_SIGNED_BITVECTOR: return "to_fp";
  case kind::FLOATINGPOINT_TO_FP_UNSIGNED_BITVECTOR: return "to_fp_unsigned";
  case kind::FLOATINGPOINT_TO_FP_GENERIC: return "to_fp_unsigned";
  case kind::FLOATINGPOINT_TO_UBV: return "fp.to_ubv";
  case kind::FLOATINGPOINT_TO_UBV_TOTAL: return "fp.to_ubv_total";
  case kind::FLOATINGPOINT_TO_SBV: return "fp.to_sbv";
  case kind::FLOATINGPOINT_TO_SBV_TOTAL: return "fp.to_sbv_total";
  case kind::FLOATINGPOINT_TO_REAL: return "fp.to_real";
  case kind::FLOATINGPOINT_TO_REAL_TOTAL: return "fp.to_real_total";

  case kind::FLOATINGPOINT_COMPONENT_NAN: return "NAN";
  case kind::FLOATINGPOINT_COMPONENT_INF: return "INF";
  case kind::FLOATINGPOINT_COMPONENT_ZERO: return "ZERO";
  case kind::FLOATINGPOINT_COMPONENT_SIGN: return "SIGN";
  case kind::FLOATINGPOINT_COMPONENT_EXPONENT: return "EXPONENT";
  case kind::FLOATINGPOINT_COMPONENT_SIGNIFICAND: return "SIGNIFICAND";
  case kind::ROUNDINGMODE_BITBLAST:
    return "RMBITBLAST";

  //string theory
  case kind::STRING_CONCAT: return "str.++";
  case kind::STRING_LENGTH: return v == z3str_variant ? "Length" : "str.len";
  case kind::STRING_SUBSTR: return "str.substr" ;
  case kind::STRING_STRCTN: return "str.contains" ;
  case kind::STRING_CHARAT: return "str.at" ;
  case kind::STRING_STRIDOF: return "str.indexof" ;
  case kind::STRING_STRREPL: return "str.replace" ;
  case kind::STRING_STRREPLALL:
    return v == smt2_6_1_variant ? "str.replace_all" : "str.replaceall";
  case kind::STRING_TOLOWER: return "str.tolower";
  case kind::STRING_TOUPPER: return "str.toupper";
  case kind::STRING_REV: return "str.rev";
  case kind::STRING_PREFIX: return "str.prefixof" ;
  case kind::STRING_SUFFIX: return "str.suffixof" ;
  case kind::STRING_LEQ: return "str.<=";
  case kind::STRING_LT: return "str.<";
  case kind::STRING_FROM_CODE: return "str.from_code";
  case kind::STRING_TO_CODE:
    return v == smt2_6_1_variant ? "str.to_code" : "str.code";
  case kind::STRING_ITOS:
    return v == smt2_6_1_variant ? "str.from_int" : "int.to.str";
  case kind::STRING_STOI:
    return v == smt2_6_1_variant ? "str.to_int" : "str.to.int";
  case kind::STRING_IN_REGEXP:
    return v == smt2_6_1_variant ? "str.in_re" : "str.in.re";
  case kind::STRING_TO_REGEXP:
    return v == smt2_6_1_variant ? "str.to_re" : "str.to.re";
  case kind::REGEXP_EMPTY: return "re.nostr";
  case kind::REGEXP_SIGMA: return "re.allchar";
  case kind::REGEXP_CONCAT: return "re.++";
  case kind::REGEXP_UNION: return "re.union";
  case kind::REGEXP_INTER: return "re.inter";
  case kind::REGEXP_STAR: return "re.*";
  case kind::REGEXP_PLUS: return "re.+";
  case kind::REGEXP_OPT: return "re.opt";
  case kind::REGEXP_RANGE: return "re.range";
  case kind::REGEXP_LOOP: return "re.loop";
  case kind::REGEXP_COMPLEMENT: return "re.comp";

  //sep theory
  case kind::SEP_STAR: return "sep";
  case kind::SEP_PTO: return "pto";
  case kind::SEP_WAND: return "wand";
  case kind::SEP_EMP: return "emp";

  default:
    ; /* fall through */
  }

  // no SMT way to print these
  return kind::kindToString(k);
}

template <class T>
static bool tryToStream(std::ostream& out, const Command* c);
template <class T>
static bool tryToStream(std::ostream& out, const Command* c, Variant v);

void Smt2Printer::toStream(std::ostream& out,
                           const Command* c,
                           int toDepth,
                           bool types,
                           size_t dag) const
{
  expr::ExprSetDepth::Scope sdScope(out, toDepth);
  expr::ExprPrintTypes::Scope ptScope(out, types);
  expr::ExprDag::Scope dagScope(out, dag);

  if (tryToStream<AssertCommand>(out, c) || tryToStream<PushCommand>(out, c)
      || tryToStream<PopCommand>(out, c) || tryToStream<CheckSatCommand>(out, c)
      || tryToStream<CheckSatAssumingCommand>(out, c)
      || tryToStream<QueryCommand>(out, c, d_variant)
      || tryToStream<ResetCommand>(out, c)
      || tryToStream<ResetAssertionsCommand>(out, c)
      || tryToStream<QuitCommand>(out, c)
      || tryToStream<DeclarationSequence>(out, c)
      || tryToStream<CommandSequence>(out, c)
      || tryToStream<DeclareFunctionCommand>(out, c)
      || tryToStream<DeclareTypeCommand>(out, c)
      || tryToStream<DefineTypeCommand>(out, c)
      || tryToStream<DefineNamedFunctionCommand>(out, c)
      || tryToStream<DefineFunctionCommand>(out, c)
      || tryToStream<DefineFunctionRecCommand>(out, c)
      || tryToStream<SimplifyCommand>(out, c)
      || tryToStream<GetValueCommand>(out, c)
      || tryToStream<GetModelCommand>(out, c)
      || tryToStream<GetAssignmentCommand>(out, c)
      || tryToStream<GetAssertionsCommand>(out, c)
      || tryToStream<GetProofCommand>(out, c)
      || tryToStream<GetUnsatAssumptionsCommand>(out, c)
      || tryToStream<GetUnsatCoreCommand>(out, c)
      || tryToStream<SetBenchmarkStatusCommand>(out, c, d_variant)
      || tryToStream<SetBenchmarkLogicCommand>(out, c, d_variant)
      || tryToStream<SetInfoCommand>(out, c, d_variant)
      || tryToStream<GetInfoCommand>(out, c)
      || tryToStream<SetOptionCommand>(out, c)
      || tryToStream<GetOptionCommand>(out, c)
      || tryToStream<DatatypeDeclarationCommand>(out, c, d_variant)
      || tryToStream<CommentCommand>(out, c, d_variant)
      || tryToStream<EmptyCommand>(out, c)
      || tryToStream<EchoCommand>(out, c, d_variant)
      || tryToStream<SynthFunCommand>(out, c)
      || tryToStream<DeclareSygusPrimedVarCommand>(out, c)
      || tryToStream<DeclareSygusFunctionCommand>(out, c)
      || tryToStream<DeclareSygusVarCommand>(out, c)
      || tryToStream<SygusConstraintCommand>(out, c)
      || tryToStream<SygusInvConstraintCommand>(out, c)
      || tryToStream<CheckSynthCommand>(out, c))
  {
    return;
  }

  out << "ERROR: don't know how to print a Command of class: "
      << typeid(*c).name() << endl;

}/* Smt2Printer::toStream(Command*) */


static std::string quoteSymbol(TNode n) {
  std::stringstream ss;
  ss << n;
  return CVC4::quoteSymbol(ss.str());
}

template <class T>
static bool tryToStream(std::ostream& out, const CommandStatus* s, Variant v);

void Smt2Printer::toStream(std::ostream& out, const CommandStatus* s) const
{
  if (tryToStream<CommandSuccess>(out, s, d_variant) ||
      tryToStream<CommandFailure>(out, s, d_variant) ||
      tryToStream<CommandRecoverableFailure>(out, s, d_variant) ||
      tryToStream<CommandUnsupported>(out, s, d_variant) ||
      tryToStream<CommandInterrupted>(out, s, d_variant)) {
    return;
  }

  out << "ERROR: don't know how to print a CommandStatus of class: "
      << typeid(*s).name() << endl;

}/* Smt2Printer::toStream(CommandStatus*) */

void Smt2Printer::toStream(std::ostream& out, const UnsatCore& core) const
{
  out << "(" << std::endl;
  SmtEngine * smt = core.getSmtEngine();
  Assert(smt != NULL);
  for(UnsatCore::const_iterator i = core.begin(); i != core.end(); ++i) {
    std::string name;
    if (smt->getExpressionName(*i,name)) {
      // Named assertions always get printed
      out << CVC4::quoteSymbol(name) << endl;
    } else if (options::dumpUnsatCoresFull()) {
      // Unnamed assertions only get printed if the option is set
      out << *i << endl;
    }
  }
  out << ")" << endl;
}/* Smt2Printer::toStream(UnsatCore, map<Expr, string>) */

void Smt2Printer::toStream(std::ostream& out, const Model& m) const
{
  //print the model comments
  std::stringstream c;
  m.getComments( c );
  std::string ln;
  while( std::getline( c, ln ) ){
    out << "; " << ln << std::endl;
  }
  //print the model
  out << "(model" << endl;
  // don't need to print approximations since they are built into choice
  // functions in the values of variables.
  this->Printer::toStream(out, m);
  out << ")" << endl;
  //print the heap model, if it exists
  Expr h, neq;
  if( m.getHeapModel( h, neq ) ){
    // description of the heap+what nil is equal to fully describes model
    out << "(heap" << endl;
    out << h << endl;
    out << neq << endl;
    out << ")" << std::endl;
  }
}

void Smt2Printer::toStream(std::ostream& out,
                           const Model& model,
                           const Command* command) const
{
  const theory::TheoryModel* theory_model =
      dynamic_cast<const theory::TheoryModel*>(&model);
  AlwaysAssert(theory_model != nullptr);
  if (const DeclareTypeCommand* dtc =
          dynamic_cast<const DeclareTypeCommand*>(command))
  {
    // print out the DeclareTypeCommand
    Type t = (*dtc).getType();
    if (!t.isSort())
    {
      out << (*dtc) << endl;
    }
    else
    {
      std::vector<Expr> elements = theory_model->getDomainElements(t);
      if (options::modelUninterpDtEnum())
      {
        if (isVariant_2_6(d_variant))
        {
          out << "(declare-datatypes ((" << (*dtc).getSymbol() << " 0)) (";
        }
        else
        {
          out << "(declare-datatypes () ((" << (*dtc).getSymbol() << " ";
        }
        for (const Expr& type_ref : elements)
        {
          out << "(" << type_ref << ")";
        }
        out << ")))" << endl;
      }
      else
      {
        // print the cardinality
        out << "; cardinality of " << t << " is " << elements.size() << endl;
        out << (*dtc) << endl;
        // print the representatives
        for (const Expr& type_ref : elements)
        {
          Node trn = Node::fromExpr(type_ref);
          if (trn.isVar())
          {
            out << "(declare-fun " << quoteSymbol(trn) << " () " << t << ")"
                << endl;
          }
          else
          {
            out << "; rep: " << trn << endl;
          }
        }
      }
    }
  }
  else if (const DeclareFunctionCommand* dfc =
               dynamic_cast<const DeclareFunctionCommand*>(command))
  {
    // print out the DeclareFunctionCommand
    Node n = Node::fromExpr((*dfc).getFunction());
    if ((*dfc).getPrintInModelSetByUser())
    {
      if (!(*dfc).getPrintInModel())
      {
        return;
      }
    }
    else if (n.getKind() == kind::SKOLEM)
    {
      // don't print out internal stuff
      return;
    }
    Node val =
        Node::fromExpr(theory_model->getSmtEngine()->getValue(n.toExpr()));
    if (val.getKind() == kind::LAMBDA)
    {
      out << "(define-fun " << n << " " << val[0] << " "
          << n.getType().getRangeType() << " ";
      // call toStream and force its type to be proper
      toStream(out, val[1], -1, false, n.getType().getRangeType());
      out << ")" << endl;
    }
    else
    {
      if (options::modelUninterpDtEnum() && val.getKind() == kind::STORE)
      {
        TypeNode tn = val[1].getType();
        const std::vector<Node>* type_refs =
            theory_model->getRepSet()->getTypeRepsOrNull(tn);
        if (tn.isSort() && type_refs != nullptr)
        {
          Cardinality indexCard(type_refs->size());
          val = theory::arrays::TheoryArraysRewriter::normalizeConstant(
              val, indexCard);
        }
      }
      out << "(define-fun " << n << " () " << n.getType() << " ";
      // call toStream and force its type to be proper
      toStream(out, val, -1, false, n.getType());
      out << ")" << endl;
    }
  }
  else if (const DatatypeDeclarationCommand* datatype_declaration_command =
               dynamic_cast<const DatatypeDeclarationCommand*>(command))
  {
    toStream(out, datatype_declaration_command, -1, false, 1);
  }
  else
  {
    Unreachable();
  }
}

void Smt2Printer::toStreamSygus(std::ostream& out, TNode n) const
{
  if (n.getKind() == kind::APPLY_CONSTRUCTOR)
  {
    TypeNode tn = n.getType();
    const Datatype& dt = static_cast<DatatypeType>(tn.toType()).getDatatype();
    if (dt.isSygus())
    {
      int cIndex = Datatype::indexOf(n.getOperator().toExpr());
      Assert(!dt[cIndex].getSygusOp().isNull());
      SygusPrintCallback* spc = dt[cIndex].getSygusPrintCallback().get();
      if (spc != nullptr && options::sygusPrintCallbacks())
      {
        spc->toStreamSygus(this, out, n.toExpr());
      }
      else
      {
        if (n.getNumChildren() > 0)
        {
          out << "(";
        }
        // print operator without letification (the fifth argument is set to 0).
        toStream(out, dt[cIndex].getSygusOp(), -1, false, 0);
        if (n.getNumChildren() > 0)
        {
          for (Node nc : n)
          {
            out << " ";
            toStreamSygus(out, nc);
          }
          out << ")";
        }
      }
      return;
    }
  }
  Node p = n.getAttribute(theory::SygusPrintProxyAttribute());
  if (p.isNull())
  {
    p = n;
  }
  // cannot convert term to analog, print original, without letification.
  toStream(out, p, -1, false, 0);
}

static void toStream(std::ostream& out, const AssertCommand* c)
{
  out << "(assert " << c->getExpr() << ")";
}

static void toStream(std::ostream& out, const PushCommand* c)
{
  out << "(push 1)";
}

static void toStream(std::ostream& out, const PopCommand* c)
{
  out << "(pop 1)";
}

static void toStream(std::ostream& out, const CheckSatCommand* c)
{
  Expr e = c->getExpr();
  if(!e.isNull() && !(e.getKind() == kind::CONST_BOOLEAN && e.getConst<bool>())) {
    out << PushCommand() << endl
        << AssertCommand(e) << endl
        << CheckSatCommand() << endl
        << PopCommand();
  } else {
    out << "(check-sat)";
  }
}

static void toStream(std::ostream& out, const CheckSatAssumingCommand* c)
{
  out << "(check-sat-assuming ( ";
  const vector<Expr>& terms = c->getTerms();
  copy(terms.begin(), terms.end(), ostream_iterator<Expr>(out, " "));
  out << "))";
}

static void toStream(std::ostream& out, const QueryCommand* c, Variant v)
{
  Expr e = c->getExpr();
  if(!e.isNull()) {
    if (v == smt2_0_variant)
    {
      out << PushCommand() << endl
          << AssertCommand(BooleanSimplification::negate(e)) << endl
          << CheckSatCommand() << endl
          << PopCommand();
    }
    else
    {
      out << CheckSatAssumingCommand(e.notExpr()) << endl;
    }
  } else {
    out << "(check-sat)";
  }
}

static void toStream(std::ostream& out, const ResetCommand* c)
{
  out << "(reset)";
}

static void toStream(std::ostream& out, const ResetAssertionsCommand* c)
{
  out << "(reset-assertions)";
}

static void toStream(std::ostream& out, const QuitCommand* c)
{
  out << "(exit)";
}

static void toStream(std::ostream& out, const CommandSequence* c)
{
  CommandSequence::const_iterator i = c->begin();
  if(i != c->end()) {
    for(;;) {
      out << *i;
      if(++i != c->end()) {
        out << endl;
      } else {
        break;
      }
    }
  }
}

static void toStream(std::ostream& out, const DeclareFunctionCommand* c)
{
  Type type = c->getType();
  out << "(declare-fun " << CVC4::quoteSymbol(c->getSymbol()) << " (";
  if(type.isFunction()) {
    FunctionType ft = type;
    const vector<Type> argTypes = ft.getArgTypes();
    if(argTypes.size() > 0) {
      copy( argTypes.begin(), argTypes.end() - 1,
            ostream_iterator<Type>(out, " ") );
      out << argTypes.back();
    }
    type = ft.getRangeType();
  }

  out << ") " << type << ")";
}

static void toStream(std::ostream& out, const DefineFunctionCommand* c)
{
  Expr func = c->getFunction();
  const vector<Expr>* formals = &c->getFormals();
  out << "(define-fun " << func << " (";
  Type type = func.getType();
  Expr formula = c->getFormula();
  if(type.isFunction()) {
    vector<Expr> f;
    if(formals->empty()) {
      const vector<Type>& params = FunctionType(type).getArgTypes();
      for(vector<Type>::const_iterator j = params.begin(); j != params.end(); ++j) {
        f.push_back(NodeManager::currentNM()->mkSkolem("a", TypeNode::fromType(*j), "",
                                                       NodeManager::SKOLEM_NO_NOTIFY).toExpr());
      }
      formula = NodeManager::currentNM()->toExprManager()->mkExpr(kind::APPLY_UF, formula, f);
      formals = &f;
    }
    vector<Expr>::const_iterator i = formals->begin();
    for(;;) {
      out << "(" << (*i) << " " << (*i).getType() << ")";
      ++i;
      if(i != formals->end()) {
        out << " ";
      } else {
        break;
      }
    }
    type = FunctionType(type).getRangeType();
  }
  out << ") " << type << " " << formula << ")";
}

static void toStream(std::ostream& out, const DefineFunctionRecCommand* c)
{
  const vector<Expr>& funcs = c->getFunctions();
  const vector<vector<Expr> >& formals = c->getFormals();
  out << "(define-fun";
  if (funcs.size() > 1)
  {
    out << "s";
  }
  out << "-rec ";
  if (funcs.size() > 1)
  {
    out << "(";
  }
  for (unsigned i = 0, size = funcs.size(); i < size; i++)
  {
    if (funcs.size() > 1)
    {
      if (i > 0)
      {
        out << " ";
      }
      out << "(";
    }
    out << funcs[i] << " (";
    // print its type signature
    vector<Expr>::const_iterator itf = formals[i].begin();
    for (;;)
    {
      out << "(" << (*itf) << " " << (*itf).getType() << ")";
      ++itf;
      if (itf != formals[i].end())
      {
        out << " ";
      }
      else
      {
        break;
      }
    }
    Type type = funcs[i].getType();
    type = static_cast<FunctionType>(type).getRangeType();
    out << ") " << type;
    if (funcs.size() > 1)
    {
      out << ")";
    }
  }
  if (funcs.size() > 1)
  {
    out << ") (";
  }
  const vector<Expr>& formulas = c->getFormulas();
  for (unsigned i = 0, size = formulas.size(); i < size; i++)
  {
    if (i > 0)
    {
      out << " ";
    }
    out << formulas[i];
  }
  if (funcs.size() > 1)
  {
    out << ")";
  }
  out << ")";
}

static void toStreamRational(std::ostream& out,
                             const Rational& r,
                             bool decimal,
                             Variant v)
{
  bool neg = r.sgn() < 0;
  // Print the rational, possibly as decimal.
  // Notice that we print (/ (- 5) 3) instead of (- (/ 5 3)),
  // the former is compliant with real values in the smt lib standard.
  if(r.isIntegral()) {
    if (neg)
    {
      out << (v == sygus_variant ? "-" : "(- ") << -r;
    }
    else
    {
      out << r;
    }
    if (decimal) { out << ".0"; }
    if (neg)
    {
      out << (v == sygus_variant ? "" : ")");
    }
  }else{
    out << "(/ ";
    if(neg) {
      Rational abs_r = (-r);
      out << (v == sygus_variant ? "-" : "(- ") << abs_r.getNumerator();
      out << (v == sygus_variant ? " " : ") ") << abs_r.getDenominator();
    }else{
      out << r.getNumerator();
      out << ' ' << r.getDenominator();
    }
    out << ')';
  }
}

static void toStream(std::ostream& out, const DeclareTypeCommand* c)
{
  out << "(declare-sort " << CVC4::quoteSymbol(c->getSymbol()) << " "
      << c->getArity() << ")";
}

static void toStream(std::ostream& out, const DefineTypeCommand* c)
{
  const vector<Type>& params = c->getParameters();
  out << "(define-sort " << c->getSymbol() << " (";
  if(params.size() > 0) {
    copy( params.begin(), params.end() - 1,
          ostream_iterator<Type>(out, " ") );
    out << params.back();
  }
  out << ") " << c->getType() << ")";
}

static void toStream(std::ostream& out, const DefineNamedFunctionCommand* c)
{
  out << "DefineNamedFunction( ";
  toStream(out, static_cast<const DefineFunctionCommand*>(c));
  out << " )";

  out << "ERROR: don't know how to output define-named-function command" << endl;
}

static void toStream(std::ostream& out, const SimplifyCommand* c)
{
  out << "(simplify " << c->getTerm() << ")";
}

static void toStream(std::ostream& out, const GetValueCommand* c)
{
  out << "(get-value ( ";
  const vector<Expr>& terms = c->getTerms();
  copy(terms.begin(), terms.end(), ostream_iterator<Expr>(out, " "));
  out << "))";
}

static void toStream(std::ostream& out, const GetModelCommand* c)
{
  out << "(get-model)";
}

static void toStream(std::ostream& out, const GetAssignmentCommand* c)
{
  out << "(get-assignment)";
}

static void toStream(std::ostream& out, const GetAssertionsCommand* c)
{
  out << "(get-assertions)";
}

static void toStream(std::ostream& out, const GetProofCommand* c)
{
  out << "(get-proof)";
}

static void toStream(std::ostream& out, const GetUnsatAssumptionsCommand* c)
{
  out << "(get-unsat-assumptions)";
}

static void toStream(std::ostream& out, const GetUnsatCoreCommand* c)
{
  out << "(get-unsat-core)";
}

static void toStream(std::ostream& out,
                     const SetBenchmarkStatusCommand* c,
                     Variant v)
{
  out << "(set-info :status " << c->getStatus() << ")";
}

static void toStream(std::ostream& out,
                     const SetBenchmarkLogicCommand* c,
                     Variant v)
{
  // Z3-str doesn't have string-specific logic strings(?), so comment it
  if(v == z3str_variant) {
    out << "; (set-logic " << c->getLogic() << ")";
  } else {
    out << "(set-logic " << c->getLogic() << ")";
  }
}

static void toStream(std::ostream& out, const SetInfoCommand* c, Variant v)
{
  out << "(set-info :" << c->getFlag() << " ";
  SExpr::toStream(out, c->getSExpr(), variantToLanguage(v));
  out << ")";
}

static void toStream(std::ostream& out, const GetInfoCommand* c)
{
  out << "(get-info :" << c->getFlag() << ")";
}

static void toStream(std::ostream& out, const SetOptionCommand* c)
{
  out << "(set-option :" << c->getFlag() << " ";
  SExpr::toStream(out, c->getSExpr(), language::output::LANG_SMTLIB_V2_5);
  out << ")";
}

static void toStream(std::ostream& out, const GetOptionCommand* c)
{
  out << "(get-option :" << c->getFlag() << ")";
}

static void toStream(std::ostream& out, const Datatype & d) {
  for(Datatype::const_iterator ctor = d.begin(), ctor_end = d.end();
      ctor != ctor_end; ++ctor){
    if( ctor!=d.begin() ) out << " ";
    out << "(" << CVC4::quoteSymbol(ctor->getName());

    for(DatatypeConstructor::const_iterator arg = ctor->begin(), arg_end = ctor->end();
        arg != arg_end; ++arg){
      out << " (" << arg->getSelector() << " "
          << static_cast<SelectorType>(arg->getType()).getRangeType() << ")";
    }
    out << ")";
  }
}

static void toStream(std::ostream& out,
                     const DatatypeDeclarationCommand* c,
                     Variant v)
{
  const std::vector<Type>& datatypes = c->getDatatypes();
  Assert(!datatypes.empty());
  Assert(datatypes[0].isDatatype());
  DatatypeType dt0 = DatatypeType(datatypes[0]);
  const Datatype& d0 = dt0.getDatatype();
  if (d0.isTuple())
  {
    // not necessary to print tuples
    Assert(datatypes.size() == 1);
    return;
  }
  out << "(declare-";
  if (d0.isCodatatype())
  {
    out << "co";
  }
  out << "datatypes";
  if (isVariant_2_6(v))
  {
    out << " (";
<<<<<<< HEAD
    for (Type t : datatypes)
=======
    for (const Type& t : datatypes)
>>>>>>> 75502e8c
    {
      Assert(t.isDatatype());
      const Datatype& d = DatatypeType(t).getDatatype();
      out << "(" << CVC4::quoteSymbol(d.getName());
      out << " " << d.getNumParameters() << ")";
    }
    out << ") (";
<<<<<<< HEAD
    for (Type t : datatypes)
=======
    for (const Type& t : datatypes)
>>>>>>> 75502e8c
    {
      Assert(t.isDatatype());
      const Datatype& d = DatatypeType(t).getDatatype();
      if (d.isParametric())
      {
        out << "(par (";
        for (unsigned p = 0, nparam = d.getNumParameters(); p < nparam; p++)
        {
          out << (p > 0 ? " " : "") << d.getParameter(p);
        }
        out << ")";
      }
      out << "(";
      toStream(out, d);
      out << ")";
      if (d.isParametric())
      {
        out << ")";
      }
    }
    out << ")";
  }
  else
  {
    out << " (";
    // Can only print if all datatypes in this block have the same parameters.
    // In theory, given input language 2.6 and output language 2.5, it could
    // be impossible to print a datatype block where datatypes were given
    // different parameter lists.
    bool success = true;
    unsigned nparam = d0.getNumParameters();
    for (unsigned j = 1, ndt = datatypes.size(); j < ndt; j++)
    {
      Assert(datatypes[j].isDatatype());
      const Datatype& dj = DatatypeType(datatypes[j]).getDatatype();
      if (dj.getNumParameters() != nparam)
      {
        success = false;
      }
      else
      {
        // must also have identical parameter lists
        for (unsigned k = 0; k < nparam; k++)
        {
          if (dj.getParameter(k) != d0.getParameter(k))
          {
            success = false;
            break;
          }
        }
      }
      if (!success)
      {
        break;
      }
    }
    if (success)
    {
      for (unsigned j = 0; j < nparam; j++)
      {
        out << (j > 0 ? " " : "") << d0.getParameter(j);
      }
    }
    else
    {
      out << std::endl;
      out << "ERROR: datatypes in each block must have identical parameter "
             "lists.";
      out << std::endl;
    }
    out << ") (";
<<<<<<< HEAD
    for (Type t : datatypes)
=======
    for (const Type& t : datatypes)
>>>>>>> 75502e8c
    {
      Assert(t.isDatatype());
      const Datatype& dt = DatatypeType(t).getDatatype();
      out << "(" << CVC4::quoteSymbol(dt.getName()) << " ";
      toStream(out, dt);
      out << ")";
    }
    out << ")";
  }
  out << ")" << endl;
}

static void toStream(std::ostream& out, const CommentCommand* c, Variant v)
{
  string s = c->getComment();
  size_t pos = 0;
  while((pos = s.find_first_of('"', pos)) != string::npos) {
    s.replace(pos, 1, (v == z3str_variant || v == smt2_0_variant) ? "\\\"" : "\"\"");
    pos += 2;
  }
  out << "(set-info :notes \"" << s << "\")";
}

static void toStream(std::ostream& out, const EmptyCommand* c) {}

static void toStream(std::ostream& out, const EchoCommand* c, Variant v)
{
  std::string s = c->getOutput();
  // escape all double-quotes
  size_t pos = 0;
  while((pos = s.find('"', pos)) != string::npos) {
    s.replace(pos, 1, (v == z3str_variant || v == smt2_0_variant) ? "\\\"" : "\"\"");
    pos += 2;
  }
  out << "(echo \"" << s << "\")";
}

/*
   --------------------------------------------------------------------------
    Handling SyGuS commands
   --------------------------------------------------------------------------
*/

static void toStream(std::ostream& out, const SynthFunCommand* c)
{
  out << '(' << c->getCommandName() << ' ' << CVC4::quoteSymbol(c->getSymbol())
      << ' ';
  Type type = c->getFunction().getType();
  const std::vector<Expr>& vars = c->getVars();
  Assert(!type.isFunction() || !vars.empty());
  out << '(';
  if (type.isFunction())
  {
    // print variable list
    std::vector<Expr>::const_iterator i = vars.begin(), i_end = vars.end();
    Assert(i != i_end);
    out << '(' << *i << ' ' << i->getType() << ')';
    ++i;
    while (i != i_end)
    {
      out << " (" << *i << ' ' << i->getType() << ')';
      ++i;
    }
    FunctionType ft = type;
    type = ft.getRangeType();
  }
  out << ')';
  // if not invariant-to-synthesize, print return type
  if (!c->isInv())
  {
    out << ' ' << type;
  }
  // print grammar, if any
  Type sygusType = c->getSygusType();
  if (sygusType.isDatatype()
      && static_cast<DatatypeType>(sygusType).getDatatype().isSygus())
  {
    std::stringstream types_predecl, types_list;
    std::set<Type> grammarTypes;
    std::list<Type> typesToPrint;
    grammarTypes.insert(sygusType);
    typesToPrint.push_back(sygusType);
    NodeManager* nm = NodeManager::currentNM();
    // for each datatype in grammar
    //   name
    //   sygus type
    //   constructors in order
    Printer* sygus_printer =
        Printer::getPrinter(language::output::LANG_SYGUS_V2);
    do
    {
      Type curr = typesToPrint.front();
      typesToPrint.pop_front();
      Assert(curr.isDatatype()
             && static_cast<DatatypeType>(curr).getDatatype().isSygus());
      const Datatype& dt = static_cast<DatatypeType>(curr).getDatatype();
      types_list << '(' << dt.getName() << ' ' << dt.getSygusType() << " (";
      types_predecl << '(' << dt.getName() << ' ' << dt.getSygusType() << ") ";
      if (dt.getSygusAllowConst())
      {
        types_list << "(Constant " << dt.getSygusType() << ") ";
      }
      for (const DatatypeConstructor& cons : dt)
      {
        // make a sygus term
        std::vector<Node> cchildren;
        cchildren.push_back(Node::fromExpr(cons.getConstructor()));
        for (const DatatypeConstructorArg& i : cons)
        {
          Type argType = i.getRangeType();
          std::stringstream ss;
          ss << argType;
          Node bv = nm->mkBoundVar(ss.str(), TypeNode::fromType(argType));
          cchildren.push_back(bv);
          // if fresh type, store it for later processing
          if (grammarTypes.insert(argType).second)
          {
            typesToPrint.push_back(argType);
          }
        }
        Node consToPrint = nm->mkNode(kind::APPLY_CONSTRUCTOR, cchildren);
        // now, print it
        sygus_printer->toStreamSygus(types_list, consToPrint);
        types_list << ' ';
      }
      types_list << "))\n";
    } while (!typesToPrint.empty());

    out << "\n(" << types_predecl.str() << ")\n(" << types_list.str() << ')';
  }
  out << ')';
}

static void toStream(std::ostream& out, const DeclareSygusFunctionCommand* c)
{
  out << '(' << c->getCommandName() << ' ' << CVC4::quoteSymbol(c->getSymbol());

  FunctionType ft = c->getType();
  stringstream ss;

  for (const Type& i : ft.getArgTypes())
  {
    ss << i << ' ';
  }

  string argTypes = ss.str();
  argTypes.pop_back();

  out << " (" << argTypes << ") " << ft.getRangeType() << ')';
}

static void toStream(std::ostream& out, const DeclareSygusPrimedVarCommand* c)
{
  out << '(' << c->getCommandName() << ' ' << CVC4::quoteSymbol(c->getSymbol())
      << ' ' << c->getType() << ')';
}

static void toStream(std::ostream& out, const DeclareSygusVarCommand* c)
{
  out << '(' << c->getCommandName() << ' ' << c->getVar() << ' ' << c->getType()
      << ')';
}

static void toStream(std::ostream& out, const SygusConstraintCommand* c)
{
  out << '(' << c->getCommandName() << ' ' << c->getExpr() << ')';
}

static void toStream(std::ostream& out, const SygusInvConstraintCommand* c)
{
  out << '(' << c->getCommandName() << ' ';
  copy(c->getPredicates().cbegin(),
       c->getPredicates().cend(),
       std::ostream_iterator<Expr>(out, " "));
  out << ')';
}

static void toStream(std::ostream& out, const CheckSynthCommand* c)
{
  out << '(' << c->getCommandName() << ')';
}

/*
   --------------------------------------------------------------------------
    End of Handling SyGuS commands
   --------------------------------------------------------------------------
*/

template <class T>
static bool tryToStream(std::ostream& out, const Command* c)
{
  if(typeid(*c) == typeid(T)) {
    toStream(out, dynamic_cast<const T*>(c));
    return true;
  }
  return false;
}

template <class T>
static bool tryToStream(std::ostream& out, const Command* c, Variant v)
{
  if(typeid(*c) == typeid(T)) {
    toStream(out, dynamic_cast<const T*>(c), v);
    return true;
  }
  return false;
}

static void toStream(std::ostream& out, const CommandSuccess* s, Variant v)
{
  if(Command::printsuccess::getPrintSuccess(out)) {
    out << "success" << endl;
  }
}

static void toStream(std::ostream& out, const CommandInterrupted* s, Variant v)
{
  out << "interrupted" << endl;
}

static void toStream(std::ostream& out, const CommandUnsupported* s, Variant v)
{
#ifdef CVC4_COMPETITION_MODE
  // if in competition mode, lie and say we're ok
  // (we have nothing to lose by saying success, and everything to lose
  // if we say "unsupported")
  out << "success" << endl;
#else /* CVC4_COMPETITION_MODE */
  out << "unsupported" << endl;
#endif /* CVC4_COMPETITION_MODE */
}

static void errorToStream(std::ostream& out, std::string message, Variant v) {
  // escape all double-quotes
  size_t pos = 0;
  while((pos = message.find('"', pos)) != string::npos) {
    message.replace(pos, 1, (v == z3str_variant || v == smt2_0_variant) ? "\\\"" : "\"\"");
    pos += 2;
  }
  out << "(error \"" << message << "\")" << endl;
}

static void toStream(std::ostream& out, const CommandFailure* s, Variant v) {
  errorToStream(out, s->getMessage(), v);
}

static void toStream(std::ostream& out, const CommandRecoverableFailure* s,
                     Variant v) {
  errorToStream(out, s->getMessage(), v);
}

template <class T>
static bool tryToStream(std::ostream& out, const CommandStatus* s, Variant v)
{
  if(typeid(*s) == typeid(T)) {
    toStream(out, dynamic_cast<const T*>(s), v);
    return true;
  }
  return false;
}

static OutputLanguage variantToLanguage(Variant variant)
{
  switch(variant) {
  case smt2_0_variant:
    return language::output::LANG_SMTLIB_V2_0;
  case z3str_variant:
    return language::output::LANG_Z3STR;
  case sygus_variant:
    return language::output::LANG_SYGUS;
  case no_variant:
  default:
    return language::output::LANG_SMTLIB_V2_5;
  }
}

}/* CVC4::printer::smt2 namespace */
}/* CVC4::printer namespace */
}/* CVC4 namespace */<|MERGE_RESOLUTION|>--- conflicted
+++ resolved
@@ -1941,11 +1941,7 @@
   if (isVariant_2_6(v))
   {
     out << " (";
-<<<<<<< HEAD
-    for (Type t : datatypes)
-=======
     for (const Type& t : datatypes)
->>>>>>> 75502e8c
     {
       Assert(t.isDatatype());
       const Datatype& d = DatatypeType(t).getDatatype();
@@ -1953,11 +1949,7 @@
       out << " " << d.getNumParameters() << ")";
     }
     out << ") (";
-<<<<<<< HEAD
-    for (Type t : datatypes)
-=======
     for (const Type& t : datatypes)
->>>>>>> 75502e8c
     {
       Assert(t.isDatatype());
       const Datatype& d = DatatypeType(t).getDatatype();
@@ -2029,11 +2021,7 @@
       out << std::endl;
     }
     out << ") (";
-<<<<<<< HEAD
-    for (Type t : datatypes)
-=======
     for (const Type& t : datatypes)
->>>>>>> 75502e8c
     {
       Assert(t.isDatatype());
       const Datatype& dt = DatatypeType(t).getDatatype();
