--- conflicted
+++ resolved
@@ -116,9 +116,6 @@
   }
 }
 
-<<<<<<< HEAD
-// force_nt is the type that n must have
-=======
 void Smt2Printer::toStreamWithLetify(std::ostream& out,
                                      Node n,
                                      int toDepth,
@@ -154,7 +151,6 @@
   lbind->popScope();
 }
 
->>>>>>> 36af0952
 void Smt2Printer::toStream(std::ostream& out,
                            TNode n,
                            int toDepth,
