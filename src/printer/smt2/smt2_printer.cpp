--- conflicted
+++ resolved
@@ -751,12 +751,8 @@
     parametricTypeChildren = true;
     out << smtKindString(k, d_variant) << " ";
     break;
-<<<<<<< HEAD
   case kind::COMPREHENSION: out << smtKindString(k, d_variant) << " "; break;
-  case kind::MEMBER: typeChildren = true;
-=======
   case kind::MEMBER: typeChildren = true; CVC4_FALLTHROUGH;
->>>>>>> 499aa564
   case kind::INSERT:
   case kind::SET_TYPE:
   case kind::SINGLETON:
