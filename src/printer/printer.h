--- conflicted
+++ resolved
@@ -49,15 +49,9 @@
   /** Write a Node out to a stream with this Printer. */
   virtual void toStream(std::ostream& out, TNode n) const = 0;
 
-<<<<<<< HEAD
-=======
   /** Write a Kind out to a stream with this Printer. */
   virtual void toStream(std::ostream& out, Kind k) const = 0;
 
-  /** Write a CommandStatus out to a stream with this Printer. */
-  virtual void toStream(std::ostream& out, const CommandStatus* s) const = 0;
-
->>>>>>> 40931dae
   /** Write a Model out to a stream with this Printer. */
   virtual void toStream(std::ostream& out, const smt::Model& m) const;
 
