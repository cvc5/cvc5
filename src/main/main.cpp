--- conflicted
+++ resolved
@@ -66,16 +66,10 @@
     } else {
       *opts.getErr() << "(error \"" << e << "\")" << endl;
     }
-<<<<<<< HEAD
-    if (pExecutor != nullptr)
-    {
-      pExecutor->printStatistics(*opts.getErr());
-=======
     if (opts.getStatistics() && pExecutor != nullptr)
     {
       totalTime.reset();
-      pExecutor->flushStatistics(*opts.getErr());
->>>>>>> 39ea1d8a
+      pExecutor->printStatistics(*opts.getErr());
     }
   }
   exit(1);
