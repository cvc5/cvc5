/******************************************************************************
 * Top contributors (to current version):
 *   Morgan Deters, Christopher L. Conway, Andrew V. Jones
 *
 * This file is part of the cvc5 project.
 *
 * Copyright (c) 2009-2021 by the authors listed in the file AUTHORS
 * in the top-level source directory and their institutional affiliations.
 * All rights reserved.  See the file COPYING in the top-level source
 * directory for licensing information.
 * ****************************************************************************
 *
 * Interactive shell for cvc5.
 *
 * This file is the implementation for the cvc5 interactive shell.
 * The shell supports the editline library.
 */
#include "main/interactive_shell.h"

<<<<<<< HEAD
#include <string.h>
=======
#include <cstring>
>>>>>>> 25e124de
#include <unistd.h>

#include <algorithm>
#include <cstdlib>
#include <iostream>
#include <set>
#include <string>
#include <utility>
#include <vector>

// This must go before HAVE_LIBEDITLINE.
#include "base/cvc5config.h"

#if HAVE_LIBEDITLINE
#include <editline/readline.h>
#  if HAVE_EXT_STDIO_FILEBUF_H
#    include <ext/stdio_filebuf.h>
#  endif /* HAVE_EXT_STDIO_FILEBUF_H */
#endif   /* HAVE_LIBEDITLINE */

#include "api/cpp/cvc5.h"
#include "base/check.h"
#include "base/output.h"
#include "expr/symbol_manager.h"
#include "options/base_options.h"
#include "options/language.h"
#include "options/main_options.h"
#include "options/options.h"
#include "options/parser_options.h"
#include "parser/input.h"
#include "parser/parser.h"
#include "parser/parser_builder.h"
#include "smt/command.h"
#include "theory/logic_info.h"

using namespace std;

namespace cvc5 {

using namespace parser;
using namespace language;

const string InteractiveShell::INPUT_FILENAME = "<shell>";

#if HAVE_LIBEDITLINE

#if HAVE_EXT_STDIO_FILEBUF_H
using __gnu_cxx::stdio_filebuf;
#endif /* HAVE_EXT_STDIO_FILEBUF_H */

char** commandCompletion(const char* text, int start, int end);
char* commandGenerator(const char* text, int state);

static const std::string cvc_commands[] = {
#include "main/cvc_tokens.h"
};/* cvc_commands */

static const std::string smt2_commands[] = {
#include "main/smt2_tokens.h"
};/* smt2_commands */

static const std::string tptp_commands[] = {
#include "main/tptp_tokens.h"
};/* tptp_commands */

static const std::string* commandsBegin;
static const std::string* commandsEnd;

static set<string> s_declarations;

#endif /* HAVE_LIBEDITLINE */

InteractiveShell::InteractiveShell(api::Solver* solver, SymbolManager* sm)
    : d_options(solver->getOptions()),
      d_in(*d_options.base.in),
      d_out(*d_options.base.out),
      d_quit(false)
{
  ParserBuilder parserBuilder(solver, sm, d_options);
  /* Create parser with bogus input. */
  d_parser = parserBuilder.build();
  if (d_options.parser.forceLogicStringWasSetByUser)
  {
    LogicInfo tmp(d_options.parser.forceLogicString);
    d_parser->forceLogic(tmp.getLogicString());
  }

#if HAVE_LIBEDITLINE
  if (&d_in == &std::cin && isatty(fileno(stdin)))
  {
    ::rl_readline_name = const_cast<char*>("cvc5");
#if EDITLINE_COMPENTRY_FUNC_RETURNS_CHARP
    ::rl_completion_entry_function = commandGenerator;
#else /* EDITLINE_COMPENTRY_FUNC_RETURNS_CHARP */
    ::rl_completion_entry_function = (int (*)(const char*, int)) commandGenerator;
#endif /* EDITLINE_COMPENTRY_FUNC_RETURNS_CHARP */
    ::using_history();

    OutputLanguage lang =
        toOutputLanguage(d_options.base.inputLanguage);
    switch(lang) {
      case output::LANG_CVC:
        d_historyFilename = string(getenv("HOME")) + "/.cvc5_history";
        commandsBegin = cvc_commands;
        commandsEnd =
            cvc_commands + sizeof(cvc_commands) / sizeof(*cvc_commands);
        break;
      case output::LANG_TPTP:
        d_historyFilename = string(getenv("HOME")) + "/.cvc5_history_tptp";
        commandsBegin = tptp_commands;
        commandsEnd =
            tptp_commands + sizeof(tptp_commands) / sizeof(*tptp_commands);
        break;
      default:
        if (language::isOutputLang_smt2(lang))
        {
          d_historyFilename = string(getenv("HOME")) + "/.cvc5_history_smtlib2";
          commandsBegin = smt2_commands;
          commandsEnd =
              smt2_commands + sizeof(smt2_commands) / sizeof(*smt2_commands);
        }
        else
        {
          std::stringstream ss;
          ss << "internal error: unhandled language " << lang;
          throw Exception(ss.str());
        }
    }
    d_usingEditline = true;
    int err = ::read_history(d_historyFilename.c_str());
    ::stifle_history(s_historyLimit);
    if(Notice.isOn()) {
      if(err == 0) {
        Notice() << "Read " << ::history_length << " lines of history from "
                 << d_historyFilename << std::endl;
      } else {
        Notice() << "Could not read history from " << d_historyFilename
                 << ": " << strerror(err) << std::endl;
      }
    }
  }
  else
  {
    d_usingEditline = false;
  }
#else  /* HAVE_LIBEDITLINE */
  d_usingEditline = false;
#endif /* HAVE_LIBEDITLINE */
}/* InteractiveShell::InteractiveShell() */

InteractiveShell::~InteractiveShell() {
#if HAVE_LIBEDITLINE
  int err = ::write_history(d_historyFilename.c_str());
  if(err == 0) {
    Notice() << "Wrote " << ::history_length << " lines of history to "
             << d_historyFilename << std::endl;
  } else {
    Notice() << "Could not write history to " << d_historyFilename
             << ": " << strerror(err) << std::endl;
  }
#endif /* HAVE_LIBEDITLINE */
  delete d_parser;
}

Command* InteractiveShell::readCommand()
{
  char* lineBuf = NULL;
  string line = "";

restart:

  /* Don't do anything if the input is closed or if we've seen a
   * QuitCommand. */
  if(d_in.eof() || d_quit) {
    d_out << endl;
    return NULL;
  }

  /* If something's wrong with the input, there's nothing we can do. */
  if( !d_in.good() ) {
    throw ParserException("Interactive input broken.");
  }

  /* Prompt the user for input. */
  if (d_usingEditline)
  {
#if HAVE_LIBEDITLINE
    lineBuf = ::readline(d_options.driver.interactivePrompt
                             ? (line == "" ? "cvc5> " : "... > ")
                             : "");
    if(lineBuf != NULL && lineBuf[0] != '\0') {
      ::add_history(lineBuf);
    }
    line += lineBuf == NULL ? "" : lineBuf;
    free(lineBuf);
#endif /* HAVE_LIBEDITLINE */
  }
  else
  {
    if (d_options.driver.interactivePrompt)
    {
      if(line == "") {
        d_out << "cvc5> " << flush;
      } else {
        d_out << "... > " << flush;
      }
    }

    /* Read a line */
    stringbuf sb;
    d_in.get(sb);
    line += sb.str();
  }

  string input = "";
  while(true) {
    Debug("interactive") << "Input now '" << input << line << "'" << endl
                         << flush;

    Assert(!(d_in.fail() && !d_in.eof()) || line.empty());

    /* Check for failure. */
    if(d_in.fail() && !d_in.eof()) {
      /* This should only happen if the input line was empty. */
      Assert(line.empty());
      d_in.clear();
    }

    /* Strip trailing whitespace. */
    int n = line.length() - 1;
    while( !line.empty() && isspace(line[n]) ) {
      line.erase(n,1);
      n--;
    }

    /* If we hit EOF, we're done. */
    if ((!d_usingEditline && d_in.eof())
        || (d_usingEditline && lineBuf == NULL))
    {
      input += line;

      if(input.empty()) {
        /* Nothing left to parse. */
        d_out << endl;
        return NULL;
      }

      /* Some input left to parse, but nothing left to read.
         Jump out of input loop. */
      d_out << endl;
      input = line = "";
      d_in.clear();
      goto restart;
    }

    if (!d_usingEditline)
    {
      /* Extract the newline delimiter from the stream too */
      int c CVC5_UNUSED = d_in.get();
      Assert(c == '\n');
      Debug("interactive") << "Next char is '" << (char)c << "'" << endl
                           << flush;
    }

    input += line;

    /* If the last char was a backslash, continue on the next line. */
    n = input.length() - 1;
    if( !line.empty() && input[n] == '\\' ) {
      input[n] = '\n';
      if (d_usingEditline)
      {
#if HAVE_LIBEDITLINE
        lineBuf = ::readline(d_options.driver.interactivePrompt ? "... > "
                                                                      : "");
        if(lineBuf != NULL && lineBuf[0] != '\0') {
          ::add_history(lineBuf);
        }
        line = lineBuf == NULL ? "" : lineBuf;
        free(lineBuf);
#endif /* HAVE_LIBEDITLINE */
      }
      else
      {
        if (d_options.driver.interactivePrompt)
        {
          d_out << "... > " << flush;
        }

        /* Read a line */
        stringbuf sb;
        d_in.get(sb);
        line = sb.str();
      }
    } else {
      /* No continuation, we're done. */
      Debug("interactive") << "Leaving input loop." << endl << flush;
      break;
    }
  }

  d_parser->setInput(Input::newStringInput(
      d_options.base.inputLanguage, input, INPUT_FILENAME));

  /* There may be more than one command in the input. Build up a
     sequence. */
  CommandSequence *cmd_seq = new CommandSequence();
  Command *cmd;

  try
  {
    while ((cmd = d_parser->nextCommand()))
    {
      cmd_seq->addCommand(cmd);
      if (dynamic_cast<QuitCommand*>(cmd) != NULL)
      {
        d_quit = true;
        break;
      }
      else
      {
#if HAVE_LIBEDITLINE
        if (dynamic_cast<DeclareFunctionCommand*>(cmd) != NULL)
        {
          s_declarations.insert(
              dynamic_cast<DeclareFunctionCommand*>(cmd)->getSymbol());
        }
        else if (dynamic_cast<DefineFunctionCommand*>(cmd) != NULL)
        {
          s_declarations.insert(
              dynamic_cast<DefineFunctionCommand*>(cmd)->getSymbol());
        }
        else if (dynamic_cast<DeclareSortCommand*>(cmd) != NULL)
        {
          s_declarations.insert(
              dynamic_cast<DeclareSortCommand*>(cmd)->getSymbol());
        }
        else if (dynamic_cast<DefineSortCommand*>(cmd) != NULL)
        {
          s_declarations.insert(
              dynamic_cast<DefineSortCommand*>(cmd)->getSymbol());
        }
#endif /* HAVE_LIBEDITLINE */
      }
    }
  }
  catch (ParserEndOfFileException& pe)
  {
    line += "\n";
    goto restart;
  }
  catch (ParserException& pe)
  {
    if (language::isOutputLang_smt2(d_options.base.outputLanguage))
    {
      d_out << "(error \"" << pe << "\")" << endl;
    }
    else
    {
      d_out << pe << endl;
    }
    // We can't really clear out the sequence and abort the current line,
    // because the parse error might be for the second command on the
    // line.  The first ones haven't yet been executed by the SmtEngine,
    // but the parser state has already made the variables and the mappings
    // in the symbol table.  So unfortunately, either we exit cvc5 entirely,
    // or we commit to the current line up to the command with the parse
    // error.
    //
    // FIXME: does that mean e.g. that a pushed LET scope might not yet have
    // been popped?!
    //
    // delete cmd_seq;
    // cmd_seq = new CommandSequence();
  }

  return cmd_seq;
}/* InteractiveShell::readCommand() */

#if HAVE_LIBEDITLINE

char** commandCompletion(const char* text, int start, int end) {
  Debug("rl") << "text: " << text << endl;
  Debug("rl") << "start: " << start << " end: " << end << endl;
  return rl_completion_matches(text, commandGenerator);
}

// Our peculiar versions of "less than" for strings
struct StringPrefix1Less {
  bool operator()(const std::string& s1, const std::string& s2) {
    size_t l1 = s1.length(), l2 = s2.length();
    size_t l = l1 <= l2 ? l1 : l2;
    return s1.compare(0, l1, s2, 0, l) < 0;
  }
};/* struct StringPrefix1Less */
struct StringPrefix2Less {
  bool operator()(const std::string& s1, const std::string& s2) {
    size_t l1 = s1.length(), l2 = s2.length();
    size_t l = l1 <= l2 ? l1 : l2;
    return s1.compare(0, l, s2, 0, l2) < 0;
  }
};/* struct StringPrefix2Less */

char* commandGenerator(const char* text, int state) {
  static thread_local const std::string* rlCommand;
  static thread_local set<string>::const_iterator* rlDeclaration;

  const std::string* i = lower_bound(commandsBegin, commandsEnd, text, StringPrefix2Less());
  const std::string* j = upper_bound(commandsBegin, commandsEnd, text, StringPrefix1Less());

  set<string>::const_iterator ii = lower_bound(s_declarations.begin(), s_declarations.end(), text, StringPrefix2Less());
  set<string>::const_iterator jj = upper_bound(s_declarations.begin(), s_declarations.end(), text, StringPrefix1Less());

  if(rlDeclaration == NULL) {
    rlDeclaration = new set<string>::const_iterator();
  }

  if(state == 0) {
    rlCommand = i;
    *rlDeclaration = ii;
  }

  if(rlCommand != j) {
    return strdup((*rlCommand++).c_str());
  }

  return *rlDeclaration == jj ? NULL : strdup((*(*rlDeclaration)++).c_str());
}

#endif /* HAVE_LIBEDITLINE */

}  // namespace cvc5<|MERGE_RESOLUTION|>--- conflicted
+++ resolved
@@ -17,11 +17,7 @@
  */
 #include "main/interactive_shell.h"
 
-<<<<<<< HEAD
-#include <string.h>
-=======
 #include <cstring>
->>>>>>> 25e124de
 #include <unistd.h>
 
 #include <algorithm>
