/*********************                                                        */
/*! \file interactive_shell.cpp
 ** \verbatim
 ** Top contributors (to current version):
 **   Morgan Deters, Christopher L. Conway, Tim King
 ** This file is part of the CVC4 project.
 ** Copyright (c) 2009-2018 by the authors listed in the file AUTHORS
 ** in the top-level source directory) and their institutional affiliations.
 ** All rights reserved.  See the file COPYING in the top-level source
 ** directory for licensing information.\endverbatim
 **
 ** \brief Interactive shell for CVC4
 **
 ** This file is the implementation for the CVC4 interactive shell.
 ** The shell supports the readline library.
 **/
#include "main/interactive_shell.h"

#include <algorithm>
#include <cassert>
#include <cstdlib>
#include <iostream>
#include <set>
#include <string.h>
#include <string>
#include <utility>
#include <vector>

//This must go before HAVE_LIBREADLINE.
#include "cvc4autoconfig.h"

#if HAVE_LIBREADLINE
#  include <readline/readline.h>
#  include <readline/history.h>
#  if HAVE_EXT_STDIO_FILEBUF_H
#    include <ext/stdio_filebuf.h>
#  endif /* HAVE_EXT_STDIO_FILEBUF_H */
#endif /* HAVE_LIBREADLINE */

<<<<<<< HEAD
#include "api/cvc4cpp.h"
=======
>>>>>>> 2947a2f2
#include "base/output.h"
#include "base/tls.h"
#include "options/language.h"
#include "options/options.h"
#include "parser/input.h"
#include "parser/parser.h"
#include "parser/parser_builder.h"
#include "smt/command.h"
#include "theory/logic_info.h"

using namespace std;

namespace CVC4 {

using namespace parser;
using namespace language;

const string InteractiveShell::INPUT_FILENAME = "<shell>";

#if HAVE_LIBREADLINE

#if HAVE_EXT_STDIO_FILEBUF_H
using __gnu_cxx::stdio_filebuf;
#endif /* HAVE_EXT_STDIO_FILEBUF_H */

char** commandCompletion(const char* text, int start, int end);
char* commandGenerator(const char* text, int state);

static const std::string cvc_commands[] = {
#include "main/cvc_tokens.h"
};/* cvc_commands */

static const std::string smt1_commands[] = {
#include "main/smt1_tokens.h"
};/* smt1_commands */

static const std::string smt2_commands[] = {
#include "main/smt2_tokens.h"
};/* smt2_commands */

static const std::string tptp_commands[] = {
#include "main/tptp_tokens.h"
};/* tptp_commands */

static const std::string* commandsBegin;
static const std::string* commandsEnd;

static set<string> s_declarations;

#endif /* HAVE_LIBREADLINE */

InteractiveShell::InteractiveShell(api::Solver* solver)
    : d_options(solver->getExprManager()->getOptions()),
      d_in(*d_options.getIn()),
      d_out(*d_options.getOutConst()),
      d_quit(false)
{
  ParserBuilder parserBuilder(solver, INPUT_FILENAME, d_options);
  /* Create parser with bogus input. */
  d_parser = parserBuilder.withStringInput("").build();
  if(d_options.wasSetByUserForceLogicString()) {
    LogicInfo tmp(d_options.getForceLogicString());
    d_parser->forceLogic(tmp.getLogicString());
  }

#if HAVE_LIBREADLINE
  if(&d_in == &cin) {
    ::rl_readline_name = const_cast<char*>("CVC4");
#if READLINE_COMPENTRY_FUNC_RETURNS_CHARP
    ::rl_completion_entry_function = commandGenerator;
#else /* READLINE_COMPENTRY_FUNC_RETURNS_CHARP */
    ::rl_completion_entry_function = (int (*)(const char*, int)) commandGenerator;
#endif /* READLINE_COMPENTRY_FUNC_RETURNS_CHARP */
    ::using_history();

    OutputLanguage lang = toOutputLanguage(d_options.getInputLanguage());
    switch(lang) {
    case output::LANG_CVC4:
      d_historyFilename = string(getenv("HOME")) + "/.cvc4_history";
      commandsBegin = cvc_commands;
      commandsEnd = cvc_commands + sizeof(cvc_commands) / sizeof(*cvc_commands);
      break;
    case output::LANG_SMTLIB_V1:
      d_historyFilename = string(getenv("HOME")) + "/.cvc4_history_smtlib1";
      commandsBegin = smt1_commands;
      commandsEnd = smt1_commands + sizeof(smt1_commands) / sizeof(*smt1_commands);
      break;
    case output::LANG_TPTP:
      d_historyFilename = string(getenv("HOME")) + "/.cvc4_history_tptp";
      commandsBegin = tptp_commands;
      commandsEnd = tptp_commands + sizeof(tptp_commands) / sizeof(*tptp_commands);
      break;
    default:
      if (language::isOutputLang_smt2(lang))
      {
        d_historyFilename = string(getenv("HOME")) + "/.cvc4_history_smtlib2";
        commandsBegin = smt2_commands;
        commandsEnd =
            smt2_commands + sizeof(smt2_commands) / sizeof(*smt2_commands);
      }
      else
      {
        std::stringstream ss;
        ss << "internal error: unhandled language " << lang;
        throw Exception(ss.str());
      }
    }
    d_usingReadline = true;
    int err = ::read_history(d_historyFilename.c_str());
    ::stifle_history(s_historyLimit);
    if(Notice.isOn()) {
      if(err == 0) {
        Notice() << "Read " << ::history_length << " lines of history from "
                 << d_historyFilename << std::endl;
      } else {
        Notice() << "Could not read history from " << d_historyFilename
                 << ": " << strerror(err) << std::endl;
      }
    }
  } else {
    d_usingReadline = false;
  }
#else /* HAVE_LIBREADLINE */
  d_usingReadline = false;
#endif /* HAVE_LIBREADLINE */
}/* InteractiveShell::InteractiveShell() */

InteractiveShell::~InteractiveShell() {
#if HAVE_LIBREADLINE
  int err = ::write_history(d_historyFilename.c_str());
  if(err == 0) {
    Notice() << "Wrote " << ::history_length << " lines of history to "
             << d_historyFilename << std::endl;
  } else {
    Notice() << "Could not write history to " << d_historyFilename
             << ": " << strerror(err) << std::endl;
  }
#endif /* HAVE_LIBREADLINE */
  delete d_parser;
}

Command* InteractiveShell::readCommand()
{
  char* lineBuf = NULL;
  string line = "";

restart:

  /* Don't do anything if the input is closed or if we've seen a
   * QuitCommand. */
  if(d_in.eof() || d_quit) {
    d_out << endl;
    return NULL;
  }

  /* If something's wrong with the input, there's nothing we can do. */
  if( !d_in.good() ) {
    throw ParserException("Interactive input broken.");
  }

  /* Prompt the user for input. */
  if(d_usingReadline) {
#if HAVE_LIBREADLINE
    lineBuf = ::readline(d_options.getInteractivePrompt()
                         ? (line == "" ? "CVC4> " : "... > ") : "");
    if(lineBuf != NULL && lineBuf[0] != '\0') {
      ::add_history(lineBuf);
    }
    line += lineBuf == NULL ? "" : lineBuf;
    free(lineBuf);
#endif /* HAVE_LIBREADLINE */
  } else {
    if(d_options.getInteractivePrompt()) {
      if(line == "") {
        d_out << "CVC4> " << flush;
      } else {
        d_out << "... > " << flush;
      }
    }

    /* Read a line */
    stringbuf sb;
    d_in.get(sb);
    line += sb.str();
  }

  string input = "";
  while(true) {
    Debug("interactive") << "Input now '" << input << line << "'" << endl
                         << flush;

    assert( !(d_in.fail() && !d_in.eof()) || line.empty() );

    /* Check for failure. */
    if(d_in.fail() && !d_in.eof()) {
      /* This should only happen if the input line was empty. */
      assert( line.empty() );
      d_in.clear();
    }

    /* Strip trailing whitespace. */
    int n = line.length() - 1;
    while( !line.empty() && isspace(line[n]) ) {
      line.erase(n,1);
      n--;
    }

    /* If we hit EOF, we're done. */
    if( (!d_usingReadline && d_in.eof()) ||
        (d_usingReadline && lineBuf == NULL) ) {
      input += line;

      if(input.empty()) {
        /* Nothing left to parse. */
        d_out << endl;
        return NULL;
      }

      /* Some input left to parse, but nothing left to read.
         Jump out of input loop. */
      d_out << endl;
      input = line = "";
      d_in.clear();
      goto restart;
    }

    if(!d_usingReadline) {
      /* Extract the newline delimiter from the stream too */
      int c CVC4_UNUSED = d_in.get();
      assert(c == '\n');
      Debug("interactive") << "Next char is '" << (char)c << "'" << endl
                           << flush;
    }

    input += line;

    /* If the last char was a backslash, continue on the next line. */
    n = input.length() - 1;
    if( !line.empty() && input[n] == '\\' ) {
      input[n] = '\n';
      if(d_usingReadline) {
#if HAVE_LIBREADLINE
        lineBuf = ::readline(d_options.getInteractivePrompt() ? "... > " : "");
        if(lineBuf != NULL && lineBuf[0] != '\0') {
          ::add_history(lineBuf);
        }
        line = lineBuf == NULL ? "" : lineBuf;
        free(lineBuf);
#endif /* HAVE_LIBREADLINE */
      } else {
        if(d_options.getInteractivePrompt()) {
          d_out << "... > " << flush;
        }

        /* Read a line */
        stringbuf sb;
        d_in.get(sb);
        line = sb.str();
      }
    } else {
      /* No continuation, we're done. */
      Debug("interactive") << "Leaving input loop." << endl << flush;
      break;
    }
  }

  d_parser->setInput(Input::newStringInput(d_options.getInputLanguage(),
                                           input, INPUT_FILENAME));

  /* There may be more than one command in the input. Build up a
     sequence. */
  CommandSequence *cmd_seq = new CommandSequence();
  Command *cmd;

  try {
    while( (cmd = d_parser->nextCommand()) ) {
      cmd_seq->addCommand(cmd);
      if(dynamic_cast<QuitCommand*>(cmd) != NULL) {
        d_quit = true;
        break;
      } else {
#if HAVE_LIBREADLINE
        if(dynamic_cast<DeclareFunctionCommand*>(cmd) != NULL) {
          s_declarations.insert(dynamic_cast<DeclareFunctionCommand*>(cmd)->getSymbol());
        } else if(dynamic_cast<DefineFunctionCommand*>(cmd) != NULL) {
          s_declarations.insert(dynamic_cast<DefineFunctionCommand*>(cmd)->getSymbol());
        } else if(dynamic_cast<DeclareTypeCommand*>(cmd) != NULL) {
          s_declarations.insert(dynamic_cast<DeclareTypeCommand*>(cmd)->getSymbol());
        } else if(dynamic_cast<DefineTypeCommand*>(cmd) != NULL) {
          s_declarations.insert(dynamic_cast<DefineTypeCommand*>(cmd)->getSymbol());
        }
#endif /* HAVE_LIBREADLINE */
      }
    }
  } catch(ParserEndOfFileException& pe) {
    line += "\n";
    goto restart;
  } catch(ParserException& pe) {
    if (language::isOutputLang_smt2(d_options.getOutputLanguage()))
    {
      d_out << "(error \"" << pe << "\")" << endl;
    } else {
      d_out << pe << endl;
    }
    // We can't really clear out the sequence and abort the current line,
    // because the parse error might be for the second command on the
    // line.  The first ones haven't yet been executed by the SmtEngine,
    // but the parser state has already made the variables and the mappings
    // in the symbol table.  So unfortunately, either we exit CVC4 entirely,
    // or we commit to the current line up to the command with the parse
    // error.
    //
    // FIXME: does that mean e.g. that a pushed LET scope might not yet have
    // been popped?!
    //
    //delete cmd_seq;
    //cmd_seq = new CommandSequence();
  }

  return cmd_seq;
}/* InteractiveShell::readCommand() */

#if HAVE_LIBREADLINE

char** commandCompletion(const char* text, int start, int end) {
  Debug("rl") << "text: " << text << endl;
  Debug("rl") << "start: " << start << " end: " << end << endl;
  return rl_completion_matches(text, commandGenerator);
}

// Our peculiar versions of "less than" for strings
struct StringPrefix1Less {
  bool operator()(const std::string& s1, const std::string& s2) {
    size_t l1 = s1.length(), l2 = s2.length();
    size_t l = l1 <= l2 ? l1 : l2;
    return s1.compare(0, l1, s2, 0, l) < 0;
  }
};/* struct StringPrefix1Less */
struct StringPrefix2Less {
  bool operator()(const std::string& s1, const std::string& s2) {
    size_t l1 = s1.length(), l2 = s2.length();
    size_t l = l1 <= l2 ? l1 : l2;
    return s1.compare(0, l, s2, 0, l2) < 0;
  }
};/* struct StringPrefix2Less */

char* commandGenerator(const char* text, int state) {
  static thread_local const std::string* rlCommand;
  static thread_local set<string>::const_iterator* rlDeclaration;

  const std::string* i = lower_bound(commandsBegin, commandsEnd, text, StringPrefix2Less());
  const std::string* j = upper_bound(commandsBegin, commandsEnd, text, StringPrefix1Less());

  set<string>::const_iterator ii = lower_bound(s_declarations.begin(), s_declarations.end(), text, StringPrefix2Less());
  set<string>::const_iterator jj = upper_bound(s_declarations.begin(), s_declarations.end(), text, StringPrefix1Less());

  if(rlDeclaration == NULL) {
    rlDeclaration = new set<string>::const_iterator();
  }

  if(state == 0) {
    rlCommand = i;
    *rlDeclaration = ii;
  }

  if(rlCommand != j) {
    return strdup((*rlCommand++).c_str());
  }

  return *rlDeclaration == jj ? NULL : strdup((*(*rlDeclaration)++).c_str());
}

#endif /* HAVE_LIBREADLINE */

}/* CVC4 namespace */<|MERGE_RESOLUTION|>--- conflicted
+++ resolved
@@ -37,12 +37,8 @@
 #  endif /* HAVE_EXT_STDIO_FILEBUF_H */
 #endif /* HAVE_LIBREADLINE */
 
-<<<<<<< HEAD
 #include "api/cvc4cpp.h"
-=======
->>>>>>> 2947a2f2
 #include "base/output.h"
-#include "base/tls.h"
 #include "options/language.h"
 #include "options/options.h"
 #include "parser/input.h"
