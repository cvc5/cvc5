/******************************************************************************
 * Top contributors (to current version):
 *   Morgan Deters, Andrew Reynolds, Christopher L. Conway
 *
 * This file is part of the cvc5 project.
 *
 * Copyright (c) 2009-2023 by the authors listed in the file AUTHORS
 * in the top-level source directory and their institutional affiliations.
 * All rights reserved.  See the file COPYING in the top-level source
 * directory for licensing information.
 * ****************************************************************************
 *
 * Interactive shell for cvc5.
 *
 * This file is the implementation for the cvc5 interactive shell.
 * The shell supports the editline library.
 */
#include "main/interactive_shell.h"

#include <unistd.h>

#include <algorithm>
#include <cstdlib>
#include <cstring>
#include <iostream>
#include <optional>
#include <set>
#include <string>
#include <utility>
#include <vector>

// This must go before HAVE_LIBEDITLINE.
#include "base/cvc5config.h"

#if HAVE_LIBEDITLINE
#include <editline/readline.h>
#  if HAVE_EXT_STDIO_FILEBUF_H
#    include <ext/stdio_filebuf.h>
#  endif /* HAVE_EXT_STDIO_FILEBUF_H */
#endif   /* HAVE_LIBEDITLINE */

#include <cvc5/cvc5.h>
#include <cvc5/cvc5_parser.h>

#include "base/check.h"
#include "base/output.h"
#include "main/command_executor.h"
#include "parser/commands.h"
#include <cvc5/cvc5_parser.h>
#include "parser/sym_manager.h"
#include "theory/logic_info.h"

using namespace std;
using namespace cvc5::parser;

namespace cvc5::internal {

using namespace language;

const string InteractiveShell::INPUT_FILENAME = "<shell>";

#if HAVE_LIBEDITLINE

#if HAVE_EXT_STDIO_FILEBUF_H
using __gnu_cxx::stdio_filebuf;
#endif /* HAVE_EXT_STDIO_FILEBUF_H */

char** commandCompletion(const char* text, int start, int end);
char* commandGenerator(const char* text, int state);

static const std::string smt2_commands[] = {
#include "main/smt2_tokens.h"
};/* smt2_commands */

static const std::string* commandsBegin;
static const std::string* commandsEnd;

static set<string> s_declarations;

#endif /* HAVE_LIBEDITLINE */

InteractiveShell::InteractiveShell(main::CommandExecutor* cexec,
                                   std::istream& in,
                                   std::ostream& out,
                                   bool isInteractive)
    : d_cexec(cexec),
      d_solver(cexec->getSolver()),
      d_symman(cexec->getSymbolManager()->toSymManager()),
      d_in(in),
      d_out(out),
      d_isInteractive(isInteractive),
      d_quit(false)
{
  /* Create parser with bogus input. */
  d_parser.reset(
      new cvc5::parser::InputParser(d_solver, cexec->getSymbolManager()));
  std::string langs = d_solver->getOption("input-language");
  modes::InputLanguage lang;
  if (langs == "LANG_SMTLIB_V2_6")
  {
    lang = modes::InputLanguage::SMT_LIB_2_6;
  }
  else if (langs == "LANG_SYGUS_V2")
  {
    lang = modes::InputLanguage::SYGUS_2_1;
  }
  else
  {
    throw Exception("internal error: unhandled language " + langs);
  }

  // initialize for incremental string input
  d_parser->setIncrementalStringInput(lang, INPUT_FILENAME);
  d_usingEditline = false;
#if HAVE_LIBEDITLINE
  if (&d_in == &std::cin && isatty(fileno(stdin)))
  {
    ::rl_readline_name = const_cast<char*>("cvc5");
#if EDITLINE_COMPENTRY_FUNC_RETURNS_CHARP
    ::rl_completion_entry_function = commandGenerator;
#else /* EDITLINE_COMPENTRY_FUNC_RETURNS_CHARP */
    ::rl_completion_entry_function = (int (*)(const char*, int)) commandGenerator;
#endif /* EDITLINE_COMPENTRY_FUNC_RETURNS_CHARP */
    ::using_history();

    if (lang == modes::InputLanguage::SMT_LIB_2_6)
    {
<<<<<<< HEAD
      if (err == 0)
      {
        d_solver->getDriverOptions().err()
            << "Read " << ::history_length << " lines of history from "
            << d_historyFilename << std::endl;
      }
      else
      {
        d_solver->getDriverOptions().err()
            << "Could not read history from " << d_historyFilename << ": "
            << strerror(err) << std::endl;
=======
      d_historyFilename = string(getenv("HOME")) + "/.cvc5_history_smtlib2";
      commandsBegin = smt2_commands;
      commandsEnd =
          smt2_commands + sizeof(smt2_commands) / sizeof(*smt2_commands);
      d_usingEditline = true;
      int err = ::read_history(d_historyFilename.c_str());
      ::stifle_history(s_historyLimit);
      if (d_solver->getOptionInfo("verbosity").intValue() >= 1)
      {
        if(err == 0) {
          d_solver->getDriverOptions().err()
              << "Read " << ::history_length << " lines of history from "
              << d_historyFilename << std::endl;
        } else {
          d_solver->getDriverOptions().err()
              << "Could not read history from " << d_historyFilename << ": "
              << strerror(err) << std::endl;
        }
>>>>>>> fa742c5f
      }
    }
  }
#endif /* HAVE_LIBEDITLINE */
} /* InteractiveShell::InteractiveShell() */

InteractiveShell::~InteractiveShell() {
#if HAVE_LIBEDITLINE
  int err = ::write_history(d_historyFilename.c_str());
  if (d_solver->getOptionInfo("verbosity").intValue() >= 1)
  {
    if (err == 0)
    {
      d_solver->getDriverOptions().err()
          << "Wrote " << ::history_length << " lines of history to "
          << d_historyFilename << std::endl;
    } else {
      d_solver->getDriverOptions().err()
          << "Could not write history to " << d_historyFilename << ": "
          << strerror(err) << std::endl;
  }
  }
#endif /* HAVE_LIBEDITLINE */
}

bool InteractiveShell::readAndExecCommands()
{
  char* lineBuf = NULL;
  string line = "";
restart:

  /* Don't do anything if the input is closed or if we've seen a
   * QuitCommand. */
  if(d_in.eof() || d_quit) {
    if (d_isInteractive)
    {
      d_out << endl;
    }
    return false;
  }

  /* If something's wrong with the input, there's nothing we can do. */
  if( !d_in.good() ) {
    throw ParserException("Interactive input broken.");
  }

  /* Prompt the user for input. */
  if (d_usingEditline)
  {
#if HAVE_LIBEDITLINE
    Assert(d_isInteractive);
    lineBuf = ::readline(line == "" ? "cvc5> " : "... > ");
    if(lineBuf != NULL && lineBuf[0] != '\0') {
      ::add_history(lineBuf);
    }
    line += lineBuf == NULL ? "" : lineBuf;
    free(lineBuf);
#endif /* HAVE_LIBEDITLINE */
  }
  else
  {
    if (d_isInteractive)
    {
      if (line == "")
      {
        d_out << "cvc5> " << flush;
      }
      else
      {
        d_out << "... > " << flush;
      }
    }

    /* Read a line */
    stringbuf sb;
    d_in.get(sb);
    line += sb.str();
  }

  string input = "";
  while(true) {
    Trace("interactive") << "Input now '" << input << line << "'" << endl
                         << flush;

    Assert(!(d_in.fail() && !d_in.eof()) || line.empty() || !d_isInteractive);

    /* Check for failure. */
    if(d_in.fail() && !d_in.eof()) {
      /* This should only happen if the input line was empty. */
      Assert(line.empty() || !d_isInteractive);
      d_in.clear();
    }

    /* Strip trailing whitespace. */
    int n = line.length() - 1;
    while( !line.empty() && isspace(line[n]) ) {
      line.erase(n,1);
      n--;
    }

    /* If we hit EOF, we're done. */
    if ((!d_usingEditline && d_in.eof())
        || (d_usingEditline && lineBuf == NULL))
    {
      input += line;

      if (input.empty())
      {
        /* Nothing left to parse. */
        if (d_isInteractive)
        {
          d_out << endl;
        }
        return false;
      }

      /* Some input left to parse, but nothing left to read.
         Jump out of input loop. */
      d_out << endl;
      input = line = "";
      d_in.clear();
      goto restart;
    }

    if (!d_usingEditline)
    {
      /* Extract the newline delimiter from the stream too */
      int c CVC5_UNUSED = d_in.get();
      Assert(c == '\n');
      Trace("interactive") << "Next char is '" << (char)c << "'" << endl
                           << flush;
    }

    input += line;

    /* If the last char was a backslash, continue on the next line. */
    n = input.length() - 1;
    if( !line.empty() && input[n] == '\\' ) {
      input[n] = '\n';
      if (d_usingEditline)
      {
#if HAVE_LIBEDITLINE
        lineBuf = ::readline("... > ");
        if(lineBuf != NULL && lineBuf[0] != '\0') {
          ::add_history(lineBuf);
        }
        line = lineBuf == NULL ? "" : lineBuf;
        free(lineBuf);
#endif /* HAVE_LIBEDITLINE */
      }
      else
      {
        if (d_isInteractive)
        {
          d_out << "... > " << flush;
        }

        /* Read a line */
        stringbuf sb;
        d_in.get(sb);
        line = sb.str();
      }
    } else {
      /* No continuation, we're done. */
      Trace("interactive") << "Leaving input loop." << endl << flush;
      break;
    }
  }

  d_parser->appendIncrementalStringInput(input);

  /* There may be more than one command in the input. Build up a
     sequence. */
  std::vector<Command> cmdSeq;
  Command cmdp;
  // remember the scope level of the symbol manager, in case we hit an end of
  // line (when catching ParserEndOfFileException).
  size_t lastScopeLevel = d_symman->scopeLevel();

  try
  {
    while (true)
    {
      cmdp = d_parser->nextCommand();
      if (cmdp.isNull())
      {
        break;
      }
      Cmd* cmd = cmdp.d_cmd.get();
      // execute the command immediately
      d_cexec->doCommand(&cmdp);
      if (cmd->interrupted())
      {
        d_quit = true;
        return false;
      }
      cmdSeq.emplace_back(std::move(cmdp));
      if (dynamic_cast<QuitCommand*>(cmd) != NULL)
      {
        d_quit = true;
        break;
      }
      else
      {
#if HAVE_LIBEDITLINE
        if (dynamic_cast<DeclareFunctionCommand*>(cmd) != NULL)
        {
          s_declarations.insert(
              dynamic_cast<DeclareFunctionCommand*>(cmd)->getSymbol());
        }
        else if (dynamic_cast<DefineFunctionCommand*>(cmd) != NULL)
        {
          s_declarations.insert(
              dynamic_cast<DefineFunctionCommand*>(cmd)->getSymbol());
        }
        else if (dynamic_cast<DeclareSortCommand*>(cmd) != NULL)
        {
          s_declarations.insert(
              dynamic_cast<DeclareSortCommand*>(cmd)->getSymbol());
        }
        else if (dynamic_cast<DefineSortCommand*>(cmd) != NULL)
        {
          s_declarations.insert(
              dynamic_cast<DefineSortCommand*>(cmd)->getSymbol());
        }
#endif /* HAVE_LIBEDITLINE */
      }
      lastScopeLevel = d_symman->scopeLevel();
    }
  }
  catch (ParserEndOfFileException& pe)
  {
    // pop back to the scope we were at prior to reading the last command
    while (d_symman->scopeLevel() > lastScopeLevel)
    {
      d_symman->popScope();
    }
    line += "\n";
    goto restart;
  }
  catch (ParserException& pe)
  {
    if (d_solver->getOption("output-language") == "LANG_SMTLIB_V2_6")
    {
      d_out << "(error \"" << pe << "\")" << endl;
    }
    else
    {
      d_out << pe << endl;
    }
    // if not interactive, we quit when we encounter a parse error
    if (!d_isInteractive)
    {
      d_quit = true;
      return false;
    }
    // We can't really clear out the sequence and abort the current line,
    // because the parse error might be for the second command on the
    // line.  The first ones haven't yet been executed by the SolverEngine,
    // but the parser state has already made the variables and the mappings
    // in the symbol table.  So unfortunately, either we exit cvc5 entirely,
    // or we commit to the current line up to the command with the parse
    // error.
    //
    // FIXME: does that mean e.g. that a pushed LET scope might not yet have
    // been popped?!
    //
    // delete cmd_seq;
    // cmd_seq = new CommandSequence();
  }

  return true;
}/* InteractiveShell::readCommand() */

#if HAVE_LIBEDITLINE

char** commandCompletion(const char* text, int start, int end) {
  Trace("rl") << "text: " << text << endl;
  Trace("rl") << "start: " << start << " end: " << end << endl;
  return rl_completion_matches(text, commandGenerator);
}

// Our peculiar versions of "less than" for strings
struct StringPrefix1Less {
  bool operator()(const std::string& s1, const std::string& s2) {
    size_t l1 = s1.length(), l2 = s2.length();
    size_t l = l1 <= l2 ? l1 : l2;
    return s1.compare(0, l1, s2, 0, l) < 0;
  }
};/* struct StringPrefix1Less */
struct StringPrefix2Less {
  bool operator()(const std::string& s1, const std::string& s2) {
    size_t l1 = s1.length(), l2 = s2.length();
    size_t l = l1 <= l2 ? l1 : l2;
    return s1.compare(0, l, s2, 0, l2) < 0;
  }
};/* struct StringPrefix2Less */

char* commandGenerator(const char* text, int state) {
  static thread_local const std::string* rlCommand;
  static thread_local set<string>::const_iterator* rlDeclaration;

  const std::string* i = lower_bound(commandsBegin, commandsEnd, text, StringPrefix2Less());
  const std::string* j = upper_bound(commandsBegin, commandsEnd, text, StringPrefix1Less());

  set<string>::const_iterator ii = lower_bound(s_declarations.begin(), s_declarations.end(), text, StringPrefix2Less());
  set<string>::const_iterator jj = upper_bound(s_declarations.begin(), s_declarations.end(), text, StringPrefix1Less());

  if(rlDeclaration == NULL) {
    rlDeclaration = new set<string>::const_iterator();
  }

  if(state == 0) {
    rlCommand = i;
    *rlDeclaration = ii;
  }

  if(rlCommand != j) {
    return strdup((*rlCommand++).c_str());
  }

  return *rlDeclaration == jj ? NULL : strdup((*(*rlDeclaration)++).c_str());
}

#endif /* HAVE_LIBEDITLINE */

}  // namespace cvc5::internal<|MERGE_RESOLUTION|>--- conflicted
+++ resolved
@@ -46,7 +46,7 @@
 #include "base/output.h"
 #include "main/command_executor.h"
 #include "parser/commands.h"
-#include <cvc5/cvc5_parser.h>
+#include "parser/parser_exception.h"
 #include "parser/sym_manager.h"
 #include "theory/logic_info.h"
 
@@ -100,10 +100,6 @@
   {
     lang = modes::InputLanguage::SMT_LIB_2_6;
   }
-  else if (langs == "LANG_SYGUS_V2")
-  {
-    lang = modes::InputLanguage::SYGUS_2_1;
-  }
   else
   {
     throw Exception("internal error: unhandled language " + langs);
@@ -111,7 +107,6 @@
 
   // initialize for incremental string input
   d_parser->setIncrementalStringInput(lang, INPUT_FILENAME);
-  d_usingEditline = false;
 #if HAVE_LIBEDITLINE
   if (&d_in == &std::cin && isatty(fileno(stdin)))
   {
@@ -123,43 +118,33 @@
 #endif /* EDITLINE_COMPENTRY_FUNC_RETURNS_CHARP */
     ::using_history();
 
-    if (lang == modes::InputLanguage::SMT_LIB_2_6)
-    {
-<<<<<<< HEAD
-      if (err == 0)
-      {
+    Assert(lang == modes::InputLanguage::SMT_LIB_2_6);
+    d_historyFilename = string(getenv("HOME")) + "/.cvc5_history_smtlib2";
+    commandsBegin = smt2_commands;
+    commandsEnd =
+        smt2_commands + sizeof(smt2_commands) / sizeof(*smt2_commands);
+    d_usingEditline = true;
+    int err = ::read_history(d_historyFilename.c_str());
+    ::stifle_history(s_historyLimit);
+    if (d_solver->getOptionInfo("verbosity").intValue() >= 1)
+    {
+      if(err == 0) {
         d_solver->getDriverOptions().err()
             << "Read " << ::history_length << " lines of history from "
             << d_historyFilename << std::endl;
-      }
-      else
-      {
+      } else {
         d_solver->getDriverOptions().err()
             << "Could not read history from " << d_historyFilename << ": "
             << strerror(err) << std::endl;
-=======
-      d_historyFilename = string(getenv("HOME")) + "/.cvc5_history_smtlib2";
-      commandsBegin = smt2_commands;
-      commandsEnd =
-          smt2_commands + sizeof(smt2_commands) / sizeof(*smt2_commands);
-      d_usingEditline = true;
-      int err = ::read_history(d_historyFilename.c_str());
-      ::stifle_history(s_historyLimit);
-      if (d_solver->getOptionInfo("verbosity").intValue() >= 1)
-      {
-        if(err == 0) {
-          d_solver->getDriverOptions().err()
-              << "Read " << ::history_length << " lines of history from "
-              << d_historyFilename << std::endl;
-        } else {
-          d_solver->getDriverOptions().err()
-              << "Could not read history from " << d_historyFilename << ": "
-              << strerror(err) << std::endl;
-        }
->>>>>>> fa742c5f
-      }
-    }
-  }
+      }
+    }
+  }
+  else
+  {
+    d_usingEditline = false;
+  }
+#else  /* HAVE_LIBEDITLINE */
+  d_usingEditline = false;
 #endif /* HAVE_LIBEDITLINE */
 } /* InteractiveShell::InteractiveShell() */
 
