--- conflicted
+++ resolved
@@ -91,19 +91,13 @@
       d_isInteractive(isInteractive),
       d_quit(false)
 {
-<<<<<<< HEAD
+  if (d_solver->getOptionInfo("force-logic").setByUser)
+  {
+    LogicInfo tmp(d_solver->getOption("force-logic"));
+    sm->forceLogic(tmp.getLogicString());
+  }
   /* Create parser with bogus input. */
   d_parser.reset(new cvc5::parser::InputParser(solver, sm, true));
-=======
->>>>>>> dedc717c
-  if (d_solver->getOptionInfo("force-logic").setByUser)
-  {
-    LogicInfo tmp(d_solver->getOption("force-logic"));
-    sm->forceLogic(tmp.getLogicString());
-  }
-  ParserBuilder parserBuilder(solver, sm, true);
-  /* Create parser with bogus input. */
-  d_parser.reset(parserBuilder.build());
 
 #if HAVE_LIBEDITLINE
   if (&d_in == &std::cin && isatty(fileno(stdin)))
