--- conflicted
+++ resolved
@@ -91,15 +91,9 @@
 #endif /* HAVE_LIBEDITLINE */
 
 InteractiveShell::InteractiveShell(api::Solver* solver, SymbolManager* sm)
-<<<<<<< HEAD
-    : d_options(solver->getOptions()),
+    : d_solver(solver),
       d_in(solver->getDriverOptions().in()),
       d_out(solver->getDriverOptions().out()),
-=======
-    : d_solver(solver),
-      d_in(*solver->getOptions().base.in),
-      d_out(*solver->getOptions().base.out),
->>>>>>> 3183ca66
       d_quit(false)
 {
   ParserBuilder parserBuilder(solver, sm, true);
