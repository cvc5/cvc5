--- conflicted
+++ resolved
@@ -174,19 +174,8 @@
       getterCommands.emplace_back(new GetProofCommand());
     }
 
-<<<<<<< HEAD
-    if (d_options.driver.dumpInstantiations
-        && ((options::getInstFormatMode(d_options)
-                 != options::InstFormatMode::SZS
-             && (res.isSat()
-                 || (res.isSatUnknown()
-                     && res.getUnknownExplanation()
-                            == api::Result::INCOMPLETE)))
-            || isResultUnsat))
-=======
     if (options::getDumpInstantiations(d_options)
         && GetInstantiationsCommand::isEnabled(d_solver.get(), res))
->>>>>>> 9dc6deed
     {
       getterCommands.emplace_back(new GetInstantiationsCommand());
     }
