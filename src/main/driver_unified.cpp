--- conflicted
+++ resolved
@@ -163,10 +163,6 @@
     solver->setInfo("filename", filenameStr);
 
     // Parse and execute commands until we are done
-<<<<<<< HEAD
-    std::unique_ptr<cvc5::parser::Command> cmd;
-=======
->>>>>>> 55d024ac
     bool status = true;
     if (solver->getOptionInfo("interactive").boolValue() && inputFromStdin)
     {
@@ -199,7 +195,7 @@
         {
           break;
         }
-        for (std::unique_ptr<cvc5::Command>& cmd : *cmds)
+        for (std::unique_ptr<cvc5::parser::Command>& cmd : *cmds)
         {
           status = pExecutor->doCommand(cmd) && status;
           if (cmd->interrupted())
