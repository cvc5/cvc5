/*********************                                                        */
/*! \file node_manager.cpp
 ** \verbatim
 ** Top contributors (to current version):
 **   Morgan Deters, Andrew Reynolds, Tim King
 ** This file is part of the CVC4 project.
 ** Copyright (c) 2009-2019 by the authors listed in the file AUTHORS
 ** in the top-level source directory) and their institutional affiliations.
 ** All rights reserved.  See the file COPYING in the top-level source
 ** directory for licensing information.\endverbatim
 **
 ** \brief Expression manager implementation.
 **
 ** Expression manager implementation.
 **
 ** Reviewed by Chris Conway, Apr 5 2010 (bug #65).
 **/
#include "expr/node_manager.h"

#include <algorithm>
#include <stack>
#include <utility>

#include "base/check.h"
#include "base/listener.h"
#include "expr/attribute.h"
#include "expr/dtype.h"
#include "expr/node_manager_attributes.h"
#include "expr/node_manager_listeners.h"
#include "expr/type_checker.h"
#include "options/options.h"
#include "options/smt_options.h"
#include "util/resource_manager.h"
#include "util/statistics_registry.h"

using namespace std;
using namespace CVC4::expr;

namespace CVC4 {

thread_local NodeManager* NodeManager::s_current = NULL;

namespace {

/**
 * This class sets it reference argument to true and ensures that it gets set
 * to false on destruction. This can be used to make sure a flag gets toggled
 * in a function even on exceptional exit (e.g., see reclaimZombies()).
 */
struct ScopedBool {
  bool& d_value;

  ScopedBool(bool& value) :
    d_value(value) {

    Debug("gc") << ">> setting ScopedBool\n";
    d_value = true;
  }

  ~ScopedBool() {
    Debug("gc") << "<< clearing ScopedBool\n";
    d_value = false;
  }
};

/**
 * Similarly, ensure d_nodeUnderDeletion gets set to NULL even on
 * exceptional exit from NodeManager::reclaimZombies().
 */
struct NVReclaim {
  NodeValue*& d_deletionField;

  NVReclaim(NodeValue*& deletionField) :
    d_deletionField(deletionField) {

    Debug("gc") << ">> setting NVRECLAIM field\n";
  }

  ~NVReclaim() {
    Debug("gc") << "<< clearing NVRECLAIM field\n";
    d_deletionField = NULL;
  }
};

} // namespace

namespace attr {
  struct LambdaBoundVarListTag { };
}/* CVC4::attr namespace */

// attribute that stores the canonical bound variable list for function types
typedef expr::Attribute<attr::LambdaBoundVarListTag, Node> LambdaBoundVarListAttr;

NodeManager::NodeManager(ExprManager* exprManager) :
  d_options(new Options()),
  d_statisticsRegistry(new StatisticsRegistry()),
  d_resourceManager(new ResourceManager()),
  d_registrations(new ListenerRegistrationList()),
  next_id(0),
  d_attrManager(new expr::attr::AttributeManager()),
  d_exprManager(exprManager),
  d_nodeUnderDeletion(NULL),
  d_inReclaimZombies(false),
  d_abstractValueCount(0),
  d_skolemCounter(0) {
  init();
}

NodeManager::NodeManager(ExprManager* exprManager,
                         const Options& options) :
  d_options(new Options()),
  d_statisticsRegistry(new StatisticsRegistry()),
  d_resourceManager(new ResourceManager()),
  d_registrations(new ListenerRegistrationList()),
  next_id(0),
  d_attrManager(new expr::attr::AttributeManager()),
  d_exprManager(exprManager),
  d_nodeUnderDeletion(NULL),
  d_inReclaimZombies(false),
  d_abstractValueCount(0),
  d_skolemCounter(0)
{
  d_options->copyValues(options);
  init();
}

void NodeManager::init() {
  poolInsert( &expr::NodeValue::null() );

  for(unsigned i = 0; i < unsigned(kind::LAST_KIND); ++i) {
    Kind k = Kind(i);

    if(hasOperator(k)) {
      d_operators[i] = mkConst(Kind(k));
    }
  }
  d_resourceManager->setHardLimit((*d_options)[options::hardLimit]);
  if((*d_options)[options::perCallResourceLimit] != 0) {
    d_resourceManager->setResourceLimit((*d_options)[options::perCallResourceLimit], false);
  }
  if((*d_options)[options::cumulativeResourceLimit] != 0) {
    d_resourceManager->setResourceLimit((*d_options)[options::cumulativeResourceLimit], true);
  }
  if((*d_options)[options::perCallMillisecondLimit] != 0) {
    d_resourceManager->setTimeLimit((*d_options)[options::perCallMillisecondLimit], false);
  }
  if((*d_options)[options::cumulativeMillisecondLimit] != 0) {
    d_resourceManager->setTimeLimit((*d_options)[options::cumulativeMillisecondLimit], true);
  }
  if((*d_options)[options::cpuTime]) {
    d_resourceManager->useCPUTime(true);
  }

  // Do not notify() upon registration as these were handled manually above.
  d_registrations->add(d_options->registerTlimitListener(
      new TlimitListener(d_resourceManager), false));
  d_registrations->add(d_options->registerTlimitPerListener(
      new TlimitPerListener(d_resourceManager), false));
  d_registrations->add(d_options->registerRlimitListener(
      new RlimitListener(d_resourceManager), false));
  d_registrations->add(d_options->registerRlimitPerListener(
      new RlimitPerListener(d_resourceManager), false));
}

NodeManager::~NodeManager() {
  // have to ensure "this" is the current NodeManager during
  // destruction of operators, because they get GCed.

  NodeManagerScope nms(this);

  {
    ScopedBool dontGC(d_inReclaimZombies);
    // hopefully by this point all SmtEngines have been deleted
    // already, along with all their attributes
    d_attrManager->deleteAllAttributes();
  }

  for(unsigned i = 0; i < unsigned(kind::LAST_KIND); ++i) {
    d_operators[i] = Node::null();
  }

  d_unique_vars.clear();

  TypeNode dummy;
  d_tt_cache.d_children.clear();
  d_tt_cache.d_data = dummy;
  d_rt_cache.d_children.clear();
  d_rt_cache.d_data = dummy;

  // TODO: switch to DType
  for (std::vector<Datatype*>::iterator
           datatype_iter = d_ownedDatatypes.begin(),
           datatype_end = d_ownedDatatypes.end();
       datatype_iter != datatype_end; ++datatype_iter) {
    Datatype* datatype = *datatype_iter;
    delete datatype;
  }
  d_ownedDatatypes.clear();

  Assert(!d_attrManager->inGarbageCollection());

  std::vector<NodeValue*> order = TopologicalSort(d_maxedOut);
  d_maxedOut.clear();

  while (!d_zombies.empty() || !order.empty()) {
    if (d_zombies.empty()) {
      // Delete the maxed out nodes in toplogical order once we know
      // there are no additional zombies, or other nodes to worry about.
      Assert(!order.empty());
      // We process these in reverse to reverse the topological order.
      NodeValue* greatest_maxed_out = order.back();
      order.pop_back();
      Assert(greatest_maxed_out->HasMaximizedReferenceCount());
      Debug("gc") << "Force zombify " << greatest_maxed_out << std::endl;
      greatest_maxed_out->d_rc = 0;
      markForDeletion(greatest_maxed_out);
    } else {
      reclaimZombies();
    }
  }

  poolRemove( &expr::NodeValue::null() );

  if(Debug.isOn("gc:leaks")) {
    Debug("gc:leaks") << "still in pool:" << endl;
    for(NodeValuePool::const_iterator i = d_nodeValuePool.begin(),
          iend = d_nodeValuePool.end();
        i != iend;
        ++i) {
      Debug("gc:leaks") << "  " << *i
                        << " id=" << (*i)->d_id
                        << " rc=" << (*i)->d_rc
                        << " " << **i << endl;
    }
    Debug("gc:leaks") << ":end:" << endl;
  }

  // defensive coding, in case destruction-order issues pop up (they often do)
  delete d_statisticsRegistry;
  d_statisticsRegistry = NULL;
  delete d_registrations;
  d_registrations = NULL;
  delete d_resourceManager;
  d_resourceManager = NULL;
  delete d_attrManager;
  d_attrManager = NULL;
  delete d_options;
  d_options = NULL;
}

unsigned NodeManager::registerDatatype(Datatype* dt) {
  unsigned sz = d_ownedDatatypes.size();
  d_ownedDatatypes.push_back( dt );
  return sz;
}

const Datatype & NodeManager::getDatatypeForIndex( unsigned index ) const{
  // when the Node-level API is in place, this function will be deleted.
  Assert(index < d_ownedDatatypes.size());
  return *d_ownedDatatypes[index];
}

const DType& NodeManager::getDTypeForIndex(unsigned index) const
{
  const Datatype& d = getDatatypeForIndex(index);
  // return its internal representation
  return *d.d_internal;
}

void NodeManager::reclaimZombies() {
  // FIXME multithreading
  Assert(!d_attrManager->inGarbageCollection());

  Debug("gc") << "reclaiming " << d_zombies.size() << " zombie(s)!\n";

  // during reclamation, reclaimZombies() is never supposed to be called
  Assert(!d_inReclaimZombies)
      << "NodeManager::reclaimZombies() not re-entrant!";

  // whether exit is normal or exceptional, the Reclaim dtor is called
  // and ensures that d_inReclaimZombies is set back to false.
  ScopedBool r(d_inReclaimZombies);

  // We copy the set away and clear the NodeManager's set of zombies.
  // This is because reclaimZombie() decrements the RC of the
  // NodeValue's children, which may (recursively) reclaim them.
  //
  // Let's say we're reclaiming zombie NodeValue "A" and its child "B"
  // then becomes a zombie (NodeManager::markForDeletion(B) is called).
  //
  // One way to handle B's zombification would be simply to put it
  // into d_zombies.  This is what we do.  However, if we were to
  // concurrently process d_zombies in the loop below, such addition
  // may be invisible to us (B is leaked) or even invalidate our
  // iterator, causing a crash.  So we need to copy the set away.

  vector<NodeValue*> zombies;
  zombies.reserve(d_zombies.size());
  remove_copy_if(d_zombies.begin(),
                 d_zombies.end(),
                 back_inserter(zombies),
                 NodeValueReferenceCountNonZero());
  d_zombies.clear();

#ifdef _LIBCPP_VERSION
  NodeValue* last = NULL;
#endif
  for(vector<NodeValue*>::iterator i = zombies.begin();
      i != zombies.end();
      ++i) {
    NodeValue* nv = *i;
#ifdef _LIBCPP_VERSION
    // Work around an apparent bug in libc++'s hash_set<> which can
    // (very occasionally) have an element repeated.
    if(nv == last) {
      continue;
    }
    last = nv;
#endif

    // collect ONLY IF still zero
    if(nv->d_rc == 0) {
      if(Debug.isOn("gc")) {
        Debug("gc") << "deleting node value " << nv
                    << " [" << nv->d_id << "]: ";
        nv->printAst(Debug("gc"));
        Debug("gc") << endl;
      }

      // remove from the pool
      kind::MetaKind mk = nv->getMetaKind();
      if(mk != kind::metakind::VARIABLE && mk != kind::metakind::NULLARY_OPERATOR) {
        poolRemove(nv);
      }

      // whether exit is normal or exceptional, the NVReclaim dtor is
      // called and ensures that d_nodeUnderDeletion is set back to
      // NULL.
      NVReclaim rc(d_nodeUnderDeletion);
      d_nodeUnderDeletion = nv;

      // remove attributes
      { // notify listeners of deleted node
        TNode n;
        n.d_nv = nv;
        nv->d_rc = 1; // so that TNode doesn't assert-fail
        for(vector<NodeManagerListener*>::iterator i = d_listeners.begin(); i != d_listeners.end(); ++i) {
          (*i)->nmNotifyDeleteNode(n);
        }
        // this would mean that one of the listeners stowed away
        // a reference to this node!
        Assert(nv->d_rc == 1);
      }
      nv->d_rc = 0;
      d_attrManager->deleteAllAttributes(nv);

      // decr ref counts of children
      nv->decrRefCounts();
      if(mk == kind::metakind::CONSTANT) {
        // Destroy (call the destructor for) the C++ type representing
        // the constant in this NodeValue.  This is needed for
        // e.g. CVC4::Rational, since it has a gmp internal
        // representation that mallocs memory and should be cleaned
        // up.  (This won't delete a pointer value if used as a
        // constant, but then, you should probably use a smart-pointer
        // type for a constant payload.)
        kind::metakind::deleteNodeValueConstant(nv);
      }
      free(nv);
    }
  }
}/* NodeManager::reclaimZombies() */

std::vector<NodeValue*> NodeManager::TopologicalSort(
    const std::vector<NodeValue*>& roots) {
  std::vector<NodeValue*> order;
  // The stack of nodes to visit. The Boolean value is false when visiting the
  // node in preorder and true when visiting it in postorder.
  std::vector<std::pair<bool, NodeValue*> > stack;
  // Nodes that have been visited in both pre- and postorder
  NodeValueIDSet visited;
  const NodeValueIDSet root_set(roots.begin(), roots.end());

  for (size_t index = 0; index < roots.size(); index++) {
    NodeValue* root = roots[index];
    if (visited.find(root) == visited.end()) {
      stack.push_back(std::make_pair(false, root));
    }
    while (!stack.empty()) {
      NodeValue* current = stack.back().second;
      const bool visited_children = stack.back().first;
      Debug("gc") << "Topological sort " << current << " " << visited_children
                  << std::endl;
      if (visited_children) {
        if (root_set.find(current) != root_set.end()) {
          order.push_back(current);
        }
        stack.pop_back();
      }
      else if (visited.find(current) == visited.end())
      {
        stack.back().first = true;
        visited.insert(current);
        for (unsigned i = 0; i < current->getNumChildren(); ++i) {
          expr::NodeValue* child = current->getChild(i);
          stack.push_back(std::make_pair(false, child));
        }
      }
      else
      {
        stack.pop_back();
      }
    }
  }
  Assert(order.size() == roots.size());
  return order;
} /* NodeManager::TopologicalSort() */

TypeNode NodeManager::getType(TNode n, bool check)
{
  // Many theories' type checkers call Node::getType() directly.  This
  // is incorrect, since "this" might not be the caller's current node
  // manager.  Rather than force the individual typecheckers not to do
  // this (by policy, which would be imperfect and lead to
  // hard-to-find bugs, which it has in the past), we just set this
  // node manager to be current for the duration of this check.
  //
  NodeManagerScope nms(this);

  TypeNode typeNode;
  bool hasType = getAttribute(n, TypeAttr(), typeNode);
  bool needsCheck = check && !getAttribute(n, TypeCheckedAttr());


  Debug("getType") << this << " getting type for " << &n << " " << n << ", check=" << check << ", needsCheck = " << needsCheck << ", hasType = " << hasType << endl;
  
  if(needsCheck && !(*d_options)[options::earlyTypeChecking]) {
    /* Iterate and compute the children bottom up. This avoids stack
       overflows in computeType() when the Node graph is really deep,
       which should only affect us when we're type checking lazily. */
    stack<TNode> worklist;
    worklist.push(n);

    while( !worklist.empty() ) {
      TNode m = worklist.top();

      bool readyToCompute = true;

      for( TNode::iterator it = m.begin(), end = m.end();
           it != end;
           ++it ) {
        if( !hasAttribute(*it, TypeAttr())
            || (check && !getAttribute(*it, TypeCheckedAttr())) ) {
          readyToCompute = false;
          worklist.push(*it);
        }
      }

      if( readyToCompute ) {
        Assert(check || m.getMetaKind() != kind::metakind::NULLARY_OPERATOR);
        /* All the children have types, time to compute */
        typeNode = TypeChecker::computeType(this, m, check);
        worklist.pop();
      }
    } // end while

    /* Last type computed in loop should be the type of n */
    Assert(typeNode == getAttribute(n, TypeAttr()));
  } else if( !hasType || needsCheck ) {
    /* We can compute the type top-down, without worrying about
       deep recursion. */
    Assert(check || n.getMetaKind() != kind::metakind::NULLARY_OPERATOR);
    typeNode = TypeChecker::computeType(this, n, check);
  }

  /* The type should be have been computed and stored. */
  Assert(hasAttribute(n, TypeAttr()));
  /* The check should have happened, if we asked for it. */
  Assert(!check || getAttribute(n, TypeCheckedAttr()));

  Debug("getType") << "type of " << &n << " " <<  n << " is " << typeNode << endl;
  return typeNode;
}

Node NodeManager::mkSkolem(const std::string& prefix, const TypeNode& type, const std::string& comment, int flags) {
  Node n = NodeBuilder<0>(this, kind::SKOLEM);
  setAttribute(n, TypeAttr(), type);
  setAttribute(n, TypeCheckedAttr(), true);
  if((flags & SKOLEM_EXACT_NAME) == 0) {
    stringstream name;
    name << prefix << '_' << ++d_skolemCounter;
    setAttribute(n, expr::VarNameAttr(), name.str());
  } else {
    setAttribute(n, expr::VarNameAttr(), prefix);
  }
  if((flags & SKOLEM_NO_NOTIFY) == 0) {
    for(vector<NodeManagerListener*>::iterator i = d_listeners.begin(); i != d_listeners.end(); ++i) {
      (*i)->nmNotifyNewSkolem(n, comment, (flags & SKOLEM_IS_GLOBAL) == SKOLEM_IS_GLOBAL);
    }
  }
  return n;
}

TypeNode NodeManager::mkConstructorType(const DatatypeConstructor& constructor,
                                        TypeNode range) {
  vector<TypeNode> sorts;
  Debug("datatypes") << "ctor name: " << constructor.getName() << endl;
  for(DatatypeConstructor::const_iterator i = constructor.begin();
      i != constructor.end();
      ++i) {
    TypeNode selectorType = *(*i).getSelector().getType().d_typeNode;
    Debug("datatypes") << selectorType << endl;
    TypeNode sort = selectorType[1];

    // should be guaranteed here already, but just in case
    Assert(!sort.isFunctionLike());

    Debug("datatypes") << "ctor sort: " << sort << endl;
    sorts.push_back(sort);
  }
  Debug("datatypes") << "ctor range: " << range << endl;
  PrettyCheckArgument(!range.isFunctionLike(), range,
                      "cannot create higher-order function types");
  sorts.push_back(range);
  return mkTypeNode(kind::CONSTRUCTOR_TYPE, sorts);
}

TypeNode NodeManager::mkConstructorType(const std::vector<TypeNode>& args,
                                        TypeNode range)
{
  std::vector<TypeNode> sorts = args;
  sorts.push_back(range);
  return mkTypeNode(kind::CONSTRUCTOR_TYPE, sorts);
}

TypeNode NodeManager::TupleTypeCache::getTupleType( NodeManager * nm, std::vector< TypeNode >& types, unsigned index ) {
  if( index==types.size() ){
    if( d_data.isNull() ){
      std::stringstream sst;
      sst << "__cvc4_tuple";
      for (unsigned i = 0; i < types.size(); ++ i) {
        sst << "_" << types[i];
      }
<<<<<<< HEAD
      Datatype dt(nm->d_exprManager, sst.str());
=======
      Datatype dt(nm->toExprManager(), sst.str());
>>>>>>> c7c2d593
      dt.setTuple();
      std::stringstream ssc;
      ssc << sst.str() << "_ctor";
      DatatypeConstructor c(ssc.str());
      for (unsigned i = 0; i < types.size(); ++ i) {
        std::stringstream ss;
        ss << sst.str() << "_stor_" << i;
        c.addArg(ss.str().c_str(), types[i].toType());
      }
      dt.addConstructor(c);
      d_data = TypeNode::fromType(nm->toExprManager()->mkDatatypeType(dt));
      Debug("tuprec-debug") << "Return type : " << d_data << std::endl;
    }
    return d_data;
  }else{
    return d_children[types[index]].getTupleType( nm, types, index+1 );
  }
}

TypeNode NodeManager::RecTypeCache::getRecordType( NodeManager * nm, const Record& rec, unsigned index ) {
  if( index==rec.getNumFields() ){
    if( d_data.isNull() ){
      const Record::FieldVector& fields = rec.getFields();
      std::stringstream sst;
      sst << "__cvc4_record";
      for(Record::FieldVector::const_iterator i = fields.begin(); i != fields.end(); ++i) {
        sst << "_" << (*i).first << "_" << (*i).second;
      }
<<<<<<< HEAD
      Datatype dt(nm->d_exprManager, sst.str());
=======
      Datatype dt(nm->toExprManager(), sst.str());
>>>>>>> c7c2d593
      dt.setRecord();
      std::stringstream ssc;
      ssc << sst.str() << "_ctor";
      DatatypeConstructor c(ssc.str());
      for(Record::FieldVector::const_iterator i = fields.begin(); i != fields.end(); ++i) {
        c.addArg((*i).first, (*i).second);
      }
      dt.addConstructor(c);
      d_data = TypeNode::fromType(nm->toExprManager()->mkDatatypeType(dt));
      Debug("tuprec-debug") << "Return type : " << d_data << std::endl;
    }
    return d_data;
  }else{
    return d_children[TypeNode::fromType( rec[index].second )][rec[index].first].getRecordType( nm, rec, index+1 );
  }
}

TypeNode NodeManager::mkTupleType(const std::vector<TypeNode>& types) {
  std::vector< TypeNode > ts;
  Debug("tuprec-debug") << "Make tuple type : ";
  for (unsigned i = 0; i < types.size(); ++ i) {
    CheckArgument(!types[i].isFunctionLike(), types, "cannot put function-like types in tuples");
    ts.push_back( types[i] );
    Debug("tuprec-debug") << types[i] << " ";
  }
  Debug("tuprec-debug") << std::endl;
  return d_tt_cache.getTupleType( this, ts );
}

TypeNode NodeManager::mkRecordType(const Record& rec) {
  return d_rt_cache.getRecordType( this, rec );
}

void NodeManager::reclaimAllZombies(){
  reclaimZombiesUntil(0u);
}

/** Reclaim zombies while there are more than k nodes in the pool (if possible).*/
void NodeManager::reclaimZombiesUntil(uint32_t k){
  if(safeToReclaimZombies()){
    while(poolSize() >= k && !d_zombies.empty()){
      reclaimZombies();
    }
  }
}

size_t NodeManager::poolSize() const{
  return d_nodeValuePool.size();
}

TypeNode NodeManager::mkSort(uint32_t flags) {
  NodeBuilder<1> nb(this, kind::SORT_TYPE);
  Node sortTag = NodeBuilder<0>(this, kind::SORT_TAG);
  nb << sortTag;
  TypeNode tn = nb.constructTypeNode();
  for(std::vector<NodeManagerListener*>::iterator i = d_listeners.begin(); i != d_listeners.end(); ++i) {
    (*i)->nmNotifyNewSort(tn, flags);
  }
  return tn;
}

TypeNode NodeManager::mkSort(const std::string& name, uint32_t flags) {
  NodeBuilder<1> nb(this, kind::SORT_TYPE);
  Node sortTag = NodeBuilder<0>(this, kind::SORT_TAG);
  nb << sortTag;
  TypeNode tn = nb.constructTypeNode();
  setAttribute(tn, expr::VarNameAttr(), name);
  for(std::vector<NodeManagerListener*>::iterator i = d_listeners.begin(); i != d_listeners.end(); ++i) {
    (*i)->nmNotifyNewSort(tn, flags);
  }
  return tn;
}

TypeNode NodeManager::mkSort(TypeNode constructor,
                                    const std::vector<TypeNode>& children,
                                    uint32_t flags) {
  Assert(constructor.getKind() == kind::SORT_TYPE
         && constructor.getNumChildren() == 0)
      << "expected a sort constructor";
  Assert(children.size() > 0) << "expected non-zero # of children";
  Assert(hasAttribute(constructor.d_nv, expr::SortArityAttr())
         && hasAttribute(constructor.d_nv, expr::VarNameAttr()))
      << "expected a sort constructor";
  std::string name = getAttribute(constructor.d_nv, expr::VarNameAttr());
  Assert(getAttribute(constructor.d_nv, expr::SortArityAttr())
         == children.size())
      << "arity mismatch in application of sort constructor";
  NodeBuilder<> nb(this, kind::SORT_TYPE);
  Node sortTag = Node(constructor.d_nv->d_children[0]);
  nb << sortTag;
  nb.append(children);
  TypeNode type = nb.constructTypeNode();
  setAttribute(type, expr::VarNameAttr(), name);
  for(std::vector<NodeManagerListener*>::iterator i = d_listeners.begin(); i != d_listeners.end(); ++i) {
    (*i)->nmNotifyInstantiateSortConstructor(constructor, type, flags);
  }
  return type;
}

TypeNode NodeManager::mkSortConstructor(const std::string& name,
                                        size_t arity,
                                        uint32_t flags)
{
  Assert(arity > 0);
  NodeBuilder<> nb(this, kind::SORT_TYPE);
  Node sortTag = NodeBuilder<0>(this, kind::SORT_TAG);
  nb << sortTag;
  TypeNode type = nb.constructTypeNode();
  setAttribute(type, expr::VarNameAttr(), name);
  setAttribute(type, expr::SortArityAttr(), arity);
  for(std::vector<NodeManagerListener*>::iterator i = d_listeners.begin(); i != d_listeners.end(); ++i) {
    (*i)->nmNotifyNewSortConstructor(type, flags);
  }
  return type;
}

Node NodeManager::mkVar(const std::string& name, const TypeNode& type, uint32_t flags) {
  Node n = NodeBuilder<0>(this, kind::VARIABLE);
  setAttribute(n, TypeAttr(), type);
  setAttribute(n, TypeCheckedAttr(), true);
  setAttribute(n, expr::VarNameAttr(), name);
  setAttribute(n, expr::GlobalVarAttr(), flags & ExprManager::VAR_FLAG_GLOBAL);
  for(std::vector<NodeManagerListener*>::iterator i = d_listeners.begin(); i != d_listeners.end(); ++i) {
    (*i)->nmNotifyNewVar(n, flags);
  }
  return n;
}

Node* NodeManager::mkVarPtr(const std::string& name,
                            const TypeNode& type, uint32_t flags) {
  Node* n = NodeBuilder<0>(this, kind::VARIABLE).constructNodePtr();
  setAttribute(*n, TypeAttr(), type);
  setAttribute(*n, TypeCheckedAttr(), true);
  setAttribute(*n, expr::VarNameAttr(), name);
  setAttribute(*n, expr::GlobalVarAttr(), flags & ExprManager::VAR_FLAG_GLOBAL);
  for(std::vector<NodeManagerListener*>::iterator i = d_listeners.begin(); i != d_listeners.end(); ++i) {
    (*i)->nmNotifyNewVar(*n, flags);
  }
  return n;
}

Node NodeManager::mkBoundVar(const std::string& name, const TypeNode& type) {
  Node n = mkBoundVar(type);
  setAttribute(n, expr::VarNameAttr(), name);
  return n;
}

Node* NodeManager::mkBoundVarPtr(const std::string& name,
                                 const TypeNode& type) {
  Node* n = mkBoundVarPtr(type);
  setAttribute(*n, expr::VarNameAttr(), name);
  return n;
}

Node NodeManager::getBoundVarListForFunctionType( TypeNode tn ) {
  Assert(tn.isFunction());
  Node bvl = tn.getAttribute(LambdaBoundVarListAttr());
  if( bvl.isNull() ){
    std::vector< Node > vars;
    for( unsigned i=0; i<tn.getNumChildren()-1; i++ ){
      vars.push_back( NodeManager::currentNM()->mkBoundVar( tn[i] ) );
    }
    bvl = NodeManager::currentNM()->mkNode( kind::BOUND_VAR_LIST, vars );
    Trace("functions") << "Make standard bound var list " << bvl << " for " << tn << std::endl;
    tn.setAttribute(LambdaBoundVarListAttr(),bvl);
  }
  return bvl;
}

Node NodeManager::mkVar(const TypeNode& type, uint32_t flags) {
  Node n = NodeBuilder<0>(this, kind::VARIABLE);
  setAttribute(n, TypeAttr(), type);
  setAttribute(n, TypeCheckedAttr(), true);
  setAttribute(n, expr::GlobalVarAttr(), flags & ExprManager::VAR_FLAG_GLOBAL);
  for(std::vector<NodeManagerListener*>::iterator i = d_listeners.begin(); i != d_listeners.end(); ++i) {
    (*i)->nmNotifyNewVar(n, flags);
  }
  return n;
}

Node* NodeManager::mkVarPtr(const TypeNode& type, uint32_t flags) {
  Node* n = NodeBuilder<0>(this, kind::VARIABLE).constructNodePtr();
  setAttribute(*n, TypeAttr(), type);
  setAttribute(*n, TypeCheckedAttr(), true);
  setAttribute(*n, expr::GlobalVarAttr(), flags & ExprManager::VAR_FLAG_GLOBAL);
  for(std::vector<NodeManagerListener*>::iterator i = d_listeners.begin(); i != d_listeners.end(); ++i) {
    (*i)->nmNotifyNewVar(*n, flags);
  }
  return n;
}

Node NodeManager::mkBoundVar(const TypeNode& type) {
  Node n = NodeBuilder<0>(this, kind::BOUND_VARIABLE);
  setAttribute(n, TypeAttr(), type);
  setAttribute(n, TypeCheckedAttr(), true);
  return n;
}

Node* NodeManager::mkBoundVarPtr(const TypeNode& type) {
  Node* n = NodeBuilder<0>(this, kind::BOUND_VARIABLE).constructNodePtr();
  setAttribute(*n, TypeAttr(), type);
  setAttribute(*n, TypeCheckedAttr(), true);
  return n;
}

Node NodeManager::mkInstConstant(const TypeNode& type) {
  Node n = NodeBuilder<0>(this, kind::INST_CONSTANT);
  n.setAttribute(TypeAttr(), type);
  n.setAttribute(TypeCheckedAttr(), true);
  return n;
}

Node NodeManager::mkBooleanTermVariable() {
  Node n = NodeBuilder<0>(this, kind::BOOLEAN_TERM_VARIABLE);
  n.setAttribute(TypeAttr(), booleanType());
  n.setAttribute(TypeCheckedAttr(), true);
  return n;
}

Node NodeManager::mkNullaryOperator(const TypeNode& type, Kind k) {
  std::map< TypeNode, Node >::iterator it = d_unique_vars[k].find( type );
  if( it==d_unique_vars[k].end() ){
    Node n = NodeBuilder<0>(this, k).constructNode();
    setAttribute(n, TypeAttr(), type);
    //setAttribute(n, TypeCheckedAttr(), true);
    d_unique_vars[k][type] = n;
    Assert(n.getMetaKind() == kind::metakind::NULLARY_OPERATOR);
    return n;
  }else{
    return it->second;
  }
}

Node NodeManager::mkAbstractValue(const TypeNode& type) {
  Node n = mkConst(AbstractValue(++d_abstractValueCount));
  n.setAttribute(TypeAttr(), type);
  n.setAttribute(TypeCheckedAttr(), true);
  return n;
}

bool NodeManager::safeToReclaimZombies() const{
  // FIXME multithreading
  return !d_inReclaimZombies && !d_attrManager->inGarbageCollection();
}

void NodeManager::deleteAttributes(const std::vector<const expr::attr::AttributeUniqueId*>& ids){
  d_attrManager->deleteAttributes(ids);
}

void NodeManager::debugHook(int debugFlag){
  // For debugging purposes only, DO NOT CHECK IN ANY CODE!
}

}/* CVC4 namespace */<|MERGE_RESOLUTION|>--- conflicted
+++ resolved
@@ -541,11 +541,7 @@
       for (unsigned i = 0; i < types.size(); ++ i) {
         sst << "_" << types[i];
       }
-<<<<<<< HEAD
-      Datatype dt(nm->d_exprManager, sst.str());
-=======
       Datatype dt(nm->toExprManager(), sst.str());
->>>>>>> c7c2d593
       dt.setTuple();
       std::stringstream ssc;
       ssc << sst.str() << "_ctor";
@@ -574,11 +570,7 @@
       for(Record::FieldVector::const_iterator i = fields.begin(); i != fields.end(); ++i) {
         sst << "_" << (*i).first << "_" << (*i).second;
       }
-<<<<<<< HEAD
-      Datatype dt(nm->d_exprManager, sst.str());
-=======
       Datatype dt(nm->toExprManager(), sst.str());
->>>>>>> c7c2d593
       dt.setRecord();
       std::stringstream ssc;
       ssc << sst.str() << "_ctor";
