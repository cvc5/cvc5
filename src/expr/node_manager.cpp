/*********************                                                        */
/*! \file node_manager.cpp
 ** \verbatim
 ** Top contributors (to current version):
 **   Morgan Deters, Andrew Reynolds, Tim King
 ** This file is part of the CVC4 project.
 ** Copyright (c) 2009-2020 by the authors listed in the file AUTHORS
 ** in the top-level source directory and their institutional affiliations.
 ** All rights reserved.  See the file COPYING in the top-level source
 ** directory for licensing information.\endverbatim
 **
 ** \brief Expression manager implementation.
 **
 ** Expression manager implementation.
 **
 ** Reviewed by Chris Conway, Apr 5 2010 (bug #65).
 **/
#include "expr/node_manager.h"

#include <algorithm>
#include <stack>
#include <utility>

#include "base/check.h"
#include "base/listener.h"
#include "expr/attribute.h"
#include "expr/dtype.h"
#include "expr/node_manager_attributes.h"
#include "expr/skolem_manager.h"
#include "expr/type_checker.h"
#include "options/options.h"
#include "options/smt_options.h"
#include "util/resource_manager.h"
#include "util/statistics_registry.h"

using namespace std;
using namespace CVC4::expr;

namespace CVC4 {

thread_local NodeManager* NodeManager::s_current = NULL;

namespace {

/**
 * This class sets it reference argument to true and ensures that it gets set
 * to false on destruction. This can be used to make sure a flag gets toggled
 * in a function even on exceptional exit (e.g., see reclaimZombies()).
 */
struct ScopedBool {
  bool& d_value;

  ScopedBool(bool& value) :
    d_value(value) {

    Debug("gc") << ">> setting ScopedBool\n";
    d_value = true;
  }

  ~ScopedBool() {
    Debug("gc") << "<< clearing ScopedBool\n";
    d_value = false;
  }
};

/**
 * Similarly, ensure d_nodeUnderDeletion gets set to NULL even on
 * exceptional exit from NodeManager::reclaimZombies().
 */
struct NVReclaim {
  NodeValue*& d_deletionField;

  NVReclaim(NodeValue*& deletionField) :
    d_deletionField(deletionField) {

    Debug("gc") << ">> setting NVRECLAIM field\n";
  }

  ~NVReclaim() {
    Debug("gc") << "<< clearing NVRECLAIM field\n";
    d_deletionField = NULL;
  }
};

} // namespace

namespace attr {
  struct LambdaBoundVarListTag { };
}/* CVC4::attr namespace */

// attribute that stores the canonical bound variable list for function types
typedef expr::Attribute<attr::LambdaBoundVarListTag, Node> LambdaBoundVarListAttr;

NodeManager::NodeManager(ExprManager* exprManager)
    : d_statisticsRegistry(new StatisticsRegistry()),
      d_skManager(new SkolemManager),
      next_id(0),
      d_attrManager(new expr::attr::AttributeManager()),
      d_exprManager(exprManager),
      d_nodeUnderDeletion(NULL),
      d_inReclaimZombies(false),
      d_abstractValueCount(0),
      d_skolemCounter(0)
{
  init();
}

TypeNode NodeManager::booleanType()
{
  return mkTypeConst<TypeConstant>(BOOLEAN_TYPE);
}

TypeNode NodeManager::integerType()
{
  return mkTypeConst<TypeConstant>(INTEGER_TYPE);
}

TypeNode NodeManager::realType()
{
  return mkTypeConst<TypeConstant>(REAL_TYPE);
}

TypeNode NodeManager::stringType()
{
  return mkTypeConst<TypeConstant>(STRING_TYPE);
}

TypeNode NodeManager::regExpType()
{
  return mkTypeConst<TypeConstant>(REGEXP_TYPE);
}

TypeNode NodeManager::roundingModeType()
{
  return mkTypeConst<TypeConstant>(ROUNDINGMODE_TYPE);
}

TypeNode NodeManager::boundVarListType()
{
  return mkTypeConst<TypeConstant>(BOUND_VAR_LIST_TYPE);
}

TypeNode NodeManager::instPatternType()
{
  return mkTypeConst<TypeConstant>(INST_PATTERN_TYPE);
}

TypeNode NodeManager::instPatternListType()
{
  return mkTypeConst<TypeConstant>(INST_PATTERN_LIST_TYPE);
}

TypeNode NodeManager::builtinOperatorType()
{
  return mkTypeConst<TypeConstant>(BUILTIN_OPERATOR_TYPE);
}

TypeNode NodeManager::mkBitVectorType(unsigned size)
{
  return mkTypeConst<BitVectorSize>(BitVectorSize(size));
}

TypeNode NodeManager::mkFloatingPointType(unsigned exp, unsigned sig)
{
  return mkTypeConst<FloatingPointSize>(FloatingPointSize(exp, sig));
}

TypeNode NodeManager::mkFloatingPointType(FloatingPointSize fs)
{
  return mkTypeConst<FloatingPointSize>(fs);
}

void NodeManager::init() {
  // `mkConst()` indirectly needs the correct NodeManager in scope because we
  // call `NodeValue::inc()` which uses `NodeManager::curentNM()`
  NodeManagerScope nms(this);

  poolInsert( &expr::NodeValue::null() );

  for(unsigned i = 0; i < unsigned(kind::LAST_KIND); ++i) {
    Kind k = Kind(i);

    if(hasOperator(k)) {
      d_operators[i] = mkConst(Kind(k));
    }
  }
}

NodeManager::~NodeManager() {
  // have to ensure "this" is the current NodeManager during
  // destruction of operators, because they get GCed.

  NodeManagerScope nms(this);

  // Destroy skolem manager before cleaning up attributes and zombies
  d_skManager = nullptr;

  {
    ScopedBool dontGC(d_inReclaimZombies);
    // hopefully by this point all SmtEngines have been deleted
    // already, along with all their attributes
    d_attrManager->deleteAllAttributes();
  }

  for(unsigned i = 0; i < unsigned(kind::LAST_KIND); ++i) {
    d_operators[i] = Node::null();
  }

  d_unique_vars.clear();

  TypeNode dummy;
  d_tt_cache.d_children.clear();
  d_tt_cache.d_data = dummy;
  d_rt_cache.d_children.clear();
  d_rt_cache.d_data = dummy;

  d_registeredDTypes.clear();
  // clear the datatypes
  d_ownedDTypes.clear();

  Assert(!d_attrManager->inGarbageCollection());

  std::vector<NodeValue*> order = TopologicalSort(d_maxedOut);
  d_maxedOut.clear();

  while (!d_zombies.empty() || !order.empty()) {
    if (d_zombies.empty()) {
      // Delete the maxed out nodes in toplogical order once we know
      // there are no additional zombies, or other nodes to worry about.
      Assert(!order.empty());
      // We process these in reverse to reverse the topological order.
      NodeValue* greatest_maxed_out = order.back();
      order.pop_back();
      Assert(greatest_maxed_out->HasMaximizedReferenceCount());
      Debug("gc") << "Force zombify " << greatest_maxed_out << std::endl;
      greatest_maxed_out->d_rc = 0;
      markForDeletion(greatest_maxed_out);
    } else {
      reclaimZombies();
    }
  }

  poolRemove( &expr::NodeValue::null() );

  if(Debug.isOn("gc:leaks")) {
    Debug("gc:leaks") << "still in pool:" << endl;
    for(NodeValuePool::const_iterator i = d_nodeValuePool.begin(),
          iend = d_nodeValuePool.end();
        i != iend;
        ++i) {
      Debug("gc:leaks") << "  " << *i
                        << " id=" << (*i)->d_id
                        << " rc=" << (*i)->d_rc
                        << " " << **i << endl;
    }
    Debug("gc:leaks") << ":end:" << endl;
  }

  // defensive coding, in case destruction-order issues pop up (they often do)
  delete d_statisticsRegistry;
  d_statisticsRegistry = NULL;
  delete d_attrManager;
  d_attrManager = NULL;
}

size_t NodeManager::registerDatatype(std::shared_ptr<DType> dt)
{
  size_t sz = d_registeredDTypes.size();
  d_registeredDTypes.push_back(dt);
  return sz;
}

const DType& NodeManager::getDTypeForIndex(size_t index) const
{
  // if this assertion fails, it is likely due to not managing datatypes
  // properly w.r.t. multiple NodeManagers.
  Assert(index < d_registeredDTypes.size());
  return *d_registeredDTypes[index];
}

void NodeManager::reclaimZombies() {
  // FIXME multithreading
  Assert(!d_attrManager->inGarbageCollection());

  Debug("gc") << "reclaiming " << d_zombies.size() << " zombie(s)!\n";

  // during reclamation, reclaimZombies() is never supposed to be called
  Assert(!d_inReclaimZombies)
      << "NodeManager::reclaimZombies() not re-entrant!";

  // whether exit is normal or exceptional, the Reclaim dtor is called
  // and ensures that d_inReclaimZombies is set back to false.
  ScopedBool r(d_inReclaimZombies);

  // We copy the set away and clear the NodeManager's set of zombies.
  // This is because reclaimZombie() decrements the RC of the
  // NodeValue's children, which may (recursively) reclaim them.
  //
  // Let's say we're reclaiming zombie NodeValue "A" and its child "B"
  // then becomes a zombie (NodeManager::markForDeletion(B) is called).
  //
  // One way to handle B's zombification would be simply to put it
  // into d_zombies.  This is what we do.  However, if we were to
  // concurrently process d_zombies in the loop below, such addition
  // may be invisible to us (B is leaked) or even invalidate our
  // iterator, causing a crash.  So we need to copy the set away.

  vector<NodeValue*> zombies;
  zombies.reserve(d_zombies.size());
  remove_copy_if(d_zombies.begin(),
                 d_zombies.end(),
                 back_inserter(zombies),
                 NodeValueReferenceCountNonZero());
  d_zombies.clear();

#ifdef _LIBCPP_VERSION
  NodeValue* last = NULL;
#endif
  for(vector<NodeValue*>::iterator i = zombies.begin();
      i != zombies.end();
      ++i) {
    NodeValue* nv = *i;
#ifdef _LIBCPP_VERSION
    // Work around an apparent bug in libc++'s hash_set<> which can
    // (very occasionally) have an element repeated.
    if(nv == last) {
      continue;
    }
    last = nv;
#endif

    // collect ONLY IF still zero
    if(nv->d_rc == 0) {
      if(Debug.isOn("gc")) {
        Debug("gc") << "deleting node value " << nv
                    << " [" << nv->d_id << "]: ";
        nv->printAst(Debug("gc"));
        Debug("gc") << endl;
      }

      // remove from the pool
      kind::MetaKind mk = nv->getMetaKind();
      if(mk != kind::metakind::VARIABLE && mk != kind::metakind::NULLARY_OPERATOR) {
        poolRemove(nv);
      }

      // whether exit is normal or exceptional, the NVReclaim dtor is
      // called and ensures that d_nodeUnderDeletion is set back to
      // NULL.
      NVReclaim rc(d_nodeUnderDeletion);
      d_nodeUnderDeletion = nv;

      // remove attributes
      { // notify listeners of deleted node
        TNode n;
        n.d_nv = nv;
        nv->d_rc = 1; // so that TNode doesn't assert-fail
        for (NodeManagerListener* listener : d_listeners)
        {
          listener->nmNotifyDeleteNode(n);
        }
        // this would mean that one of the listeners stowed away
        // a reference to this node!
        Assert(nv->d_rc == 1);
      }
      nv->d_rc = 0;
      d_attrManager->deleteAllAttributes(nv);

      // decr ref counts of children
      nv->decrRefCounts();
      if(mk == kind::metakind::CONSTANT) {
        // Destroy (call the destructor for) the C++ type representing
        // the constant in this NodeValue.  This is needed for
        // e.g. CVC4::Rational, since it has a gmp internal
        // representation that mallocs memory and should be cleaned
        // up.  (This won't delete a pointer value if used as a
        // constant, but then, you should probably use a smart-pointer
        // type for a constant payload.)
        kind::metakind::deleteNodeValueConstant(nv);
      }
      free(nv);
    }
  }
}/* NodeManager::reclaimZombies() */

std::vector<NodeValue*> NodeManager::TopologicalSort(
    const std::vector<NodeValue*>& roots) {
  std::vector<NodeValue*> order;
  // The stack of nodes to visit. The Boolean value is false when visiting the
  // node in preorder and true when visiting it in postorder.
  std::vector<std::pair<bool, NodeValue*> > stack;
  // Nodes that have been visited in both pre- and postorder
  NodeValueIDSet visited;
  const NodeValueIDSet root_set(roots.begin(), roots.end());

  for (size_t index = 0; index < roots.size(); index++) {
    NodeValue* root = roots[index];
    if (visited.find(root) == visited.end()) {
      stack.push_back(std::make_pair(false, root));
    }
    while (!stack.empty()) {
      NodeValue* current = stack.back().second;
      const bool visited_children = stack.back().first;
      Debug("gc") << "Topological sort " << current << " " << visited_children
                  << std::endl;
      if (visited_children) {
        if (root_set.find(current) != root_set.end()) {
          order.push_back(current);
        }
        stack.pop_back();
      }
      else if (visited.find(current) == visited.end())
      {
        stack.back().first = true;
        visited.insert(current);
        for (unsigned i = 0; i < current->getNumChildren(); ++i) {
          expr::NodeValue* child = current->getChild(i);
          stack.push_back(std::make_pair(false, child));
        }
      }
      else
      {
        stack.pop_back();
      }
    }
  }
  Assert(order.size() == roots.size());
  return order;
} /* NodeManager::TopologicalSort() */

TypeNode NodeManager::getType(TNode n, bool check)
{
  // Many theories' type checkers call Node::getType() directly.  This
  // is incorrect, since "this" might not be the caller's current node
  // manager.  Rather than force the individual typecheckers not to do
  // this (by policy, which would be imperfect and lead to
  // hard-to-find bugs, which it has in the past), we just set this
  // node manager to be current for the duration of this check.
  //
  NodeManagerScope nms(this);

  TypeNode typeNode;
  bool hasType = getAttribute(n, TypeAttr(), typeNode);
  bool needsCheck = check && !getAttribute(n, TypeCheckedAttr());


  Debug("getType") << this << " getting type for " << &n << " " << n << ", check=" << check << ", needsCheck = " << needsCheck << ", hasType = " << hasType << endl;

#ifdef CVC4_DEBUG
  // already did type check eagerly upon creation in node builder
  bool doTypeCheck = false;
#else
  bool doTypeCheck = true;
#endif
  if (needsCheck && doTypeCheck)
  {
    /* Iterate and compute the children bottom up. This avoids stack
       overflows in computeType() when the Node graph is really deep,
       which should only affect us when we're type checking lazily. */
    stack<TNode> worklist;
    worklist.push(n);

    while( !worklist.empty() ) {
      TNode m = worklist.top();

      bool readyToCompute = true;

      for( TNode::iterator it = m.begin(), end = m.end();
           it != end;
           ++it ) {
        if( !hasAttribute(*it, TypeAttr())
            || (check && !getAttribute(*it, TypeCheckedAttr())) ) {
          readyToCompute = false;
          worklist.push(*it);
        }
      }

      if( readyToCompute ) {
        Assert(check || m.getMetaKind() != kind::metakind::NULLARY_OPERATOR);
        /* All the children have types, time to compute */
        typeNode = TypeChecker::computeType(this, m, check);
        worklist.pop();
      }
    } // end while

    /* Last type computed in loop should be the type of n */
    Assert(typeNode == getAttribute(n, TypeAttr()));
  } else if( !hasType || needsCheck ) {
    /* We can compute the type top-down, without worrying about
       deep recursion. */
    Assert(check || n.getMetaKind() != kind::metakind::NULLARY_OPERATOR);
    typeNode = TypeChecker::computeType(this, n, check);
  }

  /* The type should be have been computed and stored. */
  Assert(hasAttribute(n, TypeAttr()));
  /* The check should have happened, if we asked for it. */
  Assert(!check || getAttribute(n, TypeCheckedAttr()));

  Debug("getType") << "type of " << &n << " " <<  n << " is " << typeNode << endl;
  return typeNode;
}

Node NodeManager::mkSkolem(const std::string& prefix, const TypeNode& type, const std::string& comment, int flags) {
  Node n = NodeBuilder<0>(this, kind::SKOLEM);
  setAttribute(n, TypeAttr(), type);
  setAttribute(n, TypeCheckedAttr(), true);
  if((flags & SKOLEM_EXACT_NAME) == 0) {
    stringstream name;
    name << prefix << '_' << ++d_skolemCounter;
    setAttribute(n, expr::VarNameAttr(), name.str());
  } else {
    setAttribute(n, expr::VarNameAttr(), prefix);
  }
  if((flags & SKOLEM_NO_NOTIFY) == 0) {
    for(vector<NodeManagerListener*>::iterator i = d_listeners.begin(); i != d_listeners.end(); ++i) {
      (*i)->nmNotifyNewSkolem(n, comment, (flags & SKOLEM_IS_GLOBAL) == SKOLEM_IS_GLOBAL);
    }
  }
  return n;
}

TypeNode NodeManager::mkBagType(TypeNode elementType)
{
  CheckArgument(
      !elementType.isNull(), elementType, "unexpected NULL element type");
  CheckArgument(elementType.isFirstClass(),
                elementType,
                "cannot store types that are not first-class in bags. Try "
                "option --uf-ho.");
  Debug("bags") << "making bags type " << elementType << std::endl;
  return mkTypeNode(kind::BAG_TYPE, elementType);
}

TypeNode NodeManager::mkSequenceType(TypeNode elementType)
{
  CheckArgument(
      !elementType.isNull(), elementType, "unexpected NULL element type");
  CheckArgument(elementType.isFirstClass(),
                elementType,
                "cannot store types that are not first-class in sequences. Try "
                "option --uf-ho.");
  return mkTypeNode(kind::SEQUENCE_TYPE, elementType);
}

TypeNode NodeManager::mkDatatypeType(DType& datatype, uint32_t flags)
{
  // Not worth a special implementation; this doesn't need to be fast
  // code anyway.
  std::vector<DType> datatypes;
  datatypes.push_back(datatype);
  std::vector<TypeNode> result = mkMutualDatatypeTypes(datatypes, flags);
  Assert(result.size() == 1);
  return result.front();
}

std::vector<TypeNode> NodeManager::mkMutualDatatypeTypes(
    const std::vector<DType>& datatypes, uint32_t flags)
{
  std::set<TypeNode> unresolvedTypes;
  return mkMutualDatatypeTypes(datatypes, unresolvedTypes, flags);
}

std::vector<TypeNode> NodeManager::mkMutualDatatypeTypes(
    const std::vector<DType>& datatypes,
    const std::set<TypeNode>& unresolvedTypes,
    uint32_t flags)
{
  NodeManagerScope nms(this);
  std::map<std::string, TypeNode> nameResolutions;
  std::vector<TypeNode> dtts;

  // have to build deep copy so that datatypes will live in this class
  std::vector<std::shared_ptr<DType> > dt_copies;
  for (const DType& dt : datatypes)
  {
    d_ownedDTypes.push_back(std::unique_ptr<DType>(new DType(dt)));
    dt_copies.push_back(std::move(d_ownedDTypes.back()));
  }

  // First do some sanity checks, set up the final Type to be used for
  // each datatype, and set up the "named resolutions" used to handle
  // simple self- and mutual-recursion, for example in the definition
  // "nat = succ(pred:nat) | zero", a named resolution can handle the
  // pred selector.
  for (const std::shared_ptr<DType>& dtc : dt_copies)
  {
    TypeNode typeNode;
    // register datatype with the node manager
    size_t index = registerDatatype(dtc);
    if (dtc->getNumParameters() == 0)
    {
      typeNode = mkTypeConst(DatatypeIndexConstant(index));
    }
    else
    {
      TypeNode cons = mkTypeConst(DatatypeIndexConstant(index));
      std::vector<TypeNode> params;
      params.push_back(cons);
      for (unsigned int ip = 0; ip < dtc->getNumParameters(); ++ip)
      {
        params.push_back(dtc->getParameter(ip));
      }

      typeNode = mkTypeNode(kind::PARAMETRIC_DATATYPE, params);
    }
    AlwaysAssert(nameResolutions.find(dtc->getName()) == nameResolutions.end())
        << "cannot construct two datatypes at the same time "
           "with the same name";
    nameResolutions.insert(std::make_pair(dtc->getName(), typeNode));
    dtts.push_back(typeNode);
  }

  // Second, set up the type substitution map for complex type
  // resolution (e.g. if "list" is the type we're defining, and it has
  // a selector of type "ARRAY INT OF list", this can't be taken care
  // of using the named resolutions that we set up above.  A
  // preliminary array type was set up, and now needs to have "list"
  // substituted in it for the correct type.
  //
  // @TODO get rid of named resolutions altogether and handle
  // everything with these resolutions?
  std::vector<TypeNode> paramTypes;
  std::vector<TypeNode> paramReplacements;
  std::vector<TypeNode> placeholders;  // to hold the "unresolved placeholders"
  std::vector<TypeNode> replacements;  // to hold our final, resolved types
  for (const TypeNode& ut : unresolvedTypes)
  {
    std::string name = ut.getAttribute(expr::VarNameAttr());
    std::map<std::string, TypeNode>::const_iterator resolver =
        nameResolutions.find(name);
    AlwaysAssert(resolver != nameResolutions.end())
        << "cannot resolve type " + name
               + "; it's not among the datatypes being defined";
    // We will instruct the Datatype to substitute "ut" (the
    // unresolved SortType used as a placeholder in complex types)
    // with "(*resolver).second" (the TypeNode we created in the
    // first step, above).
    if (ut.isSort())
    {
      placeholders.push_back(ut);
      replacements.push_back((*resolver).second);
    }
    else
    {
      Assert(ut.isSortConstructor());
      paramTypes.push_back(ut);
      paramReplacements.push_back((*resolver).second);
    }
  }

  // Lastly, perform the final resolutions and checks.
  for (const TypeNode& ut : dtts)
  {
    const DType& dt = ut.getDType();
    if (!dt.isResolved())
    {
      const_cast<DType&>(dt).resolve(nameResolutions,
                                     placeholders,
                                     replacements,
                                     paramTypes,
                                     paramReplacements);
    }
    // Check the datatype has been resolved properly.
    for (size_t i = 0, ncons = dt.getNumConstructors(); i < ncons; i++)
    {
      const DTypeConstructor& c = dt[i];
      TypeNode testerType CVC4_UNUSED = c.getTester().getType();
      Assert(c.isResolved() && testerType.isTester() && testerType[0] == ut)
          << "malformed tester in datatype post-resolution";
      TypeNode ctorType CVC4_UNUSED = c.getConstructor().getType();
      Assert(ctorType.isConstructor()
            && ctorType.getNumChildren() == c.getNumArgs() + 1
            && ctorType.getRangeType() == ut)
          << "malformed constructor in datatype post-resolution";
      // for all selectors...
      for (size_t j = 0, nargs = c.getNumArgs(); j < nargs; j++)
      {
        const DTypeSelector& a = c[j];
        TypeNode selectorType = a.getType();
        Assert(a.isResolved() && selectorType.isSelector()
              && selectorType[0] == ut)
            << "malformed selector in datatype post-resolution";
        // This next one's a "hard" check, performed in non-debug builds
        // as well; the other ones should all be guaranteed by the
        // CVC4::DType class, but this actually needs to be checked.
        AlwaysAssert(!selectorType.getRangeType().isFunctionLike())
            << "cannot put function-like things in datatypes";
      }
    }
  }

  for (NodeManagerListener* nml : d_listeners)
  {
    nml->nmNotifyNewDatatypes(dtts, flags);
  }

  return dtts;
}

TypeNode NodeManager::mkConstructorType(const std::vector<TypeNode>& args,
                                        TypeNode range)
{
  std::vector<TypeNode> sorts = args;
  sorts.push_back(range);
  return mkTypeNode(kind::CONSTRUCTOR_TYPE, sorts);
}

TypeNode NodeManager::TupleTypeCache::getTupleType( NodeManager * nm, std::vector< TypeNode >& types, unsigned index ) {
  if( index==types.size() ){
    if( d_data.isNull() ){
      std::stringstream sst;
      sst << "__cvc4_tuple";
      for (unsigned i = 0; i < types.size(); ++ i) {
        sst << "_" << types[i];
      }
      DType dt(sst.str());
      dt.setTuple();
      std::stringstream ssc;
      ssc << sst.str() << "_ctor";
      std::shared_ptr<DTypeConstructor> c =
          std::make_shared<DTypeConstructor>(ssc.str());
      for (unsigned i = 0; i < types.size(); ++ i) {
        std::stringstream ss;
        ss << sst.str() << "_stor_" << i;
        c->addArg(ss.str().c_str(), types[i]);
      }
      dt.addConstructor(c);
      d_data = nm->mkDatatypeType(dt);
      Debug("tuprec-debug") << "Return type : " << d_data << std::endl;
    }
    return d_data;
  }else{
    return d_children[types[index]].getTupleType( nm, types, index+1 );
  }
}

TypeNode NodeManager::RecTypeCache::getRecordType( NodeManager * nm, const Record& rec, unsigned index ) {
  if (index == rec.size())
  {
    if( d_data.isNull() ){
      std::stringstream sst;
      sst << "__cvc4_record";
      for (const std::pair<std::string, TypeNode>& i : rec)
      {
        sst << "_" << i.first << "_" << i.second;
      }
      DType dt(sst.str());
      dt.setRecord();
      std::stringstream ssc;
      ssc << sst.str() << "_ctor";
      std::shared_ptr<DTypeConstructor> c =
          std::make_shared<DTypeConstructor>(ssc.str());
      for (const std::pair<std::string, TypeNode>& i : rec)
      {
        c->addArg(i.first, i.second);
      }
      dt.addConstructor(c);
      d_data = nm->mkDatatypeType(dt);
      Debug("tuprec-debug") << "Return type : " << d_data << std::endl;
    }
    return d_data;
  }
  return d_children[rec[index].second][rec[index].first].getRecordType(
      nm, rec, index + 1);
}

TypeNode NodeManager::mkFunctionType(const std::vector<TypeNode>& sorts)
{
  Assert(sorts.size() >= 2);
  CheckArgument(!sorts[sorts.size() - 1].isFunction(),
                sorts[sorts.size() - 1],
                "must flatten function types");
  return mkTypeNode(kind::FUNCTION_TYPE, sorts);
}

TypeNode NodeManager::mkPredicateType(const std::vector<TypeNode>& sorts)
{
  Assert(sorts.size() >= 1);
  std::vector<TypeNode> sortNodes;
  sortNodes.insert(sortNodes.end(), sorts.begin(), sorts.end());
  sortNodes.push_back(booleanType());
  return mkFunctionType(sortNodes);
}

TypeNode NodeManager::mkFunctionType(const TypeNode& domain,
                                     const TypeNode& range)
{
  std::vector<TypeNode> sorts;
  sorts.push_back(domain);
  sorts.push_back(range);
  return mkFunctionType(sorts);
}

TypeNode NodeManager::mkFunctionType(const std::vector<TypeNode>& argTypes,
                                     const TypeNode& range)
{
  Assert(argTypes.size() >= 1);
  std::vector<TypeNode> sorts(argTypes);
  sorts.push_back(range);
  return mkFunctionType(sorts);
}

TypeNode NodeManager::mkTupleType(const std::vector<TypeNode>& types) {
  std::vector< TypeNode > ts;
  Debug("tuprec-debug") << "Make tuple type : ";
  for (unsigned i = 0; i < types.size(); ++ i) {
    CheckArgument(!types[i].isFunctionLike(), types, "cannot put function-like types in tuples");
    ts.push_back( types[i] );
    Debug("tuprec-debug") << types[i] << " ";
  }
  Debug("tuprec-debug") << std::endl;
  return d_tt_cache.getTupleType( this, ts );
}

TypeNode NodeManager::mkRecordType(const Record& rec) {
  return d_rt_cache.getRecordType( this, rec );
}

void NodeManager::reclaimAllZombies(){
  reclaimZombiesUntil(0u);
}

/** Reclaim zombies while there are more than k nodes in the pool (if possible).*/
void NodeManager::reclaimZombiesUntil(uint32_t k){
  if(safeToReclaimZombies()){
    while(poolSize() >= k && !d_zombies.empty()){
      reclaimZombies();
    }
  }
}

size_t NodeManager::poolSize() const{
  return d_nodeValuePool.size();
}

TypeNode NodeManager::mkSort(uint32_t flags) {
  NodeBuilder<1> nb(this, kind::SORT_TYPE);
  Node sortTag = NodeBuilder<0>(this, kind::SORT_TAG);
  nb << sortTag;
  TypeNode tn = nb.constructTypeNode();
  for(std::vector<NodeManagerListener*>::iterator i = d_listeners.begin(); i != d_listeners.end(); ++i) {
    (*i)->nmNotifyNewSort(tn, flags);
  }
  return tn;
}

TypeNode NodeManager::mkSort(const std::string& name, uint32_t flags) {
  NodeBuilder<1> nb(this, kind::SORT_TYPE);
  Node sortTag = NodeBuilder<0>(this, kind::SORT_TAG);
  nb << sortTag;
  TypeNode tn = nb.constructTypeNode();
  setAttribute(tn, expr::VarNameAttr(), name);
  for(std::vector<NodeManagerListener*>::iterator i = d_listeners.begin(); i != d_listeners.end(); ++i) {
    (*i)->nmNotifyNewSort(tn, flags);
  }
  return tn;
}

TypeNode NodeManager::mkSort(TypeNode constructor,
                                    const std::vector<TypeNode>& children,
                                    uint32_t flags) {
  Assert(constructor.getKind() == kind::SORT_TYPE
         && constructor.getNumChildren() == 0)
      << "expected a sort constructor";
  Assert(children.size() > 0) << "expected non-zero # of children";
  Assert(hasAttribute(constructor.d_nv, expr::SortArityAttr())
         && hasAttribute(constructor.d_nv, expr::VarNameAttr()))
      << "expected a sort constructor";
  std::string name = getAttribute(constructor.d_nv, expr::VarNameAttr());
  Assert(getAttribute(constructor.d_nv, expr::SortArityAttr())
         == children.size())
      << "arity mismatch in application of sort constructor";
  NodeBuilder<> nb(this, kind::SORT_TYPE);
  Node sortTag = Node(constructor.d_nv->d_children[0]);
  nb << sortTag;
  nb.append(children);
  TypeNode type = nb.constructTypeNode();
  setAttribute(type, expr::VarNameAttr(), name);
  for(std::vector<NodeManagerListener*>::iterator i = d_listeners.begin(); i != d_listeners.end(); ++i) {
    (*i)->nmNotifyInstantiateSortConstructor(constructor, type, flags);
  }
  return type;
}

TypeNode NodeManager::mkSortConstructor(const std::string& name,
                                        size_t arity,
                                        uint32_t flags)
{
  Assert(arity > 0);
  NodeBuilder<> nb(this, kind::SORT_TYPE);
  Node sortTag = NodeBuilder<0>(this, kind::SORT_TAG);
  nb << sortTag;
  TypeNode type = nb.constructTypeNode();
  setAttribute(type, expr::VarNameAttr(), name);
  setAttribute(type, expr::SortArityAttr(), arity);
  for(std::vector<NodeManagerListener*>::iterator i = d_listeners.begin(); i != d_listeners.end(); ++i) {
    (*i)->nmNotifyNewSortConstructor(type, flags);
  }
  return type;
}

Node NodeManager::mkVar(const std::string& name, const TypeNode& type, uint32_t flags) {
  Node n = NodeBuilder<0>(this, kind::VARIABLE);
  setAttribute(n, TypeAttr(), type);
  setAttribute(n, TypeCheckedAttr(), true);
  setAttribute(n, expr::VarNameAttr(), name);
  setAttribute(n, expr::GlobalVarAttr(), flags & ExprManager::VAR_FLAG_GLOBAL);
  for(std::vector<NodeManagerListener*>::iterator i = d_listeners.begin(); i != d_listeners.end(); ++i) {
    (*i)->nmNotifyNewVar(n, flags);
  }
  return n;
}

Node* NodeManager::mkVarPtr(const std::string& name,
                            const TypeNode& type, uint32_t flags) {
  Node* n = NodeBuilder<0>(this, kind::VARIABLE).constructNodePtr();
  setAttribute(*n, TypeAttr(), type);
  setAttribute(*n, TypeCheckedAttr(), true);
  setAttribute(*n, expr::VarNameAttr(), name);
  setAttribute(*n, expr::GlobalVarAttr(), flags & ExprManager::VAR_FLAG_GLOBAL);
  for(std::vector<NodeManagerListener*>::iterator i = d_listeners.begin(); i != d_listeners.end(); ++i) {
    (*i)->nmNotifyNewVar(*n, flags);
  }
  return n;
}

Node NodeManager::mkBoundVar(const std::string& name, const TypeNode& type) {
  Node n = mkBoundVar(type);
  setAttribute(n, expr::VarNameAttr(), name);
  return n;
}

Node* NodeManager::mkBoundVarPtr(const std::string& name,
                                 const TypeNode& type) {
  Node* n = mkBoundVarPtr(type);
  setAttribute(*n, expr::VarNameAttr(), name);
  return n;
}

Node NodeManager::getBoundVarListForFunctionType( TypeNode tn ) {
  Assert(tn.isFunction());
  Node bvl = tn.getAttribute(LambdaBoundVarListAttr());
  if( bvl.isNull() ){
    std::vector< Node > vars;
    for( unsigned i=0; i<tn.getNumChildren()-1; i++ ){
      vars.push_back(mkBoundVar(tn[i]));
    }
    bvl = mkNode(kind::BOUND_VAR_LIST, vars);
    Trace("functions") << "Make standard bound var list " << bvl << " for " << tn << std::endl;
    tn.setAttribute(LambdaBoundVarListAttr(),bvl);
  }
  return bvl;
}

Node NodeManager::mkAssociative(Kind kind, const std::vector<Node>& children)
{
  AlwaysAssert(kind::isAssociative(kind)) << "Illegal kind in mkAssociative";

  const unsigned int max = kind::metakind::getUpperBoundForKind(kind);
<<<<<<< HEAD
  unsigned int numChildren = children.size();
=======
  size_t numChildren = children.size();
>>>>>>> f422a12f

  /* If the number of children is within bounds, then there's nothing to do. */
  if (numChildren <= max)
  {
    return mkNode(kind, children);
  }
  const unsigned int min = kind::metakind::getLowerBoundForKind(kind);

  std::vector<Node>::const_iterator it = children.begin();
  std::vector<Node>::const_iterator end = children.end();

  /* The new top-level children and the children of each sub node */
  std::vector<Node> newChildren;
  std::vector<Node> subChildren;

  while (it != end && numChildren > max)
  {
    /* Grab the next max children and make a node for them. */
    for (std::vector<Node>::const_iterator next = it + max; it != next;
         ++it, --numChildren)
    {
      subChildren.push_back(*it);
    }
    Node subNode = mkNode(kind, subChildren);
    newChildren.push_back(subNode);

    subChildren.clear();
  }

  // add the leftover children
  if (numChildren > 0)
  {
    for (; it != end; ++it)
    {
      newChildren.push_back(*it);
    }
  }

  /* It would be really weird if this happened (it would require
   * min > 2, for one thing), but let's make sure. */
  AlwaysAssert(newChildren.size() >= min)
      << "Too few new children in mkAssociative";

  // recurse
  return mkAssociative(kind, newChildren);
}

Node NodeManager::mkLeftAssociative(Kind kind,
                                    const std::vector<Node>& children)
{
  Node n = children[0];
<<<<<<< HEAD
  for (unsigned i = 1, size = children.size(); i < size; i++)
=======
  for (size_t i = 1, size = children.size(); i < size; i++)
>>>>>>> f422a12f
  {
    n = mkNode(kind, n, children[i]);
  }
  return n;
}

Node NodeManager::mkRightAssociative(Kind kind,
                                     const std::vector<Node>& children)
{
  Node n = children[children.size() - 1];
<<<<<<< HEAD
  for (unsigned i = children.size() - 1; i > 0;)
=======
  for (size_t i = children.size() - 1; i > 0;)
>>>>>>> f422a12f
  {
    n = mkNode(kind, children[--i], n);
  }
  return n;
}

Node NodeManager::mkChain(Kind kind, const std::vector<Node>& children)
{
  if (children.size() == 2)
  {
    // if this is the case exactly 1 pair will be generated so the
    // AND is not required
    return mkNode(kind, children[0], children[1]);
  }
  std::vector<Node> cchildren;
  for (size_t i = 0, nargsmo = children.size() - 1; i < nargsmo; i++)
  {
    cchildren.push_back(mkNode(kind, children[i], children[i + 1]));
  }
  return mkNode(kind::AND, cchildren);
}

Node NodeManager::mkVar(const TypeNode& type, uint32_t flags) {
  Node n = NodeBuilder<0>(this, kind::VARIABLE);
  setAttribute(n, TypeAttr(), type);
  setAttribute(n, TypeCheckedAttr(), true);
  setAttribute(n, expr::GlobalVarAttr(), flags & ExprManager::VAR_FLAG_GLOBAL);
  for(std::vector<NodeManagerListener*>::iterator i = d_listeners.begin(); i != d_listeners.end(); ++i) {
    (*i)->nmNotifyNewVar(n, flags);
  }
  return n;
}

Node* NodeManager::mkVarPtr(const TypeNode& type, uint32_t flags) {
  Node* n = NodeBuilder<0>(this, kind::VARIABLE).constructNodePtr();
  setAttribute(*n, TypeAttr(), type);
  setAttribute(*n, TypeCheckedAttr(), true);
  setAttribute(*n, expr::GlobalVarAttr(), flags & ExprManager::VAR_FLAG_GLOBAL);
  for(std::vector<NodeManagerListener*>::iterator i = d_listeners.begin(); i != d_listeners.end(); ++i) {
    (*i)->nmNotifyNewVar(*n, flags);
  }
  return n;
}

Node NodeManager::mkBoundVar(const TypeNode& type) {
  Node n = NodeBuilder<0>(this, kind::BOUND_VARIABLE);
  setAttribute(n, TypeAttr(), type);
  setAttribute(n, TypeCheckedAttr(), true);
  return n;
}

Node* NodeManager::mkBoundVarPtr(const TypeNode& type) {
  Node* n = NodeBuilder<0>(this, kind::BOUND_VARIABLE).constructNodePtr();
  setAttribute(*n, TypeAttr(), type);
  setAttribute(*n, TypeCheckedAttr(), true);
  return n;
}

Node NodeManager::mkInstConstant(const TypeNode& type) {
  Node n = NodeBuilder<0>(this, kind::INST_CONSTANT);
  n.setAttribute(TypeAttr(), type);
  n.setAttribute(TypeCheckedAttr(), true);
  return n;
}

Node NodeManager::mkBooleanTermVariable() {
  Node n = NodeBuilder<0>(this, kind::BOOLEAN_TERM_VARIABLE);
  n.setAttribute(TypeAttr(), booleanType());
  n.setAttribute(TypeCheckedAttr(), true);
  return n;
}

Node NodeManager::mkNullaryOperator(const TypeNode& type, Kind k) {
  std::map< TypeNode, Node >::iterator it = d_unique_vars[k].find( type );
  if( it==d_unique_vars[k].end() ){
    Node n = NodeBuilder<0>(this, k).constructNode();
    setAttribute(n, TypeAttr(), type);
    //setAttribute(n, TypeCheckedAttr(), true);
    d_unique_vars[k][type] = n;
    Assert(n.getMetaKind() == kind::metakind::NULLARY_OPERATOR);
    return n;
  }else{
    return it->second;
  }
}

Node NodeManager::mkSingleton(const TypeNode& t, const TNode n)
{
  Assert(n.getType().isSubtypeOf(t))
      << "Invalid operands for mkSingleton. The type '" << n.getType()
      << "' of node '" << n << "' is not a subtype of '" << t << "'."
      << std::endl;
  Node op = mkConst(SingletonOp(t));
  Node singleton = mkNode(kind::SINGLETON, op, n);
  return singleton;
}

Node NodeManager::mkBag(const TypeNode& t, const TNode n, const TNode m)
{
  Assert(n.getType().isSubtypeOf(t))
      << "Invalid operands for mkBag. The type '" << n.getType()
      << "' of node '" << n << "' is not a subtype of '" << t << "'."
      << std::endl;
  Node op = mkConst(MakeBagOp(t));
  Node bag = mkNode(kind::MK_BAG, op, n, m);
  return bag;
}

Node NodeManager::mkAbstractValue(const TypeNode& type) {
  Node n = mkConst(AbstractValue(++d_abstractValueCount));
  n.setAttribute(TypeAttr(), type);
  n.setAttribute(TypeCheckedAttr(), true);
  return n;
}

bool NodeManager::safeToReclaimZombies() const{
  // FIXME multithreading
  return !d_inReclaimZombies && !d_attrManager->inGarbageCollection();
}

void NodeManager::deleteAttributes(const std::vector<const expr::attr::AttributeUniqueId*>& ids){
  d_attrManager->deleteAttributes(ids);
}

void NodeManager::debugHook(int debugFlag){
  // For debugging purposes only, DO NOT CHECK IN ANY CODE!
}

Kind NodeManager::getKindForFunction(TNode fun)
{
  TypeNode tn = fun.getType();
  if (tn.isFunction())
  {
    return kind::APPLY_UF;
  }
  else if (tn.isConstructor())
  {
    return kind::APPLY_CONSTRUCTOR;
  }
  else if (tn.isSelector())
  {
    return kind::APPLY_SELECTOR;
  }
  else if (tn.isTester())
  {
    return kind::APPLY_TESTER;
  }
  return kind::UNDEFINED_KIND;
}

}/* CVC4 namespace */<|MERGE_RESOLUTION|>--- conflicted
+++ resolved
@@ -958,11 +958,7 @@
   AlwaysAssert(kind::isAssociative(kind)) << "Illegal kind in mkAssociative";
 
   const unsigned int max = kind::metakind::getUpperBoundForKind(kind);
-<<<<<<< HEAD
-  unsigned int numChildren = children.size();
-=======
   size_t numChildren = children.size();
->>>>>>> f422a12f
 
   /* If the number of children is within bounds, then there's nothing to do. */
   if (numChildren <= max)
@@ -1014,11 +1010,7 @@
                                     const std::vector<Node>& children)
 {
   Node n = children[0];
-<<<<<<< HEAD
-  for (unsigned i = 1, size = children.size(); i < size; i++)
-=======
   for (size_t i = 1, size = children.size(); i < size; i++)
->>>>>>> f422a12f
   {
     n = mkNode(kind, n, children[i]);
   }
@@ -1029,11 +1021,7 @@
                                      const std::vector<Node>& children)
 {
   Node n = children[children.size() - 1];
-<<<<<<< HEAD
-  for (unsigned i = children.size() - 1; i > 0;)
-=======
   for (size_t i = children.size() - 1; i > 0;)
->>>>>>> f422a12f
   {
     n = mkNode(kind, children[--i], n);
   }
