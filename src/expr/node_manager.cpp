--- conflicted
+++ resolved
@@ -606,11 +606,7 @@
             << "malformed selector in datatype post-resolution";
         // This next one's a "hard" check, performed in non-debug builds
         // as well; the other ones should all be guaranteed by the
-<<<<<<< HEAD
-        // CVC4::Datatype class, but this actually needs to be checked.
-=======
         // CVC4::DType class, but this actually needs to be checked.
->>>>>>> 8b1f36ef
         AlwaysAssert(!selectorType.getRangeType().isFunctionLike())
             << "cannot put function-like things in datatypes";
       }
