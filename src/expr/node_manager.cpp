--- conflicted
+++ resolved
@@ -262,18 +262,8 @@
 
 const DType& NodeManager::getDTypeForIndex(unsigned index) const
 {
-<<<<<<< HEAD
-  Trace("ajr-temp") << "getDTypeForIndex " << index << std::endl;
   const Datatype& d = getDatatypeForIndex(index);
   // return its internal representation
-=======
-  // when the Node-level API is in place, this function will be replaced by a
-  // direct lookup into a d_ownedDTypes vector, similar to d_ownedDatatypes
-  // above.
-  Unreachable() << "NodeManager::getDTypeForIndex: DType is not available in "
-                   "the current implementation.";
-  const Datatype& d = getDatatypeForIndex(index);
->>>>>>> 46bae5d2
   return *d.d_internal;
 }
 
