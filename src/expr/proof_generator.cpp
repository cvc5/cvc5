--- conflicted
+++ resolved
@@ -214,12 +214,7 @@
 
 void pfnEnsureClosed(ProofNode* pn, const char* c, const char* ctx)
 {
-<<<<<<< HEAD
-  std::vector<Node> assumps;
-  ensureClosedWrtInternal(Node::null(), nullptr, pn, assumps, c, ctx, false);
-=======
   ensureClosedWrtInternal(Node::null(), nullptr, pn, {}, c, ctx, false);
->>>>>>> 5f3d21a7
 }
 
 void pfnEnsureClosedWrt(ProofNode* pn,
