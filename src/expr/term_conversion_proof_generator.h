--- conflicted
+++ resolved
@@ -220,15 +220,11 @@
   std::map<Node, std::shared_ptr<ProofNode> > d_cache;
   /** An (optional) term context object */
   TermContext* d_tcontext;
-<<<<<<< HEAD
-  /** Whether we rewrite operators */
-=======
   /**
    * Whether we rewrite operators. If this flag is true, then the main
    * traversal algorithm of this proof generator traverses operators of
    * APPLY_UF and uses HO_CONG to justify rewriting of subterms when necessary.
    */
->>>>>>> 89c5d4ac
   bool d_rewriteOps;
   /** Get rewrite step for (hash value of) term. */
   Node getRewriteStepInternal(Node thash) const;
