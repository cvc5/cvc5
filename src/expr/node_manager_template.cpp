--- conflicted
+++ resolved
@@ -1310,12 +1310,8 @@
   {
     return mkConstReal(ran.toRational());
   }
-<<<<<<< HEAD
-  return mkNode(Kind::REAL_ALGEBRAIC_NUMBER, mkConst(Kind::REAL_ALGEBRAIC_NUMBER_OP, ran));
-=======
   return mkNode(Kind::REAL_ALGEBRAIC_NUMBER,
                 mkConst(Kind::REAL_ALGEBRAIC_NUMBER_OP, ran));
->>>>>>> a9990d56
 }
 
 }  // namespace cvc5