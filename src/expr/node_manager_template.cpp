/******************************************************************************
 * Top contributors (to current version):
 *   Andrew Reynolds, Andres Noetzli, Morgan Deters
 *
 * This file is part of the cvc5 project.
 *
 * Copyright (c) 2009-2022 by the authors listed in the file AUTHORS
 * in the top-level source directory and their institutional affiliations.
 * All rights reserved.  See the file COPYING in the top-level source
 * directory for licensing information.
 * ****************************************************************************
 *
 * A manager for Nodes.
 */
#include <algorithm>
#include <sstream>
#include <stack>
#include <utility>

#include "base/check.h"
#include "base/listener.h"
#include "expr/attribute.h"
#include "expr/bound_var_manager.h"
#include "expr/dtype.h"
#include "expr/dtype_cons.h"
#include "expr/metakind.h"
#include "expr/node_manager.h"
#include "expr/node_manager_attributes.h"
#include "expr/oracle.h"
#include "expr/skolem_manager.h"
#include "expr/type_checker.h"
#include "expr/type_properties.h"
#include "util/bitvector.h"
#include "util/poly_util.h"
#include "util/rational.h"
#include "util/resource_manager.h"
#include "util/uninterpreted_sort_value.h"

// clang-format off
${metakind_includes}
// clang-format off

using namespace std;
using namespace cvc5::internal::expr;

namespace cvc5::internal {

namespace {

/**
 * This class sets it reference argument to true and ensures that it gets set
 * to false on destruction. This can be used to make sure a flag gets toggled
 * in a function even on exceptional exit (e.g., see reclaimZombies()).
 */
struct ScopedBool {
  bool& d_value;

  ScopedBool(bool& value) :
    d_value(value) {

    Trace("gc") << ">> setting ScopedBool\n";
    d_value = true;
  }

  ~ScopedBool() {
    Trace("gc") << "<< clearing ScopedBool\n";
    d_value = false;
  }
};

/**
 * Similarly, ensure d_nodeUnderDeletion gets set to NULL even on
 * exceptional exit from NodeManager::reclaimZombies().
 */
struct NVReclaim {
  NodeValue*& d_deletionField;

  NVReclaim(NodeValue*& deletionField) :
    d_deletionField(deletionField) {

    Trace("gc") << ">> setting NVRECLAIM field\n";
  }

  ~NVReclaim() {
    Trace("gc") << "<< clearing NVRECLAIM field\n";
    d_deletionField = NULL;
  }
};

} // namespace

// clang-format off
${metakind_mkConst}
// clang-format on

namespace attr {
struct LambdaBoundVarListTag
{
};
}  // namespace attr

// attribute that stores the canonical bound variable list for function types
typedef expr::Attribute<attr::LambdaBoundVarListTag, Node>
    LambdaBoundVarListAttr;

NodeManager::NodeManager()
    : d_skManager(new SkolemManager),
      d_bvManager(new BoundVarManager),
      d_initialized(false),
      d_nextId(0),
      d_attrManager(new expr::attr::AttributeManager()),
      d_nodeUnderDeletion(nullptr),
      d_inReclaimZombies(false)
{
}

NodeManager* NodeManager::currentNM()
{
  thread_local static NodeManager nm;
  return &nm;
}

bool NodeManager::isNAryKind(Kind k)
{
  return kind::metakind::getMaxArityForKind(k) == expr::NodeValue::MAX_CHILDREN;
}

TypeNode NodeManager::booleanType()
{
  return mkTypeConst<TypeConstant>(BOOLEAN_TYPE);
}

TypeNode NodeManager::integerType()
{
  return mkTypeConst<TypeConstant>(INTEGER_TYPE);
}

TypeNode NodeManager::realType()
{
  return mkTypeConst<TypeConstant>(REAL_TYPE);
}

TypeNode NodeManager::stringType()
{
  return mkTypeConst<TypeConstant>(STRING_TYPE);
}

TypeNode NodeManager::regExpType()
{
  return mkTypeConst<TypeConstant>(REGEXP_TYPE);
}

TypeNode NodeManager::roundingModeType()
{
  return mkTypeConst<TypeConstant>(ROUNDINGMODE_TYPE);
}

TypeNode NodeManager::boundVarListType()
{
  return mkTypeConst<TypeConstant>(BOUND_VAR_LIST_TYPE);
}

TypeNode NodeManager::instPatternType()
{
  return mkTypeConst<TypeConstant>(INST_PATTERN_TYPE);
}

TypeNode NodeManager::instPatternListType()
{
  return mkTypeConst<TypeConstant>(INST_PATTERN_LIST_TYPE);
}

TypeNode NodeManager::builtinOperatorType()
{
  return mkTypeConst<TypeConstant>(BUILTIN_OPERATOR_TYPE);
}

TypeNode NodeManager::mkBitVectorType(unsigned size)
{
  return mkTypeConst<BitVectorSize>(BitVectorSize(size));
}

TypeNode NodeManager::sExprType()
{
  return mkTypeConst<TypeConstant>(SEXPR_TYPE);
}

TypeNode NodeManager::mkFloatingPointType(unsigned exp, unsigned sig)
{
  return mkTypeConst<FloatingPointSize>(FloatingPointSize(exp, sig));
}

TypeNode NodeManager::mkFloatingPointType(FloatingPointSize fs)
{
  return mkTypeConst<FloatingPointSize>(fs);
}

void NodeManager::init()
{
  if (d_initialized)
  {
    return;
  }
  d_initialized = true;

  // Note: This code cannot be part of the constructor because it indirectly
  // calls `NodeManager::currentNM()`, which is where the `NodeManager` is
  // being constructed.
  poolInsert(&expr::NodeValue::null());

  for (unsigned i = 0; i < unsigned(kind::LAST_KIND); ++i)
  {
    Kind k = Kind(i);

    if (hasOperator(k))
    {
      d_operators[i] = mkConst(Kind(k));
    }
  }
}

NodeManager::~NodeManager()
{
  // Destroy skolem and bound var manager before cleaning up attributes and
  // zombies
  d_skManager = nullptr;
  d_bvManager = nullptr;

  {
    ScopedBool dontGC(d_inReclaimZombies);
    // By this point, all SolverEngines should have been deleted, along with
    // all their attributes
    d_attrManager->deleteAllAttributes();
  }

  for (unsigned i = 0; i < unsigned(kind::LAST_KIND); ++i)
  {
    d_operators[i] = Node::null();
  }

  d_unique_vars.clear();

  TypeNode dummy;
  d_tt_cache.d_children.clear();
  d_tt_cache.d_data = dummy;
  d_rt_cache.d_children.clear();
  d_rt_cache.d_data = dummy;

  // clear the datatypes and oracles
  d_dtypes.clear();
  d_oracles.clear();

  Assert(!d_attrManager->inGarbageCollection());

  std::vector<NodeValue*> order = TopologicalSort(d_maxedOut);
  d_maxedOut.clear();

  while (!d_zombies.empty() || !order.empty())
  {
    if (d_zombies.empty())
    {
      // Delete the maxed out nodes in toplogical order once we know
      // there are no additional zombies, or other nodes to worry about.
      Assert(!order.empty());
      // We process these in reverse to reverse the topological order.
      NodeValue* greatest_maxed_out = order.back();
      order.pop_back();
      Assert(greatest_maxed_out->HasMaximizedReferenceCount());
      Trace("gc") << "Force zombify " << greatest_maxed_out << std::endl;
      greatest_maxed_out->d_rc = 0;
      markForDeletion(greatest_maxed_out);
    }
    else
    {
      reclaimZombies();
    }
  }

  if (d_initialized)
  {
    poolRemove(&expr::NodeValue::null());
  }

  if (TraceIsOn("gc:leaks"))
  {
    Trace("gc:leaks") << "still in pool:" << endl;
    for (NodeValuePool::const_iterator i = d_nodeValuePool.begin(),
                                       iend = d_nodeValuePool.end();
         i != iend;
         ++i)
    {
      Trace("gc:leaks") << "  " << *i << " id=" << (*i)->d_id
                        << " rc=" << (*i)->d_rc << " " << **i << endl;
    }
    Trace("gc:leaks") << ":end:" << endl;
  }

  // defensive coding, in case destruction-order issues pop up (they often do)
  delete d_attrManager;
  d_attrManager = NULL;
}

const DType& NodeManager::getDTypeFor(TypeNode tn) const
{
  Kind k = tn.getKind();
  if (k == kind::DATATYPE_TYPE)
  {
    size_t index = tn.getAttribute(DatatypeIndexAttr());
    return getDTypeForIndex(index);
  }
  else if (k == kind::TUPLE_TYPE)
  {
    // lookup its datatype encoding
    TypeNode dtt = getAttribute(tn, expr::TupleDatatypeAttr());
    Assert(!dtt.isNull());
    return getDTypeFor(dtt);
  }
  Assert(k == kind::PARAMETRIC_DATATYPE);
  return getDTypeFor(tn[0]);
}

const DType& NodeManager::getDTypeFor(Node n) const
{
  return getDTypeFor(TypeNode(n.d_nv));
}

const DType& NodeManager::getDTypeForIndex(size_t index) const
{
  // if this assertion fails, it is likely due to not managing datatypes
  // properly w.r.t. multiple NodeManagers.
  Assert(index < d_dtypes.size());
  return *d_dtypes[index];
}

void NodeManager::reclaimZombies()
{
  // FIXME multithreading
  Assert(!d_attrManager->inGarbageCollection());

  Trace("gc") << "reclaiming " << d_zombies.size() << " zombie(s)!\n";

  // during reclamation, reclaimZombies() is never supposed to be called
  Assert(!d_inReclaimZombies)
      << "NodeManager::reclaimZombies() not re-entrant!";

  // whether exit is normal or exceptional, the Reclaim dtor is called
  // and ensures that d_inReclaimZombies is set back to false.
  ScopedBool r(d_inReclaimZombies);

  // We copy the set away and clear the NodeManager's set of zombies.
  // This is because reclaimZombie() decrements the RC of the
  // NodeValue's children, which may (recursively) reclaim them.
  //
  // Let's say we're reclaiming zombie NodeValue "A" and its child "B"
  // then becomes a zombie (NodeManager::markForDeletion(B) is called).
  //
  // One way to handle B's zombification would be simply to put it
  // into d_zombies.  This is what we do.  However, if we were to
  // concurrently process d_zombies in the loop below, such addition
  // may be invisible to us (B is leaked) or even invalidate our
  // iterator, causing a crash.  So we need to copy the set away.

  vector<NodeValue*> zombies;
  zombies.reserve(d_zombies.size());
  remove_copy_if(d_zombies.begin(),
                 d_zombies.end(),
                 back_inserter(zombies),
                 NodeValueReferenceCountNonZero());
  d_zombies.clear();

#ifdef _LIBCPP_VERSION
  NodeValue* last = NULL;
#endif
  for (vector<NodeValue*>::iterator i = zombies.begin(); i != zombies.end();
       ++i)
  {
    NodeValue* nv = *i;
#ifdef _LIBCPP_VERSION
    // Work around an apparent bug in libc++'s hash_set<> which can
    // (very occasionally) have an element repeated.
    if (nv == last)
    {
      continue;
    }
    last = nv;
#endif

    // collect ONLY IF still zero
    if (nv->d_rc == 0)
    {
      if (TraceIsOn("gc"))
      {
        Trace("gc") << "deleting node value " << nv << " [" << nv->d_id
                    << "]: ";
        nv->printAst(Trace("gc"));
        Trace("gc") << endl;
      }

      // remove from the pool
      kind::MetaKind mk = nv->getMetaKind();
      if (mk != kind::metakind::VARIABLE
          && mk != kind::metakind::NULLARY_OPERATOR)
      {
        poolRemove(nv);
      }

      // whether exit is normal or exceptional, the NVReclaim dtor is
      // called and ensures that d_nodeUnderDeletion is set back to
      // NULL.
      NVReclaim rc(d_nodeUnderDeletion);
      d_nodeUnderDeletion = nv;

      // remove attributes
      {  // notify listeners of deleted node
        TNode n;
        n.d_nv = nv;
        nv->d_rc = 1;  // so that TNode doesn't assert-fail
        // this would mean that one of the listeners stowed away
        // a reference to this node!
        Assert(nv->d_rc == 1);
      }
      nv->d_rc = 0;
      d_attrManager->deleteAllAttributes(nv);

      // decr ref counts of children
      nv->decrRefCounts();
      if (mk == kind::metakind::CONSTANT)
      {
        // Destroy (call the destructor for) the C++ type representing
        // the constant in this NodeValue.  This is needed for
        // e.g. cvc5::internal::Rational, since it has a gmp internal
        // representation that mallocs memory and should be cleaned
        // up.  (This won't delete a pointer value if used as a
        // constant, but then, you should probably use a smart-pointer
        // type for a constant payload.)
        kind::metakind::deleteNodeValueConstant(nv);
      }
      free(nv);
    }
  }
} /* NodeManager::reclaimZombies() */

std::vector<NodeValue*> NodeManager::TopologicalSort(
    const std::vector<NodeValue*>& roots)
{
  std::vector<NodeValue*> order;
  // The stack of nodes to visit. The Boolean value is false when visiting the
  // node in preorder and true when visiting it in postorder.
  std::vector<std::pair<bool, NodeValue*> > stack;
  // Nodes that have been visited in both pre- and postorder
  NodeValueIDSet visited;
  const NodeValueIDSet root_set(roots.begin(), roots.end());

  for (size_t index = 0; index < roots.size(); index++)
  {
    NodeValue* root = roots[index];
    if (visited.find(root) == visited.end())
    {
      stack.push_back(std::make_pair(false, root));
    }
    while (!stack.empty())
    {
      NodeValue* current = stack.back().second;
      const bool visited_children = stack.back().first;
      Trace("gc") << "Topological sort " << current << " " << visited_children
                  << std::endl;
      if (visited_children)
      {
        if (root_set.find(current) != root_set.end())
        {
          order.push_back(current);
        }
        stack.pop_back();
      }
      else if (visited.find(current) == visited.end())
      {
        stack.back().first = true;
        visited.insert(current);
        for (unsigned i = 0; i < current->getNumChildren(); ++i)
        {
          expr::NodeValue* child = current->getChild(i);
          stack.push_back(std::make_pair(false, child));
        }
      }
      else
      {
        stack.pop_back();
      }
    }
  }
  Assert(order.size() == roots.size());
  return order;
} /* NodeManager::TopologicalSort() */

TypeNode NodeManager::getType(TNode n, bool check)
{
  TypeNode typeNode;
  bool hasType = getAttribute(n, TypeAttr(), typeNode);
  bool needsCheck = check && !getAttribute(n, TypeCheckedAttr());

  Trace("getType") << this << " getting type for " << &n << " " << n
                   << ", check=" << check << ", needsCheck = " << needsCheck
                   << ", hasType = " << hasType << endl;

#ifdef CVC5_DEBUG
  // already did type check eagerly upon creation in node builder
  bool doTypeCheck = false;
#else
  bool doTypeCheck = true;
#endif
  if (needsCheck && doTypeCheck)
  {
    /* Iterate and compute the children bottom up. This avoids stack
       overflows in computeType() when the Node graph is really deep,
       which should only affect us when we're type checking lazily. */
    stack<TNode> worklist;
    worklist.push(n);

    while (!worklist.empty())
    {
      TNode m = worklist.top();

      bool readyToCompute = true;

      for (TNode::iterator it = m.begin(), end = m.end(); it != end; ++it)
      {
        if (!hasAttribute(*it, TypeAttr())
            || (check && !getAttribute(*it, TypeCheckedAttr())))
        {
          readyToCompute = false;
          worklist.push(*it);
        }
      }

      if (readyToCompute)
      {
        Assert(check || m.getMetaKind() != kind::metakind::NULLARY_OPERATOR);
        /* All the children have types, time to compute */
        typeNode = TypeChecker::computeType(this, m, check);
        worklist.pop();
      }
    }  // end while

    /* Last type computed in loop should be the type of n */
    Assert(typeNode == getAttribute(n, TypeAttr()));
  }
  else if (!hasType || needsCheck)
  {
    /* We can compute the type top-down, without worrying about
       deep recursion. */
    Assert(check || n.getMetaKind() != kind::metakind::NULLARY_OPERATOR);
    typeNode = TypeChecker::computeType(this, n, check);
  }

  /* The type should be have been computed and stored. */
  Assert(hasAttribute(n, TypeAttr()));
  /* The check should have happened, if we asked for it. */
  Assert(!check || getAttribute(n, TypeCheckedAttr()));

  Trace("getType") << "type of " << &n << " " << n << " is " << typeNode
                   << endl;
  return typeNode;
}

TypeNode NodeManager::mkBagType(TypeNode elementType)
{
  CheckArgument(
      !elementType.isNull(), elementType, "unexpected NULL element type");
  Trace("bags") << "making bags type " << elementType << std::endl;
  return mkTypeNode(kind::BAG_TYPE, elementType);
}

TypeNode NodeManager::mkSequenceType(TypeNode elementType)
{
  CheckArgument(
      !elementType.isNull(), elementType, "unexpected NULL element type");
  return mkTypeNode(kind::SEQUENCE_TYPE, elementType);
}

TypeNode NodeManager::mkDatatypeType(DType& datatype)
{
  // Not worth a special implementation; this doesn't need to be fast
  // code anyway.
  std::vector<DType> datatypes;
  datatypes.push_back(datatype);
  std::vector<TypeNode> result = mkMutualDatatypeTypes(datatypes);
  Assert(result.size() == 1);
  return result.front();
}

std::vector<TypeNode> NodeManager::mkMutualDatatypeTypes(
    const std::vector<DType>& datatypes)
{
  std::set<TypeNode> unresolvedTypes;
  // scan the list of datatypes to find unresolved datatypes
  for (const DType& dt : datatypes)
  {
    dt.collectUnresolvedDatatypeTypes(unresolvedTypes);
  }
  return mkMutualDatatypeTypesInternal(datatypes, unresolvedTypes);
}

std::vector<TypeNode> NodeManager::mkMutualDatatypeTypesInternal(
    const std::vector<DType>& datatypes,
    const std::set<TypeNode>& unresolvedTypes)
{
  std::map<std::string, TypeNode> nameResolutions;
  std::vector<TypeNode> dtts;

  // First do some sanity checks, set up the final Type to be used for
  // each datatype, and set up the "named resolutions" used to handle
  // simple self- and mutual-recursion, for example in the definition
  // "nat = succ(pred:nat) | zero", a named resolution can handle the
  // pred selector.
  DatatypeIndexAttr dia;
  for (const DType& dt : datatypes)
  {
    uint32_t index = d_dtypes.size();
    d_dtypes.push_back(std::unique_ptr<DType>(new DType(dt)));
    DType* dtp = d_dtypes.back().get();

    NodeBuilder dtnb(this, kind::DATATYPE_TYPE);
    TypeNode typeNode = dtnb.constructTypeNode();
    typeNode.setAttribute(dia, index);
    if (dtp->getNumParameters() == 0)
    {
      // if the datatype is a tuple, the type will be (TUPLE_TYPE ...)
      if (dt.isTuple())
      {
        TypeNode dtt = typeNode;
        const DTypeConstructor& dc = dt[0];
        std::vector<TypeNode> tupleTypes;
        for (size_t i = 0, nargs = dc.getNumArgs(); i < nargs; i++)
        {
          // selector should be initialized to the range type, it is not null
          // or unresolved since tuples are not recursive
          tupleTypes.push_back(dc[i].getType());
        }
        // Set its datatype representation
        typeNode = mkTypeNode(kind::TUPLE_TYPE, tupleTypes);
        typeNode.setAttribute(expr::TupleDatatypeAttr(), dtt);
      }
    }
    else
    {
      TypeNode cons = typeNode;
      std::vector<TypeNode> params;
      params.push_back(cons);
      for (uint32_t ip = 0; ip < dtp->getNumParameters(); ++ip)
      {
        params.push_back(dtp->getParameter(ip));
      }
      typeNode = mkTypeNode(kind::PARAMETRIC_DATATYPE, params);
    }
    if (nameResolutions.find(dtp->getName()) != nameResolutions.end())
    {
      throw Exception(
          "cannot construct two datatypes at the same time with the same name");
    }
    nameResolutions.insert(std::make_pair(dtp->getName(), typeNode));
    dtts.push_back(typeNode);
  }

  // Second, set up the type substitution map for complex type
  // resolution (e.g. if "list" is the type we're defining, and it has
  // a selector of type "ARRAY INT OF list", this can't be taken care
  // of using the named resolutions that we set up above.  A
  // preliminary array type was set up, and now needs to have "list"
  // substituted in it for the correct type.
  //
  // @TODO get rid of named resolutions altogether and handle
  // everything with these resolutions?
  std::vector<TypeNode> paramTypes;
  std::vector<TypeNode> paramReplacements;
  std::vector<TypeNode> placeholders;  // to hold the "unresolved placeholders"
  std::vector<TypeNode> replacements;  // to hold our final, resolved types
  for (const TypeNode& ut : unresolvedTypes)
  {
    std::string name = ut.getAttribute(expr::VarNameAttr());
    std::map<std::string, TypeNode>::const_iterator resolver =
        nameResolutions.find(name);
    if (resolver == nameResolutions.end())
    {
      throw Exception("cannot resolve type " + name
                      + "; it's not among the datatypes being defined");
    }
    // We will instruct the Datatype to substitute "ut" (the
    // unresolved SortType used as a placeholder in complex types)
    // with "(*resolver).second" (the TypeNode we created in the
    // first step, above).
    if (ut.isUninterpretedSort())
    {
      placeholders.push_back(ut);
      replacements.push_back((*resolver).second);
    }
    else
    {
      Assert(ut.isUninterpretedSortConstructor());
      paramTypes.push_back(ut);
      paramReplacements.push_back((*resolver).second);
    }
  }

  // Lastly, perform the final resolutions and checks.
  for (const TypeNode& ut : dtts)
  {
    const DType& dt = ut.getDType();
    if (!dt.isResolved())
    {
      const_cast<DType&>(dt).resolve(nameResolutions,
                                     placeholders,
                                     replacements,
                                     paramTypes,
                                     paramReplacements);
    }
    // Check the datatype has been resolved properly.
    for (size_t i = 0, ncons = dt.getNumConstructors(); i < ncons; i++)
    {
      const DTypeConstructor& c = dt[i];
      TypeNode testerType CVC5_UNUSED = c.getTester().getType();
      Assert(c.isResolved() && testerType.isDatatypeTester()
             && testerType[0] == ut)
          << "malformed tester in datatype post-resolution";
      TypeNode ctorType CVC5_UNUSED = c.getConstructor().getType();
      Assert(ctorType.isDatatypeConstructor()
             && ctorType.getNumChildren() == c.getNumArgs() + 1
             && ctorType.getRangeType() == ut)
          << "malformed constructor in datatype post-resolution";
      // for all selectors...
      for (size_t j = 0, nargs = c.getNumArgs(); j < nargs; j++)
      {
        const DTypeSelector& a = c[j];
        TypeNode selectorType = a.getType();
        Assert(a.isResolved() && selectorType.isDatatypeSelector()
               && selectorType[0] == ut)
            << "malformed selector in datatype post-resolution";
        // This next one's a "hard" check, performed in non-debug builds
        // as well; the other ones should all be guaranteed by the
        // cvc5::internal::DType class, but this actually needs to be checked.
        if (!selectorType.getRangeType().isFirstClass())
        {
          throw Exception(
              "cannot use fields in datatypes that are not first class types");
        }
      }
    }
  }

  return dtts;
}

TypeNode NodeManager::mkConstructorType(const std::vector<TypeNode>& args,
                                        TypeNode range)
{
  std::vector<TypeNode> sorts = args;
  sorts.push_back(range);
  return mkTypeNode(kind::CONSTRUCTOR_TYPE, sorts);
}

TypeNode NodeManager::mkSelectorType(TypeNode domain, TypeNode range)
{
  CheckArgument(
      domain.isDatatype(), domain, "cannot create non-datatype selector type");
  return mkTypeNode(kind::SELECTOR_TYPE, domain, range);
}

TypeNode NodeManager::mkTesterType(TypeNode domain)
{
  CheckArgument(
      domain.isDatatype(), domain, "cannot create non-datatype tester");
  return mkTypeNode(kind::TESTER_TYPE, domain);
}

TypeNode NodeManager::mkDatatypeUpdateType(TypeNode domain, TypeNode range)
{
  CheckArgument(
      domain.isDatatype(), domain, "cannot create non-datatype upater type");
  // It is a function type domain x range -> domain, we store only the
  // arguments
  return mkTypeNode(kind::UPDATER_TYPE, domain, range);
}

TypeNode NodeManager::TupleTypeCache::getTupleType(
    NodeManager* nm, const std::vector<TypeNode>& types, unsigned index)
{
  if (index == types.size())
  {
    if (d_data.isNull())
    {
      std::stringstream sst;
      sst << "__cvc5_tuple";
      size_t ntypes = types.size();
      for (size_t i = 0; i < ntypes; ++i)
      {
        sst << "_" << types[i];
      }
      DType dt(sst.str());
      dt.setTuple();
      std::stringstream ssc;
      ssc << sst.str() << "_ctor";
      std::shared_ptr<DTypeConstructor> c =
          std::make_shared<DTypeConstructor>(ssc.str());
      for (size_t i = 0; i < ntypes; ++i)
      {
        std::stringstream ss;
        ss << sst.str() << "_stor_" << i;
        c->addArg(ss.str().c_str(), types[i]);
      }
      dt.addConstructor(c);
      d_data = nm->mkDatatypeType(dt);
      Assert(d_data.isTuple());
      Trace("tuprec-debug") << "Return type : " << d_data << std::endl;
    }
    return d_data;
  }
  else
  {
    return d_children[types[index]].getTupleType(nm, types, index + 1);
  }
}

TypeNode NodeManager::RecTypeCache::getRecordType(NodeManager* nm,
                                                  const Record& rec,
                                                  unsigned index)
{
  if (index == rec.size())
  {
    if (d_data.isNull())
    {
      std::stringstream sst;
      sst << "__cvc5_record";
      for (const std::pair<std::string, TypeNode>& i : rec)
      {
        sst << "_" << i.first << "_" << i.second;
      }
      DType dt(sst.str());
      dt.setRecord();
      std::stringstream ssc;
      ssc << sst.str() << "_ctor";
      std::shared_ptr<DTypeConstructor> c =
          std::make_shared<DTypeConstructor>(ssc.str());
      for (const std::pair<std::string, TypeNode>& i : rec)
      {
        c->addArg(i.first, i.second);
      }
      dt.addConstructor(c);
      d_data = nm->mkDatatypeType(dt);
      Assert(d_data.isRecord());
      Trace("tuprec-debug") << "Return type : " << d_data << std::endl;
    }
    return d_data;
  }
  return d_children[rec[index].second][rec[index].first].getRecordType(
      nm, rec, index + 1);
}

TypeNode NodeManager::mkFunctionType(const std::vector<TypeNode>& sorts)
{
  Assert(sorts.size() >= 2);
  return mkTypeNode(kind::FUNCTION_TYPE, sorts);
}

TypeNode NodeManager::mkPredicateType(const std::vector<TypeNode>& sorts)
{
  Assert(sorts.size() >= 1);
  std::vector<TypeNode> sortNodes;
  sortNodes.insert(sortNodes.end(), sorts.begin(), sorts.end());
  sortNodes.push_back(booleanType());
  return mkFunctionType(sortNodes);
}

TypeNode NodeManager::mkFunctionType(const TypeNode& domain,
                                     const TypeNode& range)
{
  std::vector<TypeNode> sorts;
  sorts.push_back(domain);
  sorts.push_back(range);
  return mkFunctionType(sorts);
}

TypeNode NodeManager::mkFunctionType(const std::vector<TypeNode>& argTypes,
                                     const TypeNode& range)
{
  Assert(argTypes.size() >= 1);
  std::vector<TypeNode> sorts(argTypes);
  sorts.push_back(range);
  return mkFunctionType(sorts);
}

TypeNode NodeManager::mkTupleType(const std::vector<TypeNode>& types)
{
  return d_tt_cache.getTupleType(this, types);
}

TypeNode NodeManager::mkRecordType(const Record& rec)
{
  return d_rt_cache.getRecordType(this, rec);
}

TypeNode NodeManager::mkSort()
{
  NodeBuilder nb(this, kind::SORT_TYPE);
  return nb.constructTypeNode();
}

TypeNode NodeManager::mkSort(const std::string& name)
{
  NodeBuilder nb(this, kind::SORT_TYPE);
  TypeNode tn = nb.constructTypeNode();
  setAttribute(tn, expr::VarNameAttr(), name);
  return tn;
}

TypeNode NodeManager::mkSort(TypeNode constructor,
                             const std::vector<TypeNode>& children)
{
  Assert(constructor.getKind() == kind::SORT_TYPE
         && constructor.getNumChildren() == 0)
      << "expected a sort constructor";
  Assert(children.size() > 0) << "expected non-zero # of children";
  Assert(hasAttribute(constructor.d_nv, expr::SortArityAttr())
         && hasAttribute(constructor.d_nv, expr::VarNameAttr()))
      << "expected a sort constructor";
  Assert(getAttribute(constructor.d_nv, expr::SortArityAttr())
         == children.size())
      << "arity mismatch in application of sort constructor";
  NodeBuilder nb(this, kind::INSTANTIATED_SORT_TYPE);
  nb << constructor;
  nb.append(children);
  return nb.constructTypeNode();
}

TypeNode NodeManager::mkSortConstructor(const std::string& name, size_t arity)
{
  Assert(arity > 0);
  NodeBuilder nb(this, kind::SORT_TYPE);
  TypeNode type = nb.constructTypeNode();
  setAttribute(type, expr::VarNameAttr(), name);
  setAttribute(type, expr::SortArityAttr(), arity);
  return type;
}

TypeNode NodeManager::mkUnresolvedDatatypeSort(const std::string& name,
                                               size_t arity)
{
  TypeNode usort = arity > 0 ? mkSortConstructor(name, arity) : mkSort(name);
  // mark that it is an unresolved sort
  setAttribute(usort, expr::UnresolvedDatatypeAttr(), true);
  return usort;
}

Node NodeManager::mkOracle(Oracle& o)
{
  Node n = NodeBuilder(this, kind::ORACLE);
  n.setAttribute(TypeAttr(), builtinOperatorType());
  n.setAttribute(TypeCheckedAttr(), true);
  n.setAttribute(OracleIndexAttr(), d_oracles.size());
  // we allocate a new oracle, to take ownership
  d_oracles.push_back(std::unique_ptr<Oracle>(new Oracle(o.getFunction())));
  return n;
}

const Oracle& NodeManager::getOracleFor(const Node& n) const
{
  Assert(n.getKind() == kind::ORACLE);
  size_t index = n.getAttribute(OracleIndexAttr());
  Assert(index < d_oracles.size());
  return *d_oracles[index];
}

Node NodeManager::mkVar(const std::string& name, const TypeNode& type)
{
  Node n = NodeBuilder(this, kind::VARIABLE);
  setAttribute(n, TypeAttr(), type);
  setAttribute(n, TypeCheckedAttr(), true);
  setAttribute(n, expr::VarNameAttr(), name);
  return n;
}

Node NodeManager::mkBoundVar(const std::string& name, const TypeNode& type)
{
  Node n = mkBoundVar(type);
  setAttribute(n, expr::VarNameAttr(), name);
  return n;
}

Node NodeManager::getBoundVarListForFunctionType(TypeNode tn)
{
  Assert(tn.isFunction());
  Node bvl = tn.getAttribute(LambdaBoundVarListAttr());
  if (bvl.isNull())
  {
    std::vector<Node> vars;
    for (unsigned i = 0; i < tn.getNumChildren() - 1; i++)
    {
      vars.push_back(mkBoundVar(tn[i]));
    }
    bvl = mkNode(kind::BOUND_VAR_LIST, vars);
    Trace("functions") << "Make standard bound var list " << bvl << " for "
                       << tn << std::endl;
    tn.setAttribute(LambdaBoundVarListAttr(), bvl);
  }
  return bvl;
}

Node NodeManager::mkAssociative(Kind kind, const std::vector<Node>& children)
{
  AlwaysAssert(kind::isAssociative(kind)) << "Illegal kind in mkAssociative";

  const unsigned int max = kind::metakind::getMaxArityForKind(kind);
  size_t numChildren = children.size();

  /* If the number of children is within bounds, then there's nothing to do. */
  if (numChildren <= max)
  {
    return mkNode(kind, children);
  }
  const unsigned int min = kind::metakind::getMinArityForKind(kind);

  std::vector<Node>::const_iterator it = children.begin();
  std::vector<Node>::const_iterator end = children.end();

  /* The new top-level children and the children of each sub node */
  std::vector<Node> newChildren;
  std::vector<Node> subChildren;

  while (it != end && numChildren > max)
  {
    /* Grab the next max children and make a node for them. */
    for (std::vector<Node>::const_iterator next = it + max; it != next;
         ++it, --numChildren)
    {
      subChildren.push_back(*it);
    }
    Node subNode = mkNode(kind, subChildren);
    newChildren.push_back(subNode);

    subChildren.clear();
  }

  // add the leftover children
  if (numChildren > 0)
  {
    for (; it != end; ++it)
    {
      newChildren.push_back(*it);
    }
  }

  /* It would be really weird if this happened (it would require
   * min > 2, for one thing), but let's make sure. */
  AlwaysAssert(newChildren.size() >= min)
      << "Too few new children in mkAssociative";

  // recurse
  return mkAssociative(kind, newChildren);
}

Node NodeManager::mkLeftAssociative(Kind kind,
                                    const std::vector<Node>& children)
{
  Node n = children[0];
  for (size_t i = 1, size = children.size(); i < size; i++)
  {
    n = mkNode(kind, n, children[i]);
  }
  return n;
}

Node NodeManager::mkRightAssociative(Kind kind,
                                     const std::vector<Node>& children)
{
  Node n = children[children.size() - 1];
  for (size_t i = children.size() - 1; i > 0;)
  {
    n = mkNode(kind, children[--i], n);
  }
  return n;
}

Node NodeManager::mkChain(Kind kind, const std::vector<Node>& children)
{
  if (children.size() == 2)
  {
    // if this is the case exactly 1 pair will be generated so the
    // AND is not required
    return mkNode(kind, children[0], children[1]);
  }
  std::vector<Node> cchildren;
  for (size_t i = 0, nargsmo = children.size() - 1; i < nargsmo; i++)
  {
    cchildren.push_back(mkNode(kind, children[i], children[i + 1]));
  }
  return mkNode(kind::AND, cchildren);
}

Node NodeManager::mkVar(const TypeNode& type)
{
  Node n = NodeBuilder(this, kind::VARIABLE);
  setAttribute(n, TypeAttr(), type);
  setAttribute(n, TypeCheckedAttr(), true);
  return n;
}

Node NodeManager::mkBoundVar(const TypeNode& type)
{
  Node n = NodeBuilder(this, kind::BOUND_VARIABLE);
  setAttribute(n, TypeAttr(), type);
  setAttribute(n, TypeCheckedAttr(), true);
  return n;
}

Node NodeManager::mkInstConstant(const TypeNode& type)
{
  Node n = NodeBuilder(this, kind::INST_CONSTANT);
  n.setAttribute(TypeAttr(), type);
  n.setAttribute(TypeCheckedAttr(), true);
  return n;
}

Node NodeManager::mkRawSymbol(const std::string& name, const TypeNode& type)
{
  Node n = NodeBuilder(this, kind::RAW_SYMBOL);
  n.setAttribute(TypeAttr(), type);
  n.setAttribute(TypeCheckedAttr(), true);
  setAttribute(n, expr::VarNameAttr(), name);
  return n;
}

Node NodeManager::mkNullaryOperator(const TypeNode& type, Kind k)
{
  std::map<TypeNode, Node>::iterator it = d_unique_vars[k].find(type);
  if (it == d_unique_vars[k].end())
  {
    Node n = NodeBuilder(this, k).constructNode();
    setAttribute(n, TypeAttr(), type);
    // setAttribute(n, TypeCheckedAttr(), true);
    d_unique_vars[k][type] = n;
    Assert(n.getMetaKind() == kind::metakind::NULLARY_OPERATOR);
    return n;
  }
  else
  {
    return it->second;
  }
}

<<<<<<< HEAD
Node NodeManager::mkSeqUnit(const TypeNode& t, const TNode n)
{
  Assert(n.getType() == t) << "Invalid operands for mkSeqUnit. The type '"
                           << n.getType() << "' of node '" << n
                           << "' is not a subtype of '" << t << "'."
                           << std::endl;
  Node op = mkConst(SeqUnitOp(t));
  Node sunit = mkNode(kind::SEQ_UNIT, op, n);
  return sunit;
}

Node NodeManager::mkSingleton(const TypeNode& t, const TNode n)
{
  Assert(n.getType() == t) << "Invalid operands for mkSingleton. The type '"
                           << n.getType() << "' of node '" << n
                           << "' is not a subtype of '" << t << "'."
                           << std::endl;
  Node op = mkConst(SetSingletonOp(t));
  Node singleton = mkNode(kind::SET_SINGLETON, op, n);
  return singleton;
}

Node NodeManager::mkBag(const TypeNode& t, const TNode n, const TNode m)
{
  Assert(n.getType() == t) << "Invalid operands for mkBag. The type '"
                           << n.getType() << "' of node '" << n
                           << "' is not a subtype of '" << t << "'."
                           << std::endl;
  Node op = mkConst(BagMakeOp(t));
  Node bag = mkNode(kind::BAG_MAKE, op, n, m);
  return bag;
}

=======
>>>>>>> e3bec47e
bool NodeManager::hasOperator(Kind k)
{
  switch (kind::MetaKind mk = kind::metaKindOf(k))
  {
    case kind::metakind::INVALID:
    case kind::metakind::VARIABLE:
    case kind::metakind::NULLARY_OPERATOR: return false;

    case kind::metakind::OPERATOR:
    case kind::metakind::PARAMETERIZED: return true;

    case kind::metakind::CONSTANT: return false;

    default: Unhandled() << mk;
  }
}

TNode NodeManager::operatorOf(Kind k)
{
  AssertArgument(kind::metaKindOf(k) == kind::metakind::OPERATOR,
                 k,
                 "Kind is not an OPERATOR-kinded kind "
                 "in NodeManager::operatorOf()");
  return d_operators[k];
}

template <class NodeClass, class T>
NodeClass NodeManager::mkConstInternal(Kind k, const T& val)
{
  NVStorage<1> nvStorage;
  expr::NodeValue& nvStack = reinterpret_cast<expr::NodeValue&>(nvStorage);

  nvStack.d_id = 0;
  nvStack.d_kind = k;
  nvStack.d_rc = 0;
  nvStack.d_nchildren = 1;

#if defined(__GNUC__) \
    && (__GNUC__ > 4 || (__GNUC__ == 4 && __GNUC_MINOR__ >= 6))
#pragma GCC diagnostic push
#pragma GCC diagnostic ignored "-Warray-bounds"
#endif

  nvStack.d_children[0] = const_cast<expr::NodeValue*>(
      reinterpret_cast<const expr::NodeValue*>(&val));
  expr::NodeValue* nv = poolLookup(&nvStack);

#if defined(__GNUC__) \
    && (__GNUC__ > 4 || (__GNUC__ == 4 && __GNUC_MINOR__ >= 6))
#pragma GCC diagnostic pop
#endif

  if (nv != NULL)
  {
    return NodeClass(nv);
  }

  nv = (expr::NodeValue*)std::malloc(sizeof(expr::NodeValue) + sizeof(T));
  if (nv == NULL)
  {
    throw std::bad_alloc();
  }

  nv->d_nchildren = 0;
  nv->d_kind = k;
  nv->d_id = d_nextId++;
  nv->d_rc = 0;

  new (&nv->d_children) T(val);

  poolInsert(nv);
  if (TraceIsOn("gc"))
  {
    Trace("gc") << "creating node value " << nv << " [" << nv->d_id << "]: ";
    nv->printAst(Trace("gc"));
    Trace("gc") << std::endl;
  }

  return NodeClass(nv);
}

Node NodeManager::mkGroundTerm(const TypeNode& tn)
{
  return kind::mkGroundTerm(tn);
}

Node NodeManager::mkGroundValue(const TypeNode& tn)
{
  theory::TypeEnumerator te(tn);
  return *te;
}

bool NodeManager::safeToReclaimZombies() const
{
  // FIXME multithreading
  return !d_inReclaimZombies && !d_attrManager->inGarbageCollection();
}

void NodeManager::deleteAttributes(
    const std::vector<const expr::attr::AttributeUniqueId*>& ids)
{
  d_attrManager->deleteAttributes(ids);
}

Kind NodeManager::getKindForFunction(TNode fun)
{
  TypeNode tn = fun.getType();
  if (tn.isFunction())
  {
    return kind::APPLY_UF;
  }
  else if (tn.isDatatypeConstructor())
  {
    return kind::APPLY_CONSTRUCTOR;
  }
  else if (tn.isDatatypeSelector())
  {
    return kind::APPLY_SELECTOR;
  }
  else if (tn.isDatatypeTester())
  {
    return kind::APPLY_TESTER;
  }
  else if (tn.isDatatypeUpdater())
  {
    return kind::APPLY_UPDATER;
  }
  return kind::UNDEFINED_KIND;
}

Node NodeManager::mkNode(Kind kind, std::initializer_list<TNode> children)
{
  NodeBuilder nb(this, kind);
  nb.append(children.begin(), children.end());
  return nb.constructNode();
}

Node NodeManager::mkNode(TNode opNode, std::initializer_list<TNode> children)
{
  NodeBuilder nb(this, operatorToKind(opNode));
  if (opNode.getKind() != kind::BUILTIN)
  {
    nb << opNode;
  }
  nb.append(children.begin(), children.end());
  return nb.constructNode();
}

Node NodeManager::mkConstReal(const Rational& r)
{
  // works with (r.isIntegral() ? kind::CONST_INTEGER : kind::CONST_RATIONAL)
  return mkConst(kind::CONST_RATIONAL, r);
}

Node NodeManager::mkConstInt(const Rational& r)
{
  Assert(r.isIntegral());
  return mkConst(kind::CONST_INTEGER, r);
}

Node NodeManager::mkConstRealOrInt(const Rational& r)
{
  if (r.isIntegral())
  {
    return mkConstInt(r);
  }
  return mkConstReal(r);
}

Node NodeManager::mkConstRealOrInt(const TypeNode& tn, const Rational& r)
{
  Assert(tn.isRealOrInt()) << "Expected real or int for mkConstRealOrInt, got "
                           << tn;
  if (tn.isInteger())
  {
    return mkConstInt(r);
  }
  return mkConstReal(r);
}

Node NodeManager::mkRealAlgebraicNumber(const RealAlgebraicNumber& ran)
{
  if (ran.isRational())
  {
    // may generate an integer it is it integral
    return mkConstRealOrInt(ran.toRational());
  }
  // Creating this node may refine the ran to the point where isRational returns
  // true
  Node inner = mkConst(Kind::REAL_ALGEBRAIC_NUMBER_OP, ran);

  // Keep doing this until it either is rational or we have a fixed point.
  while (true)
  {
    const RealAlgebraicNumber& cur = inner.getConst<RealAlgebraicNumber>();
    if (cur.isRational())
    {
      // may generate an integer it is it integral
      return mkConstRealOrInt(cur.toRational());
    }
    if (cur == ran) break;
    inner = mkConst(Kind::REAL_ALGEBRAIC_NUMBER_OP, cur);
  }
  return mkNode(Kind::REAL_ALGEBRAIC_NUMBER, inner);
}

}  // namespace cvc5::internal<|MERGE_RESOLUTION|>--- conflicted
+++ resolved
@@ -1145,42 +1145,6 @@
   }
 }
 
-<<<<<<< HEAD
-Node NodeManager::mkSeqUnit(const TypeNode& t, const TNode n)
-{
-  Assert(n.getType() == t) << "Invalid operands for mkSeqUnit. The type '"
-                           << n.getType() << "' of node '" << n
-                           << "' is not a subtype of '" << t << "'."
-                           << std::endl;
-  Node op = mkConst(SeqUnitOp(t));
-  Node sunit = mkNode(kind::SEQ_UNIT, op, n);
-  return sunit;
-}
-
-Node NodeManager::mkSingleton(const TypeNode& t, const TNode n)
-{
-  Assert(n.getType() == t) << "Invalid operands for mkSingleton. The type '"
-                           << n.getType() << "' of node '" << n
-                           << "' is not a subtype of '" << t << "'."
-                           << std::endl;
-  Node op = mkConst(SetSingletonOp(t));
-  Node singleton = mkNode(kind::SET_SINGLETON, op, n);
-  return singleton;
-}
-
-Node NodeManager::mkBag(const TypeNode& t, const TNode n, const TNode m)
-{
-  Assert(n.getType() == t) << "Invalid operands for mkBag. The type '"
-                           << n.getType() << "' of node '" << n
-                           << "' is not a subtype of '" << t << "'."
-                           << std::endl;
-  Node op = mkConst(BagMakeOp(t));
-  Node bag = mkNode(kind::BAG_MAKE, op, n, m);
-  return bag;
-}
-
-=======
->>>>>>> e3bec47e
 bool NodeManager::hasOperator(Kind k)
 {
   switch (kind::MetaKind mk = kind::metaKindOf(k))
