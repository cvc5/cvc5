--- conflicted
+++ resolved
@@ -170,28 +170,16 @@
 std::vector<api::Sort> SymbolManager::Implementation::getModelDeclareSorts()
     const
 {
-<<<<<<< HEAD
-  std::vector<api::Sort> declareSorts;
-  declareSorts.insert(
-      declareSorts.end(), d_declareSorts.begin(), d_declareSorts.end());
-=======
   std::vector<api::Sort> declareSorts(d_declareSorts.begin(),
                                       d_declareSorts.end());
->>>>>>> e11af4be
   return declareSorts;
 }
 
 std::vector<api::Term> SymbolManager::Implementation::getModelDeclareTerms()
     const
 {
-<<<<<<< HEAD
-  std::vector<api::Term> declareTerms;
-  declareTerms.insert(
-      declareTerms.end(), d_declareTerms.begin(), d_declareTerms.end());
-=======
   std::vector<api::Term> declareTerms(d_declareTerms.begin(),
                                       d_declareTerms.end());
->>>>>>> e11af4be
   return declareTerms;
 }
 
