--- conflicted
+++ resolved
@@ -520,8 +520,6 @@
    * Is maybe kind. Return true if an instance of this type may have kind k.
    * This is true if the kind of this sort is k, or if it is a abstract type
    * whose abstracted kind is k or ABSTRACT_TYPE (the fully abstract type).
-<<<<<<< HEAD
-=======
    *
    * For example:
    * isMaybeKind ? BITVECTOR_TYPE = true
@@ -530,7 +528,6 @@
    * isMaybeKind (Set Int) SET_TYPE = true
    * isMaybeKind (_ BitVec 4) SET_TYPE = false
    * isMaybeKind ?BitVec SET_TYPE = false
->>>>>>> 5040b419
    */
   bool isMaybeKind(Kind k) const;
 
@@ -555,39 +552,12 @@
   bool isFunctionLike() const;
 
   /**
-<<<<<<< HEAD
-   * Is instance of, returns true if this type is equivalent to the join
-   * (see TypeNode::join) of itself and t.
-=======
    * Is instance of, returns true if this type is equivalent to the
    * leastUpperBound (see TypeNode::leastUpperBound) of itself and t.
->>>>>>> 5040b419
    */
   bool isInstanceOf(const TypeNode& t) const;
   /**
    * Is comparable to type t, returns true if this type and t have a non-null
-<<<<<<< HEAD
-   * join (see TypeNode::join).
-   */
-  bool isComparableTo(const TypeNode& t) const;
-  /**
-   * Join with type. This returns the most specific type that is an instance
-   * of both this and t, or null if this type and t are incompatible.
-   *
-   * For example:
-   * ?BitVec join ? = ?BitVec
-   * (Array ?BitVec Int) join (Array (_ BitVec 4) ?) = (Array (_ BitVec 4) Int)
-   * (Array ? Int) join (Array ? Real) = null.
-   */
-  TypeNode join(const TypeNode& t) const;
-  /**
-   * Meet with type. The dual of join, for example:
-   * ?BitVec join ? = ?
-   * (Array ?BitVec Int) join (Array (_ BitVec 4) ?) = (Array ?BitVec ?)
-   * (Array ? Int) join (Array ? Real) = null.
-   */
-  TypeNode meet(const TypeNode& t) const;
-=======
    * leastUpperBound (see TypeNode::leastUpperBound).
    */
   bool isComparableTo(const TypeNode& t) const;
@@ -613,7 +583,6 @@
    * (Array ? Int) <glb> (Array ? Real) = null.
    */
   TypeNode greatestLowerBound(const TypeNode& t) const;
->>>>>>> 5040b419
   /**
    * Get the argument types of a function, datatype constructor,
    * datatype selector, or datatype tester.
@@ -791,13 +760,8 @@
   TypeNode getUninterpretedSortConstructor() const;
 
  private:
-<<<<<<< HEAD
-  /** Unify internal, for computing join and meet */
-  TypeNode unifyInternal(const TypeNode& t, bool isJoin) const;
-=======
   /** Unify internal, for computing leastUpperBound and greatestLowerBound */
   TypeNode unifyInternal(const TypeNode& t, bool isLub) const;
->>>>>>> 5040b419
 };/* class TypeNode */
 
 /**
