/*********************                                                        */
/*! \file type_node.h
 ** \verbatim
 ** Top contributors (to current version):
 **   Morgan Deters, Dejan Jovanovic, Andrew Reynolds
 ** This file is part of the CVC4 project.
 ** Copyright (c) 2009-2019 by the authors listed in the file AUTHORS
 ** in the top-level source directory) and their institutional affiliations.
 ** All rights reserved.  See the file COPYING in the top-level source
 ** directory for licensing information.\endverbatim
 **
 ** \brief Reference-counted encapsulation of a pointer to node information.
 **
 ** Reference-counted encapsulation of a pointer to node information.
 **/

#include "cvc4_private.h"

// circular dependency
#include "expr/node_value.h"

#ifndef CVC4__TYPE_NODE_H
#define CVC4__TYPE_NODE_H

#include <stdint.h>

#include <iostream>
#include <string>
#include <unordered_map>
#include <vector>

#include "base/check.h"
#include "expr/kind.h"
#include "expr/metakind.h"
#include "util/cardinality.h"

namespace CVC4 {

class NodeManager;

namespace expr {
  class NodeValue;
}/* CVC4::expr namespace */

/**
 * Encapsulation of an NodeValue pointer for Types. The reference count is
 * maintained in the NodeValue.
 */
class TypeNode {

public:

  // for hash_maps, hash_sets..
  struct HashFunction {
    size_t operator()(TypeNode node) const {
      return (size_t) node.getId();
    }
  };/* struct HashFunction */

private:

  /**
   * The NodeValue has access to the private constructors, so that the
   * iterators can can create new types.
   */
  friend class expr::NodeValue;

  /** A convenient null-valued encapsulated pointer */
  static TypeNode s_null;

  /** The referenced NodeValue */
  expr::NodeValue* d_nv;

  /**
   * This constructor is reserved for use by the TypeNode package.
   */
  explicit TypeNode(const expr::NodeValue*);

  friend class NodeManager;

  template <unsigned nchild_thresh>
  friend class NodeBuilder;

  /**
   * Assigns the expression value and does reference counting. No
   * assumptions are made on the expression, and should only be used
   * if we know what we are doing.
   *
   * @param ev the expression value to assign
   */
  void assignNodeValue(expr::NodeValue* ev);

  /**
   * Cache-aware, recursive version of substitute() used by the public
   * member function with a similar signature.
   */
  TypeNode substitute(const TypeNode& type, const TypeNode& replacement,
                      std::unordered_map<TypeNode, TypeNode, HashFunction>& cache) const;

  /**
   * Cache-aware, recursive version of substitute() used by the public
   * member function with a similar signature.
   */
  template <class Iterator1, class Iterator2>
  TypeNode substitute(Iterator1 typesBegin, Iterator1 typesEnd,
                      Iterator2 replacementsBegin, Iterator2 replacementsEnd,
                      std::unordered_map<TypeNode, TypeNode, HashFunction>& cache) const;

public:

  /** Default constructor, makes a null expression. */
  TypeNode() : d_nv(&expr::NodeValue::null()) { }

  /** Copy constructor */
  TypeNode(const TypeNode& node);

  /**
   * Destructor. If ref_count is true it will decrement the reference count
   * and, if zero, collect the NodeValue.
   */
  ~TypeNode();

  /**
   * Assignment operator for nodes, copies the relevant information from node
   * to this node.
   *
   * @param typeNode the node to copy
   * @return reference to this node
   */
  TypeNode& operator=(const TypeNode& typeNode);

  /**
   * Return the null node.
   *
   * @return the null node
   */
  static TypeNode null() {
    return s_null;
  }

  /**
   * Substitution of TypeNodes.
   */
  inline TypeNode
  substitute(const TypeNode& type, const TypeNode& replacement) const;

  /**
   * Simultaneous substitution of TypeNodes.
   */
  template <class Iterator1, class Iterator2>
  inline TypeNode
  substitute(Iterator1 typesBegin, Iterator1 typesEnd,
             Iterator2 replacementsBegin, Iterator2 replacementsEnd) const;

  /**
   * Structural comparison operator for expressions.
   *
   * @param typeNode the type node to compare to
   * @return true if expressions are equal, false otherwise
   */
  bool operator==(const TypeNode& typeNode) const {
    return d_nv == typeNode.d_nv;
  }

  /**
   * Structural comparison operator for expressions.
   *
   * @param typeNode the type node to compare to
   * @return true if expressions are equal, false otherwise
   */
  bool operator!=(const TypeNode& typeNode) const {
    return !(*this == typeNode);
  }

  /**
   * We compare by expression ids so, keeping things deterministic and having
   * that subexpressions have to be smaller than the enclosing expressions.
   *
   * @param typeNode the node to compare to
   * @return true if this expression is lesser
   */
  inline bool operator<(const TypeNode& typeNode) const {
    return d_nv->d_id < typeNode.d_nv->d_id;
  }

  /**
   * We compare by expression ids so, keeping things deterministic and having
   * that subexpressions have to be smaller than the enclosing expressions.
   *
   * @param typeNode the node to compare to
   * @return true if this expression is lesser or equal
   */
  inline bool operator<=(const TypeNode& typeNode) const {
    return d_nv->d_id <= typeNode.d_nv->d_id;
  }

  /**
   * We compare by expression ids so, keeping things deterministic and having
   * that subexpressions have to be smaller than the enclosing expressions.
   *
   * @param typeNode the node to compare to
   * @return true if this expression is greater
   */
  inline bool operator>(const TypeNode& typeNode) const {
    return d_nv->d_id > typeNode.d_nv->d_id;
  }

  /**
   * We compare by expression ids so, keeping things deterministic and having
   * that subexpressions have to be smaller than the enclosing expressions.
   *
   * @param typeNode the node to compare to
   * @return true if this expression is greater or equal
   */
  inline bool operator>=(const TypeNode& typeNode) const {
    return d_nv->d_id >= typeNode.d_nv->d_id;
  }

  /**
   * Returns the i-th child of this node.
   *
   * @param i the index of the child
   * @return the node representing the i-th child
   */
  inline TypeNode operator[](int i) const {
    return TypeNode(d_nv->getChild(i));
  }

  /**
   * PARAMETERIZED-metakinded types (the SORT_TYPE is one of these)
   * have an operator.  "Little-p parameterized" types (like Array),
   * are OPERATORs, not PARAMETERIZEDs.
   */
  inline Node getOperator() const {
    Assert(getMetaKind() == kind::metakind::PARAMETERIZED);
    return Node(d_nv->getOperator());
  }

  /**
   * Returns the unique id of this node
   *
   * @return the id
   */
  inline unsigned long getId() const {
    return d_nv->getId();
  }

  /**
   * Returns the kind of this type node.
   *
   * @return the kind
   */
  inline Kind getKind() const {
    return Kind(d_nv->d_kind);
  }

  /**
   * Returns the metakind of this type node.
   *
   * @return the metakind
   */
  inline kind::MetaKind getMetaKind() const {
    return kind::metaKindOf(getKind());
  }

  /**
   * Returns the number of children this node has.
   *
   * @return the number of children
   */
  inline size_t getNumChildren() const;

  /**
   * If this is a CONST_* TypeNode, extract the constant from it.
   */
  template <class T>
  inline const T& getConst() const;

  /**
   * Returns the value of the given attribute that this has been attached.
   *
   * @param attKind the kind of the attribute
   * @return the value of the attribute
   */
  template <class AttrKind>
  inline typename AttrKind::value_type
  getAttribute(const AttrKind& attKind) const;

  // Note that there are two, distinct hasAttribute() declarations for
  // a reason (rather than using a pointer-valued argument with a
  // default value): they permit more optimized code in the underlying
  // hasAttribute() implementations.

  /**
   * Returns true if this node has been associated an attribute of
   * given kind.  Additionally, if a pointer to the value_kind is
   * give, and the attribute value has been set for this node, it will
   * be returned.
   *
   * @param attKind the kind of the attribute
   * @return true if this node has the requested attribute
   */
  template <class AttrKind>
  inline bool hasAttribute(const AttrKind& attKind) const;

  /**
   * Returns true if this node has been associated an attribute of given kind.
   * Additionaly, if a pointer to the value_kind is give, and the attribute
   * value has been set for this node, it will be returned.
   *
   * @param attKind the kind of the attribute
   * @param value where to store the value if it exists
   * @return true if this node has the requested attribute
   */
  template <class AttrKind>
  inline bool getAttribute(const AttrKind& attKind,
                           typename AttrKind::value_type& value) const;

  /**
   * Sets the given attribute of this node to the given value.
   *
   * @param attKind the kind of the atribute
   * @param value the value to set the attribute to
   */
  template <class AttrKind>
  inline void setAttribute(const AttrKind& attKind,
                           const typename AttrKind::value_type& value);

  /** Iterator allowing for scanning through the children. */
  typedef expr::NodeValue::iterator<TypeNode> iterator;
  /** Constant iterator allowing for scanning through the children. */
  typedef expr::NodeValue::iterator<TypeNode> const_iterator;

  /**
   * Returns the iterator pointing to the first child.
   *
   * @return the iterator
   */
  inline iterator begin() {
    return d_nv->begin<TypeNode>();
  }

  /**
   * Returns the iterator pointing to the end of the children (one
   * beyond the last one.
   *
   * @return the end of the children iterator.
   */
  inline iterator end() {
    return d_nv->end<TypeNode>();
  }

  /**
   * Returns the const_iterator pointing to the first child.
   *
   * @return the const_iterator
   */
  inline const_iterator begin() const {
    return d_nv->begin<TypeNode>();
  }

  /**
   * Returns the const_iterator pointing to the end of the children
   * (one beyond the last one.
   *
   * @return the end of the children const_iterator.
   */
  inline const_iterator end() const {
    return d_nv->end<TypeNode>();
  }

  /**
   * Converts this type into a string representation.
   *
   * @return the string representation of this type.
   */
  std::string toString() const;

  /**
   * Converts this node into a string representation and sends it to the
   * given stream
   *
   * @param out the stream to serialize this node to
   * @param language the language in which to output
   */
  inline void toStream(std::ostream& out, OutputLanguage language = language::output::LANG_AUTO) const {
    d_nv->toStream(out, -1, false, 0, language);
  }

  /**
   * Very basic pretty printer for Node.
   *
   * @param out output stream to print to.
   * @param indent number of spaces to indent the formula by.
   */
  void printAst(std::ostream& out, int indent = 0) const;

  /**
   * Returns true if this type is a null type.
   *
   * @return true if null
   */
  bool isNull() const {
    return d_nv == &expr::NodeValue::null();
  }

  /**
   * Convert this TypeNode into a Type using the currently-in-scope
   * manager.
   */
  inline Type toType();

  /**
   * Convert a Type into a TypeNode.
   */
  inline static TypeNode fromType(const Type& t);

  /**
   * Returns the cardinality of this type.
   *
   * @return a finite or infinite cardinality
   */
  Cardinality getCardinality() const;

  /**
   * Is this type finite? This assumes uninterpreted sorts have infinite
   * cardinality.
   */
  bool isFinite();

  /**
   * Is this type interpreted as finite.
   * If finite model finding is enabled, this assumes all uninterpreted sorts
   *   are interpreted as finite.
   */
  bool isInterpretedFinite();

  /** is closed enumerable type
   *
   * This returns true if this type has an enumerator that produces constants
   * that are fully handled by CVC4's quantifier-free theory solvers. Examples
   * of types that are not closed enumerable are:
   * (1) uninterpreted sorts,
   * (2) arrays,
   * (3) codatatypes,
   * (4) functions,
   * (5) parametric sorts involving any of the above.
   */
  bool isClosedEnumerable();

  /**
   * Is this a first-class type?
   * First-class types are types for which:
   * (1) we handle equalities between terms of that type, and 
   * (2) they are allowed to be parameters of parametric types (e.g. index or element types of arrays).
   *
   * Examples of types that are not first-class include constructor types,
   * selector types, tester types, regular expressions and SExprs.
   */
  bool isFirstClass() const;

  /**
   * Returns whether this type is well-founded.
   *
   * @return true iff the type is well-founded
   */
  bool isWellFounded() const;

  /**
   * Construct and return a ground term of this type.  If the type is
   * not well founded, this function throws an exception.
   *
   * @return a ground term of the type
   */
  Node mkGroundTerm() const;

  /**
   * Construct and return a ground value of this type.  If the type is
   * not well founded, this function throws an exception.
   *
   * @return a ground value of the type
   */
  Node mkGroundValue() const;

  /**
   * Is this type a subtype of the given type?
   */
  bool isSubtypeOf(TypeNode t) const;

  /**
   * Is this type comparable to the given type (i.e., do they share
   * a common ancestor in the subtype tree)?
   */
  bool isComparableTo(TypeNode t) const;

  /** Is this the Boolean type? */
  bool isBoolean() const;

  /** Is this the Integer type? */
  bool isInteger() const;

  /** Is this the Real type? */
  bool isReal() const;

  /** Is this the String type? */
  bool isString() const;

  /** Is this the Rounding Mode type? */
  bool isRoundingMode() const;

  /** Is this an array type? */
  bool isArray() const;

  /** Is this a Set type? */
  bool isSet() const;

  /** Get the index type (for array types) */
  TypeNode getArrayIndexType() const;

  /** Get the element type (for array types) */
  TypeNode getArrayConstituentType() const;

  /** Get the return type (for constructor types) */
  TypeNode getConstructorRangeType() const;

  /** Get the domain type (for selector types) */
  TypeNode getSelectorDomainType() const;

  /** Get the return type (for selector types) */
  TypeNode getSelectorRangeType() const;

  /** Get the element type (for set types) */
  TypeNode getSetElementType() const;

  /**
   * Is this a function type?  Function-like things (e.g. datatype
   * selectors) that aren't actually functions are NOT considered
   * functions, here.
   */
  bool isFunction() const;

  /**
   * Is this a function-LIKE type?  Function-like things
   * (e.g. datatype selectors) that aren't actually functions ARE
   * considered functions, here.  The main point is that this is used
   * to avoid anything higher-order: anything function-like cannot be
   * the argument or return value for anything else function-like.
   *
   * Arrays are explicitly *not* function-like for the purposes of
   * this test.  However, functions still cannot contain anything
   * function-like.
   */
  bool isFunctionLike() const;

  /**
   * Get the argument types of a function, datatype constructor,
   * datatype selector, or datatype tester.
   */
  std::vector<TypeNode> getArgTypes() const;

  /**
   * Get the paramater types of a parameterized datatype.  Fails an
   * assertion if this type is not a parametric datatype.
   */
  std::vector<TypeNode> getParamTypes() const;

  /**
   * Get the range type (i.e., the type of the result) of a function,
   * datatype constructor, datatype selector, or datatype tester.
   */
  TypeNode getRangeType() const;

  /**
   * Is this a predicate type?  NOTE: all predicate types are also
   * function types (so datatype testers are NOT considered
   * "predicates" for the purpose of this function).
   */
  bool isPredicate() const;

  /**
   * Is this a predicate-LIKE type?  Predicate-like things
   * (e.g. datatype testers) that aren't actually predicates ARE
   * considered predicates, here.
   *
   * Arrays are explicitly *not* predicate-like for the purposes of
   * this test.
   */
  bool isPredicateLike() const;

  /** Is this a tuple type? */
  bool isTuple() const;

  /** Get the length of a tuple type */
  size_t getTupleLength() const;

  /** Get the constituent types of a tuple type */
  std::vector<TypeNode> getTupleTypes() const;

  /** Is this a record type? */
  bool isRecord() const;

  /** Get the description of the record type */
  const Record& getRecord() const;

  /** Is this a symbolic expression type? */
  bool isSExpr() const;

  /** Get the constituent types of a symbolic expression type */
  std::vector<TypeNode> getSExprTypes() const;

  /** Is this a regexp type */
  bool isRegExp() const;

  /** Is this a floating-point type */
  bool isFloatingPoint() const;

  /** Is this a floating-point type of with <code>exp</code> exponent bits
      and <code>sig</code> significand bits */
  bool isFloatingPoint(unsigned exp, unsigned sig) const;

  /** Is this a bit-vector type */
  bool isBitVector() const;

  /** Is this a bit-vector type of size <code>size</code> */
  bool isBitVector(unsigned size) const;

  /** Is this a datatype type */
  bool isDatatype() const;

  /** Is this a parameterized datatype type */
  bool isParametricDatatype() const;

  /** Is this a codatatype type */
  bool isCodatatype() const;

  /** Is this a fully instantiated datatype type */
  bool isInstantiatedDatatype() const;

<<<<<<< HEAD
  /** Get instantiated datatype type */
=======
  /**
   * Get instantiated datatype type. The type on which this method is called
   * should be a parametric datatype whose parameter list is the same list as
   * argument params. This constructs the instantiated version of this
   * parametric datatype, e.g. passing (par (A) (List A)), { Int } ) to this
   * method returns (List Int).
   */
>>>>>>> bef9df66
  TypeNode instantiateParametricDatatype(
      const std::vector<TypeNode>& params) const;

  /** Is this an instantiated datatype parameter */
  bool isParameterInstantiatedDatatype(unsigned n) const;

  /** Is this a constructor type */
  bool isConstructor() const;

  /** Is this a selector type */
  bool isSelector() const;

  /** Is this a tester type */
  bool isTester() const;

  /** Get the Datatype specification from a datatype type */
  const Datatype& getDatatype() const;

  /** Get the internal Datatype specification from a datatype type */
  const DType& getDType() const;

  /** Get the exponent size of this floating-point type */
  unsigned getFloatingPointExponentSize() const;

  /** Get the significand size of this floating-point type */
  unsigned getFloatingPointSignificandSize() const;

  /** Get the size of this bit-vector type */
  unsigned getBitVectorSize() const;

  /** Is this a sort kind */
  bool isSort() const;

  /** Is this a sort constructor kind */
  bool isSortConstructor() const;

  /** Get the most general base type of the type */
  TypeNode getBaseType() const;

  /**
   * Returns the leastUpperBound in the extended type lattice of the two types.
   * If this is \top, i.e. there is no inhabited type that contains both,
   * a TypeNode such that isNull() is true is returned.
   *
   * For more information see: http://cvc4.cs.nyu.edu/wiki/Cvc4_Type_Lattice
   */
  static TypeNode leastCommonTypeNode(TypeNode t0, TypeNode t1);
  static TypeNode mostCommonTypeNode(TypeNode t0, TypeNode t1);

  /** get ensure type condition 
   *  Return value is a condition that implies that n has type tn.
  */
  static Node getEnsureTypeCondition( Node n, TypeNode tn );
private:
  static TypeNode commonTypeNode(TypeNode t0, TypeNode t1, bool isLeast);

  /**
   * Is this type interpreted as finite.
   * If the flag usortFinite is true, this assumes all uninterpreted sorts
   *   are interpreted as finite.
   */
  bool isFiniteInternal(bool usortFinite);

  /**
   * Indents the given stream a given amount of spaces.
   *
   * @param out the stream to indent
   * @param indent the number of spaces
   */
  static void indent(std::ostream& out, int indent) {
    for(int i = 0; i < indent; i++) {
      out << ' ';
    }
  }

};/* class TypeNode */

/**
 * Serializes a given node to the given stream.
 *
 * @param out the output stream to use
 * @param n the node to output to the stream
 * @return the stream
 */
inline std::ostream& operator<<(std::ostream& out, const TypeNode& n) {
  n.toStream(out, Node::setlanguage::getLanguage(out));
  return out;
}

typedef TypeNode::HashFunction TypeNodeHashFunction;

}/* CVC4 namespace */

#include "expr/node_manager.h"

namespace CVC4 {

inline Type TypeNode::toType() {
  return NodeManager::currentNM()->toType(*this);
}

inline TypeNode TypeNode::fromType(const Type& t) {
  return NodeManager::fromType(t);
}

inline TypeNode
TypeNode::substitute(const TypeNode& type,
                     const TypeNode& replacement) const {
  std::unordered_map<TypeNode, TypeNode, HashFunction> cache;
  return substitute(type, replacement, cache);
}

template <class Iterator1, class Iterator2>
inline TypeNode
TypeNode::substitute(Iterator1 typesBegin,
                     Iterator1 typesEnd,
                     Iterator2 replacementsBegin,
                     Iterator2 replacementsEnd) const {
  std::unordered_map<TypeNode, TypeNode, HashFunction> cache;
  return substitute(typesBegin, typesEnd,
                    replacementsBegin, replacementsEnd, cache);
}

template <class Iterator1, class Iterator2>
TypeNode TypeNode::substitute(Iterator1 typesBegin,
                              Iterator1 typesEnd,
                              Iterator2 replacementsBegin,
                              Iterator2 replacementsEnd,
                              std::unordered_map<TypeNode, TypeNode, HashFunction>& cache) const {
  // in cache?
  std::unordered_map<TypeNode, TypeNode, HashFunction>::const_iterator i = cache.find(*this);
  if(i != cache.end()) {
    return (*i).second;
  }

  // otherwise compute
  Assert(typesEnd - typesBegin == replacementsEnd - replacementsBegin)
      << "Substitution iterator ranges must be equal size";
  Iterator1 j = find(typesBegin, typesEnd, *this);
  if(j != typesEnd) {
    TypeNode tn = *(replacementsBegin + (j - typesBegin));
    cache[*this] = tn;
    return tn;
  } else if(getNumChildren() == 0) {
    cache[*this] = *this;
    return *this;
  } else {
    NodeBuilder<> nb(getKind());
    if(getMetaKind() == kind::metakind::PARAMETERIZED) {
      // push the operator
      nb << TypeNode(d_nv->d_children[0]);
    }
    for(TypeNode::const_iterator i = begin(),
          iend = end();
        i != iend;
        ++i) {
      nb << (*i).substitute(typesBegin, typesEnd,
                            replacementsBegin, replacementsEnd, cache);
    }
    TypeNode tn = nb.constructTypeNode();
    cache[*this] = tn;
    return tn;
  }
}

inline size_t TypeNode::getNumChildren() const {
  return d_nv->getNumChildren();
}

template <class T>
inline const T& TypeNode::getConst() const {
  return d_nv->getConst<T>();
}

inline TypeNode::TypeNode(const expr::NodeValue* ev) :
  d_nv(const_cast<expr::NodeValue*> (ev)) {
  Assert(d_nv != NULL) << "Expecting a non-NULL expression value!";
  d_nv->inc();
}

inline TypeNode::TypeNode(const TypeNode& typeNode) {
  Assert(typeNode.d_nv != NULL) << "Expecting a non-NULL expression value!";
  d_nv = typeNode.d_nv;
  d_nv->inc();
}

inline TypeNode::~TypeNode() {
  Assert(d_nv != NULL) << "Expecting a non-NULL expression value!";
  d_nv->dec();
}

inline void TypeNode::assignNodeValue(expr::NodeValue* ev) {
  d_nv = ev;
  d_nv->inc();
}

inline TypeNode& TypeNode::operator=(const TypeNode& typeNode) {
  Assert(d_nv != NULL) << "Expecting a non-NULL expression value!";
  Assert(typeNode.d_nv != NULL)
      << "Expecting a non-NULL expression value on RHS!";
  if(__builtin_expect( ( d_nv != typeNode.d_nv ), true )) {
    d_nv->dec();
    d_nv = typeNode.d_nv;
    d_nv->inc();
  }
  return *this;
}

template <class AttrKind>
inline typename AttrKind::value_type TypeNode::
getAttribute(const AttrKind&) const {
  Assert(NodeManager::currentNM() != NULL)
      << "There is no current CVC4::NodeManager associated to this thread.\n"
         "Perhaps a public-facing function is missing a NodeManagerScope ?";
  return NodeManager::currentNM()->getAttribute(d_nv, AttrKind());
}

template <class AttrKind>
inline bool TypeNode::
hasAttribute(const AttrKind&) const {
  Assert(NodeManager::currentNM() != NULL)
      << "There is no current CVC4::NodeManager associated to this thread.\n"
         "Perhaps a public-facing function is missing a NodeManagerScope ?";
  return NodeManager::currentNM()->hasAttribute(d_nv, AttrKind());
}

template <class AttrKind>
inline bool TypeNode::getAttribute(const AttrKind&, typename AttrKind::value_type& ret) const {
  Assert(NodeManager::currentNM() != NULL)
      << "There is no current CVC4::NodeManager associated to this thread.\n"
         "Perhaps a public-facing function is missing a NodeManagerScope ?";
  return NodeManager::currentNM()->getAttribute(d_nv, AttrKind(), ret);
}

template <class AttrKind>
inline void TypeNode::
setAttribute(const AttrKind&, const typename AttrKind::value_type& value) {
  Assert(NodeManager::currentNM() != NULL)
      << "There is no current CVC4::NodeManager associated to this thread.\n"
         "Perhaps a public-facing function is missing a NodeManagerScope ?";
  NodeManager::currentNM()->setAttribute(d_nv, AttrKind(), value);
}

inline void TypeNode::printAst(std::ostream& out, int indent) const {
  d_nv->printAst(out, indent);
}

inline bool TypeNode::isBoolean() const {
  return
    ( getKind() == kind::TYPE_CONSTANT && getConst<TypeConstant>() == BOOLEAN_TYPE );
}

inline bool TypeNode::isInteger() const {
  return
    ( getKind() == kind::TYPE_CONSTANT && getConst<TypeConstant>() == INTEGER_TYPE );
}

inline bool TypeNode::isReal() const {
  return
    ( getKind() == kind::TYPE_CONSTANT && getConst<TypeConstant>() == REAL_TYPE ) ||
    isInteger();
}

inline bool TypeNode::isString() const {
  return getKind() == kind::TYPE_CONSTANT &&
    getConst<TypeConstant>() == STRING_TYPE;
}

/** Is this a regexp type */
inline bool TypeNode::isRegExp() const {
  return getKind() == kind::TYPE_CONSTANT &&
    getConst<TypeConstant>() == REGEXP_TYPE;
 }

inline bool TypeNode::isRoundingMode() const {
  return getKind() == kind::TYPE_CONSTANT &&
    getConst<TypeConstant>() == ROUNDINGMODE_TYPE;
}

inline bool TypeNode::isArray() const {
  return getKind() == kind::ARRAY_TYPE;
}

inline TypeNode TypeNode::getArrayIndexType() const {
  Assert(isArray());
  return (*this)[0];
}

inline TypeNode TypeNode::getArrayConstituentType() const {
  Assert(isArray());
  return (*this)[1];
}

inline TypeNode TypeNode::getConstructorRangeType() const {
  Assert(isConstructor());
  return (*this)[getNumChildren()-1];
}

inline TypeNode TypeNode::getSelectorDomainType() const
{
  Assert(isSelector());
  return (*this)[0];
}

inline TypeNode TypeNode::getSelectorRangeType() const
{
  Assert(isSelector());
  return (*this)[1];
}

inline bool TypeNode::isSet() const {
  return getKind() == kind::SET_TYPE;
}

inline TypeNode TypeNode::getSetElementType() const {
  Assert(isSet());
  return (*this)[0];
}

inline bool TypeNode::isFunction() const {
  return getKind() == kind::FUNCTION_TYPE;
}

inline bool TypeNode::isFunctionLike() const {
  return
    getKind() == kind::FUNCTION_TYPE ||
    getKind() == kind::CONSTRUCTOR_TYPE ||
    getKind() == kind::SELECTOR_TYPE ||
    getKind() == kind::TESTER_TYPE;
}

inline bool TypeNode::isPredicate() const {
  return isFunction() && getRangeType().isBoolean();
}

inline bool TypeNode::isPredicateLike() const {
  return isFunctionLike() && getRangeType().isBoolean();
}

inline TypeNode TypeNode::getRangeType() const {
  if(isTester()) {
    return NodeManager::currentNM()->booleanType();
  }
  Assert(isFunction() || isConstructor() || isSelector());
  return (*this)[getNumChildren() - 1];
}

/** Is this a symbolic expression type? */
inline bool TypeNode::isSExpr() const {
  return getKind() == kind::SEXPR_TYPE;
}

/** Is this a floating-point type */
inline bool TypeNode::isFloatingPoint() const {
  return getKind() == kind::FLOATINGPOINT_TYPE;
}

/** Is this a bit-vector type */
inline bool TypeNode::isBitVector() const {
  return getKind() == kind::BITVECTOR_TYPE;
}

/** Is this a datatype type */
inline bool TypeNode::isDatatype() const {
  return getKind() == kind::DATATYPE_TYPE || getKind() == kind::PARAMETRIC_DATATYPE;
}

/** Is this a parametric datatype type */
inline bool TypeNode::isParametricDatatype() const {
  return getKind() == kind::PARAMETRIC_DATATYPE;
}

/** Is this a codatatype type */
inline bool TypeNode::isCodatatype() const {
  if( isDatatype() ){
    return getDatatype().isCodatatype();
  }else{
    return false;
  }
}

/** Is this a constructor type */
inline bool TypeNode::isConstructor() const {
  return getKind() == kind::CONSTRUCTOR_TYPE;
}

/** Is this a selector type */
inline bool TypeNode::isSelector() const {
  return getKind() == kind::SELECTOR_TYPE;
}

/** Is this a tester type */
inline bool TypeNode::isTester() const {
  return getKind() == kind::TESTER_TYPE;
}

/** Is this a floating-point type of with <code>exp</code> exponent bits
    and <code>sig</code> significand bits */
inline bool TypeNode::isFloatingPoint(unsigned exp, unsigned sig) const {
  return
    ( getKind() == kind::FLOATINGPOINT_TYPE &&
      getConst<FloatingPointSize>().exponent() == exp &&
      getConst<FloatingPointSize>().significand() == sig );
}

/** Is this a bit-vector type of size <code>size</code> */
inline bool TypeNode::isBitVector(unsigned size) const {
  return
    ( getKind() == kind::BITVECTOR_TYPE && getConst<BitVectorSize>() == size );
}

/** Get the datatype specification from a datatype type */
inline const Datatype& TypeNode::getDatatype() const {
  Assert(isDatatype());
  if( getKind() == kind::DATATYPE_TYPE ){
    DatatypeIndexConstant dic = getConst<DatatypeIndexConstant>();
    return NodeManager::currentNM()->getDatatypeForIndex( dic.getIndex() );
  }else{
    Assert(getKind() == kind::PARAMETRIC_DATATYPE);
    return (*this)[0].getDatatype();
  }
}

/** Get the exponent size of this floating-point type */
inline unsigned TypeNode::getFloatingPointExponentSize() const {
  Assert(isFloatingPoint());
  return getConst<FloatingPointSize>().exponent();
}

/** Get the significand size of this floating-point type */
inline unsigned TypeNode::getFloatingPointSignificandSize() const {
  Assert(isFloatingPoint());
  return getConst<FloatingPointSize>().significand();
}

/** Get the size of this bit-vector type */
inline unsigned TypeNode::getBitVectorSize() const {
  Assert(isBitVector());
  return getConst<BitVectorSize>();
}

#ifdef CVC4_DEBUG
/**
 * Pretty printer for use within gdb.  This is not intended to be used
 * outside of gdb.  This writes to the Warning() stream and immediately
 * flushes the stream.
 *
 * Note that this function cannot be a template, since the compiler
 * won't instantiate it.  Even if we explicitly instantiate.  (Odd?)
 * So we implement twice.  We mark as __attribute__((used)) so that
 * GCC emits code for it even though static analysis indicates it's
 * never called.
 *
 * Tim's Note: I moved this into the node.h file because this allows gdb
 * to find the symbol, and use it, which is the first standard this code needs
 * to meet. A cleaner solution is welcomed.
 */
static void __attribute__((used)) debugPrintTypeNode(const TypeNode& n) {
  Warning() << Node::setdepth(-1)
            << Node::printtypes(false)
            << Node::dag(true)
            << Node::setlanguage(language::output::LANG_AST)
            << n << std::endl;
  Warning().flush();
}
static void __attribute__((used)) debugPrintTypeNodeNoDag(const TypeNode& n) {
  Warning() << Node::setdepth(-1)
            << Node::printtypes(false)
            << Node::dag(false)
            << Node::setlanguage(language::output::LANG_AST)
            << n << std::endl;
  Warning().flush();
}
static void __attribute__((used)) debugPrintRawTypeNode(const TypeNode& n) {
  n.printAst(Warning(), 0);
  Warning().flush();
}
#endif /* CVC4_DEBUG */

}/* CVC4 namespace */

#endif /* CVC4__NODE_H */<|MERGE_RESOLUTION|>--- conflicted
+++ resolved
@@ -636,9 +636,6 @@
   /** Is this a fully instantiated datatype type */
   bool isInstantiatedDatatype() const;
 
-<<<<<<< HEAD
-  /** Get instantiated datatype type */
-=======
   /**
    * Get instantiated datatype type. The type on which this method is called
    * should be a parametric datatype whose parameter list is the same list as
@@ -646,7 +643,6 @@
    * parametric datatype, e.g. passing (par (A) (List A)), { Int } ) to this
    * method returns (List Int).
    */
->>>>>>> bef9df66
   TypeNode instantiateParametricDatatype(
       const std::vector<TypeNode>& params) const;
 
