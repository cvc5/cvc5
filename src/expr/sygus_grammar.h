--- conflicted
+++ resolved
@@ -70,11 +70,7 @@
 
   /**
    * Remove \p rule from the set of rules corresponding to \p ntSym.
-<<<<<<< HEAD
-   * @param ntSym The non-terminal to which the rule is removed.
-=======
    * @param ntSym The non-terminal from which the rule is removed.
->>>>>>> 824b6080
    * @param rule The rule to remove. This must be a rule that occurs
    * in the list of rules for ntSym.
    */
@@ -138,11 +134,7 @@
                         std::vector<Node>& args,
                         std::vector<TypeNode>& cargs) const;
   /** The rules */
-<<<<<<< HEAD
-  std::map<Node, std::vector<Node>> d_rules;
-=======
   std::unordered_map<Node, std::vector<Node>> d_rules;
->>>>>>> 824b6080
   /** Input variables to the corresponding function/invariant to synthesize.*/
   std::vector<Node> d_sygusVars;
   /** The non-terminal symbols of this grammar. */
