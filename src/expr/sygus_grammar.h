--- conflicted
+++ resolved
@@ -72,12 +72,6 @@
   void addAnyVariable(const Node& ntSym);
 
   /**
-   * Remove non-terminal \p ntSym from the grammar.
-   * @param ntSym The non-terminal from which the rule is removed.
-   */
-  void removeNonTerminal(const Node& ntSym);
-
-  /**
    * Remove \p rule from the set of rules corresponding to \p ntSym.
    * @param ntSym The non-terminal from which the rule is removed.
    * @param rule The rule to remove. This must be a rule that occurs
@@ -122,10 +116,7 @@
    * from this grammar in r by a fresh variable. All variables introduced in
    * this way are included in x1...xn. An entry is added to ntSymMap for each
    * variable xi mapping it to the non-terminal that it replaced.
-<<<<<<< HEAD
-=======
    * Returns r itself if it has no non-terminals.
->>>>>>> 390da8f9
    */
   Node getLambdaForRule(const Node& r, std::map<Node, Node>& ntSymMap) const;
 
