/*********************                                                        */
/*! \file expr_manager_template.cpp
 ** \verbatim
 ** Top contributors (to current version):
 **   Morgan Deters, Christopher L. Conway, Dejan Jovanovic
 ** This file is part of the CVC4 project.
 ** Copyright (c) 2009-2018 by the authors listed in the file AUTHORS
 ** in the top-level source directory) and their institutional affiliations.
 ** All rights reserved.  See the file COPYING in the top-level source
 ** directory for licensing information.\endverbatim
 **
 ** \brief Public-facing expression manager interface, implementation
 **
 ** Public-facing expression manager interface, implementation.
 **/

#include "expr/expr_manager.h"

#include <map>

#include "expr/node_manager.h"
#include "expr/variable_type_map.h"
#include "expr/node_manager_attributes.h"
#include "options/options.h"
#include "util/statistics_registry.h"

${includes}

// This is a hack, but an important one: if there's an error, the
// compiler directs the user to the template file instead of the
// generated one.  We don't want the user to modify the generated one,
// since it'll get overwritten on a later build.
#line 34 "${template}"

#ifdef CVC4_STATISTICS_ON
  #define INC_STAT(kind) \
  { \
    if (d_exprStatistics[kind] == NULL) { \
      stringstream statName; \
      statName << "expr::ExprManager::" << kind; \
      d_exprStatistics[kind] = new IntStat(statName.str(), 0); \
      d_nodeManager->getStatisticsRegistry()->registerStat(d_exprStatistics[kind]); \
    } \
    ++ *(d_exprStatistics[kind]); \
  }
  #define INC_STAT_VAR(type, bound_var) \
  { \
    TypeNode* typeNode = Type::getTypeNode(type); \
    TypeConstant type = typeNode->getKind() == kind::TYPE_CONSTANT ? typeNode->getConst<TypeConstant>() : LAST_TYPE; \
    if (d_exprStatisticsVars[type] == NULL) { \
      stringstream statName; \
      if (type == LAST_TYPE) { \
        statName << "expr::ExprManager::" << ((bound_var) ? "BOUND_VARIABLE" : "VARIABLE") << ":Parameterized type"; \
      } else { \
        statName << "expr::ExprManager::" << ((bound_var) ? "BOUND_VARIABLE" : "VARIABLE") << ":" << type; \
      } \
      d_exprStatisticsVars[type] = new IntStat(statName.str(), 0); \
      d_nodeManager->getStatisticsRegistry()->registerStat(d_exprStatisticsVars[type]); \
    } \
    ++ *(d_exprStatisticsVars[type]); \
  }
#else
  #define INC_STAT(kind)
  #define INC_STAT_VAR(type, bound_var)
#endif

using namespace std;
using namespace CVC4::kind;

namespace CVC4 {

ExprManager::ExprManager() :
  d_nodeManager(new NodeManager(this)) {
#ifdef CVC4_STATISTICS_ON
  for (unsigned i = 0; i < kind::LAST_KIND; ++ i) {
    d_exprStatistics[i] = NULL;
  }
  for (unsigned i = 0; i <= LAST_TYPE; ++ i) {
    d_exprStatisticsVars[i] = NULL;
  }
#endif
}

ExprManager::ExprManager(const Options& options) :
  d_nodeManager(new NodeManager(this, options)) {
#ifdef CVC4_STATISTICS_ON
  for (unsigned i = 0; i <= LAST_TYPE; ++ i) {
    d_exprStatisticsVars[i] = NULL;
  }
  for (unsigned i = 0; i < kind::LAST_KIND; ++ i) {
    d_exprStatistics[i] = NULL;
  }
#endif
}

ExprManager::~ExprManager()
{
  NodeManagerScope nms(d_nodeManager);

  try {

#ifdef CVC4_STATISTICS_ON
    for (unsigned i = 0; i < kind::LAST_KIND; ++ i) {
      if (d_exprStatistics[i] != NULL) {
        d_nodeManager->getStatisticsRegistry()->unregisterStat(d_exprStatistics[i]);
        delete d_exprStatistics[i];
        d_exprStatistics[i] = NULL;
      }
    }
    for (unsigned i = 0; i <= LAST_TYPE; ++ i) {
      if (d_exprStatisticsVars[i] != NULL) {
        d_nodeManager->getStatisticsRegistry()->unregisterStat(d_exprStatisticsVars[i]);
        delete d_exprStatisticsVars[i];
        d_exprStatisticsVars[i] = NULL;
      }
    }
#endif

    delete d_nodeManager;
    d_nodeManager = NULL;

  } catch(Exception& e) {
    Warning() << "CVC4 threw an exception during cleanup." << std::endl
              << e << std::endl;
  }
}

const Options& ExprManager::getOptions() const {
  return d_nodeManager->getOptions();
}

ResourceManager* ExprManager::getResourceManager()
{
  return d_nodeManager->getResourceManager();
}

BooleanType ExprManager::booleanType() const {
  NodeManagerScope nms(d_nodeManager);
  return BooleanType(Type(d_nodeManager, new TypeNode(d_nodeManager->booleanType())));
}

StringType ExprManager::stringType() const {
  NodeManagerScope nms(d_nodeManager);
  return StringType(Type(d_nodeManager, new TypeNode(d_nodeManager->stringType())));
}

RegExpType ExprManager::regExpType() const {
  NodeManagerScope nms(d_nodeManager);
  return RegExpType(Type(d_nodeManager, new TypeNode(d_nodeManager->regExpType())));
}

RealType ExprManager::realType() const {
  NodeManagerScope nms(d_nodeManager);
  return RealType(Type(d_nodeManager, new TypeNode(d_nodeManager->realType())));
}

IntegerType ExprManager::integerType() const {
  NodeManagerScope nms(d_nodeManager);
  return IntegerType(Type(d_nodeManager, new TypeNode(d_nodeManager->integerType())));
}

RoundingModeType ExprManager::roundingModeType() const {
  NodeManagerScope nms(d_nodeManager);
  return RoundingModeType(Type(d_nodeManager, new TypeNode(d_nodeManager->roundingModeType())));
}


Expr ExprManager::mkExpr(Kind kind, Expr child1) {
  const kind::MetaKind mk = kind::metaKindOf(kind);
  const unsigned n = 1 - (mk == kind::metakind::PARAMETERIZED ? 1 : 0);
  PrettyCheckArgument(
      mk == kind::metakind::PARAMETERIZED ||
      mk == kind::metakind::OPERATOR, kind,
      "Only operator-style expressions are made with mkExpr(); "
      "to make variables and constants, see mkVar(), mkBoundVar(), "
      "and mkConst().");
  PrettyCheckArgument(
      n >= minArity(kind) && n <= maxArity(kind), kind,
      "Exprs with kind %s must have at least %u children and "
      "at most %u children (the one under construction has %u)",
      kind::kindToString(kind).c_str(),
      minArity(kind), maxArity(kind), n);
  NodeManagerScope nms(d_nodeManager);
  try {
    INC_STAT(kind);
    return Expr(this, d_nodeManager->mkNodePtr(kind, child1.getNode()));
  } catch (const TypeCheckingExceptionPrivate& e) {
    throw TypeCheckingException(this, &e);
  }
}

Expr ExprManager::mkExpr(Kind kind, Expr child1, Expr child2) {
  const kind::MetaKind mk = kind::metaKindOf(kind);
  const unsigned n = 2 - (mk == kind::metakind::PARAMETERIZED ? 1 : 0);
  PrettyCheckArgument(
      mk == kind::metakind::PARAMETERIZED ||
      mk == kind::metakind::OPERATOR, kind,
      "Only operator-style expressions are made with mkExpr(); "
      "to make variables and constants, see mkVar(), mkBoundVar(), "
      "and mkConst().");
  PrettyCheckArgument(
      n >= minArity(kind) && n <= maxArity(kind), kind,
      "Exprs with kind %s must have at least %u children and "
      "at most %u children (the one under construction has %u)",
      kind::kindToString(kind).c_str(),
      minArity(kind), maxArity(kind), n);
  NodeManagerScope nms(d_nodeManager);
  try {
    INC_STAT(kind);
    return Expr(this, d_nodeManager->mkNodePtr(kind,
                                               child1.getNode(),
                                               child2.getNode()));
  } catch (const TypeCheckingExceptionPrivate& e) {
    throw TypeCheckingException(this, &e);
  }
}

Expr ExprManager::mkExpr(Kind kind, Expr child1, Expr child2, Expr child3) {
  const kind::MetaKind mk = kind::metaKindOf(kind);
  const unsigned n = 3 - (mk == kind::metakind::PARAMETERIZED ? 1 : 0);
  PrettyCheckArgument(
      mk == kind::metakind::PARAMETERIZED ||
      mk == kind::metakind::OPERATOR, kind,
      "Only operator-style expressions are made with mkExpr(); "
      "to make variables and constants, see mkVar(), mkBoundVar(), "
      "and mkConst().");
  PrettyCheckArgument(
      n >= minArity(kind) && n <= maxArity(kind), kind,
      "Exprs with kind %s must have at least %u children and "
      "at most %u children (the one under construction has %u)",
      kind::kindToString(kind).c_str(),
      minArity(kind), maxArity(kind), n);
  NodeManagerScope nms(d_nodeManager);
  try {
    INC_STAT(kind);
    return Expr(this, d_nodeManager->mkNodePtr(kind,
                                               child1.getNode(),
                                               child2.getNode(),
                                               child3.getNode()));
  } catch (const TypeCheckingExceptionPrivate& e) {
    throw TypeCheckingException(this, &e);
  }
}

Expr ExprManager::mkExpr(Kind kind, Expr child1, Expr child2, Expr child3,
                         Expr child4) {
  const kind::MetaKind mk = kind::metaKindOf(kind);
  const unsigned n = 4 - (mk == kind::metakind::PARAMETERIZED ? 1 : 0);
  PrettyCheckArgument(
      mk == kind::metakind::PARAMETERIZED ||
      mk == kind::metakind::OPERATOR, kind,
      "Only operator-style expressions are made with mkExpr(); "
      "to make variables and constants, see mkVar(), mkBoundVar(), "
      "and mkConst().");
  PrettyCheckArgument(
      n >= minArity(kind) && n <= maxArity(kind), kind,
      "Exprs with kind %s must have at least %u children and "
      "at most %u children (the one under construction has %u)",
      kind::kindToString(kind).c_str(),
      minArity(kind), maxArity(kind), n);
  NodeManagerScope nms(d_nodeManager);
  try {
    INC_STAT(kind);
    return Expr(this, d_nodeManager->mkNodePtr(kind,
                                               child1.getNode(),
                                               child2.getNode(),
                                               child3.getNode(),
                                               child4.getNode()));
  } catch (const TypeCheckingExceptionPrivate& e) {
    throw TypeCheckingException(this, &e);
  }
}

Expr ExprManager::mkExpr(Kind kind, Expr child1, Expr child2, Expr child3,
                         Expr child4, Expr child5) {
  const kind::MetaKind mk = kind::metaKindOf(kind);
  const unsigned n = 5 - (mk == kind::metakind::PARAMETERIZED ? 1 : 0);
  PrettyCheckArgument(
      mk == kind::metakind::PARAMETERIZED ||
      mk == kind::metakind::OPERATOR, kind,
      "Only operator-style expressions are made with mkExpr(); "
      "to make variables and constants, see mkVar(), mkBoundVar(), "
      "and mkConst().");
  PrettyCheckArgument(
      n >= minArity(kind) && n <= maxArity(kind), kind,
      "Exprs with kind %s must have at least %u children and "
      "at most %u children (the one under construction has %u)",
      kind::kindToString(kind).c_str(),
      minArity(kind), maxArity(kind), n);
  NodeManagerScope nms(d_nodeManager);
  try {
    INC_STAT(kind);
    return Expr(this, d_nodeManager->mkNodePtr(kind,
                                               child1.getNode(),
                                               child2.getNode(),
                                               child3.getNode(),
                                               child4.getNode(),
                                               child5.getNode()));
  } catch (const TypeCheckingExceptionPrivate& e) {
    throw TypeCheckingException(this, &e);
  }
}

Expr ExprManager::mkExpr(Kind kind, const std::vector<Expr>& children) {
  const kind::MetaKind mk = kind::metaKindOf(kind);
  const unsigned n = children.size() - (mk == kind::metakind::PARAMETERIZED ? 1 : 0);
  PrettyCheckArgument(
      mk == kind::metakind::PARAMETERIZED ||
      mk == kind::metakind::OPERATOR, kind,
      "Only operator-style expressions are made with mkExpr(); "
      "to make variables and constants, see mkVar(), mkBoundVar(), "
      "and mkConst().");
  PrettyCheckArgument(
      n >= minArity(kind) && n <= maxArity(kind), kind,
      "Exprs with kind %s must have at least %u children and "
      "at most %u children (the one under construction has %u)",
      kind::kindToString(kind).c_str(),
      minArity(kind), maxArity(kind), n);

  NodeManagerScope nms(d_nodeManager);

  vector<Node> nodes;
  vector<Expr>::const_iterator it = children.begin();
  vector<Expr>::const_iterator it_end = children.end();
  while(it != it_end) {
    nodes.push_back(it->getNode());
    ++it;
  }
  try {
    INC_STAT(kind);
    return Expr(this, d_nodeManager->mkNodePtr(kind, nodes));
  } catch (const TypeCheckingExceptionPrivate& e) {
    throw TypeCheckingException(this, &e);
  }
}

Expr ExprManager::mkExpr(Kind kind, Expr child1,
                         const std::vector<Expr>& otherChildren) {
  const kind::MetaKind mk = kind::metaKindOf(kind);
  const unsigned n =
      otherChildren.size() - (mk == kind::metakind::PARAMETERIZED ? 1 : 0) + 1;
  PrettyCheckArgument(
      mk == kind::metakind::PARAMETERIZED ||
      mk == kind::metakind::OPERATOR, kind,
      "Only operator-style expressions are made with mkExpr(); "
      "to make variables and constants, see mkVar(), mkBoundVar(), "
      "and mkConst().");
  PrettyCheckArgument(
      n >= minArity(kind) && n <= maxArity(kind), kind,
      "Exprs with kind %s must have at least %u children and "
      "at most %u children (the one under construction has %u)",
      kind::kindToString(kind).c_str(),
      minArity(kind), maxArity(kind), n);

  NodeManagerScope nms(d_nodeManager);

  vector<Node> nodes;
  nodes.push_back(child1.getNode());

  vector<Expr>::const_iterator it = otherChildren.begin();
  vector<Expr>::const_iterator it_end = otherChildren.end();
  while(it != it_end) {
    nodes.push_back(it->getNode());
    ++it;
  }
  try {
    INC_STAT(kind);
    return Expr(this, d_nodeManager->mkNodePtr(kind, nodes));
  } catch (const TypeCheckingExceptionPrivate& e) {
    throw TypeCheckingException(this, &e);
  }
}

Expr ExprManager::mkExpr(Expr opExpr) {
  const Kind kind = NodeManager::operatorToKind(opExpr.getNode());
  PrettyCheckArgument(
      opExpr.getKind() == kind::BUILTIN ||
      kind::metaKindOf(kind) == kind::metakind::PARAMETERIZED, opExpr,
      "This Expr constructor is for parameterized kinds only");
  NodeManagerScope nms(d_nodeManager);
  try {
    INC_STAT(kind);
    return Expr(this, d_nodeManager->mkNodePtr(opExpr.getNode()));
  } catch (const TypeCheckingExceptionPrivate& e) {
    throw TypeCheckingException(this, &e);
  }
}

Expr ExprManager::mkExpr(Expr opExpr, Expr child1) {
  const unsigned n = 1;
  Kind kind = NodeManager::operatorToKind(opExpr.getNode());
  PrettyCheckArgument(
      (opExpr.getKind() == kind::BUILTIN ||
       kind::metaKindOf(kind) == kind::metakind::PARAMETERIZED), opExpr,
      "This Expr constructor is for parameterized kinds only");
  PrettyCheckArgument(
      n >= minArity(kind) && n <= maxArity(kind), kind,
      "Exprs with kind %s must have at least %u children and "
      "at most %u children (the one under construction has %u)",
      kind::kindToString(kind).c_str(),
      minArity(kind), maxArity(kind), n);
  NodeManagerScope nms(d_nodeManager);
  try {
    INC_STAT(kind);
    return Expr(this, d_nodeManager->mkNodePtr(opExpr.getNode(), child1.getNode()));
  } catch (const TypeCheckingExceptionPrivate& e) {
    throw TypeCheckingException(this, &e);
  }
}

Expr ExprManager::mkExpr(Expr opExpr, Expr child1, Expr child2) {
  const unsigned n = 2;
  Kind kind = NodeManager::operatorToKind(opExpr.getNode());
  PrettyCheckArgument(
      (opExpr.getKind() == kind::BUILTIN ||
       kind::metaKindOf(kind) == kind::metakind::PARAMETERIZED), opExpr,
      "This Expr constructor is for parameterized kinds only");
  PrettyCheckArgument(
      n >= minArity(kind) && n <= maxArity(kind), kind,
      "Exprs with kind %s must have at least %u children and "
      "at most %u children (the one under construction has %u)",
      kind::kindToString(kind).c_str(),
      minArity(kind), maxArity(kind), n);
  NodeManagerScope nms(d_nodeManager);
  try {
    INC_STAT(kind);
    return Expr(this, d_nodeManager->mkNodePtr(opExpr.getNode(),
                                               child1.getNode(),
                                               child2.getNode()));
  } catch (const TypeCheckingExceptionPrivate& e) {
    throw TypeCheckingException(this, &e);
  }
}

Expr ExprManager::mkExpr(Expr opExpr, Expr child1, Expr child2, Expr child3) {
  const unsigned n = 3;
  Kind kind = NodeManager::operatorToKind(opExpr.getNode());
  PrettyCheckArgument(
      (opExpr.getKind() == kind::BUILTIN ||
       kind::metaKindOf(kind) == kind::metakind::PARAMETERIZED), opExpr,
                "This Expr constructor is for parameterized kinds only");
  PrettyCheckArgument(n >= minArity(kind) && n <= maxArity(kind), kind,
                "Exprs with kind %s must have at least %u children and "
                "at most %u children (the one under construction has %u)",
                kind::kindToString(kind).c_str(),
                minArity(kind), maxArity(kind), n);
  NodeManagerScope nms(d_nodeManager);
  try {
    INC_STAT(kind);
    return Expr(this, d_nodeManager->mkNodePtr(opExpr.getNode(),
                                               child1.getNode(),
                                               child2.getNode(),
                                               child3.getNode()));
  } catch (const TypeCheckingExceptionPrivate& e) {
    throw TypeCheckingException(this, &e);
  }
}

Expr ExprManager::mkExpr(Expr opExpr, Expr child1, Expr child2, Expr child3,
                         Expr child4) {
  const unsigned n = 4;
  Kind kind = NodeManager::operatorToKind(opExpr.getNode());
  PrettyCheckArgument(
      (opExpr.getKind() == kind::BUILTIN ||
       kind::metaKindOf(kind) == kind::metakind::PARAMETERIZED), opExpr,
      "This Expr constructor is for parameterized kinds only");

  PrettyCheckArgument(
      n >= minArity(kind) && n <= maxArity(kind), kind,
      "Exprs with kind %s must have at least %u children and "
      "at most %u children (the one under construction has %u)",
      kind::kindToString(kind).c_str(),
      minArity(kind), maxArity(kind), n);

  NodeManagerScope nms(d_nodeManager);
  try {
    INC_STAT(kind);
    return Expr(this, d_nodeManager->mkNodePtr(opExpr.getNode(),
                                               child1.getNode(),
                                               child2.getNode(),
                                               child3.getNode(),
                                               child4.getNode()));
  } catch (const TypeCheckingExceptionPrivate& e) {
    throw TypeCheckingException(this, &e);
  }
}

Expr ExprManager::mkExpr(Expr opExpr, Expr child1, Expr child2, Expr child3,
                         Expr child4, Expr child5) {
  const unsigned n = 5;
  Kind kind = NodeManager::operatorToKind(opExpr.getNode());
  PrettyCheckArgument(
      (opExpr.getKind() == kind::BUILTIN ||
       kind::metaKindOf(kind) == kind::metakind::PARAMETERIZED), opExpr,
      "This Expr constructor is for parameterized kinds only");
  PrettyCheckArgument(
      n >= minArity(kind) && n <= maxArity(kind), kind,
      "Exprs with kind %s must have at least %u children and "
      "at most %u children (the one under construction has %u)",
      kind::kindToString(kind).c_str(),
      minArity(kind), maxArity(kind), n);
  NodeManagerScope nms(d_nodeManager);
  try {
    INC_STAT(kind);
    return Expr(this, d_nodeManager->mkNodePtr(opExpr.getNode(),
                                               child1.getNode(),
                                               child2.getNode(),
                                               child3.getNode(),
                                               child4.getNode(),
                                               child5.getNode()));
  } catch (const TypeCheckingExceptionPrivate& e) {
    throw TypeCheckingException(this, &e);
  }
}

Expr ExprManager::mkExpr(Expr opExpr, const std::vector<Expr>& children) {
  const unsigned n = children.size();
  Kind kind = NodeManager::operatorToKind(opExpr.getNode());
  PrettyCheckArgument(
      (opExpr.getKind() == kind::BUILTIN ||
       kind::metaKindOf(kind) == kind::metakind::PARAMETERIZED), opExpr,
      "This Expr constructor is for parameterized kinds only");
  PrettyCheckArgument(
      n >= minArity(kind) && n <= maxArity(kind), kind,
      "Exprs with kind %s must have at least %u children and "
      "at most %u children (the one under construction has %u)",
      kind::kindToString(kind).c_str(),
      minArity(kind), maxArity(kind), n);

  NodeManagerScope nms(d_nodeManager);

  vector<Node> nodes;
  vector<Expr>::const_iterator it = children.begin();
  vector<Expr>::const_iterator it_end = children.end();
  while(it != it_end) {
    nodes.push_back(it->getNode());
    ++it;
  }
  try {
    INC_STAT(kind);
    return Expr(this,d_nodeManager->mkNodePtr(opExpr.getNode(), nodes));
  } catch (const TypeCheckingExceptionPrivate& e) {
    throw TypeCheckingException(this, &e);
  }
}

bool ExprManager::hasOperator(Kind k) {
  return NodeManager::hasOperator(k);
}

Expr ExprManager::operatorOf(Kind k) {
  NodeManagerScope nms(d_nodeManager);

  return d_nodeManager->operatorOf(k).toExpr();
}

Kind ExprManager::operatorToKind(Expr e) {
  NodeManagerScope nms(d_nodeManager);

  return d_nodeManager->operatorToKind( e.getNode() );
}

/** Make a function type from domain to range. */
FunctionType ExprManager::mkFunctionType(Type domain, Type range) {
  NodeManagerScope nms(d_nodeManager);
  return FunctionType(Type(d_nodeManager, new TypeNode(d_nodeManager->mkFunctionType(*domain.d_typeNode, *range.d_typeNode))));
}

/** Make a function type with input types from argTypes. */
FunctionType ExprManager::mkFunctionType(const std::vector<Type>& argTypes, Type range) {
  NodeManagerScope nms(d_nodeManager);
  Assert( argTypes.size() >= 1 );
  std::vector<TypeNode> argTypeNodes;
  for (unsigned i = 0, i_end = argTypes.size(); i < i_end; ++ i) {
    argTypeNodes.push_back(*argTypes[i].d_typeNode);
  }
  return FunctionType(Type(d_nodeManager, new TypeNode(d_nodeManager->mkFunctionType(argTypeNodes, *range.d_typeNode))));
}

FunctionType ExprManager::mkFunctionType(const std::vector<Type>& sorts) {
  NodeManagerScope nms(d_nodeManager);
  Assert( sorts.size() >= 2 );
  std::vector<TypeNode> sortNodes;
  for (unsigned i = 0, i_end = sorts.size(); i < i_end; ++ i) {
     sortNodes.push_back(*sorts[i].d_typeNode);
  }
  return FunctionType(Type(d_nodeManager, new TypeNode(d_nodeManager->mkFunctionType(sortNodes))));
}

FunctionType ExprManager::mkPredicateType(const std::vector<Type>& sorts) {
  NodeManagerScope nms(d_nodeManager);
  Assert( sorts.size() >= 1 );
  std::vector<TypeNode> sortNodes;
  for (unsigned i = 0, i_end = sorts.size(); i < i_end; ++ i) {
     sortNodes.push_back(*sorts[i].d_typeNode);
  }
  return FunctionType(Type(d_nodeManager, new TypeNode(d_nodeManager->mkPredicateType(sortNodes))));
}

DatatypeType ExprManager::mkTupleType(const std::vector<Type>& types) {
  NodeManagerScope nms(d_nodeManager);
  std::vector<TypeNode> typeNodes;
  for (unsigned i = 0, i_end = types.size(); i < i_end; ++ i) {
     typeNodes.push_back(*types[i].d_typeNode);
  }
  return DatatypeType(Type(d_nodeManager, new TypeNode(d_nodeManager->mkTupleType(typeNodes))));
}

DatatypeType ExprManager::mkRecordType(const Record& rec) {
  NodeManagerScope nms(d_nodeManager);
  return DatatypeType(Type(d_nodeManager, new TypeNode(d_nodeManager->mkRecordType(rec))));
}

SExprType ExprManager::mkSExprType(const std::vector<Type>& types) {
  NodeManagerScope nms(d_nodeManager);
  std::vector<TypeNode> typeNodes;
  for (unsigned i = 0, i_end = types.size(); i < i_end; ++ i) {
     typeNodes.push_back(*types[i].d_typeNode);
  }
  return SExprType(Type(d_nodeManager, new TypeNode(d_nodeManager->mkSExprType(typeNodes))));
}

FloatingPointType ExprManager::mkFloatingPointType(unsigned exp, unsigned sig) const {
  NodeManagerScope nms(d_nodeManager);
  return FloatingPointType(Type(d_nodeManager, new TypeNode(d_nodeManager->mkFloatingPointType(exp,sig))));
}

BitVectorType ExprManager::mkBitVectorType(unsigned size) const {
  NodeManagerScope nms(d_nodeManager);
  return BitVectorType(Type(d_nodeManager, new TypeNode(d_nodeManager->mkBitVectorType(size))));
}

ArrayType ExprManager::mkArrayType(Type indexType, Type constituentType) const {
  NodeManagerScope nms(d_nodeManager);
  return ArrayType(Type(d_nodeManager, new TypeNode(d_nodeManager->mkArrayType(*indexType.d_typeNode, *constituentType.d_typeNode))));
}

SetType ExprManager::mkSetType(Type elementType) const {
  NodeManagerScope nms(d_nodeManager);
  return SetType(Type(d_nodeManager, new TypeNode(d_nodeManager->mkSetType(*elementType.d_typeNode))));
}

DatatypeType ExprManager::mkDatatypeType(Datatype& datatype, uint32_t flags)
{
  // Not worth a special implementation; this doesn't need to be fast
  // code anyway.
  vector<Datatype> datatypes;
  datatypes.push_back(datatype);
  std::vector<DatatypeType> result = mkMutualDatatypeTypes(datatypes, flags);
  Assert(result.size() == 1);
  return result.front();
}

std::vector<DatatypeType> ExprManager::mkMutualDatatypeTypes(
    std::vector<Datatype>& datatypes, uint32_t flags)
{
  std::set<Type> unresolvedTypes;
  return mkMutualDatatypeTypes(datatypes, unresolvedTypes, flags);
}

std::vector<DatatypeType> ExprManager::mkMutualDatatypeTypes(
    std::vector<Datatype>& datatypes,
    std::set<Type>& unresolvedTypes,
    uint32_t flags)
{
  NodeManagerScope nms(d_nodeManager);
  std::map<std::string, DatatypeType> nameResolutions;
  std::vector<DatatypeType> dtts;

  //have to build deep copy so that datatypes will live in NodeManager
  std::vector< Datatype* > dt_copies;
  for(std::vector<Datatype>::iterator i = datatypes.begin(), i_end = datatypes.end(); i != i_end; ++i) {
    dt_copies.push_back( new Datatype( *i ) );
  }
  
  // First do some sanity checks, set up the final Type to be used for
  // each datatype, and set up the "named resolutions" used to handle
  // simple self- and mutual-recursion, for example in the definition
  // "nat = succ(pred:nat) | zero", a named resolution can handle the
  // pred selector.
  for(std::vector<Datatype*>::iterator i = dt_copies.begin(), i_end = dt_copies.end(); i != i_end; ++i) {
    TypeNode* typeNode;
    if( (*i)->getNumParameters() == 0 ) {
      unsigned index = d_nodeManager->registerDatatype( *i );
      typeNode = new TypeNode(d_nodeManager->mkTypeConst(DatatypeIndexConstant(index)));
      //typeNode = new TypeNode(d_nodeManager->mkTypeConst(*i));
    } else {
      unsigned index = d_nodeManager->registerDatatype( *i );
      TypeNode cons = d_nodeManager->mkTypeConst(DatatypeIndexConstant(index));
      //TypeNode cons = d_nodeManager->mkTypeConst(*i);
      std::vector< TypeNode > params;
      params.push_back( cons );
      for( unsigned int ip = 0; ip < (*i)->getNumParameters(); ++ip ) {
        params.push_back( TypeNode::fromType( (*i)->getParameter( ip ) ) );
      }

      typeNode = new TypeNode(d_nodeManager->mkTypeNode(kind::PARAMETRIC_DATATYPE, params));
    }
    Type type(d_nodeManager, typeNode);
    DatatypeType dtt(type);
    PrettyCheckArgument(
        nameResolutions.find((*i)->getName()) == nameResolutions.end(),
        dt_copies,
        "cannot construct two datatypes at the same time "
        "with the same name `%s'",
        (*i)->getName().c_str());
    nameResolutions.insert(std::make_pair((*i)->getName(), dtt));
    dtts.push_back(dtt);
    //d_keep_dtt.push_back(dtt);
    //d_keep_dt.push_back(*i);
    //Assert( dtt.getDatatype()==(*i) );
  }

  // Second, set up the type substitution map for complex type
  // resolution (e.g. if "list" is the type we're defining, and it has
  // a selector of type "ARRAY INT OF list", this can't be taken care
  // of using the named resolutions that we set up above.  A
  // preliminary array type was set up, and now needs to have "list"
  // substituted in it for the correct type.
  //
  // @TODO get rid of named resolutions altogether and handle
  // everything with these resolutions?
  std::vector< SortConstructorType > paramTypes;
  std::vector< DatatypeType > paramReplacements;
  std::vector<Type> placeholders;// to hold the "unresolved placeholders"
  std::vector<Type> replacements;// to hold our final, resolved types
  for(std::set<Type>::iterator i = unresolvedTypes.begin(), i_end = unresolvedTypes.end(); i != i_end; ++i) {
    std::string name;
    if( (*i).isSort() ) {
      name = SortType(*i).getName();
    } else {
      Assert( (*i).isSortConstructor() );
      name = SortConstructorType(*i).getName();
    }
    std::map<std::string, DatatypeType>::const_iterator resolver =
      nameResolutions.find(name);
    PrettyCheckArgument(
        resolver != nameResolutions.end(),
        unresolvedTypes,
        "cannot resolve type `%s'; it's not among "
        "the datatypes being defined", name.c_str());
    // We will instruct the Datatype to substitute "*i" (the
    // unresolved SortType used as a placeholder in complex types)
    // with "(*resolver).second" (the DatatypeType we created in the
    // first step, above).
    if( (*i).isSort() ) {
      placeholders.push_back(*i);
      replacements.push_back( (*resolver).second );
    } else {
      Assert( (*i).isSortConstructor() );
      paramTypes.push_back( SortConstructorType(*i) );
      paramReplacements.push_back( (*resolver).second );
    }
  }

  // Lastly, perform the final resolutions and checks.
  for(std::vector<DatatypeType>::iterator i = dtts.begin(),
        i_end = dtts.end();
      i != i_end;
      ++i) {
    const Datatype& dt = (*i).getDatatype();
    if(!dt.isResolved()) {
      const_cast<Datatype&>(dt).resolve(this, nameResolutions,
                                        placeholders, replacements,
                                        paramTypes, paramReplacements);
    }

    // Now run some checks, including a check to make sure that no
    // selector is function-valued.
    checkResolvedDatatype(*i);
  }

  for(std::vector<NodeManagerListener*>::iterator i = d_nodeManager->d_listeners.begin(); i != d_nodeManager->d_listeners.end(); ++i) {
    (*i)->nmNotifyNewDatatypes(dtts, flags);
  }
  
  return dtts;
}

void ExprManager::checkResolvedDatatype(DatatypeType dtt) const {
  const Datatype& dt = dtt.getDatatype();

  AssertArgument(dt.isResolved(), dtt, "datatype should have been resolved");

  // for all constructors...
  for(Datatype::const_iterator i = dt.begin(), i_end = dt.end();
      i != i_end;
      ++i) {
    const DatatypeConstructor& c = *i;
    Type testerType CVC4_UNUSED = c.getTester().getType();
    Assert(c.isResolved() &&
           testerType.isTester() &&
           TesterType(testerType).getDomain() == dtt &&
           TesterType(testerType).getRangeType() == booleanType(),
           "malformed tester in datatype post-resolution");
    Type ctorType CVC4_UNUSED = c.getConstructor().getType();
    Assert(ctorType.isConstructor() &&
           ConstructorType(ctorType).getArity() == c.getNumArgs() &&
           ConstructorType(ctorType).getRangeType() == dtt,
           "malformed constructor in datatype post-resolution");
    // for all selectors...
    for(DatatypeConstructor::const_iterator j = c.begin(), j_end = c.end();
        j != j_end;
        ++j) {
      const DatatypeConstructorArg& a = *j;
      Type selectorType = a.getType();
      Assert(a.isResolved() &&
             selectorType.isSelector() &&
             SelectorType(selectorType).getDomain() == dtt,
             "malformed selector in datatype post-resolution");
      // This next one's a "hard" check, performed in non-debug builds
      // as well; the other ones should all be guaranteed by the
      // CVC4::Datatype class, but this actually needs to be checked.
      AlwaysAssert(!SelectorType(selectorType).getRangeType().d_typeNode->isFunctionLike(),
                   "cannot put function-like things in datatypes");
    }
  }
}

ConstructorType ExprManager::mkConstructorType(const DatatypeConstructor& constructor, Type range) const {
  NodeManagerScope nms(d_nodeManager);
  return Type(d_nodeManager, new TypeNode(d_nodeManager->mkConstructorType(constructor, *range.d_typeNode)));
}

SelectorType ExprManager::mkSelectorType(Type domain, Type range) const {
  NodeManagerScope nms(d_nodeManager);
  return Type(d_nodeManager, new TypeNode(d_nodeManager->mkSelectorType(*domain.d_typeNode, *range.d_typeNode)));
}

TesterType ExprManager::mkTesterType(Type domain) const {
  NodeManagerScope nms(d_nodeManager);
  return Type(d_nodeManager, new TypeNode(d_nodeManager->mkTesterType(*domain.d_typeNode)));
}

SortType ExprManager::mkSort(const std::string& name, uint32_t flags) const {
  NodeManagerScope nms(d_nodeManager);
  return SortType(Type(d_nodeManager, new TypeNode(d_nodeManager->mkSort(name, flags))));
}

SortConstructorType ExprManager::mkSortConstructor(const std::string& name,
                                                   size_t arity,
                                                   uint32_t flags) const
{
  NodeManagerScope nms(d_nodeManager);
  return SortConstructorType(
      Type(d_nodeManager,
           new TypeNode(d_nodeManager->mkSortConstructor(name, arity, flags))));
}

/**
 * Get the type for the given Expr and optionally do type checking.
 *
 * Initial type computation will be near-constant time if
 * type checking is not requested. Results are memoized, so that
 * subsequent calls to getType() without type checking will be
 * constant time.
 *
 * Initial type checking is linear in the size of the expression.
 * Again, the results are memoized, so that subsequent calls to
 * getType(), with or without type checking, will be constant
 * time.
 *
 * NOTE: A TypeCheckingException can be thrown even when type
 * checking is not requested. getType() will always return a
 * valid and correct type and, thus, an exception will be thrown
 * when no valid or correct type can be computed (e.g., if the
 * arguments to a bit-vector operation aren't bit-vectors). When
 * type checking is not requested, getType() will do the minimum
 * amount of checking required to return a valid result.
 *
 * @param e the Expr for which we want a type
 * @param check whether we should check the type as we compute it
 * (default: false)
 */
Type ExprManager::getType(Expr e, bool check)
{
  NodeManagerScope nms(d_nodeManager);
  Type t;
  try {
    t = Type(d_nodeManager,
             new TypeNode(d_nodeManager->getType(e.getNode(), check)));
  } catch (const TypeCheckingExceptionPrivate& e) {
    throw TypeCheckingException(this, &e);
  }
  return t;
}

Expr ExprManager::mkVar(const std::string& name, Type type, uint32_t flags) {
  Assert(NodeManager::currentNM() == NULL, "ExprManager::mkVar() should only be called externally, not from within CVC4 code.  Please use mkSkolem().");
  NodeManagerScope nms(d_nodeManager);
  Node* n = d_nodeManager->mkVarPtr(name, *type.d_typeNode, flags);
  Debug("nm") << "set " << name << " on " << *n << std::endl;
  INC_STAT_VAR(type, false);
  return Expr(this, n);
}

Expr ExprManager::mkVar(Type type, uint32_t flags) {
  Assert(NodeManager::currentNM() == NULL, "ExprManager::mkVar() should only be called externally, not from within CVC4 code.  Please use mkSkolem().");
  NodeManagerScope nms(d_nodeManager);
  INC_STAT_VAR(type, false);
  return Expr(this, d_nodeManager->mkVarPtr(*type.d_typeNode, flags));
}

Expr ExprManager::mkBoundVar(const std::string& name, Type type) {
  NodeManagerScope nms(d_nodeManager);
  Node* n = d_nodeManager->mkBoundVarPtr(name, *type.d_typeNode);
  Debug("nm") << "set " << name << " on " << *n << std::endl;
  INC_STAT_VAR(type, true);
  return Expr(this, n);
}

Expr ExprManager::mkBoundVar(Type type) {
  NodeManagerScope nms(d_nodeManager);
  INC_STAT_VAR(type, true);
  return Expr(this, d_nodeManager->mkBoundVarPtr(*type.d_typeNode));
}

Expr ExprManager::mkNullaryOperator(Type type, Kind k){
  NodeManagerScope nms(d_nodeManager);
  Node n = d_nodeManager->mkNullaryOperator(*type.d_typeNode, k); 
  return n.toExpr();
}

Expr ExprManager::mkAssociative(Kind kind,
                                const std::vector<Expr>& children) {
  PrettyCheckArgument(
      kind::isAssociative(kind), kind,
      "Illegal kind in mkAssociative: %s",
      kind::kindToString(kind).c_str());

  const unsigned int max = maxArity(kind);
  unsigned int numChildren = children.size();

  /* If the number of children is within bounds, then there's nothing to do. */
  if( numChildren <= max ) {
    return mkExpr(kind,children);
  }
  NodeManagerScope nms(d_nodeManager);
  const unsigned int min = minArity(kind);

  std::vector<Expr>::const_iterator it = children.begin() ;
  std::vector<Expr>::const_iterator end = children.end() ;

  /* The new top-level children and the children of each sub node */
  std::vector<Expr> newChildren;
  std::vector<Node> subChildren;

  while( it != end && numChildren > max ) {
    /* Grab the next max children and make a node for them. */
    for( std::vector<Expr>::const_iterator next = it + max;
         it != next;
         ++it, --numChildren ) {
      subChildren.push_back(it->getNode());
    }
    Node subNode = d_nodeManager->mkNode(kind,subChildren);
    newChildren.push_back(subNode.toExpr());

    subChildren.clear();
  }

  // add the leftover children
  if(numChildren > 0) {
<<<<<<< HEAD
    /* If the leftovers are too few, just copy them into newChildren;
     * otherwise make a new sub-node  */
    if (numChildren < min)
    {
      for (; it != end; ++it)
      {
        newChildren.push_back(it->getNode());
      }
    }
    else
    {
      for (; it != end; ++it)
      {
        subChildren.push_back(it->getNode());
      }
      Node subNode = d_nodeManager->mkNode(kind, subChildren);
      newChildren.push_back(subNode);
    }
  }

  /* It's inconceivable we could have enough children for this to fail
   * (more than 2^32, in most cases?). */
  AlwaysAssert(newChildren.size() <= max,
               "Too many new children in mkAssociative");

=======
    for (; it != end; ++it)
    {
      newChildren.push_back(*it);
    }
  }

>>>>>>> 421a0938
  /* It would be really weird if this happened (it would require
   * min > 2, for one thing), but let's make sure. */
  AlwaysAssert( newChildren.size() >= min,
                "Too few new children in mkAssociative" );

<<<<<<< HEAD
  return Expr(this, d_nodeManager->mkNodePtr(kind, newChildren));
=======
  // recurse
  return mkAssociative(kind, newChildren);
}

Expr ExprManager::mkLeftAssociative(Kind kind,
                                    const std::vector<Expr>& children)
{
  NodeManagerScope nms(d_nodeManager);
  Node n = children[0];
  for (unsigned i = 1, size = children.size(); i < size; i++)
  {
    n = d_nodeManager->mkNode(kind, n, children[i].getNode());
  }
  return n.toExpr();
}

Expr ExprManager::mkRightAssociative(Kind kind,
                                     const std::vector<Expr>& children)
{
  NodeManagerScope nms(d_nodeManager);
  Node n = children[children.size() - 1];
  for (unsigned i = children.size() - 1; i > 0;)
  {
    n = d_nodeManager->mkNode(kind, children[--i].getNode(), n);
  }
  return n.toExpr();
>>>>>>> 421a0938
}

unsigned ExprManager::minArity(Kind kind) {
  return metakind::getLowerBoundForKind(kind);
}

unsigned ExprManager::maxArity(Kind kind) {
  return metakind::getUpperBoundForKind(kind);
}

NodeManager* ExprManager::getNodeManager() const {
  return d_nodeManager;
}
Statistics ExprManager::getStatistics() const
{
  return Statistics(*d_nodeManager->getStatisticsRegistry());
}

SExpr ExprManager::getStatistic(const std::string& name) const
{
  return d_nodeManager->getStatisticsRegistry()->getStatistic(name);
}

void ExprManager::safeFlushStatistics(int fd) const {
  d_nodeManager->getStatisticsRegistry()->safeFlushInformation(fd);
}

namespace expr {

Node exportInternal(TNode n, ExprManager* from, ExprManager* to, ExprManagerMapCollection& vmap);

TypeNode exportTypeInternal(TypeNode n, NodeManager* from, NodeManager* to, ExprManagerMapCollection& vmap) {
  Debug("export") << "type: " << n << " " << n.getId() << std::endl;
  if(theory::kindToTheoryId(n.getKind()) == theory::THEORY_DATATYPES) {
    throw ExportUnsupportedException
      ("export of types belonging to theory of DATATYPES kinds unsupported");
  }
  if(n.getMetaKind() == kind::metakind::PARAMETERIZED &&
     n.getKind() != kind::SORT_TYPE) {
    throw ExportUnsupportedException
      ("export of PARAMETERIZED-kinded types (other than SORT_KIND) not supported");
  }
  if(n.getKind() == kind::TYPE_CONSTANT) {
    return to->mkTypeConst(n.getConst<TypeConstant>());
  } else if(n.getKind() == kind::BITVECTOR_TYPE) {
    return to->mkBitVectorType(n.getConst<BitVectorSize>());
  }
  else if (n.getKind() == kind::FLOATINGPOINT_TYPE)
  {
    return to->mkFloatingPointType(n.getConst<FloatingPointSize>());
  }
  else if (n.getNumChildren() == 0)
  {
    std::stringstream msg;
    msg << "export of type " << n << " not supported";
    throw ExportUnsupportedException(msg.str().c_str());
  }
  Type from_t = from->toType(n);
  Type& to_t = vmap.d_typeMap[from_t];
  if(! to_t.isNull()) {
    Debug("export") << "+ mapped `" << from_t << "' to `" << to_t << "'" << std::endl;
    return *Type::getTypeNode(to_t);
  }
  NodeBuilder<> children(to, n.getKind());
  if(n.getKind() == kind::SORT_TYPE) {
    Debug("export") << "type: operator: " << n.getOperator() << std::endl;
    // make a new sort tag in target node manager
    Node sortTag = NodeBuilder<0>(to, kind::SORT_TAG);
    children << sortTag;
  }
  for(TypeNode::iterator i = n.begin(), i_end = n.end(); i != i_end; ++i) {
    Debug("export") << "type: child: " << *i << std::endl;
    children << exportTypeInternal(*i, from, to, vmap);
  }
  TypeNode out = children.constructTypeNode();// FIXME thread safety
  to_t = to->toType(out);
  return out;
}/* exportTypeInternal() */

}/* CVC4::expr namespace */

Type ExprManager::exportType(const Type& t, ExprManager* em, ExprManagerMapCollection& vmap) {
  Assert(t.d_nodeManager != em->d_nodeManager,
         "Can't export a Type to the same ExprManager");
  NodeManagerScope ems(t.d_nodeManager);
  return Type(em->d_nodeManager,
              new TypeNode(expr::exportTypeInternal(*t.d_typeNode, t.d_nodeManager, em->d_nodeManager, vmap)));
}

${mkConst_implementations}

}/* CVC4 namespace */<|MERGE_RESOLUTION|>--- conflicted
+++ resolved
@@ -960,48 +960,17 @@
 
   // add the leftover children
   if(numChildren > 0) {
-<<<<<<< HEAD
-    /* If the leftovers are too few, just copy them into newChildren;
-     * otherwise make a new sub-node  */
-    if (numChildren < min)
-    {
-      for (; it != end; ++it)
-      {
-        newChildren.push_back(it->getNode());
-      }
-    }
-    else
-    {
-      for (; it != end; ++it)
-      {
-        subChildren.push_back(it->getNode());
-      }
-      Node subNode = d_nodeManager->mkNode(kind, subChildren);
-      newChildren.push_back(subNode);
-    }
-  }
-
-  /* It's inconceivable we could have enough children for this to fail
-   * (more than 2^32, in most cases?). */
-  AlwaysAssert(newChildren.size() <= max,
-               "Too many new children in mkAssociative");
-
-=======
     for (; it != end; ++it)
     {
       newChildren.push_back(*it);
     }
   }
 
->>>>>>> 421a0938
   /* It would be really weird if this happened (it would require
    * min > 2, for one thing), but let's make sure. */
   AlwaysAssert( newChildren.size() >= min,
                 "Too few new children in mkAssociative" );
 
-<<<<<<< HEAD
-  return Expr(this, d_nodeManager->mkNodePtr(kind, newChildren));
-=======
   // recurse
   return mkAssociative(kind, newChildren);
 }
@@ -1028,7 +997,6 @@
     n = d_nodeManager->mkNode(kind, children[--i].getNode(), n);
   }
   return n.toExpr();
->>>>>>> 421a0938
 }
 
 unsigned ExprManager::minArity(Kind kind) {
