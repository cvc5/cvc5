--- conflicted
+++ resolved
@@ -375,11 +375,7 @@
   /**
    * Get skolem function id
    */
-<<<<<<< HEAD
-  SkolemFunId getSkolemFunctionId(TNode k) const;
-=======
   SkolemFunId getId(TNode k) const;
->>>>>>> 91a4c5b9
   /**
    * Create a skolem constant with the given name, type, and comment. This
    * should only be used if the definition of the skolem does not matter.
