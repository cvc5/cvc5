/******************************************************************************
 * Top contributors (to current version):
 *   Andrew Reynolds, Mudathir Mohamed, Kshitij Bansal
 *
 * This file is part of the cvc5 project.
 *
 * Copyright (c) 2009-2024 by the authors listed in the file AUTHORS
 * in the top-level source directory and their institutional affiliations.
 * All rights reserved.  See the file COPYING in the top-level source
 * directory for licensing information.
 * ****************************************************************************
 *
 * Skolem manager utility.
 */

#include "cvc5_private.h"

#ifndef CVC5__EXPR__SKOLEM_MANAGER_H
#define CVC5__EXPR__SKOLEM_MANAGER_H

#include <cvc5/cvc5_skolem_id.h>

#include <string>

#include "expr/node.h"

namespace cvc5::internal {

class ProofGenerator;

<<<<<<< HEAD
=======
/** Skolem function identifier */
enum class SkolemFunId
{
  NONE,
  /** An internal skolem */
  INTERNAL,
  /** input variable with a given name */
  INPUT_VARIABLE,
  /** purification skolem for a term t */
  PURIFY,
  /** abstract value for a term t */
  ABSTRACT_VALUE,
  /** array diff to witness (not (= A B)) */
  ARRAY_DEQ_DIFF,
  /** an uninterpreted function f s.t. f(x) = x / 0.0 (real division) */
  DIV_BY_ZERO,
  /** an uninterpreted function f s.t. f(x) = x / 0 (integer division) */
  INT_DIV_BY_ZERO,
  /** an uninterpreted function f s.t. f(x) = x mod 0 */
  MOD_BY_ZERO,
  /** an uninterpreted function f s.t. f(x) = sqrt(x) */
  SQRT,
  /**
   * Argument used to purify trancendental function app f(x).
   * For sin(x), this is a variable that is assumed to be in phase with x that
   * is between -pi and pi
   */
  TRANSCENDENTAL_PURIFY_ARG,
  /**
   * The n^th skolem for quantified formula Q. Its arguments are (Q,n).
   */
  QUANTIFIERS_SKOLEMIZE,
  //----- string skolems are cached based on (a, b)
  /** exists k. ( string b occurs k times in string a ) */
  STRINGS_NUM_OCCUR,
  /** exists k. ( regular expression b can be matched k times in a ) */
  STRINGS_NUM_OCCUR_RE,
  /** For function k: Int -> Int
   *   exists k.
   *     forall 0 <= x <= n,
   *       k(x) is the end index of the x^th occurrence of b in a
   *   where n is the number of occurrences of b in a, and k(0)=0.
   */
  STRINGS_OCCUR_INDEX,
  /** Same, but where b is a regular expression */
  STRINGS_OCCUR_INDEX_RE,
  /**
   * For function k: Int -> Int
   *   exists k.
   *     forall 0 <= x < n,
   *       k(x) is the length of the x^th occurrence of b in a (excluding
   *       matches of empty strings)
   *   where b is a regular expression, n is the number of occurrences of b
   *   in a, and k(0)=0.
   */
  STRINGS_OCCUR_LEN,
  /** Same, but where b is a regular expression */
  STRINGS_OCCUR_LEN_RE,
  /**
   * Diff index for disequalities a != b => substr(a,k,1) != substr(b,k,1)
   */
  STRINGS_DEQ_DIFF,
  //-----
  /**
   * A function used to define intermediate results of str.replace_all and
   * str.replace_re_all applications.
   */
  STRINGS_REPLACE_ALL_RESULT,
  /**
   * A function used to define intermediate results of str.from_int
   * applications.
   */
  STRINGS_ITOS_RESULT,
  /**
   * A function used to define intermediate results of str.to_int
   * applications.
   */
  STRINGS_STOI_RESULT,
  /**
   * An index containing a non-digit in a string, used when (str.to_int a) = -1.
   */
  STRINGS_STOI_NON_DIGIT,
  /**
   * For sequence a and regular expression b,
   * in_re(a, re.++(_*, b, _*)) =>
   *    exists k_pre, k_match, k_post.
   *       a = k_pre ++ k_match ++ k_post ^
   *       len(k_pre) = indexof_re(x, y, 0) ^
   *       (forall l. 0 < l < len(k_match) =>
   *         ~in_re(substr(k_match, 0, l), r)) ^
   *       in_re(k_match, b)
   *
   * k_pre is the prefix before the first, shortest match of b in a. k_match
   * is the substring of a matched by b. It is either empty or there is no
   * shorter string that matches b.
   */
  RE_FIRST_MATCH_PRE,
  RE_FIRST_MATCH,
  RE_FIRST_MATCH_POST,
  /**
   * Regular expression unfold component: if (str.in_re t R), where R is
   * (re.++ r0 ... rn), then the RE_UNFOLD_POS_COMPONENT{t,R,i} is a string
   * skolem ki such that t = (str.++ k0 ... kn) and (str.in_re k0 r0) for
   * i = 0, ..., n.
   */
  RE_UNFOLD_POS_COMPONENT,
  /**
   * An uninterpreted function for bag.card operator:
   * To compute (bag.card A), we need a function that
   * counts multiplicities of distinct elements. We call this function
   * combine of type Int -> Int where:
   * combine(0) = 0.
   * combine(i) = m(elements(i), A) + combine(i-1) for 1 <= i <= n.
   * elements: a skolem function for (bag.fold f t A)
   *            see BAGS_CARD_ELEMENTS.
   * n: is the number of distinct elements in A.
   *
   * - Number of skolem arguments: ``1``
   *   - ``1:`` the bag argument A.
   */
  BAGS_CARD_COMBINE,
  /**
   * An uninterpreted function for bag.card operator:
   * To compute (bag.card A), we need a function for
   * distinct elements in A. We call this function
   * elements of type Int -> T where T is the type of
   * elements of A.
   *
   * - Number of skolem arguments: ``1``
   *   - ``1:`` the bag argument A.
   */
  BAGS_CARD_ELEMENTS,
  /**
   * An uninterpreted function for bag.card operator:
   * To compute (bag.card A), we need to guess n
   * the number of distinct elements in A.
   *
   * - Number of skolem arguments: ``1``
   *   - ``1:`` the bag argument A.
   */
  BAGS_CARD_N,
  /**
   * An uninterpreted function for bag.card operator:
   * To compute (bag.card A), we need a function for
   * distinct elements in A which is given by elements defined in
   * BAGS_CARD_ELEMENTS.
   * We also need unionDisjoint: Int -> (Bag T) to compute
   * the disjoint union such that:
   * unionDisjoint(0) = bag.empty.
   * unionDisjoint(i) = disjoint union of {<elements(i), m(elements(i), A)>}
   * and unionDisjoint(i-1).
   * unionDisjoint(n) = A.
   *
   * - Number of skolem arguments: ``1``
   *   - ``1:`` the bag argument A.
   */
  BAGS_CARD_UNION_DISJOINT,
  /**
   * An uninterpreted function for bag.fold operator:
   * To compute (bag.fold f t A), we need to guess the cardinality n of
   * bag A using a skolem function with BAGS_FOLD_CARD id.
   *
   * - Number of skolem arguments: ``1``
   *   - ``1:`` the bag argument A.
   */
  BAGS_FOLD_CARD,
  /**
   * An uninterpreted function for bag.fold operator:
   * To compute (bag.fold f t A), we need a function that
   * accumulates intermidiate values. We call this function
   * combine of type Int -> T2 where:
   * combine(0) = t
   * combine(i) = f(elements(i), combine(i - 1)) for 1 <= i <= n.
   * elements: a skolem function for (bag.fold f t A)
   *           see BAGS_FOLD_ELEMENTS.
   * n: is the cardinality of A.
   * T2: is the type of initial value t.
   *
   * - Number of skolem arguments: ``3``
   *   - ``1:`` the function f of type T1 -> T2.
   *   - ``2:`` the initial value t of type T2.
   *   - ``3:`` the bag argument A of type (Bag T1).
   */
  BAGS_FOLD_COMBINE,
  /**
   * An uninterpreted function for bag.fold operator:
   * To compute (bag.fold f t A), we need a function for
   * elements of A. We call this function
   * elements of type Int -> T1 where T1 is the type of
   * elements of A.
   * If the cardinality of A is n, then
   * A is the disjoint union of {<elements(i),1>} for 1 <= i <= n.
   * See BAGS_FOLD_UNION_DISJOINT.
   *
   * - Number of skolem arguments: ``1``
   *   - ``1:`` a bag argument A.
   */
  BAGS_FOLD_ELEMENTS,
  /**
   * An uninterpreted function for bag.fold operator:
   * To compute (bag.fold f t A), we need a function for
   * elements of A which is given by elements defined in
   * BAGS_FOLD_ELEMENTS.
   * We also need unionDisjoint: Int -> (Bag T1) to compute
   * the disjoint union such that:
   * unionDisjoint(0) = bag.empty.
   * unionDisjoint(i) = disjoint union of {elements(i)} and unionDisjoint (i-1).
   * unionDisjoint(n) = A.
   *
   * - Number of skolem arguments: ``1``
   *   - ``1:`` the bag argument A.
   */
  BAGS_FOLD_UNION_DISJOINT,
  /**
   * An interpreted function for bag.choose operator:
   * (bag.choose A) is expanded as
   * (witness ((x elementType))
   *    (ite
   *      (= A (as emptybag (Bag E)))
   *      (= x (uf A))
   *      (and (>= (bag.count x A) 1) (= x (uf A)))
   * where uf: (Bag E) -> E is a skolem function, and E is the type of elements
   * of A.
   *
   * - Number of skolem arguments: ``1``
   *   - ``1:`` a ground value for the type (Bag E).
   */
  BAGS_CHOOSE,
  /**
   * An uninterpreted function for distinct elements of a bag A.
   *
   * - Number of skolem arguments: ``1``
   * - ``1:`` the bag argument A.
   */
  BAGS_DISTINCT_ELEMENTS,
  /**
   * Same as above, but used when f is injective.
   * The returned skolem is an element representing preimage of {y}.
   *
   * - Number of skolem arguments: ``3``
   *   - ``1:`` the function f of type E -> T.
   *   - ``2:`` the bag argument A of (Bag E).
   *   - ``3:`` the element argument e type E.
   */
  BAGS_MAP_PREIMAGE_INJECTIVE,
  /**
   * A skolem variable for the size of the distinct elements of a bag A.
   *
   * - Number of skolem arguments: ``1``
   *   - ``1:`` the bag argument A.
   */
  BAGS_DISTINCT_ELEMENTS_SIZE,
  /**
   * A skolem variable for the index that is unique per terms
   * (bag.map f A), y, size, y, e where:
   * f: E -> T,
   * A: (Bag E),
   * y: T,
   * e: E
   *
   * - Number of skolem arguments: ``5``
   *   - ``1:`` a map term of the form (bag.map f A)
   *   - ``2:`` a skolem function with id BAGS_DISTINCT_ELEMENTS
   *   - ``3:`` a skolem function with id BAGS_DISTINCT_ELEMENTS_SIZE.
   *   - ``4:`` an element y of type T representing the mapped value.
   *   - ``5:`` an element x of type E.
   */
  BAGS_MAP_INDEX,
  /**
   * An uninterpreted function for bag.map operator:
   * If the set of distinct elements in A is {uf(1), ..., uf(n)} (see
   * BAGS_DISTINCT_ELEMENTS}, then the multiplicity of an element y in a bag
   * (map f A) is sum(n), where sum: Int -> Int is a skolem function such that:
   * sum(0) = 0
   * sum(i) = sum (i-1) + (bag.count (uf i) A)
   *
   * - Number of skolem arguments: ``3``
   *   - ``1:`` the function f of type E -> T.
   *   - ``2:`` the bag argument A of (Bag E).
   *   - ``3:`` the element argument e type E.
   */
  BAGS_MAP_SUM,
  /**
   * bag diff to witness (not (= A B)).
   *
   * - Number of skolem arguments: ``2``
   *   - ``1:`` the first bag.
   *   - ``2:`` the second bag.
   */
  BAGS_DEQ_DIFF,
  /**
   * Given a group term ((_ table.group n1 ... nk) A) of type (Bag (Table T))
   * this uninterpreted function maps elements of A to their parts in the
   * resulting partition. It has type (-> T (Table T))
   *
   * - Number of skolem arguments: ``1``
   *   - ``1:`` a group term of the form ((_ table.group n1 ... nk) A).
   */
  TABLES_GROUP_PART,
  /**
   * Given a group term ((_ table.group n1 ... nk) A) of type (Bag (Table T))
   * and a part B of type (Table T), this function returns a skolem element
   * that is a member of B if B is not empty.
   *
   * - Number of skolem arguments: ``2``
   *   - ``1:`` a group term of the form ((_ table.group n1 ... nk) A).
   *   - ``2:`` a table B of type (Table T).
   */
  TABLES_GROUP_PART_ELEMENT,
  /**
   * Given a group term ((_ rel.group n1 ... nk) A) of type (Set (Relation T))
   * this uninterpreted function maps elements of A to their parts in the
   * resulting partition. It has type (-> T (Relation T))
   *
   * - Number of skolem arguments: ``1``
   *   - ``1:`` a relation of the form ((_ rel.group n1 ... nk) A).
   */
  RELATIONS_GROUP_PART,
  /**
   * Given a group term ((_ rel.group n1 ... nk) A) of type (Set (Relation T))
   * and a part B of type (Relation T), this function returns a skolem element
   * that is a member of B if B is not empty.
   * - Number of skolem arguments: ``2``
   *   - ``1:`` a group term of the form ((_ rel.group n1 ... nk) A).
   *   - ``2:`` a relation B of type (Relation T).
   */
  RELATIONS_GROUP_PART_ELEMENT,
  /**
   * An interpreted function for set.choose operator:
   * (set.choose A) is expanded as
   * (witness ((x elementType))
   *    (ite
   *      (= A (as set.empty (Set E)))
   *      (= x (uf A))
   *      (and (set.member x A) (= x uf(A)))
   * where uf: (Set E) -> E is a skolem function, and E is the type of elements
   * of A
   *
   * - Number of skolem arguments: ``1``
   *   - ``1:`` a ground value for the type (Set E).
   */
  SETS_CHOOSE,
  /**
   * set diff to witness (not (= A B))
   * - Number of skolem arguments: ``2``
   *   - ``1:`` the first set.
   *   - ``2:`` the second set.
   */
  SETS_DEQ_DIFF,
  /**
   * An uninterpreted function for set.fold operator:
   * To compute (set.fold f t A), we need to guess the cardinality n of
   * set A using a skolem function with SETS_FOLD_CARD id.
   *
   * - Number of skolem arguments: ``1``
   *   - ``1:`` the set argument A.
   */
  SETS_FOLD_CARD,
  /**
   * An uninterpreted function for set.fold operator:
   * To compute (set.fold f t A), we need a function that
   * accumulates intermidiate values. We call this function
   * combine of type Int -> T2 where:
   * combine(0) = t
   * combine(i) = f(elements(i), combine(i - 1)) for 1 <= i <= n
   * elements: a skolem function for (set.fold f t A)
   *           see SETS_FOLD_ELEMENTS
   * n: is the cardinality of A
   * T2: is the type of initial value t
   *
   * - Number of skolem arguments: ``3``
   *   - ``1:`` the function f of type T1 -> T2.
   *   - ``2:`` the initial value t of type T2.
   *   - ``3:`` the set argument A of type (Set T1).
   */
  SETS_FOLD_COMBINE,
  /**
   * An uninterpreted function for set.fold operator:
   * To compute (set.fold f t A), we need a function for
   * elements of A. We call this function
   * elements of type Int -> T1 where T1 is the type of
   * elements of A.
   * If the cardinality of A is n, then
   * A is the union of {elements(i)} for 1 <= i <= n.
   * See SETS_FOLD_UNION_DISJOINT.
   *
   * - Number of skolem arguments: ``1``
   *   - ``1:`` a set argument A.
   */
  SETS_FOLD_ELEMENTS,
  /**
   * An uninterpreted function for set.fold operator:
   * To compute (set.fold f t A), we need a function for
   * elements of A which is given by elements defined in
   * SETS_FOLD_ELEMENTS.
   * We also need unionFn: Int -> (Set T1) to compute
   * the union such that:
   * unionFn(0) = set.empty
   * unionFn(i) = union of {elements(i)} and unionFn (i-1)
   * unionFn(n) = A
   *
   * - Number of skolem arguments: ``1``
   *   - ``1:`` a set argument A.
   */
  SETS_FOLD_UNION,
  /**
   * A skolem variable that is unique per terms (set.map f A), y which is an
   * element in (set.map f A). The skolem is constrained to be an element in A,
   * and it is mapped to y by f.
   *
   * - Number of skolem arguments: ``2``
   *   - ``1:`` a map term of the form (set.map f A)
   *   - ``3:`` the element argument y.
   */
  SETS_MAP_DOWN_ELEMENT,
  /** a shared selector */
  SHARED_SELECTOR,
  UNKNOWN
};
/** Converts a skolem function name to a string. */
const char* toString(SkolemFunId id);
/** Writes a skolem function name to a stream. */
std::ostream& operator<<(std::ostream& out, SkolemFunId id);

>>>>>>> 0d42613e
/**
 * Internal skolem function identifier, used for identifying internal skolems
 * that are not exported as part of the API.
 *
 * This is a subclassification of skolems whose SkolemFunId is INTERNAL. It is
 * used to generate canonical skolems but without exporting to the API. Skolems
 * can be created using mkInternalSkolemFunction below.
 */
enum class InternalSkolemFunId
{
  NONE,
  /** Sequence model construction, element for base */
  SEQ_MODEL_BASE_ELEMENT,
  /** the "none" term, for instantiation evaluation */
  IEVAL_NONE,
  /** the "some" term, for instantiation evaluation */
  IEVAL_SOME,
  /** sygus "any constant" placeholder */
  SYGUS_ANY_CONSTANT,
  /**
   * Quantifiers synth fun embedding, for function-to-synthesize, this the
   * first order datatype variable for f.
   */
  QUANTIFIERS_SYNTH_FUN_EMBED,
  /** Higher-order type match predicate, see HoTermDb */
  HO_TYPE_MATCH_PRED,
  /** abstract value for a term t */
  ABSTRACT_VALUE,
};
/** Converts an internal skolem function name to a string. */
const char* toString(InternalSkolemFunId id);
/** Writes an internal skolem function name to a stream. */
std::ostream& operator<<(std::ostream& out, InternalSkolemFunId id);

/**
 * A manager for skolems that can be used in proofs. This is designed to be
 * a trusted interface for constructing variables of SKOLEM type, where one
 * must provide information that characterizes the skolem. This information
 * may either be:
 * (1) the term that the skolem purifies (`mkPurifySkolem`)
 * (2) an identifier (`mkSkolemFunction`) and a set of "cache values", which
 * can be seen as arguments to the skolem function. These are typically used for
 * implementing theory-specific inferences that introduce symbols that
 * are not interpreted by the theory (see SkolemFunId enum).
 *
 * Note that (1) is a special instance of (2), where the purification skolem
 * for t is equivalent to calling mkSkolemFunction on SkolemFunId::PURIFY
 * and t.
 *
 * If a variable cannot be associated with any of the above information,
 * the method `mkDummySkolem` may be used, which always constructs a fresh
 * skolem variable.
 *
 * It is implemented by mapping terms to an attribute corresponding to their
 * "original form" as described below. Hence, this class does not impact the
 * reference counting of skolem variables which may be deleted if they are not
 * used.
 *
 * To handle purification of witness terms, notice that the purification
 * skolem for (witness ((x T)) P) is equivalent to the skolem function:
 *    (QUANTIFIERS_SKOLEMIZE (exists ((x T)) P) 0)
 * In other words, the purification for witness terms are equivalent to
 * the skolemization of their corresponding existential. This is currently only
 * used for eliminating witness terms coming from algorithms that introduce
 * them, e.g. BV/set instantiation. Unifying these two skolems is required
 * for ensuring proof checking succeeds for term formula removal on witness
 * terms.
 *
 * The use of purification skolems and skolem functions avoid having to reason
 * about witness terms. This avoids several complications. In particular,
 * witness terms in most contexts should be seen as black boxes, converting
 * something to a witness term may have unintended consequences e.g. variable
 * shadowing. In contrast, converting to original form does not have these
 * complications. Furthermore, having original form greatly simplifies
 * reasoning in the proof in certain external proof formats, in particular, it
 * avoids the need to reason about identifiers for introduced variables for
 * the binders of witness terms.
 */
class SkolemManager
{
 public:
  SkolemManager();
  ~SkolemManager() {}

  /**
   * Optional flags used to control behavior of skolem creation.
   * They should be composed with a bitwise OR.
   */
  enum SkolemFlags
  {
    /** default behavior */
    SKOLEM_DEFAULT = 0,
    /** do not make the name unique by adding the id */
    SKOLEM_EXACT_NAME = 1,
  };
  /**
   * Make purification skolem. This skolem is unique for each t, which we
   * implement via an attribute on t. This attribute is used to ensure to
   * associate a unique skolem for each t.
   *
   * Notice that a purification skolem is trivial to justify (via
   * SKOLEM_INTRO), and hence it does not require a proof generator.
   *
   * Notice that we do not convert t to original form in this call. Thus,
   * in very rare cases, two Skolems may be introduced that have the same
   * original form. For example, let k be the skolem introduced to eliminate
   * (ite A B C). Then, asking for the purify skolem for:
   *  (ite (ite A B C) D E) and (ite k D E)
   * will return two different Skolems.
   *
   * @param t The term to purify
   * @param pg The proof generator for the skolemization of t. This should
   * only be provided if t is a witness term (witness ((x T)) P). If non-null,
   * this proof generator must respond to a call to getProofFor on
   * (exists ((x T)) P) during the lifetime of the current node manager.
   * @return The purification skolem for t
   */
  Node mkPurifySkolem(Node t,
                      ProofGenerator* pg = nullptr);
  /**
   * Make skolem function. This method should be used for creating fixed
   * skolem functions of the forms described in SkolemFunId. The user of this
   * method is responsible for providing a proper type for the identifier that
   * matches the description of id. Skolem functions are useful for modelling
   * the behavior of partial functions, or for theory-specific inferences that
   * introduce fresh variables.
   *
   * A skolem function is not given a formal semantics in terms of a witness
   * term, nor is it a purification skolem, thus it does not fall into the two
   * categories of skolems above. This method is motivated by convenience, as
   * the user of this method does not require constructing canonical variables
   * for witness terms.
   *
   * The returned skolem is an ordinary skolem variable that can be used
   * e.g. in APPLY_UF terms when tn is a function type.
   *
   * Notice that we do not insist that tn is a function type. A user of this
   * method may construct a canonical (first-order) skolem using this method
   * as well.
   *
   * @param id The identifier of the skolem function
   * @param cacheVal A cache value. The returned skolem function will be
   * unique to the pair (id, cacheVal). This value is required, for instance,
   * for skolem functions that are in fact families of skolem functions,
   * e.g. the wrongly applied case of selectors.
   * @return The skolem function.
   */
  Node mkSkolemFunction(SkolemFunId id,
                        Node cacheVal = Node::null());
  /** Same as above, with multiple cache values */
  Node mkSkolemFunction(SkolemFunId id, const std::vector<Node>& cacheVals);
  /**
   * Same as above, with multiple cache values and an internal skolem id.
   * This will call mkSkolemFunction where the (external) id is
   * SkolemFunId::INTERNAL. The type is provided explicitly.
   */
  Node mkInternalSkolemFunction(InternalSkolemFunId id,
                                TypeNode tn,
                                const std::vector<Node>& cacheVals = {});
  /**
   * Is k a skolem function? Returns true if k was generated by the above
   * call.
   */
  bool isSkolemFunction(TNode k) const;
  /**
   * Is k a skolem function? Returns true if k was generated by the above
   * call. Updates the arguments to the values used when constructing it.
   */
  bool isSkolemFunction(TNode k, SkolemFunId& id, Node& cacheVal) const;
  /**
   * Get skolem function id
   */
  SkolemFunId getId(TNode k) const;
  /**
   * Get the internal skolem function id, for skolems whose id is
   * SkolemFunId::INTERNAL.
   */
  InternalSkolemFunId getInternalId(TNode k) const;
  /**
   * Create a skolem constant with the given name, type, and comment. This
   * should only be used if the definition of the skolem does not matter.
   * The definition of a skolem matters e.g. when the skolem is used in a
   * proof.
   *
   * @param prefix the name of the new skolem variable is the prefix
   * appended with a unique ID.  This way a family of skolem variables
   * can be made with unique identifiers, used in dump, tracing, and
   * debugging output.  Use SKOLEM_EXACT_NAME flag if you don't want
   * a unique ID appended and use prefix as the name.
   * @param type the type of the skolem variable to create
   * @param comment a comment for dumping output; if declarations are
   * being dumped, this is included in a comment before the declaration
   * and can be quite useful for debugging
   * @param flags an optional mask of bits from SkolemFlags to control
   * skolem behavior
   */
  Node mkDummySkolem(const std::string& prefix,
                     const TypeNode& type,
                     const std::string& comment = "",
                     int flags = SKOLEM_DEFAULT);
  /**
   * Get proof generator for existentially quantified formula q. This returns
   * the proof generator that was provided in a call to `mkSkolemize` above.
   */
  ProofGenerator* getProofGenerator(Node q) const;
  /** Returns true if n is a skolem that stands for an abstract value */
  bool isAbstractValue(TNode n) const;
  /**
   * Convert to original form, which recursively replaces all skolems terms in
   * n by the term they purify.
   *
   * @param n The term or formula to convert to original form described above
   * @return n in original form.
   */
  static Node getOriginalForm(Node n);
  /**
   * Convert to unpurified form, which returns the term that k purifies. This
   * is literally the term that was passed as an argument to mkPurify on the
   * call that created k. In contrast to getOriginalForm, this is not
   * recursive w.r.t. skolems, so that the term purified by k may itself
   * contain purification skolems that are not expanded.
   *
   * @param k The skolem to convert to unpurified form
   * @return the unpurified form of k.
   */
  static Node getUnpurifiedForm(Node k);

 private:
  /** Cache of skolem functions for mkSkolemFunction above. */
  std::map<std::tuple<SkolemFunId, TypeNode, Node>, Node> d_skolemFuns;
  /** Backwards mapping of above */
  std::map<Node, std::tuple<SkolemFunId, TypeNode, Node>> d_skolemFunMap;
  /**
   * Mapping from witness terms to proof generators.
   */
  std::map<Node, ProofGenerator*> d_gens;

  /**
   * A counter used to produce unique skolem names.
   *
   * Note that it is NOT incremented when skolems are created using
   * SKOLEM_EXACT_NAME, so it is NOT a count of the skolems produced
   * by this node manager.
   */
  size_t d_skolemCounter;
  /** Same as mkSkolemFunction, with explicit type */
  Node mkSkolemFunctionTyped(SkolemFunId id,
                             TypeNode tn,
                             Node cacheVal = Node::null());
  /** Same as above, with multiple cache values and explicit Type */
  Node mkSkolemFunctionTyped(SkolemFunId id,
                             TypeNode tn,
                             const std::vector<Node>& cacheVals);
  /**
   * Create a skolem constant with the given name, type, and comment.
   *
   * This method is intentionally private. To create skolems, one should
   * call a public method from SkolemManager for allocating a skolem in a
   * proper way, or otherwise use SkolemManager::mkDummySkolem.
   */
  Node mkSkolemNode(Kind k,
                    const std::string& prefix,
                    const TypeNode& type,
                    int flags = SKOLEM_DEFAULT);
  /** Get type for skolem */
  TypeNode getTypeFor(SkolemFunId id, const std::vector<Node>& cacheVals);
};

}  // namespace cvc5::internal

#endif /* CVC5__EXPR__PROOF_SKOLEM_CACHE_H */<|MERGE_RESOLUTION|>--- conflicted
+++ resolved
@@ -28,433 +28,6 @@
 
 class ProofGenerator;
 
-<<<<<<< HEAD
-=======
-/** Skolem function identifier */
-enum class SkolemFunId
-{
-  NONE,
-  /** An internal skolem */
-  INTERNAL,
-  /** input variable with a given name */
-  INPUT_VARIABLE,
-  /** purification skolem for a term t */
-  PURIFY,
-  /** abstract value for a term t */
-  ABSTRACT_VALUE,
-  /** array diff to witness (not (= A B)) */
-  ARRAY_DEQ_DIFF,
-  /** an uninterpreted function f s.t. f(x) = x / 0.0 (real division) */
-  DIV_BY_ZERO,
-  /** an uninterpreted function f s.t. f(x) = x / 0 (integer division) */
-  INT_DIV_BY_ZERO,
-  /** an uninterpreted function f s.t. f(x) = x mod 0 */
-  MOD_BY_ZERO,
-  /** an uninterpreted function f s.t. f(x) = sqrt(x) */
-  SQRT,
-  /**
-   * Argument used to purify trancendental function app f(x).
-   * For sin(x), this is a variable that is assumed to be in phase with x that
-   * is between -pi and pi
-   */
-  TRANSCENDENTAL_PURIFY_ARG,
-  /**
-   * The n^th skolem for quantified formula Q. Its arguments are (Q,n).
-   */
-  QUANTIFIERS_SKOLEMIZE,
-  //----- string skolems are cached based on (a, b)
-  /** exists k. ( string b occurs k times in string a ) */
-  STRINGS_NUM_OCCUR,
-  /** exists k. ( regular expression b can be matched k times in a ) */
-  STRINGS_NUM_OCCUR_RE,
-  /** For function k: Int -> Int
-   *   exists k.
-   *     forall 0 <= x <= n,
-   *       k(x) is the end index of the x^th occurrence of b in a
-   *   where n is the number of occurrences of b in a, and k(0)=0.
-   */
-  STRINGS_OCCUR_INDEX,
-  /** Same, but where b is a regular expression */
-  STRINGS_OCCUR_INDEX_RE,
-  /**
-   * For function k: Int -> Int
-   *   exists k.
-   *     forall 0 <= x < n,
-   *       k(x) is the length of the x^th occurrence of b in a (excluding
-   *       matches of empty strings)
-   *   where b is a regular expression, n is the number of occurrences of b
-   *   in a, and k(0)=0.
-   */
-  STRINGS_OCCUR_LEN,
-  /** Same, but where b is a regular expression */
-  STRINGS_OCCUR_LEN_RE,
-  /**
-   * Diff index for disequalities a != b => substr(a,k,1) != substr(b,k,1)
-   */
-  STRINGS_DEQ_DIFF,
-  //-----
-  /**
-   * A function used to define intermediate results of str.replace_all and
-   * str.replace_re_all applications.
-   */
-  STRINGS_REPLACE_ALL_RESULT,
-  /**
-   * A function used to define intermediate results of str.from_int
-   * applications.
-   */
-  STRINGS_ITOS_RESULT,
-  /**
-   * A function used to define intermediate results of str.to_int
-   * applications.
-   */
-  STRINGS_STOI_RESULT,
-  /**
-   * An index containing a non-digit in a string, used when (str.to_int a) = -1.
-   */
-  STRINGS_STOI_NON_DIGIT,
-  /**
-   * For sequence a and regular expression b,
-   * in_re(a, re.++(_*, b, _*)) =>
-   *    exists k_pre, k_match, k_post.
-   *       a = k_pre ++ k_match ++ k_post ^
-   *       len(k_pre) = indexof_re(x, y, 0) ^
-   *       (forall l. 0 < l < len(k_match) =>
-   *         ~in_re(substr(k_match, 0, l), r)) ^
-   *       in_re(k_match, b)
-   *
-   * k_pre is the prefix before the first, shortest match of b in a. k_match
-   * is the substring of a matched by b. It is either empty or there is no
-   * shorter string that matches b.
-   */
-  RE_FIRST_MATCH_PRE,
-  RE_FIRST_MATCH,
-  RE_FIRST_MATCH_POST,
-  /**
-   * Regular expression unfold component: if (str.in_re t R), where R is
-   * (re.++ r0 ... rn), then the RE_UNFOLD_POS_COMPONENT{t,R,i} is a string
-   * skolem ki such that t = (str.++ k0 ... kn) and (str.in_re k0 r0) for
-   * i = 0, ..., n.
-   */
-  RE_UNFOLD_POS_COMPONENT,
-  /**
-   * An uninterpreted function for bag.card operator:
-   * To compute (bag.card A), we need a function that
-   * counts multiplicities of distinct elements. We call this function
-   * combine of type Int -> Int where:
-   * combine(0) = 0.
-   * combine(i) = m(elements(i), A) + combine(i-1) for 1 <= i <= n.
-   * elements: a skolem function for (bag.fold f t A)
-   *            see BAGS_CARD_ELEMENTS.
-   * n: is the number of distinct elements in A.
-   *
-   * - Number of skolem arguments: ``1``
-   *   - ``1:`` the bag argument A.
-   */
-  BAGS_CARD_COMBINE,
-  /**
-   * An uninterpreted function for bag.card operator:
-   * To compute (bag.card A), we need a function for
-   * distinct elements in A. We call this function
-   * elements of type Int -> T where T is the type of
-   * elements of A.
-   *
-   * - Number of skolem arguments: ``1``
-   *   - ``1:`` the bag argument A.
-   */
-  BAGS_CARD_ELEMENTS,
-  /**
-   * An uninterpreted function for bag.card operator:
-   * To compute (bag.card A), we need to guess n
-   * the number of distinct elements in A.
-   *
-   * - Number of skolem arguments: ``1``
-   *   - ``1:`` the bag argument A.
-   */
-  BAGS_CARD_N,
-  /**
-   * An uninterpreted function for bag.card operator:
-   * To compute (bag.card A), we need a function for
-   * distinct elements in A which is given by elements defined in
-   * BAGS_CARD_ELEMENTS.
-   * We also need unionDisjoint: Int -> (Bag T) to compute
-   * the disjoint union such that:
-   * unionDisjoint(0) = bag.empty.
-   * unionDisjoint(i) = disjoint union of {<elements(i), m(elements(i), A)>}
-   * and unionDisjoint(i-1).
-   * unionDisjoint(n) = A.
-   *
-   * - Number of skolem arguments: ``1``
-   *   - ``1:`` the bag argument A.
-   */
-  BAGS_CARD_UNION_DISJOINT,
-  /**
-   * An uninterpreted function for bag.fold operator:
-   * To compute (bag.fold f t A), we need to guess the cardinality n of
-   * bag A using a skolem function with BAGS_FOLD_CARD id.
-   *
-   * - Number of skolem arguments: ``1``
-   *   - ``1:`` the bag argument A.
-   */
-  BAGS_FOLD_CARD,
-  /**
-   * An uninterpreted function for bag.fold operator:
-   * To compute (bag.fold f t A), we need a function that
-   * accumulates intermidiate values. We call this function
-   * combine of type Int -> T2 where:
-   * combine(0) = t
-   * combine(i) = f(elements(i), combine(i - 1)) for 1 <= i <= n.
-   * elements: a skolem function for (bag.fold f t A)
-   *           see BAGS_FOLD_ELEMENTS.
-   * n: is the cardinality of A.
-   * T2: is the type of initial value t.
-   *
-   * - Number of skolem arguments: ``3``
-   *   - ``1:`` the function f of type T1 -> T2.
-   *   - ``2:`` the initial value t of type T2.
-   *   - ``3:`` the bag argument A of type (Bag T1).
-   */
-  BAGS_FOLD_COMBINE,
-  /**
-   * An uninterpreted function for bag.fold operator:
-   * To compute (bag.fold f t A), we need a function for
-   * elements of A. We call this function
-   * elements of type Int -> T1 where T1 is the type of
-   * elements of A.
-   * If the cardinality of A is n, then
-   * A is the disjoint union of {<elements(i),1>} for 1 <= i <= n.
-   * See BAGS_FOLD_UNION_DISJOINT.
-   *
-   * - Number of skolem arguments: ``1``
-   *   - ``1:`` a bag argument A.
-   */
-  BAGS_FOLD_ELEMENTS,
-  /**
-   * An uninterpreted function for bag.fold operator:
-   * To compute (bag.fold f t A), we need a function for
-   * elements of A which is given by elements defined in
-   * BAGS_FOLD_ELEMENTS.
-   * We also need unionDisjoint: Int -> (Bag T1) to compute
-   * the disjoint union such that:
-   * unionDisjoint(0) = bag.empty.
-   * unionDisjoint(i) = disjoint union of {elements(i)} and unionDisjoint (i-1).
-   * unionDisjoint(n) = A.
-   *
-   * - Number of skolem arguments: ``1``
-   *   - ``1:`` the bag argument A.
-   */
-  BAGS_FOLD_UNION_DISJOINT,
-  /**
-   * An interpreted function for bag.choose operator:
-   * (bag.choose A) is expanded as
-   * (witness ((x elementType))
-   *    (ite
-   *      (= A (as emptybag (Bag E)))
-   *      (= x (uf A))
-   *      (and (>= (bag.count x A) 1) (= x (uf A)))
-   * where uf: (Bag E) -> E is a skolem function, and E is the type of elements
-   * of A.
-   *
-   * - Number of skolem arguments: ``1``
-   *   - ``1:`` a ground value for the type (Bag E).
-   */
-  BAGS_CHOOSE,
-  /**
-   * An uninterpreted function for distinct elements of a bag A.
-   *
-   * - Number of skolem arguments: ``1``
-   * - ``1:`` the bag argument A.
-   */
-  BAGS_DISTINCT_ELEMENTS,
-  /**
-   * Same as above, but used when f is injective.
-   * The returned skolem is an element representing preimage of {y}.
-   *
-   * - Number of skolem arguments: ``3``
-   *   - ``1:`` the function f of type E -> T.
-   *   - ``2:`` the bag argument A of (Bag E).
-   *   - ``3:`` the element argument e type E.
-   */
-  BAGS_MAP_PREIMAGE_INJECTIVE,
-  /**
-   * A skolem variable for the size of the distinct elements of a bag A.
-   *
-   * - Number of skolem arguments: ``1``
-   *   - ``1:`` the bag argument A.
-   */
-  BAGS_DISTINCT_ELEMENTS_SIZE,
-  /**
-   * A skolem variable for the index that is unique per terms
-   * (bag.map f A), y, size, y, e where:
-   * f: E -> T,
-   * A: (Bag E),
-   * y: T,
-   * e: E
-   *
-   * - Number of skolem arguments: ``5``
-   *   - ``1:`` a map term of the form (bag.map f A)
-   *   - ``2:`` a skolem function with id BAGS_DISTINCT_ELEMENTS
-   *   - ``3:`` a skolem function with id BAGS_DISTINCT_ELEMENTS_SIZE.
-   *   - ``4:`` an element y of type T representing the mapped value.
-   *   - ``5:`` an element x of type E.
-   */
-  BAGS_MAP_INDEX,
-  /**
-   * An uninterpreted function for bag.map operator:
-   * If the set of distinct elements in A is {uf(1), ..., uf(n)} (see
-   * BAGS_DISTINCT_ELEMENTS}, then the multiplicity of an element y in a bag
-   * (map f A) is sum(n), where sum: Int -> Int is a skolem function such that:
-   * sum(0) = 0
-   * sum(i) = sum (i-1) + (bag.count (uf i) A)
-   *
-   * - Number of skolem arguments: ``3``
-   *   - ``1:`` the function f of type E -> T.
-   *   - ``2:`` the bag argument A of (Bag E).
-   *   - ``3:`` the element argument e type E.
-   */
-  BAGS_MAP_SUM,
-  /**
-   * bag diff to witness (not (= A B)).
-   *
-   * - Number of skolem arguments: ``2``
-   *   - ``1:`` the first bag.
-   *   - ``2:`` the second bag.
-   */
-  BAGS_DEQ_DIFF,
-  /**
-   * Given a group term ((_ table.group n1 ... nk) A) of type (Bag (Table T))
-   * this uninterpreted function maps elements of A to their parts in the
-   * resulting partition. It has type (-> T (Table T))
-   *
-   * - Number of skolem arguments: ``1``
-   *   - ``1:`` a group term of the form ((_ table.group n1 ... nk) A).
-   */
-  TABLES_GROUP_PART,
-  /**
-   * Given a group term ((_ table.group n1 ... nk) A) of type (Bag (Table T))
-   * and a part B of type (Table T), this function returns a skolem element
-   * that is a member of B if B is not empty.
-   *
-   * - Number of skolem arguments: ``2``
-   *   - ``1:`` a group term of the form ((_ table.group n1 ... nk) A).
-   *   - ``2:`` a table B of type (Table T).
-   */
-  TABLES_GROUP_PART_ELEMENT,
-  /**
-   * Given a group term ((_ rel.group n1 ... nk) A) of type (Set (Relation T))
-   * this uninterpreted function maps elements of A to their parts in the
-   * resulting partition. It has type (-> T (Relation T))
-   *
-   * - Number of skolem arguments: ``1``
-   *   - ``1:`` a relation of the form ((_ rel.group n1 ... nk) A).
-   */
-  RELATIONS_GROUP_PART,
-  /**
-   * Given a group term ((_ rel.group n1 ... nk) A) of type (Set (Relation T))
-   * and a part B of type (Relation T), this function returns a skolem element
-   * that is a member of B if B is not empty.
-   * - Number of skolem arguments: ``2``
-   *   - ``1:`` a group term of the form ((_ rel.group n1 ... nk) A).
-   *   - ``2:`` a relation B of type (Relation T).
-   */
-  RELATIONS_GROUP_PART_ELEMENT,
-  /**
-   * An interpreted function for set.choose operator:
-   * (set.choose A) is expanded as
-   * (witness ((x elementType))
-   *    (ite
-   *      (= A (as set.empty (Set E)))
-   *      (= x (uf A))
-   *      (and (set.member x A) (= x uf(A)))
-   * where uf: (Set E) -> E is a skolem function, and E is the type of elements
-   * of A
-   *
-   * - Number of skolem arguments: ``1``
-   *   - ``1:`` a ground value for the type (Set E).
-   */
-  SETS_CHOOSE,
-  /**
-   * set diff to witness (not (= A B))
-   * - Number of skolem arguments: ``2``
-   *   - ``1:`` the first set.
-   *   - ``2:`` the second set.
-   */
-  SETS_DEQ_DIFF,
-  /**
-   * An uninterpreted function for set.fold operator:
-   * To compute (set.fold f t A), we need to guess the cardinality n of
-   * set A using a skolem function with SETS_FOLD_CARD id.
-   *
-   * - Number of skolem arguments: ``1``
-   *   - ``1:`` the set argument A.
-   */
-  SETS_FOLD_CARD,
-  /**
-   * An uninterpreted function for set.fold operator:
-   * To compute (set.fold f t A), we need a function that
-   * accumulates intermidiate values. We call this function
-   * combine of type Int -> T2 where:
-   * combine(0) = t
-   * combine(i) = f(elements(i), combine(i - 1)) for 1 <= i <= n
-   * elements: a skolem function for (set.fold f t A)
-   *           see SETS_FOLD_ELEMENTS
-   * n: is the cardinality of A
-   * T2: is the type of initial value t
-   *
-   * - Number of skolem arguments: ``3``
-   *   - ``1:`` the function f of type T1 -> T2.
-   *   - ``2:`` the initial value t of type T2.
-   *   - ``3:`` the set argument A of type (Set T1).
-   */
-  SETS_FOLD_COMBINE,
-  /**
-   * An uninterpreted function for set.fold operator:
-   * To compute (set.fold f t A), we need a function for
-   * elements of A. We call this function
-   * elements of type Int -> T1 where T1 is the type of
-   * elements of A.
-   * If the cardinality of A is n, then
-   * A is the union of {elements(i)} for 1 <= i <= n.
-   * See SETS_FOLD_UNION_DISJOINT.
-   *
-   * - Number of skolem arguments: ``1``
-   *   - ``1:`` a set argument A.
-   */
-  SETS_FOLD_ELEMENTS,
-  /**
-   * An uninterpreted function for set.fold operator:
-   * To compute (set.fold f t A), we need a function for
-   * elements of A which is given by elements defined in
-   * SETS_FOLD_ELEMENTS.
-   * We also need unionFn: Int -> (Set T1) to compute
-   * the union such that:
-   * unionFn(0) = set.empty
-   * unionFn(i) = union of {elements(i)} and unionFn (i-1)
-   * unionFn(n) = A
-   *
-   * - Number of skolem arguments: ``1``
-   *   - ``1:`` a set argument A.
-   */
-  SETS_FOLD_UNION,
-  /**
-   * A skolem variable that is unique per terms (set.map f A), y which is an
-   * element in (set.map f A). The skolem is constrained to be an element in A,
-   * and it is mapped to y by f.
-   *
-   * - Number of skolem arguments: ``2``
-   *   - ``1:`` a map term of the form (set.map f A)
-   *   - ``3:`` the element argument y.
-   */
-  SETS_MAP_DOWN_ELEMENT,
-  /** a shared selector */
-  SHARED_SELECTOR,
-  UNKNOWN
-};
-/** Converts a skolem function name to a string. */
-const char* toString(SkolemFunId id);
-/** Writes a skolem function name to a stream. */
-std::ostream& operator<<(std::ostream& out, SkolemFunId id);
-
->>>>>>> 0d42613e
 /**
  * Internal skolem function identifier, used for identifying internal skolems
  * that are not exported as part of the API.
