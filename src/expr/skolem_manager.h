--- conflicted
+++ resolved
@@ -377,11 +377,7 @@
   /**
    * Get skolem function id
    */
-<<<<<<< HEAD
-  SkolemFunId getSkolemFunctionId(TNode k) const;
-=======
   SkolemFunId getId(TNode k) const;
->>>>>>> 3a7072ac
   /**
    * Create a skolem constant with the given name, type, and comment. This
    * should only be used if the definition of the skolem does not matter.
