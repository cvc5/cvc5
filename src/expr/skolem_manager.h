/******************************************************************************
 * Top contributors (to current version):
 *   Andrew Reynolds, Mudathir Mohamed, Kshitij Bansal
 *
 * This file is part of the cvc5 project.
 *
 * Copyright (c) 2009-2022 by the authors listed in the file AUTHORS
 * in the top-level source directory and their institutional affiliations.
 * All rights reserved.  See the file COPYING in the top-level source
 * directory for licensing information.
 * ****************************************************************************
 *
 * Skolem manager utility.
 */

#include "cvc5_private.h"

#ifndef CVC5__EXPR__SKOLEM_MANAGER_H
#define CVC5__EXPR__SKOLEM_MANAGER_H

#include <string>

#include "expr/node.h"

namespace cvc5::internal {

class ProofGenerator;

/** Skolem function identifier */
enum class SkolemFunId
{
  NONE,
  /** array diff to witness (not (= A B)) */
  ARRAY_DEQ_DIFF,
  /** an uninterpreted function f s.t. f(x) = x / 0.0 (real division) */
  DIV_BY_ZERO,
  /** an uninterpreted function f s.t. f(x) = x / 0 (integer division) */
  INT_DIV_BY_ZERO,
  /** an uninterpreted function f s.t. f(x) = x mod 0 */
  MOD_BY_ZERO,
  /** an uninterpreted function f s.t. f(x) = sqrt(x) */
  SQRT,
  /**
   * Argument used to purify trancendental function app f(x).
   * For sin(x), this is a variable that is assumed to be in phase with x that
   * is between -pi and pi
   */
  TRANSCENDENTAL_PURIFY_ARG,
  /** a wrongly applied selector */
  SELECTOR_WRONG,
  /** a shared selector */
  SHARED_SELECTOR,
  //----- string skolems are cached based on two strings (a, b)
  /** exists k. ( b occurs k times in a ) */
  STRINGS_NUM_OCCUR,
  /** For function k: Int -> Int
   *   exists k.
   *     forall 0 <= x <= n,
   *       k(x) is the end index of the x^th occurrence of b in a
   *   where n is the number of occurrences of b in a, and k(0)=0.
   */
  STRINGS_OCCUR_INDEX,
  /**
   * For function k: Int -> Int
   *   exists k.
   *     forall 0 <= x < n,
   *       k(x) is the length of the x^th occurrence of b in a (excluding
   *       matches of empty strings)
   *   where b is a regular expression, n is the number of occurrences of b
   *   in a, and k(0)=0.
   */
  STRINGS_OCCUR_LEN,
  /**
   * Diff index for disequalities a != b => substr(a,k,1) != substr(b,k,1)
   */
  STRINGS_DEQ_DIFF,
  //-----
  /**
   * A function used to define intermediate results of str.replace_all and
   * str.replace_re_all applications.
   */
  STRINGS_REPLACE_ALL_RESULT,
  /**
   * A function used to define intermediate results of str.from_int
   * applications.
   */
  STRINGS_ITOS_RESULT,
  /**
   * A function used to define intermediate results of str.to_int
   * applications.
   */
  STRINGS_STOI_RESULT,
  /**
   * An index containing a non-digit in a string, used when (str.to_int a) = -1.
   */
  STRINGS_STOI_NON_DIGIT,
  /**
   * For sequence a and regular expression b,
   * in_re(a, re.++(_*, b, _*)) =>
   *    exists k_pre, k_match, k_post.
   *       a = k_pre ++ k_match ++ k_post ^
   *       len(k_pre) = indexof_re(x, y, 0) ^
   *       (forall l. 0 < l < len(k_match) =>
   *         ~in_re(substr(k_match, 0, l), r)) ^
   *       in_re(k_match, b)
   *
   * k_pre is the prefix before the first, shortest match of b in a. k_match
   * is the substring of a matched by b. It is either empty or there is no
   * shorter string that matches b.
   */
  SK_FIRST_MATCH_PRE,
  SK_FIRST_MATCH,
  SK_FIRST_MATCH_POST,
  /**
   * Regular expression unfold component: if (str.in_re t R), where R is
   * (re.++ r0 ... rn), then the RE_UNFOLD_POS_COMPONENT{t,R,i} is a string
   * skolem ki such that t = (str.++ k0 ... kn) and (str.in_re k0 r0) for
   * i = 0, ..., n.
   */
  RE_UNFOLD_POS_COMPONENT,
  /** Sequence model construction, element for base */
  SEQ_MODEL_BASE_ELEMENT,
  BAGS_CARD_CARDINALITY,
  BAGS_CARD_ELEMENTS,
  BAGS_CARD_N,
  BAGS_CARD_UNION_DISJOINT,
  BAGS_FOLD_CARD,
  BAGS_FOLD_COMBINE,
  BAGS_FOLD_ELEMENTS,
  BAGS_FOLD_UNION_DISJOINT,
  /** An interpreted function for bag.choose operator:
   * (bag.choose A) is expanded as
   * (witness ((x elementType))
   *    (ite
   *      (= A (as emptybag (Bag E)))
   *      (= x (uf A))
   *      (and (>= (bag.count x A) 1) (= x (uf A)))
   * where uf: (Bag E) -> E is a skolem function, and E is the type of elements
   * of A
   */
  BAGS_CHOOSE,
  /** An uninterpreted function for bag.map operator:
   * To compute (bag.count y (bag.map f A)), we need to find the distinct
   * elements in A that are mapped to y by function f (i.e., preimage of {y}).
   * If n is the cardinality of this preimage, then
   * the preimage is the set {uf(1), ..., uf(n)}
   * where uf: Int -> E is a skolem function, and E is the type of elements of A
   */
  BAGS_MAP_PREIMAGE,
  /**
   * A skolem variable for the size of the preimage of {y} that is unique per
   * terms (bag.map f A), y which might be an element in (bag.map f A). (see the
   * documentation for BAGS_MAP_PREIMAGE)
   */
  BAGS_MAP_PREIMAGE_SIZE,
  /**
   * A skolem variable for the index that is unique per terms
   * (bag.map f A), y, preImageSize, y, e which might be an element in A.
   * (see the documentation for BAGS_MAP_PREIMAGE)
   */
  BAGS_MAP_PREIMAGE_INDEX,
  /** An uninterpreted function for bag.map operator:
   * If the preimage of {y} in A is {uf(1), ..., uf(n)} (see BAGS_MAP_PREIMAGE},
   * then the multiplicity of an element y in a bag (map f A) is sum(n),
   * where sum: Int -> Int is a skolem function such that:
   * sum(0) = 0
   * sum(i) = sum (i-1) + (bag.count (uf i) A)
   */
  BAGS_MAP_SUM,
  /** bag diff to witness (not (= A B)) */
  BAGS_DEQ_DIFF,
<<<<<<< HEAD
  /** Given a group term ((_ rel.group n1 ... nk) A) of type (Set (Relation T))
   * this uninterpreted function maps elements of A to their parts in the
   * resulting partition. It has type (-> T (Relation T))
   */
  RELATIONS_GROUP_PART,
  /**
   * Given a group term ((_ rel.group n1 ... nk) A) of type (Set (Relation T))
   * and a part B of type (Relation T), this function returns a skolem element
   * that is a member of B if B is not empty.
   */
  RELATIONS_GROUP_PART_ELEMENT,
=======
  /** Given a group term ((_ table.group n1 ... nk) A) of type (Bag (Table T))
   * this uninterpreted function maps elements of A to their parts in the
   * resulting partition. It has type (-> T (Table T))
   */
  TABLES_GROUP_PART,
  /**
   * Given a group term ((_ table.group n1 ... nk) A) of type (Bag (Table T))
   * and a part B of type (Table T), this function returns a skolem element
   * that is a member of B if B is not empty.
   */
  TABLES_GROUP_PART_ELEMENT,
>>>>>>> 9c0725fb
  /** An interpreted function for bag.choose operator:
   * (choose A) is expanded as
   * (witness ((x elementType))
   *    (ite
   *      (= A (as set.empty (Set E)))
   *      (= x (uf A))
   *      (and (set.member x A) (= x uf(A)))
   * where uf: (Set E) -> E is a skolem function, and E is the type of elements
   * of A
   */
  SETS_CHOOSE,
  /** set diff to witness (not (= A B)) */
  SETS_DEQ_DIFF,
  SETS_FOLD_CARD,
  SETS_FOLD_COMBINE,
  SETS_FOLD_ELEMENTS,
  SETS_FOLD_UNION,
  /**
   * A skolem variable that is unique per terms (set.map f A), y which is an
   * element in (set.map f A). The skolem is constrained to be an element in A,
   * and it is mapped to y by f.
   */
  SETS_MAP_DOWN_ELEMENT,
  /** Higher-order type match predicate, see HoTermDb */
  HO_TYPE_MATCH_PRED
};
/** Converts a skolem function name to a string. */
const char* toString(SkolemFunId id);
/** Writes a skolem function name to a stream. */
std::ostream& operator<<(std::ostream& out, SkolemFunId id);

/**
 * A manager for skolems that can be used in proofs. This is designed to be
 * a trusted interface to NodeManager::mkSkolem, where one
 * must provide a definition for the skolem they create in terms of a
 * predicate that the introduced variable is intended to witness.
 *
 * It is implemented by mapping terms to an attribute corresponding to their
 * "original form" and "witness form" as described below. Hence, this class does
 * not impact the reference counting of skolem variables which may be deleted if
 * they are not used.
 *
 * We distinguish two kinds of mappings between terms and skolems:
 *
 * (1) "Original form", which associates skolems with the terms they purify.
 * This is used in mkPurifySkolem below.
 *
 * (2) "Witness form", which associates skolems with their formal definition
 * as a witness term. This is used in mkSkolem below.
 *
 * It is possible to unify these so that purification skolems for t are skolems
 * whose witness form is (witness ((x T)) (= x t)). However, there are
 * motivations not to do so. In particular, witness terms in most contexts
 * should be seen as black boxes, converting something to witness form may have
 * unintended consequences e.g. variable shadowing. In contrast, converting to
 * original form does not have these complications. Furthermore, having original
 * form greatly simplifies reasoning in the proof, in particular, it avoids the
 * need to reason about identifiers for introduced variables x.
 *
 * Furthermore, note that original form and witness form may share skolems
 * in the rare case that a witness term is purified. This is currently only the
 * case for algorithms that introduce witness, e.g. BV/set instantiation.
 *
 * Additionally, we consider a third class of skolems (mkSkolemFunction) which
 * are for convenience associated with an identifier, and not a witness term.
 */
class SkolemManager
{
 public:
  SkolemManager();
  ~SkolemManager() {}

  /**
   * Optional flags used to control behavior of skolem creation.
   * They should be composed with a bitwise OR (e.g.,
   * "SKOLEM_BOOL_TERM_VAR | SKOLEM_EXACT_NAME").  Of course, SKOLEM_DEFAULT
   * cannot be composed in such a manner.
   */
  enum SkolemFlags
  {
    /** default behavior */
    SKOLEM_DEFAULT = 0,
    /** do not make the name unique by adding the id */
    SKOLEM_EXACT_NAME = 1,
    /** vars requiring kind BOOLEAN_TERM_VARIABLE */
    SKOLEM_BOOL_TERM_VAR = 2,
    /** a skolem that stands for an abstract value (used for printing) */
    SKOLEM_ABSTRACT_VALUE = 4,
  };
  /**
   * This makes a skolem of same type as bound variable v, (say its type is T),
   * whose definition is (witness ((v T)) pred). This definition is maintained
   * by this class.
   *
   * Notice that (exists ((v T)) pred) should be a valid formula. This fact
   * captures the reason for why the returned Skolem was introduced.
   *
   * Take as an example extensionality in arrays:
   *
   * (declare-fun a () (Array Int Int))
   * (declare-fun b () (Array Int Int))
   * (assert (not (= a b)))
   *
   * To witness the index where the arrays a and b are disequal, it is intended
   * we call this method on:
   *   Node k = mkSkolem( x, F )
   * where F is:
   *   (=> (not (= a b)) (not (= (select a x) (select b x))))
   * and x is a fresh bound variable of integer type. Internally, this will map
   * k to the term:
   *   (witness ((x Int)) (=> (not (= a b))
   *                          (not (= (select a x) (select b x)))))
   * A lemma generated by the array solver for extensionality may safely use
   * the skolem k in the standard way:
   *   (=> (not (= a b)) (not (= (select a k) (select b k))))
   * Furthermore, notice that the following lemma does not involve fresh
   * skolem variables and is valid according to the theory of arrays extended
   * with support for witness:
   *   (let ((w (witness ((x Int)) (=> (not (= a b))
   *                                   (not (= (select a x) (select b x)))))))
   *     (=> (not (= a b)) (not (= (select a w) (select b w)))))
   * This version of the lemma, which requires no explicit tracking of free
   * Skolem variables, can be obtained by a call to getWitnessForm(...)
   * below. We call this the "witness form" of the lemma above.
   *
   * @param v The bound variable of the same type of the Skolem to create.
   * @param pred The desired property of the Skolem to create, in terms of bound
   * variable v.
   * @param prefix The prefix of the name of the Skolem
   * @param comment Debug information about the Skolem
   * @param flags The flags for the Skolem (see SkolemFlags)
   * @param pg The proof generator for this skolem. If non-null, this proof
   * generator must respond to a call to getProofFor(exists v. pred) during
   * the lifetime of the current node manager.
   * @return The skolem whose witness form is registered by this class.
   */
  Node mkSkolem(Node v,
                Node pred,
                const std::string& prefix,
                const std::string& comment = "",
                int flags = SKOLEM_DEFAULT,
                ProofGenerator* pg = nullptr);
  /**
   * Make skolemized form of existentially quantified formula q, and store its
   * Skolems into the argument skolems.
   *
   * For example, calling this method on:
   *   (exists ((x Int) (y Int)) (P x y))
   * returns:
   *   (P w1 w2)
   * where w1 and w2 are skolems with witness forms:
   *   (witness ((x Int)) (exists ((y Int)) (P x y)))
   *   (witness ((y Int)) (P w1 y))
   * respectively. Additionally, this method will add { w1, w2 } to skolems.
   * Notice that y is *not* renamed in the witness form of w1. This is not
   * necessary since w1 is skolem. Although its witness form contains
   * quantification on y, we never construct a term where the witness form
   * of w1 is expanded in the witness form of w2. This avoids variable
   * shadowing.
   *
   * In contrast to mkSkolem, the proof generator is for the *entire*
   * existentially quantified formula q, which may have multiple variables in
   * its prefix.
   *
   * @param q The existentially quantified formula to skolemize,
   * @param skolems Vector to add Skolems of q to,
   * @param prefix The prefix of the name of each of the Skolems
   * @param comment Debug information about each of the Skolems
   * @param flags The flags for the Skolem (see SkolemFlags)
   * @param pg The proof generator for this skolem. If non-null, this proof
   * generator must respond to a call to getProofFor(q) during
   * the lifetime of the current node manager.
   * @return The skolemized form of q.
   */
  Node mkSkolemize(Node q,
                   std::vector<Node>& skolems,
                   const std::string& prefix,
                   const std::string& comment = "",
                   int flags = SKOLEM_DEFAULT,
                   ProofGenerator* pg = nullptr);
  /**
   * Make purification skolem. This skolem is unique for each t, which we
   * implement via an attribute on t. This attribute is used to ensure to
   * associate a unique skolem for each t.
   *
   * Notice that a purification skolem is trivial to justify (via SKOLEM_INTRO),
   * and hence it does not require a proof generator.
   *
   * Notice that we do not convert t to original form in this call. Thus,
   * in very rare cases, two Skolems may be introduced that have the same
   * original form. For example, let k be the skolem introduced to eliminate
   * (ite A B C). Then, asking for the purify skolem for:
   *  (ite (ite A B C) D E) and (ite k D E)
   * will return two different Skolems.
   */
  Node mkPurifySkolem(Node t,
                      const std::string& prefix,
                      const std::string& comment = "",
                      int flags = SKOLEM_DEFAULT);
  /**
   * Make skolem function. This method should be used for creating fixed
   * skolem functions of the forms described in SkolemFunId. The user of this
   * method is responsible for providing a proper type for the identifier that
   * matches the description of id. Skolem functions are useful for modelling
   * the behavior of partial functions, or for theory-specific inferences that
   * introduce fresh variables.
   *
   * A skolem function is not given a formal semantics in terms of a witness
   * term, nor is it a purification skolem, thus it does not fall into the two
   * categories of skolems above. This method is motivated by convenience, as
   * the user of this method does not require constructing canonical variables
   * for witness terms.
   *
   * The returned skolem is an ordinary skolem variable that can be used
   * e.g. in APPLY_UF terms when tn is a function type.
   *
   * Notice that we do not insist that tn is a function type. A user of this
   * method may construct a canonical (first-order) skolem using this method
   * as well.
   *
   * @param id The identifier of the skolem function
   * @param tn The type of the returned skolem function
   * @param cacheVal A cache value. The returned skolem function will be
   * unique to the pair (id, cacheVal). This value is required, for instance,
   * for skolem functions that are in fact families of skolem functions,
   * e.g. the wrongly applied case of selectors.
   * @return The skolem function.
   */
  Node mkSkolemFunction(SkolemFunId id,
                        TypeNode tn,
                        Node cacheVal = Node::null(),
                        int flags = SKOLEM_DEFAULT);
  /** Same as above, with multiple cache values */
  Node mkSkolemFunction(SkolemFunId id,
                        TypeNode tn,
                        const std::vector<Node>& cacheVals,
                        int flags = SKOLEM_DEFAULT);
  /**
   * Is k a skolem function? Returns true if k was generated by the above call.
   * Updates the arguments to the values used when constructing it.
   */
  bool isSkolemFunction(Node k, SkolemFunId& id, Node& cacheVal) const;
  /**
   * Create a skolem constant with the given name, type, and comment. This
   * should only be used if the definition of the skolem does not matter.
   * The definition of a skolem matters e.g. when the skolem is used in a
   * proof.
   *
   * @param prefix the name of the new skolem variable is the prefix
   * appended with a unique ID.  This way a family of skolem variables
   * can be made with unique identifiers, used in dump, tracing, and
   * debugging output.  Use SKOLEM_EXACT_NAME flag if you don't want
   * a unique ID appended and use prefix as the name.
   * @param type the type of the skolem variable to create
   * @param comment a comment for dumping output; if declarations are
   * being dumped, this is included in a comment before the declaration
   * and can be quite useful for debugging
   * @param flags an optional mask of bits from SkolemFlags to control
   * skolem behavior
   */
  Node mkDummySkolem(const std::string& prefix,
                     const TypeNode& type,
                     const std::string& comment = "",
                     int flags = SKOLEM_DEFAULT);
  /**
   * Get proof generator for existentially quantified formula q. This returns
   * the proof generator that was provided in a call to mkSkolem above.
   */
  ProofGenerator* getProofGenerator(Node q) const;

  /** Returns true if n is a skolem that stands for an abstract value */
  bool isAbstractValue(TNode n) const;

  /**
   * Convert to witness form, which gets the witness form of a skolem k.
   * Notice this method is *not* recursive, instead, it is a simple attribute
   * lookup.
   *
   * @param k The variable to convert to witness form described above
   * @return k in witness form.
   */
  static Node getWitnessForm(Node k);
  /**
   * Convert to original form, which recursively replaces all skolems terms in n
   * by the term they purify.
   *
   * @param n The term or formula to convert to original form described above
   * @return n in original form.
   */
  static Node getOriginalForm(Node n);
  /**
   * Convert to unpurified form, which returns the term that k purifies. This
   * is literally the term that was passed as an argument to mkPurify on the
   * call that created k. In contrast to getOriginalForm, this is not recursive
   * w.r.t. skolems, so that the term purified by k may itself contain
   * purification skolems that are not expanded.
   *
   * @param k The skolem to convert to unpurified form
   * @return the unpurified form of k.
   */
  static Node getUnpurifiedForm(Node k);

 private:
  /** Cache of skolem functions for mkSkolemFunction above. */
  std::map<std::tuple<SkolemFunId, TypeNode, Node>, Node> d_skolemFuns;
  /** Backwards mapping of above */
  std::map<Node, std::tuple<SkolemFunId, TypeNode, Node>> d_skolemFunMap;
  /**
   * Mapping from witness terms to proof generators.
   */
  std::map<Node, ProofGenerator*> d_gens;

  /**
   * A counter used to produce unique skolem names.
   *
   * Note that it is NOT incremented when skolems are created using
   * SKOLEM_EXACT_NAME, so it is NOT a count of the skolems produced
   * by this node manager.
   */
  size_t d_skolemCounter;

  /** Get or make skolem attribute for term w, which may be a witness term */
  Node mkSkolemInternal(Node w,
                        const std::string& prefix,
                        const std::string& comment,
                        int flags);
  /**
   * Skolemize the first variable of existentially quantified formula q.
   * For example, calling this method on:
   *   (exists ((x Int) (y Int)) (P x y))
   * will return:
   *   (witness ((x Int)) (exists ((y Int)) (P x y)))
   * If q is not an existentially quantified formula, then null is
   * returned and an assertion failure is thrown.
   *
   * This method additionally updates qskolem to be the skolemized form of q.
   * In the above example, this is set to:
   *   (exists ((y Int)) (P (witness ((x Int)) (exists ((y' Int)) (P x y'))) y))
   */
  Node skolemize(Node q,
                 Node& qskolem,
                 const std::string& prefix,
                 const std::string& comment = "",
                 int flags = SKOLEM_DEFAULT);
  /**
   * Create a skolem constant with the given name, type, and comment.
   *
   * This method is intentionally private. To create skolems, one should
   * call a public method from SkolemManager for allocating a skolem in a
   * proper way, or otherwise use SkolemManager::mkDummySkolem.
   */
  Node mkSkolemNode(const std::string& prefix,
                    const TypeNode& type,
                    const std::string& comment = "",
                    int flags = SKOLEM_DEFAULT);
};

}  // namespace cvc5::internal

#endif /* CVC5__EXPR__PROOF_SKOLEM_CACHE_H */<|MERGE_RESOLUTION|>--- conflicted
+++ resolved
@@ -169,7 +169,17 @@
   BAGS_MAP_SUM,
   /** bag diff to witness (not (= A B)) */
   BAGS_DEQ_DIFF,
-<<<<<<< HEAD
+  /** Given a group term ((_ table.group n1 ... nk) A) of type (Bag (Table T))
+   * this uninterpreted function maps elements of A to their parts in the
+   * resulting partition. It has type (-> T (Table T))
+   */
+  TABLES_GROUP_PART,
+  /**
+   * Given a group term ((_ table.group n1 ... nk) A) of type (Bag (Table T))
+   * and a part B of type (Table T), this function returns a skolem element
+   * that is a member of B if B is not empty.
+   */
+  TABLES_GROUP_PART_ELEMENT,
   /** Given a group term ((_ rel.group n1 ... nk) A) of type (Set (Relation T))
    * this uninterpreted function maps elements of A to their parts in the
    * resulting partition. It has type (-> T (Relation T))
@@ -181,19 +191,6 @@
    * that is a member of B if B is not empty.
    */
   RELATIONS_GROUP_PART_ELEMENT,
-=======
-  /** Given a group term ((_ table.group n1 ... nk) A) of type (Bag (Table T))
-   * this uninterpreted function maps elements of A to their parts in the
-   * resulting partition. It has type (-> T (Table T))
-   */
-  TABLES_GROUP_PART,
-  /**
-   * Given a group term ((_ table.group n1 ... nk) A) of type (Bag (Table T))
-   * and a part B of type (Table T), this function returns a skolem element
-   * that is a member of B if B is not empty.
-   */
-  TABLES_GROUP_PART_ELEMENT,
->>>>>>> 9c0725fb
   /** An interpreted function for bag.choose operator:
    * (choose A) is expanded as
    * (witness ((x elementType))
