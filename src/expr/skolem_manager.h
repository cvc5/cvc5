--- conflicted
+++ resolved
@@ -112,17 +112,12 @@
    * i = 0, ..., n.
    */
   RE_UNFOLD_POS_COMPONENT,
-<<<<<<< HEAD
-  /** Sequence model construction, character for base */
-  SEQ_MODEL_BASE_ELEMENT,
-=======
   /** Sequence model construction, element for base */
   SEQ_MODEL_BASE_ELEMENT,
   BAGS_CARD_CARDINALITY,
   BAGS_CARD_ELEMENTS,
   BAGS_CARD_N,
   BAGS_CARD_UNION_DISJOINT,
->>>>>>> effb0d47
   BAGS_FOLD_CARD,
   BAGS_FOLD_COMBINE,
   BAGS_FOLD_ELEMENTS,
