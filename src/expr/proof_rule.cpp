--- conflicted
+++ resolved
@@ -166,15 +166,12 @@
     case PfRule::INT_TRUST: return "INT_TRUST";
     case PfRule::ARITH_MULT_TANGENT: return "ARITH_MULT_TANGENT";
     case PfRule::ARITH_TRANS_PI: return "ARITH_TRANS_PI";
-<<<<<<< HEAD
-    case PfRule::ARITH_TRANS_EXP_APPROX_ABOVE_NEG: return "ARITH_TRANS_EXP_APPROX_ABOVE_NEG";
-    case PfRule::ARITH_TRANS_EXP_APPROX_ABOVE_POS: return "ARITH_TRANS_EXP_APPROX_ABOVE_POS";
-=======
     case PfRule::ARITH_TRANS_EXP_NEG: return "ARITH_TRANS_EXP_NEG";
     case PfRule::ARITH_TRANS_EXP_POSITIVITY: return "ARITH_TRANS_EXP_POSITIVITY";
     case PfRule::ARITH_TRANS_EXP_SUPER_LIN: return "ARITH_TRANS_EXP_SUPER_LIN";
     case PfRule::ARITH_TRANS_EXP_ZERO: return "ARITH_TRANS_EXP_ZERO";
->>>>>>> 0a3e8749
+    case PfRule::ARITH_TRANS_EXP_APPROX_ABOVE_NEG: return "ARITH_TRANS_EXP_APPROX_ABOVE_NEG";
+    case PfRule::ARITH_TRANS_EXP_APPROX_ABOVE_POS: return "ARITH_TRANS_EXP_APPROX_ABOVE_POS";
     case PfRule::ARITH_TRANS_SINE_BOUNDS: return "ARITH_TRANS_SINE_BOUNDS";
     case PfRule::ARITH_TRANS_SINE_SHIFT: return "ARITH_TRANS_SINE_SHIFT";
     case PfRule::ARITH_TRANS_SINE_SYMMETRY: return "ARITH_TRANS_SINE_SYMMETRY";
