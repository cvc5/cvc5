/*********************                                                        */
/*! \file proof_rule.cpp
 ** \verbatim
 ** Top contributors (to current version):
 **   Haniel Barbosa, Andrew Reynolds
 ** This file is part of the CVC4 project.
 ** Copyright (c) 2009-2020 by the authors listed in the file AUTHORS
 ** in the top-level source directory) and their institutional affiliations.
 ** All rights reserved.  See the file COPYING in the top-level source
 ** directory for licensing information.\endverbatim
 **
 ** \brief Implementation of proof rule
 **/

#include "expr/proof_rule.h"

#include <iostream>

namespace CVC4 {

const char* toString(PfRule id)
{
  switch (id)
  {
    //================================================= Core rules
    case PfRule::ASSUME: return "ASSUME";
    case PfRule::SCOPE: return "SCOPE";
    case PfRule::SUBS: return "SUBS";
    case PfRule::REWRITE: return "REWRITE";
    case PfRule::MACRO_SR_EQ_INTRO: return "MACRO_SR_EQ_INTRO";
    case PfRule::MACRO_SR_PRED_INTRO: return "MACRO_SR_PRED_INTRO";
    case PfRule::MACRO_SR_PRED_ELIM: return "MACRO_SR_PRED_ELIM";
    case PfRule::MACRO_SR_PRED_TRANSFORM: return "MACRO_SR_PRED_TRANSFORM";
    case PfRule::THEORY_REWRITE: return "THEORY_REWRITE";
    case PfRule::PREPROCESS: return "PREPROCESS";
<<<<<<< HEAD
    case PfRule::WITNESS_AXIOM: return "WITNESS_AXIOM";
=======
    case PfRule::REMOVE_TERM_FORMULA_AXIOM: return "REMOVE_TERM_FORMULA_AXIOM";
>>>>>>> 33b96c65
    //================================================= Boolean rules
    case PfRule::SPLIT: return "SPLIT";
    case PfRule::EQ_RESOLVE: return "EQ_RESOLVE";
    case PfRule::AND_ELIM: return "AND_ELIM";
    case PfRule::AND_INTRO: return "AND_INTRO";
    case PfRule::NOT_OR_ELIM: return "NOT_OR_ELIM";
    case PfRule::IMPLIES_ELIM: return "IMPLIES_ELIM";
    case PfRule::NOT_IMPLIES_ELIM1: return "NOT_IMPLIES_ELIM1";
    case PfRule::NOT_IMPLIES_ELIM2: return "NOT_IMPLIES_ELIM2";
    case PfRule::EQUIV_ELIM1: return "EQUIV_ELIM1";
    case PfRule::EQUIV_ELIM2: return "EQUIV_ELIM2";
    case PfRule::NOT_EQUIV_ELIM1: return "NOT_EQUIV_ELIM1";
    case PfRule::NOT_EQUIV_ELIM2: return "NOT_EQUIV_ELIM2";
    case PfRule::XOR_ELIM1: return "XOR_ELIM1";
    case PfRule::XOR_ELIM2: return "XOR_ELIM2";
    case PfRule::NOT_XOR_ELIM1: return "NOT_XOR_ELIM1";
    case PfRule::NOT_XOR_ELIM2: return "NOT_XOR_ELIM2";
    case PfRule::ITE_ELIM1: return "ITE_ELIM1";
    case PfRule::ITE_ELIM2: return "ITE_ELIM2";
    case PfRule::NOT_ITE_ELIM1: return "NOT_ITE_ELIM1";
    case PfRule::NOT_ITE_ELIM2: return "NOT_ITE_ELIM2";
    case PfRule::CONTRA: return "CONTRA";
    //================================================= De Morgan rules
    case PfRule::NOT_AND: return "NOT_AND";
    //================================================= CNF rules
    case PfRule::CNF_AND_POS: return "CNF_AND_POS";
    case PfRule::CNF_AND_NEG: return "CNF_AND_NEG";
    case PfRule::CNF_OR_POS: return "CNF_OR_POS";
    case PfRule::CNF_OR_NEG: return "CNF_OR_NEG";
    case PfRule::CNF_IMPLIES_POS: return "CNF_IMPLIES_POS";
    case PfRule::CNF_IMPLIES_NEG1: return "CNF_IMPLIES_NEG1";
    case PfRule::CNF_IMPLIES_NEG2: return "CNF_IMPLIES_NEG2";
    case PfRule::CNF_EQUIV_POS1: return "CNF_EQUIV_POS1";
    case PfRule::CNF_EQUIV_POS2: return "CNF_EQUIV_POS2";
    case PfRule::CNF_EQUIV_NEG1: return "CNF_EQUIV_NEG1";
    case PfRule::CNF_EQUIV_NEG2: return "CNF_EQUIV_NEG2";
    case PfRule::CNF_XOR_POS1: return "CNF_XOR_POS1";
    case PfRule::CNF_XOR_POS2: return "CNF_XOR_POS2";
    case PfRule::CNF_XOR_NEG1: return "CNF_XOR_NEG1";
    case PfRule::CNF_XOR_NEG2: return "CNF_XOR_NEG2";
    case PfRule::CNF_ITE_POS1: return "CNF_ITE_POS1";
    case PfRule::CNF_ITE_POS2: return "CNF_ITE_POS2";
    case PfRule::CNF_ITE_POS3: return "CNF_ITE_POS3";
    case PfRule::CNF_ITE_NEG1: return "CNF_ITE_NEG1";
    case PfRule::CNF_ITE_NEG2: return "CNF_ITE_NEG2";
    case PfRule::CNF_ITE_NEG3: return "CNF_ITE_NEG3";
    //================================================= Equality rules
    case PfRule::REFL: return "REFL";
    case PfRule::SYMM: return "SYMM";
    case PfRule::TRANS: return "TRANS";
    case PfRule::CONG: return "CONG";
    case PfRule::TRUE_INTRO: return "TRUE_INTRO";
    case PfRule::TRUE_ELIM: return "TRUE_ELIM";
    case PfRule::FALSE_INTRO: return "FALSE_INTRO";
    case PfRule::FALSE_ELIM: return "FALSE_ELIM";
    //================================================= Quantifiers rules
    case PfRule::WITNESS_INTRO: return "WITNESS_INTRO";
    case PfRule::EXISTS_INTRO: return "EXISTS_INTRO";
    case PfRule::SKOLEMIZE: return "SKOLEMIZE";
    case PfRule::INSTANTIATE: return "INSTANTIATE";
    //================================================= String rules
    case PfRule::CONCAT_EQ: return "CONCAT_EQ";
    case PfRule::CONCAT_UNIFY: return "CONCAT_UNIFY";
    case PfRule::CONCAT_CONFLICT: return "CONCAT_CONFLICT";
    case PfRule::CONCAT_SPLIT: return "CONCAT_SPLIT";
    case PfRule::CONCAT_CSPLIT: return "CONCAT_CSPLIT";
    case PfRule::CONCAT_LPROP: return "CONCAT_LPROP";
    case PfRule::CONCAT_CPROP: return "CONCAT_CPROP";
    case PfRule::STRING_DECOMPOSE: return "STRING_DECOMPOSE";
    case PfRule::STRING_LENGTH_POS: return "STRING_LENGTH_POS";
    case PfRule::STRING_LENGTH_NON_EMPTY: return "STRING_LENGTH_NON_EMPTY";
    case PfRule::STRING_REDUCTION: return "STRING_REDUCTION";
    case PfRule::STRING_EAGER_REDUCTION: return "STRING_EAGER_REDUCTION";
    case PfRule::RE_INTER: return "RE_INTER";
    case PfRule::RE_UNFOLD_POS: return "RE_UNFOLD_POS";
    case PfRule::RE_UNFOLD_NEG: return "RE_UNFOLD_NEG";
    case PfRule::RE_UNFOLD_NEG_CONCAT_FIXED:
      return "RE_UNFOLD_NEG_CONCAT_FIXED";
    case PfRule::RE_ELIM: return "RE_ELIM";
    case PfRule::STRING_CODE_INJ: return "STRING_CODE_INJ";
    //================================================= Arith rules
    case PfRule::ARITH_SCALE_SUM_UPPER_BOUNDS: return "ARITH_SCALE_SUM_UPPER_BOUNDS";
    case PfRule::ARITH_TRICHOTOMY: return "ARITH_TRICHOTOMY";
    case PfRule::INT_TIGHT_LB: return "INT_TIGHT_LB";
    case PfRule::INT_TIGHT_UB: return "INT_TIGHT_UB";
    case PfRule::INT_TRUST: return "INT_TRUST";
    case PfRule::ARITH_OP_ELIM_AXIOM: return "ARITH_OP_ELIM_AXIOM";
    //================================================= Unknown rule
    case PfRule::UNKNOWN: return "UNKNOWN";
    default: return "?";
  }
}

std::ostream& operator<<(std::ostream& out, PfRule id)
{
  out << toString(id);
  return out;
}

}  // namespace CVC4<|MERGE_RESOLUTION|>--- conflicted
+++ resolved
@@ -33,11 +33,8 @@
     case PfRule::MACRO_SR_PRED_TRANSFORM: return "MACRO_SR_PRED_TRANSFORM";
     case PfRule::THEORY_REWRITE: return "THEORY_REWRITE";
     case PfRule::PREPROCESS: return "PREPROCESS";
-<<<<<<< HEAD
     case PfRule::WITNESS_AXIOM: return "WITNESS_AXIOM";
-=======
     case PfRule::REMOVE_TERM_FORMULA_AXIOM: return "REMOVE_TERM_FORMULA_AXIOM";
->>>>>>> 33b96c65
     //================================================= Boolean rules
     case PfRule::SPLIT: return "SPLIT";
     case PfRule::EQ_RESOLVE: return "EQ_RESOLVE";
