--- conflicted
+++ resolved
@@ -163,13 +163,10 @@
     case PfRule::INT_TIGHT_UB: return "INT_TIGHT_UB";
     case PfRule::ARITH_OP_ELIM_AXIOM: return "ARITH_OP_ELIM_AXIOM";
     case PfRule::INT_TRUST: return "INT_TRUST";
-<<<<<<< HEAD
     case PfRule::ARITH_MULT_SIGN: return "ARITH_MULT_SIGN";
     case PfRule::ARITH_MULT_POS: return "ARITH_MULT_POS";
     case PfRule::ARITH_MULT_NEG: return "ARITH_MULT_NEG";
-=======
     case PfRule::ARITH_MULT_TANGENT: return "ARITH_MULT_TANGENT";
->>>>>>> 18be966d
     case PfRule::ARITH_NL_CAD_DIRECT: return "ARITH_NL_CAD_DIRECT";
     case PfRule::ARITH_NL_CAD_RECURSIVE:
       return "ARITH_NL_CAD_RECURSIVE";
