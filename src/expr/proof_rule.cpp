--- conflicted
+++ resolved
@@ -31,11 +31,8 @@
     case PfRule::MACRO_SR_PRED_INTRO: return "MACRO_SR_PRED_INTRO";
     case PfRule::MACRO_SR_PRED_ELIM: return "MACRO_SR_PRED_ELIM";
     case PfRule::MACRO_SR_PRED_TRANSFORM: return "MACRO_SR_PRED_TRANSFORM";
-<<<<<<< HEAD
     case PfRule::THEORY_REWRITE: return "THEORY_REWRITE";
-=======
     case PfRule::PREPROCESS: return "PREPROCESS";
->>>>>>> c13527bf
     //================================================= Boolean rules
     case PfRule::SPLIT: return "SPLIT";
     case PfRule::EQ_RESOLVE: return "EQ_RESOLVE";
