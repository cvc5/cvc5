--- conflicted
+++ resolved
@@ -168,13 +168,9 @@
    */
   std::vector<NodeManagerListener*> d_listeners;
 
-<<<<<<< HEAD
-  /** A list of datatypes registered by its corresponding expr manager. */
-=======
   /** A list of datatypes registered by its corresponding expr manager.
    * !!! this member should be deleted when the Expr-layer is deleted.
    */
->>>>>>> 5be88966
   std::vector<std::shared_ptr<DType> > d_registeredDTypes;
   /** A list of datatypes owned by this node manager */
   std::vector<std::unique_ptr<DType> > d_ownedDTypes;
@@ -903,11 +899,7 @@
    * mutually recursive.
    */
   std::vector<TypeNode> mkMutualDatatypeTypes(
-<<<<<<< HEAD
-      std::vector<DType>& datatypes, uint32_t flags = DATATYPE_FLAG_NONE);
-=======
       const std::vector<DType>& datatypes, uint32_t flags = DATATYPE_FLAG_NONE);
->>>>>>> 5be88966
 
   /**
    * Make a set of types representing the given datatypes, which may
@@ -939,13 +931,8 @@
    * simpler form of mkMutualDatatypeTypes() is enough.
    */
   std::vector<TypeNode> mkMutualDatatypeTypes(
-<<<<<<< HEAD
-      std::vector<DType>& datatypes,
-      std::set<TypeNode>& unresolvedTypes,
-=======
       const std::vector<DType>& datatypes,
       const std::set<TypeNode>& unresolvedTypes,
->>>>>>> 5be88966
       uint32_t flags = DATATYPE_FLAG_NONE);
 
   /**
