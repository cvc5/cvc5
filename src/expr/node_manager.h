/*********************                                                        */
/*! \file node_manager.h
 ** \verbatim
 ** Top contributors (to current version):
 **   Morgan Deters, Christopher L. Conway, Dejan Jovanovic
 ** This file is part of the CVC4 project.
 ** Copyright (c) 2009-2020 by the authors listed in the file AUTHORS
 ** in the top-level source directory) and their institutional affiliations.
 ** All rights reserved.  See the file COPYING in the top-level source
 ** directory for licensing information.\endverbatim
 **
 ** \brief A manager for Nodes
 **
 ** A manager for Nodes.
 **
 ** Reviewed by Chris Conway, Apr 5 2010 (bug #65).
 **/

#include "cvc4_private.h"

/* circular dependency; force node.h first */
//#include "expr/attribute.h"
#include "expr/node.h"
#include "expr/type_node.h"
#include "expr/expr.h"
#include "expr/expr_manager.h"

#ifndef CVC4__NODE_MANAGER_H
#define CVC4__NODE_MANAGER_H

#include <vector>
#include <string>
#include <unordered_set>

#include "base/check.h"
#include "expr/kind.h"
#include "expr/metakind.h"
#include "expr/node_value.h"
#include "options/options.h"

namespace CVC4 {

class StatisticsRegistry;
class ResourceManager;
class SkolemManager;

class DType;

namespace expr {
  namespace attr {
    class AttributeUniqueId;
    class AttributeManager;
  }/* CVC4::expr::attr namespace */

  class TypeChecker;
}/* CVC4::expr namespace */

/**
 * An interface that an interested party can implement and then subscribe
 * to NodeManager events via NodeManager::subscribeEvents(this).
 */
class NodeManagerListener {
 public:
  virtual ~NodeManagerListener() {}
  virtual void nmNotifyNewSort(TypeNode tn, uint32_t flags) {}
  virtual void nmNotifyNewSortConstructor(TypeNode tn, uint32_t flags) {}
  virtual void nmNotifyInstantiateSortConstructor(TypeNode ctor, TypeNode sort,
                                                  uint32_t flags) {}
  virtual void nmNotifyNewDatatypes(const std::vector<DatatypeType>& datatypes,
                                    uint32_t flags)
  {
  }
  virtual void nmNotifyNewVar(TNode n, uint32_t flags) {}
  virtual void nmNotifyNewSkolem(TNode n, const std::string& comment,
                                 uint32_t flags) {}
  /**
   * Notify a listener of a Node that's being GCed.  If this function stores a
   * reference
   * to the Node somewhere, very bad things will happen.
   */
  virtual void nmNotifyDeleteNode(TNode n) {}
}; /* class NodeManagerListener */

class NodeManager {
  template <unsigned nchild_thresh> friend class CVC4::NodeBuilder;
  friend class NodeManagerScope;
  friend class expr::NodeValue;
  friend class expr::TypeChecker;

  // friends so they can access mkVar() here, which is private
  friend Expr ExprManager::mkVar(const std::string&, Type, uint32_t flags);
  friend Expr ExprManager::mkVar(Type, uint32_t flags);

  // friend so it can access NodeManager's d_listeners and notify clients
  friend std::vector<DatatypeType> ExprManager::mkMutualDatatypeTypes(
      std::vector<Datatype>&, std::set<Type>&, uint32_t);

  /** Predicate for use with STL algorithms */
  struct NodeValueReferenceCountNonZero {
    bool operator()(expr::NodeValue* nv) { return nv->d_rc > 0; }
  };

  typedef std::unordered_set<expr::NodeValue*,
                             expr::NodeValuePoolHashFunction,
                             expr::NodeValuePoolEq> NodeValuePool;
  typedef std::unordered_set<expr::NodeValue*,
                             expr::NodeValueIDHashFunction,
                             expr::NodeValueIDEquality> NodeValueIDSet;

  static thread_local NodeManager* s_current;

  StatisticsRegistry* d_statisticsRegistry;

<<<<<<< HEAD
  ResourceManager* d_resourceManager;
=======
  /** The skolem manager */
  std::shared_ptr<SkolemManager> d_skManager;
>>>>>>> 37801c1d

  NodeValuePool d_nodeValuePool;

  size_t next_id;

  expr::attr::AttributeManager* d_attrManager;

  /** The associated ExprManager */
  ExprManager* d_exprManager;

  /**
   * The node value we're currently freeing.  This unique node value
   * is permitted to have outstanding TNodes to it (in "soft"
   * contexts, like as a key in attribute tables), even though
   * normally it's an error to have a TNode to a node value with a
   * reference count of 0.  Being "under deletion" also enables
   * assertions that inc() is not called on it.
   */
  expr::NodeValue* d_nodeUnderDeletion;

  /**
   * True iff we are in reclaimZombies().  This avoids unnecessary
   * recursion; a NodeValue being deleted might zombify other
   * NodeValues, but these shouldn't trigger a (recursive) call to
   * reclaimZombies().
   */
  bool d_inReclaimZombies;

  /**
   * The set of zombie nodes.  We may want to revisit this design, as
   * we might like to delete nodes in least-recently-used order.  But
   * we also need to avoid processing a zombie twice.
   */
  NodeValueIDSet d_zombies;

  /**
   * NodeValues with maxed out reference counts. These live as long as the
   * NodeManager. They have a custom deallocation procedure at the very end.
   */
  std::vector<expr::NodeValue*> d_maxedOut;

  /**
   * A set of operator singletons (w.r.t.  to this NodeManager
   * instance) for operators.  Conceptually, Nodes with kind, say,
   * PLUS, are APPLYs of a PLUS operator to arguments.  This array
   * holds the set of operators for these things.  A PLUS operator is
   * a Node with kind "BUILTIN", and if you call
   * plusOperator->getConst<CVC4::Kind>(), you get kind::PLUS back.
   */
  Node d_operators[kind::LAST_KIND];

  /** unique vars per (Kind,Type) */
  std::map< Kind, std::map< TypeNode, Node > > d_unique_vars;

  /**
   * A list of subscribers for NodeManager events.
   */
  std::vector<NodeManagerListener*> d_listeners;

  /** A list of datatypes owned by this node manager. */
  std::vector<std::shared_ptr<DType> > d_ownedDTypes;

  /**
   * A map of tuple and record types to their corresponding datatype.
   */
  class TupleTypeCache {
  public:
    std::map< TypeNode, TupleTypeCache > d_children;
    TypeNode d_data;
    TypeNode getTupleType( NodeManager * nm, std::vector< TypeNode >& types, unsigned index = 0 );
  };
  class RecTypeCache {
  public:
    std::map< TypeNode, std::map< std::string, RecTypeCache > > d_children;
    TypeNode d_data;
    TypeNode getRecordType( NodeManager * nm, const Record& rec, unsigned index = 0 );
  };
  TupleTypeCache d_tt_cache;
  RecTypeCache d_rt_cache;

  /**
   * Keep a count of all abstract values produced by this NodeManager.
   * Abstract values have a type attribute, so if multiple SmtEngines
   * are attached to this NodeManager, we don't want their abstract
   * values to overlap.
   */
  unsigned d_abstractValueCount;

  /**
   * A counter used to produce unique skolem names.
   *
   * Note that it is NOT incremented when skolems are created using
   * SKOLEM_EXACT_NAME, so it is NOT a count of the skolems produced
   * by this node manager.
   */
  unsigned d_skolemCounter;

  /**
   * Look up a NodeValue in the pool associated to this NodeManager.
   * The NodeValue argument need not be a "completely-constructed"
   * NodeValue.  In particular, "non-inlined" constants are permitted
   * (see below).
   *
   * For non-CONSTANT metakinds, nv's d_kind and d_nchildren should be
   * correctly set, and d_children[0..n-1] should be valid (extant)
   * NodeValues for lookup.
   *
   * For CONSTANT metakinds, nv's d_kind should be set correctly.
   * Normally a CONSTANT would have d_nchildren == 0 and the constant
   * value inlined in the d_children space.  However, here we permit
   * "non-inlined" NodeValues to avoid unnecessary copying.  For
   * these, d_nchildren == 1, and d_nchildren is a pointer to the
   * constant value.
   *
   * The point of this complex design is to permit efficient lookups
   * (without fully constructing a NodeValue).  In the case that the
   * argument is not fully constructed, and this function returns
   * NULL, the caller should fully construct an equivalent one before
   * calling poolInsert().  NON-FULLY-CONSTRUCTED NODEVALUES are not
   * permitted in the pool!
   */
  inline expr::NodeValue* poolLookup(expr::NodeValue* nv) const;

  /**
   * Insert a NodeValue into the NodeManager's pool.
   *
   * It is an error to insert a NodeValue already in the pool.
   * Enquire first with poolLookup().
   */
  inline void poolInsert(expr::NodeValue* nv);

  /**
   * Remove a NodeValue from the NodeManager's pool.
   *
   * It is an error to request the removal of a NodeValue from the
   * pool that is not in the pool.
   */
  inline void poolRemove(expr::NodeValue* nv);

  /**
   * Determine if nv is currently being deleted by the NodeManager.
   */
  inline bool isCurrentlyDeleting(const expr::NodeValue* nv) const {
    return d_nodeUnderDeletion == nv;
  }

  /**
   * Register a NodeValue as a zombie.
   */
  inline void markForDeletion(expr::NodeValue* nv) {
    Assert(nv->d_rc == 0);

    // if d_reclaiming is set, make sure we don't call
    // reclaimZombies(), because it's already running.
    if(Debug.isOn("gc")) {
      Debug("gc") << "zombifying node value " << nv
                  << " [" << nv->d_id << "]: ";
      nv->printAst(Debug("gc"));
      Debug("gc") << (d_inReclaimZombies ? " [CURRENTLY-RECLAIMING]" : "")
                  << std::endl;
    }

    // `d_zombies` uses the node id to hash and compare nodes. If `d_zombies`
    // already contains a node value with the same id as `nv`, but the pointers
    // are different, then the wrong `NodeManager` was in scope for one of the
    // two nodes when it reached refcount zero. This can happen for example if
    // you create a node with a `NodeManager` n1 and then call `Node::toExpr()`
    // on that node while a different `NodeManager` n2 is in scope. When that
    // `Expr` is deleted and the node reaches refcount zero in the `Expr`'s
    // destructor, then `markForDeletion()` will be called on n2.
    Assert(d_zombies.find(nv) == d_zombies.end() || *d_zombies.find(nv) == nv);

    d_zombies.insert(nv);  // FIXME multithreading

    if(safeToReclaimZombies()) {
      if(d_zombies.size() > 5000) {
        reclaimZombies();
      }
    }
  }

  /**
   * Register a NodeValue as having a maxed out reference count. This NodeValue
   * will live as long as its containing NodeManager.
   */
  inline void markRefCountMaxedOut(expr::NodeValue* nv) {
    Assert(nv->HasMaximizedReferenceCount());
    if(Debug.isOn("gc")) {
      Debug("gc") << "marking node value " << nv
                  << " [" << nv->d_id << "]: as maxed out" << std::endl;
    }
    d_maxedOut.push_back(nv);
  }

  /**
   * Reclaim all zombies.
   */
  void reclaimZombies();

  /**
   * It is safe to collect zombies.
   */
  bool safeToReclaimZombies() const;

  /**
   * Returns a reverse topological sort of a list of NodeValues. The NodeValues
   * must be valid and have ids. The NodeValues are not modified (including ref
   * counts).
   */
  static std::vector<expr::NodeValue*> TopologicalSort(
      const std::vector<expr::NodeValue*>& roots);

  /**
   * This template gives a mechanism to stack-allocate a NodeValue
   * with enough space for N children (where N is a compile-time
   * constant).  You use it like this:
   *
   *   NVStorage<4> nvStorage;
   *   NodeValue& nvStack = reinterpret_cast<NodeValue&>(nvStorage);
   *
   * ...and then you can use nvStack as a NodeValue that you know has
   * room for 4 children.
   */
  template <size_t N>
  struct NVStorage {
    expr::NodeValue nv;
    expr::NodeValue* child[N];
  };/* struct NodeManager::NVStorage<N> */

  /* A note on isAtomic() and isAtomicFormula() (in CVC3 parlance)..
   *
   * It has been decided for now to hold off on implementations of
   * these functions, as they may only be needed in CNF conversion,
   * where it's pointless to do a lazy isAtomic determination by
   * searching through the DAG, and storing it, since the result will
   * only be used once.  For more details see the 4/27/2010 CVC4
   * developer's meeting notes at:
   *
   * http://cvc4.cs.stanford.edu/wiki/Meeting_Minutes_-_April_27,_2010#isAtomic.28.29_and_isAtomicFormula.28.29
   */
  // bool containsDecision(TNode); // is "atomic"
  // bool properlyContainsDecision(TNode); // all children are atomic

  // undefined private copy constructor (disallow copy)
  NodeManager(const NodeManager&) = delete;

  NodeManager& operator=(const NodeManager&) = delete;

  void init();

  /**
   * Create a variable with the given name and type.  NOTE that no
   * lookup is done on the name.  If you mkVar("a", type) and then
   * mkVar("a", type) again, you have two variables.  The NodeManager
   * version of this is private to avoid internal uses of mkVar() from
   * within CVC4.  Such uses should employ mkSkolem() instead.
   */
  Node mkVar(const std::string& name, const TypeNode& type, uint32_t flags = ExprManager::VAR_FLAG_NONE);
  Node* mkVarPtr(const std::string& name, const TypeNode& type, uint32_t flags = ExprManager::VAR_FLAG_NONE);

  /** Create a variable with the given type. */
  Node mkVar(const TypeNode& type, uint32_t flags = ExprManager::VAR_FLAG_NONE);
  Node* mkVarPtr(const TypeNode& type, uint32_t flags = ExprManager::VAR_FLAG_NONE);
  
public:

  explicit NodeManager(ExprManager* exprManager);
  ~NodeManager();

  /** The node manager in the current public-facing CVC4 library context */
  static NodeManager* currentNM() { return s_current; }
  /** Get this node manager's skolem manager */
  SkolemManager* getSkolemManager() { return d_skManager.get(); }

  /** Get this node manager's statistics registry */
  StatisticsRegistry* getStatisticsRegistry() const
  {
    return d_statisticsRegistry;
  }

  /** Subscribe to NodeManager events */
  void subscribeEvents(NodeManagerListener* listener) {
    Assert(std::find(d_listeners.begin(), d_listeners.end(), listener)
           == d_listeners.end())
        << "listener already subscribed";
    d_listeners.push_back(listener);
  }

  /** Unsubscribe from NodeManager events */
  void unsubscribeEvents(NodeManagerListener* listener) {
    std::vector<NodeManagerListener*>::iterator elt = std::find(d_listeners.begin(), d_listeners.end(), listener);
    Assert(elt != d_listeners.end()) << "listener not subscribed";
    d_listeners.erase(elt);
  }
  
  /** register datatype */
  size_t registerDatatype(std::shared_ptr<DType> dt);
  /**
   * Return the datatype at the given index owned by this class. Type nodes are
   * associated with datatypes through the DatatypeIndexConstant class. The
   * argument index is intended to be a value taken from that class.
   *
   * Type nodes must access their DTypes through a level of indirection to
   * prevent cycles in the Node AST (as DTypes themselves contain Nodes), which
   * would lead to memory leaks. Thus TypeNode are given a DatatypeIndexConstant
   * which is used as an index to retrieve the DType via this call.
   */
  const DType& getDTypeForIndex(unsigned index) const;

  /** Get a Kind from an operator expression */
  static inline Kind operatorToKind(TNode n);

  /** Get corresponding application kind for function
   *
   * Different functional nodes are applied differently, according to their
   * type. For example, uninterpreted functions (of FUNCTION_TYPE) are applied
   * via APPLY_UF, while constructors (of CONSTRUCTOR_TYPE) via
   * APPLY_CONSTRUCTOR. This method provides the correct application according
   * to which functional type fun has.
   *
   * @param fun The functional node
   * @return the correct application kind for fun. If fun's type is not function
   * like (see TypeNode::isFunctionLike), then UNDEFINED_KIND is returned.
   */
  static Kind getKindForFunction(TNode fun);

  // general expression-builders

  /** Create a node with one child. */
  Node mkNode(Kind kind, TNode child1);
  Node* mkNodePtr(Kind kind, TNode child1);

  /** Create a node with two children. */
  Node mkNode(Kind kind, TNode child1, TNode child2);
  Node* mkNodePtr(Kind kind, TNode child1, TNode child2);

  /** Create a node with three children. */
  Node mkNode(Kind kind, TNode child1, TNode child2, TNode child3);
  Node* mkNodePtr(Kind kind, TNode child1, TNode child2, TNode child3);

  /** Create a node with four children. */
  Node mkNode(Kind kind, TNode child1, TNode child2, TNode child3,
              TNode child4);
  Node* mkNodePtr(Kind kind, TNode child1, TNode child2, TNode child3,
              TNode child4);

  /** Create a node with five children. */
  Node mkNode(Kind kind, TNode child1, TNode child2, TNode child3,
              TNode child4, TNode child5);
  Node* mkNodePtr(Kind kind, TNode child1, TNode child2, TNode child3,
              TNode child4, TNode child5);

  /** Create a node with an arbitrary number of children. */
  template <bool ref_count>
  Node mkNode(Kind kind, const std::vector<NodeTemplate<ref_count> >& children);
  template <bool ref_count>
  Node* mkNodePtr(Kind kind, const std::vector<NodeTemplate<ref_count> >& children);

  /** Create a node (with no children) by operator. */
  Node mkNode(TNode opNode);
  Node* mkNodePtr(TNode opNode);

  /** Create a node with one child by operator. */
  Node mkNode(TNode opNode, TNode child1);
  Node* mkNodePtr(TNode opNode, TNode child1);

  /** Create a node with two children by operator. */
  Node mkNode(TNode opNode, TNode child1, TNode child2);
  Node* mkNodePtr(TNode opNode, TNode child1, TNode child2);

  /** Create a node with three children by operator. */
  Node mkNode(TNode opNode, TNode child1, TNode child2, TNode child3);
  Node* mkNodePtr(TNode opNode, TNode child1, TNode child2, TNode child3);

  /** Create a node with four children by operator. */
  Node mkNode(TNode opNode, TNode child1, TNode child2, TNode child3,
              TNode child4);
  Node* mkNodePtr(TNode opNode, TNode child1, TNode child2, TNode child3,
              TNode child4);

  /** Create a node with five children by operator. */
  Node mkNode(TNode opNode, TNode child1, TNode child2, TNode child3,
              TNode child4, TNode child5);
  Node* mkNodePtr(TNode opNode, TNode child1, TNode child2, TNode child3,
              TNode child4, TNode child5);

  /** Create a node by applying an operator to the children. */
  template <bool ref_count>
  Node mkNode(TNode opNode, const std::vector<NodeTemplate<ref_count> >& children);
  template <bool ref_count>
  Node* mkNodePtr(TNode opNode, const std::vector<NodeTemplate<ref_count> >& children);

  Node mkBoundVar(const std::string& name, const TypeNode& type);
  Node* mkBoundVarPtr(const std::string& name, const TypeNode& type);

  Node mkBoundVar(const TypeNode& type);
  Node* mkBoundVarPtr(const TypeNode& type);

  /** get the canonical bound variable list for function type tn */
  Node getBoundVarListForFunctionType( TypeNode tn );

  /**
   * Optional flags used to control behavior of NodeManager::mkSkolem().
   * They should be composed with a bitwise OR (e.g.,
   * "SKOLEM_NO_NOTIFY | SKOLEM_EXACT_NAME").  Of course, SKOLEM_DEFAULT
   * cannot be composed in such a manner.
   */
  enum SkolemFlags
  {
    SKOLEM_DEFAULT = 0,    /**< default behavior */
    SKOLEM_NO_NOTIFY = 1,  /**< do not notify subscribers */
    SKOLEM_EXACT_NAME = 2, /**< do not make the name unique by adding the id */
    SKOLEM_IS_GLOBAL = 4,  /**< global vars appear in models even after a pop */
    SKOLEM_BOOL_TERM_VAR = 8 /**< vars requiring kind BOOLEAN_TERM_VARIABLE */
  };                         /* enum SkolemFlags */

  /**
   * Create a skolem constant with the given name, type, and comment.
   *
   * @param prefix the name of the new skolem variable is the prefix
   * appended with a unique ID.  This way a family of skolem variables
   * can be made with unique identifiers, used in dump, tracing, and
   * debugging output.  Use SKOLEM_EXECT_NAME flag if you don't want
   * a unique ID appended and use prefix as the name.
   *
   * @param type the type of the skolem variable to create
   *
   * @param comment a comment for dumping output; if declarations are
   * being dumped, this is included in a comment before the declaration
   * and can be quite useful for debugging
   *
   * @param flags an optional mask of bits from SkolemFlags to control
   * mkSkolem() behavior
   */
  Node mkSkolem(const std::string& prefix, const TypeNode& type,
                const std::string& comment = "", int flags = SKOLEM_DEFAULT);

  /** Create a instantiation constant with the given type. */
  Node mkInstConstant(const TypeNode& type);
  
  /** Create a boolean term variable. */
  Node mkBooleanTermVariable();

  /** Make a new abstract value with the given type. */
  Node mkAbstractValue(const TypeNode& type);
  
  /** make unique (per Type,Kind) variable. */
  Node mkNullaryOperator(const TypeNode& type, Kind k);

  /**
   * Create a constant of type T.  It will have the appropriate
   * CONST_* kind defined for T.
   */
  template <class T>
  Node mkConst(const T&);

  template <class T>
  TypeNode mkTypeConst(const T&);

  template <class NodeClass, class T>
  NodeClass mkConstInternal(const T&);

  /** Create a node with children. */
  TypeNode mkTypeNode(Kind kind, TypeNode child1);
  TypeNode mkTypeNode(Kind kind, TypeNode child1, TypeNode child2);
  TypeNode mkTypeNode(Kind kind, TypeNode child1, TypeNode child2,
                      TypeNode child3);
  TypeNode mkTypeNode(Kind kind, const std::vector<TypeNode>& children);

  /**
   * Determine whether Nodes of a particular Kind have operators.
   * @returns true if Nodes of Kind k have operators.
   */
  static inline bool hasOperator(Kind k);

  /**
   * Get the (singleton) operator of an OPERATOR-kinded kind.  The
   * returned node n will have kind BUILTIN, and calling
   * n.getConst<CVC4::Kind>() will yield k.
   */
  inline TNode operatorOf(Kind k) {
    AssertArgument( kind::metaKindOf(k) == kind::metakind::OPERATOR, k,
                    "Kind is not an OPERATOR-kinded kind "
                    "in NodeManager::operatorOf()" );
    return d_operators[k];
  }

  /**
   * Retrieve an attribute for a node.
   *
   * @param nv the node value
   * @param attr an instance of the attribute kind to retrieve.
   * @returns the attribute, if set, or a default-constructed
   * <code>AttrKind::value_type</code> if not.
   */
  template <class AttrKind>
  inline typename AttrKind::value_type getAttribute(expr::NodeValue* nv,
                                                    const AttrKind& attr) const;

  /**
   * Check whether an attribute is set for a node.
   *
   * @param nv the node value
   * @param attr an instance of the attribute kind to check
   * @returns <code>true</code> iff <code>attr</code> is set for
   * <code>nv</code>.
   */
  template <class AttrKind>
  inline bool hasAttribute(expr::NodeValue* nv,
                           const AttrKind& attr) const;

  /**
   * Check whether an attribute is set for a node, and, if so,
   * retrieve it.
   *
   * @param nv the node value
   * @param attr an instance of the attribute kind to check
   * @param value a reference to an object of the attribute's value type.
   * <code>value</code> will be set to the value of the attribute, if it is
   * set for <code>nv</code>; otherwise, it will be set to the default
   * value of the attribute.
   * @returns <code>true</code> iff <code>attr</code> is set for
   * <code>nv</code>.
   */
  template <class AttrKind>
  inline bool getAttribute(expr::NodeValue* nv,
                           const AttrKind& attr,
                           typename AttrKind::value_type& value) const;

  /**
   * Set an attribute for a node.  If the node doesn't have the
   * attribute, this function assigns one.  If the node has one, this
   * overwrites it.
   *
   * @param nv the node value
   * @param attr an instance of the attribute kind to set
   * @param value the value of <code>attr</code> for <code>nv</code>
   */
  template <class AttrKind>
  inline void setAttribute(expr::NodeValue* nv,
                           const AttrKind& attr,
                           const typename AttrKind::value_type& value);

  /**
   * Retrieve an attribute for a TNode.
   *
   * @param n the node
   * @param attr an instance of the attribute kind to retrieve.
   * @returns the attribute, if set, or a default-constructed
   * <code>AttrKind::value_type</code> if not.
   */
  template <class AttrKind>
  inline typename AttrKind::value_type
  getAttribute(TNode n, const AttrKind& attr) const;

  /**
   * Check whether an attribute is set for a TNode.
   *
   * @param n the node
   * @param attr an instance of the attribute kind to check
   * @returns <code>true</code> iff <code>attr</code> is set for <code>n</code>.
   */
  template <class AttrKind>
  inline bool hasAttribute(TNode n,
                           const AttrKind& attr) const;

  /**
   * Check whether an attribute is set for a TNode and, if so, retieve
   * it.
   *
   * @param n the node
   * @param attr an instance of the attribute kind to check
   * @param value a reference to an object of the attribute's value type.
   * <code>value</code> will be set to the value of the attribute, if it is
   * set for <code>nv</code>; otherwise, it will be set to the default value of
   * the attribute.
   * @returns <code>true</code> iff <code>attr</code> is set for <code>n</code>.
   */
  template <class AttrKind>
  inline bool getAttribute(TNode n,
                           const AttrKind& attr,
                           typename AttrKind::value_type& value) const;

  /**
   * Set an attribute for a node.  If the node doesn't have the
   * attribute, this function assigns one.  If the node has one, this
   * overwrites it.
   *
   * @param n the node
   * @param attr an instance of the attribute kind to set
   * @param value the value of <code>attr</code> for <code>n</code>
   */
  template <class AttrKind>
  inline void setAttribute(TNode n,
                           const AttrKind& attr,
                           const typename AttrKind::value_type& value);

  /**
   * Retrieve an attribute for a TypeNode.
   *
   * @param n the type node
   * @param attr an instance of the attribute kind to retrieve.
   * @returns the attribute, if set, or a default-constructed
   * <code>AttrKind::value_type</code> if not.
   */
  template <class AttrKind>
  inline typename AttrKind::value_type
  getAttribute(TypeNode n, const AttrKind& attr) const;

  /**
   * Check whether an attribute is set for a TypeNode.
   *
   * @param n the type node
   * @param attr an instance of the attribute kind to check
   * @returns <code>true</code> iff <code>attr</code> is set for <code>n</code>.
   */
  template <class AttrKind>
  inline bool hasAttribute(TypeNode n,
                           const AttrKind& attr) const;

  /**
   * Check whether an attribute is set for a TypeNode and, if so, retieve
   * it.
   *
   * @param n the type node
   * @param attr an instance of the attribute kind to check
   * @param value a reference to an object of the attribute's value type.
   * <code>value</code> will be set to the value of the attribute, if it is
   * set for <code>nv</code>; otherwise, it will be set to the default value of
   * the attribute.
   * @returns <code>true</code> iff <code>attr</code> is set for <code>n</code>.
   */
  template <class AttrKind>
  inline bool getAttribute(TypeNode n,
                           const AttrKind& attr,
                           typename AttrKind::value_type& value) const;

  /**
   * Set an attribute for a type node.  If the node doesn't have the
   * attribute, this function assigns one.  If the type node has one,
   * this overwrites it.
   *
   * @param n the type node
   * @param attr an instance of the attribute kind to set
   * @param value the value of <code>attr</code> for <code>n</code>
   */
  template <class AttrKind>
  inline void setAttribute(TypeNode n,
                           const AttrKind& attr,
                           const typename AttrKind::value_type& value);

  /** Get the (singleton) type for Booleans. */
  inline TypeNode booleanType();

  /** Get the (singleton) type for integers. */
  inline TypeNode integerType();

  /** Get the (singleton) type for reals. */
  inline TypeNode realType();

  /** Get the (singleton) type for strings. */
  inline TypeNode stringType();

  /** Get the (singleton) type for RegExp. */
  inline TypeNode regExpType();

  /** Get the (singleton) type for rounding modes. */
  inline TypeNode roundingModeType();

  /** Get the bound var list type. */
  inline TypeNode boundVarListType();

  /** Get the instantiation pattern type. */
  inline TypeNode instPatternType();

  /** Get the instantiation pattern type. */
  inline TypeNode instPatternListType();

  /**
   * Get the (singleton) type for builtin operators (that is, the type
   * of the Node returned from Node::getOperator() when the operator
   * is built-in, like EQUAL). */
  inline TypeNode builtinOperatorType();

  /**
   * Make a function type from domain to range.
   *
   * @param domain the domain type
   * @param range the range type
   * @returns the functional type domain -> range
   */
  TypeNode mkFunctionType(const TypeNode& domain, const TypeNode& range);

  /**
   * Make a function type with input types from
   * argTypes. <code>argTypes</code> must have at least one element.
   *
   * @param argTypes the domain is a tuple (argTypes[0], ..., argTypes[n])
   * @param range the range type
   * @returns the functional type (argTypes[0], ..., argTypes[n]) -> range
   */
  TypeNode mkFunctionType(const std::vector<TypeNode>& argTypes,
                          const TypeNode& range);

  /**
   * Make a function type with input types from
   * <code>sorts[0..sorts.size()-2]</code> and result type
   * <code>sorts[sorts.size()-1]</code>. <code>sorts</code> must have
   * at least 2 elements.
   */
  TypeNode mkFunctionType(const std::vector<TypeNode>& sorts);

  /**
   * Make a predicate type with input types from
   * <code>sorts</code>. The result with be a function type with range
   * <code>BOOLEAN</code>. <code>sorts</code> must have at least one
   * element.
   */
  TypeNode mkPredicateType(const std::vector<TypeNode>& sorts);

  /**
   * Make a tuple type with types from
   * <code>types</code>. <code>types</code> must have at least one
   * element.
   *
   * @param types a vector of types
   * @returns the tuple type (types[0], ..., types[n])
   */
  TypeNode mkTupleType(const std::vector<TypeNode>& types);

  /**
   * Make a record type with the description from rec.
   *
   * @param rec a description of the record
   * @returns the record type
   */
  TypeNode mkRecordType(const Record& rec);

  /**
   * Make a symbolic expression type with types from
   * <code>types</code>. <code>types</code> may have any number of
   * elements.
   *
   * @param types a vector of types
   * @returns the symbolic expression type (types[0], ..., types[n])
   */
  inline TypeNode mkSExprType(const std::vector<TypeNode>& types);

  /** Make the type of floating-point with <code>exp</code> bit exponent and
      <code>sig</code> bit significand */
  inline TypeNode mkFloatingPointType(unsigned exp, unsigned sig);  
  inline TypeNode mkFloatingPointType(FloatingPointSize fs);

  /** Make the type of bitvectors of size <code>size</code> */
  inline TypeNode mkBitVectorType(unsigned size);

  /** Make the type of arrays with the given parameterization */
  inline TypeNode mkArrayType(TypeNode indexType, TypeNode constituentType);

  /** Make the type of set with the given parameterization */
  inline TypeNode mkSetType(TypeNode elementType);

  /** Make the type of sequences with the given parameterization */
  TypeNode mkSequenceType(TypeNode elementType);

  /** Make a type representing a constructor with the given parameterization */
  TypeNode mkConstructorType(const DatatypeConstructor& constructor, TypeNode range);
  /**
   * Make a type representing a constructor with the given argument (subfield)
   * types and return type range.
   */
  TypeNode mkConstructorType(const std::vector<TypeNode>& args, TypeNode range);

  /** Make a type representing a selector with the given parameterization */
  inline TypeNode mkSelectorType(TypeNode domain, TypeNode range);

  /** Make a type representing a tester with given parameterization */
  inline TypeNode mkTesterType(TypeNode domain);

  /** Make a new (anonymous) sort of arity 0. */
  TypeNode mkSort(uint32_t flags = ExprManager::SORT_FLAG_NONE);

  /** Make a new sort with the given name of arity 0. */
  TypeNode mkSort(const std::string& name, uint32_t flags = ExprManager::SORT_FLAG_NONE);

  /** Make a new sort by parameterizing the given sort constructor. */
  TypeNode mkSort(TypeNode constructor,
                  const std::vector<TypeNode>& children,
                  uint32_t flags = ExprManager::SORT_FLAG_NONE);

  /** Make a new sort with the given name and arity. */
  TypeNode mkSortConstructor(const std::string& name,
                             size_t arity,
                             uint32_t flags = ExprManager::SORT_FLAG_NONE);

  /**
   * Get the type for the given node and optionally do type checking.
   *
   * Initial type computation will be near-constant time if
   * type checking is not requested. Results are memoized, so that
   * subsequent calls to getType() without type checking will be
   * constant time.
   *
   * Initial type checking is linear in the size of the expression.
   * Again, the results are memoized, so that subsequent calls to
   * getType(), with or without type checking, will be constant
   * time.
   *
   * NOTE: A TypeCheckingException can be thrown even when type
   * checking is not requested. getType() will always return a
   * valid and correct type and, thus, an exception will be thrown
   * when no valid or correct type can be computed (e.g., if the
   * arguments to a bit-vector operation aren't bit-vectors). When
   * type checking is not requested, getType() will do the minimum
   * amount of checking required to return a valid result.
   *
   * @param n the Node for which we want a type
   * @param check whether we should check the type as we compute it
   * (default: false)
   */
  TypeNode getType(TNode n, bool check = false);

  /**
   * Convert a node to an expression.  Uses the ExprManager
   * associated to this NodeManager.
   */
  inline Expr toExpr(TNode n);

  /**
   * Convert an expression to a node.
   */
  static inline Node fromExpr(const Expr& e);

  /**
   * Convert a node manager to an expression manager.
   */
  inline ExprManager* toExprManager();

  /**
   * Convert an expression manager to a node manager.
   */
  static inline NodeManager* fromExprManager(ExprManager* exprManager);

  /**
   * Convert a type node to a type.
   */
  inline Type toType(TypeNode tn);

  /**
   * Convert a type to a type node.
   */
  static inline TypeNode fromType(Type t);

  /** Reclaim zombies while there are more than k nodes in the pool (if possible).*/
  void reclaimZombiesUntil(uint32_t k);

  /** Reclaims all zombies (if possible).*/
  void reclaimAllZombies();

  /** Size of the node pool. */
  size_t poolSize() const;

  /** Deletes a list of attributes from the NM's AttributeManager.*/
  void deleteAttributes(const std::vector< const expr::attr::AttributeUniqueId* >& ids);

  /**
   * This function gives developers a hook into the NodeManager.
   * This can be changed in node_manager.cpp without recompiling most of cvc4.
   *
   * debugHook is a debugging only function, and should not be present in
   * any published code!
   */
  void debugHook(int debugFlag);
};/* class NodeManager */

/**
 * This class changes the "current" thread-global
 * <code>NodeManager</code> when it is created and reinstates the
 * previous thread-global <code>NodeManager</code> when it is
 * destroyed, effectively maintaining a set of nested
 * <code>NodeManager</code> scopes.  This is especially useful on
 * public-interface calls into the CVC4 library, where CVC4's notion
 * of the "current" <code>NodeManager</code> should be set to match
 * the calling context.  See, for example, the implementations of
 * public calls in the <code>ExprManager</code> and
 * <code>SmtEngine</code> classes.
 *
 * The client must be careful to create and destroy
 * <code>NodeManagerScope</code> objects in a well-nested manner (such
 * as on the stack). You may create a <code>NodeManagerScope</code>
 * with <code>new</code> and destroy it with <code>delete</code>, or
 * place it as a data member of an object that is, but if the scope of
 * these <code>new</code>/<code>delete</code> pairs isn't properly
 * maintained, the incorrect "current" <code>NodeManager</code>
 * pointer may be restored after a delete.
 */
class NodeManagerScope {
  /** The old NodeManager, to be restored on destruction. */
  NodeManager* d_oldNodeManager;
public:
 NodeManagerScope(NodeManager* nm) : d_oldNodeManager(NodeManager::s_current)
 {
   // There are corner cases where nm can be NULL and it's ok.
   // For example, if you write { Expr e; }, then when the null
   // Expr is destructed, there's no active node manager.
   // Assert(nm != NULL);
   NodeManager::s_current = nm;
   Debug("current") << "node manager scope: " << NodeManager::s_current << "\n";
  }

  ~NodeManagerScope() {
    NodeManager::s_current = d_oldNodeManager;
    Debug("current") << "node manager scope: "
                     << "returning to " << NodeManager::s_current << "\n";
  }
};/* class NodeManagerScope */

/** Get the (singleton) type for booleans. */
inline TypeNode NodeManager::booleanType() {
  return TypeNode(mkTypeConst<TypeConstant>(BOOLEAN_TYPE));
}

/** Get the (singleton) type for integers. */
inline TypeNode NodeManager::integerType() {
  return TypeNode(mkTypeConst<TypeConstant>(INTEGER_TYPE));
}

/** Get the (singleton) type for reals. */
inline TypeNode NodeManager::realType() {
  return TypeNode(mkTypeConst<TypeConstant>(REAL_TYPE));
}

/** Get the (singleton) type for strings. */
inline TypeNode NodeManager::stringType() {
  return TypeNode(mkTypeConst<TypeConstant>(STRING_TYPE));
}

/** Get the (singleton) type for regexps. */
inline TypeNode NodeManager::regExpType() {
  return TypeNode(mkTypeConst<TypeConstant>(REGEXP_TYPE));
}

/** Get the (singleton) type for rounding modes. */
inline TypeNode NodeManager::roundingModeType() {
  return TypeNode(mkTypeConst<TypeConstant>(ROUNDINGMODE_TYPE));
}

/** Get the bound var list type. */
inline TypeNode NodeManager::boundVarListType() {
  return TypeNode(mkTypeConst<TypeConstant>(BOUND_VAR_LIST_TYPE));
}

/** Get the instantiation pattern type. */
inline TypeNode NodeManager::instPatternType() {
  return TypeNode(mkTypeConst<TypeConstant>(INST_PATTERN_TYPE));
}

/** Get the instantiation pattern type. */
inline TypeNode NodeManager::instPatternListType() {
  return TypeNode(mkTypeConst<TypeConstant>(INST_PATTERN_LIST_TYPE));
}

/** Get the (singleton) type for builtin operators. */
inline TypeNode NodeManager::builtinOperatorType() {
  return TypeNode(mkTypeConst<TypeConstant>(BUILTIN_OPERATOR_TYPE));
}

inline TypeNode NodeManager::mkSExprType(const std::vector<TypeNode>& types) {
  std::vector<TypeNode> typeNodes;
  for (unsigned i = 0; i < types.size(); ++ i) {
    typeNodes.push_back(types[i]);
  }
  return mkTypeNode(kind::SEXPR_TYPE, typeNodes);
}

inline TypeNode NodeManager::mkBitVectorType(unsigned size) {
  return TypeNode(mkTypeConst<BitVectorSize>(BitVectorSize(size)));
}

inline TypeNode NodeManager::mkFloatingPointType(unsigned exp, unsigned sig) {
  return TypeNode(mkTypeConst<FloatingPointSize>(FloatingPointSize(exp,sig)));
}

inline TypeNode NodeManager::mkFloatingPointType(FloatingPointSize fs) {
  return TypeNode(mkTypeConst<FloatingPointSize>(fs));
}

inline TypeNode NodeManager::mkArrayType(TypeNode indexType,
                                         TypeNode constituentType) {
  CheckArgument(!indexType.isNull(), indexType,
                "unexpected NULL index type");
  CheckArgument(!constituentType.isNull(), constituentType,
                "unexpected NULL constituent type");
  CheckArgument(indexType.isFirstClass(),
                indexType,
                "cannot index arrays by types that are not first-class. Try "
                "option --uf-ho.");
  CheckArgument(constituentType.isFirstClass(),
                constituentType,
                "cannot store types that are not first-class in arrays. Try "
                "option --uf-ho.");
  Debug("arrays") << "making array type " << indexType << " "
                  << constituentType << std::endl;
  return mkTypeNode(kind::ARRAY_TYPE, indexType, constituentType);
}

inline TypeNode NodeManager::mkSetType(TypeNode elementType) {
  CheckArgument(!elementType.isNull(), elementType,
                "unexpected NULL element type");
  CheckArgument(elementType.isFirstClass(),
                elementType,
                "cannot store types that are not first-class in sets. Try "
                "option --uf-ho.");
  Debug("sets") << "making sets type " << elementType << std::endl;
  return mkTypeNode(kind::SET_TYPE, elementType);
}

inline TypeNode NodeManager::mkSelectorType(TypeNode domain, TypeNode range) {
  CheckArgument(domain.isDatatype(), domain,
                "cannot create non-datatype selector type");
  CheckArgument(range.isFirstClass(),
                range,
                "cannot have selector fields that are not first-class types. "
                "Try option --uf-ho.");
  return mkTypeNode(kind::SELECTOR_TYPE, domain, range);
}

inline TypeNode NodeManager::mkTesterType(TypeNode domain) {
  CheckArgument(domain.isDatatype(), domain,
                "cannot create non-datatype tester");
  return mkTypeNode(kind::TESTER_TYPE, domain );
}

inline expr::NodeValue* NodeManager::poolLookup(expr::NodeValue* nv) const {
  NodeValuePool::const_iterator find = d_nodeValuePool.find(nv);
  if(find == d_nodeValuePool.end()) {
    return NULL;
  } else {
    return *find;
  }
}

inline void NodeManager::poolInsert(expr::NodeValue* nv) {
  Assert(d_nodeValuePool.find(nv) == d_nodeValuePool.end())
      << "NodeValue already in the pool!";
  d_nodeValuePool.insert(nv);// FIXME multithreading
}

inline void NodeManager::poolRemove(expr::NodeValue* nv) {
  Assert(d_nodeValuePool.find(nv) != d_nodeValuePool.end())
      << "NodeValue is not in the pool!";

  d_nodeValuePool.erase(nv);// FIXME multithreading
}

inline Expr NodeManager::toExpr(TNode n) {
  return Expr(d_exprManager, new Node(n));
}

inline Node NodeManager::fromExpr(const Expr& e) {
  return e.getNode();
}

inline ExprManager* NodeManager::toExprManager() {
  return d_exprManager;
}

inline NodeManager* NodeManager::fromExprManager(ExprManager* exprManager) {
  return exprManager->getNodeManager();
}

inline Type NodeManager::toType(TypeNode tn) {
  return Type(this, new TypeNode(tn));
}

inline TypeNode NodeManager::fromType(Type t) {
  return *Type::getTypeNode(t);
}

}/* CVC4 namespace */

#define CVC4__NODE_MANAGER_NEEDS_CONSTANT_MAP
#include "expr/metakind.h"
#undef CVC4__NODE_MANAGER_NEEDS_CONSTANT_MAP

#include "expr/node_builder.h"

namespace CVC4 {

// general expression-builders

inline bool NodeManager::hasOperator(Kind k) {
  switch(kind::MetaKind mk = kind::metaKindOf(k)) {

  case kind::metakind::INVALID:
  case kind::metakind::VARIABLE:
  case kind::metakind::NULLARY_OPERATOR:
    return false;

  case kind::metakind::OPERATOR:
  case kind::metakind::PARAMETERIZED:
    return true;

  case kind::metakind::CONSTANT:
    return false;

  default: Unhandled() << mk;
  }
}

inline Kind NodeManager::operatorToKind(TNode n) {
  return kind::operatorToKind(n.d_nv);
}

inline Node NodeManager::mkNode(Kind kind, TNode child1) {
  NodeBuilder<1> nb(this, kind);
  nb << child1;
  return nb.constructNode();
}

inline Node* NodeManager::mkNodePtr(Kind kind, TNode child1) {
  NodeBuilder<1> nb(this, kind);
  nb << child1;
  return nb.constructNodePtr();
}

inline Node NodeManager::mkNode(Kind kind, TNode child1, TNode child2) {
  NodeBuilder<2> nb(this, kind);
  nb << child1 << child2;
  return nb.constructNode();
}

inline Node* NodeManager::mkNodePtr(Kind kind, TNode child1, TNode child2) {
  NodeBuilder<2> nb(this, kind);
  nb << child1 << child2;
  return nb.constructNodePtr();
}

inline Node NodeManager::mkNode(Kind kind, TNode child1, TNode child2,
                                TNode child3) {
  NodeBuilder<3> nb(this, kind);
  nb << child1 << child2 << child3;
  return nb.constructNode();
}

inline Node* NodeManager::mkNodePtr(Kind kind, TNode child1, TNode child2,
                                TNode child3) {
  NodeBuilder<3> nb(this, kind);
  nb << child1 << child2 << child3;
  return nb.constructNodePtr();
}

inline Node NodeManager::mkNode(Kind kind, TNode child1, TNode child2,
                                TNode child3, TNode child4) {
  NodeBuilder<4> nb(this, kind);
  nb << child1 << child2 << child3 << child4;
  return nb.constructNode();
}

inline Node* NodeManager::mkNodePtr(Kind kind, TNode child1, TNode child2,
                                TNode child3, TNode child4) {
  NodeBuilder<4> nb(this, kind);
  nb << child1 << child2 << child3 << child4;
  return nb.constructNodePtr();
}

inline Node NodeManager::mkNode(Kind kind, TNode child1, TNode child2,
                                TNode child3, TNode child4, TNode child5) {
  NodeBuilder<5> nb(this, kind);
  nb << child1 << child2 << child3 << child4 << child5;
  return nb.constructNode();
}

inline Node* NodeManager::mkNodePtr(Kind kind, TNode child1, TNode child2,
                                    TNode child3, TNode child4, TNode child5) {
  NodeBuilder<5> nb(this, kind);
  nb << child1 << child2 << child3 << child4 << child5;
  return nb.constructNodePtr();
}

// N-ary version
template <bool ref_count>
inline Node NodeManager::mkNode(Kind kind,
                                const std::vector<NodeTemplate<ref_count> >&
                                children) {
  NodeBuilder<> nb(this, kind);
  nb.append(children);
  return nb.constructNode();
}

template <bool ref_count>
inline Node* NodeManager::mkNodePtr(Kind kind,
                                const std::vector<NodeTemplate<ref_count> >&
                                children) {
  NodeBuilder<> nb(this, kind);
  nb.append(children);
  return nb.constructNodePtr();
}

// for operators
inline Node NodeManager::mkNode(TNode opNode) {
  NodeBuilder<1> nb(this, operatorToKind(opNode));
  if(opNode.getKind() != kind::BUILTIN) {
    nb << opNode;
  }
  return nb.constructNode();
}

inline Node* NodeManager::mkNodePtr(TNode opNode) {
  NodeBuilder<1> nb(this, operatorToKind(opNode));
  if(opNode.getKind() != kind::BUILTIN) {
    nb << opNode;
  }
  return nb.constructNodePtr();
}

inline Node NodeManager::mkNode(TNode opNode, TNode child1) {
  NodeBuilder<2> nb(this, operatorToKind(opNode));
  if(opNode.getKind() != kind::BUILTIN) {
    nb << opNode;
  }
  nb << child1;
  return nb.constructNode();
}

inline Node* NodeManager::mkNodePtr(TNode opNode, TNode child1) {
  NodeBuilder<2> nb(this, operatorToKind(opNode));
  if(opNode.getKind() != kind::BUILTIN) {
    nb << opNode;
  }
  nb << child1;
  return nb.constructNodePtr();
}

inline Node NodeManager::mkNode(TNode opNode, TNode child1, TNode child2) {
  NodeBuilder<3> nb(this, operatorToKind(opNode));
  if(opNode.getKind() != kind::BUILTIN) {
    nb << opNode;
  }
  nb << child1 << child2;
  return nb.constructNode();
}

inline Node* NodeManager::mkNodePtr(TNode opNode, TNode child1, TNode child2) {
  NodeBuilder<3> nb(this, operatorToKind(opNode));
  if(opNode.getKind() != kind::BUILTIN) {
    nb << opNode;
  }
  nb << child1 << child2;
  return nb.constructNodePtr();
}

inline Node NodeManager::mkNode(TNode opNode, TNode child1, TNode child2,
                                TNode child3) {
  NodeBuilder<4> nb(this, operatorToKind(opNode));
  if(opNode.getKind() != kind::BUILTIN) {
    nb << opNode;
  }
  nb << child1 << child2 << child3;
  return nb.constructNode();
}

inline Node* NodeManager::mkNodePtr(TNode opNode, TNode child1, TNode child2,
                                TNode child3) {
  NodeBuilder<4> nb(this, operatorToKind(opNode));
  if(opNode.getKind() != kind::BUILTIN) {
    nb << opNode;
  }
  nb << child1 << child2 << child3;
  return nb.constructNodePtr();
}

inline Node NodeManager::mkNode(TNode opNode, TNode child1, TNode child2,
                                TNode child3, TNode child4) {
  NodeBuilder<5> nb(this, operatorToKind(opNode));
  if(opNode.getKind() != kind::BUILTIN) {
    nb << opNode;
  }
  nb << child1 << child2 << child3 << child4;
  return nb.constructNode();
}

inline Node* NodeManager::mkNodePtr(TNode opNode, TNode child1, TNode child2,
                                TNode child3, TNode child4) {
  NodeBuilder<5> nb(this, operatorToKind(opNode));
  if(opNode.getKind() != kind::BUILTIN) {
    nb << opNode;
  }
  nb << child1 << child2 << child3 << child4;
  return nb.constructNodePtr();
}

inline Node NodeManager::mkNode(TNode opNode, TNode child1, TNode child2,
                                TNode child3, TNode child4, TNode child5) {
  NodeBuilder<6> nb(this, operatorToKind(opNode));
  if(opNode.getKind() != kind::BUILTIN) {
    nb << opNode;
  }
  nb << child1 << child2 << child3 << child4 << child5;
  return nb.constructNode();
}

inline Node* NodeManager::mkNodePtr(TNode opNode, TNode child1, TNode child2,
                                    TNode child3, TNode child4, TNode child5) {
  NodeBuilder<6> nb(this, operatorToKind(opNode));
  if(opNode.getKind() != kind::BUILTIN) {
    nb << opNode;
  }
  nb << child1 << child2 << child3 << child4 << child5;
  return nb.constructNodePtr();
}

// N-ary version for operators
template <bool ref_count>
inline Node NodeManager::mkNode(TNode opNode,
                                const std::vector<NodeTemplate<ref_count> >&
                                children) {
  NodeBuilder<> nb(this, operatorToKind(opNode));
  if(opNode.getKind() != kind::BUILTIN) {
    nb << opNode;
  }
  nb.append(children);
  return nb.constructNode();
}

template <bool ref_count>
inline Node* NodeManager::mkNodePtr(TNode opNode,
                                    const std::vector<NodeTemplate<ref_count> >&
                                    children) {
  NodeBuilder<> nb(this, operatorToKind(opNode));
  if(opNode.getKind() != kind::BUILTIN) {
    nb << opNode;
  }
  nb.append(children);
  return nb.constructNodePtr();
}


inline TypeNode NodeManager::mkTypeNode(Kind kind, TypeNode child1) {
  return (NodeBuilder<1>(this, kind) << child1).constructTypeNode();
}

inline TypeNode NodeManager::mkTypeNode(Kind kind, TypeNode child1,
                                        TypeNode child2) {
  return (NodeBuilder<2>(this, kind) << child1 << child2).constructTypeNode();
}

inline TypeNode NodeManager::mkTypeNode(Kind kind, TypeNode child1,
                                        TypeNode child2, TypeNode child3) {
  return (NodeBuilder<3>(this, kind) << child1 << child2 << child3).constructTypeNode();
}

// N-ary version for types
inline TypeNode NodeManager::mkTypeNode(Kind kind,
                                        const std::vector<TypeNode>& children) {
  return NodeBuilder<>(this, kind).append(children).constructTypeNode();
}

template <class T>
Node NodeManager::mkConst(const T& val) {
  return mkConstInternal<Node, T>(val);
}

template <class T>
TypeNode NodeManager::mkTypeConst(const T& val) {
  return mkConstInternal<TypeNode, T>(val);
}

template <class NodeClass, class T>
NodeClass NodeManager::mkConstInternal(const T& val) {

  // typedef typename kind::metakind::constantMap<T>::OwningTheory theory_t;
  NVStorage<1> nvStorage;
  expr::NodeValue& nvStack = reinterpret_cast<expr::NodeValue&>(nvStorage);

  nvStack.d_id = 0;
  nvStack.d_kind = kind::metakind::ConstantMap<T>::kind;
  nvStack.d_rc = 0;
  nvStack.d_nchildren = 1;

#if defined(__GNUC__) && (__GNUC__ > 4 || (__GNUC__ == 4 && __GNUC_MINOR__ >= 6))
#pragma GCC diagnostic push
#pragma GCC diagnostic ignored "-Warray-bounds"
#endif

  nvStack.d_children[0] =
    const_cast<expr::NodeValue*>(reinterpret_cast<const expr::NodeValue*>(&val));
  expr::NodeValue* nv = poolLookup(&nvStack);

#if defined(__GNUC__) && (__GNUC__ > 4 || (__GNUC__ == 4 && __GNUC_MINOR__ >= 6))
#pragma GCC diagnostic pop
#endif

  if(nv != NULL) {
    return NodeClass(nv);
  }

  nv = (expr::NodeValue*)
    std::malloc(sizeof(expr::NodeValue) + sizeof(T));
  if(nv == NULL) {
    throw std::bad_alloc();
  }

  nv->d_nchildren = 0;
  nv->d_kind = kind::metakind::ConstantMap<T>::kind;
  nv->d_id = next_id++;// FIXME multithreading
  nv->d_rc = 0;

  //OwningTheory::mkConst(val);
  new (&nv->d_children) T(val);

  poolInsert(nv);
  if(Debug.isOn("gc")) {
    Debug("gc") << "creating node value " << nv
                << " [" << nv->d_id << "]: ";
    nv->printAst(Debug("gc"));
    Debug("gc") << std::endl;
  }

  return NodeClass(nv);
}

}/* CVC4 namespace */

#endif /* CVC4__NODE_MANAGER_H */<|MERGE_RESOLUTION|>--- conflicted
+++ resolved
@@ -111,12 +111,8 @@
 
   StatisticsRegistry* d_statisticsRegistry;
 
-<<<<<<< HEAD
-  ResourceManager* d_resourceManager;
-=======
   /** The skolem manager */
   std::shared_ptr<SkolemManager> d_skManager;
->>>>>>> 37801c1d
 
   NodeValuePool d_nodeValuePool;
 
