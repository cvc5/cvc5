--- conflicted
+++ resolved
@@ -41,11 +41,6 @@
 class Solver;
 }
 
-<<<<<<< HEAD
-class StatisticsRegistry;
-class StatisticsRegistry;
-=======
->>>>>>> 61b9dadc
 class ResourceManager;
 class SkolemManager;
 class BoundVarManager;
