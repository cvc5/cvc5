--- conflicted
+++ resolved
@@ -436,21 +436,13 @@
 
  private:
   /**
-<<<<<<< HEAD
-   * Get unresolved datatype types. This is called by NodeManager when
-=======
    * Collect unresolved datatype types. This is called by NodeManager when
->>>>>>> ee689a56
    * constructing datatypes from datatype declarations. This adds all
    * unresolved datatype types to unresTypes, which are then considered
    * when constructing the datatype (for details, see
    * NodeManager::mkMutualDatatypeTypesInternal).
    */
-<<<<<<< HEAD
-  void getUnresolvedDatatypeTypes(std::set<TypeNode>& unresTypes) const;
-=======
   void collectUnresolvedDatatypeTypes(std::set<TypeNode>& unresTypes) const;
->>>>>>> ee689a56
   /**
    * DTypes refer to themselves, recursively, and we have a
    * chicken-and-egg problem.  The TypeNode around the DType
