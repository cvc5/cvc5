/*********************                                                        */
/*! \file dtype.h
 ** \verbatim
 ** Top contributors (to current version):
 **   Andrew Reynolds, Morgan Deters, Tim King
 ** This file is part of the CVC4 project.
 ** Copyright (c) 2009-2020 by the authors listed in the file AUTHORS
 ** in the top-level source directory) and their institutional affiliations.
 ** All rights reserved.  See the file COPYING in the top-level source
 ** directory for licensing information.\endverbatim
 **
 ** \brief A class representing a datatype definition
 **/

#include "cvc4_private.h"

#ifndef CVC4__EXPR__DTYPE_H
#define CVC4__EXPR__DTYPE_H

#include <map>
#include <string>
#include <vector>
#include "expr/dtype_cons.h"
#include "expr/dtype_selector.h"
#include "expr/node.h"
#include "expr/node_manager_attributes.h"
#include "expr/type_node.h"

namespace CVC4 {

// ----------------------- datatype attributes
/**
 * Attribute for the index of an expression within a datatype, which is either:
 * (1) If the expression is a constructor, then its index refers to its
 * placement in the constructor list of the datatype that owns it, (2) If the
 * expression is a selector, then its index refers to its placement in the
 * argument list of the constructor that owns it.
 */
struct DTypeIndexTag
{
};
typedef expr::Attribute<DTypeIndexTag, size_t> DTypeIndexAttr;
/**
 * Attribute for the constructor index of a selector. This indicates the index
 * (DTypeIndexAttr) of the constructor that owns this selector.
 */
struct DTypeConsIndexTag
{
};
typedef expr::Attribute<DTypeConsIndexTag, size_t> DTypeConsIndexAttr;
/** Attribute true for datatype types that are finite. */
struct DTypeFiniteTag
{
};
typedef expr::Attribute<DTypeFiniteTag, bool> DTypeFiniteAttr;
/** Attribute true when we have computed whether a datatype type is finite */
struct DTypeFiniteComputedTag
{
};
typedef expr::Attribute<DTypeFiniteComputedTag, bool> DTypeFiniteComputedAttr;
/**
 * Attribute true for datatype types that are interpreted as finite (see
 * TypeNode::isInterpretedFinite).
 */
struct DTypeUFiniteTag
{
};
typedef expr::Attribute<DTypeUFiniteTag, bool> DTypeUFiniteAttr;
/**
 * Attribute true when we have computed whether a datatype type is interpreted
 * as finite.
 */
struct DTypeUFiniteComputedTag
{
};
typedef expr::Attribute<DTypeUFiniteComputedTag, bool> DTypeUFiniteComputedAttr;
// ----------------------- end datatype attributes

class NodeManager;

/**
 * The Node-level representation of an inductive datatype, which currently
 * resides within the Expr-level Datatype class (expr/datatype.h).
 *
 * Notice that this class is a specification for a datatype, and is not
 * itself a type. The type that this specification corresponds to can be
 * retrieved (after resolution as described in the following) via getTypeNode.
 *
 * This is far more complicated than it first seems.  Consider this
 * datatype definition:
 *
 *   DATATYPE nat =
 *     succ(pred: nat)
 *   | zero
 *   END;
 *
 * You cannot define "nat" until you have a Type for it, but you
 * cannot have a Type for it until you fill in the type of the "pred"
 * selector, which needs the Type.  So we have a chicken-and-egg
 * problem.  It's even more complicated when we have mutual recursion
 * between datatypes, since the CVC presentation language does not
 * require forward-declarations.  Here, we define trees of lists that
 * contain trees of lists (etc):
 *
 *   DATATYPE
 *     tree = node(left: tree, right: tree) | leaf(list),
 *     list = cons(car: tree, cdr: list) | nil
 *   END;
 *
 * We build DType objects to describe "tree" and "list", and their constructors
 * and constructor arguments, but leave any unknown types (including
 * self-references) in an "unresolved" state.  After parsing the whole DATATYPE
 * block, we create a TypeNode through ExprManager::mkMutualDatatypeTypes().
 * The ExprManager creates a Type for each, but before "releasing" this type
 * into the wild, it does a round of in-place "resolution" on each DType by
 * calling DType::resolve() with a map of string -> TypeNode to
 * allow the datatype to construct the necessary testers and selectors.
 *
 * An additional point to make is that we want to ease the burden on
 * both the parser AND the users of the CVC4 API, so this class takes
 * on the task of generating its own selectors and testers, for
 * instance.  That means that, after reifying the DType with the
 * NodeManager, the parser needs to go through the (now-resolved)
 * DType and request the constructor, selector, and tester terms.
 * See src/parser/parser.cpp for how this is done.  For API usage
 * ideas, see test/unit/util/datatype_black.h.
 *
 * DTypes may also be defined parametrically, such as this example:
 *
 *  DATATYPE
 *    list[T] = cons(car : T, cdr : list[T]) | null,
 *    tree = node(children : list[tree]) | leaf
 *  END;
 *
 * Here, the definition of the parametric datatype list, where T is a type
 * variable. In other words, this defines a family of types list[C] where C is
 * any concrete type.  DTypes can be parameterized over multiple type variables
 * using the syntax sym[ T1, ..., Tn ] = ...,
 *
 */
class DType
{
  friend class DTypeConstructor;
  friend class NodeManager;  // for access to resolve()

 public:
  /**
   * Get the datatype of a constructor, selector, or tester operator.
   */
  static const DType& datatypeOf(Node item);

  /**
   * Get the index of a constructor or tester in its datatype, or the
   * index of a selector in its constructor.  (Zero is always the
   * first index.)
   */
  static size_t indexOf(Node item);

  /**
   * Get the index of constructor corresponding to selector.  (Zero is
   * always the first index.)
   */
  static size_t cindexOf(Node item);

  /**
   * Same as above, but without checks. These methods should be used by
   * internal (Node-level) code.
   */
  static size_t indexOfInternal(Node item);
  static size_t cindexOfInternal(Node item);

  /** Create a new DType of the given name. */
  DType(std::string name, bool isCo = false);

  /**
   * Create a new DType of the given name, with the given
   * parameterization.
   */
  DType(std::string name,
        const std::vector<TypeNode>& params,
        bool isCo = false);

  ~DType();

  /** Add a constructor to this DType.
   *
   * Notice that constructor names need not
   * be unique; they are for convenience and pretty-printing only.
   */
  void addConstructor(std::shared_ptr<DTypeConstructor> c);
  /** add sygus constructor
   *
   * This adds a sygus constructor to this datatype, where
   * this datatype should be currently unresolved.
   *
   * op : the builtin operator, constant, or variable that
   *      this constructor encodes
   * cname : the name of the constructor (for printing only)
   * cargs : the arguments of the constructor
   *
   * It should be the case that cargs are sygus datatypes that
   * encode the arguments of op. For example, a sygus constructor
   * with op = PLUS should be such that cargs.size()>=2 and
   * the sygus type of cargs[i] is Real/Int for each i.
   *
   * weight denotes the value added by the constructor when computing the size
   * of datatype terms. Passing a value < 0 denotes the default weight for the
   * constructor, which is 0 for nullary constructors and 1 for non-nullary
   * constructors.
   */
  void addSygusConstructor(Node op,
                           const std::string& cname,
                           const std::vector<TypeNode>& cargs,
                           int weight = -1);

  /** set sygus
   *
   * This marks this datatype as a sygus datatype.
   * A sygus datatype is one that represents terms of type st
   * via a deep embedding described in Section 4 of
   * Reynolds et al. CAV 2015. We say that this sygus datatype
   * "encodes" its sygus type st in the following.
   *
   * st : the type this datatype encodes (this can be Int, Bool, etc.),
   * bvl : the list of arguments for the synth-fun
   * allow_const : whether all constants are (implicitly) allowed by the
   * datatype
   * allow_all : whether all terms are (implicitly) allowed by the datatype
   *
   * Notice that allow_const/allow_all do not reflect the constructors
   * for this datatype, and instead are used solely for relaxing constraints
   * when doing solution reconstruction (Figure 5 of Reynolds et al.
   * CAV 2015).
   */
  void setSygus(TypeNode st, Node bvl, bool allowConst, bool allowAll);

  /** set that this datatype is a tuple */
  void setTuple();

<<<<<<< HEAD
  /** set that this datatype is a recird */
=======
  /** set that this datatype is a record */
>>>>>>> 5be88966
  void setRecord();

  /** Get the name of this DType. */
  std::string getName() const;

  /** Get the number of constructors (so far) for this DType. */
  size_t getNumConstructors() const;

  /** Is this datatype parametric? */
  bool isParametric() const;

  /** Get the number of type parameters */
  size_t getNumParameters() const;

  /** Get parameter */
  TypeNode getParameter(size_t i) const;

  /** Get parameters */
  std::vector<TypeNode> getParameters() const;

  /** is this a co-datatype? */
  bool isCodatatype() const;

  /** is this a sygus datatype? */
  bool isSygus() const;

  /** is this a tuple datatype? */
  bool isTuple() const;

  /** is this a record datatype? */
  bool isRecord() const;

  /**
   * Return the cardinality of this datatype.
   * The DType must be resolved.
   *
   * The version of this method that takes type t is required
   * for parametric datatypes, where t is an instantiated
   * parametric datatype type whose datatype is this class.
   */
  Cardinality getCardinality(TypeNode t) const;
  Cardinality getCardinality() const;

  /**
   * Return true iff this DType has finite cardinality. If the
   * datatype is not well-founded, this method returns false. The
   * DType must be resolved or an assertion is violated.
   *
   * The version of this method that takes type t is required
   * for parametric datatypes, where t is an instantiated
   * parametric datatype type whose datatype is this class.
   */
  bool isFinite(TypeNode t) const;
  bool isFinite() const;

  /**
   * Return true iff this  DType is finite (all constructors are
   * finite, i.e., there  are finitely  many ground terms) under the
   * assumption that unintepreted sorts are finite. If the
   * datatype is  not well-founded, this method returns false.  The
   * DType must be resolved or an assertion is violated.
   *
   * The versions of these methods that takes type t is required
   * for parametric datatypes, where t is an instantiated
   * parametric datatype type whose datatype is this class.
   */
  bool isInterpretedFinite(TypeNode t) const;
  bool isInterpretedFinite() const;

  /** is well-founded
   *
   * Return true iff this datatype is well-founded (there exist finite
   * values of this type). This datatype must be resolved or an assertion is
   * violated.
   */
  bool isWellFounded() const;
  /**
   * Does this datatype have nested recursion? This is true if this datatype
   * definition contains itself as an alien subfield type, or a variant
   * of itself as an alien subfield type (if this datatype is parametric).
   * For details see getAlienSubfieldTypes below.
   *
   * Notice that a type having no nested recursion may have a subfield type that
   * has nested recursion.
   */
  bool hasNestedRecursion() const;

  /** is recursive singleton
   *
   * Return true iff this datatype is a recursive singleton
   * (a recursive singleton is a recursive datatype with only
   * one infinite value). For details, see Reynolds et al. CADE 2015.
   *
   * The versions of these methods that takes type t is required
   * for parametric datatypes, where t is an instantiated
   * parametric datatype type whose datatype is this class.
   */
  bool isRecursiveSingleton(TypeNode t) const;
  bool isRecursiveSingleton() const;

  /** recursive single arguments
   *
   * Get recursive singleton argument types (uninterpreted sorts that the
   * cardinality of this datatype is dependent upon). For example, for :
   *   stream :=  cons( head1 : U1, head2 : U2, tail : stream )
   * Then, the recursive singleton argument types of stream are { U1, U2 },
   * since if U1 and U2 have cardinality one, then stream has cardinality
   * one as well.
   *
   * The versions of these methods that takes Type t is required
   * for parametric datatypes, where t is an instantiated
   * parametric datatype type whose datatype is this class.
   */
  unsigned getNumRecursiveSingletonArgTypes(TypeNode t) const;
  TypeNode getRecursiveSingletonArgType(TypeNode t, size_t i) const;
  unsigned getNumRecursiveSingletonArgTypes() const;
  TypeNode getRecursiveSingletonArgType(size_t i) const;

  /**
   * Construct and return a ground term of this DType.  The
   * DType must be both resolved and well-founded, or else an
   * exception is thrown.
   *
   * This method takes a type t, which is a datatype type whose
   * datatype is this class, which may be an instantiated datatype
   * type if this datatype is parametric.
   */
  Node mkGroundTerm(TypeNode t) const;
  /** Make ground value
   *
   * Same as above, but constructs a constant value instead of a ground term.
   * These two notions typically coincide. However, for uninterpreted sorts,
   * they do not: mkGroundTerm returns a fresh variable whereas mkValue returns
   * an uninterpreted constant. The motivation for mkGroundTerm is that
   * unintepreted constants should never appear in lemmas. The motivation for
   * mkGroundValue is for things like type enumeration and model construction.
   */
  Node mkGroundValue(TypeNode t) const;

  /**
   * Get the TypeNode associated to this DType.  Can only be
   * called post-resolution.
   */
  TypeNode getTypeNode() const;

  /**
   * Get the TypeNode associated to this (parameterized) DType.  Can only be
   * called post-resolution.
   */
  TypeNode getTypeNode(const std::vector<TypeNode>& params) const;

  /** Return true iff this DType has already been resolved. */
  bool isResolved() const;

  /** Get the ith DTypeConstructor. */
  const DTypeConstructor& operator[](size_t index) const;

  /** get sygus type
   * This gets the built-in type associated with
   * this sygus datatype, i.e. the type of the
   * term that this sygus datatype encodes.
   */
  TypeNode getSygusType() const;

  /** get sygus var list
   * This gets the variable list of the function
   * to synthesize using this sygus datatype.
   * For example, if we are synthesizing a binary
   * function f where solutions are of the form:
   *   f = (lambda (xy) t[x,y])
   * In this case, this method returns the
   * bound variable list containing x and y.
   */
  Node getSygusVarList() const;
  /** get sygus allow constants
   *
   * Does this sygus datatype allow constants?
   * Notice that this is not a property of the
   * constructors of this datatype. Instead, it is
   * an auxiliary flag (provided in the call
   * to setSygus).
   */
  bool getSygusAllowConst() const;
  /** get sygus allow all
   *
   * Does this sygus datatype allow all terms?
   * Notice that this is not a property of the
   * constructors of this datatype. Instead, it is
   * an auxiliary flag (provided in the call
   * to setSygus).
   */
  bool getSygusAllowAll() const;

  /** involves external type
   * Get whether this datatype has a subfield
   * in any constructor that is not a datatype type.
   */
  bool involvesExternalType() const;
  /** involves uninterpreted type
   * Get whether this datatype has a subfield
   * in any constructor that is an uninterpreted type.
   */
  bool involvesUninterpretedType() const;

  /**
   * Get the list of constructors.
   */
  const std::vector<std::shared_ptr<DTypeConstructor> >& getConstructors()
      const;

  /** prints this datatype to stream */
  void toStream(std::ostream& out) const;

 private:
  /**
   * DTypes refer to themselves, recursively, and we have a
   * chicken-and-egg problem.  The TypeNode around the DType
   * cannot exist until the DType is finalized, and the DType
   * cannot refer to the TypeNode representing itself until it
   * exists.  resolve() is called by the NodeManager when a type is
   * ultimately requested of the DType specification (that is, when
   * NodeManager::mkTypeNode() or NodeManager::mkMutualTypeNodes()
   * is called).  Has the effect of freezing the object, too; that is,
   * addConstructor() will fail after a call to resolve().
   *
   * The basic goal of resolution is to assign constructors, selectors,
   * and testers.  To do this, any UnresolvedType/SelfType references
   * must be cleared up.  This is the purpose of the "resolutions" map;
   * it includes any mutually-recursive datatypes that are currently
   * under resolution.  The four vectors come in two pairs (so, really
   * they are two maps).  placeholders->replacements give type variables
   * that should be resolved in the case of parametric datatypes.
   *
   * @param em the NodeManager at play
   * @param resolutions a map of strings to TypeNodes currently under
   * resolution
   * @param placeholders the types in these DTypes under resolution that must
   * be replaced
   * @param replacements the corresponding replacements
   * @param paramTypes the sort constructors in these DTypes under resolution
   * that must be replaced
   * @param paramReplacements the corresponding (parametric) TypeNodes
   */
  bool resolve(const std::map<std::string, TypeNode>& resolutions,
               const std::vector<TypeNode>& placeholders,
               const std::vector<TypeNode>& replacements,
               const std::vector<TypeNode>& paramTypes,
               const std::vector<TypeNode>& paramReplacements);

  /** compute the cardinality of this datatype */
  Cardinality computeCardinality(TypeNode t,
                                 std::vector<TypeNode>& processing) const;
  /** compute whether this datatype is a recursive singleton */
  bool computeCardinalityRecSingleton(TypeNode t,
                                      std::vector<TypeNode>& processing,
                                      std::vector<TypeNode>& u_assume) const;
  /** compute whether this datatype is well-founded */
  bool computeWellFounded(std::vector<TypeNode>& processing) const;
  /** compute ground term
   *
   * This method checks if there is a term of this datatype whose type is t
   * that is finitely constructable. As needed, it traverses its subfield types.
   *
   * The argument processing is the set of datatype types we are currently
   * traversing.
   *
   * The argument isValue is whether we are constructing a constant value. If
   * this flag is false, we are constructing a canonical ground term that is
   * not necessarily constant.
   */
  Node computeGroundTerm(TypeNode t,
                         std::vector<TypeNode>& processing,
                         bool isValue) const;
  /** Get the shared selector
   *
   * This returns the index^th (constructor-agnostic)
   * selector for type t. The type dtt is the datatype
   * type whose datatype is this class, where this may
   * be an instantiated parametric datatype.
   *
   * In the terminology of "DTypes with Shared Selectors",
   * this returns the term sel_{dtt}^{t,index}.
   */
  Node getSharedSelector(TypeNode dtt, TypeNode t, size_t index) const;
  /**
   * Helper for mkGroundTerm and mkGroundValue above.
   */
  Node mkGroundTermInternal(TypeNode t, bool isValue) const;
  /**
   * This method is used to get alien subfield types of this datatype.
   *
   * A subfield type T of a datatype type D is a type such that a value of
   * type T may appear as a subterm of a value of type D.
   *
   * An *alien* subfield type T of a datatype type D is a type such that a
   * value v of type T may appear as a subterm of a value of D, and moreover
   * v occurs as a strict subterm of a non-datatype term in that value.
   *
   * For example, the alien subfield types of T in:
   *   T -> Emp | Container(s : (Set List))
   *   List -> nil | cons( head : Int, tail: List)
   * are { List, Int }. Notice that Int is an alien subfield type since it
   * appears as a subfield type of List, and List is an alien subfield type
   * of T. In other words, Int is an alien subfield type due to the above
   * definition due to the term (Container (singleton (cons 0 nil))), where
   * 0 occurs as a subterm of (singleton (cons 0 nil)). The non-strict
   * subfield types of T in this example are { (Set List) }.
   *
   * For example, the alien subfield types of T in:
   *   T -> Emp | Container(s : List)
   *   List -> nil | cons( head : (Set T), tail: List)
   * are { T, List, (Set T) }. Notice that T is an alien subfield type of itself
   * since List is a subfield type of T and T is an alien subfield type of List.
   * Furthermore, List and (Set T) are also alien subfield types of T since
   * List is a subfield type of T and T is an alien subfield type of itself.
   *
   * For example, the alien subfield types of T in:
   *   T -> Emp | Container(s : (Array Int T))
   * are { T, Int }, where we assume that values of (Array U1 U2) are
   * constructed from values of U1 and U2, for all types U1, U2. The non-strict
   * subfield types of T in this example are { (Array Int T) }.
   *
   * @param types The set of types to append the alien subfield types to,
   * @param processed The datatypes (cached using d_self) we have processed. If
   * the range of this map is true, we have processed the datatype with
   * isAlienPos = true.
   * @param isAlienPos Whether we are in an alien subfield type position. This
   * flag is true if we have traversed beneath a non-datatype type constructor.
   */
  void getAlienSubfieldTypes(
      std::unordered_set<TypeNode, TypeNodeHashFunction>& types,
      std::map<TypeNode, bool>& processed,
      bool isAlienPos) const;
  /** name of this datatype */
  std::string d_name;
  /** the type parameters of this datatype (if this is a parametric datatype)
   */
  std::vector<TypeNode> d_params;
  /** whether the datatype is a codatatype. */
  bool d_isCo;
  /** whether the datatype is a tuple */
  bool d_isTuple;
  /** whether the datatype is a record */
  bool d_isRecord;
  /** the constructors of this datatype */
  std::vector<std::shared_ptr<DTypeConstructor> > d_constructors;
  /** whether this datatype has been resolved */
  bool d_resolved;
  /** self type */
  mutable TypeNode d_self;
  /** cache for involves external type */
  bool d_involvesExt;
  /** cache for involves uninterpreted type */
  bool d_involvesUt;
  /** the builtin type that this sygus type encodes */
  TypeNode d_sygusType;
  /** the variable list for the sygus function to synthesize */
  Node d_sygusBvl;
  /** whether all constants are allowed as solutions */
  bool d_sygusAllowConst;
  /** whether all terms are allowed as solutions */
  bool d_sygusAllowAll;

  /** the cardinality of this datatype
   * "mutable" because computing the cardinality can be expensive,
   * and so it's computed just once, on demand---this is the cache
   */
  mutable Cardinality d_card;

  /** is this type a recursive singleton type?
   * The range of this map stores
   * 0 if the field has not been computed,
   * 1 if this datatype is a recursive singleton type,
   * -1 if this datatype is not a recursive singleton type.
   * For definition of (co)recursive singleton, see
   * Section 2 of Reynolds et al. CADE 2015.
   */
  mutable std::map<TypeNode, int> d_cardRecSingleton;
  /** if d_cardRecSingleton is true,
   * This datatype has infinite cardinality if at least one of the
   * following uninterpreted sorts having cardinality > 1.
   */
  mutable std::map<TypeNode, std::vector<TypeNode> > d_cardUAssume;
  /**
   * Cache of whether this datatype is well-founded, where 0 means we have
   * not computed this information, 1 means it is well-founded, -1 means it is
   * not.
   */
  mutable int d_wellFounded;
  /**
   * Cache of whether this datatype has nested recursion, where 0 means we have
   * not computed this information, 1 means it has nested recursion, -1 means it
   * does not.
   */
  mutable int d_nestedRecursion;
  /** cache of ground term for this datatype */
  mutable std::map<TypeNode, Node> d_groundTerm;
  /** cache of ground values for this datatype */
  mutable std::map<TypeNode, Node> d_groundValue;
  /** cache of shared selectors for this datatype */
  mutable std::map<TypeNode, std::map<TypeNode, std::map<unsigned, Node> > >
      d_sharedSel;
}; /* class DType */

/**
 * A hash function for DTypes.  Needed to store them in hash sets
 * and hash maps.
 */
struct DTypeHashFunction
{
  size_t operator()(const DType& dt) const
  {
    return std::hash<std::string>()(dt.getName());
  }
  size_t operator()(const DType* dt) const
  {
    return std::hash<std::string>()(dt->getName());
  }
}; /* struct DTypeHashFunction */

/* stores an index to DType residing in NodeManager */
class DTypeIndexConstant
{
 public:
  DTypeIndexConstant(size_t index);

  size_t getIndex() const { return d_index; }
  bool operator==(const DTypeIndexConstant& uc) const
  {
    return d_index == uc.d_index;
  }
  bool operator!=(const DTypeIndexConstant& uc) const { return !(*this == uc); }
  bool operator<(const DTypeIndexConstant& uc) const
  {
    return d_index < uc.d_index;
  }
  bool operator<=(const DTypeIndexConstant& uc) const
  {
    return d_index <= uc.d_index;
  }
  bool operator>(const DTypeIndexConstant& uc) const { return !(*this <= uc); }
  bool operator>=(const DTypeIndexConstant& uc) const { return !(*this < uc); }

 private:
  const size_t d_index;
}; /* class DTypeIndexConstant */

std::ostream& operator<<(std::ostream& out, const DTypeIndexConstant& dic);

struct DTypeIndexConstantHashFunction
{
  size_t operator()(const DTypeIndexConstant& dic) const
  {
    return IntegerHashFunction()(dic.getIndex());
  }
}; /* struct DTypeIndexConstantHashFunction */

std::ostream& operator<<(std::ostream& os, const DType& dt);

}  // namespace CVC4

#endif<|MERGE_RESOLUTION|>--- conflicted
+++ resolved
@@ -237,11 +237,7 @@
   /** set that this datatype is a tuple */
   void setTuple();
 
-<<<<<<< HEAD
-  /** set that this datatype is a recird */
-=======
   /** set that this datatype is a record */
->>>>>>> 5be88966
   void setRecord();
 
   /** Get the name of this DType. */
