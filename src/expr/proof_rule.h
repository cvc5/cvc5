/*********************                                                        */
/*! \file proof_rule.h
 ** \verbatim
 ** Top contributors (to current version):
 **   Andrew Reynolds, Haniel Barbosa, Alex Ozdemir
 ** This file is part of the CVC4 project.
 ** Copyright (c) 2009-2020 by the authors listed in the file AUTHORS
 ** in the top-level source directory and their institutional affiliations.
 ** All rights reserved.  See the file COPYING in the top-level source
 ** directory for licensing information.\endverbatim
 **
 ** \brief Proof rule enumeration
 **/

#include "cvc4_private.h"

#ifndef CVC4__EXPR__PROOF_RULE_H
#define CVC4__EXPR__PROOF_RULE_H

#include <iosfwd>

namespace CVC4 {

/**
 * An enumeration for proof rules. This enumeration is analogous to Kind for
 * Node objects. In the documentation below, P:F denotes a ProofNode that
 * proves formula F.
 *
 * Conceptually, the following proof rules form a calculus whose target
 * user is the Node-level theory solvers. This means that the rules below
 * are designed to reason about, among other things, common operations on Node
 * objects like Rewriter::rewrite or Node::substitute. It is intended to be
 * translated or printed in other formats.
 *
 * The following PfRule values include core rules and those categorized by
 * theory, including the theory of equality.
 *
 * The "core rules" include two distinguished rules which have special status:
 * (1) ASSUME, which represents an open leaf in a proof.
 * (2) SCOPE, which closes the scope of assumptions.
 * The core rules additionally correspond to generic operations that are done
 * internally on nodes, e.g. calling Rewriter::rewrite.
 *
 * Rules with prefix MACRO_ are those that can be defined in terms of other
 * rules. These exist for convienience. We provide their definition in the line
 * "Macro:".
 */
enum class PfRule : uint32_t
{
  //================================================= Core rules
  //======================== Assume and Scope
  // ======== Assumption (a leaf)
  // Children: none
  // Arguments: (F)
  // --------------
  // Conclusion: F
  //
  // This rule has special status, in that an application of assume is an
  // open leaf in a proof that is not (yet) justified. An assume leaf is
  // analogous to a free variable in a term, where we say "F is a free
  // assumption in proof P" if it contains an application of F that is not
  // bound by SCOPE (see below).
  ASSUME,
  // ======== Scope (a binder for assumptions)
  // Children: (P:F)
  // Arguments: (F1, ..., Fn)
  // --------------
  // Conclusion: (=> (and F1 ... Fn) F) or (not (and F1 ... Fn)) if F is false
  //
  // This rule has a dual purpose with ASSUME. It is a way to close
  // assumptions in a proof. We require that F1 ... Fn are free assumptions in
  // P and say that F1, ..., Fn are not free in (SCOPE P). In other words, they
  // are bound by this application. For example, the proof node:
  //   (SCOPE (ASSUME F) :args F)
  // has the conclusion (=> F F) and has no free assumptions. More generally, a
  // proof with no free assumptions always concludes a valid formula.
  SCOPE,

  //%%%%%%%%%%%%%  BEGIN SHOULD BE AUTO GENERATED

  //======================== Builtin theory (common node operations)
  // ======== Substitution
  // Children: (P1:F1, ..., Pn:Fn)
  // Arguments: (t, (ids)?)
  // ---------------------------------------------------------------
  // Conclusion: (= t t*sigma{ids}(Fn)*...*sigma{ids}(F1))
  // where sigma{ids}(Fi) are substitutions, which notice are applied in
  // reverse order.
  // Notice that ids is a MethodId identifier, which determines how to convert
  // the formulas F1, ..., Fn into substitutions.
  SUBS,
  // ======== Rewrite
  // Children: none
  // Arguments: (t, (idr)?)
  // ----------------------------------------
  // Conclusion: (= t Rewriter{idr}(t))
  // where idr is a MethodId identifier, which determines the kind of rewriter
  // to apply, e.g. Rewriter::rewrite.
  REWRITE,
  // ======== Evaluate
  // Children: none
  // Arguments: (t)
  // ----------------------------------------
  // Conclusion: (= t Evaluator::evaluate(t))
  // Note this is equivalent to:
  //   (REWRITE t MethodId::RW_EVALUATE)
  EVALUATE,
  // ======== Substitution + Rewriting equality introduction
  //
  // In this rule, we provide a term t and conclude that it is equal to its
  // rewritten form under a (proven) substitution.
  //
  // Children: (P1:F1, ..., Pn:Fn)
  // Arguments: (t, (ids (idr)?)?)
  // ---------------------------------------------------------------
  // Conclusion: (= t t')
  // where
  //   t' is
  //   Rewriter{idr}(t*sigma{ids}(Fn)*...*sigma{ids}(F1))
  //
  // In other words, from the point of view of Skolem forms, this rule
  // transforms t to t' by standard substitution + rewriting.
  //
  // The argument ids and idr is optional and specify the identifier of the
  // substitution and rewriter respectively to be used. For details, see
  // theory/builtin/proof_checker.h.
  MACRO_SR_EQ_INTRO,
  // ======== Substitution + Rewriting predicate introduction
  //
  // In this rule, we provide a formula F and conclude it, under the condition
  // that it rewrites to true under a proven substitution.
  //
  // Children: (P1:F1, ..., Pn:Fn)
  // Arguments: (F, (ids (idr)?)?)
  // ---------------------------------------------------------------
  // Conclusion: F
  // where
  //   Rewriter{idr}(F*sigma{ids}(Fn)*...*sigma{ids}(F1)) == true
  // where ids and idr are method identifiers.
  //
  // More generally, this rule also holds when:
  //   Rewriter::rewrite(toWitness(F')) == true
  // where F' is the result of the left hand side of the equality above. Here,
  // notice that we apply rewriting on the witness form of F', meaning that this
  // rule may conclude an F whose Skolem form is justified by the definition of
  // its (fresh) Skolem variables. For example, this rule may justify the
  // conclusion (= k t) where k is the purification Skolem for t, whose
  // witness form is (witness ((x T)) (= x t)).
  //
  // Furthermore, notice that the rewriting and substitution is applied only
  // within the side condition, meaning the rewritten form of the witness form
  // of F does not escape this rule.
  MACRO_SR_PRED_INTRO,
  // ======== Substitution + Rewriting predicate elimination
  //
  // In this rule, if we have proven a formula F, then we may conclude its
  // rewritten form under a proven substitution.
  //
  // Children: (P1:F, P2:F1, ..., P_{n+1}:Fn)
  // Arguments: ((ids (idr)?)?)
  // ----------------------------------------
  // Conclusion: F'
  // where
  //   F' is
  //   Rewriter{idr}(F*sigma{ids}(Fn)*...*sigma{ids}(F1)).
  // where ids and idr are method identifiers.
  //
  // We rewrite only on the Skolem form of F, similar to MACRO_SR_EQ_INTRO.
  MACRO_SR_PRED_ELIM,
  // ======== Substitution + Rewriting predicate transform
  //
  // In this rule, if we have proven a formula F, then we may provide a formula
  // G and conclude it if F and G are equivalent after rewriting under a proven
  // substitution.
  //
  // Children: (P1:F, P2:F1, ..., P_{n+1}:Fn)
  // Arguments: (G, (ids (idr)?)?)
  // ----------------------------------------
  // Conclusion: G
  // where
  //   Rewriter{idr}(F*sigma{ids}(Fn)*...*sigma{ids}(F1)) ==
  //   Rewriter{idr}(G*sigma{ids}(Fn)*...*sigma{ids}(F1))
  //
  // More generally, this rule also holds when:
  //   Rewriter::rewrite(toWitness(F')) == Rewriter::rewrite(toWitness(G'))
  // where F' and G' are the result of each side of the equation above. Here,
  // witness forms are used in a similar manner to MACRO_SR_PRED_INTRO above.
  MACRO_SR_PRED_TRANSFORM,
  // ======== DSL Rewrite
  // Children: (P1:F1 ... Pn:Fn)
  // Arguments: (id, F)
  // ----------------------------------------
  // Conclusion: F
  // Where (G1, ..., Gn) => G is DSL rewrite rule # id, and
  //  G1*sigma = F1, ..., Gn*sigma = Fn, G*sigma = F
  // for some substitution sigma.
  DSL_REWRITE,
  //================================================= Processing rules
  // ======== Remove Term Formulas Axiom
  // Children: none
  // Arguments: (t)
  // ---------------------------------------------------------------
  // Conclusion: RemoveTermFormulas::getAxiomFor(t).
  REMOVE_TERM_FORMULA_AXIOM,

  //================================================= Trusted rules
  // ======== Uncategorized trust (not recommended, instead use new identifier)
  // Children: (P1:F1 ... Pn:Fn)
  // Arguments: (F)
  // --------------
  // F
  TRUST,
  // ======== Theory lemma
  // Children: none
  // Arguments: (F, tid)
  // ---------------------------------------------------------------
  // Conclusion: F
  // where F is a (T-valid) theory lemma generated by theory with TheoryId tid.
  // This is a "coarse-grained" rule that is used as a placeholder if a theory
  // did not provide a proof for a lemma or conflict.
  THEORY_LEMMA,
  // ======== Theory Rewrite
  // Children: none
  // Arguments: (F, tid, rid)
  // ----------------------------------------
  // Conclusion: F
  // where F is an equality of the form (= t t') where t' is obtained by
  // applying the kind of rewriting given by the method identifier rid, which
  // is one of:
  //  { RW_REWRITE_THEORY_PRE, RW_REWRITE_THEORY_POST, RW_REWRITE_EQ_EXT }
  // Notice that the checker for this rule does not replay the rewrite to ensure
  // correctness, since theory rewriter methods are not static. For example,
  // the quantifiers rewriter involves constructing new bound variables that are
  // not guaranteed to be consistent on each call.
  THEORY_REWRITE,
  // The remaining rules in this section have the signature of a "trusted rule":
  //
  // Children: none
  // Arguments: (F)
  // ---------------------------------------------------------------
  // Conclusion: F
  //
  // where F is an equality of the form t = t' where t was replaced by t'
  // based on some preprocessing pass, or otherwise F was added as a new
  // assertion by some preprocessing pass.
  PREPROCESS,
  // where F was added as a new assertion by some preprocessing pass.
  PREPROCESS_LEMMA,
  // where F is an equality of the form t = Theory::ppRewrite(t) for some
  // theory. Notice this is a "trusted" rule.
  THEORY_PREPROCESS,
  // where F was added as a new assertion by theory preprocessing.
  THEORY_PREPROCESS_LEMMA,
  // where F is an equality of the form t = t' where t was replaced by t'
  // based on theory expand definitions.
  THEORY_EXPAND_DEF,
  // where F is an existential (exists ((x T)) (P x)) used for introducing
  // a witness term (witness ((x T)) (P x)).
  WITNESS_AXIOM,
  // where F is an equality (= t t') that holds by a form of rewriting that
  // could not be replayed during proof postprocessing.
  TRUST_REWRITE,
  // where F is an equality (= t t') that holds by a form of substitution that
  // could not be replayed during proof postprocessing.
  TRUST_SUBS,
  // where F is an equality (= t t') that holds by a form of substitution that
  // could not be determined by the TrustSubstitutionMap.
  TRUST_SUBS_MAP,

  //================================================= Boolean rules
  // ======== Resolution
  // Children:
  //  (P1:C1, P2:C2)
  // Arguments: (pol, L)
  // ---------------------
  // Conclusion: C
  // where
  //   - C1 and C2 are nodes viewed as clauses, i.e., either an OR node with
  //     each children viewed as a literal or a node viewed as a literal. Note
  //     that an OR node could also be a literal.
  //   - pol is either true or false, representing the polarity of the pivot on
  //     the first clause
  //   - L is the pivot of the resolution, which occurs as is (resp. under a
  //     NOT) in C1 and negatively (as is) in C2 if pol = true (pol = false).
  //   C is a clause resulting from collecting all the literals in C1, minus the
  //   first occurrence of the pivot or its negation, and C2, minus the first
  //   occurrence of the pivot or its negation, according to the policy above.
  //   If the resulting clause has a single literal, that literal itself is the
  //   result; if it has no literals, then the result is false; otherwise it's
  //   an OR node of the resulting literals.
  //
  //   Note that it may be the case that the pivot does not occur in the
  //   clauses. In this case the rule is not unsound, but it does not correspond
  //   to resolution but rather to a weakening of the clause that did not have a
  //   literal eliminated.
  RESOLUTION,
  // ======== N-ary Resolution
  // Children: (P1:C_1, ..., Pm:C_n)
  // Arguments: (pol_1, L_1, ..., pol_{n-1}, L_{n-1})
  // ---------------------
  // Conclusion: C
  // where
  //   - let C_1 ... C_n be nodes viewed as clauses, as defined above
  //   - let "C_1 <>_{L,pol} C_2" represent the resolution of C_1 with C_2 with
  //     pivot L and polarity pol, as defined above
  //   - let C_1' = C_1 (from P1),
  //   - for each i > 1, let C_i' = C_{i-1} <>_{L_{i-1}, pol_{i-1}} C_i'
  //   The result of the chain resolution is C = C_n'
  CHAIN_RESOLUTION,
  // ======== Factoring
  // Children: (P:C1)
  // Arguments: ()
  // ---------------------
  // Conclusion: C2
  // where
  //  Set representations of C1 and C2 is the same and the number of literals in
  //  C2 is smaller than that of C1
  FACTORING,
  // ======== Reordering
  // Children: (P:C1)
  // Arguments: (C2)
  // ---------------------
  // Conclusion: C2
  // where
  //  Set representations of C1 and C2 is the same but the number of literals in
  //  C2 is the same of that of C1
  REORDERING,
  // ======== N-ary Resolution + Factoring + Reordering
  // Children: (P1:C_1, ..., Pm:C_n)
  // Arguments: (C, pol_1, L_1, ..., pol_{n-1}, L_{n-1})
  // ---------------------
  // Conclusion: C
  // where
  //   - let C_1 ... C_n be nodes viewed as clauses, as defined in RESOLUTION
  //   - let "C_1 <>_{L,pol} C_2" represent the resolution of C_1 with C_2 with
  //     pivot L and polarity pol, as defined in RESOLUTION
  //   - let C_1' be equal, in its set representation, to C_1 (from P1),
  //   - for each i > 1, let C_i' be equal, it its set representation, to
  //     C_{i-1} <>_{L_{i-1}, pol_{i-1}} C_i'
  //   The result of the chain resolution is C, which is equal, in its set
  //   representation, to C_n'
  MACRO_RESOLUTION,

  // ======== Split
  // Children: none
  // Arguments: (F)
  // ---------------------
  // Conclusion: (or F (not F))
  SPLIT,
  // ======== Equality resolution
  // Children: (P1:F1, P2:(= F1 F2))
  // Arguments: none
  // ---------------------
  // Conclusion: (F2)
  // Note this can optionally be seen as a macro for EQUIV_ELIM1+RESOLUTION.
  EQ_RESOLVE,
  // ======== Modus ponens
  // Children: (P1:F1, P2:(=> F1 F2))
  // Arguments: none
  // ---------------------
  // Conclusion: (F2)
  // Note this can optionally be seen as a macro for IMPLIES_ELIM+RESOLUTION.
  MODUS_PONENS,
  // ======== Double negation elimination
  // Children: (P:(not (not F)))
  // Arguments: none
  // ---------------------
  // Conclusion: (F)
  NOT_NOT_ELIM,
  // ======== Contradiction
  // Children: (P1:F P2:(not F))
  // Arguments: ()
  // ---------------------
  // Conclusion: false
  CONTRA,
  // ======== And elimination
  // Children: (P:(and F1 ... Fn))
  // Arguments: (i)
  // ---------------------
  // Conclusion: (Fi)
  AND_ELIM,
  // ======== And introduction
  // Children: (P1:F1 ... Pn:Fn))
  // Arguments: ()
  // ---------------------
  // Conclusion: (and P1 ... Pn)
  AND_INTRO,
  // ======== Not Or elimination
  // Children: (P:(not (or F1 ... Fn)))
  // Arguments: (i)
  // ---------------------
  // Conclusion: (not Fi)
  NOT_OR_ELIM,
  // ======== Implication elimination
  // Children: (P:(=> F1 F2))
  // Arguments: ()
  // ---------------------
  // Conclusion: (or (not F1) F2)
  IMPLIES_ELIM,
  // ======== Not Implication elimination version 1
  // Children: (P:(not (=> F1 F2)))
  // Arguments: ()
  // ---------------------
  // Conclusion: (F1)
  NOT_IMPLIES_ELIM1,
  // ======== Not Implication elimination version 2
  // Children: (P:(not (=> F1 F2)))
  // Arguments: ()
  // ---------------------
  // Conclusion: (not F2)
  NOT_IMPLIES_ELIM2,
  // ======== Equivalence elimination version 1
  // Children: (P:(= F1 F2))
  // Arguments: ()
  // ---------------------
  // Conclusion: (or (not F1) F2)
  EQUIV_ELIM1,
  // ======== Equivalence elimination version 2
  // Children: (P:(= F1 F2))
  // Arguments: ()
  // ---------------------
  // Conclusion: (or F1 (not F2))
  EQUIV_ELIM2,
  // ======== Not Equivalence elimination version 1
  // Children: (P:(not (= F1 F2)))
  // Arguments: ()
  // ---------------------
  // Conclusion: (or F1 F2)
  NOT_EQUIV_ELIM1,
  // ======== Not Equivalence elimination version 2
  // Children: (P:(not (= F1 F2)))
  // Arguments: ()
  // ---------------------
  // Conclusion: (or (not F1) (not F2))
  NOT_EQUIV_ELIM2,
  // ======== XOR elimination version 1
  // Children: (P:(xor F1 F2)))
  // Arguments: ()
  // ---------------------
  // Conclusion: (or F1 F2)
  XOR_ELIM1,
  // ======== XOR elimination version 2
  // Children: (P:(xor F1 F2)))
  // Arguments: ()
  // ---------------------
  // Conclusion: (or (not F1) (not F2))
  XOR_ELIM2,
  // ======== Not XOR elimination version 1
  // Children: (P:(not (xor F1 F2)))
  // Arguments: ()
  // ---------------------
  // Conclusion: (or F1 (not F2))
  NOT_XOR_ELIM1,
  // ======== Not XOR elimination version 2
  // Children: (P:(not (xor F1 F2)))
  // Arguments: ()
  // ---------------------
  // Conclusion: (or (not F1) F2)
  NOT_XOR_ELIM2,
  // ======== ITE elimination version 1
  // Children: (P:(ite C F1 F2))
  // Arguments: ()
  // ---------------------
  // Conclusion: (or (not C) F1)
  ITE_ELIM1,
  // ======== ITE elimination version 2
  // Children: (P:(ite C F1 F2))
  // Arguments: ()
  // ---------------------
  // Conclusion: (or C F2)
  ITE_ELIM2,
  // ======== Not ITE elimination version 1
  // Children: (P:(not (ite C F1 F2)))
  // Arguments: ()
  // ---------------------
  // Conclusion: (or (not C) (not F1))
  NOT_ITE_ELIM1,
  // ======== Not ITE elimination version 1
  // Children: (P:(not (ite C F1 F2)))
  // Arguments: ()
  // ---------------------
  // Conclusion: (or C (not F2))
  NOT_ITE_ELIM2,

  //================================================= De Morgan rules
  // ======== Not And
  // Children: (P:(not (and F1 ... Fn))
  // Arguments: ()
  // ---------------------
  // Conclusion: (or (not F1) ... (not Fn))
  NOT_AND,
  //================================================= CNF rules
  // ======== CNF And Pos
  // Children: ()
  // Arguments: ((and F1 ... Fn), i)
  // ---------------------
  // Conclusion: (or (not (and F1 ... Fn)) Fi)
  CNF_AND_POS,
  // ======== CNF And Neg
  // Children: ()
  // Arguments: ((and F1 ... Fn))
  // ---------------------
  // Conclusion: (or (and F1 ... Fn) (not F1) ... (not Fn))
  CNF_AND_NEG,
  // ======== CNF Or Pos
  // Children: ()
  // Arguments: ((or F1 ... Fn))
  // ---------------------
  // Conclusion: (or (not (or F1 ... Fn)) F1 ... Fn)
  CNF_OR_POS,
  // ======== CNF Or Neg
  // Children: ()
  // Arguments: ((or F1 ... Fn), i)
  // ---------------------
  // Conclusion: (or (or F1 ... Fn) (not Fi))
  CNF_OR_NEG,
  // ======== CNF Implies Pos
  // Children: ()
  // Arguments: ((implies F1 F2))
  // ---------------------
  // Conclusion: (or (not (implies F1 F2)) (not F1) F2)
  CNF_IMPLIES_POS,
  // ======== CNF Implies Neg version 1
  // Children: ()
  // Arguments: ((implies F1 F2))
  // ---------------------
  // Conclusion: (or (implies F1 F2) F1)
  CNF_IMPLIES_NEG1,
  // ======== CNF Implies Neg version 2
  // Children: ()
  // Arguments: ((implies F1 F2))
  // ---------------------
  // Conclusion: (or (implies F1 F2) (not F2))
  CNF_IMPLIES_NEG2,
  // ======== CNF Equiv Pos version 1
  // Children: ()
  // Arguments: ((= F1 F2))
  // ---------------------
  // Conclusion: (or (not (= F1 F2)) (not F1) F2)
  CNF_EQUIV_POS1,
  // ======== CNF Equiv Pos version 2
  // Children: ()
  // Arguments: ((= F1 F2))
  // ---------------------
  // Conclusion: (or (not (= F1 F2)) F1 (not F2))
  CNF_EQUIV_POS2,
  // ======== CNF Equiv Neg version 1
  // Children: ()
  // Arguments: ((= F1 F2))
  // ---------------------
  // Conclusion: (or (= F1 F2) F1 F2)
  CNF_EQUIV_NEG1,
  // ======== CNF Equiv Neg version 2
  // Children: ()
  // Arguments: ((= F1 F2))
  // ---------------------
  // Conclusion: (or (= F1 F2) (not F1) (not F2))
  CNF_EQUIV_NEG2,
  // ======== CNF Xor Pos version 1
  // Children: ()
  // Arguments: ((xor F1 F2))
  // ---------------------
  // Conclusion: (or (not (xor F1 F2)) F1 F2)
  CNF_XOR_POS1,
  // ======== CNF Xor Pos version 2
  // Children: ()
  // Arguments: ((xor F1 F2))
  // ---------------------
  // Conclusion: (or (not (xor F1 F2)) (not F1) (not F2))
  CNF_XOR_POS2,
  // ======== CNF Xor Neg version 1
  // Children: ()
  // Arguments: ((xor F1 F2))
  // ---------------------
  // Conclusion: (or (xor F1 F2) (not F1) F2)
  CNF_XOR_NEG1,
  // ======== CNF Xor Neg version 2
  // Children: ()
  // Arguments: ((xor F1 F2))
  // ---------------------
  // Conclusion: (or (xor F1 F2) F1 (not F2))
  CNF_XOR_NEG2,
  // ======== CNF ITE Pos version 1
  // Children: ()
  // Arguments: ((ite C F1 F2))
  // ---------------------
  // Conclusion: (or (not (ite C F1 F2)) (not C) F1)
  CNF_ITE_POS1,
  // ======== CNF ITE Pos version 2
  // Children: ()
  // Arguments: ((ite C F1 F2))
  // ---------------------
  // Conclusion: (or (not (ite C F1 F2)) C F2)
  CNF_ITE_POS2,
  // ======== CNF ITE Pos version 3
  // Children: ()
  // Arguments: ((ite C F1 F2))
  // ---------------------
  // Conclusion: (or (not (ite C F1 F2)) F1 F2)
  CNF_ITE_POS3,
  // ======== CNF ITE Neg version 1
  // Children: ()
  // Arguments: ((ite C F1 F2))
  // ---------------------
  // Conclusion: (or (ite C F1 F2) (not C) (not F1))
  CNF_ITE_NEG1,
  // ======== CNF ITE Neg version 2
  // Children: ()
  // Arguments: ((ite C F1 F2))
  // ---------------------
  // Conclusion: (or (ite C F1 F2) C (not F2))
  CNF_ITE_NEG2,
  // ======== CNF ITE Neg version 3
  // Children: ()
  // Arguments: ((ite C F1 F2))
  // ---------------------
  // Conclusion: (or (ite C F1 F2) (not F1) (not F2))
  CNF_ITE_NEG3,

  //================================================= Equality rules
  // ======== Reflexive
  // Children: none
  // Arguments: (t)
  // ---------------------
  // Conclusion: (= t t)
  REFL,
  // ======== Symmetric
  // Children: (P:(= t1 t2)) or (P:(not (= t1 t2)))
  // Arguments: none
  // -----------------------
  // Conclusion: (= t2 t1) or (not (= t2 t1))
  SYMM,
  // ======== Transitivity
  // Children: (P1:(= t1 t2), ..., Pn:(= t{n-1} tn))
  // Arguments: none
  // -----------------------
  // Conclusion: (= t1 tn)
  TRANS,
  // ======== Congruence
  // Children: (P1:(= t1 s1), ..., Pn:(= tn sn))
  // Arguments: (<kind> f?)
  // ---------------------------------------------
  // Conclusion: (= (<kind> f? t1 ... tn) (<kind> f? s1 ... sn))
  // Notice that f must be provided iff <kind> is a parameterized kind, e.g.
  // APPLY_UF. The actual node for <kind> is constructible via
  // ProofRuleChecker::mkKindNode.
  CONG,
  // ======== True intro
  // Children: (P:F)
  // Arguments: none
  // ----------------------------------------
  // Conclusion: (= F true)
  TRUE_INTRO,
  // ======== True elim
  // Children: (P:(= F true))
  // Arguments: none
  // ----------------------------------------
  // Conclusion: F
  TRUE_ELIM,
  // ======== False intro
  // Children: (P:(not F))
  // Arguments: none
  // ----------------------------------------
  // Conclusion: (= F false)
  FALSE_INTRO,
  // ======== False elim
  // Children: (P:(= F false))
  // Arguments: none
  // ----------------------------------------
  // Conclusion: (not F)
  FALSE_ELIM,
  // ======== HO trust
  // Children: none
  // Arguments: (t)
  // ---------------------
  // Conclusion: (= t TheoryUfRewriter::getHoApplyForApplyUf(t))
  // For example, this rule concludes (f x y) = (HO_APPLY (HO_APPLY f x) y)
  HO_APP_ENCODE,
  // ======== Congruence
  // Children: (P1:(= f g), P2:(= t1 s1), ..., Pn+1:(= tn sn))
  // Arguments: ()
  // ---------------------------------------------
  // Conclusion: (= (f t1 ... tn) (g s1 ... sn))
  // Notice that this rule is only used when the application kinds are APPLY_UF.
  HO_CONG,

  //================================================= Array rules
  // ======== Read over write
  // Children: (P:(not (= i1 i2)))
  // Arguments: ((select (store a i2 e) i1))
  // ----------------------------------------
  // Conclusion: (= (select (store a i2 e) i1) (select a i1))
  ARRAYS_READ_OVER_WRITE,
  // ======== Read over write, contrapositive
  // Children: (P:(not (= (select (store a i2 e) i1) (select a i1)))
  // Arguments: none
  // ----------------------------------------
  // Conclusion: (= i1 i2)
  ARRAYS_READ_OVER_WRITE_CONTRA,
  // ======== Read over write 1
  // Children: none
  // Arguments: ((select (store a i e) i))
  // ----------------------------------------
  // Conclusion: (= (select (store a i e) i) e)
  ARRAYS_READ_OVER_WRITE_1,
  // ======== Extensionality
  // Children: (P:(not (= a b)))
  // Arguments: none
  // ----------------------------------------
  // Conclusion: (not (= (select a k) (select b k)))
  // where k is arrays::SkolemCache::getExtIndexSkolem((not (= a b))).
  ARRAYS_EXT,
  // ======== Array Trust
  // Children: (P1 ... Pn)
  // Arguments: (F)
  // ---------------------
  // Conclusion: F
  ARRAYS_TRUST,

  //================================================= Bit-Vector rules
  // ======== Bitblast
  // Children: none
  // Arguments: (t)
  // ---------------------
  // Conclusion: (= t bitblast(t))
  BV_BITBLAST,
  // ======== Eager Atom
  // Children: none
  // Arguments: (F)
  // ---------------------
  // Conclusion: (= F F[0])
  // where F is of kind BITVECTOR_EAGER_ATOM
  BV_EAGER_ATOM,

  //================================================= Datatype rules
  // ======== Unification
  // Children: (P:(= (C t1 ... tn) (C s1 ... sn)))
  // Arguments: (i)
  // ----------------------------------------
  // Conclusion: (= ti si)
  // where C is a constructor.
  DT_UNIF,
  // ======== Instantiate
  // Children: none
  // Arguments: (t, n)
  // ----------------------------------------
  // Conclusion: (= ((_ is C) t) (= t (C (sel_1 t) ... (sel_n t))))
  // where C is the n^th constructor of the type of T, and (_ is C) is the
  // discriminator (tester) for C.
  DT_INST,
  // ======== Collapse
  // Children: none
  // Arguments: ((sel_i (C_j t_1 ... t_n)))
  // ----------------------------------------
  // Conclusion: (= (sel_i (C_j t_1 ... t_n)) r)
  // where C_j is a constructor, r is t_i if sel_i is a correctly applied
  // selector, or TypeNode::mkGroundTerm() of the proper type otherwise. Notice
  // that the use of mkGroundTerm differs from the rewriter which uses
  // mkGroundValue in this case.
  DT_COLLAPSE,
  // ======== Split
  // Children: none
  // Arguments: (t)
  // ----------------------------------------
  // Conclusion: (or ((_ is C1) t) ... ((_ is Cn) t))
  DT_SPLIT,
  // ======== Clash
  // Children: (P1:((_ is Ci) t), P2: ((_ is Cj) t))
  // Arguments: none
  // ----------------------------------------
  // Conclusion: false
  // for i != j.
  DT_CLASH,
  // ======== Datatype Trust
  // Children: (P1 ... Pn)
  // Arguments: (F)
  // ---------------------
  // Conclusion: F
  DT_TRUST,

  //================================================= Quantifiers rules
  // ======== Witness intro
  // Children: (P:(exists ((x T)) F[x]))
  // Arguments: none
  // ----------------------------------------
  // Conclusion: (= k (witness ((x T)) F[x]))
  // where k is the Skolem form of (witness ((x T)) F[x]).
  WITNESS_INTRO,
  // ======== Exists intro
  // Children: (P:F[t])
  // Arguments: ((exists ((x T)) F[x]))
  // ----------------------------------------
  // Conclusion: (exists ((x T)) F[x])
  // This rule verifies that F[x] indeed matches F[t] with a substitution
  // over x.
  EXISTS_INTRO,
  // ======== Skolemize
  // Children: (P:(exists ((x1 T1) ... (xn Tn)) F))
  // Arguments: none
  // ----------------------------------------
  // Conclusion: F*sigma
  // sigma maps x1 ... xn to their representative skolems obtained by
  // SkolemManager::mkSkolemize, returned in the skolems argument of that
  // method. Alternatively, can use negated forall as a premise.
  SKOLEMIZE,
  // ======== Instantiate
  // Children: (P:(forall ((x1 T1) ... (xn Tn)) F))
  // Arguments: (t1 ... tn)
  // ----------------------------------------
  // Conclusion: F*sigma
  // sigma maps x1 ... xn to t1 ... tn.
  INSTANTIATE,

  //================================================= String rules
  //======================== Core solver
  // ======== Concat eq
  // Children: (P1:(= (str.++ t1 ... tn t) (str.++ t1 ... tn s)))
  // Arguments: (b), indicating if reverse direction
  // ---------------------
  // Conclusion: (= t s)
  //
  // Notice that t or s may be empty, in which case they are implicit in the
  // concatenation above. For example, if
  // P1 concludes (= x (str.++ x z)), then
  // (CONCAT_EQ P1 :args false) concludes (= "" z)
  //
  // Also note that constants are split, such that if
  // P1 concludes (= (str.++ "abc" x) (str.++ "a" y)), then
  // (CONCAT_EQ P1 :args false) concludes (= (str.++ "bc" x) y)
  // This splitting is done only for constants such that Word::splitConstant
  // returns non-null.
  CONCAT_EQ,
  // ======== Concat unify
  // Children: (P1:(= (str.++ t1 t2) (str.++ s1 s2)),
  //            P2:(= (str.len t1) (str.len s1)))
  // Arguments: (b), indicating if reverse direction
  // ---------------------
  // Conclusion: (= t1 s1)
  CONCAT_UNIFY,
  // ======== Concat conflict
  // Children: (P1:(= (str.++ c1 t) (str.++ c2 s)))
  // Arguments: (b), indicating if reverse direction
  // ---------------------
  // Conclusion: false
  // Where c1, c2 are constants such that Word::splitConstant(c1,c2,index,b)
  // is null, in other words, neither is a prefix of the other.
  CONCAT_CONFLICT,
  // ======== Concat split
  // Children: (P1:(= (str.++ t1 t2) (str.++ s1 s2)),
  //            P2:(not (= (str.len t1) (str.len s1))))
  // Arguments: (false)
  // ---------------------
  // Conclusion: (or (= t1 (str.++ s1 r_t)) (= s1 (str.++ t1 r_s)))
  // where
  //   r_t = (witness ((z String)) (= z (suf t1 (str.len s1)))),
  //   r_s = (witness ((z String)) (= z (suf s1 (str.len t1)))).
  //
  // or the reverse form of the above:
  //
  // Children: (P1:(= (str.++ t1 t2) (str.++ s1 s2)),
  //            P2:(not (= (str.len t2) (str.len s2))))
  // Arguments: (true)
  // ---------------------
  // Conclusion: (or (= t2 (str.++ r_t s2)) (= s2 (str.++ r_s t2)))
  // where
  //   r_t = (witness ((z String)) (= z (pre t2 (- (str.len t2) (str.len
  //   s2))))), r_s = (witness ((z String)) (= z (pre s2 (- (str.len s2)
  //   (str.len t2))))).
  //
  // Above, (suf x n) is shorthand for (str.substr x n (- (str.len x) n)) and
  // (pre x n) is shorthand for (str.substr x 0 n).
  CONCAT_SPLIT,
  // ======== Concat constant split
  // Children: (P1:(= (str.++ t1 t2) (str.++ c s2)),
  //            P2:(not (= (str.len t1) 0)))
  // Arguments: (false)
  // ---------------------
  // Conclusion: (= t1 (str.++ c r))
  // where
  //   r = (witness ((z String)) (= z (suf t1 1))).
  //
  // or the reverse form of the above:
  //
  // Children: (P1:(= (str.++ t1 t2) (str.++ s1 c)),
  //            P2:(not (= (str.len t2) 0)))
  // Arguments: (true)
  // ---------------------
  // Conclusion: (= t2 (str.++ r c))
  // where
  //   r = (witness ((z String)) (= z (pre t2 (- (str.len t2) 1)))).
  CONCAT_CSPLIT,
  // ======== Concat length propagate
  // Children: (P1:(= (str.++ t1 t2) (str.++ s1 s2)),
  //            P2:(> (str.len t1) (str.len s1)))
  // Arguments: (false)
  // ---------------------
  // Conclusion: (= t1 (str.++ s1 r_t))
  // where
  //   r_t = (witness ((z String)) (= z (suf t1 (str.len s1))))
  //
  // or the reverse form of the above:
  //
  // Children: (P1:(= (str.++ t1 t2) (str.++ s1 s2)),
  //            P2:(> (str.len t2) (str.len s2)))
  // Arguments: (false)
  // ---------------------
  // Conclusion: (= t2 (str.++ r_t s2))
  // where
  //   r_t = (witness ((z String)) (= z (pre t2 (- (str.len t2) (str.len
  //   s2))))).
  CONCAT_LPROP,
  // ======== Concat constant propagate
  // Children: (P1:(= (str.++ t1 w1 t2) (str.++ w2 s)),
  //            P2:(not (= (str.len t1) 0)))
  // Arguments: (false)
  // ---------------------
  // Conclusion: (= t1 (str.++ w3 r))
  // where
  //   w1, w2, w3, w4 are words,
  //   w3 is (pre w2 p),
  //   w4 is (suf w2 p),
  //   p = Word::overlap((suf w2 1), w1),
  //   r = (witness ((z String)) (= z (suf t1 (str.len w3)))).
  // In other words, w4 is the largest suffix of (suf w2 1) that can contain a
  // prefix of w1; since t1 is non-empty, w3 must therefore be contained in t1.
  //
  // or the reverse form of the above:
  //
  // Children: (P1:(= (str.++ t1 w1 t2) (str.++ s w2)),
  //            P2:(not (= (str.len t2) 0)))
  // Arguments: (true)
  // ---------------------
  // Conclusion: (= t2 (str.++ r w3))
  // where
  //   w1, w2, w3, w4 are words,
  //   w3 is (suf w2 (- (str.len w2) p)),
  //   w4 is (pre w2 (- (str.len w2) p)),
  //   p = Word::roverlap((pre w2 (- (str.len w2) 1)), w1),
  //   r = (witness ((z String)) (= z (pre t2 (- (str.len t2) (str.len w3))))).
  // In other words, w4 is the largest prefix of (pre w2 (- (str.len w2) 1))
  // that can contain a suffix of w1; since t2 is non-empty, w3 must therefore
  // be contained in t2.
  CONCAT_CPROP,
  // ======== String decompose
  // Children: (P1: (>= (str.len t) n)
  // Arguments: (false)
  // ---------------------
  // Conclusion: (and (= t (str.++ w1 w2)) (= (str.len w1) n))
  // or
  // Children: (P1: (>= (str.len t) n)
  // Arguments: (true)
  // ---------------------
  // Conclusion: (and (= t (str.++ w1 w2)) (= (str.len w2) n))
  // where
  //   w1 is (witness ((z String)) (= z (pre t n)))
  //   w2 is (witness ((z String)) (= z (suf t n)))
  STRING_DECOMPOSE,
  // ======== Length positive
  // Children: none
  // Arguments: (t)
  // ---------------------
  // Conclusion: (or (and (= (str.len t) 0) (= t "")) (> (str.len t 0)))
  STRING_LENGTH_POS,
  // ======== Length non-empty
  // Children: (P1:(not (= t "")))
  // Arguments: none
  // ---------------------
  // Conclusion: (not (= (str.len t) 0))
  STRING_LENGTH_NON_EMPTY,
  //======================== Extended functions
  // ======== Reduction
  // Children: none
  // Arguments: (t)
  // ---------------------
  // Conclusion: (and R (= t w))
  // where w = strings::StringsPreprocess::reduce(t, R, ...).
  // In other words, R is the reduction predicate for extended term t, and w is
  //   (witness ((z T)) (= z t))
  // Notice that the free variables of R are w and the free variables of t.
  STRING_REDUCTION,
  // ======== Eager Reduction
  // Children: none
  // Arguments: (t, id?)
  // ---------------------
  // Conclusion: R
  // where R = strings::TermRegistry::eagerReduce(t, id).
  STRING_EAGER_REDUCTION,
  //======================== Regular expressions
  // ======== Regular expression intersection
  // Children: (P:(str.in.re t R1), P:(str.in.re t R2))
  // Arguments: none
  // ---------------------
  // Conclusion: (str.in.re t (re.inter R1 R2)).
  RE_INTER,
  // ======== Regular expression unfold positive
  // Children: (P:(str.in.re t R))
  // Arguments: none
  // ---------------------
  // Conclusion:(RegExpOpr::reduceRegExpPos((str.in.re t R))),
  // corresponding to the one-step unfolding of the premise.
  RE_UNFOLD_POS,
  // ======== Regular expression unfold negative
  // Children: (P:(not (str.in.re t R)))
  // Arguments: none
  // ---------------------
  // Conclusion:(RegExpOpr::reduceRegExpNeg((not (str.in.re t R)))),
  // corresponding to the one-step unfolding of the premise.
  RE_UNFOLD_NEG,
  // ======== Regular expression unfold negative concat fixed
  // Children: (P:(not (str.in.re t R)))
  // Arguments: none
  // ---------------------
  // Conclusion:(RegExpOpr::reduceRegExpNegConcatFixed((not (str.in.re t
  // R)),L,i)) where RegExpOpr::getRegExpConcatFixed((not (str.in.re t R)), i) =
  // L. corresponding to the one-step unfolding of the premise, optimized for
  // fixed length of component i of the regular expression concatenation R.
  RE_UNFOLD_NEG_CONCAT_FIXED,
  // ======== Regular expression elimination
  // Children: none
  // Arguments: (F, b)
  // ---------------------
  // Conclusion: (= F strings::RegExpElimination::eliminate(F, b))
  // where b is a Boolean indicating whether we are using aggressive
  // eliminations. Notice this rule concludes (= F F) if no eliminations
  // are performed for F.
  RE_ELIM,
  //======================== Code points
  // Children: none
  // Arguments: (t, s)
  // ---------------------
  // Conclusion:(or (= (str.code t) (- 1))
  //                (not (= (str.code t) (str.code s)))
  //                (not (= t s)))
  STRING_CODE_INJ,
  //======================== Sequence unit
  // Children: (P:(= (seq.unit x) (seq.unit y)))
  // Arguments: none
  // ---------------------
  // Conclusion:(= x y)
  // Also applies to the case where (seq.unit y) is a constant sequence
  // of length one.
  STRING_SEQ_UNIT_INJ,
  // ======== String Trust
  // Children: none
  // Arguments: (Q)
  // ---------------------
  // Conclusion: (Q)
  STRING_TRUST,

  //================================================= Arithmetic rules
  // ======== Adding Inequalities
  // Note: an ArithLiteral is a term of the form (>< poly const)
  // where
  //   >< is >=, >, ==, <, <=, or not(== ...).
  //   poly is a polynomial
  //   const is a rational constant

  // Children: (P1:l1, ..., Pn:ln)
  //           where each li is an ArithLiteral
  //           not(= ...) is dis-allowed!
  //
  // Arguments: (k1, ..., kn), non-zero reals
  // ---------------------
  // Conclusion: (>< (* k t1) (* k t2))
  //    where >< is the fusion of the combination of the ><i, (flipping each it
  //    its ki is negative). >< is always one of <, <=
  //    NB: this implies that lower bounds must have negative ki,
  //                      and upper bounds must have positive ki.
  //    t1 is the sum of the polynomials.
  //    t2 is the sum of the constants.
  ARITH_SCALE_SUM_UPPER_BOUNDS,
  // ======== Tightening Strict Integer Upper Bounds
  // Children: (P:(< i c))
  //         where i has integer type.
  // Arguments: none
  // ---------------------
  // Conclusion: (<= i greatestIntLessThan(c)})
  INT_TIGHT_UB,
  // ======== Tightening Strict Integer Lower Bounds
  // Children: (P:(> i c))
  //         where i has integer type.
  // Arguments: none
  // ---------------------
  // Conclusion: (>= i leastIntGreaterThan(c)})
  INT_TIGHT_LB,
  // ======== Trichotomy of the reals
  // Children: (A B)
  // Arguments: (C)
  // ---------------------
  // Conclusion: (C),
  //                 where (not A) (not B) and C
  //                   are (> x c) (< x c) and (= x c)
  //                   in some order
  //                 note that "not" here denotes arithmetic negation, flipping
  //                 >= to <, etc.
  ARITH_TRICHOTOMY,
  // ======== Arithmetic operator elimination
  // Children: none
  // Arguments: (t)
  // ---------------------
  // Conclusion: arith::OperatorElim::getAxiomFor(t)
  ARITH_OP_ELIM_AXIOM,
  // ======== Int Trust
  // Children: (P1 ... Pn)
  // Arguments: (Q)
  // ---------------------
  // Conclusion: (Q)
  INT_TRUST,
<<<<<<< HEAD
  //======== Multiplication sign inference
  // Children: none
  // Arguments: (f1, ..., fk, m)
  // ---------------------
  // Conclusion: (=> (and f1 ... fk) (~ m 0))
  // Where f1, ..., fk are variables compared to zero (less, greater or not
  // equal), m is a monomial from these variables, and ~ is the comparison (less
  // or greater) that results from the signs of the variables. All variables
  // with even exponent in m should be given as not equal to zero while all
  // variables with odd exponent in m should be given as less or greater than
  // zero.
  ARITH_MULT_SIGN,
=======

>>>>>>> 1e58294a
  //======== Multiplication with positive factor
  // Children: none
  // Arguments: (m, orig, lhs, rel, rhs)
  // ---------------------
  // Conclusion: (=> (and (> m 0) (rel lhs rhs)) (rel (* m lhs) (* m rhs)))
  // Where orig is the origin that implies (rel lhs rhs) and rel is a relation
  // symbol.
  ARITH_MULT_POS,
  //======== Multiplication with negative factor
  // Children: none
  // Arguments: (m, orig, (rel lhs rhs))
  // ---------------------
  // Conclusion: (=> (and (< m 0) (rel lhs rhs)) (rel_inv (* m lhs) (* m rhs)))
  // Where orig is the origin that implies (rel lhs rhs) and rel is a relation
  // symbol and rel_inv the inverted relation symbol.
  ARITH_MULT_NEG,
  //======== Multiplication tangent plane
  // Children: none
  // Arguments: (t, x, y, a, b, sgn)
  // ---------------------
  // Conclusion:
  //   sgn=-1: (= (<= t tplane) (or (and (<= x a) (>= y b)) (and (>= x a) (<= y
  //   b))) sgn= 1: (= (>= t tplane) (or (and (<= x a) (<= y b)) (and (>= x a)
  //   (>= y b)))
  // Where x,y are real terms (variables or extended terms), t = (* x y)
  // (possibly under rewriting), a,b are real constants, and sgn is either -1
  // or 1. tplane is the tangent plane of x*y at (a,b): b*x + a*y - a*b
  ARITH_MULT_TANGENT,

  // ================ Lemmas for transcendentals
  //======== Assert bounds on PI
  // Children: none
  // Arguments: (l, u)
  // ---------------------
  // Conclusion: (and (>= real.pi l) (<= real.pi u))
  // Where l (u) is a valid lower (upper) bound on pi.
  ARITH_TRANS_PI,
  //======== Exp at negative values
  // Children: none
  // Arguments: (t)
  // ---------------------
  // Conclusion: (= (< t 0) (< (exp t) 1))
  ARITH_TRANS_EXP_NEG,
  //======== Exp is always positive
  // Children: none
  // Arguments: (t)
  // ---------------------
  // Conclusion: (> (exp t) 0)
  ARITH_TRANS_EXP_POSITIVITY,
  //======== Exp grows super-linearly for positive values
  // Children: none
  // Arguments: (t)
  // ---------------------
  // Conclusion: (or (<= t 0) (> exp(t) (+ t 1)))
  ARITH_TRANS_EXP_SUPER_LIN,
  //======== Exp at zero
  // Children: none
  // Arguments: (t)
  // ---------------------
  // Conclusion: (= (= t 0) (= (exp t) 1))
  ARITH_TRANS_EXP_ZERO,
  //======== Exp is approximated from above for negative values
  // Children: none
  // Arguments: (d, t, l, u)
  // ---------------------
  // Conclusion: (=> (and (>= t l) (<= t u)) (<= (exp t) (secant exp l u t))
  // Where d is an even positive number, t an arithmetic term and l (u) a lower
  // (upper) bound on t. Let p be the d'th taylor polynomial at zero (also
  // called the Maclaurin series) of the exponential function. (secant exp l u
  // t) denotes the secant of p from (l, exp(l)) to (u, exp(u)) evaluated at t,
  // calculated as follows:
  //    (p(l) - p(u)) / (l - u) * (t - l) + p(l)
  // The lemma states that if t is between l and u, then (exp t) is below the
  // secant of p from l to u.
  ARITH_TRANS_EXP_APPROX_ABOVE_NEG,
  //======== Exp is approximated from above for positive values
  // Children: none
  // Arguments: (d, t, l, u)
  // ---------------------
  // Conclusion: (=> (and (>= t l) (<= t u)) (<= (exp t) (secant-pos exp l u t))
  // Where d is an even positive number, t an arithmetic term and l (u) a lower
  // (upper) bound on t. Let p* be a modification of the d'th taylor polynomial
  // at zero (also called the Maclaurin series) of the exponential function as
  // follows where p(d-1) is the regular Maclaurin series of degree d-1:
  //    p* = p(d-1) * (1 + t^n / n!)
  // (secant-pos exp l u t) denotes the secant of p from (l, exp(l)) to (u,
  // exp(u)) evaluated at t, calculated as follows:
  //    (p(l) - p(u)) / (l - u) * (t - l) + p(l)
  // The lemma states that if t is between l and u, then (exp t) is below the
  // secant of p from l to u.
  ARITH_TRANS_EXP_APPROX_ABOVE_POS,
  //======== Exp is approximated from below
  // Children: none
  // Arguments: (d, t)
  // ---------------------
  // Conclusion: (>= (exp t) (maclaurin exp d t))
  // Where d is an odd positive number and (maclaurin exp d t) is the d'th
  // taylor polynomial at zero (also called the Maclaurin series) of the
  // exponential function evaluated at t. The Maclaurin series for the
  // exponential function is the following:
  //   e^x = \sum_{n=0}^{\infty} x^n / n!
  ARITH_TRANS_EXP_APPROX_BELOW,
  //======== Sine is always between -1 and 1
  // Children: none
  // Arguments: (t)
  // ---------------------
  // Conclusion: (and (<= (sin t) 1) (>= (sin t) (- 1)))
  ARITH_TRANS_SINE_BOUNDS,
  //======== Sine arg shifted to -pi..pi
  // Children: none
  // Arguments: (x, y, s)
  // ---------------------
  // Conclusion: (and
  //   (<= -pi y pi)
  //   (= (sin y) (sin x))
  //   (ite (<= -pi x pi) (= x y) (= x (+ y (* 2 pi s))))
  // )
  // Where x is the argument to sine, y is a new real skolem that is x shifted
  // into -pi..pi and s is a new integer skolem that is the number of phases y
  // is shifted.
  ARITH_TRANS_SINE_SHIFT,
  //======== Sine is symmetric with respect to negation of the argument
  // Children: none
  // Arguments: (t)
  // ---------------------
  // Conclusion: (= (- (sin t) (sin (- t))) 0)
  ARITH_TRANS_SINE_SYMMETRY,
  //======== Sine is bounded by the tangent at zero
  // Children: none
  // Arguments: (t)
  // ---------------------
  // Conclusion: (and
  //   (=> (> t 0) (< (sin t) t))
  //   (=> (< t 0) (> (sin t) t))
  // )
  ARITH_TRANS_SINE_TANGENT_ZERO,
  //======== Sine is bounded by the tangents at -pi and pi
  // Children: none
  // Arguments: (t)
  // ---------------------
  // Conclusion: (and
  //   (=> (> t -pi) (> (sin t) (- -pi t)))
  //   (=> (< t pi) (< (sin t) (- pi t)))
  // )
  ARITH_TRANS_SINE_TANGENT_PI,
  //======== Sine is approximated from above for negative values
  // Children: none
  // Arguments: (d, t, lb, ub, l, u)
  // ---------------------
  // Conclusion: (=> (and (>= t lb) (<= t ub)) (<= (sin t) (secant sin l u t))
  // Where d is an even positive number, t an arithmetic term, lb (ub) a
  // symbolic lower (upper) bound on t (possibly containing pi) and l (u) the
  // evaluated lower (upper) bound on t. Let p be the d'th taylor polynomial at
  // zero (also called the Maclaurin series) of the sine function. (secant sin l
  // u t) denotes the secant of p from (l, sin(l)) to (u, sin(u)) evaluated at
  // t, calculated as follows:
  //    (p(l) - p(u)) / (l - u) * (t - l) + p(l)
  // The lemma states that if t is between l and u, then (sin t) is below the
  // secant of p from l to u.
  ARITH_TRANS_SINE_APPROX_ABOVE_NEG,
  //======== Sine is approximated from above for positive values
  // Children: none
  // Arguments: (d, t, c, lb, ub)
  // ---------------------
  // Conclusion: (=> (and (>= t lb) (<= t ub)) (<= (sin t) (upper sin c))
  // Where d is an even positive number, t an arithmetic term, c an arithmetic
  // constant, and lb (ub) a symbolic lower (upper) bound on t (possibly
  // containing pi). Let p be the d'th taylor polynomial at zero (also called
  // the Maclaurin series) of the sine function. (upper sin c) denotes the upper
  // bound on sin(c) given by p and lb,ub are such that sin(t) is the maximum of
  // the sine function on (lb,ub).
  ARITH_TRANS_SINE_APPROX_ABOVE_POS,
  //======== Sine is approximated from below for negative values
  // Children: none
  // Arguments: (d, t, c, lb, ub)
  // ---------------------
  // Conclusion: (=> (and (>= t lb) (<= t ub)) (>= (sin t) (lower sin c))
  // Where d is an even positive number, t an arithmetic term, c an arithmetic
  // constant, and lb (ub) a symbolic lower (upper) bound on t (possibly
  // containing pi). Let p be the d'th taylor polynomial at zero (also called
  // the Maclaurin series) of the sine function. (lower sin c) denotes the lower
  // bound on sin(c) given by p and lb,ub are such that sin(t) is the minimum of
  // the sine function on (lb,ub).
  ARITH_TRANS_SINE_APPROX_BELOW_NEG,
  //======== Sine is approximated from below for positive values
  // Children: none
  // Arguments: (d, t, lb, ub, l, u)
  // ---------------------
  // Conclusion: (=> (and (>= t lb) (<= t ub)) (>= (sin t) (secant sin l u t))
  // Where d is an even positive number, t an arithmetic term, lb (ub) a
  // symbolic lower (upper) bound on t (possibly containing pi) and l (u) the
  // evaluated lower (upper) bound on t. Let p be the d'th taylor polynomial at
  // zero (also called the Maclaurin series) of the sine function. (secant sin l
  // u t) denotes the secant of p from (l, sin(l)) to (u, sin(u)) evaluated at
  // t, calculated as follows:
  //    (p(l) - p(u)) / (l - u) * (t - l) + p(l)
  // The lemma states that if t is between l and u, then (sin t) is above the
  // secant of p from l to u.
  ARITH_TRANS_SINE_APPROX_BELOW_POS,

  // ================ CAD Lemmas
  // We use IRP for IndexedRootPredicate.
  //
  // A formula "Interval" describes that a variable (xn is none is given) is
  // within a particular interval whose bounds are given as IRPs. It is either
  // an open interval or a point interval:
  //   (IRP k poly) < xn < (IRP k poly)
  //   xn == (IRP k poly)
  //
  // A formula "Cell" describes a portion
  // of the real space in the following form:
  //   Interval(x1) and Interval(x2) and ...
  // We implicitly assume a Cell to go up to n-1 (and can be empty).
  //
  // A formula "Covering" is a set of Intervals, implying that xn can be in
  // neither of these intervals. To be a covering (of the real line), the union
  // of these intervals should be the real numbers.
  // ======== CAD direct conflict
  // Children (Cell, A)
  // ---------------------
  // Conclusion: (false)
  // A direct interval is generated from an assumption A (in variables x1...xn)
  // over a Cell (in variables x1...xn). It derives that A evaluates to false
  // over the Cell. In the actual algorithm, it means that xn can not be in the
  // topmost interval of the Cell.
  ARITH_NL_CAD_DIRECT,
  // ======== CAD recursive interval
  // Children (Cell, Covering)
  // ---------------------
  // Conclusion: (false)
  // A recursive interval is generated from a Covering (for xn) over a Cell
  // (in variables x1...xn-1). It generates the conclusion that no xn exists
  // that extends the Cell and satisfies all assumptions.
  ARITH_NL_CAD_RECURSIVE,

<<<<<<< HEAD
  //================================================ Place holder for Lfsc rules
  // ======== Lfsc rule
  // Children: (P1 ... Pn)
  // Arguments: (id, Q, A1, ..., Am)
  // ---------------------
  // Conclusion: (Q)
  LFSC_RULE,

  //================================================ Place holder for Lean rules
  // ======== Lean rule
  // Children: (P1 ... Pn)
  // Arguments: (id, Q, A1, ..., Am)
  // ---------------------
  // Conclusion: (Q)
  LEAN_RULE,

  //================================================ Place holder for veriT
  // rules
  // ======== veriT rule
  // Children: (P1 ... Pn)
  // Arguments: (id, Q, A1, ..., Am)
  // ---------------------
  // Conclusion: (Q)
  VERIT_RULE,

  //%%%%%%%%%%%%%  END SHOULD BE AUTO GENERATED

=======
>>>>>>> 1e58294a
  //================================================= Unknown rule
  UNKNOWN,
};

/**
 * Converts a proof rule to a string. Note: This function is also used in
 * `safe_print()`. Changing this function name or signature will result in
 * `safe_print()` printing "<unsupported>" instead of the proper strings for
 * the enum values.
 *
 * @param id The proof rule
 * @return The name of the proof rule
 */
const char* toString(PfRule id);

/**
 * Writes a proof rule name to a stream.
 *
 * @param out The stream to write to
 * @param id The proof rule to write to the stream
 * @return The stream
 */
std::ostream& operator<<(std::ostream& out, PfRule id);

/** Hash function for proof rules */
struct PfRuleHashFunction
{
  size_t operator()(PfRule id) const;
}; /* struct PfRuleHashFunction */

}  // namespace CVC4

#endif /* CVC4__EXPR__PROOF_RULE_H */<|MERGE_RESOLUTION|>--- conflicted
+++ resolved
@@ -1106,7 +1106,6 @@
   // ---------------------
   // Conclusion: (Q)
   INT_TRUST,
-<<<<<<< HEAD
   //======== Multiplication sign inference
   // Children: none
   // Arguments: (f1, ..., fk, m)
@@ -1119,9 +1118,6 @@
   // variables with odd exponent in m should be given as less or greater than
   // zero.
   ARITH_MULT_SIGN,
-=======
-
->>>>>>> 1e58294a
   //======== Multiplication with positive factor
   // Children: none
   // Arguments: (m, orig, lhs, rel, rhs)
@@ -1356,8 +1352,7 @@
   // (in variables x1...xn-1). It generates the conclusion that no xn exists
   // that extends the Cell and satisfies all assumptions.
   ARITH_NL_CAD_RECURSIVE,
-
-<<<<<<< HEAD
+  
   //================================================ Place holder for Lfsc rules
   // ======== Lfsc rule
   // Children: (P1 ... Pn)
@@ -1365,7 +1360,6 @@
   // ---------------------
   // Conclusion: (Q)
   LFSC_RULE,
-
   //================================================ Place holder for Lean rules
   // ======== Lean rule
   // Children: (P1 ... Pn)
@@ -1373,7 +1367,6 @@
   // ---------------------
   // Conclusion: (Q)
   LEAN_RULE,
-
   //================================================ Place holder for veriT
   // rules
   // ======== veriT rule
@@ -1385,8 +1378,6 @@
 
   //%%%%%%%%%%%%%  END SHOULD BE AUTO GENERATED
 
-=======
->>>>>>> 1e58294a
   //================================================= Unknown rule
   UNKNOWN,
 };
