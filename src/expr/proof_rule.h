/*********************                                                        */
/*! \file proof_rule.h
 ** \verbatim
 ** Top contributors (to current version):
 **   Andrew Reynolds, Haniel Barbosa, Alex Ozdemir
 ** This file is part of the CVC4 project.
 ** Copyright (c) 2009-2020 by the authors listed in the file AUTHORS
 ** in the top-level source directory and their institutional affiliations.
 ** All rights reserved.  See the file COPYING in the top-level source
 ** directory for licensing information.\endverbatim
 **
 ** \brief Proof rule enumeration
 **/

#include "cvc4_private.h"

#ifndef CVC4__EXPR__PROOF_RULE_H
#define CVC4__EXPR__PROOF_RULE_H

#include <iosfwd>

namespace CVC4 {

/**
 * An enumeration for proof rules. This enumeration is analogous to Kind for
 * Node objects. In the documentation below, P:F denotes a ProofNode that
 * proves formula F.
 *
 * Conceptually, the following proof rules form a calculus whose target
 * user is the Node-level theory solvers. This means that the rules below
 * are designed to reason about, among other things, common operations on Node
 * objects like Rewriter::rewrite or Node::substitute. It is intended to be
 * translated or printed in other formats.
 *
 * The following PfRule values include core rules and those categorized by
 * theory, including the theory of equality.
 *
 * The "core rules" include two distinguished rules which have special status:
 * (1) ASSUME, which represents an open leaf in a proof.
 * (2) SCOPE, which closes the scope of assumptions.
 * The core rules additionally correspond to generic operations that are done
 * internally on nodes, e.g. calling Rewriter::rewrite.
 *
 * Rules with prefix MACRO_ are those that can be defined in terms of other
 * rules. These exist for convienience. We provide their definition in the line
 * "Macro:".
 */
enum class PfRule : uint32_t
{
  //================================================= Core rules
  //======================== Assume and Scope
  // ======== Assumption (a leaf)
  // Children: none
  // Arguments: (F)
  // --------------
  // Conclusion: F
  //
  // This rule has special status, in that an application of assume is an
  // open leaf in a proof that is not (yet) justified. An assume leaf is
  // analogous to a free variable in a term, where we say "F is a free
  // assumption in proof P" if it contains an application of F that is not
  // bound by SCOPE (see below).
  ASSUME,
  // ======== Scope (a binder for assumptions)
  // Children: (P:F)
  // Arguments: (F1, ..., Fn)
  // --------------
  // Conclusion: (=> (and F1 ... Fn) F) or (not (and F1 ... Fn)) if F is false
  //
  // This rule has a dual purpose with ASSUME. It is a way to close
  // assumptions in a proof. We require that F1 ... Fn are free assumptions in
  // P and say that F1, ..., Fn are not free in (SCOPE P). In other words, they
  // are bound by this application. For example, the proof node:
  //   (SCOPE (ASSUME F) :args F)
  // has the conclusion (=> F F) and has no free assumptions. More generally, a
  // proof with no free assumptions always concludes a valid formula.
  SCOPE,

  //%%%%%%%%%%%%%  BEGIN SHOULD BE AUTO GENERATED

  //======================== Builtin theory (common node operations)
  // ======== Substitution
  // Children: (P1:F1, ..., Pn:Fn)
  // Arguments: (t, (ids)?)
  // ---------------------------------------------------------------
  // Conclusion: (= t t*sigma{ids}(Fn)*...*sigma{ids}(F1))
  // where sigma{ids}(Fi) are substitutions, which notice are applied in
  // reverse order.
  // Notice that ids is a MethodId identifier, which determines how to convert
  // the formulas F1, ..., Fn into substitutions.
  SUBS,
  // ======== Rewrite
  // Children: none
  // Arguments: (t, (idr)?)
  // ----------------------------------------
  // Conclusion: (= t Rewriter{idr}(t))
  // where idr is a MethodId identifier, which determines the kind of rewriter
  // to apply, e.g. Rewriter::rewrite.
  REWRITE,
  // ======== Evaluate
  // Children: none
  // Arguments: (t)
  // ----------------------------------------
  // Conclusion: (= t Evaluator::evaluate(t))
  // Note this is equivalent to:
  //   (REWRITE t MethodId::RW_EVALUATE)
  EVALUATE,
  // ======== Substitution + Rewriting equality introduction
  //
  // In this rule, we provide a term t and conclude that it is equal to its
  // rewritten form under a (proven) substitution.
  //
  // Children: (P1:F1, ..., Pn:Fn)
  // Arguments: (t, (ids (idr)?)?)
  // ---------------------------------------------------------------
  // Conclusion: (= t t')
  // where
  //   t' is
  //   Rewriter{idr}(t*sigma{ids}(Fn)*...*sigma{ids}(F1))
  //
  // In other words, from the point of view of Skolem forms, this rule
  // transforms t to t' by standard substitution + rewriting.
  //
  // The argument ids and idr is optional and specify the identifier of the
  // substitution and rewriter respectively to be used. For details, see
  // theory/builtin/proof_checker.h.
  MACRO_SR_EQ_INTRO,
  // ======== Substitution + Rewriting predicate introduction
  //
  // In this rule, we provide a formula F and conclude it, under the condition
  // that it rewrites to true under a proven substitution.
  //
  // Children: (P1:F1, ..., Pn:Fn)
  // Arguments: (F, (ids (idr)?)?)
  // ---------------------------------------------------------------
  // Conclusion: F
  // where
  //   Rewriter{idr}(F*sigma{ids}(Fn)*...*sigma{ids}(F1)) == true
  // where ids and idr are method identifiers.
  //
  // More generally, this rule also holds when:
  //   Rewriter::rewrite(toWitness(F')) == true
  // where F' is the result of the left hand side of the equality above. Here,
  // notice that we apply rewriting on the witness form of F', meaning that this
  // rule may conclude an F whose Skolem form is justified by the definition of
  // its (fresh) Skolem variables. For example, this rule may justify the
  // conclusion (= k t) where k is the purification Skolem for t, whose
  // witness form is (witness ((x T)) (= x t)).
  //
  // Furthermore, notice that the rewriting and substitution is applied only
  // within the side condition, meaning the rewritten form of the witness form
  // of F does not escape this rule.
  MACRO_SR_PRED_INTRO,
  // ======== Substitution + Rewriting predicate elimination
  //
  // In this rule, if we have proven a formula F, then we may conclude its
  // rewritten form under a proven substitution.
  //
  // Children: (P1:F, P2:F1, ..., P_{n+1}:Fn)
  // Arguments: ((ids (idr)?)?)
  // ----------------------------------------
  // Conclusion: F'
  // where
  //   F' is
  //   Rewriter{idr}(F*sigma{ids}(Fn)*...*sigma{ids}(F1)).
  // where ids and idr are method identifiers.
  //
  // We rewrite only on the Skolem form of F, similar to MACRO_SR_EQ_INTRO.
  MACRO_SR_PRED_ELIM,
  // ======== Substitution + Rewriting predicate transform
  //
  // In this rule, if we have proven a formula F, then we may provide a formula
  // G and conclude it if F and G are equivalent after rewriting under a proven
  // substitution.
  //
  // Children: (P1:F, P2:F1, ..., P_{n+1}:Fn)
  // Arguments: (G, (ids (idr)?)?)
  // ----------------------------------------
  // Conclusion: G
  // where
  //   Rewriter{idr}(F*sigma{ids}(Fn)*...*sigma{ids}(F1)) ==
  //   Rewriter{idr}(G*sigma{ids}(Fn)*...*sigma{ids}(F1))
  //
  // More generally, this rule also holds when:
  //   Rewriter::rewrite(toWitness(F')) == Rewriter::rewrite(toWitness(G'))
  // where F' and G' are the result of each side of the equation above. Here,
  // witness forms are used in a similar manner to MACRO_SR_PRED_INTRO above.
  MACRO_SR_PRED_TRANSFORM,
  // ======== DSL Rewrite
  // Children: (P1:F1 ... Pn:Fn)
  // Arguments: (id, F)
  // ----------------------------------------
  // Conclusion: F
  // Where (G1, ..., Gn) => G is DSL rewrite rule # id, and
  //  G1*sigma = F1, ..., Gn*sigma = Fn, G*sigma = F
  // for some substitution sigma.
  DSL_REWRITE,
  //================================================= Processing rules
  // ======== Remove Term Formulas Axiom
  // Children: none
  // Arguments: (t)
  // ---------------------------------------------------------------
  // Conclusion: RemoveTermFormulas::getAxiomFor(t).
  REMOVE_TERM_FORMULA_AXIOM,

  //================================================= Trusted rules
  // ======== Uncategorized trust (not recommended, instead use new identifier)
  // Children: (P1:F1 ... Pn:Fn)
  // Arguments: (F)
  // --------------
  // F
  TRUST,
  // ======== Theory lemma
  // Children: none
  // Arguments: (F, tid)
  // ---------------------------------------------------------------
  // Conclusion: F
  // where F is a (T-valid) theory lemma generated by theory with TheoryId tid.
  // This is a "coarse-grained" rule that is used as a placeholder if a theory
  // did not provide a proof for a lemma or conflict.
  THEORY_LEMMA,
  // ======== Theory Rewrite
  // Children: none
  // Arguments: (F, tid, rid)
  // ----------------------------------------
  // Conclusion: F
  // where F is an equality of the form (= t t') where t' is obtained by
  // applying the kind of rewriting given by the method identifier rid, which
  // is one of:
  //  { RW_REWRITE_THEORY_PRE, RW_REWRITE_THEORY_POST, RW_REWRITE_EQ_EXT }
  // Notice that the checker for this rule does not replay the rewrite to ensure
  // correctness, since theory rewriter methods are not static. For example,
  // the quantifiers rewriter involves constructing new bound variables that are
  // not guaranteed to be consistent on each call.
  THEORY_REWRITE,
  // The remaining rules in this section have the signature of a "trusted rule":
  //
  // Children: none
  // Arguments: (F)
  // ---------------------------------------------------------------
  // Conclusion: F
  //
  // where F is an equality of the form t = t' where t was replaced by t'
  // based on some preprocessing pass, or otherwise F was added as a new
  // assertion by some preprocessing pass.
  PREPROCESS,
  // where F was added as a new assertion by some preprocessing pass.
  PREPROCESS_LEMMA,
  // where F is an equality of the form t = Theory::ppRewrite(t) for some
  // theory. Notice this is a "trusted" rule.
  THEORY_PREPROCESS,
  // where F was added as a new assertion by theory preprocessing.
  THEORY_PREPROCESS_LEMMA,
  // where F is an equality of the form t = t' where t was replaced by t'
  // based on theory expand definitions.
  THEORY_EXPAND_DEF,
  // where F is an existential (exists ((x T)) (P x)) used for introducing
  // a witness term (witness ((x T)) (P x)).
  WITNESS_AXIOM,
  // where F is an equality (= t t') that holds by a form of rewriting that
  // could not be replayed during proof postprocessing.
  TRUST_REWRITE,
  // where F is an equality (= t t') that holds by a form of substitution that
  // could not be replayed during proof postprocessing.
  TRUST_SUBS,
  // where F is an equality (= t t') that holds by a form of substitution that
  // could not be determined by the TrustSubstitutionMap.
  TRUST_SUBS_MAP,

  //================================================= Boolean rules
  // ======== Resolution
  // Children:
  //  (P1:C1, P2:C2)
  // Arguments: (pol, L)
  // ---------------------
  // Conclusion: C
  // where
  //   - C1 and C2 are nodes viewed as clauses, i.e., either an OR node with
  //     each children viewed as a literal or a node viewed as a literal. Note
  //     that an OR node could also be a literal.
  //   - pol is either true or false, representing the polarity of the pivot on
  //     the first clause
  //   - L is the pivot of the resolution, which occurs as is (resp. under a
  //     NOT) in C1 and negatively (as is) in C2 if pol = true (pol = false).
  //   C is a clause resulting from collecting all the literals in C1, minus the
  //   first occurrence of the pivot or its negation, and C2, minus the first
  //   occurrence of the pivot or its negation, according to the policy above.
  //   If the resulting clause has a single literal, that literal itself is the
  //   result; if it has no literals, then the result is false; otherwise it's
  //   an OR node of the resulting literals.
  //
  //   Note that it may be the case that the pivot does not occur in the
  //   clauses. In this case the rule is not unsound, but it does not correspond
  //   to resolution but rather to a weakening of the clause that did not have a
  //   literal eliminated.
  RESOLUTION,
  // ======== N-ary Resolution
  // Children: (P1:C_1, ..., Pm:C_n)
  // Arguments: (pol_1, L_1, ..., pol_{n-1}, L_{n-1})
  // ---------------------
  // Conclusion: C
  // where
  //   - let C_1 ... C_n be nodes viewed as clauses, as defined above
  //   - let "C_1 <>_{L,pol} C_2" represent the resolution of C_1 with C_2 with
  //     pivot L and polarity pol, as defined above
  //   - let C_1' = C_1 (from P1),
  //   - for each i > 1, let C_i' = C_{i-1} <>_{L_{i-1}, pol_{i-1}} C_i'
  //   The result of the chain resolution is C = C_n'
  CHAIN_RESOLUTION,
  // ======== Factoring
  // Children: (P:C1)
  // Arguments: ()
  // ---------------------
  // Conclusion: C2
  // where
  //  Set representations of C1 and C2 is the same and the number of literals in
  //  C2 is smaller than that of C1
  FACTORING,
  // ======== Reordering
  // Children: (P:C1)
  // Arguments: (C2)
  // ---------------------
  // Conclusion: C2
  // where
  //  Set representations of C1 and C2 is the same but the number of literals in
  //  C2 is the same of that of C1
  REORDERING,
  // ======== N-ary Resolution + Factoring + Reordering
  // Children: (P1:C_1, ..., Pm:C_n)
  // Arguments: (C, pol_1, L_1, ..., pol_{n-1}, L_{n-1})
  // ---------------------
  // Conclusion: C
  // where
  //   - let C_1 ... C_n be nodes viewed as clauses, as defined in RESOLUTION
  //   - let "C_1 <>_{L,pol} C_2" represent the resolution of C_1 with C_2 with
  //     pivot L and polarity pol, as defined in RESOLUTION
  //   - let C_1' be equal, in its set representation, to C_1 (from P1),
  //   - for each i > 1, let C_i' be equal, it its set representation, to
  //     C_{i-1} <>_{L_{i-1}, pol_{i-1}} C_i'
  //   The result of the chain resolution is C, which is equal, in its set
  //   representation, to C_n'
  MACRO_RESOLUTION,

  // ======== Split
  // Children: none
  // Arguments: (F)
  // ---------------------
  // Conclusion: (or F (not F))
  SPLIT,
  // ======== Equality resolution
  // Children: (P1:F1, P2:(= F1 F2))
  // Arguments: none
  // ---------------------
  // Conclusion: (F2)
  // Note this can optionally be seen as a macro for EQUIV_ELIM1+RESOLUTION.
  EQ_RESOLVE,
  // ======== Modus ponens
  // Children: (P1:F1, P2:(=> F1 F2))
  // Arguments: none
  // ---------------------
  // Conclusion: (F2)
  // Note this can optionally be seen as a macro for IMPLIES_ELIM+RESOLUTION.
  MODUS_PONENS,
  // ======== Double negation elimination
  // Children: (P:(not (not F)))
  // Arguments: none
  // ---------------------
  // Conclusion: (F)
  NOT_NOT_ELIM,
  // ======== Contradiction
  // Children: (P1:F P2:(not F))
  // Arguments: ()
  // ---------------------
  // Conclusion: false
  CONTRA,
  // ======== And elimination
  // Children: (P:(and F1 ... Fn))
  // Arguments: (i)
  // ---------------------
  // Conclusion: (Fi)
  AND_ELIM,
  // ======== And introduction
  // Children: (P1:F1 ... Pn:Fn))
  // Arguments: ()
  // ---------------------
  // Conclusion: (and P1 ... Pn)
  AND_INTRO,
  // ======== Not Or elimination
  // Children: (P:(not (or F1 ... Fn)))
  // Arguments: (i)
  // ---------------------
  // Conclusion: (not Fi)
  NOT_OR_ELIM,
  // ======== Implication elimination
  // Children: (P:(=> F1 F2))
  // Arguments: ()
  // ---------------------
  // Conclusion: (or (not F1) F2)
  IMPLIES_ELIM,
  // ======== Not Implication elimination version 1
  // Children: (P:(not (=> F1 F2)))
  // Arguments: ()
  // ---------------------
  // Conclusion: (F1)
  NOT_IMPLIES_ELIM1,
  // ======== Not Implication elimination version 2
  // Children: (P:(not (=> F1 F2)))
  // Arguments: ()
  // ---------------------
  // Conclusion: (not F2)
  NOT_IMPLIES_ELIM2,
  // ======== Equivalence elimination version 1
  // Children: (P:(= F1 F2))
  // Arguments: ()
  // ---------------------
  // Conclusion: (or (not F1) F2)
  EQUIV_ELIM1,
  // ======== Equivalence elimination version 2
  // Children: (P:(= F1 F2))
  // Arguments: ()
  // ---------------------
  // Conclusion: (or F1 (not F2))
  EQUIV_ELIM2,
  // ======== Not Equivalence elimination version 1
  // Children: (P:(not (= F1 F2)))
  // Arguments: ()
  // ---------------------
  // Conclusion: (or F1 F2)
  NOT_EQUIV_ELIM1,
  // ======== Not Equivalence elimination version 2
  // Children: (P:(not (= F1 F2)))
  // Arguments: ()
  // ---------------------
  // Conclusion: (or (not F1) (not F2))
  NOT_EQUIV_ELIM2,
  // ======== XOR elimination version 1
  // Children: (P:(xor F1 F2)))
  // Arguments: ()
  // ---------------------
  // Conclusion: (or F1 F2)
  XOR_ELIM1,
  // ======== XOR elimination version 2
  // Children: (P:(xor F1 F2)))
  // Arguments: ()
  // ---------------------
  // Conclusion: (or (not F1) (not F2))
  XOR_ELIM2,
  // ======== Not XOR elimination version 1
  // Children: (P:(not (xor F1 F2)))
  // Arguments: ()
  // ---------------------
  // Conclusion: (or F1 (not F2))
  NOT_XOR_ELIM1,
  // ======== Not XOR elimination version 2
  // Children: (P:(not (xor F1 F2)))
  // Arguments: ()
  // ---------------------
  // Conclusion: (or (not F1) F2)
  NOT_XOR_ELIM2,
  // ======== ITE elimination version 1
  // Children: (P:(ite C F1 F2))
  // Arguments: ()
  // ---------------------
  // Conclusion: (or (not C) F1)
  ITE_ELIM1,
  // ======== ITE elimination version 2
  // Children: (P:(ite C F1 F2))
  // Arguments: ()
  // ---------------------
  // Conclusion: (or C F2)
  ITE_ELIM2,
  // ======== Not ITE elimination version 1
  // Children: (P:(not (ite C F1 F2)))
  // Arguments: ()
  // ---------------------
  // Conclusion: (or (not C) (not F1))
  NOT_ITE_ELIM1,
  // ======== Not ITE elimination version 1
  // Children: (P:(not (ite C F1 F2)))
  // Arguments: ()
  // ---------------------
  // Conclusion: (or C (not F2))
  NOT_ITE_ELIM2,

  //================================================= De Morgan rules
  // ======== Not And
  // Children: (P:(not (and F1 ... Fn))
  // Arguments: ()
  // ---------------------
  // Conclusion: (or (not F1) ... (not Fn))
  NOT_AND,
  //================================================= CNF rules
  // ======== CNF And Pos
  // Children: ()
  // Arguments: ((and F1 ... Fn), i)
  // ---------------------
  // Conclusion: (or (not (and F1 ... Fn)) Fi)
  CNF_AND_POS,
  // ======== CNF And Neg
  // Children: ()
  // Arguments: ((and F1 ... Fn))
  // ---------------------
  // Conclusion: (or (and F1 ... Fn) (not F1) ... (not Fn))
  CNF_AND_NEG,
  // ======== CNF Or Pos
  // Children: ()
  // Arguments: ((or F1 ... Fn))
  // ---------------------
  // Conclusion: (or (not (or F1 ... Fn)) F1 ... Fn)
  CNF_OR_POS,
  // ======== CNF Or Neg
  // Children: ()
  // Arguments: ((or F1 ... Fn), i)
  // ---------------------
  // Conclusion: (or (or F1 ... Fn) (not Fi))
  CNF_OR_NEG,
  // ======== CNF Implies Pos
  // Children: ()
  // Arguments: ((implies F1 F2))
  // ---------------------
  // Conclusion: (or (not (implies F1 F2)) (not F1) F2)
  CNF_IMPLIES_POS,
  // ======== CNF Implies Neg version 1
  // Children: ()
  // Arguments: ((implies F1 F2))
  // ---------------------
  // Conclusion: (or (implies F1 F2) F1)
  CNF_IMPLIES_NEG1,
  // ======== CNF Implies Neg version 2
  // Children: ()
  // Arguments: ((implies F1 F2))
  // ---------------------
  // Conclusion: (or (implies F1 F2) (not F2))
  CNF_IMPLIES_NEG2,
  // ======== CNF Equiv Pos version 1
  // Children: ()
  // Arguments: ((= F1 F2))
  // ---------------------
  // Conclusion: (or (not (= F1 F2)) (not F1) F2)
  CNF_EQUIV_POS1,
  // ======== CNF Equiv Pos version 2
  // Children: ()
  // Arguments: ((= F1 F2))
  // ---------------------
  // Conclusion: (or (not (= F1 F2)) F1 (not F2))
  CNF_EQUIV_POS2,
  // ======== CNF Equiv Neg version 1
  // Children: ()
  // Arguments: ((= F1 F2))
  // ---------------------
  // Conclusion: (or (= F1 F2) F1 F2)
  CNF_EQUIV_NEG1,
  // ======== CNF Equiv Neg version 2
  // Children: ()
  // Arguments: ((= F1 F2))
  // ---------------------
  // Conclusion: (or (= F1 F2) (not F1) (not F2))
  CNF_EQUIV_NEG2,
  // ======== CNF Xor Pos version 1
  // Children: ()
  // Arguments: ((xor F1 F2))
  // ---------------------
  // Conclusion: (or (not (xor F1 F2)) F1 F2)
  CNF_XOR_POS1,
  // ======== CNF Xor Pos version 2
  // Children: ()
  // Arguments: ((xor F1 F2))
  // ---------------------
  // Conclusion: (or (not (xor F1 F2)) (not F1) (not F2))
  CNF_XOR_POS2,
  // ======== CNF Xor Neg version 1
  // Children: ()
  // Arguments: ((xor F1 F2))
  // ---------------------
  // Conclusion: (or (xor F1 F2) (not F1) F2)
  CNF_XOR_NEG1,
  // ======== CNF Xor Neg version 2
  // Children: ()
  // Arguments: ((xor F1 F2))
  // ---------------------
  // Conclusion: (or (xor F1 F2) F1 (not F2))
  CNF_XOR_NEG2,
  // ======== CNF ITE Pos version 1
  // Children: ()
  // Arguments: ((ite C F1 F2))
  // ---------------------
  // Conclusion: (or (not (ite C F1 F2)) (not C) F1)
  CNF_ITE_POS1,
  // ======== CNF ITE Pos version 2
  // Children: ()
  // Arguments: ((ite C F1 F2))
  // ---------------------
  // Conclusion: (or (not (ite C F1 F2)) C F2)
  CNF_ITE_POS2,
  // ======== CNF ITE Pos version 3
  // Children: ()
  // Arguments: ((ite C F1 F2))
  // ---------------------
  // Conclusion: (or (not (ite C F1 F2)) F1 F2)
  CNF_ITE_POS3,
  // ======== CNF ITE Neg version 1
  // Children: ()
  // Arguments: ((ite C F1 F2))
  // ---------------------
  // Conclusion: (or (ite C F1 F2) (not C) (not F1))
  CNF_ITE_NEG1,
  // ======== CNF ITE Neg version 2
  // Children: ()
  // Arguments: ((ite C F1 F2))
  // ---------------------
  // Conclusion: (or (ite C F1 F2) C (not F2))
  CNF_ITE_NEG2,
  // ======== CNF ITE Neg version 3
  // Children: ()
  // Arguments: ((ite C F1 F2))
  // ---------------------
  // Conclusion: (or (ite C F1 F2) (not F1) (not F2))
  CNF_ITE_NEG3,

  //================================================= Equality rules
  // ======== Reflexive
  // Children: none
  // Arguments: (t)
  // ---------------------
  // Conclusion: (= t t)
  REFL,
  // ======== Symmetric
  // Children: (P:(= t1 t2)) or (P:(not (= t1 t2)))
  // Arguments: none
  // -----------------------
  // Conclusion: (= t2 t1) or (not (= t2 t1))
  SYMM,
  // ======== Transitivity
  // Children: (P1:(= t1 t2), ..., Pn:(= t{n-1} tn))
  // Arguments: none
  // -----------------------
  // Conclusion: (= t1 tn)
  TRANS,
  // ======== Congruence
  // Children: (P1:(= t1 s1), ..., Pn:(= tn sn))
  // Arguments: (<kind> f?)
  // ---------------------------------------------
  // Conclusion: (= (<kind> f? t1 ... tn) (<kind> f? s1 ... sn))
  // Notice that f must be provided iff <kind> is a parameterized kind, e.g.
  // APPLY_UF. The actual node for <kind> is constructible via
  // ProofRuleChecker::mkKindNode.
  CONG,
  // ======== True intro
  // Children: (P:F)
  // Arguments: none
  // ----------------------------------------
  // Conclusion: (= F true)
  TRUE_INTRO,
  // ======== True elim
  // Children: (P:(= F true))
  // Arguments: none
  // ----------------------------------------
  // Conclusion: F
  TRUE_ELIM,
  // ======== False intro
  // Children: (P:(not F))
  // Arguments: none
  // ----------------------------------------
  // Conclusion: (= F false)
  FALSE_INTRO,
  // ======== False elim
  // Children: (P:(= F false))
  // Arguments: none
  // ----------------------------------------
  // Conclusion: (not F)
  FALSE_ELIM,
  // ======== HO trust
  // Children: none
  // Arguments: (t)
  // ---------------------
  // Conclusion: (= t TheoryUfRewriter::getHoApplyForApplyUf(t))
  // For example, this rule concludes (f x y) = (HO_APPLY (HO_APPLY f x) y)
  HO_APP_ENCODE,
  // ======== Congruence
  // Children: (P1:(= f g), P2:(= t1 s1), ..., Pn+1:(= tn sn))
  // Arguments: ()
  // ---------------------------------------------
  // Conclusion: (= (f t1 ... tn) (g s1 ... sn))
  // Notice that this rule is only used when the application kinds are APPLY_UF.
  HO_CONG,

  //================================================= Array rules
  // ======== Read over write
  // Children: (P:(not (= i1 i2)))
  // Arguments: ((select (store a i2 e) i1))
  // ----------------------------------------
  // Conclusion: (= (select (store a i2 e) i1) (select a i1))
  ARRAYS_READ_OVER_WRITE,
  // ======== Read over write, contrapositive
  // Children: (P:(not (= (select (store a i2 e) i1) (select a i1)))
  // Arguments: none
  // ----------------------------------------
  // Conclusion: (= i1 i2)
  ARRAYS_READ_OVER_WRITE_CONTRA,
  // ======== Read over write 1
  // Children: none
  // Arguments: ((select (store a i e) i))
  // ----------------------------------------
  // Conclusion: (= (select (store a i e) i) e)
  ARRAYS_READ_OVER_WRITE_1,
  // ======== Extensionality
  // Children: (P:(not (= a b)))
  // Arguments: none
  // ----------------------------------------
  // Conclusion: (not (= (select a k) (select b k)))
  // where k is arrays::SkolemCache::getExtIndexSkolem((not (= a b))).
  ARRAYS_EXT,
  // ======== Array Trust
  // Children: (P1 ... Pn)
  // Arguments: (F)
  // ---------------------
  // Conclusion: F
  ARRAYS_TRUST,

  //================================================= Bit-Vector rules
  // ======== Bitblast
  // Children: none
  // Arguments: (t)
  // ---------------------
  // Conclusion: (= t bitblast(t))
  BV_BITBLAST,
  // ======== Eager Atom
  // Children: none
  // Arguments: (F)
  // ---------------------
  // Conclusion: (= F F[0])
  // where F is of kind BITVECTOR_EAGER_ATOM
  BV_EAGER_ATOM,

  //================================================= Datatype rules
  // ======== Unification
  // Children: (P:(= (C t1 ... tn) (C s1 ... sn)))
  // Arguments: (i)
  // ----------------------------------------
  // Conclusion: (= ti si)
  // where C is a constructor.
  DT_UNIF,
  // ======== Instantiate
  // Children: none
  // Arguments: (t, n)
  // ----------------------------------------
  // Conclusion: (= ((_ is C) t) (= t (C (sel_1 t) ... (sel_n t))))
  // where C is the n^th constructor of the type of T, and (_ is C) is the
  // discriminator (tester) for C.
  DT_INST,
  // ======== Collapse
  // Children: none
  // Arguments: ((sel_i (C_j t_1 ... t_n)))
  // ----------------------------------------
  // Conclusion: (= (sel_i (C_j t_1 ... t_n)) r)
  // where C_j is a constructor, r is t_i if sel_i is a correctly applied
  // selector, or TypeNode::mkGroundTerm() of the proper type otherwise. Notice
  // that the use of mkGroundTerm differs from the rewriter which uses
  // mkGroundValue in this case.
  DT_COLLAPSE,
  // ======== Split
  // Children: none
  // Arguments: (t)
  // ----------------------------------------
  // Conclusion: (or ((_ is C1) t) ... ((_ is Cn) t))
  DT_SPLIT,
  // ======== Clash
  // Children: (P1:((_ is Ci) t), P2: ((_ is Cj) t))
  // Arguments: none
  // ----------------------------------------
  // Conclusion: false
  // for i != j.
  DT_CLASH,
  // ======== Datatype Trust
  // Children: (P1 ... Pn)
  // Arguments: (F)
  // ---------------------
  // Conclusion: F
  DT_TRUST,

  //================================================= Quantifiers rules
  // ======== Witness intro
  // Children: (P:(exists ((x T)) F[x]))
  // Arguments: none
  // ----------------------------------------
  // Conclusion: (= k (witness ((x T)) F[x]))
  // where k is the Skolem form of (witness ((x T)) F[x]).
  WITNESS_INTRO,
  // ======== Exists intro
  // Children: (P:F[t])
  // Arguments: ((exists ((x T)) F[x]))
  // ----------------------------------------
  // Conclusion: (exists ((x T)) F[x])
  // This rule verifies that F[x] indeed matches F[t] with a substitution
  // over x.
  EXISTS_INTRO,
  // ======== Skolemize
  // Children: (P:(exists ((x1 T1) ... (xn Tn)) F))
  // Arguments: none
  // ----------------------------------------
  // Conclusion: F*sigma
  // sigma maps x1 ... xn to their representative skolems obtained by
  // SkolemManager::mkSkolemize, returned in the skolems argument of that
  // method. Alternatively, can use negated forall as a premise.
  SKOLEMIZE,
  // ======== Instantiate
  // Children: (P:(forall ((x1 T1) ... (xn Tn)) F))
  // Arguments: (t1 ... tn)
  // ----------------------------------------
  // Conclusion: F*sigma
  // sigma maps x1 ... xn to t1 ... tn.
  INSTANTIATE,

  //================================================= String rules
  //======================== Core solver
  // ======== Concat eq
  // Children: (P1:(= (str.++ t1 ... tn t) (str.++ t1 ... tn s)))
  // Arguments: (b), indicating if reverse direction
  // ---------------------
  // Conclusion: (= t s)
  //
  // Notice that t or s may be empty, in which case they are implicit in the
  // concatenation above. For example, if
  // P1 concludes (= x (str.++ x z)), then
  // (CONCAT_EQ P1 :args false) concludes (= "" z)
  //
  // Also note that constants are split, such that if
  // P1 concludes (= (str.++ "abc" x) (str.++ "a" y)), then
  // (CONCAT_EQ P1 :args false) concludes (= (str.++ "bc" x) y)
  // This splitting is done only for constants such that Word::splitConstant
  // returns non-null.
  CONCAT_EQ,
  // ======== Concat unify
  // Children: (P1:(= (str.++ t1 t2) (str.++ s1 s2)),
  //            P2:(= (str.len t1) (str.len s1)))
  // Arguments: (b), indicating if reverse direction
  // ---------------------
  // Conclusion: (= t1 s1)
  CONCAT_UNIFY,
  // ======== Concat conflict
  // Children: (P1:(= (str.++ c1 t) (str.++ c2 s)))
  // Arguments: (b), indicating if reverse direction
  // ---------------------
  // Conclusion: false
  // Where c1, c2 are constants such that Word::splitConstant(c1,c2,index,b)
  // is null, in other words, neither is a prefix of the other.
  CONCAT_CONFLICT,
  // ======== Concat split
  // Children: (P1:(= (str.++ t1 t2) (str.++ s1 s2)),
  //            P2:(not (= (str.len t1) (str.len s1))))
  // Arguments: (false)
  // ---------------------
  // Conclusion: (or (= t1 (str.++ s1 r_t)) (= s1 (str.++ t1 r_s)))
  // where
  //   r_t = (witness ((z String)) (= z (suf t1 (str.len s1)))),
  //   r_s = (witness ((z String)) (= z (suf s1 (str.len t1)))).
  //
  // or the reverse form of the above:
  //
  // Children: (P1:(= (str.++ t1 t2) (str.++ s1 s2)),
  //            P2:(not (= (str.len t2) (str.len s2))))
  // Arguments: (true)
  // ---------------------
  // Conclusion: (or (= t2 (str.++ r_t s2)) (= s2 (str.++ r_s t2)))
  // where
  //   r_t = (witness ((z String)) (= z (pre t2 (- (str.len t2) (str.len
  //   s2))))), r_s = (witness ((z String)) (= z (pre s2 (- (str.len s2)
  //   (str.len t2))))).
  //
  // Above, (suf x n) is shorthand for (str.substr x n (- (str.len x) n)) and
  // (pre x n) is shorthand for (str.substr x 0 n).
  CONCAT_SPLIT,
  // ======== Concat constant split
  // Children: (P1:(= (str.++ t1 t2) (str.++ c s2)),
  //            P2:(not (= (str.len t1) 0)))
  // Arguments: (false)
  // ---------------------
  // Conclusion: (= t1 (str.++ c r))
  // where
  //   r = (witness ((z String)) (= z (suf t1 1))).
  //
  // or the reverse form of the above:
  //
  // Children: (P1:(= (str.++ t1 t2) (str.++ s1 c)),
  //            P2:(not (= (str.len t2) 0)))
  // Arguments: (true)
  // ---------------------
  // Conclusion: (= t2 (str.++ r c))
  // where
  //   r = (witness ((z String)) (= z (pre t2 (- (str.len t2) 1)))).
  CONCAT_CSPLIT,
  // ======== Concat length propagate
  // Children: (P1:(= (str.++ t1 t2) (str.++ s1 s2)),
  //            P2:(> (str.len t1) (str.len s1)))
  // Arguments: (false)
  // ---------------------
  // Conclusion: (= t1 (str.++ s1 r_t))
  // where
  //   r_t = (witness ((z String)) (= z (suf t1 (str.len s1))))
  //
  // or the reverse form of the above:
  //
  // Children: (P1:(= (str.++ t1 t2) (str.++ s1 s2)),
  //            P2:(> (str.len t2) (str.len s2)))
  // Arguments: (false)
  // ---------------------
  // Conclusion: (= t2 (str.++ r_t s2))
  // where
  //   r_t = (witness ((z String)) (= z (pre t2 (- (str.len t2) (str.len
  //   s2))))).
  CONCAT_LPROP,
  // ======== Concat constant propagate
  // Children: (P1:(= (str.++ t1 w1 t2) (str.++ w2 s)),
  //            P2:(not (= (str.len t1) 0)))
  // Arguments: (false)
  // ---------------------
  // Conclusion: (= t1 (str.++ w3 r))
  // where
  //   w1, w2, w3, w4 are words,
  //   w3 is (pre w2 p),
  //   w4 is (suf w2 p),
  //   p = Word::overlap((suf w2 1), w1),
  //   r = (witness ((z String)) (= z (suf t1 (str.len w3)))).
  // In other words, w4 is the largest suffix of (suf w2 1) that can contain a
  // prefix of w1; since t1 is non-empty, w3 must therefore be contained in t1.
  //
  // or the reverse form of the above:
  //
  // Children: (P1:(= (str.++ t1 w1 t2) (str.++ s w2)),
  //            P2:(not (= (str.len t2) 0)))
  // Arguments: (true)
  // ---------------------
  // Conclusion: (= t2 (str.++ r w3))
  // where
  //   w1, w2, w3, w4 are words,
  //   w3 is (suf w2 (- (str.len w2) p)),
  //   w4 is (pre w2 (- (str.len w2) p)),
  //   p = Word::roverlap((pre w2 (- (str.len w2) 1)), w1),
  //   r = (witness ((z String)) (= z (pre t2 (- (str.len t2) (str.len w3))))).
  // In other words, w4 is the largest prefix of (pre w2 (- (str.len w2) 1))
  // that can contain a suffix of w1; since t2 is non-empty, w3 must therefore
  // be contained in t2.
  CONCAT_CPROP,
  // ======== String decompose
  // Children: (P1: (>= (str.len t) n)
  // Arguments: (false)
  // ---------------------
  // Conclusion: (and (= t (str.++ w1 w2)) (= (str.len w1) n))
  // or
  // Children: (P1: (>= (str.len t) n)
  // Arguments: (true)
  // ---------------------
  // Conclusion: (and (= t (str.++ w1 w2)) (= (str.len w2) n))
  // where
  //   w1 is (witness ((z String)) (= z (pre t n)))
  //   w2 is (witness ((z String)) (= z (suf t n)))
  STRING_DECOMPOSE,
  // ======== Length positive
  // Children: none
  // Arguments: (t)
  // ---------------------
  // Conclusion: (or (and (= (str.len t) 0) (= t "")) (> (str.len t 0)))
  STRING_LENGTH_POS,
  // ======== Length non-empty
  // Children: (P1:(not (= t "")))
  // Arguments: none
  // ---------------------
  // Conclusion: (not (= (str.len t) 0))
  STRING_LENGTH_NON_EMPTY,
  //======================== Extended functions
  // ======== Reduction
  // Children: none
  // Arguments: (t)
  // ---------------------
  // Conclusion: (and R (= t w))
  // where w = strings::StringsPreprocess::reduce(t, R, ...).
  // In other words, R is the reduction predicate for extended term t, and w is
  //   (witness ((z T)) (= z t))
  // Notice that the free variables of R are w and the free variables of t.
  STRING_REDUCTION,
  // ======== Eager Reduction
  // Children: none
  // Arguments: (t, id?)
  // ---------------------
  // Conclusion: R
  // where R = strings::TermRegistry::eagerReduce(t, id).
  STRING_EAGER_REDUCTION,
  //======================== Regular expressions
  // ======== Regular expression intersection
  // Children: (P:(str.in.re t R1), P:(str.in.re t R2))
  // Arguments: none
  // ---------------------
  // Conclusion: (str.in.re t (re.inter R1 R2)).
  RE_INTER,
  // ======== Regular expression unfold positive
  // Children: (P:(str.in.re t R))
  // Arguments: none
  // ---------------------
  // Conclusion:(RegExpOpr::reduceRegExpPos((str.in.re t R))),
  // corresponding to the one-step unfolding of the premise.
  RE_UNFOLD_POS,
  // ======== Regular expression unfold negative
  // Children: (P:(not (str.in.re t R)))
  // Arguments: none
  // ---------------------
  // Conclusion:(RegExpOpr::reduceRegExpNeg((not (str.in.re t R)))),
  // corresponding to the one-step unfolding of the premise.
  RE_UNFOLD_NEG,
  // ======== Regular expression unfold negative concat fixed
  // Children: (P:(not (str.in.re t R)))
  // Arguments: none
  // ---------------------
  // Conclusion:(RegExpOpr::reduceRegExpNegConcatFixed((not (str.in.re t
  // R)),L,i)) where RegExpOpr::getRegExpConcatFixed((not (str.in.re t R)), i) =
  // L. corresponding to the one-step unfolding of the premise, optimized for
  // fixed length of component i of the regular expression concatenation R.
  RE_UNFOLD_NEG_CONCAT_FIXED,
  // ======== Regular expression elimination
  // Children: none
  // Arguments: (F, b)
  // ---------------------
  // Conclusion: (= F strings::RegExpElimination::eliminate(F, b))
  // where b is a Boolean indicating whether we are using aggressive
  // eliminations. Notice this rule concludes (= F F) if no eliminations
  // are performed for F.
  RE_ELIM,
  //======================== Code points
  // Children: none
  // Arguments: (t, s)
  // ---------------------
  // Conclusion:(or (= (str.code t) (- 1))
  //                (not (= (str.code t) (str.code s)))
  //                (not (= t s)))
  STRING_CODE_INJ,
  //======================== Sequence unit
  // Children: (P:(= (seq.unit x) (seq.unit y)))
  // Arguments: none
  // ---------------------
  // Conclusion:(= x y)
  // Also applies to the case where (seq.unit y) is a constant sequence
  // of length one.
  STRING_SEQ_UNIT_INJ,
  // ======== String Trust
  // Children: none
  // Arguments: (Q)
  // ---------------------
  // Conclusion: (Q)
  STRING_TRUST,

  //================================================= Arithmetic rules
  // ======== Adding Inequalities
  // Note: an ArithLiteral is a term of the form (>< poly const)
  // where
  //   >< is >=, >, ==, <, <=, or not(== ...).
  //   poly is a polynomial
  //   const is a rational constant

  // Children: (P1:l1, ..., Pn:ln)
  //           where each li is an ArithLiteral
  //           not(= ...) is dis-allowed!
  //
  // Arguments: (k1, ..., kn), non-zero reals
  // ---------------------
  // Conclusion: (>< (* k t1) (* k t2))
  //    where >< is the fusion of the combination of the ><i, (flipping each it
  //    its ki is negative). >< is always one of <, <=
  //    NB: this implies that lower bounds must have negative ki,
  //                      and upper bounds must have positive ki.
  //    t1 is the sum of the polynomials.
  //    t2 is the sum of the constants.
  ARITH_SCALE_SUM_UPPER_BOUNDS,
  // ======== Tightening Strict Integer Upper Bounds
  // Children: (P:(< i c))
  //         where i has integer type.
  // Arguments: none
  // ---------------------
  // Conclusion: (<= i greatestIntLessThan(c)})
  INT_TIGHT_UB,
  // ======== Tightening Strict Integer Lower Bounds
  // Children: (P:(> i c))
  //         where i has integer type.
  // Arguments: none
  // ---------------------
  // Conclusion: (>= i leastIntGreaterThan(c)})
  INT_TIGHT_LB,
  // ======== Trichotomy of the reals
  // Children: (A B)
  // Arguments: (C)
  // ---------------------
  // Conclusion: (C),
  //                 where (not A) (not B) and C
  //                   are (> x c) (< x c) and (= x c)
  //                   in some order
  //                 note that "not" here denotes arithmetic negation, flipping
  //                 >= to <, etc.
  ARITH_TRICHOTOMY,
  // ======== Arithmetic operator elimination
  // Children: none
  // Arguments: (t)
  // ---------------------
  // Conclusion: arith::OperatorElim::getAxiomFor(t)
  ARITH_OP_ELIM_AXIOM,
  // ======== Int Trust
  // Children: (P1 ... Pn)
  // Arguments: (Q)
  // ---------------------
  // Conclusion: (Q)
  INT_TRUST,
  //======== Multiplication tangent plane
  // Children: none
  // Arguments: (t, x, y, a, b, sgn)
  // ---------------------
  // Conclusion:
  //   sgn=-1: (= (<= t tplane) (or (and (<= x a) (>= y b)) (and (>= x a) (<= y
  //   b))) sgn= 1: (= (>= t tplane) (or (and (<= x a) (<= y b)) (and (>= x a)
  //   (>= y b)))
  // Where x,y are real terms (variables or extended terms), t = (* x y)
  // (possibly under rewriting), a,b are real constants, and sgn is either -1
  // or 1. tplane is the tangent plane of x*y at (a,b): b*x + a*y - a*b
  ARITH_MULT_TANGENT,

  // ================ Lemmas for transcendentals
  //======== Assert bounds on PI
  // Children: none
  // Arguments: (l, u)
  // ---------------------
  // Conclusion: (and (>= real.pi l) (<= real.pi u))
  // Where l (u) is a valid lower (upper) bound on pi.
  ARITH_TRANS_PI,

  //======== Exp at negative values
  // Children: none
  // Arguments: (t)
  // ---------------------
  // Conclusion: (= (< t 0) (< (exp t) 1))
  ARITH_TRANS_EXP_NEG,
  //======== Exp is always positive
  // Children: none
  // Arguments: (t)
  // ---------------------
  // Conclusion: (> (exp t) 0)
  ARITH_TRANS_EXP_POSITIVITY,
  //======== Exp grows super-linearly for positive values
  // Children: none
  // Arguments: (t)
  // ---------------------
  // Conclusion: (or (<= t 0) (> exp(t) (+ t 1)))
  ARITH_TRANS_EXP_SUPER_LIN,
  //======== Exp at zero
  // Children: none
  // Arguments: (t)
  // ---------------------
  // Conclusion: (= (= t 0) (= (exp t) 1))
  ARITH_TRANS_EXP_ZERO,
  //======== Exp is approximated from above for negative values
  // Children: none
  // Arguments: (d, t, l, u)
  // ---------------------
  // Conclusion: (=> (and (>= t l) (<= t u)) (<= (exp t) (secant exp l u t))
  // Where d is an even positive number, t an arithmetic term and l (u) a lower
  // (upper) bound on t. Let p be the d'th taylor polynomial at zero (also
  // called the Maclaurin series) of the exponential function. (secant exp l u
  // t) denotes the secant of p from (l, exp(l)) to (u, exp(u)) evaluated at t,
  // calculated as follows:
  //    (p(l) - p(u)) / (l - u) * (t - l) + p(l)
  // The lemma states that if t is between l and u, then (exp t) is below the
  // secant of p from l to u.
  ARITH_TRANS_EXP_APPROX_ABOVE_NEG,
  //======== Exp is approximated from above for positive values
  // Children: none
  // Arguments: (d, t, l, u)
  // ---------------------
  // Conclusion: (=> (and (>= t l) (<= t u)) (<= (exp t) (secant-pos exp l u t))
  // Where d is an even positive number, t an arithmetic term and l (u) a lower
  // (upper) bound on t. Let p* be a modification of the d'th taylor polynomial
  // at zero (also called the Maclaurin series) of the exponential function as
  // follows where p(d-1) is the regular Maclaurin series of degree d-1:
  //    p* = p(d-1) * (1 + t^n / n!)
  // (secant-pos exp l u t) denotes the secant of p from (l, exp(l)) to (u,
  // exp(u)) evaluated at t, calculated as follows:
  //    (p(l) - p(u)) / (l - u) * (t - l) + p(l)
  // The lemma states that if t is between l and u, then (exp t) is below the
  // secant of p from l to u.
  ARITH_TRANS_EXP_APPROX_ABOVE_POS,

  //======== Sine is always between -1 and 1
  // Children: none
  // Arguments: (t)
  // ---------------------
  // Conclusion: (and (<= (sin t) 1) (>= (sin t) (- 1)))
  ARITH_TRANS_SINE_BOUNDS,
  //======== Sine arg shifted to -pi..pi
  // Children: none
  // Arguments: (x, y, s)
  // ---------------------
  // Conclusion: (and
  //   (<= -pi y pi)
  //   (= (sin y) (sin x))
  //   (ite (<= -pi x pi) (= x y) (= x (+ y (* 2 pi s))))
  // )
  // Where x is the argument to sine, y is a new real skolem that is x shifted
  // into -pi..pi and s is a new integer skolem that is the number of phases y
  // is shifted.
  ARITH_TRANS_SINE_SHIFT,
  //======== Sine is symmetric with respect to negation of the argument
  // Children: none
  // Arguments: (t)
  // ---------------------
  // Conclusion: (= (- (sin t) (sin (- t))) 0)
  ARITH_TRANS_SINE_SYMMETRY,
  //======== Sine is bounded by the tangent at zero
  // Children: none
  // Arguments: (t)
  // ---------------------
  // Conclusion: (and
  //   (=> (> t 0) (< (sin t) t))
  //   (=> (< t 0) (> (sin t) t))
  // )
  ARITH_TRANS_SINE_TANGENT_ZERO,
  //======== Sine is bounded by the tangents at -pi and pi
  // Children: none
  // Arguments: (t)
  // ---------------------
  // Conclusion: (and
  //   (=> (> t -pi) (> (sin t) (- -pi t)))
  //   (=> (< t pi) (< (sin t) (- pi t)))
  // )
  ARITH_TRANS_SINE_TANGENT_PI,
<<<<<<< HEAD
  //======== Sine is approximated from above for negative values
  // Children: none
  // Arguments: (d, t, lb, ub, l, u)
  // ---------------------
  // Conclusion: (=> (and (>= t lb) (<= t ub)) (<= (sin t) (secant sin l u t))
  // Where d is an even positive number, t an arithmetic term, lb (ub) a
  // symbolic lower (upper) bound on t (possibly containing pi) and l (u) the
  // evaluated lower (upper) bound on t. Let p be the d'th taylor polynomial at
  // zero (also called the Maclaurin series) of the sine function. (secant sin l
  // u t) denotes the secant of p from (l, sin(l)) to (u, sin(u)) evaluated at
  // t, calculated as follows:
  //    (p(l) - p(u)) / (l - u) * (t - l) + p(l)
  // The lemma states that if t is between l and u, then (sin t) is below the
  // secant of p from l to u.
  ARITH_TRANS_SINE_APPROX_ABOVE_NEG,
  //======== Sine is approximated from below for positive values
  // Children: none
  // Arguments: (d, t, lb, ub, l, u)
  // ---------------------
  // Conclusion: (=> (and (>= t lb) (<= t ub)) (>= (sin t) (secant sin l u t))
  // Where d is an even positive number, t an arithmetic term, lb (ub) a
  // symbolic lower (upper) bound on t (possibly containing pi) and l (u) the
  // evaluated lower (upper) bound on t. Let p be the d'th taylor polynomial at
  // zero (also called the Maclaurin series) of the sine function. (secant sin l
  // u t) denotes the secant of p from (l, sin(l)) to (u, sin(u)) evaluated at
  // t, calculated as follows:
  //    (p(l) - p(u)) / (l - u) * (t - l) + p(l)
  // The lemma states that if t is between l and u, then (sin t) is above the
  // secant of p from l to u.
  ARITH_TRANS_SINE_APPROX_BELOW_POS,
=======
  //======== Sine is approximated from above for positive values
  // Children: none
  // Arguments: (d, t, c, lb, ub)
  // ---------------------
  // Conclusion: (=> (and (>= t lb) (<= t ub)) (<= (sin t) (upper sin c))
  // Where d is an even positive number, t an arithmetic term, c an arithmetic
  // constant, and lb (ub) a symbolic lower (upper) bound on t (possibly
  // containing pi). Let p be the d'th taylor polynomial at zero (also called
  // the Maclaurin series) of the sine function. (upper sin c) denotes the upper
  // bound on sin(c) given by p and lb,ub are such that sin(t) is the maximum of
  // the sine function on (lb,ub).
  ARITH_TRANS_SINE_APPROX_ABOVE_POS,
  //======== Sine is approximated from below for negative values
  // Children: none
  // Arguments: (d, t, c, lb, ub)
  // ---------------------
  // Conclusion: (=> (and (>= t lb) (<= t ub)) (>= (sin t) (lower sin c))
  // Where d is an even positive number, t an arithmetic term, c an arithmetic
  // constant, and lb (ub) a symbolic lower (upper) bound on t (possibly
  // containing pi). Let p be the d'th taylor polynomial at zero (also called
  // the Maclaurin series) of the sine function. (lower sin c) denotes the lower
  // bound on sin(c) given by p and lb,ub are such that sin(t) is the minimum of
  // the sine function on (lb,ub).
  ARITH_TRANS_SINE_APPROX_BELOW_NEG,
>>>>>>> 1a309953

  // ================ CAD Lemmas
  // We use IRP for IndexedRootPredicate.
  //
  // A formula "Interval" describes that a variable (xn is none is given) is
  // within a particular interval whose bounds are given as IRPs. It is either
  // an open interval or a point interval:
  //   (IRP k poly) < xn < (IRP k poly)
  //   xn == (IRP k poly)
  //
  // A formula "Cell" describes a portion
  // of the real space in the following form:
  //   Interval(x1) and Interval(x2) and ...
  // We implicitly assume a Cell to go up to n-1 (and can be empty).
  //
  // A formula "Covering" is a set of Intervals, implying that xn can be in
  // neither of these intervals. To be a covering (of the real line), the union
  // of these intervals should be the real numbers.
  // ======== CAD direct conflict
  // Children (Cell, A)
  // ---------------------
  // Conclusion: (false)
  // A direct interval is generated from an assumption A (in variables x1...xn)
  // over a Cell (in variables x1...xn). It derives that A evaluates to false
  // over the Cell. In the actual algorithm, it means that xn can not be in the
  // topmost interval of the Cell.
  ARITH_NL_CAD_DIRECT,
  // ======== CAD recursive interval
  // Children (Cell, Covering)
  // ---------------------
  // Conclusion: (false)
  // A recursive interval is generated from a Covering (for xn) over a Cell
  // (in variables x1...xn-1). It generates the conclusion that no xn exists
  // that extends the Cell and satisfies all assumptions.
  ARITH_NL_CAD_RECURSIVE,

  //================================================ Place holder for Lfsc rules
  // ======== Lfsc rule
  // Children: (P1 ... Pn)
  // Arguments: (id, Q, A1, ..., Am)
  // ---------------------
  // Conclusion: (Q)
  LFSC_RULE,

  //================================================ Place holder for Lean rules
  // ======== Lean rule
  // Children: (P1 ... Pn)
  // Arguments: (id, Q, A1, ..., Am)
  // ---------------------
  // Conclusion: (Q)
  LEAN_RULE,

  //================================================ Place holder for veriT
  // rules
  // ======== veriT rule
  // Children: (P1 ... Pn)
  // Arguments: (id, Q, A1, ..., Am)
  // ---------------------
  // Conclusion: (Q)
  VERIT_RULE,

  //%%%%%%%%%%%%%  END SHOULD BE AUTO GENERATED

  //================================================= Unknown rule
  UNKNOWN,
};

/**
 * Converts a proof rule to a string. Note: This function is also used in
 * `safe_print()`. Changing this function name or signature will result in
 * `safe_print()` printing "<unsupported>" instead of the proper strings for
 * the enum values.
 *
 * @param id The proof rule
 * @return The name of the proof rule
 */
const char* toString(PfRule id);

/**
 * Writes a proof rule name to a stream.
 *
 * @param out The stream to write to
 * @param id The proof rule to write to the stream
 * @return The stream
 */
std::ostream& operator<<(std::ostream& out, PfRule id);

/** Hash function for proof rules */
struct PfRuleHashFunction
{
  size_t operator()(PfRule id) const;
}; /* struct PfRuleHashFunction */

}  // namespace CVC4

#endif /* CVC4__EXPR__PROOF_RULE_H */<|MERGE_RESOLUTION|>--- conflicted
+++ resolved
@@ -1226,7 +1226,6 @@
   //   (=> (< t pi) (< (sin t) (- pi t)))
   // )
   ARITH_TRANS_SINE_TANGENT_PI,
-<<<<<<< HEAD
   //======== Sine is approximated from above for negative values
   // Children: none
   // Arguments: (d, t, lb, ub, l, u)
@@ -1242,6 +1241,30 @@
   // The lemma states that if t is between l and u, then (sin t) is below the
   // secant of p from l to u.
   ARITH_TRANS_SINE_APPROX_ABOVE_NEG,
+  //======== Sine is approximated from above for positive values
+  // Children: none
+  // Arguments: (d, t, c, lb, ub)
+  // ---------------------
+  // Conclusion: (=> (and (>= t lb) (<= t ub)) (<= (sin t) (upper sin c))
+  // Where d is an even positive number, t an arithmetic term, c an arithmetic
+  // constant, and lb (ub) a symbolic lower (upper) bound on t (possibly
+  // containing pi). Let p be the d'th taylor polynomial at zero (also called
+  // the Maclaurin series) of the sine function. (upper sin c) denotes the upper
+  // bound on sin(c) given by p and lb,ub are such that sin(t) is the maximum of
+  // the sine function on (lb,ub).
+  ARITH_TRANS_SINE_APPROX_ABOVE_POS,
+  //======== Sine is approximated from below for negative values
+  // Children: none
+  // Arguments: (d, t, c, lb, ub)
+  // ---------------------
+  // Conclusion: (=> (and (>= t lb) (<= t ub)) (>= (sin t) (lower sin c))
+  // Where d is an even positive number, t an arithmetic term, c an arithmetic
+  // constant, and lb (ub) a symbolic lower (upper) bound on t (possibly
+  // containing pi). Let p be the d'th taylor polynomial at zero (also called
+  // the Maclaurin series) of the sine function. (lower sin c) denotes the lower
+  // bound on sin(c) given by p and lb,ub are such that sin(t) is the minimum of
+  // the sine function on (lb,ub).
+  ARITH_TRANS_SINE_APPROX_BELOW_NEG,
   //======== Sine is approximated from below for positive values
   // Children: none
   // Arguments: (d, t, lb, ub, l, u)
@@ -1257,32 +1280,6 @@
   // The lemma states that if t is between l and u, then (sin t) is above the
   // secant of p from l to u.
   ARITH_TRANS_SINE_APPROX_BELOW_POS,
-=======
-  //======== Sine is approximated from above for positive values
-  // Children: none
-  // Arguments: (d, t, c, lb, ub)
-  // ---------------------
-  // Conclusion: (=> (and (>= t lb) (<= t ub)) (<= (sin t) (upper sin c))
-  // Where d is an even positive number, t an arithmetic term, c an arithmetic
-  // constant, and lb (ub) a symbolic lower (upper) bound on t (possibly
-  // containing pi). Let p be the d'th taylor polynomial at zero (also called
-  // the Maclaurin series) of the sine function. (upper sin c) denotes the upper
-  // bound on sin(c) given by p and lb,ub are such that sin(t) is the maximum of
-  // the sine function on (lb,ub).
-  ARITH_TRANS_SINE_APPROX_ABOVE_POS,
-  //======== Sine is approximated from below for negative values
-  // Children: none
-  // Arguments: (d, t, c, lb, ub)
-  // ---------------------
-  // Conclusion: (=> (and (>= t lb) (<= t ub)) (>= (sin t) (lower sin c))
-  // Where d is an even positive number, t an arithmetic term, c an arithmetic
-  // constant, and lb (ub) a symbolic lower (upper) bound on t (possibly
-  // containing pi). Let p be the d'th taylor polynomial at zero (also called
-  // the Maclaurin series) of the sine function. (lower sin c) denotes the lower
-  // bound on sin(c) given by p and lb,ub are such that sin(t) is the minimum of
-  // the sine function on (lb,ub).
-  ARITH_TRANS_SINE_APPROX_BELOW_NEG,
->>>>>>> 1a309953
 
   // ================ CAD Lemmas
   // We use IRP for IndexedRootPredicate.
