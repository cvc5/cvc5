--- conflicted
+++ resolved
@@ -163,14 +163,6 @@
   // Notice that we apply rewriting on the witness form of F and G, similar to
   // MACRO_SR_PRED_INTRO.
   MACRO_SR_PRED_TRANSFORM,
-<<<<<<< HEAD
-  // ======== Remove Term Formulas Axiom
-  // Children: none
-  // Arguments: (t)
-  // ---------------------------------------------------------------
-  // Conclusion: RemoveTermFormulas::getAxiomFor(t).
-  REMOVE_TERM_FORMULA_AXIOM,
-=======
   // ======== Theory Rewrite
   // Children: none
   // Arguments: (t, preRewrite?)
@@ -180,7 +172,6 @@
   //  t' is the result of applying either a pre-rewrite or a post-rewrite step
   //  to t (depending on the second argument).
   THEORY_REWRITE,
->>>>>>> d5141e40
 
   //================================================= Processing rules
   // ======== Preprocess
@@ -192,6 +183,13 @@
   // based on some preprocessing pass, or otherwise F was added as a new
   // assertion by some preprocessing pass.
   PREPROCESS,
+  // ======== Remove Term Formulas Axiom
+  // Children: none
+  // Arguments: (t)
+  // ---------------------------------------------------------------
+  // Conclusion: RemoveTermFormulas::getAxiomFor(t).
+  REMOVE_TERM_FORMULA_AXIOM,
+  
   //================================================= Boolean rules
   // ======== Split
   // Children: none
