--- conflicted
+++ resolved
@@ -174,7 +174,6 @@
   THEORY_REWRITE,
 
   //================================================= Processing rules
-<<<<<<< HEAD
   // ======== Remove Term Formulas Axiom
   // Children: none
   // Arguments: (t)
@@ -185,9 +184,6 @@
   //================================================= Trusted rules
   // The rules in this section have the signature of a "trusted rule":
   //
-=======
-  // ======== Preprocess (trusted)
->>>>>>> a1e95112
   // Children: none
   // Arguments: (F)
   // ---------------------------------------------------------------
@@ -197,7 +193,6 @@
   // based on some preprocessing pass, or otherwise F was added as a new
   // assertion by some preprocessing pass.
   PREPROCESS,
-<<<<<<< HEAD
   // where F was added as a new assertion by some preprocessing pass.
   PREPROCESS_LEMMA,
   // where F is an equality of the form t = Theory::ppRewrite(t) for some
@@ -208,22 +203,6 @@
   // where F is an existential (exists ((x T)) (P x)) used for introducing
   // a witness term (witness ((x T)) (P x)).
   WITNESS_AXIOM,
-=======
-  // ======== Witness axiom (trusted)
-  // Children: none
-  // Arguments: (F)
-  // ---------------------------------------------------------------
-  // Conclusion: F
-  // where F is an existential (exists ((x T)) (P x)) used for introducing
-  // a witness term (witness ((x T)) (P x)).
-  WITNESS_AXIOM,
-  // ======== Remove Term Formulas Axiom
-  // Children: none
-  // Arguments: (t)
-  // ---------------------------------------------------------------
-  // Conclusion: RemoveTermFormulas::getAxiomFor(t).
-  REMOVE_TERM_FORMULA_AXIOM,
->>>>>>> a1e95112
 
   //================================================= Boolean rules
   // ======== Split
