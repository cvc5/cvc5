--- conflicted
+++ resolved
@@ -183,7 +183,6 @@
   // based on some preprocessing pass, or otherwise F was added as a new
   // assertion by some preprocessing pass.
   PREPROCESS,
-<<<<<<< HEAD
   // ======== Witness axiom (trusted)
   // Children: none
   // Arguments: (F)
@@ -192,14 +191,12 @@
   // where F is an existential (exists ((x T)) (P x)) used for introducing
   // a witness term (witness ((x T)) (P x)).
   WITNESS_AXIOM,
-=======
   // ======== Remove Term Formulas Axiom
   // Children: none
   // Arguments: (t)
   // ---------------------------------------------------------------
   // Conclusion: RemoveTermFormulas::getAxiomFor(t).
   REMOVE_TERM_FORMULA_AXIOM,
->>>>>>> 33b96c65
 
   //================================================= Boolean rules
   // ======== Split
