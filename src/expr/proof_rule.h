/*********************                                                        */
/*! \file proof_rule.h
 ** \verbatim
 ** Top contributors (to current version):
 **   Andrew Reynolds, Haniel Barbosa, Alex Ozdemir
 ** This file is part of the CVC4 project.
 ** Copyright (c) 2009-2020 by the authors listed in the file AUTHORS
 ** in the top-level source directory and their institutional affiliations.
 ** All rights reserved.  See the file COPYING in the top-level source
 ** directory for licensing information.\endverbatim
 **
 ** \brief Proof rule enumeration
 **/

#include "cvc4_private.h"

#ifndef CVC4__EXPR__PROOF_RULE_H
#define CVC4__EXPR__PROOF_RULE_H

#include <iosfwd>

namespace CVC4 {

/**
 * An enumeration for proof rules. This enumeration is analogous to Kind for
 * Node objects. In the documentation below, P:F denotes a ProofNode that
 * proves formula F.
 *
 * Conceptually, the following proof rules form a calculus whose target
 * user is the Node-level theory solvers. This means that the rules below
 * are designed to reason about, among other things, common operations on Node
 * objects like Rewriter::rewrite or Node::substitute. It is intended to be
 * translated or printed in other formats.
 *
 * The following PfRule values include core rules and those categorized by
 * theory, including the theory of equality.
 *
 * The "core rules" include two distinguished rules which have special status:
 * (1) ASSUME, which represents an open leaf in a proof.
 * (2) SCOPE, which closes the scope of assumptions.
 * The core rules additionally correspond to generic operations that are done
 * internally on nodes, e.g. calling Rewriter::rewrite.
 */
enum class PfRule : uint32_t
{
  //================================================= Core rules
  //======================== Assume and Scope
  // ======== Assumption (a leaf)
  // Children: none
  // Arguments: (F)
  // --------------
  // Conclusion: F
  //
  // This rule has special status, in that an application of assume is an
  // open leaf in a proof that is not (yet) justified. An assume leaf is
  // analogous to a free variable in a term, where we say "F is a free
  // assumption in proof P" if it contains an application of F that is not
  // bound by SCOPE (see below).
  ASSUME,
  // ======== Scope (a binder for assumptions)
  // Children: (P:F)
  // Arguments: (F1, ..., Fn)
  // --------------
  // Conclusion: (=> (and F1 ... Fn) F) or (not (and F1 ... Fn)) if F is false
  //
  // This rule has a dual purpose with ASSUME. It is a way to close
  // assumptions in a proof. We require that F1 ... Fn are free assumptions in
  // P and say that F1, ..., Fn are not free in (SCOPE P). In other words, they
  // are bound by this application. For example, the proof node:
  //   (SCOPE (ASSUME F) :args F)
  // has the conclusion (=> F F) and has no free assumptions. More generally, a
  // proof with no free assumptions always concludes a valid formula.
  SCOPE,

  //======================== Builtin theory (common node operations)
  // ======== Substitution
  // Children: (P1:F1, ..., Pn:Fn)
  // Arguments: (t, (ids)?)
  // ---------------------------------------------------------------
  // Conclusion: (= t t*sigma{ids}(Fn)*...*sigma{ids}(F1))
  // where sigma{ids}(Fi) are substitutions, which notice are applied in
  // reverse order.
  // Notice that ids is a MethodId identifier, which determines how to convert
  // the formulas F1, ..., Fn into substitutions.
  SUBS,
  // ======== Rewrite
  // Children: none
  // Arguments: (t, (idr)?)
  // ----------------------------------------
  // Conclusion: (= t Rewriter{idr}(t))
  // where idr is a MethodId identifier, which determines the kind of rewriter
  // to apply, e.g. Rewriter::rewrite.
  REWRITE,
  // ======== Evaluate
  // Children: none
  // Arguments: (t)
  // ----------------------------------------
  // Conclusion: (= t Evaluator::evaluate(t))
  // Note this is equivalent to:
  //   (REWRITE t MethodId::RW_EVALUATE)
  EVALUATE,
  // ======== Substitution + Rewriting equality introduction
  //
  // In this rule, we provide a term t and conclude that it is equal to its
  // rewritten form under a (proven) substitution.
  //
  // Children: (P1:F1, ..., Pn:Fn)
  // Arguments: (t, (ids (idr)?)?)
  // ---------------------------------------------------------------
  // Conclusion: (= t t')
  // where
  //   t' is
  //   Rewriter{idr}(t*sigma{ids}(Fn)*...*sigma{ids}(F1))
  //
  // In other words, from the point of view of Skolem forms, this rule
  // transforms t to t' by standard substitution + rewriting.
  //
  // The argument ids and idr is optional and specify the identifier of the
  // substitution and rewriter respectively to be used. For details, see
  // theory/builtin/proof_checker.h.
  MACRO_SR_EQ_INTRO,
  // ======== Substitution + Rewriting predicate introduction
  //
  // In this rule, we provide a formula F and conclude it, under the condition
  // that it rewrites to true under a proven substitution.
  //
  // Children: (P1:F1, ..., Pn:Fn)
  // Arguments: (F, (ids (idr)?)?)
  // ---------------------------------------------------------------
  // Conclusion: F
  // where
  //   Rewriter{idr}(F*sigma{ids}(Fn)*...*sigma{ids}(F1)) == true
  // where ids and idr are method identifiers.
  //
  // More generally, this rule also holds when:
  //   Rewriter::rewrite(toWitness(F')) == true
  // where F' is the result of the left hand side of the equality above. Here,
  // notice that we apply rewriting on the witness form of F', meaning that this
  // rule may conclude an F whose Skolem form is justified by the definition of
  // its (fresh) Skolem variables. For example, this rule may justify the
  // conclusion (= k t) where k is the purification Skolem for t, whose
  // witness form is (witness ((x T)) (= x t)).
  //
  // Furthermore, notice that the rewriting and substitution is applied only
  // within the side condition, meaning the rewritten form of the witness form
  // of F does not escape this rule.
  MACRO_SR_PRED_INTRO,
  // ======== Substitution + Rewriting predicate elimination
  //
  // In this rule, if we have proven a formula F, then we may conclude its
  // rewritten form under a proven substitution.
  //
  // Children: (P1:F, P2:F1, ..., P_{n+1}:Fn)
  // Arguments: ((ids (idr)?)?)
  // ----------------------------------------
  // Conclusion: F'
  // where
  //   F' is
  //   Rewriter{idr}(F*sigma{ids}(Fn)*...*sigma{ids}(F1)).
  // where ids and idr are method identifiers.
  //
  // We rewrite only on the Skolem form of F, similar to MACRO_SR_EQ_INTRO.
  MACRO_SR_PRED_ELIM,
  // ======== Substitution + Rewriting predicate transform
  //
  // In this rule, if we have proven a formula F, then we may provide a formula
  // G and conclude it if F and G are equivalent after rewriting under a proven
  // substitution.
  //
  // Children: (P1:F, P2:F1, ..., P_{n+1}:Fn)
  // Arguments: (G, (ids (idr)?)?)
  // ----------------------------------------
  // Conclusion: G
  // where
  //   Rewriter{idr}(F*sigma{ids}(Fn)*...*sigma{ids}(F1)) ==
  //   Rewriter{idr}(G*sigma{ids}(Fn)*...*sigma{ids}(F1))
  //
  // More generally, this rule also holds when:
  //   Rewriter::rewrite(toWitness(F')) == Rewriter::rewrite(toWitness(G'))
  // where F' and G' are the result of each side of the equation above. Here,
  // witness forms are used in a similar manner to MACRO_SR_PRED_INTRO above.
  MACRO_SR_PRED_TRANSFORM,

  //================================================= Processing rules
  // ======== Remove Term Formulas Axiom
  // Children: none
  // Arguments: (t)
  // ---------------------------------------------------------------
  // Conclusion: RemoveTermFormulas::getAxiomFor(t).
  REMOVE_TERM_FORMULA_AXIOM,

  //================================================= Trusted rules
  // ======== Theory lemma
  // Children: none
  // Arguments: (F, tid)
  // ---------------------------------------------------------------
  // Conclusion: F
  // where F is a (T-valid) theory lemma generated by theory with TheoryId tid.
  // This is a "coarse-grained" rule that is used as a placeholder if a theory
  // did not provide a proof for a lemma or conflict.
  THEORY_LEMMA,
  // ======== Theory Rewrite
  // Children: none
  // Arguments: (F, tid, rid)
  // ----------------------------------------
  // Conclusion: F
  // where F is an equality of the form (= t t') where t' is obtained by
  // applying the kind of rewriting given by the method identifier rid, which
  // is one of:
  //  { RW_REWRITE_THEORY_PRE, RW_REWRITE_THEORY_POST, RW_REWRITE_EQ_EXT }
  // Notice that the checker for this rule does not replay the rewrite to ensure
  // correctness, since theory rewriter methods are not static. For example,
  // the quantifiers rewriter involves constructing new bound variables that are
  // not guaranteed to be consistent on each call.
  THEORY_REWRITE,
  // The rules in this section have the signature of a "trusted rule":
  //
  // Children: none
  // Arguments: (F)
  // ---------------------------------------------------------------
  // Conclusion: F
  //
  // where F is an equality of the form t = t' where t was replaced by t'
  // based on some preprocessing pass, or otherwise F was added as a new
  // assertion by some preprocessing pass.
  PREPROCESS,
  // where F was added as a new assertion by some preprocessing pass.
  PREPROCESS_LEMMA,
  // where F is an equality of the form t = Theory::ppRewrite(t) for some
  // theory. Notice this is a "trusted" rule.
  THEORY_PREPROCESS,
  // where F was added as a new assertion by theory preprocessing.
  THEORY_PREPROCESS_LEMMA,
  // where F is an equality of the form t = t' where t was replaced by t'
  // based on theory expand definitions.
  THEORY_EXPAND_DEF,
  // where F is an existential (exists ((x T)) (P x)) used for introducing
  // a witness term (witness ((x T)) (P x)).
  WITNESS_AXIOM,
  // where F is an equality (= t t') that holds by a form of rewriting that
  // could not be replayed during proof postprocessing.
  TRUST_REWRITE,
  // where F is an equality (= t t') that holds by a form of substitution that
  // could not be replayed during proof postprocessing.
  TRUST_SUBS,
  // where F is an equality (= t t') that holds by a form of substitution that
  // could not be determined by the TrustSubstitutionMap.
  TRUST_SUBS_MAP,

  //================================================= Boolean rules
  // ======== Resolution
  // Children:
  //  (P1:C1, P2:C2)
  // Arguments: (pol, L)
  // ---------------------
  // Conclusion: C
  // where
  //   - C1 and C2 are nodes viewed as clauses, i.e., either an OR node with
  //     each children viewed as a literal or a node viewed as a literal. Note
  //     that an OR node could also be a literal.
  //   - pol is either true or false, representing the polarity of the pivot on
  //     the first clause
  //   - L is the pivot of the resolution, which occurs as is (resp. under a
  //     NOT) in C1 and negatively (as is) in C2 if pol = true (pol = false).
  //   C is a clause resulting from collecting all the literals in C1, minus the
  //   first occurrence of the pivot or its negation, and C2, minus the first
  //   occurrence of the pivot or its negation, according to the policy above.
  //   If the resulting clause has a single literal, that literal itself is the
  //   result; if it has no literals, then the result is false; otherwise it's
  //   an OR node of the resulting literals.
  //
  //   Note that it may be the case that the pivot does not occur in the
  //   clauses. In this case the rule is not unsound, but it does not correspond
  //   to resolution but rather to a weakening of the clause that did not have a
  //   literal eliminated.
  RESOLUTION,
  // ======== N-ary Resolution
  // Children: (P1:C_1, ..., Pm:C_n)
  // Arguments: (pol_1, L_1, ..., pol_{n-1}, L_{n-1})
  // ---------------------
  // Conclusion: C
  // where
  //   - let C_1 ... C_n be nodes viewed as clauses, as defined above
  //   - let "C_1 <>_{L,pol} C_2" represent the resolution of C_1 with C_2 with
  //     pivot L and polarity pol, as defined above
  //   - let C_1' = C_1 (from P1),
  //   - for each i > 1, let C_i' = C_{i-1} <>_{L_{i-1}, pol_{i-1}} C_i'
  //   The result of the chain resolution is C = C_n'
  CHAIN_RESOLUTION,
  // ======== Factoring
  // Children: (P:C1)
  // Arguments: ()
  // ---------------------
  // Conclusion: C2
  // where
  //  Set representations of C1 and C2 is the same and the number of literals in
  //  C2 is smaller than that of C1
  FACTORING,
  // ======== Reordering
  // Children: (P:C1)
  // Arguments: (C2)
  // ---------------------
  // Conclusion: C2
  // where
  //  Set representations of C1 and C2 is the same but the number of literals in
  //  C2 is the same of that of C1
  REORDERING,
  // ======== N-ary Resolution + Factoring + Reordering
  // Children: (P1:C_1, ..., Pm:C_n)
  // Arguments: (C, pol_1, L_1, ..., pol_{n-1}, L_{n-1})
  // ---------------------
  // Conclusion: C
  // where
  //   - let C_1 ... C_n be nodes viewed as clauses, as defined in RESOLUTION
  //   - let "C_1 <>_{L,pol} C_2" represent the resolution of C_1 with C_2 with
  //     pivot L and polarity pol, as defined in RESOLUTION
  //   - let C_1' be equal, in its set representation, to C_1 (from P1),
  //   - for each i > 1, let C_i' be equal, it its set representation, to
  //     C_{i-1} <>_{L_{i-1}, pol_{i-1}} C_i'
  //   The result of the chain resolution is C, which is equal, in its set
  //   representation, to C_n'
  MACRO_RESOLUTION,

  // ======== Split
  // Children: none
  // Arguments: (F)
  // ---------------------
  // Conclusion: (or F (not F))
  SPLIT,
  // ======== Equality resolution
  // Children: (P1:F1, P2:(= F1 F2))
  // Arguments: none
  // ---------------------
  // Conclusion: (F2)
  // Note this can optionally be seen as a macro for EQUIV_ELIM1+RESOLUTION.
  EQ_RESOLVE,
  // ======== Modus ponens
  // Children: (P1:F1, P2:(=> F1 F2))
  // Arguments: none
  // ---------------------
  // Conclusion: (F2)
  // Note this can optionally be seen as a macro for IMPLIES_ELIM+RESOLUTION.
  MODUS_PONENS,
  // ======== Double negation elimination
  // Children: (P:(not (not F)))
  // Arguments: none
  // ---------------------
  // Conclusion: (F)
  NOT_NOT_ELIM,
  // ======== Contradiction
  // Children: (P1:F P2:(not F))
  // Arguments: ()
  // ---------------------
  // Conclusion: false
  CONTRA,
  // ======== And elimination
  // Children: (P:(and F1 ... Fn))
  // Arguments: (i)
  // ---------------------
  // Conclusion: (Fi)
  AND_ELIM,
  // ======== And introduction
  // Children: (P1:F1 ... Pn:Fn))
  // Arguments: ()
  // ---------------------
  // Conclusion: (and P1 ... Pn)
  AND_INTRO,
  // ======== Not Or elimination
  // Children: (P:(not (or F1 ... Fn)))
  // Arguments: (i)
  // ---------------------
  // Conclusion: (not Fi)
  NOT_OR_ELIM,
  // ======== Implication elimination
  // Children: (P:(=> F1 F2))
  // Arguments: ()
  // ---------------------
  // Conclusion: (or (not F1) F2)
  IMPLIES_ELIM,
  // ======== Not Implication elimination version 1
  // Children: (P:(not (=> F1 F2)))
  // Arguments: ()
  // ---------------------
  // Conclusion: (F1)
  NOT_IMPLIES_ELIM1,
  // ======== Not Implication elimination version 2
  // Children: (P:(not (=> F1 F2)))
  // Arguments: ()
  // ---------------------
  // Conclusion: (not F2)
  NOT_IMPLIES_ELIM2,
  // ======== Equivalence elimination version 1
  // Children: (P:(= F1 F2))
  // Arguments: ()
  // ---------------------
  // Conclusion: (or (not F1) F2)
  EQUIV_ELIM1,
  // ======== Equivalence elimination version 2
  // Children: (P:(= F1 F2))
  // Arguments: ()
  // ---------------------
  // Conclusion: (or F1 (not F2))
  EQUIV_ELIM2,
  // ======== Not Equivalence elimination version 1
  // Children: (P:(not (= F1 F2)))
  // Arguments: ()
  // ---------------------
  // Conclusion: (or F1 F2)
  NOT_EQUIV_ELIM1,
  // ======== Not Equivalence elimination version 2
  // Children: (P:(not (= F1 F2)))
  // Arguments: ()
  // ---------------------
  // Conclusion: (or (not F1) (not F2))
  NOT_EQUIV_ELIM2,
  // ======== XOR elimination version 1
  // Children: (P:(xor F1 F2)))
  // Arguments: ()
  // ---------------------
  // Conclusion: (or F1 F2)
  XOR_ELIM1,
  // ======== XOR elimination version 2
  // Children: (P:(xor F1 F2)))
  // Arguments: ()
  // ---------------------
  // Conclusion: (or (not F1) (not F2))
  XOR_ELIM2,
  // ======== Not XOR elimination version 1
  // Children: (P:(not (xor F1 F2)))
  // Arguments: ()
  // ---------------------
  // Conclusion: (or F1 (not F2))
  NOT_XOR_ELIM1,
  // ======== Not XOR elimination version 2
  // Children: (P:(not (xor F1 F2)))
  // Arguments: ()
  // ---------------------
  // Conclusion: (or (not F1) F2)
  NOT_XOR_ELIM2,
  // ======== ITE elimination version 1
  // Children: (P:(ite C F1 F2))
  // Arguments: ()
  // ---------------------
  // Conclusion: (or (not C) F1)
  ITE_ELIM1,
  // ======== ITE elimination version 2
  // Children: (P:(ite C F1 F2))
  // Arguments: ()
  // ---------------------
  // Conclusion: (or C F2)
  ITE_ELIM2,
  // ======== Not ITE elimination version 1
  // Children: (P:(not (ite C F1 F2)))
  // Arguments: ()
  // ---------------------
  // Conclusion: (or (not C) (not F1))
  NOT_ITE_ELIM1,
  // ======== Not ITE elimination version 1
  // Children: (P:(not (ite C F1 F2)))
  // Arguments: ()
  // ---------------------
  // Conclusion: (or C (not F2))
  NOT_ITE_ELIM2,

  //================================================= De Morgan rules
  // ======== Not And
  // Children: (P:(not (and F1 ... Fn))
  // Arguments: ()
  // ---------------------
  // Conclusion: (or (not F1) ... (not Fn))
  NOT_AND,
  //================================================= CNF rules
  // ======== CNF And Pos
  // Children: ()
  // Arguments: ((and F1 ... Fn), i)
  // ---------------------
  // Conclusion: (or (not (and F1 ... Fn)) Fi)
  CNF_AND_POS,
  // ======== CNF And Neg
  // Children: ()
  // Arguments: ((and F1 ... Fn))
  // ---------------------
  // Conclusion: (or (and F1 ... Fn) (not F1) ... (not Fn))
  CNF_AND_NEG,
  // ======== CNF Or Pos
  // Children: ()
  // Arguments: ((or F1 ... Fn))
  // ---------------------
  // Conclusion: (or (not (or F1 ... Fn)) F1 ... Fn)
  CNF_OR_POS,
  // ======== CNF Or Neg
  // Children: ()
  // Arguments: ((or F1 ... Fn), i)
  // ---------------------
  // Conclusion: (or (or F1 ... Fn) (not Fi))
  CNF_OR_NEG,
  // ======== CNF Implies Pos
  // Children: ()
  // Arguments: ((implies F1 F2))
  // ---------------------
  // Conclusion: (or (not (implies F1 F2)) (not F1) F2)
  CNF_IMPLIES_POS,
  // ======== CNF Implies Neg version 1
  // Children: ()
  // Arguments: ((implies F1 F2))
  // ---------------------
  // Conclusion: (or (implies F1 F2) F1)
  CNF_IMPLIES_NEG1,
  // ======== CNF Implies Neg version 2
  // Children: ()
  // Arguments: ((implies F1 F2))
  // ---------------------
  // Conclusion: (or (implies F1 F2) (not F2))
  CNF_IMPLIES_NEG2,
  // ======== CNF Equiv Pos version 1
  // Children: ()
  // Arguments: ((= F1 F2))
  // ---------------------
  // Conclusion: (or (not (= F1 F2)) (not F1) F2)
  CNF_EQUIV_POS1,
  // ======== CNF Equiv Pos version 2
  // Children: ()
  // Arguments: ((= F1 F2))
  // ---------------------
  // Conclusion: (or (not (= F1 F2)) F1 (not F2))
  CNF_EQUIV_POS2,
  // ======== CNF Equiv Neg version 1
  // Children: ()
  // Arguments: ((= F1 F2))
  // ---------------------
  // Conclusion: (or (= F1 F2) F1 F2)
  CNF_EQUIV_NEG1,
  // ======== CNF Equiv Neg version 2
  // Children: ()
  // Arguments: ((= F1 F2))
  // ---------------------
  // Conclusion: (or (= F1 F2) (not F1) (not F2))
  CNF_EQUIV_NEG2,
  // ======== CNF Xor Pos version 1
  // Children: ()
  // Arguments: ((xor F1 F2))
  // ---------------------
  // Conclusion: (or (not (xor F1 F2)) F1 F2)
  CNF_XOR_POS1,
  // ======== CNF Xor Pos version 2
  // Children: ()
  // Arguments: ((xor F1 F2))
  // ---------------------
  // Conclusion: (or (not (xor F1 F2)) (not F1) (not F2))
  CNF_XOR_POS2,
  // ======== CNF Xor Neg version 1
  // Children: ()
  // Arguments: ((xor F1 F2))
  // ---------------------
  // Conclusion: (or (xor F1 F2) (not F1) F2)
  CNF_XOR_NEG1,
  // ======== CNF Xor Neg version 2
  // Children: ()
  // Arguments: ((xor F1 F2))
  // ---------------------
  // Conclusion: (or (xor F1 F2) F1 (not F2))
  CNF_XOR_NEG2,
  // ======== CNF ITE Pos version 1
  // Children: ()
  // Arguments: ((ite C F1 F2))
  // ---------------------
  // Conclusion: (or (not (ite C F1 F2)) (not C) F1)
  CNF_ITE_POS1,
  // ======== CNF ITE Pos version 2
  // Children: ()
  // Arguments: ((ite C F1 F2))
  // ---------------------
  // Conclusion: (or (not (ite C F1 F2)) C F2)
  CNF_ITE_POS2,
  // ======== CNF ITE Pos version 3
  // Children: ()
  // Arguments: ((ite C F1 F2))
  // ---------------------
  // Conclusion: (or (not (ite C F1 F2)) F1 F2)
  CNF_ITE_POS3,
  // ======== CNF ITE Neg version 1
  // Children: ()
  // Arguments: ((ite C F1 F2))
  // ---------------------
  // Conclusion: (or (ite C F1 F2) (not C) (not F1))
  CNF_ITE_NEG1,
  // ======== CNF ITE Neg version 2
  // Children: ()
  // Arguments: ((ite C F1 F2))
  // ---------------------
  // Conclusion: (or (ite C F1 F2) C (not F2))
  CNF_ITE_NEG2,
  // ======== CNF ITE Neg version 3
  // Children: ()
  // Arguments: ((ite C F1 F2))
  // ---------------------
  // Conclusion: (or (ite C F1 F2) (not F1) (not F2))
  CNF_ITE_NEG3,

  //================================================= Equality rules
  // ======== Reflexive
  // Children: none
  // Arguments: (t)
  // ---------------------
  // Conclusion: (= t t)
  REFL,
  // ======== Symmetric
  // Children: (P:(= t1 t2)) or (P:(not (= t1 t2)))
  // Arguments: none
  // -----------------------
  // Conclusion: (= t2 t1) or (not (= t2 t1))
  SYMM,
  // ======== Transitivity
  // Children: (P1:(= t1 t2), ..., Pn:(= t{n-1} tn))
  // Arguments: none
  // -----------------------
  // Conclusion: (= t1 tn)
  TRANS,
  // ======== Congruence
  // Children: (P1:(= t1 s1), ..., Pn:(= tn sn))
  // Arguments: (<kind> f?)
  // ---------------------------------------------
  // Conclusion: (= (<kind> f? t1 ... tn) (<kind> f? s1 ... sn))
  // Notice that f must be provided iff <kind> is a parameterized kind, e.g.
  // APPLY_UF. The actual node for <kind> is constructible via
  // ProofRuleChecker::mkKindNode.
  CONG,
  // ======== True intro
  // Children: (P:F)
  // Arguments: none
  // ----------------------------------------
  // Conclusion: (= F true)
  TRUE_INTRO,
  // ======== True elim
  // Children: (P:(= F true))
  // Arguments: none
  // ----------------------------------------
  // Conclusion: F
  TRUE_ELIM,
  // ======== False intro
  // Children: (P:(not F))
  // Arguments: none
  // ----------------------------------------
  // Conclusion: (= F false)
  FALSE_INTRO,
  // ======== False elim
  // Children: (P:(= F false))
  // Arguments: none
  // ----------------------------------------
  // Conclusion: (not F)
  FALSE_ELIM,
  // ======== HO trust
  // Children: none
  // Arguments: (t)
  // ---------------------
  // Conclusion: (= t TheoryUfRewriter::getHoApplyForApplyUf(t))
  // For example, this rule concludes (f x y) = (HO_APPLY (HO_APPLY f x) y)
  HO_APP_ENCODE,
  // ======== Congruence
  // Children: (P1:(= f g), P2:(= t1 s1), ..., Pn+1:(= tn sn))
  // Arguments: ()
  // ---------------------------------------------
  // Conclusion: (= (f t1 ... tn) (g s1 ... sn))
  // Notice that this rule is only used when the application kinds are APPLY_UF.
  HO_CONG,

  //================================================= Array rules
  // ======== Read over write
  // Children: (P:(not (= i1 i2)))
  // Arguments: ((select (store a i2 e) i1))
  // ----------------------------------------
  // Conclusion: (= (select (store a i2 e) i1) (select a i1))
  ARRAYS_READ_OVER_WRITE,
  // ======== Read over write, contrapositive
  // Children: (P:(not (= (select (store a i2 e) i1) (select a i1)))
  // Arguments: none
  // ----------------------------------------
  // Conclusion: (= i1 i2)
  ARRAYS_READ_OVER_WRITE_CONTRA,
  // ======== Read over write 1
  // Children: none
  // Arguments: ((select (store a i e) i))
  // ----------------------------------------
  // Conclusion: (= (select (store a i e) i) e)
  ARRAYS_READ_OVER_WRITE_1,
  // ======== Extensionality
  // Children: (P:(not (= a b)))
  // Arguments: none
  // ----------------------------------------
  // Conclusion: (not (= (select a k) (select b k)))
  // where k is arrays::SkolemCache::getExtIndexSkolem((not (= a b))).
  ARRAYS_EXT,
  // ======== Array Trust
  // Children: (P1 ... Pn)
  // Arguments: (F)
  // ---------------------
  // Conclusion: F
  ARRAYS_TRUST,

  //================================================= Bit-Vector rules
  // ======== Bitblast
  // Children: none
  // Arguments: (t)
  // ---------------------
  // Conclusion: (= t bitblast(t))
  BV_BITBLAST,
  // ======== Eager Atom
  // Children: none
  // Arguments: (F)
  // ---------------------
  // Conclusion: (= F F[0])
  // where F is of kind BITVECTOR_EAGER_ATOM
  BV_EAGER_ATOM,

  //================================================= Datatype rules
  // ======== Unification
  // Children: (P:(= (C t1 ... tn) (C s1 ... sn)))
  // Arguments: (i)
  // ----------------------------------------
  // Conclusion: (= ti si)
  // where C is a constructor.
  DT_UNIF,
  // ======== Instantiate
  // Children: none
  // Arguments: (t, n)
  // ----------------------------------------
  // Conclusion: (= ((_ is C) t) (= t (C (sel_1 t) ... (sel_n t))))
  // where C is the n^th constructor of the type of T, and (_ is C) is the
  // discriminator (tester) for C.
  DT_INST,
  // ======== Collapse
  // Children: none
  // Arguments: ((sel_i (C_j t_1 ... t_n)))
  // ----------------------------------------
  // Conclusion: (= (sel_i (C_j t_1 ... t_n)) r)
  // where C_j is a constructor, r is t_i if sel_i is a correctly applied
  // selector, or TypeNode::mkGroundTerm() of the proper type otherwise. Notice
  // that the use of mkGroundTerm differs from the rewriter which uses
  // mkGroundValue in this case.
  DT_COLLAPSE,
  // ======== Split
  // Children: none
  // Arguments: (t)
  // ----------------------------------------
  // Conclusion: (or ((_ is C1) t) ... ((_ is Cn) t))
  DT_SPLIT,
  // ======== Clash
  // Children: (P1:((_ is Ci) t), P2: ((_ is Cj) t))
  // Arguments: none
  // ----------------------------------------
  // Conclusion: false
  // for i != j.
  DT_CLASH,
  // ======== Datatype Trust
  // Children: (P1 ... Pn)
  // Arguments: (F)
  // ---------------------
  // Conclusion: F
  DT_TRUST,

  //================================================= Quantifiers rules
  // ======== Witness intro
  // Children: (P:(exists ((x T)) F[x]))
  // Arguments: none
  // ----------------------------------------
  // Conclusion: (= k (witness ((x T)) F[x]))
  // where k is the Skolem form of (witness ((x T)) F[x]).
  WITNESS_INTRO,
  // ======== Exists intro
  // Children: (P:F[t])
  // Arguments: ((exists ((x T)) F[x]))
  // ----------------------------------------
  // Conclusion: (exists ((x T)) F[x])
  // This rule verifies that F[x] indeed matches F[t] with a substitution
  // over x.
  EXISTS_INTRO,
  // ======== Skolemize
  // Children: (P:(exists ((x1 T1) ... (xn Tn)) F))
  // Arguments: none
  // ----------------------------------------
  // Conclusion: F*sigma
  // sigma maps x1 ... xn to their representative skolems obtained by
  // SkolemManager::mkSkolemize, returned in the skolems argument of that
  // method. Alternatively, can use negated forall as a premise.
  SKOLEMIZE,
  // ======== Instantiate
  // Children: (P:(forall ((x1 T1) ... (xn Tn)) F))
  // Arguments: (t1 ... tn)
  // ----------------------------------------
  // Conclusion: F*sigma
  // sigma maps x1 ... xn to t1 ... tn.
  INSTANTIATE,

  //================================================= String rules
  //======================== Core solver
  // ======== Concat eq
  // Children: (P1:(= (str.++ t1 ... tn t) (str.++ t1 ... tn s)))
  // Arguments: (b), indicating if reverse direction
  // ---------------------
  // Conclusion: (= t s)
  //
  // Notice that t or s may be empty, in which case they are implicit in the
  // concatenation above. For example, if
  // P1 concludes (= x (str.++ x z)), then
  // (CONCAT_EQ P1 :args false) concludes (= "" z)
  //
  // Also note that constants are split, such that if
  // P1 concludes (= (str.++ "abc" x) (str.++ "a" y)), then
  // (CONCAT_EQ P1 :args false) concludes (= (str.++ "bc" x) y)
  // This splitting is done only for constants such that Word::splitConstant
  // returns non-null.
  CONCAT_EQ,
  // ======== Concat unify
  // Children: (P1:(= (str.++ t1 t2) (str.++ s1 s2)),
  //            P2:(= (str.len t1) (str.len s1)))
  // Arguments: (b), indicating if reverse direction
  // ---------------------
  // Conclusion: (= t1 s1)
  CONCAT_UNIFY,
  // ======== Concat conflict
  // Children: (P1:(= (str.++ c1 t) (str.++ c2 s)))
  // Arguments: (b), indicating if reverse direction
  // ---------------------
  // Conclusion: false
  // Where c1, c2 are constants such that Word::splitConstant(c1,c2,index,b)
  // is null, in other words, neither is a prefix of the other.
  CONCAT_CONFLICT,
  // ======== Concat split
  // Children: (P1:(= (str.++ t1 t2) (str.++ s1 s2)),
  //            P2:(not (= (str.len t1) (str.len s1))))
  // Arguments: (false)
  // ---------------------
  // Conclusion: (or (= t1 (str.++ s1 r_t)) (= s1 (str.++ t1 r_s)))
  // where
  //   r_t = (witness ((z String)) (= z (suf t1 (str.len s1)))),
  //   r_s = (witness ((z String)) (= z (suf s1 (str.len t1)))).
  //
  // or the reverse form of the above:
  //
  // Children: (P1:(= (str.++ t1 t2) (str.++ s1 s2)),
  //            P2:(not (= (str.len t2) (str.len s2))))
  // Arguments: (true)
  // ---------------------
  // Conclusion: (or (= t2 (str.++ r_t s2)) (= s2 (str.++ r_s t2)))
  // where
  //   r_t = (witness ((z String)) (= z (pre t2 (- (str.len t2) (str.len
  //   s2))))), r_s = (witness ((z String)) (= z (pre s2 (- (str.len s2)
  //   (str.len t2))))).
  //
  // Above, (suf x n) is shorthand for (str.substr x n (- (str.len x) n)) and
  // (pre x n) is shorthand for (str.substr x 0 n).
  CONCAT_SPLIT,
  // ======== Concat constant split
  // Children: (P1:(= (str.++ t1 t2) (str.++ c s2)),
  //            P2:(not (= (str.len t1) 0)))
  // Arguments: (false)
  // ---------------------
  // Conclusion: (= t1 (str.++ c r))
  // where
  //   r = (witness ((z String)) (= z (suf t1 1))).
  //
  // or the reverse form of the above:
  //
  // Children: (P1:(= (str.++ t1 t2) (str.++ s1 c)),
  //            P2:(not (= (str.len t2) 0)))
  // Arguments: (true)
  // ---------------------
  // Conclusion: (= t2 (str.++ r c))
  // where
  //   r = (witness ((z String)) (= z (pre t2 (- (str.len t2) 1)))).
  CONCAT_CSPLIT,
  // ======== Concat length propagate
  // Children: (P1:(= (str.++ t1 t2) (str.++ s1 s2)),
  //            P2:(> (str.len t1) (str.len s1)))
  // Arguments: (false)
  // ---------------------
  // Conclusion: (= t1 (str.++ s1 r_t))
  // where
  //   r_t = (witness ((z String)) (= z (suf t1 (str.len s1))))
  //
  // or the reverse form of the above:
  //
  // Children: (P1:(= (str.++ t1 t2) (str.++ s1 s2)),
  //            P2:(> (str.len t2) (str.len s2)))
  // Arguments: (false)
  // ---------------------
  // Conclusion: (= t2 (str.++ r_t s2))
  // where
  //   r_t = (witness ((z String)) (= z (pre t2 (- (str.len t2) (str.len
  //   s2))))).
  CONCAT_LPROP,
  // ======== Concat constant propagate
  // Children: (P1:(= (str.++ t1 w1 t2) (str.++ w2 s)),
  //            P2:(not (= (str.len t1) 0)))
  // Arguments: (false)
  // ---------------------
  // Conclusion: (= t1 (str.++ w3 r))
  // where
  //   w1, w2, w3, w4 are words,
  //   w3 is (pre w2 p),
  //   w4 is (suf w2 p),
  //   p = Word::overlap((suf w2 1), w1),
  //   r = (witness ((z String)) (= z (suf t1 (str.len w3)))).
  // In other words, w4 is the largest suffix of (suf w2 1) that can contain a
  // prefix of w1; since t1 is non-empty, w3 must therefore be contained in t1.
  //
  // or the reverse form of the above:
  //
  // Children: (P1:(= (str.++ t1 w1 t2) (str.++ s w2)),
  //            P2:(not (= (str.len t2) 0)))
  // Arguments: (true)
  // ---------------------
  // Conclusion: (= t2 (str.++ r w3))
  // where
  //   w1, w2, w3, w4 are words,
  //   w3 is (suf w2 (- (str.len w2) p)),
  //   w4 is (pre w2 (- (str.len w2) p)),
  //   p = Word::roverlap((pre w2 (- (str.len w2) 1)), w1),
  //   r = (witness ((z String)) (= z (pre t2 (- (str.len t2) (str.len w3))))).
  // In other words, w4 is the largest prefix of (pre w2 (- (str.len w2) 1))
  // that can contain a suffix of w1; since t2 is non-empty, w3 must therefore
  // be contained in t2.
  CONCAT_CPROP,
  // ======== String decompose
  // Children: (P1: (>= (str.len t) n)
  // Arguments: (false)
  // ---------------------
  // Conclusion: (and (= t (str.++ w1 w2)) (= (str.len w1) n))
  // or
  // Children: (P1: (>= (str.len t) n)
  // Arguments: (true)
  // ---------------------
  // Conclusion: (and (= t (str.++ w1 w2)) (= (str.len w2) n))
  // where
  //   w1 is (witness ((z String)) (= z (pre t n)))
  //   w2 is (witness ((z String)) (= z (suf t n)))
  STRING_DECOMPOSE,
  // ======== Length positive
  // Children: none
  // Arguments: (t)
  // ---------------------
  // Conclusion: (or (and (= (str.len t) 0) (= t "")) (> (str.len t 0)))
  STRING_LENGTH_POS,
  // ======== Length non-empty
  // Children: (P1:(not (= t "")))
  // Arguments: none
  // ---------------------
  // Conclusion: (not (= (str.len t) 0))
  STRING_LENGTH_NON_EMPTY,
  //======================== Extended functions
  // ======== Reduction
  // Children: none
  // Arguments: (t)
  // ---------------------
  // Conclusion: (and R (= t w))
  // where w = strings::StringsPreprocess::reduce(t, R, ...).
  // In other words, R is the reduction predicate for extended term t, and w is
  //   (witness ((z T)) (= z t))
  // Notice that the free variables of R are w and the free variables of t.
  STRING_REDUCTION,
  // ======== Eager Reduction
  // Children: none
  // Arguments: (t, id?)
  // ---------------------
  // Conclusion: R
  // where R = strings::TermRegistry::eagerReduce(t, id).
  STRING_EAGER_REDUCTION,
  //======================== Regular expressions
  // ======== Regular expression intersection
  // Children: (P:(str.in.re t R1), P:(str.in.re t R2))
  // Arguments: none
  // ---------------------
  // Conclusion: (str.in.re t (re.inter R1 R2)).
  RE_INTER,
  // ======== Regular expression unfold positive
  // Children: (P:(str.in.re t R))
  // Arguments: none
  // ---------------------
  // Conclusion:(RegExpOpr::reduceRegExpPos((str.in.re t R))),
  // corresponding to the one-step unfolding of the premise.
  RE_UNFOLD_POS,
  // ======== Regular expression unfold negative
  // Children: (P:(not (str.in.re t R)))
  // Arguments: none
  // ---------------------
  // Conclusion:(RegExpOpr::reduceRegExpNeg((not (str.in.re t R)))),
  // corresponding to the one-step unfolding of the premise.
  RE_UNFOLD_NEG,
  // ======== Regular expression unfold negative concat fixed
  // Children: (P:(not (str.in.re t R)))
  // Arguments: none
  // ---------------------
  // Conclusion:(RegExpOpr::reduceRegExpNegConcatFixed((not (str.in.re t
  // R)),L,i)) where RegExpOpr::getRegExpConcatFixed((not (str.in.re t R)), i) =
  // L. corresponding to the one-step unfolding of the premise, optimized for
  // fixed length of component i of the regular expression concatenation R.
  RE_UNFOLD_NEG_CONCAT_FIXED,
  // ======== Regular expression elimination
  // Children: none
  // Arguments: (F, b)
  // ---------------------
  // Conclusion: (= F strings::RegExpElimination::eliminate(F, b))
  // where b is a Boolean indicating whether we are using aggressive
  // eliminations. Notice this rule concludes (= F F) if no eliminations
  // are performed for F.
  RE_ELIM,
  //======================== Code points
  // Children: none
  // Arguments: (t, s)
  // ---------------------
  // Conclusion:(or (= (str.code t) (- 1))
  //                (not (= (str.code t) (str.code s)))
  //                (not (= t s)))
  STRING_CODE_INJ,
  //======================== Sequence unit
  // Children: (P:(= (seq.unit x) (seq.unit y)))
  // Arguments: none
  // ---------------------
  // Conclusion:(= x y)
  // Also applies to the case where (seq.unit y) is a constant sequence
  // of length one.
  STRING_SEQ_UNIT_INJ,
  // ======== String Trust
  // Children: none
  // Arguments: (Q)
  // ---------------------
  // Conclusion: (Q)
  STRING_TRUST,

  //================================================= Arithmetic rules
  // ======== Adding Inequalities
  // Note: an ArithLiteral is a term of the form (>< poly const)
  // where
  //   >< is >=, >, ==, <, <=, or not(== ...).
  //   poly is a polynomial
  //   const is a rational constant

  // Children: (P1:l1, ..., Pn:ln)
  //           where each li is an ArithLiteral
  //           not(= ...) is dis-allowed!
  //
  // Arguments: (k1, ..., kn), non-zero reals
  // ---------------------
  // Conclusion: (>< (* k t1) (* k t2))
  //    where >< is the fusion of the combination of the ><i, (flipping each it
  //    its ki is negative). >< is always one of <, <=
  //    NB: this implies that lower bounds must have negative ki,
  //                      and upper bounds must have positive ki.
  //    t1 is the sum of the polynomials.
  //    t2 is the sum of the constants.
  ARITH_SCALE_SUM_UPPER_BOUNDS,

  // ======== Tightening Strict Integer Upper Bounds
  // Children: (P:(< i c))
  //         where i has integer type.
  // Arguments: none
  // ---------------------
  // Conclusion: (<= i greatestIntLessThan(c)})
  INT_TIGHT_UB,

  // ======== Tightening Strict Integer Lower Bounds
  // Children: (P:(> i c))
  //         where i has integer type.
  // Arguments: none
  // ---------------------
  // Conclusion: (>= i leastIntGreaterThan(c)})
  INT_TIGHT_LB,

  // ======== Trichotomy of the reals
  // Children: (A B)
  // Arguments: (C)
  // ---------------------
  // Conclusion: (C),
  //                 where (not A) (not B) and C
  //                   are (> x c) (< x c) and (= x c)
  //                   in some order
  //                 note that "not" here denotes arithmetic negation, flipping
  //                 >= to <, etc.
  ARITH_TRICHOTOMY,

  // ======== Arithmetic operator elimination
  // Children: none
  // Arguments: (t)
  // ---------------------
  // Conclusion: arith::OperatorElim::getAxiomFor(t)
  ARITH_OP_ELIM_AXIOM,

  // ======== Int Trust
  // Children: (P1 ... Pn)
  // Arguments: (Q)
  // ---------------------
  // Conclusion: (Q)
  INT_TRUST,

  //======== Multiplication tangent plane
  // Children: none
  // Arguments: (t, x, y, a, b, sgn)
  // ---------------------
  // Conclusion:
  //   sgn=-1: (= (<= t tplane) (or (and (<= x a) (>= y b)) (and (>= x a) (<= y b)))
  //   sgn= 1: (= (>= t tplane) (or (and (<= x a) (<= y b)) (and (>= x a) (>= y b)))
  // Where x,y are real terms (variables or extended terms), t = (* x y)
  // (possibly under rewriting), a,b are real constants, and sgn is either -1
  // or 1. tplane is the tangent plane of x*y at (a,b): b*x + a*y - a*b
  ARITH_MULT_TANGENT,

<<<<<<< HEAD
  // ================ Lemmas for transcendentals
  //======== Assert bounds on PI
  // Children: none
  // Arguments: (l, u)
  // ---------------------
  // Conclusion: (and (>= real.pi l) (<= real.pi u))
  // Where l (u) is a valid lower (upper) bound on pi.
  ARITH_TRANS_PI,
=======
  //======== Sine arg shifted to -pi..pi
  // Children: none
  // Arguments: (x, y, s)
  // ---------------------
  // Conclusion: (and
  //   (<= -pi y pi)
  //   (= (sin y) (sin x))
  //   (ite (<= -pi x pi) (= x y) (= x (+ y (* 2 pi s))))
  // )
  // Where x is the argument to sine, y is a new real skolem that is x shifted
  // into -pi..pi and s is a new integer skolem that is the number of phases y
  // is shifted.
  ARITH_TRANS_SINE_SHIFT,
>>>>>>> ccda071a

  //================================================= Unknown rule
  UNKNOWN,
};

/**
 * Converts a proof rule to a string. Note: This function is also used in
 * `safe_print()`. Changing this function name or signature will result in
 * `safe_print()` printing "<unsupported>" instead of the proper strings for
 * the enum values.
 *
 * @param id The proof rule
 * @return The name of the proof rule
 */
const char* toString(PfRule id);

/**
 * Writes a proof rule name to a stream.
 *
 * @param out The stream to write to
 * @param id The proof rule to write to the stream
 * @return The stream
 */
std::ostream& operator<<(std::ostream& out, PfRule id);

/** Hash function for proof rules */
struct PfRuleHashFunction
{
  size_t operator()(PfRule id) const;
}; /* struct PfRuleHashFunction */

}  // namespace CVC4

#endif /* CVC4__EXPR__PROOF_RULE_H */<|MERGE_RESOLUTION|>--- conflicted
+++ resolved
@@ -1104,7 +1104,6 @@
   // or 1. tplane is the tangent plane of x*y at (a,b): b*x + a*y - a*b
   ARITH_MULT_TANGENT,
 
-<<<<<<< HEAD
   // ================ Lemmas for transcendentals
   //======== Assert bounds on PI
   // Children: none
@@ -1113,7 +1112,6 @@
   // Conclusion: (and (>= real.pi l) (<= real.pi u))
   // Where l (u) is a valid lower (upper) bound on pi.
   ARITH_TRANS_PI,
-=======
   //======== Sine arg shifted to -pi..pi
   // Children: none
   // Arguments: (x, y, s)
@@ -1127,7 +1125,6 @@
   // into -pi..pi and s is a new integer skolem that is the number of phases y
   // is shifted.
   ARITH_TRANS_SINE_SHIFT,
->>>>>>> ccda071a
 
   //================================================= Unknown rule
   UNKNOWN,
