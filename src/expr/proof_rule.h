/*********************                                                        */
/*! \file proof_rule.h
 ** \verbatim
 ** Top contributors (to current version):
 **   Andrew Reynolds
 ** This file is part of the CVC4 project.
 ** Copyright (c) 2009-2019 by the authors listed in the file AUTHORS
 ** in the top-level source directory) and their institutional affiliations.
 ** All rights reserved.  See the file COPYING in the top-level source
 ** directory for licensing information.\endverbatim
 **
 ** \brief Proof rule enumeration
 **/

#include "cvc4_private.h"

#ifndef CVC4__EXPR__PROOF_RULE_H
#define CVC4__EXPR__PROOF_RULE_H

#include <iosfwd>

namespace CVC4 {

/**
 * An enumeration for proof rules. This enumeration is analogous to Kind for
 * Node objects. In the documentation below, P:F denotes a ProofNode that
 * proves formula F.
 *
 * Conceptually, the following proof rules form a calculus whose target
 * user is the Node-level theory solvers. This means that the rules below
 * are designed to reason about, among other things, common operations on Node
 * objects like Rewriter::rewrite or Node::substitute. It is intended to be
 * translated or printed in other formats.
 *
 * The following PfRule values include core rules and those categorized by
 * theory, including the theory of equality.
 *
 * The "core rules" include two distinguished rules which have special status:
 * (1) ASSUME, which represents an open leaf in a proof.
 * (2) SCOPE, which closes the scope of assumptions.
 * The core rules additionally correspond to generic operations that are done
 * internally on nodes, e.g. calling Rewriter::rewrite.
 */
enum class PfRule : uint32_t
{
  //================================================= Core rules
  //======================== Assume and Scope
  // ======== Assumption (a leaf)
  // Children: none
  // Arguments: (F)
  // --------------
  // Conclusion: F
  //
  // This rule has special status, in that an application of assume is an
  // open leaf in a proof that is not (yet) justified. An assume leaf is
  // analogous to a free variable in a term, where we say "F is a free
  // assumption in proof P" if it contains an application of F that is not
  // bound by SCOPE (see below).
  ASSUME,
  // ======== Scope (a binder for assumptions)
  // Children: (P:F)
  // Arguments: (F1, ..., Fn)
  // --------------
  // Conclusion: (=> (and F1 ... Fn) F) or (not (and F1 ... Fn)) if F is false
  //
  // This rule has a dual purpose with ASSUME. It is a way to close
  // assumptions in a proof. We require that F1 ... Fn are free assumptions in
  // P and say that F1, ..., Fn are not free in (SCOPE P). In other words, they
  // are bound by this application. For example, the proof node:
  //   (SCOPE (ASSUME F) :args F)
  // has the conclusion (=> F F) and has no free assumptions. More generally, a
  // proof with no free assumptions always concludes a valid formula.
  SCOPE,
<<<<<<< HEAD
  //================================================= Equality rules
  // ======== Reflexive
  // Children: none
  // Arguments: (t)
  // ---------------------
  // Conclusion: (= t t)
  REFL,
  // ======== Symmetric
  // Children: (P:(= t1 t2)) or (P:(not (= t1 t2)))
  // Arguments: none
  // -----------------------
  // Conclusion: (= t2 t1) or (not (= t2 t1))
  SYMM,
  // ======== Transitivity
  // Children: (P1:(= t1 t2), ..., Pn:(= t{n-1} tn))
  // Arguments: none
  // -----------------------
  // Conclusion: (= t1 tn)
  TRANS,
  // ======== Congruence  (subsumed by Substitute?)
  // Children: (P1:(= t1 s1), ..., Pn:(= tn sn))
  // Arguments: (f)
  // ---------------------------------------------
  // Conclusion: (= (f t1 ... tn) (f s1 ... sn))
  CONG,
  // ======== True intro
  // Children: (P:F)
  // Arguments: none
  // ----------------------------------------
  // Conclusion: (= F true)
  TRUE_INTRO,
  // ======== True elim
  // Children: (P:(= F true)
  // Arguments: none
  // ----------------------------------------
  // Conclusion: F
  TRUE_ELIM,
  // ======== False intro
  // Children: (P:(not F))
  // Arguments: none
  // ----------------------------------------
  // Conclusion: (= F false)
  FALSE_INTRO,
  // ======== False elim
  // Children: (P:(= F false)
  // Arguments: none
  // ----------------------------------------
  // Conclusion: (not F)
  FALSE_ELIM,
=======
  //================================================= Boolean rules
  // ======== Split
  // Children: none
  // Arguments: (F)
  // ---------------------
  // Conclusion: (or F (not F))
  SPLIT,
  // ======== And elimination
  // Children: (P:(and F1 ... Fn))
  // Arguments: (i)
  // ---------------------
  // Conclusion: (Fi)
  AND_ELIM,
  // ======== And introduction
  // Children: (P1:F1 ... Pn:Fn))
  // Arguments: ()
  // ---------------------
  // Conclusion: (and P1 ... Pn)
  AND_INTRO,
  // ======== Not Or elimination
  // Children: (P:(not (or F1 ... Fn)))
  // Arguments: (i)
  // ---------------------
  // Conclusion: (not Fi)
  NOT_OR_ELIM,
  // ======== Implication elimination
  // Children: (P:(=> F1 F2))
  // Arguments: ()
  // ---------------------
  // Conclusion: (or (not F1) F2)
  IMPLIES_ELIM,
  // ======== Not Implication elimination version 1
  // Children: (P:(not (=> F1 F2)))
  // Arguments: ()
  // ---------------------
  // Conclusion: (F1)
  NOT_IMPLIES_ELIM1,
  // ======== Not Implication elimination version 2
  // Children: (P:(not (=> F1 F2)))
  // Arguments: ()
  // ---------------------
  // Conclusion: (not F2)
  NOT_IMPLIES_ELIM2,
  // ======== Equivalence elimination version 1
  // Children: (P:(= F1 F2))
  // Arguments: ()
  // ---------------------
  // Conclusion: (or (not F1) F2)
  EQUIV_ELIM1,
  // ======== Equivalence elimination version 2
  // Children: (P:(= F1 F2))
  // Arguments: ()
  // ---------------------
  // Conclusion: (or F1 (not F2))
  EQUIV_ELIM2,
  // ======== Not Equivalence elimination version 1
  // Children: (P:(not (= F1 F2)))
  // Arguments: ()
  // ---------------------
  // Conclusion: (or F1 F2)
  NOT_EQUIV_ELIM1,
  // ======== Not Equivalence elimination version 2
  // Children: (P:(not (= F1 F2)))
  // Arguments: ()
  // ---------------------
  // Conclusion: (or (not F1) (not F2))
  NOT_EQUIV_ELIM2,
  // ======== XOR elimination version 1
  // Children: (P:(xor F1 F2)))
  // Arguments: ()
  // ---------------------
  // Conclusion: (or F1 F2)
  XOR_ELIM1,
  // ======== XOR elimination version 2
  // Children: (P:(xor F1 F2)))
  // Arguments: ()
  // ---------------------
  // Conclusion: (or (not F1) (not F2))
  XOR_ELIM2,
  // ======== Not XOR elimination version 1
  // Children: (P:(not (xor F1 F2)))
  // Arguments: ()
  // ---------------------
  // Conclusion: (or F1 (not F2))
  NOT_XOR_ELIM1,
  // ======== Not XOR elimination version 2
  // Children: (P:(not (xor F1 F2)))
  // Arguments: ()
  // ---------------------
  // Conclusion: (or (not F1) F2)
  NOT_XOR_ELIM2,
  // ======== ITE elimination version 1
  // Children: (P:(ite C F1 F2))
  // Arguments: ()
  // ---------------------
  // Conclusion: (or (not C) F1)
  ITE_ELIM1,
  // ======== ITE elimination version 2
  // Children: (P:(ite C F1 F2))
  // Arguments: ()
  // ---------------------
  // Conclusion: (or C F2)
  ITE_ELIM2,
  // ======== Not ITE elimination version 1
  // Children: (P:(not (ite C F1 F2)))
  // Arguments: ()
  // ---------------------
  // Conclusion: (or (not C) (not F1))
  NOT_ITE_ELIM1,
  // ======== Not ITE elimination version 1
  // Children: (P:(not (ite C F1 F2)))
  // Arguments: ()
  // ---------------------
  // Conclusion: (or C (not F2))
  NOT_ITE_ELIM2,
  // ======== Not ITE elimination version 1
  // Children: (P1:P P2:(not P))
  // Arguments: ()
  // ---------------------
  // Conclusion: (false)
  CONTRA,

  //================================================= De Morgan rules
  // ======== Not And
  // Children: (P:(not (and F1 ... Fn))
  // Arguments: ()
  // ---------------------
  // Conclusion: (or (not F1) ... (not Fn))
  NOT_AND,
  //================================================= CNF rules
  // ======== CNF And Pos
  // Children: ()
  // Arguments: ((and F1 ... Fn), i)
  // ---------------------
  // Conclusion: (or (not (and F1 ... Fn)) Fi)
  CNF_AND_POS,
  // ======== CNF And Neg
  // Children: ()
  // Arguments: ((and F1 ... Fn))
  // ---------------------
  // Conclusion: (or (and F1 ... Fn) (not F1) ... (not Fn))
  CNF_AND_NEG,
  // ======== CNF Or Pos
  // Children: ()
  // Arguments: ((or F1 ... Fn))
  // ---------------------
  // Conclusion: (or (not (or F1 ... Fn)) F1 ... Fn)
  CNF_OR_POS,
  // ======== CNF Or Neg
  // Children: ()
  // Arguments: ((or F1 ... Fn), i)
  // ---------------------
  // Conclusion: (or (or F1 ... Fn) (not Fi))
  CNF_OR_NEG,
  // ======== CNF Implies Pos
  // Children: ()
  // Arguments: ((implies F1 F2))
  // ---------------------
  // Conclusion: (or (not (implies F1 F2)) (not F1) F2)
  CNF_IMPLIES_POS,
  // ======== CNF Implies Neg version 1
  // Children: ()
  // Arguments: ((implies F1 F2))
  // ---------------------
  // Conclusion: (or (implies F1 F2) F1)
  CNF_IMPLIES_NEG1,
  // ======== CNF Implies Neg version 2
  // Children: ()
  // Arguments: ((implies F1 F2))
  // ---------------------
  // Conclusion: (or (implies F1 F2) (not F2))
  CNF_IMPLIES_NEG2,
  // ======== CNF Equiv Pos version 1
  // Children: ()
  // Arguments: ((= F1 F2))
  // ---------------------
  // Conclusion: (or (not (= F1 F2)) (not F1) F2)
  CNF_EQUIV_POS1,
  // ======== CNF Equiv Pos version 2
  // Children: ()
  // Arguments: ((= F1 F2))
  // ---------------------
  // Conclusion: (or (not (= F1 F2)) F1 (not F2))
  CNF_EQUIV_POS2,
  // ======== CNF Equiv Neg version 1
  // Children: ()
  // Arguments: ((= F1 F2))
  // ---------------------
  // Conclusion: (or (= F1 F2) F1 F2)
  CNF_EQUIV_NEG1,
  // ======== CNF Equiv Neg version 2
  // Children: ()
  // Arguments: ((= F1 F2))
  // ---------------------
  // Conclusion: (or (= F1 F2) (not F1) (not F2))
  CNF_EQUIV_NEG2,
  // ======== CNF Xor Pos version 1
  // Children: ()
  // Arguments: ((xor F1 F2))
  // ---------------------
  // Conclusion: (or (not (xor F1 F2)) F1 F2)
  CNF_XOR_POS1,
  // ======== CNF Xor Pos version 2
  // Children: ()
  // Arguments: ((xor F1 F2))
  // ---------------------
  // Conclusion: (or (not (xor F1 F2)) (not F1) (not F2))
  CNF_XOR_POS2,
  // ======== CNF Xor Neg version 1
  // Children: ()
  // Arguments: ((xor F1 F2))
  // ---------------------
  // Conclusion: (or (xor F1 F2) (not F1) F2)
  CNF_XOR_NEG1,
  // ======== CNF Xor Neg version 2
  // Children: ()
  // Arguments: ((xor F1 F2))
  // ---------------------
  // Conclusion: (or (xor F1 F2) F1 (not F2))
  CNF_XOR_NEG2,
  // ======== CNF ITE Pos version 1
  // Children: ()
  // Arguments: ((ite C F1 F2))
  // ---------------------
  // Conclusion: (or (not (ite C F1 F2)) (not C) F1)
  CNF_ITE_POS1,
  // ======== CNF ITE Pos version 2
  // Children: ()
  // Arguments: ((ite C F1 F2))
  // ---------------------
  // Conclusion: (or (not (ite C F1 F2)) C F2)
  CNF_ITE_POS2,
  // ======== CNF ITE Pos version 3
  // Children: ()
  // Arguments: ((ite C F1 F2))
  // ---------------------
  // Conclusion: (or (not (ite C F1 F2)) F1 F2)
  CNF_ITE_POS3,
  // ======== CNF ITE Neg version 1
  // Children: ()
  // Arguments: ((ite C F1 F2))
  // ---------------------
  // Conclusion: (or (ite C F1 F2) (not C) (not F1))
  CNF_ITE_NEG1,
  // ======== CNF ITE Neg version 2
  // Children: ()
  // Arguments: ((ite C F1 F2))
  // ---------------------
  // Conclusion: (or (ite C F1 F2) C (not F2))
  CNF_ITE_NEG2,
  // ======== CNF ITE Neg version 3
  // Children: ()
  // Arguments: ((ite C F1 F2))
  // ---------------------
  // Conclusion: (or (ite C F1 F2) (not F1) (not F2))
  CNF_ITE_NEG3,
>>>>>>> b19d246d

  //======================== Builtin theory (common node operations)
  // ======== Substitution
  // Children: (P1:F1, ..., Pn:Fn)
  // Arguments: (t, (ids)?)
  // ---------------------------------------------------------------
  // Conclusion: (= t t*sigma{ids}(Fn)*...*sigma{ids}(F1))
  // where sigma{ids}(Fi) are substitutions, which notice are applied in
  // reverse order.
  // Notice that ids is a MethodId identifier, which determines how to convert
  // the formulas F1, ..., Fn into substitutions.
  SUBS,
  // ======== Rewrite
  // Children: none
  // Arguments: (t, (idr)?)
  // ----------------------------------------
  // Conclusion: (= t Rewriter{idr}(t))
  // where idr is a MethodId identifier, which determines the kind of rewriter
  // to apply, e.g. Rewriter::rewrite.
  REWRITE,
  // ======== Substitution + Rewriting equality introduction
  //
  // In this rule, we provide a term t and conclude that it is equal to its
  // rewritten form under a (proven) substitution.
  //
  // Children: (P1:F1, ..., Pn:Fn)
  // Arguments: (t, (ids (idr)?)?)
  // ---------------------------------------------------------------
  // Conclusion: (= t t')
  // where
  //   t' is
  //   toWitness(Rewriter{idr}(toSkolem(t)*sigma{ids}(Fn)*...*sigma{ids}(F1)))
  //   toSkolem(...) converts terms from witness form to Skolem form,
  //   toWitness(...) converts terms from Skolem form to witness form.
  //
  // Notice that:
  //   toSkolem(t')=Rewriter{idr}(toSkolem(t)*sigma{ids}(Fn)*...*sigma{ids}(F1))
  // In other words, from the point of view of Skolem forms, this rule
  // transforms t to t' by standard substitution + rewriting.
  //
  // The argument ids and idr is optional and specify the identifier of the
  // substitution and rewriter respectively to be used. For details, see
  // theory/builtin/proof_checker.h.
  MACRO_SR_EQ_INTRO,
  // ======== Substitution + Rewriting predicate introduction
  //
  // In this rule, we provide a formula F and conclude it, under the condition
  // that it rewrites to true under a proven substitution.
  //
  // Children: (P1:F1, ..., Pn:Fn)
  // Arguments: (F, (ids (idr)?)?)
  // ---------------------------------------------------------------
  // Conclusion: F
  // where
  //   Rewriter{idr}(F*sigma{ids}(Fn)*...*sigma{ids}(F1)) == true
  // where ids and idr are method identifiers.
  //
  // Notice that we apply rewriting on the witness form of F, meaning that this
  // rule may conclude an F whose Skolem form is justified by the definition of
  // its (fresh) Skolem variables. Furthermore, notice that the rewriting and
  // substitution is applied only within the side condition, meaning the
  // rewritten form of the witness form of F does not escape this rule.
  MACRO_SR_PRED_INTRO,
  // ======== Substitution + Rewriting predicate elimination
  //
  // In this rule, if we have proven a formula F, then we may conclude its
  // rewritten form under a proven substitution.
  //
  // Children: (P1:F, P2:F1, ..., P_{n+1}:Fn)
  // Arguments: ((ids (idr)?)?)
  // ----------------------------------------
  // Conclusion: F'
  // where
  //   F' is
  //   toWitness(Rewriter{idr}(toSkolem(F)*sigma{ids}(Fn)*...*sigma{ids}(F1)).
  // where ids and idr are method identifiers.
  //
  // We rewrite only on the Skolem form of F, similar to MACRO_SR_EQ_INTRO.
  MACRO_SR_PRED_ELIM,
  // ======== Substitution + Rewriting predicate transform
  //
  // In this rule, if we have proven a formula F, then we may provide a formula
  // G and conclude it if F and G are equivalent after rewriting under a proven
  // substitution.
  //
  // Children: (P1:F, P2:F1, ..., P_{n+1}:Fn)
  // Arguments: (G, (ids (idr)?)?)
  // ----------------------------------------
  // Conclusion: G
  // where
  //   Rewriter{idr}(F*sigma{ids}(Fn)*...*sigma{ids}(F1)) ==
  //   Rewriter{idr}(G*sigma{ids}(Fn)*...*sigma{ids}(F1))
  //
  // Notice that we apply rewriting on the witness form of F and G, similar to
  // MACRO_SR_PRED_INTRO.
  MACRO_SR_PRED_TRANSFORM,

  //================================================= Unknown rule
  UNKNOWN,
};

/**
 * Converts a proof rule to a string. Note: This function is also used in
 * `safe_print()`. Changing this function name or signature will result in
 * `safe_print()` printing "<unsupported>" instead of the proper strings for
 * the enum values.
 *
 * @param id The proof rule
 * @return The name of the proof rule
 */
const char* toString(PfRule id);

/**
 * Writes a proof rule name to a stream.
 *
 * @param out The stream to write to
 * @param id The proof rule to write to the stream
 * @return The stream
 */
std::ostream& operator<<(std::ostream& out, PfRule id);

}  // namespace CVC4

#endif /* CVC4__EXPR__PROOF_RULE_H */<|MERGE_RESOLUTION|>--- conflicted
+++ resolved
@@ -71,7 +71,6 @@
   // has the conclusion (=> F F) and has no free assumptions. More generally, a
   // proof with no free assumptions always concludes a valid formula.
   SCOPE,
-<<<<<<< HEAD
   //================================================= Equality rules
   // ======== Reflexive
   // Children: none
@@ -121,7 +120,7 @@
   // ----------------------------------------
   // Conclusion: (not F)
   FALSE_ELIM,
-=======
+
   //================================================= Boolean rules
   // ======== Split
   // Children: none
@@ -378,7 +377,6 @@
   // ---------------------
   // Conclusion: (or (ite C F1 F2) (not F1) (not F2))
   CNF_ITE_NEG3,
->>>>>>> b19d246d
 
   //======================== Builtin theory (common node operations)
   // ======== Substitution
