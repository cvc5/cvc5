/*********************                                                        */
/*! \file term_conversion_proof_generator.cpp
 ** \verbatim
 ** Top contributors (to current version):
 **   Andrew Reynolds
 ** This file is part of the CVC4 project.
 ** Copyright (c) 2009-2020 by the authors listed in the file AUTHORS
 ** in the top-level source directory) and their institutional affiliations.
 ** All rights reserved.  See the file COPYING in the top-level source
 ** directory for licensing information.\endverbatim
 **
 ** \brief Implementation of term conversion proof generator utility
 **/

#include "expr/term_conversion_proof_generator.h"

#include "expr/term_context_stack.h"

using namespace CVC4::kind;

namespace CVC4 {

std::ostream& operator<<(std::ostream& out, TConvPolicy tcpol)
{
  switch (tcpol)
  {
    case TConvPolicy::FIXPOINT: out << "FIXPOINT"; break;
    case TConvPolicy::ONCE: out << "ONCE"; break;
    default: out << "TConvPolicy:unknown"; break;
  }
  return out;
}

std::ostream& operator<<(std::ostream& out, TConvCachePolicy tcpol)
{
  switch (tcpol)
  {
    case TConvCachePolicy::STATIC: out << "STATIC"; break;
    case TConvCachePolicy::DYNAMIC: out << "DYNAMIC"; break;
    case TConvCachePolicy::NEVER: out << "NEVER"; break;
    default: out << "TConvCachePolicy:unknown"; break;
  }
  return out;
}

TConvProofGenerator::TConvProofGenerator(ProofNodeManager* pnm,
                                         context::Context* c,
                                         TConvPolicy pol,
                                         TConvCachePolicy cpol,
                                         std::string name,
<<<<<<< HEAD
                                         TermContext* tctx)
=======
                                         TermContext* tccb)
>>>>>>> 0f9fb310
    : d_proof(pnm, nullptr, c, name + "::LazyCDProof"),
      d_rewriteMap(c ? c : &d_context),
      d_policy(pol),
      d_cpolicy(cpol),
      d_name(name),
<<<<<<< HEAD
      d_tcontext(tctx)
=======
      d_tcontext(tccb)
>>>>>>> 0f9fb310
{
}

TConvProofGenerator::~TConvProofGenerator() {}

void TConvProofGenerator::addRewriteStep(
    Node t, Node s, ProofGenerator* pg, bool isClosed, uint32_t tctx)
{
  Node eq = registerRewriteStep(t, s, tctx);
  if (!eq.isNull())
  {
    d_proof.addLazyStep(eq, pg, isClosed);
  }
}

void TConvProofGenerator::addRewriteStep(Node t,
                                         Node s,
                                         ProofStep ps,
                                         uint32_t tctx)
{
  Node eq = registerRewriteStep(t, s, tctx);
  if (!eq.isNull())
  {
    AlwaysAssert(ps.d_rule != PfRule::ASSUME);
    d_proof.addStep(eq, ps);
  }
}

void TConvProofGenerator::addRewriteStep(Node t,
                                         Node s,
                                         PfRule id,
                                         const std::vector<Node>& children,
                                         const std::vector<Node>& args,
                                         uint32_t tctx)
{
  Node eq = registerRewriteStep(t, s, tctx);
  if (!eq.isNull())
  {
    AlwaysAssert(id != PfRule::ASSUME);
    d_proof.addStep(eq, id, children, args);
  }
}

bool TConvProofGenerator::hasRewriteStep(Node t, uint32_t tctx) const
<<<<<<< HEAD
{
  return !getRewriteStep(t, tctx).isNull();
}

Node TConvProofGenerator::getRewriteStep(Node t, uint32_t tctx) const
{
  Node thash = t;
  if (d_tcontext != nullptr)
  {
    thash = TCtxNode::computeNodeHash(t, tctx);
  }
  return getRewriteStepInternal(thash);
}

=======
{
  return !getRewriteStep(t, tctx).isNull();
}

Node TConvProofGenerator::getRewriteStep(Node t, uint32_t tctx) const
{
  Node thash = t;
  if (d_tcontext != nullptr)
  {
    thash = TCtxNode::computeNodeHash(t, tctx);
  }
  return getRewriteStepInternal(thash);
}

>>>>>>> 0f9fb310
Node TConvProofGenerator::registerRewriteStep(Node t, Node s, uint32_t tctx)
{
  if (t == s)
  {
    return Node::null();
  }
  Node thash = t;
  if (d_tcontext != nullptr)
  {
    thash = TCtxNode::computeNodeHash(t, tctx);
  }
  else
  {
    // don't use term context ids if not using term context
    Assert(tctx == 0);
  }
  // should not rewrite term to two different things
  if (!getRewriteStepInternal(thash).isNull())
  {
    Assert(getRewriteStepInternal(thash) == s);
    return Node::null();
  }
  d_rewriteMap[thash] = s;
  if (d_cpolicy == TConvCachePolicy::DYNAMIC)
  {
    // clear the cache
    d_cache.clear();
  }
  return t.eqNode(s);
}

std::shared_ptr<ProofNode> TConvProofGenerator::getProofFor(Node f)
{
  Trace("tconv-pf-gen") << "TConvProofGenerator::getProofFor: " << identify()
                        << ": " << f << std::endl;
  if (f.getKind() != EQUAL)
  {
    std::stringstream serr;
    serr << "TConvProofGenerator::getProofFor: " << identify()
         << ": fail, non-equality " << f;
<<<<<<< HEAD
    AlwaysAssert(false) << serr.str();
=======
    Unhandled() << serr.str();
>>>>>>> 0f9fb310
    Trace("tconv-pf-gen") << serr.str() << std::endl;
    return nullptr;
  }
  // we use the existing proofs
  LazyCDProof lpf(
      d_proof.getManager(), &d_proof, nullptr, d_name + "::LazyCDProof");
  if (f[0] == f[1])
  {
    // assertion failure in debug
    Assert(false) << "TConvProofGenerator::getProofFor: " << identify()
                  << ": don't ask for trivial proofs";
    lpf.addStep(f, PfRule::REFL, {}, {f[0]});
  }
  else
  {
    Node conc = getProofForRewriting(f[0], lpf, d_tcontext);
    if (conc != f)
    {
      Assert(conc.getKind() == EQUAL && conc[0] == f[0]);
      std::stringstream serr;
      serr << "TConvProofGenerator::getProofFor: " << toStringDebug()
           << ": failed, mismatch (see -t tconv-pf-gen-debug for details)"
           << std::endl;
      serr << "                  source: " << f[0] << std::endl;
      serr << "expected after rewriting: " << f[1] << std::endl;
      serr << "  actual after rewriting: " << conc[1] << std::endl;

      if (Trace.isOn("tconv-pf-gen-debug"))
      {
        Trace("tconv-pf-gen-debug") << "Printing rewrite steps..." << std::endl;
        serr << "Rewrite steps: " << std::endl;
        for (NodeNodeMap::const_iterator it = d_rewriteMap.begin();
             it != d_rewriteMap.end();
             ++it)
        {
          serr << (*it).first << " -> " << (*it).second << std::endl;
        }
      }
<<<<<<< HEAD
      AlwaysAssert(false) << serr.str();
=======
      Unhandled() << serr.str();
>>>>>>> 0f9fb310
      return nullptr;
    }
  }
  Trace("tconv-pf-gen") << "... success" << std::endl;
  return lpf.getProofFor(f);
}

<<<<<<< HEAD
std::shared_ptr<ProofNode> TConvProofGenerator::getTranformProofFor(
    Node f, ProofGenerator* pg)
{
  // we use the existing proofs
  LazyCDProof lpf(
      d_proof.getManager(), &d_proof, nullptr, d_name + "::LazyCDProof");
  lpf.addLazyStep(f, pg);
  // ------ from pg  ------- from getProofForRewriting
  // f                f = f'
  // ----------------------- MACRO_SR_PRED_TRANSFORM
  // f'
  Node conc = getProofForRewriting(f, lpf, d_tcontext);
  Assert(conc.getKind() == EQUAL);
  Node fp = f;
  // if it doesn't rewrite, don't have to add any step
  if (conc[0] != conc[1])
  {
    fp = conc[1];
    std::vector<Node> pfChildren;
    pfChildren.push_back(f);
    pfChildren.push_back(conc);
    std::vector<Node> pfArgs;
    pfArgs.push_back(fp);
    lpf.addStep(fp, PfRule::MACRO_SR_PRED_TRANSFORM, pfChildren, pfArgs);
  }
  return lpf.getProofFor(fp);
}

=======
>>>>>>> 0f9fb310
Node TConvProofGenerator::getProofForRewriting(Node t,
                                               LazyCDProof& pf,
                                               TermContext* tctx)
{
  NodeManager* nm = NodeManager::currentNM();
  // Invariant: if visited[hash(t)] = s or rewritten[hash(t)] = s and t,s are
<<<<<<< HEAD
  // distinct, then pf is able to generate a proof of t=s. We use maps with
  // Node in domains due to hashing creating new (SEXPR) nodes.
  // TODO: could cache the results of node hashing for efficiency
=======
  // distinct, then pf is able to generate a proof of t=s. We must
  // Node in the domains of the maps below due to hashing creating new (SEXPR)
  // nodes.

>>>>>>> 0f9fb310
  // the final rewritten form of terms
  std::unordered_map<Node, Node, TNodeHashFunction> visited;
  // the rewritten form of terms we have processed so far
  std::unordered_map<Node, Node, TNodeHashFunction> rewritten;
  std::unordered_map<Node, Node, TNodeHashFunction>::iterator it;
  std::unordered_map<Node, Node, TNodeHashFunction>::iterator itr;
  std::map<Node, std::shared_ptr<ProofNode> >::iterator itc;
  Trace("tconv-pf-gen-rewrite")
      << "TConvProofGenerator::getProofForRewriting: " << toStringDebug()
      << std::endl;
  Trace("tconv-pf-gen-rewrite") << "Input: " << t << std::endl;
  // if provided, we use term context for cache
  std::shared_ptr<TCtxStack> visitctx;
  // otherwise, visit is used if we don't have a term context
  std::vector<TNode> visit;
  Node tinitialHash;
  if (tctx != nullptr)
  {
    visitctx = std::make_shared<TCtxStack>(tctx);
    visitctx->pushInitial(t);
    tinitialHash = TCtxNode::computeNodeHash(t, tctx->initialValue());
  }
  else
  {
    visit.push_back(t);
    tinitialHash = t;
  }
  Node cur;
  uint32_t curCVal = 0;
  Node curHash;
  do
  {
    // pop the top element
    if (tctx != nullptr)
    {
      std::pair<Node, uint32_t> curPair = visitctx->getCurrent();
      cur = curPair.first;
      curCVal = curPair.second;
      curHash = TCtxNode::computeNodeHash(cur, curCVal);
      visitctx->pop();
    }
    else
    {
      cur = visit.back();
      curHash = cur;
      visit.pop_back();
    }
    Trace("tconv-pf-gen-rewrite") << "* visit : " << curHash << std::endl;
    // has the proof for cur been cached?
    itc = d_cache.find(curHash);
    if (itc != d_cache.end())
    {
      Node res = itc->second->getResult();
      Assert(res.getKind() == EQUAL);
      Assert(!res[1].isNull());
      visited[curHash] = res[1];
      pf.addProof(itc->second);
      continue;
    }
    it = visited.find(curHash);
    if (it == visited.end())
    {
      Trace("tconv-pf-gen-rewrite") << "- previsit" << std::endl;
      visited[curHash] = Node::null();
      // did we rewrite the current node (possibly at pre-rewrite)?
      Node rcur = getRewriteStepInternal(curHash);
      if (!rcur.isNull())
      {
        Trace("tconv-pf-gen-rewrite")
            << "*** " << curHash << " prerewrites to " << rcur << std::endl;
        // d_proof has a proof of cur = rcur. Hence there is nothing
        // to do here, as pf will reference d_proof to get its proof.
        if (d_policy == TConvPolicy::FIXPOINT)
        {
          // It may be the case that rcur also rewrites, thus we cannot assign
          // the final rewritten form for cur yet. Instead we revisit cur after
          // finishing visiting rcur.
          rewritten[curHash] = rcur;
          if (tctx != nullptr)
          {
            visitctx->push(cur, curCVal);
            visitctx->push(rcur, curCVal);
          }
          else
          {
            visit.push_back(cur);
            visit.push_back(rcur);
          }
        }
        else
        {
          Assert(d_policy == TConvPolicy::ONCE);
          Trace("tconv-pf-gen-rewrite") << "-> (once, prewrite) " << curHash
                                        << " = " << rcur << std::endl;
          // not rewriting again, rcur is final
          Assert(!rcur.isNull());
          visited[curHash] = rcur;
          doCache(curHash, cur, rcur, pf);
        }
      }
      else if (tctx != nullptr)
      {
        visitctx->push(cur, curCVal);
        visitctx->pushChildren(cur, curCVal);
      }
      else
      {
        visit.push_back(cur);
        visit.insert(visit.end(), cur.begin(), cur.end());
      }
    }
    else if (it->second.isNull())
    {
      itr = rewritten.find(curHash);
      if (itr != rewritten.end())
      {
        // only can generate partially rewritten nodes when rewrite again is
        // true.
        Assert(d_policy != TConvPolicy::ONCE);
        // if it was rewritten, check the status of the rewritten node,
        // which should be finished now
        Node rcur = itr->second;
        Trace("tconv-pf-gen-rewrite")
            << "- postvisit, previously rewritten to " << rcur << std::endl;
        Node rcurHash = rcur;
        if (tctx != nullptr)
        {
          rcurHash = TCtxNode::computeNodeHash(rcur, curCVal);
        }
        Assert(cur != rcur);
        // the final rewritten form of cur is the final form of rcur
        Node rcurFinal = visited[rcurHash];
        Assert(!rcurFinal.isNull());
        if (rcurFinal != rcur)
        {
          // must connect via TRANS
          std::vector<Node> pfChildren;
          pfChildren.push_back(cur.eqNode(rcur));
          pfChildren.push_back(rcur.eqNode(rcurFinal));
          Node result = cur.eqNode(rcurFinal);
          pf.addStep(result, PfRule::TRANS, pfChildren, {});
        }
        Trace("tconv-pf-gen-rewrite")
            << "-> (rewritten postrewrite) " << curHash << " = " << rcurFinal
            << std::endl;
        visited[curHash] = rcurFinal;
        doCache(curHash, cur, rcurFinal, pf);
      }
      else
      {
        Trace("tconv-pf-gen-rewrite") << "- postvisit" << std::endl;
        Node ret = cur;
        Node retHash = curHash;
        bool childChanged = false;
        std::vector<Node> children;
        if (cur.getMetaKind() == metakind::PARAMETERIZED)
        {
          children.push_back(cur.getOperator());
        }
        // get the results of the children
        if (tctx != nullptr)
        {
          for (size_t i = 0, nchild = cur.getNumChildren(); i < nchild; i++)
          {
            Node cn = cur[i];
            uint32_t cnval = tctx->computeValue(cur, curCVal, i);
            Node cnHash = TCtxNode::computeNodeHash(cn, cnval);
            it = visited.find(cnHash);
            Assert(it != visited.end());
            Assert(!it->second.isNull());
            childChanged = childChanged || cn != it->second;
            children.push_back(it->second);
          }
        }
        else
        {
          // can use simple loop if not term-context-sensitive
          for (const Node& cn : cur)
          {
            it = visited.find(cn);
            Assert(it != visited.end());
            Assert(!it->second.isNull());
            childChanged = childChanged || cn != it->second;
            children.push_back(it->second);
          }
        }
        if (childChanged)
        {
          ret = nm->mkNode(cur.getKind(), children);
          rewritten[curHash] = ret;
          // congruence to show (cur = ret)
          std::vector<Node> pfChildren;
          for (size_t i = 0, size = cur.getNumChildren(); i < size; i++)
          {
            if (cur[i] == ret[i])
            {
              // ensure REFL proof for unchanged children
              pf.addStep(cur[i].eqNode(cur[i]), PfRule::REFL, {}, {cur[i]});
            }
            pfChildren.push_back(cur[i].eqNode(ret[i]));
          }
          std::vector<Node> pfArgs;
          Kind k = cur.getKind();
          pfArgs.push_back(ProofRuleChecker::mkKindNode(k));
          if (kind::metaKindOf(k) == kind::metakind::PARAMETERIZED)
          {
            pfArgs.push_back(cur.getOperator());
          }
          Node result = cur.eqNode(ret);
          pf.addStep(result, PfRule::CONG, pfChildren, pfArgs);
          // must update the hash
          retHash = ret;
          if (tctx != nullptr)
          {
            retHash = TCtxNode::computeNodeHash(ret, curCVal);
          }
        }
        else if (tctx != nullptr)
        {
          // now we need the hash
          retHash = TCtxNode::computeNodeHash(cur, curCVal);
        }
        // did we rewrite ret (at post-rewrite)?
        Node rret;
        // only if not ONCE policy, which only does pre-rewrite
        if (d_policy != TConvPolicy::ONCE)
        {
          rret = getRewriteStepInternal(retHash);
        }
        if (!rret.isNull())
        {
          Trace("tconv-pf-gen-rewrite")
              << "*** " << retHash << " postrewrites to " << rret << std::endl;
          // d_proof should have a proof of ret = rret, hence nothing to do
          // here, for the same reasons as above. It also may be the case that
          // rret rewrites, hence we must revisit ret.
          rewritten[retHash] = rret;
          if (tctx != nullptr)
          {
            if (cur != ret)
            {
              visitctx->push(cur, curCVal);
            }
            visitctx->push(ret, curCVal);
            visitctx->push(rret, curCVal);
          }
          else
          {
            if (cur != ret)
            {
              visit.push_back(cur);
            }
            visit.push_back(ret);
            visit.push_back(rret);
          }
        }
        else
        {
          Trace("tconv-pf-gen-rewrite")
              << "-> (postrewrite) " << curHash << " = " << ret << std::endl;
          // it is final
          Assert(!ret.isNull());
          visited[curHash] = ret;
          doCache(curHash, cur, ret, pf);
        }
      }
    }
    else
    {
      Trace("tconv-pf-gen-rewrite") << "- already visited" << std::endl;
    }
  } while (!(tctx != nullptr ? visitctx->empty() : visit.empty()));
  Assert(visited.find(tinitialHash) != visited.end());
  Assert(!visited.find(tinitialHash)->second.isNull());
  Trace("tconv-pf-gen-rewrite")
      << "...finished, return " << visited[tinitialHash] << std::endl;
  // return the conclusion of the overall proof
  return t.eqNode(visited[tinitialHash]);
}

void TConvProofGenerator::doCache(Node curHash,
                                  Node cur,
                                  Node r,
                                  LazyCDProof& pf)
{
  if (d_cpolicy != TConvCachePolicy::NEVER)
  {
    Node eq = cur.eqNode(r);
    d_cache[curHash] = pf.getProofFor(eq);
  }
}

Node TConvProofGenerator::getRewriteStepInternal(Node t) const
{
  NodeNodeMap::const_iterator it = d_rewriteMap.find(t);
  if (it == d_rewriteMap.end())
  {
    return Node::null();
  }
  return (*it).second;
}
std::string TConvProofGenerator::identify() const { return d_name; }

std::string TConvProofGenerator::toStringDebug() const
{
  std::stringstream ss;
  ss << identify() << " (policy=" << d_policy << ", cache policy=" << d_cpolicy
     << (d_tcontext != nullptr ? ", term-context-sensitive" : "") << ")";
  return ss.str();
}

}  // namespace CVC4<|MERGE_RESOLUTION|>--- conflicted
+++ resolved
@@ -48,21 +48,13 @@
                                          TConvPolicy pol,
                                          TConvCachePolicy cpol,
                                          std::string name,
-<<<<<<< HEAD
-                                         TermContext* tctx)
-=======
                                          TermContext* tccb)
->>>>>>> 0f9fb310
     : d_proof(pnm, nullptr, c, name + "::LazyCDProof"),
       d_rewriteMap(c ? c : &d_context),
       d_policy(pol),
       d_cpolicy(cpol),
       d_name(name),
-<<<<<<< HEAD
-      d_tcontext(tctx)
-=======
       d_tcontext(tccb)
->>>>>>> 0f9fb310
 {
 }
 
@@ -107,7 +99,6 @@
 }
 
 bool TConvProofGenerator::hasRewriteStep(Node t, uint32_t tctx) const
-<<<<<<< HEAD
 {
   return !getRewriteStep(t, tctx).isNull();
 }
@@ -122,22 +113,6 @@
   return getRewriteStepInternal(thash);
 }
 
-=======
-{
-  return !getRewriteStep(t, tctx).isNull();
-}
-
-Node TConvProofGenerator::getRewriteStep(Node t, uint32_t tctx) const
-{
-  Node thash = t;
-  if (d_tcontext != nullptr)
-  {
-    thash = TCtxNode::computeNodeHash(t, tctx);
-  }
-  return getRewriteStepInternal(thash);
-}
-
->>>>>>> 0f9fb310
 Node TConvProofGenerator::registerRewriteStep(Node t, Node s, uint32_t tctx)
 {
   if (t == s)
@@ -178,11 +153,7 @@
     std::stringstream serr;
     serr << "TConvProofGenerator::getProofFor: " << identify()
          << ": fail, non-equality " << f;
-<<<<<<< HEAD
-    AlwaysAssert(false) << serr.str();
-=======
     Unhandled() << serr.str();
->>>>>>> 0f9fb310
     Trace("tconv-pf-gen") << serr.str() << std::endl;
     return nullptr;
   }
@@ -221,11 +192,7 @@
           serr << (*it).first << " -> " << (*it).second << std::endl;
         }
       }
-<<<<<<< HEAD
-      AlwaysAssert(false) << serr.str();
-=======
       Unhandled() << serr.str();
->>>>>>> 0f9fb310
       return nullptr;
     }
   }
@@ -233,7 +200,6 @@
   return lpf.getProofFor(f);
 }
 
-<<<<<<< HEAD
 std::shared_ptr<ProofNode> TConvProofGenerator::getTranformProofFor(
     Node f, ProofGenerator* pg)
 {
@@ -262,24 +228,16 @@
   return lpf.getProofFor(fp);
 }
 
-=======
->>>>>>> 0f9fb310
 Node TConvProofGenerator::getProofForRewriting(Node t,
                                                LazyCDProof& pf,
                                                TermContext* tctx)
 {
   NodeManager* nm = NodeManager::currentNM();
   // Invariant: if visited[hash(t)] = s or rewritten[hash(t)] = s and t,s are
-<<<<<<< HEAD
-  // distinct, then pf is able to generate a proof of t=s. We use maps with
-  // Node in domains due to hashing creating new (SEXPR) nodes.
-  // TODO: could cache the results of node hashing for efficiency
-=======
   // distinct, then pf is able to generate a proof of t=s. We must
   // Node in the domains of the maps below due to hashing creating new (SEXPR)
   // nodes.
 
->>>>>>> 0f9fb310
   // the final rewritten form of terms
   std::unordered_map<Node, Node, TNodeHashFunction> visited;
   // the rewritten form of terms we have processed so far
