--- conflicted
+++ resolved
@@ -613,37 +613,8 @@
 {
   PrettyCheckArgument(isResolved(), this, "this datatype constructor is not yet resolved");
   ExprManagerScope ems(d_constructor);
-<<<<<<< HEAD
-  TNode self = Node::fromExpr(d_constructor);
-  // is this already in the cache ?
-  if(self.getAttribute(DatatypeFiniteComputedAttr())) {
-    return self.getAttribute(DatatypeFiniteAttr());
-  }
-  std::vector< Type > instTypes;
-  std::vector< Type > paramTypes;
-  if( DatatypeType(t).isParametric() ){
-    paramTypes = DatatypeType(t).getDatatype().getParameters();
-    instTypes = DatatypeType(t).getParamTypes();
-  }  
-  for(const_iterator i = begin(), i_end = end(); i != i_end; ++i) {
-    Type tc = (*i).getRangeType();
-    if( DatatypeType(t).isParametric() ){
-      tc = tc.substitute( paramTypes, instTypes );
-    }
-    if (!tc.isFinite())
-    {
-      self.setAttribute(DatatypeFiniteComputedAttr(), true);
-      self.setAttribute(DatatypeFiniteAttr(), false);
-      return false;
-    }
-  }
-  self.setAttribute(DatatypeFiniteComputedAttr(), true);
-  self.setAttribute(DatatypeFiniteAttr(), true);
-  return true;
-=======
   TypeNode tn = TypeNode::fromType(t);
   return d_internal->isFinite(tn);
->>>>>>> c099abeb
 }
 
 bool DatatypeConstructor::isInterpretedFinite(Type t) const
