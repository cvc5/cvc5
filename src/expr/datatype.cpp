/*********************                                                        */
/*! \file datatype.cpp
 ** \verbatim
 ** Top contributors (to current version):
 **   Andrew Reynolds, Morgan Deters, Tim King
 ** This file is part of the CVC4 project.
 ** Copyright (c) 2009-2019 by the authors listed in the file AUTHORS
 ** in the top-level source directory) and their institutional affiliations.
 ** All rights reserved.  See the file COPYING in the top-level source
 ** directory for licensing information.\endverbatim
 **
 ** \brief A class representing a Datatype definition
 **
 ** A class representing a Datatype definition for the theory of
 ** inductive datatypes.
 **/
#include "expr/datatype.h"

#include <string>
#include <sstream>

#include "base/check.h"
#include "expr/attribute.h"
#include "expr/expr_manager.h"
#include "expr/expr_manager_scope.h"
#include "expr/matcher.h"
#include "expr/node.h"
#include "expr/node_algorithm.h"
#include "expr/node_manager.h"
#include "expr/type.h"
#include "options/datatypes_options.h"
#include "options/set_language.h"
#include "theory/type_enumerator.h"

using namespace std;

namespace CVC4 {

namespace expr {
  namespace attr {
    struct DatatypeIndexTag {};
    struct DatatypeConsIndexTag {};
    struct DatatypeFiniteTag {};
    struct DatatypeFiniteComputedTag {};
    struct DatatypeUFiniteTag {};
    struct DatatypeUFiniteComputedTag {};
  }/* CVC4::expr::attr namespace */
}/* CVC4::expr namespace */

typedef expr::Attribute<expr::attr::DatatypeIndexTag, uint64_t> DatatypeIndexAttr;
typedef expr::Attribute<expr::attr::DatatypeConsIndexTag, uint64_t> DatatypeConsIndexAttr;
typedef expr::Attribute<expr::attr::DatatypeFiniteTag, bool> DatatypeFiniteAttr;
typedef expr::Attribute<expr::attr::DatatypeFiniteComputedTag, bool> DatatypeFiniteComputedAttr;
typedef expr::Attribute<expr::attr::DatatypeUFiniteTag, bool> DatatypeUFiniteAttr;
typedef expr::Attribute<expr::attr::DatatypeUFiniteComputedTag, bool> DatatypeUFiniteComputedAttr;

Datatype::~Datatype(){
  delete d_record;
}

const Datatype& Datatype::datatypeOf(Expr item) {
  ExprManagerScope ems(item);
  TypeNode t = Node::fromExpr(item).getType();
  switch(t.getKind()) {
  case kind::CONSTRUCTOR_TYPE:
    return DatatypeType(t[t.getNumChildren() - 1].toType()).getDatatype();
  case kind::SELECTOR_TYPE:
  case kind::TESTER_TYPE:
    return DatatypeType(t[0].toType()).getDatatype();
  default:
    Unhandled() << "arg must be a datatype constructor, selector, or tester";
  }
}

size_t Datatype::indexOf(Expr item) {
  ExprManagerScope ems(item);
  PrettyCheckArgument(item.getType().isConstructor() ||
                item.getType().isTester() ||
                item.getType().isSelector(),
                item,
                "arg must be a datatype constructor, selector, or tester");
  return indexOfInternal(item);
}

size_t Datatype::indexOfInternal(Expr item)
{
  TNode n = Node::fromExpr(item);
  if( item.getKind()==kind::APPLY_TYPE_ASCRIPTION ){
    return indexOf( item[0] );
  }else{
    Assert(n.hasAttribute(DatatypeIndexAttr()));
    return n.getAttribute(DatatypeIndexAttr());
  }
}

size_t Datatype::cindexOf(Expr item) {
  ExprManagerScope ems(item);
  PrettyCheckArgument(item.getType().isSelector(),
                item,
                "arg must be a datatype selector");
  return cindexOfInternal(item);
}
size_t Datatype::cindexOfInternal(Expr item)
{
  TNode n = Node::fromExpr(item);
  if( item.getKind()==kind::APPLY_TYPE_ASCRIPTION ){
    return cindexOf( item[0] );
  }else{
    Assert(n.hasAttribute(DatatypeConsIndexAttr()));
    return n.getAttribute(DatatypeConsIndexAttr());
  }
}

void Datatype::resolve(ExprManager* em,
                       const std::map<std::string, DatatypeType>& resolutions,
                       const std::vector<Type>& placeholders,
                       const std::vector<Type>& replacements,
                       const std::vector< SortConstructorType >& paramTypes,
                       const std::vector< DatatypeType >& paramReplacements)
{
  PrettyCheckArgument(em != NULL, em, "cannot resolve a Datatype with a NULL expression manager");
  PrettyCheckArgument(!d_resolved, this, "cannot resolve a Datatype twice");
  PrettyCheckArgument(resolutions.find(d_name) != resolutions.end(), resolutions,
                "Datatype::resolve(): resolutions doesn't contain me!");
  PrettyCheckArgument(placeholders.size() == replacements.size(), placeholders,
                "placeholders and replacements must be the same size");
  PrettyCheckArgument(paramTypes.size() == paramReplacements.size(), paramTypes,
                "paramTypes and paramReplacements must be the same size");
  PrettyCheckArgument(getNumConstructors() > 0, *this, "cannot resolve a Datatype that has no constructors");
  DatatypeType self = (*resolutions.find(d_name)).second;
  PrettyCheckArgument(&self.getDatatype() == this, resolutions, "Datatype::resolve(): resolutions doesn't contain me!");
  d_resolved = true;
  size_t index = 0;
  for(std::vector<DatatypeConstructor>::iterator i = d_constructors.begin(), i_end = d_constructors.end(); i != i_end; ++i) {
    (*i).resolve(em, self, resolutions, placeholders, replacements, paramTypes, paramReplacements, index);
    Node::fromExpr((*i).d_constructor).setAttribute(DatatypeIndexAttr(), index);
    Node::fromExpr((*i).d_tester).setAttribute(DatatypeIndexAttr(), index++);
  }
  d_self = self;

  d_involvesExt =  false;
  d_involvesUt =  false;
  for(const_iterator i = begin(); i != end(); ++i) {
    if( (*i).involvesExternalType() ){
      d_involvesExt =  true;
    }
    if( (*i).involvesUninterpretedType() ){
      d_involvesUt =  true;
    }
  }

  if( d_isRecord ){
    std::vector< std::pair<std::string, Type> > fields;
    for( unsigned i=0; i<(*this)[0].getNumArgs(); i++ ){
      fields.push_back( std::pair<std::string, Type>( (*this)[0][i].getName(), (*this)[0][i].getRangeType() ) );
    }
    d_record = new Record(fields);
  }

  if (isSygus())
  {
    // all datatype constructors should be sygus and have sygus operators whose
    // free variables are subsets of sygus bound var list.
    Node sbvln = Node::fromExpr(d_sygus_bvl);
    std::unordered_set<Node, NodeHashFunction> svs;
    for (const Node& sv : sbvln)
    {
      svs.insert(sv);
    }
    for (unsigned i = 0, ncons = d_constructors.size(); i < ncons; i++)
    {
      Expr sop = d_constructors[i].getSygusOp();
      PrettyCheckArgument(!sop.isNull(),
                          this,
                          "Sygus datatype contains a non-sygus constructor");
      Node sopn = Node::fromExpr(sop);
      std::unordered_set<Node, NodeHashFunction> fvs;
      expr::getFreeVariables(sopn, fvs);
      for (const Node& v : fvs)
      {
        PrettyCheckArgument(
            svs.find(v) != svs.end(),
            this,
            "Sygus constructor has an operator with a free variable that is "
            "not in the formal argument list of the function-to-synthesize");
      }
    }
  }
}

void Datatype::addConstructor(const DatatypeConstructor& c) {
  PrettyCheckArgument(!d_resolved, this,
                "cannot add a constructor to a finalized Datatype");
  d_constructors.push_back(c);
}


void Datatype::setSygus( Type st, Expr bvl, bool allow_const, bool allow_all ){
  PrettyCheckArgument(!d_resolved, this,
                      "cannot set sygus type to a finalized Datatype");        
  d_sygus_type = st;
  d_sygus_bvl = bvl;
  d_sygus_allow_const = allow_const || allow_all;
  d_sygus_allow_all = allow_all;
}

void Datatype::addSygusConstructor(Expr op,
                                   const std::string& cname,
                                   const std::vector<Type>& cargs,
                                   std::shared_ptr<SygusPrintCallback> spc,
                                   int weight)
{
  Debug("dt-sygus") << "--> Add constructor " << cname << " to " << getName() << std::endl;
  Debug("dt-sygus") << "    sygus op : " << op << std::endl;
  // avoid name clashes
  std::stringstream ss;
  ss << getName() << "_" << getNumConstructors() << "_" << cname;
  std::string name = ss.str();
  std::string testerId("is-");
  testerId.append(name);
  unsigned cweight = weight >= 0 ? weight : (cargs.empty() ? 0 : 1);
  DatatypeConstructor c(name, testerId, cweight);
  c.setSygus(op, spc);
  for( unsigned j=0; j<cargs.size(); j++ ){
    Debug("parser-sygus-debug") << "  arg " << j << " : " << cargs[j] << std::endl;
    std::stringstream sname;
    sname << name << "_" << j;
    c.addArg(sname.str(), cargs[j]);
  }
  addConstructor(c);
}
                                    
void Datatype::setTuple() {
  PrettyCheckArgument(!d_resolved, this, "cannot set tuple to a finalized Datatype");
  d_isTuple = true;
}

void Datatype::setRecord() {
  PrettyCheckArgument(!d_resolved, this, "cannot set record to a finalized Datatype");
  d_isRecord = true;
}

Cardinality Datatype::getCardinality(Type t) const
{
  PrettyCheckArgument(isResolved(), this, "this datatype is not yet resolved");
  Assert(t.isDatatype() && ((DatatypeType)t).getDatatype() == *this);
  std::vector< Type > processing;
  computeCardinality( t, processing );
  return d_card;
}

Cardinality Datatype::getCardinality() const
{
  PrettyCheckArgument(!isParametric(), this, "for getCardinality, this datatype cannot be parametric");
  return getCardinality( d_self );
}

Cardinality Datatype::computeCardinality(Type t,
                                         std::vector<Type>& processing) const
{
  PrettyCheckArgument(isResolved(), this, "this datatype is not yet resolved");
  if( std::find( processing.begin(), processing.end(), d_self )!=processing.end() ){
    d_card = Cardinality::INTEGERS;
  }else{
    processing.push_back( d_self );
    Cardinality c = 0;
    for(const_iterator i = begin(), i_end = end(); i != i_end; ++i) {
      c += (*i).computeCardinality( t, processing );
    }
    d_card = c;
    processing.pop_back();
  }
  return d_card;
}

bool Datatype::isRecursiveSingleton(Type t) const
{
  PrettyCheckArgument(isResolved(), this, "this datatype is not yet resolved");
  Assert(t.isDatatype() && ((DatatypeType)t).getDatatype() == *this);
  if( d_card_rec_singleton.find( t )==d_card_rec_singleton.end() ){
    if( isCodatatype() ){
      Assert(d_card_u_assume[t].empty());
      std::vector< Type > processing;
      if( computeCardinalityRecSingleton( t, processing, d_card_u_assume[t] ) ){
        d_card_rec_singleton[t] = 1;
      }else{
        d_card_rec_singleton[t] = -1;
      }
      if( d_card_rec_singleton[t]==1 ){
        Trace("dt-card") << "Datatype " << getName() << " is recursive singleton, dependent upon " << d_card_u_assume[t].size() << " uninterpreted sorts: " << std::endl;
        for( unsigned i=0; i<d_card_u_assume[t].size(); i++ ){
          Trace("dt-card") << "  " << d_card_u_assume[t][i] << std::endl;
        }
        Trace("dt-card") << std::endl;
      }
    }else{
      d_card_rec_singleton[t] = -1;
    }
  }
  return d_card_rec_singleton[t]==1;
}

bool Datatype::isRecursiveSingleton() const
{
  PrettyCheckArgument(!isParametric(), this, "for isRecursiveSingleton, this datatype cannot be parametric");
  return isRecursiveSingleton( d_self );
}

unsigned Datatype::getNumRecursiveSingletonArgTypes(Type t) const
{
  Assert(d_card_rec_singleton.find(t) != d_card_rec_singleton.end());
  Assert(isRecursiveSingleton(t));
  return d_card_u_assume[t].size();
}

unsigned Datatype::getNumRecursiveSingletonArgTypes() const
{
  PrettyCheckArgument(!isParametric(), this, "for getNumRecursiveSingletonArgTypes, this datatype cannot be parametric");
  return getNumRecursiveSingletonArgTypes( d_self );
}

Type Datatype::getRecursiveSingletonArgType(Type t, unsigned i) const
{
  Assert(d_card_rec_singleton.find(t) != d_card_rec_singleton.end());
  Assert(isRecursiveSingleton(t));
  return d_card_u_assume[t][i];
}

Type Datatype::getRecursiveSingletonArgType(unsigned i) const
{
  PrettyCheckArgument(!isParametric(), this, "for getRecursiveSingletonArgType, this datatype cannot be parametric");
  return getRecursiveSingletonArgType( d_self, i );
}

bool Datatype::computeCardinalityRecSingleton(Type t,
                                              std::vector<Type>& processing,
                                              std::vector<Type>& u_assume) const
{
  if( std::find( processing.begin(), processing.end(), d_self )!=processing.end() ){
    return true;
  }else{
    if( d_card_rec_singleton[t]==0 ){
      //if not yet computed
      if( d_constructors.size()==1 ){
        bool success = false;
        processing.push_back( d_self );
        for(unsigned i = 0; i<d_constructors[0].getNumArgs(); i++ ) {
          Type tc = ((SelectorType)d_constructors[0][i].getType()).getRangeType();
          //if it is an uninterpreted sort, then we depend on it having cardinality one
          if( tc.isSort() ){
            if( std::find( u_assume.begin(), u_assume.end(), tc )==u_assume.end() ){
              u_assume.push_back( tc );
            }
          //if it is a datatype, recurse
          }else if( tc.isDatatype() ){
            const Datatype & dt = ((DatatypeType)tc).getDatatype();
            if( !dt.computeCardinalityRecSingleton( t, processing, u_assume ) ){
              return false;
            }else{
              success = true;
            }
          //if it is a builtin type, it must have cardinality one
          }else if( !tc.getCardinality().isOne() ){
            return false;
          }
        }
        processing.pop_back();
        return success;
      }else{
        return false;
      }
    }else if( d_card_rec_singleton[t]==-1 ){
      return false;
    }else{
      for( unsigned i=0; i<d_card_u_assume[t].size(); i++ ){
        if( std::find( u_assume.begin(), u_assume.end(), d_card_u_assume[t][i] )==u_assume.end() ){
          u_assume.push_back( d_card_u_assume[t][i] );
        }
      }
      return true;
    }
  }
}

bool Datatype::isFinite(Type t) const
{
  PrettyCheckArgument(isResolved(), this, "this datatype is not yet resolved");
  Assert(t.isDatatype() && ((DatatypeType)t).getDatatype() == *this);

  // we're using some internals, so we have to set up this library context
  ExprManagerScope ems(d_self);
  TypeNode self = TypeNode::fromType(d_self);
  // is this already in the cache ?
  if(self.getAttribute(DatatypeFiniteComputedAttr())) {
    return self.getAttribute(DatatypeFiniteAttr());
  }
  for(const_iterator i = begin(), i_end = end(); i != i_end; ++i) {
    if(! (*i).isFinite( t )) {
      self.setAttribute(DatatypeFiniteComputedAttr(), true);
      self.setAttribute(DatatypeFiniteAttr(), false);
      return false;
    }
  }
  self.setAttribute(DatatypeFiniteComputedAttr(), true);
  self.setAttribute(DatatypeFiniteAttr(), true);
  return true;
}
bool Datatype::isFinite() const
{
  PrettyCheckArgument(isResolved() && !isParametric(), this, "this datatype must be resolved and not parametric");
  return isFinite( d_self );
}

bool Datatype::isInterpretedFinite(Type t) const
{
  PrettyCheckArgument(isResolved(), this, "this datatype is not yet resolved");
  Assert(t.isDatatype() && ((DatatypeType)t).getDatatype() == *this);
  // we're using some internals, so we have to set up this library context
  ExprManagerScope ems(d_self);
  TypeNode self = TypeNode::fromType(d_self);
  // is this already in the cache ?
  if(self.getAttribute(DatatypeUFiniteComputedAttr())) {
    return self.getAttribute(DatatypeUFiniteAttr());
  }
  //start by assuming it is not
  self.setAttribute(DatatypeUFiniteComputedAttr(), true);
  self.setAttribute(DatatypeUFiniteAttr(), false);
  for(const_iterator i = begin(), i_end = end(); i != i_end; ++i) {
    if(! (*i).isInterpretedFinite( t )) {
      return false;
    }
  }
  self.setAttribute(DatatypeUFiniteComputedAttr(), true);
  self.setAttribute(DatatypeUFiniteAttr(), true);
  return true;
}
bool Datatype::isInterpretedFinite() const
{
  PrettyCheckArgument(isResolved() && !isParametric(), this, "this datatype must be resolved and not parametric");
  return isInterpretedFinite( d_self );
}

bool Datatype::isWellFounded() const
{
  PrettyCheckArgument(isResolved(), this, "this datatype is not yet resolved");
  if( d_well_founded==0 ){
    // we're using some internals, so we have to set up this library context
    ExprManagerScope ems(d_self);
    std::vector< Type > processing;
    if( computeWellFounded( processing ) ){
      d_well_founded = 1;
    }else{
      d_well_founded = -1;
    }
  }
  return d_well_founded==1;
}

bool Datatype::computeWellFounded(std::vector<Type>& processing) const
{
  PrettyCheckArgument(isResolved(), this, "this datatype is not yet resolved");
  if( std::find( processing.begin(), processing.end(), d_self )!=processing.end() ){
    return d_isCo;
  }else{
    processing.push_back( d_self );
    for(const_iterator i = begin(), i_end = end(); i != i_end; ++i) {
      if( (*i).computeWellFounded( processing ) ){
        processing.pop_back();
        return true;
      }else{
        Trace("dt-wf") << "Constructor " << (*i).getName() << " is not well-founded." << std::endl;
      }
    }
    processing.pop_back();
    Trace("dt-wf") << "Datatype " << getName() << " is not well-founded." << std::endl;
    return false;
  }
}

Expr Datatype::mkGroundTerm(Type t) const
{
  PrettyCheckArgument(isResolved(), this, "this datatype is not yet resolved");
  return mkGroundTermInternal(t, false);
}

Expr Datatype::mkGroundValue(Type t) const
{
  PrettyCheckArgument(isResolved(), this, "this datatype is not yet resolved");
  return mkGroundTermInternal(t, true);
}

Expr Datatype::mkGroundTermInternal(Type t, bool isValue) const
{
  ExprManagerScope ems(d_self);
  Debug("datatypes") << "mkGroundTerm of type " << t
                     << ", isValue = " << isValue << std::endl;
  // is this already in the cache ?
  std::map<Type, Expr>& cache = isValue ? d_ground_value : d_ground_term;
  std::map<Type, Expr>::iterator it = cache.find(t);
  if (it != cache.end())
  {
    Debug("datatypes") << "\nin cache: " << d_self << " => " << it->second << std::endl;
    return it->second;
  }
  std::vector<Type> processing;
  Expr groundTerm = computeGroundTerm(t, processing, isValue);
  if (!groundTerm.isNull())
  {
    // we found a ground-term-constructing constructor!
    cache[t] = groundTerm;
    Debug("datatypes") << "constructed: " << getName() << " => " << groundTerm
                       << std::endl;
  }
  if (groundTerm.isNull())
  {
    if (!d_isCo)
    {
      // if we get all the way here, we aren't well-founded
      IllegalArgument(
          *this,
          "datatype is not well-founded, cannot construct a ground term!");
    }
  }
  return groundTerm;
}

Expr getSubtermWithType( Expr e, Type t, bool isTop ){
  if( !isTop && e.getType()==t ){
    return e;
  }else{
    for( unsigned i=0; i<e.getNumChildren(); i++ ){
      Expr se = getSubtermWithType( e[i], t, false );
      if( !se.isNull() ){
        return se;
      }
    }
    return Expr();
  }
}

Expr Datatype::computeGroundTerm(Type t,
                                 std::vector<Type>& processing,
                                 bool isValue) const
{
  if( std::find( processing.begin(), processing.end(), t )==processing.end() ){
    processing.push_back( t );
    for( unsigned r=0; r<2; r++ ){
      for(const_iterator i = begin(), i_end = end(); i != i_end; ++i) {
        //do nullary constructors first
        if( ((*i).getNumArgs()==0)==(r==0)){
          Debug("datatypes") << "Try constructing for " << (*i).getName() << ", processing = " << processing.size() << std::endl;
          Expr e =
              (*i).computeGroundTerm(t, processing, d_ground_term, isValue);
          if( !e.isNull() ){
            //must check subterms for the same type to avoid infinite loops in type enumeration
            Expr se = getSubtermWithType( e, t, true );
            if( !se.isNull() ){
              Debug("datatypes") << "Take subterm " << se << std::endl;
              e = se;
            }
            processing.pop_back();
            return e;
          }else{
            Debug("datatypes") << "...failed." << std::endl;
          }
        }
      }
    }
    processing.pop_back();
  }else{
    Debug("datatypes") << "...already processing " << t << " " << d_self << std::endl;
  }
  return Expr();
}

DatatypeType Datatype::getDatatypeType() const
{
  PrettyCheckArgument(isResolved(), *this, "Datatype must be resolved to get its DatatypeType");
  PrettyCheckArgument(!d_self.isNull(), *this);
  return DatatypeType(d_self);
}

DatatypeType Datatype::getDatatypeType(const std::vector<Type>& params) const
{
  PrettyCheckArgument(isResolved(), *this, "Datatype must be resolved to get its DatatypeType");
  PrettyCheckArgument(!d_self.isNull() && DatatypeType(d_self).isParametric(), this);
  return DatatypeType(d_self).instantiate(params);
}

bool Datatype::operator==(const Datatype& other) const
{
  // two datatypes are == iff the name is the same and they have
  // exactly matching constructors (in the same order)

  if(this == &other) {
    return true;
  }

  if(isResolved() != other.isResolved()) {
    return false;
  }

  if( d_name != other.d_name ||
      getNumConstructors() != other.getNumConstructors() ) {
    return false;
  }
  for(const_iterator i = begin(), j = other.begin(); i != end(); ++i, ++j) {
    Assert(j != other.end());
    // two constructors are == iff they have the same name, their
    // constructors and testers are equal and they have exactly
    // matching args (in the same order)
    if((*i).getName() != (*j).getName() ||
       (*i).getNumArgs() != (*j).getNumArgs()) {
      return false;
    }
    // testing equivalence of constructors and testers is harder b/c
    // this constructor might not be resolved yet; only compare them
    // if they are both resolved
    Assert(isResolved() == !(*i).d_constructor.isNull()
           && isResolved() == !(*i).d_tester.isNull()
           && (*i).d_constructor.isNull() == (*j).d_constructor.isNull()
           && (*i).d_tester.isNull() == (*j).d_tester.isNull());
    if(!(*i).d_constructor.isNull() && (*i).d_constructor != (*j).d_constructor) {
      return false;
    }
    if(!(*i).d_tester.isNull() && (*i).d_tester != (*j).d_tester) {
      return false;
    }
    for(DatatypeConstructor::const_iterator k = (*i).begin(), l = (*j).begin(); k != (*i).end(); ++k, ++l) {
      Assert(l != (*j).end());
      if((*k).getName() != (*l).getName()) {
        return false;
      }
      // testing equivalence of selectors is harder b/c args might not
      // be resolved yet
      Assert(isResolved() == (*k).isResolved()
             && (*k).isResolved() == (*l).isResolved());
      if((*k).isResolved()) {
        // both are resolved, so simply compare the selectors directly
        if((*k).d_selector != (*l).d_selector) {
          return false;
        }
      } else {
        // neither is resolved, so compare their (possibly unresolved)
        // types; we don't know if they'll be resolved the same way,
        // so we can't ever say unresolved types are equal
        if(!(*k).d_selector.isNull() && !(*l).d_selector.isNull()) {
          if((*k).d_selector.getType() != (*l).d_selector.getType()) {
            return false;
          }
        } else {
          if((*k).isUnresolvedSelf() && (*l).isUnresolvedSelf()) {
            // Fine, the selectors are equal if the rest of the
            // enclosing datatypes are equal...
          } else {
            return false;
          }
        }
      }
    }
  }
  return true;
}

const DatatypeConstructor& Datatype::operator[](size_t index) const {
  PrettyCheckArgument(index < getNumConstructors(), index, "index out of bounds");
  return d_constructors[index];
}

const DatatypeConstructor& Datatype::operator[](std::string name) const {
  for(const_iterator i = begin(); i != end(); ++i) {
    if((*i).getName() == name) {
      return *i;
    }
  }
  IllegalArgument(name, "No such constructor `%s' of datatype `%s'", name.c_str(), d_name.c_str());
}


Expr Datatype::getSharedSelector( Type dtt, Type t, unsigned index ) const{
  PrettyCheckArgument(isResolved(), this, "this datatype is not yet resolved");
  std::map< Type, std::map< Type, std::map< unsigned, Expr > > >::iterator itd = d_shared_sel.find( dtt );
  if( itd!=d_shared_sel.end() ){
    std::map< Type, std::map< unsigned, Expr > >::iterator its = itd->second.find( t );
    if( its!=itd->second.end() ){
      std::map< unsigned, Expr >::iterator it = its->second.find( index );
      if( it!=its->second.end() ){
        return it->second;
      }
    }
  }
  //make the shared selector
  Expr s;
  NodeManager* nm = NodeManager::fromExprManager( d_self.getExprManager() );
  std::stringstream ss;
  ss << "sel_" << index;
  s = nm->mkSkolem(ss.str(), nm->mkSelectorType(TypeNode::fromType(dtt), TypeNode::fromType(t)), "is a shared selector", NodeManager::SKOLEM_NO_NOTIFY).toExpr();
  d_shared_sel[dtt][t][index] = s;
  Trace("dt-shared-sel") << "Made " << s << " of type " << dtt << " -> " << t << std::endl;
  return s; 
}

Expr Datatype::getConstructor(std::string name) const {
  return (*this)[name].getConstructor();
}

Type Datatype::getSygusType() const {
  return d_sygus_type;
}

Expr Datatype::getSygusVarList() const {
  return d_sygus_bvl;
}

bool Datatype::getSygusAllowConst() const {
  return d_sygus_allow_const;
}

bool Datatype::getSygusAllowAll() const {
  return d_sygus_allow_all;
}

bool Datatype::involvesExternalType() const{
  return d_involvesExt;
}

bool Datatype::involvesUninterpretedType() const{
  return d_involvesUt;
}

const std::vector<DatatypeConstructor>* Datatype::getConstructors() const
{
  return &d_constructors;
}

void DatatypeConstructor::resolve(ExprManager* em, DatatypeType self,
                                  const std::map<std::string, DatatypeType>& resolutions,
                                  const std::vector<Type>& placeholders,
                                  const std::vector<Type>& replacements,
                                  const std::vector< SortConstructorType >& paramTypes,
                                  const std::vector< DatatypeType >& paramReplacements, size_t cindex)
{
  PrettyCheckArgument(em != NULL, em, "cannot resolve a Datatype with a NULL expression manager");
  PrettyCheckArgument(!isResolved(),
                "cannot resolve a Datatype constructor twice; "
                "perhaps the same constructor was added twice, "
                "or to two datatypes?");

  // we're using some internals, so we have to set up this library context
  ExprManagerScope ems(*em);

  NodeManager* nm = NodeManager::fromExprManager(em);
  TypeNode selfTypeNode = TypeNode::fromType(self);
  size_t index = 0;
  for(std::vector<DatatypeConstructorArg>::iterator i = d_args.begin(), i_end = d_args.end(); i != i_end; ++i) {
    if((*i).d_selector.isNull()) {
      // the unresolved type wasn't created here; do name resolution
      string typeName = (*i).d_name.substr((*i).d_name.find('\0') + 1);
      (*i).d_name.resize((*i).d_name.find('\0'));
      if(typeName == "") {
        (*i).d_selector = nm->mkSkolem((*i).d_name, nm->mkSelectorType(selfTypeNode, selfTypeNode), "is a selector", NodeManager::SKOLEM_EXACT_NAME | NodeManager::SKOLEM_NO_NOTIFY).toExpr();
      } else {
        map<string, DatatypeType>::const_iterator j = resolutions.find(typeName);
        if(j == resolutions.end()) {
          stringstream msg;
          msg << "cannot resolve type \"" << typeName << "\" "
              << "in selector \"" << (*i).d_name << "\" "
              << "of constructor \"" << d_name << "\"";
          throw DatatypeResolutionException(msg.str());
        } else {
          (*i).d_selector = nm->mkSkolem((*i).d_name, nm->mkSelectorType(selfTypeNode, TypeNode::fromType((*j).second)), "is a selector", NodeManager::SKOLEM_EXACT_NAME | NodeManager::SKOLEM_NO_NOTIFY).toExpr();
        }
      }
    } else {
      // the type for the selector already exists; may need
      // complex-type substitution
      Type range = (*i).d_selector.getType();
      if(!placeholders.empty()) {
        range = range.substitute(placeholders, replacements);
      }
      if(!paramTypes.empty() ) {
        range = doParametricSubstitution( range, paramTypes, paramReplacements );
      }
      (*i).d_selector = nm->mkSkolem((*i).d_name, nm->mkSelectorType(selfTypeNode, TypeNode::fromType(range)), "is a selector", NodeManager::SKOLEM_EXACT_NAME | NodeManager::SKOLEM_NO_NOTIFY).toExpr();
    }
    Node::fromExpr((*i).d_selector).setAttribute(DatatypeConsIndexAttr(), cindex);
    Node::fromExpr((*i).d_selector).setAttribute(DatatypeIndexAttr(), index++);
    (*i).d_resolved = true;
  }

  Assert(index == getNumArgs());

  // Set constructor/tester last, since DatatypeConstructor::isResolved()
  // returns true when d_tester is not the null Expr.  If something
  // fails above, we want Constuctor::isResolved() to remain "false".
  // Further, mkConstructorType() iterates over the selectors, so
  // should get the results of any resolutions we did above.
  d_tester = nm->mkSkolem(getTesterName(), nm->mkTesterType(selfTypeNode), "is a tester", NodeManager::SKOLEM_EXACT_NAME | NodeManager::SKOLEM_NO_NOTIFY).toExpr();
  d_constructor = nm->mkSkolem(getName(), nm->mkConstructorType(*this, selfTypeNode), "is a constructor", NodeManager::SKOLEM_EXACT_NAME | NodeManager::SKOLEM_NO_NOTIFY).toExpr();
  // associate constructor with all selectors
  for(std::vector<DatatypeConstructorArg>::iterator i = d_args.begin(), i_end = d_args.end(); i != i_end; ++i) {
    (*i).d_constructor = d_constructor;
  }
}

Type DatatypeConstructor::doParametricSubstitution( Type range,
                                  const std::vector< SortConstructorType >& paramTypes,
                                  const std::vector< DatatypeType >& paramReplacements ) {
  TypeNode typn = TypeNode::fromType( range );
  if(typn.getNumChildren() == 0) {
    return range;
  } else {
    std::vector< Type > origChildren;
    std::vector< Type > children;
    for(TypeNode::const_iterator i = typn.begin(), iend = typn.end();i != iend; ++i) {
      origChildren.push_back( (*i).toType() );
      children.push_back( doParametricSubstitution( (*i).toType(), paramTypes, paramReplacements ) );
    }
    for( unsigned i = 0; i < paramTypes.size(); ++i ) {
      if( paramTypes[i].getArity() == origChildren.size() ) {
        Type tn = paramTypes[i].instantiate( origChildren );
        if( range == tn ) {
          return paramReplacements[i].instantiate( children );
        }
      }
    }
    NodeBuilder<> nb(typn.getKind());
    for( unsigned i = 0; i < children.size(); ++i ) {
      nb << TypeNode::fromType( children[i] );
    }
    return nb.constructTypeNode().toType();
  }
}

DatatypeConstructor::DatatypeConstructor(std::string name)
    :  // We don't want to introduce a new data member, because eventually
       // we're going to be a constant stuffed inside a node.  So we stow
       // the tester name away inside the constructor name until
       // resolution.
      d_name(name + '\0' + "is_" + name),  // default tester name is "is_FOO"
      d_tester(),
      d_args(),
      d_sygus_pc(nullptr),
      d_weight(1)
{
  PrettyCheckArgument(name != "", name, "cannot construct a datatype constructor without a name");
}

DatatypeConstructor::DatatypeConstructor(std::string name,
                                         std::string tester,
                                         unsigned weight)
    :  // We don't want to introduce a new data member, because eventually
       // we're going to be a constant stuffed inside a node.  So we stow
       // the tester name away inside the constructor name until
       // resolution.
      d_name(name + '\0' + tester),
      d_tester(),
      d_args(),
      d_sygus_pc(nullptr),
      d_weight(weight)
{
  PrettyCheckArgument(name != "", name, "cannot construct a datatype constructor without a name");
  PrettyCheckArgument(!tester.empty(), tester, "cannot construct a datatype constructor without a tester");
}

void DatatypeConstructor::setSygus(Expr op,
                                   std::shared_ptr<SygusPrintCallback> spc)
{
  PrettyCheckArgument(
      !isResolved(), this, "cannot modify a finalized Datatype constructor");
  d_sygus_op = op;
  d_sygus_pc = spc;
}

const std::vector<DatatypeConstructorArg>* DatatypeConstructor::getArgs()
    const
{
  return &d_args;
}

void DatatypeConstructor::addArg(std::string selectorName, Type selectorType) {
  // We don't want to introduce a new data member, because eventually
  // we're going to be a constant stuffed inside a node.  So we stow
  // the selector type away inside a var until resolution (when we can
  // create the proper selector type)
  PrettyCheckArgument(!isResolved(), this, "cannot modify a finalized Datatype constructor");
  PrettyCheckArgument(!selectorType.isNull(), selectorType, "cannot add a null selector type");

  // we're using some internals, so we have to set up this library context
  ExprManagerScope ems(selectorType);

  Expr type = NodeManager::currentNM()->mkSkolem("unresolved_" + selectorName, TypeNode::fromType(selectorType), "is an unresolved selector type placeholder", NodeManager::SKOLEM_EXACT_NAME | NodeManager::SKOLEM_NO_NOTIFY).toExpr();
  Debug("datatypes") << type << endl;
  d_args.push_back(DatatypeConstructorArg(selectorName, type));
}

void DatatypeConstructor::addArg(std::string selectorName, DatatypeUnresolvedType selectorType) {
  // We don't want to introduce a new data member, because eventually
  // we're going to be a constant stuffed inside a node.  So we stow
  // the selector type away after a NUL in the name string until
  // resolution (when we can create the proper selector type)
  PrettyCheckArgument(!isResolved(), this, "cannot modify a finalized Datatype constructor");
  PrettyCheckArgument(selectorType.getName() != "", selectorType, "cannot add a null selector type");
  d_args.push_back(DatatypeConstructorArg(selectorName + '\0' + selectorType.getName(), Expr()));
}

void DatatypeConstructor::addArg(std::string selectorName, DatatypeSelfType) {
  // We don't want to introduce a new data member, because eventually
  // we're going to be a constant stuffed inside a node.  So we mark
  // the name string with a NUL to indicate that we have a
  // self-selecting selector until resolution (when we can create the
  // proper selector type)
  PrettyCheckArgument(!isResolved(), this, "cannot modify a finalized Datatype constructor");
  d_args.push_back(DatatypeConstructorArg(selectorName + '\0', Expr()));
}

std::string DatatypeConstructor::getName() const
{
  return d_name.substr(0, d_name.find('\0'));
}

std::string DatatypeConstructor::getTesterName() const
{
  return d_name.substr(d_name.find('\0') + 1);
}

Expr DatatypeConstructor::getConstructor() const {
  PrettyCheckArgument(isResolved(), this, "this datatype constructor is not yet resolved");
  return d_constructor;
}

Type DatatypeConstructor::getSpecializedConstructorType(Type returnType) const {
  PrettyCheckArgument(isResolved(), this, "this datatype constructor is not yet resolved");
  PrettyCheckArgument(returnType.isDatatype(), this, "cannot get specialized constructor type for non-datatype type");
  ExprManagerScope ems(d_constructor);
  const Datatype& dt = Datatype::datatypeOf(d_constructor);
  PrettyCheckArgument(dt.isParametric(), this, "this datatype constructor is not parametric");
  DatatypeType dtt = dt.getDatatypeType();
  Matcher m(dtt);
  m.doMatching( TypeNode::fromType(dtt), TypeNode::fromType(returnType) );
  vector<Type> subst;
  m.getMatches(subst);
  vector<Type> params = dt.getParameters();
  return d_constructor.getType().substitute(params, subst);
}

Expr DatatypeConstructor::getTester() const {
  PrettyCheckArgument(isResolved(), this, "this datatype constructor is not yet resolved");
  return d_tester;
}

Expr DatatypeConstructor::getSygusOp() const {
  PrettyCheckArgument(isResolved(), this, "this datatype constructor is not yet resolved");
  return d_sygus_op;
}

bool DatatypeConstructor::isSygusIdFunc() const {
  PrettyCheckArgument(isResolved(), this, "this datatype constructor is not yet resolved");
  return (d_sygus_op.getKind() == kind::LAMBDA
          && d_sygus_op[0].getNumChildren() == 1
          && d_sygus_op[0][0] == d_sygus_op[1]);
}

unsigned DatatypeConstructor::getWeight() const
{
  PrettyCheckArgument(
      isResolved(), this, "this datatype constructor is not yet resolved");
  return d_weight;
}

std::shared_ptr<SygusPrintCallback> DatatypeConstructor::getSygusPrintCallback() const
{
  PrettyCheckArgument(
      isResolved(), this, "this datatype constructor is not yet resolved");
  return d_sygus_pc;
}

Cardinality DatatypeConstructor::getCardinality(Type t) const
{
  PrettyCheckArgument(isResolved(), this, "this datatype constructor is not yet resolved");

  Cardinality c = 1;

  for(const_iterator i = begin(), i_end = end(); i != i_end; ++i) {
    c *= SelectorType((*i).getSelector().getType()).getRangeType().getCardinality();
  }

  return c;
}

/** compute the cardinality of this datatype */
Cardinality DatatypeConstructor::computeCardinality(
    Type t, std::vector<Type>& processing) const
{
  Cardinality c = 1;
  std::vector< Type > instTypes;
  std::vector< Type > paramTypes;
  if( DatatypeType(t).isParametric() ){
    paramTypes = DatatypeType(t).getDatatype().getParameters();
    instTypes = DatatypeType(t).getParamTypes();
  }  
  for(const_iterator i = begin(), i_end = end(); i != i_end; ++i) {
    Type tc = SelectorType((*i).getSelector().getType()).getRangeType();
    if( DatatypeType(t).isParametric() ){
      tc = tc.substitute( paramTypes, instTypes );
    }
    if( tc.isDatatype() ){
      const Datatype& dt = ((DatatypeType)tc).getDatatype();
      c *= dt.computeCardinality( t, processing );
    }else{
      c *= tc.getCardinality();
    }
  }
  return c;
}

bool DatatypeConstructor::computeWellFounded(
    std::vector<Type>& processing) const
{
  for(const_iterator i = begin(), i_end = end(); i != i_end; ++i) {
    Type t = SelectorType((*i).getSelector().getType()).getRangeType();
    if( t.isDatatype() ){
      const Datatype& dt = ((DatatypeType)t).getDatatype();
      if( !dt.computeWellFounded( processing ) ){
        return false;
      }
    }
  }
  return true;
}

bool DatatypeConstructor::isFinite(Type t) const
{
  PrettyCheckArgument(isResolved(), this, "this datatype constructor is not yet resolved");

  // we're using some internals, so we have to set up this library context
  ExprManagerScope ems(d_constructor);
  TNode self = Node::fromExpr(d_constructor);
  // is this already in the cache ?
  if(self.getAttribute(DatatypeFiniteComputedAttr())) {
    return self.getAttribute(DatatypeFiniteAttr());
  }
  std::vector< Type > instTypes;
  std::vector< Type > paramTypes;
  if( DatatypeType(t).isParametric() ){
    paramTypes = DatatypeType(t).getDatatype().getParameters();
    instTypes = DatatypeType(t).getParamTypes();
  }  
  for(const_iterator i = begin(), i_end = end(); i != i_end; ++i) {
    Type tc = (*i).getRangeType();
    if( DatatypeType(t).isParametric() ){
      tc = tc.substitute( paramTypes, instTypes );
    }
    if (!tc.isFinite())
    {
      self.setAttribute(DatatypeFiniteComputedAttr(), true);
      self.setAttribute(DatatypeFiniteAttr(), false);
      return false;
    }
  }
  self.setAttribute(DatatypeFiniteComputedAttr(), true);
  self.setAttribute(DatatypeFiniteAttr(), true);
  return true;
}

bool DatatypeConstructor::isInterpretedFinite(Type t) const
{
  PrettyCheckArgument(isResolved(), this, "this datatype constructor is not yet resolved");
  // we're using some internals, so we have to set up this library context
  ExprManagerScope ems(d_constructor);
  TNode self = Node::fromExpr(d_constructor);
  // is this already in the cache ?
  if(self.getAttribute(DatatypeUFiniteComputedAttr())) {
    return self.getAttribute(DatatypeUFiniteAttr());
  }
  std::vector< Type > instTypes;
  std::vector< Type > paramTypes;
  if( DatatypeType(t).isParametric() ){
    paramTypes = DatatypeType(t).getDatatype().getParameters();
    instTypes = DatatypeType(t).getParamTypes();
  }  
  for(const_iterator i = begin(), i_end = end(); i != i_end; ++i) {
    Type tc = (*i).getRangeType();
    if( DatatypeType(t).isParametric() ){
      tc = tc.substitute( paramTypes, instTypes );
    }
    TypeNode tcn = TypeNode::fromType( tc );
    if(!tcn.isInterpretedFinite()) {
      self.setAttribute(DatatypeUFiniteComputedAttr(), true);
      self.setAttribute(DatatypeUFiniteAttr(), false);
      return false;
    }
  }
  self.setAttribute(DatatypeUFiniteComputedAttr(), true);
  self.setAttribute(DatatypeUFiniteAttr(), true);
  return true;
}

Expr DatatypeConstructor::computeGroundTerm(Type t,
                                            std::vector<Type>& processing,
                                            std::map<Type, Expr>& gt,
                                            bool isValue) const
{
  // we're using some internals, so we have to set up this library context
  ExprManagerScope ems(d_constructor);

  std::vector<Expr> groundTerms;
  groundTerms.push_back(getConstructor());

  // for each selector, get a ground term
  std::vector< Type > instTypes;
  std::vector< Type > paramTypes;
  bool isParam = static_cast<DatatypeType>(t).isParametric();
  if (isParam)
  {
    paramTypes = DatatypeType(t).getDatatype().getParameters();
    instTypes = DatatypeType(t).getParamTypes();
  }
  for(const_iterator i = begin(), i_end = end(); i != i_end; ++i) {
    Type selType = SelectorType((*i).getSelector().getType()).getRangeType();
    if (isParam)
    {
      selType = selType.substitute( paramTypes, instTypes );
    }
    Expr arg;
    if( selType.isDatatype() ){
      std::map< Type, Expr >::iterator itgt = gt.find( selType );
      if( itgt != gt.end() ){
        arg = itgt->second;
      }else{
        const Datatype & dt = DatatypeType(selType).getDatatype();
        arg = dt.computeGroundTerm(selType, processing, isValue);
      }
    }
    else
    {
      // call mkGroundValue or mkGroundTerm based on isValue
      arg = isValue ? selType.mkGroundValue() : selType.mkGroundTerm();
    }
    if( arg.isNull() ){
      Debug("datatypes") << "...unable to construct arg of " << (*i).getName() << std::endl;
      return Expr();
    }else{
      Debug("datatypes") << "...constructed arg " << arg.getType() << std::endl;
      groundTerms.push_back(arg);
    }
  }

  Expr groundTerm = getConstructor().getExprManager()->mkExpr(kind::APPLY_CONSTRUCTOR, groundTerms);
<<<<<<< HEAD
  if (isParam)
  {
    Assert( Datatype::datatypeOf( d_constructor ).isParametric() );
    // type is parametric, must apply type ascription
=======
  if( groundTerm.getType()!=t ){
    Assert(Datatype::datatypeOf(d_constructor).isParametric());
    //type is ambiguous, must apply type ascription
>>>>>>> 43ab3f4c
    Debug("datatypes-gt") << "ambiguous type for " << groundTerm << ", ascribe to " << t << std::endl;
    groundTerms[0] = getConstructor().getExprManager()->mkExpr(kind::APPLY_TYPE_ASCRIPTION,
                       getConstructor().getExprManager()->mkConst(AscriptionType(getSpecializedConstructorType(t))),
                       groundTerms[0]);
    groundTerm = getConstructor().getExprManager()->mkExpr(kind::APPLY_CONSTRUCTOR, groundTerms);
  }
  return groundTerm;
}

void DatatypeConstructor::computeSharedSelectors( Type domainType ) const {
  if( d_shared_selectors[domainType].size()<getNumArgs() ){
    TypeNode ctype;
    if( DatatypeType(domainType).isParametric() ){
      ctype = TypeNode::fromType( getSpecializedConstructorType( domainType ) );
    }else{
      ctype = TypeNode::fromType( d_constructor.getType() );
    }
    Assert(ctype.isConstructor());
    Assert(ctype.getNumChildren() - 1 == getNumArgs());
    //compute the shared selectors
    const Datatype& dt = Datatype::datatypeOf(d_constructor);
    std::map< TypeNode, unsigned > counter;
    for( unsigned j=0; j<ctype.getNumChildren()-1; j++ ){
      TypeNode t = ctype[j];
      Expr ss = dt.getSharedSelector( domainType, t.toType(), counter[t] );
      d_shared_selectors[domainType].push_back( ss );
      Assert(d_shared_selector_index[domainType].find(ss)
             == d_shared_selector_index[domainType].end());
      d_shared_selector_index[domainType][ss] = j;
      counter[t]++;
    }
  }
}


const DatatypeConstructorArg& DatatypeConstructor::operator[](size_t index) const {
  PrettyCheckArgument(index < getNumArgs(), index, "index out of bounds");
  return d_args[index];
}

const DatatypeConstructorArg& DatatypeConstructor::operator[](std::string name) const {
  for(const_iterator i = begin(); i != end(); ++i) {
    if((*i).getName() == name) {
      return *i;
    }
  }
  IllegalArgument(name, "No such arg `%s' of constructor `%s'", name.c_str(), d_name.c_str());
}

Expr DatatypeConstructor::getSelector(std::string name) const {
  return (*this)[name].getSelector();
}

Type DatatypeConstructor::getArgType(unsigned index) const
{
  PrettyCheckArgument(index < getNumArgs(), index, "index out of bounds");
  return static_cast<SelectorType>((*this)[index].getType()).getRangeType();
}

bool DatatypeConstructor::involvesExternalType() const{
  for(const_iterator i = begin(); i != end(); ++i) {
    if(! SelectorType((*i).getSelector().getType()).getRangeType().isDatatype()) {
      return true;
    }
  }
  return false;
}

bool DatatypeConstructor::involvesUninterpretedType() const{
  for(const_iterator i = begin(); i != end(); ++i) {
    if(SelectorType((*i).getSelector().getType()).getRangeType().isSort()) {
      return true;
    }
  }
  return false;
}

DatatypeConstructorArg::DatatypeConstructorArg(std::string name, Expr selector) :
  d_name(name),
  d_selector(selector),
  d_resolved(false) {
  PrettyCheckArgument(name != "", name, "cannot construct a datatype constructor arg without a name");
}

std::string DatatypeConstructorArg::getName() const
{
  string name = d_name;
  const size_t nul = name.find('\0');
  if(nul != string::npos) {
    name.resize(nul);
  }
  return name;
}

Expr DatatypeConstructorArg::getSelector() const {
  PrettyCheckArgument(isResolved(), this, "cannot get a selector for an unresolved datatype constructor");
  return d_selector;
}

Expr DatatypeConstructor::getSelectorInternal( Type domainType, size_t index ) const {
  PrettyCheckArgument(isResolved(), this, "cannot get an internal selector for an unresolved datatype constructor");
  PrettyCheckArgument(index < getNumArgs(), index, "index out of bounds");
  if( options::dtSharedSelectors() ){
    computeSharedSelectors( domainType );
    Assert(d_shared_selectors[domainType].size() == getNumArgs());
    return d_shared_selectors[domainType][index];
  }else{
    return d_args[index].getSelector();
  }
}

int DatatypeConstructor::getSelectorIndexInternal( Expr sel ) const {
  PrettyCheckArgument(isResolved(), this, "cannot get an internal selector index for an unresolved datatype constructor");
  if( options::dtSharedSelectors() ){
    Assert(sel.getType().isSelector());
    Type domainType = ((SelectorType)sel.getType()).getDomain();
    computeSharedSelectors( domainType );
    std::map< Expr, unsigned >::iterator its = d_shared_selector_index[domainType].find( sel );
    if( its!=d_shared_selector_index[domainType].end() ){
      return (int)its->second;
    }
  }else{
    unsigned sindex = Datatype::indexOf(sel);
    if( getNumArgs() > sindex && d_args[sindex].getSelector() == sel ){
      return (int)sindex;
    }
  }
  return -1;
}

Expr DatatypeConstructorArg::getConstructor() const {
  PrettyCheckArgument(isResolved(), this,
                "cannot get a associated constructor for argument of an unresolved datatype constructor");
  return d_constructor;
}

SelectorType DatatypeConstructorArg::getType() const {
  return getSelector().getType();
}

Type DatatypeConstructorArg::getRangeType() const {
  return getType().getRangeType();
}

bool DatatypeConstructorArg::isUnresolvedSelf() const
{
  return d_selector.isNull() && d_name.size() == d_name.find('\0') + 1;
}

std::ostream& operator<<(std::ostream& os, const Datatype& dt)
{
  // can only output datatypes in the CVC4 native language
  language::SetLanguage::Scope ls(os, language::output::LANG_CVC4);
  dt.toStream(os);
  return os;
}

void Datatype::toStream(std::ostream& out) const
{
  out << "DATATYPE " << getName();
  if (isParametric())
  {
    out << '[';
    for (size_t i = 0; i < getNumParameters(); ++i)
    {
      if(i > 0) {
        out << ',';
      }
      out << getParameter(i);
    }
    out << ']';
  }
  out << " =" << endl;
  Datatype::const_iterator i = begin(), i_end = end();
  if(i != i_end) {
    out << "  ";
    do {
      out << *i << endl;
      if(++i != i_end) {
        out << "| ";
      }
    } while(i != i_end);
  }
  out << "END;" << endl;
}

std::ostream& operator<<(std::ostream& os, const DatatypeConstructor& ctor) {
  // can only output datatypes in the CVC4 native language
  language::SetLanguage::Scope ls(os, language::output::LANG_CVC4);
  ctor.toStream(os);
  return os;
}

void DatatypeConstructor::toStream(std::ostream& out) const
{
  out << getName();

  DatatypeConstructor::const_iterator i = begin(), i_end = end();
  if(i != i_end) {
    out << "(";
    do {
      out << *i;
      if(++i != i_end) {
        out << ", ";
      }
    } while(i != i_end);
    out << ")";
  }
}

std::ostream& operator<<(std::ostream& os, const DatatypeConstructorArg& arg) {
  // can only output datatypes in the CVC4 native language
  language::SetLanguage::Scope ls(os, language::output::LANG_CVC4);
  arg.toStream(os);
  return os;
}

void DatatypeConstructorArg::toStream(std::ostream& out) const
{
  out << getName() << ": ";

  Type t;
  if (isResolved())
  {
    t = getRangeType();
  }
  else if (d_selector.isNull())
  {
    string typeName = d_name.substr(d_name.find('\0') + 1);
    out << ((typeName == "") ? "[self]" : typeName);
    return;
  }
  else
  {
    t = d_selector.getType();
  }
  out << t;
}

DatatypeIndexConstant::DatatypeIndexConstant(unsigned index) : d_index(index) {}
std::ostream& operator<<(std::ostream& out, const DatatypeIndexConstant& dic) {
  return out << "index_" << dic.getIndex();
}

}/* CVC4 namespace */<|MERGE_RESOLUTION|>--- conflicted
+++ resolved
@@ -1147,16 +1147,10 @@
   }
 
   Expr groundTerm = getConstructor().getExprManager()->mkExpr(kind::APPLY_CONSTRUCTOR, groundTerms);
-<<<<<<< HEAD
   if (isParam)
   {
     Assert( Datatype::datatypeOf( d_constructor ).isParametric() );
     // type is parametric, must apply type ascription
-=======
-  if( groundTerm.getType()!=t ){
-    Assert(Datatype::datatypeOf(d_constructor).isParametric());
-    //type is ambiguous, must apply type ascription
->>>>>>> 43ab3f4c
     Debug("datatypes-gt") << "ambiguous type for " << groundTerm << ", ascribe to " << t << std::endl;
     groundTerms[0] = getConstructor().getExprManager()->mkExpr(kind::APPLY_TYPE_ASCRIPTION,
                        getConstructor().getExprManager()->mkConst(AscriptionType(getSpecializedConstructorType(t))),
