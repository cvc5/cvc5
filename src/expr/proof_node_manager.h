--- conflicted
+++ resolved
@@ -77,19 +77,11 @@
    * Make the proof node corresponding to the assumption of fact.
    *
    * @param fact The fact to assume.
-<<<<<<< HEAD
-   * @return The assume proof of fact.
-   */
-  std::shared_ptr<ProofNode> mkAssume(Node fact);
-  /**
-   * Make scope having body pf and arguments (assumptions-to-close) assump.
-=======
    * @return The ASSUME proof of fact.
    */
   std::shared_ptr<ProofNode> mkAssume(Node fact);
   /**
    * Make scope having body pf and arguments (assumptions-to-close) assumps.
->>>>>>> 23aa2a08
    * If ensureClosed is true, then this method throws an assertion failure if
    * the returned proof is not closed. This is the case if a free assumption
    * of pf is missing from the vector assumps.
@@ -103,11 +95,6 @@
    * so that y=x matches the free assumption. The returned proof is:
    *   SCOPE(TRANS( SYMM( ASSUME( y=x ) ), ASSUME( y=z ) ) :args { y=x, y=z })
    *
-<<<<<<< HEAD
-   * Additionally, if both ensureClosed and doMinimize are true, assumps is
-   * updated to contain exactly the free asumptions of pf. The minimized
-   * vector is passed as arguments to the SCOPE.
-=======
    * When ensureClosed is true, duplicates are eliminated from assumps. The
    * reason for this is due to performance, since in this method, assumps is
    * converted to an unordered_set to do the above check and hence it is a
@@ -118,7 +105,6 @@
    * having no duplicates.
    *
    * In each case, the update vector assumps is passed as arguments to SCOPE.
->>>>>>> 23aa2a08
    *
    * @param pf The body of the proof,
    * @param assumps The assumptions-to-close of the scope,
