--- conflicted
+++ resolved
@@ -467,14 +467,11 @@
     assertTNodeNotExpired();
     return getMetaKind() == kind::metakind::NULLARY_OPERATOR;
   }
-<<<<<<< HEAD
+
   /**
    * Returns true if this node represents a closure, that is an expression
    * that binds variables.
    */
-=======
-
->>>>>>> 29a06b99
   inline bool isClosure() const {
     assertTNodeNotExpired();
     return getKind() == kind::LAMBDA || getKind() == kind::FORALL
