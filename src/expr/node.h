--- conflicted
+++ resolved
@@ -1368,25 +1368,15 @@
       nb << getOperator().substitute(node, replacement, cache);
     }
   }
-<<<<<<< HEAD
-  for (const Node& n : *this)
-  {
-    if (n == node)
-=======
   for (const_iterator it = begin(), iend = end(); it != iend; ++it)
   {
     if (*it == node)
->>>>>>> 87f3741d
     {
       nb << replacement;
     }
     else
     {
-<<<<<<< HEAD
-      nb << n.substitute(node, replacement, cache);
-=======
       nb << (*it).substitute(node, replacement, cache);
->>>>>>> 87f3741d
     }
   }
 
@@ -1445,15 +1435,9 @@
                                      replacementsBegin, replacementsEnd,
                                      cache);
     }
-<<<<<<< HEAD
-    for (const Node& n : *this)
-    {
-      nb << n.substitute(
-=======
     for (const_iterator it = begin(), iend = end(); it != iend; ++it)
     {
       nb << (*it).substitute(
->>>>>>> 87f3741d
           nodesBegin, nodesEnd, replacementsBegin, replacementsEnd, cache);
     }
     Node n = nb;
@@ -1499,15 +1483,9 @@
       // push the operator
       nb << getOperator().substitute(substitutionsBegin, substitutionsEnd, cache);
     }
-<<<<<<< HEAD
-    for (const Node& n : *this)
-    {
-      nb << n.substitute(substitutionsBegin, substitutionsEnd, cache);
-=======
     for (const_iterator it = begin(), iend = end(); it != iend; ++it)
     {
       nb << (*it).substitute(substitutionsBegin, substitutionsEnd, cache);
->>>>>>> 87f3741d
     }
     Node n = nb;
     cache[*this] = n;
