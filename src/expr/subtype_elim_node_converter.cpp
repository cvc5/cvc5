/******************************************************************************
 * Top contributors (to current version):
 *   Andrew Reynolds, Mathias Preiner, Aina Niemetz
 *
 * This file is part of the cvc5 project.
 *
 * Copyright (c) 2009-2023 by the authors listed in the file AUTHORS
 * in the top-level source directory and their institutional affiliations.
 * All rights reserved.  See the file COPYING in the top-level source
 * directory for licensing information.
 * ****************************************************************************
 *
 * Implementation of subtype elimination node conversion
 */

#include "expr/subtype_elim_node_converter.h"

#include "expr/skolem_manager.h"

using namespace cvc5::internal::kind;

namespace cvc5::internal {

SubtypeElimNodeConverter::SubtypeElimNodeConverter() {}

bool SubtypeElimNodeConverter::isRealTypeStrict(TypeNode tn)
{
  return tn.isReal();
}

Node SubtypeElimNodeConverter::postConvert(Node n)
{
  Kind k = n.getKind();
  bool convertToRealChildren = false;
  if (k == Kind::ADD || k == Kind::MULT || k == Kind::NONLINEAR_MULT)
  {
    convertToRealChildren = isRealTypeStrict(n.getType());
  }
  else if (k == Kind::GEQ || k == Kind::GT || k == Kind::LEQ || k == Kind::LT)
  {
    convertToRealChildren =
        isRealTypeStrict(n[0].getType()) || isRealTypeStrict(n[1].getType());
  }
  // note that EQUAL is strictly typed so we don't need to handle it here
  if (convertToRealChildren)
  {
    NodeManager* nm = NodeManager::currentNM();
    std::vector<Node> children;
    for (const Node& nc : n)
    {
      if (nc.getType().isInteger())
      {
        if (nc.isConst())
        {
          // we convert constant integers to constant reals
          children.push_back(nm->mkConstReal(nc.getConst<Rational>()));
        }
        else
        {
          // otherwise, use TO_REAL
          children.push_back(nm->mkNode(Kind::TO_REAL, nc));
        }
      }
      else
      {
        children.push_back(nc);
      }
    }
    return nm->mkNode(k, children);
  }
  // convert skolems as well, e.g. the purify skolem for (> 1 0.0) becomes the
  // purify skolem for (> 1.0 0.0).
  if (n.isVar())
  {
<<<<<<< HEAD
    NodeManager* nm = NodeManager::currentNM();
    SkolemManager* skm = nm->getSkolemManager();
=======
    SkolemManager* skm = NodeManager::currentNM()->getSkolemManager();
>>>>>>> 9872e0a8
    SkolemFunId id;
    Node cacheVal;
    if (skm->isSkolemFunction(n, id, cacheVal))
    {
      Node cacheValc = convert(cacheVal);
      if (cacheValc != cacheVal)
      {
        return skm->mkSkolemFunction(id, cacheValc);
      }
    }
  }
  return n;
}

}  // namespace cvc5::internal<|MERGE_RESOLUTION|>--- conflicted
+++ resolved
@@ -72,12 +72,7 @@
   // purify skolem for (> 1.0 0.0).
   if (n.isVar())
   {
-<<<<<<< HEAD
-    NodeManager* nm = NodeManager::currentNM();
-    SkolemManager* skm = nm->getSkolemManager();
-=======
     SkolemManager* skm = NodeManager::currentNM()->getSkolemManager();
->>>>>>> 9872e0a8
     SkolemFunId id;
     Node cacheVal;
     if (skm->isSkolemFunction(n, id, cacheVal))
