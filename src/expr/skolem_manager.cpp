--- conflicted
+++ resolved
@@ -50,13 +50,9 @@
     case InternalSkolemId::SYGUS_ANY_CONSTANT: return "SYGUS_ANY_CONSTANT";
     case InternalSkolemId::QUANTIFIERS_SYNTH_FUN_EMBED:
       return "QUANTIFIERS_SYNTH_FUN_EMBED";
-<<<<<<< HEAD
-    case InternalSkolemFunId::HO_TYPE_MATCH_PRED: return "HO_TYPE_MATCH_PRED";
+    case InternalSkolemId::HO_TYPE_MATCH_PRED: return "HO_TYPE_MATCH_PRED";
     case InternalSkolemFunId::MBQI_INPUT: return "MBQI_INPUT";
-=======
-    case InternalSkolemId::HO_TYPE_MATCH_PRED: return "HO_TYPE_MATCH_PRED";
     case InternalSkolemId::ABSTRACT_VALUE: return "ABSTRACT_VALUE";
->>>>>>> 354fc414
     default: return "?";
   }
 }
