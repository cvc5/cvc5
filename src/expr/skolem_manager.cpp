/******************************************************************************
 * Top contributors (to current version):
 *   Andrew Reynolds, Aina Niemetz
 *
 * This file is part of the cvc5 project.
 *
 * Copyright (c) 2009-2021 by the authors listed in the file AUTHORS
 * in the top-level source directory and their institutional affiliations.
 * All rights reserved.  See the file COPYING in the top-level source
 * directory for licensing information.
 * ****************************************************************************
 *
 * Implementation of skolem manager class.
 */

#include "expr/skolem_manager.h"

#include <sstream>

#include "expr/attribute.h"
#include "expr/bound_var_manager.h"
#include "expr/node_algorithm.h"
#include "expr/node_manager_attributes.h"

using namespace cvc5::kind;

namespace cvc5 {

// Attributes are global maps from Nodes to data. Thus, note that these could
// be implemented as internal maps in SkolemManager.
struct WitnessFormAttributeId
{
};
typedef expr::Attribute<WitnessFormAttributeId, Node> WitnessFormAttribute;

struct SkolemFormAttributeId
{
};
typedef expr::Attribute<SkolemFormAttributeId, Node> SkolemFormAttribute;

struct OriginalFormAttributeId
{
};
typedef expr::Attribute<OriginalFormAttributeId, Node> OriginalFormAttribute;

const char* toString(SkolemFunId id)
{
  switch (id)
  {
    case SkolemFunId::DIV_BY_ZERO: return "DIV_BY_ZERO";
    case SkolemFunId::INT_DIV_BY_ZERO: return "INT_DIV_BY_ZERO";
    case SkolemFunId::MOD_BY_ZERO: return "MOD_BY_ZERO";
    case SkolemFunId::SQRT: return "SQRT";
    case SkolemFunId::SELECTOR_WRONG: return "SELECTOR_WRONG";
    case SkolemFunId::SHARED_SELECTOR: return "SHARED_SELECTOR";
    case SkolemFunId::SEQ_NTH_OOB: return "SEQ_NTH_OOB";
    case SkolemFunId::STRINGS_NUM_OCCUR: return "STRINGS_NUM_OCCUR";
    case SkolemFunId::STRINGS_OCCUR_INDEX: return "STRINGS_OCCUR_INDEX";
    case SkolemFunId::STRINGS_OCCUR_LEN: return "STRINGS_OCCUR_LEN";
    case SkolemFunId::STRINGS_DEQ_DIFF: return "STRINGS_DEQ_DIFF";
    case SkolemFunId::STRINGS_REPLACE_ALL_RESULT:
      return "STRINGS_REPLACE_ALL_RESULT";
    case SkolemFunId::STRINGS_ITOS_RESULT: return "STRINGS_ITOS_RESULT";
    case SkolemFunId::STRINGS_STOI_RESULT: return "STRINGS_STOI_RESULT";
    case SkolemFunId::STRINGS_STOI_NON_DIGIT: return "STRINGS_STOI_NON_DIGIT";
    case SkolemFunId::SK_FIRST_MATCH_PRE: return "SK_FIRST_MATCH_PRE";
    case SkolemFunId::SK_FIRST_MATCH: return "SK_FIRST_MATCH";
    case SkolemFunId::SK_FIRST_MATCH_POST: return "SK_FIRST_MATCH_POST";
    case SkolemFunId::RE_UNFOLD_POS_COMPONENT: return "RE_UNFOLD_POS_COMPONENT";
    case SkolemFunId::SEQ_MODEL_BASE_ELEMENT: return "SEQ_MODEL_BASE_ELEMENT";
<<<<<<< HEAD
=======
    case SkolemFunId::BAGS_CARD_CARDINALITY: return "BAGS_CARD_CARDINALITY";
    case SkolemFunId::BAGS_CARD_ELEMENTS: return "BAGS_CARD_ELEMENTS";
    case SkolemFunId::BAGS_CARD_N: return "BAGS_CARD_N";
    case SkolemFunId::BAGS_CARD_UNION_DISJOINT:
      return "BAGS_CARD_UNION_DISJOINT";
>>>>>>> effb0d47
    case SkolemFunId::BAGS_CHOOSE: return "BAGS_CHOOSE";
    case SkolemFunId::BAGS_FOLD_CARD: return "BAGS_FOLD_CARD";
    case SkolemFunId::BAGS_FOLD_COMBINE: return "BAGS_FOLD_COMBINE";
    case SkolemFunId::BAGS_FOLD_ELEMENTS: return "BAGS_FOLD_ELEMENTS";
    case SkolemFunId::BAGS_FOLD_UNION_DISJOINT: return "BAGS_FOLD_UNION_DISJOINT";
    case SkolemFunId::BAGS_MAP_PREIMAGE: return "BAGS_MAP_PREIMAGE";
    case SkolemFunId::BAGS_MAP_SUM: return "BAGS_MAP_SUM";
    case SkolemFunId::HO_TYPE_MATCH_PRED: return "HO_TYPE_MATCH_PRED";
    default: return "?";
  }
}

std::ostream& operator<<(std::ostream& out, SkolemFunId id)
{
  out << toString(id);
  return out;
}

SkolemManager::SkolemManager() : d_skolemCounter(0) {}

Node SkolemManager::mkSkolem(Node v,
                             Node pred,
                             const std::string& prefix,
                             const std::string& comment,
                             int flags,
                             ProofGenerator* pg)
{
  // We do not currently insist that pred does not contain witness terms
  Assert(v.getKind() == BOUND_VARIABLE);
  // make the witness term
  NodeManager* nm = NodeManager::currentNM();
  Node bvl = nm->mkNode(BOUND_VAR_LIST, v);
  // Make the witness term, where notice that pred may contain skolems. We do
  // not recursively convert pred to witness form, since witness terms should
  // be treated as opaque. Moreover, the use of witness forms leads to
  // variable shadowing issues in e.g. skolemization.
  Node w = nm->mkNode(WITNESS, bvl, pred);
  // store the mapping to proof generator if it exists
  if (pg != nullptr)
  {
    // We cache based on the existential of the original predicate
    Node q = nm->mkNode(EXISTS, bvl, pred);
    // Notice this may overwrite an existing proof generator. This does not
    // matter since either should be able to prove q.
    d_gens[q] = pg;
  }
  Node k = mkSkolemInternal(w, prefix, comment, flags);
  // set witness form attribute for k
  WitnessFormAttribute wfa;
  k.setAttribute(wfa, w);
  Trace("sk-manager-skolem")
      << "skolem: " << k << " witness " << w << std::endl;
  return k;
}

Node SkolemManager::mkSkolemize(Node q,
                                std::vector<Node>& skolems,
                                const std::string& prefix,
                                const std::string& comment,
                                int flags,
                                ProofGenerator* pg)
{
  Trace("sk-manager-debug") << "mkSkolemize " << q << std::endl;
  Assert(q.getKind() == EXISTS);
  Node currQ = q;
  for (const Node& av : q[0])
  {
    Assert(currQ.getKind() == EXISTS && av == currQ[0][0]);
    // currQ is updated to the result of skolemizing its first variable in
    // the method below.
    Node sk = skolemize(currQ, currQ, prefix, comment, flags);
    Trace("sk-manager-debug")
        << "made skolem " << sk << " for " << av << std::endl;
    skolems.push_back(sk);
  }
  if (pg != nullptr)
  {
    // Same as above, this may overwrite an existing proof generator
    d_gens[q] = pg;
  }
  Trace("sk-manager-debug") << "...mkSkolemize returns " << currQ << std::endl;
  return currQ;
}

Node SkolemManager::skolemize(Node q,
                              Node& qskolem,
                              const std::string& prefix,
                              const std::string& comment,
                              int flags)
{
  Assert(q.getKind() == EXISTS);
  Node v;
  std::vector<Node> ovars;
  Trace("sk-manager-debug") << "mkSkolemize..." << std::endl;
  NodeManager* nm = NodeManager::currentNM();
  for (const Node& av : q[0])
  {
    if (v.isNull())
    {
      v = av;
      continue;
    }
    ovars.push_back(av);
  }
  Assert(!v.isNull());
  // make the predicate with one variable stripped off
  Node pred = q[1];
  Trace("sk-manager-debug") << "make exists predicate" << std::endl;
  if (!ovars.empty())
  {
    // keeps the same variables
    Node bvl = nm->mkNode(BOUND_VAR_LIST, ovars);
    // update the predicate
    pred = nm->mkNode(EXISTS, bvl, pred);
  }
  Trace("sk-manager-debug") << "call sub mkSkolem" << std::endl;
  // don't use a proof generator, since this may be an intermediate, partially
  // skolemized formula.
  Node k = mkSkolem(v, pred, prefix, comment, flags, nullptr);
  Assert(k.getType() == v.getType());
  TNode tv = v;
  TNode tk = k;
  Trace("sk-manager-debug")
      << "qskolem apply " << tv << " -> " << tk << " to " << pred << std::endl;
  // the quantified formula with one step of skolemization
  qskolem = pred.substitute(tv, tk);
  Trace("sk-manager-debug") << "qskolem done substitution" << std::endl;
  return k;
}

Node SkolemManager::mkPurifySkolem(Node t,
                                   const std::string& prefix,
                                   const std::string& comment,
                                   int flags)
{
  Node to = getOriginalForm(t);
  // We do not currently insist that to does not contain witness terms

  Node k = mkSkolemInternal(to, prefix, comment, flags);
  // set original form attribute for k
  OriginalFormAttribute ofa;
  k.setAttribute(ofa, to);

  Trace("sk-manager-skolem")
      << "skolem: " << k << " purify " << to << std::endl;
  return k;
}

Node SkolemManager::mkSkolemFunction(SkolemFunId id,
                                     TypeNode tn,
                                     Node cacheVal,
                                     int flags)
{
  std::tuple<SkolemFunId, TypeNode, Node> key(id, tn, cacheVal);
  std::map<std::tuple<SkolemFunId, TypeNode, Node>, Node>::iterator it =
      d_skolemFuns.find(key);
  if (it == d_skolemFuns.end())
  {
    std::stringstream ss;
    ss << "SKOLEM_FUN_" << id;
    Node k = mkSkolemNode(ss.str(), tn, "an internal skolem function", flags);
    d_skolemFuns[key] = k;
    d_skolemFunMap[k] = key;
    return k;
  }
  return it->second;
}

Node SkolemManager::mkSkolemFunction(SkolemFunId id,
                                     TypeNode tn,
                                     const std::vector<Node>& cacheVals,
                                     int flags)
{
  Node cacheVal;
  // use null node if cacheVals is empty
  if (!cacheVals.empty())
  {
    cacheVal = cacheVals.size() == 1
                   ? cacheVals[0]
                   : NodeManager::currentNM()->mkNode(SEXPR, cacheVals);
  }
  return mkSkolemFunction(id, tn, cacheVal, flags);
}

bool SkolemManager::isSkolemFunction(Node k,
                                     SkolemFunId& id,
                                     Node& cacheVal) const
{
  std::map<Node, std::tuple<SkolemFunId, TypeNode, Node>>::const_iterator it =
      d_skolemFunMap.find(k);
  if (it == d_skolemFunMap.end())
  {
    return false;
  }
  id = std::get<0>(it->second);
  cacheVal = std::get<2>(it->second);
  return true;
}

Node SkolemManager::mkDummySkolem(const std::string& prefix,
                                  const TypeNode& type,
                                  const std::string& comment,
                                  int flags)
{
  return mkSkolemNode(prefix, type, comment, flags);
}

ProofGenerator* SkolemManager::getProofGenerator(Node t) const
{
  std::map<Node, ProofGenerator*>::const_iterator it = d_gens.find(t);
  if (it != d_gens.end())
  {
    return it->second;
  }
  return nullptr;
}

Node SkolemManager::getWitnessForm(Node k)
{
  Assert(k.getKind() == SKOLEM);
  // simply look up the witness form for k via an attribute
  WitnessFormAttribute wfa;
  return k.getAttribute(wfa);
}

Node SkolemManager::getOriginalForm(Node n)
{
  if (n.isNull())
  {
    return n;
  }
  Trace("sk-manager-debug")
      << "SkolemManager::getOriginalForm " << n << std::endl;
  OriginalFormAttribute ofa;
  NodeManager* nm = NodeManager::currentNM();
  std::unordered_map<TNode, Node> visited;
  std::unordered_map<TNode, Node>::iterator it;
  std::vector<TNode> visit;
  TNode cur;
  visit.push_back(n);
  do
  {
    cur = visit.back();
    visit.pop_back();
    it = visited.find(cur);

    if (it == visited.end())
    {
      if (cur.hasAttribute(ofa))
      {
        visited[cur] = cur.getAttribute(ofa);
      }
      else
      {
        visited[cur] = Node::null();
        visit.push_back(cur);
        if (cur.getMetaKind() == metakind::PARAMETERIZED)
        {
          visit.push_back(cur.getOperator());
        }
        for (const Node& cn : cur)
        {
          visit.push_back(cn);
        }
      }
    }
    else if (it->second.isNull())
    {
      Node ret = cur;
      bool childChanged = false;
      std::vector<Node> children;
      if (cur.getMetaKind() == metakind::PARAMETERIZED)
      {
        it = visited.find(cur.getOperator());
        Assert(it != visited.end());
        Assert(!it->second.isNull());
        childChanged = childChanged || cur.getOperator() != it->second;
        children.push_back(it->second);
      }
      for (const Node& cn : cur)
      {
        it = visited.find(cn);
        Assert(it != visited.end());
        Assert(!it->second.isNull());
        childChanged = childChanged || cn != it->second;
        children.push_back(it->second);
      }
      if (childChanged)
      {
        ret = nm->mkNode(cur.getKind(), children);
      }
      cur.setAttribute(ofa, ret);
      visited[cur] = ret;
    }
  } while (!visit.empty());
  Assert(visited.find(n) != visited.end());
  Assert(!visited.find(n)->second.isNull());
  Trace("sk-manager-debug") << "..return " << visited[n] << std::endl;
  return visited[n];
}

Node SkolemManager::mkSkolemInternal(Node w,
                                     const std::string& prefix,
                                     const std::string& comment,
                                     int flags)
{
  // note that witness, original forms are independent, but share skolems
  // w is not necessarily a witness term
  SkolemFormAttribute sfa;
  // could already have a skolem if we used w already
  if (w.hasAttribute(sfa))
  {
    return w.getAttribute(sfa);
  }
  // make the new skolem
  Node k = mkSkolemNode(prefix, w.getType(), comment, flags);
  // set skolem form attribute for w
  w.setAttribute(sfa, k);
  Trace("sk-manager") << "SkolemManager::mkSkolem: " << k << " : " << w
                      << std::endl;
  return k;
}

Node SkolemManager::mkSkolemNode(const std::string& prefix,
                                 const TypeNode& type,
                                 const std::string& comment,
                                 int flags)
{
  NodeManager* nm = NodeManager::currentNM();
  Node n;
  if (flags & SKOLEM_BOOL_TERM_VAR)
  {
    Assert(type.isBoolean());
    n = NodeBuilder(nm, BOOLEAN_TERM_VARIABLE);
  }
  else
  {
    n = NodeBuilder(nm, SKOLEM);
    if ((flags & SKOLEM_EXACT_NAME) == 0)
    {
      std::stringstream name;
      name << prefix << '_' << ++d_skolemCounter;
      n.setAttribute(expr::VarNameAttr(), name.str());
    }
    else
    {
      n.setAttribute(expr::VarNameAttr(), prefix);
    }
  }
  n.setAttribute(expr::TypeAttr(), type);
  n.setAttribute(expr::TypeCheckedAttr(), true);
  return n;
}

}  // namespace cvc5<|MERGE_RESOLUTION|>--- conflicted
+++ resolved
@@ -68,14 +68,11 @@
     case SkolemFunId::SK_FIRST_MATCH_POST: return "SK_FIRST_MATCH_POST";
     case SkolemFunId::RE_UNFOLD_POS_COMPONENT: return "RE_UNFOLD_POS_COMPONENT";
     case SkolemFunId::SEQ_MODEL_BASE_ELEMENT: return "SEQ_MODEL_BASE_ELEMENT";
-<<<<<<< HEAD
-=======
     case SkolemFunId::BAGS_CARD_CARDINALITY: return "BAGS_CARD_CARDINALITY";
     case SkolemFunId::BAGS_CARD_ELEMENTS: return "BAGS_CARD_ELEMENTS";
     case SkolemFunId::BAGS_CARD_N: return "BAGS_CARD_N";
     case SkolemFunId::BAGS_CARD_UNION_DISJOINT:
       return "BAGS_CARD_UNION_DISJOINT";
->>>>>>> effb0d47
     case SkolemFunId::BAGS_CHOOSE: return "BAGS_CHOOSE";
     case SkolemFunId::BAGS_FOLD_CARD: return "BAGS_FOLD_CARD";
     case SkolemFunId::BAGS_FOLD_COMBINE: return "BAGS_FOLD_COMBINE";
