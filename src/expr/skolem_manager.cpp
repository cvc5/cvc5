/******************************************************************************
 * Top contributors (to current version):
 *   Andrew Reynolds, Mudathir Mohamed, Andres Noetzli
 *
 * This file is part of the cvc5 project.
 *
 * Copyright (c) 2009-2023 by the authors listed in the file AUTHORS
 * in the top-level source directory and their institutional affiliations.
 * All rights reserved.  See the file COPYING in the top-level source
 * directory for licensing information.
 * ****************************************************************************
 *
 * Implementation of skolem manager class.
 */

#include "expr/skolem_manager.h"

#include <sstream>

#include "expr/attribute.h"
#include "expr/bound_var_manager.h"
#include "expr/node_algorithm.h"
#include "expr/node_manager_attributes.h"
#include "expr/sort_to_term.h"
#include "util/rational.h"
#include "util/string.h"

using namespace cvc5::internal::kind;

namespace cvc5::internal {

struct OriginalFormAttributeId
{
};
typedef expr::Attribute<OriginalFormAttributeId, Node> OriginalFormAttribute;

struct UnpurifiedFormAttributeId
{
};
typedef expr::Attribute<UnpurifiedFormAttributeId, Node> UnpurifiedFormAttribute;

<<<<<<< HEAD
=======
const char* toString(SkolemFunId id)
{
  switch (id)
  {
    case SkolemFunId::INPUT_VARIABLE: return "INPUT_VARIABLE";
    case SkolemFunId::PURIFY: return "PURIFY";
    case SkolemFunId::ABSTRACT_VALUE: return "ABSTRACT_VALUE";
    case SkolemFunId::ARRAY_DEQ_DIFF: return "ARRAY_DEQ_DIFF";
    case SkolemFunId::DIV_BY_ZERO: return "DIV_BY_ZERO";
    case SkolemFunId::INT_DIV_BY_ZERO: return "INT_DIV_BY_ZERO";
    case SkolemFunId::MOD_BY_ZERO: return "MOD_BY_ZERO";
    case SkolemFunId::SQRT: return "SQRT";
    case SkolemFunId::TRANSCENDENTAL_PURIFY_ARG:
      return "TRANSCENDENTAL_PURIFY_ARG";
    case SkolemFunId::QUANTIFIERS_SKOLEMIZE: return "QUANTIFIERS_SKOLEMIZE";
    case SkolemFunId::STRINGS_NUM_OCCUR: return "STRINGS_NUM_OCCUR";
    case SkolemFunId::STRINGS_NUM_OCCUR_RE: return "STRINGS_NUM_OCCUR_RE";
    case SkolemFunId::STRINGS_OCCUR_INDEX: return "STRINGS_OCCUR_INDEX";
    case SkolemFunId::STRINGS_OCCUR_INDEX_RE: return "STRINGS_OCCUR_INDEX_RE";
    case SkolemFunId::STRINGS_OCCUR_LEN: return "STRINGS_OCCUR_LEN";
    case SkolemFunId::STRINGS_OCCUR_LEN_RE: return "STRINGS_OCCUR_LEN_RE";
    case SkolemFunId::STRINGS_DEQ_DIFF: return "STRINGS_DEQ_DIFF";
    case SkolemFunId::STRINGS_REPLACE_ALL_RESULT:
      return "STRINGS_REPLACE_ALL_RESULT";
    case SkolemFunId::STRINGS_ITOS_RESULT: return "STRINGS_ITOS_RESULT";
    case SkolemFunId::STRINGS_STOI_RESULT: return "STRINGS_STOI_RESULT";
    case SkolemFunId::STRINGS_STOI_NON_DIGIT: return "STRINGS_STOI_NON_DIGIT";
    case SkolemFunId::RE_FIRST_MATCH_PRE: return "RE_FIRST_MATCH_PRE";
    case SkolemFunId::RE_FIRST_MATCH: return "RE_FIRST_MATCH";
    case SkolemFunId::RE_FIRST_MATCH_POST: return "RE_FIRST_MATCH_POST";
    case SkolemFunId::RE_UNFOLD_POS_COMPONENT: return "RE_UNFOLD_POS_COMPONENT";
    case SkolemFunId::BAGS_CARD_CARDINALITY: return "BAGS_CARD_CARDINALITY";
    case SkolemFunId::BAGS_CARD_ELEMENTS: return "BAGS_CARD_ELEMENTS";
    case SkolemFunId::BAGS_CARD_N: return "BAGS_CARD_N";
    case SkolemFunId::BAGS_CARD_UNION_DISJOINT:
      return "BAGS_CARD_UNION_DISJOINT";
    case SkolemFunId::BAGS_CHOOSE: return "BAGS_CHOOSE";
    case SkolemFunId::BAGS_FOLD_CARD: return "BAGS_FOLD_CARD";
    case SkolemFunId::BAGS_FOLD_COMBINE: return "BAGS_FOLD_COMBINE";
    case SkolemFunId::BAGS_FOLD_ELEMENTS: return "BAGS_FOLD_ELEMENTS";
    case SkolemFunId::BAGS_FOLD_UNION_DISJOINT: return "BAGS_FOLD_UNION_DISJOINT";
    case SkolemFunId::BAGS_MAP_PREIMAGE: return "BAGS_MAP_PREIMAGE";
    case SkolemFunId::BAGS_MAP_PREIMAGE_INJECTIVE:
      return "BAGS_MAP_PREIMAGE_INJECTIVE";
    case SkolemFunId::BAGS_MAP_PREIMAGE_SIZE: return "BAGS_MAP_PREIMAGE_SIZE";
    case SkolemFunId::BAGS_MAP_PREIMAGE_INDEX: return "BAGS_MAP_PREIMAGE_INDEX";
    case SkolemFunId::BAGS_MAP_SUM: return "BAGS_MAP_SUM";
    case SkolemFunId::BAGS_DEQ_DIFF: return "BAGS_DEQ_DIFF";
    case SkolemFunId::TABLES_GROUP_PART: return "TABLES_GROUP_PART";
    case SkolemFunId::TABLES_GROUP_PART_ELEMENT:
      return "TABLES_GROUP_PART_ELEMENT";
    case SkolemFunId::RELATIONS_GROUP_PART: return "RELATIONS_GROUP_PART";
    case SkolemFunId::RELATIONS_GROUP_PART_ELEMENT:
      return "RELATIONS_GROUP_PART_ELEMENT";
    case SkolemFunId::SETS_CHOOSE: return "SETS_CHOOSE";
    case SkolemFunId::SETS_DEQ_DIFF: return "SETS_DEQ_DIFF";
    case SkolemFunId::SETS_FOLD_CARD: return "SETS_FOLD_CARD";
    case SkolemFunId::SETS_FOLD_COMBINE: return "SETS_FOLD_COMBINE";
    case SkolemFunId::SETS_FOLD_ELEMENTS: return "SETS_FOLD_ELEMENTS";
    case SkolemFunId::SETS_FOLD_UNION: return "SETS_FOLD_UNION";
    case SkolemFunId::SETS_MAP_DOWN_ELEMENT: return "SETS_MAP_DOWN_ELEMENT";
    case SkolemFunId::SHARED_SELECTOR: return "SHARED_SELECTOR";
    default: return "?";
  }
}

std::ostream& operator<<(std::ostream& out, SkolemFunId id)
{
  out << toString(id);
  return out;
}

const char* toString(InternalSkolemFunId id)
{
  switch (id)
  {
    case InternalSkolemFunId::SEQ_MODEL_BASE_ELEMENT:
      return "SEQ_MODEL_BASE_ELEMENT";
    case InternalSkolemFunId::IEVAL_NONE: return "IEVAL_NONE";
    case InternalSkolemFunId::IEVAL_SOME: return "IEVAL_SOME";
    case InternalSkolemFunId::SYGUS_ANY_CONSTANT: return "SYGUS_ANY_CONSTANT";
    case InternalSkolemFunId::QUANTIFIERS_SYNTH_FUN_EMBED:
      return "QUANTIFIERS_SYNTH_FUN_EMBED";
    case InternalSkolemFunId::HO_TYPE_MATCH_PRED: return "HO_TYPE_MATCH_PRED";
    default: return "?";
  }
}

std::ostream& operator<<(std::ostream& out, InternalSkolemFunId id)
{
  out << toString(id);
  return out;
}

>>>>>>> 05c4719e
SkolemManager::SkolemManager() : d_skolemCounter(0) {}

Node SkolemManager::mkPurifySkolem(Node t,
                                   ProofGenerator* pg)
{
  // We do not recursively compute the original form of t here
  Node k;
  if (t.getKind() == Kind::WITNESS)
  {
    // The purification skolem for (witness ((x T)) P) is the same as
    // the skolem function (QUANTIFIERS_SKOLEMIZE (exists ((x T)) P) 0).
    NodeManager* nm = NodeManager::currentNM();
    Node exists =
        nm->mkNode(Kind::EXISTS, std::vector<Node>(t.begin(), t.end()));
    k = mkSkolemFunction(SkolemFunId::QUANTIFIERS_SKOLEMIZE,
                         {exists, nm->mkConstInt(Rational(0))});
    // store the proof generator if it exists
    if (pg != nullptr)
    {
      d_gens[exists] = pg;
    }
  }
  else
  {
    k = mkSkolemFunction(SkolemFunId::PURIFY, {t});
    // shouldn't provide proof generators for other terms
    Assert(pg == nullptr);
  }
  // set unpurified form attribute for k
  UnpurifiedFormAttribute ufa;
  k.setAttribute(ufa, t);
  // the original form of k can be computed by calling getOriginalForm, but
  // it is not computed here

  Trace("sk-manager-skolem")
      << "skolem: " << k << " purify " << t << std::endl;
  return k;
}

Node SkolemManager::mkSkolemFunction(SkolemFunId id, Node cacheVal)
{
  std::vector<Node> cvals;
  if (!cacheVal.isNull())
  {
    if (cacheVal.getKind() == Kind::SEXPR)
    {
      cvals.insert(cvals.end(), cacheVal.begin(), cacheVal.end());
    }
    else
    {
      cvals.push_back(cacheVal);
    }
  }
  TypeNode ctn = getTypeFor(id, cvals);
  Assert(!ctn.isNull());
  return mkSkolemFunctionTyped(id, ctn, cacheVal);
}

Node SkolemManager::mkSkolemFunction(SkolemFunId id,
                                     const std::vector<Node>& cacheVals)
{
  TypeNode ctn = getTypeFor(id, cacheVals);
  Assert(!ctn.isNull());
  return mkSkolemFunctionTyped(id, ctn, cacheVals);
}

Node SkolemManager::mkInternalSkolemFunction(InternalSkolemFunId id,
                                             TypeNode tn,
                                             const std::vector<Node>& cacheVals)
{
  NodeManager* nm = NodeManager::currentNM();
  std::vector<Node> cvals;
  cvals.push_back(nm->mkConstInt(Rational(static_cast<uint32_t>(id))));
  cvals.insert(cvals.end(), cacheVals.begin(), cacheVals.end());
  return mkSkolemFunctionTyped(SkolemFunId::INTERNAL, tn, cvals);
}

Node SkolemManager::mkSkolemFunctionTyped(SkolemFunId id,
                                          TypeNode tn,
                                          Node cacheVal)
{
  std::tuple<SkolemFunId, TypeNode, Node> key(id, tn, cacheVal);
  std::map<std::tuple<SkolemFunId, TypeNode, Node>, Node>::iterator it =
      d_skolemFuns.find(key);
  if (it == d_skolemFuns.end())
  {
    Node k;
    // For now, INPUT_VARIABLE is a special case that constructs a variable
    // of the original name.
    if (id == SkolemFunId::INPUT_VARIABLE)
    {
      k = mkSkolemNode(Kind::VARIABLE,
                       cacheVal[0].getConst<String>().toString(),
                       tn,
                       SKOLEM_EXACT_NAME);
    }
    else
    {
      // we use @ as a prefix, which follows the SMT-LIB standard indicating
      // internal symbols starting with @ or . are reserved for internal use.
      std::stringstream ss;
      ss << "@" << id;
      k = mkSkolemNode(Kind::SKOLEM, ss.str(), tn);
    }
    d_skolemFuns[key] = k;
    d_skolemFunMap[k] = key;
    Trace("sk-manager-skolem") << "mkSkolemFunction(" << id << ", " << cacheVal
                               << ") returns " << k << std::endl;
    return k;
  }
  return it->second;
}

Node SkolemManager::mkSkolemFunctionTyped(SkolemFunId id,
                                          TypeNode tn,
                                          const std::vector<Node>& cacheVals)
{
  Node cacheVal;
  // use null node if cacheVals is empty
  if (!cacheVals.empty())
  {
    cacheVal = cacheVals.size() == 1
                   ? cacheVals[0]
                   : NodeManager::currentNM()->mkNode(Kind::SEXPR, cacheVals);
  }
  return mkSkolemFunctionTyped(id, tn, cacheVal);
}

bool SkolemManager::isSkolemFunction(TNode k) const
{
  std::map<Node, std::tuple<SkolemFunId, TypeNode, Node>>::const_iterator it =
      d_skolemFunMap.find(k);
  return it != d_skolemFunMap.end();
}

bool SkolemManager::isSkolemFunction(TNode k,
                                     SkolemFunId& id,
                                     Node& cacheVal) const
{
  std::map<Node, std::tuple<SkolemFunId, TypeNode, Node>>::const_iterator it =
      d_skolemFunMap.find(k);
  if (it == d_skolemFunMap.end())
  {
    return false;
  }
  id = std::get<0>(it->second);
  cacheVal = std::get<2>(it->second);
  return true;
}

SkolemFunId SkolemManager::getId(TNode k) const
{
  SkolemFunId id;
  Node cacheVal;
  if (isSkolemFunction(k, id, cacheVal))
  {
    return id;
  }
  return SkolemFunId::NONE;
}

InternalSkolemFunId SkolemManager::getInternalId(TNode k) const
{
  SkolemFunId id;
  Node cacheVal;
  // if its an internal skolem
  if (isSkolemFunction(k, id, cacheVal) && id == SkolemFunId::INTERNAL)
  {
    Assert(!cacheVal.isNull());
    Node cval = cacheVal.getKind() == Kind::SEXPR ? cacheVal[0] : cacheVal;
    Assert(cval.getKind() == Kind::CONST_INTEGER);
    Rational r = cval.getConst<Rational>();
    Assert(r.sgn() >= 0 && r.getNumerator().fitsUnsignedInt());
    return static_cast<InternalSkolemFunId>(r.getNumerator().toUnsignedInt());
  }
  return InternalSkolemFunId::NONE;
}

Node SkolemManager::mkDummySkolem(const std::string& prefix,
                                  const TypeNode& type,
                                  const std::string& comment,
                                  int flags)
{
  return mkSkolemNode(Kind::SKOLEM, prefix, type, flags);
}

ProofGenerator* SkolemManager::getProofGenerator(Node t) const
{
  std::map<Node, ProofGenerator*>::const_iterator it = d_gens.find(t);
  if (it != d_gens.end())
  {
    return it->second;
  }
  return nullptr;
}

bool SkolemManager::isAbstractValue(TNode n) const
{
  SkolemFunId id;
  Node cacheVal;
  if (isSkolemFunction(n, id, cacheVal))
  {
    return id == SkolemFunId::ABSTRACT_VALUE;
  }
  return false;
}

Node SkolemManager::getOriginalForm(Node n)
{
  if (n.isNull())
  {
    return n;
  }
  Trace("sk-manager-debug")
      << "SkolemManager::getOriginalForm " << n << std::endl;
  OriginalFormAttribute ofa;
  UnpurifiedFormAttribute ufa;
  NodeManager* nm = NodeManager::currentNM();
  std::unordered_map<TNode, Node> visited;
  std::unordered_map<TNode, Node>::iterator it;
  std::vector<TNode> visit;
  TNode cur;
  visit.push_back(n);
  do
  {
    cur = visit.back();
    visit.pop_back();
    it = visited.find(cur);

    if (it == visited.end())
    {
      if (cur.hasAttribute(ofa))
      {
        visited[cur] = cur.getAttribute(ofa);
      }
      else if (cur.hasAttribute(ufa))
      {
        // if it has an unpurified form, compute the original form of it
        Node ucur = cur.getAttribute(ufa);
        if (ucur.hasAttribute(ofa))
        {
          // Already computed, set. This always happens after cur is visited
          // again after computing the original form of its unpurified form.
          Node ucuro = ucur.getAttribute(ofa);
          cur.setAttribute(ofa, ucuro);
          visited[cur] = ucuro;
        }
        else
        {
          // visit ucur then visit cur again
          visit.push_back(cur);
          visit.push_back(ucur);
        }
      }
      else
      {
        visited[cur] = Node::null();
        visit.push_back(cur);
        if (cur.getMetaKind() == metakind::PARAMETERIZED)
        {
          visit.push_back(cur.getOperator());
        }
        for (const Node& cn : cur)
        {
          visit.push_back(cn);
        }
      }
    }
    else if (it->second.isNull())
    {
      Node ret = cur;
      bool childChanged = false;
      std::vector<Node> children;
      if (cur.getMetaKind() == metakind::PARAMETERIZED)
      {
        it = visited.find(cur.getOperator());
        Assert(it != visited.end());
        Assert(!it->second.isNull());
        childChanged = childChanged || cur.getOperator() != it->second;
        children.push_back(it->second);
      }
      for (const Node& cn : cur)
      {
        it = visited.find(cn);
        Assert(it != visited.end());
        Assert(!it->second.isNull());
        childChanged = childChanged || cn != it->second;
        children.push_back(it->second);
      }
      if (childChanged)
      {
        ret = nm->mkNode(cur.getKind(), children);
      }
      cur.setAttribute(ofa, ret);
      visited[cur] = ret;
    }
  } while (!visit.empty());
  Assert(visited.find(n) != visited.end());
  Assert(!visited.find(n)->second.isNull());
  Trace("sk-manager-debug") << "..return " << visited[n] << std::endl;
  return visited[n];
}

Node SkolemManager::getUnpurifiedForm(Node k)
{
  UnpurifiedFormAttribute ufa;
  if (k.hasAttribute(ufa))
  {
    return k.getAttribute(ufa);
  }
  return k;
}

Node SkolemManager::mkSkolemNode(Kind k,
                                 const std::string& prefix,
                                 const TypeNode& type,
                                 int flags)
{
  NodeManager* nm = NodeManager::currentNM();
  Node n = NodeBuilder(nm, k);
  if ((flags & SKOLEM_EXACT_NAME) == 0)
  {
    std::stringstream name;
    name << prefix << '_' << ++d_skolemCounter;
    n.setAttribute(expr::VarNameAttr(), name.str());
  }
  else
  {
    n.setAttribute(expr::VarNameAttr(), prefix);
  }
  n.setAttribute(expr::TypeAttr(), type);
  n.setAttribute(expr::TypeCheckedAttr(), true);
  return n;
}

TypeNode SkolemManager::getTypeFor(SkolemFunId id,
                                   const std::vector<Node>& cacheVals)
{
  NodeManager* nm = NodeManager::currentNM();
  switch (id)
  {
    // Type(cacheVals[0]), i.e skolems that return same type as first argument
    case SkolemFunId::PURIFY:
    case SkolemFunId::ABSTRACT_VALUE:
      Assert(cacheVals.size() > 0);
      return cacheVals[0].getType();
      break;
    // Type(cacheVals[1])
    case SkolemFunId::INPUT_VARIABLE:
      Assert(cacheVals.size() == 2
             && cacheVals[1].getKind() == Kind::SORT_TO_TERM);
      return cacheVals[1].getConst<SortToTerm>().getType();
      break;
    // real -> real function
    case SkolemFunId::DIV_BY_ZERO:
    case SkolemFunId::SQRT:
    {
      TypeNode rtype = nm->realType();
      return nm->mkFunctionType(rtype, rtype);
    }
    // real skolems
    case SkolemFunId::TRANSCENDENTAL_PURIFY_ARG: return nm->realType();
    // int -> int function
    case SkolemFunId::INT_DIV_BY_ZERO:
    case SkolemFunId::MOD_BY_ZERO:
    case SkolemFunId::STRINGS_OCCUR_INDEX:
    case SkolemFunId::STRINGS_OCCUR_INDEX_RE:
    case SkolemFunId::STRINGS_OCCUR_LEN:
    case SkolemFunId::STRINGS_OCCUR_LEN_RE:
    case SkolemFunId::STRINGS_STOI_RESULT:
    case SkolemFunId::STRINGS_ITOS_RESULT:
    case SkolemFunId::BAGS_MAP_SUM:
    case SkolemFunId::BAGS_CARD_CARDINALITY:
    {
      TypeNode itype = nm->integerType();
      return nm->mkFunctionType(itype, itype);
    }
    // int -> Type(args[0])
    case SkolemFunId::STRINGS_REPLACE_ALL_RESULT:
    {
      Assert(cacheVals.size() > 0);
      TypeNode itype = nm->integerType();
      return nm->mkFunctionType(itype, cacheVals[0].getType());
    }
    // integer skolems
    case SkolemFunId::STRINGS_NUM_OCCUR:
    case SkolemFunId::STRINGS_NUM_OCCUR_RE:
    case SkolemFunId::STRINGS_DEQ_DIFF:
    case SkolemFunId::STRINGS_STOI_NON_DIGIT:
    case SkolemFunId::BAGS_FOLD_CARD:
    case SkolemFunId::SETS_FOLD_CARD:
    case SkolemFunId::BAGS_MAP_PREIMAGE_SIZE:
    case SkolemFunId::BAGS_MAP_PREIMAGE_INDEX:
    case SkolemFunId::BAGS_CARD_N: return nm->integerType();
    // string skolems
    case SkolemFunId::RE_FIRST_MATCH_PRE:
    case SkolemFunId::RE_FIRST_MATCH:
    case SkolemFunId::RE_FIRST_MATCH_POST:
    case SkolemFunId::RE_UNFOLD_POS_COMPONENT: return nm->stringType();
    case SkolemFunId::ARRAY_DEQ_DIFF:
    {
      Assert(cacheVals.size() == 2);
      TypeNode atype = cacheVals[0].getType();
      Assert(atype.isArray());
      return atype.getArrayIndexType();
    }
    case SkolemFunId::QUANTIFIERS_SKOLEMIZE:
    {
      Assert(cacheVals.size() == 2);
      Node vi = cacheVals[1];
      if (vi.getKind() == Kind::CONST_INTEGER
          && vi.getConst<Rational>().sgn() >= 0
          && vi.getConst<Rational>().getNumerator().fitsUnsignedInt())
      {
        uint32_t i = vi.getConst<Rational>().getNumerator().toUnsignedInt();
        Assert(cacheVals[0].getKind() == Kind::EXISTS
               && i < cacheVals[0][0].getNumChildren());
        return cacheVals[0][0][i].getType();
      }
    }
    break;
    // skolems that return the set element type
    case SkolemFunId::BAGS_DEQ_DIFF:
    case SkolemFunId::SETS_DEQ_DIFF:
    {
      Assert(cacheVals.size() > 0);
      TypeNode stype = cacheVals[0].getType();
      Assert(stype.getNumChildren() == 1);
      return stype[0];
    }
    // skolems that return the set to set element type
    case SkolemFunId::BAGS_CHOOSE:
    case SkolemFunId::SETS_CHOOSE:
    {
      Assert(cacheVals.size() > 0);
      TypeNode stype = cacheVals[0].getType();
      Assert(stype.getNumChildren() == 1);
      return nm->mkFunctionType(stype, stype[0]);
    }
    case SkolemFunId::TABLES_GROUP_PART:
    case SkolemFunId::RELATIONS_GROUP_PART:
    {
      Assert(cacheVals.size() > 0);
      TypeNode stype = cacheVals[0].getType();
      Assert(stype.getNumChildren() == 1);
      stype = stype[0];
      Assert(stype.getNumChildren() == 1);
      return nm->mkFunctionType(stype[0], stype);
    }
    // skolems that return the set element of set element type
    case SkolemFunId::TABLES_GROUP_PART_ELEMENT:
    case SkolemFunId::RELATIONS_GROUP_PART_ELEMENT:
    {
      Assert(cacheVals.size() > 0);
      TypeNode stype = cacheVals[0].getType();
      Assert(stype.getNumChildren() == 1);
      stype = stype[0];
      Assert(stype.getNumChildren() == 1);
      return stype[0];
    }
    case SkolemFunId::SETS_MAP_DOWN_ELEMENT:
    {
      Assert(cacheVals.size() == 2 && cacheVals[0].getKind() == Kind::SET_MAP);
      TypeNode stype = cacheVals[0][1].getType();
      Assert(stype.isSet());
      return stype.getSetElementType();
    }
    case SkolemFunId::BAGS_FOLD_UNION_DISJOINT:
    case SkolemFunId::SETS_FOLD_UNION:
    case SkolemFunId::BAGS_CARD_UNION_DISJOINT:
    {
      Assert(cacheVals.size() > 0);
      TypeNode itype = nm->integerType();
      return nm->mkFunctionType(itype, cacheVals[0].getType());
    }
    case SkolemFunId::BAGS_FOLD_ELEMENTS:
    case SkolemFunId::SETS_FOLD_ELEMENTS:
    case SkolemFunId::BAGS_CARD_ELEMENTS:
    {
      Assert(cacheVals.size() > 0);
      TypeNode itype = nm->integerType();
      TypeNode stype = cacheVals[0].getType();
      Assert(stype.getNumChildren() == 1);
      return nm->mkFunctionType(itype, stype[0]);
    }
    case SkolemFunId::BAGS_FOLD_COMBINE:
    case SkolemFunId::SETS_FOLD_COMBINE:
    {
      Assert(cacheVals.size() == 3);
      TypeNode itype = nm->integerType();
      return nm->mkFunctionType(itype, cacheVals[1].getType());
    }
    case SkolemFunId::BAGS_MAP_PREIMAGE:
    {
      TypeNode itype = nm->integerType();
      Assert (cacheVals[0].getType().isFunction());
      TypeNode retType = cacheVals[0].getType().getArgTypes()[0];
      return nm->mkFunctionType(itype, retType);
    }
    case SkolemFunId::BAGS_MAP_PREIMAGE_INJECTIVE:
    {
      Assert (cacheVals[0].getType().isFunction());
      return cacheVals[0].getType().getArgTypes()[0];
    }
    case SkolemFunId::SHARED_SELECTOR:
    {
      Assert(cacheVals.size() == 3);
      Assert(cacheVals[0].getKind() == Kind::SORT_TO_TERM);
      Assert(cacheVals[1].getKind() == Kind::SORT_TO_TERM);
      TypeNode dtt = cacheVals[0].getConst<SortToTerm>().getType();
      TypeNode t = cacheVals[1].getConst<SortToTerm>().getType();
      return nm->mkSelectorType(dtt, t);
    }
    default: break;
  }
  TypeNode ret;
  return ret;
}

}  // namespace cvc5::internal<|MERGE_RESOLUTION|>--- conflicted
+++ resolved
@@ -39,79 +39,6 @@
 };
 typedef expr::Attribute<UnpurifiedFormAttributeId, Node> UnpurifiedFormAttribute;
 
-<<<<<<< HEAD
-=======
-const char* toString(SkolemFunId id)
-{
-  switch (id)
-  {
-    case SkolemFunId::INPUT_VARIABLE: return "INPUT_VARIABLE";
-    case SkolemFunId::PURIFY: return "PURIFY";
-    case SkolemFunId::ABSTRACT_VALUE: return "ABSTRACT_VALUE";
-    case SkolemFunId::ARRAY_DEQ_DIFF: return "ARRAY_DEQ_DIFF";
-    case SkolemFunId::DIV_BY_ZERO: return "DIV_BY_ZERO";
-    case SkolemFunId::INT_DIV_BY_ZERO: return "INT_DIV_BY_ZERO";
-    case SkolemFunId::MOD_BY_ZERO: return "MOD_BY_ZERO";
-    case SkolemFunId::SQRT: return "SQRT";
-    case SkolemFunId::TRANSCENDENTAL_PURIFY_ARG:
-      return "TRANSCENDENTAL_PURIFY_ARG";
-    case SkolemFunId::QUANTIFIERS_SKOLEMIZE: return "QUANTIFIERS_SKOLEMIZE";
-    case SkolemFunId::STRINGS_NUM_OCCUR: return "STRINGS_NUM_OCCUR";
-    case SkolemFunId::STRINGS_NUM_OCCUR_RE: return "STRINGS_NUM_OCCUR_RE";
-    case SkolemFunId::STRINGS_OCCUR_INDEX: return "STRINGS_OCCUR_INDEX";
-    case SkolemFunId::STRINGS_OCCUR_INDEX_RE: return "STRINGS_OCCUR_INDEX_RE";
-    case SkolemFunId::STRINGS_OCCUR_LEN: return "STRINGS_OCCUR_LEN";
-    case SkolemFunId::STRINGS_OCCUR_LEN_RE: return "STRINGS_OCCUR_LEN_RE";
-    case SkolemFunId::STRINGS_DEQ_DIFF: return "STRINGS_DEQ_DIFF";
-    case SkolemFunId::STRINGS_REPLACE_ALL_RESULT:
-      return "STRINGS_REPLACE_ALL_RESULT";
-    case SkolemFunId::STRINGS_ITOS_RESULT: return "STRINGS_ITOS_RESULT";
-    case SkolemFunId::STRINGS_STOI_RESULT: return "STRINGS_STOI_RESULT";
-    case SkolemFunId::STRINGS_STOI_NON_DIGIT: return "STRINGS_STOI_NON_DIGIT";
-    case SkolemFunId::RE_FIRST_MATCH_PRE: return "RE_FIRST_MATCH_PRE";
-    case SkolemFunId::RE_FIRST_MATCH: return "RE_FIRST_MATCH";
-    case SkolemFunId::RE_FIRST_MATCH_POST: return "RE_FIRST_MATCH_POST";
-    case SkolemFunId::RE_UNFOLD_POS_COMPONENT: return "RE_UNFOLD_POS_COMPONENT";
-    case SkolemFunId::BAGS_CARD_CARDINALITY: return "BAGS_CARD_CARDINALITY";
-    case SkolemFunId::BAGS_CARD_ELEMENTS: return "BAGS_CARD_ELEMENTS";
-    case SkolemFunId::BAGS_CARD_N: return "BAGS_CARD_N";
-    case SkolemFunId::BAGS_CARD_UNION_DISJOINT:
-      return "BAGS_CARD_UNION_DISJOINT";
-    case SkolemFunId::BAGS_CHOOSE: return "BAGS_CHOOSE";
-    case SkolemFunId::BAGS_FOLD_CARD: return "BAGS_FOLD_CARD";
-    case SkolemFunId::BAGS_FOLD_COMBINE: return "BAGS_FOLD_COMBINE";
-    case SkolemFunId::BAGS_FOLD_ELEMENTS: return "BAGS_FOLD_ELEMENTS";
-    case SkolemFunId::BAGS_FOLD_UNION_DISJOINT: return "BAGS_FOLD_UNION_DISJOINT";
-    case SkolemFunId::BAGS_MAP_PREIMAGE: return "BAGS_MAP_PREIMAGE";
-    case SkolemFunId::BAGS_MAP_PREIMAGE_INJECTIVE:
-      return "BAGS_MAP_PREIMAGE_INJECTIVE";
-    case SkolemFunId::BAGS_MAP_PREIMAGE_SIZE: return "BAGS_MAP_PREIMAGE_SIZE";
-    case SkolemFunId::BAGS_MAP_PREIMAGE_INDEX: return "BAGS_MAP_PREIMAGE_INDEX";
-    case SkolemFunId::BAGS_MAP_SUM: return "BAGS_MAP_SUM";
-    case SkolemFunId::BAGS_DEQ_DIFF: return "BAGS_DEQ_DIFF";
-    case SkolemFunId::TABLES_GROUP_PART: return "TABLES_GROUP_PART";
-    case SkolemFunId::TABLES_GROUP_PART_ELEMENT:
-      return "TABLES_GROUP_PART_ELEMENT";
-    case SkolemFunId::RELATIONS_GROUP_PART: return "RELATIONS_GROUP_PART";
-    case SkolemFunId::RELATIONS_GROUP_PART_ELEMENT:
-      return "RELATIONS_GROUP_PART_ELEMENT";
-    case SkolemFunId::SETS_CHOOSE: return "SETS_CHOOSE";
-    case SkolemFunId::SETS_DEQ_DIFF: return "SETS_DEQ_DIFF";
-    case SkolemFunId::SETS_FOLD_CARD: return "SETS_FOLD_CARD";
-    case SkolemFunId::SETS_FOLD_COMBINE: return "SETS_FOLD_COMBINE";
-    case SkolemFunId::SETS_FOLD_ELEMENTS: return "SETS_FOLD_ELEMENTS";
-    case SkolemFunId::SETS_FOLD_UNION: return "SETS_FOLD_UNION";
-    case SkolemFunId::SETS_MAP_DOWN_ELEMENT: return "SETS_MAP_DOWN_ELEMENT";
-    case SkolemFunId::SHARED_SELECTOR: return "SHARED_SELECTOR";
-    default: return "?";
-  }
-}
-
-std::ostream& operator<<(std::ostream& out, SkolemFunId id)
-{
-  out << toString(id);
-  return out;
-}
 
 const char* toString(InternalSkolemFunId id)
 {
@@ -135,7 +62,6 @@
   return out;
 }
 
->>>>>>> 05c4719e
 SkolemManager::SkolemManager() : d_skolemCounter(0) {}
 
 Node SkolemManager::mkPurifySkolem(Node t,
