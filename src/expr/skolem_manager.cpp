/******************************************************************************
 * Top contributors (to current version):
 *   Andrew Reynolds, Mudathir Mohamed, Andres Noetzli
 *
 * This file is part of the cvc5 project.
 *
 * Copyright (c) 2009-2022 by the authors listed in the file AUTHORS
 * in the top-level source directory and their institutional affiliations.
 * All rights reserved.  See the file COPYING in the top-level source
 * directory for licensing information.
 * ****************************************************************************
 *
 * Implementation of skolem manager class.
 */

#include "expr/skolem_manager.h"

#include <sstream>

#include "expr/attribute.h"
#include "expr/bound_var_manager.h"
#include "expr/node_algorithm.h"
#include "expr/node_manager_attributes.h"

using namespace cvc5::internal::kind;

namespace cvc5::internal {

// Attributes are global maps from Nodes to data. Thus, note that these could
// be implemented as internal maps in SkolemManager.
struct WitnessFormAttributeId
{
};
typedef expr::Attribute<WitnessFormAttributeId, Node> WitnessFormAttribute;

struct SkolemFormAttributeId
{
};
typedef expr::Attribute<SkolemFormAttributeId, Node> SkolemFormAttribute;

struct OriginalFormAttributeId
{
};
typedef expr::Attribute<OriginalFormAttributeId, Node> OriginalFormAttribute;

struct UnpurifiedFormAttributeId
{
};
typedef expr::Attribute<UnpurifiedFormAttributeId, Node> UnpurifiedFormAttribute;

struct AbstractValueId
{
};
using AbstractValueAttribute = expr::Attribute<AbstractValueId, bool>;

const char* toString(SkolemFunId id)
{
  switch (id)
  {
    case SkolemFunId::ARRAY_DEQ_DIFF: return "ARRAY_DEQ_DIFF";
    case SkolemFunId::DIV_BY_ZERO: return "DIV_BY_ZERO";
    case SkolemFunId::INT_DIV_BY_ZERO: return "INT_DIV_BY_ZERO";
    case SkolemFunId::MOD_BY_ZERO: return "MOD_BY_ZERO";
    case SkolemFunId::SQRT: return "SQRT";
    case SkolemFunId::TRANSCENDENTAL_PURIFY_ARG:
      return "TRANSCENDENTAL_PURIFY_ARG";
    case SkolemFunId::SELECTOR_WRONG: return "SELECTOR_WRONG";
    case SkolemFunId::SHARED_SELECTOR: return "SHARED_SELECTOR";
    case SkolemFunId::STRINGS_NUM_OCCUR: return "STRINGS_NUM_OCCUR";
    case SkolemFunId::STRINGS_OCCUR_INDEX: return "STRINGS_OCCUR_INDEX";
    case SkolemFunId::STRINGS_OCCUR_LEN: return "STRINGS_OCCUR_LEN";
    case SkolemFunId::STRINGS_DEQ_DIFF: return "STRINGS_DEQ_DIFF";
    case SkolemFunId::STRINGS_REPLACE_ALL_RESULT:
      return "STRINGS_REPLACE_ALL_RESULT";
    case SkolemFunId::STRINGS_ITOS_RESULT: return "STRINGS_ITOS_RESULT";
    case SkolemFunId::STRINGS_STOI_RESULT: return "STRINGS_STOI_RESULT";
    case SkolemFunId::STRINGS_STOI_NON_DIGIT: return "STRINGS_STOI_NON_DIGIT";
    case SkolemFunId::SK_FIRST_MATCH_PRE: return "SK_FIRST_MATCH_PRE";
    case SkolemFunId::SK_FIRST_MATCH: return "SK_FIRST_MATCH";
    case SkolemFunId::SK_FIRST_MATCH_POST: return "SK_FIRST_MATCH_POST";
    case SkolemFunId::RE_UNFOLD_POS_COMPONENT: return "RE_UNFOLD_POS_COMPONENT";
    case SkolemFunId::SEQ_MODEL_BASE_ELEMENT: return "SEQ_MODEL_BASE_ELEMENT";
    case SkolemFunId::BAGS_CARD_CARDINALITY: return "BAGS_CARD_CARDINALITY";
    case SkolemFunId::BAGS_CARD_ELEMENTS: return "BAGS_CARD_ELEMENTS";
    case SkolemFunId::BAGS_CARD_N: return "BAGS_CARD_N";
    case SkolemFunId::BAGS_CARD_UNION_DISJOINT:
      return "BAGS_CARD_UNION_DISJOINT";
    case SkolemFunId::BAGS_CHOOSE: return "BAGS_CHOOSE";
    case SkolemFunId::BAGS_FOLD_CARD: return "BAGS_FOLD_CARD";
    case SkolemFunId::BAGS_FOLD_COMBINE: return "BAGS_FOLD_COMBINE";
    case SkolemFunId::BAGS_FOLD_ELEMENTS: return "BAGS_FOLD_ELEMENTS";
    case SkolemFunId::BAGS_FOLD_UNION_DISJOINT: return "BAGS_FOLD_UNION_DISJOINT";
    case SkolemFunId::BAGS_MAP_PREIMAGE: return "BAGS_MAP_PREIMAGE";
    case SkolemFunId::BAGS_MAP_PREIMAGE_SIZE: return "BAGS_MAP_PREIMAGE_SIZE";
    case SkolemFunId::BAGS_MAP_PREIMAGE_INDEX: return "BAGS_MAP_PREIMAGE_INDEX";
    case SkolemFunId::BAGS_MAP_SUM: return "BAGS_MAP_SUM";
    case SkolemFunId::BAGS_DEQ_DIFF: return "BAGS_DEQ_DIFF";
<<<<<<< HEAD
    case SkolemFunId::RELATIONS_GROUP_PART: return "RELATIONS_GROUP_PART";
    case SkolemFunId::RELATIONS_GROUP_PART_ELEMENT:
      return "RELATIONS_GROUP_PART_ELEMENT";
=======
    case SkolemFunId::TABLES_GROUP_PART: return "TABLES_GROUP_PART";
    case SkolemFunId::TABLES_GROUP_PART_ELEMENT:
      return "TABLES_GROUP_PART_ELEMENT";
>>>>>>> 9c0725fb
    case SkolemFunId::SETS_CHOOSE: return "SETS_CHOOSE";
    case SkolemFunId::SETS_DEQ_DIFF: return "SETS_DEQ_DIFF";
    case SkolemFunId::SETS_FOLD_CARD: return "SETS_FOLD_CARD";
    case SkolemFunId::SETS_FOLD_COMBINE: return "SETS_FOLD_COMBINE";
    case SkolemFunId::SETS_FOLD_ELEMENTS: return "SETS_FOLD_ELEMENTS";
    case SkolemFunId::SETS_FOLD_UNION: return "SETS_FOLD_UNION";
    case SkolemFunId::SETS_MAP_DOWN_ELEMENT: return "SETS_MAP_DOWN_ELEMENT";
    case SkolemFunId::HO_TYPE_MATCH_PRED: return "HO_TYPE_MATCH_PRED";
    default: return "?";
  }
}

std::ostream& operator<<(std::ostream& out, SkolemFunId id)
{
  out << toString(id);
  return out;
}

SkolemManager::SkolemManager() : d_skolemCounter(0) {}

Node SkolemManager::mkSkolem(Node v,
                             Node pred,
                             const std::string& prefix,
                             const std::string& comment,
                             int flags,
                             ProofGenerator* pg)
{
  // We do not currently insist that pred does not contain witness terms
  Assert(v.getKind() == BOUND_VARIABLE);
  // make the witness term
  NodeManager* nm = NodeManager::currentNM();
  Node bvl = nm->mkNode(BOUND_VAR_LIST, v);
  // Make the witness term, where notice that pred may contain skolems. We do
  // not recursively convert pred to witness form, since witness terms should
  // be treated as opaque. Moreover, the use of witness forms leads to
  // variable shadowing issues in e.g. skolemization.
  Node w = nm->mkNode(WITNESS, bvl, pred);
  // store the mapping to proof generator if it exists
  if (pg != nullptr)
  {
    // We cache based on the existential of the original predicate
    Node q = nm->mkNode(EXISTS, bvl, pred);
    // Notice this may overwrite an existing proof generator. This does not
    // matter since either should be able to prove q.
    d_gens[q] = pg;
  }
  Node k = mkSkolemInternal(w, prefix, comment, flags);
  // set witness form attribute for k
  WitnessFormAttribute wfa;
  k.setAttribute(wfa, w);
  Trace("sk-manager-skolem")
      << "skolem: " << k << " witness " << w << std::endl;
  return k;
}

Node SkolemManager::mkSkolemize(Node q,
                                std::vector<Node>& skolems,
                                const std::string& prefix,
                                const std::string& comment,
                                int flags,
                                ProofGenerator* pg)
{
  Trace("sk-manager-debug") << "mkSkolemize " << q << std::endl;
  Assert(q.getKind() == EXISTS);
  Node currQ = q;
  for (const Node& av : q[0])
  {
    Assert(currQ.getKind() == EXISTS && av == currQ[0][0]);
    // currQ is updated to the result of skolemizing its first variable in
    // the method below.
    Node sk = skolemize(currQ, currQ, prefix, comment, flags);
    Trace("sk-manager-debug")
        << "made skolem " << sk << " for " << av << std::endl;
    skolems.push_back(sk);
  }
  if (pg != nullptr)
  {
    // Same as above, this may overwrite an existing proof generator
    d_gens[q] = pg;
  }
  Trace("sk-manager-debug") << "...mkSkolemize returns " << currQ << std::endl;
  return currQ;
}

Node SkolemManager::skolemize(Node q,
                              Node& qskolem,
                              const std::string& prefix,
                              const std::string& comment,
                              int flags)
{
  Assert(q.getKind() == EXISTS);
  Node v;
  std::vector<Node> ovars;
  Trace("sk-manager-debug") << "mkSkolemize..." << std::endl;
  NodeManager* nm = NodeManager::currentNM();
  for (const Node& av : q[0])
  {
    if (v.isNull())
    {
      v = av;
      continue;
    }
    ovars.push_back(av);
  }
  Assert(!v.isNull());
  // make the predicate with one variable stripped off
  Node pred = q[1];
  Trace("sk-manager-debug") << "make exists predicate" << std::endl;
  if (!ovars.empty())
  {
    // keeps the same variables
    Node bvl = nm->mkNode(BOUND_VAR_LIST, ovars);
    // update the predicate
    pred = nm->mkNode(EXISTS, bvl, pred);
  }
  Trace("sk-manager-debug") << "call sub mkSkolem" << std::endl;
  // don't use a proof generator, since this may be an intermediate, partially
  // skolemized formula.
  Node k = mkSkolem(v, pred, prefix, comment, flags, nullptr);
  Assert(k.getType() == v.getType());
  TNode tv = v;
  TNode tk = k;
  Trace("sk-manager-debug")
      << "qskolem apply " << tv << " -> " << tk << " to " << pred << std::endl;
  // the quantified formula with one step of skolemization
  qskolem = pred.substitute(tv, tk);
  Trace("sk-manager-debug") << "qskolem done substitution" << std::endl;
  return k;
}

Node SkolemManager::mkPurifySkolem(Node t,
                                   const std::string& prefix,
                                   const std::string& comment,
                                   int flags)
{
  // We do not recursively compute the original form of t here
  Node k = mkSkolemInternal(t, prefix, comment, flags);
  // set unpurified form attribute for k
  UnpurifiedFormAttribute ufa;
  k.setAttribute(ufa, t);
  // the original form of k can be computed by calling getOriginalForm, but
  // it is not computed here

  Trace("sk-manager-skolem")
      << "skolem: " << k << " purify " << t << std::endl;
  return k;
}

Node SkolemManager::mkSkolemFunction(SkolemFunId id,
                                     TypeNode tn,
                                     Node cacheVal,
                                     int flags)
{
  std::tuple<SkolemFunId, TypeNode, Node> key(id, tn, cacheVal);
  std::map<std::tuple<SkolemFunId, TypeNode, Node>, Node>::iterator it =
      d_skolemFuns.find(key);
  if (it == d_skolemFuns.end())
  {
    std::stringstream ss;
    ss << "SKOLEM_FUN_" << id;
    Node k = mkSkolemNode(ss.str(), tn, "an internal skolem function", flags);
    d_skolemFuns[key] = k;
    d_skolemFunMap[k] = key;
    return k;
  }
  return it->second;
}

Node SkolemManager::mkSkolemFunction(SkolemFunId id,
                                     TypeNode tn,
                                     const std::vector<Node>& cacheVals,
                                     int flags)
{
  Node cacheVal;
  // use null node if cacheVals is empty
  if (!cacheVals.empty())
  {
    cacheVal = cacheVals.size() == 1
                   ? cacheVals[0]
                   : NodeManager::currentNM()->mkNode(SEXPR, cacheVals);
  }
  return mkSkolemFunction(id, tn, cacheVal, flags);
}

bool SkolemManager::isSkolemFunction(Node k,
                                     SkolemFunId& id,
                                     Node& cacheVal) const
{
  std::map<Node, std::tuple<SkolemFunId, TypeNode, Node>>::const_iterator it =
      d_skolemFunMap.find(k);
  if (it == d_skolemFunMap.end())
  {
    return false;
  }
  id = std::get<0>(it->second);
  cacheVal = std::get<2>(it->second);
  return true;
}

Node SkolemManager::mkDummySkolem(const std::string& prefix,
                                  const TypeNode& type,
                                  const std::string& comment,
                                  int flags)
{
  return mkSkolemNode(prefix, type, comment, flags);
}

ProofGenerator* SkolemManager::getProofGenerator(Node t) const
{
  std::map<Node, ProofGenerator*>::const_iterator it = d_gens.find(t);
  if (it != d_gens.end())
  {
    return it->second;
  }
  return nullptr;
}

bool SkolemManager::isAbstractValue(TNode n) const
{
  AbstractValueAttribute ava;
  return n.getAttribute(ava);
}

Node SkolemManager::getWitnessForm(Node k)
{
  Assert(k.getKind() == SKOLEM);
  // simply look up the witness form for k via an attribute
  WitnessFormAttribute wfa;
  return k.getAttribute(wfa);
}

Node SkolemManager::getOriginalForm(Node n)
{
  if (n.isNull())
  {
    return n;
  }
  Trace("sk-manager-debug")
      << "SkolemManager::getOriginalForm " << n << std::endl;
  OriginalFormAttribute ofa;
  UnpurifiedFormAttribute ufa;
  NodeManager* nm = NodeManager::currentNM();
  std::unordered_map<TNode, Node> visited;
  std::unordered_map<TNode, Node>::iterator it;
  std::vector<TNode> visit;
  TNode cur;
  visit.push_back(n);
  do
  {
    cur = visit.back();
    visit.pop_back();
    it = visited.find(cur);

    if (it == visited.end())
    {
      if (cur.hasAttribute(ofa))
      {
        visited[cur] = cur.getAttribute(ofa);
      }
      else if (cur.hasAttribute(ufa))
      {
        // if it has an unpurified form, compute the original form of it
        Node ucur = cur.getAttribute(ufa);
        if (ucur.hasAttribute(ofa))
        {
          // Already computed, set. This always happens after cur is visited
          // again after computing the original form of its unpurified form.
          Node ucuro = ucur.getAttribute(ofa);
          cur.setAttribute(ofa, ucuro);
          visited[cur] = ucuro;
        }
        else
        {
          // visit ucur then visit cur again
          visit.push_back(cur);
          visit.push_back(ucur);
        }
      }
      else
      {
        visited[cur] = Node::null();
        visit.push_back(cur);
        if (cur.getMetaKind() == metakind::PARAMETERIZED)
        {
          visit.push_back(cur.getOperator());
        }
        for (const Node& cn : cur)
        {
          visit.push_back(cn);
        }
      }
    }
    else if (it->second.isNull())
    {
      Node ret = cur;
      bool childChanged = false;
      std::vector<Node> children;
      if (cur.getMetaKind() == metakind::PARAMETERIZED)
      {
        it = visited.find(cur.getOperator());
        Assert(it != visited.end());
        Assert(!it->second.isNull());
        childChanged = childChanged || cur.getOperator() != it->second;
        children.push_back(it->second);
      }
      for (const Node& cn : cur)
      {
        it = visited.find(cn);
        Assert(it != visited.end());
        Assert(!it->second.isNull());
        childChanged = childChanged || cn != it->second;
        children.push_back(it->second);
      }
      if (childChanged)
      {
        ret = nm->mkNode(cur.getKind(), children);
      }
      cur.setAttribute(ofa, ret);
      visited[cur] = ret;
    }
  } while (!visit.empty());
  Assert(visited.find(n) != visited.end());
  Assert(!visited.find(n)->second.isNull());
  Trace("sk-manager-debug") << "..return " << visited[n] << std::endl;
  return visited[n];
}

Node SkolemManager::getUnpurifiedForm(Node k)
{
  UnpurifiedFormAttribute ufa;
  if (k.hasAttribute(ufa))
  {
    return k.getAttribute(ufa);
  }
  return k;
}

Node SkolemManager::mkSkolemInternal(Node w,
                                     const std::string& prefix,
                                     const std::string& comment,
                                     int flags)
{
  // note that witness, original forms are independent, but share skolems
  // w is not necessarily a witness term
  SkolemFormAttribute sfa;
  // could already have a skolem if we used w already
  if (w.hasAttribute(sfa))
  {
    return w.getAttribute(sfa);
  }
  // make the new skolem
  Node k = mkSkolemNode(prefix, w.getType(), comment, flags);
  // set skolem form attribute for w
  w.setAttribute(sfa, k);
  Trace("sk-manager") << "SkolemManager::mkSkolem: " << k << " : " << w
                      << std::endl;
  return k;
}

Node SkolemManager::mkSkolemNode(const std::string& prefix,
                                 const TypeNode& type,
                                 const std::string& comment,
                                 int flags)
{
  NodeManager* nm = NodeManager::currentNM();
  Node n;
  if (flags & SKOLEM_BOOL_TERM_VAR)
  {
    Assert(type.isBoolean());
    n = NodeBuilder(nm, BOOLEAN_TERM_VARIABLE);
  }
  else
  {
    n = NodeBuilder(nm, SKOLEM);
    if ((flags & SKOLEM_EXACT_NAME) == 0)
    {
      std::stringstream name;
      name << prefix << '_' << ++d_skolemCounter;
      n.setAttribute(expr::VarNameAttr(), name.str());
    }
    else
    {
      n.setAttribute(expr::VarNameAttr(), prefix);
    }
  }
  n.setAttribute(expr::TypeAttr(), type);
  n.setAttribute(expr::TypeCheckedAttr(), true);

  if ((flags & SKOLEM_ABSTRACT_VALUE) != 0)
  {
    AbstractValueAttribute ava;
    n.setAttribute(ava, true);
  }

  return n;
}

}  // namespace cvc5::internal<|MERGE_RESOLUTION|>--- conflicted
+++ resolved
@@ -95,15 +95,12 @@
     case SkolemFunId::BAGS_MAP_PREIMAGE_INDEX: return "BAGS_MAP_PREIMAGE_INDEX";
     case SkolemFunId::BAGS_MAP_SUM: return "BAGS_MAP_SUM";
     case SkolemFunId::BAGS_DEQ_DIFF: return "BAGS_DEQ_DIFF";
-<<<<<<< HEAD
+    case SkolemFunId::TABLES_GROUP_PART: return "TABLES_GROUP_PART";
+    case SkolemFunId::TABLES_GROUP_PART_ELEMENT:
+      return "TABLES_GROUP_PART_ELEMENT";
     case SkolemFunId::RELATIONS_GROUP_PART: return "RELATIONS_GROUP_PART";
     case SkolemFunId::RELATIONS_GROUP_PART_ELEMENT:
       return "RELATIONS_GROUP_PART_ELEMENT";
-=======
-    case SkolemFunId::TABLES_GROUP_PART: return "TABLES_GROUP_PART";
-    case SkolemFunId::TABLES_GROUP_PART_ELEMENT:
-      return "TABLES_GROUP_PART_ELEMENT";
->>>>>>> 9c0725fb
     case SkolemFunId::SETS_CHOOSE: return "SETS_CHOOSE";
     case SkolemFunId::SETS_DEQ_DIFF: return "SETS_DEQ_DIFF";
     case SkolemFunId::SETS_FOLD_CARD: return "SETS_FOLD_CARD";
