--- conflicted
+++ resolved
@@ -197,30 +197,18 @@
 
 bool SkolemManager::isSkolemFunction(TNode k) const
 {
-<<<<<<< HEAD
   return k.getKind() == Kind::SKOLEM;
-=======
-  std::map<Node, std::tuple<SkolemId, TypeNode, Node>>::const_iterator it =
-      d_skolemFunMap.find(k);
-  return it != d_skolemFunMap.end();
->>>>>>> 2d67bee0
 }
 
 bool SkolemManager::isSkolemFunction(TNode k,
                                      SkolemId& id,
                                      Node& cacheVal) const
 {
-<<<<<<< HEAD
   if (k.getKind() != Kind::SKOLEM)
-=======
+  {
+    return false;
+  }
   std::map<Node, std::tuple<SkolemId, TypeNode, Node>>::const_iterator it =
-      d_skolemFunMap.find(k);
-  if (it == d_skolemFunMap.end())
->>>>>>> 2d67bee0
-  {
-    return false;
-  }
-  std::map<Node, std::tuple<SkolemFunId, TypeNode, Node>>::const_iterator it =
       d_skolemFunMap.find(k);
   Assert(it != d_skolemFunMap.end());
   id = std::get<0>(it->second);
