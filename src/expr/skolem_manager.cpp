/******************************************************************************
 * Top contributors (to current version):
 *   Andrew Reynolds, Aina Niemetz
 *
 * This file is part of the cvc5 project.
 *
 * Copyright (c) 2009-2021 by the authors listed in the file AUTHORS
 * in the top-level source directory and their institutional affiliations.
 * All rights reserved.  See the file COPYING in the top-level source
 * directory for licensing information.
 * ****************************************************************************
 *
 * Implementation of skolem manager class.
 */

#include "expr/skolem_manager.h"

#include <sstream>

#include "expr/attribute.h"
#include "expr/bound_var_manager.h"
#include "expr/node_algorithm.h"
#include "expr/node_manager_attributes.h"

using namespace cvc5::kind;

namespace cvc5 {

// Attributes are global maps from Nodes to data. Thus, note that these could
// be implemented as internal maps in SkolemManager.
struct WitnessFormAttributeId
{
};
typedef expr::Attribute<WitnessFormAttributeId, Node> WitnessFormAttribute;

struct SkolemFormAttributeId
{
};
typedef expr::Attribute<SkolemFormAttributeId, Node> SkolemFormAttribute;

struct OriginalFormAttributeId
{
};
typedef expr::Attribute<OriginalFormAttributeId, Node> OriginalFormAttribute;

const char* toString(SkolemFunId id)
{
  switch (id)
  {
    case SkolemFunId::DIV_BY_ZERO: return "DIV_BY_ZERO";
    case SkolemFunId::INT_DIV_BY_ZERO: return "INT_DIV_BY_ZERO";
    case SkolemFunId::MOD_BY_ZERO: return "MOD_BY_ZERO";
    case SkolemFunId::SQRT: return "SQRT";
    case SkolemFunId::SELECTOR_WRONG: return "SELECTOR_WRONG";
    case SkolemFunId::SHARED_SELECTOR: return "SHARED_SELECTOR";
    case SkolemFunId::SEQ_NTH_OOB: return "SEQ_NTH_OOB";
    case SkolemFunId::STRINGS_NUM_OCCUR: return "STRINGS_NUM_OCCUR";
    case SkolemFunId::STRINGS_OCCUR_INDEX: return "STRINGS_OCCUR_INDEX";
    case SkolemFunId::STRINGS_OCCUR_LEN: return "STRINGS_OCCUR_LEN";
    case SkolemFunId::STRINGS_DEQ_DIFF: return "STRINGS_DEQ_DIFF";
    case SkolemFunId::STRINGS_REPLACE_ALL_RESULT:
      return "STRINGS_REPLACE_ALL_RESULT";
    case SkolemFunId::STRINGS_ITOS_RESULT: return "STRINGS_ITOS_RESULT";
    case SkolemFunId::STRINGS_STOI_RESULT: return "STRINGS_STOI_RESULT";
    case SkolemFunId::STRINGS_STOI_NON_DIGIT: return "STRINGS_STOI_NON_DIGIT";
    case SkolemFunId::SK_FIRST_MATCH_PRE: return "SK_FIRST_MATCH_PRE";
    case SkolemFunId::SK_FIRST_MATCH: return "SK_FIRST_MATCH";
    case SkolemFunId::SK_FIRST_MATCH_POST: return "SK_FIRST_MATCH_POST";
    case SkolemFunId::RE_UNFOLD_POS_COMPONENT: return "RE_UNFOLD_POS_COMPONENT";
<<<<<<< HEAD
    case SkolemFunId::SEQ_MODEL_BASE_ELEMENT: return "SEQ_MODEL_BASE_ELEMENT";
=======
    case SkolemFunId::BAGS_CARD_CARDINALITY: return "BAGS_CARD_CARDINALITY";
    case SkolemFunId::BAGS_CARD_ELEMENTS: return "BAGS_CARD_ELEMENTS";
    case SkolemFunId::BAGS_CARD_N: return "BAGS_CARD_N";
    case SkolemFunId::BAGS_CARD_UNION_DISJOINT:
      return "BAGS_CARD_UNION_DISJOINT";
>>>>>>> 2abdb475
    case SkolemFunId::BAGS_CHOOSE: return "BAGS_CHOOSE";
    case SkolemFunId::BAGS_FOLD_CARD: return "BAGS_FOLD_CARD";
    case SkolemFunId::BAGS_FOLD_COMBINE: return "BAGS_FOLD_COMBINE";
    case SkolemFunId::BAGS_FOLD_ELEMENTS: return "BAGS_FOLD_ELEMENTS";
    case SkolemFunId::BAGS_FOLD_UNION_DISJOINT: return "BAGS_FOLD_UNION_DISJOINT";
    case SkolemFunId::BAGS_MAP_PREIMAGE: return "BAGS_MAP_PREIMAGE";
    case SkolemFunId::BAGS_MAP_SUM: return "BAGS_MAP_SUM";
    case SkolemFunId::HO_TYPE_MATCH_PRED: return "HO_TYPE_MATCH_PRED";
    default: return "?";
  }
}

std::ostream& operator<<(std::ostream& out, SkolemFunId id)
{
  out << toString(id);
  return out;
}

SkolemManager::SkolemManager() : d_skolemCounter(0) {}

Node SkolemManager::mkSkolem(Node v,
                             Node pred,
                             const std::string& prefix,
                             const std::string& comment,
                             int flags,
                             ProofGenerator* pg)
{
  // We do not currently insist that pred does not contain witness terms
  Assert(v.getKind() == BOUND_VARIABLE);
  // make the witness term
  NodeManager* nm = NodeManager::currentNM();
  Node bvl = nm->mkNode(BOUND_VAR_LIST, v);
  // Make the witness term, where notice that pred may contain skolems. We do
  // not recursively convert pred to witness form, since witness terms should
  // be treated as opaque. Moreover, the use of witness forms leads to
  // variable shadowing issues in e.g. skolemization.
  Node w = nm->mkNode(WITNESS, bvl, pred);
  // store the mapping to proof generator if it exists
  if (pg != nullptr)
  {
    // We cache based on the existential of the original predicate
    Node q = nm->mkNode(EXISTS, bvl, pred);
    // Notice this may overwrite an existing proof generator. This does not
    // matter since either should be able to prove q.
    d_gens[q] = pg;
  }
  Node k = mkSkolemInternal(w, prefix, comment, flags);
  // set witness form attribute for k
  WitnessFormAttribute wfa;
  k.setAttribute(wfa, w);
  Trace("sk-manager-skolem")
      << "skolem: " << k << " witness " << w << std::endl;
  return k;
}

Node SkolemManager::mkSkolemize(Node q,
                                std::vector<Node>& skolems,
                                const std::string& prefix,
                                const std::string& comment,
                                int flags,
                                ProofGenerator* pg)
{
  Trace("sk-manager-debug") << "mkSkolemize " << q << std::endl;
  Assert(q.getKind() == EXISTS);
  Node currQ = q;
  for (const Node& av : q[0])
  {
    Assert(currQ.getKind() == EXISTS && av == currQ[0][0]);
    // currQ is updated to the result of skolemizing its first variable in
    // the method below.
    Node sk = skolemize(currQ, currQ, prefix, comment, flags);
    Trace("sk-manager-debug")
        << "made skolem " << sk << " for " << av << std::endl;
    skolems.push_back(sk);
  }
  if (pg != nullptr)
  {
    // Same as above, this may overwrite an existing proof generator
    d_gens[q] = pg;
  }
  Trace("sk-manager-debug") << "...mkSkolemize returns " << currQ << std::endl;
  return currQ;
}

Node SkolemManager::skolemize(Node q,
                              Node& qskolem,
                              const std::string& prefix,
                              const std::string& comment,
                              int flags)
{
  Assert(q.getKind() == EXISTS);
  Node v;
  std::vector<Node> ovars;
  Trace("sk-manager-debug") << "mkSkolemize..." << std::endl;
  NodeManager* nm = NodeManager::currentNM();
  for (const Node& av : q[0])
  {
    if (v.isNull())
    {
      v = av;
      continue;
    }
    ovars.push_back(av);
  }
  Assert(!v.isNull());
  // make the predicate with one variable stripped off
  Node pred = q[1];
  Trace("sk-manager-debug") << "make exists predicate" << std::endl;
  if (!ovars.empty())
  {
    // keeps the same variables
    Node bvl = nm->mkNode(BOUND_VAR_LIST, ovars);
    // update the predicate
    pred = nm->mkNode(EXISTS, bvl, pred);
  }
  Trace("sk-manager-debug") << "call sub mkSkolem" << std::endl;
  // don't use a proof generator, since this may be an intermediate, partially
  // skolemized formula.
  Node k = mkSkolem(v, pred, prefix, comment, flags, nullptr);
  Assert(k.getType() == v.getType());
  TNode tv = v;
  TNode tk = k;
  Trace("sk-manager-debug")
      << "qskolem apply " << tv << " -> " << tk << " to " << pred << std::endl;
  // the quantified formula with one step of skolemization
  qskolem = pred.substitute(tv, tk);
  Trace("sk-manager-debug") << "qskolem done substitution" << std::endl;
  return k;
}

Node SkolemManager::mkPurifySkolem(Node t,
                                   const std::string& prefix,
                                   const std::string& comment,
                                   int flags)
{
  Node to = getOriginalForm(t);
  // We do not currently insist that to does not contain witness terms

  Node k = mkSkolemInternal(to, prefix, comment, flags);
  // set original form attribute for k
  OriginalFormAttribute ofa;
  k.setAttribute(ofa, to);

  Trace("sk-manager-skolem")
      << "skolem: " << k << " purify " << to << std::endl;
  return k;
}

Node SkolemManager::mkSkolemFunction(SkolemFunId id,
                                     TypeNode tn,
                                     Node cacheVal,
                                     int flags)
{
  std::tuple<SkolemFunId, TypeNode, Node> key(id, tn, cacheVal);
  std::map<std::tuple<SkolemFunId, TypeNode, Node>, Node>::iterator it =
      d_skolemFuns.find(key);
  if (it == d_skolemFuns.end())
  {
    std::stringstream ss;
    ss << "SKOLEM_FUN_" << id;
    Node k = mkSkolemNode(ss.str(), tn, "an internal skolem function", flags);
    d_skolemFuns[key] = k;
    d_skolemFunMap[k] = key;
    return k;
  }
  return it->second;
}

Node SkolemManager::mkSkolemFunction(SkolemFunId id,
                                     TypeNode tn,
                                     const std::vector<Node>& cacheVals,
                                     int flags)
{
  Node cacheVal;
  // use null node if cacheVals is empty
  if (!cacheVals.empty())
  {
    cacheVal = cacheVals.size() == 1
                   ? cacheVals[0]
                   : NodeManager::currentNM()->mkNode(SEXPR, cacheVals);
  }
  return mkSkolemFunction(id, tn, cacheVal, flags);
}

bool SkolemManager::isSkolemFunction(Node k,
                                     SkolemFunId& id,
                                     Node& cacheVal) const
{
  std::map<Node, std::tuple<SkolemFunId, TypeNode, Node>>::const_iterator it =
      d_skolemFunMap.find(k);
  if (it == d_skolemFunMap.end())
  {
    return false;
  }
  id = std::get<0>(it->second);
  cacheVal = std::get<2>(it->second);
  return true;
}

Node SkolemManager::mkDummySkolem(const std::string& prefix,
                                  const TypeNode& type,
                                  const std::string& comment,
                                  int flags)
{
  return mkSkolemNode(prefix, type, comment, flags);
}

ProofGenerator* SkolemManager::getProofGenerator(Node t) const
{
  std::map<Node, ProofGenerator*>::const_iterator it = d_gens.find(t);
  if (it != d_gens.end())
  {
    return it->second;
  }
  return nullptr;
}

Node SkolemManager::getWitnessForm(Node k)
{
  Assert(k.getKind() == SKOLEM);
  // simply look up the witness form for k via an attribute
  WitnessFormAttribute wfa;
  return k.getAttribute(wfa);
}

Node SkolemManager::getOriginalForm(Node n)
{
  if (n.isNull())
  {
    return n;
  }
  Trace("sk-manager-debug")
      << "SkolemManager::getOriginalForm " << n << std::endl;
  OriginalFormAttribute ofa;
  NodeManager* nm = NodeManager::currentNM();
  std::unordered_map<TNode, Node> visited;
  std::unordered_map<TNode, Node>::iterator it;
  std::vector<TNode> visit;
  TNode cur;
  visit.push_back(n);
  do
  {
    cur = visit.back();
    visit.pop_back();
    it = visited.find(cur);

    if (it == visited.end())
    {
      if (cur.hasAttribute(ofa))
      {
        visited[cur] = cur.getAttribute(ofa);
      }
      else
      {
        visited[cur] = Node::null();
        visit.push_back(cur);
        if (cur.getMetaKind() == metakind::PARAMETERIZED)
        {
          visit.push_back(cur.getOperator());
        }
        for (const Node& cn : cur)
        {
          visit.push_back(cn);
        }
      }
    }
    else if (it->second.isNull())
    {
      Node ret = cur;
      bool childChanged = false;
      std::vector<Node> children;
      if (cur.getMetaKind() == metakind::PARAMETERIZED)
      {
        it = visited.find(cur.getOperator());
        Assert(it != visited.end());
        Assert(!it->second.isNull());
        childChanged = childChanged || cur.getOperator() != it->second;
        children.push_back(it->second);
      }
      for (const Node& cn : cur)
      {
        it = visited.find(cn);
        Assert(it != visited.end());
        Assert(!it->second.isNull());
        childChanged = childChanged || cn != it->second;
        children.push_back(it->second);
      }
      if (childChanged)
      {
        ret = nm->mkNode(cur.getKind(), children);
      }
      cur.setAttribute(ofa, ret);
      visited[cur] = ret;
    }
  } while (!visit.empty());
  Assert(visited.find(n) != visited.end());
  Assert(!visited.find(n)->second.isNull());
  Trace("sk-manager-debug") << "..return " << visited[n] << std::endl;
  return visited[n];
}

Node SkolemManager::mkSkolemInternal(Node w,
                                     const std::string& prefix,
                                     const std::string& comment,
                                     int flags)
{
  // note that witness, original forms are independent, but share skolems
  // w is not necessarily a witness term
  SkolemFormAttribute sfa;
  // could already have a skolem if we used w already
  if (w.hasAttribute(sfa))
  {
    return w.getAttribute(sfa);
  }
  // make the new skolem
  Node k = mkSkolemNode(prefix, w.getType(), comment, flags);
  // set skolem form attribute for w
  w.setAttribute(sfa, k);
  Trace("sk-manager") << "SkolemManager::mkSkolem: " << k << " : " << w
                      << std::endl;
  return k;
}

Node SkolemManager::mkSkolemNode(const std::string& prefix,
                                 const TypeNode& type,
                                 const std::string& comment,
                                 int flags)
{
  NodeManager* nm = NodeManager::currentNM();
  Node n;
  if (flags & SKOLEM_BOOL_TERM_VAR)
  {
    Assert(type.isBoolean());
    n = NodeBuilder(nm, BOOLEAN_TERM_VARIABLE);
  }
  else
  {
    n = NodeBuilder(nm, SKOLEM);
    if ((flags & SKOLEM_EXACT_NAME) == 0)
    {
      std::stringstream name;
      name << prefix << '_' << ++d_skolemCounter;
      n.setAttribute(expr::VarNameAttr(), name.str());
    }
    else
    {
      n.setAttribute(expr::VarNameAttr(), prefix);
    }
  }
  n.setAttribute(expr::TypeAttr(), type);
  n.setAttribute(expr::TypeCheckedAttr(), true);
  return n;
}

}  // namespace cvc5<|MERGE_RESOLUTION|>--- conflicted
+++ resolved
@@ -67,15 +67,12 @@
     case SkolemFunId::SK_FIRST_MATCH: return "SK_FIRST_MATCH";
     case SkolemFunId::SK_FIRST_MATCH_POST: return "SK_FIRST_MATCH_POST";
     case SkolemFunId::RE_UNFOLD_POS_COMPONENT: return "RE_UNFOLD_POS_COMPONENT";
-<<<<<<< HEAD
     case SkolemFunId::SEQ_MODEL_BASE_ELEMENT: return "SEQ_MODEL_BASE_ELEMENT";
-=======
     case SkolemFunId::BAGS_CARD_CARDINALITY: return "BAGS_CARD_CARDINALITY";
     case SkolemFunId::BAGS_CARD_ELEMENTS: return "BAGS_CARD_ELEMENTS";
     case SkolemFunId::BAGS_CARD_N: return "BAGS_CARD_N";
     case SkolemFunId::BAGS_CARD_UNION_DISJOINT:
       return "BAGS_CARD_UNION_DISJOINT";
->>>>>>> 2abdb475
     case SkolemFunId::BAGS_CHOOSE: return "BAGS_CHOOSE";
     case SkolemFunId::BAGS_FOLD_CARD: return "BAGS_FOLD_CARD";
     case SkolemFunId::BAGS_FOLD_COMBINE: return "BAGS_FOLD_COMBINE";
