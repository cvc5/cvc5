--- conflicted
+++ resolved
@@ -46,21 +46,12 @@
   variable_type_map.h
   datatype.h
   datatype.cpp
-<<<<<<< HEAD
-  dtype.cpp
-  dtype.h
-  dtype_cons.cpp
-  dtype_cons.h
-  dtype_selector.cpp
-  dtype_selector.h
-=======
   dtype.h
   dtype.cpp
   dtype_cons.h
   dtype_cons.cpp
   dtype_selector.h
   dtype_selector.cpp
->>>>>>> 46bae5d2
   record.cpp
   record.h
   sygus_datatype.cpp
