###############################################################################
# Top contributors (to current version):
#   Mathias Preiner, Andrew Reynolds, Aina Niemetz
#
# This file is part of the cvc5 project.
#
# Copyright (c) 2009-2021 by the authors listed in the file AUTHORS
# in the top-level source directory and their institutional affiliations.
# All rights reserved.  See the file COPYING in the top-level source
# directory for licensing information.
# #############################################################################
#
# The build system configuration.
##

libcvc5_add_sources(
  array_store_all.cpp
  array_store_all.h
  ascription_type.cpp
  ascription_type.h
  attribute.h
  attribute.cpp
  attribute_internals.h
  attribute_unique_id.h
  bound_var_manager.cpp
  bound_var_manager.h
  emptyset.cpp
  emptyset.h
  emptybag.cpp
  emptybag.h
  expr_iomanip.cpp
  expr_iomanip.h
  kind_map.h
  match_trie.cpp
  match_trie.h
  nary_match_trie.cpp
  nary_match_trie.h
  nary_term_util.cpp
  nary_term_util.h
  node.cpp
  node.h
  node_algorithm.cpp
  node_algorithm.h
  node_builder.cpp
  node_builder.h
  node_converter.cpp
  node_converter.h
  node_manager.cpp
  node_manager.h
  node_manager_attributes.h
  node_self_iterator.h
  node_trie.cpp
  node_trie.h
  node_traversal.cpp
  node_traversal.h
  node_value.cpp
  node_value.h
<<<<<<< HEAD
  node_view.cpp
  node_view.h
=======
  sequence.cpp
  sequence.h
  node_visitor.h
  skolem_manager.cpp
  skolem_manager.h
  symbol_manager.cpp
  symbol_manager.h
>>>>>>> 1f9b3fe6
  symbol_table.cpp
  symbol_table.h
  term_canonize.cpp
  term_canonize.h
  term_context.cpp
  term_context.h
  term_context_node.cpp
  term_context_node.h
  term_context_stack.cpp
  term_context_stack.h
  type_checker.h
  type_matcher.cpp
  type_matcher.h
  type_node.cpp
  type_node.h
  datatype_index.h
  datatype_index.cpp
  dtype.h
  dtype.cpp
  dtype_cons.h
  dtype_cons.cpp
  dtype_selector.h
  dtype_selector.cpp
  sequence.cpp
  sequence.h
  subs.cpp
  subs.h
  sygus_datatype.cpp
  sygus_datatype.h
  uninterpreted_constant.cpp
  uninterpreted_constant.h
)

libcvc5_add_sources(GENERATED
  kind.cpp
  kind.h
  metakind.cpp
  metakind.h
  type_checker.cpp
  type_properties.h
)

#
# Generate code for kinds.
#

set(mkkind_script ${CMAKE_CURRENT_LIST_DIR}/mkkind)
set(mkmetakind_script ${CMAKE_CURRENT_LIST_DIR}/mkmetakind)
set(mkexpr_script ${CMAKE_CURRENT_LIST_DIR}/mkexpr)

add_custom_command(
  OUTPUT kind.h
  COMMAND
    ${mkkind_script}
    ${CMAKE_CURRENT_LIST_DIR}/kind_template.h
    ${KINDS_FILES}
    > ${CMAKE_CURRENT_BINARY_DIR}/kind.h
  DEPENDS mkkind kind_template.h ${KINDS_FILES}
)

add_custom_command(
  OUTPUT kind.cpp
  COMMAND
    ${mkkind_script}
    ${CMAKE_CURRENT_LIST_DIR}/kind_template.cpp
    ${KINDS_FILES}
    > ${CMAKE_CURRENT_BINARY_DIR}/kind.cpp
  DEPENDS mkkind kind_template.cpp kind.h ${KINDS_FILES}
)

add_custom_command(
  OUTPUT type_properties.h
  COMMAND
    ${mkkind_script}
    ${CMAKE_CURRENT_LIST_DIR}/type_properties_template.h
    ${KINDS_FILES}
    > ${CMAKE_CURRENT_BINARY_DIR}/type_properties.h
  DEPENDS mkkind type_properties_template.h ${KINDS_FILES}
)

add_custom_command(
  OUTPUT metakind.h
  COMMAND
    ${mkmetakind_script}
    ${CMAKE_CURRENT_LIST_DIR}/metakind_template.h
    ${KINDS_FILES}
    > ${CMAKE_CURRENT_BINARY_DIR}/metakind.h
  DEPENDS mkmetakind metakind_template.h ${KINDS_FILES}
)

add_custom_command(
  OUTPUT metakind.cpp
  COMMAND
    ${mkmetakind_script}
    ${CMAKE_CURRENT_LIST_DIR}/metakind_template.cpp
    ${KINDS_FILES}
    > ${CMAKE_CURRENT_BINARY_DIR}/metakind.cpp
  DEPENDS mkmetakind metakind_template.cpp metakind.h ${KINDS_FILES}
)

add_custom_command(
  OUTPUT type_checker.cpp
  COMMAND
    ${mkexpr_script}
    ${CMAKE_CURRENT_LIST_DIR}/type_checker_template.cpp
    ${KINDS_FILES}
    > ${CMAKE_CURRENT_BINARY_DIR}/type_checker.cpp
  DEPENDS mkexpr type_checker_template.cpp ${KINDS_FILES}
)

add_custom_target(gen-expr
  DEPENDS
    kind.cpp
    kind.h
    metakind.cpp
    metakind.h
    type_checker.cpp
    type_properties.h
)<|MERGE_RESOLUTION|>--- conflicted
+++ resolved
@@ -55,18 +55,15 @@
   node_traversal.h
   node_value.cpp
   node_value.h
-<<<<<<< HEAD
   node_view.cpp
   node_view.h
-=======
+  node_visitor.h
   sequence.cpp
   sequence.h
-  node_visitor.h
   skolem_manager.cpp
   skolem_manager.h
   symbol_manager.cpp
   symbol_manager.h
->>>>>>> 1f9b3fe6
   symbol_table.cpp
   symbol_table.h
   term_canonize.cpp
