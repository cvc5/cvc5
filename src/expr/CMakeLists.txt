###############################################################################
# Top contributors (to current version):
#   Mathias Preiner, Andrew Reynolds, Aina Niemetz
#
# This file is part of the cvc5 project.
#
# Copyright (c) 2009-2021 by the authors listed in the file AUTHORS
# in the top-level source directory and their institutional affiliations.
# All rights reserved.  See the file COPYING in the top-level source
# directory for licensing information.
# #############################################################################
#
# The build system configuration.
##

libcvc5_add_sources(
  array_store_all.cpp
  array_store_all.h
  ascription_type.cpp
  ascription_type.h
  attribute.h
  attribute.cpp
  attribute_internals.h
  attribute_unique_id.h
  bound_var_manager.cpp
  bound_var_manager.h
  cardinality_constraint.cpp
  cardinality_constraint.h
  codatatype_bound_variable.cpp
  codatatype_bound_variable.h
  emptyset.cpp
  emptyset.h
  emptybag.cpp
  emptybag.h
  kind_map.h
  match_trie.cpp
  match_trie.h
  nary_match_trie.cpp
  nary_match_trie.h
  nary_term_util.cpp
  nary_term_util.h
  node.cpp
  node.h
  node_algorithm.cpp
  node_algorithm.h
  node_builder.cpp
  node_builder.h
  node_converter.cpp
  node_converter.h
  node_manager_attributes.h
  node_self_iterator.h
  node_trie.cpp
  node_trie.h
  node_traversal.cpp
  node_traversal.h
  node_value.cpp
  node_value.h
  sequence.cpp
  sequence.h
  node_visitor.h
  skolem_manager.cpp
  skolem_manager.h
  symbol_manager.cpp
  symbol_manager.h
  symbol_table.cpp
  symbol_table.h
  term_canonize.cpp
  term_canonize.h
  term_context.cpp
  term_context.h
  term_context_node.cpp
  term_context_node.h
  term_context_stack.cpp
  term_context_stack.h
  type_checker.h
  type_matcher.cpp
  type_matcher.h
  type_node.cpp
  type_node.h
  datatype_index.h
  datatype_index.cpp
  dtype.h
  dtype.cpp
  dtype_cons.h
  dtype_cons.cpp
  dtype_selector.h
  dtype_selector.cpp
  sequence.cpp
  sequence.h
  subs.cpp
  subs.h
  sygus_datatype.cpp
  sygus_datatype.h
<<<<<<< HEAD
=======
  uninterpreted_constant.cpp
  uninterpreted_constant.h
  variadic_trie.cpp
  variadic_trie.h
>>>>>>> ebf4ff6c
)

libcvc5_add_sources(GENERATED
  kind.cpp
  kind.h
  metakind.cpp
  metakind.h
  node_manager.cpp
  node_manager.h
  type_checker.cpp
  type_properties.cpp
  type_properties.h
)

#
# Generate code for kinds.
#

set(mkkind_script ${CMAKE_CURRENT_LIST_DIR}/mkkind)
set(mkmetakind_script ${CMAKE_CURRENT_LIST_DIR}/mkmetakind)
set(mkexpr_script ${CMAKE_CURRENT_LIST_DIR}/mkexpr)

add_custom_command(
  OUTPUT kind.h
  COMMAND
    ${mkkind_script}
    ${CMAKE_CURRENT_LIST_DIR}/kind_template.h
    ${KINDS_FILES}
    > ${CMAKE_CURRENT_BINARY_DIR}/kind.h
  DEPENDS mkkind kind_template.h ${KINDS_FILES}
)

add_custom_command(
  OUTPUT kind.cpp
  COMMAND
    ${mkkind_script}
    ${CMAKE_CURRENT_LIST_DIR}/kind_template.cpp
    ${KINDS_FILES}
    > ${CMAKE_CURRENT_BINARY_DIR}/kind.cpp
  DEPENDS mkkind kind_template.cpp kind.h ${KINDS_FILES}
)

add_custom_command(
  OUTPUT type_properties.h
  COMMAND
    ${mkkind_script}
    ${CMAKE_CURRENT_LIST_DIR}/type_properties_template.h
    ${KINDS_FILES}
    > ${CMAKE_CURRENT_BINARY_DIR}/type_properties.h
  DEPENDS mkkind type_properties_template.h ${KINDS_FILES}
)

add_custom_command(
  OUTPUT type_properties.cpp
  COMMAND
    ${mkkind_script}
    ${CMAKE_CURRENT_LIST_DIR}/type_properties_template.cpp
    ${KINDS_FILES}
    > ${CMAKE_CURRENT_BINARY_DIR}/type_properties.cpp
  DEPENDS mkkind type_properties_template.cpp type_properties.h ${KINDS_FILES}
)

add_custom_command(
  OUTPUT metakind.h
  COMMAND
    ${mkmetakind_script}
    ${CMAKE_CURRENT_LIST_DIR}/metakind_template.h
    ${KINDS_FILES}
    > ${CMAKE_CURRENT_BINARY_DIR}/metakind.h
  DEPENDS mkmetakind metakind_template.h ${KINDS_FILES}
)

add_custom_command(
  OUTPUT metakind.cpp
  COMMAND
    ${mkmetakind_script}
    ${CMAKE_CURRENT_LIST_DIR}/metakind_template.cpp
    ${KINDS_FILES}
    > ${CMAKE_CURRENT_BINARY_DIR}/metakind.cpp
  DEPENDS mkmetakind metakind_template.cpp metakind.h ${KINDS_FILES}
)

add_custom_command(
  OUTPUT node_manager.h
  COMMAND
    ${mkmetakind_script}
    ${CMAKE_CURRENT_LIST_DIR}/node_manager_template.h
    ${KINDS_FILES}
    > ${CMAKE_CURRENT_BINARY_DIR}/node_manager.h
  DEPENDS mkmetakind node_manager_template.h ${KINDS_FILES}
)

add_custom_command(
  OUTPUT node_manager.cpp
  COMMAND
    ${mkmetakind_script}
    ${CMAKE_CURRENT_LIST_DIR}/node_manager_template.cpp
    ${KINDS_FILES}
    > ${CMAKE_CURRENT_BINARY_DIR}/node_manager.cpp
  DEPENDS mkmetakind node_manager_template.cpp node_manager.h ${KINDS_FILES}
)

add_custom_command(
  OUTPUT type_checker.cpp
  COMMAND
    ${mkexpr_script}
    ${CMAKE_CURRENT_LIST_DIR}/type_checker_template.cpp
    ${KINDS_FILES}
    > ${CMAKE_CURRENT_BINARY_DIR}/type_checker.cpp
  DEPENDS mkexpr type_checker_template.cpp ${KINDS_FILES}
)

add_custom_target(gen-expr
  DEPENDS
    kind.cpp
    kind.h
    metakind.cpp
    metakind.h
    node_manager.cpp
    node_manager.h
    type_checker.cpp
    type_properties.cpp
    type_properties.h
)<|MERGE_RESOLUTION|>--- conflicted
+++ resolved
@@ -91,13 +91,8 @@
   subs.h
   sygus_datatype.cpp
   sygus_datatype.h
-<<<<<<< HEAD
-=======
-  uninterpreted_constant.cpp
-  uninterpreted_constant.h
   variadic_trie.cpp
   variadic_trie.h
->>>>>>> ebf4ff6c
 )
 
 libcvc5_add_sources(GENERATED
