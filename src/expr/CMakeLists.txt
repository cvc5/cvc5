libcvc4_add_sources(
  array.h
  array_store_all.cpp
  array_store_all.h
  ascription_type.h
  attribute.h
  attribute.cpp
  attribute_internals.h
  attribute_unique_id.h
  emptyset.cpp
  emptyset.h
  expr_iomanip.cpp
  expr_iomanip.h
  expr_manager_scope.h
  expr_sequence.cpp
  expr_sequence.h
  expr_stream.h
  kind_map.h
  match_trie.cpp
  match_trie.h
  node.cpp
  node.h
  node_algorithm.cpp
  node_algorithm.h
  node_builder.h
  node_manager.cpp
  node_manager.h
  node_manager_attributes.h
  node_manager_listeners.cpp
  node_manager_listeners.h
  node_self_iterator.h
  node_trie.cpp
  node_trie.h
  node_value.cpp
  node_value.h
<<<<<<< HEAD
  sequence.cpp
  sequence.h
=======
  node_visitor.h
>>>>>>> 0e62e42f
  symbol_table.cpp
  symbol_table.h
  term_canonize.cpp
  term_canonize.h
  type.cpp
  type.h
  type_checker.h
  type_matcher.cpp
  type_matcher.h
  type_node.cpp
  type_node.h
  variable_type_map.h
  datatype.h
  datatype.cpp
  dtype.h
  dtype.cpp
  dtype_cons.h
  dtype_cons.cpp
  dtype_selector.h
  dtype_selector.cpp
  record.cpp
  record.h
  sygus_datatype.cpp
  sygus_datatype.h
  uninterpreted_constant.cpp
  uninterpreted_constant.h
)

libcvc4_add_sources(GENERATED
  kind.cpp
  kind.h
  metakind.cpp
  metakind.h
  expr.cpp
  expr.h
  expr_manager.cpp
  expr_manager.h
  type_checker.cpp
  type_properties.h
)

#
# Generate code for kinds.
#

set(mkkind_script ${CMAKE_CURRENT_LIST_DIR}/mkkind)
set(mkmetakind_script ${CMAKE_CURRENT_LIST_DIR}/mkmetakind)
set(mkexpr_script ${CMAKE_CURRENT_LIST_DIR}/mkexpr)

add_custom_command(
  OUTPUT kind.h
  COMMAND
    ${mkkind_script}
    ${CMAKE_CURRENT_LIST_DIR}/kind_template.h
    ${KINDS_FILES}
    > ${CMAKE_CURRENT_BINARY_DIR}/kind.h
  DEPENDS mkkind kind_template.h ${KINDS_FILES}
)

add_custom_command(
  OUTPUT kind.cpp
  COMMAND
    ${mkkind_script}
    ${CMAKE_CURRENT_LIST_DIR}/kind_template.cpp
    ${KINDS_FILES}
    > ${CMAKE_CURRENT_BINARY_DIR}/kind.cpp
  DEPENDS mkkind kind_template.cpp kind.h ${KINDS_FILES}
)

add_custom_command(
  OUTPUT type_properties.h
  COMMAND
    ${mkkind_script}
    ${CMAKE_CURRENT_LIST_DIR}/type_properties_template.h
    ${KINDS_FILES}
    > ${CMAKE_CURRENT_BINARY_DIR}/type_properties.h
  DEPENDS mkkind type_properties_template.h ${KINDS_FILES}
)

add_custom_command(
  OUTPUT metakind.h
  COMMAND
    ${mkmetakind_script}
    ${CMAKE_CURRENT_LIST_DIR}/metakind_template.h
    ${KINDS_FILES}
    > ${CMAKE_CURRENT_BINARY_DIR}/metakind.h
  DEPENDS mkmetakind metakind_template.h ${KINDS_FILES}
)

add_custom_command(
  OUTPUT metakind.cpp
  COMMAND
    ${mkmetakind_script}
    ${CMAKE_CURRENT_LIST_DIR}/metakind_template.cpp
    ${KINDS_FILES}
    > ${CMAKE_CURRENT_BINARY_DIR}/metakind.cpp
  DEPENDS mkmetakind metakind_template.cpp metakind.h ${KINDS_FILES}
)

add_custom_command(
  OUTPUT expr.h
  COMMAND
    ${mkexpr_script}
    ${CMAKE_CURRENT_LIST_DIR}/expr_template.h
    ${KINDS_FILES}
    > ${CMAKE_CURRENT_BINARY_DIR}/expr.h
  DEPENDS mkexpr expr_template.h kind.h ${KINDS_FILES}
)

add_custom_command(
  OUTPUT expr.cpp
  COMMAND
    ${mkexpr_script}
    ${CMAKE_CURRENT_LIST_DIR}/expr_template.cpp
    ${KINDS_FILES}
    > ${CMAKE_CURRENT_BINARY_DIR}/expr.cpp
  DEPENDS mkexpr expr_template.cpp expr.h ${KINDS_FILES}
)

add_custom_command(
  OUTPUT expr_manager.h
  COMMAND
    ${mkexpr_script}
    ${CMAKE_CURRENT_LIST_DIR}/expr_manager_template.h
    ${KINDS_FILES}
    > ${CMAKE_CURRENT_BINARY_DIR}/expr_manager.h
  DEPENDS mkexpr expr_manager_template.h expr.h ${KINDS_FILES}
)

add_custom_command(
  OUTPUT expr_manager.cpp
  COMMAND
    ${mkexpr_script}
    ${CMAKE_CURRENT_LIST_DIR}/expr_manager_template.cpp
    ${KINDS_FILES}
    > ${CMAKE_CURRENT_BINARY_DIR}/expr_manager.cpp
  DEPENDS mkexpr expr_manager_template.cpp expr_manager.h ${KINDS_FILES}
)

add_custom_command(
  OUTPUT type_checker.cpp
  COMMAND
    ${mkexpr_script}
    ${CMAKE_CURRENT_LIST_DIR}/type_checker_template.cpp
    ${KINDS_FILES}
    > ${CMAKE_CURRENT_BINARY_DIR}/type_checker.cpp
  DEPENDS mkexpr type_checker_template.cpp ${KINDS_FILES}
)

add_custom_target(gen-expr
  DEPENDS
    kind.cpp
    kind.h
    metakind.cpp
    metakind.h
    expr.cpp
    expr.h
    expr_manager.cpp
    expr_manager.h
    type_checker.cpp
    type_properties.h
)<|MERGE_RESOLUTION|>--- conflicted
+++ resolved
@@ -33,12 +33,9 @@
   node_trie.h
   node_value.cpp
   node_value.h
-<<<<<<< HEAD
   sequence.cpp
   sequence.h
-=======
   node_visitor.h
->>>>>>> 0e62e42f
   symbol_table.cpp
   symbol_table.h
   term_canonize.cpp
