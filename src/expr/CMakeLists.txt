libcvc4_add_sources(
  array.h
  array_store_all.cpp
  array_store_all.h
  ascription_type.h
  attribute.h
  attribute.cpp
  attribute_internals.h
  attribute_unique_id.h
  emptyset.cpp
  emptyset.h
  expr_iomanip.cpp
  expr_iomanip.h
  expr_manager_scope.h
<<<<<<< HEAD
  expr_sequence.cpp
  expr_sequence.h
  expr_stream.h
=======
>>>>>>> 3f3a0445
  kind_map.h
  match_trie.cpp
  match_trie.h
  node.cpp
  node.h
  node_algorithm.cpp
  node_algorithm.h
  node_builder.h
  node_manager.cpp
  node_manager.h
  node_manager_attributes.h
  node_manager_listeners.cpp
  node_manager_listeners.h
  node_self_iterator.h
  node_trie.cpp
  node_trie.h
  node_traversal.cpp
  node_traversal.h
  node_value.cpp
  node_value.h
  sequence.cpp
  sequence.h
  node_visitor.h
  symbol_table.cpp
  symbol_table.h
  term_canonize.cpp
  term_canonize.h
  type.cpp
  type.h
  type_checker.h
  type_matcher.cpp
  type_matcher.h
  type_node.cpp
  type_node.h
  variable_type_map.h
  datatype.h
  datatype.cpp
  dtype.h
  dtype.cpp
  dtype_cons.h
  dtype_cons.cpp
  dtype_selector.h
  dtype_selector.cpp
  record.cpp
  record.h
  sygus_datatype.cpp
  sygus_datatype.h
  uninterpreted_constant.cpp
  uninterpreted_constant.h
)

libcvc4_add_sources(GENERATED
  kind.cpp
  kind.h
  metakind.cpp
  metakind.h
  expr.cpp
  expr.h
  expr_manager.cpp
  expr_manager.h
  type_checker.cpp
  type_properties.h
)

#
# Generate code for kinds.
#

set(mkkind_script ${CMAKE_CURRENT_LIST_DIR}/mkkind)
set(mkmetakind_script ${CMAKE_CURRENT_LIST_DIR}/mkmetakind)
set(mkexpr_script ${CMAKE_CURRENT_LIST_DIR}/mkexpr)

add_custom_command(
  OUTPUT kind.h
  COMMAND
    ${mkkind_script}
    ${CMAKE_CURRENT_LIST_DIR}/kind_template.h
    ${KINDS_FILES}
    > ${CMAKE_CURRENT_BINARY_DIR}/kind.h
  DEPENDS mkkind kind_template.h ${KINDS_FILES}
)

add_custom_command(
  OUTPUT kind.cpp
  COMMAND
    ${mkkind_script}
    ${CMAKE_CURRENT_LIST_DIR}/kind_template.cpp
    ${KINDS_FILES}
    > ${CMAKE_CURRENT_BINARY_DIR}/kind.cpp
  DEPENDS mkkind kind_template.cpp kind.h ${KINDS_FILES}
)

add_custom_command(
  OUTPUT type_properties.h
  COMMAND
    ${mkkind_script}
    ${CMAKE_CURRENT_LIST_DIR}/type_properties_template.h
    ${KINDS_FILES}
    > ${CMAKE_CURRENT_BINARY_DIR}/type_properties.h
  DEPENDS mkkind type_properties_template.h ${KINDS_FILES}
)

add_custom_command(
  OUTPUT metakind.h
  COMMAND
    ${mkmetakind_script}
    ${CMAKE_CURRENT_LIST_DIR}/metakind_template.h
    ${KINDS_FILES}
    > ${CMAKE_CURRENT_BINARY_DIR}/metakind.h
  DEPENDS mkmetakind metakind_template.h ${KINDS_FILES}
)

add_custom_command(
  OUTPUT metakind.cpp
  COMMAND
    ${mkmetakind_script}
    ${CMAKE_CURRENT_LIST_DIR}/metakind_template.cpp
    ${KINDS_FILES}
    > ${CMAKE_CURRENT_BINARY_DIR}/metakind.cpp
  DEPENDS mkmetakind metakind_template.cpp metakind.h ${KINDS_FILES}
)

add_custom_command(
  OUTPUT expr.h
  COMMAND
    ${mkexpr_script}
    ${CMAKE_CURRENT_LIST_DIR}/expr_template.h
    ${KINDS_FILES}
    > ${CMAKE_CURRENT_BINARY_DIR}/expr.h
  DEPENDS mkexpr expr_template.h kind.h ${KINDS_FILES}
)

add_custom_command(
  OUTPUT expr.cpp
  COMMAND
    ${mkexpr_script}
    ${CMAKE_CURRENT_LIST_DIR}/expr_template.cpp
    ${KINDS_FILES}
    > ${CMAKE_CURRENT_BINARY_DIR}/expr.cpp
  DEPENDS mkexpr expr_template.cpp expr.h ${KINDS_FILES}
)

add_custom_command(
  OUTPUT expr_manager.h
  COMMAND
    ${mkexpr_script}
    ${CMAKE_CURRENT_LIST_DIR}/expr_manager_template.h
    ${KINDS_FILES}
    > ${CMAKE_CURRENT_BINARY_DIR}/expr_manager.h
  DEPENDS mkexpr expr_manager_template.h expr.h ${KINDS_FILES}
)

add_custom_command(
  OUTPUT expr_manager.cpp
  COMMAND
    ${mkexpr_script}
    ${CMAKE_CURRENT_LIST_DIR}/expr_manager_template.cpp
    ${KINDS_FILES}
    > ${CMAKE_CURRENT_BINARY_DIR}/expr_manager.cpp
  DEPENDS mkexpr expr_manager_template.cpp expr_manager.h ${KINDS_FILES}
)

add_custom_command(
  OUTPUT type_checker.cpp
  COMMAND
    ${mkexpr_script}
    ${CMAKE_CURRENT_LIST_DIR}/type_checker_template.cpp
    ${KINDS_FILES}
    > ${CMAKE_CURRENT_BINARY_DIR}/type_checker.cpp
  DEPENDS mkexpr type_checker_template.cpp ${KINDS_FILES}
)

add_custom_target(gen-expr
  DEPENDS
    kind.cpp
    kind.h
    metakind.cpp
    metakind.h
    expr.cpp
    expr.h
    expr_manager.cpp
    expr_manager.h
    type_checker.cpp
    type_properties.h
)<|MERGE_RESOLUTION|>--- conflicted
+++ resolved
@@ -12,12 +12,8 @@
   expr_iomanip.cpp
   expr_iomanip.h
   expr_manager_scope.h
-<<<<<<< HEAD
   expr_sequence.cpp
   expr_sequence.h
-  expr_stream.h
-=======
->>>>>>> 3f3a0445
   kind_map.h
   match_trie.cpp
   match_trie.h
