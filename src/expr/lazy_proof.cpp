/*********************                                                        */
/*! \file lazy_proof.cpp
 ** \verbatim
 ** Top contributors (to current version):
 **   Andrew Reynolds
 ** This file is part of the CVC4 project.
 ** Copyright (c) 2009-2020 by the authors listed in the file AUTHORS
 ** in the top-level source directory) and their institutional affiliations.
 ** All rights reserved.  See the file COPYING in the top-level source
 ** directory for licensing information.\endverbatim
 **
 ** \brief Implementation of lazy proof utility
 **/

#include "expr/lazy_proof.h"

using namespace CVC4::kind;

namespace CVC4 {

LazyCDProof::LazyCDProof(ProofNodeManager* pnm,
                         ProofGenerator* dpg,
                         context::Context* c,
                         std::string name)
    : CDProof(pnm, c, name), d_gens(c ? c : &d_context), d_defaultGen(dpg)
{
}

LazyCDProof::~LazyCDProof() {}

std::shared_ptr<ProofNode> LazyCDProof::getProofFor(Node fact)
{
  Trace("lazy-cdproof") << "LazyCDProof::mkLazyProof " << fact << std::endl;
  // make the proof, which should always be non-null, since we construct an
  // assumption in the worst case.
  std::shared_ptr<ProofNode> opf = CDProof::getProofFor(fact);
  Assert(opf != nullptr);
  if (!hasGenerators())
  {
    Trace("lazy-cdproof") << "...no generators, finished" << std::endl;
    // optimization: no generators, we are done
    return opf;
  }
  // otherwise, we traverse the proof opf and fill in the ASSUME leafs that
  // have generators
  std::unordered_set<ProofNode*> visited;
  std::unordered_set<ProofNode*>::iterator it;
  std::vector<ProofNode*> visit;
  ProofNode* cur;
  visit.push_back(opf.get());
  do
  {
    cur = visit.back();
    visit.pop_back();
    it = visited.find(cur);

    if (it == visited.end())
    {
      visited.insert(cur);
      Node cfact = cur->getResult();
      if (getProof(cfact).get() != cur)
      {
        // We don't own this proof, skip it. This is to ensure that this method
        // is idempotent, since it may be the case that a previous call to
        // getProofFor connected a proof from a proof generator as a child of
        // a ProofNode in the range of the map in CDProof. Thus, this ensures
        // we don't touch such proofs.
        Trace("lazy-cdproof") << "...skip unowned proof" << std::endl;
      }
      else if (cur->getRule() == PfRule::ASSUME)
      {
        bool isSym = false;
        ProofGenerator* pg = getGeneratorFor(cfact, isSym);
        if (pg != nullptr)
        {
          Trace("lazy-cdproof")
              << "LazyCDProof: Call generator " << pg->identify()
              << " for assumption " << cfact << std::endl;
          Node cfactGen = isSym ? CDProof::getSymmFact(cfact) : cfact;
          Assert(!cfactGen.isNull());
          // Do not use the addProofTo interface, instead use the update node
          // interface, since this ensures that we don't take ownership for
          // the current proof. Instead, it is only linked, and ignored on
          // future calls to getProofFor due to the check above.
          std::shared_ptr<ProofNode> pgc = pg->getProofFor(cfactGen);
          if (isSym)
          {
            d_manager->updateNode(cur, PfRule::SYMM, {pgc}, {});
          }
          else
          {
            d_manager->updateNode(cur, pgc.get());
          }
          Trace("lazy-cdproof") << "LazyCDProof: Successfully added fact for "
                                << cfactGen << std::endl;
        }
        else
        {
          Trace("lazy-cdproof") << "LazyCDProof: " << identify()
                                << " : No generator for " << cfact << std::endl;
        }
        // Notice that we do not traverse the proofs that have been generated
        // lazily by the proof generators here.  In other words, we assume that
        // the proofs from provided proof generators are final and need
        // no further modification by this class.
      }
      else
      {
        const std::vector<std::shared_ptr<ProofNode>>& cc = cur->getChildren();
        for (const std::shared_ptr<ProofNode>& cp : cc)
        {
          visit.push_back(cp.get());
        }
      }
    }
  } while (!visit.empty());
  // we have now updated the ASSUME leafs of opf, return it
  Trace("lazy-cdproof") << "...finished" << std::endl;
  Assert(opf->getResult() == fact);
  return opf;
}

void LazyCDProof::addLazyStep(Node expected,
                              ProofGenerator* pg,
<<<<<<< HEAD
=======
                              bool isClosed,
                              const char* ctx,
>>>>>>> 0675545d
                              bool forceOverwrite,
                              PfRule idNull)
{
  if (pg == nullptr)
  {
    // null generator, should have given a proof rule
    if (idNull == PfRule::ASSUME)
    {
<<<<<<< HEAD
      Assert(false);
=======
      Unreachable() << "LazyCDProof::addLazyStep: " << identify()
                    << ": failed to provide proof generator for " << expected;
>>>>>>> 0675545d
      return;
    }
    Trace("lazy-cdproof") << "LazyCDProof::addLazyStep: " << expected
                          << " set (trusted) step " << idNull << "\n";
    addStep(expected, idNull, {}, {expected});
    return;
  }
  Trace("lazy-cdproof") << "LazyCDProof::addLazyStep: " << expected
                        << " set to generator " << pg->identify() << "\n";
  if (!forceOverwrite)
  {
    NodeProofGeneratorMap::const_iterator it = d_gens.find(expected);
    if (it != d_gens.end())
    {
      // don't overwrite something that is already there
      return;
    }
  }
  // just store now
  d_gens.insert(expected, pg);
  // debug checking
  if (isClosed)
  {
    Trace("lazy-cdproof-debug") << "Checking closed..." << std::endl;
    pfgEnsureClosed(expected, pg, "lazy-cdproof-debug", ctx);
  }
}

ProofGenerator* LazyCDProof::getGeneratorFor(Node fact,
                                             bool& isSym)
{
  isSym = false;
  NodeProofGeneratorMap::const_iterator it = d_gens.find(fact);
  if (it != d_gens.end())
  {
    return (*it).second;
  }
  Node factSym = CDProof::getSymmFact(fact);
  // could be symmetry
  if (factSym.isNull())
  {
    // can't be symmetry, return the default generator
    return d_defaultGen;
  }
  it = d_gens.find(factSym);
  if (it != d_gens.end())
  {
    isSym = true;
    return (*it).second;
  }
  // return the default generator
  return d_defaultGen;
}

bool LazyCDProof::hasGenerators() const
{
  return !d_gens.empty() || d_defaultGen != nullptr;
}

bool LazyCDProof::hasGenerator(Node fact) const
{
  if (d_defaultGen != nullptr)
  {
    return true;
  }
  NodeProofGeneratorMap::const_iterator it = d_gens.find(fact);
  if (it != d_gens.end())
  {
    return true;
  }
  // maybe there is a symmetric fact?
  Node factSym = CDProof::getSymmFact(fact);
  if (!factSym.isNull())
  {
    it = d_gens.find(factSym);
  }
  return it != d_gens.end();
}

}  // namespace CVC4<|MERGE_RESOLUTION|>--- conflicted
+++ resolved
@@ -122,11 +122,8 @@
 
 void LazyCDProof::addLazyStep(Node expected,
                               ProofGenerator* pg,
-<<<<<<< HEAD
-=======
                               bool isClosed,
                               const char* ctx,
->>>>>>> 0675545d
                               bool forceOverwrite,
                               PfRule idNull)
 {
@@ -135,12 +132,8 @@
     // null generator, should have given a proof rule
     if (idNull == PfRule::ASSUME)
     {
-<<<<<<< HEAD
-      Assert(false);
-=======
       Unreachable() << "LazyCDProof::addLazyStep: " << identify()
                     << ": failed to provide proof generator for " << expected;
->>>>>>> 0675545d
       return;
     }
     Trace("lazy-cdproof") << "LazyCDProof::addLazyStep: " << expected
