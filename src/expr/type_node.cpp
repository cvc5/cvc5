/******************************************************************************
 * Top contributors (to current version):
 *   Andrew Reynolds, Morgan Deters, Tim King
 *
 * This file is part of the cvc5 project.
 *
 * Copyright (c) 2009-2021 by the authors listed in the file AUTHORS
 * in the top-level source directory and their institutional affiliations.
 * All rights reserved.  See the file COPYING in the top-level source
 * directory for licensing information.
 * ****************************************************************************
 *
 * Reference-counted encapsulation of a pointer to node information.
 */
#include "expr/type_node.h"

#include <vector>

#include "expr/datatype_index.h"
#include "expr/dtype_cons.h"
#include "expr/node_manager_attributes.h"
#include "expr/type_properties.h"
#include "options/base_options.h"
#include "options/quantifiers_options.h"
#include "theory/type_enumerator.h"
#include "util/bitvector.h"
#include "util/cardinality.h"

using namespace std;

namespace cvc5::internal {

TypeNode TypeNode::s_null( &expr::NodeValue::null() );

TypeNode TypeNode::substitute(
    const TypeNode& type,
    const TypeNode& replacement,
    std::unordered_map<TypeNode, TypeNode>& cache) const
{
  // in cache?
  std::unordered_map<TypeNode, TypeNode>::const_iterator i = cache.find(*this);
  if(i != cache.end()) {
    return (*i).second;
  }
  else if (*this == type)
  {
    return replacement;
  }

  if (d_nv->getNumChildren() == 0)
  {
    return *this;
  }

  // otherwise compute
  NodeBuilder nb(getKind());
  if(getMetaKind() == kind::metakind::PARAMETERIZED) {
    // push the operator
    nb << TypeNode(d_nv->d_children[0]);
  }
  for (TypeNode::const_iterator j = begin(), iend = end(); j != iend; ++j)
  {
    if (*j == type)
    {
      nb << replacement;
    }
    else
    {
      nb << (*j).substitute(type, replacement);
    }
  }

  // put in cache
  TypeNode tn = nb.constructTypeNode();
  cache[*this] = tn;
  return tn;
}

Cardinality TypeNode::getCardinality() const {
  return kind::getCardinality(*this);
}

/** Attribute true for types that have cardinality one */
struct TypeCardinalityClassTag
{
};
typedef expr::Attribute<TypeCardinalityClassTag, uint64_t>
    TypeCardinalityClassAttr;

CardinalityClass TypeNode::getCardinalityClass()
{
  // check it is already cached
  if (hasAttribute(TypeCardinalityClassAttr()))
  {
    return static_cast<CardinalityClass>(
        getAttribute(TypeCardinalityClassAttr()));
  }
  CardinalityClass ret = CardinalityClass::INFINITE;
  if (isUninterpretedSort())
  {
    ret = CardinalityClass::INTERPRETED_ONE;
  }
  else if (isBoolean() || isBitVector() || isFloatingPoint()
           || isRoundingMode())
  {
    ret = CardinalityClass::FINITE;
  }
  else if (isString() || isRegExp() || isSequence() || isRealOrInt() || isBag())
  {
    ret = CardinalityClass::INFINITE;
  }
  else
  {
    // recursive case (this may be a parametric sort), we assume infinite for
    // the moment here to prevent infinite loops, which may occur when
    // computing the cardinality of datatype types with foreign types
    setAttribute(TypeCardinalityClassAttr(), static_cast<uint64_t>(ret));

    if (isDatatype())
    {
      TypeNode tn = *this;
      const DType& dt = getDType();
      ret = dt.getCardinalityClass(tn);
    }
    else if (isArray())
    {
      ret = getArrayConstituentType().getCardinalityClass();
      if (ret == CardinalityClass::FINITE
          || ret == CardinalityClass::INTERPRETED_FINITE)
      {
        CardinalityClass cci = getArrayIndexType().getCardinalityClass();
        // arrays with both finite element types, we take the max with its
        // index type.
        ret = maxCardinalityClass(ret, cci);
      }
      // else, array types whose element type is INFINITE, ONE, or
      // INTERPRETED_ONE have the same cardinality class as their range.
    }
    else if (isSet())
    {
      CardinalityClass cc = getSetElementType().getCardinalityClass();
      if (cc == CardinalityClass::ONE)
      {
        // 1 -> 2
        ret = CardinalityClass::FINITE;
      }
      else if (ret == CardinalityClass::INTERPRETED_ONE)
      {
        // maybe 1 -> maybe finite
        ret = CardinalityClass::INTERPRETED_FINITE;
      }
      else
      {
        // finite or infinite is unchanged
        ret = cc;
      }
    }
    else if (isFunction())
    {
      ret = getRangeType().getCardinalityClass();
      if (ret == CardinalityClass::FINITE
          || ret == CardinalityClass::INTERPRETED_FINITE)
      {
        // we may have a larger cardinality class based on the
        // arguments of the function
        std::vector<TypeNode> argTypes = getArgTypes();
        for (size_t i = 0, nargs = argTypes.size(); i < nargs; i++)
        {
          CardinalityClass cca = argTypes[i].getCardinalityClass();
          ret = maxCardinalityClass(ret, cca);
        }
      }
      // else, function types whose range type is INFINITE, ONE, or
      // INTERPRETED_ONE have the same cardinality class as their range.
    }
    else if (isConstructor())
    {
      // notice that we require computing the cardinality class of the
      // constructor type, which is equivalent to asking how many
      // constructor applications of the given constructor exist. This
      // is used in several places in the decision procedure for datatypes.
      // The cardinality starts with one.
      ret = CardinalityClass::ONE;
      // we may have a larger cardinality class based on the
      // arguments of the constructor
      std::vector<TypeNode> argTypes = getArgTypes();
      for (size_t i = 0, nargs = argTypes.size(); i < nargs; i++)
      {
        CardinalityClass cca = argTypes[i].getCardinalityClass();
        ret = maxCardinalityClass(ret, cca);
      }
    }
    else
    {
      // all types we care about should be handled above
      Assert(false);
    }
  }
  setAttribute(TypeCardinalityClassAttr(), static_cast<uint64_t>(ret));
  return ret;
}

/** Attribute true for types that are closed enumerable */
struct IsClosedEnumerableTag
{
};
struct IsClosedEnumerableComputedTag
{
};
typedef expr::Attribute<IsClosedEnumerableTag, bool> IsClosedEnumerableAttr;
typedef expr::Attribute<IsClosedEnumerableComputedTag, bool>
    IsClosedEnumerableComputedAttr;

bool TypeNode::isClosedEnumerable()
{
  // check it is already cached
  if (!getAttribute(IsClosedEnumerableComputedAttr()))
  {
    bool ret = true;
    if (isArray() || isUninterpretedSort() || isCodatatype() || isFunction()
        || isRegExp())
    {
      ret = false;
    }
    else if (isSet())
    {
      ret = getSetElementType().isClosedEnumerable();
    }
    else if (isSequence())
    {
      ret = getSequenceElementType().isClosedEnumerable();
    }
    else if (isDatatype())
    {
      // avoid infinite loops: initially set to true
      setAttribute(IsClosedEnumerableAttr(), ret);
      setAttribute(IsClosedEnumerableComputedAttr(), true);
      TypeNode tn = *this;
      const DType& dt = getDType();
      for (uint32_t i = 0, ncons = dt.getNumConstructors(); i < ncons; i++)
      {
        for (uint32_t j = 0, nargs = dt[i].getNumArgs(); j < nargs; j++)
        {
          TypeNode ctn = dt[i][j].getRangeType();
          if (tn != ctn && !ctn.isClosedEnumerable())
          {
            ret = false;
            break;
          }
        }
        if (!ret)
        {
          break;
        }
      }
    }
    setAttribute(IsClosedEnumerableAttr(), ret);
    setAttribute(IsClosedEnumerableComputedAttr(), true);
    return ret;
  }
  return getAttribute(IsClosedEnumerableAttr());
}

bool TypeNode::isFirstClass() const
{
  return getKind() != kind::CONSTRUCTOR_TYPE && getKind() != kind::SELECTOR_TYPE
         && getKind() != kind::TESTER_TYPE && getKind() != kind::UPDATER_TYPE
         && (getKind() != kind::TYPE_CONSTANT
             || (getConst<TypeConstant>() != REGEXP_TYPE
                 && getConst<TypeConstant>() != SEXPR_TYPE));
}

bool TypeNode::isWellFounded() const {
  return kind::isWellFounded(*this);
}

bool TypeNode::isStringLike() const { return isString() || isSequence(); }

// !!! Note that this will change to isReal() || isInteger() when subtyping is
// eliminated
bool TypeNode::isRealOrInt() const { return isReal(); }

bool TypeNode::isSubtypeOf(TypeNode t) const {
  if(*this == t) {
    return true;
  }
  if(getKind() == kind::TYPE_CONSTANT) {
    switch(getConst<TypeConstant>()) {
    case INTEGER_TYPE:
      return t.getKind() == kind::TYPE_CONSTANT && t.getConst<TypeConstant>() == REAL_TYPE;
    default:
      return false;
    }
  }
  if (isFunction() && t.isFunction())
  {
    if (!isComparableTo(t))
    {
      // incomparable, not subtype
      return false;
    }
    return getRangeType().isSubtypeOf(t.getRangeType());
  }
  // this should only return true for types T1, T2 where we handle equalities between T1 and T2
  // (more cases go here, if we want to support such cases)
  return false;
}

bool TypeNode::isComparableTo(TypeNode t) const {
  if(*this == t) {
    return true;
  }
  if(isSubtypeOf(NodeManager::currentNM()->realType())) {
    return t.isSubtypeOf(NodeManager::currentNM()->realType());
  }
  if (isFunction() && t.isFunction())
  {
    // comparable if they have a common type node
    return !leastCommonTypeNode(*this, t).isNull();
  }
  return false;
}

TypeNode TypeNode::getTesterDomainType() const
{
  Assert(isTester());
  return (*this)[0];
}

TypeNode TypeNode::getSequenceElementType() const
{
  Assert(isSequence());
  return (*this)[0];
}

TypeNode TypeNode::getBaseType() const {
  TypeNode realt = NodeManager::currentNM()->realType();
  if (isSubtypeOf(realt)) {
    return realt;
  } else if (isParametricDatatype()) {
    std::vector<TypeNode> v;
    for(size_t i = 1; i < getNumChildren(); ++i) {
      v.push_back((*this)[i].getBaseType());
    }
    return (*this)[0].getDType().getTypeNode().instantiate(v);
  }
  return *this;
}

std::vector<TypeNode> TypeNode::getArgTypes() const {
  vector<TypeNode> args;
  if(isTester()) {
    Assert(getNumChildren() == 1);
    args.push_back((*this)[0]);
  } else {
    Assert(isFunction() || isConstructor() || isSelector());
    for(unsigned i = 0, i_end = getNumChildren() - 1; i < i_end; ++i) {
      args.push_back((*this)[i]);
    }
  }
  return args;
}

std::vector<TypeNode> TypeNode::getInstantiatedParamTypes() const
{
  Assert(isInstantiated());
  vector<TypeNode> params;
  for (uint32_t i = isInstantiatedDatatype() ? 1 : 0, i_end = getNumChildren();
       i < i_end;
       ++i)
  {
    params.push_back((*this)[i]);
  }
  return params;
}

bool TypeNode::isTuple() const
{
  return (getKind() == kind::DATATYPE_TYPE && getDType().isTuple());
}

bool TypeNode::isRecord() const
{
  return (getKind() == kind::DATATYPE_TYPE && getDType().isRecord());
}

size_t TypeNode::getTupleLength() const {
  Assert(isTuple());
  const DType& dt = getDType();
  Assert(dt.getNumConstructors() == 1);
  return dt[0].getNumArgs();
}

vector<TypeNode> TypeNode::getTupleTypes() const {
  Assert(isTuple());
  const DType& dt = getDType();
  Assert(dt.getNumConstructors() == 1);
  vector<TypeNode> types;
  for(unsigned i = 0; i < dt[0].getNumArgs(); ++i) {
    types.push_back(dt[0][i].getRangeType());
  }
  return types;
}

/** Is this an instantiated datatype type */
bool TypeNode::isInstantiatedDatatype() const {
  if(getKind() == kind::DATATYPE_TYPE) {
    return true;
  }
  if(getKind() != kind::PARAMETRIC_DATATYPE) {
    return false;
  }
  const DType& dt = (*this)[0].getDType();
  unsigned n = dt.getNumParameters();
  Assert(n < getNumChildren());
  for(unsigned i = 0; i < n; ++i) {
    if (dt.getParameter(i) == (*this)[i + 1])
    {
      return false;
    }
  }
  return true;
}

bool TypeNode::isInstantiated() const
{
  return isInstantiatedDatatype()
         || (isUninterpretedSort() && getNumChildren() > 0);
}

TypeNode TypeNode::instantiate(const std::vector<TypeNode>& params) const
{
  NodeManager* nm = NodeManager::currentNM();
  if (getKind() == kind::PARAMETRIC_DATATYPE)
  {
    Assert(params.size() == getNumChildren() - 1);
    TypeNode cons =
        nm->mkTypeConst((*this)[0].getConst<DatatypeIndexConstant>());
    std::vector<TypeNode> paramsNodes;
    paramsNodes.push_back(cons);
    for (const TypeNode& t : params)
    {
      paramsNodes.push_back(t);
    }
    return nm->mkTypeNode(kind::PARAMETRIC_DATATYPE, paramsNodes);
  }
  Assert(isSortConstructor());
  return nm->mkSort(*this, params);
}

uint64_t TypeNode::getUninterpretedSortConstructorArity() const
{
  Assert(isUninterpretedSortConstructor()
         && hasAttribute(expr::SortArityAttr()));
  return getAttribute(expr::SortArityAttr());
}

std::string TypeNode::getName() const
{
  Assert(isUninterpretedSort() || isUninterpretedSortConstructor());
  return getAttribute(expr::VarNameAttr());
}

bool TypeNode::isParameterInstantiatedDatatype(unsigned n) const
{
<<<<<<< HEAD
  Assert(getKind() == kind::PARAMETRIC_DATATYPE);
=======
  Assert(isUninterpretedSortConstructor());
  return NodeManager::currentNM()->mkSort(*this, params);
}

/** Is this an instantiated datatype parameter */
bool TypeNode::isParameterInstantiatedDatatype(unsigned n) const {
  AssertArgument(getKind() == kind::PARAMETRIC_DATATYPE, *this);
>>>>>>> 319caf1b
  const DType& dt = (*this)[0].getDType();
  Assert(n < dt.getNumParameters());
  return dt.getParameter(n) != (*this)[n + 1];
}

TypeNode TypeNode::leastCommonTypeNode(TypeNode t0, TypeNode t1){
  return commonTypeNode( t0, t1, true );
}

TypeNode TypeNode::mostCommonTypeNode(TypeNode t0, TypeNode t1){
  return commonTypeNode( t0, t1, false );
}

TypeNode TypeNode::commonTypeNode(TypeNode t0, TypeNode t1, bool isLeast) {
  Assert(!t0.isNull());
  Assert(!t1.isNull());

  if(__builtin_expect( (t0 == t1), true )) {
    return t0;
  }

  // t0 != t1 &&
  if(t0.getKind() == kind::TYPE_CONSTANT) {
    switch(t0.getConst<TypeConstant>()) {
    case INTEGER_TYPE:
      if(t1.isInteger()) {
        // t0 == IntegerType && t1.isInteger()
        return t0; //IntegerType
      } else if(t1.isReal()) {
        // t0 == IntegerType && t1.isReal() && !t1.isInteger()
        return isLeast ? t1 : t0; // RealType
      } else {
        return TypeNode(); // null type
      }
    case REAL_TYPE:
      if(t1.isReal()) {
        return isLeast ? t0 : t1; // RealType
      } else {
        return TypeNode(); // null type
      }
    default:
      return TypeNode(); // null type
    }
  } else if(t1.getKind() == kind::TYPE_CONSTANT) {
    return commonTypeNode(t1, t0, isLeast); // decrease the number of special cases
  }

  // t0 != t1 &&
  // t0.getKind() == kind::TYPE_CONSTANT &&
  // t1.getKind() == kind::TYPE_CONSTANT
  switch(t0.getKind()) {
    case kind::FUNCTION_TYPE:
    {
      if (t1.getKind() != kind::FUNCTION_TYPE)
      {
        return TypeNode();
      }
      // must have equal arguments
      std::vector<TypeNode> t0a = t0.getArgTypes();
      std::vector<TypeNode> t1a = t1.getArgTypes();
      if (t0a.size() != t1a.size())
      {
        // different arities
        return TypeNode();
      }
      for (unsigned i = 0, nargs = t0a.size(); i < nargs; i++)
      {
        if (t0a[i] != t1a[i])
        {
          // an argument is different
          return TypeNode();
        }
      }
      TypeNode t0r = t0.getRangeType();
      TypeNode t1r = t1.getRangeType();
      TypeNode tr = commonTypeNode(t0r, t1r, isLeast);
      std::vector<TypeNode> ftypes;
      ftypes.insert(ftypes.end(), t0a.begin(), t0a.end());
      ftypes.push_back(tr);
      return NodeManager::currentNM()->mkFunctionType(ftypes);
    }
    break;
    case kind::BITVECTOR_TYPE:
    case kind::FLOATINGPOINT_TYPE:
    case kind::SORT_TYPE:
    case kind::CONSTRUCTOR_TYPE:
    case kind::SELECTOR_TYPE:
    case kind::TESTER_TYPE:
    case kind::ARRAY_TYPE:
    case kind::DATATYPE_TYPE:
    case kind::PARAMETRIC_DATATYPE:
    case kind::SEQUENCE_TYPE:
    case kind::SET_TYPE:
    case kind::BAG_TYPE:
    {
      // we don't support subtyping except for built in types Int and Real.
      return TypeNode();  // return null type
    }
    default:
      Unimplemented() << "don't have a commonType for types `" << t0
                      << "' and `" << t1 << "'";
  }
}

/** Is this a sort kind */
bool TypeNode::isUninterpretedSort() const
{
  return ( getKind() == kind::SORT_TYPE && !hasAttribute(expr::SortArityAttr()) );
}

/** Is this a sort constructor kind */
bool TypeNode::isUninterpretedSortConstructor() const
{
  return getKind() == kind::SORT_TYPE && hasAttribute(expr::SortArityAttr());
}

bool TypeNode::isFloatingPoint() const
{
  return getKind() == kind::FLOATINGPOINT_TYPE;
}

bool TypeNode::isBitVector() const { return getKind() == kind::BITVECTOR_TYPE; }

bool TypeNode::isDatatype() const
{
  return getKind() == kind::DATATYPE_TYPE
         || getKind() == kind::PARAMETRIC_DATATYPE;
}

bool TypeNode::isParametricDatatype() const
{
  return getKind() == kind::PARAMETRIC_DATATYPE;
}

bool TypeNode::isConstructor() const
{
  return getKind() == kind::CONSTRUCTOR_TYPE;
}

bool TypeNode::isSelector() const { return getKind() == kind::SELECTOR_TYPE; }

bool TypeNode::isTester() const { return getKind() == kind::TESTER_TYPE; }

bool TypeNode::isUpdater() const { return getKind() == kind::UPDATER_TYPE; }

bool TypeNode::isCodatatype() const
{
  if (isDatatype())
  {
    return getDType().isCodatatype();
  }
  return false;
}

bool TypeNode::isSygusDatatype() const
{
  if (isDatatype())
  {
    return getDType().isSygus();
  }
  return false;
}

std::string TypeNode::toString() const {
  std::stringstream ss;
  d_nv->toStream(ss, -1, 0);
  return ss.str();
}

const DType& TypeNode::getDType() const
{
  if (getKind() == kind::DATATYPE_TYPE)
  {
    DatatypeIndexConstant dic = getConst<DatatypeIndexConstant>();
    return NodeManager::currentNM()->getDTypeForIndex(dic.getIndex());
  }
  Assert(getKind() == kind::PARAMETRIC_DATATYPE);
  return (*this)[0].getDType();
}

bool TypeNode::isBag() const
{
  return getKind() == kind::BAG_TYPE;
}

TypeNode TypeNode::getBagElementType() const
{
  Assert(isBag());
  return (*this)[0];
}

bool TypeNode::isBitVector(unsigned size) const
{
  return (getKind() == kind::BITVECTOR_TYPE
          && getConst<BitVectorSize>() == size);
}

uint32_t TypeNode::getBitVectorSize() const
{
  Assert(isBitVector());
  return getConst<BitVectorSize>();
}

TypeNode TypeNode::getRangeType() const
{
  if (isTester())
  {
    return NodeManager::currentNM()->booleanType();
  }
  Assert(isFunction() || isConstructor() || isSelector())
      << "Cannot get range type of " << *this;
  return (*this)[getNumChildren() - 1];
}

}  // namespace cvc5::internal

namespace std {

size_t hash<cvc5::internal::TypeNode>::operator()(const cvc5::internal::TypeNode& tn) const
{
  return tn.getId();
}

}  // namespace std<|MERGE_RESOLUTION|>--- conflicted
+++ resolved
@@ -463,17 +463,7 @@
 
 bool TypeNode::isParameterInstantiatedDatatype(unsigned n) const
 {
-<<<<<<< HEAD
   Assert(getKind() == kind::PARAMETRIC_DATATYPE);
-=======
-  Assert(isUninterpretedSortConstructor());
-  return NodeManager::currentNM()->mkSort(*this, params);
-}
-
-/** Is this an instantiated datatype parameter */
-bool TypeNode::isParameterInstantiatedDatatype(unsigned n) const {
-  AssertArgument(getKind() == kind::PARAMETRIC_DATATYPE, *this);
->>>>>>> 319caf1b
   const DType& dt = (*this)[0].getDType();
   Assert(n < dt.getNumParameters());
   return dt.getParameter(n) != (*this)[n + 1];
