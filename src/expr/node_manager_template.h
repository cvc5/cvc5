--- conflicted
+++ resolved
@@ -304,13 +304,6 @@
   inline typename AttrKind::value_type getAttribute(TypeNode n,
                                                     const AttrKind& attr) const;
 
-<<<<<<< HEAD
-    // `d_zombies` uses the node id to hash and compare nodes. If `d_zombies`
-    // already contains a node value with the same id as `nv`, but the pointers
-    // are different, then the wrong `NodeManager` was in scope for one of the
-    // two nodes when it reached refcount zero.
-    Assert(d_zombies.find(nv) == d_zombies.end() || *d_zombies.find(nv) == nv);
-=======
   /**
    * Check whether an attribute is set for a TypeNode.
    *
@@ -337,7 +330,6 @@
   inline bool getAttribute(TypeNode n,
                            const AttrKind& attr,
                            typename AttrKind::value_type& value) const;
->>>>>>> 6ddfbe07
 
   /**
    * Set an attribute for a type node.  If the node doesn't have the
@@ -353,20 +345,9 @@
                            const AttrKind& attr,
                            const typename AttrKind::value_type& value);
 
-<<<<<<< HEAD
-    // if d_reclaiming is set, make sure we don't call
-    // reclaimZombies(), because it's already running.
-    if(safeToReclaimZombies()) {
-      if(d_zombies.size() > 5000) {
-        reclaimZombies();
-      }
-    }
-  }
-=======
   /** Deletes a list of attributes from the NM's AttributeManager.*/
   void deleteAttributes(
       const std::vector<const expr::attr::AttributeUniqueId*>& ids);
->>>>>>> 6ddfbe07
 
   /**
    * Get the type for the given node and optionally do type checking.
@@ -393,16 +374,6 @@
    * @param check whether we should check the type as we compute it
    * (default: false)
    */
-<<<<<<< HEAD
-  inline void markRefCountMaxedOut(expr::NodeValue* nv) {
-    Assert(nv->HasMaximizedReferenceCount());
-    if(TraceIsOn("gc")) {
-      Trace("gc") << "marking node value " << nv
-                  << " [" << nv->d_id << "]: as maxed out" << std::endl;
-    }
-    d_maxedOut.push_back(nv);
-  }
-=======
   TypeNode getType(TNode n, bool check = false);
 
   /** Get the (singleton) type for Booleans. */
@@ -431,7 +402,6 @@
 
   /** Get the instantiation pattern type. */
   TypeNode instPatternListType();
->>>>>>> 6ddfbe07
 
   /**
    * Get the (singleton) type for builtin operators (that is, the type
@@ -1107,7 +1077,7 @@
                 "unexpected NULL index type");
   CheckArgument(!constituentType.isNull(), constituentType,
                 "unexpected NULL constituent type");
-  Trace("arrays") << "making array type " << indexType << " "
+  Debug("arrays") << "making array type " << indexType << " "
                   << constituentType << std::endl;
   return mkTypeNode(kind::ARRAY_TYPE, indexType, constituentType);
 }
@@ -1115,7 +1085,7 @@
 inline TypeNode NodeManager::mkSetType(TypeNode elementType) {
   CheckArgument(!elementType.isNull(), elementType,
                 "unexpected NULL element type");
-  Trace("sets") << "making sets type " << elementType << std::endl;
+  Debug("sets") << "making sets type " << elementType << std::endl;
   return mkTypeNode(kind::SET_TYPE, elementType);
 }
 
