/******************************************************************************
 * Top contributors (to current version):
 *   Andrew Reynolds, Mathias Preiner, Aina Niemetz
 *
 * This file is part of the cvc5 project.
 *
 * Copyright (c) 2009-2024 by the authors listed in the file AUTHORS
 * in the top-level source directory and their institutional affiliations.
 * All rights reserved.  See the file COPYING in the top-level source
 * directory for licensing information.
 * ****************************************************************************
 *
 * Term context utilities.
 */

#include "cvc5_private.h"

#ifndef CVC5__EXPR__TERM_CONTEXT_H
#define CVC5__EXPR__TERM_CONTEXT_H

#include "expr/node.h"
#include "theory/theory_id.h"

namespace cvc5::internal {

/**
 * This is an abstract class for computing "term context identifiers". A term
 * context identifier is a hash value that identifies some property of the
 * context in which a term occurs. Common examples of the implementation of
 * such a mapping are implemented in the subclasses below.
 *
 * A term context identifier is intended to be information that can be locally
 * computed from the parent's hash, and hence does not rely on maintaining
 * paths.
 *
 * In the below documentation, we write t @ [p] to a term at a given position,
 * where p is a list of indices. For example, the atomic subterms of:
 *   (and P (not Q))
 * are P @ [0] and Q @ [1,0].
 */
class TermContext
{
 public:
  TermContext() {}
  virtual ~TermContext() {}
  /** The default initial value of root terms. */
  virtual uint32_t initialValue() const = 0;
  /**
   * Returns the term context identifier of the index^th child of t, where tval
   * is the term context identifier of t.
   */
  virtual uint32_t computeValue(TNode t, uint32_t tval, size_t index) const = 0;
  /**
   * Returns the term context identifier of the operator of t, where tval
   * is the term context identifier of t.
   */
  virtual uint32_t computeValueOp(TNode t, uint32_t tval) const;
};

/**
 * Remove term formulas (rtf) term context.
 *
 * Computes whether we are inside a term (as opposed to being part of Boolean
 * skeleton) and whether we are inside a quantifier. For example, for:
 *   (and (= a b) (forall ((x Int)) (P x)))
 * we have the following mappings (term -> inTerm,inQuant)
 *   (= a b) @ [0] -> false, false
 *   a @ [0,1] -> true, false
 *   (P x) @ [1,1] -> false, true
 *    x @ [1,1,0] -> true, true
 * Notice that the hash of a child can be computed from the parent's hash only,
 * and hence this can be implemented as an instance of the abstract class.
 */
class RtfTermContext : public TermContext
{
 public:
  RtfTermContext() {}
  /** The initial value: not in a term context or beneath a quantifier. */
  uint32_t initialValue() const override;
  /** Compute the value of the index^th child of t whose hash is tval */
  uint32_t computeValue(TNode t, uint32_t tval, size_t index) const override;
  /** get hash value from the flags */
  static uint32_t getValue(bool inQuant, bool inTerm);
  /** get flags from the hash value */
  static void getFlags(uint32_t val, bool& inQuant, bool& inTerm);

 private:
  /**
   * Returns true if the children of t should be considered in a "term" context,
   * which is any context beneath a symbol that does not belong to the Boolean
   * theory as well as other exceptions like equality, separation logic
   * connectives and bit-vector eager atoms.
   */
  static bool hasNestedTermChildren(TNode t);
};

/**
 * Simpler version of above that only computes whether we are inside a
 * quantifier.
 */
class InQuantTermContext : public TermContext
{
 public:
  InQuantTermContext() {}
  /** The initial value: not beneath a quantifier. */
  uint32_t initialValue() const override;
  /** Compute the value of the index^th child of t whose hash is tval */
  uint32_t computeValue(TNode t, uint32_t tval, size_t index) const override;
  /** get hash value from the flags */
  static uint32_t getValue(bool inQuant);
  /** get flags from the hash value */
  static bool inQuant(uint32_t val, bool& inQuant);
};

/**
 * Polarity term context.
 *
 * This class computes the polarity of a term-context-sensitive term, which is
 * one of {true, false, none}. This corresponds to the value that can be
 * assigned to that term while preservering satisfiability of the overall
 * formula, or none if such a value does not exist. If not "none", this
 * typically corresponds to whether the number of NOT the formula is beneath is
 * even, although special cases exist (e.g. the first child of IMPLIES).
 *
 * For example, given the formula:
 *   (and P (not (= (f x) 0)))
 * assuming the root of this formula has true polarity, we have that:
 *   P @ [0] -> true
 *   (not (= (f x) 0)) @ [1] -> true
 *   (= (f x) 0) @ [1,0] -> false
 *   (f x) @ [1,0,0]), x @ [1,0,0,0]), 0 @ [1,0,1] -> none
 *
 * Notice that a term-context-sensitive Node is not one-to-one with Node.
 * In particular, given the formula:
 *   (and P (not P))
 * We have that the P at path [0] has polarity true and the P at path [1,0] has
 * polarity false.
 *
 * Finally, notice that polarity does not correspond to a value that the
 * formula entails. Thus, for the formula:
 *   (or P Q)
 * we have that
 *   P @ [0] -> true
 *   Q @ [1] -> true
 * although neither is entailed.
 *
 * Notice that the hash of a child can be computed from the parent's hash only.
 */
class PolarityTermContext : public TermContext
{
 public:
  PolarityTermContext() {}
  /** The initial value: true polarity. */
  uint32_t initialValue() const override;
  /** Compute the value of the index^th child of t whose hash is tval */
  uint32_t computeValue(TNode t, uint32_t tval, size_t index) const override;
  /**
   * Get hash value from the flags, where hasPol false means no polarity.
   */
  static uint32_t getValue(bool hasPol, bool pol);
  /**
   * get flags from the hash value. If we have no polarity, both hasPol and pol
   * are set to false.
   */
  static void getFlags(uint32_t val, bool& hasPol, bool& pol);
};

/**
 * Similar to InQuantTermContext, but computes whether we are below a theory
 * leaf of given theory id.
 */
class TheoryLeafTermContext : public TermContext
{
 public:
  TheoryLeafTermContext(theory::TheoryId id) : d_theoryId(id) {}
  /** The initial value: not beneath a theory leaf. */
  uint32_t initialValue() const override;
  /** Compute the value of the index^th child of t whose hash is tval */
  uint32_t computeValue(TNode t, uint32_t tval, size_t index) const override;

 private:
  theory::TheoryId d_theoryId;
};

/**
 * Boolean skeleton term context.
 * Returns 0 for terms that are part of a Boolean skeleton, 1 otherwise.
 */
class BoolSkeletonTermContext : public TermContext
{
 public:
  BoolSkeletonTermContext() {}
<<<<<<< HEAD
  /** The initial value: assumed to be in . */
=======
  /** The initial value: assumed to be 0, i.e. in the Boolean skeleton. */
>>>>>>> a0f82efb
  uint32_t initialValue() const override;
  /** Compute the value of the index^th child of t whose hash is tval */
  uint32_t computeValue(TNode t, uint32_t tval, size_t index) const override;
};

}  // namespace cvc5::internal

#endif /* CVC5__EXPR__TERM_CONVERSION_PROOF_GENERATOR_H */<|MERGE_RESOLUTION|>--- conflicted
+++ resolved
@@ -190,11 +190,7 @@
 {
  public:
   BoolSkeletonTermContext() {}
-<<<<<<< HEAD
-  /** The initial value: assumed to be in . */
-=======
   /** The initial value: assumed to be 0, i.e. in the Boolean skeleton. */
->>>>>>> a0f82efb
   uint32_t initialValue() const override;
   /** Compute the value of the index^th child of t whose hash is tval */
   uint32_t computeValue(TNode t, uint32_t tval, size_t index) const override;
