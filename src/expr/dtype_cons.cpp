/******************************************************************************
 * Top contributors (to current version):
 *   Andrew Reynolds, Morgan Deters, Aina Niemetz
 *
 * This file is part of the cvc5 project.
 *
 * Copyright (c) 2009-2023 by the authors listed in the file AUTHORS
 * in the top-level source directory and their institutional affiliations.
 * All rights reserved.  See the file COPYING in the top-level source
 * directory for licensing information.
 * ****************************************************************************
 *
 * A class representing a datatype definition.
 */
#include "expr/dtype_cons.h"

#include "expr/ascription_type.h"
#include "expr/dtype.h"
#include "expr/node_manager.h"
#include "expr/skolem_manager.h"
#include "expr/type_matcher.h"
#include "options/datatypes_options.h"

using namespace cvc5::internal::kind;
using namespace cvc5::internal::theory;

namespace cvc5::internal {

/** Attribute true for variables that represent any constant */
struct SygusAnyConstAttributeId
{
};
typedef expr::Attribute<SygusAnyConstAttributeId, bool> SygusAnyConstAttribute;

DTypeConstructor::DTypeConstructor(std::string name,
                                   unsigned weight)
    :  // We don't want to introduce a new data member, because eventually
       // we're going to be a constant stuffed inside a node.  So we stow
       // the tester name away inside the constructor name until
       // resolution.
      d_name(name),
      d_tester(),
      d_args(),
      d_weight(weight)
{
  Assert(name != "");
}

void DTypeConstructor::addArg(std::string selectorName, TypeNode rangeType)
{
  // We don't want to introduce a new data member, because eventually
  // we're going to be a constant stuffed inside a node.  So we stow
  // the selector type away inside a var until resolution (when we can
  // create the proper selector type)
  Assert(!isResolved());
  Assert(!rangeType.isNull());
  SkolemManager* sm = NodeManager::currentNM()->getSkolemManager();
  Node sel = sm->mkDummySkolem("unresolved_" + selectorName,
                               rangeType,
                               "is an unresolved selector type placeholder",
                               SkolemManager::SKOLEM_EXACT_NAME);
  // can use null updater for now
  Node nullNode;
  Trace("datatypes") << "DTypeConstructor::addArg: " << sel << std::endl;
  std::shared_ptr<DTypeSelector> a =
      std::make_shared<DTypeSelector>(selectorName, sel, nullNode);
  addArg(a);
}

void DTypeConstructor::addArg(std::shared_ptr<DTypeSelector> a)
{
  d_args.push_back(a);
}

void DTypeConstructor::addArgSelf(std::string selectorName)
{
  Trace("datatypes") << "DTypeConstructor::addArgSelf" << std::endl;
  Node nullNode;
  std::shared_ptr<DTypeSelector> a =
      std::make_shared<DTypeSelector>(selectorName + '\0', nullNode, nullNode);
  addArg(a);
}

const std::string& DTypeConstructor::getName() const { return d_name; }

Node DTypeConstructor::getConstructor() const
{
  Assert(isResolved());
  return d_constructor;
}

Node DTypeConstructor::getInstantiatedConstructor(TypeNode returnType) const
{
  Assert(isResolved());
  NodeManager* nm = NodeManager::currentNM();
  return nm->mkNode(
      kind::APPLY_TYPE_ASCRIPTION,
      nm->mkConst(AscriptionType(getInstantiatedConstructorType(returnType))),
      d_constructor);
}

Node DTypeConstructor::getTester() const
{
  Assert(isResolved());
  return d_tester;
}

void DTypeConstructor::setSygus(Node op)
{
  Assert(!isResolved());
  d_sygusOp = op;
  if (op.getKind() == SKOLEM)
  {
    // check if stands for the "any constant" constructor
    NodeManager* nm = NodeManager::currentNM();
    SkolemManager* sm = nm->getSkolemManager();
<<<<<<< HEAD
    if (sm->getSkolemFunctionId(op) == SkolemFunId::SYGUS_ANY_CONSTANT)
=======
    if (sm->getId(op) == SkolemFunId::SYGUS_ANY_CONSTANT)
>>>>>>> 3a7072ac
    {
      // mark with attribute, which is a faster lookup
      SygusAnyConstAttribute saca;
      op.setAttribute(saca, true);
    }
  }
}

Node DTypeConstructor::getSygusOp() const
{
  Assert(isResolved());
  return d_sygusOp;
}

bool DTypeConstructor::isSygusIdFunc() const
{
  Assert(isResolved());
  Assert(!d_sygusOp.isNull());
  return (d_sygusOp.getKind() == LAMBDA && d_sygusOp[0].getNumChildren() == 1
          && d_sygusOp[0][0] == d_sygusOp[1]);
}

bool DTypeConstructor::isSygusAnyConstant() const
{
  Assert(isResolved());
  Assert(!d_sygusOp.isNull());
  return d_sygusOp.getAttribute(SygusAnyConstAttribute());
}

unsigned DTypeConstructor::getWeight() const
{
  Assert(isResolved());
  return d_weight;
}

size_t DTypeConstructor::getNumArgs() const { return d_args.size(); }

TypeNode DTypeConstructor::getInstantiatedConstructorType(
    TypeNode returnType) const
{
  Assert(isResolved());
  Assert(returnType.isDatatype())
      << "DTypeConstructor::getInstantiatedConstructorType: expected datatype, "
         "got "
      << returnType;
  TypeNode ctn = d_constructor.getType();
  const DType& dt = DType::datatypeOf(d_constructor);
  if (!dt.isParametric())
  {
    // if the datatype is not parametric, then no specialization is needed
    return ctn;
  }
  TypeNode dtt = dt.getTypeNode();
  TypeMatcher m(dtt);
  m.doMatching(dtt, returnType);
  std::vector<TypeNode> subst;
  m.getMatches(subst);
  std::vector<TypeNode> params = dt.getParameters();
  return ctn.substitute(
      params.begin(), params.end(), subst.begin(), subst.end());
}

const std::vector<std::shared_ptr<DTypeSelector> >& DTypeConstructor::getArgs()
    const
{
  return d_args;
}

Cardinality DTypeConstructor::getCardinality(TypeNode t) const
{
  Assert(isResolved());

  Cardinality c = 1;

  for (size_t i = 0, nargs = d_args.size(); i < nargs; i++)
  {
    c *= getArgType(i).getCardinality();
  }

  return c;
}

CardinalityClass DTypeConstructor::getCardinalityClass(TypeNode t) const
{
  std::pair<CardinalityClass, bool> cinfo = computeCardinalityInfo(t);
  return cinfo.first;
}

bool DTypeConstructor::hasFiniteExternalArgType(TypeNode t) const
{
  std::pair<CardinalityClass, bool> cinfo = computeCardinalityInfo(t);
  return cinfo.second;
}

std::pair<CardinalityClass, bool> DTypeConstructor::computeCardinalityInfo(
    TypeNode t) const
{
  std::map<TypeNode, std::pair<CardinalityClass, bool> >::iterator it =
      d_cardInfo.find(t);
  if (it != d_cardInfo.end())
  {
    return it->second;
  }
  std::pair<CardinalityClass, bool> ret(CardinalityClass::ONE, false);
  std::vector<TypeNode> instTypes;
  std::vector<TypeNode> paramTypes;
  bool isParam = t.isParametricDatatype();
  if (isParam)
  {
    paramTypes = t.getDType().getParameters();
    instTypes = t.getInstantiatedParamTypes();
  }
  for (unsigned i = 0, nargs = getNumArgs(); i < nargs; i++)
  {
    TypeNode tc = getArgType(i);
    if (isParam)
    {
      tc = tc.substitute(paramTypes.begin(),
                         paramTypes.end(),
                         instTypes.begin(),
                         instTypes.end());
    }
    // get the current cardinality class
    CardinalityClass cctc = tc.getCardinalityClass();
    // update ret.first to the max cardinality class
    ret.first = maxCardinalityClass(ret.first, cctc);
    if (cctc != CardinalityClass::INFINITE)
    {
      // if the argument is (interpreted) finite and external, set the flag
      // for indicating it has a finite external argument
      ret.second = ret.second || !tc.isDatatype();
    }
  }
  d_cardInfo[t] = ret;
  return ret;
}

bool DTypeConstructor::isResolved() const { return !d_tester.isNull(); }

const DTypeSelector& DTypeConstructor::operator[](size_t index) const
{
  Assert(index < getNumArgs());
  return *d_args[index];
}

TypeNode DTypeConstructor::getArgType(size_t index) const
{
  Assert(index < getNumArgs());
  return (*this)[index].getType().getDatatypeSelectorRangeType();
}

Node DTypeConstructor::getSelector(size_t index) const
{
  Assert(isResolved());
  Assert(index < getNumArgs());
  return d_args[index]->getSelector();
}

Node DTypeConstructor::getSharedSelector(TypeNode domainType,
                                         size_t index) const
{
  Assert(isResolved());
  Assert(index < getNumArgs());
  computeSharedSelectors(domainType);
  Assert(d_sharedSelectors[domainType].size() == getNumArgs());
  return d_sharedSelectors[domainType][index];
}

int DTypeConstructor::getSelectorIndexInternal(Node sel) const
{
  Assert(isResolved());
  Assert(sel.getType().isDatatypeSelector());
  // might be a builtin selector
  if (sel.hasAttribute(DTypeIndexAttr()))
  {
    size_t sindex = DType::indexOf(sel);
    if (getNumArgs() > sindex && d_args[sindex]->getSelector() == sel)
    {
      return static_cast<int>(sindex);
    }
  }
  // otherwise, check shared selector
  TypeNode domainType = sel.getType().getDatatypeSelectorDomainType();
  computeSharedSelectors(domainType);
  std::map<Node, unsigned>::iterator its =
      d_sharedSelectorIndex[domainType].find(sel);
  if (its != d_sharedSelectorIndex[domainType].end())
  {
    return (int)its->second;
  }
  return -1;
}

int DTypeConstructor::getSelectorIndexForName(const std::string& name) const
{
  for (size_t i = 0, nargs = getNumArgs(); i < nargs; i++)
  {
    if (d_args[i]->getName() == name)
    {
      return i;
    }
  }
  return -1;
}

bool DTypeConstructor::involvesExternalType() const
{
  for (size_t i = 0, nargs = getNumArgs(); i < nargs; i++)
  {
    if (!getArgType(i).isDatatype())
    {
      return true;
    }
  }
  return false;
}

bool DTypeConstructor::involvesUninterpretedType() const
{
  for (size_t i = 0, nargs = getNumArgs(); i < nargs; i++)
  {
    if (!getArgType(i).isUninterpretedSort())
    {
      return true;
    }
  }
  return false;
}

Cardinality DTypeConstructor::computeCardinality(
    TypeNode t, std::vector<TypeNode>& processing) const
{
  Cardinality c = 1;
  std::vector<TypeNode> instTypes;
  std::vector<TypeNode> paramTypes;
  bool isParam = t.isParametricDatatype();
  if (isParam)
  {
    paramTypes = t.getDType().getParameters();
    instTypes = t.getInstantiatedParamTypes();
  }
  for (size_t i = 0, nargs = d_args.size(); i < nargs; i++)
  {
    TypeNode tc = getArgType(i);
    if (isParam)
    {
      tc = tc.substitute(paramTypes.begin(),
                         paramTypes.end(),
                         instTypes.begin(),
                         instTypes.end());
    }
    if (tc.isDatatype())
    {
      const DType& dt = tc.getDType();
      c *= dt.computeCardinality(t, processing);
    }
    else
    {
      c *= tc.getCardinality();
    }
  }
  return c;
}

bool DTypeConstructor::computeWellFounded(
    std::vector<TypeNode>& processing) const
{
  for (size_t i = 0, nargs = getNumArgs(); i < nargs; i++)
  {
    TypeNode t = getArgType(i);
    if (t.isDatatype())
    {
      const DType& dt = t.getDType();
      if (!dt.computeWellFounded(processing))
      {
        return false;
      }
    }
  }
  return true;
}

Node DTypeConstructor::computeGroundTerm(TypeNode t,
                                         std::vector<TypeNode>& processing,
                                         std::map<TypeNode, Node>& gt,
                                         bool isValue) const
{
  NodeManager* nm = NodeManager::currentNM();
  std::vector<Node> groundTerms;
  groundTerms.push_back(getConstructor());
  Trace("datatypes-init") << "cons " << d_constructor
                          << " computeGroundTerm, isValue = " << isValue
                          << std::endl;

  // for each selector, get a ground term
  std::vector<TypeNode> instTypes;
  std::vector<TypeNode> paramTypes;
  bool isParam = t.isParametricDatatype();
  if (isParam)
  {
    paramTypes = t.getDType().getParameters();
    instTypes = TypeNode(t).getInstantiatedParamTypes();
  }
  for (size_t i = 0, nargs = getNumArgs(); i < nargs; i++)
  {
    TypeNode selType = getArgType(i);
    if (isParam)
    {
      selType = selType.substitute(paramTypes.begin(),
                                   paramTypes.end(),
                                   instTypes.begin(),
                                   instTypes.end());
    }
    Node arg;
    if (selType.isDatatype())
    {
      std::map<TypeNode, Node>::iterator itgt = gt.find(selType);
      if (itgt != gt.end())
      {
        arg = itgt->second;
      }
      else
      {
        const DType& dt = selType.getDType();
        arg = dt.computeGroundTerm(selType, processing, isValue);
      }
    }
    else
    {
      // call mkGroundValue or mkGroundTerm based on isValue
      arg = isValue ? nm->mkGroundValue(selType) : nm->mkGroundTerm(selType);
    }
    if (arg.isNull())
    {
      Trace("datatypes-init") << "...unable to construct arg of "
                              << d_args[i]->getName() << std::endl;
      return Node();
    }
    else
    {
      Trace("datatypes-init")
          << "...constructed arg " << arg << " of type " << arg.getType()
          << ", isConst = " << arg.isConst() << std::endl;
      Assert(!isValue || arg.isConst())
          << "Expected non-constant constructor argument : " << arg
          << " of type " << arg.getType();
      groundTerms.push_back(arg);
    }
  }

  Node groundTerm = nm->mkNode(APPLY_CONSTRUCTOR, groundTerms);
  if (isParam)
  {
    Assert(DType::datatypeOf(d_constructor).isParametric());
    // type is parametric, must apply type ascription
    Trace("datatypes-init") << "ambiguous type for " << groundTerm
                            << ", ascribe to " << t << std::endl;
    groundTerms[0] = nm->mkNode(
        APPLY_TYPE_ASCRIPTION,
        nm->mkConst(AscriptionType(getInstantiatedConstructorType(t))),
        groundTerms[0]);
    groundTerm = nm->mkNode(APPLY_CONSTRUCTOR, groundTerms);
  }
  Trace("datatypes-init") << "...return " << groundTerm << std::endl;
  Assert(!isValue || groundTerm.isConst()) << "Non-constant term " << groundTerm
                                           << " returned for computeGroundTerm";
  return groundTerm;
}

void DTypeConstructor::computeSharedSelectors(TypeNode domainType) const
{
  if (d_sharedSelectors[domainType].size() < getNumArgs())
  {
    TypeNode ctype;
    if (domainType.isParametricDatatype())
    {
      ctype = getInstantiatedConstructorType(domainType);
    }
    else
    {
      ctype = d_constructor.getType();
    }
    Assert(ctype.isDatatypeConstructor());
    Assert(ctype.getNumChildren() - 1 == getNumArgs());
    // compute the shared selectors
    const DType& dt = DType::datatypeOf(d_constructor);
    std::map<TypeNode, unsigned> counter;
    for (size_t j = 0, jend = ctype.getNumChildren() - 1; j < jend; j++)
    {
      TypeNode t = ctype[j];
      Node ss = dt.getSharedSelector(domainType, t, counter[t]);
      d_sharedSelectors[domainType].push_back(ss);
      Assert(d_sharedSelectorIndex[domainType].find(ss)
             == d_sharedSelectorIndex[domainType].end());
      d_sharedSelectorIndex[domainType][ss] = j;
      counter[t]++;
    }
  }
}

bool DTypeConstructor::resolve(
    TypeNode self,
    const std::map<std::string, TypeNode>& resolutions,
    const std::vector<TypeNode>& placeholders,
    const std::vector<TypeNode>& replacements,
    const std::vector<TypeNode>& paramTypes,
    const std::vector<TypeNode>& paramReplacements,
    size_t cindex)
{
  if (isResolved())
  {
    // already resolved, fail
    return false;
  }
  Trace("datatypes") << "DTypeConstructor::resolve, self type is " << self
                     << std::endl;

  NodeManager* nm = NodeManager::currentNM();
  SkolemManager* sm = nm->getSkolemManager();
  size_t index = 0;
  std::vector<TypeNode> argTypes;
  Trace("datatypes-init") << "Initialize constructor " << d_name << std::endl;
  for (std::shared_ptr<DTypeSelector> arg : d_args)
  {
    std::string argName = arg->d_name;
    TypeNode range;
    if (arg->d_selector.isNull())
    {
      // the unresolved type wasn't created here; do name resolution
      std::string typeName = argName.substr(argName.find('\0') + 1);
      Trace("datatypes-init")
          << "  - selector, typeName is " << typeName << std::endl;
      argName.resize(argName.find('\0'));
      if (typeName == "")
      {
        Trace("datatypes-init") << "  ...self selector" << std::endl;
        range = self;
      }
      else
      {
        std::map<std::string, TypeNode>::const_iterator j =
            resolutions.find(typeName);
        if (j == resolutions.end())
        {
          Trace("datatypes-init")
              << "  ...failed to resolve selector" << std::endl;
          // failed to resolve selector
          return false;
        }
        else
        {
          Trace("datatypes-init") << "  ...resolved selector" << std::endl;
          range = (*j).second;
        }
      }
    }
    else
    {
      // the type for the selector already exists; may need
      // complex-type substitution
      range = arg->d_selector.getType();
      Trace("datatypes-init")
          << "  - null selector, range = " << range << std::endl;
      if (!placeholders.empty())
      {
        range = range.substitute(placeholders.begin(),
                                 placeholders.end(),
                                 replacements.begin(),
                                 replacements.end());
      }
      Trace("datatypes-init")
          << "  ...range after placeholder replacement " << range << std::endl;
      if (!paramTypes.empty())
      {
        range = doParametricSubstitution(range, paramTypes, paramReplacements);
      }
      Trace("datatypes-init")
          << "  ...range after parametric substitution " << range << std::endl;
    }
    // Internally, selectors (and updaters) are fresh internal skolems which
    // we constructor via mkDummySkolem.
    arg->d_selector = sm->mkDummySkolem(argName,
                                        nm->mkSelectorType(self, range),
                                        "is a selector",
                                        SkolemManager::SKOLEM_EXACT_NAME);
    std::string updateName("update_" + argName);
    arg->d_updater = sm->mkDummySkolem(updateName,
                                       nm->mkDatatypeUpdateType(self, range),
                                       "is a selector",
                                       SkolemManager::SKOLEM_EXACT_NAME);
    // must set indices to ensure datatypes::utils::indexOf works
    arg->d_selector.setAttribute(DTypeConsIndexAttr(), cindex);
    arg->d_selector.setAttribute(DTypeIndexAttr(), index);
    arg->d_updater.setAttribute(DTypeConsIndexAttr(), cindex);
    arg->d_updater.setAttribute(DTypeIndexAttr(), index);
    index = index + 1;
    arg->d_resolved = true;
    argTypes.push_back(range);
    // We use \0 as a distinguished marker for unresolved selectors for doing
    // name resolutions. We now can remove \0 from name if necessary.
    const size_t nul = arg->d_name.find('\0');
    if (nul != std::string::npos)
    {
      arg->d_name.resize(nul);
    }
  }

  Assert(index == getNumArgs());

  // Set constructor/tester last, since DTypeConstructor::isResolved()
  // returns true when d_tester is not the null Node.  If something
  // fails above, we want Constuctor::isResolved() to remain "false".
  // Further, mkConstructorType() iterates over the selectors, so
  // should get the results of any resolutions we did above.
  // The name of the tester variable does not matter, it is only used
  // internally.
  std::string testerName("is_" + d_name);
  d_tester = sm->mkDummySkolem(testerName,
                               nm->mkTesterType(self),
                               "is a tester",
                               SkolemManager::SKOLEM_EXACT_NAME);
  d_constructor = sm->mkDummySkolem(getName(),
                                    nm->mkConstructorType(argTypes, self),
                                    "is a constructor",
                                    SkolemManager::SKOLEM_EXACT_NAME);
  Assert(d_constructor.getType().isDatatypeConstructor());
  // associate constructor with all selectors
  for (std::shared_ptr<DTypeSelector> sel : d_args)
  {
    sel->d_constructor = d_constructor;
  }
  Assert(isResolved());
  return true;
}

TypeNode DTypeConstructor::doParametricSubstitution(
    TypeNode range,
    const std::vector<TypeNode>& paramTypes,
    const std::vector<TypeNode>& paramReplacements)
{
  if (range.getNumChildren() == 0)
  {
    return range;
  }
  std::vector<TypeNode> origChildren;
  std::vector<TypeNode> children;
  for (TypeNode::const_iterator i = range.begin(), iend = range.end();
       i != iend;
       ++i)
  {
    origChildren.push_back((*i));
    children.push_back(
        doParametricSubstitution((*i), paramTypes, paramReplacements));
  }
  if (range.getKind() == INSTANTIATED_SORT_TYPE)
  {
    // paramTypes contains a list of uninterpreted sort constructors.
    // paramReplacements contains a list of instantiated parametric datatypes.
    // If range is (INSTANTIATED_SORT_TYPE c T1 ... Tn), and
    //    paramTypes[i] is c
    //    paramReplacements[i] is (PARAMETRIC_DATATYPE d S1 ... Sn)
    // then we return (PARAMETRIC_DATATYPE d T'1 ... T'n) where T'1 ...T'n
    // is the result of recursively processing T1 ... Tn.
    for (size_t i = 0, psize = paramTypes.size(); i < psize; ++i)
    {
      if (paramTypes[i] == origChildren[0])
      {
        std::vector<TypeNode> params(children.begin() + 1, children.end());
        TypeNode tret = paramReplacements[i].instantiate(params);
        return tret;
      }
    }
  }
  NodeBuilder nb(range.getKind());
  for (size_t i = 0, csize = children.size(); i < csize; ++i)
  {
    nb << children[i];
  }
  TypeNode tn = nb.constructTypeNode();
  return tn;
}

void DTypeConstructor::toStream(std::ostream& out) const
{
  out << getName();

  unsigned nargs = getNumArgs();
  if (nargs == 0)
  {
    return;
  }
  out << "(";
  for (unsigned i = 0; i < nargs; i++)
  {
    out << *d_args[i];
    if (i + 1 < nargs)
    {
      out << ", ";
    }
  }
  out << ")";
}

std::ostream& operator<<(std::ostream& os, const DTypeConstructor& ctor)
{
  ctor.toStream(os);
  return os;
}

}  // namespace cvc5::internal<|MERGE_RESOLUTION|>--- conflicted
+++ resolved
@@ -114,11 +114,7 @@
     // check if stands for the "any constant" constructor
     NodeManager* nm = NodeManager::currentNM();
     SkolemManager* sm = nm->getSkolemManager();
-<<<<<<< HEAD
-    if (sm->getSkolemFunctionId(op) == SkolemFunId::SYGUS_ANY_CONSTANT)
-=======
     if (sm->getId(op) == SkolemFunId::SYGUS_ANY_CONSTANT)
->>>>>>> 3a7072ac
     {
       // mark with attribute, which is a faster lookup
       SygusAnyConstAttribute saca;
